const crypto = require('crypto');
const { constants } = require('../constants');

import Page from './page';

class ConfigureLinode extends Page {
    get createHeader() { return $('[data-qa-create-linode-header]'); }
    get createFromImage() { return $('[data-qa-create-from="Create from Image"]'); }
    get createFromBackup() { return $('[data-qa-create-from="Create from Backup"]'); }
    get createFromExisting() { return $('[data-qa-create-from="Clone from Existing"]'); }
<<<<<<< HEAD
    get createFromStackscript() { return $('[data-qa-create-from="Create from StackScript"]'); }
=======
    
    // get selectLinodePanel() {}
>>>>>>> 685fc97d

    get selectLinodeHeader() { return $('[data-qa-select-linode-header]'); }
    get selectImageHeader() { return $('[data-qa-tp="Select Image"]'); }
    get imageTabs() { return  $$('[data-qa-tp="Select Image"] [data-qa-tab]'); }
    get images() { return $$('[data-qa-tp="Select Image"] [data-qa-selection-card]'); }
    get imageNames() { return $$('[data-qa-tp="Select Image"] [data-qa-select-card-heading]'); }
<<<<<<< HEAD
    get noCompatibleImages() { return $('[data-qa-no-compatible-images]'); }
=======
>>>>>>> 685fc97d
    get showOlderImages() { return $('[data-qa-show-more-expanded]'); }

    get selectStackScriptHeader() { return $('[data-qa-tp="Select StackScript"]'); }
    get myStackScriptTab() { return $('[data-qa-tab="My StackScripts"]'); }
    get linodeStackScriptTab() { return $('[data-qa-tab="Linode StackScripts"]'); }
    get communityStackScriptTab() { return $('[data-qa-tab="Community StackScripts"]'); }

    get stackScriptTableHeader() { return $('[data-qa-stackscript-table-header]'); }
    get stackScriptDeploysHeader() { return $('[data-qa-stackscript-active-deploy-header]'); }
    get stackScriptRevisionsHeader() { return $('[data-qa-stackscript-revision-header]'); }
    get stackScriptCompatibleImagesHeader() { return $('[data-qa-stackscript-compatible-images]'); }

    get stackScriptRow() { return $('[data-qa-table-row]'); }
    get stackScriptRows() { return $$('[data-qa-table-row]'); }
    get stackScriptTitle() { return $('[data-qa-stackscript-title]'); }
    get stackScriptDeploys() { return $('[data-qa-stackscript-deploys]'); }
    get stackScriptRevision() { return $('[data-qa-stackscript-revision]'); }
    get stackScriptEmptyMsg() { return $('[data-qa-stackscript-empty-msg]'); }

    get userDefinedFieldsHeader() { return $('[data-qa-user-defined-field-header]'); }
    // User defined text field
    // user defined boolean

    
    get selectRegionHeader() { return $('[data-qa-tp="Region"]'); }
    get regionTabs() { return $$('[data-qa-tp="Region"] [data-qa-tab]'); }
    get regions() { return $$('[data-qa-tp="Region"] [data-qa-selection-card]'); }

    get planHeader() { return $('[data-qa-tp="Linode Plan"]'); }
    get planTabs() { return $$('[data-qa-tp="Linode Plan"] [data-qa-tab]'); }
    get plans() { return $$('[data-qa-tp="Linode Plan"] [data-qa-selection-card]'); }
    get planNames() { return $$('[data-qa-tp="Linode Plan"] [data-qa-selection-card] [data-qa-select-card-heading]'); }

    get labelHeader() { return $('[data-qa-label-header]'); }
    get label() { return $('[data-qa-label-header] input'); }

    get passwordHeader() { return $('[data-qa-password-input]'); }
    get password() { return $('[data-qa-password-input] input'); }

    get addonsHeader() { return $('[data-qa-add-ons]'); }
    get addons() { return $$('[data-qa-add-ons] [data-qa-checked]');  }

    get orderSummary() { return $('[data-qa-order-summary]'); }
    get total() { return $('[data-qa-total-price]'); }
    get deploy() { return $('[data-qa-deploy-linode]'); }

    cloneBaseElemsDisplay() {
        this.notice.waitForVisible();
        const notices = $$(this.notice.selector);

        const cloneSLA = 'This newly created Linode wil be created with the same password as the original Linode';
        const cloneFromHeader = 'Select Linode to Clone From';
        const selectLinodePanelText = $$('[data-qa-select-linode-header]').map(h => h.getText());

        expect(notices.map(n => n.getText())).toContain(cloneSLA);
        expect($$('[data-qa-select-linode-header]').length).toBe(1);
        expect(selectLinodePanelText).toContain(cloneFromHeader);
        expect(this.total.isVisible()).toBe(true);
        expect(this.total.getText()).toBe('$0.00 /mo');
        expect(this.deploy.isVisible()).toBe(true);
    }

    stackScriptsBaseElemsDisplay() {
        this.selectStackScriptHeader.waitForVisible(constants.wait.normal);
        expect(this.myStackScriptTab.isVisible()).toBe(true);
        expect(this.myStackScriptTab.getAttribute('aria-selected')).toBe('true');
        expect(this.linodeStackScriptTab.isVisible()).toBe(true);
        expect(this.communityStackScriptTab.isVisible()).toBe(true);

        expect(this.noCompatibleImages.getText()).toBe('No Compatible Images Available');
        expect(this.regionTabs.length).toBeGreaterThan(0);
        expect(this.regions.length).toBeGreaterThan(0);
        expect(this.selectRegionHeader.isVisible()).toBe(true);

        expect(this.planHeader.isVisible()).toBe(true);
        expect(this.planTabs.length).toBe(3);
        expect(this.plans.length).toBeGreaterThan(0);
        
        expect(this.label.isVisible()).toBe(true);
        expect(this.labelHeader.isVisible()).toBe(true);

        expect(this.passwordHeader.isVisible()).toBe(true);
        expect(this.password.isVisible()).toBe(true);

        expect(this.addonsHeader.isVisible()).toBe(true);
        expect(this.addons.length).toBe(2);
    }

    stackScriptTableDisplay() {
        this.stackScriptTableHeader.waitForVisible();
        expect(this.stackScriptTableHeader.getText()).toBe('StackScripts');
        expect(this.stackScriptDeploysHeader.getText()).toBe('Active Deploys');
        expect(this.stackScriptRevisionsHeader.getText()).toBe('Last Revision');
        expect(this.stackScriptCompatibleImagesHeader.getText()).toBe('Compatible Images');
    }

    stackScriptMetadataDisplay() {
        this.stackScriptRows.forEach(r => {
            expect(r.$(this.stackScriptTitle.selector).getText()).toMatch(/./g);
            expect(r.$(this.stackScriptDeploys.selector).getText()).toMatch(/./g);
            expect(r.$(this.stackScriptRevision.selector).getText()).toMatch(/./g);
        });
    }

    baseDisplay() {
        expect(this.createHeader.waitForVisible()).toBe(true);

        expect(this.createFromImage.isVisible()).toBe(true);
        expect(this.createFromBackup.isVisible()).toBe(true);
        expect(this.createFromExisting.isVisible()).toBe(true);
        expect(this.createFromStackscript.isVisible()).toBe(true);


        expect(this.selectImageHeader.isVisible()).toBe(true);
        this.imageTabs.forEach(tab => expect(tab.isVisible()).toBe(true));
        this.images.forEach(i => expect(i.isVisible()).toBe(true));
        expect(this.showOlderImages.isVisible()).toBe(true);
        
        expect(this.selectRegionHeader.isVisible()).toBe(true);
        this.regionTabs.forEach(tab => expect(tab.isVisible()).toBe(true));
        this.regions.forEach(r => expect(r.isVisible()).toBe(true));

        expect(this.planHeader.isVisible()).toBe(true);
        this.planTabs.forEach(tab => expect(tab.isVisible()).toBe(true));
        this.plans.forEach(p => expect(p.isVisible()).toBe(true));

        expect(this.labelHeader.isVisible()).toBe(true);
        expect(this.label.isVisible()).toBe(true);

        expect(this.passwordHeader.isVisible()).toBe(true);
        expect(this.password.isVisible()).toBe(true);
        
        expect(this.addonsHeader.isVisible()).toBe(true);
        this.addons.forEach(a => expect(a.isVisible()).toBe(true));
    }
    // Configure a basic linode, selecting all the default options
    generic(label=`Test-Linode${new Date().getTime()}`) {
        this.images[0].click();
        this.regions[0].click();
        this.plans[0].click();
        this.label.setValue(label);
        this.password.setValue(`SomeTimeStamp${new Date().getTime()}`);
    }

    selectRegion(region) {
        this.generic();
        browser.click(`[data-qa-tp="Region"] [data-qa-tab="${region}"]`);

        // Select first available location in region
        this.regions[0].click();
    }

    selectImage(imageName) {
        const requestedImage = $(`[data-qa-select-card-heading="${imageName}"]`);
        requestedImage.click();
    }

    selectPlanTab(planType) {
        const initialPlans = this.plans.length;

        this.planHeader.$(`[data-qa-tab="${planType}"]`).click();

        browser.waitUntil(function() {
            return $$('[data-qa-tp="Linode Plan"] [data-qa-selection-card]').length !== initialPlans;
        }, 5000);
    }

    selectPlan(planIndex=0) {
        const planElement = this.plans[planIndex];
        planElement.click();
        browser.waitUntil(function() {
            return planElement.$('[data-qa-checked]').getAttribute('data-qa-checked').includes('true');
        }, 5000, 'Failed to select plan');
    }

    cloneSelectSource(linodeLabel) {
        const sourceSection = $$('[data-qa-select-linode-panel]')
        expect(sourceSection[0].$('[data-qa-select-linode-header]').getText()).toBe('Select Linode to Clone From');
        // const targetSection = $$('[data-qa-select-linode-panel]')
            // .filter(s => s.$('[data-qa-select-linode-header]').getText() === 'Select Target Linode');

        let linodes = sourceSection[0].$$('[data-qa-selection-card]');
        let sourceLinode = linodes[0];
        let sourceLabel = sourceLinode.$('[data-qa-select-card-heading]').getText();
        sourceLinode.click();

        // let targetLinodeCard = targetSection[0].$$('[data-qa-selection-card]')
            // .filter(c => c.$('[data-qa-select-card-heading]').getText() === sourceLabel);
        // expect(targetLinodeCard[0].getAttribute('class')).toContain('disabled');

        if (linodeLabel) {
            linodes = sourceSection[0].$$('[data-qa-selection-card]')
                .filter(l => l.$('[data-qa-select-card-heading]').getText() === linodeLabel);
            sourceLinode = linodes[0];
            sourceLabel = sourceLinode.$('[data-qa-select-card-heading]').getText();

            sourceLinode.click();
            
            // targetLinodeCard = targetSection[0].$$('[data-qa-selection-card]')
                // .filter(c => c.$('[data-qa-select-card-heading]').getText() === sourceLabel);

            // expect(targetLinodeCard[0].getAttribute('class')).toContain('disabled');
        }
    }

    cloneSelectTarget(linodeLabel) {
        if (linodeLabel) {
            const targetSection = $$('[data-qa-select-linode-panel]').filter(s => s.$('[data-qa-select-linode-header]').getText() === 'Select Target Linode');
            const linodes = targetSection[0].$$('[data-qa-selection-card]')
                .filter(l => l.$('[data-qa-select-card-heading]').getText() === linodeLabel);
            linodes[0].click();
        } else {
            const cloneToNewCard = $('[data-qa-select-card-heading="New Linode"]');
            cloneToNewCard.click();
            browser.waitForVisible('[data-qa-tp="Region"]');
            browser.waitForVisible('[data-qa-tp="Linode Plan"]');
            browser.waitForVisible('[data-qa-label-header]');
        }
    }

    createFrom(source) {
        const sourceSelector = `[data-qa-create-from="Create from ${source}"]`;
        browser.click(sourceSelector);
        browser.waitUntil(function() {
            return browser.getAttribute(sourceSelector, 'aria-selected').includes('true');
        }, constants.wait.normal, 'Failed to change tab of linode create source');
    }

    randomPassword() {
        this.password.setValue(crypto.randomBytes(20).toString('hex'));
    }
}
export default new ConfigureLinode();<|MERGE_RESOLUTION|>--- conflicted
+++ resolved
@@ -8,22 +8,15 @@
     get createFromImage() { return $('[data-qa-create-from="Create from Image"]'); }
     get createFromBackup() { return $('[data-qa-create-from="Create from Backup"]'); }
     get createFromExisting() { return $('[data-qa-create-from="Clone from Existing"]'); }
-<<<<<<< HEAD
     get createFromStackscript() { return $('[data-qa-create-from="Create from StackScript"]'); }
-=======
-    
-    // get selectLinodePanel() {}
->>>>>>> 685fc97d
 
     get selectLinodeHeader() { return $('[data-qa-select-linode-header]'); }
     get selectImageHeader() { return $('[data-qa-tp="Select Image"]'); }
     get imageTabs() { return  $$('[data-qa-tp="Select Image"] [data-qa-tab]'); }
     get images() { return $$('[data-qa-tp="Select Image"] [data-qa-selection-card]'); }
     get imageNames() { return $$('[data-qa-tp="Select Image"] [data-qa-select-card-heading]'); }
-<<<<<<< HEAD
     get noCompatibleImages() { return $('[data-qa-no-compatible-images]'); }
-=======
->>>>>>> 685fc97d
+
     get showOlderImages() { return $('[data-qa-show-more-expanded]'); }
 
     get selectStackScriptHeader() { return $('[data-qa-tp="Select StackScript"]'); }
