const { constants } = require('../constants');

export default class Page {
    get dialogTitle() { return $('[data-qa-dialog-title]'); }
    get dialogContent() { return $('[data-qa-dialog-content]'); }
    get dialogConfirm() { return $('[data-qa-confirm-cancel]'); }
    get dialogConfirmDelete() { return $('[data-qa-confirm-delete]'); }
    get dialogConfirmCancel() { return $('[data-qa-cancel-delete]'); }
    get dialogCancel() { return $('[data-qa-cancel-cancel]'); }
    get sidebarTitle() { return $('[data-qa-sidebar-title]'); }
    get drawerTitle() { return $('[data-qa-drawer-title]'); }
    get drawerClose() { return $('[data-qa-close-drawer]'); }
    get docs() { return $$('[data-qa-doc]'); }
    get toast() { return $('[data-qa-toast]'); }
    get toastMsg() { return $('[data-qa-toast-message]'); }
    get userMenu() { return $('[data-qa-user-menu]'); }
    get logoutButton() { return $('[data-qa-menu-link="Log Out"]'); }
    get profileButton() { return $('[data-qa-menu-link="My Profile"]'); }
    get globalCreate() { return $('[data-qa-add-new-menu-button]'); }
    get addVolumeMenu() { return $('[data-qa-add-new-menu="Volume"]'); }
    get addLinodeMenu() { return $('[data-qa-add-new-menu="Linode"]'); }
    get addNodeBalancerMenu() { return $('[data-qa-add-new-menu="NodeBalancer"]'); }
    get notice() { return $('[data-qa-notice]'); }
    get notices() { return $$('[data-qa-notice]'); }
    get panels() { return $$('[data-qa-panel-summary]'); }
    get progressBar() { return $('[data-qa-circle-progress]'); }
    get actionMenu() { return $('[data-qa-action-menu]'); }
    get actionMenuItem() { return $('[data-qa-action-menu-item]'); }
    get selectOptions() { return $$('[data-qa-option]'); }
    get selectOption() { return $('[data-qa-option]') };
    get multiOption() { return $('[data-qa-multi-option]'); }
    get multiSelect() { return $('[data-qa-multi-select]'); }
    get toggleOption() { return $('[data-qa-toggle]'); }
    get tag() { return $('[data-qa-tag]'); }
    get tags() { return $$('[data-qa-tag]'); }
    get addTag() { return $('[data-qa-add-tag]'); }
    get deleteTag() { return $('[data-qa-delete-tag]'); }
    get helpButton() { return $('[data-qa-help-button]'); }
    get popoverMsg() { return $('[role="tooltip"]'); }
    get submitButton () { return $('[data-qa-submit]'); }
    get cancelButton() { return $('[data-qa-cancel]'); }
    get linearProgress() { return $('[data-qa-linear-progress]'); }
    get drawerBase() { return $('[data-qa-drawer]'); }
<<<<<<< HEAD
    get drawerPrice() { return $('[qa-data-price]'); }
    get drawerBillingInterval() { return $('[qa-data-billing-interval]'); }
    get enableAllBackups() { return $('[data-qa-backup-existing]'); }
=======
>>>>>>> 99f3215c

    // Breadcrumb Component
    get breadcrumbEditableText() { return $('[data-qa-editable-text]'); }
    get breadcrumbStaticText() { return $('[data-qa-label-title]'); }
    get breadcrumbBackLink() { return $('[data-qa-link]'); }
    get breadcrumbEditButton() { return $('[data-qa-edit-button]'); }
    get breadcrumbSaveEdit() { return $('[data-qa-save-edit]'); }
    get breadcrumbCancelEdit() { return $('[data-qa-cancel-edit]'); }

    constructor() {
        this.pageTitle = 'Base page';
    }

    open(path) {

    }

    logout() {
        this.userMenu.waitForVisible(constants.wait.normal);
        this.userMenu.click();
        this.logoutButton.waitForVisible(constants.wait.normal);
        this.logoutButton.click();
        this.logoutButton.waitForVisible(constants.wait.normal, true);
        this.globalCreate.waitForVisible(constants.wait.normal, true);

        browser.waitUntil(function() {
            return browser.getUrl().includes('/login');
        }, constants.wait.normal, 'Failed to redirect to login page on log out');
    }

    chooseSelectOption(selectElement, selectOption) {
        selectElement.click();
        browser.waitForVisible('[data-value]');

        if (Number.isInteger(selectOption)) {
            const optionElement = $$('[data-value]')[selectOption];
            optionElement.click();
            optionElement.waitForVisible(constants.wait.normal, true);
            return;
        }

        $(`[data-value="${selectOption}"]`).click();
        browser.waitForVisible(`[data-value="${selectOption}"]`, constants.wait.normal, true);
    }

    expandPanel(title) {
        $(`[data-qa-panel-summary="${title}"]`).waitForVisible(constants.wait.normal);
        $(`[data-qa-panel-summary="${title}"]`).click();

        browser.waitUntil(function() {
            return $(`[data-qa-panel-summary="${title}"]`)
                .getAttribute('aria-expanded').includes('true');
        }, constants.wait.normal, 'Panel failed to expand');
    }

    expandPanels(numberOfPanels) {
        browser.waitUntil(function() {
            return $$('[data-qa-panel-summary]').length === numberOfPanels
        }, constants.wait.normal, 'Number of expected panels failed to display');

        this.panels.forEach(panel => {
            panel.click();
            // throttle expanding panels with a pause
            browser.pause(500);
        });

    }

    selectGlobalCreateItem(menuItem) {
        this.globalCreate.waitForVisible(constants.wait.normal);
        browser.tryClick(this.globalCreate.selector);
        browser.waitForVisible('[data-qa-add-new-menu]', constants.wait.normal);
        browser.click(`[data-qa-add-new-menu="${menuItem}"]`);
        browser.waitForVisible('[data-qa-add-new-menu]', constants.wait.normal, true);
    }

    waitForNotice(noticeMsg, timeout=10000, opposite=false) {
        return browser.waitUntil(function() {
            const noticeRegex = new RegExp(noticeMsg, 'ig');
            const noticeMsgDisplays = $$('[data-qa-notice]')
                .filter(n => !!n.getText().match(noticeRegex));

            if (opposite) {
                return noticeMsgDisplays.length === 0;
            }

            return noticeMsgDisplays.length > 0;
        }, timeout, `${noticeMsg} failed to display after ${timeout}ms`);
    }

    assertDocsDisplay() {
        const sidebarTitle = this.sidebarTitle.getText();
        const docs = this.docs;
        expect(docs.length).toBe(2);
        expect(sidebarTitle).toBe('Linode Docs');
    }

    toastDisplays(expectedMessage, timeout=constants.wait.normal) {
        this.toast.waitForVisible(timeout);
        this.toastMsg.waitForVisible(timeout);

        const displayedMsg = browser.getText('[data-qa-toast-message]');
        expect(displayedMsg).toBe(expectedMessage);
        browser.click('[data-qa-toast] button');
        browser.waitForExist('[data-qa-toast]', constants.wait.normal, true);
    }

    dismissToast() {
        return browser.waitUntil(function() {
            if (browser.isVisible('[data-qa-toast]')) {
                browser.click('[data-qa-toast] button');
                const dismissed = browser.isVisible('[data-qa-toast]') ? true : false;
                return dismissed;
            }
            return true;
        }, constants.wait.normal);
    }

    openActionMenu(actionMenuRow) {
        actionMenuRow.$(this.actionMenu.selector).waitForVisible(constants.wait.normal);
        try {
          actionMenuRow.$(this.actionMenu.selector).click();
          browser.waitUntil(() => {
              return $$('[data-qa-action-menu-item]').length > 0;
          },constants.wait.normal);
        } catch (e) {
            if ( e.Error ){
                actionMenuRow.$(this.actionMenu.selector).click();
                browser.waitUntil(() => {
                    return $$('[data-qa-action-menu-item]').length > 0;
                },constants.wait.normal);
            }
        }
    }

    selectActionMenuItem(tableCell, item) {
        this.openActionMenu(tableCell);
        browser.jsClick(`[data-qa-action-menu-item="${item}"]`);
    }

    actionMenuOptionExists(actionMenuRow,option) {
        this.openActionMenu(actionMenuRow);
        expect($(`[data-qa-action-menu-item="${option}"]`).isVisible()).toBe(true);
    }

    closeDrawer() {
        this.drawerClose.click();
        this.drawerTitle.waitForVisible(constants.wait.normal, true);
    }

    changeTab(tab) {
        browser.jsClick(`[data-qa-tab="${tab}"]`);
        browser.waitUntil(function() {
            return browser
                .getAttribute(`[data-qa-tab="${tab}"]`, 'aria-selected').includes('true');
        }, constants.wait.normal, 'Failed to change tab');
        browser.waitForVisible('[data-qa-circle-progress]', constants.wait.normal, true);
        return this;
    }

    removeTag(label) {
        const matchingTags = this.tags.filter(t => t.getAttribute('data-qa-tag').includes(label));

        matchingTags.forEach(t => {
            const tagName = t.getText();
            t.$(this.deleteTag.selector).click();
            browser.waitForVisible(`[data-qa-tag="${tagName}"]`, constants.wait.normal, true);
        });
    }
}<|MERGE_RESOLUTION|>--- conflicted
+++ resolved
@@ -41,12 +41,10 @@
     get cancelButton() { return $('[data-qa-cancel]'); }
     get linearProgress() { return $('[data-qa-linear-progress]'); }
     get drawerBase() { return $('[data-qa-drawer]'); }
-<<<<<<< HEAD
     get drawerPrice() { return $('[qa-data-price]'); }
     get drawerBillingInterval() { return $('[qa-data-billing-interval]'); }
     get enableAllBackups() { return $('[data-qa-backup-existing]'); }
-=======
->>>>>>> 99f3215c
+
 
     // Breadcrumb Component
     get breadcrumbEditableText() { return $('[data-qa-editable-text]'); }
