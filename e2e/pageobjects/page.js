const { constants } = require('../constants');

export default class Page {
    get dialogTitle() { return $('[data-qa-dialog-title]'); }
    get dialogContent() { return $('[data-qa-dialog-content]'); }
    get dialogConfirm() { return $('[data-qa-confirm-cancel]'); }
    get dialogConfirmDelete() { return $('[data-qa-confirm-delete]'); }
    get dialogConfirmCancel() { return $('[data-qa-cancel-delete]'); }
    get dialogCancel() { return $('[data-qa-cancel-cancel]'); }
    get sidebarTitle() { return $('[data-qa-sidebar-title]'); }
    get drawerTitle() { return $('[data-qa-drawer-title]'); }
    get drawerClose() { return $('[data-qa-close-drawer]'); }
    get docs() { return $$('[data-qa-doc]'); }
    get toast() { return $('[data-qa-toast]'); }
    get toastMsg() { return $('[data-qa-toast-message]'); }
    get userMenu() { return $('[data-qa-user-menu]'); }
    get logoutButton() { return $('[data-qa-menu-link="Log Out"]'); }
    get profileButton() { return $('[data-qa-menu-link="My Profile"]'); }
    get globalCreate() { return $('[data-qa-add-new-menu-button]'); }
    get addVolumeMenu() { return $('[data-qa-add-new-menu="Volume"]'); }
    get addLinodeMenu() { return $('[data-qa-add-new-menu="Linode"]'); }
    get addNodeBalancerMenu() { return $('[data-qa-add-new-menu="NodeBalancer"]'); }
    get notice() { return $('[data-qa-notice]'); }
    get notices() { return $$('[data-qa-notice]'); }
    get panels() { return $$('[data-qa-panel-summary]'); }
    get progressBar() { return $('[data-qa-circle-progress]'); }
    get actionMenu() { return $('[data-qa-action-menu]'); }
    get actionMenuItem() { return $('[data-qa-action-menu-item]'); }
    get selectOptions() { return $$('[data-qa-option]'); }
    get selectOption() { return $('[data-qa-option]') };
    get multiOption() { return $('[data-qa-multi-option]'); }
    get multiSelect() { return $('[data-qa-multi-select]'); }
    get toggleOption() { return $('[data-qa-toggle]'); }
    get tag() { return $('[data-qa-tag]'); }
    get tags() { return $$('[data-qa-tag]'); }
    get addTag() { return $('[data-qa-add-tag]'); }
    get deleteTag() { return $('[data-qa-delete-tag]'); }
    get helpButton() { return $('[data-qa-help-button]'); }
    get tagsMultiSelect() { return $('[data-qa-multi-select="Type to choose or create a tag."]'); }
    get popoverMsg() { return $('[role="tooltip"]'); }
    get submitButton () { return $('[data-qa-submit]'); }
    get cancelButton() { return $('[data-qa-cancel]'); }
    get linearProgress() { return $('[data-qa-linear-progress]'); }
    get drawerBase() { return $('[data-qa-drawer]'); }
    get drawerPrice() { return $('[qa-data-price]'); }
    get drawerBillingInterval() { return $('[qa-data-billing-interval]'); }
    get enableAllBackups() { return $('[data-qa-backup-existing]'); }
    get basicSelect() { return '[data-qa-select]'; }
    get pageTitle() { return $('[data-qa-title]'); }
    get openImportDrawerButton() { return $('[data-qa-open-import-drawer-button]'); }
    get breadcrumbEditableText() { return $('[data-qa-editable-text]'); }
    get breadcrumbStaticText() { return $('[data-qa-label-title]'); }
    get breadcrumbBackLink() { return $('[data-qa-link]'); }
    get breadCrumbLinkText() { return $('[data-qa-link-text]'); }
    get breadcrumbEditButton() { return $('[data-qa-edit-button]'); }
    get breadcrumbSaveEdit() { return $('[data-qa-save-edit]'); }
    get breadcrumbCancelEdit() { return $('[data-qa-cancel-edit]'); }
<<<<<<< HEAD
    get globalTopMenu() { return $('[data-qa-top-menu]'); }
    get navigationSideBar() { return $('[data-qa-navigation-side-bar]'); }
=======
    get groupByTagsToggle() { return $$('span').find(it => it.getText().includes('Group by Tag')).$('..'); }
    get tagHeaderSelector() { return 'data-qa-tag-header'; }
    get tagHeaders() { return $$(`[${this.tagHeaderSelector}]`); }
>>>>>>> 4ba87f09
    get enterKey() { return '\uE007'; }
    get upArrowKey() { return '\ue013'; }

    logout() {
        this.userMenu.waitForVisible(constants.wait.normal);
        this.userMenu.click();
        this.logoutButton.waitForVisible(constants.wait.normal);
        this.logoutButton.click();
        this.logoutButton.waitForVisible(constants.wait.normal, true);
        this.globalCreate.waitForVisible(constants.wait.normal, true);

        browser.waitUntil(function() {
            return browser.getUrl().includes('/login');
        }, constants.wait.normal, 'Failed to redirect to login page on log out');
    }

    chooseSelectOption(selectElement, selectOption) {
        selectElement.click();
        browser.waitForVisible('[data-value]');

        if (Number.isInteger(selectOption)) {
            const optionElement = $$('[data-value]')[selectOption];
            optionElement.click();
            optionElement.waitForVisible(constants.wait.normal, true);
            return;
        }

        $(`[data-value="${selectOption}"]`).click();
        browser.waitForVisible(`[data-value="${selectOption}"]`, constants.wait.normal, true);
    }

    expandPanel(title) {
        $(`[data-qa-panel-summary="${title}"]`).waitForVisible(constants.wait.normal);
        $(`[data-qa-panel-summary="${title}"]`).click();

        browser.waitUntil(function() {
            return $(`[data-qa-panel-summary="${title}"]`)
                .getAttribute('aria-expanded').includes('true');
        }, constants.wait.normal, 'Panel failed to expand');
    }

    expandPanels(numberOfPanels) {
        browser.waitUntil(function() {
            return $$('[data-qa-panel-summary]').length === numberOfPanels
        }, constants.wait.normal, 'Number of expected panels failed to display');

        this.panels.forEach(panel => {
            panel.click();
            // throttle expanding panels with a pause
            browser.pause(500);
        });

    }

    selectGlobalCreateItem(menuItem) {
        this.globalCreate.waitForVisible(constants.wait.normal);
        browser.tryClick(this.globalCreate.selector);
        browser.waitForVisible('[data-qa-add-new-menu]', constants.wait.normal);
        browser.click(`[data-qa-add-new-menu="${menuItem}"]`);
        browser.waitForVisible('[data-qa-add-new-menu]', constants.wait.normal, true);
    }

    waitForNotice(noticeMsg, timeout=10000, opposite=false) {
        return browser.waitUntil(function() {
            const noticeRegex = new RegExp(noticeMsg, 'ig');
            const noticeMsgDisplays = $$('[data-qa-notice]')
                .filter(n => !!n.getText().match(noticeRegex));

            if (opposite) {
                return noticeMsgDisplays.length === 0;
            }

            return noticeMsgDisplays.length > 0;
        }, timeout, `${noticeMsg} failed to display after ${timeout}ms`);
    }

    assertDocsDisplay() {
        const sidebarTitle = this.sidebarTitle.getText();
        const docs = this.docs;
        expect(docs.length).toBe(2);
        expect(sidebarTitle).toBe('Linode Docs');
    }

    toastDisplays(expectedMessage, timeout=constants.wait.normal, wait=true) {
        this.toast.waitForVisible(timeout);
        let toastMessage;
        if(wait){
            browser.waitUntil(() => {
                toastMessage = $$(this.toast.selector).find(toast => toast.getText() === expectedMessage);
                return toastMessage;
            },timeout);
            toastMessage.waitForVisible(timeout, true);
        }else{
            this.toast.waitForVisible(timeout, true);
        }

    }

    openActionMenu(actionMenuRow) {
        actionMenuRow.$(this.actionMenu.selector).waitForVisible(constants.wait.normal);
        try {
          actionMenuRow.$(this.actionMenu.selector).click();
          browser.waitUntil(() => {
              return $$('[data-qa-action-menu-item]').length > 0;
          },constants.wait.normal);
        } catch (e) {
            if ( e.Error ){
                actionMenuRow.$(this.actionMenu.selector).click();
                browser.waitUntil(() => {
                    return $$('[data-qa-action-menu-item]').length > 0;
                },constants.wait.normal);
            }
        }
    }

    selectActionMenuItem(tableCell, item) {
        this.openActionMenu(tableCell);
        browser.jsClick(`[data-qa-action-menu-item="${item}"]`);
    }

    selectActionMenuItemV2(tableCellSelector, item, index=0){
      const actionMenu = $$(`${tableCellSelector} ${this.actionMenu.selector}`)[index];
      actionMenu.click();
      browser.waitForVisible(this.actionMenuItem.selector, constants.wait.normal);
      const trimActionMenu = this.actionMenuItem.selector.replace(']', '');
      browser.jsClick(`${trimActionMenu}="${item}"]`);
    }

    actionMenuOptionExists(actionMenuRow,options) {
        this.openActionMenu(actionMenuRow);
        options.forEach((option) => {
            expect($(`[data-qa-action-menu-item="${option}"]`).isVisible()).toBe(true)
        });
    }

    closeDrawer() {
        this.drawerClose.click();
        this.drawerTitle.waitForVisible(constants.wait.normal, true);
    }

    changeTab(tab) {
        const tabElementSelector = `[data-qa-tab="${tab}"]`;
        $(tabElementSelector).waitForVisible(constants.wait.normal);
        browser.jsClick(tabElementSelector);
        browser.waitUntil(function() {
            return browser
                .getAttribute(`[data-qa-tab="${tab}"]`, 'aria-selected').includes('true');
        }, constants.wait.normal, 'Failed to change tab');
        browser.waitForVisible('[data-qa-circle-progress]', constants.wait.normal, true);
        return this;
    }

    removeTag(label) {
        const matchingTags = this.tags.filter(t => t.getAttribute('data-qa-tag').includes(label));

        matchingTags.forEach(t => {
            const tagName = t.getText();
            t.$(this.deleteTag.selector).click();
            browser.waitForVisible(`[data-qa-tag="${tagName}"]`, constants.wait.normal, true);
        });
    }

    addTagToTagInput(tagName){
        this.tagsMultiSelect.$('..').$('input').setValue(tagName);
        this.selectOptions[0].waitForVisible(constants.wait.normal);
        this.selectOptions[0].click();
        this.multiOption.waitForVisible(constants.wait.normal);
        expect(this.multiOption.getText()).toBe(tagName);
    }

    addTagToTagPanel(tagName){
        const expectedCount = this.tags.length + 1
        this.addTag.click();
        const createTagSelect = $$('[data-qa-enhanced-select]')[1].$('..').$('input');
        createTagSelect.waitForVisible(constants.wait.normal);
        createTagSelect.setValue(tagName);
        createTagSelect.addValue(this.enterKey);
        browser.waitUntil(() => {
            return this.tags.length === expectedCount;
        }, constants.wait.normal);
    }

    checkTagsApplied(expectedTags){
        browser.waitUntil(() => {
            return this.tags.length > 0;
        },constants.wait.normal);
        const appliedTags = this.tags.map(tag => tag.getText());
        expectedTags.forEach((tag) => {
            expect(appliedTags.includes(tag)).toBe(true);
        });
    }

    addIcon(iconText){
        return $(`[data-qa-icon-text-link="${iconText}"]`);
    }

    tagHeader(tag){
        return $(`[${this.tagHeaderSelector}=${tag}]`);
    }

    groupByTags(group){
        this.groupByTagsToggle.click();
        browser.waitUntil(() => {
          return group ? this.tagHeaders.length > 0 : this.tagHeaders.length === 0;
        },constants.wait.normal);
    }

    tagGroupsInAlphabeticalOrder(tags){
        const tagHeaders = this.tagHeaders
            .map(header => header.getAttribute(this.tagHeaderSelector));
        expect(tagHeaders).toEqual(tags.sort());
    }
}<|MERGE_RESOLUTION|>--- conflicted
+++ resolved
@@ -55,14 +55,11 @@
     get breadcrumbEditButton() { return $('[data-qa-edit-button]'); }
     get breadcrumbSaveEdit() { return $('[data-qa-save-edit]'); }
     get breadcrumbCancelEdit() { return $('[data-qa-cancel-edit]'); }
-<<<<<<< HEAD
     get globalTopMenu() { return $('[data-qa-top-menu]'); }
     get navigationSideBar() { return $('[data-qa-navigation-side-bar]'); }
-=======
     get groupByTagsToggle() { return $$('span').find(it => it.getText().includes('Group by Tag')).$('..'); }
     get tagHeaderSelector() { return 'data-qa-tag-header'; }
     get tagHeaders() { return $$(`[${this.tagHeaderSelector}]`); }
->>>>>>> 4ba87f09
     get enterKey() { return '\uE007'; }
     get upArrowKey() { return '\ue013'; }
 
