const crypto = require('crypto');
const { constants } = require('../constants');
const { readToken } = require('./config-utils');

import ConfigureLinode from '../pageobjects/configure-linode';
import ListLinodes from '../pageobjects/list-linodes';
import Create from '../pageobjects/create';
import Settings from '../pageobjects/linode-detail/linode-detail-settings.page';
import LinodeDetail from '../pageobjects/linode-detail/linode-detail.page';

export const createGenericLinode = (label) => {
    Create.menuButton.click();
    Create.linode();
    ConfigureLinode.baseDisplay();
    ConfigureLinode.generic(label);
    ConfigureLinode.deploy.click();
    ListLinodes.waitUntilBooted(label);
}

export const deleteLinode = (label) => {
    browser.url(constants.routes.linodes);
    browser.waitClick(`[data-qa-linode="${label}"] [data-qa-label]`);
    LinodeDetail.landingElemsDisplay();
    LinodeDetail.changeTab('Settings');
    Settings.remove();
}


export const createLinodeIfNone = () => {
    if (!ListLinodes.linodesDisplay()) {
        createGenericLinode(new Date().getTime());
    }
}

export const apiCreateLinode = (linodeLabel=false) => {
    const token = readToken();
    const newLinodePass = crypto.randomBytes(20).toString('hex');
    const linode = browser.createLinode(token, newLinodePass, linodeLabel);

    browser.url(constants.routes.linodes);
    browser.waitForVisible('[data-qa-add-new-menu-button]');
    
    if (linodeLabel) {
        browser.waitForVisible(`[data-qa-linode="${linodeLabel}"]`);
    } else {
        browser.waitForVisible('[data-qa-linode]', constants.wait.long);
    }
<<<<<<< HEAD
    browser.waitForVisible('[data-qa-status="running"]', constants.wait.minute * 3);
=======
    browser.waitForVisible('[data-qa-status="booting"]', constants.wait.minute);
    browser.waitForVisible('[data-qa-status="running"]', constants.wait.minute * 2);
    return linode;
>>>>>>> d5f998cb
}

export const apiDeleteAllLinodes = () => {
    const token = readToken();
    const removeAll = browser.removeAllLinodes(token);
    return removeAll;
}


export const apiDeleteAllVolumes = () => {
    const token = readToken();
    browser.removeAllVolumes(token);
}<|MERGE_RESOLUTION|>--- conflicted
+++ resolved
@@ -45,13 +45,8 @@
     } else {
         browser.waitForVisible('[data-qa-linode]', constants.wait.long);
     }
-<<<<<<< HEAD
     browser.waitForVisible('[data-qa-status="running"]', constants.wait.minute * 3);
-=======
-    browser.waitForVisible('[data-qa-status="booting"]', constants.wait.minute);
-    browser.waitForVisible('[data-qa-status="running"]', constants.wait.minute * 2);
     return linode;
->>>>>>> d5f998cb
 }
 
 export const apiDeleteAllLinodes = () => {
