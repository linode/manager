--- conflicted
+++ resolved
@@ -208,8 +208,6 @@
     const manager = tabs[0];
     const newTab = tabs[1]
     browser.switchTab(newTab);
-<<<<<<< HEAD
-=======
 }
 
 export const getDistrobutionLabel = (distrobutionTags) => {
@@ -220,5 +218,4 @@
         distrobutionLabel.push(distroDetails.label);
     });
     return distrobutionLabel;
->>>>>>> 2160d5d9
-}+}
