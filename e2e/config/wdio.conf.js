require('dotenv').config();

const { readFileSync } = require('fs');
const { argv } = require('yargs');
const { login } = require('../utils/config-utils');
const { browserCommands } = require('./custom-commands');
const { browserConf } = require('./browser-config');
const { constants } = require('../constants');
const selectedBrowser = argv.browser ? browserConf[argv.browser] : browserConf['chrome'];
const username = process.env.MANAGER_USER;
const password = process.env.MANAGER_PASS;

const specsToRun = () => {
    if (argv.file) {
        return ['./e2e/setup/setup.spec.js', argv.file];
    }
    if (argv.dir || argv.d) {
        return ['./e2e/setup/setup.spec.js', `./e2e/specs/${argv.dir || argv.d}/**/*.spec.js`]
    }
    return ['./e2e/setup/setup.spec.js', './e2e/specs/**/*.js'];
}

const selectedReporters = ['dot'];

if (argv.log) {
    selectedReporters.push('junit');
}

exports.config = {
    // Selenium Host/Port
    host: process.env.DOCKER ? 'selenium-standalone' : 'localhost',
    port: 4444,
    //
    // ==================
    // Specify Test Files
    // ==================
    // Define which test specs should run. The pattern is relative to the directory
    // from which `wdio` was called. Notice that, if you are calling `wdio` from an
    // NPM script (see https://docs.npmjs.com/cli/run-script) then the current working
    // directory is where your package.json resides, so `wdio` will be called from there.
    //
    specs:
        specsToRun(),
    // Patterns to exclude.
    exclude: [
        // 'path/to/excluded/files'
    ],
    //
    // ============
    // Capabilities
    // ============
    // Define your capabilities here. WebdriverIO can run multiple capabilities at the same
    // time. Depending on the number of capabilities, WebdriverIO launches several test
    // sessions. Within your capabilities you can overwrite the spec and exclude options in
    // order to group specific specs to a specific capability.
    //
    // First, you can define how many instances should be started at the same time. Let's
    // say you have 3 different capabilities (Chrome, Firefox, and Safari) and you have
    // set maxInstances to 1; wdio will spawn 3 processes. Therefore, if you have 10 spec
    // files and you set maxInstances to 10, all spec files will get tested at the same time
    // and 30 processes will get spawned. The property handles how many capabilities
    // from the same test should run tests.
    //
    maxInstances: 1,
    //
    // If you have trouble getting all important capabilities together, check out the
    // Sauce Labs platform configurator - a great tool to configure your capabilities:
    // https://docs.saucelabs.com/reference/platforms-configurator
    //
    capabilities: [selectedBrowser],
    //
    // ===================
    // Test Configurations
    // ===================
    // Define all options that are relevant for the WebdriverIO instance here
    //
    // By default WebdriverIO commands are executed in a synchronous way using
    // the wdio-sync package. If you still want to run your tests in an async way
    // e.g. using promises you can set the sync option to false.
    sync: true,
    //
    // Level of logging verbosity: silent | verbose | command | data | result | error
    logLevel: 'silent',
    //
    // Enables colors for log output.
    coloredLogs: true,
    //
    // Warns when a deprecated command is used
    deprecationWarnings: true,
    //
    // If you only want to run your tests until a specific amount of tests have failed use
    // bail (default is 0 - don't bail, run all tests).
    bail: 0,
    //
    // Saves a screenshot to a given path if a command fails.
    // screenshotPath: './e2e/errorShots/',
    //
    // Set a base URL in order to shorten url command calls. If your `url` parameter starts
    // with `/`, the base url gets prepended, not including the path portion of your baseUrl.
    // If your `url` parameter starts without a scheme or `/` (like `some/path`), the base url
    // gets prepended directly.
    baseUrl: process.env.DOCKER ? 'https://manager-local:3000' : process.env.REACT_APP_APP_ROOT,
    //
    // Default timeout for all waitFor* commands.
    waitforTimeout: process.env.DOCKER ? 20000 : 10000,
    //
    // Default timeout in milliseconds for request
    // if Selenium Grid doesn't send response
    connectionRetryTimeout: 90000,
    //
    // Default request retries count
    connectionRetryCount: 3,
    //
    // Initialize the browser instance with a WebdriverIO plugin. The object should have the
    // plugin name as key and the desired plugin options as properties. Make sure you have
    // the plugin installed before running any tests. The following plugins are currently
    // available:
    // WebdriverCSS: https://github.com/webdriverio/webdrivercss
    // WebdriverRTC: https://github.com/webdriverio/webdriverrtc
    // Browserevent: https://github.com/webdriverio/browserevent
    // plugins: {
    //     webdrivercss: {
    //         screenshotRoot: 'my-shots',
    //         failedComparisonsRoot: 'diffs',
    //         misMatchTolerance: 0.05,
    //         screenWidth: [320,480,640,1024]
    //     },
    //     webdriverrtc: {},
    //     browserevent: {}
    // },
    //
    // Test runner services
    // Services take over a specific job you don't want to take care of. They enhance
    // your test setup with almost no effort. Unlike plugins, they don't add new
    // commands. Instead, they hook themselves up into the test process.
    // services: [],//
    // Framework you want to run your specs with.
    // The following are supported: Mocha, Jasmine, and Cucumber
    // see also: http://webdriver.io/guide/testrunner/frameworks.html
    //
    // Make sure you have the wdio adapter package for the specific framework installed
    // before running any tests.
    framework: 'jasmine',
    //
    // Test reporter for stdout.
    // The only one supported by default is 'dot'
    // see also: http://webdriver.io/guide/reporters/dot.html
    reporters: selectedReporters,
    reporterOptions: {
        junit: {
            outputDir: './e2e/test-results'
        }
    },
    
    //
    // Options to be passed to Jasmine.
    jasmineNodeOpts: {
        //
        // Jasmine default timeout
        defaultTimeoutInterval: 60000 * 60,
        //
        // The Jasmine framework allows interception of each assertion in order to log the state of the application
        // or website depending on the result. For example, it is pretty handy to take a screenshot every time
        // an assertion fails.
        expectationResultHandler: function(passed, assertion) {
            // do something
        }
    },

    mountebankConfig: {
        proxyConfig: {
            imposterPort: '8088',
            imposterProtocol: 'https',
            imposterName: 'Linode-API',
            proxyHost: 'https://api.linode.com/v4',
            mutualAuth: true,
        }
    },
    
    //
    // =====
    // Hooks
    // =====
    // WebdriverIO provides several hooks you can use to interfere with the test process in order to enhance
    // it and to build services around it. You can either apply a single function or an array of
    // methods to it. If one of them returns with a promise, WebdriverIO will wait until that promise got
    // resolved to continue.
    /**
     * Gets executed once before all workers get launched.
     * @param {Object} config wdio configuration object
     * @param {Array.<Object>} capabilities list of capabilities details
     */
    // onPrepare: function (config, capabilities) {
    // },
    /**
     * Gets executed just before initialising the webdriver session and test framework. It allows you
     * to manipulate configurations depending on the capability or spec.
     * @param {Object} config wdio configuration object
     * @param {Array.<Object>} capabilities list of capabilities details
     * @param {Array.<String>} specs List of spec file paths that are to be run
     */
    // beforeSession: function (config, capabilities, specs) {
    // },
    /**
     * Gets executed before test execution begins. At this point you can access to all global
     * variables like `browser`. It is the perfect place to define custom commands.
     * @param {Array.<Object>} capabilities list of capabilities details
     * @param {Array.<String>} specs List of spec file paths that are to be run
     */
    before: function (capabilities, specs) {
        // Load up our custom commands
        require('babel-register');

        browserCommands();

<<<<<<< HEAD
=======
        // Timecount needed to generate unqiue timestamp values for mocks
        global.timeCount = 0;

>>>>>>> 581e49a1
        if (argv.record) {
            browser.loadProxyImposter(browser.options.mountebankConfig.proxyConfig);
        }

        if (argv.replay) {
            const file = specs[0].replace('.js', '-stub.json');
            const imposter = JSON.parse(readFileSync(file));
            browser.loadImposter(imposter);
        }

<<<<<<< HEAD
        if (browser.options.desiredCapabilities.browserName.includes('chrome')) {
            browser.timeouts('page load', 20000);
        }

=======
        browser.timeouts('page load', 20000);
>>>>>>> 581e49a1
        login(username, password);
    },
    /**
     * Runs before a WebdriverIO command gets executed.
     * @param {String} commandName hook command name
     * @param {Array} args arguments that command would receive
     */
    // beforeCommand: function (commandName, args) {
    // },
    
    /**
     * Hook that gets executed before the suite starts
     * @param {Object} suite suite details
     */
    beforeSuite: function (suite) {
        // Click beta notice button
        browser.waitForVisible('[data-qa-beta-notice]');
        browser.click('[data-qa-beta-notice] button');
    },
    /**
     * Function to be executed before a test (in Mocha/Jasmine) or a step (in Cucumber) starts.
     * @param {Object} test test details
     */
    // beforeTest: function (test) {
    // },
    /**
     * Hook that gets executed _before_ a hook within the suite starts (e.g. runs before calling
     * beforeEach in Mocha)
     */
    // beforeHook: function () {
    // },
    /**
     * Hook that gets executed _after_ a hook within the suite ends (e.g. runs after calling
     * afterEach in Mocha)
     */
    // afterHook: function () {
    // },
    /**
     * Function to be executed after a test (in Mocha/Jasmine) or a step (in Cucumber) ends.
     * @param {Object} test test details
     */
    // afterTest: function (test) {
    // },
    /**
     * Hook that gets executed after the suite has ended
     * @param {Object} suite suite details
     */
    // afterSuite: function (suite) {
    // },
    
    /**
     * Runs after a WebdriverIO command gets executed
     * @param {String} commandName hook command name
     * @param {Array} args arguments that command would receive
     * @param {Number} result 0 - command success, 1 - command error
     * @param {Object} error error object if any
     */
    // afterCommand: function (commandName, args, result, error) {
    // },
    /**
     * Gets executed after all tests are done. You still have access to all global variables from
     * the test.
     * @param {Number} result 0 - test pass, 1 - test fail
     * @param {Array.<Object>} capabilities list of capabilities details
     * @param {Array.<String>} specs List of spec file paths that ran
     */
    after: function (result, capabilities, specs) {
        if (argv.record) {
            const recordingFile = specs[0].replace('.js', '-stub.json');
            browser.getImposters(true, recordingFile);
            browser.deleteImposters();
        }

        if (argv.replay) {
            browser.deleteImposters();
        }
    },
    /**
     * Gets executed right after terminating the webdriver session.
     * @param {Object} config wdio configuration object
     * @param {Array.<Object>} capabilities list of capabilities details
     * @param {Array.<String>} specs List of spec file paths that ran
     */
    // afterSession: function (config, capabilities, specs) {
    // },
    /**
     * Gets executed after all workers got shut down and the process is about to exit.
     * @param {Object} exitCode 0 - success, 1 - fail
     * @param {Object} config wdio configuration object
     * @param {Array.<Object>} capabilities list of capabilities details
     */
    // onComplete: function(exitCode, config, capabilities) {
    // }
}<|MERGE_RESOLUTION|>--- conflicted
+++ resolved
@@ -213,12 +213,9 @@
 
         browserCommands();
 
-<<<<<<< HEAD
-=======
         // Timecount needed to generate unqiue timestamp values for mocks
         global.timeCount = 0;
 
->>>>>>> 581e49a1
         if (argv.record) {
             browser.loadProxyImposter(browser.options.mountebankConfig.proxyConfig);
         }
@@ -229,14 +226,9 @@
             browser.loadImposter(imposter);
         }
 
-<<<<<<< HEAD
         if (browser.options.desiredCapabilities.browserName.includes('chrome')) {
             browser.timeouts('page load', 20000);
         }
-
-=======
-        browser.timeouts('page load', 20000);
->>>>>>> 581e49a1
         login(username, password);
     },
     /**
