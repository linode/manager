const https = require('https');
const axios = require('axios');
const API_ROOT = process.env.REACT_APP_API_ROOT;
const { isEmpty } = require('lodash');

const getAxiosInstance = function(token) {
  let axiosInstance;
  return function(token) {
    if (token && axiosInstance === undefined) {
      axiosInstance = axios.create({
        httpsAgent: new https.Agent({
            rejectUnauthorized: false
        }),
        baseURL: API_ROOT,
        timeout: 10000,
        headers: {
            'Authorization': `Bearer ${token}`,
            'User-Agent': 'WebdriverIO',
        },
      });
    } else if (!token && axiosInstance === undefined) {
       throw new Error("getting axiosInstance without having initialized it");
    }
    return axiosInstance;
  }
}()

exports.deleteAll = (token, user) => {
    return new Promise((resolve, reject) => {
        const endpoints = [
            '/domains',
            '/nodebalancers',
            '/images',
            '/account/users',
        ];

        const getEndpoint = (endpoint, user) => {
            return getAxiosInstance(token).get(`${API_ROOT}${endpoint}`)
                .then(res => {
                    if (endpoint.includes('images')) {
                        privateImages = res.data.data.filter(i => i['is_public'] === false);
                        res.data['data'] = privateImages;
                        return res.data;
                    }

                    if(endpoint.includes('users')) {
                        const nonRootUsers = res.data.data.filter(u => u.username !== user);
                        res.data['data'] = nonRootUsers;
                        return res.data;
                    }
                    return res.data;
                })
                .catch((error) => {
                    console.log('Error', error);
                    return error;
                });
        }

        const removeInstance = (res, endpoint) => {
            return getAxiosInstance(token).delete(`${endpoint}/${res.id ? res.id : res.username}`)
                .then(res => res)
                .catch((error) => {
                    console.error(error);
                });
        }

        const iterateEndpointsAndRemove = () => {
            return endpoints.map(ep => {
                return getEndpoint(ep, user)
                    .then(res => {
                        if (res.results > 0) {
                            res.data.forEach(i => {
                                removeInstance(i, ep)
                                    .then(res => res);
                            });
                        }
                    })
                    .catch(error => error);
            });
        }

        // Remove linodes, then remove all instances
        return Promise.all(iterateEndpointsAndRemove())
            .then((values) => resolve(values))
            .catch(error => {
                console.error('Error', reject(error));
            });
    });
}

exports.removeAllLinodes = token => {
    return new Promise((resolve, reject) => {
        const linodesEndpoint = '/linode/instances';
        const removeInstance = (res, endpoint) => {
            return getAxiosInstance(token).delete(`${endpoint}/${res.id}`)
                .then(res => res)
                .catch((error) => {
                    console.error('Error', error);
                    reject('Error', error);
                });
        }

        return getAxiosInstance(token).get(linodesEndpoint)
            .then(res => {
                const promiseArray =
                    res.data.data.map(l => removeInstance(l, linodesEndpoint));

                Promise.all(promiseArray).then(function(res) {
                    resolve(res);
                }).catch(error => {
                    console.error(error);
                    reject('Error', error);
                });
        });
    });
}

exports.createLinode = (token, password, linodeLabel, tags, type, region) => {
    return new Promise((resolve, reject) => {
        const linodesEndpoint = '/linode/instances';

        const linodeConfig = {
            backups_enabled: false,
            booted: true,
            image: 'linode/debian9',
            region: !region ? 'us-east' : region,
            root_pass: password,
<<<<<<< HEAD
            type: 'g6-nanode-1'
=======
            type: !type ? 'g6-nanode-1' : type
>>>>>>> 99f3215c
        }

        if (linodeLabel !== false) {
            linodeConfig['label'] = linodeLabel;
        }

        if (!isEmpty(tags)) {
            linodeConfig['tags'] = tags;
        }

        return getAxiosInstance(token).post(linodesEndpoint, linodeConfig)
            .then(response => {
                resolve(response.data);
            })
            .catch(error => {
                console.error('Error', error);
                reject(error);
            });
    });
}

exports.allocatePrivateIp = (token, linodeId) => {
    return new Promise((resolve, reject) => {
        const ipsEndpoint = `/linode/instances/${linodeId}/ips`;
        const requestPrivate = {
            public: false,
            type: 'ipv4',
        }

        return getAxiosInstance(token).post(ipsEndpoint, requestPrivate)
            .then(response => resolve(response.data))
            .catch(error => {
                console.error('Error', error);
                reject(error);
            });
    });
}

exports.getNodebalancers = token => {
    return new Promise((resolve, reject) => {
        const endpoint = '/nodebalancers';

        return getAxiosInstance(token).get(endpoint)
            .then(response => resolve(response.data))
            .catch(error => {
                console.error('Error', error);
                reject(error);
            });
    });
}

exports.removeNodebalancer = (token, nodeBalancerId) => {
    return new Promise((resolve, reject) => {
        const endpoint = `/nodebalancers/${nodeBalancerId}`;

        return getAxiosInstance(token).delete(endpoint)
            .then(response => resolve(response.data))
            .catch(error => {
                console.error('Error', error);
                reject(error);
            });
    });
}

exports.removeAllVolumes = token => {
    return new Promise((resolve, reject) => {
        const endpoint = '/volumes';

        const removeVolume = (res, endpoint) => {
            return getAxiosInstance(token).delete(`${endpoint}/${res.id}`)
                .then(response => response.status)
                .catch(error => {
                    reject(`Removing Volume ${res.id} failed due to ${JSON.stringify(error.response.data)}`);
                });
        }

        return getAxiosInstance(token).get(endpoint).then(res => {
            const removeVolumesArray =
                res.data.data.map(v => removeVolume(v, endpoint));

            Promise.all(removeVolumesArray).then(function(res) {
                resolve(res);
            }).catch(error => {
                console.log(error.data);
                return error;
            });
        });
    });
}

exports.getDomains = token => {
    return new Promise((resolve, reject) => {
        const endpoint = '/domains';

        return getAxiosInstance(token).get(endpoint)
            .then(response => resolve(response.data))
            .catch(error => {
                console.error('Error', error);
                reject(error);
            });
    });
}

exports.removeDomain = (token, domainId) => {
    return new Promise((resolve, reject) => {
        const endpoint = `/domains/${domainId}`;

        getAxiosInstance(token).delete(endpoint)
            .then(response => resolve(response.data))
            .catch(error => {
                console.error(error);
                reject(error);
            });
    });
}

exports.getMyStackScripts = token => {
    return new Promise((resolve, reject) => {
        const endpoint = '/linode/stackscripts';
        getAxiosInstance(token).get(endpoint, {
            headers: {
                'Authorization': `Bearer ${token}`,
                'X-Filter': `{"username":"${browser.options.testUser}","+order_by":"deployments_total","+order":"desc"}`,
                'User-Agent': 'WebdriverIO',
            }
        })
        .then(response => resolve(response.data))
        .catch(error => {
            console.error('Error', error);
            reject(error);
        });
    });
}

exports.removeStackScript = (token, id) => {
    return new Promise((resolve, reject) => {
        const endpoint = `/linode/stackscripts/${id}`;
        getAxiosInstance(token).delete(endpoint)
            .then(response => resolve(response.data))
            .catch(error => {
                console.error('Error', error);
                reject(error);
            });
    });
}


exports.getPrivateImages = token => {
    return browser.call(function() {
        return new Promise((resolve, reject) => {
            const endpoint = '/images?page=1';

            return getAxiosInstance(token).get(endpoint, {
                headers: {
                    'Authorization': `Bearer ${token}`,
                    'X-Filter': '{"is_public":false}',
                    'User-Agent': 'WebdriverIO',
                }
            })
            .then(response => resolve(response.data))
            .catch(error => {
                console.error('Error', error);
                reject(error);
            });
        });
    });
}

exports.removeImage = (token, id) => {
    return browser.call(function() {
        return new Promise((resolve, reject) => {
            const endpoint = `/images/${id}`;

            return getAxiosInstance(token).delete(endpoint)
                .then(response => resolve(response.data))
                .catch(error => {
                    console.error('Error', error);
                    reject(error);
                });
        });
    });
}

exports.getPublicKeys = token => {
    return browser.call(function() {
        return new Promise((resolve, reject) => {
            const endpoint = '/profile/sshkeys';

            return getAxiosInstance(token)
                .get(endpoint)
                .then(response => resolve(response.data))
                .catch(error => {
                    console.error("Error", error);
                    reject(error);
                });
        });
    });
}

exports.removePublicKey = (token, id) => {
    return browser.call(function() {
        return new Promise((resolve, reject) => {
            const endpoint = `/profile/sshkeys/${id}`;

            return getAxiosInstance(token)
                .delete(endpoint)
                .then(response => resolve(response.data))
                .catch(error => {
                    console.error('Error', error);
                    reject(error);
                });
        });
    })
}


exports.getUsers = (token) => {
    return new Promise((resolve, reject) => {
        const endpoint = '/account/users';

        return getAxiosInstance(token)
            .get(endpoint)
            .then(response => resolve(response.data))
            .catch(error => {
                console.error('Error', error);
                reject(error);
            });
    });
}


exports.deleteUser = (token, username) => {
    return new Promise((resolve, reject) => {
        const endpoint = `/account/users/${username}`;

        return getAxiosInstance(token)
            .delete(endpoint)
            .then(response => resolve(response.data))
            .catch(error => {
                console.error('Error', error);
                reject(error);
            });
    });
}

exports.getUserProfile = (token) => {
    return new Promise((resolve, reject) => {
        const endpoint = '/profile';

        return getAxiosInstance(token)
        .get(endpoint)
        .then(response => resolve(response.data))
        .catch(error => {
            console.error('Error', error);
            reject(error);
        });
    });
}

exports.updateUserProfile = (token, profileData) => {
    return new Promise((resolve, reject) => {
        const endpoint = '/profile';

        return getAxiosInstance(token)
            .put(endpoint,profileData)
            .then(response => resolve(response.data))
            .catch(error => {
                console.error("Error", error);
                reject(error);
            });
    });
}

exports.putGlobalSetting = (token, settingsData) => {
    return new Promise((resolve, reject) => {
        const endpoint = '/account/settings';

        return getAxiosInstance(token)
            .put(endpoint,settingsData)
            .then(response => resolve(response.data))
            .catch(error => {
                console.error("Error", error);
                reject(error);
            });
    });
}

exports.getGlobalSettings = (token) => {
    return new Promise((resolve, reject) => {
        const endpoint = '/account/settings';

        return getAxiosInstance(token)
            .get(endpoint)
            .then(response => resolve(response.data))
            .catch(error => {
                console.error("Error", error);
                reject(error);
            });
    });
}<|MERGE_RESOLUTION|>--- conflicted
+++ resolved
@@ -125,11 +125,7 @@
             image: 'linode/debian9',
             region: !region ? 'us-east' : region,
             root_pass: password,
-<<<<<<< HEAD
-            type: 'g6-nanode-1'
-=======
             type: !type ? 'g6-nanode-1' : type
->>>>>>> 99f3215c
         }
 
         if (linodeLabel !== false) {
