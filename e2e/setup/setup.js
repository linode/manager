--- conflicted
+++ resolved
@@ -155,8 +155,6 @@
             })
             .catch(error => {
                 console.error('Error', error);
-<<<<<<< HEAD
-=======
                 reject(error);
             });
     });
@@ -226,7 +224,6 @@
             .catch(error => {
                 console.error('Error', error);
                 reject(error);
->>>>>>> d5f998cb
             });
     });
 }
