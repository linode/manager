exports.constants = {
	testAccounts: {

	},
	testPublicKey: `ssh-rsa MIICIjANBgkqhkiG9w0BAQEFAAOCAg8AMIICCgKCAgEAq5X9wwTT0hnEgyXnHaWZCfBp4z3DGdxaDsp1m+mdaDBUEDqtZ+6/GNAjkq7JipeXmg8YD3oKdlwm2jupv2lji4LbLHPu9umhRWpQsIOPS8pcEAvpzvA99fpdZYrMI03DZyuSiK5NjRRsusbLVaMhkv3/9dkChyly0d0JSCjA2/C71VOXSUAljxtRFIQ3qtMeN+EsMNDRYrLjMBCJmuGr2/my3mGHapa4QbwdOgqhCyerr/W7/nZeqEIyTWpIkX9dMppCGq2gcqW40s4ISGnFXN8YoTlbnXtq18jrZG6O0D1+HNUJvc4RdSxq+xZPILM40xQFUb0YdqLcPXcW/yZjQ7runP3cHndN72t0JYabu0+YL14t6ZS9gX7lc3vDv7Y1exYwgaup+H5kPCpaEYzRmMEtaOn0oVAeBrunAsIFoOiAOLn/SdmU7jtG9eWCskDRwchCm1rz9CeDkOQllUZg6RItbJGUqfV7GvK/8byfhdjzsD2QPW0b+xCWjPjTJXBzhudm9FESQJ+uLA7cQisM9iLF3R9KAmRotM/X9UdlBLqy1Kjp/6JBR89DXgco/XKAGZOA97n/H3agoJ+KA4hw7Mi68XccKcBQiNY0v9I6RKCzaa4wEeTxmk69oRK57iXp1BG8mqYnaiDZF2fXqrIG/IUq+qtU3p7u7QwhTqRYjYcCAwEAAQ== pthiel@linode.com`,
	wait: {
		short: process.env.DOCKER || process.env.BROWSERSTACK_USERNAME ? 10000 : 5000,
		normal: process.env.DOCKER || process.env.BROWSERSTACK_USERNAME ? 20000 : 12000,
		long: process.env.DOCKER || process.env.BROWSERSTACK_USERNAME ?  40000 : 30000,
		minute: process.env.DOCKER || process.env.BROWSERSTACK_USERNAME ? 75000 : 60000,
		custom: (milliseconds) => milliseconds,
	},
	routes: {
		storybook: '/',
		dashboard: '/',
		create: {
			linode: '/linodes/create',
			nodebalancer: '/nodebalancers/create',
		},
		linodes: '/linodes',
		volumes: '/volumes',
		nodeBalancers: '/nodebalancers',
		domains: '/domains',
		managed: '/managed',
		longview: '/longview',
		stackscripts: '/stackscripts',
		createStackScript: '/stackscripts/create',
		images: '/images',
		account: {
			billing: '/billing',
			users: '/users',
		},
		profile: {
			view: '/profile/',
			tokens: '/profile/tokens',
			oauth: '/profile/clients',
			lish: '/profile/lish',
<<<<<<< HEAD
=======
			sshKeys: '/profile/keys',
>>>>>>> afd7ddad
		},
		support: {
			landing: '/support',
			docs: '/documentation',
			community: '/community/questions/',
			tickets: '/support/tickets',
		}
	},
}<|MERGE_RESOLUTION|>--- conflicted
+++ resolved
@@ -35,10 +35,7 @@
 			tokens: '/profile/tokens',
 			oauth: '/profile/clients',
 			lish: '/profile/lish',
-<<<<<<< HEAD
-=======
 			sshKeys: '/profile/keys',
->>>>>>> afd7ddad
 		},
 		support: {
 			landing: '/support',
