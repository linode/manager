--- conflicted
+++ resolved
@@ -1,40 +1,10 @@
 .Tabs {
-<<<<<<< HEAD
     [role="tablist"] {
         @extend .container;
         background: $white;
         border-bottom: $border;
         margin: 0 auto;
         padding: 0 15px;
-=======
-  [role="tablist"] {
-    @extend .container;
-    background: $white;
-    border-bottom: $border;
-    margin: 0 auto;
-    padding: 0 15px;
-  }
-
-  [role="tablist"].form-tab-list [role="tab"] {
-    padding: 6px 12px;
-  }
-
-  [role="tab"] {
-    border-color: 1px solid transparent;
-
-    &:not(:last-of-type) {
-      margin-right: 15px;
-    }
-
-    &:hover,
-    &[aria-selected="true"] {
-      background: $light-gray;
-      border: 1px solid #bbb;
-      border-bottom: 0;
-      border-radius: 0;
-      -moz-border-radius: 0;
-      -webkit-border-radius: 0;
->>>>>>> 56cc5d0c
     }
 
     [role="tablist"].form-tab-list [role="tab"] {
@@ -53,9 +23,9 @@
             background: $light-gray;
             border: 1px solid #bbb;
             border-bottom: 0;
-            border-radius: 2px 2px 0 0;
-            -moz-border-radius: 2px 2px 0 0;
-            -webkit-border-radius: 2px 2px 0 0;
+            border-radius: 0;
+            -moz-border-radius: 0;
+            -webkit-border-radius: 0;
         }
 
         &:hover,
