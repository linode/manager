--- conflicted
+++ resolved
@@ -71,10 +71,6 @@
             width: 250px;
             border: $border;
             border-color: black;
-<<<<<<< HEAD
-            border-radius: 0;
-=======
->>>>>>> 75e09c5c
             outline: 0;
             color: #ccc;
         }
