sudo: required
language: node_js
node_js:
  - "8.4.0"
before_install: sudo apt-get install libcairo2-dev libjpeg8-dev libpango1.0-dev libgif-dev build-essential g++
cache:
  yarn: true
install:
    - yarn
script:
    - set -e
    - |
        cat <<EOF > src/secrets.js
        export const clientId = 'placeholder';
        export const clientSecret = 'placeholder';
        EOF
    - |
        cmphash=$(cat yarn.lock | grep linode-components | grep -o "#[0-9a-f]*" | tr -d "#")
        echo "Using linode-components version $cmphash"
    - |
      if [[ $(git diff HEAD^ $(git rev-parse --abbrev-ref HEAD) --name-only | grep -v scss) ]]; then
        yarn run lint
<<<<<<< HEAD
        (cd docs && yarn run lint && yarn run prebuild)
        (cd components && yarn run lint)
=======
>>>>>>> 2fe8d383
        yarn test -- --coverage --maxWorkers=2
        cat ./coverage/lcov.info | node ./bin/styleguideTestFilter.js | ./node_modules/.bin/coveralls
      fi<|MERGE_RESOLUTION|>--- conflicted
+++ resolved
@@ -20,11 +20,6 @@
     - |
       if [[ $(git diff HEAD^ $(git rev-parse --abbrev-ref HEAD) --name-only | grep -v scss) ]]; then
         yarn run lint
-<<<<<<< HEAD
-        (cd docs && yarn run lint && yarn run prebuild)
-        (cd components && yarn run lint)
-=======
->>>>>>> 2fe8d383
         yarn test -- --coverage --maxWorkers=2
         cat ./coverage/lcov.info | node ./bin/styleguideTestFilter.js | ./node_modules/.bin/coveralls
       fi