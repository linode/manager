--- conflicted
+++ resolved
@@ -356,11 +356,7 @@
         version: 9.0.12(@types/react@19.1.6)(storybook@9.0.12(@testing-library/dom@10.4.0)(prettier@3.5.3))
       '@storybook/react-vite':
         specifier: ^9.0.12
-<<<<<<< HEAD
-        version: 9.0.12(react-dom@19.1.0(react@19.1.0))(react@19.1.0)(rollup@4.40.1)(storybook@9.0.12(@testing-library/dom@10.4.0)(prettier@3.5.3))(typescript@5.7.3)(vite@6.3.4(@types/node@22.18.1)(jiti@2.4.2)(terser@5.36.0)(tsx@4.19.3)(yaml@2.6.1))
-=======
-        version: 9.0.12(react-dom@19.1.0(react@19.1.0))(react@19.1.0)(rollup@4.50.1)(storybook@9.0.12(@testing-library/dom@10.4.0)(prettier@3.5.3))(typescript@5.7.3)(vite@6.3.6(@types/node@20.17.6)(jiti@2.4.2)(terser@5.36.0)(tsx@4.19.3)(yaml@2.6.1))
->>>>>>> 8929a56f
+        version: 9.0.12(react-dom@19.1.0(react@19.1.0))(react@19.1.0)(rollup@4.50.1)(storybook@9.0.12(@testing-library/dom@10.4.0)(prettier@3.5.3))(typescript@5.7.3)(vite@6.3.6(@types/node@22.18.1)(jiti@2.4.2)(terser@5.36.0)(tsx@4.19.3)(yaml@2.6.1))
       '@swc/core':
         specifier: ^1.10.9
         version: 1.10.11
@@ -444,11 +440,7 @@
         version: 4.4.5
       '@vitejs/plugin-react-swc':
         specifier: ^3.7.2
-<<<<<<< HEAD
-        version: 3.7.2(vite@6.3.4(@types/node@22.18.1)(jiti@2.4.2)(terser@5.36.0)(tsx@4.19.3)(yaml@2.6.1))
-=======
-        version: 3.7.2(vite@6.3.6(@types/node@20.17.6)(jiti@2.4.2)(terser@5.36.0)(tsx@4.19.3)(yaml@2.6.1))
->>>>>>> 8929a56f
+        version: 3.7.2(vite@6.3.6(@types/node@22.18.1)(jiti@2.4.2)(terser@5.36.0)(tsx@4.19.3)(yaml@2.6.1))
       '@vitest/coverage-v8':
         specifier: ^3.1.2
         version: 3.1.2(vitest@3.1.2)
@@ -490,11 +482,7 @@
         version: 1.14.0(cypress@14.3.0)
       cypress-vite:
         specifier: ^1.6.0
-<<<<<<< HEAD
-        version: 1.6.0(vite@6.3.4(@types/node@22.18.1)(jiti@2.4.2)(terser@5.36.0)(tsx@4.19.3)(yaml@2.6.1))
-=======
-        version: 1.6.0(vite@6.3.6(@types/node@20.17.6)(jiti@2.4.2)(terser@5.36.0)(tsx@4.19.3)(yaml@2.6.1))
->>>>>>> 8929a56f
+        version: 1.6.0(vite@6.3.6(@types/node@22.18.1)(jiti@2.4.2)(terser@5.36.0)(tsx@4.19.3)(yaml@2.6.1))
       dotenv:
         specifier: ^16.0.3
         version: 16.4.5
@@ -526,19 +514,11 @@
         specifier: ^9.0.12
         version: 9.0.12(@testing-library/dom@10.4.0)(prettier@3.5.3)
       vite:
-<<<<<<< HEAD
-        specifier: ^6.3.4
-        version: 6.3.4(@types/node@22.18.1)(jiti@2.4.2)(terser@5.36.0)(tsx@4.19.3)(yaml@2.6.1)
+        specifier: ^6.3.6
+        version: 6.3.6(@types/node@22.18.1)(jiti@2.4.2)(terser@5.36.0)(tsx@4.19.3)(yaml@2.6.1)
       vite-plugin-svgr:
         specifier: ^3.2.0
-        version: 3.3.0(rollup@4.40.1)(typescript@5.7.3)(vite@6.3.4(@types/node@22.18.1)(jiti@2.4.2)(terser@5.36.0)(tsx@4.19.3)(yaml@2.6.1))
-=======
-        specifier: ^6.3.6
-        version: 6.3.6(@types/node@20.17.6)(jiti@2.4.2)(terser@5.36.0)(tsx@4.19.3)(yaml@2.6.1)
-      vite-plugin-svgr:
-        specifier: ^3.2.0
-        version: 3.3.0(rollup@4.50.1)(typescript@5.7.3)(vite@6.3.6(@types/node@20.17.6)(jiti@2.4.2)(terser@5.36.0)(tsx@4.19.3)(yaml@2.6.1))
->>>>>>> 8929a56f
+        version: 3.3.0(rollup@4.50.1)(typescript@5.7.3)(vite@6.3.6(@types/node@22.18.1)(jiti@2.4.2)(terser@5.36.0)(tsx@4.19.3)(yaml@2.6.1))
 
   packages/queries:
     dependencies:
@@ -589,13 +569,8 @@
         specifier: ^4.0.3
         version: 4.2.0
       vite:
-<<<<<<< HEAD
-        specifier: ^6.3.4
-        version: 6.3.4(@types/node@22.18.1)(jiti@2.4.2)(terser@5.36.0)(tsx@4.19.3)(yaml@2.6.1)
-=======
         specifier: '*'
-        version: 6.3.6(@types/node@20.17.6)(jiti@2.4.2)(terser@5.36.0)(tsx@4.19.3)(yaml@2.6.1)
->>>>>>> 8929a56f
+        version: 6.3.6(@types/node@22.18.1)(jiti@2.4.2)(terser@5.36.0)(tsx@4.19.3)(yaml@2.6.1)
     devDependencies:
       '@linode/tsconfig':
         specifier: workspace:*
@@ -627,11 +602,7 @@
         version: link:../tsconfig
       '@storybook/react-vite':
         specifier: ^9.0.12
-<<<<<<< HEAD
-        version: 9.0.12(react-dom@19.1.0(react@19.1.0))(react@19.1.0)(rollup@4.40.1)(storybook@9.0.12(@testing-library/dom@10.4.0)(prettier@3.5.3))(typescript@5.7.3)(vite@6.3.4(@types/node@22.18.1)(jiti@2.4.2)(terser@5.36.0)(tsx@4.19.3)(yaml@2.6.1))
-=======
-        version: 9.0.12(react-dom@19.1.0(react@19.1.0))(react@19.1.0)(rollup@4.50.1)(storybook@9.0.12(@testing-library/dom@10.4.0)(prettier@3.5.3))(typescript@5.7.3)(vite@6.3.6(@types/node@20.17.6)(jiti@2.4.2)(terser@5.36.0)(tsx@4.19.3)(yaml@2.6.1))
->>>>>>> 8929a56f
+        version: 9.0.12(react-dom@19.1.0(react@19.1.0))(react@19.1.0)(rollup@4.50.1)(storybook@9.0.12(@testing-library/dom@10.4.0)(prettier@3.5.3))(typescript@5.7.3)(vite@6.3.6(@types/node@22.18.1)(jiti@2.4.2)(terser@5.36.0)(tsx@4.19.3)(yaml@2.6.1))
       '@testing-library/dom':
         specifier: ^10.1.0
         version: 10.4.0
@@ -655,11 +626,7 @@
         version: 9.0.12(@testing-library/dom@10.4.0)(prettier@3.5.3)
       vite-plugin-svgr:
         specifier: ^3.2.0
-<<<<<<< HEAD
-        version: 3.3.0(rollup@4.40.1)(typescript@5.7.3)(vite@6.3.4(@types/node@22.18.1)(jiti@2.4.2)(terser@5.36.0)(tsx@4.19.3)(yaml@2.6.1))
-=======
-        version: 3.3.0(rollup@4.50.1)(typescript@5.7.3)(vite@6.3.6(@types/node@20.17.6)(jiti@2.4.2)(terser@5.36.0)(tsx@4.19.3)(yaml@2.6.1))
->>>>>>> 8929a56f
+        version: 3.3.0(rollup@4.50.1)(typescript@5.7.3)(vite@6.3.6(@types/node@22.18.1)(jiti@2.4.2)(terser@5.36.0)(tsx@4.19.3)(yaml@2.6.1))
 
   packages/tsconfig: {}
 
@@ -704,11 +671,7 @@
         version: link:../tsconfig
       '@storybook/react-vite':
         specifier: ^9.0.12
-<<<<<<< HEAD
-        version: 9.0.12(react-dom@19.1.0(react@19.1.0))(react@19.1.0)(rollup@4.40.1)(storybook@9.0.12(@testing-library/dom@10.4.0)(prettier@3.5.3))(typescript@5.7.3)(vite@6.3.4(@types/node@22.18.1)(jiti@2.4.2)(terser@5.36.0)(tsx@4.19.3)(yaml@2.6.1))
-=======
-        version: 9.0.12(react-dom@19.1.0(react@19.1.0))(react@19.1.0)(rollup@4.50.1)(storybook@9.0.12(@testing-library/dom@10.4.0)(prettier@3.5.3))(typescript@5.7.3)(vite@6.3.6(@types/node@20.17.6)(jiti@2.4.2)(terser@5.36.0)(tsx@4.19.3)(yaml@2.6.1))
->>>>>>> 8929a56f
+        version: 9.0.12(react-dom@19.1.0(react@19.1.0))(react@19.1.0)(rollup@4.50.1)(storybook@9.0.12(@testing-library/dom@10.4.0)(prettier@3.5.3))(typescript@5.7.3)(vite@6.3.6(@types/node@22.18.1)(jiti@2.4.2)(terser@5.36.0)(tsx@4.19.3)(yaml@2.6.1))
       '@testing-library/dom':
         specifier: ^10.1.0
         version: 10.4.0
@@ -735,11 +698,7 @@
         version: 9.0.12(@testing-library/dom@10.4.0)(prettier@3.5.3)
       vite-plugin-svgr:
         specifier: ^3.2.0
-<<<<<<< HEAD
-        version: 3.3.0(rollup@4.40.1)(typescript@5.7.3)(vite@6.3.4(@types/node@22.18.1)(jiti@2.4.2)(terser@5.36.0)(tsx@4.19.3)(yaml@2.6.1))
-=======
-        version: 3.3.0(rollup@4.50.1)(typescript@5.7.3)(vite@6.3.6(@types/node@20.17.6)(jiti@2.4.2)(terser@5.36.0)(tsx@4.19.3)(yaml@2.6.1))
->>>>>>> 8929a56f
+        version: 3.3.0(rollup@4.50.1)(typescript@5.7.3)(vite@6.3.6(@types/node@22.18.1)(jiti@2.4.2)(terser@5.36.0)(tsx@4.19.3)(yaml@2.6.1))
 
   packages/utilities:
     dependencies:
@@ -7219,20 +7178,12 @@
 
   '@istanbuljs/schema@0.1.3': {}
 
-<<<<<<< HEAD
-  '@joshwooding/vite-plugin-react-docgen-typescript@0.6.0(typescript@5.7.3)(vite@6.3.4(@types/node@22.18.1)(jiti@2.4.2)(terser@5.36.0)(tsx@4.19.3)(yaml@2.6.1))':
-=======
-  '@joshwooding/vite-plugin-react-docgen-typescript@0.6.0(typescript@5.7.3)(vite@6.3.6(@types/node@20.17.6)(jiti@2.4.2)(terser@5.36.0)(tsx@4.19.3)(yaml@2.6.1))':
->>>>>>> 8929a56f
+  '@joshwooding/vite-plugin-react-docgen-typescript@0.6.0(typescript@5.7.3)(vite@6.3.6(@types/node@22.18.1)(jiti@2.4.2)(terser@5.36.0)(tsx@4.19.3)(yaml@2.6.1))':
     dependencies:
       glob: 10.4.5
       magic-string: 0.30.17
       react-docgen-typescript: 2.2.2(typescript@5.7.3)
-<<<<<<< HEAD
-      vite: 6.3.4(@types/node@22.18.1)(jiti@2.4.2)(terser@5.36.0)(tsx@4.19.3)(yaml@2.6.1)
-=======
-      vite: 6.3.6(@types/node@20.17.6)(jiti@2.4.2)(terser@5.36.0)(tsx@4.19.3)(yaml@2.6.1)
->>>>>>> 8929a56f
+      vite: 6.3.6(@types/node@22.18.1)(jiti@2.4.2)(terser@5.36.0)(tsx@4.19.3)(yaml@2.6.1)
     optionalDependencies:
       typescript: 5.7.3
 
@@ -7752,20 +7703,12 @@
     transitivePeerDependencies:
       - '@types/react'
 
-<<<<<<< HEAD
-  '@storybook/builder-vite@9.0.12(storybook@9.0.12(@testing-library/dom@10.4.0)(prettier@3.5.3))(vite@6.3.4(@types/node@22.18.1)(jiti@2.4.2)(terser@5.36.0)(tsx@4.19.3)(yaml@2.6.1))':
-=======
-  '@storybook/builder-vite@9.0.12(storybook@9.0.12(@testing-library/dom@10.4.0)(prettier@3.5.3))(vite@6.3.6(@types/node@20.17.6)(jiti@2.4.2)(terser@5.36.0)(tsx@4.19.3)(yaml@2.6.1))':
->>>>>>> 8929a56f
+  '@storybook/builder-vite@9.0.12(storybook@9.0.12(@testing-library/dom@10.4.0)(prettier@3.5.3))(vite@6.3.6(@types/node@22.18.1)(jiti@2.4.2)(terser@5.36.0)(tsx@4.19.3)(yaml@2.6.1))':
     dependencies:
       '@storybook/csf-plugin': 9.0.12(storybook@9.0.12(@testing-library/dom@10.4.0)(prettier@3.5.3))
       storybook: 9.0.12(@testing-library/dom@10.4.0)(prettier@3.5.3)
       ts-dedent: 2.2.0
-<<<<<<< HEAD
-      vite: 6.3.4(@types/node@22.18.1)(jiti@2.4.2)(terser@5.36.0)(tsx@4.19.3)(yaml@2.6.1)
-=======
-      vite: 6.3.6(@types/node@20.17.6)(jiti@2.4.2)(terser@5.36.0)(tsx@4.19.3)(yaml@2.6.1)
->>>>>>> 8929a56f
+      vite: 6.3.6(@types/node@22.18.1)(jiti@2.4.2)(terser@5.36.0)(tsx@4.19.3)(yaml@2.6.1)
 
   '@storybook/csf-plugin@9.0.12(storybook@9.0.12(@testing-library/dom@10.4.0)(prettier@3.5.3))':
     dependencies:
@@ -7790,19 +7733,11 @@
       react-dom: 19.1.0(react@19.1.0)
       storybook: 9.0.12(@testing-library/dom@10.4.0)(prettier@3.5.3)
 
-<<<<<<< HEAD
-  '@storybook/react-vite@9.0.12(react-dom@19.1.0(react@19.1.0))(react@19.1.0)(rollup@4.40.1)(storybook@9.0.12(@testing-library/dom@10.4.0)(prettier@3.5.3))(typescript@5.7.3)(vite@6.3.4(@types/node@22.18.1)(jiti@2.4.2)(terser@5.36.0)(tsx@4.19.3)(yaml@2.6.1))':
-    dependencies:
-      '@joshwooding/vite-plugin-react-docgen-typescript': 0.6.0(typescript@5.7.3)(vite@6.3.4(@types/node@22.18.1)(jiti@2.4.2)(terser@5.36.0)(tsx@4.19.3)(yaml@2.6.1))
-      '@rollup/pluginutils': 5.1.3(rollup@4.40.1)
-      '@storybook/builder-vite': 9.0.12(storybook@9.0.12(@testing-library/dom@10.4.0)(prettier@3.5.3))(vite@6.3.4(@types/node@22.18.1)(jiti@2.4.2)(terser@5.36.0)(tsx@4.19.3)(yaml@2.6.1))
-=======
-  '@storybook/react-vite@9.0.12(react-dom@19.1.0(react@19.1.0))(react@19.1.0)(rollup@4.50.1)(storybook@9.0.12(@testing-library/dom@10.4.0)(prettier@3.5.3))(typescript@5.7.3)(vite@6.3.6(@types/node@20.17.6)(jiti@2.4.2)(terser@5.36.0)(tsx@4.19.3)(yaml@2.6.1))':
-    dependencies:
-      '@joshwooding/vite-plugin-react-docgen-typescript': 0.6.0(typescript@5.7.3)(vite@6.3.6(@types/node@20.17.6)(jiti@2.4.2)(terser@5.36.0)(tsx@4.19.3)(yaml@2.6.1))
+  '@storybook/react-vite@9.0.12(react-dom@19.1.0(react@19.1.0))(react@19.1.0)(rollup@4.50.1)(storybook@9.0.12(@testing-library/dom@10.4.0)(prettier@3.5.3))(typescript@5.7.3)(vite@6.3.6(@types/node@22.18.1)(jiti@2.4.2)(terser@5.36.0)(tsx@4.19.3)(yaml@2.6.1))':
+    dependencies:
+      '@joshwooding/vite-plugin-react-docgen-typescript': 0.6.0(typescript@5.7.3)(vite@6.3.6(@types/node@22.18.1)(jiti@2.4.2)(terser@5.36.0)(tsx@4.19.3)(yaml@2.6.1))
       '@rollup/pluginutils': 5.1.3(rollup@4.50.1)
-      '@storybook/builder-vite': 9.0.12(storybook@9.0.12(@testing-library/dom@10.4.0)(prettier@3.5.3))(vite@6.3.6(@types/node@20.17.6)(jiti@2.4.2)(terser@5.36.0)(tsx@4.19.3)(yaml@2.6.1))
->>>>>>> 8929a56f
+      '@storybook/builder-vite': 9.0.12(storybook@9.0.12(@testing-library/dom@10.4.0)(prettier@3.5.3))(vite@6.3.6(@types/node@22.18.1)(jiti@2.4.2)(terser@5.36.0)(tsx@4.19.3)(yaml@2.6.1))
       '@storybook/react': 9.0.12(react-dom@19.1.0(react@19.1.0))(react@19.1.0)(storybook@9.0.12(@testing-library/dom@10.4.0)(prettier@3.5.3))(typescript@5.7.3)
       find-up: 7.0.0
       magic-string: 0.30.17
@@ -7812,11 +7747,7 @@
       resolve: 1.22.8
       storybook: 9.0.12(@testing-library/dom@10.4.0)(prettier@3.5.3)
       tsconfig-paths: 4.2.0
-<<<<<<< HEAD
-      vite: 6.3.4(@types/node@22.18.1)(jiti@2.4.2)(terser@5.36.0)(tsx@4.19.3)(yaml@2.6.1)
-=======
-      vite: 6.3.6(@types/node@20.17.6)(jiti@2.4.2)(terser@5.36.0)(tsx@4.19.3)(yaml@2.6.1)
->>>>>>> 8929a56f
+      vite: 6.3.6(@types/node@22.18.1)(jiti@2.4.2)(terser@5.36.0)(tsx@4.19.3)(yaml@2.6.1)
     transitivePeerDependencies:
       - rollup
       - supports-color
@@ -8426,17 +8357,10 @@
 
   '@ungap/structured-clone@1.3.0': {}
 
-<<<<<<< HEAD
-  '@vitejs/plugin-react-swc@3.7.2(vite@6.3.4(@types/node@22.18.1)(jiti@2.4.2)(terser@5.36.0)(tsx@4.19.3)(yaml@2.6.1))':
+  '@vitejs/plugin-react-swc@3.7.2(vite@6.3.6(@types/node@22.18.1)(jiti@2.4.2)(terser@5.36.0)(tsx@4.19.3)(yaml@2.6.1))':
     dependencies:
       '@swc/core': 1.10.11
-      vite: 6.3.4(@types/node@22.18.1)(jiti@2.4.2)(terser@5.36.0)(tsx@4.19.3)(yaml@2.6.1)
-=======
-  '@vitejs/plugin-react-swc@3.7.2(vite@6.3.6(@types/node@20.17.6)(jiti@2.4.2)(terser@5.36.0)(tsx@4.19.3)(yaml@2.6.1))':
-    dependencies:
-      '@swc/core': 1.10.11
-      vite: 6.3.6(@types/node@20.17.6)(jiti@2.4.2)(terser@5.36.0)(tsx@4.19.3)(yaml@2.6.1)
->>>>>>> 8929a56f
+      vite: 6.3.6(@types/node@22.18.1)(jiti@2.4.2)(terser@5.36.0)(tsx@4.19.3)(yaml@2.6.1)
     transitivePeerDependencies:
       - '@swc/helpers'
 
@@ -8472,23 +8396,14 @@
       chai: 5.2.0
       tinyrainbow: 2.0.0
 
-<<<<<<< HEAD
-  '@vitest/mocker@3.1.2(msw@2.6.5(@types/node@22.18.1)(typescript@5.7.3))(vite@6.3.4(@types/node@22.18.1)(jiti@2.4.2)(terser@5.36.0)(tsx@4.19.3)(yaml@2.6.1))':
-=======
-  '@vitest/mocker@3.1.2(msw@2.6.5(@types/node@20.17.6)(typescript@5.7.3))(vite@6.3.6(@types/node@20.17.6)(jiti@2.4.2)(terser@5.36.0)(tsx@4.19.3)(yaml@2.6.1))':
->>>>>>> 8929a56f
+  '@vitest/mocker@3.1.2(msw@2.6.5(@types/node@22.18.1)(typescript@5.7.3))(vite@6.3.6(@types/node@22.18.1)(jiti@2.4.2)(terser@5.36.0)(tsx@4.19.3)(yaml@2.6.1))':
     dependencies:
       '@vitest/spy': 3.1.2
       estree-walker: 3.0.3
       magic-string: 0.30.17
     optionalDependencies:
-<<<<<<< HEAD
       msw: 2.6.5(@types/node@22.18.1)(typescript@5.7.3)
-      vite: 6.3.4(@types/node@22.18.1)(jiti@2.4.2)(terser@5.36.0)(tsx@4.19.3)(yaml@2.6.1)
-=======
-      msw: 2.6.5(@types/node@20.17.6)(typescript@5.7.3)
-      vite: 6.3.6(@types/node@20.17.6)(jiti@2.4.2)(terser@5.36.0)(tsx@4.19.3)(yaml@2.6.1)
->>>>>>> 8929a56f
+      vite: 6.3.6(@types/node@22.18.1)(jiti@2.4.2)(terser@5.36.0)(tsx@4.19.3)(yaml@2.6.1)
 
   '@vitest/pretty-format@3.0.9':
     dependencies:
@@ -9168,19 +9083,11 @@
     dependencies:
       cypress: 14.3.0
 
-<<<<<<< HEAD
-  cypress-vite@1.6.0(vite@6.3.4(@types/node@22.18.1)(jiti@2.4.2)(terser@5.36.0)(tsx@4.19.3)(yaml@2.6.1)):
+  cypress-vite@1.6.0(vite@6.3.6(@types/node@22.18.1)(jiti@2.4.2)(terser@5.36.0)(tsx@4.19.3)(yaml@2.6.1)):
     dependencies:
       chokidar: 3.6.0
       debug: 4.4.0(supports-color@8.1.1)
-      vite: 6.3.4(@types/node@22.18.1)(jiti@2.4.2)(terser@5.36.0)(tsx@4.19.3)(yaml@2.6.1)
-=======
-  cypress-vite@1.6.0(vite@6.3.6(@types/node@20.17.6)(jiti@2.4.2)(terser@5.36.0)(tsx@4.19.3)(yaml@2.6.1)):
-    dependencies:
-      chokidar: 3.6.0
-      debug: 4.4.0(supports-color@8.1.1)
-      vite: 6.3.6(@types/node@20.17.6)(jiti@2.4.2)(terser@5.36.0)(tsx@4.19.3)(yaml@2.6.1)
->>>>>>> 8929a56f
+      vite: 6.3.6(@types/node@22.18.1)(jiti@2.4.2)(terser@5.36.0)(tsx@4.19.3)(yaml@2.6.1)
     transitivePeerDependencies:
       - supports-color
 
@@ -12314,14 +12221,10 @@
   vite-node@3.1.2(@types/node@22.18.1)(jiti@2.4.2)(terser@5.36.0)(tsx@4.19.3)(yaml@2.6.1):
     dependencies:
       cac: 6.7.14
-      debug: 4.4.0(supports-color@8.1.1)
+      debug: 4.4.1(supports-color@8.1.1)
       es-module-lexer: 1.6.0
       pathe: 2.0.3
-<<<<<<< HEAD
-      vite: 6.3.4(@types/node@22.18.1)(jiti@2.4.2)(terser@5.36.0)(tsx@4.19.3)(yaml@2.6.1)
-=======
-      vite: 6.3.6(@types/node@20.17.6)(jiti@2.4.2)(terser@5.36.0)(tsx@4.19.3)(yaml@2.6.1)
->>>>>>> 8929a56f
+      vite: 6.3.6(@types/node@22.18.1)(jiti@2.4.2)(terser@5.36.0)(tsx@4.19.3)(yaml@2.6.1)
     transitivePeerDependencies:
       - '@types/node'
       - jiti
@@ -12336,30 +12239,18 @@
       - tsx
       - yaml
 
-<<<<<<< HEAD
-  vite-plugin-svgr@3.3.0(rollup@4.40.1)(typescript@5.7.3)(vite@6.3.4(@types/node@22.18.1)(jiti@2.4.2)(terser@5.36.0)(tsx@4.19.3)(yaml@2.6.1)):
-=======
-  vite-plugin-svgr@3.3.0(rollup@4.50.1)(typescript@5.7.3)(vite@6.3.6(@types/node@20.17.6)(jiti@2.4.2)(terser@5.36.0)(tsx@4.19.3)(yaml@2.6.1)):
->>>>>>> 8929a56f
+  vite-plugin-svgr@3.3.0(rollup@4.50.1)(typescript@5.7.3)(vite@6.3.6(@types/node@22.18.1)(jiti@2.4.2)(terser@5.36.0)(tsx@4.19.3)(yaml@2.6.1)):
     dependencies:
       '@rollup/pluginutils': 5.1.3(rollup@4.50.1)
       '@svgr/core': 8.1.0(typescript@5.7.3)
       '@svgr/plugin-jsx': 8.1.0(@svgr/core@8.1.0(typescript@5.7.3))
-<<<<<<< HEAD
-      vite: 6.3.4(@types/node@22.18.1)(jiti@2.4.2)(terser@5.36.0)(tsx@4.19.3)(yaml@2.6.1)
-=======
-      vite: 6.3.6(@types/node@20.17.6)(jiti@2.4.2)(terser@5.36.0)(tsx@4.19.3)(yaml@2.6.1)
->>>>>>> 8929a56f
+      vite: 6.3.6(@types/node@22.18.1)(jiti@2.4.2)(terser@5.36.0)(tsx@4.19.3)(yaml@2.6.1)
     transitivePeerDependencies:
       - rollup
       - supports-color
       - typescript
 
-<<<<<<< HEAD
-  vite@6.3.4(@types/node@22.18.1)(jiti@2.4.2)(terser@5.36.0)(tsx@4.19.3)(yaml@2.6.1):
-=======
-  vite@6.3.6(@types/node@20.17.6)(jiti@2.4.2)(terser@5.36.0)(tsx@4.19.3)(yaml@2.6.1):
->>>>>>> 8929a56f
+  vite@6.3.6(@types/node@22.18.1)(jiti@2.4.2)(terser@5.36.0)(tsx@4.19.3)(yaml@2.6.1):
     dependencies:
       esbuild: 0.25.9
       fdir: 6.5.0(picomatch@4.0.3)
@@ -12378,11 +12269,7 @@
   vitest@3.1.2(@types/debug@4.1.12)(@types/node@22.18.1)(@vitest/ui@3.1.2)(jiti@2.4.2)(jsdom@24.1.3)(msw@2.6.5(@types/node@22.18.1)(typescript@5.7.3))(terser@5.36.0)(tsx@4.19.3)(yaml@2.6.1):
     dependencies:
       '@vitest/expect': 3.1.2
-<<<<<<< HEAD
-      '@vitest/mocker': 3.1.2(msw@2.6.5(@types/node@22.18.1)(typescript@5.7.3))(vite@6.3.4(@types/node@22.18.1)(jiti@2.4.2)(terser@5.36.0)(tsx@4.19.3)(yaml@2.6.1))
-=======
-      '@vitest/mocker': 3.1.2(msw@2.6.5(@types/node@20.17.6)(typescript@5.7.3))(vite@6.3.6(@types/node@20.17.6)(jiti@2.4.2)(terser@5.36.0)(tsx@4.19.3)(yaml@2.6.1))
->>>>>>> 8929a56f
+      '@vitest/mocker': 3.1.2(msw@2.6.5(@types/node@22.18.1)(typescript@5.7.3))(vite@6.3.6(@types/node@22.18.1)(jiti@2.4.2)(terser@5.36.0)(tsx@4.19.3)(yaml@2.6.1))
       '@vitest/pretty-format': 3.1.2
       '@vitest/runner': 3.1.2
       '@vitest/snapshot': 3.1.2
@@ -12399,13 +12286,8 @@
       tinyglobby: 0.2.13
       tinypool: 1.0.2
       tinyrainbow: 2.0.0
-<<<<<<< HEAD
-      vite: 6.3.4(@types/node@22.18.1)(jiti@2.4.2)(terser@5.36.0)(tsx@4.19.3)(yaml@2.6.1)
+      vite: 6.3.6(@types/node@22.18.1)(jiti@2.4.2)(terser@5.36.0)(tsx@4.19.3)(yaml@2.6.1)
       vite-node: 3.1.2(@types/node@22.18.1)(jiti@2.4.2)(terser@5.36.0)(tsx@4.19.3)(yaml@2.6.1)
-=======
-      vite: 6.3.6(@types/node@20.17.6)(jiti@2.4.2)(terser@5.36.0)(tsx@4.19.3)(yaml@2.6.1)
-      vite-node: 3.1.2(@types/node@20.17.6)(jiti@2.4.2)(terser@5.36.0)(tsx@4.19.3)(yaml@2.6.1)
->>>>>>> 8929a56f
       why-is-node-running: 2.3.0
     optionalDependencies:
       '@types/debug': 4.1.12
