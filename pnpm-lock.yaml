lockfileVersion: '9.0'

settings:
  autoInstallPeers: true
  excludeLinksFromLockfile: false

overrides:
  node-fetch: ^2.6.7
  yaml: ^2.3.0
  semver: ^7.5.2
  cookie: ^0.7.0
  nanoid: ^3.3.8

importers:

  .:
    devDependencies:
      '@eslint/js':
        specifier: ^9.23.0
        version: 9.23.0
      '@linode/eslint-plugin-cloud-manager':
        specifier: ^0.0.10
        version: 0.0.10(eslint@9.23.0(jiti@2.4.2))
      '@typescript-eslint/eslint-plugin':
        specifier: ^8.29.0
        version: 8.29.0(@typescript-eslint/parser@8.29.0(eslint@9.23.0(jiti@2.4.2))(typescript@5.7.3))(eslint@9.23.0(jiti@2.4.2))(typescript@5.7.3)
      '@typescript-eslint/parser':
        specifier: ^8.29.0
        version: 8.29.0(eslint@9.23.0(jiti@2.4.2))(typescript@5.7.3)
      '@vitest/ui':
        specifier: ^3.0.7
        version: 3.0.7(vitest@3.0.7)
      concurrently:
        specifier: 9.1.0
        version: 9.1.0
      eslint:
        specifier: ^9.23.0
        version: 9.23.0(jiti@2.4.2)
      eslint-config-prettier:
        specifier: ^10.1.1
        version: 10.1.1(eslint@9.23.0(jiti@2.4.2))
      eslint-plugin-cypress:
        specifier: ^4.2.0
        version: 4.2.0(eslint@9.23.0(jiti@2.4.2))
      eslint-plugin-jsx-a11y:
        specifier: ^6.10.2
        version: 6.10.2(eslint@9.23.0(jiti@2.4.2))
      eslint-plugin-perfectionist:
        specifier: ^4.10.1
        version: 4.10.1(eslint@9.23.0(jiti@2.4.2))(typescript@5.7.3)
      eslint-plugin-prettier:
        specifier: ~5.2.6
        version: 5.2.6(@types/eslint@9.6.1)(eslint-config-prettier@10.1.1(eslint@9.23.0(jiti@2.4.2)))(eslint@9.23.0(jiti@2.4.2))(prettier@3.5.3)
      eslint-plugin-react:
        specifier: ^7.37.4
        version: 7.37.4(eslint@9.23.0(jiti@2.4.2))
      eslint-plugin-react-hooks:
        specifier: ^5.2.0
        version: 5.2.0(eslint@9.23.0(jiti@2.4.2))
      eslint-plugin-sonarjs:
        specifier: ^3.0.2
        version: 3.0.2(eslint@9.23.0(jiti@2.4.2))
      eslint-plugin-testing-library:
        specifier: ^7.1.1
        version: 7.1.1(eslint@9.23.0(jiti@2.4.2))(typescript@5.7.3)
      eslint-plugin-xss:
        specifier: ^0.1.12
        version: 0.1.12
      husky:
        specifier: ^9.1.6
        version: 9.1.7
      jiti:
        specifier: ^2.4.2
        version: 2.4.2
      lint-staged:
        specifier: ^15.4.3
        version: 15.4.3
      prettier:
        specifier: ~3.5.3
        version: 3.5.3
      typescript:
        specifier: ^5.7.3
        version: 5.7.3
      typescript-eslint:
        specifier: ^8.29.0
        version: 8.29.0(eslint@9.23.0(jiti@2.4.2))(typescript@5.7.3)
      vitest:
        specifier: ^3.0.7
        version: 3.0.7(@types/debug@4.1.12)(@types/node@20.17.6)(@vitest/ui@3.0.7)(jiti@2.4.2)(jsdom@24.1.3)(msw@2.6.5(@types/node@20.17.6)(typescript@5.7.3))(terser@5.36.0)(tsx@4.19.3)(yaml@2.6.1)

  packages/api-v4:
    dependencies:
      '@linode/validation':
        specifier: workspace:*
        version: link:../validation
      axios:
        specifier: ~1.8.3
        version: 1.8.3
      ipaddr.js:
        specifier: ^2.0.0
        version: 2.2.0
      yup:
        specifier: ^1.4.0
        version: 1.5.0
    devDependencies:
      axios-mock-adapter:
        specifier: ^1.22.0
        version: 1.22.0(axios@1.8.3)
      concurrently:
        specifier: ^9.0.1
        version: 9.1.0
      tsup:
        specifier: ^8.4.0
        version: 8.4.0(@swc/core@1.10.11)(jiti@2.4.2)(postcss@8.5.3)(tsx@4.19.3)(typescript@5.7.3)(yaml@2.6.1)

  packages/manager:
    dependencies:
      '@braintree/sanitize-url':
        specifier: ^7.1.0
        version: 7.1.0
      '@dnd-kit/core':
        specifier: ^6.1.0
        version: 6.1.0(react-dom@18.3.1(react@18.3.1))(react@18.3.1)
      '@dnd-kit/sortable':
        specifier: ^8.0.0
        version: 8.0.0(@dnd-kit/core@6.1.0(react-dom@18.3.1(react@18.3.1))(react@18.3.1))(react@18.3.1)
      '@dnd-kit/utilities':
        specifier: ^3.2.2
        version: 3.2.2(react@18.3.1)
      '@emotion/react':
        specifier: ^11.11.1
        version: 11.13.5(@types/react@18.3.12)(react@18.3.1)
      '@emotion/styled':
        specifier: ^11.11.0
        version: 11.13.5(@emotion/react@11.13.5(@types/react@18.3.12)(react@18.3.1))(@types/react@18.3.12)(react@18.3.1)
      '@fontsource/fira-code':
        specifier: ^5.1.1
        version: 5.1.1
      '@fontsource/nunito-sans':
        specifier: ^5.1.1
        version: 5.1.1
      '@hookform/resolvers':
        specifier: 3.9.1
        version: 3.9.1(react-hook-form@7.53.2(react@18.3.1))
      '@linode/api-v4':
        specifier: workspace:*
        version: link:../api-v4
      '@linode/design-language-system':
        specifier: ^4.0.0
        version: 4.0.0
      '@linode/queries':
        specifier: workspace:*
        version: link:../queries
      '@linode/search':
        specifier: workspace:*
        version: link:../search
      '@linode/shared':
        specifier: workspace:*
        version: link:../shared
      '@linode/ui':
        specifier: workspace:*
        version: link:../ui
      '@linode/utilities':
        specifier: workspace:*
        version: link:../utilities
      '@linode/validation':
        specifier: workspace:*
        version: link:../validation
      '@lukemorales/query-key-factory':
        specifier: ^1.3.4
        version: 1.3.4(@tanstack/query-core@5.51.24)(@tanstack/react-query@5.51.24(react@18.3.1))
      '@mui/icons-material':
        specifier: ^6.4.5
        version: 6.4.5(@mui/material@6.4.5(@emotion/react@11.13.5(@types/react@18.3.12)(react@18.3.1))(@emotion/styled@11.13.5(@emotion/react@11.13.5(@types/react@18.3.12)(react@18.3.1))(@types/react@18.3.12)(react@18.3.1))(@types/react@18.3.12)(react-dom@18.3.1(react@18.3.1))(react@18.3.1))(@types/react@18.3.12)(react@18.3.1)
      '@mui/material':
        specifier: ^6.4.5
        version: 6.4.5(@emotion/react@11.13.5(@types/react@18.3.12)(react@18.3.1))(@emotion/styled@11.13.5(@emotion/react@11.13.5(@types/react@18.3.12)(react@18.3.1))(@types/react@18.3.12)(react@18.3.1))(@types/react@18.3.12)(react-dom@18.3.1(react@18.3.1))(react@18.3.1)
      '@mui/utils':
        specifier: ^6.4.3
        version: 6.4.3(@types/react@18.3.12)(react@18.3.1)
      '@mui/x-date-pickers':
        specifier: ^7.27.0
        version: 7.27.0(@emotion/react@11.13.5(@types/react@18.3.12)(react@18.3.1))(@emotion/styled@11.13.5(@emotion/react@11.13.5(@types/react@18.3.12)(react@18.3.1))(@types/react@18.3.12)(react@18.3.1))(@mui/material@6.4.5(@emotion/react@11.13.5(@types/react@18.3.12)(react@18.3.1))(@emotion/styled@11.13.5(@emotion/react@11.13.5(@types/react@18.3.12)(react@18.3.1))(@types/react@18.3.12)(react@18.3.1))(@types/react@18.3.12)(react-dom@18.3.1(react@18.3.1))(react@18.3.1))(@mui/system@6.4.3(@emotion/react@11.13.5(@types/react@18.3.12)(react@18.3.1))(@emotion/styled@11.13.5(@emotion/react@11.13.5(@types/react@18.3.12)(react@18.3.1))(@types/react@18.3.12)(react@18.3.1))(@types/react@18.3.12)(react@18.3.1))(@types/react@18.3.12)(dayjs@1.11.13)(luxon@3.4.4)(moment@2.30.1)(react-dom@18.3.1(react@18.3.1))(react@18.3.1)
      '@paypal/react-paypal-js':
        specifier: ^7.8.3
        version: 7.8.3(react-dom@18.3.1(react@18.3.1))(react@18.3.1)
      '@reach/tabs':
        specifier: ^0.18.0
        version: 0.18.0(react-dom@18.3.1(react@18.3.1))(react@18.3.1)
      '@sentry/react':
        specifier: ^7.119.1
        version: 7.120.0(react@18.3.1)
      '@shikijs/langs':
        specifier: ^3.1.0
        version: 3.1.0
      '@shikijs/themes':
        specifier: ^3.1.0
        version: 3.1.0
      '@tanstack/react-query':
        specifier: 5.51.24
        version: 5.51.24(react@18.3.1)
      '@tanstack/react-query-devtools':
        specifier: 5.51.24
        version: 5.51.24(@tanstack/react-query@5.51.24(react@18.3.1))(react@18.3.1)
      '@tanstack/react-router':
        specifier: ^1.111.11
        version: 1.111.11(react-dom@18.3.1(react@18.3.1))(react@18.3.1)
      '@xterm/xterm':
        specifier: ^5.5.0
        version: 5.5.0
      algoliasearch:
        specifier: ^4.14.3
        version: 4.24.0
      axios:
        specifier: ~1.8.3
        version: 1.8.3
      braintree-web:
        specifier: ^3.92.2
        version: 3.112.1
      chart.js:
        specifier: ~2.9.4
        version: 2.9.4
      copy-to-clipboard:
        specifier: ^3.0.8
        version: 3.3.3
      country-region-data:
        specifier: ^3.0.0
        version: 3.1.0
      dompurify:
        specifier: ^3.2.4
        version: 3.2.4
      flag-icons:
        specifier: ^6.6.5
        version: 6.15.0
      font-logos:
        specifier: ^0.18.0
        version: 0.18.0
      formik:
        specifier: ~2.1.3
        version: 2.1.7(react@18.3.1)
      he:
        specifier: ^1.2.0
        version: 1.2.0
      immer:
        specifier: ^9.0.6
        version: 9.0.21
      ipaddr.js:
        specifier: ^1.9.1
        version: 1.9.1
      jspdf:
        specifier: ^3.0.1
        version: 3.0.1
      jspdf-autotable:
        specifier: ^5.0.2
        version: 5.0.2(jspdf@3.0.1)
      launchdarkly-react-client-sdk:
        specifier: 3.0.10
        version: 3.0.10(react-dom@18.3.1(react@18.3.1))(react@18.3.1)
      libphonenumber-js:
        specifier: ^1.10.6
        version: 1.11.14
      logic-query-parser:
        specifier: ^0.0.5
        version: 0.0.5
      luxon:
        specifier: 3.4.4
        version: 3.4.4
      markdown-it:
        specifier: ^14.1.0
        version: 14.1.0
      md5:
        specifier: ^2.2.1
        version: 2.3.0
      notistack:
        specifier: ^3.0.1
        version: 3.0.1(csstype@3.1.3)(react-dom@18.3.1(react@18.3.1))(react@18.3.1)
      qrcode.react:
        specifier: ^0.8.0
        version: 0.8.0(react@18.3.1)
      ramda:
        specifier: ~0.25.0
        version: 0.25.0
      react:
        specifier: ^18.2.0
        version: 18.3.1
      react-csv:
        specifier: ^2.0.3
        version: 2.2.2
      react-dom:
        specifier: ^18.2.0
        version: 18.3.1(react@18.3.1)
      react-dropzone:
        specifier: ~11.2.0
        version: 11.2.4(react@18.3.1)
      react-hook-form:
        specifier: ^7.51.0
        version: 7.53.2(react@18.3.1)
      react-number-format:
        specifier: ^3.5.0
        version: 3.6.2(@types/react@18.3.12)(react-dom@18.3.1(react@18.3.1))(react@18.3.1)
      react-redux:
        specifier: ~7.1.3
        version: 7.1.3(react-dom@18.3.1(react@18.3.1))(react@18.3.1)(redux@4.2.1)
      react-router-dom:
        specifier: ~5.3.4
        version: 5.3.4(react@18.3.1)
      react-router-hash-link:
        specifier: ^2.3.1
        version: 2.4.3(react-router-dom@5.3.4(react@18.3.1))(react@18.3.1)
      react-vnc:
        specifier: ^3.0.7
        version: 3.0.7(react-dom@18.3.1(react@18.3.1))(react@18.3.1)
      react-waypoint:
        specifier: ^10.3.0
        version: 10.3.0(react@18.3.1)
      recharts:
        specifier: ^2.14.1
        version: 2.15.0(react-dom@18.3.1(react@18.3.1))(react@18.3.1)
      recompose:
        specifier: ^0.30.0
        version: 0.30.0(react@18.3.1)
      redux:
        specifier: ^4.0.4
        version: 4.2.1
      redux-thunk:
        specifier: ^2.3.0
        version: 2.4.2(redux@4.2.1)
      search-string:
        specifier: ^3.1.0
        version: 3.1.0
      shiki:
        specifier: ^3.1.0
        version: 3.1.0
      throttle-debounce:
        specifier: ^2.0.0
        version: 2.3.0
      tss-react:
        specifier: ^4.8.2
        version: 4.9.13(@emotion/react@11.13.5(@types/react@18.3.12)(react@18.3.1))(@mui/material@6.4.5(@emotion/react@11.13.5(@types/react@18.3.12)(react@18.3.1))(@emotion/styled@11.13.5(@emotion/react@11.13.5(@types/react@18.3.12)(react@18.3.1))(@types/react@18.3.12)(react@18.3.1))(@types/react@18.3.12)(react-dom@18.3.1(react@18.3.1))(react@18.3.1))(react@18.3.1)
      typescript-fsa:
        specifier: ^3.0.0
        version: 3.0.0
      typescript-fsa-reducers:
        specifier: ^1.2.0
        version: 1.2.2(typescript-fsa@3.0.0)
      yup:
        specifier: ^1.4.0
        version: 1.5.0
      zxcvbn:
        specifier: ^4.4.2
        version: 4.4.2
    devDependencies:
      '@4tw/cypress-drag-drop':
        specifier: ^2.3.0
        version: 2.3.0(cypress@14.0.1)
      '@storybook/addon-a11y':
        specifier: ^8.6.7
        version: 8.6.9(storybook@8.6.9(prettier@3.5.3))
      '@storybook/addon-actions':
        specifier: ^8.6.7
        version: 8.6.9(storybook@8.6.9(prettier@3.5.3))
      '@storybook/addon-controls':
        specifier: ^8.6.7
        version: 8.6.9(storybook@8.6.9(prettier@3.5.3))
      '@storybook/addon-docs':
        specifier: ^8.6.7
        version: 8.6.9(@types/react@18.3.12)(storybook@8.6.9(prettier@3.5.3))
      '@storybook/addon-mdx-gfm':
        specifier: ^8.6.7
        version: 8.6.9(storybook@8.6.9(prettier@3.5.3))
      '@storybook/addon-measure':
        specifier: ^8.6.7
        version: 8.6.9(storybook@8.6.9(prettier@3.5.3))
      '@storybook/addon-storysource':
        specifier: ^8.6.7
        version: 8.6.9(storybook@8.6.9(prettier@3.5.3))
      '@storybook/addon-viewport':
        specifier: ^8.6.7
        version: 8.6.9(storybook@8.6.9(prettier@3.5.3))
      '@storybook/blocks':
        specifier: ^8.6.7
        version: 8.6.9(react-dom@18.3.1(react@18.3.1))(react@18.3.1)(storybook@8.6.9(prettier@3.5.3))
      '@storybook/manager-api':
        specifier: ^8.6.7
        version: 8.6.9(storybook@8.6.9(prettier@3.5.3))
      '@storybook/preview-api':
        specifier: ^8.6.7
        version: 8.6.9(storybook@8.6.9(prettier@3.5.3))
      '@storybook/react':
        specifier: ^8.6.7
        version: 8.6.9(@storybook/test@8.6.9(storybook@8.6.9(prettier@3.5.3)))(react-dom@18.3.1(react@18.3.1))(react@18.3.1)(storybook@8.6.9(prettier@3.5.3))(typescript@5.7.3)
      '@storybook/react-vite':
        specifier: ^8.6.7
<<<<<<< HEAD
        version: 8.6.9(@storybook/test@8.6.9(storybook@8.6.9(prettier@3.5.3)))(react-dom@18.3.1(react@18.3.1))(react@18.3.1)(rollup@4.38.0)(storybook@8.6.9(prettier@3.5.3))(typescript@5.7.3)(vite@6.2.4(@types/node@20.17.6)(jiti@2.4.2)(terser@5.36.0)(tsx@4.19.3)(yaml@2.6.1))
=======
        version: 8.6.9(@storybook/test@8.6.9(storybook@8.6.9(prettier@2.2.1)))(react-dom@18.3.1(react@18.3.1))(react@18.3.1)(rollup@4.39.0)(storybook@8.6.9(prettier@2.2.1))(typescript@5.7.3)(vite@6.2.5(@types/node@20.17.6)(jiti@1.21.6)(terser@5.36.0)(tsx@4.19.3)(yaml@2.6.1))
>>>>>>> f0e69baf
      '@storybook/theming':
        specifier: ^8.6.7
        version: 8.6.9(storybook@8.6.9(prettier@3.5.3))
      '@swc/core':
        specifier: ^1.10.9
        version: 1.10.11
      '@testing-library/cypress':
        specifier: ^10.0.3
        version: 10.0.3(cypress@14.0.1)
      '@testing-library/dom':
        specifier: ^10.1.0
        version: 10.4.0
      '@testing-library/jest-dom':
        specifier: ~6.4.2
        version: 6.4.8
      '@testing-library/react':
        specifier: ~16.0.0
        version: 16.0.1(@testing-library/dom@10.4.0)(@types/react-dom@18.3.1)(@types/react@18.3.12)(react-dom@18.3.1(react@18.3.1))(react@18.3.1)
      '@testing-library/user-event':
        specifier: ^14.5.2
        version: 14.5.2(@testing-library/dom@10.4.0)
      '@types/braintree-web':
        specifier: ^3.75.23
        version: 3.96.15
      '@types/chai-string':
        specifier: ^1.4.5
        version: 1.4.5
      '@types/chart.js':
        specifier: ^2.9.21
        version: 2.9.41
      '@types/css-mediaquery':
        specifier: ^0.1.1
        version: 0.1.4
      '@types/eslint-plugin-jsx-a11y':
        specifier: ^6.10.0
        version: 6.10.0
      '@types/he':
        specifier: ^1.1.0
        version: 1.2.3
      '@types/history':
        specifier: '4'
        version: 4.7.11
      '@types/jspdf':
        specifier: ^1.3.3
        version: 1.3.3
      '@types/luxon':
        specifier: 3.4.2
        version: 3.4.2
      '@types/markdown-it':
        specifier: ^14.1.2
        version: 14.1.2
      '@types/md5':
        specifier: ^2.1.32
        version: 2.3.5
      '@types/mocha':
        specifier: ^10.0.2
        version: 10.0.9
      '@types/node':
        specifier: ^20.17.0
        version: 20.17.6
      '@types/qrcode.react':
        specifier: ^0.8.0
        version: 0.8.2
      '@types/ramda':
        specifier: 0.25.16
        version: 0.25.16
      '@types/react':
        specifier: ^18.2.55
        version: 18.3.12
      '@types/react-csv':
        specifier: ^1.1.3
        version: 1.1.10
      '@types/react-dom':
        specifier: ^18.2.18
        version: 18.3.1
      '@types/react-redux':
        specifier: ~7.1.7
        version: 7.1.34
      '@types/react-router-dom':
        specifier: ~5.3.3
        version: 5.3.3
      '@types/react-router-hash-link':
        specifier: ^1.2.1
        version: 1.2.1
      '@types/recompose':
        specifier: ^0.30.0
        version: 0.30.15
      '@types/redux-mock-store':
        specifier: ^1.0.1
        version: 1.5.0
      '@types/throttle-debounce':
        specifier: ^1.0.0
        version: 1.1.1
      '@types/uuid':
        specifier: ^3.4.3
        version: 3.4.13
      '@types/zxcvbn':
        specifier: ^4.4.0
        version: 4.4.5
      '@vitejs/plugin-react-swc':
        specifier: ^3.7.2
<<<<<<< HEAD
        version: 3.7.2(vite@6.2.4(@types/node@20.17.6)(jiti@2.4.2)(terser@5.36.0)(tsx@4.19.3)(yaml@2.6.1))
=======
        version: 3.7.2(vite@6.2.5(@types/node@20.17.6)(jiti@1.21.6)(terser@5.36.0)(tsx@4.19.3)(yaml@2.6.1))
>>>>>>> f0e69baf
      '@vitest/coverage-v8':
        specifier: ^3.0.7
        version: 3.0.7(vitest@3.0.7)
      axe-core:
        specifier: ^4.10.2
        version: 4.10.2
      chai-string:
        specifier: ^1.5.0
        version: 1.5.0(chai@5.2.0)
      concurrently:
        specifier: ^9.1.0
        version: 9.1.0
      css-mediaquery:
        specifier: ^0.1.2
        version: 0.1.2
      cypress:
        specifier: 14.0.1
        version: 14.0.1
      cypress-axe:
        specifier: ^1.6.0
        version: 1.6.0(axe-core@4.10.2)(cypress@14.0.1)
      cypress-file-upload:
        specifier: ^5.0.8
        version: 5.0.8(cypress@14.0.1)
      cypress-mochawesome-reporter:
        specifier: ^3.8.2
        version: 3.8.2(cypress@14.0.1)(mocha@10.8.2)
      cypress-multi-reporters:
        specifier: ^2.0.5
        version: 2.0.5(mocha@10.8.2)
      cypress-on-fix:
        specifier: ^1.1.0
        version: 1.1.0
      cypress-real-events:
        specifier: ^1.14.0
        version: 1.14.0(cypress@14.0.1)
      cypress-vite:
        specifier: ^1.6.0
<<<<<<< HEAD
        version: 1.6.0(vite@6.2.4(@types/node@20.17.6)(jiti@2.4.2)(terser@5.36.0)(tsx@4.19.3)(yaml@2.6.1))
=======
        version: 1.6.0(vite@6.2.5(@types/node@20.17.6)(jiti@1.21.6)(terser@5.36.0)(tsx@4.19.3)(yaml@2.6.1))
>>>>>>> f0e69baf
      dotenv:
        specifier: ^16.0.3
        version: 16.4.5
      factory.ts:
        specifier: ^0.5.1
        version: 0.5.2
      glob:
        specifier: ^10.3.1
        version: 10.4.5
      globals:
        specifier: ^16.0.0
        version: 16.0.0
      history:
        specifier: '4'
        version: 4.10.1
      jsdom:
        specifier: ^24.1.1
        version: 24.1.3
      mocha-junit-reporter:
        specifier: ^2.2.1
        version: 2.2.1(mocha@10.8.2)
      msw:
        specifier: ^2.2.3
        version: 2.6.5(@types/node@20.17.6)(typescript@5.7.3)
      pdfreader:
        specifier: ^3.0.7
        version: 3.0.7
      redux-mock-store:
        specifier: ^1.5.3
        version: 1.5.5(redux@4.2.1)
      storybook:
        specifier: ^8.6.7
        version: 8.6.9(prettier@3.5.3)
      storybook-dark-mode:
        specifier: 4.0.1
        version: 4.0.1(react-dom@18.3.1(react@18.3.1))(react@18.3.1)(storybook@8.6.9(prettier@3.5.3))
      vite:
<<<<<<< HEAD
        specifier: ^6.2.4
        version: 6.2.4(@types/node@20.17.6)(jiti@2.4.2)(terser@5.36.0)(tsx@4.19.3)(yaml@2.6.1)
      vite-plugin-svgr:
        specifier: ^3.2.0
        version: 3.3.0(rollup@4.38.0)(typescript@5.7.3)(vite@6.2.4(@types/node@20.17.6)(jiti@2.4.2)(terser@5.36.0)(tsx@4.19.3)(yaml@2.6.1))
=======
        specifier: ^6.2.5
        version: 6.2.5(@types/node@20.17.6)(jiti@1.21.6)(terser@5.36.0)(tsx@4.19.3)(yaml@2.6.1)
      vite-plugin-svgr:
        specifier: ^3.2.0
        version: 3.3.0(rollup@4.39.0)(typescript@5.7.3)(vite@6.2.5(@types/node@20.17.6)(jiti@1.21.6)(terser@5.36.0)(tsx@4.19.3)(yaml@2.6.1))
>>>>>>> f0e69baf

  packages/queries:
    dependencies:
      '@linode/api-v4':
        specifier: workspace:*
        version: link:../api-v4
      '@linode/utilities':
        specifier: workspace:*
        version: link:../utilities
      '@lukemorales/query-key-factory':
        specifier: ^1.3.4
        version: 1.3.4(@tanstack/query-core@5.51.24)(@tanstack/react-query@5.51.24(react@18.3.1))
      '@tanstack/react-query':
        specifier: 5.51.24
        version: 5.51.24(react@18.3.1)
      react:
        specifier: ^18.2.0
        version: 18.3.1
      react-dom:
        specifier: ^18.2.0
        version: 18.3.1(react@18.3.1)
    devDependencies:
      '@testing-library/dom':
        specifier: ^10.1.0
        version: 10.4.0
      '@testing-library/jest-dom':
        specifier: ~6.4.2
        version: 6.4.8
      '@testing-library/react':
        specifier: ~16.0.0
        version: 16.0.1(@testing-library/dom@10.4.0)(@types/react-dom@18.3.1)(@types/react@18.3.12)(react-dom@18.3.1(react@18.3.1))(react@18.3.1)
      '@types/react':
        specifier: ^18.2.55
        version: 18.3.12
      '@types/react-dom':
        specifier: ^18.2.18
        version: 18.3.1

  packages/search:
    dependencies:
      '@linode/api-v4':
        specifier: workspace:*
        version: link:../api-v4
      peggy:
        specifier: ^4.0.3
        version: 4.2.0
      vite:
<<<<<<< HEAD
        specifier: ^6.2.4
        version: 6.2.4(@types/node@20.17.6)(jiti@2.4.2)(terser@5.36.0)(tsx@4.19.3)(yaml@2.6.1)
=======
        specifier: ^6.2.5
        version: 6.2.5(@types/node@20.17.6)(jiti@1.21.6)(terser@5.36.0)(tsx@4.19.3)(yaml@2.6.1)
>>>>>>> f0e69baf

  packages/shared:
    dependencies:
      '@linode/api-v4':
        specifier: workspace:*
        version: link:../api-v4
      '@linode/queries':
        specifier: workspace:*
        version: link:../queries
      '@linode/ui':
        specifier: workspace:*
        version: link:../ui
      '@linode/utilities':
        specifier: workspace:*
        version: link:../utilities
      '@mui/material':
        specifier: ^6.4.5
        version: 6.4.5(@emotion/react@11.13.5(@types/react@18.3.12)(react@18.3.1))(@emotion/styled@11.13.5(@emotion/react@11.13.5(@types/react@18.3.12)(react@18.3.1))(@types/react@18.3.12)(react@18.3.1))(@types/react@18.3.12)(react-dom@18.3.1(react@18.3.1))(react@18.3.1)
      '@tanstack/react-query':
        specifier: 5.51.24
        version: 5.51.24(react@18.3.1)
      react:
        specifier: ^18.2.0
        version: 18.3.1
      react-dom:
        specifier: ^18.2.0
        version: 18.3.1(react@18.3.1)
    devDependencies:
      '@storybook/addon-actions':
        specifier: ^8.6.7
        version: 8.6.9(storybook@8.6.9(prettier@3.5.3))
      '@storybook/react':
        specifier: ^8.6.7
        version: 8.6.9(@storybook/test@8.6.9(storybook@8.6.9(prettier@3.5.3)))(react-dom@18.3.1(react@18.3.1))(react@18.3.1)(storybook@8.6.9(prettier@3.5.3))(typescript@5.7.3)
      '@testing-library/dom':
        specifier: ^10.1.0
        version: 10.4.0
      '@testing-library/jest-dom':
        specifier: ~6.4.2
        version: 6.4.8
      '@testing-library/react':
        specifier: ~16.0.0
        version: 16.0.1(@testing-library/dom@10.4.0)(@types/react-dom@18.3.1)(@types/react@18.3.12)(react-dom@18.3.1(react@18.3.1))(react@18.3.1)
      '@testing-library/user-event':
        specifier: ^14.5.2
        version: 14.5.2(@testing-library/dom@10.4.0)
      '@types/react':
        specifier: ^18.2.55
        version: 18.3.12
      '@types/react-dom':
        specifier: ^18.2.18
        version: 18.3.1
      vite-plugin-svgr:
        specifier: ^3.2.0
<<<<<<< HEAD
        version: 3.3.0(rollup@4.38.0)(typescript@5.7.3)(vite@6.2.4(@types/node@20.17.6)(jiti@2.4.2)(terser@5.36.0)(tsx@4.19.3)(yaml@2.6.1))
=======
        version: 3.3.0(rollup@4.39.0)(typescript@5.7.3)(vite@6.2.5(@types/node@20.17.6)(jiti@1.21.6)(terser@5.36.0)(tsx@4.19.3)(yaml@2.6.1))
>>>>>>> f0e69baf

  packages/ui:
    dependencies:
      '@emotion/react':
        specifier: ^11.11.1
        version: 11.13.5(@types/react@18.3.12)(react@18.3.1)
      '@emotion/styled':
        specifier: ^11.11.0
        version: 11.13.5(@emotion/react@11.13.5(@types/react@18.3.12)(react@18.3.1))(@types/react@18.3.12)(react@18.3.1)
      '@linode/design-language-system':
        specifier: ^4.0.0
        version: 4.0.0
      '@mui/icons-material':
        specifier: ^6.4.5
        version: 6.4.5(@mui/material@6.4.5(@emotion/react@11.13.5(@types/react@18.3.12)(react@18.3.1))(@emotion/styled@11.13.5(@emotion/react@11.13.5(@types/react@18.3.12)(react@18.3.1))(@types/react@18.3.12)(react@18.3.1))(@types/react@18.3.12)(react-dom@18.3.1(react@18.3.1))(react@18.3.1))(@types/react@18.3.12)(react@18.3.1)
      '@mui/material':
        specifier: ^6.4.5
        version: 6.4.5(@emotion/react@11.13.5(@types/react@18.3.12)(react@18.3.1))(@emotion/styled@11.13.5(@emotion/react@11.13.5(@types/react@18.3.12)(react@18.3.1))(@types/react@18.3.12)(react@18.3.1))(@types/react@18.3.12)(react-dom@18.3.1(react@18.3.1))(react@18.3.1)
      '@mui/utils':
        specifier: ^6.4.3
        version: 6.4.3(@types/react@18.3.12)(react@18.3.1)
      '@mui/x-date-pickers':
        specifier: ^7.27.0
        version: 7.27.0(@emotion/react@11.13.5(@types/react@18.3.12)(react@18.3.1))(@emotion/styled@11.13.5(@emotion/react@11.13.5(@types/react@18.3.12)(react@18.3.1))(@types/react@18.3.12)(react@18.3.1))(@mui/material@6.4.5(@emotion/react@11.13.5(@types/react@18.3.12)(react@18.3.1))(@emotion/styled@11.13.5(@emotion/react@11.13.5(@types/react@18.3.12)(react@18.3.1))(@types/react@18.3.12)(react@18.3.1))(@types/react@18.3.12)(react-dom@18.3.1(react@18.3.1))(react@18.3.1))(@mui/system@6.4.3(@emotion/react@11.13.5(@types/react@18.3.12)(react@18.3.1))(@emotion/styled@11.13.5(@emotion/react@11.13.5(@types/react@18.3.12)(react@18.3.1))(@types/react@18.3.12)(react@18.3.1))(@types/react@18.3.12)(react@18.3.1))(@types/react@18.3.12)(dayjs@1.11.13)(luxon@3.4.4)(moment@2.30.1)(react-dom@18.3.1(react@18.3.1))(react@18.3.1)
      luxon:
        specifier: 3.4.4
        version: 3.4.4
      react:
        specifier: ^18.2.0
        version: 18.3.1
      react-dom:
        specifier: ^18.2.0
        version: 18.3.1(react@18.3.1)
      tss-react:
        specifier: ^4.8.2
        version: 4.9.13(@emotion/react@11.13.5(@types/react@18.3.12)(react@18.3.1))(@mui/material@6.4.5(@emotion/react@11.13.5(@types/react@18.3.12)(react@18.3.1))(@emotion/styled@11.13.5(@emotion/react@11.13.5(@types/react@18.3.12)(react@18.3.1))(@types/react@18.3.12)(react@18.3.1))(@types/react@18.3.12)(react-dom@18.3.1(react@18.3.1))(react@18.3.1))(react@18.3.1)
    devDependencies:
      '@storybook/addon-actions':
        specifier: ^8.6.7
        version: 8.6.9(storybook@8.6.9(prettier@3.5.3))
      '@storybook/preview-api':
        specifier: ^8.6.7
        version: 8.6.9(storybook@8.6.9(prettier@3.5.3))
      '@storybook/react':
        specifier: ^8.6.7
        version: 8.6.9(@storybook/test@8.6.9(storybook@8.6.9(prettier@3.5.3)))(react-dom@18.3.1(react@18.3.1))(react@18.3.1)(storybook@8.6.9(prettier@3.5.3))(typescript@5.7.3)
      '@testing-library/dom':
        specifier: ^10.1.0
        version: 10.4.0
      '@testing-library/jest-dom':
        specifier: ~6.4.2
        version: 6.4.8
      '@testing-library/react':
        specifier: ~16.0.0
        version: 16.0.1(@testing-library/dom@10.4.0)(@types/react-dom@18.3.1)(@types/react@18.3.12)(react-dom@18.3.1(react@18.3.1))(react@18.3.1)
      '@testing-library/user-event':
        specifier: ^14.5.2
        version: 14.5.2(@testing-library/dom@10.4.0)
      '@types/luxon':
        specifier: 3.4.2
        version: 3.4.2
      '@types/react':
        specifier: ^18.2.55
        version: 18.3.12
      '@types/react-dom':
        specifier: ^18.2.18
        version: 18.3.1
      vite-plugin-svgr:
        specifier: ^3.2.0
<<<<<<< HEAD
        version: 3.3.0(rollup@4.38.0)(typescript@5.7.3)(vite@6.2.4(@types/node@20.17.6)(jiti@2.4.2)(terser@5.36.0)(tsx@4.19.3)(yaml@2.6.1))
=======
        version: 3.3.0(rollup@4.39.0)(typescript@5.7.3)(vite@6.2.5(@types/node@20.17.6)(jiti@1.21.6)(terser@5.36.0)(tsx@4.19.3)(yaml@2.6.1))
>>>>>>> f0e69baf

  packages/utilities:
    dependencies:
      '@linode/api-v4':
        specifier: workspace:*
        version: link:../api-v4
      luxon:
        specifier: 3.4.4
        version: 3.4.4
      ramda:
        specifier: ~0.25.0
        version: 0.25.0
      react:
        specifier: ^18.2.0
        version: 18.3.1
      react-dom:
        specifier: ^18.2.0
        version: 18.3.1(react@18.3.1)
    devDependencies:
      '@testing-library/dom':
        specifier: ^10.1.0
        version: 10.4.0
      '@testing-library/jest-dom':
        specifier: ~6.4.2
        version: 6.4.8
      '@testing-library/react':
        specifier: ~16.0.0
        version: 16.0.1(@testing-library/dom@10.4.0)(@types/react-dom@18.3.1)(@types/react@18.3.12)(react-dom@18.3.1(react@18.3.1))(react@18.3.1)
      '@types/luxon':
        specifier: 3.4.2
        version: 3.4.2
      '@types/ramda':
        specifier: 0.25.16
        version: 0.25.16
      '@types/react':
        specifier: ^18.2.55
        version: 18.3.12
      '@types/react-dom':
        specifier: ^18.2.18
        version: 18.3.1
      factory.ts:
        specifier: ^0.5.1
        version: 0.5.2

  packages/validation:
    dependencies:
      ipaddr.js:
        specifier: ^2.0.0
        version: 2.2.0
      libphonenumber-js:
        specifier: ^1.10.6
        version: 1.11.14
      yup:
        specifier: ^1.4.0
        version: 1.5.0
    devDependencies:
      concurrently:
        specifier: ^9.0.1
        version: 9.1.0
      tsup:
        specifier: ^8.4.0
        version: 8.4.0(@swc/core@1.10.11)(jiti@2.4.2)(postcss@8.5.3)(tsx@4.19.3)(typescript@5.7.3)(yaml@2.6.1)

  scripts:
    devDependencies:
      '@types/markdown-it':
        specifier: ^14.1.2
        version: 14.1.2
      '@types/node':
        specifier: ^20.17.0
        version: 20.17.6
      chalk:
        specifier: ^5.2.0
        version: 5.3.0
      commander:
        specifier: ^6.2.1
        version: 6.2.1
      inquirer:
        specifier: ^12.2.0
        version: 12.2.0(@types/node@20.17.6)
      junit2json:
        specifier: ^3.1.4
        version: 3.1.12
      markdown-it:
        specifier: ^14.1.0
        version: 14.1.0
      simple-git:
        specifier: ^3.19.0
        version: 3.27.0
      tsx:
        specifier: ^4.19.3
        version: 4.19.3

packages:

  '@4tw/cypress-drag-drop@2.3.0':
    resolution: {integrity: sha512-r6/Um+GLidi9mFTx8qiFf1ECMNmwLTLp+CgKVLpYZvJ2aV6mYoe1Uv8Iq1AwqRhhIAdf04aFJ0xzGEO1gnOm1g==}
    peerDependencies:
      cypress: 2 - 14

  '@adobe/css-tools@4.4.1':
    resolution: {integrity: sha512-12WGKBQzjUAI4ayyF4IAtfw2QR/IDoqk6jTddXDhtYTJF9ASmoE1zst7cVtP0aL/F1jUJL5r+JxKXKEgHNbEUQ==}

  '@algolia/cache-browser-local-storage@4.24.0':
    resolution: {integrity: sha512-t63W9BnoXVrGy9iYHBgObNXqYXM3tYXCjDSHeNwnsc324r4o5UiVKUiAB4THQ5z9U5hTj6qUvwg/Ez43ZD85ww==}

  '@algolia/cache-common@4.24.0':
    resolution: {integrity: sha512-emi+v+DmVLpMGhp0V9q9h5CdkURsNmFC+cOS6uK9ndeJm9J4TiqSvPYVu+THUP8P/S08rxf5x2P+p3CfID0Y4g==}

  '@algolia/cache-in-memory@4.24.0':
    resolution: {integrity: sha512-gDrt2so19jW26jY3/MkFg5mEypFIPbPoXsQGQWAi6TrCPsNOSEYepBMPlucqWigsmEy/prp5ug2jy/N3PVG/8w==}

  '@algolia/client-account@4.24.0':
    resolution: {integrity: sha512-adcvyJ3KjPZFDybxlqnf+5KgxJtBjwTPTeyG2aOyoJvx0Y8dUQAEOEVOJ/GBxX0WWNbmaSrhDURMhc+QeevDsA==}

  '@algolia/client-analytics@4.24.0':
    resolution: {integrity: sha512-y8jOZt1OjwWU4N2qr8G4AxXAzaa8DBvyHTWlHzX/7Me1LX8OayfgHexqrsL4vSBcoMmVw2XnVW9MhL+Y2ZDJXg==}

  '@algolia/client-common@4.24.0':
    resolution: {integrity: sha512-bc2ROsNL6w6rqpl5jj/UywlIYC21TwSSoFHKl01lYirGMW+9Eek6r02Tocg4gZ8HAw3iBvu6XQiM3BEbmEMoiA==}

  '@algolia/client-personalization@4.24.0':
    resolution: {integrity: sha512-l5FRFm/yngztweU0HdUzz1rC4yoWCFo3IF+dVIVTfEPg906eZg5BOd1k0K6rZx5JzyyoP4LdmOikfkfGsKVE9w==}

  '@algolia/client-search@4.24.0':
    resolution: {integrity: sha512-uRW6EpNapmLAD0mW47OXqTP8eiIx5F6qN9/x/7HHO6owL3N1IXqydGwW5nhDFBrV+ldouro2W1VX3XlcUXEFCA==}

  '@algolia/logger-common@4.24.0':
    resolution: {integrity: sha512-LLUNjkahj9KtKYrQhFKCzMx0BY3RnNP4FEtO+sBybCjJ73E8jNdaKJ/Dd8A/VA4imVHP5tADZ8pn5B8Ga/wTMA==}

  '@algolia/logger-console@4.24.0':
    resolution: {integrity: sha512-X4C8IoHgHfiUROfoRCV+lzSy+LHMgkoEEU1BbKcsfnV0i0S20zyy0NLww9dwVHUWNfPPxdMU+/wKmLGYf96yTg==}

  '@algolia/recommend@4.24.0':
    resolution: {integrity: sha512-P9kcgerfVBpfYHDfVZDvvdJv0lEoCvzNlOy2nykyt5bK8TyieYyiD0lguIJdRZZYGre03WIAFf14pgE+V+IBlw==}

  '@algolia/requester-browser-xhr@4.24.0':
    resolution: {integrity: sha512-Z2NxZMb6+nVXSjF13YpjYTdvV3032YTBSGm2vnYvYPA6mMxzM3v5rsCiSspndn9rzIW4Qp1lPHBvuoKJV6jnAA==}

  '@algolia/requester-common@4.24.0':
    resolution: {integrity: sha512-k3CXJ2OVnvgE3HMwcojpvY6d9kgKMPRxs/kVohrwF5WMr2fnqojnycZkxPoEg+bXm8fi5BBfFmOqgYztRtHsQA==}

  '@algolia/requester-node-http@4.24.0':
    resolution: {integrity: sha512-JF18yTjNOVYvU/L3UosRcvbPMGT9B+/GQWNWnenIImglzNVGpyzChkXLnrSf6uxwVNO6ESGu6oN8MqcGQcjQJw==}

  '@algolia/transporter@4.24.0':
    resolution: {integrity: sha512-86nI7w6NzWxd1Zp9q3413dRshDqAzSbsQjhcDhPIatEFiZrL1/TjnHL8S7jVKFePlIMzDsZWXAXwXzcok9c5oA==}

  '@ampproject/remapping@2.3.0':
    resolution: {integrity: sha512-30iZtAPgz+LTIYoeivqYo853f02jBYSd5uGnGpkFV0M3xOt9aN73erkgYAmZU43x4VfqcnLxW9Kpg3R5LC4YYw==}
    engines: {node: '>=6.0.0'}

  '@babel/code-frame@7.26.2':
    resolution: {integrity: sha512-RJlIHRueQgwWitWgF8OdFYGZX328Ax5BCemNGlqHfplnRT9ESi8JkFlvaVYbS+UubVY6dpv87Fs2u5M29iNFVQ==}
    engines: {node: '>=6.9.0'}

  '@babel/compat-data@7.26.2':
    resolution: {integrity: sha512-Z0WgzSEa+aUcdiJuCIqgujCshpMWgUpgOxXotrYPSA53hA3qopNaqcJpyr0hVb1FeWdnqFA35/fUtXgBK8srQg==}
    engines: {node: '>=6.9.0'}

  '@babel/core@7.26.0':
    resolution: {integrity: sha512-i1SLeK+DzNnQ3LL/CswPCa/E5u4lh1k6IAEphON8F+cXt0t9euTshDru0q7/IqMa1PMPz5RnHuHscF8/ZJsStg==}
    engines: {node: '>=6.9.0'}

  '@babel/generator@7.26.2':
    resolution: {integrity: sha512-zevQbhbau95nkoxSq3f/DC/SC+EEOUZd3DYqfSkMhY2/wfSeaHV1Ew4vk8e+x8lja31IbyuUa2uQ3JONqKbysw==}
    engines: {node: '>=6.9.0'}

  '@babel/helper-compilation-targets@7.25.9':
    resolution: {integrity: sha512-j9Db8Suy6yV/VHa4qzrj9yZfZxhLWQdVnRlXxmKLYlhWUVB1sB2G5sxuWYXk/whHD9iW76PmNzxZ4UCnTQTVEQ==}
    engines: {node: '>=6.9.0'}

  '@babel/helper-module-imports@7.25.9':
    resolution: {integrity: sha512-tnUA4RsrmflIM6W6RFTLFSXITtl0wKjgpnLgXyowocVPrbYrLUXSBXDgTs8BlbmIzIdlBySRQjINYs2BAkiLtw==}
    engines: {node: '>=6.9.0'}

  '@babel/helper-module-transforms@7.26.0':
    resolution: {integrity: sha512-xO+xu6B5K2czEnQye6BHA7DolFFmS3LB7stHZFaOLb1pAwO1HWLS8fXA+eh0A2yIvltPVmx3eNNDBJA2SLHXFw==}
    engines: {node: '>=6.9.0'}
    peerDependencies:
      '@babel/core': ^7.0.0

  '@babel/helper-string-parser@7.25.9':
    resolution: {integrity: sha512-4A/SCr/2KLd5jrtOMFzaKjVtAei3+2r/NChoBNoZ3EyP/+GlhoaEGoWOZUmFmoITP7zOJyHIMm+DYRd8o3PvHA==}
    engines: {node: '>=6.9.0'}

  '@babel/helper-validator-identifier@7.25.9':
    resolution: {integrity: sha512-Ed61U6XJc3CVRfkERJWDz4dJwKe7iLmmJsbOGu9wSloNSFttHV0I8g6UAgb7qnK5ly5bGLPd4oXZlxCdANBOWQ==}
    engines: {node: '>=6.9.0'}

  '@babel/helper-validator-option@7.25.9':
    resolution: {integrity: sha512-e/zv1co8pp55dNdEcCynfj9X7nyUKUXoUEwfXqaZt0omVOmDe9oOTdKStH4GmAw6zxMFs50ZayuMfHDKlO7Tfw==}
    engines: {node: '>=6.9.0'}

  '@babel/helpers@7.26.0':
    resolution: {integrity: sha512-tbhNuIxNcVb21pInl3ZSjksLCvgdZy9KwJ8brv993QtIVKJBBkYXz4q4ZbAv31GdnC+R90np23L5FbEBlthAEw==}
    engines: {node: '>=6.9.0'}

  '@babel/parser@7.26.2':
    resolution: {integrity: sha512-DWMCZH9WA4Maitz2q21SRKHo9QXZxkDsbNZoVD62gusNtNBBqDg9i7uOhASfTfIGNzW+O+r7+jAlM8dwphcJKQ==}
    engines: {node: '>=6.0.0'}
    hasBin: true

  '@babel/runtime@7.26.0':
    resolution: {integrity: sha512-FDSOghenHTiToteC/QRlv2q3DhPZ/oOXTBoirfWNx1Cx3TMVcGWQtMMmQcSvb/JjpNeGzx8Pq/b4fKEJuWm1sw==}
    engines: {node: '>=6.9.0'}

  '@babel/runtime@7.27.0':
    resolution: {integrity: sha512-VtPOkrdPHZsKc/clNqyi9WUA8TINkZ4cGk63UUE3u4pmB2k+ZMQRDuIOagv8UVd6j7k0T3+RRIb7beKTebNbcw==}
    engines: {node: '>=6.9.0'}

  '@babel/template@7.25.9':
    resolution: {integrity: sha512-9DGttpmPvIxBb/2uwpVo3dqJ+O6RooAFOS+lB+xDqoE2PVCE8nfoHMdZLpfCQRLwvohzXISPZcgxt80xLfsuwg==}
    engines: {node: '>=6.9.0'}

  '@babel/traverse@7.25.9':
    resolution: {integrity: sha512-ZCuvfwOwlz/bawvAuvcj8rrithP2/N55Tzz342AkTvq4qaWbGfmCk/tKhNaV2cthijKrPAA8SRJV5WWe7IBMJw==}
    engines: {node: '>=6.9.0'}

  '@babel/types@7.26.0':
    resolution: {integrity: sha512-Z/yiTPj+lDVnF7lWeKCIJzaIkI0vYO87dMpZ4bg4TDrFe4XXLFWL1TbXU27gBP3QccxV9mZICCrnjnYlJjXHOA==}
    engines: {node: '>=6.9.0'}

  '@bcoe/v8-coverage@1.0.2':
    resolution: {integrity: sha512-6zABk/ECA/QYSCQ1NGiVwwbQerUCZ+TQbp64Q3AgmfNvurHH0j8TtXa1qbShXA6qqkpAj4V5W8pP6mLe1mcMqA==}
    engines: {node: '>=18'}

  '@braintree/asset-loader@2.0.0':
    resolution: {integrity: sha512-7Zs3/g3lPTfkdtWr7cKh3tk1pDruXR++TXwGKkx7BPuTjjLNFul2JSfI+ScHzNU4u/gZNPNQagsSTlYxIhBgMA==}

  '@braintree/asset-loader@2.0.1':
    resolution: {integrity: sha512-OGAoBA5MRVsr5qg0sXM6NMJbqHnYZhBudtM6WGgpQnoX42fjUYbE6Y6qFuuerD5z3lsOAjnu80DooBs1VBuh5Q==}

  '@braintree/browser-detection@1.17.2':
    resolution: {integrity: sha512-DdEX09uYs6kHwGt4cbONlxlta/0hfmrDUncP6EtfZxFVywNF9LeRUyon+2LihJTbqgSnGqz9ZL450hkqBd6oSw==}

  '@braintree/browser-detection@2.0.1':
    resolution: {integrity: sha512-wpRI7AXEUh6o3ILrJbpNOYE7ItfjX/S8JZP7Z5FF66ULngBGYOqE8SeLlLKXG69Nc07HtlL/6nk/h539iz9hcQ==}

  '@braintree/event-emitter@0.4.1':
    resolution: {integrity: sha512-X41357O3OXUDlnwMvS1m0GQEn3zB3s3flOBeg2J5OBvLvdJEIAVpPkblABPtsPrlciDSvfv1aSG5ixHPgFH0Zg==}

  '@braintree/extended-promise@1.0.0':
    resolution: {integrity: sha512-E9529FJNG4OgeeLJ00vNs3TW67+AeSQobJg0hwfsQk29hgK4bVBsvQHVD4nwDuDD1Czon90K88gfQIFadAMs0w==}

  '@braintree/iframer@2.0.0':
    resolution: {integrity: sha512-x1kHOyIJNDvi4P1s6pVBZhqhBa1hqDG9+yzcsCR1oNVC0LxH9CAP8bKxioT8/auY1sUyy+D8T4Vp/jv7QqSqLQ==}

  '@braintree/sanitize-url@7.0.4':
    resolution: {integrity: sha512-hPYRrKFoI+nuckPgDJfyYAkybFvheo4usS0Vw0HNAe+fmGBQA5Az37b/yStO284atBoqqdOUhKJ3d9Zw3PQkcQ==}

  '@braintree/sanitize-url@7.1.0':
    resolution: {integrity: sha512-o+UlMLt49RvtCASlOMW0AkHnabN9wR9rwCCherxO0yG4Npy34GkvrAqdXQvrhNs+jh+gkK8gB8Lf05qL/O7KWg==}

  '@braintree/uuid@0.1.0':
    resolution: {integrity: sha512-YvZJdlNcK5EnR+7M8AjgEAf4Qx696+FOSYlPfy5ePn80vODtVAUU0FxHnzKZC0og1VbDNQDDiwhthR65D4Na0g==}

  '@braintree/uuid@1.0.0':
    resolution: {integrity: sha512-AtI5hfttWSuWAgcwLUZdcZ7Fp/8jCCUf9JTs7+Xow9ditU28zuoBovqq083yph2m3SxPYb84lGjOq+cXlXBvJg==}

  '@braintree/wrap-promise@2.1.0':
    resolution: {integrity: sha512-UIrJB+AfKU0CCfbMoWrsGpd2D/hBpY/SGgFI6WRHPOwhaZ3g9rz1weiJ6eb6L9KgVyunT7s2tckcPkbHw+NzeA==}

  '@bundled-es-modules/cookie@2.0.1':
    resolution: {integrity: sha512-8o+5fRPLNbjbdGRRmJj3h6Hh1AQJf2dk3qQ/5ZFb+PXkRNiSoMGGUKlsgLfrxneb72axVJyIYji64E2+nNfYyw==}

  '@bundled-es-modules/statuses@1.0.1':
    resolution: {integrity: sha512-yn7BklA5acgcBr+7w064fGV+SGIFySjCKpqjcWgBAIfrAkY+4GQTJJHQMeT3V/sgz23VTEVV8TtOmkvJAhFVfg==}

  '@bundled-es-modules/tough-cookie@0.1.6':
    resolution: {integrity: sha512-dvMHbL464C0zI+Yqxbz6kZ5TOEp7GLW+pry/RWndAR8MJQAXZ2rPmIs8tziTZjeIyhSNZgZbCePtfSbdWqStJw==}

  '@colors/colors@1.5.0':
    resolution: {integrity: sha512-ooWCrlZP11i8GImSjTHYHLkvFDP48nS4+204nGb1RiX/WXYHmJA2III9/e2DWVabCESdW7hBAEzHRqUn9OUVvQ==}
    engines: {node: '>=0.1.90'}

  '@cypress/request@3.0.6':
    resolution: {integrity: sha512-fi0eVdCOtKu5Ed6+E8mYxUF6ZTFJDZvHogCBelM0xVXmrDEkyM22gRArQzq1YcHPm1V47Vf/iAD+WgVdUlJCGg==}
    engines: {node: '>= 6'}

  '@cypress/xvfb@1.2.4':
    resolution: {integrity: sha512-skbBzPggOVYCbnGgV+0dmBdW/s77ZkAOXIC1knS8NagwDjBrNC1LuXtQJeiN6l+m7lzmHtaoUw/ctJKdqkG57Q==}

  '@dnd-kit/accessibility@3.1.0':
    resolution: {integrity: sha512-ea7IkhKvlJUv9iSHJOnxinBcoOI3ppGnnL+VDJ75O45Nss6HtZd8IdN8touXPDtASfeI2T2LImb8VOZcL47wjQ==}
    peerDependencies:
      react: '>=16.8.0'

  '@dnd-kit/core@6.1.0':
    resolution: {integrity: sha512-J3cQBClB4TVxwGo3KEjssGEXNJqGVWx17aRTZ1ob0FliR5IjYgTxl5YJbKTzA6IzrtelotH19v6y7uoIRUZPSg==}
    peerDependencies:
      react: '>=16.8.0'
      react-dom: '>=16.8.0'

  '@dnd-kit/sortable@8.0.0':
    resolution: {integrity: sha512-U3jk5ebVXe1Lr7c2wU7SBZjcWdQP+j7peHJfCspnA81enlu88Mgd7CC8Q+pub9ubP7eKVETzJW+IBAhsqbSu/g==}
    peerDependencies:
      '@dnd-kit/core': ^6.1.0
      react: '>=16.8.0'

  '@dnd-kit/utilities@3.2.2':
    resolution: {integrity: sha512-+MKAJEOfaBe5SmV6t34p80MMKhjvUz0vRrvVJbPT0WElzaOJ/1xs+D+KDv+tD/NE5ujfrChEcshd4fLn0wpiqg==}
    peerDependencies:
      react: '>=16.8.0'

  '@emotion/babel-plugin@11.13.5':
    resolution: {integrity: sha512-pxHCpT2ex+0q+HH91/zsdHkw/lXd468DIN2zvfvLtPKLLMo6gQj7oLObq8PhkrxOZb/gGCq03S3Z7PDhS8pduQ==}

  '@emotion/cache@11.13.5':
    resolution: {integrity: sha512-Z3xbtJ+UcK76eWkagZ1onvn/wAVb1GOMuR15s30Fm2wrMgC7jzpnO2JZXr4eujTTqoQFUrZIw/rT0c6Zzjca1g==}

  '@emotion/hash@0.9.2':
    resolution: {integrity: sha512-MyqliTZGuOm3+5ZRSaaBGP3USLw6+EGykkwZns2EPC5g8jJ4z9OrdZY9apkl3+UP9+sdz76YYkwCKP5gh8iY3g==}

  '@emotion/is-prop-valid@1.3.1':
    resolution: {integrity: sha512-/ACwoqx7XQi9knQs/G0qKvv5teDMhD7bXYns9N/wM8ah8iNb8jZ2uNO0YOgiq2o2poIvVtJS2YALasQuMSQ7Kw==}

  '@emotion/memoize@0.9.0':
    resolution: {integrity: sha512-30FAj7/EoJ5mwVPOWhAyCX+FPfMDrVecJAM+Iw9NRoSl4BBAQeqj4cApHHUXOVvIPgLVDsCFoz/hGD+5QQD1GQ==}

  '@emotion/react@11.13.5':
    resolution: {integrity: sha512-6zeCUxUH+EPF1s+YF/2hPVODeV/7V07YU5x+2tfuRL8MdW6rv5vb2+CBEGTGwBdux0OIERcOS+RzxeK80k2DsQ==}
    peerDependencies:
      '@types/react': '*'
      react: '>=16.8.0'
    peerDependenciesMeta:
      '@types/react':
        optional: true

  '@emotion/serialize@1.3.3':
    resolution: {integrity: sha512-EISGqt7sSNWHGI76hC7x1CksiXPahbxEOrC5RjmFRJTqLyEK9/9hZvBbiYn70dw4wuwMKiEMCUlR6ZXTSWQqxA==}

  '@emotion/sheet@1.4.0':
    resolution: {integrity: sha512-fTBW9/8r2w3dXWYM4HCB1Rdp8NLibOw2+XELH5m5+AkWiL/KqYX6dc0kKYlaYyKjrQ6ds33MCdMPEwgs2z1rqg==}

  '@emotion/styled@11.13.5':
    resolution: {integrity: sha512-gnOQ+nGLPvDXgIx119JqGalys64lhMdnNQA9TMxhDA4K0Hq5+++OE20Zs5GxiCV9r814xQ2K5WmtofSpHVW6BQ==}
    peerDependencies:
      '@emotion/react': ^11.0.0-rc.0
      '@types/react': '*'
      react: '>=16.8.0'
    peerDependenciesMeta:
      '@types/react':
        optional: true

  '@emotion/unitless@0.10.0':
    resolution: {integrity: sha512-dFoMUuQA20zvtVTuxZww6OHoJYgrzfKM1t52mVySDJnMSEa08ruEvdYQbhvyu6soU+NeLVd3yKfTfT0NeV6qGg==}

  '@emotion/use-insertion-effect-with-fallbacks@1.1.0':
    resolution: {integrity: sha512-+wBOcIV5snwGgI2ya3u99D7/FJquOIniQT1IKyDsBmEgwvpxMNeS65Oib7OnE2d2aY+3BU4OiH+0Wchf8yk3Hw==}
    peerDependencies:
      react: '>=16.8.0'

  '@emotion/utils@1.4.2':
    resolution: {integrity: sha512-3vLclRofFziIa3J2wDh9jjbkUz9qk5Vi3IZ/FSTKViB0k+ef0fPV7dYrUIugbgupYDx7v9ud/SjrtEP8Y4xLoA==}

  '@emotion/weak-memoize@0.4.0':
    resolution: {integrity: sha512-snKqtPW01tN0ui7yu9rGv69aJXr/a/Ywvl11sUjNtEcRc+ng/mQriFL0wLXMef74iHa/EkftbDzU9F8iFbH+zg==}

  '@esbuild/aix-ppc64@0.25.1':
    resolution: {integrity: sha512-kfYGy8IdzTGy+z0vFGvExZtxkFlA4zAxgKEahG9KE1ScBjpQnFsNOX8KTU5ojNru5ed5CVoJYXFtoxaq5nFbjQ==}
    engines: {node: '>=18'}
    cpu: [ppc64]
    os: [aix]

  '@esbuild/aix-ppc64@0.25.2':
    resolution: {integrity: sha512-wCIboOL2yXZym2cgm6mlA742s9QeJ8DjGVaL39dLN4rRwrOgOyYSnOaFPhKZGLb2ngj4EyfAFjsNJwPXZvseag==}
    engines: {node: '>=18'}
    cpu: [ppc64]
    os: [aix]

  '@esbuild/android-arm64@0.25.1':
    resolution: {integrity: sha512-50tM0zCJW5kGqgG7fQ7IHvQOcAn9TKiVRuQ/lN0xR+T2lzEFvAi1ZcS8DiksFcEpf1t/GYOeOfCAgDHFpkiSmA==}
    engines: {node: '>=18'}
    cpu: [arm64]
    os: [android]

  '@esbuild/android-arm64@0.25.2':
    resolution: {integrity: sha512-5ZAX5xOmTligeBaeNEPnPaeEuah53Id2tX4c2CVP3JaROTH+j4fnfHCkr1PjXMd78hMst+TlkfKcW/DlTq0i4w==}
    engines: {node: '>=18'}
    cpu: [arm64]
    os: [android]

  '@esbuild/android-arm@0.25.1':
    resolution: {integrity: sha512-dp+MshLYux6j/JjdqVLnMglQlFu+MuVeNrmT5nk6q07wNhCdSnB7QZj+7G8VMUGh1q+vj2Bq8kRsuyA00I/k+Q==}
    engines: {node: '>=18'}
    cpu: [arm]
    os: [android]

  '@esbuild/android-arm@0.25.2':
    resolution: {integrity: sha512-NQhH7jFstVY5x8CKbcfa166GoV0EFkaPkCKBQkdPJFvo5u+nGXLEH/ooniLb3QI8Fk58YAx7nsPLozUWfCBOJA==}
    engines: {node: '>=18'}
    cpu: [arm]
    os: [android]

  '@esbuild/android-x64@0.25.1':
    resolution: {integrity: sha512-GCj6WfUtNldqUzYkN/ITtlhwQqGWu9S45vUXs7EIYf+7rCiiqH9bCloatO9VhxsL0Pji+PF4Lz2XXCES+Q8hDw==}
    engines: {node: '>=18'}
    cpu: [x64]
    os: [android]

  '@esbuild/android-x64@0.25.2':
    resolution: {integrity: sha512-Ffcx+nnma8Sge4jzddPHCZVRvIfQ0kMsUsCMcJRHkGJ1cDmhe4SsrYIjLUKn1xpHZybmOqCWwB0zQvsjdEHtkg==}
    engines: {node: '>=18'}
    cpu: [x64]
    os: [android]

  '@esbuild/darwin-arm64@0.25.1':
    resolution: {integrity: sha512-5hEZKPf+nQjYoSr/elb62U19/l1mZDdqidGfmFutVUjjUZrOazAtwK+Kr+3y0C/oeJfLlxo9fXb1w7L+P7E4FQ==}
    engines: {node: '>=18'}
    cpu: [arm64]
    os: [darwin]

  '@esbuild/darwin-arm64@0.25.2':
    resolution: {integrity: sha512-MpM6LUVTXAzOvN4KbjzU/q5smzryuoNjlriAIx+06RpecwCkL9JpenNzpKd2YMzLJFOdPqBpuub6eVRP5IgiSA==}
    engines: {node: '>=18'}
    cpu: [arm64]
    os: [darwin]

  '@esbuild/darwin-x64@0.25.1':
    resolution: {integrity: sha512-hxVnwL2Dqs3fM1IWq8Iezh0cX7ZGdVhbTfnOy5uURtao5OIVCEyj9xIzemDi7sRvKsuSdtCAhMKarxqtlyVyfA==}
    engines: {node: '>=18'}
    cpu: [x64]
    os: [darwin]

  '@esbuild/darwin-x64@0.25.2':
    resolution: {integrity: sha512-5eRPrTX7wFyuWe8FqEFPG2cU0+butQQVNcT4sVipqjLYQjjh8a8+vUTfgBKM88ObB85ahsnTwF7PSIt6PG+QkA==}
    engines: {node: '>=18'}
    cpu: [x64]
    os: [darwin]

  '@esbuild/freebsd-arm64@0.25.1':
    resolution: {integrity: sha512-1MrCZs0fZa2g8E+FUo2ipw6jw5qqQiH+tERoS5fAfKnRx6NXH31tXBKI3VpmLijLH6yriMZsxJtaXUyFt/8Y4A==}
    engines: {node: '>=18'}
    cpu: [arm64]
    os: [freebsd]

  '@esbuild/freebsd-arm64@0.25.2':
    resolution: {integrity: sha512-mLwm4vXKiQ2UTSX4+ImyiPdiHjiZhIaE9QvC7sw0tZ6HoNMjYAqQpGyui5VRIi5sGd+uWq940gdCbY3VLvsO1w==}
    engines: {node: '>=18'}
    cpu: [arm64]
    os: [freebsd]

  '@esbuild/freebsd-x64@0.25.1':
    resolution: {integrity: sha512-0IZWLiTyz7nm0xuIs0q1Y3QWJC52R8aSXxe40VUxm6BB1RNmkODtW6LHvWRrGiICulcX7ZvyH6h5fqdLu4gkww==}
    engines: {node: '>=18'}
    cpu: [x64]
    os: [freebsd]

  '@esbuild/freebsd-x64@0.25.2':
    resolution: {integrity: sha512-6qyyn6TjayJSwGpm8J9QYYGQcRgc90nmfdUb0O7pp1s4lTY+9D0H9O02v5JqGApUyiHOtkz6+1hZNvNtEhbwRQ==}
    engines: {node: '>=18'}
    cpu: [x64]
    os: [freebsd]

  '@esbuild/linux-arm64@0.25.1':
    resolution: {integrity: sha512-jaN3dHi0/DDPelk0nLcXRm1q7DNJpjXy7yWaWvbfkPvI+7XNSc/lDOnCLN7gzsyzgu6qSAmgSvP9oXAhP973uQ==}
    engines: {node: '>=18'}
    cpu: [arm64]
    os: [linux]

  '@esbuild/linux-arm64@0.25.2':
    resolution: {integrity: sha512-gq/sjLsOyMT19I8obBISvhoYiZIAaGF8JpeXu1u8yPv8BE5HlWYobmlsfijFIZ9hIVGYkbdFhEqC0NvM4kNO0g==}
    engines: {node: '>=18'}
    cpu: [arm64]
    os: [linux]

  '@esbuild/linux-arm@0.25.1':
    resolution: {integrity: sha512-NdKOhS4u7JhDKw9G3cY6sWqFcnLITn6SqivVArbzIaf3cemShqfLGHYMx8Xlm/lBit3/5d7kXvriTUGa5YViuQ==}
    engines: {node: '>=18'}
    cpu: [arm]
    os: [linux]

  '@esbuild/linux-arm@0.25.2':
    resolution: {integrity: sha512-UHBRgJcmjJv5oeQF8EpTRZs/1knq6loLxTsjc3nxO9eXAPDLcWW55flrMVc97qFPbmZP31ta1AZVUKQzKTzb0g==}
    engines: {node: '>=18'}
    cpu: [arm]
    os: [linux]

  '@esbuild/linux-ia32@0.25.1':
    resolution: {integrity: sha512-OJykPaF4v8JidKNGz8c/q1lBO44sQNUQtq1KktJXdBLn1hPod5rE/Hko5ugKKZd+D2+o1a9MFGUEIUwO2YfgkQ==}
    engines: {node: '>=18'}
    cpu: [ia32]
    os: [linux]

  '@esbuild/linux-ia32@0.25.2':
    resolution: {integrity: sha512-bBYCv9obgW2cBP+2ZWfjYTU+f5cxRoGGQ5SeDbYdFCAZpYWrfjjfYwvUpP8MlKbP0nwZ5gyOU/0aUzZ5HWPuvQ==}
    engines: {node: '>=18'}
    cpu: [ia32]
    os: [linux]

  '@esbuild/linux-loong64@0.25.1':
    resolution: {integrity: sha512-nGfornQj4dzcq5Vp835oM/o21UMlXzn79KobKlcs3Wz9smwiifknLy4xDCLUU0BWp7b/houtdrgUz7nOGnfIYg==}
    engines: {node: '>=18'}
    cpu: [loong64]
    os: [linux]

  '@esbuild/linux-loong64@0.25.2':
    resolution: {integrity: sha512-SHNGiKtvnU2dBlM5D8CXRFdd+6etgZ9dXfaPCeJtz+37PIUlixvlIhI23L5khKXs3DIzAn9V8v+qb1TRKrgT5w==}
    engines: {node: '>=18'}
    cpu: [loong64]
    os: [linux]

  '@esbuild/linux-mips64el@0.25.1':
    resolution: {integrity: sha512-1osBbPEFYwIE5IVB/0g2X6i1qInZa1aIoj1TdL4AaAb55xIIgbg8Doq6a5BzYWgr+tEcDzYH67XVnTmUzL+nXg==}
    engines: {node: '>=18'}
    cpu: [mips64el]
    os: [linux]

  '@esbuild/linux-mips64el@0.25.2':
    resolution: {integrity: sha512-hDDRlzE6rPeoj+5fsADqdUZl1OzqDYow4TB4Y/3PlKBD0ph1e6uPHzIQcv2Z65u2K0kpeByIyAjCmjn1hJgG0Q==}
    engines: {node: '>=18'}
    cpu: [mips64el]
    os: [linux]

  '@esbuild/linux-ppc64@0.25.1':
    resolution: {integrity: sha512-/6VBJOwUf3TdTvJZ82qF3tbLuWsscd7/1w+D9LH0W/SqUgM5/JJD0lrJ1fVIfZsqB6RFmLCe0Xz3fmZc3WtyVg==}
    engines: {node: '>=18'}
    cpu: [ppc64]
    os: [linux]

  '@esbuild/linux-ppc64@0.25.2':
    resolution: {integrity: sha512-tsHu2RRSWzipmUi9UBDEzc0nLc4HtpZEI5Ba+Omms5456x5WaNuiG3u7xh5AO6sipnJ9r4cRWQB2tUjPyIkc6g==}
    engines: {node: '>=18'}
    cpu: [ppc64]
    os: [linux]

  '@esbuild/linux-riscv64@0.25.1':
    resolution: {integrity: sha512-nSut/Mx5gnilhcq2yIMLMe3Wl4FK5wx/o0QuuCLMtmJn+WeWYoEGDN1ipcN72g1WHsnIbxGXd4i/MF0gTcuAjQ==}
    engines: {node: '>=18'}
    cpu: [riscv64]
    os: [linux]

  '@esbuild/linux-riscv64@0.25.2':
    resolution: {integrity: sha512-k4LtpgV7NJQOml/10uPU0s4SAXGnowi5qBSjaLWMojNCUICNu7TshqHLAEbkBdAszL5TabfvQ48kK84hyFzjnw==}
    engines: {node: '>=18'}
    cpu: [riscv64]
    os: [linux]

  '@esbuild/linux-s390x@0.25.1':
    resolution: {integrity: sha512-cEECeLlJNfT8kZHqLarDBQso9a27o2Zd2AQ8USAEoGtejOrCYHNtKP8XQhMDJMtthdF4GBmjR2au3x1udADQQQ==}
    engines: {node: '>=18'}
    cpu: [s390x]
    os: [linux]

  '@esbuild/linux-s390x@0.25.2':
    resolution: {integrity: sha512-GRa4IshOdvKY7M/rDpRR3gkiTNp34M0eLTaC1a08gNrh4u488aPhuZOCpkF6+2wl3zAN7L7XIpOFBhnaE3/Q8Q==}
    engines: {node: '>=18'}
    cpu: [s390x]
    os: [linux]

  '@esbuild/linux-x64@0.25.1':
    resolution: {integrity: sha512-xbfUhu/gnvSEg+EGovRc+kjBAkrvtk38RlerAzQxvMzlB4fXpCFCeUAYzJvrnhFtdeyVCDANSjJvOvGYoeKzFA==}
    engines: {node: '>=18'}
    cpu: [x64]
    os: [linux]

  '@esbuild/linux-x64@0.25.2':
    resolution: {integrity: sha512-QInHERlqpTTZ4FRB0fROQWXcYRD64lAoiegezDunLpalZMjcUcld3YzZmVJ2H/Cp0wJRZ8Xtjtj0cEHhYc/uUg==}
    engines: {node: '>=18'}
    cpu: [x64]
    os: [linux]

  '@esbuild/netbsd-arm64@0.25.1':
    resolution: {integrity: sha512-O96poM2XGhLtpTh+s4+nP7YCCAfb4tJNRVZHfIE7dgmax+yMP2WgMd2OecBuaATHKTHsLWHQeuaxMRnCsH8+5g==}
    engines: {node: '>=18'}
    cpu: [arm64]
    os: [netbsd]

  '@esbuild/netbsd-arm64@0.25.2':
    resolution: {integrity: sha512-talAIBoY5M8vHc6EeI2WW9d/CkiO9MQJ0IOWX8hrLhxGbro/vBXJvaQXefW2cP0z0nQVTdQ/eNyGFV1GSKrxfw==}
    engines: {node: '>=18'}
    cpu: [arm64]
    os: [netbsd]

  '@esbuild/netbsd-x64@0.25.1':
    resolution: {integrity: sha512-X53z6uXip6KFXBQ+Krbx25XHV/NCbzryM6ehOAeAil7X7oa4XIq+394PWGnwaSQ2WRA0KI6PUO6hTO5zeF5ijA==}
    engines: {node: '>=18'}
    cpu: [x64]
    os: [netbsd]

  '@esbuild/netbsd-x64@0.25.2':
    resolution: {integrity: sha512-voZT9Z+tpOxrvfKFyfDYPc4DO4rk06qamv1a/fkuzHpiVBMOhpjK+vBmWM8J1eiB3OLSMFYNaOaBNLXGChf5tg==}
    engines: {node: '>=18'}
    cpu: [x64]
    os: [netbsd]

  '@esbuild/openbsd-arm64@0.25.1':
    resolution: {integrity: sha512-Na9T3szbXezdzM/Kfs3GcRQNjHzM6GzFBeU1/6IV/npKP5ORtp9zbQjvkDJ47s6BCgaAZnnnu/cY1x342+MvZg==}
    engines: {node: '>=18'}
    cpu: [arm64]
    os: [openbsd]

  '@esbuild/openbsd-arm64@0.25.2':
    resolution: {integrity: sha512-dcXYOC6NXOqcykeDlwId9kB6OkPUxOEqU+rkrYVqJbK2hagWOMrsTGsMr8+rW02M+d5Op5NNlgMmjzecaRf7Tg==}
    engines: {node: '>=18'}
    cpu: [arm64]
    os: [openbsd]

  '@esbuild/openbsd-x64@0.25.1':
    resolution: {integrity: sha512-T3H78X2h1tszfRSf+txbt5aOp/e7TAz3ptVKu9Oyir3IAOFPGV6O9c2naym5TOriy1l0nNf6a4X5UXRZSGX/dw==}
    engines: {node: '>=18'}
    cpu: [x64]
    os: [openbsd]

  '@esbuild/openbsd-x64@0.25.2':
    resolution: {integrity: sha512-t/TkWwahkH0Tsgoq1Ju7QfgGhArkGLkF1uYz8nQS/PPFlXbP5YgRpqQR3ARRiC2iXoLTWFxc6DJMSK10dVXluw==}
    engines: {node: '>=18'}
    cpu: [x64]
    os: [openbsd]

  '@esbuild/sunos-x64@0.25.1':
    resolution: {integrity: sha512-2H3RUvcmULO7dIE5EWJH8eubZAI4xw54H1ilJnRNZdeo8dTADEZ21w6J22XBkXqGJbe0+wnNJtw3UXRoLJnFEg==}
    engines: {node: '>=18'}
    cpu: [x64]
    os: [sunos]

  '@esbuild/sunos-x64@0.25.2':
    resolution: {integrity: sha512-cfZH1co2+imVdWCjd+D1gf9NjkchVhhdpgb1q5y6Hcv9TP6Zi9ZG/beI3ig8TvwT9lH9dlxLq5MQBBgwuj4xvA==}
    engines: {node: '>=18'}
    cpu: [x64]
    os: [sunos]

  '@esbuild/win32-arm64@0.25.1':
    resolution: {integrity: sha512-GE7XvrdOzrb+yVKB9KsRMq+7a2U/K5Cf/8grVFRAGJmfADr/e/ODQ134RK2/eeHqYV5eQRFxb1hY7Nr15fv1NQ==}
    engines: {node: '>=18'}
    cpu: [arm64]
    os: [win32]

  '@esbuild/win32-arm64@0.25.2':
    resolution: {integrity: sha512-7Loyjh+D/Nx/sOTzV8vfbB3GJuHdOQyrOryFdZvPHLf42Tk9ivBU5Aedi7iyX+x6rbn2Mh68T4qq1SDqJBQO5Q==}
    engines: {node: '>=18'}
    cpu: [arm64]
    os: [win32]

  '@esbuild/win32-ia32@0.25.1':
    resolution: {integrity: sha512-uOxSJCIcavSiT6UnBhBzE8wy3n0hOkJsBOzy7HDAuTDE++1DJMRRVCPGisULScHL+a/ZwdXPpXD3IyFKjA7K8A==}
    engines: {node: '>=18'}
    cpu: [ia32]
    os: [win32]

  '@esbuild/win32-ia32@0.25.2':
    resolution: {integrity: sha512-WRJgsz9un0nqZJ4MfhabxaD9Ft8KioqU3JMinOTvobbX6MOSUigSBlogP8QB3uxpJDsFS6yN+3FDBdqE5lg9kg==}
    engines: {node: '>=18'}
    cpu: [ia32]
    os: [win32]

  '@esbuild/win32-x64@0.25.1':
    resolution: {integrity: sha512-Y1EQdcfwMSeQN/ujR5VayLOJ1BHaK+ssyk0AEzPjC+t1lITgsnccPqFjb6V+LsTp/9Iov4ysfjxLaGJ9RPtkVg==}
    engines: {node: '>=18'}
    cpu: [x64]
    os: [win32]

  '@esbuild/win32-x64@0.25.2':
    resolution: {integrity: sha512-kM3HKb16VIXZyIeVrM1ygYmZBKybX8N4p754bw390wGO3Tf2j4L2/WYL+4suWujpgf6GBYs3jv7TyUivdd05JA==}
    engines: {node: '>=18'}
    cpu: [x64]
    os: [win32]

  '@eslint-community/eslint-utils@4.4.1':
    resolution: {integrity: sha512-s3O3waFUrMV8P/XaF/+ZTp1X9XBZW1a4B97ZnjQF2KYWaFD2A8KyFBsrsfSjEmjn3RGWAIuvlneuZm3CUK3jbA==}
    engines: {node: ^12.22.0 || ^14.17.0 || >=16.0.0}
    peerDependencies:
      eslint: ^6.0.0 || ^7.0.0 || >=8.0.0

  '@eslint-community/regexpp@4.12.1':
    resolution: {integrity: sha512-CCZCDJuduB9OUkFkY2IgppNZMi2lBQgD2qzwXkEia16cge2pijY/aXi96CJMquDMn3nJdlPV1A5KrJEXwfLNzQ==}
    engines: {node: ^12.0.0 || ^14.0.0 || >=16.0.0}

  '@eslint/config-array@0.19.2':
    resolution: {integrity: sha512-GNKqxfHG2ySmJOBSHg7LxeUx4xpuCoFjacmlCoYWEbaPXLwvfIjixRI12xCQZeULksQb23uiA8F40w5TojpV7w==}
    engines: {node: ^18.18.0 || ^20.9.0 || >=21.1.0}

  '@eslint/config-helpers@0.2.0':
    resolution: {integrity: sha512-yJLLmLexii32mGrhW29qvU3QBVTu0GUmEf/J4XsBtVhp4JkIUFN/BjWqTF63yRvGApIDpZm5fa97LtYtINmfeQ==}
    engines: {node: ^18.18.0 || ^20.9.0 || >=21.1.0}

  '@eslint/core@0.12.0':
    resolution: {integrity: sha512-cmrR6pytBuSMTaBweKoGMwu3EiHiEC+DoyupPmlZ0HxBJBtIxwe+j/E4XPIKNx+Q74c8lXKPwYawBf5glsTkHg==}
    engines: {node: ^18.18.0 || ^20.9.0 || >=21.1.0}

  '@eslint/eslintrc@3.3.1':
    resolution: {integrity: sha512-gtF186CXhIl1p4pJNGZw8Yc6RlshoePRvE0X91oPGb3vZ8pM3qOS9W9NGPat9LziaBV7XrJWGylNQXkGcnM3IQ==}
    engines: {node: ^18.18.0 || ^20.9.0 || >=21.1.0}

  '@eslint/js@9.23.0':
    resolution: {integrity: sha512-35MJ8vCPU0ZMxo7zfev2pypqTwWTofFZO6m4KAtdoFhRpLJUpHTZZ+KB3C7Hb1d7bULYwO4lJXGCi5Se+8OMbw==}
    engines: {node: ^18.18.0 || ^20.9.0 || >=21.1.0}

  '@eslint/object-schema@2.1.6':
    resolution: {integrity: sha512-RBMg5FRL0I0gs51M/guSAj5/e14VQ4tpZnQNWwuDT66P14I43ItmPfIZRhO9fUVIPOAQXU47atlywZ/czoqFPA==}
    engines: {node: ^18.18.0 || ^20.9.0 || >=21.1.0}

  '@eslint/plugin-kit@0.2.7':
    resolution: {integrity: sha512-JubJ5B2pJ4k4yGxaNLdbjrnk9d/iDz6/q8wOilpIowd6PJPgaxCuHBnBszq7Ce2TyMrywm5r4PnKm6V3iiZF+g==}
    engines: {node: ^18.18.0 || ^20.9.0 || >=21.1.0}

  '@fontsource/fira-code@5.1.1':
    resolution: {integrity: sha512-w9b1CtWyfdyZP2Y/j7Z86SNYtLXMZ4yGtxrtw0qejjrGuzoasEoMhgdLJOwX9exrpKRVFaecKjcAuWkvmvOITw==}

  '@fontsource/nunito-sans@5.1.1':
    resolution: {integrity: sha512-84sV7nRYKFlzoY6FeLBAf1FF6+MebDXklVz28Phuh4L52t2juhjRmLXweehNN9pjgdvM0gXCe/kYsgI8WVELUQ==}

  '@hookform/resolvers@3.9.1':
    resolution: {integrity: sha512-ud2HqmGBM0P0IABqoskKWI6PEf6ZDDBZkFqe2Vnl+mTHCEHzr3ISjjZyCwTjC/qpL25JC9aIDkloQejvMeq0ug==}
    peerDependencies:
      react-hook-form: ^7.0.0

  '@humanfs/core@0.19.1':
    resolution: {integrity: sha512-5DyQ4+1JEUzejeK1JGICcideyfUbGixgS9jNgex5nqkW+cY7WZhxBigmieN5Qnw9ZosSNVC9KQKyb+GUaGyKUA==}
    engines: {node: '>=18.18.0'}

  '@humanfs/node@0.16.6':
    resolution: {integrity: sha512-YuI2ZHQL78Q5HbhDiBA1X4LmYdXCKCMQIfw0pw7piHJwyREFebJUvrQN4cMssyES6x+vfUbx1CIpaQUKYdQZOw==}
    engines: {node: '>=18.18.0'}

  '@humanwhocodes/module-importer@1.0.1':
    resolution: {integrity: sha512-bxveV4V8v5Yb4ncFTT3rPSgZBOpCkjfK0y4oVVVJwIuDVBRMDXrPyXRL988i5ap9m9bnyEEjWfm5WkBmtffLfA==}
    engines: {node: '>=12.22'}

  '@humanwhocodes/retry@0.3.1':
    resolution: {integrity: sha512-JBxkERygn7Bv/GbN5Rv8Ul6LVknS+5Bp6RgDC/O8gEBU/yeH5Ui5C/OlWrTb6qct7LjjfT6Re2NxB0ln0yYybA==}
    engines: {node: '>=18.18'}

  '@humanwhocodes/retry@0.4.2':
    resolution: {integrity: sha512-xeO57FpIu4p1Ri3Jq/EXq4ClRm86dVF2z/+kvFnyqVYRavTZmaFaUBbWCOuuTh0o/g7DSsk6kc2vrS4Vl5oPOQ==}
    engines: {node: '>=18.18'}

  '@inquirer/checkbox@4.0.3':
    resolution: {integrity: sha512-CEt9B4e8zFOGtc/LYeQx5m8nfqQeG/4oNNv0PUvXGG0mys+wR/WbJ3B4KfSQ4Fcr3AQfpiuFOi3fVvmPfvNbxw==}
    engines: {node: '>=18'}
    peerDependencies:
      '@types/node': '>=18'

  '@inquirer/confirm@5.0.2':
    resolution: {integrity: sha512-KJLUHOaKnNCYzwVbryj3TNBxyZIrr56fR5N45v6K9IPrbT6B7DcudBMfylkV1A8PUdJE15mybkEQyp2/ZUpxUA==}
    engines: {node: '>=18'}
    peerDependencies:
      '@types/node': '>=18'

  '@inquirer/confirm@5.1.0':
    resolution: {integrity: sha512-osaBbIMEqVFjTX5exoqPXs6PilWQdjaLhGtMDXMXg/yxkHXNq43GlxGyTA35lK2HpzUgDN+Cjh/2AmqCN0QJpw==}
    engines: {node: '>=18'}
    peerDependencies:
      '@types/node': '>=18'

  '@inquirer/core@10.1.0':
    resolution: {integrity: sha512-I+ETk2AL+yAVbvuKx5AJpQmoaWhpiTFOg/UJb7ZkMAK4blmtG8ATh5ct+T/8xNld0CZG/2UhtkdMwpgvld92XQ==}
    engines: {node: '>=18'}

  '@inquirer/core@10.1.1':
    resolution: {integrity: sha512-rmZVXy9iZvO3ZStEe/ayuuwIJ23LSF13aPMlLMTQARX6lGUBDHGV8UB5i9MRrfy0+mZwt5/9bdy8llszSD3NQA==}
    engines: {node: '>=18'}

  '@inquirer/editor@4.2.0':
    resolution: {integrity: sha512-Z3LeGsD3WlItDqLxTPciZDbGtm0wrz7iJGS/uUxSiQxef33ZrBq7LhsXg30P7xrWz1kZX4iGzxxj5SKZmJ8W+w==}
    engines: {node: '>=18'}
    peerDependencies:
      '@types/node': '>=18'

  '@inquirer/expand@4.0.3':
    resolution: {integrity: sha512-MDszqW4HYBpVMmAoy/FA9laLrgo899UAga0itEjsYrBthKieDZNc0e16gdn7N3cQ0DSf/6zsTBZMuDYDQU4ktg==}
    engines: {node: '>=18'}
    peerDependencies:
      '@types/node': '>=18'

  '@inquirer/figures@1.0.8':
    resolution: {integrity: sha512-tKd+jsmhq21AP1LhexC0pPwsCxEhGgAkg28byjJAd+xhmIs8LUX8JbUc3vBf3PhLxWiB5EvyBE5X7JSPAqMAqg==}
    engines: {node: '>=18'}

  '@inquirer/input@4.1.0':
    resolution: {integrity: sha512-16B8A9hY741yGXzd8UJ9R8su/fuuyO2e+idd7oVLYjP23wKJ6ILRIIHcnXe8/6AoYgwRS2zp4PNsW/u/iZ24yg==}
    engines: {node: '>=18'}
    peerDependencies:
      '@types/node': '>=18'

  '@inquirer/number@3.0.3':
    resolution: {integrity: sha512-HA/W4YV+5deKCehIutfGBzNxWH1nhvUC67O4fC9ufSijn72yrYnRmzvC61dwFvlXIG1fQaYWi+cqNE9PaB9n6Q==}
    engines: {node: '>=18'}
    peerDependencies:
      '@types/node': '>=18'

  '@inquirer/password@4.0.3':
    resolution: {integrity: sha512-3qWjk6hS0iabG9xx0U1plwQLDBc/HA/hWzLFFatADpR6XfE62LqPr9GpFXBkLU0KQUaIXZ996bNG+2yUvocH8w==}
    engines: {node: '>=18'}
    peerDependencies:
      '@types/node': '>=18'

  '@inquirer/prompts@7.2.0':
    resolution: {integrity: sha512-ZXYZ5oGVrb+hCzcglPeVerJ5SFwennmDOPfXq1WyeZIrPGySLbl4W6GaSsBFvu3WII36AOK5yB8RMIEEkBjf8w==}
    engines: {node: '>=18'}
    peerDependencies:
      '@types/node': '>=18'

  '@inquirer/rawlist@4.0.3':
    resolution: {integrity: sha512-5MhinSzfmOiZlRoPezfbJdfVCZikZs38ja3IOoWe7H1dxL0l3Z2jAUgbBldeyhhOkELdGvPlBfQaNbeLslib1w==}
    engines: {node: '>=18'}
    peerDependencies:
      '@types/node': '>=18'

  '@inquirer/search@3.0.3':
    resolution: {integrity: sha512-mQTCbdNolTGvGGVCJSI6afDwiSGTV+fMLPEIMDJgIV6L/s3+RYRpxt6t0DYnqMQmemnZ/Zq0vTIRwoHT1RgcTg==}
    engines: {node: '>=18'}
    peerDependencies:
      '@types/node': '>=18'

  '@inquirer/select@4.0.3':
    resolution: {integrity: sha512-OZfKDtDE8+J54JYAFTUGZwvKNfC7W/gFCjDkcsO7HnTH/wljsZo9y/FJquOxMy++DY0+9l9o/MOZ8s5s1j5wmw==}
    engines: {node: '>=18'}
    peerDependencies:
      '@types/node': '>=18'

  '@inquirer/type@3.0.1':
    resolution: {integrity: sha512-+ksJMIy92sOAiAccGpcKZUc3bYO07cADnscIxHBknEm3uNts3movSmBofc1908BNy5edKscxYeAdaX1NXkHS6A==}
    engines: {node: '>=18'}
    peerDependencies:
      '@types/node': '>=18'

  '@isaacs/cliui@8.0.2':
    resolution: {integrity: sha512-O8jcjabXaleOG9DQ0+ARXWZBTfnP4WNAqzuiJK7ll44AmxGKv/J2M4TPjxjY3znBCfvBXFzucm1twdyFybFqEA==}
    engines: {node: '>=12'}

  '@istanbuljs/schema@0.1.3':
    resolution: {integrity: sha512-ZXRY4jNvVgSVQ8DL3LTcakaAtXwTVUxE81hslsyD2AtoXW/wVob10HkOJ1X/pAlcI7D+2YoZKg5do8G/w6RYgA==}
    engines: {node: '>=8'}

  '@joshwooding/vite-plugin-react-docgen-typescript@0.5.0':
    resolution: {integrity: sha512-qYDdL7fPwLRI+bJNurVcis+tNgJmvWjH4YTBGXTA8xMuxFrnAz6E5o35iyzyKbq5J5Lr8mJGfrR5GXl+WGwhgQ==}
    peerDependencies:
      typescript: '>= 4.3.x'
      vite: ^3.0.0 || ^4.0.0 || ^5.0.0 || ^6.0.0
    peerDependenciesMeta:
      typescript:
        optional: true

  '@jridgewell/gen-mapping@0.3.5':
    resolution: {integrity: sha512-IzL8ZoEDIBRWEzlCcRhOaCupYyN5gdIK+Q6fbFdPDg6HqX6jpkItn7DFIpW9LQzXG6Df9sA7+OKnq0qlz/GaQg==}
    engines: {node: '>=6.0.0'}

  '@jridgewell/gen-mapping@0.3.8':
    resolution: {integrity: sha512-imAbBGkb+ebQyxKgzv5Hu2nmROxoDOXHh80evxdoXNOrvAnVx7zimzc1Oo5h9RlfV4vPXaE2iM5pOFbvOCClWA==}
    engines: {node: '>=6.0.0'}

  '@jridgewell/resolve-uri@3.1.2':
    resolution: {integrity: sha512-bRISgCIjP20/tbWSPWMEi54QVPRZExkuD9lJL+UIxUKtwVJA8wW1Trb1jMs1RFXo1CBTNZ/5hpC9QvmKWdopKw==}
    engines: {node: '>=6.0.0'}

  '@jridgewell/set-array@1.2.1':
    resolution: {integrity: sha512-R8gLRTZeyp03ymzP/6Lil/28tGeGEzhx1q2k703KGWRAI1VdvPIXdG70VJc2pAMw3NA6JKL5hhFu1sJX0Mnn/A==}
    engines: {node: '>=6.0.0'}

  '@jridgewell/source-map@0.3.6':
    resolution: {integrity: sha512-1ZJTZebgqllO79ue2bm3rIGud/bOe0pP5BjSRCRxxYkEZS8STV7zN84UBbiYu7jy+eCKSnVIUgoWWE/tt+shMQ==}

  '@jridgewell/sourcemap-codec@1.5.0':
    resolution: {integrity: sha512-gv3ZRaISU3fjPAgNsriBRqGWQL6quFx04YMPW/zD8XMLsU32mhCCbfbO6KZFLjvYpCZ8zyDEgqsgf+PwPaM7GQ==}

  '@jridgewell/trace-mapping@0.3.25':
    resolution: {integrity: sha512-vNk6aEwybGtawWmy/PzwnGDOjCkLWSD2wqvjGGAgOAwCGWySYXfYoxt00IJkTF+8Lb57DwOb3Aa0o9CApepiYQ==}

  '@kwsites/file-exists@1.1.1':
    resolution: {integrity: sha512-m9/5YGR18lIwxSFDwfE3oA7bWuq9kdau6ugN4H2rJeyhFQZcG9AgSHkQtSD15a8WvTgfz9aikZMrKPHvbpqFiw==}

  '@kwsites/promise-deferred@1.1.1':
    resolution: {integrity: sha512-GaHYm+c0O9MjZRu0ongGBRbinu8gVAMd2UZjji6jVmqKtZluZnptXGWhz1E8j8D2HJ3f/yMxKAUC0b+57wncIw==}

  '@linode/design-language-system@4.0.0':
    resolution: {integrity: sha512-SKM4AG0GpFjgirKI+7bG3RT6ai3VU7MJJLUvaZsHf0OgmEJ25qWH7DqGOx5FWSTtzX0YemJSrwnKMpL+3CLawg==}

  '@linode/eslint-plugin-cloud-manager@0.0.10':
    resolution: {integrity: sha512-zaZZ8QHd89e3lSr6ZwKhqwKEzOASiJJksPdbyti68W2M3iC76CBuG6akAmC1/e/Z6KUNq1mHKNAxTUCBgkOmCg==}
    peerDependencies:
      eslint: ^6.8.0

  '@lukemorales/query-key-factory@1.3.4':
    resolution: {integrity: sha512-A3frRDdkmaNNQi6mxIshsDk4chRXWoXa05US8fBo4kci/H+lVmujS6QrwQLLGIkNIRFGjMqp2uKjC4XsLdydRw==}
    engines: {node: '>=14'}
    peerDependencies:
      '@tanstack/query-core': '>= 4.0.0'
      '@tanstack/react-query': '>= 4.0.0'

  '@mdx-js/react@3.1.0':
    resolution: {integrity: sha512-QjHtSaoameoalGnKDT3FoIl4+9RwyTmo9ZJGBdLOks/YOiWHoRDI3PUwEzOE7kEmGcV3AFcp9K6dYu9rEuKLAQ==}
    peerDependencies:
      '@types/react': '>=16'
      react: '>=16'

  '@mswjs/interceptors@0.37.1':
    resolution: {integrity: sha512-SvE+tSpcX884RJrPCskXxoS965Ky/pYABDEhWW6oeSRhpUDLrS5nTvT5n1LLSDVDYvty4imVmXsy+3/ROVuknA==}
    engines: {node: '>=18'}

  '@mui/core-downloads-tracker@6.4.5':
    resolution: {integrity: sha512-zoXvHU1YuoodgMlPS+epP084Pqv9V+Vg+5IGv9n/7IIFVQ2nkTngYHYxElCq8pdTTbDcgji+nNh0lxri2abWgA==}

  '@mui/icons-material@6.4.5':
    resolution: {integrity: sha512-4A//t8Nrc+4u4pbVhGarIFU98zpuB5AV9hTNzgXx1ySZJ1tWtx+i/1SbQ8PtGJxWeXlljhwimZJNPQ3x0CiIFw==}
    engines: {node: '>=14.0.0'}
    peerDependencies:
      '@mui/material': ^6.4.5
      '@types/react': ^17.0.0 || ^18.0.0 || ^19.0.0
      react: ^17.0.0 || ^18.0.0 || ^19.0.0
    peerDependenciesMeta:
      '@types/react':
        optional: true

  '@mui/material@6.4.5':
    resolution: {integrity: sha512-5eyEgSXocIeV1JkXs8mYyJXU0aFyXZIWI5kq2g/mCnIgJe594lkOBNAKnCIaGVfQTu2T6TTEHF8/hHIqpiIRGA==}
    engines: {node: '>=14.0.0'}
    peerDependencies:
      '@emotion/react': ^11.5.0
      '@emotion/styled': ^11.3.0
      '@mui/material-pigment-css': ^6.4.3
      '@types/react': ^17.0.0 || ^18.0.0 || ^19.0.0
      react: ^17.0.0 || ^18.0.0 || ^19.0.0
      react-dom: ^17.0.0 || ^18.0.0 || ^19.0.0
    peerDependenciesMeta:
      '@emotion/react':
        optional: true
      '@emotion/styled':
        optional: true
      '@mui/material-pigment-css':
        optional: true
      '@types/react':
        optional: true

  '@mui/private-theming@6.4.3':
    resolution: {integrity: sha512-7x9HaNwDCeoERc4BoEWLieuzKzXu5ZrhRnEM6AUcRXUScQLvF1NFkTlP59+IJfTbEMgcGg1wWHApyoqcksrBpQ==}
    engines: {node: '>=14.0.0'}
    peerDependencies:
      '@types/react': ^17.0.0 || ^18.0.0 || ^19.0.0
      react: ^17.0.0 || ^18.0.0 || ^19.0.0
    peerDependenciesMeta:
      '@types/react':
        optional: true

  '@mui/styled-engine@6.4.3':
    resolution: {integrity: sha512-OC402VfK+ra2+f12Gef8maY7Y9n7B6CZcoQ9u7mIkh/7PKwW/xH81xwX+yW+Ak1zBT3HYcVjh2X82k5cKMFGoQ==}
    engines: {node: '>=14.0.0'}
    peerDependencies:
      '@emotion/react': ^11.4.1
      '@emotion/styled': ^11.3.0
      react: ^17.0.0 || ^18.0.0 || ^19.0.0
    peerDependenciesMeta:
      '@emotion/react':
        optional: true
      '@emotion/styled':
        optional: true

  '@mui/system@6.4.3':
    resolution: {integrity: sha512-Q0iDwnH3+xoxQ0pqVbt8hFdzhq1g2XzzR4Y5pVcICTNtoCLJmpJS3vI4y/OIM1FHFmpfmiEC2IRIq7YcZ8nsmg==}
    engines: {node: '>=14.0.0'}
    peerDependencies:
      '@emotion/react': ^11.5.0
      '@emotion/styled': ^11.3.0
      '@types/react': ^17.0.0 || ^18.0.0 || ^19.0.0
      react: ^17.0.0 || ^18.0.0 || ^19.0.0
    peerDependenciesMeta:
      '@emotion/react':
        optional: true
      '@emotion/styled':
        optional: true
      '@types/react':
        optional: true

  '@mui/types@7.2.21':
    resolution: {integrity: sha512-6HstngiUxNqLU+/DPqlUJDIPbzUBxIVHb1MmXP0eTWDIROiCR2viugXpEif0PPe2mLqqakPzzRClWAnK+8UJww==}
    peerDependencies:
      '@types/react': ^17.0.0 || ^18.0.0 || ^19.0.0
    peerDependenciesMeta:
      '@types/react':
        optional: true

  '@mui/utils@6.4.3':
    resolution: {integrity: sha512-jxHRHh3BqVXE9ABxDm+Tc3wlBooYz/4XPa0+4AI+iF38rV1/+btJmSUgG4shDtSWVs/I97aDn5jBCt6SF2Uq2A==}
    engines: {node: '>=14.0.0'}
    peerDependencies:
      '@types/react': ^17.0.0 || ^18.0.0 || ^19.0.0
      react: ^17.0.0 || ^18.0.0 || ^19.0.0
    peerDependenciesMeta:
      '@types/react':
        optional: true

  '@mui/x-date-pickers@7.27.0':
    resolution: {integrity: sha512-wSx8JGk4WQ2hTObfQITc+zlmUKNleQYoH1hGocaQlpWpo1HhauDtcQfX6sDN0J0dPT2eeyxDWGj4uJmiSfQKcw==}
    engines: {node: '>=14.0.0'}
    peerDependencies:
      '@emotion/react': ^11.9.0
      '@emotion/styled': ^11.8.1
      '@mui/material': ^5.15.14 || ^6.0.0
      '@mui/system': ^5.15.14 || ^6.0.0
      date-fns: ^2.25.0 || ^3.2.0 || ^4.0.0
      date-fns-jalali: ^2.13.0-0 || ^3.2.0-0 || ^4.0.0-0
      dayjs: ^1.10.7
      luxon: ^3.0.2
      moment: ^2.29.4
      moment-hijri: ^2.1.2 || ^3.0.0
      moment-jalaali: ^0.7.4 || ^0.8.0 || ^0.9.0 || ^0.10.0
      react: ^17.0.0 || ^18.0.0 || ^19.0.0
      react-dom: ^17.0.0 || ^18.0.0 || ^19.0.0
    peerDependenciesMeta:
      '@emotion/react':
        optional: true
      '@emotion/styled':
        optional: true
      date-fns:
        optional: true
      date-fns-jalali:
        optional: true
      dayjs:
        optional: true
      luxon:
        optional: true
      moment:
        optional: true
      moment-hijri:
        optional: true
      moment-jalaali:
        optional: true

  '@mui/x-internals@7.26.0':
    resolution: {integrity: sha512-VxTCYQcZ02d3190pdvys2TDg9pgbvewAVakEopiOgReKAUhLdRlgGJHcOA/eAuGLyK1YIo26A6Ow6ZKlSRLwMg==}
    engines: {node: '>=14.0.0'}
    peerDependencies:
      react: ^17.0.0 || ^18.0.0 || ^19.0.0

  '@nodelib/fs.scandir@2.1.5':
    resolution: {integrity: sha512-vq24Bq3ym5HEQm2NKCr3yXDwjc7vTsEThRDnkp2DK9p1uqLR+DHurm/NOTo0KG7HYHU7eppKZj3MyqYuMBf62g==}
    engines: {node: '>= 8'}

  '@nodelib/fs.stat@2.0.5':
    resolution: {integrity: sha512-RkhPPp2zrqDAQA/2jNhnztcPAlv64XdhIp7a7454A5ovI7Bukxgt7MX7udwAu3zg1DcpPU0rz3VV1SeaqvY4+A==}
    engines: {node: '>= 8'}

  '@nodelib/fs.walk@1.2.8':
    resolution: {integrity: sha512-oGB+UxlgWcgQkgwo8GcEGwemoTFt3FIO9ababBmaGwXIoBKZ+GTy0pP185beGg7Llih/NSHSV2XAs1lnznocSg==}
    engines: {node: '>= 8'}

  '@novnc/novnc@1.5.0':
    resolution: {integrity: sha512-4yGHOtUCnEJUCsgEt/L78eeJu00kthurLBWXFiaXfonNx0pzbs6R/3gJb1byZe6iAE8V9MF0syQb0xIL8MSOtQ==}

  '@open-draft/deferred-promise@2.2.0':
    resolution: {integrity: sha512-CecwLWx3rhxVQF6V4bAgPS5t+So2sTbPgAzafKkVizyi7tlwpcFpdFqq+wqF2OwNBmqFuu6tOyouTuxgpMfzmA==}

  '@open-draft/logger@0.3.0':
    resolution: {integrity: sha512-X2g45fzhxH238HKO4xbSr7+wBS8Fvw6ixhTDuvLd5mqh6bJJCFAPwU9mPDxbcrRtfxv4u5IHCEH77BmxvXmmxQ==}

  '@open-draft/until@2.1.0':
    resolution: {integrity: sha512-U69T3ItWHvLwGg5eJ0n3I62nWuE6ilHlmz7zM0npLBRvPRd7e6NYmg54vvRtP5mZG7kZqZCFVdsTWo7BPtBujg==}

  '@paypal/accelerated-checkout-loader@1.1.0':
    resolution: {integrity: sha512-S2KkIpq15VnxYyI0tycvfYiNsqdsg2a92El2huYUVLsWnBbubl8toYK8khaP5nnxZ0MGl9mEB9Y9axmfOw2Yvg==}

  '@paypal/paypal-js@5.1.6':
    resolution: {integrity: sha512-1upF06pv0AUtTftRVSra44p8ibqGa3ruKLArvdhpZla25zcrND7R+nDUIMrJ0iteVYZowhujZStFs6NoruExfg==}

  '@paypal/react-paypal-js@7.8.3':
    resolution: {integrity: sha512-7sD5JFA0IH9kysyGFv5DTmtPn54vLWZ0DLhdjUvsjqZnoEs11mJJJlTsTA7MkIO3jBAJOWlfoA4wLYzmy68C4g==}
    peerDependencies:
      react: '>=16.3.0'
      react-dom: '>=16.3.0'

  '@paypal/sdk-constants@1.0.150':
    resolution: {integrity: sha512-ETm/mtiTBw4gHPdKo3GXzSQyXfZKevSg+ujfEvZbLT9gCc/YFmTBnWDroqmzOeuSXnf2Ll4bBSp3xbr47NQbUQ==}

  '@peggyjs/from-mem@1.3.5':
    resolution: {integrity: sha512-oRyzXE7nirAn+5yYjCdWQHg3EG2XXcYRoYNOK8Quqnmm+9FyK/2YWVunwudlYl++M3xY+gIAdf0vAYS+p0nKfQ==}
    engines: {node: '>=18'}

  '@pkgjs/parseargs@0.11.0':
    resolution: {integrity: sha512-+1VkjdD0QBLPodGrJUeqarH8VAIvQODIbwh9XpP5Syisf7YoQgsJKPNFoqqLQlu+VQ/tVSshMR6loPMn8U+dPg==}
    engines: {node: '>=14'}

  '@pkgr/core@0.2.0':
    resolution: {integrity: sha512-vsJDAkYR6qCPu+ioGScGiMYR7LvZYIXh/dlQeviqoTWNCVfKTLYD/LkNWH4Mxsv2a5vpIRc77FN5DnmK1eBggQ==}
    engines: {node: ^12.20.0 || ^14.18.0 || >=16.0.0}

  '@polka/url@1.0.0-next.28':
    resolution: {integrity: sha512-8LduaNlMZGwdZ6qWrKlfa+2M4gahzFkprZiAt2TF8uS0qQgBizKXpXURqvTJ4WtmupWxaLqjRb2UCTe72mu+Aw==}

  '@popperjs/core@2.11.8':
    resolution: {integrity: sha512-P1st0aksCrn9sGZhp8GMYwBnQsbvAWsZAX44oXNNvLHGqAOcoVxmjZiohstwQ7SqKnbR47akdNi+uleWD8+g6A==}

  '@reach/auto-id@0.18.0':
    resolution: {integrity: sha512-XwY1IwhM7mkHZFghhjiqjQ6dstbOdpbFLdggeke75u8/8icT8uEHLbovFUgzKjy9qPvYwZIB87rLiR8WdtOXCg==}
    peerDependencies:
      react: ^16.8.0 || 17.x
      react-dom: ^16.8.0 || 17.x

  '@reach/descendants@0.18.0':
    resolution: {integrity: sha512-GXUxnM6CfrX5URdnipPIl3Tlc6geuz4xb4n61y4tVWXQX1278Ra9Jz9DMRN8x4wheHAysvrYwnR/SzAlxQzwtA==}
    peerDependencies:
      react: ^16.8.0 || 17.x
      react-dom: ^16.8.0 || 17.x

  '@reach/polymorphic@0.18.0':
    resolution: {integrity: sha512-N9iAjdMbE//6rryZZxAPLRorzDcGBnluf7YQij6XDLiMtfCj1noa7KyLpEc/5XCIB/EwhX3zCluFAwloBKdblA==}
    peerDependencies:
      react: ^16.8.0 || 17.x

  '@reach/tabs@0.18.0':
    resolution: {integrity: sha512-gTRJzStWJJtgMhn9FDEmKogAJMcqNaGZx0i1SGoTdVM+D29DBhVeRdO8qEg+I2l2k32DkmuZxG/Mrh+GZTjczQ==}
    peerDependencies:
      react: ^16.8.0 || 17.x
      react-dom: ^16.8.0 || 17.x

  '@reach/utils@0.18.0':
    resolution: {integrity: sha512-KdVMdpTgDyK8FzdKO9SCpiibuy/kbv3pwgfXshTI6tEcQT1OOwj7BAksnzGC0rPz0UholwC+AgkqEl3EJX3M1A==}
    peerDependencies:
      react: ^16.8.0 || 17.x
      react-dom: ^16.8.0 || 17.x

  '@rollup/pluginutils@5.1.3':
    resolution: {integrity: sha512-Pnsb6f32CD2W3uCaLZIzDmeFyQ2b8UWMFI7xtwUezpcGBDVDW6y9XgAWIlARiGAo6eNF5FK5aQTr0LFyNyqq5A==}
    engines: {node: '>=14.0.0'}
    peerDependencies:
      rollup: ^1.20.0||^2.0.0||^3.0.0||^4.0.0
    peerDependenciesMeta:
      rollup:
        optional: true

  '@rollup/rollup-android-arm-eabi@4.34.8':
    resolution: {integrity: sha512-q217OSE8DTp8AFHuNHXo0Y86e1wtlfVrXiAlwkIvGRQv9zbc6mE3sjIVfwI8sYUyNxwOg0j/Vm1RKM04JcWLJw==}
    cpu: [arm]
    os: [android]

  '@rollup/rollup-android-arm-eabi@4.39.0':
    resolution: {integrity: sha512-lGVys55Qb00Wvh8DMAocp5kIcaNzEFTmGhfFd88LfaogYTRKrdxgtlO5H6S49v2Nd8R2C6wLOal0qv6/kCkOwA==}
    cpu: [arm]
    os: [android]

  '@rollup/rollup-android-arm64@4.34.8':
    resolution: {integrity: sha512-Gigjz7mNWaOL9wCggvoK3jEIUUbGul656opstjaUSGC3eT0BM7PofdAJaBfPFWWkXNVAXbaQtC99OCg4sJv70Q==}
    cpu: [arm64]
    os: [android]

  '@rollup/rollup-android-arm64@4.39.0':
    resolution: {integrity: sha512-It9+M1zE31KWfqh/0cJLrrsCPiF72PoJjIChLX+rEcujVRCb4NLQ5QzFkzIZW8Kn8FTbvGQBY5TkKBau3S8cCQ==}
    cpu: [arm64]
    os: [android]

  '@rollup/rollup-darwin-arm64@4.34.8':
    resolution: {integrity: sha512-02rVdZ5tgdUNRxIUrFdcMBZQoaPMrxtwSb+/hOfBdqkatYHR3lZ2A2EGyHq2sGOd0Owk80oV3snlDASC24He3Q==}
    cpu: [arm64]
    os: [darwin]

  '@rollup/rollup-darwin-arm64@4.39.0':
    resolution: {integrity: sha512-lXQnhpFDOKDXiGxsU9/l8UEGGM65comrQuZ+lDcGUx+9YQ9dKpF3rSEGepyeR5AHZ0b5RgiligsBhWZfSSQh8Q==}
    cpu: [arm64]
    os: [darwin]

  '@rollup/rollup-darwin-x64@4.34.8':
    resolution: {integrity: sha512-qIP/elwR/tq/dYRx3lgwK31jkZvMiD6qUtOycLhTzCvrjbZ3LjQnEM9rNhSGpbLXVJYQ3rq39A6Re0h9tU2ynw==}
    cpu: [x64]
    os: [darwin]

  '@rollup/rollup-darwin-x64@4.39.0':
    resolution: {integrity: sha512-mKXpNZLvtEbgu6WCkNij7CGycdw9cJi2k9v0noMb++Vab12GZjFgUXD69ilAbBh034Zwn95c2PNSz9xM7KYEAQ==}
    cpu: [x64]
    os: [darwin]

  '@rollup/rollup-freebsd-arm64@4.34.8':
    resolution: {integrity: sha512-IQNVXL9iY6NniYbTaOKdrlVP3XIqazBgJOVkddzJlqnCpRi/yAeSOa8PLcECFSQochzqApIOE1GHNu3pCz+BDA==}
    cpu: [arm64]
    os: [freebsd]

  '@rollup/rollup-freebsd-arm64@4.39.0':
    resolution: {integrity: sha512-jivRRlh2Lod/KvDZx2zUR+I4iBfHcu2V/BA2vasUtdtTN2Uk3jfcZczLa81ESHZHPHy4ih3T/W5rPFZ/hX7RtQ==}
    cpu: [arm64]
    os: [freebsd]

  '@rollup/rollup-freebsd-x64@4.34.8':
    resolution: {integrity: sha512-TYXcHghgnCqYFiE3FT5QwXtOZqDj5GmaFNTNt3jNC+vh22dc/ukG2cG+pi75QO4kACohZzidsq7yKTKwq/Jq7Q==}
    cpu: [x64]
    os: [freebsd]

  '@rollup/rollup-freebsd-x64@4.39.0':
    resolution: {integrity: sha512-8RXIWvYIRK9nO+bhVz8DwLBepcptw633gv/QT4015CpJ0Ht8punmoHU/DuEd3iw9Hr8UwUV+t+VNNuZIWYeY7Q==}
    cpu: [x64]
    os: [freebsd]

  '@rollup/rollup-linux-arm-gnueabihf@4.34.8':
    resolution: {integrity: sha512-A4iphFGNkWRd+5m3VIGuqHnG3MVnqKe7Al57u9mwgbyZ2/xF9Jio72MaY7xxh+Y87VAHmGQr73qoKL9HPbXj1g==}
    cpu: [arm]
    os: [linux]

  '@rollup/rollup-linux-arm-gnueabihf@4.39.0':
    resolution: {integrity: sha512-mz5POx5Zu58f2xAG5RaRRhp3IZDK7zXGk5sdEDj4o96HeaXhlUwmLFzNlc4hCQi5sGdR12VDgEUqVSHer0lI9g==}
    cpu: [arm]
    os: [linux]

  '@rollup/rollup-linux-arm-musleabihf@4.34.8':
    resolution: {integrity: sha512-S0lqKLfTm5u+QTxlFiAnb2J/2dgQqRy/XvziPtDd1rKZFXHTyYLoVL58M/XFwDI01AQCDIevGLbQrMAtdyanpA==}
    cpu: [arm]
    os: [linux]

  '@rollup/rollup-linux-arm-musleabihf@4.39.0':
    resolution: {integrity: sha512-+YDwhM6gUAyakl0CD+bMFpdmwIoRDzZYaTWV3SDRBGkMU/VpIBYXXEvkEcTagw/7VVkL2vA29zU4UVy1mP0/Yw==}
    cpu: [arm]
    os: [linux]

  '@rollup/rollup-linux-arm64-gnu@4.34.8':
    resolution: {integrity: sha512-jpz9YOuPiSkL4G4pqKrus0pn9aYwpImGkosRKwNi+sJSkz+WU3anZe6hi73StLOQdfXYXC7hUfsQlTnjMd3s1A==}
    cpu: [arm64]
    os: [linux]

  '@rollup/rollup-linux-arm64-gnu@4.39.0':
    resolution: {integrity: sha512-EKf7iF7aK36eEChvlgxGnk7pdJfzfQbNvGV/+l98iiMwU23MwvmV0Ty3pJ0p5WQfm3JRHOytSIqD9LB7Bq7xdQ==}
    cpu: [arm64]
    os: [linux]

  '@rollup/rollup-linux-arm64-musl@4.34.8':
    resolution: {integrity: sha512-KdSfaROOUJXgTVxJNAZ3KwkRc5nggDk+06P6lgi1HLv1hskgvxHUKZ4xtwHkVYJ1Rep4GNo+uEfycCRRxht7+Q==}
    cpu: [arm64]
    os: [linux]

  '@rollup/rollup-linux-arm64-musl@4.39.0':
    resolution: {integrity: sha512-vYanR6MtqC7Z2SNr8gzVnzUul09Wi1kZqJaek3KcIlI/wq5Xtq4ZPIZ0Mr/st/sv/NnaPwy/D4yXg5x0B3aUUA==}
    cpu: [arm64]
    os: [linux]

  '@rollup/rollup-linux-loongarch64-gnu@4.34.8':
    resolution: {integrity: sha512-NyF4gcxwkMFRjgXBM6g2lkT58OWztZvw5KkV2K0qqSnUEqCVcqdh2jN4gQrTn/YUpAcNKyFHfoOZEer9nwo6uQ==}
    cpu: [loong64]
    os: [linux]

  '@rollup/rollup-linux-loongarch64-gnu@4.39.0':
    resolution: {integrity: sha512-NMRUT40+h0FBa5fb+cpxtZoGAggRem16ocVKIv5gDB5uLDgBIwrIsXlGqYbLwW8YyO3WVTk1FkFDjMETYlDqiw==}
    cpu: [loong64]
    os: [linux]

  '@rollup/rollup-linux-powerpc64le-gnu@4.34.8':
    resolution: {integrity: sha512-LMJc999GkhGvktHU85zNTDImZVUCJ1z/MbAJTnviiWmmjyckP5aQsHtcujMjpNdMZPT2rQEDBlJfubhs3jsMfw==}
    cpu: [ppc64]
    os: [linux]

  '@rollup/rollup-linux-powerpc64le-gnu@4.39.0':
    resolution: {integrity: sha512-0pCNnmxgduJ3YRt+D+kJ6Ai/r+TaePu9ZLENl+ZDV/CdVczXl95CbIiwwswu4L+K7uOIGf6tMo2vm8uadRaICQ==}
    cpu: [ppc64]
    os: [linux]

  '@rollup/rollup-linux-riscv64-gnu@4.34.8':
    resolution: {integrity: sha512-xAQCAHPj8nJq1PI3z8CIZzXuXCstquz7cIOL73HHdXiRcKk8Ywwqtx2wrIy23EcTn4aZ2fLJNBB8d0tQENPCmw==}
    cpu: [riscv64]
    os: [linux]

  '@rollup/rollup-linux-riscv64-gnu@4.39.0':
    resolution: {integrity: sha512-t7j5Zhr7S4bBtksT73bO6c3Qa2AV/HqiGlj9+KB3gNF5upcVkx+HLgxTm8DK4OkzsOYqbdqbLKwvGMhylJCPhQ==}
    cpu: [riscv64]
    os: [linux]

  '@rollup/rollup-linux-riscv64-musl@4.39.0':
    resolution: {integrity: sha512-m6cwI86IvQ7M93MQ2RF5SP8tUjD39Y7rjb1qjHgYh28uAPVU8+k/xYWvxRO3/tBN2pZkSMa5RjnPuUIbrwVxeA==}
    cpu: [riscv64]
    os: [linux]

  '@rollup/rollup-linux-s390x-gnu@4.34.8':
    resolution: {integrity: sha512-DdePVk1NDEuc3fOe3dPPTb+rjMtuFw89gw6gVWxQFAuEqqSdDKnrwzZHrUYdac7A7dXl9Q2Vflxpme15gUWQFA==}
    cpu: [s390x]
    os: [linux]

  '@rollup/rollup-linux-s390x-gnu@4.39.0':
    resolution: {integrity: sha512-iRDJd2ebMunnk2rsSBYlsptCyuINvxUfGwOUldjv5M4tpa93K8tFMeYGpNk2+Nxl+OBJnBzy2/JCscGeO507kA==}
    cpu: [s390x]
    os: [linux]

  '@rollup/rollup-linux-x64-gnu@4.34.8':
    resolution: {integrity: sha512-8y7ED8gjxITUltTUEJLQdgpbPh1sUQ0kMTmufRF/Ns5tI9TNMNlhWtmPKKHCU0SilX+3MJkZ0zERYYGIVBYHIA==}
    cpu: [x64]
    os: [linux]

  '@rollup/rollup-linux-x64-gnu@4.39.0':
    resolution: {integrity: sha512-t9jqYw27R6Lx0XKfEFe5vUeEJ5pF3SGIM6gTfONSMb7DuG6z6wfj2yjcoZxHg129veTqU7+wOhY6GX8wmf90dA==}
    cpu: [x64]
    os: [linux]

  '@rollup/rollup-linux-x64-musl@4.34.8':
    resolution: {integrity: sha512-SCXcP0ZpGFIe7Ge+McxY5zKxiEI5ra+GT3QRxL0pMMtxPfpyLAKleZODi1zdRHkz5/BhueUrYtYVgubqe9JBNQ==}
    cpu: [x64]
    os: [linux]

  '@rollup/rollup-linux-x64-musl@4.39.0':
    resolution: {integrity: sha512-ThFdkrFDP55AIsIZDKSBWEt/JcWlCzydbZHinZ0F/r1h83qbGeenCt/G/wG2O0reuENDD2tawfAj2s8VK7Bugg==}
    cpu: [x64]
    os: [linux]

  '@rollup/rollup-win32-arm64-msvc@4.34.8':
    resolution: {integrity: sha512-YHYsgzZgFJzTRbth4h7Or0m5O74Yda+hLin0irAIobkLQFRQd1qWmnoVfwmKm9TXIZVAD0nZ+GEb2ICicLyCnQ==}
    cpu: [arm64]
    os: [win32]

  '@rollup/rollup-win32-arm64-msvc@4.39.0':
    resolution: {integrity: sha512-jDrLm6yUtbOg2TYB3sBF3acUnAwsIksEYjLeHL+TJv9jg+TmTwdyjnDex27jqEMakNKf3RwwPahDIt7QXCSqRQ==}
    cpu: [arm64]
    os: [win32]

  '@rollup/rollup-win32-ia32-msvc@4.34.8':
    resolution: {integrity: sha512-r3NRQrXkHr4uWy5TOjTpTYojR9XmF0j/RYgKCef+Ag46FWUTltm5ziticv8LdNsDMehjJ543x/+TJAek/xBA2w==}
    cpu: [ia32]
    os: [win32]

  '@rollup/rollup-win32-ia32-msvc@4.39.0':
    resolution: {integrity: sha512-6w9uMuza+LbLCVoNKL5FSLE7yvYkq9laSd09bwS0tMjkwXrmib/4KmoJcrKhLWHvw19mwU+33ndC69T7weNNjQ==}
    cpu: [ia32]
    os: [win32]

  '@rollup/rollup-win32-x64-msvc@4.34.8':
    resolution: {integrity: sha512-U0FaE5O1BCpZSeE6gBl3c5ObhePQSfk9vDRToMmTkbhCOgW4jqvtS5LGyQ76L1fH8sM0keRp4uDTsbjiUyjk0g==}
    cpu: [x64]
    os: [win32]

  '@rollup/rollup-win32-x64-msvc@4.39.0':
    resolution: {integrity: sha512-yAkUOkIKZlK5dl7u6dg897doBgLXmUHhIINM2c+sND3DZwnrdQkkSiDh7N75Ll4mM4dxSkYfXqU9fW3lLkMFug==}
    cpu: [x64]
    os: [win32]

  '@sentry-internal/feedback@7.120.0':
    resolution: {integrity: sha512-+nU2PXMAyrYyK64PlfxXyRZ+LIl6IWAcdnBeX916WqOJy2WWmtdOrAX8muVwLVIXHzp1EMG1nEZgtpL/Vr2XKQ==}
    engines: {node: '>=12'}

  '@sentry-internal/replay-canvas@7.120.0':
    resolution: {integrity: sha512-ZEFZBP+Jxmy/8IY7IZDZVPqAJ6pPxAFo1lNTd8xfpbno3WAtHw0FLewLfjrFt0zfIgCk8EXj4PW355zRP3C2NQ==}
    engines: {node: '>=12'}

  '@sentry-internal/tracing@7.120.0':
    resolution: {integrity: sha512-VymJoIGMV0PcTJyshka9uJ1sKpR7bHooqW5jTEr6g0dYAwB723fPXHjVW+7SETF7i5+yr2KMprYKreqRidKyKA==}
    engines: {node: '>=8'}

  '@sentry/browser@7.120.0':
    resolution: {integrity: sha512-2hRE3QPLBBX+qqZEHY2IbJv4YvfXY7m/bWmNjN15phyNK3oBcm2Pa8ZiKUYrk8u/4DCEGzNUlhOmFgaxwSfpNw==}
    engines: {node: '>=8'}

  '@sentry/core@7.120.0':
    resolution: {integrity: sha512-uTc2sUQ0heZrMI31oFOHGxjKgw16MbV3C2mcT7qcrb6UmSGR9WqPOXZhnVVuzPWCnQ8B5IPPVdynK//J+9/m6g==}
    engines: {node: '>=8'}

  '@sentry/integrations@7.120.0':
    resolution: {integrity: sha512-/Hs9MgSmG4JFNyeQkJ+MWh/fxO/U38Pz0VSH3hDrfyCjI8vH9Vz9inGEQXgB9Ke4eH8XnhsQ7xPnM27lWJts6g==}
    engines: {node: '>=8'}

  '@sentry/react@7.120.0':
    resolution: {integrity: sha512-YTzmTRO9a2ZIdZiiT3Ob4h8/wLDEDC24qrUqomrYHG8Rcj+9EHjTqQQmoB8ARw9Kh0SrIzR5jbDK7C8JO6jzCQ==}
    engines: {node: '>=8'}
    peerDependencies:
      react: 15.x || 16.x || 17.x || 18.x

  '@sentry/replay@7.120.0':
    resolution: {integrity: sha512-wV9fIYwNtMvFOHQB5eSm+kCorRXsX5+v1DxyTC8Lee1hfzcUQ2Wvqh75VktpXuM9TeZE8h7aQ4Wo4qCgTUdtvA==}
    engines: {node: '>=12'}

  '@sentry/types@7.120.0':
    resolution: {integrity: sha512-3mvELhBQBo6EljcRrJzfpGJYHKIZuBXmqh0y8prh03SWE62pwRL614GIYtd4YOC6OP1gfPn8S8h9w3dD5bF5HA==}
    engines: {node: '>=8'}

  '@sentry/utils@7.120.0':
    resolution: {integrity: sha512-XZsPcBHoYu4+HYn14IOnhabUZgCF99Xn4IdWn8Hjs/c+VPtuAVDhRTsfPyPrpY3OcN8DgO5fZX4qcv/6kNbX1A==}
    engines: {node: '>=8'}

  '@shikijs/core@3.1.0':
    resolution: {integrity: sha512-1ppAOyg3F18N8Ge9DmJjGqRVswihN33rOgPovR6gUHW17Hw1L4RlRhnmVQcsacSHh0A8IO1FIgNbtTxUFwodmg==}

  '@shikijs/engine-javascript@3.1.0':
    resolution: {integrity: sha512-/LwkhW17jYi7uPcdaaSQQDNW+xgrHXarkrxYPoC6WPzH2xW5mFMw12doHXJBqxmYvtcTbaatcv2MkH9+3PU1FA==}

  '@shikijs/engine-oniguruma@3.1.0':
    resolution: {integrity: sha512-reRgy8VzDPdiDocuGDD60Rk/jLxgcgy+6H4n6jYLeN2Yw5ikasRjQQx8ERXtDM35yg2v/d6KolDBcK8hYYhcmw==}

  '@shikijs/langs@3.1.0':
    resolution: {integrity: sha512-hAM//sExPXAXG3ZDWjrmV6Vlw4zlWFOcT1ZXNhFRBwPP27scZu/ZIdZ+TdTgy06zSvyF4KIjnF8j6+ScKGu6ww==}

  '@shikijs/themes@3.1.0':
    resolution: {integrity: sha512-A4MJmy9+ydLNbNCtkmdTp8a+ON+MMXoUe1KTkELkyu0+pHGOcbouhNuobhZoK59cL4cOST6CCz1x+kUdkp9UZA==}

  '@shikijs/types@3.1.0':
    resolution: {integrity: sha512-F8e7Fy4ihtcNpJG572BZZC1ErYrBrzJ5Cbc9Zi3REgWry43gIvjJ9lFAoUnuy7Bvy4IFz7grUSxL5edfrrjFEA==}

  '@shikijs/vscode-textmate@10.0.2':
    resolution: {integrity: sha512-83yeghZ2xxin3Nj8z1NMd/NCuca+gsYXswywDy5bHvwlWL8tpTQmzGeUuHd9FC3E/SBEMvzJRwWEOz5gGes9Qg==}

  '@storybook/addon-a11y@8.6.9':
    resolution: {integrity: sha512-X5s5RFLORwFjDXcEJitFKar0MMIUgp9JUfcT9VhQfJjnvZf7urf+9M2UGD9TwWAta5EAUBpGDkt9cqDi2UvTxA==}
    peerDependencies:
      storybook: ^8.6.9

  '@storybook/addon-actions@8.6.9':
    resolution: {integrity: sha512-H2v17sMbSl8jhSulPxcOyChsFbzik9E7mgCWIf4P114KcIUokWLVuALnSOeqHME6lY0pPBZs3DgvVVMVMm7zNw==}
    peerDependencies:
      storybook: ^8.6.9

  '@storybook/addon-controls@8.6.9':
    resolution: {integrity: sha512-YXBYsbHqdYhmrbGI+wv9LAr/LlKnPt9f9GL+9rw82lnYadWObYxzUxs+PPLNO5tc14fd2g+FMVHOfovaRdFvrQ==}
    peerDependencies:
      storybook: ^8.6.9

  '@storybook/addon-docs@8.6.9':
    resolution: {integrity: sha512-yAP59G5Vd+E6O9KLfBR5ALdOFA5yEZ0n1f8Ne9jwF+NGu1U8KNIfWnZmBYaBGe+bpYn0CWV5AfdFvw83bzHYpw==}
    peerDependencies:
      storybook: ^8.6.9

  '@storybook/addon-highlight@8.6.9':
    resolution: {integrity: sha512-I0gBHgaH74wX6yf5S7zUmdfr25hwPONpSAqPPGBSNYu0Jj9Je+ANr1y4T1I3cOaEvf73QntDhCgHC6/iqY90Fw==}
    peerDependencies:
      storybook: ^8.6.9

  '@storybook/addon-mdx-gfm@8.6.9':
    resolution: {integrity: sha512-NG8wDB27WM3f24r5A69G1lcA58jisnPQIdT91tNEj089tlRoN0m0eXEmv5X4Gd13M0JgiuEhLU8ywAgpmeEHuQ==}
    peerDependencies:
      storybook: ^8.6.9

  '@storybook/addon-measure@8.6.9':
    resolution: {integrity: sha512-2GrHtaYZgM7qeil5/XfNJrdnan7hoLLUyU7w7fph0EVl7tiwmhtp4He0PX9hrT/Abk2HxeCP4WU2fAGwIuTkYg==}
    peerDependencies:
      storybook: ^8.6.9

  '@storybook/addon-storysource@8.6.9':
    resolution: {integrity: sha512-BPEUhEuo6JijM71ZNAPziXQur1HzN12iekYJnpfsJZF/cUwZWjTF2HeXBn0Z2DjOjqtBzoSPaJgT7CLVAKucsQ==}
    peerDependencies:
      storybook: ^8.6.9

  '@storybook/addon-viewport@8.6.9':
    resolution: {integrity: sha512-1xkozyB1zs3eSNTc8ePAMcajUfbKvNMTjs5LYdts2N1Ss0xeZ+K/gphfRg0GaYsNvRYi5piufag/niHCGkT3hA==}
    peerDependencies:
      storybook: ^8.6.9

  '@storybook/blocks@8.6.9':
    resolution: {integrity: sha512-+vSRkHLD7ho3Wd1WVA1KrYAnv7BnGHOhHWHAgTR5IdeMdgzQxm6+HHeqGB5sncilA0AjVC6udBIgHbCSuD61dA==}
    peerDependencies:
      react: ^16.8.0 || ^17.0.0 || ^18.0.0 || ^19.0.0
      react-dom: ^16.8.0 || ^17.0.0 || ^18.0.0 || ^19.0.0
      storybook: ^8.6.9
    peerDependenciesMeta:
      react:
        optional: true
      react-dom:
        optional: true

  '@storybook/builder-vite@8.6.9':
    resolution: {integrity: sha512-8U11A7sLPvvcnJQ3pXyoX1LdJDpa4+JOYcASL9A+DL591jkfYKxhim7R4BOHO55aetmqQAoA/LEAD5runu7zoQ==}
    peerDependencies:
      storybook: ^8.6.9
      vite: ^4.0.0 || ^5.0.0 || ^6.0.0

  '@storybook/components@8.4.5':
    resolution: {integrity: sha512-2PdnKfqNNv3sO7qILgWXiNvmLOi503oN9OMemNCQjTIvdvySc5JpS9/eClwcl/JfmE4qHdSHZr8dLLkBM9S7+Q==}
    peerDependencies:
      storybook: ^8.2.0 || ^8.3.0-0 || ^8.4.0-0 || ^8.5.0-0 || ^8.6.0-0

  '@storybook/components@8.6.9':
    resolution: {integrity: sha512-CqWUAYK/RgV++sXfiDG63DM2JF2FeidvnMO5/bki2hFbEqgs0/yy7BKUjhsGmuri5y+r9B2FJhW0WnE6PI8NWw==}
    peerDependencies:
      storybook: ^8.2.0 || ^8.3.0-0 || ^8.4.0-0 || ^8.5.0-0 || ^8.6.0-0

  '@storybook/core-events@8.4.5':
    resolution: {integrity: sha512-+DeYpAuav9E/Q5x5BVrMpf+XBFbVQJuJbVXNiglZcJNH13D/G2WDToOYAbGviZ6CBvbUdjlqC7y9+/emwP78bA==}
    peerDependencies:
      storybook: ^8.2.0 || ^8.3.0-0 || ^8.4.0-0 || ^8.5.0-0 || ^8.6.0-0

  '@storybook/core@8.6.9':
    resolution: {integrity: sha512-psYxJAlj34ZaDAk+OvT/He6ZuUh0eGiHVtZNe0xWbNp5pQvOBjf+dg48swdI6KEbVs3aeU+Wnyra/ViU2RtA+Q==}
    peerDependencies:
      prettier: ^2 || ^3
    peerDependenciesMeta:
      prettier:
        optional: true

  '@storybook/csf-plugin@8.6.9':
    resolution: {integrity: sha512-IQnhyaVUkcRR9e4xiHN83xMQtTMH+lJp472iMifUIqxx/Yw137BTef2DEEp6EnRct4yKrch24+Nl65LWg0mRpQ==}
    peerDependencies:
      storybook: ^8.6.9

  '@storybook/global@5.0.0':
    resolution: {integrity: sha512-FcOqPAXACP0I3oJ/ws6/rrPT9WGhu915Cg8D02a9YxLo0DE9zI+a9A5gRGvmQ09fiWPukqI8ZAEoQEdWUKMQdQ==}

  '@storybook/icons@1.2.12':
    resolution: {integrity: sha512-UxgyK5W3/UV4VrI3dl6ajGfHM4aOqMAkFLWe2KibeQudLf6NJpDrDMSHwZj+3iKC4jFU7dkKbbtH2h/al4sW3Q==}
    engines: {node: '>=14.0.0'}
    peerDependencies:
      react: ^16.8.0 || ^17.0.0 || ^18.0.0
      react-dom: ^16.8.0 || ^17.0.0 || ^18.0.0

  '@storybook/instrumenter@8.6.9':
    resolution: {integrity: sha512-Gp6OSiu9KA/p1HWd7VW9TtpWX32ZBfqRVrOm4wW1AM6B4XACbQWFE/aQ25HwU834yfdJkr2BW+uUH8DBAQ6kTw==}
    peerDependencies:
      storybook: ^8.6.9

  '@storybook/manager-api@8.6.9':
    resolution: {integrity: sha512-mxq9B9rxAraOCBapGKsUDfI+8yNtFhTgKMZCxmHoUCxvAHaIt4S9JcdX0qQQKUsBTr/b2hHm0O7A8DYrbgBRfw==}
    peerDependencies:
      storybook: ^8.2.0 || ^8.3.0-0 || ^8.4.0-0 || ^8.5.0-0 || ^8.6.0-0

  '@storybook/preview-api@8.6.9':
    resolution: {integrity: sha512-hW3Z8NBrGs2bNunaHgrLjpfrOcWsxH0ejAqaba8MolPXjzNs0lTFF/Ela7pUsh2m1R4/kiD+WfddQzyipUo4Mg==}
    peerDependencies:
      storybook: ^8.2.0 || ^8.3.0-0 || ^8.4.0-0 || ^8.5.0-0 || ^8.6.0-0

  '@storybook/react-dom-shim@8.6.9':
    resolution: {integrity: sha512-SjqP6r5yy87OJRAiq1JzFazn6VWfptOA2HaxOiP8zRhJgG41K0Vseh8tbZdycj1AzJYSCcnKaIcfd/GEo/41+g==}
    peerDependencies:
      react: ^16.8.0 || ^17.0.0 || ^18.0.0 || ^19.0.0-beta
      react-dom: ^16.8.0 || ^17.0.0 || ^18.0.0 || ^19.0.0-beta
      storybook: ^8.6.9

  '@storybook/react-vite@8.6.9':
    resolution: {integrity: sha512-V81hRb2zv+LsKJnyjXQMYzL7ojdp92C3ThQ3r+SFGxKxY9t1JdoxloRmeyrN6XHyIAYhiJRwni0E1RagtPWG1g==}
    engines: {node: '>=18.0.0'}
    peerDependencies:
      '@storybook/test': 8.6.9
      react: ^16.8.0 || ^17.0.0 || ^18.0.0 || ^19.0.0-beta
      react-dom: ^16.8.0 || ^17.0.0 || ^18.0.0 || ^19.0.0-beta
      storybook: ^8.6.9
      vite: ^4.0.0 || ^5.0.0 || ^6.0.0
    peerDependenciesMeta:
      '@storybook/test':
        optional: true

  '@storybook/react@8.6.9':
    resolution: {integrity: sha512-xu4eJyYNz3mHeqnHn80KZZ2s22ZfqqCTzCNCVAyM6MWTxUwIpLX6FXC/vmcT1gPwwTl2KcRHZXaE7snB3aOLuw==}
    engines: {node: '>=18.0.0'}
    peerDependencies:
      '@storybook/test': 8.6.9
      react: ^16.8.0 || ^17.0.0 || ^18.0.0 || ^19.0.0-beta
      react-dom: ^16.8.0 || ^17.0.0 || ^18.0.0 || ^19.0.0-beta
      storybook: ^8.6.9
      typescript: '>= 4.2.x'
    peerDependenciesMeta:
      '@storybook/test':
        optional: true
      typescript:
        optional: true

  '@storybook/source-loader@8.6.9':
    resolution: {integrity: sha512-Ogh3HjJoAiKD7svqqyA+bM8xOZm2kuMs0jkYsrfuZG6BlO9xVuTSviGRWHowUEEznQZOBz8a++SmTaqNEoen6g==}
    peerDependencies:
      storybook: ^8.6.9

  '@storybook/test@8.6.9':
    resolution: {integrity: sha512-lIJA6jup3ZZNkKFyUiy1q2tHWZv5q5bTaLxTnI85XIWr+sFCZG5oo3pOQESBkX4V95rv8sq9gEmEWySZvW7MBw==}
    peerDependencies:
      storybook: ^8.6.9

  '@storybook/theming@8.6.9':
    resolution: {integrity: sha512-FQafe66itGnIh0V42R65tgFKyz0RshpIs0pTrxrdByuB2yKsep+f8ZgKLJE3fCKw/Egw4bUuICo2m8d7uOOumA==}
    peerDependencies:
      storybook: ^8.2.0 || ^8.3.0-0 || ^8.4.0-0 || ^8.5.0-0 || ^8.6.0-0

  '@svgr/babel-plugin-add-jsx-attribute@8.0.0':
    resolution: {integrity: sha512-b9MIk7yhdS1pMCZM8VeNfUlSKVRhsHZNMl5O9SfaX0l0t5wjdgu4IDzGB8bpnGBBOjGST3rRFVsaaEtI4W6f7g==}
    engines: {node: '>=14'}
    peerDependencies:
      '@babel/core': ^7.0.0-0

  '@svgr/babel-plugin-remove-jsx-attribute@8.0.0':
    resolution: {integrity: sha512-BcCkm/STipKvbCl6b7QFrMh/vx00vIP63k2eM66MfHJzPr6O2U0jYEViXkHJWqXqQYjdeA9cuCl5KWmlwjDvbA==}
    engines: {node: '>=14'}
    peerDependencies:
      '@babel/core': ^7.0.0-0

  '@svgr/babel-plugin-remove-jsx-empty-expression@8.0.0':
    resolution: {integrity: sha512-5BcGCBfBxB5+XSDSWnhTThfI9jcO5f0Ai2V24gZpG+wXF14BzwxxdDb4g6trdOux0rhibGs385BeFMSmxtS3uA==}
    engines: {node: '>=14'}
    peerDependencies:
      '@babel/core': ^7.0.0-0

  '@svgr/babel-plugin-replace-jsx-attribute-value@8.0.0':
    resolution: {integrity: sha512-KVQ+PtIjb1BuYT3ht8M5KbzWBhdAjjUPdlMtpuw/VjT8coTrItWX6Qafl9+ji831JaJcu6PJNKCV0bp01lBNzQ==}
    engines: {node: '>=14'}
    peerDependencies:
      '@babel/core': ^7.0.0-0

  '@svgr/babel-plugin-svg-dynamic-title@8.0.0':
    resolution: {integrity: sha512-omNiKqwjNmOQJ2v6ge4SErBbkooV2aAWwaPFs2vUY7p7GhVkzRkJ00kILXQvRhA6miHnNpXv7MRnnSjdRjK8og==}
    engines: {node: '>=14'}
    peerDependencies:
      '@babel/core': ^7.0.0-0

  '@svgr/babel-plugin-svg-em-dimensions@8.0.0':
    resolution: {integrity: sha512-mURHYnu6Iw3UBTbhGwE/vsngtCIbHE43xCRK7kCw4t01xyGqb2Pd+WXekRRoFOBIY29ZoOhUCTEweDMdrjfi9g==}
    engines: {node: '>=14'}
    peerDependencies:
      '@babel/core': ^7.0.0-0

  '@svgr/babel-plugin-transform-react-native-svg@8.1.0':
    resolution: {integrity: sha512-Tx8T58CHo+7nwJ+EhUwx3LfdNSG9R2OKfaIXXs5soiy5HtgoAEkDay9LIimLOcG8dJQH1wPZp/cnAv6S9CrR1Q==}
    engines: {node: '>=14'}
    peerDependencies:
      '@babel/core': ^7.0.0-0

  '@svgr/babel-plugin-transform-svg-component@8.0.0':
    resolution: {integrity: sha512-DFx8xa3cZXTdb/k3kfPeaixecQLgKh5NVBMwD0AQxOzcZawK4oo1Jh9LbrcACUivsCA7TLG8eeWgrDXjTMhRmw==}
    engines: {node: '>=12'}
    peerDependencies:
      '@babel/core': ^7.0.0-0

  '@svgr/babel-preset@8.1.0':
    resolution: {integrity: sha512-7EYDbHE7MxHpv4sxvnVPngw5fuR6pw79SkcrILHJ/iMpuKySNCl5W1qcwPEpU+LgyRXOaAFgH0KhwD18wwg6ug==}
    engines: {node: '>=14'}
    peerDependencies:
      '@babel/core': ^7.0.0-0

  '@svgr/core@8.1.0':
    resolution: {integrity: sha512-8QqtOQT5ACVlmsvKOJNEaWmRPmcojMOzCz4Hs2BGG/toAp/K38LcsMRyLp349glq5AzJbCEeimEoxaX6v/fLrA==}
    engines: {node: '>=14'}

  '@svgr/hast-util-to-babel-ast@8.0.0':
    resolution: {integrity: sha512-EbDKwO9GpfWP4jN9sGdYwPBU0kdomaPIL2Eu4YwmgP+sJeXT+L7bMwJUBnhzfH8Q2qMBqZ4fJwpCyYsAN3mt2Q==}
    engines: {node: '>=14'}

  '@svgr/plugin-jsx@8.1.0':
    resolution: {integrity: sha512-0xiIyBsLlr8quN+WyuxooNW9RJ0Dpr8uOnH/xrCVO8GLUcwHISwj1AG0k+LFzteTkAA0GbX0kj9q6Dk70PTiPA==}
    engines: {node: '>=14'}
    peerDependencies:
      '@svgr/core': '*'

  '@swc/core-darwin-arm64@1.10.11':
    resolution: {integrity: sha512-ZpgEaNcx2e5D+Pd0yZGVbpSrEDOEubn7r2JXoNBf0O85lPjUm3HDzGRfLlV/MwxRPAkwm93eLP4l7gYnc50l3g==}
    engines: {node: '>=10'}
    cpu: [arm64]
    os: [darwin]

  '@swc/core-darwin-x64@1.10.11':
    resolution: {integrity: sha512-szObinnq2o7spXMDU5pdunmUeLrfV67Q77rV+DyojAiGJI1RSbEQotLOk+ONOLpoapwGUxOijFG4IuX1xiwQ2g==}
    engines: {node: '>=10'}
    cpu: [x64]
    os: [darwin]

  '@swc/core-linux-arm-gnueabihf@1.10.11':
    resolution: {integrity: sha512-tVE8aXQwd8JUB9fOGLawFJa76nrpvp3dvErjozMmWSKWqtoeO7HV83aOrVtc8G66cj4Vq7FjTE9pOJeV1FbKRw==}
    engines: {node: '>=10'}
    cpu: [arm]
    os: [linux]

  '@swc/core-linux-arm64-gnu@1.10.11':
    resolution: {integrity: sha512-geFkENU5GMEKO7FqHOaw9HVlpQEW10nICoM6ubFc0hXBv8dwRXU4vQbh9s/isLSFRftw1m4jEEWixAnXSw8bxQ==}
    engines: {node: '>=10'}
    cpu: [arm64]
    os: [linux]

  '@swc/core-linux-arm64-musl@1.10.11':
    resolution: {integrity: sha512-2mMscXe/ivq8c4tO3eQSbQDFBvagMJGlalXCspn0DgDImLYTEnt/8KHMUMGVfh0gMJTZ9q4FlGLo7mlnbx99MQ==}
    engines: {node: '>=10'}
    cpu: [arm64]
    os: [linux]

  '@swc/core-linux-x64-gnu@1.10.11':
    resolution: {integrity: sha512-eu2apgDbC4xwsigpl6LS+iyw6a3mL6kB4I+6PZMbFF2nIb1Dh7RGnu70Ai6mMn1o80fTmRSKsCT3CKMfVdeNFg==}
    engines: {node: '>=10'}
    cpu: [x64]
    os: [linux]

  '@swc/core-linux-x64-musl@1.10.11':
    resolution: {integrity: sha512-0n+wPWpDigwqRay4IL2JIvAqSKCXv6nKxPig9M7+epAlEQlqX+8Oq/Ap3yHtuhjNPb7HmnqNJLCXT1Wx+BZo0w==}
    engines: {node: '>=10'}
    cpu: [x64]
    os: [linux]

  '@swc/core-win32-arm64-msvc@1.10.11':
    resolution: {integrity: sha512-7+bMSIoqcbXKosIVd314YjckDRPneA4OpG1cb3/GrkQTEDXmWT3pFBBlJf82hzJfw7b6lfv6rDVEFBX7/PJoLA==}
    engines: {node: '>=10'}
    cpu: [arm64]
    os: [win32]

  '@swc/core-win32-ia32-msvc@1.10.11':
    resolution: {integrity: sha512-6hkLl4+3KjP/OFTryWxpW7YFN+w4R689TSPwiII4fFgsFNupyEmLWWakKfkGgV2JVA59L4Oi02elHy/O1sbgtw==}
    engines: {node: '>=10'}
    cpu: [ia32]
    os: [win32]

  '@swc/core-win32-x64-msvc@1.10.11':
    resolution: {integrity: sha512-kKNE2BGu/La2k2WFHovenqZvGQAHRIU+rd2/6a7D6EiQ6EyimtbhUqjCCZ+N1f5fIAnvM+sMdLiQJq4jdd/oOQ==}
    engines: {node: '>=10'}
    cpu: [x64]
    os: [win32]

  '@swc/core@1.10.11':
    resolution: {integrity: sha512-3zGU5y3S20cAwot9ZcsxVFNsSVaptG+dKdmAxORSE3EX7ixe1Xn5kUwLlgIsM4qrwTUWCJDLNhRS+2HLFivcDg==}
    engines: {node: '>=10'}
    peerDependencies:
      '@swc/helpers': '*'
    peerDependenciesMeta:
      '@swc/helpers':
        optional: true

  '@swc/counter@0.1.3':
    resolution: {integrity: sha512-e2BR4lsJkkRlKZ/qCHPw9ZaSxc0MVUd7gtbtaB7aMvHeJVYe8sOB8DBZkP2DtISHGSku9sCK6T6cnY0CtXrOCQ==}

  '@swc/types@0.1.17':
    resolution: {integrity: sha512-V5gRru+aD8YVyCOMAjMpWR1Ui577DD5KSJsHP8RAxopAH22jFz6GZd/qxqjO6MJHQhcsjvjOFXyDhyLQUnMveQ==}

  '@tanstack/history@1.99.13':
    resolution: {integrity: sha512-JMd7USmnp8zV8BRGIjALqzPxazvKtQ7PGXQC7n39HpbqdsmfV2ePCzieO84IvN+mwsTrXErpbjI4BfKCa+ZNCg==}
    engines: {node: '>=12'}

  '@tanstack/query-core@5.51.24':
    resolution: {integrity: sha512-qtIR0FMHUDIWyIQw87q4C+so7XaN59MsGfWrc6rgi2VTHrVZF3Hd0St2dbpqRetHf6XW5yY5lzTrXpTilPlxUg==}

  '@tanstack/query-devtools@5.51.16':
    resolution: {integrity: sha512-ajwuq4WnkNCMj/Hy3KR8d3RtZ6PSKc1dD2vs2T408MdjgKzQ3klVoL6zDgVO7X+5jlb5zfgcO3thh4ojPhfIaw==}

  '@tanstack/react-query-devtools@5.51.24':
    resolution: {integrity: sha512-tuEUUr8+ISdkM+tpYlBq2RsBIQ9RQvlZSGizyn4l3MR0hl3Pv8WBFbmOwzQZ1vtec1fa8DJ09SUgeQG1PnARog==}
    peerDependencies:
      '@tanstack/react-query': ^5.51.24
      react: ^18 || ^19

  '@tanstack/react-query@5.51.24':
    resolution: {integrity: sha512-sW1qRwoCDqOFku67xng4Y5z6NPK1DS347jR4RiX9wFHrmyqpbXgUjPIjT3fodezdJAaSJD/6CvWb0cl05J8zNQ==}
    peerDependencies:
      react: ^18.0.0

  '@tanstack/react-router@1.111.11':
    resolution: {integrity: sha512-8CZ1Yj38mdYBvBV9FCBEGGAWt2Usx7UDWnhFvUe8DyCX4e97+5pj5OJ/RrJMLXPc43Jf0H9Vu+VBeSJHK7oPog==}
    engines: {node: '>=12'}
    peerDependencies:
      react: '>=18.0.0 || >=19.0.0'
      react-dom: '>=18.0.0 || >=19.0.0'

  '@tanstack/react-store@0.7.0':
    resolution: {integrity: sha512-S/Rq17HaGOk+tQHV/yrePMnG1xbsKZIl/VsNWnNXt4XW+tTY8dTlvpJH2ZQ3GRALsusG5K6Q3unAGJ2pd9W/Ng==}
    peerDependencies:
      react: ^16.8.0 || ^17.0.0 || ^18.0.0 || ^19.0.0
      react-dom: ^16.8.0 || ^17.0.0 || ^18.0.0 || ^19.0.0

  '@tanstack/router-core@1.111.7':
    resolution: {integrity: sha512-N3u3HGBNb1k+MvL15CGmE4KFEDy3euU/L3ENXjmzPm8zfpeVjs+Tyk3y0nicAk3MSSboGXVU1po19RATdWnTsg==}
    engines: {node: '>=12'}

  '@tanstack/store@0.7.0':
    resolution: {integrity: sha512-CNIhdoUsmD2NolYuaIs8VfWM467RK6oIBAW4nPEKZhg1smZ+/CwtCdpURgp7nxSqOaV9oKkzdWD80+bC66F/Jg==}

  '@testing-library/cypress@10.0.3':
    resolution: {integrity: sha512-TeZJMCNtiS59cPWalra7LgADuufO5FtbqQBYxuAgdX6ZFAR2D9CtQwAG8VbgvFcchW3K414va/+7P4OkQ80UVg==}
    engines: {node: '>=12', npm: '>=6'}
    peerDependencies:
      cypress: ^12.0.0 || ^13.0.0 || ^14.0.0

  '@testing-library/dom@10.4.0':
    resolution: {integrity: sha512-pemlzrSESWbdAloYml3bAJMEfNh1Z7EduzqPKprCH5S341frlpYnUEW0H72dLxa6IsYr+mPno20GiSm+h9dEdQ==}
    engines: {node: '>=18'}

  '@testing-library/jest-dom@6.4.8':
    resolution: {integrity: sha512-JD0G+Zc38f5MBHA4NgxQMR5XtO5Jx9g86jqturNTt2WUfRmLDIY7iKkWHDCCTiDuFMre6nxAD5wHw9W5kI4rGw==}
    engines: {node: '>=14', npm: '>=6', yarn: '>=1'}

  '@testing-library/jest-dom@6.5.0':
    resolution: {integrity: sha512-xGGHpBXYSHUUr6XsKBfs85TWlYKpTc37cSBBVrXcib2MkHLboWlkClhWF37JKlDb9KEq3dHs+f2xR7XJEWGBxA==}
    engines: {node: '>=14', npm: '>=6', yarn: '>=1'}

  '@testing-library/react@16.0.1':
    resolution: {integrity: sha512-dSmwJVtJXmku+iocRhWOUFbrERC76TX2Mnf0ATODz8brzAZrMBbzLwQixlBSanZxR6LddK3eiwpSFZgDET1URg==}
    engines: {node: '>=18'}
    peerDependencies:
      '@testing-library/dom': ^10.0.0
      '@types/react': ^18.0.0
      '@types/react-dom': ^18.0.0
      react: ^18.0.0
      react-dom: ^18.0.0
    peerDependenciesMeta:
      '@types/react':
        optional: true
      '@types/react-dom':
        optional: true

  '@testing-library/user-event@14.5.2':
    resolution: {integrity: sha512-YAh82Wh4TIrxYLmfGcixwD18oIjyC1pFQC2Y01F2lzV2HTMiYrI0nze0FD0ocB//CKS/7jIUgae+adPqxK5yCQ==}
    engines: {node: '>=12', npm: '>=6'}
    peerDependencies:
      '@testing-library/dom': '>=7.21.4'

  '@types/aria-query@5.0.4':
    resolution: {integrity: sha512-rfT93uj5s0PRL7EzccGMs3brplhcrghnDoV26NqKhCAS1hVo+WdNsPvE/yb6ilfr5hi2MEk6d5EWJTKdxg8jVw==}

  '@types/babel__core@7.20.5':
    resolution: {integrity: sha512-qoQprZvz5wQFJwMDqeseRXWv3rqMvhgpbXFfVyWhbx9X47POIA6i/+dXefEmZKoAgOaTdaIgNSMqMIU61yRyzA==}

  '@types/babel__generator@7.6.8':
    resolution: {integrity: sha512-ASsj+tpEDsEiFr1arWrlN6V3mdfjRMZt6LtK/Vp/kreFLnr5QH5+DhvD5nINYZXzwJvXeGq+05iUXcAzVrqWtw==}

  '@types/babel__template@7.4.4':
    resolution: {integrity: sha512-h/NUaSyG5EyxBIp8YRxo4RMe2/qQgvyowRwVMzhYhBCONbW8PUsg4lkFMrhgZhUe5z3L3MiLDuvyJ/CaPa2A8A==}

  '@types/babel__traverse@7.20.6':
    resolution: {integrity: sha512-r1bzfrm0tomOI8g1SzvCaQHo6Lcv6zu0EA+W2kHrt8dyrHQxGzBBL4kdkzIS+jBMV+EYcMAEAqXqYaLJq5rOZg==}

  '@types/braintree-web@3.96.15':
    resolution: {integrity: sha512-Eg5TdfopjEWU2p81LCMUoA9SXDNDYi5DQ3+J9bmWVUqlYdvZHjZ+fxGCsus2Gdhfyuz1Z+UAG16B23zAY0yziA==}

  '@types/chai-string@1.4.5':
    resolution: {integrity: sha512-IecXRMSnpUvRnTztdpSdjcmcW7EdNme65bfDCQMi7XrSEPGmyDYYTEfc5fcactWDA6ioSm8o7NUqg9QxjBCCEw==}

  '@types/chai@5.0.1':
    resolution: {integrity: sha512-5T8ajsg3M/FOncpLYW7sdOcD6yf4+722sze/tc4KQV0P8Z2rAr3SAuHCIkYmYpt8VbcQlnz8SxlOlPQYefe4cA==}

  '@types/chart.js@2.9.41':
    resolution: {integrity: sha512-3dvkDvueckY83UyUXtJMalYoH6faOLkWQoaTlJgB4Djde3oORmNP0Jw85HtzTuXyliUHcdp704s0mZFQKio/KQ==}

  '@types/cookie@0.6.0':
    resolution: {integrity: sha512-4Kh9a6B2bQciAhf7FSuMRRkUWecJgJu9nPnx3yzpsfXX/c50REIqpHY4C82bXP90qrLtXtkDxTZosYO3UpOwlA==}

  '@types/css-mediaquery@0.1.4':
    resolution: {integrity: sha512-DZyHAz716ZUctpqkUU2COwUoZ4gI6mZK2Q1oIz/fvNS6XHVpKSJgDnE7vRxZUBn9vjJHDVelCVW0dkshKOLFsA==}

  '@types/d3-array@3.2.1':
    resolution: {integrity: sha512-Y2Jn2idRrLzUfAKV2LyRImR+y4oa2AntrgID95SHJxuMUrkNXmanDSed71sRNZysveJVt1hLLemQZIady0FpEg==}

  '@types/d3-color@3.1.3':
    resolution: {integrity: sha512-iO90scth9WAbmgv7ogoq57O9YpKmFBbmoEoCHDB2xMBY0+/KVrqAaCDyCE16dUspeOvIxFFRI+0sEtqDqy2b4A==}

  '@types/d3-ease@3.0.2':
    resolution: {integrity: sha512-NcV1JjO5oDzoK26oMzbILE6HW7uVXOHLQvHshBUW4UMdZGfiY6v5BeQwh9a9tCzv+CeefZQHJt5SRgK154RtiA==}

  '@types/d3-interpolate@3.0.4':
    resolution: {integrity: sha512-mgLPETlrpVV1YRJIglr4Ez47g7Yxjl1lj7YKsiMCb27VJH9W8NVM6Bb9d8kkpG/uAQS5AmbA48q2IAolKKo1MA==}

  '@types/d3-path@3.1.0':
    resolution: {integrity: sha512-P2dlU/q51fkOc/Gfl3Ul9kicV7l+ra934qBFXCFhrZMOL6du1TM0pm1ThYvENukyOn5h9v+yMJ9Fn5JK4QozrQ==}

  '@types/d3-scale@4.0.8':
    resolution: {integrity: sha512-gkK1VVTr5iNiYJ7vWDI+yUFFlszhNMtVeneJ6lUTKPjprsvLLI9/tgEGiXJOnlINJA8FyA88gfnQsHbybVZrYQ==}

  '@types/d3-shape@3.1.6':
    resolution: {integrity: sha512-5KKk5aKGu2I+O6SONMYSNflgiP0WfZIQvVUMan50wHsLG1G94JlxEVnCpQARfTtzytuY0p/9PXXZb3I7giofIA==}

  '@types/d3-time@3.0.3':
    resolution: {integrity: sha512-2p6olUZ4w3s+07q3Tm2dbiMZy5pCDfYwtLXXHUnVzXgQlZ/OyPtUz6OL382BkOuGlLXqfT+wqv8Fw2v8/0geBw==}

  '@types/d3-timer@3.0.2':
    resolution: {integrity: sha512-Ps3T8E8dZDam6fUyNiMkekK3XUsaUEik+idO9/YjPtfj2qruF8tFBXS7XhtE4iIXBLxhmLjP3SXpLhVf21I9Lw==}

  '@types/debug@4.1.12':
    resolution: {integrity: sha512-vIChWdVG3LG1SMxEvI/AK+FWJthlrqlTu7fbrlywTkkaONwk/UAGaULXRlf8vkzFBLVm0zkMdCquhL5aOjhXPQ==}

  '@types/deep-eql@4.0.2':
    resolution: {integrity: sha512-c9h9dVVMigMPc4bwTvC5dxqtqJZwQPePsWjPlpSOnojbor6pGqdk541lfA7AqFQr5pB1BRdq0juY9db81BwyFw==}

  '@types/doctrine@0.0.9':
    resolution: {integrity: sha512-eOIHzCUSH7SMfonMG1LsC2f8vxBFtho6NGBznK41R84YzPuvSBzrhEps33IsQiOW9+VL6NQ9DbjQJznk/S4uRA==}

  '@types/eslint-plugin-jsx-a11y@6.10.0':
    resolution: {integrity: sha512-TGKmk2gO6DrvTVADNOGQMqn3SzqcFcJILFnXNllQA34us9uClS3/AsL/cERPz6jS9ePI3bx+1q8/d2GZsxPVYw==}

  '@types/eslint@9.6.1':
    resolution: {integrity: sha512-FXx2pKgId/WyYo2jXw63kk7/+TY7u7AziEJxJAnSFzHlqTAS3Ync6SvgYAN/k4/PQpnnVuzoMuVnByKK2qp0ag==}

  '@types/estree@1.0.6':
    resolution: {integrity: sha512-AYnb1nQyY49te+VRAVgmzfcgjYS91mY5P0TKUDCLEM+gNnA+3T6rWITXRLYCpahpqSQbN5cE+gHpnPyXjHWxcw==}

  '@types/estree@1.0.7':
    resolution: {integrity: sha512-w28IoSUCJpidD/TGviZwwMJckNESJZXFu7NBZ5YJ4mEUnNraUn9Pm8HSZm/jDF1pDWYKspWE7oVphigUPRakIQ==}

  '@types/googlepay@0.7.6':
    resolution: {integrity: sha512-5003wG+qvf4Ktf1hC9IJuRakNzQov00+Xf09pAWGJLpdOjUrq0SSLCpXX7pwSeTG9r5hrdzq1iFyZcW7WVyr4g==}

  '@types/hast@3.0.4':
    resolution: {integrity: sha512-WPs+bbQw5aCj+x6laNGWLH3wviHtoCv/P3+otBhbOhJgG8qtpdAMlTCxLtsTWA7LH1Oh/bFCHsBn0TPS5m30EQ==}

  '@types/he@1.2.3':
    resolution: {integrity: sha512-q67/qwlxblDzEDvzHhVkwc1gzVWxaNxeyHUBF4xElrvjL11O+Ytze+1fGpBHlr/H9myiBUaUXNnNPmBHxxfAcA==}

  '@types/history@4.7.11':
    resolution: {integrity: sha512-qjDJRrmvBMiTx+jyLxvLfJU7UznFuokDv4f3WRuriHKERccVpFU+8XMQUAbDzoiJCsmexxRExQeMwwCdamSKDA==}

  '@types/hoist-non-react-statics@3.3.5':
    resolution: {integrity: sha512-SbcrWzkKBw2cdwRTwQAswfpB9g9LJWfjtUeW/jvNwbhC8cpmmNYVePa+ncbUe0rGTQ7G3Ff6mYUN2VMfLVr+Sg==}

  '@types/json-schema@7.0.15':
    resolution: {integrity: sha512-5+fP8P8MFNC+AyZCDxrB2pkZFPGzqQWUzpSeuuVLvm8VMcorNYavBqoFcxK8bQz4Qsbn4oUEEem4wDLfcysGHA==}

  '@types/jspdf@1.3.3':
    resolution: {integrity: sha512-DqwyAKpVuv+7DniCp2Deq1xGvfdnKSNgl9Agun2w6dFvR5UKamiv4VfYUgcypd8S9ojUyARFIlZqBrYrBMQlew==}

  '@types/linkify-it@5.0.0':
    resolution: {integrity: sha512-sVDA58zAw4eWAffKOaQH5/5j3XeayukzDk+ewSsnv3p4yJEZHCCzMDiZM8e0OUrRvmpGZ85jf4yDHkHsgBNr9Q==}

  '@types/luxon@3.4.2':
    resolution: {integrity: sha512-TifLZlFudklWlMBfhubvgqTXRzLDI5pCbGa4P8a3wPyUQSW+1xQ5eDsreP9DWHX3tjq1ke96uYG/nwundroWcA==}

  '@types/markdown-it@14.1.2':
    resolution: {integrity: sha512-promo4eFwuiW+TfGxhi+0x3czqTYJkG8qB17ZUJiVF10Xm7NLVRSLUsfRTU/6h1e24VvRnXCx+hG7li58lkzog==}

  '@types/md5@2.3.5':
    resolution: {integrity: sha512-/i42wjYNgE6wf0j2bcTX6kuowmdL/6PE4IVitMpm2eYKBUuYCprdcWVK+xEF0gcV6ufMCRhtxmReGfc6hIK7Jw==}

  '@types/mdast@4.0.4':
    resolution: {integrity: sha512-kGaNbPh1k7AFzgpud/gMdvIm5xuECykRR+JnWKQno9TAXVa6WIVCGTPvYGekIDL4uwCZQSYbUxNBSb1aUo79oA==}

  '@types/mdurl@2.0.0':
    resolution: {integrity: sha512-RGdgjQUZba5p6QEFAVx2OGb8rQDL/cPRG7GiedRzMcJ1tYnUANBncjbSB1NRGwbvjcPeikRABz2nshyPk1bhWg==}

  '@types/mdx@2.0.13':
    resolution: {integrity: sha512-+OWZQfAYyio6YkJb3HLxDrvnx6SWWDbC0zVPfBRzUk0/nqoDyf6dNxQi3eArPe8rJ473nobTMQ/8Zk+LxJ+Yuw==}

  '@types/mocha@10.0.9':
    resolution: {integrity: sha512-sicdRoWtYevwxjOHNMPTl3vSfJM6oyW8o1wXeI7uww6b6xHg8eBznQDNSGBCDJmsE8UMxP05JgZRtsKbTqt//Q==}

  '@types/ms@0.7.34':
    resolution: {integrity: sha512-nG96G3Wp6acyAgJqGasjODb+acrI7KltPiRxzHPXnP3NgI28bpQDRv53olbqGXbfcgF5aiiHmO3xpwEpS5Ld9g==}

  '@types/node@20.17.6':
    resolution: {integrity: sha512-VEI7OdvK2wP7XHnsuXbAJnEpEkF6NjSN45QJlL4VGqZSXsnicpesdTWsg9RISeSdYd3yeRj/y3k5KGjUXYnFwQ==}

  '@types/novnc__novnc@1.5.0':
    resolution: {integrity: sha512-9DrDJK1hUT6Cbp4t03IsU/DsR6ndnIrDgZVrzITvspldHQ7n81F3wUDfq89zmPM3wg4GErH11IQa0QuTgLMf+w==}

  '@types/parse-json@4.0.2':
    resolution: {integrity: sha512-dISoDXWWQwUquiKsyZ4Ng+HX2KsPL7LyHKHQwgGFEA3IaKac4Obd+h2a/a6waisAoepJlBcx9paWqjA8/HVjCw==}

  '@types/paypal-checkout-components@4.0.8':
    resolution: {integrity: sha512-Z3IWbFPGdgL3O+Bg+TyVmMT8S3uGBsBjw3a8uRNR4OlYWa9m895djENErJMYU8itoki9rtcQMzoHOSFn8NFb1A==}

  '@types/prop-types@15.7.13':
    resolution: {integrity: sha512-hCZTSvwbzWGvhqxp/RqVqwU999pBf2vp7hzIjiYOsl8wqOmUxkQ6ddw1cV3l8811+kdUFus/q4d1Y3E3SyEifA==}

  '@types/prop-types@15.7.14':
    resolution: {integrity: sha512-gNMvNH49DJ7OJYv+KAKn0Xp45p8PLl6zo2YnvDIbTd4J6MER2BmWN49TG7n9LvkyihINxeKW8+3bfS2yDC9dzQ==}

  '@types/qrcode.react@0.8.2':
    resolution: {integrity: sha512-nxGOQzQBV3Ny1g7uMGa3jTAi7SNHUUJ91K7EMO1FEQtb38A4vwq3pZvz0QcfIN7ypP4xTwl7G6NIQMCZZQoXIQ==}

  '@types/raf@3.4.3':
    resolution: {integrity: sha512-c4YAvMedbPZ5tEyxzQdMoOhhJ4RD3rngZIdwC2/qDN3d7JpEhB6fiBRKVY1lg5B7Wk+uPBjn5f39j1/2MY1oOw==}

  '@types/ramda@0.25.16':
    resolution: {integrity: sha512-jNxaEg+kSJ58iaM9bBawJugDxexXVPnLU245yEI1p2BTcfR5pcgM6mpsyBhRRo2ozyfJUvTmasL2Ft+C6BNkVQ==}

  '@types/react-csv@1.1.10':
    resolution: {integrity: sha512-PESAyASL7Nfi/IyBR3ufd8qZkyoS+7jOylKmJxRZUZLFASLo4NZaRsJ8rNP8pCcbIziADyWBbLPD1nPddhsL4g==}

  '@types/react-dom@18.3.1':
    resolution: {integrity: sha512-qW1Mfv8taImTthu4KoXgDfLuk4bydU6Q/TkADnDWWHwi4NX4BR+LWfTp2sVmTqRrsHvyDDTelgelxJ+SsejKKQ==}

  '@types/react-redux@7.1.34':
    resolution: {integrity: sha512-GdFaVjEbYv4Fthm2ZLvj1VSCedV7TqE5y1kNwnjSdBOTXuRSgowux6J8TAct15T3CKBr63UMk+2CO7ilRhyrAQ==}

  '@types/react-router-dom@5.3.3':
    resolution: {integrity: sha512-kpqnYK4wcdm5UaWI3fLcELopqLrHgLqNsdpHauzlQktfkHL3npOSwtj1Uz9oKBAzs7lFtVkV8j83voAz2D8fhw==}

  '@types/react-router-hash-link@1.2.1':
    resolution: {integrity: sha512-jdzPGE8jFGq7fHUpPaKrJvLW1Yhoe5MQCrmgeesC+eSLseMj3cGCTYMDA4BNWG8JQmwO8NTYt/oT3uBZ77pmBA==}

  '@types/react-router@5.1.20':
    resolution: {integrity: sha512-jGjmu/ZqS7FjSH6owMcD5qpq19+1RS9DeVRqfl1FeBMxTDQAGwlMWOcs52NDoXaNKyG3d1cYQFMs9rCrb88o9Q==}

  '@types/react-transition-group@4.4.11':
    resolution: {integrity: sha512-RM05tAniPZ5DZPzzNFP+DmrcOdD0efDUxMy3145oljWSl3x9ZV5vhme98gTxFrj2lhXvmGNnUiuDyJgY9IKkNA==}

  '@types/react-transition-group@4.4.12':
    resolution: {integrity: sha512-8TV6R3h2j7a91c+1DXdJi3Syo69zzIZbz7Lg5tORM5LEJG7X/E6a1V3drRyBRZq7/utz7A+c4OgYLiLcYGHG6w==}
    peerDependencies:
      '@types/react': '*'

  '@types/react@18.3.12':
    resolution: {integrity: sha512-D2wOSq/d6Agt28q7rSI3jhU7G6aiuzljDGZ2hTZHIkrTLUI+AF3WMeKkEZ9nN2fkBAlcktT6vcZjDFiIhMYEQw==}

  '@types/recompose@0.30.15':
    resolution: {integrity: sha512-glX9JbRTG4WSaWxDrsHlinoRC1YRb0vNr+ocPBgBTJgMawkYx8fqwuduahzy25XBSc3xfG/k9b5XPyW6FuHVkw==}

  '@types/redux-mock-store@1.5.0':
    resolution: {integrity: sha512-jcscBazm6j05Hs6xYCca6psTUBbFT2wqMxT7wZEHAYFxHB/I8jYk7d5msrHUlDiSL02HdTqTmkK2oIV8i3C8DA==}

  '@types/resolve@1.20.6':
    resolution: {integrity: sha512-A4STmOXPhMUtHH+S6ymgE2GiBSMqf4oTvcQZMcHzokuTLVYzXTB8ttjcgxOVaAp2lGwEdzZ0J+cRbbeevQj1UQ==}

  '@types/sinonjs__fake-timers@8.1.1':
    resolution: {integrity: sha512-0kSuKjAS0TrGLJ0M/+8MaFkGsQhZpB6pxOmvS3K8FYI72K//YmdfoW9X2qPsAKh1mkwxGD5zib9s1FIFed6E8g==}

  '@types/sizzle@2.3.9':
    resolution: {integrity: sha512-xzLEyKB50yqCUPUJkIsrVvoWNfFUbIZI+RspLWt8u+tIW/BetMBZtgV2LY/2o+tYH8dRvQ+eoPf3NdhQCcLE2w==}

  '@types/statuses@2.0.5':
    resolution: {integrity: sha512-jmIUGWrAiwu3dZpxntxieC+1n/5c3mjrImkmOSQ2NC5uP6cYO4aAZDdSmRcI5C1oiTmqlZGHC+/NmJrKogbP5A==}

  '@types/throttle-debounce@1.1.1':
    resolution: {integrity: sha512-VhX9p0l8p3TS27XU+CnDfhdnzW7HpVgtKiYDh/lfucSAz8s9uTt0q4aPwcYIr+q+3/NghlU3smXBW6ItvfJKYQ==}

  '@types/tough-cookie@4.0.5':
    resolution: {integrity: sha512-/Ad8+nIOV7Rl++6f1BdKxFSMgmoqEoYbHRpPcx3JEfv8VRsQe9Z4mCXeJBzxs7mbHY/XOZZuXlRNfhpVPbs6ZA==}

  '@types/trusted-types@2.0.7':
    resolution: {integrity: sha512-ScaPdn1dQczgbl0QFTeTOmVHFULt394XJgOQNoyVhZ6r2vLnMLJfBPd53SB52T/3G36VI1/g2MZaX0cwDuXsfw==}

  '@types/unist@3.0.3':
    resolution: {integrity: sha512-ko/gIFJRv177XgZsZcBwnqJN5x/Gien8qNOn0D5bQU/zAzVf9Zt3BlcUiLqhV9y4ARk0GbT3tnUiPNgnTXzc/Q==}

  '@types/uuid@3.4.13':
    resolution: {integrity: sha512-pAeZeUbLE4Z9Vi9wsWV2bYPTweEHeJJy0G4pEjOA/FSvy1Ad5U5Km8iDV6TKre1mjBiVNfAdVHKruP8bAh4Q5A==}

  '@types/uuid@9.0.8':
    resolution: {integrity: sha512-jg+97EGIcY9AGHJJRaaPVgetKDsrTgbRjQ5Msgjh/DQKEFl0DtyRr/VCOyD1T2R1MNeWPK/u7JoGhlDZnKBAfA==}

  '@types/xml2js@0.4.14':
    resolution: {integrity: sha512-4YnrRemBShWRO2QjvUin8ESA41rH+9nQGLUGZV/1IDhi3SL9OhdpNC/MrulTWuptXKwhx/aDxE7toV0f/ypIXQ==}

  '@types/yauzl@2.10.3':
    resolution: {integrity: sha512-oJoftv0LSuaDZE3Le4DbKX+KS9G36NzOeSap90UIK0yMA/NhKJhqlSGtNDORNRaIbQfzjXDrQa0ytJ6mNRGz/Q==}

  '@types/zxcvbn@4.4.5':
    resolution: {integrity: sha512-FZJgC5Bxuqg7Rhsm/bx6gAruHHhDQ55r+s0JhDh8CQ16fD7NsJJ+p8YMMQDhSQoIrSmjpqqYWA96oQVMNkjRyA==}

  '@typescript-eslint/eslint-plugin@8.29.0':
    resolution: {integrity: sha512-PAIpk/U7NIS6H7TEtN45SPGLQaHNgB7wSjsQV/8+KYokAb2T/gloOA/Bee2yd4/yKVhPKe5LlaUGhAZk5zmSaQ==}
    engines: {node: ^18.18.0 || ^20.9.0 || >=21.1.0}
    peerDependencies:
      '@typescript-eslint/parser': ^8.0.0 || ^8.0.0-alpha.0
      eslint: ^8.57.0 || ^9.0.0
      typescript: '>=4.8.4 <5.9.0'

  '@typescript-eslint/parser@8.29.0':
    resolution: {integrity: sha512-8C0+jlNJOwQso2GapCVWWfW/rzaq7Lbme+vGUFKE31djwNncIpgXD7Cd4weEsDdkoZDjH0lwwr3QDQFuyrMg9g==}
    engines: {node: ^18.18.0 || ^20.9.0 || >=21.1.0}
    peerDependencies:
      eslint: ^8.57.0 || ^9.0.0
      typescript: '>=4.8.4 <5.9.0'

  '@typescript-eslint/scope-manager@8.29.0':
    resolution: {integrity: sha512-aO1PVsq7Gm+tcghabUpzEnVSFMCU4/nYIgC2GOatJcllvWfnhrgW0ZEbnTxm36QsikmCN1K/6ZgM7fok2I7xNw==}
    engines: {node: ^18.18.0 || ^20.9.0 || >=21.1.0}

  '@typescript-eslint/type-utils@8.29.0':
    resolution: {integrity: sha512-ahaWQ42JAOx+NKEf5++WC/ua17q5l+j1GFrbbpVKzFL/tKVc0aYY8rVSYUpUvt2hUP1YBr7mwXzx+E/DfUWI9Q==}
    engines: {node: ^18.18.0 || ^20.9.0 || >=21.1.0}
    peerDependencies:
      eslint: ^8.57.0 || ^9.0.0
      typescript: '>=4.8.4 <5.9.0'

  '@typescript-eslint/types@8.29.0':
    resolution: {integrity: sha512-wcJL/+cOXV+RE3gjCyl/V2G877+2faqvlgtso/ZRbTCnZazh0gXhe+7gbAnfubzN2bNsBtZjDvlh7ero8uIbzg==}
    engines: {node: ^18.18.0 || ^20.9.0 || >=21.1.0}

  '@typescript-eslint/typescript-estree@8.29.0':
    resolution: {integrity: sha512-yOfen3jE9ISZR/hHpU/bmNvTtBW1NjRbkSFdZOksL1N+ybPEE7UVGMwqvS6CP022Rp00Sb0tdiIkhSCe6NI8ow==}
    engines: {node: ^18.18.0 || ^20.9.0 || >=21.1.0}
    peerDependencies:
      typescript: '>=4.8.4 <5.9.0'

  '@typescript-eslint/utils@8.29.0':
    resolution: {integrity: sha512-gX/A0Mz9Bskm8avSWFcK0gP7cZpbY4AIo6B0hWYFCaIsz750oaiWR4Jr2CI+PQhfW1CpcQr9OlfPS+kMFegjXA==}
    engines: {node: ^18.18.0 || ^20.9.0 || >=21.1.0}
    peerDependencies:
      eslint: ^8.57.0 || ^9.0.0
      typescript: '>=4.8.4 <5.9.0'

  '@typescript-eslint/visitor-keys@8.29.0':
    resolution: {integrity: sha512-Sne/pVz8ryR03NFK21VpN88dZ2FdQXOlq3VIklbrTYEt8yXtRFr9tvUhqvCeKjqYk5FSim37sHbooT6vzBTZcg==}
    engines: {node: ^18.18.0 || ^20.9.0 || >=21.1.0}

  '@ungap/structured-clone@1.3.0':
    resolution: {integrity: sha512-WmoN8qaIAo7WTYWbAZuG8PYEhn5fkz7dZrqTBZ7dtt//lL2Gwms1IcnQ5yHqjDfX8Ft5j4YzDM23f87zBfDe9g==}

  '@vitejs/plugin-react-swc@3.7.2':
    resolution: {integrity: sha512-y0byko2b2tSVVf5Gpng1eEhX1OvPC7x8yns1Fx8jDzlJp4LS6CMkCPfLw47cjyoMrshQDoQw4qcgjsU9VvlCew==}
    peerDependencies:
      vite: ^4 || ^5 || ^6

  '@vitest/coverage-v8@3.0.7':
    resolution: {integrity: sha512-Av8WgBJLTrfLOer0uy3CxjlVuWK4CzcLBndW1Nm2vI+3hZ2ozHututkfc7Blu1u6waeQ7J8gzPK/AsBRnWA5mQ==}
    peerDependencies:
      '@vitest/browser': 3.0.7
      vitest: 3.0.7
    peerDependenciesMeta:
      '@vitest/browser':
        optional: true

  '@vitest/expect@2.0.5':
    resolution: {integrity: sha512-yHZtwuP7JZivj65Gxoi8upUN2OzHTi3zVfjwdpu2WrvCZPLwsJ2Ey5ILIPccoW23dd/zQBlJ4/dhi7DWNyXCpA==}

  '@vitest/expect@3.0.7':
    resolution: {integrity: sha512-QP25f+YJhzPfHrHfYHtvRn+uvkCFCqFtW9CktfBxmB+25QqWsx7VB2As6f4GmwllHLDhXNHvqedwhvMmSnNmjw==}

  '@vitest/mocker@3.0.7':
    resolution: {integrity: sha512-qui+3BLz9Eonx4EAuR/i+QlCX6AUZ35taDQgwGkK/Tw6/WgwodSrjN1X2xf69IA/643ZX5zNKIn2svvtZDrs4w==}
    peerDependencies:
      msw: ^2.4.9
      vite: ^5.0.0 || ^6.0.0
    peerDependenciesMeta:
      msw:
        optional: true
      vite:
        optional: true

  '@vitest/pretty-format@2.0.5':
    resolution: {integrity: sha512-h8k+1oWHfwTkyTkb9egzwNMfJAEx4veaPSnMeKbVSjp4euqGSbQlm5+6VHwTr7u4FJslVVsUG5nopCaAYdOmSQ==}

  '@vitest/pretty-format@2.1.5':
    resolution: {integrity: sha512-4ZOwtk2bqG5Y6xRGHcveZVr+6txkH7M2e+nPFd6guSoN638v/1XQ0K06eOpi0ptVU/2tW/pIU4IoPotY/GZ9fw==}

  '@vitest/pretty-format@3.0.7':
    resolution: {integrity: sha512-CiRY0BViD/V8uwuEzz9Yapyao+M9M008/9oMOSQydwbwb+CMokEq3XVaF3XK/VWaOK0Jm9z7ENhybg70Gtxsmg==}

  '@vitest/runner@3.0.7':
    resolution: {integrity: sha512-WeEl38Z0S2ZcuRTeyYqaZtm4e26tq6ZFqh5y8YD9YxfWuu0OFiGFUbnxNynwLjNRHPsXyee2M9tV7YxOTPZl2g==}

  '@vitest/snapshot@3.0.7':
    resolution: {integrity: sha512-eqTUryJWQN0Rtf5yqCGTQWsCFOQe4eNz5Twsu21xYEcnFJtMU5XvmG0vgebhdLlrHQTSq5p8vWHJIeJQV8ovsA==}

  '@vitest/spy@2.0.5':
    resolution: {integrity: sha512-c/jdthAhvJdpfVuaexSrnawxZz6pywlTPe84LUB2m/4t3rl2fTo9NFGBG4oWgaD+FTgDDV8hJ/nibT7IfH3JfA==}

  '@vitest/spy@3.0.7':
    resolution: {integrity: sha512-4T4WcsibB0B6hrKdAZTM37ekuyFZt2cGbEGd2+L0P8ov15J1/HUsUaqkXEQPNAWr4BtPPe1gI+FYfMHhEKfR8w==}

  '@vitest/ui@3.0.7':
    resolution: {integrity: sha512-bogkkSaVdSTRj02TfypjrqrLCeEc/tA5V4gAVM843Rp5JtIub3xaij+qjsSnS6CseLQJUSdDCFaFqPMmymRJKQ==}
    peerDependencies:
      vitest: 3.0.7

  '@vitest/utils@2.0.5':
    resolution: {integrity: sha512-d8HKbqIcya+GR67mkZbrzhS5kKhtp8dQLcmRZLGTscGVg7yImT82cIrhtn2L8+VujWcy6KZweApgNmPsTAO/UQ==}

  '@vitest/utils@2.1.5':
    resolution: {integrity: sha512-yfj6Yrp0Vesw2cwJbP+cl04OC+IHFsuQsrsJBL9pyGeQXE56v1UAOQco+SR55Vf1nQzfV0QJg1Qum7AaWUwwYg==}

  '@vitest/utils@3.0.7':
    resolution: {integrity: sha512-xePVpCRfooFX3rANQjwoditoXgWb1MaFbzmGuPP59MK6i13mrnDw/yEIyJudLeW6/38mCNcwCiJIGmpDPibAIg==}

  '@xterm/xterm@5.5.0':
    resolution: {integrity: sha512-hqJHYaQb5OptNunnyAnkHyM8aCjZ1MEIDTQu1iIbbTD/xops91NB5yq1ZK/dC2JDbVWtF23zUtl9JE2NqwT87A==}

  acorn-jsx@5.3.2:
    resolution: {integrity: sha512-rq9s+JNhf0IChjtDXxllJ7g41oZk5SlXtp0LHwyA5cejwn7vKmKp4pPri6YEePv2PU65sAsegbXtIinmDFDXgQ==}
    peerDependencies:
      acorn: ^6.0.0 || ^7.0.0 || ^8.0.0

  acorn@8.14.1:
    resolution: {integrity: sha512-OvQ/2pUDKmgfCg++xsTX1wGxfTaszcHVcTctW4UJB4hibJx2HXxxO5UmVgyjMa+ZDsiaf5wWLXYpRWMmBI0QHg==}
    engines: {node: '>=0.4.0'}
    hasBin: true

  agent-base@7.1.1:
    resolution: {integrity: sha512-H0TSyFNDMomMNJQBn8wFV5YC/2eJ+VXECwOadZJT554xP6cODZHPX3H9QMQECxvrgiSOP1pHjy1sMWQVYJOUOA==}
    engines: {node: '>= 14'}

  aggregate-error@3.1.0:
    resolution: {integrity: sha512-4I7Td01quW/RpocfNayFdFVk1qSuoh0E7JrbRJ16nH01HhKFQ88INq9Sd+nd72zqRySlr9BmDA8xlEJ6vJMrYA==}
    engines: {node: '>=8'}

  ajv@6.12.6:
    resolution: {integrity: sha512-j3fVLgvTo527anyYyJOGTYJbG+vnnQYvE0m5mmkc1TK+nxAppkCLMIL0aZ4dblVCNoGShhm+kzE4ZUykBoMg4g==}

  algoliasearch@4.24.0:
    resolution: {integrity: sha512-bf0QV/9jVejssFBmz2HQLxUadxk574t4iwjCKp5E7NBzwKkrDEhKPISIIjAU/p6K5qDx3qoeh4+26zWN1jmw3g==}

  ansi-colors@4.1.3:
    resolution: {integrity: sha512-/6w/C21Pm1A7aZitlI5Ni/2J6FFQN8i1Cvz3kHABAAbw93v/NlvKdVOqz7CCWz/3iv/JplRSEEZ83XION15ovw==}
    engines: {node: '>=6'}

  ansi-escapes@4.3.2:
    resolution: {integrity: sha512-gKXj5ALrKWQLsYG9jlTRmR/xKluxHV+Z9QEwNIgCfM1/uwPMCuzVVnh5mwTd+OuBZcwSIMbqssNWRm1lE51QaQ==}
    engines: {node: '>=8'}

  ansi-escapes@7.0.0:
    resolution: {integrity: sha512-GdYO7a61mR0fOlAsvC9/rIHf7L96sBc6dEWzeOu+KAea5bZyQRPIpojrVoI4AXGJS/ycu/fBTdLrUkA4ODrvjw==}
    engines: {node: '>=18'}

  ansi-regex@5.0.1:
    resolution: {integrity: sha512-quJQXlTSUGL2LH9SUXo8VwsY4soanhgo6LNSm84E1LBcE8s3O0wpdiRzyR9z/ZZJMlMWv37qOOb9pdJlMUEKFQ==}
    engines: {node: '>=8'}

  ansi-regex@6.1.0:
    resolution: {integrity: sha512-7HSX4QQb4CspciLpVFwyRe79O3xsIZDDLER21kERQ71oaPodF8jL725AgJMFAYbooIqolJoRLuM81SpeUkpkvA==}
    engines: {node: '>=12'}

  ansi-styles@4.3.0:
    resolution: {integrity: sha512-zbB9rCJAT1rbjiVDb2hqKFHNYLxgtk8NURxZ3IZwD3F6NtxbXZQCnnSi1Lkx+IDohdPlFp222wVALIheZJQSEg==}
    engines: {node: '>=8'}

  ansi-styles@5.2.0:
    resolution: {integrity: sha512-Cxwpt2SfTzTtXcfOlzGEee8O+c+MmUgGrNiBcXnuWxuFJHe6a5Hz7qwhwe5OgaSYI0IJvkLqWX1ASG+cJOkEiA==}
    engines: {node: '>=10'}

  ansi-styles@6.2.1:
    resolution: {integrity: sha512-bN798gFfQX+viw3R7yrGWRqnrN2oRkEkUjjl4JNn4E8GxxbjtG3FbrEIIY3l8/hrwUwIeCZvi4QuOTP4MErVug==}
    engines: {node: '>=12'}

  any-promise@1.3.0:
    resolution: {integrity: sha512-7UvmKalWRt1wgjL1RrGxoSJW/0QZFIegpeGvZG9kjp8vrRu55XTHbwnqq2GpXm9uLbcuhxm3IqX9OB4MZR1b2A==}

  anymatch@3.1.3:
    resolution: {integrity: sha512-KMReFUr0B4t+D+OBkjR3KYqvocp2XaSzO55UcB6mgQMd3KbcE+mWTyvVV7D/zsdEbNnV6acZUutkiHQXvTr1Rw==}
    engines: {node: '>= 8'}

  arch@2.2.0:
    resolution: {integrity: sha512-Of/R0wqp83cgHozfIYLbBMnej79U/SVGOOyuB3VVFv1NRM/PSFMK12x9KVtiYzJqmnU5WR2qp0Z5rHb7sWGnFQ==}

  argparse@2.0.1:
    resolution: {integrity: sha512-8+9WqebbFzpX9OR+Wa6O29asIogeRMzcGtAINdpMHHyAg10f05aSFVBbcEqGf/PXw1EjAZ+q2/bEBg3DvurK3Q==}

  aria-query@5.3.0:
    resolution: {integrity: sha512-b0P0sZPKtyu8HkeRAfCq0IfURZK+SuwMjY1UXGBU27wpAiTwQAIlq56IbIO+ytk/JjS1fMR14ee5WBBfKi5J6A==}

  aria-query@5.3.2:
    resolution: {integrity: sha512-COROpnaoap1E2F000S62r6A60uHZnmlvomhfyT2DlTcrY1OrBKn2UhH7qn5wTC9zMvD0AY7csdPSNwKP+7WiQw==}
    engines: {node: '>= 0.4'}

  array-buffer-byte-length@1.0.1:
    resolution: {integrity: sha512-ahC5W1xgou+KTXix4sAO8Ki12Q+jf4i0+tmk3sC+zgcynshkHxzpXdImBehiUYKKKDwvfFiJl1tZt6ewscS1Mg==}
    engines: {node: '>= 0.4'}

  array-buffer-byte-length@1.0.2:
    resolution: {integrity: sha512-LHE+8BuR7RYGDKvnrmcuSq3tDcKv9OFEXQt/HpbZhY7V6h0zlUXutnAD82GiFx9rdieCMjkvtcsPqBwgUl1Iiw==}
    engines: {node: '>= 0.4'}

  array-includes@3.1.8:
    resolution: {integrity: sha512-itaWrbYbqpGXkGhZPGUulwnhVf5Hpy1xiCFsGqyIGglbBxmG5vSjxQen3/WGOjPpNEv1RtBLKxbmVXm8HpJStQ==}
    engines: {node: '>= 0.4'}

  array.prototype.findlast@1.2.5:
    resolution: {integrity: sha512-CVvd6FHg1Z3POpBLxO6E6zr+rSKEQ9L6rZHAaY7lLfhKsWYUBBOuMs0e9o24oopj6H+geRCX0YJ+TJLBK2eHyQ==}
    engines: {node: '>= 0.4'}

  array.prototype.flat@1.3.2:
    resolution: {integrity: sha512-djYB+Zx2vLewY8RWlNCUdHjDXs2XOgm602S9E7P/UpHgfeHL00cRiIF+IN/G/aUJ7kGPb6yO/ErDI5V2s8iycA==}
    engines: {node: '>= 0.4'}

  array.prototype.flatmap@1.3.2:
    resolution: {integrity: sha512-Ewyx0c9PmpcsByhSW4r+9zDU7sGjFc86qf/kKtuSCRdhfbk0SNLLkaT5qvcHnRGgc5NP/ly/y+qkXkqONX54CQ==}
    engines: {node: '>= 0.4'}

  array.prototype.flatmap@1.3.3:
    resolution: {integrity: sha512-Y7Wt51eKJSyi80hFrJCePGGNo5ktJCslFuboqJsbf57CCPcm5zztluPlc4/aD8sWsKvlwatezpV4U1efk8kpjg==}
    engines: {node: '>= 0.4'}

  array.prototype.tosorted@1.1.4:
    resolution: {integrity: sha512-p6Fx8B7b7ZhL/gmUsAy0D15WhvDccw3mnGNbZpi3pmeJdxtWsj2jEaI4Y6oo3XiHfzuSgPwKc04MYt6KgvC/wA==}
    engines: {node: '>= 0.4'}

  arraybuffer.prototype.slice@1.0.3:
    resolution: {integrity: sha512-bMxMKAjg13EBSVscxTaYA4mRc5t1UAXa2kXiGTNfZ079HIWXEkKmkgFrh/nJqamaLSrXO5H4WFFkPEaLJWbs3A==}
    engines: {node: '>= 0.4'}

  arraybuffer.prototype.slice@1.0.4:
    resolution: {integrity: sha512-BNoCY6SXXPQ7gF2opIP4GBE+Xw7U+pHMYKuzjgCN3GwiaIR09UUeKfheyIry77QtrCBlC0KK0q5/TER/tYh3PQ==}
    engines: {node: '>= 0.4'}

  asap@2.0.6:
    resolution: {integrity: sha512-BSHWgDSAiKs50o2Re8ppvp3seVHXSRM44cdSsT9FfNEUUZLOGWVCsiWaRPWM1Znn+mqZ1OfVZ3z3DWEzSp7hRA==}

  asn1@0.2.6:
    resolution: {integrity: sha512-ix/FxPn0MDjeyJ7i/yoHGFt/EX6LyNbxSEhPPXODPL+KB0VPk86UYfL0lMdy+KCnv+fmvIzySwaK5COwqVbWTQ==}

  assert-plus@1.0.0:
    resolution: {integrity: sha512-NfJ4UzBCcQGLDlQq7nHxH+tv3kyZ0hHQqF5BO6J7tNJeP5do1llPr8dZ8zHonfhAu0PHAdMkSo+8o0wxg9lZWw==}
    engines: {node: '>=0.8'}

  assertion-error@2.0.1:
    resolution: {integrity: sha512-Izi8RQcffqCeNVgFigKli1ssklIbpHnCYc6AknXGYoB6grJqyeby7jv12JUQgmTAnIDnbck1uxksT4dzN3PWBA==}
    engines: {node: '>=12'}

  ast-types-flow@0.0.8:
    resolution: {integrity: sha512-OH/2E5Fg20h2aPrbe+QL8JZQFko0YZaF+j4mnQ7BGhfavO7OpSLa8a0y9sBwomHdSbkhTS8TQNayBfnW5DwbvQ==}

  ast-types@0.16.1:
    resolution: {integrity: sha512-6t10qk83GOG8p0vKmaCr8eiilZwO171AvbROMtvvNiwrTly62t+7XkA8RdIIVbpMhCASAsxgAzdRSwh6nw/5Dg==}
    engines: {node: '>=4'}

  astral-regex@2.0.0:
    resolution: {integrity: sha512-Z7tMw1ytTXt5jqMcOP+OQteU1VuNK9Y02uuJtKQ1Sv69jXQKKg5cibLwGJow8yzZP+eAc18EmLGPal0bp36rvQ==}
    engines: {node: '>=8'}

  async@3.2.6:
    resolution: {integrity: sha512-htCUDlxyyCLMgaM3xXg0C0LW2xqfuQ6p05pCEIsXuyQ+a1koYKTuBMzRNwmybfLgvJDMd0r1LTn4+E0Ti6C2AA==}

  asynckit@0.4.0:
    resolution: {integrity: sha512-Oei9OH4tRh0YqU3GxhX79dM/mwVgvbZJaSNaRk+bshkj0S5cfHcgYakreBjrHwatXKbz+IoIdYLxrKim2MjW0Q==}

  at-least-node@1.0.0:
    resolution: {integrity: sha512-+q/t7Ekv1EDY2l6Gda6LLiX14rU9TV20Wa3ofeQmwPFZbOMo9DXrLbOjFaaclkXKWidIaopwAObQDqwWtGUjqg==}
    engines: {node: '>= 4.0.0'}

  atob@2.1.2:
    resolution: {integrity: sha512-Wm6ukoaOGJi/73p/cl2GvLjTI5JM1k/O14isD73YML8StrH/7/lRFgmg8nICZgD3bZZvjwCGxtMOD3wWNAu8cg==}
    engines: {node: '>= 4.5.0'}
    hasBin: true

  attr-accept@2.2.5:
    resolution: {integrity: sha512-0bDNnY/u6pPwHDMoF0FieU354oBi0a8rD9FcsLwzcGWbc8KS8KPIi7y+s13OlVY+gMWc/9xEMUgNE6Qm8ZllYQ==}
    engines: {node: '>=4'}

  available-typed-arrays@1.0.7:
    resolution: {integrity: sha512-wvUjBtSGN7+7SjNpq/9M2Tg350UZD3q62IFZLbRAR1bSMlCo1ZaeW+BJ+D090e4hIIZLBcTDWe4Mh4jvUDajzQ==}
    engines: {node: '>= 0.4'}

  aws-sign2@0.7.0:
    resolution: {integrity: sha512-08kcGqnYf/YmjoRhfxyu+CLxBjUtHLXLXX/vUfx9l2LYzG3c1m61nrpyFUZI6zeS+Li/wWMMidD9KgrqtGq3mA==}

  aws4@1.13.2:
    resolution: {integrity: sha512-lHe62zvbTB5eEABUVi/AwVh0ZKY9rMMDhmm+eeyuuUQbQ3+J+fONVQOZyj+DdrvD4BY33uYniyRJ4UJIaSKAfw==}

  axe-core@4.10.2:
    resolution: {integrity: sha512-RE3mdQ7P3FRSe7eqCWoeQ/Z9QXrtniSjp1wUjt5nRC3WIpz5rSCve6o3fsZ2aCpJtrZjSZgjwXAoTO5k4tEI0w==}
    engines: {node: '>=4'}

  axios-mock-adapter@1.22.0:
    resolution: {integrity: sha512-dmI0KbkyAhntUR05YY96qg2H6gg0XMl2+qTW0xmYg6Up+BFBAJYRLROMXRdDEL06/Wqwa0TJThAYvFtSFdRCZw==}
    peerDependencies:
      axios: '>= 0.17.0'

  axios@1.8.3:
    resolution: {integrity: sha512-iP4DebzoNlP/YN2dpwCgb8zoCmhtkajzS48JvwmkSkXvPI3DHc7m+XYL5tGnSlJtR6nImXZmdCuN5aP8dh1d8A==}

  axobject-query@4.1.0:
    resolution: {integrity: sha512-qIj0G9wZbMGNLjLmg1PT6v2mE9AH2zlnADJD/2tC6E00hgmhUOfEB6greHPAfLRSufHqROIUTkw6E+M3lH0PTQ==}
    engines: {node: '>= 0.4'}

  babel-plugin-macros@3.1.0:
    resolution: {integrity: sha512-Cg7TFGpIr01vOQNODXOOaGz2NpCU5gl8x1qJFbb6hbZxR7XrcE2vtbAsTAbJ7/xwJtUuJEw8K8Zr/AE0LHlesg==}
    engines: {node: '>=10', npm: '>=6'}

  bail@2.0.2:
    resolution: {integrity: sha512-0xO6mYd7JB2YesxDKplafRpsiOzPt9V02ddPCLbY1xYGPOX24NTyN50qnUxgCPcSoYMhKpAuBTjQoRZCAkUDRw==}

  balanced-match@1.0.2:
    resolution: {integrity: sha512-3oSeUO0TMV67hN1AmbXsK4yaqU7tjiHlbxRDZOpH0KW9+CeX4bRAaX0Anxt0tx2MrpRpWwQaPwIlISEJhYU5Pw==}

  base64-arraybuffer@1.0.2:
    resolution: {integrity: sha512-I3yl4r9QB5ZRY3XuJVEPfc2XhZO6YweFPI+UovAzn+8/hb3oJ6lnysaFcjVpkCPfVWFUDvoZ8kmVDP7WyRtYtQ==}
    engines: {node: '>= 0.6.0'}

  base64-js@1.5.1:
    resolution: {integrity: sha512-AKpaYlHn8t4SVbOHCy+b5+KKgvR4vrsD8vbvrbiQJps7fKDTkjkDry6ji0rUJjC0kzbNePLwzxq8iypo41qeWA==}

  bcrypt-pbkdf@1.0.2:
    resolution: {integrity: sha512-qeFIXtP4MSoi6NLqO12WfqARWWuCKi2Rn/9hJLEmtB5yTNr9DqFWkJRCf2qShWzPeAMRnOgCrq0sg/KLv5ES9w==}

  better-opn@3.0.2:
    resolution: {integrity: sha512-aVNobHnJqLiUelTaHat9DZ1qM2w0C0Eym4LPI/3JxOnSokGVdsl1T1kN7TFvsEAD8G47A6VKQ0TVHqbBnYMJlQ==}
    engines: {node: '>=12.0.0'}

  binary-extensions@2.3.0:
    resolution: {integrity: sha512-Ceh+7ox5qe7LJuLHoY0feh3pHuUDHAcRUeyL2VYghZwfpkNIy/+8Ocg0a3UuSoYzavmylwuLWQOf3hl0jjMMIw==}
    engines: {node: '>=8'}

  blob-util@2.0.2:
    resolution: {integrity: sha512-T7JQa+zsXXEa6/8ZhHcQEW1UFfVM49Ts65uBkFL6fz2QmrElqmbajIDJvuA0tEhRe5eIjpV9ZF+0RfZR9voJFQ==}

  bluebird@3.7.2:
    resolution: {integrity: sha512-XpNj6GDQzdfW+r2Wnn7xiSAd7TM3jzkxGXBGTtWKuSXv1xUV+azxAm8jdWZN06QTQk+2N2XB9jRDkvbmQmcRtg==}

  brace-expansion@1.1.11:
    resolution: {integrity: sha512-iCuPHDFgrHX7H2vEI/5xpz07zSHB00TpugqhmYtVmMO6518mCuRMoOYFldEBl0g187ufozdaHgWKcYFb61qGiA==}

  brace-expansion@2.0.1:
    resolution: {integrity: sha512-XnAIvQ8eM+kC6aULx6wuQiwVsnzsi9d3WxzV3FpWTGA19F621kwdbsAcFKXgKUHZWsy+mY6iL1sHTxWEFCytDA==}

  braces@3.0.3:
    resolution: {integrity: sha512-yQbXgO/OSZVD2IsiLlro+7Hf6Q18EJrKSEsdoMzKePKXct3gvD8oLcOQdIzGupr5Fj+EDe8gO/lxc1BzfMpxvA==}
    engines: {node: '>=8'}

  braintree-web@3.112.1:
    resolution: {integrity: sha512-TKwkDvwvqya2BSC7mcQ1JjQK7B6a8el/SRPj5X0RgoEbVtpaEGbSgSjyLrCrU3bvjlVwjV38wnE0SQL3t1kA6Q==}

  browser-assert@1.2.1:
    resolution: {integrity: sha512-nfulgvOR6S4gt9UKCeGJOuSGBPGiFT6oQ/2UBnvTY/5aQ1PnksW72fhZkM30DzoRRv2WpwZf1vHHEr3mtuXIWQ==}

  browser-stdout@1.3.1:
    resolution: {integrity: sha512-qhAVI1+Av2X7qelOfAIYwXONood6XlZE/fXaBSmW/T5SzLAmCgzi+eiWE7fUvbHaeNBQH13UftjpXxsfLkMpgw==}

  browserslist@4.24.2:
    resolution: {integrity: sha512-ZIc+Q62revdMcqC6aChtW4jz3My3klmCO1fEmINZY/8J3EpBg5/A/D0AKmBveUh6pgoeycoMkVMko84tuYS+Gg==}
    engines: {node: ^6 || ^7 || ^8 || ^9 || ^10 || ^11 || ^12 || >=13.7}
    hasBin: true

  btoa@1.2.1:
    resolution: {integrity: sha512-SB4/MIGlsiVkMcHmT+pSmIPoNDoHg+7cMzmt3Uxt628MTz2487DKSqK/fuhFBrkuqrYv5UCEnACpF4dTFNKc/g==}
    engines: {node: '>= 0.4.0'}
    hasBin: true

  buffer-crc32@0.2.13:
    resolution: {integrity: sha512-VO9Ht/+p3SN7SKWqcrgEzjGbRSJYTx+Q1pTQC0wrWqHx0vpJraQ6GtHx8tvcg1rlK1byhU5gccxgOgj7B0TDkQ==}

  buffer-from@1.1.2:
    resolution: {integrity: sha512-E+XQCRwSbaaiChtv6k6Dwgc+bx+Bs6vuKJHHl5kox/BaKbhiXzqQOwK4cO22yElGp2OCmjwVhT3HmxgyPGnJfQ==}

  buffer@5.7.1:
    resolution: {integrity: sha512-EHcyIPBQ4BSGlvjB16k5KgAJ27CIsHY/2JBmCRReo48y9rQ3MaUzWX3KVlBa4U7MyX02HdVj0K7C3WaB3ju7FQ==}

  builtin-modules@3.3.0:
    resolution: {integrity: sha512-zhaCDicdLuWN5UbN5IMnFqNMhNfo919sH85y2/ea+5Yg9TsTkeZxpL+JLbp6cgYFS4sRLp3YV4S6yDuqVWHYOw==}
    engines: {node: '>=6'}

  bundle-require@5.1.0:
    resolution: {integrity: sha512-3WrrOuZiyaaZPWiEt4G3+IffISVC9HYlWueJEBWED4ZH4aIAC2PnkdnuRrR94M+w6yGWn4AglWtJtBI8YqvgoA==}
    engines: {node: ^12.20.0 || ^14.13.1 || >=16.0.0}
    peerDependencies:
      esbuild: '>=0.18'

  bytes@3.1.2:
    resolution: {integrity: sha512-/Nf7TyzTx6S3yRJObOAV7956r8cr2+Oj8AC5dt8wSP3BQAoeX58NoHyCU8P8zGkNXStjTSi6fzO6F0pBdcYbEg==}
    engines: {node: '>= 0.8'}

  cac@6.7.14:
    resolution: {integrity: sha512-b6Ilus+c3RrdDk+JhLKUAQfzzgLEPy6wcXqS7f/xe1EETvsDP6GORG7SFuOs6cID5YkqchW/LXZbX5bc8j7ZcQ==}
    engines: {node: '>=8'}

  cachedir@2.4.0:
    resolution: {integrity: sha512-9EtFOZR8g22CL7BWjJ9BUx1+A/djkofnyW3aOXZORNW2kxoUpx2h+uN2cOqwPmFhnpVmxg+KW2OjOSgChTEvsQ==}
    engines: {node: '>=6'}

  call-bind-apply-helpers@1.0.2:
    resolution: {integrity: sha512-Sp1ablJ0ivDkSzjcaJdxEunN5/XvksFJ2sMBFfq6x0ryhQV/2b/KwFe21cMpmHtPOSij8K99/wSfoEuTObmuMQ==}
    engines: {node: '>= 0.4'}

  call-bind@1.0.7:
    resolution: {integrity: sha512-GHTSNSYICQ7scH7sZ+M2rFopRoLh8t2bLSW6BbgrtLsahOIB5iyAVJf9GjWK3cYTDaMj4XdBpM1cA6pIS0Kv2w==}
    engines: {node: '>= 0.4'}

  call-bind@1.0.8:
    resolution: {integrity: sha512-oKlSFMcMwpUg2ednkhQ454wfWiU/ul3CkJe/PEHcTKuiX6RpbehUiFMXu13HalGZxfUwCQzZG747YXBn1im9ww==}
    engines: {node: '>= 0.4'}

  call-bound@1.0.4:
    resolution: {integrity: sha512-+ys997U96po4Kx/ABpBCqhA9EuxJaQWDQg7295H4hBphv3IZg0boBKuwYpt4YXp6MZ5AmZQnU/tyMTlRpaSejg==}
    engines: {node: '>= 0.4'}

  callsites@3.1.0:
    resolution: {integrity: sha512-P8BjAsXvZS+VIDUI11hHCQEv74YT67YUi5JJFNWIqL235sBmjX4+qx9Muvls5ivyNENctx46xQLQ3aTuE7ssaQ==}
    engines: {node: '>=6'}

  camelcase@5.3.1:
    resolution: {integrity: sha512-L28STB170nwWS63UjtlEOE3dldQApaJXZkOI1uMFfzf3rRuPegHaHesyee+YxQ+W6SvRDQV6UrdOdRiR153wJg==}
    engines: {node: '>=6'}

  camelcase@6.3.0:
    resolution: {integrity: sha512-Gmy6FhYlCY7uOElZUSbxo2UCDH8owEk996gkbrpsgGtrJLM3J7jGxl9Ic7Qwwj4ivOE5AWZWRMecDdF7hqGjFA==}
    engines: {node: '>=10'}

  caniuse-lite@1.0.30001680:
    resolution: {integrity: sha512-rPQy70G6AGUMnbwS1z6Xg+RkHYPAi18ihs47GH0jcxIG7wArmPgY3XbS2sRdBbxJljp3thdT8BIqv9ccCypiPA==}

  canvg@3.0.11:
    resolution: {integrity: sha512-5ON+q7jCTgMp9cjpu4Jo6XbvfYwSB2Ow3kzHKfIyJfaCAOHLbdKPQqGKgfED/R5B+3TFFfe8pegYA+b423SRyA==}
    engines: {node: '>=10.0.0'}

  card-validator@10.0.0:
    resolution: {integrity: sha512-2fLyCBOxO7/b56sxoYav8FeJqv9bWpZSyKq8sXKxnpxTGXHnM/0c8WEKG+ZJ+OXFcabnl98pD0EKBtTn+Tql0g==}

  caseless@0.12.0:
    resolution: {integrity: sha512-4tYFyifaFfGacoiObjJegolkwSU4xQNGbVgUiNYVUxbQ2x2lUsFvY4hVgVzGiIe6WLOPqycWXA40l+PWsxthUw==}

  ccount@2.0.1:
    resolution: {integrity: sha512-eyrF0jiFpY+3drT6383f1qhkbGsLSifNAjA61IUjZjmLCWjItY6LB9ft9YhoDgwfmclB2zhu51Lc7+95b8NRAg==}

  chai-string@1.5.0:
    resolution: {integrity: sha512-sydDC3S3pNAQMYwJrs6dQX0oBQ6KfIPuOZ78n7rocW0eJJlsHPh2t3kwW7xfwYA/1Bf6/arGtSUo16rxR2JFlw==}
    peerDependencies:
      chai: ^4.1.2

  chai@5.2.0:
    resolution: {integrity: sha512-mCuXncKXk5iCLhfhwTc0izo0gtEmpz5CtG2y8GiOINBlMVS6v8TMRc5TaLWKS6692m9+dVVfzgeVxR5UxWHTYw==}
    engines: {node: '>=12'}

  chalk@3.0.0:
    resolution: {integrity: sha512-4D3B6Wf41KOYRFdszmDqMCGq5VV/uMAB273JILmO+3jAlh8X4qDtdtgCR3fxtbLEMzSx22QdhnDcJvu2u1fVwg==}
    engines: {node: '>=8'}

  chalk@4.1.2:
    resolution: {integrity: sha512-oKnbhFyRIXpUuez8iBMmyEa4nbj4IOQyuhc/wy9kY7/WVPcwIO9VA668Pu8RkO7+0G76SLROeyw9CpQ061i4mA==}
    engines: {node: '>=10'}

  chalk@5.3.0:
    resolution: {integrity: sha512-dLitG79d+GV1Nb/VYcCDFivJeK1hiukt9QjRNVOsUtTy1rR1YJsmpGGTZ3qJos+uw7WmWF4wUwBd9jxjocFC2w==}
    engines: {node: ^12.17.0 || ^14.13 || >=16.0.0}

  chalk@5.4.1:
    resolution: {integrity: sha512-zgVZuo2WcZgfUEmsn6eO3kINexW8RAE4maiQ8QNs8CtpPCSyMiYsULR3HQYkm3w8FIA3SberyMJMSldGsW+U3w==}
    engines: {node: ^12.17.0 || ^14.13 || >=16.0.0}

  change-emitter@0.1.6:
    resolution: {integrity: sha512-YXzt1cQ4a2jqazhcuSWEOc1K2q8g9H6eWNsyZgi640LDzRWVQ2eDe+Y/kVdftH+vYdPF2rgDb3dLdpxE1jvAxw==}

  character-entities-html4@2.1.0:
    resolution: {integrity: sha512-1v7fgQRj6hnSwFpq1Eu0ynr/CDEw0rXo2B61qXrLNdHZmPKgb7fqS1a2JwF0rISo9q77jDI8VMEHoApn8qDoZA==}

  character-entities-legacy@3.0.0:
    resolution: {integrity: sha512-RpPp0asT/6ufRm//AJVwpViZbGM/MkjQFxJccQRHmISF/22NBtsHqAWmL+/pmkPWoIUJdWyeVleTl1wydHATVQ==}

  character-entities@2.0.2:
    resolution: {integrity: sha512-shx7oQ0Awen/BRIdkjkvz54PnEEI/EjwXDSIZp86/KKdbafHh1Df/RYGBhn4hbe2+uKC9FnT5UCEdyPz3ai9hQ==}

  chardet@0.7.0:
    resolution: {integrity: sha512-mT8iDcrh03qDGRRmoA2hmBJnxpllMR+0/0qlzjqZES6NdiWDcZkCNAk4rPFZ9Q85r27unkiNNg8ZOiwZXBHwcA==}

  charenc@0.0.2:
    resolution: {integrity: sha512-yrLQ/yVUFXkzg7EDQsPieE/53+0RlaWTs+wBrvW36cyilJ2SaDWfl4Yj7MtLTXleV9uEKefbAGUPv2/iWSooRA==}

  chart.js@2.9.4:
    resolution: {integrity: sha512-B07aAzxcrikjAPyV+01j7BmOpxtQETxTSlQ26BEYJ+3iUkbNKaOJ/nDbT6JjyqYxseM0ON12COHYdU2cTIjC7A==}

  chartjs-color-string@0.6.0:
    resolution: {integrity: sha512-TIB5OKn1hPJvO7JcteW4WY/63v6KwEdt6udfnDE9iCAZgy+V4SrbSxoIbTw/xkUIapjEI4ExGtD0+6D3KyFd7A==}

  chartjs-color@2.4.1:
    resolution: {integrity: sha512-haqOg1+Yebys/Ts/9bLo/BqUcONQOdr/hoEr2LLTRl6C5LXctUdHxsCYfvQVg5JIxITrfCNUDr4ntqmQk9+/0w==}

  check-error@2.1.1:
    resolution: {integrity: sha512-OAlb+T7V4Op9OwdkjmguYRqncdlx5JiofwOAUkmTF+jNdHwzTaTs4sRAGpzLF3oOz5xAyDGrPgeIDFQmDOTiJw==}
    engines: {node: '>= 16'}

  check-more-types@2.24.0:
    resolution: {integrity: sha512-Pj779qHxV2tuapviy1bSZNEL1maXr13bPYpsvSDB68HlYcYuhlDrmGd63i0JHMCLKzc7rUSNIrpdJlhVlNwrxA==}
    engines: {node: '>= 0.8.0'}

  chokidar@3.6.0:
    resolution: {integrity: sha512-7VT13fmjotKpGipCW9JEQAusEPE+Ei8nl6/g4FBAmIm0GOOLMua9NDDo/DWp0ZAxCr3cPq5ZpBqmPAQgDda2Pw==}
    engines: {node: '>= 8.10.0'}

  chokidar@4.0.3:
    resolution: {integrity: sha512-Qgzu8kfBvo+cA4962jnP1KkS6Dop5NS6g7R5LFYJr4b8Ub94PPQXUksCw9PvXoeXPRRddRNC5C1JQUR2SMGtnA==}
    engines: {node: '>= 14.16.0'}

  ci-info@4.1.0:
    resolution: {integrity: sha512-HutrvTNsF48wnxkzERIXOe5/mlcfFcbfCmwcg6CJnizbSue78AbDt+1cgl26zwn61WFxhcPykPfZrbqjGmBb4A==}
    engines: {node: '>=8'}

  clean-stack@2.2.0:
    resolution: {integrity: sha512-4diC9HaTE+KRAMWhDhrGOECgWZxoevMc5TlkObMqNSsVU62PYzXZ/SMTjzyGAFF1YusgxGcSWTEXBhp0CPwQ1A==}
    engines: {node: '>=6'}

  cli-cursor@3.1.0:
    resolution: {integrity: sha512-I/zHAwsKf9FqGoXM4WWRACob9+SNukZTd94DWF57E4toouRulbCxcUh6RKUEOQlYTHJnzkPMySvPNaaSLNfLZw==}
    engines: {node: '>=8'}

  cli-cursor@5.0.0:
    resolution: {integrity: sha512-aCj4O5wKyszjMmDT4tZj93kxyydN/K5zPWSCe6/0AV/AA1pqe5ZBIw0a2ZfPQV7lL5/yb5HsUreJ6UFAF1tEQw==}
    engines: {node: '>=18'}

  cli-table3@0.6.5:
    resolution: {integrity: sha512-+W/5efTR7y5HRD7gACw9yQjqMVvEMLBHmboM/kPWam+H+Hmyrgjh6YncVKK122YZkXrLudzTuAukUw9FnMf7IQ==}
    engines: {node: 10.* || >= 12.*}

  cli-truncate@2.1.0:
    resolution: {integrity: sha512-n8fOixwDD6b/ObinzTrp1ZKFzbgvKZvuz/TvejnLn1aQfC6r52XEx85FmuC+3HI+JM7coBRXUvNqEU2PHVrHpg==}
    engines: {node: '>=8'}

  cli-truncate@4.0.0:
    resolution: {integrity: sha512-nPdaFdQ0h/GEigbPClz11D0v/ZJEwxmeVZGeMo3Z5StPtUTkA9o1lD6QwoirYiSDzbcwn2XcjwmCp68W1IS4TA==}
    engines: {node: '>=18'}

  cli-width@4.1.0:
    resolution: {integrity: sha512-ouuZd4/dm2Sw5Gmqy6bGyNNNe1qt9RpmxveLSO7KcgsTnU7RXfsw+/bukWGo1abgBiMAic068rclZsO4IWmmxQ==}
    engines: {node: '>= 12'}

  cliui@6.0.0:
    resolution: {integrity: sha512-t6wbgtoCXvAzst7QgXxJYqPt0usEfbgQdftEPbLL/cvv6HPE5VgvqCuAIDR0NgU52ds6rFwqrgakNLrHEjCbrQ==}

  cliui@7.0.4:
    resolution: {integrity: sha512-OcRE68cOsVMXp1Yvonl/fzkQOyjLSu/8bhPDfQt0e0/Eb283TKP20Fs2MqoPsr9SwA595rRCA+QMzYc9nBP+JQ==}

  cliui@8.0.1:
    resolution: {integrity: sha512-BSeNnyus75C4//NQ9gQt1/csTXyo/8Sb+afLAkzAptFuMsod9HFokGNudZpi/oQV73hnVK+sR+5PVRMd+Dr7YQ==}
    engines: {node: '>=12'}

  clone-deep@4.0.1:
    resolution: {integrity: sha512-neHB9xuzh/wk0dIHweyAXv2aPGZIVk3pLMe+/RNzINf17fe0OG96QroktYAUm7SM1PBnzTabaLboqqxDyMU+SQ==}
    engines: {node: '>=6'}

  clsx@1.2.1:
    resolution: {integrity: sha512-EcR6r5a8bj6pu3ycsa/E/cKVGuTgZJZdsyUYHOksG/UHIiKfjxzRxYJpyVBwYaQeOvghal9fcc4PidlgzugAQg==}
    engines: {node: '>=6'}

  clsx@2.1.1:
    resolution: {integrity: sha512-eYm0QWBtUrBWZWG0d386OGAw16Z995PiOVo2B7bjWSbHedGl5e0ZWaq65kOGgUSNesEIDkB9ISbTg/JK9dhCZA==}
    engines: {node: '>=6'}

  color-convert@1.9.3:
    resolution: {integrity: sha512-QfAUtd+vFdAtFQcC8CCyYt1fYWxSqAiK2cSD6zDB8N3cpsEBAvRxp9zOGg6G/SHHJYAT88/az/IuDGALsNVbGg==}

  color-convert@2.0.1:
    resolution: {integrity: sha512-RRECPsj7iu/xb5oKYcsFHSppFNnsj/52OVTRKb4zP5onXwVF3zVmmToNcOfGC+CRDpfK/U584fMg38ZHCaElKQ==}
    engines: {node: '>=7.0.0'}

  color-name@1.1.3:
    resolution: {integrity: sha512-72fSenhMw2HZMTVHeCA9KCmpEIbzWiQsjN+BHcBbS9vr1mtt+vJjPdksIBNUmKAW8TFUDPJK5SUU3QhE9NEXDw==}

  color-name@1.1.4:
    resolution: {integrity: sha512-dOy+3AuW3a2wNbZHIuMZpTcgjGuLU/uBL/ubcZF9OXbDo8ff4O8yVp5Bf0efS8uEoYo5q4Fx7dY9OgQGXgAsQA==}

  colorette@2.0.20:
    resolution: {integrity: sha512-IfEDxwoWIjkeXL1eXcDiow4UbKjhLdq6/EuSVR9GMN7KVH3r9gQ83e73hsz1Nd1T3ijd5xv1wcWRYO+D6kCI2w==}

  combined-stream@1.0.8:
    resolution: {integrity: sha512-FQN4MRfuJeHf7cBbBMJFXhKSDq+2kAArBlmRBvcvFE5BB1HZKXtSFASDhdlz9zOYwxh8lDdnvmMOe/+5cdoEdg==}
    engines: {node: '>= 0.8'}

  comma-separated-tokens@2.0.3:
    resolution: {integrity: sha512-Fu4hJdvzeylCfQPp9SGWidpzrMs7tTrlu6Vb8XGaRGck8QSNZJJp538Wrb60Lax4fPwR64ViY468OIUTbRlGZg==}

  commander@10.0.1:
    resolution: {integrity: sha512-y4Mg2tXshplEbSGzx7amzPwKKOCGuoSRP/CjEdwwk0FOGlUbq6lKuoyDZTNZkmxHdJtp54hdfY/JUrdL7Xfdug==}
    engines: {node: '>=14'}

  commander@12.1.0:
    resolution: {integrity: sha512-Vw8qHK3bZM9y/P10u3Vib8o/DdkvA2OtPtZvD871QKjy74Wj1WSKFILMPRPSdUSx5RFK1arlJzEtA4PkFgnbuA==}
    engines: {node: '>=18'}

  commander@13.1.0:
    resolution: {integrity: sha512-/rFeCpNJQbhSZjGVwO9RFV3xPqbnERS8MmIQzCtD/zl6gpJuV/bMLuN92oG3F7d8oDEHHRrujSXNUr8fpjntKw==}
    engines: {node: '>=18'}

  commander@2.20.3:
    resolution: {integrity: sha512-GpVkmM8vF2vQUkj2LvZmD35JxeJOLCwJ9cUkugyk2nuhbv3+mJvpLYYt+0+USMxE+oj+ey/lJEnhZw75x/OMcQ==}

  commander@4.1.1:
    resolution: {integrity: sha512-NOKm8xhkzAjzFx8B2v5OAHT+u5pRQc2UCa2Vq9jYL/31o2wi9mxBA7LIFs3sV5VSC49z6pEhfbMULvShKj26WA==}
    engines: {node: '>= 6'}

  commander@6.2.1:
    resolution: {integrity: sha512-U7VdrJFnJgo4xjrHpTzu0yrHPGImdsmD95ZlgYSEajAn2JKzDhDTPG9kBTefmObL2w/ngeZnilk+OV9CG3d7UA==}
    engines: {node: '>= 6'}

  common-tags@1.8.2:
    resolution: {integrity: sha512-gk/Z852D2Wtb//0I+kRFNKKE9dIIVirjoqPoA1wJU+XePVXZfGeBpk45+A1rKO4Q43prqWBNY/MiIeRLbPWUaA==}
    engines: {node: '>=4.0.0'}

  concat-map@0.0.1:
    resolution: {integrity: sha512-/Srv4dswyQNBfohGpz9o6Yb3Gz3SrUDqBH5rTuhGR7ahtlbYKnVxw2bCFMRljaA7EXHaXZ8wsHdodFvbkhKmqg==}

  concurrently@9.1.0:
    resolution: {integrity: sha512-VxkzwMAn4LP7WyMnJNbHN5mKV9L2IbyDjpzemKr99sXNR3GqRNMMHdm7prV1ws9wg7ETj6WUkNOigZVsptwbgg==}
    engines: {node: '>=18'}
    hasBin: true

  consola@3.4.2:
    resolution: {integrity: sha512-5IKcdX0nnYavi6G7TtOhwkYzyjfJlatbjMjuLSfE2kYT5pMDOilZ4OvMhi637CcDICTmz3wARPoyhqyX1Y+XvA==}
    engines: {node: ^14.18.0 || >=16.10.0}

  consolidated-events@2.0.2:
    resolution: {integrity: sha512-2/uRVMdRypf5z/TW/ncD/66l75P5hH2vM/GR8Jf8HLc2xnfJtmina6F6du8+v4Z2vTrMo7jC+W1tmEEuuELgkQ==}

  convert-source-map@1.9.0:
    resolution: {integrity: sha512-ASFBup0Mz1uyiIjANan1jzLQami9z1PoYSZCiiYW2FczPbenXc45FZdBZLzOT+r6+iciuEModtmCti+hjaAk0A==}

  convert-source-map@2.0.0:
    resolution: {integrity: sha512-Kvp459HrV2FEJ1CAsi1Ku+MY3kasH19TFykTz2xWmMeq6bk2NU3XXvfJ+Q61m0xktWwt+1HSYf3JZsTms3aRJg==}

  cookie@0.7.2:
    resolution: {integrity: sha512-yki5XnKuf750l50uGTllt6kKILY4nQ1eNIQatoXEByZ5dWgnKqbnqmTrBE5B4N7lrMJKQ2ytWMiTO2o0v6Ew/w==}
    engines: {node: '>= 0.6'}

  copy-to-clipboard@3.3.3:
    resolution: {integrity: sha512-2KV8NhB5JqC3ky0r9PMCAZKbUHSwtEo4CwCs0KXgruG43gX5PMqDEBbVU4OUzw2MuAWUfsuFmWvEKG5QRfSnJA==}

  core-js@1.2.7:
    resolution: {integrity: sha512-ZiPp9pZlgxpWRu0M+YWbm6+aQ84XEfH1JRXvfOc/fILWI0VKhLC2LX13X1NYq4fULzLMq7Hfh43CSo2/aIaUPA==}
    deprecated: core-js@<3.23.3 is no longer maintained and not recommended for usage due to the number of issues. Because of the V8 engine whims, feature detection in old core-js versions could cause a slowdown up to 100x even if nothing is polyfilled. Some versions have web compatibility issues. Please, upgrade your dependencies to the actual version of core-js.

  core-js@3.39.0:
    resolution: {integrity: sha512-raM0ew0/jJUqkJ0E6e8UDtl+y/7ktFivgWvqw8dNSQeNWoSDLvQ1H/RN3aPXB9tBd4/FhyR4RDPGhsNIMsAn7g==}

  core-util-is@1.0.2:
    resolution: {integrity: sha512-3lqz5YjWTYnW6dlDa5TLaTCcShfar1e40rmcJVwCBJC6mWlFuj0eCHIElmG1g5kyuJ/GD+8Wn4FFCcz4gJPfaQ==}

  cosmiconfig@7.1.0:
    resolution: {integrity: sha512-AdmX6xUzdNASswsFtmwSt7Vj8po9IuqXm0UXz7QKPuEUmPB4XyjGfaAr2PSuELMwkRMVH1EpIkX5bTZGRB3eCA==}
    engines: {node: '>=10'}

  cosmiconfig@8.3.6:
    resolution: {integrity: sha512-kcZ6+W5QzcJ3P1Mt+83OUv/oHFqZHIx8DuxG6eZ5RGMERoLqp4BuGjhHLYGK+Kf5XVkQvqBSmAy/nGWN3qDgEA==}
    engines: {node: '>=14'}
    peerDependencies:
      typescript: '>=4.9.5'
    peerDependenciesMeta:
      typescript:
        optional: true

  country-region-data@3.1.0:
    resolution: {integrity: sha512-Xy5HoXk2byCS45+88ErCor/a0q6r22ur/Os69p71kfmescu3od4B1lpe7dQdAa0T9HYqqKX04QsrnZ5FmIWh9g==}

  credit-card-type@10.0.1:
    resolution: {integrity: sha512-vQOuWmBgsgG1ovGeDi8m6Zeu1JaqH/JncrxKmaqMbv/LunyOQdLiQhPHtOsNlbUI05TocR5nod/Mbs3HYtr6sQ==}

  credit-card-type@9.1.0:
    resolution: {integrity: sha512-CpNFuLxiPFxuZqhSKml3M+t0K/484pMAnfYWH14JoD7OZMnmC0Lmo+P7JX9SobqFpRoo7ifA18kOHdxJywYPEA==}

  cross-spawn@7.0.6:
    resolution: {integrity: sha512-uV2QOWP2nWzsy2aMp8aRibhi9dlzF5Hgh5SHaB9OiTGEyDTiJJyx0uy51QXdyWbtAHNua4XJzUKca3OzKUd3vA==}
    engines: {node: '>= 8'}

  crypt@0.0.2:
    resolution: {integrity: sha512-mCxBlsHFYh9C+HVpiEacem8FEBnMXgU9gy4zmNC+SXAZNB/1idgp/aulFJ4FgCi7GPEVbfyng092GqL2k2rmow==}

  css-line-break@2.1.0:
    resolution: {integrity: sha512-FHcKFCZcAha3LwfVBhCQbW2nCNbkZXn7KVUJcsT5/P8YmfsVja0FMPJr0B903j/E69HUphKiV9iQArX8SDYA4w==}

  css-mediaquery@0.1.2:
    resolution: {integrity: sha512-COtn4EROW5dBGlE/4PiKnh6rZpAPxDeFLaEEwt4i10jpDMFt2EhQGS79QmmrO+iKCHv0PU/HrOWEhijFd1x99Q==}

  css.escape@1.5.1:
    resolution: {integrity: sha512-YUifsXXuknHlUsmlgyY0PKzgPOr7/FjCePfHNt0jxm83wHZi44VDMQ7/fGNkjY3/jV1MC+1CmZbaHzugyeRtpg==}

  cssstyle@4.1.0:
    resolution: {integrity: sha512-h66W1URKpBS5YMI/V8PyXvTMFT8SupJ1IzoIV8IeBC/ji8WVmrO8dGlTi+2dh6whmdk6BiKJLD/ZBkhWbcg6nA==}
    engines: {node: '>=18'}

  csstype@3.1.3:
    resolution: {integrity: sha512-M1uQkMl8rQK/szD0LNhtqxIPLpimGm8sOBwU7lLnCpSbTyY3yeU1Vc7l4KT5zT4s/yOxHH5O7tIuuLOCnLADRw==}

  cypress-axe@1.6.0:
    resolution: {integrity: sha512-C/ij50G8eebBrl/WsGT7E+T/SFyIsRZ3Epx9cRTLrPL9Y1GcxlQGFoAVdtSFWRrHSCWXq9HC6iJQMaI89O9yvQ==}
    engines: {node: '>=10'}
    peerDependencies:
      axe-core: ^3 || ^4
      cypress: ^10 || ^11 || ^12 || ^13 || ^14

  cypress-file-upload@5.0.8:
    resolution: {integrity: sha512-+8VzNabRk3zG6x8f8BWArF/xA/W0VK4IZNx3MV0jFWrJS/qKn8eHfa5nU73P9fOQAgwHFJx7zjg4lwOnljMO8g==}
    engines: {node: '>=8.2.1'}
    peerDependencies:
      cypress: '>3.0.0'

  cypress-mochawesome-reporter@3.8.2:
    resolution: {integrity: sha512-oJZkNzhNmN9ZD+LmZyFuPb8aWaIijyHyqYh52YOBvR6B6ckfJNCHP3A98a+/nG0H4t46CKTNwo+wNpMa4d2kjA==}
    engines: {node: '>=14'}
    hasBin: true
    peerDependencies:
      cypress: '>=6.2.0'

  cypress-multi-reporters@2.0.5:
    resolution: {integrity: sha512-5ReXlNE7C/9/rpDI3z0tAJbPXsTHK7P3ogvUtBntQlmctRQ+sSMts7dIQY5MTb0XfBSge3CuwvNvaoqtw90KSQ==}
    engines: {node: '>=6.0.0'}
    peerDependencies:
      mocha: '>=3.1.2'

  cypress-on-fix@1.1.0:
    resolution: {integrity: sha512-qGdbC0vZLmR3lYPpWWZvMqgDTeA2v04zu3DBdBmJHbG+BjwlFNYGnL7Y+X4LBrB+AyCCCeCuXhV80UXA90UhWg==}

  cypress-real-events@1.14.0:
    resolution: {integrity: sha512-XmI8y3OZLh6cjRroPalzzS++iv+pGCaD9G9kfIbtspgv7GVsDt30dkZvSXfgZb4rAN+3pOkMVB7e0j4oXydW7Q==}
    peerDependencies:
      cypress: ^4.x || ^5.x || ^6.x || ^7.x || ^8.x || ^9.x || ^10.x || ^11.x || ^12.x || ^13.x || ^14.x

  cypress-vite@1.6.0:
    resolution: {integrity: sha512-6oZPDvHgLEZjuFgoejtRuyph369zbVn7fjh4hzhMar3XvKT5YhTEoA+KixksMuxNEaLn9uqA4HJVz6l7BybwBQ==}
    peerDependencies:
      vite: ^2.9.0 || ^3.0.0 || ^4.0.0 || ^5.0.0 || ^6.0.0

  cypress@14.0.1:
    resolution: {integrity: sha512-gBAvKZE3f6eBaW1v8OtrwAFP90rjNZjjOO40M2KvOvmwVXk96Ps5Yjyck1EzGkXmNCaC/8kXFOY/1KD/wsaWpQ==}
    engines: {node: ^18.0.0 || ^20.0.0 || >=22.0.0}
    hasBin: true

  d3-array@3.2.4:
    resolution: {integrity: sha512-tdQAmyA18i4J7wprpYq8ClcxZy3SC31QMeByyCFyRt7BVHdREQZ5lpzoe5mFEYZUWe+oq8HBvk9JjpibyEV4Jg==}
    engines: {node: '>=12'}

  d3-color@3.1.0:
    resolution: {integrity: sha512-zg/chbXyeBtMQ1LbD/WSoW2DpC3I0mpmPdW+ynRTj/x2DAWYrIY7qeZIHidozwV24m4iavr15lNwIwLxRmOxhA==}
    engines: {node: '>=12'}

  d3-ease@3.0.1:
    resolution: {integrity: sha512-wR/XK3D3XcLIZwpbvQwQ5fK+8Ykds1ip7A2Txe0yxncXSdq1L9skcG7blcedkOX+ZcgxGAmLX1FrRGbADwzi0w==}
    engines: {node: '>=12'}

  d3-format@3.1.0:
    resolution: {integrity: sha512-YyUI6AEuY/Wpt8KWLgZHsIU86atmikuoOmCfommt0LYHiQSPjvX2AcFc38PX0CBpr2RCyZhjex+NS/LPOv6YqA==}
    engines: {node: '>=12'}

  d3-interpolate@3.0.1:
    resolution: {integrity: sha512-3bYs1rOD33uo8aqJfKP3JWPAibgw8Zm2+L9vBKEHJ2Rg+viTR7o5Mmv5mZcieN+FRYaAOWX5SJATX6k1PWz72g==}
    engines: {node: '>=12'}

  d3-path@3.1.0:
    resolution: {integrity: sha512-p3KP5HCf/bvjBSSKuXid6Zqijx7wIfNW+J/maPs+iwR35at5JCbLUT0LzF1cnjbCHWhqzQTIN2Jpe8pRebIEFQ==}
    engines: {node: '>=12'}

  d3-scale@4.0.2:
    resolution: {integrity: sha512-GZW464g1SH7ag3Y7hXjf8RoUuAFIqklOAq3MRl4OaWabTFJY9PN/E1YklhXLh+OQ3fM9yS2nOkCoS+WLZ6kvxQ==}
    engines: {node: '>=12'}

  d3-shape@3.2.0:
    resolution: {integrity: sha512-SaLBuwGm3MOViRq2ABk3eLoxwZELpH6zhl3FbAoJ7Vm1gofKx6El1Ib5z23NUEhF9AsGl7y+dzLe5Cw2AArGTA==}
    engines: {node: '>=12'}

  d3-time-format@4.1.0:
    resolution: {integrity: sha512-dJxPBlzC7NugB2PDLwo9Q8JiTR3M3e4/XANkreKSUxF8vvXKqm1Yfq4Q5dl8budlunRVlUUaDUgFt7eA8D6NLg==}
    engines: {node: '>=12'}

  d3-time@3.1.0:
    resolution: {integrity: sha512-VqKjzBLejbSMT4IgbmVgDjpkYrNWUYJnbCGo874u7MMKIWsILRX+OpX/gTk8MqjpT1A/c6HY2dCA77ZN0lkQ2Q==}
    engines: {node: '>=12'}

  d3-timer@3.0.1:
    resolution: {integrity: sha512-ndfJ/JxxMd3nw31uyKoY2naivF+r29V+Lc0svZxe1JvvIRmi8hUsrMvdOwgS1o6uBHmiz91geQ0ylPP0aj1VUA==}
    engines: {node: '>=12'}

  damerau-levenshtein@1.0.8:
    resolution: {integrity: sha512-sdQSFB7+llfUcQHUQO3+B8ERRj0Oa4w9POWMI/puGtuf7gFywGmkaLCElnudfTiKZV+NvHqL0ifzdrI8Ro7ESA==}

  dashdash@1.14.1:
    resolution: {integrity: sha512-jRFi8UDGo6j+odZiEpjazZaWqEal3w/basFjQHQEwVtZJGDpxbH1MeYluwCS8Xq5wmLJooDlMgvVarmWfGM44g==}
    engines: {node: '>=0.10'}

  data-urls@5.0.0:
    resolution: {integrity: sha512-ZYP5VBHshaDAiVZxjbRVcFJpc+4xGgT0bK3vzy1HLN8jTO975HEbuYzZJcHoQEY5K1a0z8YayJkyVETa08eNTg==}
    engines: {node: '>=18'}

  data-view-buffer@1.0.1:
    resolution: {integrity: sha512-0lht7OugA5x3iJLOWFhWK/5ehONdprk0ISXqVFn/NFrDu+cuc8iADFrGQz5BnRK7LLU3JmkbXSxaqX+/mXYtUA==}
    engines: {node: '>= 0.4'}

  data-view-buffer@1.0.2:
    resolution: {integrity: sha512-EmKO5V3OLXh1rtK2wgXRansaK1/mtVdTUEiEI0W8RkvgT05kfxaH29PliLnpLP73yYO6142Q72QNa8Wx/A5CqQ==}
    engines: {node: '>= 0.4'}

  data-view-byte-length@1.0.1:
    resolution: {integrity: sha512-4J7wRJD3ABAzr8wP+OcIcqq2dlUKp4DVflx++hs5h5ZKydWMI6/D/fAot+yh6g2tHh8fLFTvNOaVN357NvSrOQ==}
    engines: {node: '>= 0.4'}

  data-view-byte-length@1.0.2:
    resolution: {integrity: sha512-tuhGbE6CfTM9+5ANGf+oQb72Ky/0+s3xKUpHvShfiz2RxMFgFPjsXuRLBVMtvMs15awe45SRb83D6wH4ew6wlQ==}
    engines: {node: '>= 0.4'}

  data-view-byte-offset@1.0.0:
    resolution: {integrity: sha512-t/Ygsytq+R995EJ5PZlD4Cu56sWa8InXySaViRzw9apusqsOO2bQP+SbYzAhR0pFKoB+43lYy8rWban9JSuXnA==}
    engines: {node: '>= 0.4'}

  data-view-byte-offset@1.0.1:
    resolution: {integrity: sha512-BS8PfmtDGnrgYdOonGZQdLZslWIeCGFP9tpan0hi1Co2Zr2NKADsvGYA8XxuG/4UWgJ6Cjtv+YJnB6MM69QGlQ==}
    engines: {node: '>= 0.4'}

  dateformat@4.6.3:
    resolution: {integrity: sha512-2P0p0pFGzHS5EMnhdxQi7aJN+iMheud0UhG4dlE1DLAlvL8JHjJJTX/CSm4JXwV0Ka5nGk3zC5mcb5bUQUxxMA==}

  dayjs@1.11.13:
    resolution: {integrity: sha512-oaMBel6gjolK862uaPQOVTA7q3TZhuSvuMQAAglQDOWYO9A91IrAOUJEyKVlqJlHE0vq5p5UXxzdPfMH/x6xNg==}

  debug@3.2.7:
    resolution: {integrity: sha512-CFjzYYAi4ThfiQvizrFQevTTXHtnCqWfe7x1AhgEscTz6ZbLbfoLRLPugTQyBth6f8ZERVUSyWHFD/7Wu4t1XQ==}
    peerDependencies:
      supports-color: '*'
    peerDependenciesMeta:
      supports-color:
        optional: true

  debug@4.3.7:
    resolution: {integrity: sha512-Er2nc/H7RrMXZBFCEim6TCmMk02Z8vLC2Rbi1KEBggpo0fS6l0S1nnapwmIi3yW/+GOJap1Krg4w0Hg80oCqgQ==}
    engines: {node: '>=6.0'}
    peerDependencies:
      supports-color: '*'
    peerDependenciesMeta:
      supports-color:
        optional: true

  debug@4.4.0:
    resolution: {integrity: sha512-6WTZ/IxCY/T6BALoZHaE4ctp9xm+Z5kY/pzYaCHRFeyVhojxlrm+46y68HA6hr0TcwEssoxNiDEUJQjfPZ/RYA==}
    engines: {node: '>=6.0'}
    peerDependencies:
      supports-color: '*'
    peerDependenciesMeta:
      supports-color:
        optional: true

  decamelize@1.2.0:
    resolution: {integrity: sha512-z2S+W9X73hAUUki+N+9Za2lBlun89zigOyGrsax+KUQ6wKW4ZoWpEYBkGhQjwAjjDCkWxhY0VKEhk8wzY7F5cA==}
    engines: {node: '>=0.10.0'}

  decamelize@4.0.0:
    resolution: {integrity: sha512-9iE1PgSik9HeIIw2JO94IidnE3eBoQrFJ3w7sFuzSX4DpmZ3v5sZpUiV5Swcf6mQEF+Y0ru8Neo+p+nyh2J+hQ==}
    engines: {node: '>=10'}

  decimal.js-light@2.5.1:
    resolution: {integrity: sha512-qIMFpTMZmny+MMIitAB6D7iVPEorVw6YQRWkvarTkT4tBeSLLiHzcwj6q0MmYSFCiVpiqPJTJEYIrpcPzVEIvg==}

  decimal.js@10.4.3:
    resolution: {integrity: sha512-VBBaLc1MgL5XpzgIP7ny5Z6Nx3UrRkIViUkPUdtl9aya5amy3De1gsUUSB1g3+3sExYNjCAsAznmukyxCb1GRA==}

  decode-named-character-reference@1.0.2:
    resolution: {integrity: sha512-O8x12RzrUF8xyVcY0KJowWsmaJxQbmy0/EtnNtHRpsOcT7dFk5W598coHqBVpmWo1oQQfsCqfCmkZN5DJrZVdg==}

  deep-eql@5.0.2:
    resolution: {integrity: sha512-h5k/5U50IJJFpzfL6nO9jaaumfjO/f2NjK/oYB2Djzm4p9L+3T9qWpZqZ2hAbLPuuYq9wrU08WQyBTL5GbPk5Q==}
    engines: {node: '>=6'}

  deep-is@0.1.4:
    resolution: {integrity: sha512-oIPzksmTg4/MriiaYGO+okXDT7ztn/w3Eptv/+gSIdMdKsJo0u4CfYNFJPy+4SKMuCqGw2wxnA+URMg3t8a/bQ==}

  deepmerge@2.2.1:
    resolution: {integrity: sha512-R9hc1Xa/NOBi9WRVUWg19rl1UB7Tt4kuPd+thNJgFZoxXsTz7ncaPaeIm+40oSGuP33DfMb4sZt1QIGiJzC4EA==}
    engines: {node: '>=0.10.0'}

  define-data-property@1.1.4:
    resolution: {integrity: sha512-rBMvIzlpA8v6E+SJZoo++HAYqsLrkg7MSfIinMPFhmkorw7X+dOXVJQs+QT69zGkzMyfDnIMN2Wid1+NbL3T+A==}
    engines: {node: '>= 0.4'}

  define-lazy-prop@2.0.0:
    resolution: {integrity: sha512-Ds09qNh8yw3khSjiJjiUInaGX9xlqZDY7JVryGxdxV7NPeuqQfplOpQ66yJFZut3jLa5zOwkXw1g9EI2uKh4Og==}
    engines: {node: '>=8'}

  define-properties@1.2.1:
    resolution: {integrity: sha512-8QmQKqEASLd5nx0U1B1okLElbUuuttJ/AnYmRXbbbGDWh6uS208EjD4Xqq/I9wK7u0v6O08XhTWnt5XtEbR6Dg==}
    engines: {node: '>= 0.4'}

  delayed-stream@1.0.0:
    resolution: {integrity: sha512-ZySD7Nf91aLB0RxL4KGrKHBXl7Eds1DAmEdcoVawXnLD7SDhpNgtuII2aAkg7a7QS41jxPSZ17p4VdGnMHk3MQ==}
    engines: {node: '>=0.4.0'}

  dequal@2.0.3:
    resolution: {integrity: sha512-0je+qPKHEMohvfRTCEo3CrPG6cAzAYgmzKyxRiYSSDkS6eGJdyVJm7WaYA5ECaAD9wLB2T4EEeymA5aFVcYXCA==}
    engines: {node: '>=6'}

  devlop@1.1.0:
    resolution: {integrity: sha512-RWmIqhcFf1lRYBvNmr7qTNuyCt/7/ns2jbpp1+PalgE/rDQcBT0fioSMUpJ93irlUhC5hrg4cYqe6U+0ImW0rA==}

  diff@5.2.0:
    resolution: {integrity: sha512-uIFDxqpRZGZ6ThOk84hEfqWoHx2devRFvpTZcTHur85vImfaxUbTW9Ryh4CpCuDnToOP1CEtXKIgytHBPVff5A==}
    engines: {node: '>=0.3.1'}

  doctrine@2.1.0:
    resolution: {integrity: sha512-35mSku4ZXK0vfCuHEDAwt55dg2jNajHZ1odvF+8SSr82EsZY4QmXfuWso8oEd8zRhVObSN18aM0CjSdoBX7zIw==}
    engines: {node: '>=0.10.0'}

  doctrine@3.0.0:
    resolution: {integrity: sha512-yS+Q5i3hBf7GBkd4KG8a7eBNNWNGLTaEwwYWUijIYM7zrlYDM0BFXHjjPWlWZ1Rg7UaddZeIDmi9jF3HmqiQ2w==}
    engines: {node: '>=6.0.0'}

  dom-accessibility-api@0.5.16:
    resolution: {integrity: sha512-X7BJ2yElsnOJ30pZF4uIIDfBEVgF4XEBxL9Bxhy6dnrm5hkzqmsWHGTiHqRiITNhMyFLyAiWndIJP7Z1NTteDg==}

  dom-accessibility-api@0.6.3:
    resolution: {integrity: sha512-7ZgogeTnjuHbo+ct10G9Ffp0mif17idi0IyWNVA/wcwcm7NPOD/WEHVP3n7n3MhXqxoIYm8d6MuZohYWIZ4T3w==}

  dom-helpers@5.2.1:
    resolution: {integrity: sha512-nRCa7CK3VTrM2NmGkIy4cbK7IZlgBE/PYMn55rrXefr5xXDP0LdtfPnblFDoVdcAfslJ7or6iqAUnx0CCGIWQA==}

  dompurify@3.2.4:
    resolution: {integrity: sha512-ysFSFEDVduQpyhzAob/kkuJjf5zWkZD8/A9ywSp1byueyuCfHamrCBa14/Oc2iiB0e51B+NpxSl5gmzn+Ms/mg==}

  dot-case@3.0.4:
    resolution: {integrity: sha512-Kv5nKlh6yRrdrGvxeJ2e5y2eRUpkUosIW4A2AS38zwSz27zu7ufDwQPi5Jhs3XAlGNetl3bmnGhQsMtkKJnj3w==}

  dotenv@16.4.5:
    resolution: {integrity: sha512-ZmdL2rui+eB2YwhsWzjInR8LldtZHGDoQ1ugH85ppHKwpUHL7j7rN0Ti9NCnGiQbhaZ11FpR+7ao1dNsmduNUg==}
    engines: {node: '>=12'}

  dunder-proto@1.0.1:
    resolution: {integrity: sha512-KIN/nDJBQRcXw0MLVhZE9iQHmG68qAVIBg9CqmUYjmQIhgij9U5MFvrqkUL5FbtyyzZuOeOt0zdeRe4UY7ct+A==}
    engines: {node: '>= 0.4'}

  eastasianwidth@0.2.0:
    resolution: {integrity: sha512-I88TYZWc9XiYHRQ4/3c5rjjfgkjhLyW2luGIheGERbNQ6OY7yTybanSpDXZa8y7VUP9YmDcYa+eyq4ca7iLqWA==}

  ecc-jsbn@0.1.2:
    resolution: {integrity: sha512-eh9O+hwRHNbG4BLTjEl3nw044CkGm5X6LoaCf7LPp7UU8Qrt47JYNi6nPX8xjW97TKGKm1ouctg0QSpZe9qrnw==}

  electron-to-chromium@1.5.63:
    resolution: {integrity: sha512-ddeXKuY9BHo/mw145axlyWjlJ1UBt4WK3AlvkT7W2AbqfRQoacVoRUCF6wL3uIx/8wT9oLKXzI+rFqHHscByaA==}

  emoji-regex-xs@1.0.0:
    resolution: {integrity: sha512-LRlerrMYoIDrT6jgpeZ2YYl/L8EulRTt5hQcYjy5AInh7HWXKimpqx68aknBFpGL2+/IcogTcaydJEgaTmOpDg==}

  emoji-regex@10.4.0:
    resolution: {integrity: sha512-EC+0oUMY1Rqm4O6LLrgjtYDvcVYTy7chDnM4Q7030tP4Kwj3u/pR6gP9ygnp2CJMK5Gq+9Q2oqmrFJAz01DXjw==}

  emoji-regex@8.0.0:
    resolution: {integrity: sha512-MSjYzcWNOA0ewAHpz0MxpYFvwg6yjy1NG3xteoqz644VCo/RPgnr1/GGt+ic3iJTzQ8Eu3TdM14SawnVUmGE6A==}

  emoji-regex@9.2.2:
    resolution: {integrity: sha512-L18DaJsXSUk2+42pv8mLs5jJT2hqFkFE4j21wOmgbUqsZ2hL72NsUU785g9RXgo3s0ZNgVl42TiHp3ZtOv/Vyg==}

  end-of-stream@1.4.4:
    resolution: {integrity: sha512-+uw1inIHVPQoaVuHzRyXd21icM+cnt4CzD5rW+NC1wjOUSTOs+Te7FOv7AhN7vS9x/oIyhLP5PR1H+phQAHu5Q==}

  enquirer@2.4.1:
    resolution: {integrity: sha512-rRqJg/6gd538VHvR3PSrdRBb/1Vy2YfzHqzvbhGIQpDRKIa4FgV/54b5Q1xYSxOOwKvjXweS26E0Q+nAMwp2pQ==}
    engines: {node: '>=8.6'}

  entities@4.5.0:
    resolution: {integrity: sha512-V0hjH4dGPh9Ao5p0MoRY6BVqtwCjhz6vI5LT8AJ55H+4g9/4vbHx1I54fS0XuclLhDHArPQCiMjDxjaL8fPxhw==}
    engines: {node: '>=0.12'}

  envify@4.1.0:
    resolution: {integrity: sha512-IKRVVoAYr4pIx4yIWNsz9mOsboxlNXiu7TNBnem/K/uTHdkyzXWDzHCK7UTolqBbgaBz0tQHsD3YNls0uIIjiw==}
    hasBin: true

  environment@1.1.0:
    resolution: {integrity: sha512-xUtoPkMggbz0MPyPiIWr1Kp4aeWJjDZ6SMvURhimjdZgsRuDplF5/s9hcgGhyXMhs+6vpnuoiZ2kFiu3FMnS8Q==}
    engines: {node: '>=18'}

  error-ex@1.3.2:
    resolution: {integrity: sha512-7dFHNmqeFSEt2ZBsCriorKnn3Z2pj+fd9kmI6QoWw4//DL+icEBfc0U7qJCisqrTsKTjw4fNFy2pW9OqStD84g==}

  es-abstract@1.23.5:
    resolution: {integrity: sha512-vlmniQ0WNPwXqA0BnmwV3Ng7HxiGlh6r5U6JcTMNx8OilcAGqVJBHJcPjqOMaczU9fRuRK5Px2BdVyPRnKMMVQ==}
    engines: {node: '>= 0.4'}

  es-abstract@1.23.9:
    resolution: {integrity: sha512-py07lI0wjxAC/DcfK1S6G7iANonniZwTISvdPzk9hzeH0IZIshbuuFxLIU96OyF89Yb9hiqWn8M/bY83KY5vzA==}
    engines: {node: '>= 0.4'}

  es-define-property@1.0.0:
    resolution: {integrity: sha512-jxayLKShrEqqzJ0eumQbVhTYQM27CfT1T35+gCgDFoL82JLsXqTJ76zv6A0YLOgEnLUMvLzsDsGIrl8NFpT2gQ==}
    engines: {node: '>= 0.4'}

  es-define-property@1.0.1:
    resolution: {integrity: sha512-e3nRfgfUZ4rNGL232gUgX06QNyyez04KdjFrF+LTRoOXmrOgFKDg4BCdsjW8EnT69eqdYGmRpJwiPVYNrCaW3g==}
    engines: {node: '>= 0.4'}

  es-errors@1.3.0:
    resolution: {integrity: sha512-Zf5H2Kxt2xjTvbJvP2ZWLEICxA6j+hAmMzIlypy4xcBg1vKVnx89Wy0GbS+kf5cwCVFFzdCFh2XSCFNULS6csw==}
    engines: {node: '>= 0.4'}

  es-iterator-helpers@1.2.1:
    resolution: {integrity: sha512-uDn+FE1yrDzyC0pCo961B2IHbdM8y/ACZsKD4dG6WqrjV53BADjwa7D+1aom2rsNVfLyDgU/eigvlJGJ08OQ4w==}
    engines: {node: '>= 0.4'}

  es-module-lexer@1.6.0:
    resolution: {integrity: sha512-qqnD1yMU6tk/jnaMosogGySTZP8YtUgAffA9nMN+E/rjxcfRQ6IEk7IiozUjgxKoFHBGjTLnrHB/YC45r/59EQ==}

  es-object-atoms@1.1.1:
    resolution: {integrity: sha512-FGgH2h8zKNim9ljj7dankFPcICIK9Cp5bm+c2gQSYePhpaG5+esrLODihIorn+Pe6FGJzWhXQotPv73jTaldXA==}
    engines: {node: '>= 0.4'}

  es-set-tostringtag@2.1.0:
    resolution: {integrity: sha512-j6vWzfrGVfyXxge+O0x5sh6cvxAog0a/4Rdd2K36zCMV5eJ+/+tOAngRO8cODMNWbVRdVlmGZQL2YS3yR8bIUA==}
    engines: {node: '>= 0.4'}

  es-shim-unscopables@1.0.2:
    resolution: {integrity: sha512-J3yBRXCzDu4ULnQwxyToo/OjdMx6akgVC7K6few0a7F/0wLtmKKN7I73AH5T2836UuXRqN7Qg+IIUw/+YJksRw==}

  es-to-primitive@1.2.1:
    resolution: {integrity: sha512-QCOllgZJtaUo9miYBcLChTUaHNjJF3PYs1VidD7AwiEj1kYxKeQTctLAezAOH5ZKRH0g2IgPn6KwB4IT8iRpvA==}
    engines: {node: '>= 0.4'}

  es-to-primitive@1.3.0:
    resolution: {integrity: sha512-w+5mJ3GuFL+NjVtJlvydShqE1eN3h3PbI7/5LAsYJP/2qtuMXjfL2LpHSRqo4b4eSF5K/DH1JXKUAHSB2UW50g==}
    engines: {node: '>= 0.4'}

  es-toolkit@1.27.0:
    resolution: {integrity: sha512-ETSFA+ZJArcuSCpzD2TjAy6UHpx4E4uqFsoDg9F/nTLogrLmVVZQ+zNxco5h7cWnA1nNak07IXsLcaSMih+ZPQ==}

  esbuild-register@3.6.0:
    resolution: {integrity: sha512-H2/S7Pm8a9CL1uhp9OvjwrBh5Pvx0H8qVOxNu8Wed9Y7qv56MPtq+GGM8RJpq6glYJn9Wspr8uw7l55uyinNeg==}
    peerDependencies:
      esbuild: '>=0.12 <1'

  esbuild@0.25.1:
    resolution: {integrity: sha512-BGO5LtrGC7vxnqucAe/rmvKdJllfGaYWdyABvyMoXQlfYMb2bbRuReWR5tEGE//4LcNJj9XrkovTqNYRFZHAMQ==}
    engines: {node: '>=18'}
    hasBin: true

  esbuild@0.25.2:
    resolution: {integrity: sha512-16854zccKPnC+toMywC+uKNeYSv+/eXkevRAfwRD/G9Cleq66m8XFIrigkbvauLLlCfDL45Q2cWegSg53gGBnQ==}
    engines: {node: '>=18'}
    hasBin: true

  escalade@3.2.0:
    resolution: {integrity: sha512-WUj2qlxaQtO4g6Pq5c29GTcWGDyd8itL8zTlipgECz3JesAiiOKotd8JU6otB3PACgG6xkJUyVhboMS+bje/jA==}
    engines: {node: '>=6'}

  escape-html@1.0.3:
    resolution: {integrity: sha512-NiSupZ4OeuGwr68lGIeym/ksIZMJodUGOSCZ/FSnTxcrekbvqrgdUxlJOMpijaKZVjAJrWrGs/6Jy8OMuyj9ow==}

  escape-string-regexp@1.0.5:
    resolution: {integrity: sha512-vbRorB5FUQWvla16U8R/qgaFIya2qGzwDrNmCZuYKrbdSUMG6I1ZCGQRefkRVhuOkIGVne7BQ35DSfo1qvJqFg==}
    engines: {node: '>=0.8.0'}

  escape-string-regexp@4.0.0:
    resolution: {integrity: sha512-TtpcNJ3XAzx3Gq8sWRzJaVajRs0uVxA2YAkdb1jm2YkPz4G6egUFAyA3n5vtEIZefPk5Wa4UXbKuS5fKkJWdgA==}
    engines: {node: '>=10'}

  escape-string-regexp@5.0.0:
    resolution: {integrity: sha512-/veY75JbMK4j1yjvuUxuVsiS/hr/4iHs9FTT6cgTexxdE0Ly/glccBAkloH/DofkjRbZU3bnoj38mOmhkZ0lHw==}
    engines: {node: '>=12'}

  eslint-config-prettier@10.1.1:
    resolution: {integrity: sha512-4EQQr6wXwS+ZJSzaR5ZCrYgLxqvUjdXctaEtBqHcbkW944B1NQyO4qpdHQbXBONfwxXdkAY81HH4+LUfrg+zPw==}
    hasBin: true
    peerDependencies:
      eslint: '>=7.0.0'

  eslint-plugin-cypress@4.2.0:
    resolution: {integrity: sha512-v5cyt0VYb1tEEODBJSE44PocYOwQsckyexJhCs7LtdD3FGO6D2GjnZB2s2Sts4RcxdxECTWX01nObOZRs26bQw==}
    peerDependencies:
      eslint: '>=9'

  eslint-plugin-jsx-a11y@6.10.2:
    resolution: {integrity: sha512-scB3nz4WmG75pV8+3eRUQOHZlNSUhFNq37xnpgRkCCELU3XMvXAxLk1eqWWyE22Ki4Q01Fnsw9BA3cJHDPgn2Q==}
    engines: {node: '>=4.0'}
    peerDependencies:
      eslint: ^3 || ^4 || ^5 || ^6 || ^7 || ^8 || ^9

  eslint-plugin-perfectionist@4.10.1:
    resolution: {integrity: sha512-GXwFfL47RfBLZRGQdrvGZw9Ali2T2GPW8p4Gyj2fyWQ9396R/HgJMf0m9kn7D6WXRwrINfTDGLS+QYIeok9qEg==}
    engines: {node: ^18.0.0 || >=20.0.0}
    peerDependencies:
      eslint: '>=8.45.0'

  eslint-plugin-prettier@5.2.6:
    resolution: {integrity: sha512-mUcf7QG2Tjk7H055Jk0lGBjbgDnfrvqjhXh9t2xLMSCjZVcw9Rb1V6sVNXO0th3jgeO7zllWPTNRil3JW94TnQ==}
    engines: {node: ^14.18.0 || >=16.0.0}
    peerDependencies:
      '@types/eslint': '>=8.0.0'
      eslint: '>=8.0.0'
      eslint-config-prettier: '>= 7.0.0 <10.0.0 || >=10.1.0'
      prettier: '>=3.0.0'
    peerDependenciesMeta:
      '@types/eslint':
        optional: true
      eslint-config-prettier:
        optional: true

  eslint-plugin-react-hooks@5.2.0:
    resolution: {integrity: sha512-+f15FfK64YQwZdJNELETdn5ibXEUQmW1DZL6KXhNnc2heoy/sg9VJJeT7n8TlMWouzWqSWavFkIhHyIbIAEapg==}
    engines: {node: '>=10'}
    peerDependencies:
      eslint: ^3.0.0 || ^4.0.0 || ^5.0.0 || ^6.0.0 || ^7.0.0 || ^8.0.0-0 || ^9.0.0

  eslint-plugin-react@7.37.4:
    resolution: {integrity: sha512-BGP0jRmfYyvOyvMoRX/uoUeW+GqNj9y16bPQzqAHf3AYII/tDs+jMN0dBVkl88/OZwNGwrVFxE7riHsXVfy/LQ==}
    engines: {node: '>=4'}
    peerDependencies:
      eslint: ^3 || ^4 || ^5 || ^6 || ^7 || ^8 || ^9.7

  eslint-plugin-sonarjs@3.0.2:
    resolution: {integrity: sha512-LxjbfwI7ypENeTmGyKmDyNux3COSkMi7H/6Cal5StSLQ6edf0naP45SZR43OclaNR7WfhVTZdhOn63q3/Y6puQ==}
    peerDependencies:
      eslint: ^8.0.0 || ^9.0.0

  eslint-plugin-testing-library@7.1.1:
    resolution: {integrity: sha512-nszC833aZPwB6tik1nMkbFqmtgIXTT0sfJEYs0zMBKMlkQ4to2079yUV96SvmLh00ovSBJI4pgcBC1TiIP8mXg==}
    engines: {node: ^18.18.0 || ^20.9.0 || >=21.1.0, pnpm: ^9.14.0}
    peerDependencies:
      eslint: ^8.57.0 || ^9.0.0

  eslint-plugin-xss@0.1.12:
    resolution: {integrity: sha512-L5oYaD//ZE7fKNtWUfVgYTRW19jrZlvaHe2swyFLxXQ5pwVQLivi5m92rtXd/ww8yqg4Drasqyi0hlBmhf9YQg==}
    engines: {node: '>=0.10.0'}

  eslint-scope@8.3.0:
    resolution: {integrity: sha512-pUNxi75F8MJ/GdeKtVLSbYg4ZI34J6C0C7sbL4YOp2exGwen7ZsuBqKzUhXd0qMQ362yET3z+uPwKeg/0C2XCQ==}
    engines: {node: ^18.18.0 || ^20.9.0 || >=21.1.0}

  eslint-visitor-keys@3.4.3:
    resolution: {integrity: sha512-wpc+LXeiyiisxPlEkUzU6svyS1frIO3Mgxj1fdy7Pm8Ygzguax2N3Fa/D/ag1WqbOprdI+uY6wMUl8/a2G+iag==}
    engines: {node: ^12.22.0 || ^14.17.0 || >=16.0.0}

  eslint-visitor-keys@4.2.0:
    resolution: {integrity: sha512-UyLnSehNt62FFhSwjZlHmeokpRK59rcz29j+F1/aDgbkbRTk7wIc9XzdoasMUbRNKDM0qQt/+BJ4BrpFeABemw==}
    engines: {node: ^18.18.0 || ^20.9.0 || >=21.1.0}

  eslint@9.23.0:
    resolution: {integrity: sha512-jV7AbNoFPAY1EkFYpLq5bslU9NLNO8xnEeQXwErNibVryjk67wHVmddTBilc5srIttJDBrB0eMHKZBFbSIABCw==}
    engines: {node: ^18.18.0 || ^20.9.0 || >=21.1.0}
    hasBin: true
    peerDependencies:
      jiti: '*'
    peerDependenciesMeta:
      jiti:
        optional: true

  espree@10.3.0:
    resolution: {integrity: sha512-0QYC8b24HWY8zjRnDTL6RiHfDbAWn63qb4LMj1Z4b076A4une81+z03Kg7l7mn/48PUTqoLptSXez8oknU8Clg==}
    engines: {node: ^18.18.0 || ^20.9.0 || >=21.1.0}

  esprima@4.0.1:
    resolution: {integrity: sha512-eGuFFw7Upda+g4p+QHvnW0RyTX/SVeJBDM/gCtMARO0cLuT2HcEKnTPvhjV6aGeqrCB/sbNop0Kszm0jsaWU4A==}
    engines: {node: '>=4'}
    hasBin: true

  esquery@1.6.0:
    resolution: {integrity: sha512-ca9pw9fomFcKPvFLXhBKUK90ZvGibiGOvRJNbjljY7s7uq/5YO4BOzcYtJqExdx99rF6aAcnRxHmcUHcz6sQsg==}
    engines: {node: '>=0.10'}

  esrecurse@4.3.0:
    resolution: {integrity: sha512-KmfKL3b6G+RXvP8N1vr3Tq1kL/oCFgn2NYXEtqP8/L3pKapUA4G8cFVaoF3SU323CD4XypR/ffioHmkti6/Tag==}
    engines: {node: '>=4.0'}

  estraverse@5.3.0:
    resolution: {integrity: sha512-MMdARuVEQziNTeJD8DgMqmhwR11BRQ/cBP+pLtYdSTnf3MIO8fFeiINEbX36ZdNlfU/7A9f3gUw49B3oQsvwBA==}
    engines: {node: '>=4.0'}

  estree-walker@2.0.2:
    resolution: {integrity: sha512-Rfkk/Mp/DL7JVje3u18FxFujQlTNR2q6QfMSMB7AvCBx91NGj/ba3kCfza0f6dVDbw7YlRf/nDrn7pQrCCyQ/w==}

  estree-walker@3.0.3:
    resolution: {integrity: sha512-7RUKfXgSMMkzt6ZuXmqapOurLGPPfgj6l9uRZ7lRGolvk0y2yocc35LdcxKC5PQZdn2DMqioAQ2NoWcrTKmm6g==}

  esutils@2.0.3:
    resolution: {integrity: sha512-kVscqXk4OCp68SZ0dkgEKVi6/8ij300KBWTJq32P/dYeWTSwK41WyTxalN1eRmA5Z9UU/LX9D7FWSmV9SAYx6g==}
    engines: {node: '>=0.10.0'}

  eventemitter2@6.4.7:
    resolution: {integrity: sha512-tYUSVOGeQPKt/eC1ABfhHy5Xd96N3oIijJvN3O9+TsC28T5V9yX9oEfEK5faP0EFSNVOG97qtAS68GBrQB2hDg==}

  eventemitter3@4.0.7:
    resolution: {integrity: sha512-8guHBZCwKnFhYdHr2ysuRWErTwhoN2X8XELRlrRwpmfeY2jjuUN4taQMsULKUVo1K4DvZl+0pgfyoysHxvmvEw==}

  eventemitter3@5.0.1:
    resolution: {integrity: sha512-GWkBvjiSZK87ELrYOSESUYeVIc9mvLLf/nXalMOS5dYrgZq9o5OVkbZAVM06CVxYsCwH9BDZFPlQTlPA1j4ahA==}

  execa@4.1.0:
    resolution: {integrity: sha512-j5W0//W7f8UxAn8hXVnwG8tLwdiUy4FJLcSupCg6maBYZDpyBvTApK7KyuI4bKj8KOh1r2YH+6ucuYtJv1bTZA==}
    engines: {node: '>=10'}

  execa@8.0.1:
    resolution: {integrity: sha512-VyhnebXciFV2DESc+p6B+y0LjSm0krU4OgJN44qFAhBY0TJ+1V61tYD2+wHusZ6F9n5K+vl8k0sTy7PEfV4qpg==}
    engines: {node: '>=16.17'}

  executable@4.1.1:
    resolution: {integrity: sha512-8iA79xD3uAch729dUG8xaaBBFGaEa0wdD2VkYLFHwlqosEj/jT66AzcreRDSgV7ehnNLBW2WR5jIXwGKjVdTLg==}
    engines: {node: '>=4'}

  expect-type@1.1.0:
    resolution: {integrity: sha512-bFi65yM+xZgk+u/KRIpekdSYkTB5W1pEf0Lt8Q8Msh7b+eQ7LXVtIB1Bkm4fvclDEL1b2CZkMhv2mOeF8tMdkA==}
    engines: {node: '>=12.0.0'}

  extend@3.0.2:
    resolution: {integrity: sha512-fjquC59cD7CyW6urNXK0FBufkZcoiGG80wTuPujX590cB5Ttln20E2UB4S/WARVqhXffZl2LNgS+gQdPIIim/g==}

  external-editor@3.1.0:
    resolution: {integrity: sha512-hMQ4CX1p1izmuLYyZqLMO/qGNw10wSv9QDCPfzXfyFrOaCSSoRfqE1Kf1s5an66J5JZC62NewG+mK49jOCtQew==}
    engines: {node: '>=4'}

  extract-zip@2.0.1:
    resolution: {integrity: sha512-GDhU9ntwuKyGXdZBUgTIe+vXnWj0fppUEtMDL0+idd5Sta8TGpHssn/eusA9mrPr9qNDym6SxAYZjNvCn/9RBg==}
    engines: {node: '>= 10.17.0'}
    hasBin: true

  extsprintf@1.3.0:
    resolution: {integrity: sha512-11Ndz7Nv+mvAC1j0ktTa7fAb0vLyGGX+rMHNBYQviQDGU0Hw7lhctJANqbPhu9nV9/izT/IntTgZ7Im/9LJs9g==}
    engines: {'0': node >=0.6.0}

  factory.ts@0.5.2:
    resolution: {integrity: sha512-I4YDKuyMW+s2PocnWh/Ekv9wSStt/MNN1ZRb1qhy0Kv056ndlzbLHDsW9KEmTAqMpLI3BtjSqEdZ7ZfdnaXn9w==}
    engines: {node: '>= 14'}

  fast-deep-equal@2.0.1:
    resolution: {integrity: sha512-bCK/2Z4zLidyB4ReuIsvALH6w31YfAQDmXMqMx6FyfHqvBxtjC0eRumeSu4Bs3XtXwpyIywtSTrVT99BxY1f9w==}

  fast-deep-equal@3.1.3:
    resolution: {integrity: sha512-f3qQ9oQy9j2AhBe/H9VC91wLmKBCCU/gDOnKNAYG5hswO7BLKj09Hc5HYNz9cGI++xlpDCIgDaitVs03ATR84Q==}

  fast-diff@1.3.0:
    resolution: {integrity: sha512-VxPP4NqbUjj6MaAOafWeUn2cXWLcCtljklUtZf0Ind4XQ+QPtmA0b18zZy0jIQx+ExRVCR/ZQpBmik5lXshNsw==}

  fast-equals@5.0.1:
    resolution: {integrity: sha512-WF1Wi8PwwSY7/6Kx0vKXtw8RwuSGoM1bvDaJbu7MxDlR1vovZjIAKrnzyrThgAjm6JDTu0fVgWXDlMGspodfoQ==}
    engines: {node: '>=6.0.0'}

  fast-glob@3.3.2:
    resolution: {integrity: sha512-oX2ruAFQwf/Orj8m737Y5adxDQO0LAB7/S5MnxCdTNDd4p6BsyIVsv9JQsATbTSq8KHRpLwIHbVlUNatxd+1Ow==}
    engines: {node: '>=8.6.0'}

  fast-json-stable-stringify@2.1.0:
    resolution: {integrity: sha512-lhd/wF+Lk98HZoTCtlVraHtfh5XYijIjalXck7saUtuanSDyLMxnHhSXEDJqHxD7msR8D0uCmqlkwjCV8xvwHw==}

  fast-levenshtein@2.0.6:
    resolution: {integrity: sha512-DCXu6Ifhqcks7TZKY3Hxp3y6qphY5SJZmrWMDrKcERSOXWQdMhU9Ig/PYrzyw/ul9jOIyh0N4M0tbC5hodg8dw==}

  fastq@1.17.1:
    resolution: {integrity: sha512-sRVD3lWVIXWg6By68ZN7vho9a1pQcN/WBFaAAsDDFzlJjvoGx0P8z7V1t72grFJfJhu3YPZBuu25f7Kaw2jN1w==}

  fbjs@0.8.18:
    resolution: {integrity: sha512-EQaWFK+fEPSoibjNy8IxUtaFOMXcWsY0JaVrQoZR9zC8N2Ygf9iDITPWjUTVIax95b6I742JFLqASHfsag/vKA==}

  fd-slicer@1.1.0:
    resolution: {integrity: sha512-cE1qsB/VwyQozZ+q1dGxR8LBYNZeofhEdUNGSMbQD3Gw2lAzX9Zb3uIU6Ebc/Fmyjo9AWWfnn0AUCHqtevs/8g==}

  fdir@6.4.3:
    resolution: {integrity: sha512-PMXmW2y1hDDfTSRc9gaXIuCCRpuoz3Kaz8cUelp3smouvfT632ozg2vrT6lJsHKKOF59YLbOGfAWGUcKEfRMQw==}
    peerDependencies:
      picomatch: ^3 || ^4
    peerDependenciesMeta:
      picomatch:
        optional: true

  fflate@0.8.2:
    resolution: {integrity: sha512-cPJU47OaAoCbg0pBvzsgpTPhmhqI5eJjh/JIu8tPj5q+T7iLvW/JAYUqmE7KOB4R1ZyEhzBaIQpQpardBF5z8A==}

  figures@3.2.0:
    resolution: {integrity: sha512-yaduQFRKLXYOGgEn6AZau90j3ggSOyiqXU0F9JZfeXYhNa+Jk4X+s45A2zg5jns87GAFa34BBm2kXw4XpNcbdg==}
    engines: {node: '>=8'}

  file-entry-cache@8.0.0:
    resolution: {integrity: sha512-XXTUwCvisa5oacNGRP9SfNtYBNAMi+RPwBFmblZEF7N7swHYQS6/Zfk7SRwx4D5j3CH211YNRco1DEMNVfZCnQ==}
    engines: {node: '>=16.0.0'}

  file-selector@0.2.4:
    resolution: {integrity: sha512-ZDsQNbrv6qRi1YTDOEWzf5J2KjZ9KMI1Q2SGeTkCJmNNW25Jg4TW4UMcmoqcg4WrAyKRcpBXdbWRxkfrOzVRbA==}
    engines: {node: '>= 10'}

  fill-range@7.1.1:
    resolution: {integrity: sha512-YsGpe3WHLK8ZYi4tWDg2Jy3ebRz2rXowDxnld4bkQB00cc/1Zw9AWnC0i9ztDJitivtQvaI9KaLyKrc+hBW0yg==}
    engines: {node: '>=8'}

  find-root@1.1.0:
    resolution: {integrity: sha512-NKfW6bec6GfKc0SGx1e07QZY9PE99u0Bft/0rzSD5k3sO/vwkVUpDUKVm5Gpp5Ue3YfShPFTX2070tDs5kB9Ng==}

  find-up@4.1.0:
    resolution: {integrity: sha512-PpOwAdQ/YlXQ2vj8a3h8IipDuYRi3wceVQQGYWxNINccq40Anw7BlsEXCMbt1Zt+OLA6Fq9suIpIWD0OsnISlw==}
    engines: {node: '>=8'}

  find-up@5.0.0:
    resolution: {integrity: sha512-78/PXT1wlLLDgTzDs7sjq9hzz0vXD+zn+7wypEe4fXQxCmdmqfGsEPQxmiCSQI3ajFV91bVSsvNtrJRiW6nGng==}
    engines: {node: '>=10'}

  flag-icons@6.15.0:
    resolution: {integrity: sha512-ARo9Q+aATZEjyjveeec9e+orx+xLWUBdOX9baOKoGqDzMbvZ65ghPhaHbVt5T7ZB+Q4OFsB4Hr+eQnpV8Q+dLA==}

  flat-cache@4.0.1:
    resolution: {integrity: sha512-f7ccFPK3SXFHpx15UIGyRJ/FJQctuKZ0zVuN3frBo4HnK3cay9VEW0R6yPYFHC0AgqhukPzKjq22t5DmAyqGyw==}
    engines: {node: '>=16'}

  flat@5.0.2:
    resolution: {integrity: sha512-b6suED+5/3rTpUBdG1gupIl8MPFCAMA0QXwmljLhvCUKcUvdE4gWky9zpuGCcXHOsz4J9wPGNWq6OKpmIzz3hQ==}
    hasBin: true

  flatted@3.3.3:
    resolution: {integrity: sha512-GX+ysw4PBCz0PzosHDepZGANEuFCMLrnRTiEy9McGjmkCQYwRq4A/X786G/fjM/+OjsWSU1ZrY5qyARZmO/uwg==}

  follow-redirects@1.15.9:
    resolution: {integrity: sha512-gew4GsXizNgdoRyqmyfMHyAmXsZDk6mHkSxZFCzW9gwlbtOW44CDtYavM+y+72qD/Vq2l550kMF52DT8fOLJqQ==}
    engines: {node: '>=4.0'}
    peerDependencies:
      debug: '*'
    peerDependenciesMeta:
      debug:
        optional: true

  font-logos@0.18.0:
    resolution: {integrity: sha512-fZ/gBE6NAoRKHO9P10zKtgPAfTlSVkDe0iMldtMATSd1QVBYmn7epcLucmcfgEd4wSh6Ykjz+7pQzJ+yMCurVg==}

  for-each@0.3.3:
    resolution: {integrity: sha512-jqYfLp7mo9vIyQf8ykW2v7A+2N4QjeCeI5+Dz9XraiO1ign81wjiH7Fb9vSOWvQfNtmSa4H2RoQTrrXivdUZmw==}

  for-each@0.3.5:
    resolution: {integrity: sha512-dKx12eRCVIzqCxFGplyFKJMPvLEWgmNtUrpTiJIR5u97zEhRG8ySrtboPHZXx7daLxQVrl643cTzbab2tkQjxg==}
    engines: {node: '>= 0.4'}

  foreground-child@3.3.0:
    resolution: {integrity: sha512-Ld2g8rrAyMYFXBhEqMz8ZAHBi4J4uS1i/CxGMDnjyFWddMXLVcDp051DZfu+t7+ab7Wv6SMqpWmyFIj5UbfFvg==}
    engines: {node: '>=14'}

  forever-agent@0.6.1:
    resolution: {integrity: sha512-j0KLYPhm6zeac4lz3oJ3o65qvgQCcPubiyotZrXqEaG4hNagNYO8qdlUrX5vwqv9ohqeT/Z3j6+yW067yWWdUw==}

  form-data@4.0.1:
    resolution: {integrity: sha512-tzN8e4TX8+kkxGPK8D5u0FNmjPUjw3lwC9lSLxxoB/+GtsJG91CO8bSWy73APlgAZzZbXEYZJuxjkHH2w+Ezhw==}
    engines: {node: '>= 6'}

  form-data@4.0.2:
    resolution: {integrity: sha512-hGfm/slu0ZabnNt4oaRZ6uREyfCj6P4fT/n6A1rGV+Z0VdGXjfOhVUpkn6qVQONHGIFwmveGXyDs75+nr6FM8w==}
    engines: {node: '>= 6'}

  formik@2.1.7:
    resolution: {integrity: sha512-n1wviIh0JsvHqj9PufNvOV+fS7mFwh9FfMxxTMnTrKR/uVYMS06DKaivXBlJdDF0qEwTcPHxSmIQ3deFHL3Hsg==}
    peerDependencies:
      react: '>=16.8.0'

  framebus@6.0.0:
    resolution: {integrity: sha512-bL9V68hVaVBCY9rveoWbPFFI9hAXIJtESs51B+9XmzvMt38+wP8b4VdiJsavjMS6NfPZ/afQ/jc2qaHmSGI1kQ==}

  fs-extra@10.1.0:
    resolution: {integrity: sha512-oRXApq54ETRj4eMiFzGnHWGy+zo5raudjuxN0b8H7s/RU2oW0Wvsx9O0ACRN/kRq9E8Vu/ReskGB5o3ji+FzHQ==}
    engines: {node: '>=12'}

  fs-extra@7.0.1:
    resolution: {integrity: sha512-YJDaCJZEnBmcbw13fvdAM9AwNOJwOzrE4pqMqBq5nFiEqXUqHwlK4B+3pUw6JNvfSPtX05xFHtYy/1ni01eGCw==}
    engines: {node: '>=6 <7 || >=8'}

  fs-extra@9.1.0:
    resolution: {integrity: sha512-hcg3ZmepS30/7BSFqRvoo3DOMQu7IjqxO5nCDt+zM9XWjb33Wg7ziNT+Qvqbuc3+gWpzO02JubVyk2G4Zvo1OQ==}
    engines: {node: '>=10'}

  fs.realpath@1.0.0:
    resolution: {integrity: sha512-OO0pH2lK6a0hZnAdau5ItzHPI6pUlvI7jMVnxUQRtw4owF2wk8lOSabtGDCTP4Ggrg2MbGnWO9X8K1t4+fGMDw==}

  fsevents@2.3.3:
    resolution: {integrity: sha512-5xoDfX+fL7faATnagmWPpbFtwh/R77WmMMqqHGS65C3vvB0YHrgF+B1YmZ3441tMj5n63k0212XNoJwzlhffQw==}
    engines: {node: ^8.16.0 || ^10.6.0 || >=11.0.0}
    os: [darwin]

  fsu@1.1.1:
    resolution: {integrity: sha512-xQVsnjJ/5pQtcKh+KjUoZGzVWn4uNkchxTF6Lwjr4Gf7nQr8fmUfhKJ62zE77+xQg9xnxi5KUps7XGs+VC986A==}

  function-bind@1.1.2:
    resolution: {integrity: sha512-7XHNxH7qX9xG5mIwxkhumTox/MIRNcOgDrxWsMt2pAr23WHp6MrRlN7FBSFpCpr+oVO0F744iUgR82nJMfG2SA==}

  function.prototype.name@1.1.6:
    resolution: {integrity: sha512-Z5kx79swU5P27WEayXM1tBi5Ze/lbIyiNgU3qyXUOf9b2rgXYyF9Dy9Cx+IQv/Lc8WCG6L82zwUPpSS9hGehIg==}
    engines: {node: '>= 0.4'}

  function.prototype.name@1.1.8:
    resolution: {integrity: sha512-e5iwyodOHhbMr/yNrc7fDYG4qlbIvI5gajyzPnb5TCwyhjApznQh1BMFou9b30SevY43gCJKXycoCBjMbsuW0Q==}
    engines: {node: '>= 0.4'}

  functional-red-black-tree@1.0.1:
    resolution: {integrity: sha512-dsKNQNdj6xA3T+QlADDA7mOSlX0qiMINjn0cgr+eGHGsbSHzTabcIogz2+p/iqP1Xs6EP/sS2SbqH+brGTbq0g==}

  functions-have-names@1.2.3:
    resolution: {integrity: sha512-xckBUXyTIqT97tq2x2AMb+g163b5JFysYk0x4qxNFwbfQkmNZoiRHb6sPzI9/QV33WeuvVYBUIiD4NzNIyqaRQ==}

  gensync@1.0.0-beta.2:
    resolution: {integrity: sha512-3hN7NaskYvMDLQY55gnW3NQ+mesEAepTqlg+VEbj7zzqEMBVNhzcGYYeqFo/TlYz6eQiFcp1HcsCZO+nGgS8zg==}
    engines: {node: '>=6.9.0'}

  get-caller-file@2.0.5:
    resolution: {integrity: sha512-DyFP3BM/3YHTQOCUL/w0OZHR0lpKeGrxotcHWcqNEdnltqFwXVfhEBQ94eIo34AfQpo0rGki4cyIiftY06h2Fg==}
    engines: {node: 6.* || 8.* || >= 10.*}

  get-east-asian-width@1.3.0:
    resolution: {integrity: sha512-vpeMIQKxczTD/0s2CdEWHcb0eeJe6TFjxb+J5xgX7hScxqrGuyjmv4c1D4A/gelKfyox0gJJwIHF+fLjeaM8kQ==}
    engines: {node: '>=18'}

  get-intrinsic@1.3.0:
    resolution: {integrity: sha512-9fSjSaos/fRIVIp+xSJlE6lfwhES7LNtKaCBIamHsjr2na1BiABJPo0mOjjz8GJDURarmCPGqaiVg5mfjb98CQ==}
    engines: {node: '>= 0.4'}

  get-proto@1.0.1:
    resolution: {integrity: sha512-sTSfBjoXBp89JvIKIefqw7U2CCebsc74kiY6awiGogKtoSGbgjYE/G/+l9sF3MWFPNc9IcoOC4ODfKHfxFmp0g==}
    engines: {node: '>= 0.4'}

  get-stream@5.2.0:
    resolution: {integrity: sha512-nBF+F1rAZVCu/p7rjzgA+Yb4lfYXrpl7a6VmJrU8wF9I1CKvP/QwPNZHnOlwbTkY6dvtFIzFMSyQXbLoTQPRpA==}
    engines: {node: '>=8'}

  get-stream@8.0.1:
    resolution: {integrity: sha512-VaUJspBffn/LMCJVoMvSAdmscJyS1auj5Zulnn5UoYcY531UWmdwhRWkcGKnGU93m5HSXP9LP2usOryrBtQowA==}
    engines: {node: '>=16'}

  get-symbol-description@1.0.2:
    resolution: {integrity: sha512-g0QYk1dZBxGwk+Ngc+ltRH2IBp2f7zBkBMBJZCDerh6EhlhSR6+9irMCuT/09zD6qkarHUSn529sK/yL4S27mg==}
    engines: {node: '>= 0.4'}

  get-symbol-description@1.1.0:
    resolution: {integrity: sha512-w9UMqWwJxHNOvoNzSJ2oPF5wvYcvP7jUvYzhp67yEhTi17ZDBBC1z9pTdGuzjD+EFIqLSYRweZjqfiPzQ06Ebg==}
    engines: {node: '>= 0.4'}

  get-tsconfig@4.8.1:
    resolution: {integrity: sha512-k9PN+cFBmaLWtVz29SkUoqU5O0slLuHJXt/2P+tMVFT+phsSGXGkp9t3rQIqdz0e+06EHNGs3oM6ZX1s2zHxRg==}

  getos@3.2.1:
    resolution: {integrity: sha512-U56CfOK17OKgTVqozZjUKNdkfEv6jk5WISBJ8SHoagjE6L69zOwl3Z+O8myjY9MEW3i2HPWQBt/LTbCgcC973Q==}

  getpass@0.1.7:
    resolution: {integrity: sha512-0fzj9JxOLfJ+XGLhR8ze3unN0KZCgZwiSSDz168VERjK8Wl8kVSdcu2kspd4s4wtAa1y/qrVRiAA0WclVsu0ng==}

  glob-parent@5.1.2:
    resolution: {integrity: sha512-AOIgSQCepiJYwP3ARnGx+5VnTu2HBYdzbGP45eLw1vr3zB3vZLeyed1sC9hnbcOc9/SrMyM5RPQrkGz4aS9Zow==}
    engines: {node: '>= 6'}

  glob-parent@6.0.2:
    resolution: {integrity: sha512-XxwI8EOhVQgWp6iDL+3b0r86f4d6AX6zSU55HfB4ydCEuXLXc5FcYeOu+nnGftS4TEju/11rt4KJPTMgbfmv4A==}
    engines: {node: '>=10.13.0'}

  glob@10.4.5:
    resolution: {integrity: sha512-7Bv8RF0k6xjo7d4A/PxYLbUCfb6c+Vpd2/mB2yRDlew7Jb5hEXiCD9ibfO7wpk8i4sevK6DFny9h7EYbM3/sHg==}
    hasBin: true

  glob@7.2.3:
    resolution: {integrity: sha512-nFR0zLpU2YCaRxwoCJvL6UvCH2JFyFVIvwTLsIf21AuHlMskA1hhTdk+LlYJtOlYt9v6dvszD2BGRqBL+iQK9Q==}
    deprecated: Glob versions prior to v9 are no longer supported

  glob@8.1.0:
    resolution: {integrity: sha512-r8hpEjiQEYlF2QU0df3dS+nxxSIreXQS1qRhMJM0Q5NDdR386C7jb7Hwwod8Fgiuex+k0GFjgft18yvxm5XoCQ==}
    engines: {node: '>=12'}
    deprecated: Glob versions prior to v9 are no longer supported

  global-dirs@3.0.1:
    resolution: {integrity: sha512-NBcGGFbBA9s1VzD41QXDG+3++t9Mn5t1FpLdhESY6oKY4gYTFpX4wO3sqGUa0Srjtbfj3szX0RnemmrVRUdULA==}
    engines: {node: '>=10'}

  globals@11.12.0:
    resolution: {integrity: sha512-WOBp/EEGUiIsJSp7wcv/y6MO+lV9UoncWqxuFfm8eBwzWNgyfBd6Gz+IeKQ9jCmyhoH99g15M3T+QaVHFjizVA==}
    engines: {node: '>=4'}

  globals@14.0.0:
    resolution: {integrity: sha512-oahGvuMGQlPw/ivIYBjVSrWAfWLBeku5tpPE2fOPLi+WHffIWbuh2tCjhyQhTBPMf5E9jDEH4FOmTYgYwbKwtQ==}
    engines: {node: '>=18'}

  globals@15.15.0:
    resolution: {integrity: sha512-7ACyT3wmyp3I61S4fG682L0VA2RGD9otkqGJIwNUMF1SWUombIIk+af1unuDYgMm082aHYwD+mzJvv9Iu8dsgg==}
    engines: {node: '>=18'}

  globals@16.0.0:
    resolution: {integrity: sha512-iInW14XItCXET01CQFqudPOWP2jYMl7T+QRQT+UNcR/iQncN/F0UNpgd76iFkBPgNQb4+X3LV9tLJYzwh+Gl3A==}
    engines: {node: '>=18'}

  globalthis@1.0.4:
    resolution: {integrity: sha512-DpLKbNU4WylpxJykQujfCcwYWiV/Jhm50Goo0wrVILAv5jOr9d+H+UR3PhSCD2rCCEIg0uc+G+muBTwD54JhDQ==}
    engines: {node: '>= 0.4'}

  goober@2.1.16:
    resolution: {integrity: sha512-erjk19y1U33+XAMe1VTvIONHYoSqE4iS7BYUZfHaqeohLmnC0FdxEh7rQU+6MZ4OajItzjZFSRtVANrQwNq6/g==}
    peerDependencies:
      csstype: ^3.0.10

  gopd@1.2.0:
    resolution: {integrity: sha512-ZUKRh6/kUFoAiTAtTYPZJ3hw9wNxx+BIBOijnlG9PnrJsCcSjs1wyyD6vJpaYtgnzDrKYRSqf3OO6Rfa93xsRg==}
    engines: {node: '>= 0.4'}

  graceful-fs@4.2.11:
    resolution: {integrity: sha512-RbJ5/jmFcNNCcDV5o9eTnBLJ/HszWV0P73bc+Ff4nS/rJj+YaS6IGyiOL0VoBYX+l1Wrl3k63h/KrH+nhJ0XvQ==}

  graphemer@1.4.0:
    resolution: {integrity: sha512-EtKwoO6kxCL9WO5xipiHTZlSzBm7WLT627TqC/uVRd0HKmq8NXyebnNYxDoBi7wt8eTWrUrKXCOVaFq9x1kgag==}

  graphql@16.9.0:
    resolution: {integrity: sha512-GGTKBX4SD7Wdb8mqeDLni2oaRGYQWjWHGKPQ24ZMnUtKfcsVoiv4uX8+LJr1K6U5VW2Lu1BwJnj7uiori0YtRw==}
    engines: {node: ^12.22.0 || ^14.16.0 || ^16.0.0 || >=17.0.0}

  has-bigints@1.0.2:
    resolution: {integrity: sha512-tSvCKtBr9lkF0Ex0aQiP9N+OpV4zi2r/Nee5VkRDbaqv35RLYMzbwQfFSZZH0kR+Rd6302UJZ2p/bJCEoR3VoQ==}

  has-flag@4.0.0:
    resolution: {integrity: sha512-EykJT/Q1KjTWctppgIAgfSO0tKVuZUjhgMr17kqTumMl6Afv3EISleU7qZUzoXDFTAHTDC4NOoG/ZxU3EvlMPQ==}
    engines: {node: '>=8'}

  has-property-descriptors@1.0.2:
    resolution: {integrity: sha512-55JNKuIW+vq4Ke1BjOTjM2YctQIvCT7GFzHwmfZPGo5wnrgkid0YQtnAleFSqumZm4az3n2BS+erby5ipJdgrg==}

  has-proto@1.0.3:
    resolution: {integrity: sha512-SJ1amZAJUiZS+PhsVLf5tGydlaVB8EdFpaSO4gmiUKUOxk8qzn5AIy4ZeJUmh22znIdk/uMAUT2pl3FxzVUH+Q==}
    engines: {node: '>= 0.4'}

  has-proto@1.2.0:
    resolution: {integrity: sha512-KIL7eQPfHQRC8+XluaIw7BHUwwqL19bQn4hzNgdr+1wXoU0KKj6rufu47lhY7KbJR2C6T6+PfyN0Ea7wkSS+qQ==}
    engines: {node: '>= 0.4'}

  has-symbols@1.1.0:
    resolution: {integrity: sha512-1cDNdwJ2Jaohmb3sg4OmKaMBwuC48sYni5HUw2DvsC8LjGTLK9h+eb1X6RyuOHe4hT0ULCW68iomhjUoKUqlPQ==}
    engines: {node: '>= 0.4'}

  has-tostringtag@1.0.2:
    resolution: {integrity: sha512-NqADB8VjPFLM2V0VvHUewwwsw0ZWBaIdgo+ieHtK3hasLz4qeCRjYcqfB6AQrBggRKppKF8L52/VqdVsO47Dlw==}
    engines: {node: '>= 0.4'}

  hasown@2.0.2:
    resolution: {integrity: sha512-0hJU9SCPvmMzIBdZFqNPXWa6dqh7WdH0cII9y+CyS8rG3nL48Bclra9HmKhVVUHyPWNH5Y7xDwAB7bfgSjkUMQ==}
    engines: {node: '>= 0.4'}

  hast-util-to-html@9.0.5:
    resolution: {integrity: sha512-OguPdidb+fbHQSU4Q4ZiLKnzWo8Wwsf5bZfbvu7//a9oTYoqD/fWpe96NuHkoS9h0ccGOTe0C4NGXdtS0iObOw==}

  hast-util-whitespace@3.0.0:
    resolution: {integrity: sha512-88JUN06ipLwsnv+dVn+OIYOvAuvBMy/Qoi6O7mQHxdPXpjy+Cd6xRkWwux7DKO+4sYILtLBRIKgsdpS2gQc7qw==}

  he@1.2.0:
    resolution: {integrity: sha512-F/1DnUGPopORZi0ni+CvrCgHQ5FyEAHRLSApuYWMmrbSwoN2Mn/7k+Gl38gJnR7yyDZk6WLXwiGod1JOWNDKGw==}
    hasBin: true

  headers-polyfill@4.0.3:
    resolution: {integrity: sha512-IScLbePpkvO846sIwOtOTDjutRMWdXdJmXdMvk6gCBHxFO8d+QKOQedyZSxFTTFYRSmlgSTDtXqqq4pcenBXLQ==}

  hi-base32@0.5.1:
    resolution: {integrity: sha512-EmBBpvdYh/4XxsnUybsPag6VikPYnN30td+vQk+GI3qpahVEG9+gTkG0aXVxTjBqQ5T6ijbWIu77O+C5WFWsnA==}

  history@4.10.1:
    resolution: {integrity: sha512-36nwAD620w12kuzPAsyINPWJqlNbij+hpK1k9XRloDtym8mxzGYl2c17LnV6IAGB2Dmg4tEa7G7DlawS0+qjew==}

  hoist-non-react-statics@2.5.5:
    resolution: {integrity: sha512-rqcy4pJo55FTTLWt+bU8ukscqHeE/e9KWvsOW2b/a3afxQZhwkQdT1rPPCJ0rYXdj4vNcasY8zHTH+jF/qStxw==}

  hoist-non-react-statics@3.3.2:
    resolution: {integrity: sha512-/gGivxi8JPKWNm/W0jSmzcMPpfpPLc3dY/6GxhX2hQ9iGj3aDfklV4ET7NjKpSinLpJ5vafa9iiGIEZg10SfBw==}

  html-encoding-sniffer@4.0.0:
    resolution: {integrity: sha512-Y22oTqIU4uuPgEemfz7NDJz6OeKf12Lsu+QC+s3BVpda64lTiMYCyGwg5ki4vFxkMwQdeZDl2adZoqUgdFuTgQ==}
    engines: {node: '>=18'}

  html-escaper@2.0.2:
    resolution: {integrity: sha512-H2iMtd0I4Mt5eYiapRdIDjp+XzelXQ0tFE4JS7YFwFevXXMmOp9myNrUvCg0D6ws8iqkRPBfKHgbwig1SmlLfg==}

  html-void-elements@3.0.0:
    resolution: {integrity: sha512-bEqo66MRXsUGxWHV5IP0PUiAWwoEjba4VCzg0LjFJBpchPaTfyfCKTG6bc5F8ucKec3q5y6qOdGyYTSBEvhCrg==}

  html2canvas@1.4.1:
    resolution: {integrity: sha512-fPU6BHNpsyIhr8yyMpTLLxAbkaK8ArIBcmZIRiBLiDhjeqvXolaEmDGmELFuX9I4xDcaKKcJl+TKZLqruBbmWA==}
    engines: {node: '>=8.0.0'}

  http-proxy-agent@7.0.2:
    resolution: {integrity: sha512-T1gkAiYYDWYx3V5Bmyu7HcfcvL7mUrTWiM6yOfa3PIphViJ/gFPbvidQ+veqSOHci/PxBcDabeUNCzpOODJZig==}
    engines: {node: '>= 14'}

  http-signature@1.4.0:
    resolution: {integrity: sha512-G5akfn7eKbpDN+8nPS/cb57YeA1jLTVxjpCj7tmm3QKPdyDy7T+qSC40e9ptydSWvkwjSXw1VbkpyEm39ukeAg==}
    engines: {node: '>=0.10'}

  https-proxy-agent@7.0.5:
    resolution: {integrity: sha512-1e4Wqeblerz+tMKPIq2EMGiiWW1dIjZOksyHWSUm1rmuvw/how9hBHZ38lAGj5ID4Ik6EdkOw7NmWPy6LAwalw==}
    engines: {node: '>= 14'}

  human-signals@1.1.1:
    resolution: {integrity: sha512-SEQu7vl8KjNL2eoGBLF3+wAjpsNfA9XMlXAYj/3EdaNfAlxKthD1xjEQfGOUhllCGGJVNY34bRr6lPINhNjyZw==}
    engines: {node: '>=8.12.0'}

  human-signals@5.0.0:
    resolution: {integrity: sha512-AXcZb6vzzrFAUE61HnN4mpLqd/cSIwNQjtNWR0euPm6y0iqx3G4gOXaIDdtdDwZmhwe82LA6+zinmW4UBWVePQ==}
    engines: {node: '>=16.17.0'}

  husky@9.1.7:
    resolution: {integrity: sha512-5gs5ytaNjBrh5Ow3zrvdUUY+0VxIuWVL4i9irt6friV+BqdCfmV11CQTWMiBYWHbXhco+J1kHfTOUkePhCDvMA==}
    engines: {node: '>=18'}
    hasBin: true

  iconv-lite@0.4.24:
    resolution: {integrity: sha512-v3MXnZAcvnywkTUEZomIActle7RXXeedOR31wwl7VlyoXO4Qi9arvSenNQWne1TcRwhCL1HwLI21bEqdpj8/rA==}
    engines: {node: '>=0.10.0'}

  iconv-lite@0.6.3:
    resolution: {integrity: sha512-4fCk79wshMdzMp2rH06qWrJE4iolqLhCUH+OiuIgU++RB0+94NlDL81atO7GX55uUKueo0txHNtvEyI6D7WdMw==}
    engines: {node: '>=0.10.0'}

  ieee754@1.2.1:
    resolution: {integrity: sha512-dcyqhDvX1C46lXZcVqCpK+FtMRQVdIMN6/Df5js2zouUsqG7I6sFxitIC+7KYK29KdXOLHdu9zL4sFnoVQnqaA==}

  ignore@5.3.2:
    resolution: {integrity: sha512-hsBTNUqQTDwkWtcdYI2i06Y/nUBEsNEDJKjWdigLvegy8kDuJAS8uRlpkkcQpyEXL0Z/pjDy5HBmMjRCJ2gq+g==}
    engines: {node: '>= 4'}

  immediate@3.0.6:
    resolution: {integrity: sha512-XXOFtyqDjNDAQxVfYxuF7g9Il/IbWmmlQg2MYKOH8ExIT1qg6xc4zyS3HaEEATgs1btfzxq15ciUiY7gjSXRGQ==}

  immer@9.0.21:
    resolution: {integrity: sha512-bc4NBHqOqSfRW7POMkHd51LvClaeMXpm8dx0e8oE2GORbq5aRK7Bxl4FyzVLdGtLmvLKL7BTDBG5ACQm4HWjTA==}

  import-fresh@3.3.0:
    resolution: {integrity: sha512-veYYhQa+D1QBKznvhUHxb8faxlrwUnxseDAbAp457E0wLNio2bOSKnjYDhMj+YiAq61xrMGhQk9iXVk5FzgQMw==}
    engines: {node: '>=6'}

  imurmurhash@0.1.4:
    resolution: {integrity: sha512-JmXMZ6wuvDmLiHEml9ykzqO6lwFbof0GG4IkcGaENdCRDDmMVnny7s5HsIgHCbaq0w2MyPhDqkhTUgS2LU2PHA==}
    engines: {node: '>=0.8.19'}

  indent-string@4.0.0:
    resolution: {integrity: sha512-EdDDZu4A2OyIK7Lr/2zG+w5jmbuk1DVBnEwREQvBzspBJkCEbRa8GxU1lghYcaGJCnRWibjDXlq779X1/y5xwg==}
    engines: {node: '>=8'}

  inflight@1.0.6:
    resolution: {integrity: sha512-k92I/b08q4wvFscXCLvqfsHCrjrF7yiXsQuIVvVE7N82W3+aqpzuUdBbfhWcy/FZR3/4IgflMgKLOsvPDrGCJA==}
    deprecated: This module is not supported, and leaks memory. Do not use it. Check out lru-cache if you want a good and tested way to coalesce async requests by a key value, which is much more comprehensive and powerful.

  inherits@2.0.4:
    resolution: {integrity: sha512-k/vGaX4/Yla3WzyMCvTQOXYeIHvqOKtnqBduzTHpzpQZzAskKMhZ2K+EnBiSM9zGSoIFeMpXKxa4dYeZIQqewQ==}

  ini@2.0.0:
    resolution: {integrity: sha512-7PnF4oN3CvZF23ADhA5wRaYEQpJ8qygSkbtTXWBeXWXmEVRXK+1ITciHWwHhsjv1TmW0MgacIv6hEi5pX5NQdA==}
    engines: {node: '>=10'}

  inject-stylesheet@6.0.1:
    resolution: {integrity: sha512-2fvune1D4+8mvJoLVo95ncY4HrDkIaYIReRzXv8tkWFgdG9iuc5QuX57gtSDPWTWQI/f5BGwwtH85wxHouzucg==}

  inquirer@12.2.0:
    resolution: {integrity: sha512-CI0yGbyd5SS4vP7i180S9i95yI+M3ONaljfLBlNS1IIIZ7n+xbH76WzHkIHj253huRiXaKQZl8zijOl0Y0mjqg==}
    engines: {node: '>=18'}
    peerDependencies:
      '@types/node': '>=18'

  internal-slot@1.0.7:
    resolution: {integrity: sha512-NGnrKwXzSms2qUUih/ILZ5JBqNTSa1+ZmP6flaIp6KmSElgE9qdndzS3cqjrDovwFdmwsGsLdeFgB6suw+1e9g==}
    engines: {node: '>= 0.4'}

  internal-slot@1.1.0:
    resolution: {integrity: sha512-4gd7VpWNQNB4UKKCFFVcp1AVv+FMOgs9NKzjHKusc8jTMhd5eL1NqQqOpE0KzMds804/yHlglp3uxgluOqAPLw==}
    engines: {node: '>= 0.4'}

  internmap@2.0.3:
    resolution: {integrity: sha512-5Hh7Y1wQbvY5ooGgPbDaL5iYLAPzMTUrjMulskHLH6wnv/A+1q5rgEaiuqEjB+oxGXIVZs1FF+R/KPN3ZSQYYg==}
    engines: {node: '>=12'}

  invariant@2.2.4:
    resolution: {integrity: sha512-phJfQVBuaJM5raOpJjSfkiD6BpbCE4Ns//LaXl6wGYtUBY83nWS6Rf9tXm2e8VaK60JEjYldbPif/A2B1C2gNA==}

  ipaddr.js@1.9.1:
    resolution: {integrity: sha512-0KI/607xoxSToH7GjN1FfSbLoU0+btTicjsQSWQlh/hZykN8KpmMf7uYwPW3R+akZ6R/w18ZlXSHBYXiYUPO3g==}
    engines: {node: '>= 0.10'}

  ipaddr.js@2.2.0:
    resolution: {integrity: sha512-Ag3wB2o37wslZS19hZqorUnrnzSkpOVy+IiiDEiTqNubEYpYuHWIf6K4psgN2ZWKExS4xhVCrRVfb/wfW8fWJA==}
    engines: {node: '>= 10'}

  is-arguments@1.1.1:
    resolution: {integrity: sha512-8Q7EARjzEnKpt/PCD7e1cgUS0a6X8u5tdSiMqXhojOdoV9TsMsiO+9VLC5vAmO8N7/GmXn7yjR8qnA6bVAEzfA==}
    engines: {node: '>= 0.4'}

  is-array-buffer@3.0.4:
    resolution: {integrity: sha512-wcjaerHw0ydZwfhiKbXJWLDY8A7yV7KhjQOpb83hGgGfId/aQa4TOvwyzn2PuswW2gPCYEL/nEAiSVpdOj1lXw==}
    engines: {node: '>= 0.4'}

  is-array-buffer@3.0.5:
    resolution: {integrity: sha512-DDfANUiiG2wC1qawP66qlTugJeL5HyzMpfr8lLK+jMQirGzNod0B12cFB/9q838Ru27sBwfw78/rdoU7RERz6A==}
    engines: {node: '>= 0.4'}

  is-arrayish@0.2.1:
    resolution: {integrity: sha512-zz06S8t0ozoDXMG+ube26zeCTNXcKIPJZJi8hBrF4idCLms4CG9QtK7qBl1boi5ODzFpjswb5JPmHCbMpjaYzg==}

  is-async-function@2.0.0:
    resolution: {integrity: sha512-Y1JXKrfykRJGdlDwdKlLpLyMIiWqWvuSd17TvZk68PLAOGOoF4Xyav1z0Xhoi+gCYjZVeC5SI+hYFOfvXmGRCA==}
    engines: {node: '>= 0.4'}

  is-bigint@1.0.4:
    resolution: {integrity: sha512-zB9CruMamjym81i2JZ3UMn54PKGsQzsJeo6xvN3HJJ4CAsQNB6iRutp2To77OfCNuoxspsIhzaPoO1zyCEhFOg==}

  is-bigint@1.1.0:
    resolution: {integrity: sha512-n4ZT37wG78iz03xPRKJrHTdZbe3IicyucEtdRsV5yglwc3GyUfbAfpSeD0FJ41NbUNSt5wbhqfp1fS+BgnvDFQ==}
    engines: {node: '>= 0.4'}

  is-binary-path@2.1.0:
    resolution: {integrity: sha512-ZMERYes6pDydyuGidse7OsHxtbI7WVeUEozgR/g7rd0xUimYNlvZRE/K2MgZTjWy725IfelLeVcEM97mmtRGXw==}
    engines: {node: '>=8'}

  is-boolean-object@1.1.2:
    resolution: {integrity: sha512-gDYaKHJmnj4aWxyj6YHyXVpdQawtVLHU5cb+eztPGczf6cjuTdwve5ZIEfgXqH4e57An1D1AKf8CZ3kYrQRqYA==}
    engines: {node: '>= 0.4'}

  is-boolean-object@1.2.2:
    resolution: {integrity: sha512-wa56o2/ElJMYqjCjGkXri7it5FbebW5usLw/nPmCMs5DeZ7eziSYZhSmPRn0txqeW4LnAmQQU7FgqLpsEFKM4A==}
    engines: {node: '>= 0.4'}

  is-buffer@1.1.6:
    resolution: {integrity: sha512-NcdALwpXkTm5Zvvbk7owOUSvVvBKDgKP5/ewfXEznmQFfs4ZRmanOeKBTjRVjka3QFoN6XJ+9F3USqfHqTaU5w==}

  is-buffer@2.0.5:
    resolution: {integrity: sha512-i2R6zNFDwgEHJyQUtJEk0XFi1i0dPFn/oqjK3/vPCcDeJvW5NQ83V8QbicfF1SupOaB0h8ntgBC2YiE7dfyctQ==}
    engines: {node: '>=4'}

  is-callable@1.2.7:
    resolution: {integrity: sha512-1BC0BVFhS/p0qtw6enp8e+8OD0UrK0oFLztSjNzhcKA3WDuJxxAPXzPuPtKkjEY9UUoEWlX/8fgKeu2S8i9JTA==}
    engines: {node: '>= 0.4'}

  is-core-module@2.15.1:
    resolution: {integrity: sha512-z0vtXSwucUJtANQWldhbtbt7BnL0vxiFjIdDLAatwhDYty2bad6s+rijD6Ri4YuYJubLzIJLUidCh09e1djEVQ==}
    engines: {node: '>= 0.4'}

  is-data-view@1.0.1:
    resolution: {integrity: sha512-AHkaJrsUVW6wq6JS8y3JnM/GJF/9cf+k20+iDzlSaJrinEo5+7vRiteOSwBhHRiAyQATN1AmY4hwzxJKPmYf+w==}
    engines: {node: '>= 0.4'}

  is-data-view@1.0.2:
    resolution: {integrity: sha512-RKtWF8pGmS87i2D6gqQu/l7EYRlVdfzemCJN/P3UOs//x1QE7mfhvzHIApBTRf7axvT6DMGwSwBXYCT0nfB9xw==}
    engines: {node: '>= 0.4'}

  is-date-object@1.0.5:
    resolution: {integrity: sha512-9YQaSxsAiSwcvS33MBk3wTCVnWK+HhF8VZR2jRxehM16QcVOdHqPn4VPHmRK4lSr38n9JriurInLcP90xsYNfQ==}
    engines: {node: '>= 0.4'}

  is-date-object@1.1.0:
    resolution: {integrity: sha512-PwwhEakHVKTdRNVOw+/Gyh0+MzlCl4R6qKvkhuvLtPMggI1WAHt9sOwZxQLSGpUaDnrdyDsomoRgNnCfKNSXXg==}
    engines: {node: '>= 0.4'}

  is-docker@2.2.1:
    resolution: {integrity: sha512-F+i2BKsFrH66iaUFc0woD8sLy8getkwTwtOBjvs56Cx4CgJDeKQeqfz8wAYiSb8JOprWhHH5p77PbmYCvvUuXQ==}
    engines: {node: '>=8'}
    hasBin: true

  is-extglob@2.1.1:
    resolution: {integrity: sha512-SbKbANkN603Vi4jEZv49LeVJMn4yGwsbzZworEoyEiutsN3nJYdbO36zfhGJ6QEDpOZIFkDtnq5JRxmvl3jsoQ==}
    engines: {node: '>=0.10.0'}

  is-finalizationregistry@1.0.2:
    resolution: {integrity: sha512-0by5vtUJs8iFQb5TYUHHPudOR+qXYIMKtiUzvLIZITZUjknFmziyBJuLhVRc+Ds0dREFlskDNJKYIdIzu/9pfw==}

  is-finalizationregistry@1.1.1:
    resolution: {integrity: sha512-1pC6N8qWJbWoPtEjgcL2xyhQOP491EQjeUo3qTKcmV8YSDDJrOepfG8pcC7h/QgnQHYSv0mJ3Z/ZWxmatVrysg==}
    engines: {node: '>= 0.4'}

  is-fullwidth-code-point@3.0.0:
    resolution: {integrity: sha512-zymm5+u+sCsSWyD9qNaejV3DFvhCKclKdizYaJUuHA83RLjb7nSuGnddCHGv0hk+KY7BMAlsWeK4Ueg6EV6XQg==}
    engines: {node: '>=8'}

  is-fullwidth-code-point@4.0.0:
    resolution: {integrity: sha512-O4L094N2/dZ7xqVdrXhh9r1KODPJpFms8B5sGdJLPy664AgvXsreZUyCQQNItZRDlYug4xStLjNp/sz3HvBowQ==}
    engines: {node: '>=12'}

  is-fullwidth-code-point@5.0.0:
    resolution: {integrity: sha512-OVa3u9kkBbw7b8Xw5F9P+D/T9X+Z4+JruYVNapTjPYZYUznQ5YfWeFkOj606XYYW8yugTfC8Pj0hYqvi4ryAhA==}
    engines: {node: '>=18'}

  is-generator-function@1.0.10:
    resolution: {integrity: sha512-jsEjy9l3yiXEQ+PsXdmBwEPcOxaXWLspKdplFUVI9vq1iZgIekeC0L167qeu86czQaxed3q/Uzuw0swL0irL8A==}
    engines: {node: '>= 0.4'}

  is-glob@4.0.3:
    resolution: {integrity: sha512-xelSayHH36ZgE7ZWhli7pW34hNbNl8Ojv5KVmkJD4hBdD3th8Tfk9vYasLM+mXWOZhFkgZfxhLSnrwRr4elSSg==}
    engines: {node: '>=0.10.0'}

  is-installed-globally@0.4.0:
    resolution: {integrity: sha512-iwGqO3J21aaSkC7jWnHP/difazwS7SFeIqxv6wEtLU8Y5KlzFTjyqcSIT0d8s4+dDhKytsk9PJZ2BkS5eZwQRQ==}
    engines: {node: '>=10'}

  is-map@2.0.3:
    resolution: {integrity: sha512-1Qed0/Hr2m+YqxnM09CjA2d/i6YZNfF6R2oRAOj36eUdS6qIV/huPJNSEpKbupewFs+ZsJlxsjjPbc0/afW6Lw==}
    engines: {node: '>= 0.4'}

  is-negative-zero@2.0.3:
    resolution: {integrity: sha512-5KoIu2Ngpyek75jXodFvnafB6DJgr3u8uuK0LEZJjrU19DrMD3EVERaR8sjz8CCGgpZvxPl9SuE1GMVPFHx1mw==}
    engines: {node: '>= 0.4'}

  is-node-process@1.2.0:
    resolution: {integrity: sha512-Vg4o6/fqPxIjtxgUH5QLJhwZ7gW5diGCVlXpuUfELC62CuxM1iHcRe51f2W1FDy04Ai4KJkagKjx3XaqyfRKXw==}

  is-number-object@1.0.7:
    resolution: {integrity: sha512-k1U0IRzLMo7ZlYIfzRu23Oh6MiIFasgpb9X76eqfFZAqwH44UI4KTBvBYIZ1dSL9ZzChTB9ShHfLkR4pdW5krQ==}
    engines: {node: '>= 0.4'}

  is-number-object@1.1.1:
    resolution: {integrity: sha512-lZhclumE1G6VYD8VHe35wFaIif+CTy5SJIi5+3y4psDgWu4wPDoBhF8NxUOinEc7pHgiTsT6MaBb92rKhhD+Xw==}
    engines: {node: '>= 0.4'}

  is-number@7.0.0:
    resolution: {integrity: sha512-41Cifkg6e8TylSpdtTpeLVMqvSBEVzTttHvERD741+pnZ8ANv0004MRL43QKPDlK9cGvNp6NZWZUBlbGXYxxng==}
    engines: {node: '>=0.12.0'}

  is-path-inside@3.0.3:
    resolution: {integrity: sha512-Fd4gABb+ycGAmKou8eMftCupSir5lRxqf4aD/vd0cD2qc4HL07OjCeuHMr8Ro4CoMaeCKDB0/ECBOVWjTwUvPQ==}
    engines: {node: '>=8'}

  is-plain-obj@2.1.0:
    resolution: {integrity: sha512-YWnfyRwxL/+SsrWYfOpUtz5b3YD+nyfkHvjbcanzk8zgyO4ASD67uVMRt8k5bM4lLMDnXfriRhOpemw+NfT1eA==}
    engines: {node: '>=8'}

  is-plain-obj@4.1.0:
    resolution: {integrity: sha512-+Pgi+vMuUNkJyExiMBt5IlFoMyKnr5zhJ4Uspz58WOhBF5QoIZkFyNHIbBAtHwzVAgk5RtndVNsDRN61/mmDqg==}
    engines: {node: '>=12'}

  is-plain-object@2.0.4:
    resolution: {integrity: sha512-h5PpgXkWitc38BBMYawTYMWJHFZJVnBquFE57xFpjB8pJFiF6gZ+bU+WyI/yqXiFR5mdLsgYNaPe8uao6Uv9Og==}
    engines: {node: '>=0.10.0'}

  is-potential-custom-element-name@1.0.1:
    resolution: {integrity: sha512-bCYeRA2rVibKZd+s2625gGnGF/t7DSqDs4dP7CrLA1m7jKWz6pps0LpYLJN8Q64HtmPKJ1hrN3nzPNKFEKOUiQ==}

  is-regex@1.1.4:
    resolution: {integrity: sha512-kvRdxDsxZjhzUX07ZnLydzS1TU/TJlTUHHY4YLL87e37oUA49DfkLqgy+VjFocowy29cKvcSiu+kIv728jTTVg==}
    engines: {node: '>= 0.4'}

  is-regex@1.2.1:
    resolution: {integrity: sha512-MjYsKHO5O7mCsmRGxWcLWheFqN9DJ/2TmngvjKXihe6efViPqc274+Fx/4fYj/r03+ESvBdTXK0V6tA3rgez1g==}
    engines: {node: '>= 0.4'}

  is-set@2.0.3:
    resolution: {integrity: sha512-iPAjerrse27/ygGLxw+EBR9agv9Y6uLeYVJMu+QNCoouJ1/1ri0mGrcWpfCqFZuzzx3WjtwxG098X+n4OuRkPg==}
    engines: {node: '>= 0.4'}

  is-shared-array-buffer@1.0.3:
    resolution: {integrity: sha512-nA2hv5XIhLR3uVzDDfCIknerhx8XUKnstuOERPNNIinXG7v9u+ohXF67vxm4TPTEPU6lm61ZkwP3c9PCB97rhg==}
    engines: {node: '>= 0.4'}

  is-shared-array-buffer@1.0.4:
    resolution: {integrity: sha512-ISWac8drv4ZGfwKl5slpHG9OwPNty4jOWPRIhBpxOoD+hqITiwuipOQ2bNthAzwA3B4fIjO4Nln74N0S9byq8A==}
    engines: {node: '>= 0.4'}

  is-stream@2.0.1:
    resolution: {integrity: sha512-hFoiJiTl63nn+kstHGBtewWSKnQLpyb155KHheA1l39uvtO9nWIop1p3udqPcUd/xbF1VLMO4n7OI6p7RbngDg==}
    engines: {node: '>=8'}

  is-stream@3.0.0:
    resolution: {integrity: sha512-LnQR4bZ9IADDRSkvpqMGvt/tEJWclzklNgSw48V5EAaAeDd6qGvN8ei6k5p0tvxSR171VmGyHuTiAOfxAbr8kA==}
    engines: {node: ^12.20.0 || ^14.13.1 || >=16.0.0}

  is-string@1.0.7:
    resolution: {integrity: sha512-tE2UXzivje6ofPW7l23cjDOMa09gb7xlAqG6jG5ej6uPV32TlWP3NKPigtaGeHNu9fohccRYvIiZMfOOnOYUtg==}
    engines: {node: '>= 0.4'}

  is-string@1.1.1:
    resolution: {integrity: sha512-BtEeSsoaQjlSPBemMQIrY1MY0uM6vnS1g5fmufYOtnxLGUZM2178PKbhsk7Ffv58IX+ZtcvoGwccYsh0PglkAA==}
    engines: {node: '>= 0.4'}

  is-symbol@1.0.4:
    resolution: {integrity: sha512-C/CPBqKWnvdcxqIARxyOh4v1UUEOCHpgDa0WYgpKDFMszcrPcffg5uhwSgPCLD2WWxmq6isisz87tzT01tuGhg==}
    engines: {node: '>= 0.4'}

  is-symbol@1.1.1:
    resolution: {integrity: sha512-9gGx6GTtCQM73BgmHQXfDmLtfjjTUDSyoxTCbp5WtoixAhfgsDirWIcVQ/IHpvI5Vgd5i/J5F7B9cN/WlVbC/w==}
    engines: {node: '>= 0.4'}

  is-typed-array@1.1.13:
    resolution: {integrity: sha512-uZ25/bUAlUY5fR4OKT4rZQEBrzQWYV9ZJYGGsUmEJ6thodVJ1HX64ePQ6Z0qPWP+m+Uq6e9UugrE38jeYsDSMw==}
    engines: {node: '>= 0.4'}

  is-typed-array@1.1.15:
    resolution: {integrity: sha512-p3EcsicXjit7SaskXHs1hA91QxgTw46Fv6EFKKGS5DRFLD8yKnohjF3hxoju94b/OcMZoQukzpPpBE9uLVKzgQ==}
    engines: {node: '>= 0.4'}

  is-typedarray@1.0.0:
    resolution: {integrity: sha512-cyA56iCMHAh5CdzjJIa4aohJyeO1YbwLi3Jc35MmRU6poroFjIGZzUzupGiRPOjgHg9TLu43xbpwXk523fMxKA==}

  is-unicode-supported@0.1.0:
    resolution: {integrity: sha512-knxG2q4UC3u8stRGyAVJCOdxFmv5DZiRcdlIaAQXAbSfJya+OhopNotLQrstBhququ4ZpuKbDc/8S6mgXgPFPw==}
    engines: {node: '>=10'}

  is-weakmap@2.0.2:
    resolution: {integrity: sha512-K5pXYOm9wqY1RgjpL3YTkF39tni1XajUIkawTLUo9EZEVUFga5gSQJF8nNS7ZwJQ02y+1YCNYcMh+HIf1ZqE+w==}
    engines: {node: '>= 0.4'}

  is-weakref@1.0.2:
    resolution: {integrity: sha512-qctsuLZmIQ0+vSSMfoVvyFe2+GSEvnmZ2ezTup1SBse9+twCCeial6EEi3Nc2KFcf6+qz2FBPnjXsk8xhKSaPQ==}

  is-weakref@1.1.1:
    resolution: {integrity: sha512-6i9mGWSlqzNMEqpCp93KwRS1uUOodk2OJ6b+sq7ZPDSy2WuI5NFIxp/254TytR8ftefexkWn5xNiHUNpPOfSew==}
    engines: {node: '>= 0.4'}

  is-weakset@2.0.3:
    resolution: {integrity: sha512-LvIm3/KWzS9oRFHugab7d+M/GcBXuXX5xZkzPmN+NxihdQlZUQ4dWuSV1xR/sq6upL1TJEDrfBgRepHFdBtSNQ==}
    engines: {node: '>= 0.4'}

  is-wsl@2.2.0:
    resolution: {integrity: sha512-fKzAra0rGJUUBwGBgNkHZuToZcn+TtXHpeCgmkMJMMYx1sQDYaCSyjJBSCa2nH1DGm7s3n1oBnohoVTBaN7Lww==}
    engines: {node: '>=8'}

  isarray@0.0.1:
    resolution: {integrity: sha512-D2S+3GLxWH+uhrNEcoh/fnmYeP8E8/zHl644d/jdA0g2uyXvy3sb0qxotE+ne0LtccHknQzWwZEzhak7oJ0COQ==}

  isarray@2.0.5:
    resolution: {integrity: sha512-xHjhDr3cNBK0BzdUJSPXZntQUx/mwMS5Rw4A7lPJ90XGAO6ISP/ePDNuo0vhqOZU+UD5JoodwCAAoZQd3FeAKw==}

  isexe@2.0.0:
    resolution: {integrity: sha512-RHxMLp9lnKHGHRng9QFhRCMbYAcVpn69smSGcq3f36xjgVVWThj4qqLbTLlq7Ssj8B+fIQ1EuCEGI2lKsyQeIw==}

  isobject@3.0.1:
    resolution: {integrity: sha512-WhB9zCku7EGTj/HQQRz5aUQEUeoQZH2bWcltRErOpymJ4boYE6wL9Tbr23krRPSZ+C5zqNSrSw+Cc7sZZ4b7vg==}
    engines: {node: '>=0.10.0'}

  isomorphic-fetch@2.2.1:
    resolution: {integrity: sha512-9c4TNAKYXM5PRyVcwUZrF3W09nQ+sO7+jydgs4ZGW9dhsLG2VOlISJABombdQqQRXCwuYG3sYV/puGf5rp0qmA==}

  isstream@0.1.2:
    resolution: {integrity: sha512-Yljz7ffyPbrLpLngrMtZ7NduUgVvi6wG9RJ9IUcyCd59YQ911PBJphODUcbOVbqYfxe1wuYf/LJ8PauMRwsM/g==}

  istanbul-lib-coverage@3.2.2:
    resolution: {integrity: sha512-O8dpsF+r0WV/8MNRKfnmrtCWhuKjxrq2w+jpzBL5UZKTi2LeVWnWOmWRxFlesJONmc+wLAGvKQZEOanko0LFTg==}
    engines: {node: '>=8'}

  istanbul-lib-report@3.0.1:
    resolution: {integrity: sha512-GCfE1mtsHGOELCU8e/Z7YWzpmybrx/+dSTfLrvY8qRmaY6zXTKWn6WQIjaAFw069icm6GVMNkgu0NzI4iPZUNw==}
    engines: {node: '>=10'}

  istanbul-lib-source-maps@5.0.6:
    resolution: {integrity: sha512-yg2d+Em4KizZC5niWhQaIomgf5WlL4vOOjZ5xGCmF8SnPE/mDWWXgvRExdcpCgh9lLRRa1/fSYp2ymmbJ1pI+A==}
    engines: {node: '>=10'}

  istanbul-reports@3.1.7:
    resolution: {integrity: sha512-BewmUXImeuRk2YY0PVbxgKAysvhRPUQE0h5QRM++nVWyubKGV0l8qQ5op8+B2DOmwSe63Jivj0BjkPQVf8fP5g==}
    engines: {node: '>=8'}

  iterator.prototype@1.1.5:
    resolution: {integrity: sha512-H0dkQoCa3b2VEeKQBOxFph+JAbcrQdE7KC0UkqwpLmv2EC4P41QXP+rqo9wYodACiG5/WM5s9oDApTU8utwj9g==}
    engines: {node: '>= 0.4'}

  jackspeak@3.4.3:
    resolution: {integrity: sha512-OGlZQpz2yfahA/Rd1Y8Cd9SIEsqvXkLVoSw/cgwhnhFMDbsQFeZYoJJ7bIZBS9BcamUW96asq/npPWugM+RQBw==}

  jiti@2.4.2:
    resolution: {integrity: sha512-rg9zJN+G4n2nfJl5MW3BMygZX56zKPNVEYYqq7adpmMh4Jn2QNEwhvQlFy6jPVdcod7txZtKHWnyZiA3a0zP7A==}
    hasBin: true

  joycon@3.1.1:
    resolution: {integrity: sha512-34wB/Y7MW7bzjKRjUKTa46I2Z7eV62Rkhva+KkopW7Qvv/OSWBqvkSY7vusOPrNuZcUG3tApvdVgNB8POj3SPw==}
    engines: {node: '>=10'}

  js-tokens@4.0.0:
    resolution: {integrity: sha512-RdJUflcE3cUzKiMqQgsCu06FPu9UdIJO0beYbPhHN4k6apgJtifcoCtT9bcxOpYBtpD2kCM6Sbzg4CausW/PKQ==}

  js-yaml@4.1.0:
    resolution: {integrity: sha512-wpxZs9NoxZaJESJGIZTyDEaYpl0FKSA+FB9aJiyemKhMwkxQg63h4T1KJgUGHpTqPDNRcmmYLugrRjJlBtWvRA==}
    hasBin: true

  jsbn@0.1.1:
    resolution: {integrity: sha512-UVU9dibq2JcFWxQPA6KCqj5O42VOmAY3zQUfEKxU0KpTGXwNoCjkX1e13eHNvw/xPynt6pU0rZ1htjWTNTSXsg==}

  jsdoc-type-pratt-parser@4.1.0:
    resolution: {integrity: sha512-Hicd6JK5Njt2QB6XYFS7ok9e37O8AYk3jTcppG4YVQnYjOemymvTcmc7OWsmq/Qqj5TdRFO5/x/tIPmBeRtGHg==}
    engines: {node: '>=12.0.0'}

  jsdom@24.1.3:
    resolution: {integrity: sha512-MyL55p3Ut3cXbeBEG7Hcv0mVM8pp8PBNWxRqchZnSfAiES1v1mRnMeFfaHWIPULpwsYfvO+ZmMZz5tGCnjzDUQ==}
    engines: {node: '>=18'}
    peerDependencies:
      canvas: ^2.11.2
    peerDependenciesMeta:
      canvas:
        optional: true

  jsesc@3.0.2:
    resolution: {integrity: sha512-xKqzzWXDttJuOcawBt4KnKHHIf5oQ/Cxax+0PWFG+DFDgHNAdi+TXECADI+RYiFUMmx8792xsMbbgXj4CwnP4g==}
    engines: {node: '>=6'}
    hasBin: true

  jsesc@3.1.0:
    resolution: {integrity: sha512-/sM3dO2FOzXjKQhJuo0Q173wf2KOo8t4I8vHy6lF9poUp7bKT0/NHE8fPX23PwfhnykfqnC2xRxOnVw5XuGIaA==}
    engines: {node: '>=6'}
    hasBin: true

  json-buffer@3.0.1:
    resolution: {integrity: sha512-4bV5BfR2mqfQTJm+V5tPPdf+ZpuhiIvTuAB5g8kcrXOZpTT/QwwVRWBywX1ozr6lEuPdbHxwaJlm9G6mI2sfSQ==}

  json-parse-even-better-errors@2.3.1:
    resolution: {integrity: sha512-xyFwyhro/JEof6Ghe2iz2NcXoj2sloNsWr/XsERDK/oiPCfaNhl5ONfp+jQdAZRQQ0IJWNzH9zIZF7li91kh2w==}

  json-schema-traverse@0.4.1:
    resolution: {integrity: sha512-xbbCH5dCYU5T8LcEhhuh7HJ88HXuW3qsI3Y0zOZFKfZEHcpWiHU/Jxzk629Brsab/mMiHQti9wMP+845RPe3Vg==}

  json-schema@0.4.0:
    resolution: {integrity: sha512-es94M3nTIfsEPisRafak+HDLfHXnKBhV3vU5eqPcS3flIWqcxJWgXHXiey3YrpaNsanY5ei1VoYEbOzijuq9BA==}

  json-stable-stringify-without-jsonify@1.0.1:
    resolution: {integrity: sha512-Bdboy+l7tA3OGW6FjyFHWkP5LuByj1Tk33Ljyq0axyzdk9//JSi2u3fP1QSmd1KNwq6VOKYGlAu87CisVir6Pw==}

  json-stringify-safe@5.0.1:
    resolution: {integrity: sha512-ZClg6AaYvamvYEE82d3Iyd3vSSIjQ+odgjaTzRuO3s7toCdFKczob2i0zCh7JE8kWn17yvAWhUVxvqGwUalsRA==}

  json5@2.2.3:
    resolution: {integrity: sha512-XmOWe7eyHYH14cLdVPoyg+GOH3rYX++KpzrylJwSW98t3Nk+U8XOl8FWKOgwtzdb8lXGf6zYwDUzeHMWfxasyg==}
    engines: {node: '>=6'}
    hasBin: true

  jsonfile@4.0.0:
    resolution: {integrity: sha512-m6F1R3z8jjlf2imQHS2Qez5sjKWQzbuuhuJ/FKYFRZvPE3PuHcSMVZzfsLhGVOkfd20obL5SWEBew5ShlquNxg==}

  jsonfile@6.1.0:
    resolution: {integrity: sha512-5dgndWOriYSm5cnYaJNhalLNDKOqFwyDB/rr1E9ZsGciGvKPs8R2xYGCacuf3z6K1YKDz182fd+fY3cn3pMqXQ==}

  jspdf-autotable@5.0.2:
    resolution: {integrity: sha512-YNKeB7qmx3pxOLcNeoqAv3qTS7KuvVwkFe5AduCawpop3NOkBUtqDToxNc225MlNecxT4kP2Zy3z/y/yvGdXUQ==}
    peerDependencies:
      jspdf: ^2 || ^3

  jspdf@3.0.1:
    resolution: {integrity: sha512-qaGIxqxetdoNnFQQXxTKUD9/Z7AloLaw94fFsOiJMxbfYdBbrBuhWmbzI8TVjrw7s3jBY1PFHofBKMV/wZPapg==}

  jsprim@2.0.2:
    resolution: {integrity: sha512-gqXddjPqQ6G40VdnI6T6yObEC+pDNvyP95wdQhkWkg7crHH3km5qP1FsOXEkzEQwnz6gz5qGTn1c2Y52wP3OyQ==}
    engines: {'0': node >=0.6.0}

  jsx-ast-utils@3.3.5:
    resolution: {integrity: sha512-ZZow9HBI5O6EPgSJLUb8n2NKgmVWTwCvHGwFuJlMjvLFqlGG6pjirPhtdsseaLZjSibD8eegzmYpUZwoIlj2cQ==}
    engines: {node: '>=4.0'}

  junit2json@3.1.12:
    resolution: {integrity: sha512-pVll/UUqeDGA0rao+2x1JyGiXB77+g+vb1TYO/Eq8eFjKxPjcOnilX/cY3YH0xm8Ufl3f6hIbQLgYnH+zI73Uw==}
    hasBin: true

  keyv@4.5.4:
    resolution: {integrity: sha512-oxVHkHR/EJf2CNXnWxRLW6mg7JyCCUcG0DtEGmL2ctUo1PNTin1PUil+r/+4r5MpVgC/fn1kjsx7mjSujKqIpw==}

  kind-of@6.0.3:
    resolution: {integrity: sha512-dcS1ul+9tmeD95T+x28/ehLgd9mENa3LsvDTtzm3vyBEO7RPptvAD+t44WVXaUjTBRcrpFeFlC8WCruUR456hw==}
    engines: {node: '>=0.10.0'}

  language-subtag-registry@0.3.23:
    resolution: {integrity: sha512-0K65Lea881pHotoGEa5gDlMxt3pctLi2RplBb7Ezh4rRdLEOtgi7n4EwK9lamnUCkKBqaeKRVebTq6BAxSkpXQ==}

  language-tags@1.0.9:
    resolution: {integrity: sha512-MbjN408fEndfiQXbFQ1vnd+1NoLDsnQW41410oQBXiyXDMYH5z505juWa4KUE1LqxRC7DgOgZDbKLxHIwm27hA==}
    engines: {node: '>=0.10'}

  launchdarkly-js-client-sdk@3.5.0:
    resolution: {integrity: sha512-3dgxC9S8K2ix6qjdArjZGOJPtAytgfQTuE+vWgjWJK7725rpYbuqbHghIFr5B0+WyWyVBYANldjWd1JdtYLwsw==}

  launchdarkly-js-sdk-common@5.4.0:
    resolution: {integrity: sha512-Kb3SDcB6S0HUpFNBZgtEt0YUV/fVkyg+gODfaOCJQ0Y0ApxLKNmmJBZOrPE2qIdzw536u4BqEjtaJdqJWCEElg==}

  launchdarkly-react-client-sdk@3.0.10:
    resolution: {integrity: sha512-ssb3KWe9z42+q8X2u32OrlDntGLsv0NP/p4E2Hx4O9RU0OeFm9v6omOlIk9SMsYEQD4QzLSXAp5L3cSN2ssLlA==}
    peerDependencies:
      react: ^16.6.3 || ^17.0.0 || ^18.0.0
      react-dom: ^16.8.4 || ^17.0.0 || ^18.0.0

  lazy-ass@1.6.0:
    resolution: {integrity: sha512-cc8oEVoctTvsFZ/Oje/kGnHbpWHYBe8IAJe4C0QNc3t8uM/0Y8+erSz/7Y1ALuXTEZTMvxXwO6YbX1ey3ujiZw==}
    engines: {node: '> 0.8'}

  levn@0.4.1:
    resolution: {integrity: sha512-+bT2uH4E5LGE7h/n3evcS/sQlJXCpIp6ym8OWJ5eV6+67Dsql/LaaT7qJBAt2rzfoa/5QBGBhxDix1dMt2kQKQ==}
    engines: {node: '>= 0.8.0'}

  libphonenumber-js@1.11.14:
    resolution: {integrity: sha512-sexvAfwcW1Lqws4zFp8heAtAEXbEDnvkYCEGzvOoMgZR7JhXo/IkE9MkkGACgBed5fWqh3ShBGnJBdDnU9N8EQ==}

  lie@3.1.1:
    resolution: {integrity: sha512-RiNhHysUjhrDQntfYSfY4MU24coXXdEOgw9WGcKHNeEwffDYbF//u87M1EWaMGzuFoSbqW0C9C6lEEhDOAswfw==}

  lilconfig@3.1.3:
    resolution: {integrity: sha512-/vlFKAoH5Cgt3Ie+JLhRbwOsCQePABiU3tJ1egGvyQ+33R/vcwM2Zl2QR/LzjsBeItPt3oSVXapn+m4nQDvpzw==}
    engines: {node: '>=14'}

  lines-and-columns@1.2.4:
    resolution: {integrity: sha512-7ylylesZQ/PV29jhEDl3Ufjo6ZX7gCqJr5F7PKrqc93v7fzSymt1BpwEU8nAUXs8qzzvqhbjhK5QZg6Mt/HkBg==}

  linkify-it@5.0.0:
    resolution: {integrity: sha512-5aHCbzQRADcdP+ATqnDuhhJ/MRIqDkZX5pyjFHRRysS8vZ5AbqGEoFIb6pYHPZ+L/OC2Lc+xT8uHVVR5CAK/wQ==}

  lint-staged@15.4.3:
    resolution: {integrity: sha512-FoH1vOeouNh1pw+90S+cnuoFwRfUD9ijY2GKy5h7HS3OR7JVir2N2xrsa0+Twc1B7cW72L+88geG5cW4wIhn7g==}
    engines: {node: '>=18.12.0'}
    hasBin: true

  listr2@3.14.0:
    resolution: {integrity: sha512-TyWI8G99GX9GjE54cJ+RrNMcIFBfwMPxc3XTFiAYGN4s10hWROGtOg7+O6u6LE3mNkyld7RSLE6nrKBvTfcs3g==}
    engines: {node: '>=10.0.0'}
    peerDependencies:
      enquirer: '>= 2.3.0 < 3'
    peerDependenciesMeta:
      enquirer:
        optional: true

  listr2@8.2.5:
    resolution: {integrity: sha512-iyAZCeyD+c1gPyE9qpFu8af0Y+MRtmKOncdGoA2S5EY8iFq99dmmvkNnHiWo+pj0s7yH7l3KPIgee77tKpXPWQ==}
    engines: {node: '>=18.0.0'}

  load-tsconfig@0.2.5:
    resolution: {integrity: sha512-IXO6OCs9yg8tMKzfPZ1YmheJbZCiEsnBdcB03l0OcfK9prKnJb96siuHCr5Fl37/yo9DnKU+TLpxzTUspw9shg==}
    engines: {node: ^12.20.0 || ^14.13.1 || >=16.0.0}

  localforage@1.10.0:
    resolution: {integrity: sha512-14/H1aX7hzBBmmh7sGPd+AOMkkIrHM3Z1PAyGgZigA1H1p5O5ANnMyWzvpAETtG68/dC4pC0ncy3+PPGzXZHPg==}

  locate-path@5.0.0:
    resolution: {integrity: sha512-t7hw9pI+WvuwNJXwk5zVHpyhIqzg2qTlklJOf0mVxGSbe3Fp2VieZcduNYjaLDoy6p9uGpQEGWG87WpMKlNq8g==}
    engines: {node: '>=8'}

  locate-path@6.0.0:
    resolution: {integrity: sha512-iPZK6eYjbxRu3uB4/WZ3EsEIMJFMqAoopl3R+zuq0UjcAm/MO6KCweDgPfP3elTztoKP3KtnVHxTn2NHBSDVUw==}
    engines: {node: '>=10'}

  lodash-es@4.17.21:
    resolution: {integrity: sha512-mKnC+QJ9pWVzv+C4/U3rRsHapFfHvQFoFB92e52xeyGMcX6/OlIl78je1u8vePzYZSkkogMPJ2yjxxsb89cxyw==}

  lodash.camelcase@4.3.0:
    resolution: {integrity: sha512-TwuEnCnxbc3rAvhf/LbG7tJUDzhqXyFnv3dtzLOPgCG/hODL7WFnsbwktkD7yUV0RrreP/l1PALq/YSg6VvjlA==}

  lodash.isempty@4.4.0:
    resolution: {integrity: sha512-oKMuF3xEeqDltrGMfDxAPGIVMSSRv8tbRSODbrs4KGsRRLEhrW8N8Rd4DRgB2+621hY8A8XwwrTVhXWpxFvMzg==}

  lodash.isfunction@3.0.9:
    resolution: {integrity: sha512-AirXNj15uRIMMPihnkInB4i3NHeb4iBtNg9WRWuK2o31S+ePwwNmDPaTL3o7dTJ+VXNZim7rFs4rxN4YU1oUJw==}

  lodash.isobject@3.0.2:
    resolution: {integrity: sha512-3/Qptq2vr7WeJbB4KHUSKlq8Pl7ASXi3UG6CMbBm8WRtXi8+GHm7mKaU3urfpSEzWe2wCIChs6/sdocUsTKJiA==}

  lodash.isplainobject@4.0.6:
    resolution: {integrity: sha512-oSXzaWypCMHkPC3NvBEaPHf0KsA5mvPrOPgQWDsbg8n7orZ290M0BmC/jgRZ4vcJ6DTAhjrsSYgdsW/F+MFOBA==}

  lodash.isstring@4.0.1:
    resolution: {integrity: sha512-0wJxfxH1wgO3GrbuP+dTTk7op+6L41QCXbGINEmD+ny/G/eCqGzxyCsh7159S+mgDDcoarnBw6PC1PS5+wUGgw==}

  lodash.merge@4.6.2:
    resolution: {integrity: sha512-0KpjqXRVvrYyCsX1swR/XTK0va6VQkQM6MNo7PqW77ByjAhoARA8EfrP1N4+KlKj8YS0ZUCtRT/YUuhyYDujIQ==}

  lodash.once@4.1.1:
    resolution: {integrity: sha512-Sb487aTOCr9drQVL8pIxOzVhafOjZN9UU54hiN8PU3uAiSV7lx1yYNpbNmex2PK6dSJoNTSJUUswT651yww3Mg==}

  lodash.sortby@4.7.0:
    resolution: {integrity: sha512-HDWXG8isMntAyRF5vZ7xKuEvOhT4AhlRt/3czTSjvGUxjYCBVRQY48ViDHyfYz9VIoBkW4TMGQNapx+l3RUwdA==}

  lodash@4.17.21:
    resolution: {integrity: sha512-v2kDEe57lecTulaDIuNTPy3Ry4gLGJ6Z1O3vE1krgXZNrsQ+LFTGHVxVjcXPs17LhbZVGedAJv8XZ1tvj5FvSg==}

  log-symbols@4.1.0:
    resolution: {integrity: sha512-8XPvpAA8uyhfteu8pIvQxpJZ7SYYdpUivZpGy6sFsBuKRY/7rQGavedeB8aK+Zkyq6upMFVL/9AW6vOYzfRyLg==}
    engines: {node: '>=10'}

  log-update@4.0.0:
    resolution: {integrity: sha512-9fkkDevMefjg0mmzWFBW8YkFP91OrizzkW3diF7CpG+S2EYdy4+TVfGwz1zeF8x7hCx1ovSPTOE9Ngib74qqUg==}
    engines: {node: '>=10'}

  log-update@6.1.0:
    resolution: {integrity: sha512-9ie8ItPR6tjY5uYJh8K/Zrv/RMZ5VOlOWvtZdEHYSTFKZfIBPQa9tOAEeAWhd+AnIneLJ22w5fjOYtoutpWq5w==}
    engines: {node: '>=18'}

  logic-query-parser@0.0.5:
    resolution: {integrity: sha512-I4CZwF+dtnBYd1pKUCTgeyvDZC0ymElwmZAs77l1ebZsFZzmUkUQtdctZtMDB84diaRlaKjEpB+g26og//+fug==}

  longest-streak@3.1.0:
    resolution: {integrity: sha512-9Ri+o0JYgehTaVBBDoMqIl8GXtbWg711O3srftcHhZ0dqnETqLaoIK0x17fUw9rFSlK/0NlsKe0Ahhyl5pXE2g==}

  loose-envify@1.4.0:
    resolution: {integrity: sha512-lyuxPGr/Wfhrlem2CL/UcnUc1zcqKAImBDzukY7Y5F/yQiNdko6+fRLevlw1HgMySw7f611UIY408EtxRSoK3Q==}
    hasBin: true

  loupe@3.1.2:
    resolution: {integrity: sha512-23I4pFZHmAemUnz8WZXbYRSKYj801VDaNv9ETuMh7IrMc7VuVVSo+Z9iLE3ni30+U48iDWfi30d3twAXBYmnCg==}

  loupe@3.1.3:
    resolution: {integrity: sha512-kkIp7XSkP78ZxJEsSxW3712C6teJVoeHHwgo9zJ380de7IYyJ2ISlxojcH2pC5OFLewESmnRi/+XCDIEEVyoug==}

  lower-case@2.0.2:
    resolution: {integrity: sha512-7fm3l3NAF9WfN6W3JOmf5drwpVqX78JtoGJ3A6W0a6ZnldM41w2fV5D490psKFTpMds8TJse/eHLFFsNHHjHgg==}

  lru-cache@10.4.3:
    resolution: {integrity: sha512-JNAzZcXrCt42VGLuYz0zfAzDfAvJWW6AfYlDBQyDV5DClI2m5sAmK+OIO7s59XfsRsWHp02jAJrRadPRGTt6SQ==}

  lru-cache@5.1.1:
    resolution: {integrity: sha512-KpNARQA3Iwv+jTA0utUVVbrh+Jlrr1Fv0e56GGzAFOXN7dk/FviaDW8LHmK52DlcH4WP2n6gI8vN1aesBFgo9w==}

  luxon@3.4.4:
    resolution: {integrity: sha512-zobTr7akeGHnv7eBOXcRgMeCP6+uyYsczwmeRCauvpvaAltgNyTbLH/+VaEAPUeWBT+1GuNmz4wC/6jtQzbbVA==}
    engines: {node: '>=12'}

  lz-string@1.5.0:
    resolution: {integrity: sha512-h5bgJWpxJNswbU7qCrV0tIKQCaS3blPDrqKWx+QxzuzL1zGUzij9XCWLrSLsJPu5t+eWA/ycetzYAO5IOMcWAQ==}
    hasBin: true

  magic-string@0.27.0:
    resolution: {integrity: sha512-8UnnX2PeRAPZuN12svgR9j7M1uWMovg/CEnIwIG0LFkXSJJe4PdfUGiTGl8V9bsBHFUtfVINcSyYxd7q+kx9fA==}
    engines: {node: '>=12'}

  magic-string@0.30.17:
    resolution: {integrity: sha512-sNPKHvyjVf7gyjwS4xGTaW/mCnF8wnjtifKBEhxfZ7E/S8tQ0rssrwGNn6q8JH/ohItJfSQp9mBtQYuTlH5QnA==}

  magicast@0.3.5:
    resolution: {integrity: sha512-L0WhttDl+2BOsybvEOLK7fW3UA0OQ0IQ2d6Zl2x/a6vVRs3bAY0ECOSHHeL5jD+SbOpOCUEi0y1DgHEn9Qn1AQ==}

  make-dir@4.0.0:
    resolution: {integrity: sha512-hXdUTZYIVOt1Ex//jAQi+wTZZpUpwBj/0QsOzqegb3rGMMeJiSEu5xLHnYfBrRV4RH2+OCSOO95Is/7x1WJ4bw==}
    engines: {node: '>=10'}

  map-or-similar@1.5.0:
    resolution: {integrity: sha512-0aF7ZmVon1igznGI4VS30yugpduQW3y3GkcgGJOp7d8x8QrizhigUxjI/m2UojsXXto+jLAH3KSz+xOJTiORjg==}

  markdown-it@14.1.0:
    resolution: {integrity: sha512-a54IwgWPaeBCAAsv13YgmALOF1elABB08FxO9i+r4VFk5Vl4pKokRPeX8u5TCgSsPi6ec1otfLjdOpVcgbpshg==}
    hasBin: true

  markdown-table@3.0.4:
    resolution: {integrity: sha512-wiYz4+JrLyb/DqW2hkFJxP7Vd7JuTDm77fvbM8VfEQdmSMqcImWeeRbHwZjBjIFki/VaMK2BhFi7oUUZeM5bqw==}

  math-intrinsics@1.1.0:
    resolution: {integrity: sha512-/IXtbwEk5HTPyEwyKX6hGkYXxM9nbj64B+ilVJnC/R6B0pH5G4V3b0pVbL7DBj4tkhBAppbQUlf6F6Xl9LHu1g==}
    engines: {node: '>= 0.4'}

  md5@2.3.0:
    resolution: {integrity: sha512-T1GITYmFaKuO91vxyoQMFETst+O71VUPEU3ze5GNzDm0OWdP8v1ziTaAEPUr/3kLsY3Sftgz242A1SetQiDL7g==}

  mdast-util-find-and-replace@3.0.1:
    resolution: {integrity: sha512-SG21kZHGC3XRTSUhtofZkBzZTJNM5ecCi0SK2IMKmSXR8vO3peL+kb1O0z7Zl83jKtutG4k5Wv/W7V3/YHvzPA==}

  mdast-util-from-markdown@2.0.2:
    resolution: {integrity: sha512-uZhTV/8NBuw0WHkPTrCqDOl0zVe1BIng5ZtHoDk49ME1qqcjYmmLmOf0gELgcRMxN4w2iuIeVso5/6QymSrgmA==}

  mdast-util-gfm-autolink-literal@2.0.1:
    resolution: {integrity: sha512-5HVP2MKaP6L+G6YaxPNjuL0BPrq9orG3TsrZ9YXbA3vDw/ACI4MEsnoDpn6ZNm7GnZgtAcONJyPhOP8tNJQavQ==}

  mdast-util-gfm-footnote@2.0.0:
    resolution: {integrity: sha512-5jOT2boTSVkMnQ7LTrd6n/18kqwjmuYqo7JUPe+tRCY6O7dAuTFMtTPauYYrMPpox9hlN0uOx/FL8XvEfG9/mQ==}

  mdast-util-gfm-strikethrough@2.0.0:
    resolution: {integrity: sha512-mKKb915TF+OC5ptj5bJ7WFRPdYtuHv0yTRxK2tJvi+BDqbkiG7h7u/9SI89nRAYcmap2xHQL9D+QG/6wSrTtXg==}

  mdast-util-gfm-table@2.0.0:
    resolution: {integrity: sha512-78UEvebzz/rJIxLvE7ZtDd/vIQ0RHv+3Mh5DR96p7cS7HsBhYIICDBCu8csTNWNO6tBWfqXPWekRuj2FNOGOZg==}

  mdast-util-gfm-task-list-item@2.0.0:
    resolution: {integrity: sha512-IrtvNvjxC1o06taBAVJznEnkiHxLFTzgonUdy8hzFVeDun0uTjxxrRGVaNFqkU1wJR3RBPEfsxmU6jDWPofrTQ==}

  mdast-util-gfm@3.0.0:
    resolution: {integrity: sha512-dgQEX5Amaq+DuUqf26jJqSK9qgixgd6rYDHAv4aTBuA92cTknZlKpPfa86Z/s8Dj8xsAQpFfBmPUHWJBWqS4Bw==}

  mdast-util-phrasing@4.1.0:
    resolution: {integrity: sha512-TqICwyvJJpBwvGAMZjj4J2n0X8QWp21b9l0o7eXyVJ25YNWYbJDVIyD1bZXE6WtV6RmKJVYmQAKWa0zWOABz2w==}

  mdast-util-to-hast@13.2.0:
    resolution: {integrity: sha512-QGYKEuUsYT9ykKBCMOEDLsU5JRObWQusAolFMeko/tYPufNkRffBAQjIE+99jbA87xv6FgmjLtwjh9wBWajwAA==}

  mdast-util-to-markdown@2.1.2:
    resolution: {integrity: sha512-xj68wMTvGXVOKonmog6LwyJKrYXZPvlwabaryTjLh9LuvovB/KAH+kvi8Gjj+7rJjsFi23nkUxRQv1KqSroMqA==}

  mdast-util-to-string@4.0.0:
    resolution: {integrity: sha512-0H44vDimn51F0YwvxSJSm0eCDOJTRlmN0R1yBh4HLj9wiV1Dn0QoXGbvFAWj2hSItVTlCmBF1hqKlIyUBVFLPg==}

  mdurl@2.0.0:
    resolution: {integrity: sha512-Lf+9+2r+Tdp5wXDXC4PcIBjTDtq4UKjCPMQhKIuzpJNW0b96kVqSwW0bT7FhRSfmAiFYgP+SCRvdrDozfh0U5w==}

  memoizerific@1.11.3:
    resolution: {integrity: sha512-/EuHYwAPdLtXwAwSZkh/Gutery6pD2KYd44oQLhAvQp/50mpyduZh8Q7PYHXTCJ+wuXxt7oij2LXyIJOOYFPog==}

  merge-stream@2.0.0:
    resolution: {integrity: sha512-abv/qOcuPfk3URPfDzmZU1LKmuw8kT+0nIHvKrKgFrwifol/doWcdA4ZqsWQ8ENrFKkd67Mfpo/LovbIUsbt3w==}

  merge2@1.4.1:
    resolution: {integrity: sha512-8q7VEgMJW4J8tcfVPy8g09NcQwZdbwFEqhe/WZkoIzjn/3TGDwtOCYtXGxA3O8tPzpczCCDgv+P2P5y00ZJOOg==}
    engines: {node: '>= 8'}

  micromark-core-commonmark@2.0.2:
    resolution: {integrity: sha512-FKjQKbxd1cibWMM1P9N+H8TwlgGgSkWZMmfuVucLCHaYqeSvJ0hFeHsIa65pA2nYbes0f8LDHPMrd9X7Ujxg9w==}

  micromark-extension-gfm-autolink-literal@2.1.0:
    resolution: {integrity: sha512-oOg7knzhicgQ3t4QCjCWgTmfNhvQbDDnJeVu9v81r7NltNCVmhPy1fJRX27pISafdjL+SVc4d3l48Gb6pbRypw==}

  micromark-extension-gfm-footnote@2.1.0:
    resolution: {integrity: sha512-/yPhxI1ntnDNsiHtzLKYnE3vf9JZ6cAisqVDauhp4CEHxlb4uoOTxOCJ+9s51bIB8U1N1FJ1RXOKTIlD5B/gqw==}

  micromark-extension-gfm-strikethrough@2.1.0:
    resolution: {integrity: sha512-ADVjpOOkjz1hhkZLlBiYA9cR2Anf8F4HqZUO6e5eDcPQd0Txw5fxLzzxnEkSkfnD0wziSGiv7sYhk/ktvbf1uw==}

  micromark-extension-gfm-table@2.1.0:
    resolution: {integrity: sha512-Ub2ncQv+fwD70/l4ou27b4YzfNaCJOvyX4HxXU15m7mpYY+rjuWzsLIPZHJL253Z643RpbcP1oeIJlQ/SKW67g==}

  micromark-extension-gfm-tagfilter@2.0.0:
    resolution: {integrity: sha512-xHlTOmuCSotIA8TW1mDIM6X2O1SiX5P9IuDtqGonFhEK0qgRI4yeC6vMxEV2dgyr2TiD+2PQ10o+cOhdVAcwfg==}

  micromark-extension-gfm-task-list-item@2.1.0:
    resolution: {integrity: sha512-qIBZhqxqI6fjLDYFTBIa4eivDMnP+OZqsNwmQ3xNLE4Cxwc+zfQEfbs6tzAo2Hjq+bh6q5F+Z8/cksrLFYWQQw==}

  micromark-extension-gfm@3.0.0:
    resolution: {integrity: sha512-vsKArQsicm7t0z2GugkCKtZehqUm31oeGBV/KVSorWSy8ZlNAv7ytjFhvaryUiCUJYqs+NoE6AFhpQvBTM6Q4w==}

  micromark-factory-destination@2.0.1:
    resolution: {integrity: sha512-Xe6rDdJlkmbFRExpTOmRj9N3MaWmbAgdpSrBQvCFqhezUn4AHqJHbaEnfbVYYiexVSs//tqOdY/DxhjdCiJnIA==}

  micromark-factory-label@2.0.1:
    resolution: {integrity: sha512-VFMekyQExqIW7xIChcXn4ok29YE3rnuyveW3wZQWWqF4Nv9Wk5rgJ99KzPvHjkmPXF93FXIbBp6YdW3t71/7Vg==}

  micromark-factory-space@2.0.1:
    resolution: {integrity: sha512-zRkxjtBxxLd2Sc0d+fbnEunsTj46SWXgXciZmHq0kDYGnck/ZSGj9/wULTV95uoeYiK5hRXP2mJ98Uo4cq/LQg==}

  micromark-factory-title@2.0.1:
    resolution: {integrity: sha512-5bZ+3CjhAd9eChYTHsjy6TGxpOFSKgKKJPJxr293jTbfry2KDoWkhBb6TcPVB4NmzaPhMs1Frm9AZH7OD4Cjzw==}

  micromark-factory-whitespace@2.0.1:
    resolution: {integrity: sha512-Ob0nuZ3PKt/n0hORHyvoD9uZhr+Za8sFoP+OnMcnWK5lngSzALgQYKMr9RJVOWLqQYuyn6ulqGWSXdwf6F80lQ==}

  micromark-util-character@2.1.1:
    resolution: {integrity: sha512-wv8tdUTJ3thSFFFJKtpYKOYiGP2+v96Hvk4Tu8KpCAsTMs6yi+nVmGh1syvSCsaxz45J6Jbw+9DD6g97+NV67Q==}

  micromark-util-chunked@2.0.1:
    resolution: {integrity: sha512-QUNFEOPELfmvv+4xiNg2sRYeS/P84pTW0TCgP5zc9FpXetHY0ab7SxKyAQCNCc1eK0459uoLI1y5oO5Vc1dbhA==}

  micromark-util-classify-character@2.0.1:
    resolution: {integrity: sha512-K0kHzM6afW/MbeWYWLjoHQv1sgg2Q9EccHEDzSkxiP/EaagNzCm7T/WMKZ3rjMbvIpvBiZgwR3dKMygtA4mG1Q==}

  micromark-util-combine-extensions@2.0.1:
    resolution: {integrity: sha512-OnAnH8Ujmy59JcyZw8JSbK9cGpdVY44NKgSM7E9Eh7DiLS2E9RNQf0dONaGDzEG9yjEl5hcqeIsj4hfRkLH/Bg==}

  micromark-util-decode-numeric-character-reference@2.0.2:
    resolution: {integrity: sha512-ccUbYk6CwVdkmCQMyr64dXz42EfHGkPQlBj5p7YVGzq8I7CtjXZJrubAYezf7Rp+bjPseiROqe7G6foFd+lEuw==}

  micromark-util-decode-string@2.0.1:
    resolution: {integrity: sha512-nDV/77Fj6eH1ynwscYTOsbK7rR//Uj0bZXBwJZRfaLEJ1iGBR6kIfNmlNqaqJf649EP0F3NWNdeJi03elllNUQ==}

  micromark-util-encode@2.0.1:
    resolution: {integrity: sha512-c3cVx2y4KqUnwopcO9b/SCdo2O67LwJJ/UyqGfbigahfegL9myoEFoDYZgkT7f36T0bLrM9hZTAaAyH+PCAXjw==}

  micromark-util-html-tag-name@2.0.1:
    resolution: {integrity: sha512-2cNEiYDhCWKI+Gs9T0Tiysk136SnR13hhO8yW6BGNyhOC4qYFnwF1nKfD3HFAIXA5c45RrIG1ub11GiXeYd1xA==}

  micromark-util-normalize-identifier@2.0.1:
    resolution: {integrity: sha512-sxPqmo70LyARJs0w2UclACPUUEqltCkJ6PhKdMIDuJ3gSf/Q+/GIe3WKl0Ijb/GyH9lOpUkRAO2wp0GVkLvS9Q==}

  micromark-util-resolve-all@2.0.1:
    resolution: {integrity: sha512-VdQyxFWFT2/FGJgwQnJYbe1jjQoNTS4RjglmSjTUlpUMa95Htx9NHeYW4rGDJzbjvCsl9eLjMQwGeElsqmzcHg==}

  micromark-util-sanitize-uri@2.0.1:
    resolution: {integrity: sha512-9N9IomZ/YuGGZZmQec1MbgxtlgougxTodVwDzzEouPKo3qFWvymFHWcnDi2vzV1ff6kas9ucW+o3yzJK9YB1AQ==}

  micromark-util-subtokenize@2.0.3:
    resolution: {integrity: sha512-VXJJuNxYWSoYL6AJ6OQECCFGhIU2GGHMw8tahogePBrjkG8aCCas3ibkp7RnVOSTClg2is05/R7maAhF1XyQMg==}

  micromark-util-symbol@2.0.1:
    resolution: {integrity: sha512-vs5t8Apaud9N28kgCrRUdEed4UJ+wWNvicHLPxCa9ENlYuAY31M0ETy5y1vA33YoNPDFTghEbnh6efaE8h4x0Q==}

  micromark-util-types@2.0.1:
    resolution: {integrity: sha512-534m2WhVTddrcKVepwmVEVnUAmtrx9bfIjNoQHRqfnvdaHQiFytEhJoTgpWJvDEXCO5gLTQh3wYC1PgOJA4NSQ==}

  micromark@4.0.1:
    resolution: {integrity: sha512-eBPdkcoCNvYcxQOAKAlceo5SNdzZWfF+FcSupREAzdAh9rRmE239CEQAiTwIgblwnoM8zzj35sZ5ZwvSEOF6Kw==}

  micromatch@4.0.8:
    resolution: {integrity: sha512-PXwfBhYu0hBCPw8Dn0E+WDYb7af3dSLVWKi3HGv84IdF4TyFoC0ysxFd0Goxw7nSv4T/PzEJQxsYsEiFCKo2BA==}
    engines: {node: '>=8.6'}

  mime-db@1.52.0:
    resolution: {integrity: sha512-sPU4uV7dYlvtWJxwwxHD0PuihVNiE7TyAbQ5SWxDCB9mUYvOgroQOwYQQOKPJ8CIbE+1ETVlOoK1UC2nU3gYvg==}
    engines: {node: '>= 0.6'}

  mime-types@2.1.35:
    resolution: {integrity: sha512-ZDY+bPm5zTTF+YpCrAU9nK0UgICYPT0QtT1NZWFv4s++TNkcgVaT0g6+4R2uI4MjQjzysHB1zxuWL50hzaeXiw==}
    engines: {node: '>= 0.6'}

  mimic-fn@2.1.0:
    resolution: {integrity: sha512-OqbOk5oEQeAZ8WXWydlu9HJjz9WVdEIvamMCcXmuqUYjTknH/sqsWvhQ3vgwKFRR1HpjvNBKQ37nbJgYzGqGcg==}
    engines: {node: '>=6'}

  mimic-fn@4.0.0:
    resolution: {integrity: sha512-vqiC06CuhBTUdZH+RYl8sFrL096vA45Ok5ISO6sE/Mr1jRbGH4Csnhi8f3wKVl7x8mO4Au7Ir9D3Oyv1VYMFJw==}
    engines: {node: '>=12'}

  mimic-function@5.0.1:
    resolution: {integrity: sha512-VP79XUPxV2CigYP3jWwAUFSku2aKqBH7uTAapFWCBqutsbmDo96KY5o8uh6U+/YSIn5OxJnXp73beVkpqMIGhA==}
    engines: {node: '>=18'}

  min-indent@1.0.1:
    resolution: {integrity: sha512-I9jwMn07Sy/IwOj3zVkVik2JTvgpaykDZEigL6Rx6N9LbMywwUSMtxET+7lVoDLLd3O3IXwJwvuuns8UB/HeAg==}
    engines: {node: '>=4'}

  minimatch@3.1.2:
    resolution: {integrity: sha512-J7p63hRiAjw1NDEww1W7i37+ByIrOWO5XQQAzZ3VOcL0PNybwpfmV/N05zFAzwQ9USyEcX6t3UO+K5aqBQOIHw==}

  minimatch@5.1.6:
    resolution: {integrity: sha512-lKwV/1brpG6mBUFHtb7NUmtABCb2WZZmm2wNiOA5hAb8VdCS4B3dtMWyvcoViccwAW/COERjXLt0zP1zXUN26g==}
    engines: {node: '>=10'}

  minimatch@9.0.5:
    resolution: {integrity: sha512-G6T0ZX48xgozx7587koeX9Ys2NYy6Gmv//P89sEte9V9whIapMNF4idKxnW2QtCcLiTWlb/wfCabAtAFWhhBow==}
    engines: {node: '>=16 || 14 >=14.17'}

  minimist@1.2.8:
    resolution: {integrity: sha512-2yyAR8qBkN3YuheJanUpWC5U3bb5osDywNB8RzDVlDwDHbocAJveqqj1u8+SVD7jkWT4yvsHCpWqqWqAxb0zCA==}

  minipass@7.1.2:
    resolution: {integrity: sha512-qOOzS1cBTWYF4BH8fVePDBOO9iptMnGUEZwNc/cMWnTV2nVLZ7VoNWEPHkYczZA0pdoA7dl6e7FL659nX9S2aw==}
    engines: {node: '>=16 || 14 >=14.17'}

  mkdirp@3.0.1:
    resolution: {integrity: sha512-+NsyUUAZDmo6YVHzL/stxSu3t9YS1iljliy3BSDrXJ/dkn1KYdmtZODGGjLcc9XLgVVpH4KshHB8XmZgMhaBXg==}
    engines: {node: '>=10'}
    hasBin: true

  mocha-junit-reporter@2.2.1:
    resolution: {integrity: sha512-iDn2tlKHn8Vh8o4nCzcUVW4q7iXp7cC4EB78N0cDHIobLymyHNwe0XG8HEHHjc3hJlXm0Vy6zcrxaIhnI2fWmw==}
    peerDependencies:
      mocha: '>=2.2.5'

  mocha@10.8.2:
    resolution: {integrity: sha512-VZlYo/WE8t1tstuRmqgeyBgCbJc/lEdopaa+axcKzTBJ+UIdlAB9XnmvTCAH4pwR4ElNInaedhEBmZD8iCSVEg==}
    engines: {node: '>= 14.0.0'}
    hasBin: true

  mochawesome-merge@4.4.1:
    resolution: {integrity: sha512-QCzsXrfH5ewf4coUGvrAOZSpRSl9Vg39eqL2SpKKGkUw390f18hx9C90BNWTA4f/teD2nA0Inb1yxYPpok2gvg==}
    engines: {node: '>=10.0.0'}
    hasBin: true

  mochawesome-report-generator@6.2.0:
    resolution: {integrity: sha512-Ghw8JhQFizF0Vjbtp9B0i//+BOkV5OWcQCPpbO0NGOoxV33o+gKDYU0Pr2pGxkIHnqZ+g5mYiXF7GMNgAcDpSg==}
    hasBin: true

  mochawesome@7.1.3:
    resolution: {integrity: sha512-Vkb3jR5GZ1cXohMQQ73H3cZz7RoxGjjUo0G5hu0jLaW+0FdUxUwg3Cj29bqQdh0rFcnyV06pWmqmi5eBPnEuNQ==}
    peerDependencies:
      mocha: '>=7'

  moment@2.30.1:
    resolution: {integrity: sha512-uEmtNhbDOrWPFS+hdjFCBfy9f2YoyzRpwcl+DqpC6taX21FzsTLQVbMV/W7PzNSX6x/bhC1zA3c2UQ5NzH6how==}

  mrmime@2.0.0:
    resolution: {integrity: sha512-eu38+hdgojoyq63s+yTpN4XMBdt5l8HhMhc4VKLO9KM5caLIBvUm4thi7fFaxyTmCKeNnXZ5pAlBwCUnhA09uw==}
    engines: {node: '>=10'}

  ms@2.1.3:
    resolution: {integrity: sha512-6FlzubTLZG3J2a/NVCAleEhjzq5oxgHyaCU9yYXvcLsvoVaHJq/s5xXI6/XXP6tz7R9xAOtHnSO/tXtF3WRTlA==}

  msw@2.6.5:
    resolution: {integrity: sha512-PnlnTpUlOrj441kYQzzFhzMzMCGFT6a2jKUBG7zSpLkYS5oh8Arrbc0dL8/rNAtxaoBy0EVs2mFqj2qdmWK7lQ==}
    engines: {node: '>=18'}
    hasBin: true
    peerDependencies:
      typescript: '>= 4.8.x'
    peerDependenciesMeta:
      typescript:
        optional: true

  mute-stream@2.0.0:
    resolution: {integrity: sha512-WWdIxpyjEn+FhQJQQv9aQAYlHoNVdzIzUySNV1gHUPDSdZJ3yZn7pAAbQcV7B56Mvu881q9FZV+0Vx2xC44VWA==}
    engines: {node: ^18.17.0 || >=20.5.0}

  mz@2.7.0:
    resolution: {integrity: sha512-z81GNO7nnYMEhrGh9LeymoE4+Yr0Wn5McHIZMK5cfQCl+NDX08sCZgUc9/6MHni9IWuFLm1Z3HTCXu2z9fN62Q==}

  nanoid@3.3.11:
    resolution: {integrity: sha512-N8SpfPUnUp1bK+PMYW8qSWdl9U+wwNWI4QKxOYDy9JAro3WMX7p2OeVRF9v+347pnakNevPmiHhNmZ2HbFA76w==}
    engines: {node: ^10 || ^12 || ^13.7 || ^14 || >=15.0.1}
    hasBin: true

  natural-compare@1.4.0:
    resolution: {integrity: sha512-OWND8ei3VtNC9h7V60qff3SVobHr996CTwgxubgyQYEpg290h9J0buyECNNJexkFm5sOajh5G116RYA1c8ZMSw==}

  natural-orderby@5.0.0:
    resolution: {integrity: sha512-kKHJhxwpR/Okycz4HhQKKlhWe4ASEfPgkSWNmKFHd7+ezuQlxkA5cM3+XkBPvm1gmHen3w53qsYAv+8GwRrBlg==}
    engines: {node: '>=18'}

  no-case@3.0.4:
    resolution: {integrity: sha512-fgAN3jGAh+RoxUGZHTSOLJIqUc2wmoBwGR4tbpNAKmmovFoWq0OdRkb0VkldReO2a2iBT/OEulG9XSUc10r3zg==}

  node-fetch@2.7.0:
    resolution: {integrity: sha512-c4FRfUm/dbcWZ7U+1Wq0AwCyFL+3nt2bEw05wfxSz+DWpWsitgmSgYmy2dQdWyKC1694ELPqMs/YzUSNozLt8A==}
    engines: {node: 4.x || >=6.0.0}
    peerDependencies:
      encoding: ^0.1.0
    peerDependenciesMeta:
      encoding:
        optional: true

  node-releases@2.0.18:
    resolution: {integrity: sha512-d9VeXT4SJ7ZeOqGX6R5EM022wpL+eWPooLI+5UpWn2jCT1aosUQEhQP214x33Wkwx3JQMvIm+tIoVOdodFS40g==}

  normalize-path@3.0.0:
    resolution: {integrity: sha512-6eZs5Ls3WtCisHWp9S2GUy8dqkpGi4BVSz3GaqiE6ezub0512ESztXUwUB6C6IKbQkY2Pnb/mD4WYojCRwcwLA==}
    engines: {node: '>=0.10.0'}

  notistack@3.0.1:
    resolution: {integrity: sha512-ntVZXXgSQH5WYfyU+3HfcXuKaapzAJ8fBLQ/G618rn3yvSzEbnOB8ZSOwhX+dAORy/lw+GC2N061JA0+gYWTVA==}
    engines: {node: '>=12.0.0', npm: '>=6.0.0'}
    peerDependencies:
      react: ^16.8.0 || ^17.0.0 || ^18.0.0
      react-dom: ^16.8.0 || ^17.0.0 || ^18.0.0

  npm-run-path@4.0.1:
    resolution: {integrity: sha512-S48WzZW777zhNIrn7gxOlISNAqi9ZC/uQFnRdbeIHhZhCA6UqpkOT8T1G7BvfdgP4Er8gF4sUbaS0i7QvIfCWw==}
    engines: {node: '>=8'}

  npm-run-path@5.3.0:
    resolution: {integrity: sha512-ppwTtiJZq0O/ai0z7yfudtBpWIoxM8yE6nHi1X47eFR2EWORqfbu6CnPlNsjeN683eT0qG6H/Pyf9fCcvjnnnQ==}
    engines: {node: ^12.20.0 || ^14.13.1 || >=16.0.0}

  nwsapi@2.2.13:
    resolution: {integrity: sha512-cTGB9ptp9dY9A5VbMSe7fQBcl/tt22Vcqdq8+eN93rblOuE0aCFu4aZ2vMwct/2t+lFnosm8RkQW1I0Omb1UtQ==}

  object-assign@4.1.1:
    resolution: {integrity: sha512-rJgTQnkUnH1sFw8yT6VSU3zD3sWmu6sZhIseY8VX+GRu3P6F7Fu+JNDoXfklElbLJSnc3FUQHVe4cU5hj+BcUg==}
    engines: {node: '>=0.10.0'}

  object-inspect@1.13.3:
    resolution: {integrity: sha512-kDCGIbxkDSXE3euJZZXzc6to7fCrKHNI/hSRQnRuQ+BWjFNzZwiFF8fj/6o2t2G9/jTj8PSIYTfCLelLZEeRpA==}
    engines: {node: '>= 0.4'}

  object-keys@1.1.1:
    resolution: {integrity: sha512-NuAESUOUMrlIXOfHKzD6bpPu3tYt3xvjNdRIQ+FeT0lNb4K8WR70CaDxhuNguS2XG+GjkyMwOzsN5ZktImfhLA==}
    engines: {node: '>= 0.4'}

  object.assign@4.1.5:
    resolution: {integrity: sha512-byy+U7gp+FVwmyzKPYhW2h5l3crpmGsxl7X2s8y43IgxvG4g3QZ6CffDtsNQy1WsmZpQbO+ybo0AlW7TY6DcBQ==}
    engines: {node: '>= 0.4'}

  object.assign@4.1.7:
    resolution: {integrity: sha512-nK28WOo+QIjBkDduTINE4JkF/UJJKyf2EJxvJKfblDpyg0Q+pkOHNTL0Qwy6NP6FhE/EnzV73BxxqcJaXY9anw==}
    engines: {node: '>= 0.4'}

  object.entries@1.1.8:
    resolution: {integrity: sha512-cmopxi8VwRIAw/fkijJohSfpef5PdN0pMQJN6VC/ZKvn0LIknWD8KtgY6KlQdEc4tIjcQ3HxSMmnvtzIscdaYQ==}
    engines: {node: '>= 0.4'}

  object.fromentries@2.0.8:
    resolution: {integrity: sha512-k6E21FzySsSK5a21KRADBd/NGneRegFO5pLHfdQLpRDETUNJueLXs3WCzyQ3tFRDYgbq3KHGXfTbi2bs8WQ6rQ==}
    engines: {node: '>= 0.4'}

  object.values@1.2.0:
    resolution: {integrity: sha512-yBYjY9QX2hnRmZHAjG/f13MzmBzxzYgQhFrke06TTyKY5zSTEqkOeukBzIdVA3j3ulu8Qa3MbVFShV7T2RmGtQ==}
    engines: {node: '>= 0.4'}

  object.values@1.2.1:
    resolution: {integrity: sha512-gXah6aZrcUxjWg2zR2MwouP2eHlCBzdV4pygudehaKXSGW4v2AsRQUK+lwwXhii6KFZcunEnmSUoYp5CXibxtA==}
    engines: {node: '>= 0.4'}

  once@1.4.0:
    resolution: {integrity: sha512-lNaJgI+2Q5URQBkccEKHTQOPaXdUxnZZElQTZY0MFUAuaEqe1E+Nyvgdz/aIyNi6Z9MzO5dv1H8n58/GELp3+w==}

  onetime@5.1.2:
    resolution: {integrity: sha512-kbpaSSGJTWdAY5KPVeMOKXSrPtr8C8C7wodJbcsd51jRnmD+GZu8Y0VoU6Dm5Z4vWr0Ig/1NKuWRKf7j5aaYSg==}
    engines: {node: '>=6'}

  onetime@6.0.0:
    resolution: {integrity: sha512-1FlR+gjXK7X+AsAHso35MnyN5KqGwJRi/31ft6x0M194ht7S+rWAvd7PHss9xSKMzE0asv1pyIHaJYq+BbacAQ==}
    engines: {node: '>=12'}

  onetime@7.0.0:
    resolution: {integrity: sha512-VXJjc87FScF88uafS3JllDgvAm+c/Slfz06lorj2uAY34rlUu0Nt+v8wreiImcrgAjjIHp1rXpTDlLOGw29WwQ==}
    engines: {node: '>=18'}

  oniguruma-to-es@3.1.1:
    resolution: {integrity: sha512-bUH8SDvPkH3ho3dvwJwfonjlQ4R80vjyvrU8YpxuROddv55vAEJrTuCuCVUhhsHbtlD9tGGbaNApGQckXhS8iQ==}

  open@8.4.2:
    resolution: {integrity: sha512-7x81NCL719oNbsq/3mh+hVrAWmFuEYUqrq/Iw3kUzH8ReypT9QQ0BLoJS7/G9k6N81XjW4qHWtjWwe/9eLy1EQ==}
    engines: {node: '>=12'}

  opener@1.5.2:
    resolution: {integrity: sha512-ur5UIdyw5Y7yEj9wLzhqXiy6GZ3Mwx0yGI+5sMn2r0N0v3cKJvUmFH5yPP+WXh9e0xfyzyJX95D8l088DNFj7A==}
    hasBin: true

  optionator@0.9.4:
    resolution: {integrity: sha512-6IpQ7mKUxRcZNLIObR0hz7lxsapSSIYNZJwXPGeF0mTVqGKFIXj1DQcMoT22S3ROcLyY/rz0PWaWZ9ayWmad9g==}
    engines: {node: '>= 0.8.0'}

  os-tmpdir@1.0.2:
    resolution: {integrity: sha512-D2FR03Vir7FIu45XBY20mTb+/ZSWB00sjU9jdQXt83gDrI4Ztz5Fs7/yy74g2N5SVQY4xY1qDr4rNddwYRVX0g==}
    engines: {node: '>=0.10.0'}

  ospath@1.2.2:
    resolution: {integrity: sha512-o6E5qJV5zkAbIDNhGSIlyOhScKXgQrSRMilfph0clDfM0nEnBOlKlH4sWDmG95BW/CvwNz0vmm7dJVtU2KlMiA==}

  outvariant@1.4.3:
    resolution: {integrity: sha512-+Sl2UErvtsoajRDKCE5/dBz4DIvHXQQnAxtQTF04OJxY0+DyZXSo5P5Bb7XYWOh81syohlYL24hbDwxedPUJCA==}

  own-keys@1.0.1:
    resolution: {integrity: sha512-qFOyK5PjiWZd+QQIh+1jhdb9LpxTF0qs7Pm8o5QHYZ0M3vKqSqzsZaEB6oWlxZ+q2sJBMI/Ktgd2N5ZwQoRHfg==}
    engines: {node: '>= 0.4'}

  p-limit@2.3.0:
    resolution: {integrity: sha512-//88mFWSJx8lxCzwdAABTJL2MyWB12+eIY7MDL2SqLmAkeKU9qxRvWuSyTjm3FUmpBEMuFfckAIqEaVGUDxb6w==}
    engines: {node: '>=6'}

  p-limit@3.1.0:
    resolution: {integrity: sha512-TYOanM3wGwNGsZN2cVTYPArw454xnXj5qmWF1bEoAc4+cU/ol7GVh7odevjp1FNHduHc3KZMcFduxU5Xc6uJRQ==}
    engines: {node: '>=10'}

  p-locate@4.1.0:
    resolution: {integrity: sha512-R79ZZ/0wAxKGu3oYMlz8jy/kbhsNrS7SKZ7PxEHBgJ5+F2mtFW2fK2cOtBh1cHYkQsbzFV7I+EoRKe6Yt0oK7A==}
    engines: {node: '>=8'}

  p-locate@5.0.0:
    resolution: {integrity: sha512-LaNjtRWUBY++zB5nE/NwcaoMylSPk+S+ZHNB1TzdbMJMny6dynpAGt7X/tl/QYq3TIeE6nxHppbo2LGymrG5Pw==}
    engines: {node: '>=10'}

  p-map@4.0.0:
    resolution: {integrity: sha512-/bjOqmgETBYB5BoEeGVea8dmvHb2m9GLy1E9W43yeyfP6QQCZGFNa+XRceJEuDB6zqr+gKpIAmlLebMpykw/MQ==}
    engines: {node: '>=10'}

  p-try@2.2.0:
    resolution: {integrity: sha512-R4nPAVTAU0B9D35/Gk3uJf/7XYbQcyohSKdvAxIRSNghFl4e71hVoGnBNQz9cWaXxO2I10KTC+3jMdvvoKw6dQ==}
    engines: {node: '>=6'}

  package-json-from-dist@1.0.1:
    resolution: {integrity: sha512-UEZIS3/by4OC8vL3P2dTXRETpebLI2NiI5vIrjaD/5UtrkFX/tNbwjTSRAGC/+7CAo2pIcBaRgWmcBBHcsaCIw==}

  parent-module@1.0.1:
    resolution: {integrity: sha512-GQ2EWRpQV8/o+Aw8YqtfZZPfNRWZYkbidE9k5rpl/hC3vtHHBfGm2Ifi6qWV+coDGkrUKZAxE3Lot5kcsRlh+g==}
    engines: {node: '>=6'}

  parse-json@5.2.0:
    resolution: {integrity: sha512-ayCKvm/phCGxOkYRSCM82iDwct8/EonSEgCSxWxD7ve6jHggsFl4fZVQBPRNgQoKiuV/odhFrGzQXZwbifC8Rg==}
    engines: {node: '>=8'}

  parse5@7.2.1:
    resolution: {integrity: sha512-BuBYQYlv1ckiPdQi/ohiivi9Sagc9JG+Ozs0r7b/0iK3sKmrb0b9FdWdBbOdx6hBCM/F9Ir82ofnBhtZOjCRPQ==}

  path-exists@4.0.0:
    resolution: {integrity: sha512-ak9Qy5Q7jYb2Wwcey5Fpvg2KoAc/ZIhLSLOSBmRmygPsGwkVVt0fZa0qrtMz+m6tJTAHfZQ8FnmB4MG4LWy7/w==}
    engines: {node: '>=8'}

  path-is-absolute@1.0.1:
    resolution: {integrity: sha512-AVbw3UJ2e9bq64vSaS9Am0fje1Pa8pbGqTTsmXfaIiMpnr5DlDhfJOuLj9Sf95ZPVDAUerDfEk88MPmPe7UCQg==}
    engines: {node: '>=0.10.0'}

  path-key@3.1.1:
    resolution: {integrity: sha512-ojmeN0qd+y0jszEtoY48r0Peq5dwMEkIlCOu6Q5f41lfkswXuKtYrhgoTpLnyIcHm24Uhqx+5Tqm2InSwLhE6Q==}
    engines: {node: '>=8'}

  path-key@4.0.0:
    resolution: {integrity: sha512-haREypq7xkM7ErfgIyA0z+Bj4AGKlMSdlQE2jvJo6huWD1EdkKYV+G/T4nq0YEF2vgTT8kqMFKo1uHn950r4SQ==}
    engines: {node: '>=12'}

  path-parse@1.0.7:
    resolution: {integrity: sha512-LDJzPVEEEPR+y48z93A0Ed0yXb8pAByGWo/k5YYdYgpY2/2EsOsksJrq7lOHxryrVOn1ejG6oAp8ahvOIQD8sw==}

  path-scurry@1.11.1:
    resolution: {integrity: sha512-Xa4Nw17FS9ApQFJ9umLiJS4orGjm7ZzwUrwamcGQuHSzDyth9boKDaycYdDcZDuqYATXw4HFXgaqWTctW/v1HA==}
    engines: {node: '>=16 || 14 >=14.18'}

  path-to-regexp@1.9.0:
    resolution: {integrity: sha512-xIp7/apCFJuUHdDLWe8O1HIkb0kQrOMb/0u6FXQjemHn/ii5LrIzU6bdECnsiTF/GjZkMEKg1xdiZwNqDYlZ6g==}

  path-to-regexp@6.3.0:
    resolution: {integrity: sha512-Yhpw4T9C6hPpgPeA28us07OJeqZ5EzQTkbfwuhsUg0c237RomFoETJgmp2sa3F/41gfLE6G5cqcYwznmeEeOlQ==}

  path-type@4.0.0:
    resolution: {integrity: sha512-gDKb8aZMDeD/tZWs9P6+q0J9Mwkdl6xMV8TjnGP3qJVJ06bdMgkbBlLU8IdfOsIsFz2BW1rNVT3XuNEl8zPAvw==}
    engines: {node: '>=8'}

  pathe@2.0.3:
    resolution: {integrity: sha512-WUjGcAqP1gQacoQe+OBJsFA7Ld4DyXuUIjZ5cc75cLHvJ7dtNsTugphxIADwspS+AraAUePCKrSVtPLFj/F88w==}

  pathval@2.0.0:
    resolution: {integrity: sha512-vE7JKRyES09KiunauX7nd2Q9/L7lhok4smP9RZTDeD4MVs72Dp2qNFVz39Nz5a0FVEW0BJR6C0DYrq6unoziZA==}
    engines: {node: '>= 14.16'}

  pdf2json@3.1.4:
    resolution: {integrity: sha512-rS+VapXpXZr+5lUpHmRh3ugXdFXp24p1RyG24yP1DMpqP4t0mrYNGpLtpSbWD42PnQ59GIXofxF+yWb7M+3THg==}
    engines: {node: '>=18.12.1', npm: '>=8.19.2'}
    hasBin: true
    bundledDependencies:
      - '@xmldom/xmldom'

  pdfreader@3.0.7:
    resolution: {integrity: sha512-68Htw7su6HDJGGKv9tkjilRyf8zaHulEKRCgCwx4FE8krcMB8iBtM46Smjjez0jFm45dUKYXJzThyLwCqfQlCQ==}
    engines: {node: '>=14'}

  peggy@4.2.0:
    resolution: {integrity: sha512-ZjzyJYY8NqW8JOZr2PbS/J0UH/hnfGALxSDsBUVQg5Y/I+ZaPuGeBJ7EclUX2RvWjhlsi4pnuL1C/K/3u+cDeg==}
    engines: {node: '>=18'}
    hasBin: true

  pend@1.2.0:
    resolution: {integrity: sha512-F3asv42UuXchdzt+xXqfW1OGlVBe+mxa2mqI0pg5yAHZPvFmY3Y6drSf/GQ1A86WgWEN9Kzh/WrgKa6iGcHXLg==}

  performance-now@2.1.0:
    resolution: {integrity: sha512-7EAHlyLHI56VEIdK57uwHdHKIaAGbnXPiw0yWbarQZOKaKpvUIgW0jWRVLiatnM+XXlSwsanIBH/hzGMJulMow==}

  picocolors@1.1.1:
    resolution: {integrity: sha512-xceH2snhtb5M9liqDsmEw56le376mTZkEX/jEb/RxNFyegNul7eNslCXP9FDj/Lcu0X8KEyMceP2ntpaHrDEVA==}

  picomatch@2.3.1:
    resolution: {integrity: sha512-JU3teHTNjmE2VCGFzuY8EXzCDVwEqB2a8fsIvwaStHhAWJEeVd1o1QD80CU6+ZdEXXSLbSsuLwJjkCBWqRQUVA==}
    engines: {node: '>=8.6'}

  picomatch@4.0.2:
    resolution: {integrity: sha512-M7BAV6Rlcy5u+m6oPhAPFgJTzAioX/6B0DxyvDlo9l8+T3nLKbrczg2WLUyzd45L8RqfUMyGPzekbMvX2Ldkwg==}
    engines: {node: '>=12'}

  pidtree@0.6.0:
    resolution: {integrity: sha512-eG2dWTVw5bzqGRztnHExczNxt5VGsE6OwTeCG3fdUf9KBsZzO3R5OIIIzWR+iZA0NtZ+RDVdaoE2dK1cn6jH4g==}
    engines: {node: '>=0.10'}
    hasBin: true

  pify@2.3.0:
    resolution: {integrity: sha512-udgsAY+fTnvv7kI7aaxbqwWNb0AHiB0qBO89PZKPkoTmGOgdbrHDKD+0B2X4uTfJ/FT1R09r9gTsjUjNJotuog==}
    engines: {node: '>=0.10.0'}

  pirates@4.0.6:
    resolution: {integrity: sha512-saLsH7WeYYPiD25LDuLRRY/i+6HaPYr6G1OUlN39otzkSTxKnubR9RTxS3/Kk50s1g2JTgFwWQDQyplC5/SHZg==}
    engines: {node: '>= 6'}

  polished@4.3.1:
    resolution: {integrity: sha512-OBatVyC/N7SCW/FaDHrSd+vn0o5cS855TOmYi4OkdWUMSJCET/xip//ch8xGUvtr3i44X9LVyWwQlRMTN3pwSA==}
    engines: {node: '>=10'}

  possible-typed-array-names@1.0.0:
    resolution: {integrity: sha512-d7Uw+eZoloe0EHDIYoe+bQ5WXnGMOpmiZFTuMWCwpjzzkL2nTjcKiAk4hh8TjnGye2TwWOk3UXucZ+3rbmBa8Q==}
    engines: {node: '>= 0.4'}

  postcss-load-config@6.0.1:
    resolution: {integrity: sha512-oPtTM4oerL+UXmx+93ytZVN82RrlY/wPUV8IeDxFrzIjXOLF1pN+EmKPLbubvKHT2HC20xXsCAH2Z+CKV6Oz/g==}
    engines: {node: '>= 18'}
    peerDependencies:
      jiti: '>=1.21.0'
      postcss: '>=8.0.9'
      tsx: ^4.8.1
      yaml: ^2.3.0
    peerDependenciesMeta:
      jiti:
        optional: true
      postcss:
        optional: true
      tsx:
        optional: true
      yaml:
        optional: true

  postcss@8.5.3:
    resolution: {integrity: sha512-dle9A3yYxlBSrt8Fu+IpjGT8SY8hN0mlaA6GY8t0P5PjIOZemULz/E2Bnm/2dcUOena75OTNkHI76uZBNUUq3A==}
    engines: {node: ^10 || ^12 || >=14}

  prelude-ls@1.2.1:
    resolution: {integrity: sha512-vkcDPrRZo1QZLbn5RLGPpg/WmIQ65qoWWhcGKf/b5eplkkarX0m9z8ppCat4mlOqUsWpyNuYgO3VRyrYHSzX5g==}
    engines: {node: '>= 0.8.0'}

  prettier-linter-helpers@1.0.0:
    resolution: {integrity: sha512-GbK2cP9nraSSUF9N2XwUwqfzlAFlMNYYl+ShE/V+H8a9uNl/oUqB1w2EL54Jh0OlyRSd8RfWYJ3coVS4TROP2w==}
    engines: {node: '>=6.0.0'}

  prettier@3.5.3:
    resolution: {integrity: sha512-QQtaxnoDJeAkDvDKWCLiwIXkTgRhwYDEQCghU9Z6q03iyek/rxRh/2lC3HB7P8sWT2xC/y5JDctPLBIGzHKbhw==}
    engines: {node: '>=14'}
    hasBin: true

  pretty-bytes@5.6.0:
    resolution: {integrity: sha512-FFw039TmrBqFK8ma/7OL3sDz/VytdtJr044/QUJtH0wK9lb9jLq9tJyIxUwtQJHwar2BqtiA4iCWSwo9JLkzFg==}
    engines: {node: '>=6'}

  pretty-format@27.5.1:
    resolution: {integrity: sha512-Qb1gy5OrP5+zDf2Bvnzdl3jsTf1qXVMazbvCoKhtKqVs4/YK4ozX4gKQJJVyNe+cajNPn0KoC0MC3FUmaHWEmQ==}
    engines: {node: ^10.13.0 || ^12.13.0 || ^14.15.0 || >=15.0.0}

  process@0.11.10:
    resolution: {integrity: sha512-cdGef/drWFoydD1JsMzuFf8100nZl+GT+yacc2bEced5f9Rjk4z+WtFUTBu9PhOi9j/jfmBPu0mMEY4wIdAF8A==}
    engines: {node: '>= 0.6.0'}

  promise-polyfill@8.2.3:
    resolution: {integrity: sha512-Og0+jCRQetV84U8wVjMNccfGCnMQ9mGs9Hv78QFe+pSDD3gWTpz0y+1QCuxy5d/vBFuZ3iwP2eycAkvqIMPmWg==}

  promise-polyfill@8.3.0:
    resolution: {integrity: sha512-H5oELycFml5yto/atYqmjyigJoAo3+OXwolYiH7OfQuYlAqhxNvTfiNMbV9hsC6Yp83yE5r2KTVmtrG6R9i6Pg==}

  promise@7.3.1:
    resolution: {integrity: sha512-nolQXZ/4L+bP/UGlkfaIujX9BKxGwmQ9OT4mOt5yvy8iK1h3wqTEJCijzGANTCCl9nWjY41juyAn2K3Q1hLLTg==}

  prop-types@15.8.1:
    resolution: {integrity: sha512-oj87CgZICdulUohogVAR7AjlC0327U4el4L6eAvOqCeudMDVU0NThNaV+b9Df4dXgSP1gXMTnPdhfe/2qDH5cg==}

  property-expr@2.0.6:
    resolution: {integrity: sha512-SVtmxhRE/CGkn3eZY1T6pC8Nln6Fr/lu1mKSgRud0eC73whjGfoAogbn78LkD8aFL0zz3bAFerKSnOl7NlErBA==}

  property-information@7.0.0:
    resolution: {integrity: sha512-7D/qOz/+Y4X/rzSB6jKxKUsQnphO046ei8qxG59mtM3RG3DHgTK81HrxrmoDVINJb8NKT5ZsRbwHvQ6B68Iyhg==}

  proxy-from-env@1.0.0:
    resolution: {integrity: sha512-F2JHgJQ1iqwnHDcQjVBsq3n/uoaFL+iPW/eAeL7kVxy/2RrWaN4WroKjjvbsoRtv0ftelNyC01bjRhn/bhcf4A==}

  proxy-from-env@1.1.0:
    resolution: {integrity: sha512-D+zkORCbA9f1tdWRK0RaCR3GPv50cMxcrz4X8k5LTSUD1Dkw47mKJEZQNunItRTkWwgtaUSo1RVFRIG9ZXiFYg==}

  psl@1.10.0:
    resolution: {integrity: sha512-KSKHEbjAnpUuAUserOq0FxGXCUrzC3WniuSJhvdbs102rL55266ZcHBqLWOsG30spQMlPdpy7icATiAQehg/iA==}

  pump@3.0.2:
    resolution: {integrity: sha512-tUPXtzlGM8FE3P0ZL6DVs/3P58k9nk8/jZeQCurTJylQA8qFYzHFfhBJkuqyE0FifOsQ0uKWekiZ5g8wtr28cw==}

  punycode.js@2.3.1:
    resolution: {integrity: sha512-uxFIHU0YlHYhDQtV4R9J6a52SLx28BCjT+4ieh7IGbgwVJWO+km431c4yRlREUAsAmt/uMjQUyQHNEPf0M39CA==}
    engines: {node: '>=6'}

  punycode@2.3.1:
    resolution: {integrity: sha512-vYt7UD1U9Wg6138shLtLOvdAu+8DsC/ilFtEVHcH+wydcSpNE20AfSOduf6MkRFahL5FY7X1oU7nKVZFtfq8Fg==}
    engines: {node: '>=6'}

  qr.js@0.0.0:
    resolution: {integrity: sha512-c4iYnWb+k2E+vYpRimHqSu575b1/wKl4XFeJGpFmrJQz5I88v9aY2czh7s0w36srfCM1sXgC/xpoJz5dJfq+OQ==}

  qrcode.react@0.8.0:
    resolution: {integrity: sha512-16wKpuFvLwciIq2YAsfmPUCnSR8GrYPsXRK5KVdcIuX0+W/MKZbBkFhl44ttRx4TWZHqRjfztoWOxdPF0Hb9JA==}
    peerDependencies:
      react: ^15.5.3 || ^16.0.0

  qs@6.13.0:
    resolution: {integrity: sha512-+38qI9SOr8tfZ4QmJNplMUxqjbe7LKvvZgWdExBOmd+egZTtjLB67Gu0HRX3u/XOq7UU2Nx6nsjvS16Z9uwfpg==}
    engines: {node: '>=0.6'}

  querystringify@2.2.0:
    resolution: {integrity: sha512-FIqgj2EUvTa7R50u0rGsyTftzjYmv/a3hO345bZNrqabNqjtgiDMgmo4mkUjd+nzU5oF3dClKqFIPUKybUyqoQ==}

  queue-microtask@1.2.3:
    resolution: {integrity: sha512-NuaNSa6flKT5JaSYQzJok04JzTL1CA6aGhv5rfLW3PgqA+M2ChpZQnAC8h8i4ZFkBS8X5RqkDBHA7r4hej3K9A==}

  raf@3.4.1:
    resolution: {integrity: sha512-Sq4CW4QhwOHE8ucn6J34MqtZCeWFP2aQSmrlroYgqAV1PjStIhJXxYuTgUIfkEk7zTLjmIjLmU5q+fbD1NnOJA==}

  ramda@0.25.0:
    resolution: {integrity: sha512-GXpfrYVPwx3K7RQ6aYT8KPS8XViSXUVJT1ONhoKPE9VAleW42YE+U+8VEyGWt41EnEQW7gwecYJriTI0pKoecQ==}

  randombytes@2.1.0:
    resolution: {integrity: sha512-vYl3iOX+4CKUWuxGi9Ukhie6fsqXqS9FE2Zaic4tNFD2N2QQaXOMFbuKK4QmDHC0JO6B1Zp41J0LpT0oR68amQ==}

  react-csv@2.2.2:
    resolution: {integrity: sha512-RG5hOcZKZFigIGE8LxIEV/OgS1vigFQT4EkaHeKgyuCbUAu9Nbd/1RYq++bJcJJ9VOqO/n9TZRADsXNDR4VEpw==}

  react-docgen-typescript@2.2.2:
    resolution: {integrity: sha512-tvg2ZtOpOi6QDwsb3GZhOjDkkX0h8Z2gipvTg6OVMUyoYoURhEiRNePT8NZItTVCDh39JJHnLdfCOkzoLbFnTg==}
    peerDependencies:
      typescript: '>= 4.3.x'

  react-docgen@7.1.0:
    resolution: {integrity: sha512-APPU8HB2uZnpl6Vt/+0AFoVYgSRtfiP6FLrZgPPTDmqSb2R4qZRbgd0A3VzIFxDt5e+Fozjx79WjLWnF69DK8g==}
    engines: {node: '>=16.14.0'}

  react-dom@18.3.1:
    resolution: {integrity: sha512-5m4nQKp+rZRb09LNH59GM4BxTh9251/ylbKIbpe7TpGxfJ+9kv6BLkLBXIjjspbgbnIBNqlI23tRnTWT0snUIw==}
    peerDependencies:
      react: ^18.3.1

  react-dropzone@11.2.4:
    resolution: {integrity: sha512-EGSvK2CxFTuc28WxwuJCICyuYFX8b+sRumwU6Bs6sTbElV2HtQkT0d6C+HEee6XfbjiLIZ+Th9uji27rvo2wGw==}
    engines: {node: '>= 10'}
    peerDependencies:
      react: '>= 16.8'

  react-fast-compare@2.0.4:
    resolution: {integrity: sha512-suNP+J1VU1MWFKcyt7RtjiSWUjvidmQSlqu+eHslq+342xCbGTYmC0mEhPCOHxlW0CywylOC1u2DFAT+bv4dBw==}

  react-hook-form@7.53.2:
    resolution: {integrity: sha512-YVel6fW5sOeedd1524pltpHX+jgU2u3DSDtXEaBORNdqiNrsX/nUI/iGXONegttg0mJVnfrIkiV0cmTU6Oo2xw==}
    engines: {node: '>=18.0.0'}
    peerDependencies:
      react: ^16.8.0 || ^17 || ^18 || ^19

  react-is@16.13.1:
    resolution: {integrity: sha512-24e6ynE2H+OKt4kqsOvNd8kBpV65zoxbA4BVsEOB3ARVWQki/DHzaUoC5KuON/BiccDaCCTZBuOcfZs70kR8bQ==}

  react-is@17.0.2:
    resolution: {integrity: sha512-w2GsyukL62IJnlaff/nRegPQR94C/XXamvMWmSHRJ4y7Ts/4ocGRmTHvOs8PSE6pB3dWOrD/nueuU5sduBsQ4w==}

  react-is@18.3.1:
    resolution: {integrity: sha512-/LLMVyas0ljjAtoYiPqYiL8VWXzUUdThrmU5+n20DZv+a+ClRoevUzw5JxU+Ieh5/c87ytoTBV9G1FiKfNJdmg==}

  react-is@19.0.0:
    resolution: {integrity: sha512-H91OHcwjZsbq3ClIDHMzBShc1rotbfACdWENsmEf0IFvZ3FgGPtdHMcsv45bQ1hAbgdfiA8SnxTKfDS+x/8m2g==}

  react-lifecycles-compat@3.0.4:
    resolution: {integrity: sha512-fBASbA6LnOU9dOU2eW7aQ8xmYBSXUIWr+UmF9b1efZBazGNO+rcXT/icdKnYm2pTwcRylVUYwW7H1PHfLekVzA==}

  react-number-format@3.6.2:
    resolution: {integrity: sha512-HsO11fH6WiugtJflrMQn3/Yhq2J4uEWLxrKCQbI1gSGAOwIhUsOGJJeP8Vci/U4A7xK5SjC95ngZU8//Nuz3Gg==}
    peerDependencies:
      '@types/react': ^0.14 || ^15.0.0-rc || ^15.0.0 || ^16.0.0-rc || ^16.0.0
      react: ^0.14 || ^15.0.0-rc || ^15.0.0 || ^16.0.0-rc || ^16.0.0
      react-dom: ^0.14 || ^15.0.0-rc || ^15.0.0 || ^16.0.0-rc || ^16.0.0

  react-redux@7.1.3:
    resolution: {integrity: sha512-uI1wca+ECG9RoVkWQFF4jDMqmaw0/qnvaSvOoL/GA4dNxf6LoV8sUAcNDvE5NWKs4hFpn0t6wswNQnY3f7HT3w==}
    peerDependencies:
      react: ^16.8.3
      react-dom: '*'
      react-native: '*'
      redux: ^2.0.0 || ^3.0.0 || ^4.0.0-0
    peerDependenciesMeta:
      react-dom:
        optional: true
      react-native:
        optional: true

  react-router-dom@5.3.4:
    resolution: {integrity: sha512-m4EqFMHv/Ih4kpcBCONHbkT68KoAeHN4p3lAGoNryfHi0dMy0kCzEZakiKRsvg5wHZ/JLrLW8o8KomWiz/qbYQ==}
    peerDependencies:
      react: '>=15'

  react-router-hash-link@2.4.3:
    resolution: {integrity: sha512-NU7GWc265m92xh/aYD79Vr1W+zAIXDWp3L2YZOYP4rCqPnJ6LI6vh3+rKgkidtYijozHclaEQTAHaAaMWPVI4A==}
    peerDependencies:
      react: '>=15'
      react-router-dom: '>=4'

  react-router@5.3.4:
    resolution: {integrity: sha512-Ys9K+ppnJah3QuaRiLxk+jDWOR1MekYQrlytiXxC1RyfbdsZkS5pvKAzCCr031xHixZwpnsYNT5xysdFHQaYsA==}
    peerDependencies:
      react: '>=15'

  react-smooth@4.0.1:
    resolution: {integrity: sha512-OE4hm7XqR0jNOq3Qmk9mFLyd6p2+j6bvbPJ7qlB7+oo0eNcL2l7WQzG6MBnT3EXY6xzkLMUBec3AfewJdA0J8w==}
    peerDependencies:
      react: ^16.8.0 || ^17.0.0 || ^18.0.0
      react-dom: ^16.8.0 || ^17.0.0 || ^18.0.0

  react-transition-group@4.4.5:
    resolution: {integrity: sha512-pZcd1MCJoiKiBR2NRxeCRg13uCXbydPnmB4EOeRrY7480qNWO8IIgQG6zlDkm6uRMsURXPuKq0GWtiM59a5Q6g==}
    peerDependencies:
      react: '>=16.6.0'
      react-dom: '>=16.6.0'

  react-vnc@3.0.7:
    resolution: {integrity: sha512-G/KHuyzCaK4vVbMMub4hlz4Ama54gsU7V0KUnCzwgJMWAoedJ1B7k3mMxtbKQ4PpompKv4L3DOB2KnaTSWwZ0w==}
    peerDependencies:
      react: '>=19.0.0'
      react-dom: '>=19.0.0'

  react-waypoint@10.3.0:
    resolution: {integrity: sha512-iF1y2c1BsoXuEGz08NoahaLFIGI9gTUAAOKip96HUmylRT6DUtpgoBPjk/Y8dfcFVmfVDvUzWjNXpZyKTOV0SQ==}
    peerDependencies:
      react: ^15.3.0 || ^16.0.0 || ^17.0.0 || ^18.0.0

  react@18.3.1:
    resolution: {integrity: sha512-wS+hAgJShR0KhEvPJArfuPVN1+Hz1t0Y6n5jLrGQbkb4urgPE/0Rve+1kMB1v/oWgHgm4WIcV+i7F2pTVj+2iQ==}
    engines: {node: '>=0.10.0'}

  readdirp@3.6.0:
    resolution: {integrity: sha512-hOS089on8RduqdbhvQ5Z37A0ESjsqz6qnRcffsMU3495FuTdqSm+7bhJ29JvIOsBDEEnan5DPu9t3To9VRlMzA==}
    engines: {node: '>=8.10.0'}

  readdirp@4.0.2:
    resolution: {integrity: sha512-yDMz9g+VaZkqBYS/ozoBJwaBhTbZo3UNYQHNRw1D3UFQB8oHB4uS/tAODO+ZLjGWmUbKnIlOWO+aaIiAxrUWHA==}
    engines: {node: '>= 14.16.0'}

  recast@0.23.9:
    resolution: {integrity: sha512-Hx/BGIbwj+Des3+xy5uAtAbdCyqK9y9wbBcDFDYanLS9JnMqf7OeF87HQwUimE87OEc72mr6tkKUKMBBL+hF9Q==}
    engines: {node: '>= 4'}

  recharts-scale@0.4.5:
    resolution: {integrity: sha512-kivNFO+0OcUNu7jQquLXAxz1FIwZj8nrj+YkOKc5694NbjCvcT6aSZiIzNzd2Kul4o4rTto8QVR9lMNtxD4G1w==}

  recharts@2.15.0:
    resolution: {integrity: sha512-cIvMxDfpAmqAmVgc4yb7pgm/O1tmmkl/CjrvXuW+62/+7jj/iF9Ykm+hb/UJt42TREHMyd3gb+pkgoa2MxgDIw==}
    engines: {node: '>=14'}
    peerDependencies:
      react: ^16.0.0 || ^17.0.0 || ^18.0.0 || ^19.0.0
      react-dom: ^16.0.0 || ^17.0.0 || ^18.0.0 || ^19.0.0

  recompose@0.30.0:
    resolution: {integrity: sha512-ZTrzzUDa9AqUIhRk4KmVFihH0rapdCSMFXjhHbNrjAWxBuUD/guYlyysMnuHjlZC/KRiOKRtB4jf96yYSkKE8w==}
    peerDependencies:
      react: ^0.14.0 || ^15.0.0 || ^16.0.0

  redent@3.0.0:
    resolution: {integrity: sha512-6tDA8g98We0zd0GvVeMT9arEOnTw9qM03L9cJXaCjrip1OO764RDBLBfrB4cwzNGDj5OA5ioymC9GkizgWJDUg==}
    engines: {node: '>=8'}

  redux-mock-store@1.5.5:
    resolution: {integrity: sha512-YxX+ofKUTQkZE4HbhYG4kKGr7oCTJfB0GLy7bSeqx86GLpGirrbUWstMnqXkqHNaQpcnbMGbof2dYs5KsPE6Zg==}
    peerDependencies:
      redux: '*'

  redux-thunk@2.4.2:
    resolution: {integrity: sha512-+P3TjtnP0k/FEjcBL5FZpoovtvrTNT/UXd4/sluaSyrURlSlhLSzEdfsTBW7WsKB6yPvgd7q/iZPICFjW4o57Q==}
    peerDependencies:
      redux: ^4

  redux@4.2.1:
    resolution: {integrity: sha512-LAUYz4lc+Do8/g7aeRa8JkyDErK6ekstQaqWQrNRW//MY1TvCEpMtpTWvlQ+FPbWCx+Xixu/6SHt5N0HR+SB4w==}

  refa@0.12.1:
    resolution: {integrity: sha512-J8rn6v4DBb2nnFqkqwy6/NnTYMcgLA+sLr0iIO41qpv0n+ngb7ksag2tMRl0inb1bbO/esUwzW1vbJi7K0sI0g==}
    engines: {node: ^12.0.0 || ^14.0.0 || >=16.0.0}

  reflect.getprototypeof@1.0.10:
    resolution: {integrity: sha512-00o4I+DVrefhv+nX0ulyi3biSHCPDe+yLv5o/p6d/UVlirijB8E16FtfwSAi4g3tcqrQ4lRAqQSoFEZJehYEcw==}
    engines: {node: '>= 0.4'}

  reflect.getprototypeof@1.0.6:
    resolution: {integrity: sha512-fmfw4XgoDke3kdI6h4xcUz1dG8uaiv5q9gcEwLS4Pnth2kxT+GZ7YehS1JTMGBQmtV7Y4GFGbs2re2NqhdozUg==}
    engines: {node: '>= 0.4'}

  regenerator-runtime@0.13.11:
    resolution: {integrity: sha512-kY1AZVr2Ra+t+piVaJ4gxaFaReZVH40AKNo7UCX6W+dEwBo/2oZJzqfuN1qLq1oL45o56cPaTXELwrTh8Fpggg==}

  regenerator-runtime@0.14.1:
    resolution: {integrity: sha512-dYnhHh0nJoMfnkZs6GmmhFknAGRrLznOu5nc9ML+EJxGvrx6H7teuevqVqCuPcPK//3eDrrjQhehXVx9cnkGdw==}

  regex-recursion@6.0.2:
    resolution: {integrity: sha512-0YCaSCq2VRIebiaUviZNs0cBz1kg5kVS2UKUfNIx8YVs1cN3AV7NTctO5FOKBA+UT2BPJIWZauYHPqJODG50cg==}

  regex-utilities@2.3.0:
    resolution: {integrity: sha512-8VhliFJAWRaUiVvREIiW2NXXTmHs4vMNnSzuJVhscgmGav3g9VDxLrQndI3dZZVVdp0ZO/5v0xmX516/7M9cng==}

  regex@6.0.1:
    resolution: {integrity: sha512-uorlqlzAKjKQZ5P+kTJr3eeJGSVroLKoHmquUj4zHWuR+hEyNqlXsSKlYYF5F4NI6nl7tWCs0apKJ0lmfsXAPA==}

  regexp-ast-analysis@0.7.1:
    resolution: {integrity: sha512-sZuz1dYW/ZsfG17WSAG7eS85r5a0dDsvg+7BiiYR5o6lKCAtUrEwdmRmaGF6rwVj3LcmAeYkOWKEPlbPzN3Y3A==}
    engines: {node: ^12.0.0 || ^14.0.0 || >=16.0.0}

  regexp.prototype.flags@1.5.3:
    resolution: {integrity: sha512-vqlC04+RQoFalODCbCumG2xIOvapzVMHwsyIGM/SIE8fRhFFsXeH8/QQ+s0T0kDAhKc4k30s73/0ydkHQz6HlQ==}
    engines: {node: '>= 0.4'}

  remark-gfm@4.0.0:
    resolution: {integrity: sha512-U92vJgBPkbw4Zfu/IiW2oTZLSL3Zpv+uI7My2eq8JxKgqraFdU8YUGicEJCEgSbeaG+QDFqIcwwfMTOEelPxuA==}

  remark-parse@11.0.0:
    resolution: {integrity: sha512-FCxlKLNGknS5ba/1lmpYijMUzX2esxW5xQqjWxw2eHFfS2MSdaHVINFmhjo+qN1WhZhNimq0dZATN9pH0IDrpA==}

  remark-stringify@11.0.0:
    resolution: {integrity: sha512-1OSmLd3awB/t8qdoEOMazZkNsfVTeY4fTsgzcQFdXNq8ToTN4ZGwrMnlda4K6smTFKD+GRV6O48i6Z4iKgPPpw==}

  request-progress@3.0.0:
    resolution: {integrity: sha512-MnWzEHHaxHO2iWiQuHrUPBi/1WeBf5PkxQqNyNvLl9VAYSdXkP8tQ3pBSeCPD+yw0v0Aq1zosWLz0BdeXpWwZg==}

  require-directory@2.1.1:
    resolution: {integrity: sha512-fGxEI7+wsG9xrvdjsrlmL22OMTTiHRwAMroiEeMgq8gzoLC/PQr7RsRDSTLUg/bZAZtF+TVIkHc6/4RIKrui+Q==}
    engines: {node: '>=0.10.0'}

  require-main-filename@2.0.0:
    resolution: {integrity: sha512-NKN5kMDylKuldxYLSUfrbo5Tuzh4hd+2E8NPPX02mZtn1VuREQToYe/ZdlJy+J3uCpfaiGF05e7B8W0iXbQHmg==}

  requireindex@1.1.0:
    resolution: {integrity: sha512-LBnkqsDE7BZKvqylbmn7lTIVdpx4K/QCduRATpO5R+wtPmky/a8pN1bO2D6wXppn1497AJF9mNjqAXr6bdl9jg==}
    engines: {node: '>=0.10.5'}

  requires-port@1.0.0:
    resolution: {integrity: sha512-KigOCHcocU3XODJxsu8i/j8T9tzT4adHiecwORRQ0ZZFcp7ahwXuRU1m+yuO90C5ZUyGeGfocHDI14M3L3yDAQ==}

  resolve-from@4.0.0:
    resolution: {integrity: sha512-pb/MYmXstAkysRFx8piNI1tGFNQIFA3vkE3Gq4EuA1dF6gHp/+vgZqsCGJapvy8N3Q+4o7FwvquPJcnZ7RYy4g==}
    engines: {node: '>=4'}

  resolve-from@5.0.0:
    resolution: {integrity: sha512-qYg9KP24dD5qka9J47d0aVky0N+b4fTU89LN9iDnjB5waksiC49rvMB0PrUJQGoTmH50XPiqOvAjDfaijGxYZw==}
    engines: {node: '>=8'}

  resolve-pathname@3.0.0:
    resolution: {integrity: sha512-C7rARubxI8bXFNB/hqcp/4iUeIXJhJZvFPFPiSPRnhU5UPxzMFIl+2E6yY6c4k9giDJAhtV+enfA+G89N6Csng==}

  resolve-pkg-maps@1.0.0:
    resolution: {integrity: sha512-seS2Tj26TBVOC2NIc2rOe2y2ZO7efxITtLZcGSOnHHNOQ7CkiUBfw0Iw2ck6xkIhPwLhKNLS8BO+hEpngQlqzw==}

  resolve@1.22.8:
    resolution: {integrity: sha512-oKWePCxqpd6FlLvGV1VU0x7bkPmmCNolxzjMf4NczoDnQcIWrAF+cPtZn5i6n+RfD2d9i0tzpKnG6Yk168yIyw==}
    hasBin: true

  resolve@2.0.0-next.5:
    resolution: {integrity: sha512-U7WjGVG9sH8tvjW5SmGbQuui75FiyjAX72HX15DwBBwF9dNiQZRQAg9nnPhYy+TUnE0+VcrttuvNI8oSxZcocA==}
    hasBin: true

  restore-cursor@3.1.0:
    resolution: {integrity: sha512-l+sSefzHpj5qimhFSE5a8nufZYAM3sBSVMAPtYkmC+4EH2anSGaEMXSD0izRQbu9nfyQ9y5JrVmp7E8oZrUjvA==}
    engines: {node: '>=8'}

  restore-cursor@5.1.0:
    resolution: {integrity: sha512-oMA2dcrw6u0YfxJQXm342bFKX/E4sG9rbTzO9ptUcR/e8A33cHuvStiYOwH7fszkZlZ1z/ta9AAoPk2F4qIOHA==}
    engines: {node: '>=18'}

  restricted-input@3.0.5:
    resolution: {integrity: sha512-lUuXZ3wUnHURRarj5/0C8vomWIfWJO+p7T6RYwB46v7Oyuyr3yyupU+i7SjqUv4S6RAeAAZt1C/QCLJ9xhQBow==}

  reusify@1.0.4:
    resolution: {integrity: sha512-U9nH88a3fc/ekCF1l0/UP1IosiuIjyTh7hBvXVMHYgVcfGvt897Xguj2UOLDeI5BG2m7/uwyaLVT6fbtCwTyzw==}
    engines: {iojs: '>=1.0.0', node: '>=0.10.0'}

  rfdc@1.4.1:
    resolution: {integrity: sha512-q1b3N5QkRUWUl7iyylaaj3kOpIT0N2i9MqIEQXP73GVsN9cw3fdx8X63cEmWhJGi2PPCF23Ijp7ktmd39rawIA==}

  rgbcolor@1.0.1:
    resolution: {integrity: sha512-9aZLIrhRaD97sgVhtJOW6ckOEh6/GnvQtdVNfdZ6s67+3/XwLS9lBcQYzEEhYVeUowN7pRzMLsyGhK2i/xvWbw==}
    engines: {node: '>= 0.8.15'}

  rollup@4.34.8:
    resolution: {integrity: sha512-489gTVMzAYdiZHFVA/ig/iYFllCcWFHMvUHI1rpFmkoUtRlQxqh6/yiNqnYibjMZ2b/+FUQwldG+aLsEt6bglQ==}
    engines: {node: '>=18.0.0', npm: '>=8.0.0'}
    hasBin: true

  rollup@4.39.0:
    resolution: {integrity: sha512-thI8kNc02yNvnmJp8dr3fNWJ9tCONDhp6TV35X6HkKGGs9E6q7YWCHbe5vKiTa7TAiNcFEmXKj3X/pG2b3ci0g==}
    engines: {node: '>=18.0.0', npm: '>=8.0.0'}
    hasBin: true

  rrweb-cssom@0.7.1:
    resolution: {integrity: sha512-TrEMa7JGdVm0UThDJSx7ddw5nVm3UJS9o9CCIZ72B1vSyEZoziDqBYP3XIoi/12lKrJR8rE3jeFHMok2F/Mnsg==}

  run-async@3.0.0:
    resolution: {integrity: sha512-540WwVDOMxA6dN6We19EcT9sc3hkXPw5mzRNGM3FkdN/vtE9NFvj5lFAPNwUDmJjXidm3v7TC1cTE7t17Ulm1Q==}
    engines: {node: '>=0.12.0'}

  run-parallel@1.2.0:
    resolution: {integrity: sha512-5l4VyZR86LZ/lDxZTR6jqL8AFE2S0IFLMP26AbjsLVADxHdhB/c0GUsH+y39UfCi3dzz8OlQuPmnaJOMoDHQBA==}

  rxjs@7.8.1:
    resolution: {integrity: sha512-AA3TVj+0A2iuIoQkWEK/tqFjBq2j+6PO6Y0zJcvzLAFhEFIO3HL0vls9hWLncZbAAbK0mar7oZ4V079I/qPMxg==}

  safe-array-concat@1.1.2:
    resolution: {integrity: sha512-vj6RsCsWBCf19jIeHEfkRMw8DPiBb+DMXklQ/1SGDHOMlHdPUkZXFQ2YdplS23zESTijAcurb1aSgJA3AgMu1Q==}
    engines: {node: '>=0.4'}

  safe-array-concat@1.1.3:
    resolution: {integrity: sha512-AURm5f0jYEOydBj7VQlVvDrjeFgthDdEF5H1dP+6mNpoXOMo1quQqJ4wvJDyRZ9+pO3kGWoOdmV08cSv2aJV6Q==}
    engines: {node: '>=0.4'}

  safe-buffer@5.2.1:
    resolution: {integrity: sha512-rp3So07KcdmmKbGvgaNxQSJr7bGVSVk5S9Eq1F+ppbRo70+YeaDxkw5Dd8NPN+GD6bjnYm2VuPuCXmpuYvmCXQ==}

  safe-push-apply@1.0.0:
    resolution: {integrity: sha512-iKE9w/Z7xCzUMIZqdBsp6pEQvwuEebH4vdpjcDWnyzaI6yl6O9FHvVpmGelvEHNsoY6wGblkxR6Zty/h00WiSA==}
    engines: {node: '>= 0.4'}

  safe-regex-test@1.0.3:
    resolution: {integrity: sha512-CdASjNJPvRa7roO6Ra/gLYBTzYzzPyyBXxIMdGW3USQLyjWEls2RgW5UBTXaQVp+OrpeCK3bLem8smtmheoRuw==}
    engines: {node: '>= 0.4'}

  safe-regex-test@1.1.0:
    resolution: {integrity: sha512-x/+Cz4YrimQxQccJf5mKEbIa1NzeCRNI5Ecl/ekmlYaampdNLPalVyIcCZNNH3MvmqBugV5TMYZXv0ljslUlaw==}
    engines: {node: '>= 0.4'}

  safer-buffer@2.1.2:
    resolution: {integrity: sha512-YZo3K82SD7Riyi0E1EQPojLz7kpepnSQI9IyPbHHg1XXXevb5dJI7tpyN2ADxGcQbHG7vcyRHk0cbwqcQriUtg==}

  sax@1.4.1:
    resolution: {integrity: sha512-+aWOz7yVScEGoKNd4PA10LZ8sk0A/z5+nXQG5giUO5rprX9jgYsTdov9qCchZiPIZezbZH+jRut8nPodFAX4Jg==}

  saxes@6.0.0:
    resolution: {integrity: sha512-xAg7SOnEhrm5zI3puOOKyy1OMcMlIJZYNJY7xLBwSze0UjhPLnWfj2GF2EpT0jmzaJKIWKHLsaSSajf35bcYnA==}
    engines: {node: '>=v12.22.7'}

  scheduler@0.18.0:
    resolution: {integrity: sha512-agTSHR1Nbfi6ulI0kYNK0203joW2Y5W4po4l+v03tOoiJKpTBbxpNhWDvqc/4IcOw+KLmSiQLTasZ4cab2/UWQ==}

  scheduler@0.23.2:
    resolution: {integrity: sha512-UOShsPwz7NrMUqhR6t0hWjFduvOzbtv7toDH1/hIrfRNIDBnnBWd0CwJTGvTpngVlmwGCdP9/Zl/tVrDqcuYzQ==}

  scslre@0.3.0:
    resolution: {integrity: sha512-3A6sD0WYP7+QrjbfNA2FN3FsOaGGFoekCVgTyypy53gPxhbkCIjtO6YWgdrfM+n/8sI8JeXZOIxsHjMTNxQ4nQ==}
    engines: {node: ^14.0.0 || >=16.0.0}

  search-string@3.1.0:
    resolution: {integrity: sha512-yY3b0VlaXfKi2B//34PN5AFF+GQvwme6Kj4FjggmoSBOa7B8AHfS1nYZbsrYu+IyGeYOAkF8ywL9LN9dkrOo6g==}

  semver@7.6.3:
    resolution: {integrity: sha512-oVekP1cKtI+CTDvHWYFUcMtsK/00wmAEfyqKfNdARm8u1wNVhSgaX7A8d4UuIlUI5e84iEwOhs7ZPYRmzU9U6A==}
    engines: {node: '>=10'}
    hasBin: true

  serialize-javascript@6.0.2:
    resolution: {integrity: sha512-Saa1xPByTTq2gdeFZYLLo+RFE35NHZkAbqZeWNd3BpzppeVisAqpDjcp8dyf6uIvEqJRd46jemmyA4iFIeVk8g==}

  set-blocking@2.0.0:
    resolution: {integrity: sha512-KiKBS8AnWGEyLzofFfmvKwpdPzqiy16LvQfK3yv/fVH7Bj13/wl3JSR1J+rfgRE9q7xUJK4qvgS8raSOeLUehw==}

  set-function-length@1.2.2:
    resolution: {integrity: sha512-pgRc4hJ4/sNjWCSS9AmnS40x3bNMDTknHgL5UaMBTMyJnU90EgWh1Rz+MC9eFu4BuN/UwZjKQuY/1v3rM7HMfg==}
    engines: {node: '>= 0.4'}

  set-function-name@2.0.2:
    resolution: {integrity: sha512-7PGFlmtwsEADb0WYyvCMa1t+yke6daIG4Wirafur5kcf+MhUnPms1UeR0CKQdTZD81yESwMHbtn+TR+dMviakQ==}
    engines: {node: '>= 0.4'}

  set-proto@1.0.0:
    resolution: {integrity: sha512-RJRdvCo6IAnPdsvP/7m6bsQqNnn1FCBX5ZNtFL98MmFF/4xAIJTIg1YbHW5DC2W5SKZanrC6i4HsJqlajw/dZw==}
    engines: {node: '>= 0.4'}

  setimmediate@1.0.5:
    resolution: {integrity: sha512-MATJdZp8sLqDl/68LfQmbP8zKPLQNV6BIZoIgrscFDQ+RsvK/BxeDQOgyxKKoh0y/8h3BqVFnCqQ/gd+reiIXA==}

  shallow-clone@3.0.1:
    resolution: {integrity: sha512-/6KqX+GVUdqPuPPd2LxDDxzX6CAbjJehAAOKlNpqqUpAqPM6HeL8f+o3a+JsyGjn2lv0WY8UsTgUJjU9Ok55NA==}
    engines: {node: '>=8'}

  shebang-command@2.0.0:
    resolution: {integrity: sha512-kHxr2zZpYtdmrN1qDjrrX/Z1rR1kG8Dx+gkpK1G4eXmvXswmcE1hTWBWYUzlraYw1/yZp6YuDY77YtvbN0dmDA==}
    engines: {node: '>=8'}

  shebang-regex@3.0.0:
    resolution: {integrity: sha512-7++dFhtcx3353uBaq8DDR4NuxBetBzC7ZQOhmTQInHEd6bSrXdiEyzCvG07Z44UYdLShWUyXt5M/yhz8ekcb1A==}
    engines: {node: '>=8'}

  shell-quote@1.8.1:
    resolution: {integrity: sha512-6j1W9l1iAs/4xYBI1SYOVZyFcCis9b4KCLQ8fgAGG07QvzaRLVVRQvAy85yNmmZSjYjg4MWh4gNvlPujU/5LpA==}

  shiki@3.1.0:
    resolution: {integrity: sha512-LdTNyWQlC5zdCaHdcp1zPA1OVA2ivb+KjGOOnGcy02tGaF5ja+dGibWFH7Ar8YlngUgK/scDqworK18Ys9cbYA==}

  side-channel-list@1.0.0:
    resolution: {integrity: sha512-FCLHtRD/gnpCiCHEiJLOwdmFP+wzCmDEkc9y7NsYxeF4u7Btsn1ZuwgwJGxImImHicJArLP4R0yX4c2KCrMrTA==}
    engines: {node: '>= 0.4'}

  side-channel-map@1.0.1:
    resolution: {integrity: sha512-VCjCNfgMsby3tTdo02nbjtM/ewra6jPHmpThenkTYh8pG9ucZ/1P8So4u4FGBek/BjpOVsDCMoLA/iuBKIFXRA==}
    engines: {node: '>= 0.4'}

  side-channel-weakmap@1.0.2:
    resolution: {integrity: sha512-WPS/HvHQTYnHisLo9McqBHOJk2FkHO/tlpvldyrnem4aeQp4hai3gythswg6p01oSoTl58rcpiFAjF2br2Ak2A==}
    engines: {node: '>= 0.4'}

  side-channel@1.0.6:
    resolution: {integrity: sha512-fDW/EZ6Q9RiO8eFG8Hj+7u/oW+XrPTIChwCOM2+th2A6OblDtYYIpve9m+KvI9Z4C9qSEXlaGR6bTEYHReuglA==}
    engines: {node: '>= 0.4'}

  side-channel@1.1.0:
    resolution: {integrity: sha512-ZX99e6tRweoUXqR+VBrslhda51Nh5MTQwou5tnUDgbtyM0dBgmhEDtWGP/xbKn6hqfPRHujUNwz5fy/wbbhnpw==}
    engines: {node: '>= 0.4'}

  siginfo@2.0.0:
    resolution: {integrity: sha512-ybx0WO1/8bSBLEWXZvEd7gMW3Sn3JFlW3TvX1nREbDLRNQNaeNN8WK0meBwPdAaOI7TtRRRJn/Es1zhrrCHu7g==}

  signal-exit@3.0.7:
    resolution: {integrity: sha512-wnD2ZE+l+SPC/uoS0vXeE9L1+0wuaMqKlfz9AMUo38JsyLSBWSFcHR1Rri62LZc12vLr1gb3jl7iwQhgwpAbGQ==}

  signal-exit@4.1.0:
    resolution: {integrity: sha512-bzyZ1e88w9O1iNJbKnOlvYTrWPDl46O1bG0D3XInv+9tkPrxrN8jUUTiFlDkkmKWgn1M6CfIA13SuGqOa9Korw==}
    engines: {node: '>=14'}

  simple-git@3.27.0:
    resolution: {integrity: sha512-ivHoFS9Yi9GY49ogc6/YAi3Fl9ROnF4VyubNylgCkA+RVqLaKWnDSzXOVzya8csELIaWaYNutsEuAhZrtOjozA==}

  sirv@3.0.1:
    resolution: {integrity: sha512-FoqMu0NCGBLCcAkS1qA+XJIQTR6/JHfQXl+uGteNCQ76T91DMUjPa9xfmeqMY3z80nLSg9yQmNjK0Px6RWsH/A==}
    engines: {node: '>=18'}

  slice-ansi@3.0.0:
    resolution: {integrity: sha512-pSyv7bSTC7ig9Dcgbw9AuRNUb5k5V6oDudjZoMBSr13qpLBG7tB+zgCkARjq7xIUgdz5P1Qe8u+rSGdouOOIyQ==}
    engines: {node: '>=8'}

  slice-ansi@4.0.0:
    resolution: {integrity: sha512-qMCMfhY040cVHT43K9BFygqYbUPFZKHOg7K73mtTWJRb8pyP3fzf4Ixd5SzdEJQ6MRUg/WBnOLxghZtKKurENQ==}
    engines: {node: '>=10'}

  slice-ansi@5.0.0:
    resolution: {integrity: sha512-FC+lgizVPfie0kkhqUScwRu1O/lF6NOgJmlCgK+/LYxDCTk8sGelYaHDhFcDN+Sn3Cv+3VSa4Byeo+IMCzpMgQ==}
    engines: {node: '>=12'}

  slice-ansi@7.1.0:
    resolution: {integrity: sha512-bSiSngZ/jWeX93BqeIAbImyTbEihizcwNjFoRUIY/T1wWQsfsm2Vw1agPKylXvQTU7iASGdHhyqRlqQzfz+Htg==}
    engines: {node: '>=18'}

  snake-case@3.0.4:
    resolution: {integrity: sha512-LAOh4z89bGQvl9pFfNF8V146i7o7/CqFPbqzYgP+yYzDIDeS9HaNFtXABamRW+AQzEVODcvE79ljJ+8a9YSdMg==}

  source-map-generator@0.8.0:
    resolution: {integrity: sha512-psgxdGMwl5MZM9S3FWee4EgsEaIjahYV5AzGnwUvPhWeITz/j6rKpysQHlQ4USdxvINlb8lKfWGIXwfkrgtqkA==}
    engines: {node: '>= 10'}

  source-map-js@1.2.1:
    resolution: {integrity: sha512-UXWMKhLOwVKb728IUtQPXxfYU+usdybtUrK/8uGE8CQMvrhOpwvzDBwj0QhSL7MQc7vIsISBG8VQ8+IDQxpfQA==}
    engines: {node: '>=0.10.0'}

  source-map-support@0.5.21:
    resolution: {integrity: sha512-uBHU3L3czsIyYXKX88fdrGovxdSCoTGDRZ6SYXtSRxLZUzHg5P/66Ht6uoUlHu9EZod+inXhKo3qQgwXUT/y1w==}

  source-map@0.5.7:
    resolution: {integrity: sha512-LbrmJOMUSdEVxIKvdcJzQC+nQhe8FUZQTXQy6+I75skNgn3OoQ0DZA8YnFa7gp8tqtL3KPf1kmo0R5DoApeSGQ==}
    engines: {node: '>=0.10.0'}

  source-map@0.6.1:
    resolution: {integrity: sha512-UjgapumWlbMhkBgzT7Ykc5YXUT46F0iKu8SGXq0bcwP5dz/h0Plj6enJqjz1Zbq2l5WaqYnrVbwWOWMyF3F47g==}
    engines: {node: '>=0.10.0'}

  source-map@0.8.0-beta.0:
    resolution: {integrity: sha512-2ymg6oRBpebeZi9UUNsgQ89bhx01TcTkmNTGnNO88imTmbSgy4nfujrgVEFKWpMTEGA11EDkTt7mqObTPdigIA==}
    engines: {node: '>= 8'}

  space-separated-tokens@2.0.2:
    resolution: {integrity: sha512-PEGlAwrG8yXGXRjW32fGbg66JAlOAwbObuqVoJpv/mRgoWDQfgH1wDPvtzWyUSNAXBGSk8h755YDbbcEy3SH2Q==}

  sshpk@1.18.0:
    resolution: {integrity: sha512-2p2KJZTSqQ/I3+HX42EpYOa2l3f8Erv8MWKsy2I9uf4wA7yFIkXRffYdsx86y6z4vHtV8u7g+pPlr8/4ouAxsQ==}
    engines: {node: '>=0.10.0'}
    hasBin: true

  stackback@0.0.2:
    resolution: {integrity: sha512-1XMJE5fQo1jGH6Y/7ebnwPOBEkIEnT4QF32d5R1+VXdXveM0IBMJt8zfaxX1P3QhVwrYe+576+jkANtSS2mBbw==}

  stackblur-canvas@2.7.0:
    resolution: {integrity: sha512-yf7OENo23AGJhBriGx0QivY5JP6Y1HbrrDI6WLt6C5auYZXlQrheoY8hD4ibekFKz1HOfE48Ww8kMWMnJD/zcQ==}
    engines: {node: '>=0.1.14'}

  statuses@2.0.1:
    resolution: {integrity: sha512-RwNA9Z/7PrK06rYLIzFMlaF+l73iwpzsqRIFgbMLbTcLD6cOao82TaWefPXQvB2fOC4AjuYSEndS7N/mTCbkdQ==}
    engines: {node: '>= 0.8'}

  std-env@3.8.0:
    resolution: {integrity: sha512-Bc3YwwCB+OzldMxOXJIIvC6cPRWr/LxOp48CdQTOkPyk/t4JWWJbrilwBd7RJzKV8QW7tJkcgAmeuLLJugl5/w==}

  storybook-dark-mode@4.0.1:
    resolution: {integrity: sha512-9l3qY8NdgwZnY+NlO1XHB3eUb6FmZo9GazJeUSeFkjRqwA5FmnMSeq0YVqEOqfwniM/TvQwOiTYd5g/hC2wugA==}

  storybook@8.6.9:
    resolution: {integrity: sha512-Iw4+R4V3yX7MhXJaLBAT4oLtZ+SaTzX8KvUNZiQzvdD+TrFKVA3QKV8gvWjstGyU2dd+afE1Ph6EG5Xa2Az2CA==}
    hasBin: true
    peerDependencies:
      prettier: ^2 || ^3
    peerDependenciesMeta:
      prettier:
        optional: true

  strict-event-emitter@0.5.1:
    resolution: {integrity: sha512-vMgjE/GGEPEFnhFub6pa4FmJBRBVOLpIII2hvCZ8Kzb7K0hlHo7mQv6xYrBvCL2LtAIBwFUK8wvuJgTVSQ5MFQ==}

  string-argv@0.3.2:
    resolution: {integrity: sha512-aqD2Q0144Z+/RqG52NeHEkZauTAUWJO8c6yTftGJKO3Tja5tUgIfmIl6kExvhtxSDP7fXB6DvzkfMpCd/F3G+Q==}
    engines: {node: '>=0.6.19'}

  string-width@4.2.3:
    resolution: {integrity: sha512-wKyQRQpjJ0sIp62ErSZdGsjMJWsap5oRNihHhu6G7JVO/9jIB6UyevL+tXuOqrng8j/cxKTWyWUwvSTriiZz/g==}
    engines: {node: '>=8'}

  string-width@5.1.2:
    resolution: {integrity: sha512-HnLOCR3vjcY8beoNLtcjZ5/nxn2afmME6lhrDrebokqMap+XbeW8n9TXpPDOqdGK5qcI3oT0GKTW6wC7EMiVqA==}
    engines: {node: '>=12'}

  string-width@7.2.0:
    resolution: {integrity: sha512-tsaTIkKW9b4N+AEj+SVA+WhJzV7/zMhcSu78mLKWSk7cXMOSHsBKFWUs0fWwq8QyK3MgJBQRX6Gbi4kYbdvGkQ==}
    engines: {node: '>=18'}

  string.prototype.includes@2.0.1:
    resolution: {integrity: sha512-o7+c9bW6zpAdJHTtujeePODAhkuicdAryFsfVKwA+wGw89wJ4GTY484WTucM9hLtDEOpOvI+aHnzqnC5lHp4Rg==}
    engines: {node: '>= 0.4'}

  string.prototype.matchall@4.0.12:
    resolution: {integrity: sha512-6CC9uyBL+/48dYizRf7H7VAYCMCNTBeM78x/VTUe9bFEaxBepPJDa1Ow99LqI/1yF7kuy7Q3cQsYMrcjGUcskA==}
    engines: {node: '>= 0.4'}

  string.prototype.repeat@1.0.0:
    resolution: {integrity: sha512-0u/TldDbKD8bFCQ/4f5+mNRrXwZ8hg2w7ZR8wa16e8z9XpePWl3eGEcUD0OXpEH/VJH/2G3gjUtR3ZOiBe2S/w==}

  string.prototype.trim@1.2.10:
    resolution: {integrity: sha512-Rs66F0P/1kedk5lyYyH9uBzuiI/kNRmwJAR9quK6VOtIpZ2G+hMZd+HQbbv25MgCA6gEffoMZYxlTod4WcdrKA==}
    engines: {node: '>= 0.4'}

  string.prototype.trim@1.2.9:
    resolution: {integrity: sha512-klHuCNxiMZ8MlsOihJhJEBJAiMVqU3Z2nEXWfWnIqjN0gEFS9J9+IxKozWWtQGcgoa1WUZzLjKPTr4ZHNFTFxw==}
    engines: {node: '>= 0.4'}

  string.prototype.trimend@1.0.8:
    resolution: {integrity: sha512-p73uL5VCHCO2BZZ6krwwQE3kCzM7NKmis8S//xEC6fQonchbum4eP6kR4DLEjQFO3Wnj3Fuo8NM0kOSjVdHjZQ==}

  string.prototype.trimend@1.0.9:
    resolution: {integrity: sha512-G7Ok5C6E/j4SGfyLCloXTrngQIQU3PWtXGst3yM7Bea9FRURf1S42ZHlZZtsNque2FN2PoUhfZXYLNWwEr4dLQ==}
    engines: {node: '>= 0.4'}

  string.prototype.trimstart@1.0.8:
    resolution: {integrity: sha512-UXSH262CSZY1tfu3G3Secr6uGLCFVPMhIqHjlgCUtCCcgihYc/xKs9djMTMUOb2j1mVSeU8EU6NWc/iQKU6Gfg==}
    engines: {node: '>= 0.4'}

  stringify-entities@4.0.4:
    resolution: {integrity: sha512-IwfBptatlO+QCJUo19AqvrPNqlVMpW9YEL2LIVY+Rpv2qsjCGxaDLNRgeGsQWJhfItebuJhsGSLjaBbNSQ+ieg==}

  strip-ansi@6.0.1:
    resolution: {integrity: sha512-Y38VPSHcqkFrCpFnQ9vuSXmquuv5oXOKpGeT6aGrr3o3Gc9AlVa6JBfUSOCnbxGGZF+/0ooI7KrPuUSztUdU5A==}
    engines: {node: '>=8'}

  strip-ansi@7.1.0:
    resolution: {integrity: sha512-iq6eVVI64nQQTRYq2KtEg2d2uU7LElhTJwsH4YzIHZshxlgZms/wIc4VoDQTlG/IvVIrBKG06CrZnp0qv7hkcQ==}
    engines: {node: '>=12'}

  strip-bom@3.0.0:
    resolution: {integrity: sha512-vavAMRXOgBVNF6nyEEmL3DBK19iRpDcoIwW+swQ+CbGiu7lju6t+JklA1MHweoWtadgt4ISVUsXLyDq34ddcwA==}
    engines: {node: '>=4'}

  strip-final-newline@2.0.0:
    resolution: {integrity: sha512-BrpvfNAE3dcvq7ll3xVumzjKjZQ5tI1sEUIKr3Uoks0XUl45St3FlatVqef9prk4jRDzhW6WZg+3bk93y6pLjA==}
    engines: {node: '>=6'}

  strip-final-newline@3.0.0:
    resolution: {integrity: sha512-dOESqjYr96iWYylGObzd39EuNTa5VJxyvVAEm5Jnh7KGo75V43Hk1odPQkNDyXNmUR6k+gEiDVXnjB8HJ3crXw==}
    engines: {node: '>=12'}

  strip-indent@3.0.0:
    resolution: {integrity: sha512-laJTa3Jb+VQpaC6DseHhF7dXVqHTfJPCRDaEbid/drOhgitgYku/letMUqOXFoWV0zIIUbjpdH2t+tYj4bQMRQ==}
    engines: {node: '>=8'}

  strip-indent@4.0.0:
    resolution: {integrity: sha512-mnVSV2l+Zv6BLpSD/8V87CW/y9EmmbYzGCIavsnsI6/nwn26DwffM/yztm30Z/I2DY9wdS3vXVCMnHDgZaVNoA==}
    engines: {node: '>=12'}

  strip-json-comments@3.1.1:
    resolution: {integrity: sha512-6fPc+R4ihwqP6N/aIv2f1gMH8lOVtWQHoqC4yK6oSDVVocumAsfCqjkXnqiYMhmMwS/mEHLp7Vehlt3ql6lEig==}
    engines: {node: '>=8'}

  stylis@4.2.0:
    resolution: {integrity: sha512-Orov6g6BB1sDfYgzWfTHDOxamtX1bE/zo104Dh9e6fqJ3PooipYyfJ0pUmrZO2wAvO8YbEyeFrkV91XTsGMSrw==}

  sucrase@3.35.0:
    resolution: {integrity: sha512-8EbVDiu9iN/nESwxeSxDKe0dunta1GOlHufmSSXxMD2z2/tMZpDMpvXQGsc+ajGo8y2uYUmixaSRUc/QPoQ0GA==}
    engines: {node: '>=16 || 14 >=14.17'}
    hasBin: true

  supports-color@7.2.0:
    resolution: {integrity: sha512-qpCAvRl9stuOHveKsn7HncJRvv501qIacKzQlO/+Lwxc9+0q2wLyv4Dfvt80/DPn2pqOBsJdDiogXGR9+OvwRw==}
    engines: {node: '>=8'}

  supports-color@8.1.1:
    resolution: {integrity: sha512-MpUEN2OodtUzxvKQl72cUF7RQ5EiHsGvSsVG0ia9c5RbWGL2CI4C7EpPS8UTBIplnlzZiNuV56w+FuNxy3ty2Q==}
    engines: {node: '>=10'}

  supports-preserve-symlinks-flag@1.0.0:
    resolution: {integrity: sha512-ot0WnXS9fgdkgIcePe6RHNk1WA8+muPa6cSjeR3V8K27q9BB1rTE3R1p7Hv0z1ZyAc8s6Vvv8DIyWf681MAt0w==}
    engines: {node: '>= 0.4'}

  svg-parser@2.0.4:
    resolution: {integrity: sha512-e4hG1hRwoOdRb37cIMSgzNsxyzKfayW6VOflrwvR+/bzrkyxY/31WkbgnQpgtrNp1SdpJvpUAGTa/ZoiPNDuRQ==}

  svg-pathdata@6.0.3:
    resolution: {integrity: sha512-qsjeeq5YjBZ5eMdFuUa4ZosMLxgr5RZ+F+Y1OrDhuOCEInRMA3x74XdBtggJcj9kOeInz0WE+LgCPDkZFlBYJw==}
    engines: {node: '>=12.0.0'}

  symbol-observable@1.2.0:
    resolution: {integrity: sha512-e900nM8RRtGhlV36KGEU9k65K3mPb1WV70OdjfxlG2EAuM1noi/E/BaW/uMhL7bPEssK8QV57vN3esixjUvcXQ==}
    engines: {node: '>=0.10.0'}

  symbol-tree@3.2.4:
    resolution: {integrity: sha512-9QNk5KwDF+Bvz+PyObkmSYjI5ksVUYtjW7AU22r2NKcfLJcXp96hkDWU3+XndOsUb+AQ9QhfzfCT2O+CNWT5Tw==}

  synckit@0.11.1:
    resolution: {integrity: sha512-fWZqNBZNNFp/7mTUy1fSsydhKsAKJ+u90Nk7kOK5Gcq9vObaqLBLjWFDBkyVU9Vvc6Y71VbOevMuGhqv02bT+Q==}
    engines: {node: ^14.18.0 || >=16.0.0}

  tcomb-validation@3.4.1:
    resolution: {integrity: sha512-urVVMQOma4RXwiVCa2nM2eqrAomHROHvWPuj6UkDGz/eb5kcy0x6P0dVt6kzpUZtYMNoAqJLWmz1BPtxrtjtrA==}

  tcomb@3.2.29:
    resolution: {integrity: sha512-di2Hd1DB2Zfw6StGv861JoAF5h/uQVu/QJp2g8KVbtfKnoHdBQl5M32YWq6mnSYBQ1vFFrns5B1haWJL7rKaOQ==}

  terser@5.36.0:
    resolution: {integrity: sha512-IYV9eNMuFAV4THUspIRXkLakHnV6XO7FEdtKjf/mDyrnqUg9LnlOn6/RwRvM9SZjR4GUq8Nk8zj67FzVARr74w==}
    engines: {node: '>=10'}
    hasBin: true

  test-exclude@7.0.1:
    resolution: {integrity: sha512-pFYqmTw68LXVjeWJMST4+borgQP2AyMNbg1BpZh9LbyhUeNkeaPF9gzfPGUAnSMV3qPYdWUwDIjjCLiSDOl7vg==}
    engines: {node: '>=18'}

  text-segmentation@1.0.3:
    resolution: {integrity: sha512-iOiPUo/BGnZ6+54OsWxZidGCsdU8YbE4PSpdPinp7DeMtUJNJBoJ/ouUSTJjHkh1KntHaltHl/gDs2FC4i5+Nw==}

  thenify-all@1.6.0:
    resolution: {integrity: sha512-RNxQH/qI8/t3thXJDwcstUO4zeqo64+Uy/+sNVRBx4Xn2OX+OZ9oP+iJnNFqplFra2ZUVeKCSa2oVWi3T4uVmA==}
    engines: {node: '>=0.8'}

  thenify@3.3.1:
    resolution: {integrity: sha512-RVZSIV5IG10Hk3enotrhvz0T9em6cyHBLkH/YAZuKqd8hRkKhSfCGIcP2KUY0EPxndzANBmNllzWPwak+bheSw==}

  throttle-debounce@2.3.0:
    resolution: {integrity: sha512-H7oLPV0P7+jgvrk+6mwwwBDmxTaxnu9HMXmloNLXwnNO0ZxZ31Orah2n8lU1eMPvsaowP2CX+USCgyovXfdOFQ==}
    engines: {node: '>=8'}

  throttleit@1.0.1:
    resolution: {integrity: sha512-vDZpf9Chs9mAdfY046mcPt8fg5QSZr37hEH4TXYBnDF+izxgrbRGUAAaBvIk/fJm9aOFCGFd1EsNg5AZCbnQCQ==}

  through@2.3.8:
    resolution: {integrity: sha512-w89qg7PI8wAdvX60bMDP+bFoD5Dvhm9oLheFp5O4a2QF0cSBGsBX4qZmadPMvVqlLJBBci+WqGGOAPvcDeNSVg==}

  tiny-case@1.0.3:
    resolution: {integrity: sha512-Eet/eeMhkO6TX8mnUteS9zgPbUMQa4I6Kkp5ORiBD5476/m+PIRiumP5tmh5ioJpH7k51Kehawy2UDfsnxxY8Q==}

  tiny-invariant@1.3.3:
    resolution: {integrity: sha512-+FbBPE1o9QAYvviau/qC5SE3caw21q3xkvWKBtja5vgqOWIHHJ3ioaq1VPfn/Szqctz2bU/oYeKd9/z5BL+PVg==}

  tiny-warning@1.0.3:
    resolution: {integrity: sha512-lBN9zLN/oAf68o3zNXYrdCt1kP8WsiGW8Oo2ka41b2IM5JL/S1CTyX1rW0mb/zSuJun0ZUrDxx4sqvYS2FWzPA==}

  tinybench@2.9.0:
    resolution: {integrity: sha512-0+DUvqWMValLmha6lr4kD8iAMK1HzV0/aKnCtWb9v9641TnP/MFb7Pc2bxoxQjTXAErryXVgUOfv2YqNllqGeg==}

  tinyexec@0.3.2:
    resolution: {integrity: sha512-KQQR9yN7R5+OSwaK0XQoj22pwHoTlgYqmUscPYoknOoWCWfj/5/ABTMRi69FrKU5ffPVh5QcFikpWJI/P1ocHA==}

  tinyglobby@0.2.12:
    resolution: {integrity: sha512-qkf4trmKSIiMTs/E63cxH+ojC2unam7rJ0WrauAzpT3ECNTxGRMlaXxVbfxMUC/w0LaYk6jQ4y/nGR9uBO3tww==}
    engines: {node: '>=12.0.0'}

  tinypool@1.0.2:
    resolution: {integrity: sha512-al6n+QEANGFOMf/dmUMsuS5/r9B06uwlyNjZZql/zv8J7ybHCgoihBNORZCY2mzUuAnomQa2JdhyHKzZxPCrFA==}
    engines: {node: ^18.0.0 || >=20.0.0}

  tinyrainbow@1.2.0:
    resolution: {integrity: sha512-weEDEq7Z5eTHPDh4xjX789+fHfF+P8boiFB+0vbWzpbnbsEr/GRaohi/uMKxg8RZMXnl1ItAi/IUHWMsjDV7kQ==}
    engines: {node: '>=14.0.0'}

  tinyrainbow@2.0.0:
    resolution: {integrity: sha512-op4nsTR47R6p0vMUUoYl/a+ljLFVtlfaXkLQmqfLR1qHma1h/ysYk4hEXZ880bf2CYgTskvTa/e196Vd5dDQXw==}
    engines: {node: '>=14.0.0'}

  tinyspy@3.0.2:
    resolution: {integrity: sha512-n1cw8k1k0x4pgA2+9XrOkFydTerNcJ1zWCO5Nn9scWHTD+5tp8dghT2x1uduQePZTZgd3Tupf+x9BxJjeJi77Q==}
    engines: {node: '>=14.0.0'}

  tldts-core@6.1.61:
    resolution: {integrity: sha512-In7VffkDWUPgwa+c9picLUxvb0RltVwTkSgMNFgvlGSWveCzGBemBqTsgJCL4EDFWZ6WH0fKTsot6yNhzy3ZzQ==}

  tldts@6.1.61:
    resolution: {integrity: sha512-rv8LUyez4Ygkopqn+M6OLItAOT9FF3REpPQDkdMx5ix8w4qkuE7Vo2o/vw1nxKQYmJDV8JpAMJQr1b+lTKf0FA==}
    hasBin: true

  tmp@0.0.33:
    resolution: {integrity: sha512-jRCJlojKnZ3addtTOjdIqoRuPEKBvNXcGYqzO6zWZX8KfKEpnGY5jfggJQ3EjKuu8D4bJRr0y+cYJFmYbImXGw==}
    engines: {node: '>=0.6.0'}

  tmp@0.2.3:
    resolution: {integrity: sha512-nZD7m9iCPC5g0pYmcaxogYKggSfLsdxl8of3Q/oIbqCqLLIO9IAF0GWjX1z9NZRHPiXv8Wex4yDCaZsgEw0Y8w==}
    engines: {node: '>=14.14'}

  to-regex-range@5.0.1:
    resolution: {integrity: sha512-65P7iz6X5yEr1cwcgvQxbbIw7Uk3gOy5dIdtZ4rDveLqhrdJP+Li/Hx6tyK0NEb+2GCyneCMJiGqrADCSNk8sQ==}
    engines: {node: '>=8.0'}

  toggle-selection@1.0.6:
    resolution: {integrity: sha512-BiZS+C1OS8g/q2RRbJmy59xpyghNBqrr6k5L/uKBGRsTfxmu3ffiRnd8mlGPUVayg8pvfi5urfnu8TU7DVOkLQ==}

  toposort@2.0.2:
    resolution: {integrity: sha512-0a5EOkAUp8D4moMi2W8ZF8jcga7BgZd91O/yabJCFY8az+XSzeGyTKs0Aoo897iV1Nj6guFq8orWDS96z91oGg==}

  totalist@3.0.1:
    resolution: {integrity: sha512-sf4i37nQ2LBx4m3wB74y+ubopq6W/dIzXg0FDGjsYnZHVa1Da8FH853wlL2gtUhg+xJXjfk3kUZS3BRoQeoQBQ==}
    engines: {node: '>=6'}

  tough-cookie@4.1.4:
    resolution: {integrity: sha512-Loo5UUvLD9ScZ6jh8beX1T6sO1w2/MpCRpEP7V280GKMVUQ0Jzar2U3UJPsrdbziLEMMhu3Ujnq//rhiFuIeag==}
    engines: {node: '>=6'}

  tough-cookie@5.0.0:
    resolution: {integrity: sha512-FRKsF7cz96xIIeMZ82ehjC3xW2E+O2+v11udrDYewUbszngYhsGa8z6YUMMzO9QJZzzyd0nGGXnML/TReX6W8Q==}
    engines: {node: '>=16'}

  tr46@0.0.3:
    resolution: {integrity: sha512-N3WMsuqV66lT30CrXNbEjx4GEwlow3v6rr4mCcv6prnfwhS01rkgyFdjPNBYd9br7LpXV1+Emh01fHnq2Gdgrw==}

  tr46@1.0.1:
    resolution: {integrity: sha512-dTpowEjclQ7Kgx5SdBkqRzVhERQXov8/l9Ft9dVM9fmg0W0KQSVaXX9T4i6twCPNtYiZM53lpSSUAwJbFPOHxA==}

  tr46@5.0.0:
    resolution: {integrity: sha512-tk2G5R2KRwBd+ZN0zaEXpmzdKyOYksXwywulIX95MBODjSzMIuQnQ3m8JxgbhnL1LeVo7lqQKsYa1O3Htl7K5g==}
    engines: {node: '>=18'}

  tree-kill@1.2.2:
    resolution: {integrity: sha512-L0Orpi8qGpRG//Nd+H90vFB+3iHnue1zSSGmNOOCh1GLJ7rUKVwV2HvijphGQS2UmhUZewS9VgvxYIdgr+fG1A==}
    hasBin: true

  trim-lines@3.0.1:
    resolution: {integrity: sha512-kRj8B+YHZCc9kQYdWfJB2/oUl9rA99qbowYYBtr4ui4mZyAQ2JpvVBd/6U2YloATfqBhBTSMhTpgBHtU0Mf3Rg==}

  trough@2.2.0:
    resolution: {integrity: sha512-tmMpK00BjZiUyVyvrBK7knerNgmgvcV/KLVyuma/SC+TQN167GrMRciANTz09+k3zW8L8t60jWO1GpfkZdjTaw==}

  ts-api-utils@2.1.0:
    resolution: {integrity: sha512-CUgTZL1irw8u29bzrOD/nH85jqyc74D6SshFgujOIA7osm2Rz7dYH77agkx7H4FBNxDq7Cjf+IjaX/8zwFW+ZQ==}
    engines: {node: '>=18.12'}
    peerDependencies:
      typescript: '>=4.8.4'

  ts-dedent@2.2.0:
    resolution: {integrity: sha512-q5W7tVM71e2xjHZTlgfTDoPF/SmqKG5hddq9SzR49CH2hayqRKJtQ4mtRlSxKaJlR/+9rEM+mnBHf7I2/BQcpQ==}
    engines: {node: '>=6.10'}

  ts-interface-checker@0.1.13:
    resolution: {integrity: sha512-Y/arvbn+rrz3JCKl9C4kVNfTfSm2/mEp5FSz5EsZSANGPSlQrpRI5M4PKF+mJnE52jOO90PnPSc3Ur3bTQw0gA==}

  tsconfig-paths@4.2.0:
    resolution: {integrity: sha512-NoZ4roiN7LnbKn9QqE1amc9DJfzvZXxF4xDavcOWt1BPkdx+m+0gJuPM+S0vCe7zTJMYUP0R8pO2XMr+Y8oLIg==}
    engines: {node: '>=6'}

  tslib@1.14.1:
    resolution: {integrity: sha512-Xni35NKzjgMrwevysHTCArtLDpPvye8zV/0E4EyYn43P7/7qvQwPh9BGkHewbMulVntbigmcT7rdX3BNo9wRJg==}

  tslib@2.8.1:
    resolution: {integrity: sha512-oJFu94HQb+KVduSUQL7wnpmqnfmLsOA/nAh6b6EH0wCEoK0/mPeXU6c3wKDV83MkOuHPRHtSXKKU99IBazS/2w==}

  tss-react@4.9.13:
    resolution: {integrity: sha512-Gu19qqPH8/SAyKVIgDE5qHygirEDnNIQcXhiEc+l4Q9T7C1sfvUnbVWs+yBpmN26/wyk4FTOupjYS2wq4vH0yA==}
    peerDependencies:
      '@emotion/react': ^11.4.1
      '@emotion/server': ^11.4.0
      '@mui/material': ^5.0.0 || ^6.0.0
      react: ^16.8.0 || ^17.0.2 || ^18.0.0
    peerDependenciesMeta:
      '@emotion/server':
        optional: true
      '@mui/material':
        optional: true

  tsup@8.4.0:
    resolution: {integrity: sha512-b+eZbPCjz10fRryaAA7C8xlIHnf8VnsaRqydheLIqwG/Mcpfk8Z5zp3HayX7GaTygkigHl5cBUs+IhcySiIexQ==}
    engines: {node: '>=18'}
    hasBin: true
    peerDependencies:
      '@microsoft/api-extractor': ^7.36.0
      '@swc/core': ^1
      postcss: ^8.4.12
      typescript: '>=4.5.0'
    peerDependenciesMeta:
      '@microsoft/api-extractor':
        optional: true
      '@swc/core':
        optional: true
      postcss:
        optional: true
      typescript:
        optional: true

  tsx@4.19.3:
    resolution: {integrity: sha512-4H8vUNGNjQ4V2EOoGw005+c+dGuPSnhpPBPHBtsZdGZBk/iJb4kguGlPWaZTZ3q5nMtFOEsY0nRDlh9PJyd6SQ==}
    engines: {node: '>=18.0.0'}
    hasBin: true

  tunnel-agent@0.6.0:
    resolution: {integrity: sha512-McnNiV1l8RYeY8tBgEpuodCC1mLUdbSN+CYBL7kJsJNInOP8UjDDEwdk6Mw60vdLLrr5NHKZhMAOSrR2NZuQ+w==}

  tweetnacl@0.14.5:
    resolution: {integrity: sha512-KXXFFdAbFXY4geFIwoyNK+f5Z1b7swfXABfL7HXCmoIWMKU3dmS26672A4EeQtDzLKy7SXmfBu51JolvEKwtGA==}

  type-check@0.4.0:
    resolution: {integrity: sha512-XleUoc9uwGXqjWwXaUTZAmzMcFZ5858QA2vvx1Ur5xIcixXIP+8LnFDgRplU30us6teqdlskFfu+ae4K79Ooew==}
    engines: {node: '>= 0.8.0'}

  type-fest@0.21.3:
    resolution: {integrity: sha512-t0rzBq87m3fVcduHDUFhKmyyX+9eo6WQjZvf51Ea/M0Q7+T374Jp1aUiyUl0GKxp8M/OETVHSDvmkyPgvX+X2w==}
    engines: {node: '>=10'}

  type-fest@2.19.0:
    resolution: {integrity: sha512-RAH822pAdBgcNMAfWnCBU3CFZcfZ/i1eZjwFU/dsLKumyuuP3niueg2UAukXYF0E2AAoc82ZSSf9J0WQBinzHA==}
    engines: {node: '>=12.20'}

  type-fest@4.27.0:
    resolution: {integrity: sha512-3IMSWgP7C5KSQqmo1wjhKrwsvXAtF33jO3QY+Uy++ia7hqvgSK6iXbbg5PbDBc1P2ZbNEDgejOrN4YooXvhwCw==}
    engines: {node: '>=16'}

  typed-array-buffer@1.0.2:
    resolution: {integrity: sha512-gEymJYKZtKXzzBzM4jqa9w6Q1Jjm7x2d+sh19AdsD4wqnMPDYyvwpsIc2Q/835kHuo3BEQ7CjelGhfTsoBb2MQ==}
    engines: {node: '>= 0.4'}

  typed-array-buffer@1.0.3:
    resolution: {integrity: sha512-nAYYwfY3qnzX30IkA6AQZjVbtK6duGontcQm1WSG1MD94YLqK0515GNApXkoxKOWMusVssAHWLh9SeaoefYFGw==}
    engines: {node: '>= 0.4'}

  typed-array-byte-length@1.0.1:
    resolution: {integrity: sha512-3iMJ9q0ao7WE9tWcaYKIptkNBuOIcZCCT0d4MRvuuH88fEoEH62IuQe0OtraD3ebQEoTRk8XCBoknUNc1Y67pw==}
    engines: {node: '>= 0.4'}

  typed-array-byte-length@1.0.3:
    resolution: {integrity: sha512-BaXgOuIxz8n8pIq3e7Atg/7s+DpiYrxn4vdot3w9KbnBhcRQq6o3xemQdIfynqSeXeDrF32x+WvfzmOjPiY9lg==}
    engines: {node: '>= 0.4'}

  typed-array-byte-offset@1.0.2:
    resolution: {integrity: sha512-Ous0vodHa56FviZucS2E63zkgtgrACj7omjwd/8lTEMEPFFyjfixMZ1ZXenpgCFBBt4EC1J2XsyVS2gkG0eTFA==}
    engines: {node: '>= 0.4'}

  typed-array-byte-offset@1.0.4:
    resolution: {integrity: sha512-bTlAFB/FBYMcuX81gbL4OcpH5PmlFHqlCCpAl8AlEzMz5k53oNDvN8p1PNOWLEmI2x4orp3raOFB51tv9X+MFQ==}
    engines: {node: '>= 0.4'}

  typed-array-length@1.0.6:
    resolution: {integrity: sha512-/OxDN6OtAk5KBpGb28T+HZc2M+ADtvRxXrKKbUwtsLgdoxgX13hyy7ek6bFRl5+aBs2yZzB0c4CnQfAtVypW/g==}
    engines: {node: '>= 0.4'}

  typed-array-length@1.0.7:
    resolution: {integrity: sha512-3KS2b+kL7fsuk/eJZ7EQdnEmQoaho/r6KUef7hxvltNA5DR8NAUM+8wJMbJyZ4G9/7i3v5zPBIMN5aybAh2/Jg==}
    engines: {node: '>= 0.4'}

  typescript-eslint@8.29.0:
    resolution: {integrity: sha512-ep9rVd9B4kQsZ7ZnWCVxUE/xDLUUUsRzE0poAeNu+4CkFErLfuvPt/qtm2EpnSyfvsR0S6QzDFSrPCFBwf64fg==}
    engines: {node: ^18.18.0 || ^20.9.0 || >=21.1.0}
    peerDependencies:
      eslint: ^8.57.0 || ^9.0.0
      typescript: '>=4.8.4 <5.9.0'

  typescript-fsa-reducers@1.2.2:
    resolution: {integrity: sha512-IQ2VsIqUvmzVgWNDjxkeOxX97itl/rq+2u82jGsRdzCSFi9OtV4qf1Ec1urvj/eDlPHOaihIL7wMZzLYx9GvFg==}
    peerDependencies:
      typescript-fsa: '*'

  typescript-fsa@3.0.0:
    resolution: {integrity: sha512-xiXAib35i0QHl/+wMobzPibjAH5TJLDj+qGq5jwVLG9qR4FUswZURBw2qihBm0m06tHoyb3FzpnJs1GRhRwVag==}

  typescript@4.9.5:
    resolution: {integrity: sha512-1FXk9E2Hm+QzZQ7z+McJiHL4NW1F2EzMu9Nq9i3zAaGqibafqYwCVU6WyWAuyQRRzOlxou8xZSyXLEN8oKj24g==}
    engines: {node: '>=4.2.0'}
    hasBin: true

  typescript@5.7.3:
    resolution: {integrity: sha512-84MVSjMEHP+FQRPy3pX9sTVV/INIex71s9TL2Gm5FG/WG1SqXeKyZ0k7/blY/4FdOzI12CBy1vGc4og/eus0fw==}
    engines: {node: '>=14.17'}
    hasBin: true

  ua-parser-js@0.7.39:
    resolution: {integrity: sha512-IZ6acm6RhQHNibSt7+c09hhvsKy9WUr4DVbeq9U8o71qxyYtJpQeDxQnMrVqnIFMLcQjHO0I9wgfO2vIahht4w==}
    hasBin: true

  uc.micro@2.1.0:
    resolution: {integrity: sha512-ARDJmphmdvUk6Glw7y9DQ2bFkKBHwQHLi2lsaH6PPmz/Ka9sFOBsBluozhDltWmnv9u/cF6Rt87znRTPV+yp/A==}

  unbox-primitive@1.0.2:
    resolution: {integrity: sha512-61pPlCD9h51VoreyJ0BReideM3MDKMKnh6+V9L08331ipq6Q8OFXZYiqP6n/tbHx4s5I9uRhcye6BrbkizkBDw==}

  unbox-primitive@1.1.0:
    resolution: {integrity: sha512-nWJ91DjeOkej/TA8pXQ3myruKpKEYgqvpw9lz4OPHj/NWFNluYrjbz9j01CJ8yKQd2g4jFoOkINCTW2I5LEEyw==}
    engines: {node: '>= 0.4'}

  undici-types@6.19.8:
    resolution: {integrity: sha512-ve2KP6f/JnbPBFyobGHuerC9g1FYGn/F8n1LWTwNxCEzd6IfqTwUQcNXgEtmmQ6DlRrC1hrSrBnCZPokRrDHjw==}

  unified@11.0.5:
    resolution: {integrity: sha512-xKvGhPWw3k84Qjh8bI3ZeJjqnyadK+GEFtazSfZv/rKeTkTjOJho6mFqh2SM96iIcZokxiOpg78GazTSg8+KHA==}

  unist-util-is@6.0.0:
    resolution: {integrity: sha512-2qCTHimwdxLfz+YzdGfkqNlH0tLi9xjTnHddPmJwtIG9MGsdbutfTc4P+haPD7l7Cjxf/WZj+we5qfVPvvxfYw==}

  unist-util-position@5.0.0:
    resolution: {integrity: sha512-fucsC7HjXvkB5R3kTCO7kUjRdrS0BJt3M/FPxmHMBOm8JQi2BsHAHFsy27E0EolP8rp0NzXsJ+jNPyDWvOJZPA==}

  unist-util-stringify-position@4.0.0:
    resolution: {integrity: sha512-0ASV06AAoKCDkS2+xw5RXJywruurpbC4JZSm7nr7MOt1ojAzvyyaO+UxZf18j8FCF6kmzCZKcAgN/yu2gm2XgQ==}

  unist-util-visit-parents@6.0.1:
    resolution: {integrity: sha512-L/PqWzfTP9lzzEa6CKs0k2nARxTdZduw3zyh8d2NVBnsyvHjSX4TWse388YrrQKbvI8w20fGjGlhgT96WwKykw==}

  unist-util-visit@5.0.0:
    resolution: {integrity: sha512-MR04uvD+07cwl/yhVuVWAtw+3GOR/knlL55Nd/wAdblk27GCVt3lqpTivy/tkJcZoNPzTwS1Y+KMojlLDhoTzg==}

  universalify@0.1.2:
    resolution: {integrity: sha512-rBJeI5CXAlmy1pV+617WB9J63U6XcazHHF2f2dbJix4XzpUF0RS3Zbj0FGIOCAva5P/d/GBOYaACQ1w+0azUkg==}
    engines: {node: '>= 4.0.0'}

  universalify@0.2.0:
    resolution: {integrity: sha512-CJ1QgKmNg3CwvAv/kOFmtnEN05f0D/cn9QntgNOQlQF9dgvVTHj3t+8JPdjqawCHk7V/KA+fbUqzZ9XWhcqPUg==}
    engines: {node: '>= 4.0.0'}

  universalify@2.0.1:
    resolution: {integrity: sha512-gptHNQghINnc/vTGIk0SOFGFNXw7JVrlRUtConJRlvaw6DuX0wO5Jeko9sWrMBhh+PsYAZ7oXAiOnf/UKogyiw==}
    engines: {node: '>= 10.0.0'}

  unplugin@1.16.0:
    resolution: {integrity: sha512-5liCNPuJW8dqh3+DM6uNM2EI3MLLpCKp/KY+9pB5M2S2SR2qvvDHhKgBOaTWEbZTAws3CXfB0rKTIolWKL05VQ==}
    engines: {node: '>=14.0.0'}

  untildify@4.0.0:
    resolution: {integrity: sha512-KK8xQ1mkzZeg9inewmFVDNkg3l5LUhoq9kN6iWYB/CC9YMG8HA+c1Q8HwDe6dEX7kErrEVNVBO3fWsVq5iDgtw==}
    engines: {node: '>=8'}

  update-browserslist-db@1.1.1:
    resolution: {integrity: sha512-R8UzCaa9Az+38REPiJ1tXlImTJXlVfgHZsglwBD/k6nj76ctsH1E3q4doGrukiLQd3sGQYu56r5+lo5r94l29A==}
    hasBin: true
    peerDependencies:
      browserslist: '>= 4.21.0'

  uri-js@4.4.1:
    resolution: {integrity: sha512-7rKUyy33Q1yc98pQ1DAmLtwX109F7TIfWlW1Ydo8Wl1ii1SeHieeh0HHfPeL2fMXK6z0s8ecKs9frCuLJvndBg==}

  url-parse@1.5.10:
    resolution: {integrity: sha512-WypcfiRhfeUP9vvF0j6rw0J3hrWrw6iZv3+22h6iRMJ/8z1Tj6XfLP4DsUix5MhMPnXpiHDoKyoZ/bdCkwBCiQ==}

  use-sync-external-store@1.4.0:
    resolution: {integrity: sha512-9WXSPC5fMv61vaupRkCKCxsPxBocVnwakBEkMIHHpkTTg6icbJtg6jzgtLDm4bl3cSHAca52rYWih0k4K3PfHw==}
    peerDependencies:
      react: ^16.8.0 || ^17.0.0 || ^18.0.0 || ^19.0.0

  util@0.12.5:
    resolution: {integrity: sha512-kZf/K6hEIrWHI6XqOFUiiMa+79wE/D8Q+NCNAWclkyg3b4d2k7s0QGepNjiABc+aR3N1PAyHL7p6UcLY6LmrnA==}

  utrie@1.0.2:
    resolution: {integrity: sha512-1MLa5ouZiOmQzUbjbu9VmjLzn1QLXBhwpUa7kdLUQK+KQ5KA9I1vk5U4YHe/X2Ch7PYnJfWuWT+VbuxbGwljhw==}

  uuid@8.3.2:
    resolution: {integrity: sha512-+NYs2QeMWy+GWFOEm9xnn6HCDp0l7QBD7ml8zLUmJ+93Q5NF0NocErnwkTkXVFNiX3/fpC6afS8Dhb/gz7R7eg==}
    hasBin: true

  uuid@9.0.1:
    resolution: {integrity: sha512-b+1eJOlsR9K8HJpow9Ok3fiWOWSIcIzXodvv0rQjVoOVNpWMpxf1wZNpt4y9h10odCNrqnYp1OBzRktckBe3sA==}
    hasBin: true

  validator@13.12.0:
    resolution: {integrity: sha512-c1Q0mCiPlgdTVVVIJIrBuxNicYE+t/7oKeI9MWLj3fh/uq2Pxh/3eeWbVZ4OcGW1TUf53At0njHw5SMdA3tmMg==}
    engines: {node: '>= 0.10'}

  value-equal@1.0.1:
    resolution: {integrity: sha512-NOJ6JZCAWr0zlxZt+xqCHNTEKOsrks2HQd4MqhP1qy4z1SkbEP467eNx6TgDKXMvUOb+OENfJCZwM+16n7fRfw==}

  verror@1.10.0:
    resolution: {integrity: sha512-ZZKSmDAEFOijERBLkmYfJ+vmk3w+7hOLYDNkRCuRuMJGEmqYNCNLyBBFwWKVMhfwaEF3WOd0Zlw86U/WC/+nYw==}
    engines: {'0': node >=0.6.0}

  vfile-message@4.0.2:
    resolution: {integrity: sha512-jRDZ1IMLttGj41KcZvlrYAaI3CfqpLpfpf+Mfig13viT6NKvRzWZ+lXz0Y5D60w6uJIBAOGq9mSHf0gktF0duw==}

  vfile@6.0.3:
    resolution: {integrity: sha512-KzIbH/9tXat2u30jf+smMwFCsno4wHVdNmzFyL+T/L3UGqqk6JKfVqOFOZEpZSHADH1k40ab6NUIXZq422ov3Q==}

  victory-vendor@36.9.2:
    resolution: {integrity: sha512-PnpQQMuxlwYdocC8fIJqVXvkeViHYzotI+NJrCuav0ZYFoq912ZHBk3mCeuj+5/VpodOjPe1z0Fk2ihgzlXqjQ==}

  vite-node@3.0.7:
    resolution: {integrity: sha512-2fX0QwX4GkkkpULXdT1Pf4q0tC1i1lFOyseKoonavXUNlQ77KpW2XqBGGNIm/J4Ows4KxgGJzDguYVPKwG/n5A==}
    engines: {node: ^18.0.0 || ^20.0.0 || >=22.0.0}
    hasBin: true

  vite-plugin-svgr@3.3.0:
    resolution: {integrity: sha512-vWZMCcGNdPqgziYFKQ3Y95XP0d0YGp28+MM3Dp9cTa/px5CKcHHrIoPl2Jw81rgVm6/ZUNONzjXbZQZ7Kw66og==}
    peerDependencies:
      vite: ^2.6.0 || 3 || 4

  vite@6.2.5:
    resolution: {integrity: sha512-j023J/hCAa4pRIUH6J9HemwYfjB5llR2Ps0CWeikOtdR8+pAURAk0DoJC5/mm9kd+UgdnIy7d6HE4EAvlYhPhA==}
    engines: {node: ^18.0.0 || ^20.0.0 || >=22.0.0}
    hasBin: true
    peerDependencies:
      '@types/node': ^18.0.0 || ^20.0.0 || >=22.0.0
      jiti: '>=1.21.0'
      less: '*'
      lightningcss: ^1.21.0
      sass: '*'
      sass-embedded: '*'
      stylus: '*'
      sugarss: '*'
      terser: ^5.16.0
      tsx: ^4.8.1
      yaml: ^2.3.0
    peerDependenciesMeta:
      '@types/node':
        optional: true
      jiti:
        optional: true
      less:
        optional: true
      lightningcss:
        optional: true
      sass:
        optional: true
      sass-embedded:
        optional: true
      stylus:
        optional: true
      sugarss:
        optional: true
      terser:
        optional: true
      tsx:
        optional: true
      yaml:
        optional: true

  vitest@3.0.7:
    resolution: {integrity: sha512-IP7gPK3LS3Fvn44x30X1dM9vtawm0aesAa2yBIZ9vQf+qB69NXC5776+Qmcr7ohUXIQuLhk7xQR0aSUIDPqavg==}
    engines: {node: ^18.0.0 || ^20.0.0 || >=22.0.0}
    hasBin: true
    peerDependencies:
      '@edge-runtime/vm': '*'
      '@types/debug': ^4.1.12
      '@types/node': ^18.0.0 || ^20.0.0 || >=22.0.0
      '@vitest/browser': 3.0.7
      '@vitest/ui': 3.0.7
      happy-dom: '*'
      jsdom: '*'
    peerDependenciesMeta:
      '@edge-runtime/vm':
        optional: true
      '@types/debug':
        optional: true
      '@types/node':
        optional: true
      '@vitest/browser':
        optional: true
      '@vitest/ui':
        optional: true
      happy-dom:
        optional: true
      jsdom:
        optional: true

  w3c-xmlserializer@5.0.0:
    resolution: {integrity: sha512-o8qghlI8NZHU1lLPrpi2+Uq7abh4GGPpYANlalzWxyWteJOCsr/P+oPBA49TOLu5FTZO4d3F9MnWJfiMo4BkmA==}
    engines: {node: '>=18'}

  webidl-conversions@3.0.1:
    resolution: {integrity: sha512-2JAn3z8AR6rjK8Sm8orRC0h/bcl/DqL7tRPdGZ4I1CjdF+EaMLmYxBHyXuKL849eucPFhvBoxMsflfOb8kxaeQ==}

  webidl-conversions@4.0.2:
    resolution: {integrity: sha512-YQ+BmxuTgd6UXZW3+ICGfyqRyHXVlD5GtQr5+qjiNW7bF0cqrzX500HVXPBOvgXb5YnzDd+h0zqyv61KUD7+Sg==}

  webidl-conversions@7.0.0:
    resolution: {integrity: sha512-VwddBukDzu71offAQR975unBIGqfKZpM+8ZX6ySk8nYhVoo5CYaZyzt3YBvYtRtO+aoGlqxPg/B87NGVZ/fu6g==}
    engines: {node: '>=12'}

  webpack-virtual-modules@0.6.2:
    resolution: {integrity: sha512-66/V2i5hQanC51vBQKPH4aI8NMAcBW59FVBs+rC7eGHupMyfn34q7rZIE+ETlJ+XTevqfUhVVBgSUNSW2flEUQ==}

  whatwg-encoding@3.1.1:
    resolution: {integrity: sha512-6qN4hJdMwfYBtE3YBTTHhoeuUrDBPZmbQaxWAqSALV/MeEnR5z1xd8UKud2RAkFoPkmB+hli1TZSnyi84xz1vQ==}
    engines: {node: '>=18'}

  whatwg-fetch@3.6.20:
    resolution: {integrity: sha512-EqhiFU6daOA8kpjOWTL0olhVOF3i7OrFzSYiGsEMB8GcXS+RrzauAERX65xMeNWVqxA6HXH2m69Z9LaKKdisfg==}

  whatwg-mimetype@4.0.0:
    resolution: {integrity: sha512-QaKxh0eNIi2mE9p2vEdzfagOKHCcj1pJ56EEHGQOVxp8r9/iszLUUV7v89x9O1p/T+NlTM5W7jW6+cz4Fq1YVg==}
    engines: {node: '>=18'}

  whatwg-url@14.0.0:
    resolution: {integrity: sha512-1lfMEm2IEr7RIV+f4lUNPOqfFL+pO+Xw3fJSqmjX9AbXcXcYOkCe1P6+9VBZB6n94af16NfZf+sSk0JCBZC9aw==}
    engines: {node: '>=18'}

  whatwg-url@5.0.0:
    resolution: {integrity: sha512-saE57nupxk6v3HY35+jzBwYa0rKSy0XR8JSxZPwgLr7ys0IBzhGviA1/TUGJLmSVqs8pb9AnvICXEuOHLprYTw==}

  whatwg-url@7.1.0:
    resolution: {integrity: sha512-WUu7Rg1DroM7oQvGWfOiAK21n74Gg+T4elXEQYkOhtyLeWiJFoOGLXPKI/9gzIie9CtwVLm8wtw6YJdKyxSjeg==}

  which-boxed-primitive@1.0.2:
    resolution: {integrity: sha512-bwZdv0AKLpplFY2KZRX6TvyuN7ojjr7lwkg6ml0roIy9YeuSr7JS372qlNW18UQYzgYK9ziGcerWqZOmEn9VNg==}

  which-boxed-primitive@1.1.1:
    resolution: {integrity: sha512-TbX3mj8n0odCBFVlY8AxkqcHASw3L60jIuF8jFP78az3C2YhmGvqbHBpAjTRH2/xqYunrJ9g1jSyjCjpoWzIAA==}
    engines: {node: '>= 0.4'}

  which-builtin-type@1.1.4:
    resolution: {integrity: sha512-bppkmBSsHFmIMSl8BO9TbsyzsvGjVoppt8xUiGzwiu/bhDCGxnpOKCxgqj6GuyHE0mINMDecBFPlOm2hzY084w==}
    engines: {node: '>= 0.4'}

  which-builtin-type@1.2.1:
    resolution: {integrity: sha512-6iBczoX+kDQ7a3+YJBnh3T+KZRxM/iYNPXicqk66/Qfm1b93iu+yOImkg0zHbj5LNOcNv1TEADiZ0xa34B4q6Q==}
    engines: {node: '>= 0.4'}

  which-collection@1.0.2:
    resolution: {integrity: sha512-K4jVyjnBdgvc86Y6BkaLZEN933SwYOuBFkdmBu9ZfkcAbdVbpITnDmjvZ/aQjRXQrv5EPkTnD1s39GiiqbngCw==}
    engines: {node: '>= 0.4'}

  which-module@2.0.1:
    resolution: {integrity: sha512-iBdZ57RDvnOR9AGBhML2vFZf7h8vmBjhoaZqODJBFWHVtKkDmKuHai3cx5PgVMrX5YDNp27AofYbAwctSS+vhQ==}

  which-typed-array@1.1.15:
    resolution: {integrity: sha512-oV0jmFtUky6CXfkqehVvBP/LSWJ2sy4vWMioiENyJLePrBO/yKyV9OyJySfAKosh+RYkIl5zJCNZ8/4JncrpdA==}
    engines: {node: '>= 0.4'}

  which-typed-array@1.1.19:
    resolution: {integrity: sha512-rEvr90Bck4WZt9HHFC4DJMsjvu7x+r6bImz0/BrbWb7A2djJ8hnZMrWnHo9F8ssv0OMErasDhftrfROTyqSDrw==}
    engines: {node: '>= 0.4'}

  which@2.0.2:
    resolution: {integrity: sha512-BLI3Tl1TW3Pvl70l3yq3Y64i+awpwXqsGBYWkkqMtnbXgrMD+yj7rhW0kuEDxzJaYXGjEW5ogapKNMEKNMjibA==}
    engines: {node: '>= 8'}
    hasBin: true

  why-is-node-running@2.3.0:
    resolution: {integrity: sha512-hUrmaWBdVDcxvYqnyh09zunKzROWjbZTiNy8dBEjkS7ehEDQibXJ7XvlmtbwuTclUiIyN+CyXQD4Vmko8fNm8w==}
    engines: {node: '>=8'}
    hasBin: true

  word-wrap@1.2.5:
    resolution: {integrity: sha512-BN22B5eaMMI9UMtjrGd5g5eCYPpCPDUy0FJXbYsaT5zYxjFOckS53SQDE3pWkVoWpHXVb3BrYcEN4Twa55B5cA==}
    engines: {node: '>=0.10.0'}

  workerpool@6.5.1:
    resolution: {integrity: sha512-Fs4dNYcsdpYSAfVxhnl1L5zTksjvOJxtC5hzMNl+1t9B8hTJTdKDyZ5ju7ztgPy+ft9tBFXoOlDNiOT9WUXZlA==}

  wrap-ansi@6.2.0:
    resolution: {integrity: sha512-r6lPcBGxZXlIcymEu7InxDMhdW0KDxpLgoFLcguasxCaJ/SOIZwINatK9KY/tf+ZrlywOKU0UDj3ATXUBfxJXA==}
    engines: {node: '>=8'}

  wrap-ansi@7.0.0:
    resolution: {integrity: sha512-YVGIj2kamLSTxw6NsZjoBxfSwsn0ycdesmc4p+Q21c5zPuZ1pl+NfxVdxPtdHvmNVOQ6XSYG4AUtyt/Fi7D16Q==}
    engines: {node: '>=10'}

  wrap-ansi@8.1.0:
    resolution: {integrity: sha512-si7QWI6zUMq56bESFvagtmzMdGOtoxfR+Sez11Mobfc7tm+VkUckk9bW2UeffTGVUbOksxmSw0AA2gs8g71NCQ==}
    engines: {node: '>=12'}

  wrap-ansi@9.0.0:
    resolution: {integrity: sha512-G8ura3S+3Z2G+mkgNRq8dqaFZAuxfsxpBB8OCTGRTCtp+l/v9nbFNmCUP1BZMts3G1142MsZfn6eeUKrr4PD1Q==}
    engines: {node: '>=18'}

  wrappy@1.0.2:
    resolution: {integrity: sha512-l4Sp/DRseor9wL6EvV2+TuQn63dMkPjZ/sp9XkghTEbV9KlPS1xUsZ3u7/IQO4wxtcFB4bgpQPRcR3QCvezPcQ==}

  ws@8.18.0:
    resolution: {integrity: sha512-8VbfWfHLbbwu3+N6OKsOMpBdT4kXPDDB9cJk2bJ6mh9ucxdlnNvH1e+roYkKmN9Nxw2yjz7VzeO9oOz2zJ04Pw==}
    engines: {node: '>=10.0.0'}
    peerDependencies:
      bufferutil: ^4.0.1
      utf-8-validate: '>=5.0.2'
    peerDependenciesMeta:
      bufferutil:
        optional: true
      utf-8-validate:
        optional: true

  xml-name-validator@5.0.0:
    resolution: {integrity: sha512-EvGK8EJ3DhaHfbRlETOWAS5pO9MZITeauHKJyb8wyajUfQUenkIg2MvLDTZ4T/TgIcm3HU0TFBgWWboAZ30UHg==}
    engines: {node: '>=18'}

  xml2js@0.6.2:
    resolution: {integrity: sha512-T4rieHaC1EXcES0Kxxj4JWgaUQHDk+qwHcYOCFHfiwKz7tOVPLq7Hjq9dM1WCMhylqMEfP7hMcOIChvotiZegA==}
    engines: {node: '>=4.0.0'}

  xml@1.0.1:
    resolution: {integrity: sha512-huCv9IH9Tcf95zuYCsQraZtWnJvBtLVE0QHMOs8bWyZAFZNDcYjsPq1nEx8jKA9y+Beo9v+7OBPRisQTjinQMw==}

  xmlbuilder@11.0.1:
    resolution: {integrity: sha512-fDlsI/kFEx7gLvbecc0/ohLG50fugQp8ryHzMTuW9vSa1GJ0XYWKnhsUx7oie3G98+r56aTQIUB4kht42R3JvA==}
    engines: {node: '>=4.0'}

  xmlchars@2.2.0:
    resolution: {integrity: sha512-JZnDKK8B0RCDw84FNdDAIpZK+JuJw+s7Lz8nksI7SIuU3UXJJslUthsi+uWBUYOwPFwW7W7PRLRfUKpxjtjFCw==}

  y18n@4.0.3:
    resolution: {integrity: sha512-JKhqTOwSrqNA1NY5lSztJ1GrBiUodLMmIZuLiDaMRJ+itFd+ABVE8XBjOvIWL+rSqNDC74LCSFmlb/U4UZ4hJQ==}

  y18n@5.0.8:
    resolution: {integrity: sha512-0pfFzegeDWJHJIAmTLRP2DwHjdF5s7jo9tuztdQxAhINCdvS+3nGINqPd00AphqJR/0LhANUS6/+7SCb98YOfA==}
    engines: {node: '>=10'}

  yallist@3.1.1:
    resolution: {integrity: sha512-a4UGQaWPH59mOXUYnAG2ewncQS4i4F43Tv3JoAM+s2VDAmS9NsK8GpDMLrCHPksFT7h3K6TOoUNn2pb7RoXx4g==}

  yaml@2.6.1:
    resolution: {integrity: sha512-7r0XPzioN/Q9kXBro/XPnA6kznR73DHq+GXh5ON7ZozRO6aMjbmiBuKste2wslTFkC5d1dw0GooOCepZXJ2SAg==}
    engines: {node: '>= 14'}
    hasBin: true

  yargs-parser@18.1.3:
    resolution: {integrity: sha512-o50j0JeToy/4K6OZcaQmW6lyXXKhq7csREXcDwk2omFPJEwUNOVtJKvmDr9EI1fAJZUyZcRF7kxGBWmRXudrCQ==}
    engines: {node: '>=6'}

  yargs-parser@20.2.9:
    resolution: {integrity: sha512-y11nGElTIV+CT3Zv9t7VKl+Q3hTQoT9a1Qzezhhl6Rp21gJ/IVTW7Z3y9EWXhuUBC2Shnf+DX0antecpAwSP8w==}
    engines: {node: '>=10'}

  yargs-parser@21.1.1:
    resolution: {integrity: sha512-tVpsJW7DdjecAiFpbIB1e3qxIQsE6NoPc5/eTdrbbIC4h0LVsWhnoa3g+m2HclBIujHzsxZ4VJVA+GUuc2/LBw==}
    engines: {node: '>=12'}

  yargs-unparser@2.0.0:
    resolution: {integrity: sha512-7pRTIA9Qc1caZ0bZ6RYRGbHJthJWuakf+WmHK0rVeLkNrrGhfoabBNdue6kdINI6r4if7ocq9aD/n7xwKOdzOA==}
    engines: {node: '>=10'}

  yargs@15.4.1:
    resolution: {integrity: sha512-aePbxDmcYW++PaqBsJ+HYUFwCdv4LVvdnhBy78E57PIor8/OVvhMrADFFEDh8DHDFRv/O9i3lPhsENjO7QX0+A==}
    engines: {node: '>=8'}

  yargs@16.2.0:
    resolution: {integrity: sha512-D1mvvtDG0L5ft/jGWkLpG1+m0eQxOfaBvTNELraWj22wSVUMWxZUvYgJYcKh6jGGIkJFhH4IZPQhR4TKpc8mBw==}
    engines: {node: '>=10'}

  yargs@17.7.2:
    resolution: {integrity: sha512-7dSzzRQ++CKnNI/krKnYRV7JKKPUXMEh61soaHKg9mrWEhzFWhFnxPxGl+69cD1Ou63C13NUPCnmIcrvqCuM6w==}
    engines: {node: '>=12'}

  yauzl@2.10.0:
    resolution: {integrity: sha512-p4a9I6X6nu6IhoGmBqAcbJy1mlC4j27vEPZX9F4L4/vZT3Lyq1VkFHw/V/PUcB9Buo+DG3iHkT0x3Qya58zc3g==}

  yocto-queue@0.1.0:
    resolution: {integrity: sha512-rVksvsnNCdJ/ohGc6xgPwyN8eheCxsiLM8mxuE/t/mOVqJewPuO1miLpTHQiRgTKCLexL4MeAFVagts7HmNZ2Q==}
    engines: {node: '>=10'}

  yoctocolors-cjs@2.1.2:
    resolution: {integrity: sha512-cYVsTjKl8b+FrnidjibDWskAv7UKOfcwaVZdp/it9n1s9fU3IkgDbhdIRKCW4JDsAlECJY0ytoVPT3sK6kideA==}
    engines: {node: '>=18'}

  yup@1.5.0:
    resolution: {integrity: sha512-NJfBIHnp1QbqZwxcgl6irnDMIsb/7d1prNhFx02f1kp8h+orpi4xs3w90szNpOh68a/iHPdMsYvhZWoDmUvXBQ==}

  zwitch@2.0.4:
    resolution: {integrity: sha512-bXE4cR/kVZhKZX/RjPEflHaKVhUVl85noU3v6b8apfQEc1x4A+zBxjZ4lN8LqGd6WZ3dl98pY4o717VFmoPp+A==}

  zxcvbn@4.4.2:
    resolution: {integrity: sha512-Bq0B+ixT/DMyG8kgX2xWcI5jUvCwqrMxSFam7m0lAf78nf04hv6lNCsyLYdyYTrCVMqNDY/206K7eExYCeSyUQ==}

snapshots:

  '@4tw/cypress-drag-drop@2.3.0(cypress@14.0.1)':
    dependencies:
      cypress: 14.0.1

  '@adobe/css-tools@4.4.1': {}

  '@algolia/cache-browser-local-storage@4.24.0':
    dependencies:
      '@algolia/cache-common': 4.24.0

  '@algolia/cache-common@4.24.0': {}

  '@algolia/cache-in-memory@4.24.0':
    dependencies:
      '@algolia/cache-common': 4.24.0

  '@algolia/client-account@4.24.0':
    dependencies:
      '@algolia/client-common': 4.24.0
      '@algolia/client-search': 4.24.0
      '@algolia/transporter': 4.24.0

  '@algolia/client-analytics@4.24.0':
    dependencies:
      '@algolia/client-common': 4.24.0
      '@algolia/client-search': 4.24.0
      '@algolia/requester-common': 4.24.0
      '@algolia/transporter': 4.24.0

  '@algolia/client-common@4.24.0':
    dependencies:
      '@algolia/requester-common': 4.24.0
      '@algolia/transporter': 4.24.0

  '@algolia/client-personalization@4.24.0':
    dependencies:
      '@algolia/client-common': 4.24.0
      '@algolia/requester-common': 4.24.0
      '@algolia/transporter': 4.24.0

  '@algolia/client-search@4.24.0':
    dependencies:
      '@algolia/client-common': 4.24.0
      '@algolia/requester-common': 4.24.0
      '@algolia/transporter': 4.24.0

  '@algolia/logger-common@4.24.0': {}

  '@algolia/logger-console@4.24.0':
    dependencies:
      '@algolia/logger-common': 4.24.0

  '@algolia/recommend@4.24.0':
    dependencies:
      '@algolia/cache-browser-local-storage': 4.24.0
      '@algolia/cache-common': 4.24.0
      '@algolia/cache-in-memory': 4.24.0
      '@algolia/client-common': 4.24.0
      '@algolia/client-search': 4.24.0
      '@algolia/logger-common': 4.24.0
      '@algolia/logger-console': 4.24.0
      '@algolia/requester-browser-xhr': 4.24.0
      '@algolia/requester-common': 4.24.0
      '@algolia/requester-node-http': 4.24.0
      '@algolia/transporter': 4.24.0

  '@algolia/requester-browser-xhr@4.24.0':
    dependencies:
      '@algolia/requester-common': 4.24.0

  '@algolia/requester-common@4.24.0': {}

  '@algolia/requester-node-http@4.24.0':
    dependencies:
      '@algolia/requester-common': 4.24.0

  '@algolia/transporter@4.24.0':
    dependencies:
      '@algolia/cache-common': 4.24.0
      '@algolia/logger-common': 4.24.0
      '@algolia/requester-common': 4.24.0

  '@ampproject/remapping@2.3.0':
    dependencies:
      '@jridgewell/gen-mapping': 0.3.5
      '@jridgewell/trace-mapping': 0.3.25

  '@babel/code-frame@7.26.2':
    dependencies:
      '@babel/helper-validator-identifier': 7.25.9
      js-tokens: 4.0.0
      picocolors: 1.1.1

  '@babel/compat-data@7.26.2': {}

  '@babel/core@7.26.0':
    dependencies:
      '@ampproject/remapping': 2.3.0
      '@babel/code-frame': 7.26.2
      '@babel/generator': 7.26.2
      '@babel/helper-compilation-targets': 7.25.9
      '@babel/helper-module-transforms': 7.26.0(@babel/core@7.26.0)
      '@babel/helpers': 7.26.0
      '@babel/parser': 7.26.2
      '@babel/template': 7.25.9
      '@babel/traverse': 7.25.9
      '@babel/types': 7.26.0
      convert-source-map: 2.0.0
      debug: 4.4.0(supports-color@8.1.1)
      gensync: 1.0.0-beta.2
      json5: 2.2.3
      semver: 7.6.3
    transitivePeerDependencies:
      - supports-color

  '@babel/generator@7.26.2':
    dependencies:
      '@babel/parser': 7.26.2
      '@babel/types': 7.26.0
      '@jridgewell/gen-mapping': 0.3.5
      '@jridgewell/trace-mapping': 0.3.25
      jsesc: 3.0.2

  '@babel/helper-compilation-targets@7.25.9':
    dependencies:
      '@babel/compat-data': 7.26.2
      '@babel/helper-validator-option': 7.25.9
      browserslist: 4.24.2
      lru-cache: 5.1.1
      semver: 7.6.3

  '@babel/helper-module-imports@7.25.9':
    dependencies:
      '@babel/traverse': 7.25.9
      '@babel/types': 7.26.0
    transitivePeerDependencies:
      - supports-color

  '@babel/helper-module-transforms@7.26.0(@babel/core@7.26.0)':
    dependencies:
      '@babel/core': 7.26.0
      '@babel/helper-module-imports': 7.25.9
      '@babel/helper-validator-identifier': 7.25.9
      '@babel/traverse': 7.25.9
    transitivePeerDependencies:
      - supports-color

  '@babel/helper-string-parser@7.25.9': {}

  '@babel/helper-validator-identifier@7.25.9': {}

  '@babel/helper-validator-option@7.25.9': {}

  '@babel/helpers@7.26.0':
    dependencies:
      '@babel/template': 7.25.9
      '@babel/types': 7.26.0

  '@babel/parser@7.26.2':
    dependencies:
      '@babel/types': 7.26.0

  '@babel/runtime@7.26.0':
    dependencies:
      regenerator-runtime: 0.14.1

  '@babel/runtime@7.27.0':
    dependencies:
      regenerator-runtime: 0.14.1

  '@babel/template@7.25.9':
    dependencies:
      '@babel/code-frame': 7.26.2
      '@babel/parser': 7.26.2
      '@babel/types': 7.26.0

  '@babel/traverse@7.25.9':
    dependencies:
      '@babel/code-frame': 7.26.2
      '@babel/generator': 7.26.2
      '@babel/parser': 7.26.2
      '@babel/template': 7.25.9
      '@babel/types': 7.26.0
      debug: 4.4.0(supports-color@8.1.1)
      globals: 11.12.0
    transitivePeerDependencies:
      - supports-color

  '@babel/types@7.26.0':
    dependencies:
      '@babel/helper-string-parser': 7.25.9
      '@babel/helper-validator-identifier': 7.25.9

  '@bcoe/v8-coverage@1.0.2': {}

  '@braintree/asset-loader@2.0.0': {}

  '@braintree/asset-loader@2.0.1': {}

  '@braintree/browser-detection@1.17.2': {}

  '@braintree/browser-detection@2.0.1': {}

  '@braintree/event-emitter@0.4.1': {}

  '@braintree/extended-promise@1.0.0': {}

  '@braintree/iframer@2.0.0': {}

  '@braintree/sanitize-url@7.0.4': {}

  '@braintree/sanitize-url@7.1.0': {}

  '@braintree/uuid@0.1.0': {}

  '@braintree/uuid@1.0.0': {}

  '@braintree/wrap-promise@2.1.0': {}

  '@bundled-es-modules/cookie@2.0.1':
    dependencies:
      cookie: 0.7.2

  '@bundled-es-modules/statuses@1.0.1':
    dependencies:
      statuses: 2.0.1

  '@bundled-es-modules/tough-cookie@0.1.6':
    dependencies:
      '@types/tough-cookie': 4.0.5
      tough-cookie: 4.1.4

  '@colors/colors@1.5.0':
    optional: true

  '@cypress/request@3.0.6':
    dependencies:
      aws-sign2: 0.7.0
      aws4: 1.13.2
      caseless: 0.12.0
      combined-stream: 1.0.8
      extend: 3.0.2
      forever-agent: 0.6.1
      form-data: 4.0.2
      http-signature: 1.4.0
      is-typedarray: 1.0.0
      isstream: 0.1.2
      json-stringify-safe: 5.0.1
      mime-types: 2.1.35
      performance-now: 2.1.0
      qs: 6.13.0
      safe-buffer: 5.2.1
      tough-cookie: 5.0.0
      tunnel-agent: 0.6.0
      uuid: 8.3.2

  '@cypress/xvfb@1.2.4(supports-color@8.1.1)':
    dependencies:
      debug: 3.2.7(supports-color@8.1.1)
      lodash.once: 4.1.1
    transitivePeerDependencies:
      - supports-color

  '@dnd-kit/accessibility@3.1.0(react@18.3.1)':
    dependencies:
      react: 18.3.1
      tslib: 2.8.1

  '@dnd-kit/core@6.1.0(react-dom@18.3.1(react@18.3.1))(react@18.3.1)':
    dependencies:
      '@dnd-kit/accessibility': 3.1.0(react@18.3.1)
      '@dnd-kit/utilities': 3.2.2(react@18.3.1)
      react: 18.3.1
      react-dom: 18.3.1(react@18.3.1)
      tslib: 2.8.1

  '@dnd-kit/sortable@8.0.0(@dnd-kit/core@6.1.0(react-dom@18.3.1(react@18.3.1))(react@18.3.1))(react@18.3.1)':
    dependencies:
      '@dnd-kit/core': 6.1.0(react-dom@18.3.1(react@18.3.1))(react@18.3.1)
      '@dnd-kit/utilities': 3.2.2(react@18.3.1)
      react: 18.3.1
      tslib: 2.8.1

  '@dnd-kit/utilities@3.2.2(react@18.3.1)':
    dependencies:
      react: 18.3.1
      tslib: 2.8.1

  '@emotion/babel-plugin@11.13.5':
    dependencies:
      '@babel/helper-module-imports': 7.25.9
      '@babel/runtime': 7.26.0
      '@emotion/hash': 0.9.2
      '@emotion/memoize': 0.9.0
      '@emotion/serialize': 1.3.3
      babel-plugin-macros: 3.1.0
      convert-source-map: 1.9.0
      escape-string-regexp: 4.0.0
      find-root: 1.1.0
      source-map: 0.5.7
      stylis: 4.2.0
    transitivePeerDependencies:
      - supports-color

  '@emotion/cache@11.13.5':
    dependencies:
      '@emotion/memoize': 0.9.0
      '@emotion/sheet': 1.4.0
      '@emotion/utils': 1.4.2
      '@emotion/weak-memoize': 0.4.0
      stylis: 4.2.0

  '@emotion/hash@0.9.2': {}

  '@emotion/is-prop-valid@1.3.1':
    dependencies:
      '@emotion/memoize': 0.9.0

  '@emotion/memoize@0.9.0': {}

  '@emotion/react@11.13.5(@types/react@18.3.12)(react@18.3.1)':
    dependencies:
      '@babel/runtime': 7.26.0
      '@emotion/babel-plugin': 11.13.5
      '@emotion/cache': 11.13.5
      '@emotion/serialize': 1.3.3
      '@emotion/use-insertion-effect-with-fallbacks': 1.1.0(react@18.3.1)
      '@emotion/utils': 1.4.2
      '@emotion/weak-memoize': 0.4.0
      hoist-non-react-statics: 3.3.2
      react: 18.3.1
    optionalDependencies:
      '@types/react': 18.3.12
    transitivePeerDependencies:
      - supports-color

  '@emotion/serialize@1.3.3':
    dependencies:
      '@emotion/hash': 0.9.2
      '@emotion/memoize': 0.9.0
      '@emotion/unitless': 0.10.0
      '@emotion/utils': 1.4.2
      csstype: 3.1.3

  '@emotion/sheet@1.4.0': {}

  '@emotion/styled@11.13.5(@emotion/react@11.13.5(@types/react@18.3.12)(react@18.3.1))(@types/react@18.3.12)(react@18.3.1)':
    dependencies:
      '@babel/runtime': 7.26.0
      '@emotion/babel-plugin': 11.13.5
      '@emotion/is-prop-valid': 1.3.1
      '@emotion/react': 11.13.5(@types/react@18.3.12)(react@18.3.1)
      '@emotion/serialize': 1.3.3
      '@emotion/use-insertion-effect-with-fallbacks': 1.1.0(react@18.3.1)
      '@emotion/utils': 1.4.2
      react: 18.3.1
    optionalDependencies:
      '@types/react': 18.3.12
    transitivePeerDependencies:
      - supports-color

  '@emotion/unitless@0.10.0': {}

  '@emotion/use-insertion-effect-with-fallbacks@1.1.0(react@18.3.1)':
    dependencies:
      react: 18.3.1

  '@emotion/utils@1.4.2': {}

  '@emotion/weak-memoize@0.4.0': {}

  '@esbuild/aix-ppc64@0.25.1':
    optional: true

  '@esbuild/aix-ppc64@0.25.2':
    optional: true

  '@esbuild/android-arm64@0.25.1':
    optional: true

  '@esbuild/android-arm64@0.25.2':
    optional: true

  '@esbuild/android-arm@0.25.1':
    optional: true

  '@esbuild/android-arm@0.25.2':
    optional: true

  '@esbuild/android-x64@0.25.1':
    optional: true

  '@esbuild/android-x64@0.25.2':
    optional: true

  '@esbuild/darwin-arm64@0.25.1':
    optional: true

  '@esbuild/darwin-arm64@0.25.2':
    optional: true

  '@esbuild/darwin-x64@0.25.1':
    optional: true

  '@esbuild/darwin-x64@0.25.2':
    optional: true

  '@esbuild/freebsd-arm64@0.25.1':
    optional: true

  '@esbuild/freebsd-arm64@0.25.2':
    optional: true

  '@esbuild/freebsd-x64@0.25.1':
    optional: true

  '@esbuild/freebsd-x64@0.25.2':
    optional: true

  '@esbuild/linux-arm64@0.25.1':
    optional: true

  '@esbuild/linux-arm64@0.25.2':
    optional: true

  '@esbuild/linux-arm@0.25.1':
    optional: true

  '@esbuild/linux-arm@0.25.2':
    optional: true

  '@esbuild/linux-ia32@0.25.1':
    optional: true

  '@esbuild/linux-ia32@0.25.2':
    optional: true

  '@esbuild/linux-loong64@0.25.1':
    optional: true

  '@esbuild/linux-loong64@0.25.2':
    optional: true

  '@esbuild/linux-mips64el@0.25.1':
    optional: true

  '@esbuild/linux-mips64el@0.25.2':
    optional: true

  '@esbuild/linux-ppc64@0.25.1':
    optional: true

  '@esbuild/linux-ppc64@0.25.2':
    optional: true

  '@esbuild/linux-riscv64@0.25.1':
    optional: true

  '@esbuild/linux-riscv64@0.25.2':
    optional: true

  '@esbuild/linux-s390x@0.25.1':
    optional: true

  '@esbuild/linux-s390x@0.25.2':
    optional: true

  '@esbuild/linux-x64@0.25.1':
    optional: true

  '@esbuild/linux-x64@0.25.2':
    optional: true

  '@esbuild/netbsd-arm64@0.25.1':
    optional: true

  '@esbuild/netbsd-arm64@0.25.2':
    optional: true

  '@esbuild/netbsd-x64@0.25.1':
    optional: true

  '@esbuild/netbsd-x64@0.25.2':
    optional: true

  '@esbuild/openbsd-arm64@0.25.1':
    optional: true

  '@esbuild/openbsd-arm64@0.25.2':
    optional: true

  '@esbuild/openbsd-x64@0.25.1':
    optional: true

  '@esbuild/openbsd-x64@0.25.2':
    optional: true

  '@esbuild/sunos-x64@0.25.1':
    optional: true

  '@esbuild/sunos-x64@0.25.2':
    optional: true

  '@esbuild/win32-arm64@0.25.1':
    optional: true

  '@esbuild/win32-arm64@0.25.2':
    optional: true

  '@esbuild/win32-ia32@0.25.1':
    optional: true

  '@esbuild/win32-ia32@0.25.2':
    optional: true

  '@esbuild/win32-x64@0.25.1':
    optional: true

  '@esbuild/win32-x64@0.25.2':
    optional: true

  '@eslint-community/eslint-utils@4.4.1(eslint@9.23.0(jiti@2.4.2))':
    dependencies:
      eslint: 9.23.0(jiti@2.4.2)
      eslint-visitor-keys: 3.4.3

  '@eslint-community/regexpp@4.12.1': {}

  '@eslint/config-array@0.19.2':
    dependencies:
      '@eslint/object-schema': 2.1.6
      debug: 4.4.0(supports-color@8.1.1)
      minimatch: 3.1.2
    transitivePeerDependencies:
      - supports-color

  '@eslint/config-helpers@0.2.0': {}

  '@eslint/core@0.12.0':
    dependencies:
      '@types/json-schema': 7.0.15

  '@eslint/eslintrc@3.3.1':
    dependencies:
      ajv: 6.12.6
      debug: 4.4.0(supports-color@8.1.1)
      espree: 10.3.0
      globals: 14.0.0
      ignore: 5.3.2
      import-fresh: 3.3.0
      js-yaml: 4.1.0
      minimatch: 3.1.2
      strip-json-comments: 3.1.1
    transitivePeerDependencies:
      - supports-color

  '@eslint/js@9.23.0': {}

  '@eslint/object-schema@2.1.6': {}

  '@eslint/plugin-kit@0.2.7':
    dependencies:
      '@eslint/core': 0.12.0
      levn: 0.4.1

  '@fontsource/fira-code@5.1.1': {}

  '@fontsource/nunito-sans@5.1.1': {}

  '@hookform/resolvers@3.9.1(react-hook-form@7.53.2(react@18.3.1))':
    dependencies:
      react-hook-form: 7.53.2(react@18.3.1)

  '@humanfs/core@0.19.1': {}

  '@humanfs/node@0.16.6':
    dependencies:
      '@humanfs/core': 0.19.1
      '@humanwhocodes/retry': 0.3.1

  '@humanwhocodes/module-importer@1.0.1': {}

  '@humanwhocodes/retry@0.3.1': {}

  '@humanwhocodes/retry@0.4.2': {}

  '@inquirer/checkbox@4.0.3(@types/node@20.17.6)':
    dependencies:
      '@inquirer/core': 10.1.1(@types/node@20.17.6)
      '@inquirer/figures': 1.0.8
      '@inquirer/type': 3.0.1(@types/node@20.17.6)
      '@types/node': 20.17.6
      ansi-escapes: 4.3.2
      yoctocolors-cjs: 2.1.2

  '@inquirer/confirm@5.0.2(@types/node@20.17.6)':
    dependencies:
      '@inquirer/core': 10.1.0(@types/node@20.17.6)
      '@inquirer/type': 3.0.1(@types/node@20.17.6)
      '@types/node': 20.17.6

  '@inquirer/confirm@5.1.0(@types/node@20.17.6)':
    dependencies:
      '@inquirer/core': 10.1.1(@types/node@20.17.6)
      '@inquirer/type': 3.0.1(@types/node@20.17.6)
      '@types/node': 20.17.6

  '@inquirer/core@10.1.0(@types/node@20.17.6)':
    dependencies:
      '@inquirer/figures': 1.0.8
      '@inquirer/type': 3.0.1(@types/node@20.17.6)
      ansi-escapes: 4.3.2
      cli-width: 4.1.0
      mute-stream: 2.0.0
      signal-exit: 4.1.0
      strip-ansi: 6.0.1
      wrap-ansi: 6.2.0
      yoctocolors-cjs: 2.1.2
    transitivePeerDependencies:
      - '@types/node'

  '@inquirer/core@10.1.1(@types/node@20.17.6)':
    dependencies:
      '@inquirer/figures': 1.0.8
      '@inquirer/type': 3.0.1(@types/node@20.17.6)
      ansi-escapes: 4.3.2
      cli-width: 4.1.0
      mute-stream: 2.0.0
      signal-exit: 4.1.0
      strip-ansi: 6.0.1
      wrap-ansi: 6.2.0
      yoctocolors-cjs: 2.1.2
    transitivePeerDependencies:
      - '@types/node'

  '@inquirer/editor@4.2.0(@types/node@20.17.6)':
    dependencies:
      '@inquirer/core': 10.1.1(@types/node@20.17.6)
      '@inquirer/type': 3.0.1(@types/node@20.17.6)
      '@types/node': 20.17.6
      external-editor: 3.1.0

  '@inquirer/expand@4.0.3(@types/node@20.17.6)':
    dependencies:
      '@inquirer/core': 10.1.1(@types/node@20.17.6)
      '@inquirer/type': 3.0.1(@types/node@20.17.6)
      '@types/node': 20.17.6
      yoctocolors-cjs: 2.1.2

  '@inquirer/figures@1.0.8': {}

  '@inquirer/input@4.1.0(@types/node@20.17.6)':
    dependencies:
      '@inquirer/core': 10.1.1(@types/node@20.17.6)
      '@inquirer/type': 3.0.1(@types/node@20.17.6)
      '@types/node': 20.17.6

  '@inquirer/number@3.0.3(@types/node@20.17.6)':
    dependencies:
      '@inquirer/core': 10.1.1(@types/node@20.17.6)
      '@inquirer/type': 3.0.1(@types/node@20.17.6)
      '@types/node': 20.17.6

  '@inquirer/password@4.0.3(@types/node@20.17.6)':
    dependencies:
      '@inquirer/core': 10.1.1(@types/node@20.17.6)
      '@inquirer/type': 3.0.1(@types/node@20.17.6)
      '@types/node': 20.17.6
      ansi-escapes: 4.3.2

  '@inquirer/prompts@7.2.0(@types/node@20.17.6)':
    dependencies:
      '@inquirer/checkbox': 4.0.3(@types/node@20.17.6)
      '@inquirer/confirm': 5.1.0(@types/node@20.17.6)
      '@inquirer/editor': 4.2.0(@types/node@20.17.6)
      '@inquirer/expand': 4.0.3(@types/node@20.17.6)
      '@inquirer/input': 4.1.0(@types/node@20.17.6)
      '@inquirer/number': 3.0.3(@types/node@20.17.6)
      '@inquirer/password': 4.0.3(@types/node@20.17.6)
      '@inquirer/rawlist': 4.0.3(@types/node@20.17.6)
      '@inquirer/search': 3.0.3(@types/node@20.17.6)
      '@inquirer/select': 4.0.3(@types/node@20.17.6)
      '@types/node': 20.17.6

  '@inquirer/rawlist@4.0.3(@types/node@20.17.6)':
    dependencies:
      '@inquirer/core': 10.1.1(@types/node@20.17.6)
      '@inquirer/type': 3.0.1(@types/node@20.17.6)
      '@types/node': 20.17.6
      yoctocolors-cjs: 2.1.2

  '@inquirer/search@3.0.3(@types/node@20.17.6)':
    dependencies:
      '@inquirer/core': 10.1.1(@types/node@20.17.6)
      '@inquirer/figures': 1.0.8
      '@inquirer/type': 3.0.1(@types/node@20.17.6)
      '@types/node': 20.17.6
      yoctocolors-cjs: 2.1.2

  '@inquirer/select@4.0.3(@types/node@20.17.6)':
    dependencies:
      '@inquirer/core': 10.1.1(@types/node@20.17.6)
      '@inquirer/figures': 1.0.8
      '@inquirer/type': 3.0.1(@types/node@20.17.6)
      '@types/node': 20.17.6
      ansi-escapes: 4.3.2
      yoctocolors-cjs: 2.1.2

  '@inquirer/type@3.0.1(@types/node@20.17.6)':
    dependencies:
      '@types/node': 20.17.6

  '@isaacs/cliui@8.0.2':
    dependencies:
      string-width: 5.1.2
      string-width-cjs: string-width@4.2.3
      strip-ansi: 7.1.0
      strip-ansi-cjs: strip-ansi@6.0.1
      wrap-ansi: 8.1.0
      wrap-ansi-cjs: wrap-ansi@7.0.0

  '@istanbuljs/schema@0.1.3': {}

<<<<<<< HEAD
  '@joshwooding/vite-plugin-react-docgen-typescript@0.5.0(typescript@5.7.3)(vite@6.2.4(@types/node@20.17.6)(jiti@2.4.2)(terser@5.36.0)(tsx@4.19.3)(yaml@2.6.1))':
=======
  '@joshwooding/vite-plugin-react-docgen-typescript@0.5.0(typescript@5.7.3)(vite@6.2.5(@types/node@20.17.6)(jiti@1.21.6)(terser@5.36.0)(tsx@4.19.3)(yaml@2.6.1))':
>>>>>>> f0e69baf
    dependencies:
      glob: 10.4.5
      magic-string: 0.27.0
      react-docgen-typescript: 2.2.2(typescript@5.7.3)
<<<<<<< HEAD
      vite: 6.2.4(@types/node@20.17.6)(jiti@2.4.2)(terser@5.36.0)(tsx@4.19.3)(yaml@2.6.1)
=======
      vite: 6.2.5(@types/node@20.17.6)(jiti@1.21.6)(terser@5.36.0)(tsx@4.19.3)(yaml@2.6.1)
>>>>>>> f0e69baf
    optionalDependencies:
      typescript: 5.7.3

  '@jridgewell/gen-mapping@0.3.5':
    dependencies:
      '@jridgewell/set-array': 1.2.1
      '@jridgewell/sourcemap-codec': 1.5.0
      '@jridgewell/trace-mapping': 0.3.25

  '@jridgewell/gen-mapping@0.3.8':
    dependencies:
      '@jridgewell/set-array': 1.2.1
      '@jridgewell/sourcemap-codec': 1.5.0
      '@jridgewell/trace-mapping': 0.3.25

  '@jridgewell/resolve-uri@3.1.2': {}

  '@jridgewell/set-array@1.2.1': {}

  '@jridgewell/source-map@0.3.6':
    dependencies:
      '@jridgewell/gen-mapping': 0.3.8
      '@jridgewell/trace-mapping': 0.3.25
    optional: true

  '@jridgewell/sourcemap-codec@1.5.0': {}

  '@jridgewell/trace-mapping@0.3.25':
    dependencies:
      '@jridgewell/resolve-uri': 3.1.2
      '@jridgewell/sourcemap-codec': 1.5.0

  '@kwsites/file-exists@1.1.1':
    dependencies:
      debug: 4.4.0(supports-color@8.1.1)
    transitivePeerDependencies:
      - supports-color

  '@kwsites/promise-deferred@1.1.1': {}

  '@linode/design-language-system@4.0.0': {}

  '@linode/eslint-plugin-cloud-manager@0.0.10(eslint@9.23.0(jiti@2.4.2))':
    dependencies:
      eslint: 9.23.0(jiti@2.4.2)

  '@lukemorales/query-key-factory@1.3.4(@tanstack/query-core@5.51.24)(@tanstack/react-query@5.51.24(react@18.3.1))':
    dependencies:
      '@tanstack/query-core': 5.51.24
      '@tanstack/react-query': 5.51.24(react@18.3.1)

  '@mdx-js/react@3.1.0(@types/react@18.3.12)(react@18.3.1)':
    dependencies:
      '@types/mdx': 2.0.13
      '@types/react': 18.3.12
      react: 18.3.1

  '@mswjs/interceptors@0.37.1':
    dependencies:
      '@open-draft/deferred-promise': 2.2.0
      '@open-draft/logger': 0.3.0
      '@open-draft/until': 2.1.0
      is-node-process: 1.2.0
      outvariant: 1.4.3
      strict-event-emitter: 0.5.1

  '@mui/core-downloads-tracker@6.4.5': {}

  '@mui/icons-material@6.4.5(@mui/material@6.4.5(@emotion/react@11.13.5(@types/react@18.3.12)(react@18.3.1))(@emotion/styled@11.13.5(@emotion/react@11.13.5(@types/react@18.3.12)(react@18.3.1))(@types/react@18.3.12)(react@18.3.1))(@types/react@18.3.12)(react-dom@18.3.1(react@18.3.1))(react@18.3.1))(@types/react@18.3.12)(react@18.3.1)':
    dependencies:
      '@babel/runtime': 7.26.0
      '@mui/material': 6.4.5(@emotion/react@11.13.5(@types/react@18.3.12)(react@18.3.1))(@emotion/styled@11.13.5(@emotion/react@11.13.5(@types/react@18.3.12)(react@18.3.1))(@types/react@18.3.12)(react@18.3.1))(@types/react@18.3.12)(react-dom@18.3.1(react@18.3.1))(react@18.3.1)
      react: 18.3.1
    optionalDependencies:
      '@types/react': 18.3.12

  '@mui/material@6.4.5(@emotion/react@11.13.5(@types/react@18.3.12)(react@18.3.1))(@emotion/styled@11.13.5(@emotion/react@11.13.5(@types/react@18.3.12)(react@18.3.1))(@types/react@18.3.12)(react@18.3.1))(@types/react@18.3.12)(react-dom@18.3.1(react@18.3.1))(react@18.3.1)':
    dependencies:
      '@babel/runtime': 7.26.0
      '@mui/core-downloads-tracker': 6.4.5
      '@mui/system': 6.4.3(@emotion/react@11.13.5(@types/react@18.3.12)(react@18.3.1))(@emotion/styled@11.13.5(@emotion/react@11.13.5(@types/react@18.3.12)(react@18.3.1))(@types/react@18.3.12)(react@18.3.1))(@types/react@18.3.12)(react@18.3.1)
      '@mui/types': 7.2.21(@types/react@18.3.12)
      '@mui/utils': 6.4.3(@types/react@18.3.12)(react@18.3.1)
      '@popperjs/core': 2.11.8
      '@types/react-transition-group': 4.4.12(@types/react@18.3.12)
      clsx: 2.1.1
      csstype: 3.1.3
      prop-types: 15.8.1
      react: 18.3.1
      react-dom: 18.3.1(react@18.3.1)
      react-is: 19.0.0
      react-transition-group: 4.4.5(react-dom@18.3.1(react@18.3.1))(react@18.3.1)
    optionalDependencies:
      '@emotion/react': 11.13.5(@types/react@18.3.12)(react@18.3.1)
      '@emotion/styled': 11.13.5(@emotion/react@11.13.5(@types/react@18.3.12)(react@18.3.1))(@types/react@18.3.12)(react@18.3.1)
      '@types/react': 18.3.12

  '@mui/private-theming@6.4.3(@types/react@18.3.12)(react@18.3.1)':
    dependencies:
      '@babel/runtime': 7.26.0
      '@mui/utils': 6.4.3(@types/react@18.3.12)(react@18.3.1)
      prop-types: 15.8.1
      react: 18.3.1
    optionalDependencies:
      '@types/react': 18.3.12

  '@mui/styled-engine@6.4.3(@emotion/react@11.13.5(@types/react@18.3.12)(react@18.3.1))(@emotion/styled@11.13.5(@emotion/react@11.13.5(@types/react@18.3.12)(react@18.3.1))(@types/react@18.3.12)(react@18.3.1))(react@18.3.1)':
    dependencies:
      '@babel/runtime': 7.26.0
      '@emotion/cache': 11.13.5
      '@emotion/serialize': 1.3.3
      '@emotion/sheet': 1.4.0
      csstype: 3.1.3
      prop-types: 15.8.1
      react: 18.3.1
    optionalDependencies:
      '@emotion/react': 11.13.5(@types/react@18.3.12)(react@18.3.1)
      '@emotion/styled': 11.13.5(@emotion/react@11.13.5(@types/react@18.3.12)(react@18.3.1))(@types/react@18.3.12)(react@18.3.1)

  '@mui/system@6.4.3(@emotion/react@11.13.5(@types/react@18.3.12)(react@18.3.1))(@emotion/styled@11.13.5(@emotion/react@11.13.5(@types/react@18.3.12)(react@18.3.1))(@types/react@18.3.12)(react@18.3.1))(@types/react@18.3.12)(react@18.3.1)':
    dependencies:
      '@babel/runtime': 7.26.0
      '@mui/private-theming': 6.4.3(@types/react@18.3.12)(react@18.3.1)
      '@mui/styled-engine': 6.4.3(@emotion/react@11.13.5(@types/react@18.3.12)(react@18.3.1))(@emotion/styled@11.13.5(@emotion/react@11.13.5(@types/react@18.3.12)(react@18.3.1))(@types/react@18.3.12)(react@18.3.1))(react@18.3.1)
      '@mui/types': 7.2.21(@types/react@18.3.12)
      '@mui/utils': 6.4.3(@types/react@18.3.12)(react@18.3.1)
      clsx: 2.1.1
      csstype: 3.1.3
      prop-types: 15.8.1
      react: 18.3.1
    optionalDependencies:
      '@emotion/react': 11.13.5(@types/react@18.3.12)(react@18.3.1)
      '@emotion/styled': 11.13.5(@emotion/react@11.13.5(@types/react@18.3.12)(react@18.3.1))(@types/react@18.3.12)(react@18.3.1)
      '@types/react': 18.3.12

  '@mui/types@7.2.21(@types/react@18.3.12)':
    optionalDependencies:
      '@types/react': 18.3.12

  '@mui/utils@6.4.3(@types/react@18.3.12)(react@18.3.1)':
    dependencies:
      '@babel/runtime': 7.26.0
      '@mui/types': 7.2.21(@types/react@18.3.12)
      '@types/prop-types': 15.7.14
      clsx: 2.1.1
      prop-types: 15.8.1
      react: 18.3.1
      react-is: 19.0.0
    optionalDependencies:
      '@types/react': 18.3.12

  '@mui/x-date-pickers@7.27.0(@emotion/react@11.13.5(@types/react@18.3.12)(react@18.3.1))(@emotion/styled@11.13.5(@emotion/react@11.13.5(@types/react@18.3.12)(react@18.3.1))(@types/react@18.3.12)(react@18.3.1))(@mui/material@6.4.5(@emotion/react@11.13.5(@types/react@18.3.12)(react@18.3.1))(@emotion/styled@11.13.5(@emotion/react@11.13.5(@types/react@18.3.12)(react@18.3.1))(@types/react@18.3.12)(react@18.3.1))(@types/react@18.3.12)(react-dom@18.3.1(react@18.3.1))(react@18.3.1))(@mui/system@6.4.3(@emotion/react@11.13.5(@types/react@18.3.12)(react@18.3.1))(@emotion/styled@11.13.5(@emotion/react@11.13.5(@types/react@18.3.12)(react@18.3.1))(@types/react@18.3.12)(react@18.3.1))(@types/react@18.3.12)(react@18.3.1))(@types/react@18.3.12)(dayjs@1.11.13)(luxon@3.4.4)(moment@2.30.1)(react-dom@18.3.1(react@18.3.1))(react@18.3.1)':
    dependencies:
      '@babel/runtime': 7.26.0
      '@mui/material': 6.4.5(@emotion/react@11.13.5(@types/react@18.3.12)(react@18.3.1))(@emotion/styled@11.13.5(@emotion/react@11.13.5(@types/react@18.3.12)(react@18.3.1))(@types/react@18.3.12)(react@18.3.1))(@types/react@18.3.12)(react-dom@18.3.1(react@18.3.1))(react@18.3.1)
      '@mui/system': 6.4.3(@emotion/react@11.13.5(@types/react@18.3.12)(react@18.3.1))(@emotion/styled@11.13.5(@emotion/react@11.13.5(@types/react@18.3.12)(react@18.3.1))(@types/react@18.3.12)(react@18.3.1))(@types/react@18.3.12)(react@18.3.1)
      '@mui/utils': 6.4.3(@types/react@18.3.12)(react@18.3.1)
      '@mui/x-internals': 7.26.0(@types/react@18.3.12)(react@18.3.1)
      '@types/react-transition-group': 4.4.11
      clsx: 2.1.1
      prop-types: 15.8.1
      react: 18.3.1
      react-dom: 18.3.1(react@18.3.1)
      react-transition-group: 4.4.5(react-dom@18.3.1(react@18.3.1))(react@18.3.1)
    optionalDependencies:
      '@emotion/react': 11.13.5(@types/react@18.3.12)(react@18.3.1)
      '@emotion/styled': 11.13.5(@emotion/react@11.13.5(@types/react@18.3.12)(react@18.3.1))(@types/react@18.3.12)(react@18.3.1)
      dayjs: 1.11.13
      luxon: 3.4.4
      moment: 2.30.1
    transitivePeerDependencies:
      - '@types/react'

  '@mui/x-internals@7.26.0(@types/react@18.3.12)(react@18.3.1)':
    dependencies:
      '@babel/runtime': 7.26.0
      '@mui/utils': 6.4.3(@types/react@18.3.12)(react@18.3.1)
      react: 18.3.1
    transitivePeerDependencies:
      - '@types/react'

  '@nodelib/fs.scandir@2.1.5':
    dependencies:
      '@nodelib/fs.stat': 2.0.5
      run-parallel: 1.2.0

  '@nodelib/fs.stat@2.0.5': {}

  '@nodelib/fs.walk@1.2.8':
    dependencies:
      '@nodelib/fs.scandir': 2.1.5
      fastq: 1.17.1

  '@novnc/novnc@1.5.0': {}

  '@open-draft/deferred-promise@2.2.0': {}

  '@open-draft/logger@0.3.0':
    dependencies:
      is-node-process: 1.2.0
      outvariant: 1.4.3

  '@open-draft/until@2.1.0': {}

  '@paypal/accelerated-checkout-loader@1.1.0':
    dependencies:
      '@braintree/asset-loader': 2.0.0
      envify: 4.1.0
      typescript: 4.9.5

  '@paypal/paypal-js@5.1.6':
    dependencies:
      promise-polyfill: 8.3.0

  '@paypal/react-paypal-js@7.8.3(react-dom@18.3.1(react@18.3.1))(react@18.3.1)':
    dependencies:
      '@paypal/paypal-js': 5.1.6
      '@paypal/sdk-constants': 1.0.150
      react: 18.3.1
      react-dom: 18.3.1(react@18.3.1)

  '@paypal/sdk-constants@1.0.150':
    dependencies:
      hi-base32: 0.5.1

  '@peggyjs/from-mem@1.3.5':
    dependencies:
      semver: 7.6.3

  '@pkgjs/parseargs@0.11.0':
    optional: true

  '@pkgr/core@0.2.0': {}

  '@polka/url@1.0.0-next.28': {}

  '@popperjs/core@2.11.8': {}

  '@reach/auto-id@0.18.0(react-dom@18.3.1(react@18.3.1))(react@18.3.1)':
    dependencies:
      '@reach/utils': 0.18.0(react-dom@18.3.1(react@18.3.1))(react@18.3.1)
      react: 18.3.1
      react-dom: 18.3.1(react@18.3.1)

  '@reach/descendants@0.18.0(react-dom@18.3.1(react@18.3.1))(react@18.3.1)':
    dependencies:
      '@reach/utils': 0.18.0(react-dom@18.3.1(react@18.3.1))(react@18.3.1)
      react: 18.3.1
      react-dom: 18.3.1(react@18.3.1)

  '@reach/polymorphic@0.18.0(react@18.3.1)':
    dependencies:
      react: 18.3.1

  '@reach/tabs@0.18.0(react-dom@18.3.1(react@18.3.1))(react@18.3.1)':
    dependencies:
      '@reach/auto-id': 0.18.0(react-dom@18.3.1(react@18.3.1))(react@18.3.1)
      '@reach/descendants': 0.18.0(react-dom@18.3.1(react@18.3.1))(react@18.3.1)
      '@reach/polymorphic': 0.18.0(react@18.3.1)
      '@reach/utils': 0.18.0(react-dom@18.3.1(react@18.3.1))(react@18.3.1)
      react: 18.3.1
      react-dom: 18.3.1(react@18.3.1)

  '@reach/utils@0.18.0(react-dom@18.3.1(react@18.3.1))(react@18.3.1)':
    dependencies:
      react: 18.3.1
      react-dom: 18.3.1(react@18.3.1)

  '@rollup/pluginutils@5.1.3(rollup@4.39.0)':
    dependencies:
      '@types/estree': 1.0.7
      estree-walker: 2.0.2
      picomatch: 4.0.2
    optionalDependencies:
      rollup: 4.39.0

  '@rollup/rollup-android-arm-eabi@4.34.8':
    optional: true

  '@rollup/rollup-android-arm-eabi@4.39.0':
    optional: true

  '@rollup/rollup-android-arm64@4.34.8':
    optional: true

  '@rollup/rollup-android-arm64@4.39.0':
    optional: true

  '@rollup/rollup-darwin-arm64@4.34.8':
    optional: true

  '@rollup/rollup-darwin-arm64@4.39.0':
    optional: true

  '@rollup/rollup-darwin-x64@4.34.8':
    optional: true

  '@rollup/rollup-darwin-x64@4.39.0':
    optional: true

  '@rollup/rollup-freebsd-arm64@4.34.8':
    optional: true

  '@rollup/rollup-freebsd-arm64@4.39.0':
    optional: true

  '@rollup/rollup-freebsd-x64@4.34.8':
    optional: true

  '@rollup/rollup-freebsd-x64@4.39.0':
    optional: true

  '@rollup/rollup-linux-arm-gnueabihf@4.34.8':
    optional: true

  '@rollup/rollup-linux-arm-gnueabihf@4.39.0':
    optional: true

  '@rollup/rollup-linux-arm-musleabihf@4.34.8':
    optional: true

  '@rollup/rollup-linux-arm-musleabihf@4.39.0':
    optional: true

  '@rollup/rollup-linux-arm64-gnu@4.34.8':
    optional: true

  '@rollup/rollup-linux-arm64-gnu@4.39.0':
    optional: true

  '@rollup/rollup-linux-arm64-musl@4.34.8':
    optional: true

  '@rollup/rollup-linux-arm64-musl@4.39.0':
    optional: true

  '@rollup/rollup-linux-loongarch64-gnu@4.34.8':
    optional: true

  '@rollup/rollup-linux-loongarch64-gnu@4.39.0':
    optional: true

  '@rollup/rollup-linux-powerpc64le-gnu@4.34.8':
    optional: true

  '@rollup/rollup-linux-powerpc64le-gnu@4.39.0':
    optional: true

  '@rollup/rollup-linux-riscv64-gnu@4.34.8':
    optional: true

  '@rollup/rollup-linux-riscv64-gnu@4.39.0':
    optional: true

  '@rollup/rollup-linux-riscv64-musl@4.39.0':
    optional: true

  '@rollup/rollup-linux-s390x-gnu@4.34.8':
    optional: true

  '@rollup/rollup-linux-s390x-gnu@4.39.0':
    optional: true

  '@rollup/rollup-linux-x64-gnu@4.34.8':
    optional: true

  '@rollup/rollup-linux-x64-gnu@4.39.0':
    optional: true

  '@rollup/rollup-linux-x64-musl@4.34.8':
    optional: true

  '@rollup/rollup-linux-x64-musl@4.39.0':
    optional: true

  '@rollup/rollup-win32-arm64-msvc@4.34.8':
    optional: true

  '@rollup/rollup-win32-arm64-msvc@4.39.0':
    optional: true

  '@rollup/rollup-win32-ia32-msvc@4.34.8':
    optional: true

  '@rollup/rollup-win32-ia32-msvc@4.39.0':
    optional: true

  '@rollup/rollup-win32-x64-msvc@4.34.8':
    optional: true

  '@rollup/rollup-win32-x64-msvc@4.39.0':
    optional: true

  '@sentry-internal/feedback@7.120.0':
    dependencies:
      '@sentry/core': 7.120.0
      '@sentry/types': 7.120.0
      '@sentry/utils': 7.120.0

  '@sentry-internal/replay-canvas@7.120.0':
    dependencies:
      '@sentry/core': 7.120.0
      '@sentry/replay': 7.120.0
      '@sentry/types': 7.120.0
      '@sentry/utils': 7.120.0

  '@sentry-internal/tracing@7.120.0':
    dependencies:
      '@sentry/core': 7.120.0
      '@sentry/types': 7.120.0
      '@sentry/utils': 7.120.0

  '@sentry/browser@7.120.0':
    dependencies:
      '@sentry-internal/feedback': 7.120.0
      '@sentry-internal/replay-canvas': 7.120.0
      '@sentry-internal/tracing': 7.120.0
      '@sentry/core': 7.120.0
      '@sentry/integrations': 7.120.0
      '@sentry/replay': 7.120.0
      '@sentry/types': 7.120.0
      '@sentry/utils': 7.120.0

  '@sentry/core@7.120.0':
    dependencies:
      '@sentry/types': 7.120.0
      '@sentry/utils': 7.120.0

  '@sentry/integrations@7.120.0':
    dependencies:
      '@sentry/core': 7.120.0
      '@sentry/types': 7.120.0
      '@sentry/utils': 7.120.0
      localforage: 1.10.0

  '@sentry/react@7.120.0(react@18.3.1)':
    dependencies:
      '@sentry/browser': 7.120.0
      '@sentry/core': 7.120.0
      '@sentry/types': 7.120.0
      '@sentry/utils': 7.120.0
      hoist-non-react-statics: 3.3.2
      react: 18.3.1

  '@sentry/replay@7.120.0':
    dependencies:
      '@sentry-internal/tracing': 7.120.0
      '@sentry/core': 7.120.0
      '@sentry/types': 7.120.0
      '@sentry/utils': 7.120.0

  '@sentry/types@7.120.0': {}

  '@sentry/utils@7.120.0':
    dependencies:
      '@sentry/types': 7.120.0

  '@shikijs/core@3.1.0':
    dependencies:
      '@shikijs/types': 3.1.0
      '@shikijs/vscode-textmate': 10.0.2
      '@types/hast': 3.0.4
      hast-util-to-html: 9.0.5

  '@shikijs/engine-javascript@3.1.0':
    dependencies:
      '@shikijs/types': 3.1.0
      '@shikijs/vscode-textmate': 10.0.2
      oniguruma-to-es: 3.1.1

  '@shikijs/engine-oniguruma@3.1.0':
    dependencies:
      '@shikijs/types': 3.1.0
      '@shikijs/vscode-textmate': 10.0.2

  '@shikijs/langs@3.1.0':
    dependencies:
      '@shikijs/types': 3.1.0

  '@shikijs/themes@3.1.0':
    dependencies:
      '@shikijs/types': 3.1.0

  '@shikijs/types@3.1.0':
    dependencies:
      '@shikijs/vscode-textmate': 10.0.2
      '@types/hast': 3.0.4

  '@shikijs/vscode-textmate@10.0.2': {}

  '@storybook/addon-a11y@8.6.9(storybook@8.6.9(prettier@3.5.3))':
    dependencies:
      '@storybook/addon-highlight': 8.6.9(storybook@8.6.9(prettier@3.5.3))
      '@storybook/global': 5.0.0
      '@storybook/test': 8.6.9(storybook@8.6.9(prettier@3.5.3))
      axe-core: 4.10.2
      storybook: 8.6.9(prettier@3.5.3)

  '@storybook/addon-actions@8.6.9(storybook@8.6.9(prettier@3.5.3))':
    dependencies:
      '@storybook/global': 5.0.0
      '@types/uuid': 9.0.8
      dequal: 2.0.3
      polished: 4.3.1
      storybook: 8.6.9(prettier@3.5.3)
      uuid: 9.0.1

  '@storybook/addon-controls@8.6.9(storybook@8.6.9(prettier@3.5.3))':
    dependencies:
      '@storybook/global': 5.0.0
      dequal: 2.0.3
      storybook: 8.6.9(prettier@3.5.3)
      ts-dedent: 2.2.0

  '@storybook/addon-docs@8.6.9(@types/react@18.3.12)(storybook@8.6.9(prettier@3.5.3))':
    dependencies:
      '@mdx-js/react': 3.1.0(@types/react@18.3.12)(react@18.3.1)
      '@storybook/blocks': 8.6.9(react-dom@18.3.1(react@18.3.1))(react@18.3.1)(storybook@8.6.9(prettier@3.5.3))
      '@storybook/csf-plugin': 8.6.9(storybook@8.6.9(prettier@3.5.3))
      '@storybook/react-dom-shim': 8.6.9(react-dom@18.3.1(react@18.3.1))(react@18.3.1)(storybook@8.6.9(prettier@3.5.3))
      react: 18.3.1
      react-dom: 18.3.1(react@18.3.1)
      storybook: 8.6.9(prettier@3.5.3)
      ts-dedent: 2.2.0
    transitivePeerDependencies:
      - '@types/react'

  '@storybook/addon-highlight@8.6.9(storybook@8.6.9(prettier@3.5.3))':
    dependencies:
      '@storybook/global': 5.0.0
      storybook: 8.6.9(prettier@3.5.3)

  '@storybook/addon-mdx-gfm@8.6.9(storybook@8.6.9(prettier@3.5.3))':
    dependencies:
      remark-gfm: 4.0.0
      storybook: 8.6.9(prettier@3.5.3)
      ts-dedent: 2.2.0
    transitivePeerDependencies:
      - supports-color

  '@storybook/addon-measure@8.6.9(storybook@8.6.9(prettier@3.5.3))':
    dependencies:
      '@storybook/global': 5.0.0
      storybook: 8.6.9(prettier@3.5.3)
      tiny-invariant: 1.3.3

  '@storybook/addon-storysource@8.6.9(storybook@8.6.9(prettier@3.5.3))':
    dependencies:
      '@storybook/source-loader': 8.6.9(storybook@8.6.9(prettier@3.5.3))
      estraverse: 5.3.0
      storybook: 8.6.9(prettier@3.5.3)
      tiny-invariant: 1.3.3

  '@storybook/addon-viewport@8.6.9(storybook@8.6.9(prettier@3.5.3))':
    dependencies:
      memoizerific: 1.11.3
      storybook: 8.6.9(prettier@3.5.3)

  '@storybook/blocks@8.6.9(react-dom@18.3.1(react@18.3.1))(react@18.3.1)(storybook@8.6.9(prettier@3.5.3))':
    dependencies:
      '@storybook/icons': 1.2.12(react-dom@18.3.1(react@18.3.1))(react@18.3.1)
      storybook: 8.6.9(prettier@3.5.3)
      ts-dedent: 2.2.0
    optionalDependencies:
      react: 18.3.1
      react-dom: 18.3.1(react@18.3.1)

<<<<<<< HEAD
  '@storybook/builder-vite@8.6.9(storybook@8.6.9(prettier@3.5.3))(vite@6.2.4(@types/node@20.17.6)(jiti@2.4.2)(terser@5.36.0)(tsx@4.19.3)(yaml@2.6.1))':
=======
  '@storybook/builder-vite@8.6.9(storybook@8.6.9(prettier@2.2.1))(vite@6.2.5(@types/node@20.17.6)(jiti@1.21.6)(terser@5.36.0)(tsx@4.19.3)(yaml@2.6.1))':
>>>>>>> f0e69baf
    dependencies:
      '@storybook/csf-plugin': 8.6.9(storybook@8.6.9(prettier@3.5.3))
      browser-assert: 1.2.1
      storybook: 8.6.9(prettier@3.5.3)
      ts-dedent: 2.2.0
<<<<<<< HEAD
      vite: 6.2.4(@types/node@20.17.6)(jiti@2.4.2)(terser@5.36.0)(tsx@4.19.3)(yaml@2.6.1)
=======
      vite: 6.2.5(@types/node@20.17.6)(jiti@1.21.6)(terser@5.36.0)(tsx@4.19.3)(yaml@2.6.1)
>>>>>>> f0e69baf

  '@storybook/components@8.4.5(storybook@8.6.9(prettier@3.5.3))':
    dependencies:
      storybook: 8.6.9(prettier@3.5.3)

  '@storybook/components@8.6.9(storybook@8.6.9(prettier@3.5.3))':
    dependencies:
      storybook: 8.6.9(prettier@3.5.3)

  '@storybook/core-events@8.4.5(storybook@8.6.9(prettier@3.5.3))':
    dependencies:
      storybook: 8.6.9(prettier@3.5.3)

  '@storybook/core@8.6.9(prettier@3.5.3)(storybook@8.6.9(prettier@3.5.3))':
    dependencies:
      '@storybook/theming': 8.6.9(storybook@8.6.9(prettier@3.5.3))
      better-opn: 3.0.2
      browser-assert: 1.2.1
      esbuild: 0.25.2
      esbuild-register: 3.6.0(esbuild@0.25.2)
      jsdoc-type-pratt-parser: 4.1.0
      process: 0.11.10
      recast: 0.23.9
      semver: 7.6.3
      util: 0.12.5
      ws: 8.18.0
    optionalDependencies:
      prettier: 3.5.3
    transitivePeerDependencies:
      - bufferutil
      - storybook
      - supports-color
      - utf-8-validate

  '@storybook/csf-plugin@8.6.9(storybook@8.6.9(prettier@3.5.3))':
    dependencies:
      storybook: 8.6.9(prettier@3.5.3)
      unplugin: 1.16.0

  '@storybook/global@5.0.0': {}

  '@storybook/icons@1.2.12(react-dom@18.3.1(react@18.3.1))(react@18.3.1)':
    dependencies:
      react: 18.3.1
      react-dom: 18.3.1(react@18.3.1)

  '@storybook/instrumenter@8.6.9(storybook@8.6.9(prettier@3.5.3))':
    dependencies:
      '@storybook/global': 5.0.0
      '@vitest/utils': 2.1.5
      storybook: 8.6.9(prettier@3.5.3)

  '@storybook/manager-api@8.6.9(storybook@8.6.9(prettier@3.5.3))':
    dependencies:
      storybook: 8.6.9(prettier@3.5.3)

  '@storybook/preview-api@8.6.9(storybook@8.6.9(prettier@3.5.3))':
    dependencies:
      storybook: 8.6.9(prettier@3.5.3)

  '@storybook/react-dom-shim@8.6.9(react-dom@18.3.1(react@18.3.1))(react@18.3.1)(storybook@8.6.9(prettier@3.5.3))':
    dependencies:
      react: 18.3.1
      react-dom: 18.3.1(react@18.3.1)
      storybook: 8.6.9(prettier@3.5.3)

<<<<<<< HEAD
  '@storybook/react-vite@8.6.9(@storybook/test@8.6.9(storybook@8.6.9(prettier@3.5.3)))(react-dom@18.3.1(react@18.3.1))(react@18.3.1)(rollup@4.38.0)(storybook@8.6.9(prettier@3.5.3))(typescript@5.7.3)(vite@6.2.4(@types/node@20.17.6)(jiti@2.4.2)(terser@5.36.0)(tsx@4.19.3)(yaml@2.6.1))':
    dependencies:
      '@joshwooding/vite-plugin-react-docgen-typescript': 0.5.0(typescript@5.7.3)(vite@6.2.4(@types/node@20.17.6)(jiti@2.4.2)(terser@5.36.0)(tsx@4.19.3)(yaml@2.6.1))
      '@rollup/pluginutils': 5.1.3(rollup@4.38.0)
      '@storybook/builder-vite': 8.6.9(storybook@8.6.9(prettier@3.5.3))(vite@6.2.4(@types/node@20.17.6)(jiti@2.4.2)(terser@5.36.0)(tsx@4.19.3)(yaml@2.6.1))
      '@storybook/react': 8.6.9(@storybook/test@8.6.9(storybook@8.6.9(prettier@3.5.3)))(react-dom@18.3.1(react@18.3.1))(react@18.3.1)(storybook@8.6.9(prettier@3.5.3))(typescript@5.7.3)
=======
  '@storybook/react-vite@8.6.9(@storybook/test@8.6.9(storybook@8.6.9(prettier@2.2.1)))(react-dom@18.3.1(react@18.3.1))(react@18.3.1)(rollup@4.39.0)(storybook@8.6.9(prettier@2.2.1))(typescript@5.7.3)(vite@6.2.5(@types/node@20.17.6)(jiti@1.21.6)(terser@5.36.0)(tsx@4.19.3)(yaml@2.6.1))':
    dependencies:
      '@joshwooding/vite-plugin-react-docgen-typescript': 0.5.0(typescript@5.7.3)(vite@6.2.5(@types/node@20.17.6)(jiti@1.21.6)(terser@5.36.0)(tsx@4.19.3)(yaml@2.6.1))
      '@rollup/pluginutils': 5.1.3(rollup@4.39.0)
      '@storybook/builder-vite': 8.6.9(storybook@8.6.9(prettier@2.2.1))(vite@6.2.5(@types/node@20.17.6)(jiti@1.21.6)(terser@5.36.0)(tsx@4.19.3)(yaml@2.6.1))
      '@storybook/react': 8.6.9(@storybook/test@8.6.9(storybook@8.6.9(prettier@2.2.1)))(react-dom@18.3.1(react@18.3.1))(react@18.3.1)(storybook@8.6.9(prettier@2.2.1))(typescript@5.7.3)
>>>>>>> f0e69baf
      find-up: 5.0.0
      magic-string: 0.30.17
      react: 18.3.1
      react-docgen: 7.1.0
      react-dom: 18.3.1(react@18.3.1)
      resolve: 1.22.8
      storybook: 8.6.9(prettier@3.5.3)
      tsconfig-paths: 4.2.0
<<<<<<< HEAD
      vite: 6.2.4(@types/node@20.17.6)(jiti@2.4.2)(terser@5.36.0)(tsx@4.19.3)(yaml@2.6.1)
=======
      vite: 6.2.5(@types/node@20.17.6)(jiti@1.21.6)(terser@5.36.0)(tsx@4.19.3)(yaml@2.6.1)
>>>>>>> f0e69baf
    optionalDependencies:
      '@storybook/test': 8.6.9(storybook@8.6.9(prettier@3.5.3))
    transitivePeerDependencies:
      - rollup
      - supports-color
      - typescript

  '@storybook/react@8.6.9(@storybook/test@8.6.9(storybook@8.6.9(prettier@3.5.3)))(react-dom@18.3.1(react@18.3.1))(react@18.3.1)(storybook@8.6.9(prettier@3.5.3))(typescript@5.7.3)':
    dependencies:
      '@storybook/components': 8.6.9(storybook@8.6.9(prettier@3.5.3))
      '@storybook/global': 5.0.0
      '@storybook/manager-api': 8.6.9(storybook@8.6.9(prettier@3.5.3))
      '@storybook/preview-api': 8.6.9(storybook@8.6.9(prettier@3.5.3))
      '@storybook/react-dom-shim': 8.6.9(react-dom@18.3.1(react@18.3.1))(react@18.3.1)(storybook@8.6.9(prettier@3.5.3))
      '@storybook/theming': 8.6.9(storybook@8.6.9(prettier@3.5.3))
      react: 18.3.1
      react-dom: 18.3.1(react@18.3.1)
      storybook: 8.6.9(prettier@3.5.3)
    optionalDependencies:
      '@storybook/test': 8.6.9(storybook@8.6.9(prettier@3.5.3))
      typescript: 5.7.3

  '@storybook/source-loader@8.6.9(storybook@8.6.9(prettier@3.5.3))':
    dependencies:
      es-toolkit: 1.27.0
      estraverse: 5.3.0
      prettier: 3.5.3
      storybook: 8.6.9(prettier@3.5.3)

  '@storybook/test@8.6.9(storybook@8.6.9(prettier@3.5.3))':
    dependencies:
      '@storybook/global': 5.0.0
      '@storybook/instrumenter': 8.6.9(storybook@8.6.9(prettier@3.5.3))
      '@testing-library/dom': 10.4.0
      '@testing-library/jest-dom': 6.5.0
      '@testing-library/user-event': 14.5.2(@testing-library/dom@10.4.0)
      '@vitest/expect': 2.0.5
      '@vitest/spy': 2.0.5
      storybook: 8.6.9(prettier@3.5.3)

  '@storybook/theming@8.6.9(storybook@8.6.9(prettier@3.5.3))':
    dependencies:
      storybook: 8.6.9(prettier@3.5.3)

  '@svgr/babel-plugin-add-jsx-attribute@8.0.0(@babel/core@7.26.0)':
    dependencies:
      '@babel/core': 7.26.0

  '@svgr/babel-plugin-remove-jsx-attribute@8.0.0(@babel/core@7.26.0)':
    dependencies:
      '@babel/core': 7.26.0

  '@svgr/babel-plugin-remove-jsx-empty-expression@8.0.0(@babel/core@7.26.0)':
    dependencies:
      '@babel/core': 7.26.0

  '@svgr/babel-plugin-replace-jsx-attribute-value@8.0.0(@babel/core@7.26.0)':
    dependencies:
      '@babel/core': 7.26.0

  '@svgr/babel-plugin-svg-dynamic-title@8.0.0(@babel/core@7.26.0)':
    dependencies:
      '@babel/core': 7.26.0

  '@svgr/babel-plugin-svg-em-dimensions@8.0.0(@babel/core@7.26.0)':
    dependencies:
      '@babel/core': 7.26.0

  '@svgr/babel-plugin-transform-react-native-svg@8.1.0(@babel/core@7.26.0)':
    dependencies:
      '@babel/core': 7.26.0

  '@svgr/babel-plugin-transform-svg-component@8.0.0(@babel/core@7.26.0)':
    dependencies:
      '@babel/core': 7.26.0

  '@svgr/babel-preset@8.1.0(@babel/core@7.26.0)':
    dependencies:
      '@babel/core': 7.26.0
      '@svgr/babel-plugin-add-jsx-attribute': 8.0.0(@babel/core@7.26.0)
      '@svgr/babel-plugin-remove-jsx-attribute': 8.0.0(@babel/core@7.26.0)
      '@svgr/babel-plugin-remove-jsx-empty-expression': 8.0.0(@babel/core@7.26.0)
      '@svgr/babel-plugin-replace-jsx-attribute-value': 8.0.0(@babel/core@7.26.0)
      '@svgr/babel-plugin-svg-dynamic-title': 8.0.0(@babel/core@7.26.0)
      '@svgr/babel-plugin-svg-em-dimensions': 8.0.0(@babel/core@7.26.0)
      '@svgr/babel-plugin-transform-react-native-svg': 8.1.0(@babel/core@7.26.0)
      '@svgr/babel-plugin-transform-svg-component': 8.0.0(@babel/core@7.26.0)

  '@svgr/core@8.1.0(typescript@5.7.3)':
    dependencies:
      '@babel/core': 7.26.0
      '@svgr/babel-preset': 8.1.0(@babel/core@7.26.0)
      camelcase: 6.3.0
      cosmiconfig: 8.3.6(typescript@5.7.3)
      snake-case: 3.0.4
    transitivePeerDependencies:
      - supports-color
      - typescript

  '@svgr/hast-util-to-babel-ast@8.0.0':
    dependencies:
      '@babel/types': 7.26.0
      entities: 4.5.0

  '@svgr/plugin-jsx@8.1.0(@svgr/core@8.1.0(typescript@5.7.3))':
    dependencies:
      '@babel/core': 7.26.0
      '@svgr/babel-preset': 8.1.0(@babel/core@7.26.0)
      '@svgr/core': 8.1.0(typescript@5.7.3)
      '@svgr/hast-util-to-babel-ast': 8.0.0
      svg-parser: 2.0.4
    transitivePeerDependencies:
      - supports-color

  '@swc/core-darwin-arm64@1.10.11':
    optional: true

  '@swc/core-darwin-x64@1.10.11':
    optional: true

  '@swc/core-linux-arm-gnueabihf@1.10.11':
    optional: true

  '@swc/core-linux-arm64-gnu@1.10.11':
    optional: true

  '@swc/core-linux-arm64-musl@1.10.11':
    optional: true

  '@swc/core-linux-x64-gnu@1.10.11':
    optional: true

  '@swc/core-linux-x64-musl@1.10.11':
    optional: true

  '@swc/core-win32-arm64-msvc@1.10.11':
    optional: true

  '@swc/core-win32-ia32-msvc@1.10.11':
    optional: true

  '@swc/core-win32-x64-msvc@1.10.11':
    optional: true

  '@swc/core@1.10.11':
    dependencies:
      '@swc/counter': 0.1.3
      '@swc/types': 0.1.17
    optionalDependencies:
      '@swc/core-darwin-arm64': 1.10.11
      '@swc/core-darwin-x64': 1.10.11
      '@swc/core-linux-arm-gnueabihf': 1.10.11
      '@swc/core-linux-arm64-gnu': 1.10.11
      '@swc/core-linux-arm64-musl': 1.10.11
      '@swc/core-linux-x64-gnu': 1.10.11
      '@swc/core-linux-x64-musl': 1.10.11
      '@swc/core-win32-arm64-msvc': 1.10.11
      '@swc/core-win32-ia32-msvc': 1.10.11
      '@swc/core-win32-x64-msvc': 1.10.11

  '@swc/counter@0.1.3': {}

  '@swc/types@0.1.17':
    dependencies:
      '@swc/counter': 0.1.3

  '@tanstack/history@1.99.13': {}

  '@tanstack/query-core@5.51.24': {}

  '@tanstack/query-devtools@5.51.16': {}

  '@tanstack/react-query-devtools@5.51.24(@tanstack/react-query@5.51.24(react@18.3.1))(react@18.3.1)':
    dependencies:
      '@tanstack/query-devtools': 5.51.16
      '@tanstack/react-query': 5.51.24(react@18.3.1)
      react: 18.3.1

  '@tanstack/react-query@5.51.24(react@18.3.1)':
    dependencies:
      '@tanstack/query-core': 5.51.24
      react: 18.3.1

  '@tanstack/react-router@1.111.11(react-dom@18.3.1(react@18.3.1))(react@18.3.1)':
    dependencies:
      '@tanstack/history': 1.99.13
      '@tanstack/react-store': 0.7.0(react-dom@18.3.1(react@18.3.1))(react@18.3.1)
      '@tanstack/router-core': 1.111.7
      jsesc: 3.1.0
      react: 18.3.1
      react-dom: 18.3.1(react@18.3.1)
      tiny-invariant: 1.3.3
      tiny-warning: 1.0.3

  '@tanstack/react-store@0.7.0(react-dom@18.3.1(react@18.3.1))(react@18.3.1)':
    dependencies:
      '@tanstack/store': 0.7.0
      react: 18.3.1
      react-dom: 18.3.1(react@18.3.1)
      use-sync-external-store: 1.4.0(react@18.3.1)

  '@tanstack/router-core@1.111.7':
    dependencies:
      '@tanstack/history': 1.99.13
      '@tanstack/store': 0.7.0

  '@tanstack/store@0.7.0': {}

  '@testing-library/cypress@10.0.3(cypress@14.0.1)':
    dependencies:
      '@babel/runtime': 7.26.0
      '@testing-library/dom': 10.4.0
      cypress: 14.0.1

  '@testing-library/dom@10.4.0':
    dependencies:
      '@babel/code-frame': 7.26.2
      '@babel/runtime': 7.26.0
      '@types/aria-query': 5.0.4
      aria-query: 5.3.0
      chalk: 4.1.2
      dom-accessibility-api: 0.5.16
      lz-string: 1.5.0
      pretty-format: 27.5.1

  '@testing-library/jest-dom@6.4.8':
    dependencies:
      '@adobe/css-tools': 4.4.1
      '@babel/runtime': 7.26.0
      aria-query: 5.3.2
      chalk: 3.0.0
      css.escape: 1.5.1
      dom-accessibility-api: 0.6.3
      lodash: 4.17.21
      redent: 3.0.0

  '@testing-library/jest-dom@6.5.0':
    dependencies:
      '@adobe/css-tools': 4.4.1
      aria-query: 5.3.2
      chalk: 3.0.0
      css.escape: 1.5.1
      dom-accessibility-api: 0.6.3
      lodash: 4.17.21
      redent: 3.0.0

  '@testing-library/react@16.0.1(@testing-library/dom@10.4.0)(@types/react-dom@18.3.1)(@types/react@18.3.12)(react-dom@18.3.1(react@18.3.1))(react@18.3.1)':
    dependencies:
      '@babel/runtime': 7.26.0
      '@testing-library/dom': 10.4.0
      react: 18.3.1
      react-dom: 18.3.1(react@18.3.1)
    optionalDependencies:
      '@types/react': 18.3.12
      '@types/react-dom': 18.3.1

  '@testing-library/user-event@14.5.2(@testing-library/dom@10.4.0)':
    dependencies:
      '@testing-library/dom': 10.4.0

  '@types/aria-query@5.0.4': {}

  '@types/babel__core@7.20.5':
    dependencies:
      '@babel/parser': 7.26.2
      '@babel/types': 7.26.0
      '@types/babel__generator': 7.6.8
      '@types/babel__template': 7.4.4
      '@types/babel__traverse': 7.20.6

  '@types/babel__generator@7.6.8':
    dependencies:
      '@babel/types': 7.26.0

  '@types/babel__template@7.4.4':
    dependencies:
      '@babel/parser': 7.26.2
      '@babel/types': 7.26.0

  '@types/babel__traverse@7.20.6':
    dependencies:
      '@babel/types': 7.26.0

  '@types/braintree-web@3.96.15':
    dependencies:
      '@types/googlepay': 0.7.6
      '@types/paypal-checkout-components': 4.0.8

  '@types/chai-string@1.4.5':
    dependencies:
      '@types/chai': 5.0.1

  '@types/chai@5.0.1':
    dependencies:
      '@types/deep-eql': 4.0.2

  '@types/chart.js@2.9.41':
    dependencies:
      moment: 2.30.1

  '@types/cookie@0.6.0': {}

  '@types/css-mediaquery@0.1.4': {}

  '@types/d3-array@3.2.1': {}

  '@types/d3-color@3.1.3': {}

  '@types/d3-ease@3.0.2': {}

  '@types/d3-interpolate@3.0.4':
    dependencies:
      '@types/d3-color': 3.1.3

  '@types/d3-path@3.1.0': {}

  '@types/d3-scale@4.0.8':
    dependencies:
      '@types/d3-time': 3.0.3

  '@types/d3-shape@3.1.6':
    dependencies:
      '@types/d3-path': 3.1.0

  '@types/d3-time@3.0.3': {}

  '@types/d3-timer@3.0.2': {}

  '@types/debug@4.1.12':
    dependencies:
      '@types/ms': 0.7.34

  '@types/deep-eql@4.0.2': {}

  '@types/doctrine@0.0.9': {}

  '@types/eslint-plugin-jsx-a11y@6.10.0':
    dependencies:
      '@types/eslint': 9.6.1

  '@types/eslint@9.6.1':
    dependencies:
      '@types/estree': 1.0.6
      '@types/json-schema': 7.0.15

  '@types/estree@1.0.6': {}

  '@types/estree@1.0.7': {}

  '@types/googlepay@0.7.6': {}

  '@types/hast@3.0.4':
    dependencies:
      '@types/unist': 3.0.3

  '@types/he@1.2.3': {}

  '@types/history@4.7.11': {}

  '@types/hoist-non-react-statics@3.3.5':
    dependencies:
      '@types/react': 18.3.12
      hoist-non-react-statics: 3.3.2

  '@types/json-schema@7.0.15': {}

  '@types/jspdf@1.3.3': {}

  '@types/linkify-it@5.0.0': {}

  '@types/luxon@3.4.2': {}

  '@types/markdown-it@14.1.2':
    dependencies:
      '@types/linkify-it': 5.0.0
      '@types/mdurl': 2.0.0

  '@types/md5@2.3.5': {}

  '@types/mdast@4.0.4':
    dependencies:
      '@types/unist': 3.0.3

  '@types/mdurl@2.0.0': {}

  '@types/mdx@2.0.13': {}

  '@types/mocha@10.0.9': {}

  '@types/ms@0.7.34': {}

  '@types/node@20.17.6':
    dependencies:
      undici-types: 6.19.8

  '@types/novnc__novnc@1.5.0': {}

  '@types/parse-json@4.0.2': {}

  '@types/paypal-checkout-components@4.0.8': {}

  '@types/prop-types@15.7.13': {}

  '@types/prop-types@15.7.14': {}

  '@types/qrcode.react@0.8.2':
    dependencies:
      '@types/react': 18.3.12

  '@types/raf@3.4.3':
    optional: true

  '@types/ramda@0.25.16': {}

  '@types/react-csv@1.1.10':
    dependencies:
      '@types/react': 18.3.12

  '@types/react-dom@18.3.1':
    dependencies:
      '@types/react': 18.3.12

  '@types/react-redux@7.1.34':
    dependencies:
      '@types/hoist-non-react-statics': 3.3.5
      '@types/react': 18.3.12
      hoist-non-react-statics: 3.3.2
      redux: 4.2.1

  '@types/react-router-dom@5.3.3':
    dependencies:
      '@types/history': 4.7.11
      '@types/react': 18.3.12
      '@types/react-router': 5.1.20

  '@types/react-router-hash-link@1.2.1':
    dependencies:
      '@types/react': 18.3.12
      '@types/react-router-dom': 5.3.3

  '@types/react-router@5.1.20':
    dependencies:
      '@types/history': 4.7.11
      '@types/react': 18.3.12

  '@types/react-transition-group@4.4.11':
    dependencies:
      '@types/react': 18.3.12

  '@types/react-transition-group@4.4.12(@types/react@18.3.12)':
    dependencies:
      '@types/react': 18.3.12

  '@types/react@18.3.12':
    dependencies:
      '@types/prop-types': 15.7.13
      csstype: 3.1.3

  '@types/recompose@0.30.15':
    dependencies:
      '@types/prop-types': 15.7.13
      '@types/react': 18.3.12

  '@types/redux-mock-store@1.5.0':
    dependencies:
      redux: 4.2.1

  '@types/resolve@1.20.6': {}

  '@types/sinonjs__fake-timers@8.1.1': {}

  '@types/sizzle@2.3.9': {}

  '@types/statuses@2.0.5': {}

  '@types/throttle-debounce@1.1.1': {}

  '@types/tough-cookie@4.0.5': {}

  '@types/trusted-types@2.0.7':
    optional: true

  '@types/unist@3.0.3': {}

  '@types/uuid@3.4.13': {}

  '@types/uuid@9.0.8': {}

  '@types/xml2js@0.4.14':
    dependencies:
      '@types/node': 20.17.6

  '@types/yauzl@2.10.3':
    dependencies:
      '@types/node': 20.17.6
    optional: true

  '@types/zxcvbn@4.4.5': {}

  '@typescript-eslint/eslint-plugin@8.29.0(@typescript-eslint/parser@8.29.0(eslint@9.23.0(jiti@2.4.2))(typescript@5.7.3))(eslint@9.23.0(jiti@2.4.2))(typescript@5.7.3)':
    dependencies:
      '@eslint-community/regexpp': 4.12.1
      '@typescript-eslint/parser': 8.29.0(eslint@9.23.0(jiti@2.4.2))(typescript@5.7.3)
      '@typescript-eslint/scope-manager': 8.29.0
      '@typescript-eslint/type-utils': 8.29.0(eslint@9.23.0(jiti@2.4.2))(typescript@5.7.3)
      '@typescript-eslint/utils': 8.29.0(eslint@9.23.0(jiti@2.4.2))(typescript@5.7.3)
      '@typescript-eslint/visitor-keys': 8.29.0
      eslint: 9.23.0(jiti@2.4.2)
      graphemer: 1.4.0
      ignore: 5.3.2
      natural-compare: 1.4.0
      ts-api-utils: 2.1.0(typescript@5.7.3)
      typescript: 5.7.3
    transitivePeerDependencies:
      - supports-color

  '@typescript-eslint/parser@8.29.0(eslint@9.23.0(jiti@2.4.2))(typescript@5.7.3)':
    dependencies:
      '@typescript-eslint/scope-manager': 8.29.0
      '@typescript-eslint/types': 8.29.0
      '@typescript-eslint/typescript-estree': 8.29.0(typescript@5.7.3)
      '@typescript-eslint/visitor-keys': 8.29.0
      debug: 4.4.0(supports-color@8.1.1)
      eslint: 9.23.0(jiti@2.4.2)
      typescript: 5.7.3
    transitivePeerDependencies:
      - supports-color

  '@typescript-eslint/scope-manager@8.29.0':
    dependencies:
      '@typescript-eslint/types': 8.29.0
      '@typescript-eslint/visitor-keys': 8.29.0

  '@typescript-eslint/type-utils@8.29.0(eslint@9.23.0(jiti@2.4.2))(typescript@5.7.3)':
    dependencies:
      '@typescript-eslint/typescript-estree': 8.29.0(typescript@5.7.3)
      '@typescript-eslint/utils': 8.29.0(eslint@9.23.0(jiti@2.4.2))(typescript@5.7.3)
      debug: 4.4.0(supports-color@8.1.1)
      eslint: 9.23.0(jiti@2.4.2)
      ts-api-utils: 2.1.0(typescript@5.7.3)
      typescript: 5.7.3
    transitivePeerDependencies:
      - supports-color

  '@typescript-eslint/types@8.29.0': {}

  '@typescript-eslint/typescript-estree@8.29.0(typescript@5.7.3)':
    dependencies:
      '@typescript-eslint/types': 8.29.0
      '@typescript-eslint/visitor-keys': 8.29.0
      debug: 4.4.0(supports-color@8.1.1)
      fast-glob: 3.3.2
      is-glob: 4.0.3
      minimatch: 9.0.5
      semver: 7.6.3
      ts-api-utils: 2.1.0(typescript@5.7.3)
      typescript: 5.7.3
    transitivePeerDependencies:
      - supports-color

  '@typescript-eslint/utils@8.29.0(eslint@9.23.0(jiti@2.4.2))(typescript@5.7.3)':
    dependencies:
      '@eslint-community/eslint-utils': 4.4.1(eslint@9.23.0(jiti@2.4.2))
      '@typescript-eslint/scope-manager': 8.29.0
      '@typescript-eslint/types': 8.29.0
      '@typescript-eslint/typescript-estree': 8.29.0(typescript@5.7.3)
      eslint: 9.23.0(jiti@2.4.2)
      typescript: 5.7.3
    transitivePeerDependencies:
      - supports-color

  '@typescript-eslint/visitor-keys@8.29.0':
    dependencies:
      '@typescript-eslint/types': 8.29.0
      eslint-visitor-keys: 4.2.0

  '@ungap/structured-clone@1.3.0': {}

  '@vitejs/plugin-react-swc@3.7.2(vite@6.2.4(@types/node@20.17.6)(jiti@2.4.2)(terser@5.36.0)(tsx@4.19.3)(yaml@2.6.1))':
    dependencies:
      '@swc/core': 1.10.11
      vite: 6.2.4(@types/node@20.17.6)(jiti@2.4.2)(terser@5.36.0)(tsx@4.19.3)(yaml@2.6.1)
    transitivePeerDependencies:
<<<<<<< HEAD
=======
      - supports-color
      - typescript

  '@typescript-eslint/utils@6.21.0(eslint@7.32.0)(typescript@5.7.3)':
    dependencies:
      '@eslint-community/eslint-utils': 4.4.1(eslint@7.32.0)
      '@types/json-schema': 7.0.15
      '@types/semver': 7.5.8
      '@typescript-eslint/scope-manager': 6.21.0
      '@typescript-eslint/types': 6.21.0
      '@typescript-eslint/typescript-estree': 6.21.0(typescript@5.7.3)
      eslint: 7.32.0
      semver: 7.6.3
    transitivePeerDependencies:
      - supports-color
      - typescript

  '@typescript-eslint/visitor-keys@3.10.1':
    dependencies:
      eslint-visitor-keys: 1.3.0

  '@typescript-eslint/visitor-keys@5.62.0':
    dependencies:
      '@typescript-eslint/types': 5.62.0
      eslint-visitor-keys: 3.4.3

  '@typescript-eslint/visitor-keys@6.21.0':
    dependencies:
      '@typescript-eslint/types': 6.21.0
      eslint-visitor-keys: 3.4.3

  '@ungap/structured-clone@1.3.0': {}

  '@vitejs/plugin-react-swc@3.7.2(vite@6.2.5(@types/node@20.17.6)(jiti@1.21.6)(terser@5.36.0)(tsx@4.19.3)(yaml@2.6.1))':
    dependencies:
      '@swc/core': 1.10.11
      vite: 6.2.5(@types/node@20.17.6)(jiti@1.21.6)(terser@5.36.0)(tsx@4.19.3)(yaml@2.6.1)
    transitivePeerDependencies:
>>>>>>> f0e69baf
      - '@swc/helpers'

  '@vitest/coverage-v8@3.0.7(vitest@3.0.7)':
    dependencies:
      '@ampproject/remapping': 2.3.0
      '@bcoe/v8-coverage': 1.0.2
      debug: 4.4.0(supports-color@8.1.1)
      istanbul-lib-coverage: 3.2.2
      istanbul-lib-report: 3.0.1
      istanbul-lib-source-maps: 5.0.6
      istanbul-reports: 3.1.7
      magic-string: 0.30.17
      magicast: 0.3.5
      std-env: 3.8.0
      test-exclude: 7.0.1
      tinyrainbow: 2.0.0
      vitest: 3.0.7(@types/debug@4.1.12)(@types/node@20.17.6)(@vitest/ui@3.0.7)(jiti@2.4.2)(jsdom@24.1.3)(msw@2.6.5(@types/node@20.17.6)(typescript@5.7.3))(terser@5.36.0)(tsx@4.19.3)(yaml@2.6.1)
    transitivePeerDependencies:
      - supports-color

  '@vitest/expect@2.0.5':
    dependencies:
      '@vitest/spy': 2.0.5
      '@vitest/utils': 2.0.5
      chai: 5.2.0
      tinyrainbow: 1.2.0

  '@vitest/expect@3.0.7':
    dependencies:
      '@vitest/spy': 3.0.7
      '@vitest/utils': 3.0.7
      chai: 5.2.0
      tinyrainbow: 2.0.0

<<<<<<< HEAD
  '@vitest/mocker@3.0.7(msw@2.6.5(@types/node@20.17.6)(typescript@5.7.3))(vite@6.2.4(@types/node@20.17.6)(jiti@2.4.2)(terser@5.36.0)(tsx@4.19.3)(yaml@2.6.1))':
=======
  '@vitest/mocker@3.0.7(msw@2.6.5(@types/node@20.17.6)(typescript@5.7.3))(vite@6.2.5(@types/node@20.17.6)(jiti@1.21.6)(terser@5.36.0)(tsx@4.19.3)(yaml@2.6.1))':
>>>>>>> f0e69baf
    dependencies:
      '@vitest/spy': 3.0.7
      estree-walker: 3.0.3
      magic-string: 0.30.17
    optionalDependencies:
      msw: 2.6.5(@types/node@20.17.6)(typescript@5.7.3)
<<<<<<< HEAD
      vite: 6.2.4(@types/node@20.17.6)(jiti@2.4.2)(terser@5.36.0)(tsx@4.19.3)(yaml@2.6.1)
=======
      vite: 6.2.5(@types/node@20.17.6)(jiti@1.21.6)(terser@5.36.0)(tsx@4.19.3)(yaml@2.6.1)
>>>>>>> f0e69baf

  '@vitest/pretty-format@2.0.5':
    dependencies:
      tinyrainbow: 1.2.0

  '@vitest/pretty-format@2.1.5':
    dependencies:
      tinyrainbow: 1.2.0

  '@vitest/pretty-format@3.0.7':
    dependencies:
      tinyrainbow: 2.0.0

  '@vitest/runner@3.0.7':
    dependencies:
      '@vitest/utils': 3.0.7
      pathe: 2.0.3

  '@vitest/snapshot@3.0.7':
    dependencies:
      '@vitest/pretty-format': 3.0.7
      magic-string: 0.30.17
      pathe: 2.0.3

  '@vitest/spy@2.0.5':
    dependencies:
      tinyspy: 3.0.2

  '@vitest/spy@3.0.7':
    dependencies:
      tinyspy: 3.0.2

  '@vitest/ui@3.0.7(vitest@3.0.7)':
    dependencies:
      '@vitest/utils': 3.0.7
      fflate: 0.8.2
      flatted: 3.3.3
      pathe: 2.0.3
      sirv: 3.0.1
      tinyglobby: 0.2.12
      tinyrainbow: 2.0.0
      vitest: 3.0.7(@types/debug@4.1.12)(@types/node@20.17.6)(@vitest/ui@3.0.7)(jiti@2.4.2)(jsdom@24.1.3)(msw@2.6.5(@types/node@20.17.6)(typescript@5.7.3))(terser@5.36.0)(tsx@4.19.3)(yaml@2.6.1)

  '@vitest/utils@2.0.5':
    dependencies:
      '@vitest/pretty-format': 2.0.5
      estree-walker: 3.0.3
      loupe: 3.1.3
      tinyrainbow: 1.2.0

  '@vitest/utils@2.1.5':
    dependencies:
      '@vitest/pretty-format': 2.1.5
      loupe: 3.1.3
      tinyrainbow: 1.2.0

  '@vitest/utils@3.0.7':
    dependencies:
      '@vitest/pretty-format': 3.0.7
      loupe: 3.1.3
      tinyrainbow: 2.0.0

  '@xterm/xterm@5.5.0': {}

  acorn-jsx@5.3.2(acorn@8.14.1):
    dependencies:
      acorn: 8.14.1

  acorn@8.14.1: {}

  agent-base@7.1.1:
    dependencies:
      debug: 4.4.0(supports-color@8.1.1)
    transitivePeerDependencies:
      - supports-color

  aggregate-error@3.1.0:
    dependencies:
      clean-stack: 2.2.0
      indent-string: 4.0.0

  ajv@6.12.6:
    dependencies:
      fast-deep-equal: 3.1.3
      fast-json-stable-stringify: 2.1.0
      json-schema-traverse: 0.4.1
      uri-js: 4.4.1

  algoliasearch@4.24.0:
    dependencies:
      '@algolia/cache-browser-local-storage': 4.24.0
      '@algolia/cache-common': 4.24.0
      '@algolia/cache-in-memory': 4.24.0
      '@algolia/client-account': 4.24.0
      '@algolia/client-analytics': 4.24.0
      '@algolia/client-common': 4.24.0
      '@algolia/client-personalization': 4.24.0
      '@algolia/client-search': 4.24.0
      '@algolia/logger-common': 4.24.0
      '@algolia/logger-console': 4.24.0
      '@algolia/recommend': 4.24.0
      '@algolia/requester-browser-xhr': 4.24.0
      '@algolia/requester-common': 4.24.0
      '@algolia/requester-node-http': 4.24.0
      '@algolia/transporter': 4.24.0

  ansi-colors@4.1.3: {}

  ansi-escapes@4.3.2:
    dependencies:
      type-fest: 0.21.3

  ansi-escapes@7.0.0:
    dependencies:
      environment: 1.1.0

  ansi-regex@5.0.1: {}

  ansi-regex@6.1.0: {}

  ansi-styles@4.3.0:
    dependencies:
      color-convert: 2.0.1

  ansi-styles@5.2.0: {}

  ansi-styles@6.2.1: {}

  any-promise@1.3.0: {}

  anymatch@3.1.3:
    dependencies:
      normalize-path: 3.0.0
      picomatch: 2.3.1

  arch@2.2.0: {}

  argparse@2.0.1: {}

  aria-query@5.3.0:
    dependencies:
      dequal: 2.0.3

  aria-query@5.3.2: {}

  array-buffer-byte-length@1.0.1:
    dependencies:
      call-bind: 1.0.7
      is-array-buffer: 3.0.4

  array-buffer-byte-length@1.0.2:
    dependencies:
      call-bound: 1.0.4
      is-array-buffer: 3.0.5

  array-includes@3.1.8:
    dependencies:
      call-bind: 1.0.7
      define-properties: 1.2.1
      es-abstract: 1.23.5
      es-object-atoms: 1.1.1
      get-intrinsic: 1.3.0
      is-string: 1.0.7

  array.prototype.findlast@1.2.5:
    dependencies:
      call-bind: 1.0.7
      define-properties: 1.2.1
      es-abstract: 1.23.5
      es-errors: 1.3.0
      es-object-atoms: 1.1.1
      es-shim-unscopables: 1.0.2

  array.prototype.flat@1.3.2:
    dependencies:
      call-bind: 1.0.7
      define-properties: 1.2.1
      es-abstract: 1.23.5
      es-shim-unscopables: 1.0.2

  array.prototype.flatmap@1.3.2:
    dependencies:
      call-bind: 1.0.7
      define-properties: 1.2.1
      es-abstract: 1.23.5
      es-shim-unscopables: 1.0.2

  array.prototype.flatmap@1.3.3:
    dependencies:
      call-bind: 1.0.8
      define-properties: 1.2.1
      es-abstract: 1.23.5
      es-shim-unscopables: 1.0.2

  array.prototype.tosorted@1.1.4:
    dependencies:
      call-bind: 1.0.7
      define-properties: 1.2.1
      es-abstract: 1.23.5
      es-errors: 1.3.0
      es-shim-unscopables: 1.0.2

  arraybuffer.prototype.slice@1.0.3:
    dependencies:
      array-buffer-byte-length: 1.0.1
      call-bind: 1.0.7
      define-properties: 1.2.1
      es-abstract: 1.23.5
      es-errors: 1.3.0
      get-intrinsic: 1.3.0
      is-array-buffer: 3.0.4
      is-shared-array-buffer: 1.0.3

  arraybuffer.prototype.slice@1.0.4:
    dependencies:
      array-buffer-byte-length: 1.0.2
      call-bind: 1.0.8
      define-properties: 1.2.1
      es-abstract: 1.23.9
      es-errors: 1.3.0
      get-intrinsic: 1.3.0
      is-array-buffer: 3.0.5

  asap@2.0.6: {}

  asn1@0.2.6:
    dependencies:
      safer-buffer: 2.1.2

  assert-plus@1.0.0: {}

  assertion-error@2.0.1: {}

  ast-types-flow@0.0.8: {}

  ast-types@0.16.1:
    dependencies:
      tslib: 2.8.1

  astral-regex@2.0.0: {}

  async@3.2.6: {}

  asynckit@0.4.0: {}

  at-least-node@1.0.0: {}

  atob@2.1.2: {}

  attr-accept@2.2.5: {}

  available-typed-arrays@1.0.7:
    dependencies:
      possible-typed-array-names: 1.0.0

  aws-sign2@0.7.0: {}

  aws4@1.13.2: {}

  axe-core@4.10.2: {}

  axios-mock-adapter@1.22.0(axios@1.8.3):
    dependencies:
      axios: 1.8.3
      fast-deep-equal: 3.1.3
      is-buffer: 2.0.5

  axios@1.8.3:
    dependencies:
      follow-redirects: 1.15.9
      form-data: 4.0.2
      proxy-from-env: 1.1.0
    transitivePeerDependencies:
      - debug

  axobject-query@4.1.0: {}

  babel-plugin-macros@3.1.0:
    dependencies:
      '@babel/runtime': 7.26.0
      cosmiconfig: 7.1.0
      resolve: 1.22.8

  bail@2.0.2: {}

  balanced-match@1.0.2: {}

  base64-arraybuffer@1.0.2:
    optional: true

  base64-js@1.5.1: {}

  bcrypt-pbkdf@1.0.2:
    dependencies:
      tweetnacl: 0.14.5

  better-opn@3.0.2:
    dependencies:
      open: 8.4.2

  binary-extensions@2.3.0: {}

  blob-util@2.0.2: {}

  bluebird@3.7.2: {}

  brace-expansion@1.1.11:
    dependencies:
      balanced-match: 1.0.2
      concat-map: 0.0.1

  brace-expansion@2.0.1:
    dependencies:
      balanced-match: 1.0.2

  braces@3.0.3:
    dependencies:
      fill-range: 7.1.1

  braintree-web@3.112.1:
    dependencies:
      '@braintree/asset-loader': 2.0.1
      '@braintree/browser-detection': 2.0.1
      '@braintree/event-emitter': 0.4.1
      '@braintree/extended-promise': 1.0.0
      '@braintree/iframer': 2.0.0
      '@braintree/sanitize-url': 7.0.4
      '@braintree/uuid': 1.0.0
      '@braintree/wrap-promise': 2.1.0
      '@paypal/accelerated-checkout-loader': 1.1.0
      card-validator: 10.0.0
      credit-card-type: 10.0.1
      framebus: 6.0.0
      inject-stylesheet: 6.0.1
      promise-polyfill: 8.2.3
      restricted-input: 3.0.5

  browser-assert@1.2.1: {}

  browser-stdout@1.3.1: {}

  browserslist@4.24.2:
    dependencies:
      caniuse-lite: 1.0.30001680
      electron-to-chromium: 1.5.63
      node-releases: 2.0.18
      update-browserslist-db: 1.1.1(browserslist@4.24.2)

  btoa@1.2.1: {}

  buffer-crc32@0.2.13: {}

  buffer-from@1.1.2: {}

  buffer@5.7.1:
    dependencies:
      base64-js: 1.5.1
      ieee754: 1.2.1

  builtin-modules@3.3.0: {}

  bundle-require@5.1.0(esbuild@0.25.1):
    dependencies:
      esbuild: 0.25.1
      load-tsconfig: 0.2.5

  bytes@3.1.2: {}

  cac@6.7.14: {}

  cachedir@2.4.0: {}

  call-bind-apply-helpers@1.0.2:
    dependencies:
      es-errors: 1.3.0
      function-bind: 1.1.2

  call-bind@1.0.7:
    dependencies:
      es-define-property: 1.0.0
      es-errors: 1.3.0
      function-bind: 1.1.2
      get-intrinsic: 1.3.0
      set-function-length: 1.2.2

  call-bind@1.0.8:
    dependencies:
      call-bind-apply-helpers: 1.0.2
      es-define-property: 1.0.1
      get-intrinsic: 1.3.0
      set-function-length: 1.2.2

  call-bound@1.0.4:
    dependencies:
      call-bind-apply-helpers: 1.0.2
      get-intrinsic: 1.3.0

  callsites@3.1.0: {}

  camelcase@5.3.1: {}

  camelcase@6.3.0: {}

  caniuse-lite@1.0.30001680: {}

  canvg@3.0.11:
    dependencies:
      '@babel/runtime': 7.27.0
      '@types/raf': 3.4.3
      core-js: 3.39.0
      raf: 3.4.1
      regenerator-runtime: 0.13.11
      rgbcolor: 1.0.1
      stackblur-canvas: 2.7.0
      svg-pathdata: 6.0.3
    optional: true

  card-validator@10.0.0:
    dependencies:
      credit-card-type: 9.1.0

  caseless@0.12.0: {}

  ccount@2.0.1: {}

  chai-string@1.5.0(chai@5.2.0):
    dependencies:
      chai: 5.2.0

  chai@5.2.0:
    dependencies:
      assertion-error: 2.0.1
      check-error: 2.1.1
      deep-eql: 5.0.2
      loupe: 3.1.2
      pathval: 2.0.0

  chalk@3.0.0:
    dependencies:
      ansi-styles: 4.3.0
      supports-color: 7.2.0

  chalk@4.1.2:
    dependencies:
      ansi-styles: 4.3.0
      supports-color: 7.2.0

  chalk@5.3.0: {}

  chalk@5.4.1: {}

  change-emitter@0.1.6: {}

  character-entities-html4@2.1.0: {}

  character-entities-legacy@3.0.0: {}

  character-entities@2.0.2: {}

  chardet@0.7.0: {}

  charenc@0.0.2: {}

  chart.js@2.9.4:
    dependencies:
      chartjs-color: 2.4.1
      moment: 2.30.1

  chartjs-color-string@0.6.0:
    dependencies:
      color-name: 1.1.4

  chartjs-color@2.4.1:
    dependencies:
      chartjs-color-string: 0.6.0
      color-convert: 1.9.3

  check-error@2.1.1: {}

  check-more-types@2.24.0: {}

  chokidar@3.6.0:
    dependencies:
      anymatch: 3.1.3
      braces: 3.0.3
      glob-parent: 5.1.2
      is-binary-path: 2.1.0
      is-glob: 4.0.3
      normalize-path: 3.0.0
      readdirp: 3.6.0
    optionalDependencies:
      fsevents: 2.3.3

  chokidar@4.0.3:
    dependencies:
      readdirp: 4.0.2

  ci-info@4.1.0: {}

  clean-stack@2.2.0: {}

  cli-cursor@3.1.0:
    dependencies:
      restore-cursor: 3.1.0

  cli-cursor@5.0.0:
    dependencies:
      restore-cursor: 5.1.0

  cli-table3@0.6.5:
    dependencies:
      string-width: 4.2.3
    optionalDependencies:
      '@colors/colors': 1.5.0

  cli-truncate@2.1.0:
    dependencies:
      slice-ansi: 3.0.0
      string-width: 4.2.3

  cli-truncate@4.0.0:
    dependencies:
      slice-ansi: 5.0.0
      string-width: 7.2.0

  cli-width@4.1.0: {}

  cliui@6.0.0:
    dependencies:
      string-width: 4.2.3
      strip-ansi: 6.0.1
      wrap-ansi: 6.2.0

  cliui@7.0.4:
    dependencies:
      string-width: 4.2.3
      strip-ansi: 6.0.1
      wrap-ansi: 7.0.0

  cliui@8.0.1:
    dependencies:
      string-width: 4.2.3
      strip-ansi: 6.0.1
      wrap-ansi: 7.0.0

  clone-deep@4.0.1:
    dependencies:
      is-plain-object: 2.0.4
      kind-of: 6.0.3
      shallow-clone: 3.0.1

  clsx@1.2.1: {}

  clsx@2.1.1: {}

  color-convert@1.9.3:
    dependencies:
      color-name: 1.1.3

  color-convert@2.0.1:
    dependencies:
      color-name: 1.1.4

  color-name@1.1.3: {}

  color-name@1.1.4: {}

  colorette@2.0.20: {}

  combined-stream@1.0.8:
    dependencies:
      delayed-stream: 1.0.0

  comma-separated-tokens@2.0.3: {}

  commander@10.0.1: {}

  commander@12.1.0: {}

  commander@13.1.0: {}

  commander@2.20.3:
    optional: true

  commander@4.1.1: {}

  commander@6.2.1: {}

  common-tags@1.8.2: {}

  concat-map@0.0.1: {}

  concurrently@9.1.0:
    dependencies:
      chalk: 4.1.2
      lodash: 4.17.21
      rxjs: 7.8.1
      shell-quote: 1.8.1
      supports-color: 8.1.1
      tree-kill: 1.2.2
      yargs: 17.7.2

  consola@3.4.2: {}

  consolidated-events@2.0.2: {}

  convert-source-map@1.9.0: {}

  convert-source-map@2.0.0: {}

  cookie@0.7.2: {}

  copy-to-clipboard@3.3.3:
    dependencies:
      toggle-selection: 1.0.6

  core-js@1.2.7: {}

  core-js@3.39.0:
    optional: true

  core-util-is@1.0.2: {}

  cosmiconfig@7.1.0:
    dependencies:
      '@types/parse-json': 4.0.2
      import-fresh: 3.3.0
      parse-json: 5.2.0
      path-type: 4.0.0
      yaml: 2.6.1

  cosmiconfig@8.3.6(typescript@5.7.3):
    dependencies:
      import-fresh: 3.3.0
      js-yaml: 4.1.0
      parse-json: 5.2.0
      path-type: 4.0.0
    optionalDependencies:
      typescript: 5.7.3

  country-region-data@3.1.0: {}

  credit-card-type@10.0.1: {}

  credit-card-type@9.1.0: {}

  cross-spawn@7.0.6:
    dependencies:
      path-key: 3.1.1
      shebang-command: 2.0.0
      which: 2.0.2

  crypt@0.0.2: {}

  css-line-break@2.1.0:
    dependencies:
      utrie: 1.0.2
    optional: true

  css-mediaquery@0.1.2: {}

  css.escape@1.5.1: {}

  cssstyle@4.1.0:
    dependencies:
      rrweb-cssom: 0.7.1

  csstype@3.1.3: {}

  cypress-axe@1.6.0(axe-core@4.10.2)(cypress@14.0.1):
    dependencies:
      axe-core: 4.10.2
      cypress: 14.0.1

  cypress-file-upload@5.0.8(cypress@14.0.1):
    dependencies:
      cypress: 14.0.1

  cypress-mochawesome-reporter@3.8.2(cypress@14.0.1)(mocha@10.8.2):
    dependencies:
      commander: 10.0.1
      cypress: 14.0.1
      fs-extra: 10.1.0
      mochawesome: 7.1.3(mocha@10.8.2)
      mochawesome-merge: 4.4.1
      mochawesome-report-generator: 6.2.0
    transitivePeerDependencies:
      - mocha

  cypress-multi-reporters@2.0.5(mocha@10.8.2):
    dependencies:
      debug: 4.4.0(supports-color@8.1.1)
      lodash: 4.17.21
      mocha: 10.8.2
      semver: 7.6.3
    transitivePeerDependencies:
      - supports-color

  cypress-on-fix@1.1.0:
    dependencies:
      debug: 4.4.0(supports-color@8.1.1)
    transitivePeerDependencies:
      - supports-color

  cypress-real-events@1.14.0(cypress@14.0.1):
    dependencies:
      cypress: 14.0.1

<<<<<<< HEAD
  cypress-vite@1.6.0(vite@6.2.4(@types/node@20.17.6)(jiti@2.4.2)(terser@5.36.0)(tsx@4.19.3)(yaml@2.6.1)):
    dependencies:
      chokidar: 3.6.0
      debug: 4.4.0(supports-color@8.1.1)
      vite: 6.2.4(@types/node@20.17.6)(jiti@2.4.2)(terser@5.36.0)(tsx@4.19.3)(yaml@2.6.1)
=======
  cypress-vite@1.6.0(vite@6.2.5(@types/node@20.17.6)(jiti@1.21.6)(terser@5.36.0)(tsx@4.19.3)(yaml@2.6.1)):
    dependencies:
      chokidar: 3.6.0
      debug: 4.4.0(supports-color@8.1.1)
      vite: 6.2.5(@types/node@20.17.6)(jiti@1.21.6)(terser@5.36.0)(tsx@4.19.3)(yaml@2.6.1)
>>>>>>> f0e69baf
    transitivePeerDependencies:
      - supports-color

  cypress@14.0.1:
    dependencies:
      '@cypress/request': 3.0.6
      '@cypress/xvfb': 1.2.4(supports-color@8.1.1)
      '@types/sinonjs__fake-timers': 8.1.1
      '@types/sizzle': 2.3.9
      arch: 2.2.0
      blob-util: 2.0.2
      bluebird: 3.7.2
      buffer: 5.7.1
      cachedir: 2.4.0
      chalk: 4.1.2
      check-more-types: 2.24.0
      ci-info: 4.1.0
      cli-cursor: 3.1.0
      cli-table3: 0.6.5
      commander: 6.2.1
      common-tags: 1.8.2
      dayjs: 1.11.13
      debug: 4.4.0(supports-color@8.1.1)
      enquirer: 2.4.1
      eventemitter2: 6.4.7
      execa: 4.1.0
      executable: 4.1.1
      extract-zip: 2.0.1(supports-color@8.1.1)
      figures: 3.2.0
      fs-extra: 9.1.0
      getos: 3.2.1
      is-installed-globally: 0.4.0
      lazy-ass: 1.6.0
      listr2: 3.14.0(enquirer@2.4.1)
      lodash: 4.17.21
      log-symbols: 4.1.0
      minimist: 1.2.8
      ospath: 1.2.2
      pretty-bytes: 5.6.0
      process: 0.11.10
      proxy-from-env: 1.0.0
      request-progress: 3.0.0
      semver: 7.6.3
      supports-color: 8.1.1
      tmp: 0.2.3
      tree-kill: 1.2.2
      untildify: 4.0.0
      yauzl: 2.10.0

  d3-array@3.2.4:
    dependencies:
      internmap: 2.0.3

  d3-color@3.1.0: {}

  d3-ease@3.0.1: {}

  d3-format@3.1.0: {}

  d3-interpolate@3.0.1:
    dependencies:
      d3-color: 3.1.0

  d3-path@3.1.0: {}

  d3-scale@4.0.2:
    dependencies:
      d3-array: 3.2.4
      d3-format: 3.1.0
      d3-interpolate: 3.0.1
      d3-time: 3.1.0
      d3-time-format: 4.1.0

  d3-shape@3.2.0:
    dependencies:
      d3-path: 3.1.0

  d3-time-format@4.1.0:
    dependencies:
      d3-time: 3.1.0

  d3-time@3.1.0:
    dependencies:
      d3-array: 3.2.4

  d3-timer@3.0.1: {}

  damerau-levenshtein@1.0.8: {}

  dashdash@1.14.1:
    dependencies:
      assert-plus: 1.0.0

  data-urls@5.0.0:
    dependencies:
      whatwg-mimetype: 4.0.0
      whatwg-url: 14.0.0

  data-view-buffer@1.0.1:
    dependencies:
      call-bind: 1.0.7
      es-errors: 1.3.0
      is-data-view: 1.0.1

  data-view-buffer@1.0.2:
    dependencies:
      call-bound: 1.0.4
      es-errors: 1.3.0
      is-data-view: 1.0.2

  data-view-byte-length@1.0.1:
    dependencies:
      call-bind: 1.0.7
      es-errors: 1.3.0
      is-data-view: 1.0.1

  data-view-byte-length@1.0.2:
    dependencies:
      call-bound: 1.0.4
      es-errors: 1.3.0
      is-data-view: 1.0.2

  data-view-byte-offset@1.0.0:
    dependencies:
      call-bind: 1.0.7
      es-errors: 1.3.0
      is-data-view: 1.0.1

  data-view-byte-offset@1.0.1:
    dependencies:
      call-bound: 1.0.4
      es-errors: 1.3.0
      is-data-view: 1.0.2

  dateformat@4.6.3: {}

  dayjs@1.11.13: {}

  debug@3.2.7(supports-color@8.1.1):
    dependencies:
      ms: 2.1.3
    optionalDependencies:
      supports-color: 8.1.1

  debug@4.3.7:
    dependencies:
      ms: 2.1.3

  debug@4.4.0(supports-color@8.1.1):
    dependencies:
      ms: 2.1.3
    optionalDependencies:
      supports-color: 8.1.1

  decamelize@1.2.0: {}

  decamelize@4.0.0: {}

  decimal.js-light@2.5.1: {}

  decimal.js@10.4.3: {}

  decode-named-character-reference@1.0.2:
    dependencies:
      character-entities: 2.0.2

  deep-eql@5.0.2: {}

  deep-is@0.1.4: {}

  deepmerge@2.2.1: {}

  define-data-property@1.1.4:
    dependencies:
      es-define-property: 1.0.1
      es-errors: 1.3.0
      gopd: 1.2.0

  define-lazy-prop@2.0.0: {}

  define-properties@1.2.1:
    dependencies:
      define-data-property: 1.1.4
      has-property-descriptors: 1.0.2
      object-keys: 1.1.1

  delayed-stream@1.0.0: {}

  dequal@2.0.3: {}

  devlop@1.1.0:
    dependencies:
      dequal: 2.0.3

  diff@5.2.0: {}

  doctrine@2.1.0:
    dependencies:
      esutils: 2.0.3

  doctrine@3.0.0:
    dependencies:
      esutils: 2.0.3

  dom-accessibility-api@0.5.16: {}

  dom-accessibility-api@0.6.3: {}

  dom-helpers@5.2.1:
    dependencies:
      '@babel/runtime': 7.26.0
      csstype: 3.1.3

  dompurify@3.2.4:
    optionalDependencies:
      '@types/trusted-types': 2.0.7

  dot-case@3.0.4:
    dependencies:
      no-case: 3.0.4
      tslib: 2.8.1

  dotenv@16.4.5: {}

  dunder-proto@1.0.1:
    dependencies:
      call-bind-apply-helpers: 1.0.2
      es-errors: 1.3.0
      gopd: 1.2.0

  eastasianwidth@0.2.0: {}

  ecc-jsbn@0.1.2:
    dependencies:
      jsbn: 0.1.1
      safer-buffer: 2.1.2

  electron-to-chromium@1.5.63: {}

  emoji-regex-xs@1.0.0: {}

  emoji-regex@10.4.0: {}

  emoji-regex@8.0.0: {}

  emoji-regex@9.2.2: {}

  end-of-stream@1.4.4:
    dependencies:
      once: 1.4.0

  enquirer@2.4.1:
    dependencies:
      ansi-colors: 4.1.3
      strip-ansi: 6.0.1

  entities@4.5.0: {}

  envify@4.1.0:
    dependencies:
      esprima: 4.0.1
      through: 2.3.8

  environment@1.1.0: {}

  error-ex@1.3.2:
    dependencies:
      is-arrayish: 0.2.1

  es-abstract@1.23.5:
    dependencies:
      array-buffer-byte-length: 1.0.1
      arraybuffer.prototype.slice: 1.0.3
      available-typed-arrays: 1.0.7
      call-bind: 1.0.7
      data-view-buffer: 1.0.1
      data-view-byte-length: 1.0.1
      data-view-byte-offset: 1.0.0
      es-define-property: 1.0.1
      es-errors: 1.3.0
      es-object-atoms: 1.1.1
      es-set-tostringtag: 2.1.0
      es-to-primitive: 1.2.1
      function.prototype.name: 1.1.6
      get-intrinsic: 1.3.0
      get-symbol-description: 1.0.2
      globalthis: 1.0.4
      gopd: 1.2.0
      has-property-descriptors: 1.0.2
      has-proto: 1.0.3
      has-symbols: 1.1.0
      hasown: 2.0.2
      internal-slot: 1.0.7
      is-array-buffer: 3.0.4
      is-callable: 1.2.7
      is-data-view: 1.0.1
      is-negative-zero: 2.0.3
      is-regex: 1.1.4
      is-shared-array-buffer: 1.0.3
      is-string: 1.0.7
      is-typed-array: 1.1.13
      is-weakref: 1.0.2
      object-inspect: 1.13.3
      object-keys: 1.1.1
      object.assign: 4.1.5
      regexp.prototype.flags: 1.5.3
      safe-array-concat: 1.1.2
      safe-regex-test: 1.0.3
      string.prototype.trim: 1.2.9
      string.prototype.trimend: 1.0.8
      string.prototype.trimstart: 1.0.8
      typed-array-buffer: 1.0.2
      typed-array-byte-length: 1.0.1
      typed-array-byte-offset: 1.0.2
      typed-array-length: 1.0.6
      unbox-primitive: 1.0.2
      which-typed-array: 1.1.15

  es-abstract@1.23.9:
    dependencies:
      array-buffer-byte-length: 1.0.2
      arraybuffer.prototype.slice: 1.0.4
      available-typed-arrays: 1.0.7
      call-bind: 1.0.8
      call-bound: 1.0.4
      data-view-buffer: 1.0.2
      data-view-byte-length: 1.0.2
      data-view-byte-offset: 1.0.1
      es-define-property: 1.0.1
      es-errors: 1.3.0
      es-object-atoms: 1.1.1
      es-set-tostringtag: 2.1.0
      es-to-primitive: 1.3.0
      function.prototype.name: 1.1.8
      get-intrinsic: 1.3.0
      get-proto: 1.0.1
      get-symbol-description: 1.1.0
      globalthis: 1.0.4
      gopd: 1.2.0
      has-property-descriptors: 1.0.2
      has-proto: 1.2.0
      has-symbols: 1.1.0
      hasown: 2.0.2
      internal-slot: 1.1.0
      is-array-buffer: 3.0.5
      is-callable: 1.2.7
      is-data-view: 1.0.2
      is-regex: 1.2.1
      is-shared-array-buffer: 1.0.4
      is-string: 1.1.1
      is-typed-array: 1.1.15
      is-weakref: 1.1.1
      math-intrinsics: 1.1.0
      object-inspect: 1.13.3
      object-keys: 1.1.1
      object.assign: 4.1.7
      own-keys: 1.0.1
      regexp.prototype.flags: 1.5.3
      safe-array-concat: 1.1.3
      safe-push-apply: 1.0.0
      safe-regex-test: 1.1.0
      set-proto: 1.0.0
      string.prototype.trim: 1.2.10
      string.prototype.trimend: 1.0.9
      string.prototype.trimstart: 1.0.8
      typed-array-buffer: 1.0.3
      typed-array-byte-length: 1.0.3
      typed-array-byte-offset: 1.0.4
      typed-array-length: 1.0.7
      unbox-primitive: 1.1.0
      which-typed-array: 1.1.19

  es-define-property@1.0.0:
    dependencies:
      get-intrinsic: 1.3.0

  es-define-property@1.0.1: {}

  es-errors@1.3.0: {}

  es-iterator-helpers@1.2.1:
    dependencies:
      call-bind: 1.0.8
      call-bound: 1.0.4
      define-properties: 1.2.1
      es-abstract: 1.23.9
      es-errors: 1.3.0
      es-set-tostringtag: 2.1.0
      function-bind: 1.1.2
      get-intrinsic: 1.3.0
      globalthis: 1.0.4
      gopd: 1.2.0
      has-property-descriptors: 1.0.2
      has-proto: 1.2.0
      has-symbols: 1.1.0
      internal-slot: 1.1.0
      iterator.prototype: 1.1.5
      safe-array-concat: 1.1.3

  es-module-lexer@1.6.0: {}

  es-object-atoms@1.1.1:
    dependencies:
      es-errors: 1.3.0

  es-set-tostringtag@2.1.0:
    dependencies:
      es-errors: 1.3.0
      get-intrinsic: 1.3.0
      has-tostringtag: 1.0.2
      hasown: 2.0.2

  es-shim-unscopables@1.0.2:
    dependencies:
      hasown: 2.0.2

  es-to-primitive@1.2.1:
    dependencies:
      is-callable: 1.2.7
      is-date-object: 1.0.5
      is-symbol: 1.0.4

  es-to-primitive@1.3.0:
    dependencies:
      is-callable: 1.2.7
      is-date-object: 1.0.5
      is-symbol: 1.0.4

  es-toolkit@1.27.0: {}

  esbuild-register@3.6.0(esbuild@0.25.2):
    dependencies:
      debug: 4.4.0(supports-color@8.1.1)
      esbuild: 0.25.2
    transitivePeerDependencies:
      - supports-color

  esbuild@0.25.1:
    optionalDependencies:
      '@esbuild/aix-ppc64': 0.25.1
      '@esbuild/android-arm': 0.25.1
      '@esbuild/android-arm64': 0.25.1
      '@esbuild/android-x64': 0.25.1
      '@esbuild/darwin-arm64': 0.25.1
      '@esbuild/darwin-x64': 0.25.1
      '@esbuild/freebsd-arm64': 0.25.1
      '@esbuild/freebsd-x64': 0.25.1
      '@esbuild/linux-arm': 0.25.1
      '@esbuild/linux-arm64': 0.25.1
      '@esbuild/linux-ia32': 0.25.1
      '@esbuild/linux-loong64': 0.25.1
      '@esbuild/linux-mips64el': 0.25.1
      '@esbuild/linux-ppc64': 0.25.1
      '@esbuild/linux-riscv64': 0.25.1
      '@esbuild/linux-s390x': 0.25.1
      '@esbuild/linux-x64': 0.25.1
      '@esbuild/netbsd-arm64': 0.25.1
      '@esbuild/netbsd-x64': 0.25.1
      '@esbuild/openbsd-arm64': 0.25.1
      '@esbuild/openbsd-x64': 0.25.1
      '@esbuild/sunos-x64': 0.25.1
      '@esbuild/win32-arm64': 0.25.1
      '@esbuild/win32-ia32': 0.25.1
      '@esbuild/win32-x64': 0.25.1

  esbuild@0.25.2:
    optionalDependencies:
      '@esbuild/aix-ppc64': 0.25.2
      '@esbuild/android-arm': 0.25.2
      '@esbuild/android-arm64': 0.25.2
      '@esbuild/android-x64': 0.25.2
      '@esbuild/darwin-arm64': 0.25.2
      '@esbuild/darwin-x64': 0.25.2
      '@esbuild/freebsd-arm64': 0.25.2
      '@esbuild/freebsd-x64': 0.25.2
      '@esbuild/linux-arm': 0.25.2
      '@esbuild/linux-arm64': 0.25.2
      '@esbuild/linux-ia32': 0.25.2
      '@esbuild/linux-loong64': 0.25.2
      '@esbuild/linux-mips64el': 0.25.2
      '@esbuild/linux-ppc64': 0.25.2
      '@esbuild/linux-riscv64': 0.25.2
      '@esbuild/linux-s390x': 0.25.2
      '@esbuild/linux-x64': 0.25.2
      '@esbuild/netbsd-arm64': 0.25.2
      '@esbuild/netbsd-x64': 0.25.2
      '@esbuild/openbsd-arm64': 0.25.2
      '@esbuild/openbsd-x64': 0.25.2
      '@esbuild/sunos-x64': 0.25.2
      '@esbuild/win32-arm64': 0.25.2
      '@esbuild/win32-ia32': 0.25.2
      '@esbuild/win32-x64': 0.25.2

  escalade@3.2.0: {}

  escape-html@1.0.3: {}

  escape-string-regexp@1.0.5: {}

  escape-string-regexp@4.0.0: {}

  escape-string-regexp@5.0.0: {}

  eslint-config-prettier@10.1.1(eslint@9.23.0(jiti@2.4.2)):
    dependencies:
      eslint: 9.23.0(jiti@2.4.2)

  eslint-plugin-cypress@4.2.0(eslint@9.23.0(jiti@2.4.2)):
    dependencies:
      eslint: 9.23.0(jiti@2.4.2)
      globals: 15.15.0

  eslint-plugin-jsx-a11y@6.10.2(eslint@9.23.0(jiti@2.4.2)):
    dependencies:
      aria-query: 5.3.2
      array-includes: 3.1.8
      array.prototype.flatmap: 1.3.2
      ast-types-flow: 0.0.8
      axe-core: 4.10.2
      axobject-query: 4.1.0
      damerau-levenshtein: 1.0.8
      emoji-regex: 9.2.2
      eslint: 9.23.0(jiti@2.4.2)
      hasown: 2.0.2
      jsx-ast-utils: 3.3.5
      language-tags: 1.0.9
      minimatch: 3.1.2
      object.fromentries: 2.0.8
      safe-regex-test: 1.0.3
      string.prototype.includes: 2.0.1

  eslint-plugin-perfectionist@4.10.1(eslint@9.23.0(jiti@2.4.2))(typescript@5.7.3):
    dependencies:
      '@typescript-eslint/types': 8.29.0
      '@typescript-eslint/utils': 8.29.0(eslint@9.23.0(jiti@2.4.2))(typescript@5.7.3)
      eslint: 9.23.0(jiti@2.4.2)
      natural-orderby: 5.0.0
    transitivePeerDependencies:
      - supports-color
      - typescript

  eslint-plugin-prettier@5.2.6(@types/eslint@9.6.1)(eslint-config-prettier@10.1.1(eslint@9.23.0(jiti@2.4.2)))(eslint@9.23.0(jiti@2.4.2))(prettier@3.5.3):
    dependencies:
      eslint: 9.23.0(jiti@2.4.2)
      prettier: 3.5.3
      prettier-linter-helpers: 1.0.0
      synckit: 0.11.1
    optionalDependencies:
      '@types/eslint': 9.6.1
      eslint-config-prettier: 10.1.1(eslint@9.23.0(jiti@2.4.2))

  eslint-plugin-react-hooks@5.2.0(eslint@9.23.0(jiti@2.4.2)):
    dependencies:
      eslint: 9.23.0(jiti@2.4.2)

  eslint-plugin-react@7.37.4(eslint@9.23.0(jiti@2.4.2)):
    dependencies:
      array-includes: 3.1.8
      array.prototype.findlast: 1.2.5
      array.prototype.flatmap: 1.3.3
      array.prototype.tosorted: 1.1.4
      doctrine: 2.1.0
      es-iterator-helpers: 1.2.1
      eslint: 9.23.0(jiti@2.4.2)
      estraverse: 5.3.0
      hasown: 2.0.2
      jsx-ast-utils: 3.3.5
      minimatch: 3.1.2
      object.entries: 1.1.8
      object.fromentries: 2.0.8
      object.values: 1.2.1
      prop-types: 15.8.1
      resolve: 2.0.0-next.5
      semver: 7.6.3
      string.prototype.matchall: 4.0.12
      string.prototype.repeat: 1.0.0

  eslint-plugin-sonarjs@3.0.2(eslint@9.23.0(jiti@2.4.2)):
    dependencies:
      '@eslint-community/regexpp': 4.12.1
      builtin-modules: 3.3.0
      bytes: 3.1.2
      eslint: 9.23.0(jiti@2.4.2)
      functional-red-black-tree: 1.0.1
      jsx-ast-utils: 3.3.5
      minimatch: 9.0.5
      scslre: 0.3.0
      semver: 7.6.3
      typescript: 5.7.3

  eslint-plugin-testing-library@7.1.1(eslint@9.23.0(jiti@2.4.2))(typescript@5.7.3):
    dependencies:
      '@typescript-eslint/scope-manager': 8.29.0
      '@typescript-eslint/utils': 8.29.0(eslint@9.23.0(jiti@2.4.2))(typescript@5.7.3)
      eslint: 9.23.0(jiti@2.4.2)
    transitivePeerDependencies:
      - supports-color
      - typescript

  eslint-plugin-xss@0.1.12:
    dependencies:
      requireindex: 1.1.0

  eslint-scope@8.3.0:
    dependencies:
      esrecurse: 4.3.0
      estraverse: 5.3.0

  eslint-visitor-keys@3.4.3: {}

  eslint-visitor-keys@4.2.0: {}

  eslint@9.23.0(jiti@2.4.2):
    dependencies:
      '@eslint-community/eslint-utils': 4.4.1(eslint@9.23.0(jiti@2.4.2))
      '@eslint-community/regexpp': 4.12.1
      '@eslint/config-array': 0.19.2
      '@eslint/config-helpers': 0.2.0
      '@eslint/core': 0.12.0
      '@eslint/eslintrc': 3.3.1
      '@eslint/js': 9.23.0
      '@eslint/plugin-kit': 0.2.7
      '@humanfs/node': 0.16.6
      '@humanwhocodes/module-importer': 1.0.1
      '@humanwhocodes/retry': 0.4.2
      '@types/estree': 1.0.6
      '@types/json-schema': 7.0.15
      ajv: 6.12.6
      chalk: 4.1.2
      cross-spawn: 7.0.6
      debug: 4.4.0(supports-color@8.1.1)
      escape-string-regexp: 4.0.0
      eslint-scope: 8.3.0
      eslint-visitor-keys: 4.2.0
      espree: 10.3.0
      esquery: 1.6.0
      esutils: 2.0.3
      fast-deep-equal: 3.1.3
      file-entry-cache: 8.0.0
      find-up: 5.0.0
      glob-parent: 6.0.2
      ignore: 5.3.2
      imurmurhash: 0.1.4
      is-glob: 4.0.3
      json-stable-stringify-without-jsonify: 1.0.1
      lodash.merge: 4.6.2
      minimatch: 3.1.2
      natural-compare: 1.4.0
      optionator: 0.9.4
    optionalDependencies:
      jiti: 2.4.2
    transitivePeerDependencies:
      - supports-color

  espree@10.3.0:
    dependencies:
      acorn: 8.14.1
      acorn-jsx: 5.3.2(acorn@8.14.1)
      eslint-visitor-keys: 4.2.0

  esprima@4.0.1: {}

  esquery@1.6.0:
    dependencies:
      estraverse: 5.3.0

  esrecurse@4.3.0:
    dependencies:
      estraverse: 5.3.0

  estraverse@5.3.0: {}

  estree-walker@2.0.2: {}

  estree-walker@3.0.3:
    dependencies:
      '@types/estree': 1.0.7

  esutils@2.0.3: {}

  eventemitter2@6.4.7: {}

  eventemitter3@4.0.7: {}

  eventemitter3@5.0.1: {}

  execa@4.1.0:
    dependencies:
      cross-spawn: 7.0.6
      get-stream: 5.2.0
      human-signals: 1.1.1
      is-stream: 2.0.1
      merge-stream: 2.0.0
      npm-run-path: 4.0.1
      onetime: 5.1.2
      signal-exit: 3.0.7
      strip-final-newline: 2.0.0

  execa@8.0.1:
    dependencies:
      cross-spawn: 7.0.6
      get-stream: 8.0.1
      human-signals: 5.0.0
      is-stream: 3.0.0
      merge-stream: 2.0.0
      npm-run-path: 5.3.0
      onetime: 6.0.0
      signal-exit: 4.1.0
      strip-final-newline: 3.0.0

  executable@4.1.1:
    dependencies:
      pify: 2.3.0

  expect-type@1.1.0: {}

  extend@3.0.2: {}

  external-editor@3.1.0:
    dependencies:
      chardet: 0.7.0
      iconv-lite: 0.4.24
      tmp: 0.0.33

  extract-zip@2.0.1(supports-color@8.1.1):
    dependencies:
      debug: 4.4.0(supports-color@8.1.1)
      get-stream: 5.2.0
      yauzl: 2.10.0
    optionalDependencies:
      '@types/yauzl': 2.10.3
    transitivePeerDependencies:
      - supports-color

  extsprintf@1.3.0: {}

  factory.ts@0.5.2:
    dependencies:
      clone-deep: 4.0.1
      source-map-support: 0.5.21

  fast-deep-equal@2.0.1: {}

  fast-deep-equal@3.1.3: {}

  fast-diff@1.3.0: {}

  fast-equals@5.0.1: {}

  fast-glob@3.3.2:
    dependencies:
      '@nodelib/fs.stat': 2.0.5
      '@nodelib/fs.walk': 1.2.8
      glob-parent: 5.1.2
      merge2: 1.4.1
      micromatch: 4.0.8

  fast-json-stable-stringify@2.1.0: {}

  fast-levenshtein@2.0.6: {}

  fastq@1.17.1:
    dependencies:
      reusify: 1.0.4

  fbjs@0.8.18:
    dependencies:
      core-js: 1.2.7
      isomorphic-fetch: 2.2.1
      loose-envify: 1.4.0
      object-assign: 4.1.1
      promise: 7.3.1
      setimmediate: 1.0.5
      ua-parser-js: 0.7.39
    transitivePeerDependencies:
      - encoding

  fd-slicer@1.1.0:
    dependencies:
      pend: 1.2.0

  fdir@6.4.3(picomatch@4.0.2):
    optionalDependencies:
      picomatch: 4.0.2

  fflate@0.8.2: {}

  figures@3.2.0:
    dependencies:
      escape-string-regexp: 1.0.5

  file-entry-cache@8.0.0:
    dependencies:
      flat-cache: 4.0.1

  file-selector@0.2.4:
    dependencies:
      tslib: 2.8.1

  fill-range@7.1.1:
    dependencies:
      to-regex-range: 5.0.1

  find-root@1.1.0: {}

  find-up@4.1.0:
    dependencies:
      locate-path: 5.0.0
      path-exists: 4.0.0

  find-up@5.0.0:
    dependencies:
      locate-path: 6.0.0
      path-exists: 4.0.0

  flag-icons@6.15.0: {}

  flat-cache@4.0.1:
    dependencies:
      flatted: 3.3.3
      keyv: 4.5.4

  flat@5.0.2: {}

  flatted@3.3.3: {}

  follow-redirects@1.15.9: {}

  font-logos@0.18.0: {}

  for-each@0.3.3:
    dependencies:
      is-callable: 1.2.7

  for-each@0.3.5:
    dependencies:
      is-callable: 1.2.7

  foreground-child@3.3.0:
    dependencies:
      cross-spawn: 7.0.6
      signal-exit: 4.1.0

  forever-agent@0.6.1: {}

  form-data@4.0.1:
    dependencies:
      asynckit: 0.4.0
      combined-stream: 1.0.8
      mime-types: 2.1.35

  form-data@4.0.2:
    dependencies:
      asynckit: 0.4.0
      combined-stream: 1.0.8
      es-set-tostringtag: 2.1.0
      mime-types: 2.1.35

  formik@2.1.7(react@18.3.1):
    dependencies:
      deepmerge: 2.2.1
      hoist-non-react-statics: 3.3.2
      lodash: 4.17.21
      lodash-es: 4.17.21
      react: 18.3.1
      react-fast-compare: 2.0.4
      scheduler: 0.18.0
      tiny-warning: 1.0.3
      tslib: 1.14.1

  framebus@6.0.0:
    dependencies:
      '@braintree/uuid': 0.1.0

  fs-extra@10.1.0:
    dependencies:
      graceful-fs: 4.2.11
      jsonfile: 6.1.0
      universalify: 2.0.1

  fs-extra@7.0.1:
    dependencies:
      graceful-fs: 4.2.11
      jsonfile: 4.0.0
      universalify: 0.1.2

  fs-extra@9.1.0:
    dependencies:
      at-least-node: 1.0.0
      graceful-fs: 4.2.11
      jsonfile: 6.1.0
      universalify: 2.0.1

  fs.realpath@1.0.0: {}

  fsevents@2.3.3:
    optional: true

  fsu@1.1.1: {}

  function-bind@1.1.2: {}

  function.prototype.name@1.1.6:
    dependencies:
      call-bind: 1.0.7
      define-properties: 1.2.1
      es-abstract: 1.23.5
      functions-have-names: 1.2.3

  function.prototype.name@1.1.8:
    dependencies:
      call-bind: 1.0.8
      call-bound: 1.0.4
      define-properties: 1.2.1
      functions-have-names: 1.2.3
      hasown: 2.0.2
      is-callable: 1.2.7

  functional-red-black-tree@1.0.1: {}

  functions-have-names@1.2.3: {}

  gensync@1.0.0-beta.2: {}

  get-caller-file@2.0.5: {}

  get-east-asian-width@1.3.0: {}

  get-intrinsic@1.3.0:
    dependencies:
      call-bind-apply-helpers: 1.0.2
      es-define-property: 1.0.1
      es-errors: 1.3.0
      es-object-atoms: 1.1.1
      function-bind: 1.1.2
      get-proto: 1.0.1
      gopd: 1.2.0
      has-symbols: 1.1.0
      hasown: 2.0.2
      math-intrinsics: 1.1.0

  get-proto@1.0.1:
    dependencies:
      dunder-proto: 1.0.1
      es-object-atoms: 1.1.1

  get-stream@5.2.0:
    dependencies:
      pump: 3.0.2

  get-stream@8.0.1: {}

  get-symbol-description@1.0.2:
    dependencies:
      call-bind: 1.0.7
      es-errors: 1.3.0
      get-intrinsic: 1.3.0

  get-symbol-description@1.1.0:
    dependencies:
      call-bound: 1.0.4
      es-errors: 1.3.0
      get-intrinsic: 1.3.0

  get-tsconfig@4.8.1:
    dependencies:
      resolve-pkg-maps: 1.0.0

  getos@3.2.1:
    dependencies:
      async: 3.2.6

  getpass@0.1.7:
    dependencies:
      assert-plus: 1.0.0

  glob-parent@5.1.2:
    dependencies:
      is-glob: 4.0.3

  glob-parent@6.0.2:
    dependencies:
      is-glob: 4.0.3

  glob@10.4.5:
    dependencies:
      foreground-child: 3.3.0
      jackspeak: 3.4.3
      minimatch: 9.0.5
      minipass: 7.1.2
      package-json-from-dist: 1.0.1
      path-scurry: 1.11.1

  glob@7.2.3:
    dependencies:
      fs.realpath: 1.0.0
      inflight: 1.0.6
      inherits: 2.0.4
      minimatch: 3.1.2
      once: 1.4.0
      path-is-absolute: 1.0.1

  glob@8.1.0:
    dependencies:
      fs.realpath: 1.0.0
      inflight: 1.0.6
      inherits: 2.0.4
      minimatch: 5.1.6
      once: 1.4.0

  global-dirs@3.0.1:
    dependencies:
      ini: 2.0.0

  globals@11.12.0: {}

  globals@14.0.0: {}

  globals@15.15.0: {}

  globals@16.0.0: {}

  globalthis@1.0.4:
    dependencies:
      define-properties: 1.2.1
      gopd: 1.2.0

  goober@2.1.16(csstype@3.1.3):
    dependencies:
      csstype: 3.1.3

  gopd@1.2.0: {}

  graceful-fs@4.2.11: {}

  graphemer@1.4.0: {}

  graphql@16.9.0: {}

  has-bigints@1.0.2: {}

  has-flag@4.0.0: {}

  has-property-descriptors@1.0.2:
    dependencies:
      es-define-property: 1.0.1

  has-proto@1.0.3: {}

  has-proto@1.2.0:
    dependencies:
      dunder-proto: 1.0.1

  has-symbols@1.1.0: {}

  has-tostringtag@1.0.2:
    dependencies:
      has-symbols: 1.1.0

  hasown@2.0.2:
    dependencies:
      function-bind: 1.1.2

  hast-util-to-html@9.0.5:
    dependencies:
      '@types/hast': 3.0.4
      '@types/unist': 3.0.3
      ccount: 2.0.1
      comma-separated-tokens: 2.0.3
      hast-util-whitespace: 3.0.0
      html-void-elements: 3.0.0
      mdast-util-to-hast: 13.2.0
      property-information: 7.0.0
      space-separated-tokens: 2.0.2
      stringify-entities: 4.0.4
      zwitch: 2.0.4

  hast-util-whitespace@3.0.0:
    dependencies:
      '@types/hast': 3.0.4

  he@1.2.0: {}

  headers-polyfill@4.0.3: {}

  hi-base32@0.5.1: {}

  history@4.10.1:
    dependencies:
      '@babel/runtime': 7.26.0
      loose-envify: 1.4.0
      resolve-pathname: 3.0.0
      tiny-invariant: 1.3.3
      tiny-warning: 1.0.3
      value-equal: 1.0.1

  hoist-non-react-statics@2.5.5: {}

  hoist-non-react-statics@3.3.2:
    dependencies:
      react-is: 16.13.1

  html-encoding-sniffer@4.0.0:
    dependencies:
      whatwg-encoding: 3.1.1

  html-escaper@2.0.2: {}

  html-void-elements@3.0.0: {}

  html2canvas@1.4.1:
    dependencies:
      css-line-break: 2.1.0
      text-segmentation: 1.0.3
    optional: true

  http-proxy-agent@7.0.2:
    dependencies:
      agent-base: 7.1.1
      debug: 4.4.0(supports-color@8.1.1)
    transitivePeerDependencies:
      - supports-color

  http-signature@1.4.0:
    dependencies:
      assert-plus: 1.0.0
      jsprim: 2.0.2
      sshpk: 1.18.0

  https-proxy-agent@7.0.5:
    dependencies:
      agent-base: 7.1.1
      debug: 4.4.0(supports-color@8.1.1)
    transitivePeerDependencies:
      - supports-color

  human-signals@1.1.1: {}

  human-signals@5.0.0: {}

  husky@9.1.7: {}

  iconv-lite@0.4.24:
    dependencies:
      safer-buffer: 2.1.2

  iconv-lite@0.6.3:
    dependencies:
      safer-buffer: 2.1.2

  ieee754@1.2.1: {}

  ignore@5.3.2: {}

  immediate@3.0.6: {}

  immer@9.0.21: {}

  import-fresh@3.3.0:
    dependencies:
      parent-module: 1.0.1
      resolve-from: 4.0.0

  imurmurhash@0.1.4: {}

  indent-string@4.0.0: {}

  inflight@1.0.6:
    dependencies:
      once: 1.4.0
      wrappy: 1.0.2

  inherits@2.0.4: {}

  ini@2.0.0: {}

  inject-stylesheet@6.0.1: {}

  inquirer@12.2.0(@types/node@20.17.6):
    dependencies:
      '@inquirer/core': 10.1.1(@types/node@20.17.6)
      '@inquirer/prompts': 7.2.0(@types/node@20.17.6)
      '@inquirer/type': 3.0.1(@types/node@20.17.6)
      '@types/node': 20.17.6
      ansi-escapes: 4.3.2
      mute-stream: 2.0.0
      run-async: 3.0.0
      rxjs: 7.8.1

  internal-slot@1.0.7:
    dependencies:
      es-errors: 1.3.0
      hasown: 2.0.2
      side-channel: 1.0.6

  internal-slot@1.1.0:
    dependencies:
      es-errors: 1.3.0
      hasown: 2.0.2
      side-channel: 1.1.0

  internmap@2.0.3: {}

  invariant@2.2.4:
    dependencies:
      loose-envify: 1.4.0

  ipaddr.js@1.9.1: {}

  ipaddr.js@2.2.0: {}

  is-arguments@1.1.1:
    dependencies:
      call-bind: 1.0.7
      has-tostringtag: 1.0.2

  is-array-buffer@3.0.4:
    dependencies:
      call-bind: 1.0.7
      get-intrinsic: 1.3.0

  is-array-buffer@3.0.5:
    dependencies:
      call-bind: 1.0.8
      call-bound: 1.0.4
      get-intrinsic: 1.3.0

  is-arrayish@0.2.1: {}

  is-async-function@2.0.0:
    dependencies:
      has-tostringtag: 1.0.2

  is-bigint@1.0.4:
    dependencies:
      has-bigints: 1.0.2

  is-bigint@1.1.0:
    dependencies:
      has-bigints: 1.0.2

  is-binary-path@2.1.0:
    dependencies:
      binary-extensions: 2.3.0

  is-boolean-object@1.1.2:
    dependencies:
      call-bind: 1.0.7
      has-tostringtag: 1.0.2

  is-boolean-object@1.2.2:
    dependencies:
      call-bound: 1.0.4
      has-tostringtag: 1.0.2

  is-buffer@1.1.6: {}

  is-buffer@2.0.5: {}

  is-callable@1.2.7: {}

  is-core-module@2.15.1:
    dependencies:
      hasown: 2.0.2

  is-data-view@1.0.1:
    dependencies:
      is-typed-array: 1.1.13

  is-data-view@1.0.2:
    dependencies:
      call-bound: 1.0.4
      get-intrinsic: 1.3.0
      is-typed-array: 1.1.15

  is-date-object@1.0.5:
    dependencies:
      has-tostringtag: 1.0.2

  is-date-object@1.1.0:
    dependencies:
      call-bound: 1.0.4
      has-tostringtag: 1.0.2

  is-docker@2.2.1: {}

  is-extglob@2.1.1: {}

  is-finalizationregistry@1.0.2:
    dependencies:
      call-bind: 1.0.8

  is-finalizationregistry@1.1.1:
    dependencies:
      call-bound: 1.0.4

  is-fullwidth-code-point@3.0.0: {}

  is-fullwidth-code-point@4.0.0: {}

  is-fullwidth-code-point@5.0.0:
    dependencies:
      get-east-asian-width: 1.3.0

  is-generator-function@1.0.10:
    dependencies:
      has-tostringtag: 1.0.2

  is-glob@4.0.3:
    dependencies:
      is-extglob: 2.1.1

  is-installed-globally@0.4.0:
    dependencies:
      global-dirs: 3.0.1
      is-path-inside: 3.0.3

  is-map@2.0.3: {}

  is-negative-zero@2.0.3: {}

  is-node-process@1.2.0: {}

  is-number-object@1.0.7:
    dependencies:
      has-tostringtag: 1.0.2

  is-number-object@1.1.1:
    dependencies:
      call-bound: 1.0.4
      has-tostringtag: 1.0.2

  is-number@7.0.0: {}

  is-path-inside@3.0.3: {}

  is-plain-obj@2.1.0: {}

  is-plain-obj@4.1.0: {}

  is-plain-object@2.0.4:
    dependencies:
      isobject: 3.0.1

  is-potential-custom-element-name@1.0.1: {}

  is-regex@1.1.4:
    dependencies:
      call-bind: 1.0.7
      has-tostringtag: 1.0.2

  is-regex@1.2.1:
    dependencies:
      call-bound: 1.0.4
      gopd: 1.2.0
      has-tostringtag: 1.0.2
      hasown: 2.0.2

  is-set@2.0.3: {}

  is-shared-array-buffer@1.0.3:
    dependencies:
      call-bind: 1.0.7

  is-shared-array-buffer@1.0.4:
    dependencies:
      call-bound: 1.0.4

  is-stream@2.0.1: {}

  is-stream@3.0.0: {}

  is-string@1.0.7:
    dependencies:
      has-tostringtag: 1.0.2

  is-string@1.1.1:
    dependencies:
      call-bound: 1.0.4
      has-tostringtag: 1.0.2

  is-symbol@1.0.4:
    dependencies:
      has-symbols: 1.1.0

  is-symbol@1.1.1:
    dependencies:
      call-bound: 1.0.4
      has-symbols: 1.1.0
      safe-regex-test: 1.1.0

  is-typed-array@1.1.13:
    dependencies:
      which-typed-array: 1.1.15

  is-typed-array@1.1.15:
    dependencies:
      which-typed-array: 1.1.19

  is-typedarray@1.0.0: {}

  is-unicode-supported@0.1.0: {}

  is-weakmap@2.0.2: {}

  is-weakref@1.0.2:
    dependencies:
      call-bind: 1.0.7

  is-weakref@1.1.1:
    dependencies:
      call-bound: 1.0.4

  is-weakset@2.0.3:
    dependencies:
      call-bind: 1.0.8
      get-intrinsic: 1.3.0

  is-wsl@2.2.0:
    dependencies:
      is-docker: 2.2.1

  isarray@0.0.1: {}

  isarray@2.0.5: {}

  isexe@2.0.0: {}

  isobject@3.0.1: {}

  isomorphic-fetch@2.2.1:
    dependencies:
      node-fetch: 2.7.0
      whatwg-fetch: 3.6.20
    transitivePeerDependencies:
      - encoding

  isstream@0.1.2: {}

  istanbul-lib-coverage@3.2.2: {}

  istanbul-lib-report@3.0.1:
    dependencies:
      istanbul-lib-coverage: 3.2.2
      make-dir: 4.0.0
      supports-color: 7.2.0

  istanbul-lib-source-maps@5.0.6:
    dependencies:
      '@jridgewell/trace-mapping': 0.3.25
      debug: 4.4.0(supports-color@8.1.1)
      istanbul-lib-coverage: 3.2.2
    transitivePeerDependencies:
      - supports-color

  istanbul-reports@3.1.7:
    dependencies:
      html-escaper: 2.0.2
      istanbul-lib-report: 3.0.1

  iterator.prototype@1.1.5:
    dependencies:
      define-data-property: 1.1.4
      es-object-atoms: 1.1.1
      get-intrinsic: 1.3.0
      get-proto: 1.0.1
      has-symbols: 1.1.0
      set-function-name: 2.0.2

  jackspeak@3.4.3:
    dependencies:
      '@isaacs/cliui': 8.0.2
    optionalDependencies:
      '@pkgjs/parseargs': 0.11.0

  jiti@2.4.2: {}

  joycon@3.1.1: {}

  js-tokens@4.0.0: {}

  js-yaml@4.1.0:
    dependencies:
      argparse: 2.0.1

  jsbn@0.1.1: {}

  jsdoc-type-pratt-parser@4.1.0: {}

  jsdom@24.1.3:
    dependencies:
      cssstyle: 4.1.0
      data-urls: 5.0.0
      decimal.js: 10.4.3
      form-data: 4.0.1
      html-encoding-sniffer: 4.0.0
      http-proxy-agent: 7.0.2
      https-proxy-agent: 7.0.5
      is-potential-custom-element-name: 1.0.1
      nwsapi: 2.2.13
      parse5: 7.2.1
      rrweb-cssom: 0.7.1
      saxes: 6.0.0
      symbol-tree: 3.2.4
      tough-cookie: 4.1.4
      w3c-xmlserializer: 5.0.0
      webidl-conversions: 7.0.0
      whatwg-encoding: 3.1.1
      whatwg-mimetype: 4.0.0
      whatwg-url: 14.0.0
      ws: 8.18.0
      xml-name-validator: 5.0.0
    transitivePeerDependencies:
      - bufferutil
      - supports-color
      - utf-8-validate

  jsesc@3.0.2: {}

  jsesc@3.1.0: {}

  json-buffer@3.0.1: {}

  json-parse-even-better-errors@2.3.1: {}

  json-schema-traverse@0.4.1: {}

  json-schema@0.4.0: {}

  json-stable-stringify-without-jsonify@1.0.1: {}

  json-stringify-safe@5.0.1: {}

  json5@2.2.3: {}

  jsonfile@4.0.0:
    optionalDependencies:
      graceful-fs: 4.2.11

  jsonfile@6.1.0:
    dependencies:
      universalify: 2.0.1
    optionalDependencies:
      graceful-fs: 4.2.11

  jspdf-autotable@5.0.2(jspdf@3.0.1):
    dependencies:
      jspdf: 3.0.1

  jspdf@3.0.1:
    dependencies:
      '@babel/runtime': 7.27.0
      atob: 2.1.2
      btoa: 1.2.1
      fflate: 0.8.2
    optionalDependencies:
      canvg: 3.0.11
      core-js: 3.39.0
      dompurify: 3.2.4
      html2canvas: 1.4.1

  jsprim@2.0.2:
    dependencies:
      assert-plus: 1.0.0
      extsprintf: 1.3.0
      json-schema: 0.4.0
      verror: 1.10.0

  jsx-ast-utils@3.3.5:
    dependencies:
      array-includes: 3.1.8
      array.prototype.flat: 1.3.2
      object.assign: 4.1.5
      object.values: 1.2.0

  junit2json@3.1.12:
    dependencies:
      '@types/xml2js': 0.4.14
      xml2js: 0.6.2
      yargs: 17.7.2

  keyv@4.5.4:
    dependencies:
      json-buffer: 3.0.1

  kind-of@6.0.3: {}

  language-subtag-registry@0.3.23: {}

  language-tags@1.0.9:
    dependencies:
      language-subtag-registry: 0.3.23

  launchdarkly-js-client-sdk@3.5.0:
    dependencies:
      escape-string-regexp: 4.0.0
      launchdarkly-js-sdk-common: 5.4.0

  launchdarkly-js-sdk-common@5.4.0:
    dependencies:
      base64-js: 1.5.1
      fast-deep-equal: 2.0.1
      uuid: 8.3.2

  launchdarkly-react-client-sdk@3.0.10(react-dom@18.3.1(react@18.3.1))(react@18.3.1):
    dependencies:
      hoist-non-react-statics: 3.3.2
      launchdarkly-js-client-sdk: 3.5.0
      lodash.camelcase: 4.3.0
      react: 18.3.1
      react-dom: 18.3.1(react@18.3.1)

  lazy-ass@1.6.0: {}

  levn@0.4.1:
    dependencies:
      prelude-ls: 1.2.1
      type-check: 0.4.0

  libphonenumber-js@1.11.14: {}

  lie@3.1.1:
    dependencies:
      immediate: 3.0.6

  lilconfig@3.1.3: {}

  lines-and-columns@1.2.4: {}

  linkify-it@5.0.0:
    dependencies:
      uc.micro: 2.1.0

  lint-staged@15.4.3:
    dependencies:
      chalk: 5.4.1
      commander: 13.1.0
      debug: 4.4.0(supports-color@8.1.1)
      execa: 8.0.1
      lilconfig: 3.1.3
      listr2: 8.2.5
      micromatch: 4.0.8
      pidtree: 0.6.0
      string-argv: 0.3.2
      yaml: 2.6.1
    transitivePeerDependencies:
      - supports-color

  listr2@3.14.0(enquirer@2.4.1):
    dependencies:
      cli-truncate: 2.1.0
      colorette: 2.0.20
      log-update: 4.0.0
      p-map: 4.0.0
      rfdc: 1.4.1
      rxjs: 7.8.1
      through: 2.3.8
      wrap-ansi: 7.0.0
    optionalDependencies:
      enquirer: 2.4.1

  listr2@8.2.5:
    dependencies:
      cli-truncate: 4.0.0
      colorette: 2.0.20
      eventemitter3: 5.0.1
      log-update: 6.1.0
      rfdc: 1.4.1
      wrap-ansi: 9.0.0

  load-tsconfig@0.2.5: {}

  localforage@1.10.0:
    dependencies:
      lie: 3.1.1

  locate-path@5.0.0:
    dependencies:
      p-locate: 4.1.0

  locate-path@6.0.0:
    dependencies:
      p-locate: 5.0.0

  lodash-es@4.17.21: {}

  lodash.camelcase@4.3.0: {}

  lodash.isempty@4.4.0: {}

  lodash.isfunction@3.0.9: {}

  lodash.isobject@3.0.2: {}

  lodash.isplainobject@4.0.6: {}

  lodash.isstring@4.0.1: {}

  lodash.merge@4.6.2: {}

  lodash.once@4.1.1: {}

  lodash.sortby@4.7.0: {}

  lodash@4.17.21: {}

  log-symbols@4.1.0:
    dependencies:
      chalk: 4.1.2
      is-unicode-supported: 0.1.0

  log-update@4.0.0:
    dependencies:
      ansi-escapes: 4.3.2
      cli-cursor: 3.1.0
      slice-ansi: 4.0.0
      wrap-ansi: 6.2.0

  log-update@6.1.0:
    dependencies:
      ansi-escapes: 7.0.0
      cli-cursor: 5.0.0
      slice-ansi: 7.1.0
      strip-ansi: 7.1.0
      wrap-ansi: 9.0.0

  logic-query-parser@0.0.5: {}

  longest-streak@3.1.0: {}

  loose-envify@1.4.0:
    dependencies:
      js-tokens: 4.0.0

  loupe@3.1.2: {}

  loupe@3.1.3: {}

  lower-case@2.0.2:
    dependencies:
      tslib: 2.8.1

  lru-cache@10.4.3: {}

  lru-cache@5.1.1:
    dependencies:
      yallist: 3.1.1

  luxon@3.4.4: {}

  lz-string@1.5.0: {}

  magic-string@0.27.0:
    dependencies:
      '@jridgewell/sourcemap-codec': 1.5.0

  magic-string@0.30.17:
    dependencies:
      '@jridgewell/sourcemap-codec': 1.5.0

  magicast@0.3.5:
    dependencies:
      '@babel/parser': 7.26.2
      '@babel/types': 7.26.0
      source-map-js: 1.2.1

  make-dir@4.0.0:
    dependencies:
      semver: 7.6.3

  map-or-similar@1.5.0: {}

  markdown-it@14.1.0:
    dependencies:
      argparse: 2.0.1
      entities: 4.5.0
      linkify-it: 5.0.0
      mdurl: 2.0.0
      punycode.js: 2.3.1
      uc.micro: 2.1.0

  markdown-table@3.0.4: {}

  math-intrinsics@1.1.0: {}

  md5@2.3.0:
    dependencies:
      charenc: 0.0.2
      crypt: 0.0.2
      is-buffer: 1.1.6

  mdast-util-find-and-replace@3.0.1:
    dependencies:
      '@types/mdast': 4.0.4
      escape-string-regexp: 5.0.0
      unist-util-is: 6.0.0
      unist-util-visit-parents: 6.0.1

  mdast-util-from-markdown@2.0.2:
    dependencies:
      '@types/mdast': 4.0.4
      '@types/unist': 3.0.3
      decode-named-character-reference: 1.0.2
      devlop: 1.1.0
      mdast-util-to-string: 4.0.0
      micromark: 4.0.1
      micromark-util-decode-numeric-character-reference: 2.0.2
      micromark-util-decode-string: 2.0.1
      micromark-util-normalize-identifier: 2.0.1
      micromark-util-symbol: 2.0.1
      micromark-util-types: 2.0.1
      unist-util-stringify-position: 4.0.0
    transitivePeerDependencies:
      - supports-color

  mdast-util-gfm-autolink-literal@2.0.1:
    dependencies:
      '@types/mdast': 4.0.4
      ccount: 2.0.1
      devlop: 1.1.0
      mdast-util-find-and-replace: 3.0.1
      micromark-util-character: 2.1.1

  mdast-util-gfm-footnote@2.0.0:
    dependencies:
      '@types/mdast': 4.0.4
      devlop: 1.1.0
      mdast-util-from-markdown: 2.0.2
      mdast-util-to-markdown: 2.1.2
      micromark-util-normalize-identifier: 2.0.1
    transitivePeerDependencies:
      - supports-color

  mdast-util-gfm-strikethrough@2.0.0:
    dependencies:
      '@types/mdast': 4.0.4
      mdast-util-from-markdown: 2.0.2
      mdast-util-to-markdown: 2.1.2
    transitivePeerDependencies:
      - supports-color

  mdast-util-gfm-table@2.0.0:
    dependencies:
      '@types/mdast': 4.0.4
      devlop: 1.1.0
      markdown-table: 3.0.4
      mdast-util-from-markdown: 2.0.2
      mdast-util-to-markdown: 2.1.2
    transitivePeerDependencies:
      - supports-color

  mdast-util-gfm-task-list-item@2.0.0:
    dependencies:
      '@types/mdast': 4.0.4
      devlop: 1.1.0
      mdast-util-from-markdown: 2.0.2
      mdast-util-to-markdown: 2.1.2
    transitivePeerDependencies:
      - supports-color

  mdast-util-gfm@3.0.0:
    dependencies:
      mdast-util-from-markdown: 2.0.2
      mdast-util-gfm-autolink-literal: 2.0.1
      mdast-util-gfm-footnote: 2.0.0
      mdast-util-gfm-strikethrough: 2.0.0
      mdast-util-gfm-table: 2.0.0
      mdast-util-gfm-task-list-item: 2.0.0
      mdast-util-to-markdown: 2.1.2
    transitivePeerDependencies:
      - supports-color

  mdast-util-phrasing@4.1.0:
    dependencies:
      '@types/mdast': 4.0.4
      unist-util-is: 6.0.0

  mdast-util-to-hast@13.2.0:
    dependencies:
      '@types/hast': 3.0.4
      '@types/mdast': 4.0.4
      '@ungap/structured-clone': 1.3.0
      devlop: 1.1.0
      micromark-util-sanitize-uri: 2.0.1
      trim-lines: 3.0.1
      unist-util-position: 5.0.0
      unist-util-visit: 5.0.0
      vfile: 6.0.3

  mdast-util-to-markdown@2.1.2:
    dependencies:
      '@types/mdast': 4.0.4
      '@types/unist': 3.0.3
      longest-streak: 3.1.0
      mdast-util-phrasing: 4.1.0
      mdast-util-to-string: 4.0.0
      micromark-util-classify-character: 2.0.1
      micromark-util-decode-string: 2.0.1
      unist-util-visit: 5.0.0
      zwitch: 2.0.4

  mdast-util-to-string@4.0.0:
    dependencies:
      '@types/mdast': 4.0.4

  mdurl@2.0.0: {}

  memoizerific@1.11.3:
    dependencies:
      map-or-similar: 1.5.0

  merge-stream@2.0.0: {}

  merge2@1.4.1: {}

  micromark-core-commonmark@2.0.2:
    dependencies:
      decode-named-character-reference: 1.0.2
      devlop: 1.1.0
      micromark-factory-destination: 2.0.1
      micromark-factory-label: 2.0.1
      micromark-factory-space: 2.0.1
      micromark-factory-title: 2.0.1
      micromark-factory-whitespace: 2.0.1
      micromark-util-character: 2.1.1
      micromark-util-chunked: 2.0.1
      micromark-util-classify-character: 2.0.1
      micromark-util-html-tag-name: 2.0.1
      micromark-util-normalize-identifier: 2.0.1
      micromark-util-resolve-all: 2.0.1
      micromark-util-subtokenize: 2.0.3
      micromark-util-symbol: 2.0.1
      micromark-util-types: 2.0.1

  micromark-extension-gfm-autolink-literal@2.1.0:
    dependencies:
      micromark-util-character: 2.1.1
      micromark-util-sanitize-uri: 2.0.1
      micromark-util-symbol: 2.0.1
      micromark-util-types: 2.0.1

  micromark-extension-gfm-footnote@2.1.0:
    dependencies:
      devlop: 1.1.0
      micromark-core-commonmark: 2.0.2
      micromark-factory-space: 2.0.1
      micromark-util-character: 2.1.1
      micromark-util-normalize-identifier: 2.0.1
      micromark-util-sanitize-uri: 2.0.1
      micromark-util-symbol: 2.0.1
      micromark-util-types: 2.0.1

  micromark-extension-gfm-strikethrough@2.1.0:
    dependencies:
      devlop: 1.1.0
      micromark-util-chunked: 2.0.1
      micromark-util-classify-character: 2.0.1
      micromark-util-resolve-all: 2.0.1
      micromark-util-symbol: 2.0.1
      micromark-util-types: 2.0.1

  micromark-extension-gfm-table@2.1.0:
    dependencies:
      devlop: 1.1.0
      micromark-factory-space: 2.0.1
      micromark-util-character: 2.1.1
      micromark-util-symbol: 2.0.1
      micromark-util-types: 2.0.1

  micromark-extension-gfm-tagfilter@2.0.0:
    dependencies:
      micromark-util-types: 2.0.1

  micromark-extension-gfm-task-list-item@2.1.0:
    dependencies:
      devlop: 1.1.0
      micromark-factory-space: 2.0.1
      micromark-util-character: 2.1.1
      micromark-util-symbol: 2.0.1
      micromark-util-types: 2.0.1

  micromark-extension-gfm@3.0.0:
    dependencies:
      micromark-extension-gfm-autolink-literal: 2.1.0
      micromark-extension-gfm-footnote: 2.1.0
      micromark-extension-gfm-strikethrough: 2.1.0
      micromark-extension-gfm-table: 2.1.0
      micromark-extension-gfm-tagfilter: 2.0.0
      micromark-extension-gfm-task-list-item: 2.1.0
      micromark-util-combine-extensions: 2.0.1
      micromark-util-types: 2.0.1

  micromark-factory-destination@2.0.1:
    dependencies:
      micromark-util-character: 2.1.1
      micromark-util-symbol: 2.0.1
      micromark-util-types: 2.0.1

  micromark-factory-label@2.0.1:
    dependencies:
      devlop: 1.1.0
      micromark-util-character: 2.1.1
      micromark-util-symbol: 2.0.1
      micromark-util-types: 2.0.1

  micromark-factory-space@2.0.1:
    dependencies:
      micromark-util-character: 2.1.1
      micromark-util-types: 2.0.1

  micromark-factory-title@2.0.1:
    dependencies:
      micromark-factory-space: 2.0.1
      micromark-util-character: 2.1.1
      micromark-util-symbol: 2.0.1
      micromark-util-types: 2.0.1

  micromark-factory-whitespace@2.0.1:
    dependencies:
      micromark-factory-space: 2.0.1
      micromark-util-character: 2.1.1
      micromark-util-symbol: 2.0.1
      micromark-util-types: 2.0.1

  micromark-util-character@2.1.1:
    dependencies:
      micromark-util-symbol: 2.0.1
      micromark-util-types: 2.0.1

  micromark-util-chunked@2.0.1:
    dependencies:
      micromark-util-symbol: 2.0.1

  micromark-util-classify-character@2.0.1:
    dependencies:
      micromark-util-character: 2.1.1
      micromark-util-symbol: 2.0.1
      micromark-util-types: 2.0.1

  micromark-util-combine-extensions@2.0.1:
    dependencies:
      micromark-util-chunked: 2.0.1
      micromark-util-types: 2.0.1

  micromark-util-decode-numeric-character-reference@2.0.2:
    dependencies:
      micromark-util-symbol: 2.0.1

  micromark-util-decode-string@2.0.1:
    dependencies:
      decode-named-character-reference: 1.0.2
      micromark-util-character: 2.1.1
      micromark-util-decode-numeric-character-reference: 2.0.2
      micromark-util-symbol: 2.0.1

  micromark-util-encode@2.0.1: {}

  micromark-util-html-tag-name@2.0.1: {}

  micromark-util-normalize-identifier@2.0.1:
    dependencies:
      micromark-util-symbol: 2.0.1

  micromark-util-resolve-all@2.0.1:
    dependencies:
      micromark-util-types: 2.0.1

  micromark-util-sanitize-uri@2.0.1:
    dependencies:
      micromark-util-character: 2.1.1
      micromark-util-encode: 2.0.1
      micromark-util-symbol: 2.0.1

  micromark-util-subtokenize@2.0.3:
    dependencies:
      devlop: 1.1.0
      micromark-util-chunked: 2.0.1
      micromark-util-symbol: 2.0.1
      micromark-util-types: 2.0.1

  micromark-util-symbol@2.0.1: {}

  micromark-util-types@2.0.1: {}

  micromark@4.0.1:
    dependencies:
      '@types/debug': 4.1.12
      debug: 4.4.0(supports-color@8.1.1)
      decode-named-character-reference: 1.0.2
      devlop: 1.1.0
      micromark-core-commonmark: 2.0.2
      micromark-factory-space: 2.0.1
      micromark-util-character: 2.1.1
      micromark-util-chunked: 2.0.1
      micromark-util-combine-extensions: 2.0.1
      micromark-util-decode-numeric-character-reference: 2.0.2
      micromark-util-encode: 2.0.1
      micromark-util-normalize-identifier: 2.0.1
      micromark-util-resolve-all: 2.0.1
      micromark-util-sanitize-uri: 2.0.1
      micromark-util-subtokenize: 2.0.3
      micromark-util-symbol: 2.0.1
      micromark-util-types: 2.0.1
    transitivePeerDependencies:
      - supports-color

  micromatch@4.0.8:
    dependencies:
      braces: 3.0.3
      picomatch: 2.3.1

  mime-db@1.52.0: {}

  mime-types@2.1.35:
    dependencies:
      mime-db: 1.52.0

  mimic-fn@2.1.0: {}

  mimic-fn@4.0.0: {}

  mimic-function@5.0.1: {}

  min-indent@1.0.1: {}

  minimatch@3.1.2:
    dependencies:
      brace-expansion: 1.1.11

  minimatch@5.1.6:
    dependencies:
      brace-expansion: 2.0.1

  minimatch@9.0.5:
    dependencies:
      brace-expansion: 2.0.1

  minimist@1.2.8: {}

  minipass@7.1.2: {}

  mkdirp@3.0.1: {}

  mocha-junit-reporter@2.2.1(mocha@10.8.2):
    dependencies:
      debug: 4.3.7
      md5: 2.3.0
      mkdirp: 3.0.1
      mocha: 10.8.2
      strip-ansi: 6.0.1
      xml: 1.0.1
    transitivePeerDependencies:
      - supports-color

  mocha@10.8.2:
    dependencies:
      ansi-colors: 4.1.3
      browser-stdout: 1.3.1
      chokidar: 3.6.0
      debug: 4.4.0(supports-color@8.1.1)
      diff: 5.2.0
      escape-string-regexp: 4.0.0
      find-up: 5.0.0
      glob: 8.1.0
      he: 1.2.0
      js-yaml: 4.1.0
      log-symbols: 4.1.0
      minimatch: 5.1.6
      ms: 2.1.3
      serialize-javascript: 6.0.2
      strip-json-comments: 3.1.1
      supports-color: 8.1.1
      workerpool: 6.5.1
      yargs: 16.2.0
      yargs-parser: 20.2.9
      yargs-unparser: 2.0.0

  mochawesome-merge@4.4.1:
    dependencies:
      fs-extra: 7.0.1
      glob: 7.2.3
      yargs: 15.4.1

  mochawesome-report-generator@6.2.0:
    dependencies:
      chalk: 4.1.2
      dateformat: 4.6.3
      escape-html: 1.0.3
      fs-extra: 10.1.0
      fsu: 1.1.1
      lodash.isfunction: 3.0.9
      opener: 1.5.2
      prop-types: 15.8.1
      tcomb: 3.2.29
      tcomb-validation: 3.4.1
      validator: 13.12.0
      yargs: 17.7.2

  mochawesome@7.1.3(mocha@10.8.2):
    dependencies:
      chalk: 4.1.2
      diff: 5.2.0
      json-stringify-safe: 5.0.1
      lodash.isempty: 4.4.0
      lodash.isfunction: 3.0.9
      lodash.isobject: 3.0.2
      lodash.isstring: 4.0.1
      mocha: 10.8.2
      mochawesome-report-generator: 6.2.0
      strip-ansi: 6.0.1
      uuid: 8.3.2

  moment@2.30.1: {}

  mrmime@2.0.0: {}

  ms@2.1.3: {}

  msw@2.6.5(@types/node@20.17.6)(typescript@5.7.3):
    dependencies:
      '@bundled-es-modules/cookie': 2.0.1
      '@bundled-es-modules/statuses': 1.0.1
      '@bundled-es-modules/tough-cookie': 0.1.6
      '@inquirer/confirm': 5.0.2(@types/node@20.17.6)
      '@mswjs/interceptors': 0.37.1
      '@open-draft/deferred-promise': 2.2.0
      '@open-draft/until': 2.1.0
      '@types/cookie': 0.6.0
      '@types/statuses': 2.0.5
      chalk: 4.1.2
      graphql: 16.9.0
      headers-polyfill: 4.0.3
      is-node-process: 1.2.0
      outvariant: 1.4.3
      path-to-regexp: 6.3.0
      strict-event-emitter: 0.5.1
      type-fest: 4.27.0
      yargs: 17.7.2
    optionalDependencies:
      typescript: 5.7.3
    transitivePeerDependencies:
      - '@types/node'

  mute-stream@2.0.0: {}

  mz@2.7.0:
    dependencies:
      any-promise: 1.3.0
      object-assign: 4.1.1
      thenify-all: 1.6.0

  nanoid@3.3.11: {}

  natural-compare@1.4.0: {}

  natural-orderby@5.0.0: {}

  no-case@3.0.4:
    dependencies:
      lower-case: 2.0.2
      tslib: 2.8.1

  node-fetch@2.7.0:
    dependencies:
      whatwg-url: 5.0.0

  node-releases@2.0.18: {}

  normalize-path@3.0.0: {}

  notistack@3.0.1(csstype@3.1.3)(react-dom@18.3.1(react@18.3.1))(react@18.3.1):
    dependencies:
      clsx: 1.2.1
      goober: 2.1.16(csstype@3.1.3)
      react: 18.3.1
      react-dom: 18.3.1(react@18.3.1)
    transitivePeerDependencies:
      - csstype

  npm-run-path@4.0.1:
    dependencies:
      path-key: 3.1.1

  npm-run-path@5.3.0:
    dependencies:
      path-key: 4.0.0

  nwsapi@2.2.13: {}

  object-assign@4.1.1: {}

  object-inspect@1.13.3: {}

  object-keys@1.1.1: {}

  object.assign@4.1.5:
    dependencies:
      call-bind: 1.0.7
      define-properties: 1.2.1
      has-symbols: 1.1.0
      object-keys: 1.1.1

  object.assign@4.1.7:
    dependencies:
      call-bind: 1.0.8
      call-bound: 1.0.4
      define-properties: 1.2.1
      es-object-atoms: 1.1.1
      has-symbols: 1.1.0
      object-keys: 1.1.1

  object.entries@1.1.8:
    dependencies:
      call-bind: 1.0.7
      define-properties: 1.2.1
      es-object-atoms: 1.1.1

  object.fromentries@2.0.8:
    dependencies:
      call-bind: 1.0.7
      define-properties: 1.2.1
      es-abstract: 1.23.5
      es-object-atoms: 1.1.1

  object.values@1.2.0:
    dependencies:
      call-bind: 1.0.7
      define-properties: 1.2.1
      es-object-atoms: 1.1.1

  object.values@1.2.1:
    dependencies:
      call-bind: 1.0.8
      call-bound: 1.0.4
      define-properties: 1.2.1
      es-object-atoms: 1.1.1

  once@1.4.0:
    dependencies:
      wrappy: 1.0.2

  onetime@5.1.2:
    dependencies:
      mimic-fn: 2.1.0

  onetime@6.0.0:
    dependencies:
      mimic-fn: 4.0.0

  onetime@7.0.0:
    dependencies:
      mimic-function: 5.0.1

  oniguruma-to-es@3.1.1:
    dependencies:
      emoji-regex-xs: 1.0.0
      regex: 6.0.1
      regex-recursion: 6.0.2

  open@8.4.2:
    dependencies:
      define-lazy-prop: 2.0.0
      is-docker: 2.2.1
      is-wsl: 2.2.0

  opener@1.5.2: {}

  optionator@0.9.4:
    dependencies:
      deep-is: 0.1.4
      fast-levenshtein: 2.0.6
      levn: 0.4.1
      prelude-ls: 1.2.1
      type-check: 0.4.0
      word-wrap: 1.2.5

  os-tmpdir@1.0.2: {}

  ospath@1.2.2: {}

  outvariant@1.4.3: {}

  own-keys@1.0.1:
    dependencies:
      get-intrinsic: 1.3.0
      object-keys: 1.1.1
      safe-push-apply: 1.0.0

  p-limit@2.3.0:
    dependencies:
      p-try: 2.2.0

  p-limit@3.1.0:
    dependencies:
      yocto-queue: 0.1.0

  p-locate@4.1.0:
    dependencies:
      p-limit: 2.3.0

  p-locate@5.0.0:
    dependencies:
      p-limit: 3.1.0

  p-map@4.0.0:
    dependencies:
      aggregate-error: 3.1.0

  p-try@2.2.0: {}

  package-json-from-dist@1.0.1: {}

  parent-module@1.0.1:
    dependencies:
      callsites: 3.1.0

  parse-json@5.2.0:
    dependencies:
      '@babel/code-frame': 7.26.2
      error-ex: 1.3.2
      json-parse-even-better-errors: 2.3.1
      lines-and-columns: 1.2.4

  parse5@7.2.1:
    dependencies:
      entities: 4.5.0

  path-exists@4.0.0: {}

  path-is-absolute@1.0.1: {}

  path-key@3.1.1: {}

  path-key@4.0.0: {}

  path-parse@1.0.7: {}

  path-scurry@1.11.1:
    dependencies:
      lru-cache: 10.4.3
      minipass: 7.1.2

  path-to-regexp@1.9.0:
    dependencies:
      isarray: 0.0.1

  path-to-regexp@6.3.0: {}

  path-type@4.0.0: {}

  pathe@2.0.3: {}

  pathval@2.0.0: {}

  pdf2json@3.1.4: {}

  pdfreader@3.0.7:
    dependencies:
      pdf2json: 3.1.4

  peggy@4.2.0:
    dependencies:
      '@peggyjs/from-mem': 1.3.5
      commander: 12.1.0
      source-map-generator: 0.8.0

  pend@1.2.0: {}

  performance-now@2.1.0: {}

  picocolors@1.1.1: {}

  picomatch@2.3.1: {}

  picomatch@4.0.2: {}

  pidtree@0.6.0: {}

  pify@2.3.0: {}

  pirates@4.0.6: {}

  polished@4.3.1:
    dependencies:
      '@babel/runtime': 7.26.0

  possible-typed-array-names@1.0.0: {}

  postcss-load-config@6.0.1(jiti@2.4.2)(postcss@8.5.3)(tsx@4.19.3)(yaml@2.6.1):
    dependencies:
      lilconfig: 3.1.3
    optionalDependencies:
      jiti: 2.4.2
      postcss: 8.5.3
      tsx: 4.19.3
      yaml: 2.6.1

  postcss@8.5.3:
    dependencies:
      nanoid: 3.3.11
      picocolors: 1.1.1
      source-map-js: 1.2.1

  prelude-ls@1.2.1: {}

  prettier-linter-helpers@1.0.0:
    dependencies:
      fast-diff: 1.3.0

  prettier@3.5.3: {}

  pretty-bytes@5.6.0: {}

  pretty-format@27.5.1:
    dependencies:
      ansi-regex: 5.0.1
      ansi-styles: 5.2.0
      react-is: 17.0.2

  process@0.11.10: {}

  promise-polyfill@8.2.3: {}

  promise-polyfill@8.3.0: {}

  promise@7.3.1:
    dependencies:
      asap: 2.0.6

  prop-types@15.8.1:
    dependencies:
      loose-envify: 1.4.0
      object-assign: 4.1.1
      react-is: 16.13.1

  property-expr@2.0.6: {}

  property-information@7.0.0: {}

  proxy-from-env@1.0.0: {}

  proxy-from-env@1.1.0: {}

  psl@1.10.0:
    dependencies:
      punycode: 2.3.1

  pump@3.0.2:
    dependencies:
      end-of-stream: 1.4.4
      once: 1.4.0

  punycode.js@2.3.1: {}

  punycode@2.3.1: {}

  qr.js@0.0.0: {}

  qrcode.react@0.8.0(react@18.3.1):
    dependencies:
      prop-types: 15.8.1
      qr.js: 0.0.0
      react: 18.3.1

  qs@6.13.0:
    dependencies:
      side-channel: 1.0.6

  querystringify@2.2.0: {}

  queue-microtask@1.2.3: {}

  raf@3.4.1:
    dependencies:
      performance-now: 2.1.0
    optional: true

  ramda@0.25.0: {}

  randombytes@2.1.0:
    dependencies:
      safe-buffer: 5.2.1

  react-csv@2.2.2: {}

  react-docgen-typescript@2.2.2(typescript@5.7.3):
    dependencies:
      typescript: 5.7.3

  react-docgen@7.1.0:
    dependencies:
      '@babel/core': 7.26.0
      '@babel/traverse': 7.25.9
      '@babel/types': 7.26.0
      '@types/babel__core': 7.20.5
      '@types/babel__traverse': 7.20.6
      '@types/doctrine': 0.0.9
      '@types/resolve': 1.20.6
      doctrine: 3.0.0
      resolve: 1.22.8
      strip-indent: 4.0.0
    transitivePeerDependencies:
      - supports-color

  react-dom@18.3.1(react@18.3.1):
    dependencies:
      loose-envify: 1.4.0
      react: 18.3.1
      scheduler: 0.23.2

  react-dropzone@11.2.4(react@18.3.1):
    dependencies:
      attr-accept: 2.2.5
      file-selector: 0.2.4
      prop-types: 15.8.1
      react: 18.3.1

  react-fast-compare@2.0.4: {}

  react-hook-form@7.53.2(react@18.3.1):
    dependencies:
      react: 18.3.1

  react-is@16.13.1: {}

  react-is@17.0.2: {}

  react-is@18.3.1: {}

  react-is@19.0.0: {}

  react-lifecycles-compat@3.0.4: {}

  react-number-format@3.6.2(@types/react@18.3.12)(react-dom@18.3.1(react@18.3.1))(react@18.3.1):
    dependencies:
      '@types/react': 18.3.12
      prop-types: 15.8.1
      react: 18.3.1
      react-dom: 18.3.1(react@18.3.1)

  react-redux@7.1.3(react-dom@18.3.1(react@18.3.1))(react@18.3.1)(redux@4.2.1):
    dependencies:
      '@babel/runtime': 7.26.0
      hoist-non-react-statics: 3.3.2
      invariant: 2.2.4
      loose-envify: 1.4.0
      prop-types: 15.8.1
      react: 18.3.1
      react-is: 16.13.1
      redux: 4.2.1
    optionalDependencies:
      react-dom: 18.3.1(react@18.3.1)

  react-router-dom@5.3.4(react@18.3.1):
    dependencies:
      '@babel/runtime': 7.26.0
      history: 4.10.1
      loose-envify: 1.4.0
      prop-types: 15.8.1
      react: 18.3.1
      react-router: 5.3.4(react@18.3.1)
      tiny-invariant: 1.3.3
      tiny-warning: 1.0.3

  react-router-hash-link@2.4.3(react-router-dom@5.3.4(react@18.3.1))(react@18.3.1):
    dependencies:
      prop-types: 15.8.1
      react: 18.3.1
      react-router-dom: 5.3.4(react@18.3.1)

  react-router@5.3.4(react@18.3.1):
    dependencies:
      '@babel/runtime': 7.26.0
      history: 4.10.1
      hoist-non-react-statics: 3.3.2
      loose-envify: 1.4.0
      path-to-regexp: 1.9.0
      prop-types: 15.8.1
      react: 18.3.1
      react-is: 16.13.1
      tiny-invariant: 1.3.3
      tiny-warning: 1.0.3

  react-smooth@4.0.1(react-dom@18.3.1(react@18.3.1))(react@18.3.1):
    dependencies:
      fast-equals: 5.0.1
      prop-types: 15.8.1
      react: 18.3.1
      react-dom: 18.3.1(react@18.3.1)
      react-transition-group: 4.4.5(react-dom@18.3.1(react@18.3.1))(react@18.3.1)

  react-transition-group@4.4.5(react-dom@18.3.1(react@18.3.1))(react@18.3.1):
    dependencies:
      '@babel/runtime': 7.26.0
      dom-helpers: 5.2.1
      loose-envify: 1.4.0
      prop-types: 15.8.1
      react: 18.3.1
      react-dom: 18.3.1(react@18.3.1)

  react-vnc@3.0.7(react-dom@18.3.1(react@18.3.1))(react@18.3.1):
    dependencies:
      '@novnc/novnc': 1.5.0
      '@types/novnc__novnc': 1.5.0
      react: 18.3.1
      react-dom: 18.3.1(react@18.3.1)

  react-waypoint@10.3.0(react@18.3.1):
    dependencies:
      '@babel/runtime': 7.26.0
      consolidated-events: 2.0.2
      prop-types: 15.8.1
      react: 18.3.1
      react-is: 18.3.1

  react@18.3.1:
    dependencies:
      loose-envify: 1.4.0

  readdirp@3.6.0:
    dependencies:
      picomatch: 2.3.1

  readdirp@4.0.2: {}

  recast@0.23.9:
    dependencies:
      ast-types: 0.16.1
      esprima: 4.0.1
      source-map: 0.6.1
      tiny-invariant: 1.3.3
      tslib: 2.8.1

  recharts-scale@0.4.5:
    dependencies:
      decimal.js-light: 2.5.1

  recharts@2.15.0(react-dom@18.3.1(react@18.3.1))(react@18.3.1):
    dependencies:
      clsx: 2.1.1
      eventemitter3: 4.0.7
      lodash: 4.17.21
      react: 18.3.1
      react-dom: 18.3.1(react@18.3.1)
      react-is: 18.3.1
      react-smooth: 4.0.1(react-dom@18.3.1(react@18.3.1))(react@18.3.1)
      recharts-scale: 0.4.5
      tiny-invariant: 1.3.3
      victory-vendor: 36.9.2

  recompose@0.30.0(react@18.3.1):
    dependencies:
      '@babel/runtime': 7.26.0
      change-emitter: 0.1.6
      fbjs: 0.8.18
      hoist-non-react-statics: 2.5.5
      react: 18.3.1
      react-lifecycles-compat: 3.0.4
      symbol-observable: 1.2.0
    transitivePeerDependencies:
      - encoding

  redent@3.0.0:
    dependencies:
      indent-string: 4.0.0
      strip-indent: 3.0.0

  redux-mock-store@1.5.5(redux@4.2.1):
    dependencies:
      lodash.isplainobject: 4.0.6
      redux: 4.2.1

  redux-thunk@2.4.2(redux@4.2.1):
    dependencies:
      redux: 4.2.1

  redux@4.2.1:
    dependencies:
      '@babel/runtime': 7.26.0

  refa@0.12.1:
    dependencies:
      '@eslint-community/regexpp': 4.12.1

  reflect.getprototypeof@1.0.10:
    dependencies:
      call-bind: 1.0.8
      define-properties: 1.2.1
      es-abstract: 1.23.9
      es-errors: 1.3.0
      es-object-atoms: 1.1.1
      get-intrinsic: 1.3.0
      get-proto: 1.0.1
      which-builtin-type: 1.2.1

  reflect.getprototypeof@1.0.6:
    dependencies:
      call-bind: 1.0.8
      define-properties: 1.2.1
      es-abstract: 1.23.9
      es-errors: 1.3.0
      get-intrinsic: 1.3.0
      globalthis: 1.0.4
      which-builtin-type: 1.1.4

  regenerator-runtime@0.13.11:
    optional: true

  regenerator-runtime@0.14.1: {}

  regex-recursion@6.0.2:
    dependencies:
      regex-utilities: 2.3.0

  regex-utilities@2.3.0: {}

  regex@6.0.1:
    dependencies:
      regex-utilities: 2.3.0

  regexp-ast-analysis@0.7.1:
    dependencies:
      '@eslint-community/regexpp': 4.12.1
      refa: 0.12.1

  regexp.prototype.flags@1.5.3:
    dependencies:
      call-bind: 1.0.7
      define-properties: 1.2.1
      es-errors: 1.3.0
      set-function-name: 2.0.2

  remark-gfm@4.0.0:
    dependencies:
      '@types/mdast': 4.0.4
      mdast-util-gfm: 3.0.0
      micromark-extension-gfm: 3.0.0
      remark-parse: 11.0.0
      remark-stringify: 11.0.0
      unified: 11.0.5
    transitivePeerDependencies:
      - supports-color

  remark-parse@11.0.0:
    dependencies:
      '@types/mdast': 4.0.4
      mdast-util-from-markdown: 2.0.2
      micromark-util-types: 2.0.1
      unified: 11.0.5
    transitivePeerDependencies:
      - supports-color

  remark-stringify@11.0.0:
    dependencies:
      '@types/mdast': 4.0.4
      mdast-util-to-markdown: 2.1.2
      unified: 11.0.5

  request-progress@3.0.0:
    dependencies:
      throttleit: 1.0.1

  require-directory@2.1.1: {}

  require-main-filename@2.0.0: {}

  requireindex@1.1.0: {}

  requires-port@1.0.0: {}

  resolve-from@4.0.0: {}

  resolve-from@5.0.0: {}

  resolve-pathname@3.0.0: {}

  resolve-pkg-maps@1.0.0: {}

  resolve@1.22.8:
    dependencies:
      is-core-module: 2.15.1
      path-parse: 1.0.7
      supports-preserve-symlinks-flag: 1.0.0

  resolve@2.0.0-next.5:
    dependencies:
      is-core-module: 2.15.1
      path-parse: 1.0.7
      supports-preserve-symlinks-flag: 1.0.0

  restore-cursor@3.1.0:
    dependencies:
      onetime: 5.1.2
      signal-exit: 3.0.7

  restore-cursor@5.1.0:
    dependencies:
      onetime: 7.0.0
      signal-exit: 4.1.0

  restricted-input@3.0.5:
    dependencies:
      '@braintree/browser-detection': 1.17.2

  reusify@1.0.4: {}

  rfdc@1.4.1: {}

  rgbcolor@1.0.1:
    optional: true

  rollup@4.34.8:
    dependencies:
      '@types/estree': 1.0.6
    optionalDependencies:
      '@rollup/rollup-android-arm-eabi': 4.34.8
      '@rollup/rollup-android-arm64': 4.34.8
      '@rollup/rollup-darwin-arm64': 4.34.8
      '@rollup/rollup-darwin-x64': 4.34.8
      '@rollup/rollup-freebsd-arm64': 4.34.8
      '@rollup/rollup-freebsd-x64': 4.34.8
      '@rollup/rollup-linux-arm-gnueabihf': 4.34.8
      '@rollup/rollup-linux-arm-musleabihf': 4.34.8
      '@rollup/rollup-linux-arm64-gnu': 4.34.8
      '@rollup/rollup-linux-arm64-musl': 4.34.8
      '@rollup/rollup-linux-loongarch64-gnu': 4.34.8
      '@rollup/rollup-linux-powerpc64le-gnu': 4.34.8
      '@rollup/rollup-linux-riscv64-gnu': 4.34.8
      '@rollup/rollup-linux-s390x-gnu': 4.34.8
      '@rollup/rollup-linux-x64-gnu': 4.34.8
      '@rollup/rollup-linux-x64-musl': 4.34.8
      '@rollup/rollup-win32-arm64-msvc': 4.34.8
      '@rollup/rollup-win32-ia32-msvc': 4.34.8
      '@rollup/rollup-win32-x64-msvc': 4.34.8
      fsevents: 2.3.3

  rollup@4.39.0:
    dependencies:
      '@types/estree': 1.0.7
    optionalDependencies:
      '@rollup/rollup-android-arm-eabi': 4.39.0
      '@rollup/rollup-android-arm64': 4.39.0
      '@rollup/rollup-darwin-arm64': 4.39.0
      '@rollup/rollup-darwin-x64': 4.39.0
      '@rollup/rollup-freebsd-arm64': 4.39.0
      '@rollup/rollup-freebsd-x64': 4.39.0
      '@rollup/rollup-linux-arm-gnueabihf': 4.39.0
      '@rollup/rollup-linux-arm-musleabihf': 4.39.0
      '@rollup/rollup-linux-arm64-gnu': 4.39.0
      '@rollup/rollup-linux-arm64-musl': 4.39.0
      '@rollup/rollup-linux-loongarch64-gnu': 4.39.0
      '@rollup/rollup-linux-powerpc64le-gnu': 4.39.0
      '@rollup/rollup-linux-riscv64-gnu': 4.39.0
      '@rollup/rollup-linux-riscv64-musl': 4.39.0
      '@rollup/rollup-linux-s390x-gnu': 4.39.0
      '@rollup/rollup-linux-x64-gnu': 4.39.0
      '@rollup/rollup-linux-x64-musl': 4.39.0
      '@rollup/rollup-win32-arm64-msvc': 4.39.0
      '@rollup/rollup-win32-ia32-msvc': 4.39.0
      '@rollup/rollup-win32-x64-msvc': 4.39.0
      fsevents: 2.3.3

  rrweb-cssom@0.7.1: {}

  run-async@3.0.0: {}

  run-parallel@1.2.0:
    dependencies:
      queue-microtask: 1.2.3

  rxjs@7.8.1:
    dependencies:
      tslib: 2.8.1

  safe-array-concat@1.1.2:
    dependencies:
      call-bind: 1.0.7
      get-intrinsic: 1.3.0
      has-symbols: 1.1.0
      isarray: 2.0.5

  safe-array-concat@1.1.3:
    dependencies:
      call-bind: 1.0.8
      call-bound: 1.0.4
      get-intrinsic: 1.3.0
      has-symbols: 1.1.0
      isarray: 2.0.5

  safe-buffer@5.2.1: {}

  safe-push-apply@1.0.0:
    dependencies:
      es-errors: 1.3.0
      isarray: 2.0.5

  safe-regex-test@1.0.3:
    dependencies:
      call-bind: 1.0.7
      es-errors: 1.3.0
      is-regex: 1.1.4

  safe-regex-test@1.1.0:
    dependencies:
      call-bound: 1.0.4
      es-errors: 1.3.0
      is-regex: 1.2.1

  safer-buffer@2.1.2: {}

  sax@1.4.1: {}

  saxes@6.0.0:
    dependencies:
      xmlchars: 2.2.0

  scheduler@0.18.0:
    dependencies:
      loose-envify: 1.4.0
      object-assign: 4.1.1

  scheduler@0.23.2:
    dependencies:
      loose-envify: 1.4.0

  scslre@0.3.0:
    dependencies:
      '@eslint-community/regexpp': 4.12.1
      refa: 0.12.1
      regexp-ast-analysis: 0.7.1

  search-string@3.1.0: {}

  semver@7.6.3: {}

  serialize-javascript@6.0.2:
    dependencies:
      randombytes: 2.1.0

  set-blocking@2.0.0: {}

  set-function-length@1.2.2:
    dependencies:
      define-data-property: 1.1.4
      es-errors: 1.3.0
      function-bind: 1.1.2
      get-intrinsic: 1.3.0
      gopd: 1.2.0
      has-property-descriptors: 1.0.2

  set-function-name@2.0.2:
    dependencies:
      define-data-property: 1.1.4
      es-errors: 1.3.0
      functions-have-names: 1.2.3
      has-property-descriptors: 1.0.2

  set-proto@1.0.0:
    dependencies:
      dunder-proto: 1.0.1
      es-errors: 1.3.0
      es-object-atoms: 1.1.1

  setimmediate@1.0.5: {}

  shallow-clone@3.0.1:
    dependencies:
      kind-of: 6.0.3

  shebang-command@2.0.0:
    dependencies:
      shebang-regex: 3.0.0

  shebang-regex@3.0.0: {}

  shell-quote@1.8.1: {}

  shiki@3.1.0:
    dependencies:
      '@shikijs/core': 3.1.0
      '@shikijs/engine-javascript': 3.1.0
      '@shikijs/engine-oniguruma': 3.1.0
      '@shikijs/langs': 3.1.0
      '@shikijs/themes': 3.1.0
      '@shikijs/types': 3.1.0
      '@shikijs/vscode-textmate': 10.0.2
      '@types/hast': 3.0.4

  side-channel-list@1.0.0:
    dependencies:
      es-errors: 1.3.0
      object-inspect: 1.13.3

  side-channel-map@1.0.1:
    dependencies:
      call-bound: 1.0.4
      es-errors: 1.3.0
      get-intrinsic: 1.3.0
      object-inspect: 1.13.3

  side-channel-weakmap@1.0.2:
    dependencies:
      call-bound: 1.0.4
      es-errors: 1.3.0
      get-intrinsic: 1.3.0
      object-inspect: 1.13.3
      side-channel-map: 1.0.1

  side-channel@1.0.6:
    dependencies:
      call-bind: 1.0.7
      es-errors: 1.3.0
      get-intrinsic: 1.3.0
      object-inspect: 1.13.3

  side-channel@1.1.0:
    dependencies:
      es-errors: 1.3.0
      object-inspect: 1.13.3
      side-channel-list: 1.0.0
      side-channel-map: 1.0.1
      side-channel-weakmap: 1.0.2

  siginfo@2.0.0: {}

  signal-exit@3.0.7: {}

  signal-exit@4.1.0: {}

  simple-git@3.27.0:
    dependencies:
      '@kwsites/file-exists': 1.1.1
      '@kwsites/promise-deferred': 1.1.1
      debug: 4.3.7
    transitivePeerDependencies:
      - supports-color

  sirv@3.0.1:
    dependencies:
      '@polka/url': 1.0.0-next.28
      mrmime: 2.0.0
      totalist: 3.0.1

  slice-ansi@3.0.0:
    dependencies:
      ansi-styles: 4.3.0
      astral-regex: 2.0.0
      is-fullwidth-code-point: 3.0.0

  slice-ansi@4.0.0:
    dependencies:
      ansi-styles: 4.3.0
      astral-regex: 2.0.0
      is-fullwidth-code-point: 3.0.0

  slice-ansi@5.0.0:
    dependencies:
      ansi-styles: 6.2.1
      is-fullwidth-code-point: 4.0.0

  slice-ansi@7.1.0:
    dependencies:
      ansi-styles: 6.2.1
      is-fullwidth-code-point: 5.0.0

  snake-case@3.0.4:
    dependencies:
      dot-case: 3.0.4
      tslib: 2.8.1

  source-map-generator@0.8.0: {}

  source-map-js@1.2.1: {}

  source-map-support@0.5.21:
    dependencies:
      buffer-from: 1.1.2
      source-map: 0.6.1

  source-map@0.5.7: {}

  source-map@0.6.1: {}

  source-map@0.8.0-beta.0:
    dependencies:
      whatwg-url: 7.1.0

  space-separated-tokens@2.0.2: {}

  sshpk@1.18.0:
    dependencies:
      asn1: 0.2.6
      assert-plus: 1.0.0
      bcrypt-pbkdf: 1.0.2
      dashdash: 1.14.1
      ecc-jsbn: 0.1.2
      getpass: 0.1.7
      jsbn: 0.1.1
      safer-buffer: 2.1.2
      tweetnacl: 0.14.5

  stackback@0.0.2: {}

  stackblur-canvas@2.7.0:
    optional: true

  statuses@2.0.1: {}

  std-env@3.8.0: {}

  storybook-dark-mode@4.0.1(react-dom@18.3.1(react@18.3.1))(react@18.3.1)(storybook@8.6.9(prettier@3.5.3)):
    dependencies:
      '@storybook/components': 8.4.5(storybook@8.6.9(prettier@3.5.3))
      '@storybook/core-events': 8.4.5(storybook@8.6.9(prettier@3.5.3))
      '@storybook/global': 5.0.0
      '@storybook/icons': 1.2.12(react-dom@18.3.1(react@18.3.1))(react@18.3.1)
      '@storybook/manager-api': 8.6.9(storybook@8.6.9(prettier@3.5.3))
      '@storybook/theming': 8.6.9(storybook@8.6.9(prettier@3.5.3))
      fast-deep-equal: 3.1.3
      memoizerific: 1.11.3
    transitivePeerDependencies:
      - react
      - react-dom
      - storybook

  storybook@8.6.9(prettier@3.5.3):
    dependencies:
      '@storybook/core': 8.6.9(prettier@3.5.3)(storybook@8.6.9(prettier@3.5.3))
    optionalDependencies:
      prettier: 3.5.3
    transitivePeerDependencies:
      - bufferutil
      - supports-color
      - utf-8-validate

  strict-event-emitter@0.5.1: {}

  string-argv@0.3.2: {}

  string-width@4.2.3:
    dependencies:
      emoji-regex: 8.0.0
      is-fullwidth-code-point: 3.0.0
      strip-ansi: 6.0.1

  string-width@5.1.2:
    dependencies:
      eastasianwidth: 0.2.0
      emoji-regex: 9.2.2
      strip-ansi: 7.1.0

  string-width@7.2.0:
    dependencies:
      emoji-regex: 10.4.0
      get-east-asian-width: 1.3.0
      strip-ansi: 7.1.0

  string.prototype.includes@2.0.1:
    dependencies:
      call-bind: 1.0.7
      define-properties: 1.2.1
      es-abstract: 1.23.5

  string.prototype.matchall@4.0.12:
    dependencies:
      call-bind: 1.0.8
      call-bound: 1.0.4
      define-properties: 1.2.1
      es-abstract: 1.23.9
      es-errors: 1.3.0
      es-object-atoms: 1.1.1
      get-intrinsic: 1.3.0
      gopd: 1.2.0
      has-symbols: 1.1.0
      internal-slot: 1.1.0
      regexp.prototype.flags: 1.5.3
      set-function-name: 2.0.2
      side-channel: 1.1.0

  string.prototype.repeat@1.0.0:
    dependencies:
      define-properties: 1.2.1
      es-abstract: 1.23.5

  string.prototype.trim@1.2.10:
    dependencies:
      call-bind: 1.0.8
      call-bound: 1.0.4
      define-data-property: 1.1.4
      define-properties: 1.2.1
      es-abstract: 1.23.9
      es-object-atoms: 1.1.1
      has-property-descriptors: 1.0.2

  string.prototype.trim@1.2.9:
    dependencies:
      call-bind: 1.0.7
      define-properties: 1.2.1
      es-abstract: 1.23.5
      es-object-atoms: 1.1.1

  string.prototype.trimend@1.0.8:
    dependencies:
      call-bind: 1.0.7
      define-properties: 1.2.1
      es-object-atoms: 1.1.1

  string.prototype.trimend@1.0.9:
    dependencies:
      call-bind: 1.0.8
      call-bound: 1.0.4
      define-properties: 1.2.1
      es-object-atoms: 1.1.1

  string.prototype.trimstart@1.0.8:
    dependencies:
      call-bind: 1.0.7
      define-properties: 1.2.1
      es-object-atoms: 1.1.1

  stringify-entities@4.0.4:
    dependencies:
      character-entities-html4: 2.1.0
      character-entities-legacy: 3.0.0

  strip-ansi@6.0.1:
    dependencies:
      ansi-regex: 5.0.1

  strip-ansi@7.1.0:
    dependencies:
      ansi-regex: 6.1.0

  strip-bom@3.0.0: {}

  strip-final-newline@2.0.0: {}

  strip-final-newline@3.0.0: {}

  strip-indent@3.0.0:
    dependencies:
      min-indent: 1.0.1

  strip-indent@4.0.0:
    dependencies:
      min-indent: 1.0.1

  strip-json-comments@3.1.1: {}

  stylis@4.2.0: {}

  sucrase@3.35.0:
    dependencies:
      '@jridgewell/gen-mapping': 0.3.8
      commander: 4.1.1
      glob: 10.4.5
      lines-and-columns: 1.2.4
      mz: 2.7.0
      pirates: 4.0.6
      ts-interface-checker: 0.1.13

  supports-color@7.2.0:
    dependencies:
      has-flag: 4.0.0

  supports-color@8.1.1:
    dependencies:
      has-flag: 4.0.0

  supports-preserve-symlinks-flag@1.0.0: {}

  svg-parser@2.0.4: {}

  svg-pathdata@6.0.3:
    optional: true

  symbol-observable@1.2.0: {}

  symbol-tree@3.2.4: {}

  synckit@0.11.1:
    dependencies:
      '@pkgr/core': 0.2.0
      tslib: 2.8.1

  tcomb-validation@3.4.1:
    dependencies:
      tcomb: 3.2.29

  tcomb@3.2.29: {}

  terser@5.36.0:
    dependencies:
      '@jridgewell/source-map': 0.3.6
      acorn: 8.14.1
      commander: 2.20.3
      source-map-support: 0.5.21
    optional: true

  test-exclude@7.0.1:
    dependencies:
      '@istanbuljs/schema': 0.1.3
      glob: 10.4.5
      minimatch: 9.0.5

  text-segmentation@1.0.3:
    dependencies:
      utrie: 1.0.2
    optional: true

  thenify-all@1.6.0:
    dependencies:
      thenify: 3.3.1

  thenify@3.3.1:
    dependencies:
      any-promise: 1.3.0

  throttle-debounce@2.3.0: {}

  throttleit@1.0.1: {}

  through@2.3.8: {}

  tiny-case@1.0.3: {}

  tiny-invariant@1.3.3: {}

  tiny-warning@1.0.3: {}

  tinybench@2.9.0: {}

  tinyexec@0.3.2: {}

  tinyglobby@0.2.12:
    dependencies:
      fdir: 6.4.3(picomatch@4.0.2)
      picomatch: 4.0.2

  tinypool@1.0.2: {}

  tinyrainbow@1.2.0: {}

  tinyrainbow@2.0.0: {}

  tinyspy@3.0.2: {}

  tldts-core@6.1.61: {}

  tldts@6.1.61:
    dependencies:
      tldts-core: 6.1.61

  tmp@0.0.33:
    dependencies:
      os-tmpdir: 1.0.2

  tmp@0.2.3: {}

  to-regex-range@5.0.1:
    dependencies:
      is-number: 7.0.0

  toggle-selection@1.0.6: {}

  toposort@2.0.2: {}

  totalist@3.0.1: {}

  tough-cookie@4.1.4:
    dependencies:
      psl: 1.10.0
      punycode: 2.3.1
      universalify: 0.2.0
      url-parse: 1.5.10

  tough-cookie@5.0.0:
    dependencies:
      tldts: 6.1.61

  tr46@0.0.3: {}

  tr46@1.0.1:
    dependencies:
      punycode: 2.3.1

  tr46@5.0.0:
    dependencies:
      punycode: 2.3.1

  tree-kill@1.2.2: {}

  trim-lines@3.0.1: {}

  trough@2.2.0: {}

  ts-api-utils@2.1.0(typescript@5.7.3):
    dependencies:
      typescript: 5.7.3

  ts-dedent@2.2.0: {}

  ts-interface-checker@0.1.13: {}

  tsconfig-paths@4.2.0:
    dependencies:
      json5: 2.2.3
      minimist: 1.2.8
      strip-bom: 3.0.0

  tslib@1.14.1: {}

  tslib@2.8.1: {}

  tss-react@4.9.13(@emotion/react@11.13.5(@types/react@18.3.12)(react@18.3.1))(@mui/material@6.4.5(@emotion/react@11.13.5(@types/react@18.3.12)(react@18.3.1))(@emotion/styled@11.13.5(@emotion/react@11.13.5(@types/react@18.3.12)(react@18.3.1))(@types/react@18.3.12)(react@18.3.1))(@types/react@18.3.12)(react-dom@18.3.1(react@18.3.1))(react@18.3.1))(react@18.3.1):
    dependencies:
      '@emotion/cache': 11.13.5
      '@emotion/react': 11.13.5(@types/react@18.3.12)(react@18.3.1)
      '@emotion/serialize': 1.3.3
      '@emotion/utils': 1.4.2
      react: 18.3.1
    optionalDependencies:
      '@mui/material': 6.4.5(@emotion/react@11.13.5(@types/react@18.3.12)(react@18.3.1))(@emotion/styled@11.13.5(@emotion/react@11.13.5(@types/react@18.3.12)(react@18.3.1))(@types/react@18.3.12)(react@18.3.1))(@types/react@18.3.12)(react-dom@18.3.1(react@18.3.1))(react@18.3.1)

  tsup@8.4.0(@swc/core@1.10.11)(jiti@2.4.2)(postcss@8.5.3)(tsx@4.19.3)(typescript@5.7.3)(yaml@2.6.1):
    dependencies:
      bundle-require: 5.1.0(esbuild@0.25.1)
      cac: 6.7.14
      chokidar: 4.0.3
      consola: 3.4.2
      debug: 4.4.0(supports-color@8.1.1)
      esbuild: 0.25.1
      joycon: 3.1.1
      picocolors: 1.1.1
      postcss-load-config: 6.0.1(jiti@2.4.2)(postcss@8.5.3)(tsx@4.19.3)(yaml@2.6.1)
      resolve-from: 5.0.0
      rollup: 4.34.8
      source-map: 0.8.0-beta.0
      sucrase: 3.35.0
      tinyexec: 0.3.2
      tinyglobby: 0.2.12
      tree-kill: 1.2.2
    optionalDependencies:
      '@swc/core': 1.10.11
      postcss: 8.5.3
      typescript: 5.7.3
    transitivePeerDependencies:
      - jiti
      - supports-color
      - tsx
      - yaml

  tsx@4.19.3:
    dependencies:
      esbuild: 0.25.1
      get-tsconfig: 4.8.1
    optionalDependencies:
      fsevents: 2.3.3

  tunnel-agent@0.6.0:
    dependencies:
      safe-buffer: 5.2.1

  tweetnacl@0.14.5: {}

  type-check@0.4.0:
    dependencies:
      prelude-ls: 1.2.1

  type-fest@0.21.3: {}

  type-fest@2.19.0: {}

  type-fest@4.27.0: {}

  typed-array-buffer@1.0.2:
    dependencies:
      call-bind: 1.0.7
      es-errors: 1.3.0
      is-typed-array: 1.1.13

  typed-array-buffer@1.0.3:
    dependencies:
      call-bound: 1.0.4
      es-errors: 1.3.0
      is-typed-array: 1.1.15

  typed-array-byte-length@1.0.1:
    dependencies:
      call-bind: 1.0.7
      for-each: 0.3.3
      gopd: 1.2.0
      has-proto: 1.0.3
      is-typed-array: 1.1.13

  typed-array-byte-length@1.0.3:
    dependencies:
      call-bind: 1.0.8
      for-each: 0.3.3
      gopd: 1.2.0
      has-proto: 1.2.0
      is-typed-array: 1.1.15

  typed-array-byte-offset@1.0.2:
    dependencies:
      available-typed-arrays: 1.0.7
      call-bind: 1.0.7
      for-each: 0.3.3
      gopd: 1.2.0
      has-proto: 1.0.3
      is-typed-array: 1.1.13

  typed-array-byte-offset@1.0.4:
    dependencies:
      available-typed-arrays: 1.0.7
      call-bind: 1.0.8
      for-each: 0.3.3
      gopd: 1.2.0
      has-proto: 1.2.0
      is-typed-array: 1.1.15
      reflect.getprototypeof: 1.0.10

  typed-array-length@1.0.6:
    dependencies:
      call-bind: 1.0.7
      for-each: 0.3.3
      gopd: 1.2.0
      has-proto: 1.0.3
      is-typed-array: 1.1.13
      possible-typed-array-names: 1.0.0

  typed-array-length@1.0.7:
    dependencies:
      call-bind: 1.0.8
      for-each: 0.3.3
      gopd: 1.2.0
      is-typed-array: 1.1.15
      possible-typed-array-names: 1.0.0
      reflect.getprototypeof: 1.0.6

  typescript-eslint@8.29.0(eslint@9.23.0(jiti@2.4.2))(typescript@5.7.3):
    dependencies:
      '@typescript-eslint/eslint-plugin': 8.29.0(@typescript-eslint/parser@8.29.0(eslint@9.23.0(jiti@2.4.2))(typescript@5.7.3))(eslint@9.23.0(jiti@2.4.2))(typescript@5.7.3)
      '@typescript-eslint/parser': 8.29.0(eslint@9.23.0(jiti@2.4.2))(typescript@5.7.3)
      '@typescript-eslint/utils': 8.29.0(eslint@9.23.0(jiti@2.4.2))(typescript@5.7.3)
      eslint: 9.23.0(jiti@2.4.2)
      typescript: 5.7.3
    transitivePeerDependencies:
      - supports-color

  typescript-fsa-reducers@1.2.2(typescript-fsa@3.0.0):
    dependencies:
      typescript-fsa: 3.0.0

  typescript-fsa@3.0.0: {}

  typescript@4.9.5: {}

  typescript@5.7.3: {}

  ua-parser-js@0.7.39: {}

  uc.micro@2.1.0: {}

  unbox-primitive@1.0.2:
    dependencies:
      call-bind: 1.0.7
      has-bigints: 1.0.2
      has-symbols: 1.1.0
      which-boxed-primitive: 1.0.2

  unbox-primitive@1.1.0:
    dependencies:
      call-bound: 1.0.4
      has-bigints: 1.0.2
      has-symbols: 1.1.0
      which-boxed-primitive: 1.1.1

  undici-types@6.19.8: {}

  unified@11.0.5:
    dependencies:
      '@types/unist': 3.0.3
      bail: 2.0.2
      devlop: 1.1.0
      extend: 3.0.2
      is-plain-obj: 4.1.0
      trough: 2.2.0
      vfile: 6.0.3

  unist-util-is@6.0.0:
    dependencies:
      '@types/unist': 3.0.3

  unist-util-position@5.0.0:
    dependencies:
      '@types/unist': 3.0.3

  unist-util-stringify-position@4.0.0:
    dependencies:
      '@types/unist': 3.0.3

  unist-util-visit-parents@6.0.1:
    dependencies:
      '@types/unist': 3.0.3
      unist-util-is: 6.0.0

  unist-util-visit@5.0.0:
    dependencies:
      '@types/unist': 3.0.3
      unist-util-is: 6.0.0
      unist-util-visit-parents: 6.0.1

  universalify@0.1.2: {}

  universalify@0.2.0: {}

  universalify@2.0.1: {}

  unplugin@1.16.0:
    dependencies:
      acorn: 8.14.1
      webpack-virtual-modules: 0.6.2

  untildify@4.0.0: {}

  update-browserslist-db@1.1.1(browserslist@4.24.2):
    dependencies:
      browserslist: 4.24.2
      escalade: 3.2.0
      picocolors: 1.1.1

  uri-js@4.4.1:
    dependencies:
      punycode: 2.3.1

  url-parse@1.5.10:
    dependencies:
      querystringify: 2.2.0
      requires-port: 1.0.0

  use-sync-external-store@1.4.0(react@18.3.1):
    dependencies:
      react: 18.3.1

  util@0.12.5:
    dependencies:
      inherits: 2.0.4
      is-arguments: 1.1.1
      is-generator-function: 1.0.10
      is-typed-array: 1.1.13
      which-typed-array: 1.1.15

  utrie@1.0.2:
    dependencies:
      base64-arraybuffer: 1.0.2
    optional: true

  uuid@8.3.2: {}

  uuid@9.0.1: {}

  validator@13.12.0: {}

  value-equal@1.0.1: {}

  verror@1.10.0:
    dependencies:
      assert-plus: 1.0.0
      core-util-is: 1.0.2
      extsprintf: 1.3.0

  vfile-message@4.0.2:
    dependencies:
      '@types/unist': 3.0.3
      unist-util-stringify-position: 4.0.0

  vfile@6.0.3:
    dependencies:
      '@types/unist': 3.0.3
      vfile-message: 4.0.2

  victory-vendor@36.9.2:
    dependencies:
      '@types/d3-array': 3.2.1
      '@types/d3-ease': 3.0.2
      '@types/d3-interpolate': 3.0.4
      '@types/d3-scale': 4.0.8
      '@types/d3-shape': 3.1.6
      '@types/d3-time': 3.0.3
      '@types/d3-timer': 3.0.2
      d3-array: 3.2.4
      d3-ease: 3.0.1
      d3-interpolate: 3.0.1
      d3-scale: 4.0.2
      d3-shape: 3.2.0
      d3-time: 3.1.0
      d3-timer: 3.0.1

  vite-node@3.0.7(@types/node@20.17.6)(jiti@2.4.2)(terser@5.36.0)(tsx@4.19.3)(yaml@2.6.1):
    dependencies:
      cac: 6.7.14
      debug: 4.4.0(supports-color@8.1.1)
      es-module-lexer: 1.6.0
      pathe: 2.0.3
<<<<<<< HEAD
      vite: 6.2.4(@types/node@20.17.6)(jiti@2.4.2)(terser@5.36.0)(tsx@4.19.3)(yaml@2.6.1)
=======
      vite: 6.2.5(@types/node@20.17.6)(jiti@1.21.6)(terser@5.36.0)(tsx@4.19.3)(yaml@2.6.1)
>>>>>>> f0e69baf
    transitivePeerDependencies:
      - '@types/node'
      - jiti
      - less
      - lightningcss
      - sass
      - sass-embedded
      - stylus
      - sugarss
      - supports-color
      - terser
      - tsx
      - yaml

<<<<<<< HEAD
  vite-plugin-svgr@3.3.0(rollup@4.38.0)(typescript@5.7.3)(vite@6.2.4(@types/node@20.17.6)(jiti@2.4.2)(terser@5.36.0)(tsx@4.19.3)(yaml@2.6.1)):
=======
  vite-plugin-svgr@3.3.0(rollup@4.39.0)(typescript@5.7.3)(vite@6.2.5(@types/node@20.17.6)(jiti@1.21.6)(terser@5.36.0)(tsx@4.19.3)(yaml@2.6.1)):
>>>>>>> f0e69baf
    dependencies:
      '@rollup/pluginutils': 5.1.3(rollup@4.39.0)
      '@svgr/core': 8.1.0(typescript@5.7.3)
      '@svgr/plugin-jsx': 8.1.0(@svgr/core@8.1.0(typescript@5.7.3))
<<<<<<< HEAD
      vite: 6.2.4(@types/node@20.17.6)(jiti@2.4.2)(terser@5.36.0)(tsx@4.19.3)(yaml@2.6.1)
=======
      vite: 6.2.5(@types/node@20.17.6)(jiti@1.21.6)(terser@5.36.0)(tsx@4.19.3)(yaml@2.6.1)
>>>>>>> f0e69baf
    transitivePeerDependencies:
      - rollup
      - supports-color
      - typescript

<<<<<<< HEAD
  vite@6.2.4(@types/node@20.17.6)(jiti@2.4.2)(terser@5.36.0)(tsx@4.19.3)(yaml@2.6.1):
=======
  vite@6.2.5(@types/node@20.17.6)(jiti@1.21.6)(terser@5.36.0)(tsx@4.19.3)(yaml@2.6.1):
>>>>>>> f0e69baf
    dependencies:
      esbuild: 0.25.2
      postcss: 8.5.3
      rollup: 4.39.0
    optionalDependencies:
      '@types/node': 20.17.6
      fsevents: 2.3.3
      jiti: 2.4.2
      terser: 5.36.0
      tsx: 4.19.3
      yaml: 2.6.1

  vitest@3.0.7(@types/debug@4.1.12)(@types/node@20.17.6)(@vitest/ui@3.0.7)(jiti@2.4.2)(jsdom@24.1.3)(msw@2.6.5(@types/node@20.17.6)(typescript@5.7.3))(terser@5.36.0)(tsx@4.19.3)(yaml@2.6.1):
    dependencies:
      '@vitest/expect': 3.0.7
<<<<<<< HEAD
      '@vitest/mocker': 3.0.7(msw@2.6.5(@types/node@20.17.6)(typescript@5.7.3))(vite@6.2.4(@types/node@20.17.6)(jiti@2.4.2)(terser@5.36.0)(tsx@4.19.3)(yaml@2.6.1))
=======
      '@vitest/mocker': 3.0.7(msw@2.6.5(@types/node@20.17.6)(typescript@5.7.3))(vite@6.2.5(@types/node@20.17.6)(jiti@1.21.6)(terser@5.36.0)(tsx@4.19.3)(yaml@2.6.1))
>>>>>>> f0e69baf
      '@vitest/pretty-format': 3.0.7
      '@vitest/runner': 3.0.7
      '@vitest/snapshot': 3.0.7
      '@vitest/spy': 3.0.7
      '@vitest/utils': 3.0.7
      chai: 5.2.0
      debug: 4.4.0(supports-color@8.1.1)
      expect-type: 1.1.0
      magic-string: 0.30.17
      pathe: 2.0.3
      std-env: 3.8.0
      tinybench: 2.9.0
      tinyexec: 0.3.2
      tinypool: 1.0.2
      tinyrainbow: 2.0.0
<<<<<<< HEAD
      vite: 6.2.4(@types/node@20.17.6)(jiti@2.4.2)(terser@5.36.0)(tsx@4.19.3)(yaml@2.6.1)
      vite-node: 3.0.7(@types/node@20.17.6)(jiti@2.4.2)(terser@5.36.0)(tsx@4.19.3)(yaml@2.6.1)
=======
      vite: 6.2.5(@types/node@20.17.6)(jiti@1.21.6)(terser@5.36.0)(tsx@4.19.3)(yaml@2.6.1)
      vite-node: 3.0.7(@types/node@20.17.6)(jiti@1.21.6)(terser@5.36.0)(tsx@4.19.3)(yaml@2.6.1)
>>>>>>> f0e69baf
      why-is-node-running: 2.3.0
    optionalDependencies:
      '@types/debug': 4.1.12
      '@types/node': 20.17.6
      '@vitest/ui': 3.0.7(vitest@3.0.7)
      jsdom: 24.1.3
    transitivePeerDependencies:
      - jiti
      - less
      - lightningcss
      - msw
      - sass
      - sass-embedded
      - stylus
      - sugarss
      - supports-color
      - terser
      - tsx
      - yaml

  w3c-xmlserializer@5.0.0:
    dependencies:
      xml-name-validator: 5.0.0

  webidl-conversions@3.0.1: {}

  webidl-conversions@4.0.2: {}

  webidl-conversions@7.0.0: {}

  webpack-virtual-modules@0.6.2: {}

  whatwg-encoding@3.1.1:
    dependencies:
      iconv-lite: 0.6.3

  whatwg-fetch@3.6.20: {}

  whatwg-mimetype@4.0.0: {}

  whatwg-url@14.0.0:
    dependencies:
      tr46: 5.0.0
      webidl-conversions: 7.0.0

  whatwg-url@5.0.0:
    dependencies:
      tr46: 0.0.3
      webidl-conversions: 3.0.1

  whatwg-url@7.1.0:
    dependencies:
      lodash.sortby: 4.7.0
      tr46: 1.0.1
      webidl-conversions: 4.0.2

  which-boxed-primitive@1.0.2:
    dependencies:
      is-bigint: 1.0.4
      is-boolean-object: 1.1.2
      is-number-object: 1.0.7
      is-string: 1.0.7
      is-symbol: 1.0.4

  which-boxed-primitive@1.1.1:
    dependencies:
      is-bigint: 1.1.0
      is-boolean-object: 1.2.2
      is-number-object: 1.1.1
      is-string: 1.1.1
      is-symbol: 1.1.1

  which-builtin-type@1.1.4:
    dependencies:
      function.prototype.name: 1.1.8
      has-tostringtag: 1.0.2
      is-async-function: 2.0.0
      is-date-object: 1.0.5
      is-finalizationregistry: 1.0.2
      is-generator-function: 1.0.10
      is-regex: 1.2.1
      is-weakref: 1.1.1
      isarray: 2.0.5
      which-boxed-primitive: 1.0.2
      which-collection: 1.0.2
      which-typed-array: 1.1.19

  which-builtin-type@1.2.1:
    dependencies:
      call-bound: 1.0.4
      function.prototype.name: 1.1.8
      has-tostringtag: 1.0.2
      is-async-function: 2.0.0
      is-date-object: 1.1.0
      is-finalizationregistry: 1.1.1
      is-generator-function: 1.0.10
      is-regex: 1.2.1
      is-weakref: 1.1.1
      isarray: 2.0.5
      which-boxed-primitive: 1.1.1
      which-collection: 1.0.2
      which-typed-array: 1.1.19

  which-collection@1.0.2:
    dependencies:
      is-map: 2.0.3
      is-set: 2.0.3
      is-weakmap: 2.0.2
      is-weakset: 2.0.3

  which-module@2.0.1: {}

  which-typed-array@1.1.15:
    dependencies:
      available-typed-arrays: 1.0.7
      call-bind: 1.0.7
      for-each: 0.3.3
      gopd: 1.2.0
      has-tostringtag: 1.0.2

  which-typed-array@1.1.19:
    dependencies:
      available-typed-arrays: 1.0.7
      call-bind: 1.0.8
      call-bound: 1.0.4
      for-each: 0.3.5
      get-proto: 1.0.1
      gopd: 1.2.0
      has-tostringtag: 1.0.2

  which@2.0.2:
    dependencies:
      isexe: 2.0.0

  why-is-node-running@2.3.0:
    dependencies:
      siginfo: 2.0.0
      stackback: 0.0.2

  word-wrap@1.2.5: {}

  workerpool@6.5.1: {}

  wrap-ansi@6.2.0:
    dependencies:
      ansi-styles: 4.3.0
      string-width: 4.2.3
      strip-ansi: 6.0.1

  wrap-ansi@7.0.0:
    dependencies:
      ansi-styles: 4.3.0
      string-width: 4.2.3
      strip-ansi: 6.0.1

  wrap-ansi@8.1.0:
    dependencies:
      ansi-styles: 6.2.1
      string-width: 5.1.2
      strip-ansi: 7.1.0

  wrap-ansi@9.0.0:
    dependencies:
      ansi-styles: 6.2.1
      string-width: 7.2.0
      strip-ansi: 7.1.0

  wrappy@1.0.2: {}

  ws@8.18.0: {}

  xml-name-validator@5.0.0: {}

  xml2js@0.6.2:
    dependencies:
      sax: 1.4.1
      xmlbuilder: 11.0.1

  xml@1.0.1: {}

  xmlbuilder@11.0.1: {}

  xmlchars@2.2.0: {}

  y18n@4.0.3: {}

  y18n@5.0.8: {}

  yallist@3.1.1: {}

  yaml@2.6.1: {}

  yargs-parser@18.1.3:
    dependencies:
      camelcase: 5.3.1
      decamelize: 1.2.0

  yargs-parser@20.2.9: {}

  yargs-parser@21.1.1: {}

  yargs-unparser@2.0.0:
    dependencies:
      camelcase: 6.3.0
      decamelize: 4.0.0
      flat: 5.0.2
      is-plain-obj: 2.1.0

  yargs@15.4.1:
    dependencies:
      cliui: 6.0.0
      decamelize: 1.2.0
      find-up: 4.1.0
      get-caller-file: 2.0.5
      require-directory: 2.1.1
      require-main-filename: 2.0.0
      set-blocking: 2.0.0
      string-width: 4.2.3
      which-module: 2.0.1
      y18n: 4.0.3
      yargs-parser: 18.1.3

  yargs@16.2.0:
    dependencies:
      cliui: 7.0.4
      escalade: 3.2.0
      get-caller-file: 2.0.5
      require-directory: 2.1.1
      string-width: 4.2.3
      y18n: 5.0.8
      yargs-parser: 20.2.9

  yargs@17.7.2:
    dependencies:
      cliui: 8.0.1
      escalade: 3.2.0
      get-caller-file: 2.0.5
      require-directory: 2.1.1
      string-width: 4.2.3
      y18n: 5.0.8
      yargs-parser: 21.1.1

  yauzl@2.10.0:
    dependencies:
      buffer-crc32: 0.2.13
      fd-slicer: 1.1.0

  yocto-queue@0.1.0: {}

  yoctocolors-cjs@2.1.2: {}

  yup@1.5.0:
    dependencies:
      property-expr: 2.0.6
      tiny-case: 1.0.3
      toposort: 2.0.2
      type-fest: 2.19.0

  zwitch@2.0.4: {}

  zxcvbn@4.4.2: {}<|MERGE_RESOLUTION|>--- conflicted
+++ resolved
@@ -391,11 +391,7 @@
         version: 8.6.9(@storybook/test@8.6.9(storybook@8.6.9(prettier@3.5.3)))(react-dom@18.3.1(react@18.3.1))(react@18.3.1)(storybook@8.6.9(prettier@3.5.3))(typescript@5.7.3)
       '@storybook/react-vite':
         specifier: ^8.6.7
-<<<<<<< HEAD
-        version: 8.6.9(@storybook/test@8.6.9(storybook@8.6.9(prettier@3.5.3)))(react-dom@18.3.1(react@18.3.1))(react@18.3.1)(rollup@4.38.0)(storybook@8.6.9(prettier@3.5.3))(typescript@5.7.3)(vite@6.2.4(@types/node@20.17.6)(jiti@2.4.2)(terser@5.36.0)(tsx@4.19.3)(yaml@2.6.1))
-=======
-        version: 8.6.9(@storybook/test@8.6.9(storybook@8.6.9(prettier@2.2.1)))(react-dom@18.3.1(react@18.3.1))(react@18.3.1)(rollup@4.39.0)(storybook@8.6.9(prettier@2.2.1))(typescript@5.7.3)(vite@6.2.5(@types/node@20.17.6)(jiti@1.21.6)(terser@5.36.0)(tsx@4.19.3)(yaml@2.6.1))
->>>>>>> f0e69baf
+        version: 8.6.9(@storybook/test@8.6.9(storybook@8.6.9(prettier@3.5.3)))(react-dom@18.3.1(react@18.3.1))(react@18.3.1)(rollup@4.39.0)(storybook@8.6.9(prettier@3.5.3))(typescript@5.7.3)(vite@6.2.5(@types/node@20.17.6)(jiti@2.4.2)(terser@5.36.0)(tsx@4.19.3)(yaml@2.6.1))
       '@storybook/theming':
         specifier: ^8.6.7
         version: 8.6.9(storybook@8.6.9(prettier@3.5.3))
@@ -497,11 +493,7 @@
         version: 4.4.5
       '@vitejs/plugin-react-swc':
         specifier: ^3.7.2
-<<<<<<< HEAD
-        version: 3.7.2(vite@6.2.4(@types/node@20.17.6)(jiti@2.4.2)(terser@5.36.0)(tsx@4.19.3)(yaml@2.6.1))
-=======
-        version: 3.7.2(vite@6.2.5(@types/node@20.17.6)(jiti@1.21.6)(terser@5.36.0)(tsx@4.19.3)(yaml@2.6.1))
->>>>>>> f0e69baf
+        version: 3.7.2(vite@6.2.5(@types/node@20.17.6)(jiti@2.4.2)(terser@5.36.0)(tsx@4.19.3)(yaml@2.6.1))
       '@vitest/coverage-v8':
         specifier: ^3.0.7
         version: 3.0.7(vitest@3.0.7)
@@ -540,11 +532,7 @@
         version: 1.14.0(cypress@14.0.1)
       cypress-vite:
         specifier: ^1.6.0
-<<<<<<< HEAD
-        version: 1.6.0(vite@6.2.4(@types/node@20.17.6)(jiti@2.4.2)(terser@5.36.0)(tsx@4.19.3)(yaml@2.6.1))
-=======
-        version: 1.6.0(vite@6.2.5(@types/node@20.17.6)(jiti@1.21.6)(terser@5.36.0)(tsx@4.19.3)(yaml@2.6.1))
->>>>>>> f0e69baf
+        version: 1.6.0(vite@6.2.5(@types/node@20.17.6)(jiti@2.4.2)(terser@5.36.0)(tsx@4.19.3)(yaml@2.6.1))
       dotenv:
         specifier: ^16.0.3
         version: 16.4.5
@@ -582,19 +570,11 @@
         specifier: 4.0.1
         version: 4.0.1(react-dom@18.3.1(react@18.3.1))(react@18.3.1)(storybook@8.6.9(prettier@3.5.3))
       vite:
-<<<<<<< HEAD
-        specifier: ^6.2.4
-        version: 6.2.4(@types/node@20.17.6)(jiti@2.4.2)(terser@5.36.0)(tsx@4.19.3)(yaml@2.6.1)
+        specifier: ^6.2.5
+        version: 6.2.5(@types/node@20.17.6)(jiti@2.4.2)(terser@5.36.0)(tsx@4.19.3)(yaml@2.6.1)
       vite-plugin-svgr:
         specifier: ^3.2.0
-        version: 3.3.0(rollup@4.38.0)(typescript@5.7.3)(vite@6.2.4(@types/node@20.17.6)(jiti@2.4.2)(terser@5.36.0)(tsx@4.19.3)(yaml@2.6.1))
-=======
-        specifier: ^6.2.5
-        version: 6.2.5(@types/node@20.17.6)(jiti@1.21.6)(terser@5.36.0)(tsx@4.19.3)(yaml@2.6.1)
-      vite-plugin-svgr:
-        specifier: ^3.2.0
-        version: 3.3.0(rollup@4.39.0)(typescript@5.7.3)(vite@6.2.5(@types/node@20.17.6)(jiti@1.21.6)(terser@5.36.0)(tsx@4.19.3)(yaml@2.6.1))
->>>>>>> f0e69baf
+        version: 3.3.0(rollup@4.39.0)(typescript@5.7.3)(vite@6.2.5(@types/node@20.17.6)(jiti@2.4.2)(terser@5.36.0)(tsx@4.19.3)(yaml@2.6.1))
 
   packages/queries:
     dependencies:
@@ -642,13 +622,8 @@
         specifier: ^4.0.3
         version: 4.2.0
       vite:
-<<<<<<< HEAD
-        specifier: ^6.2.4
-        version: 6.2.4(@types/node@20.17.6)(jiti@2.4.2)(terser@5.36.0)(tsx@4.19.3)(yaml@2.6.1)
-=======
         specifier: ^6.2.5
-        version: 6.2.5(@types/node@20.17.6)(jiti@1.21.6)(terser@5.36.0)(tsx@4.19.3)(yaml@2.6.1)
->>>>>>> f0e69baf
+        version: 6.2.5(@types/node@20.17.6)(jiti@2.4.2)(terser@5.36.0)(tsx@4.19.3)(yaml@2.6.1)
 
   packages/shared:
     dependencies:
@@ -703,11 +678,7 @@
         version: 18.3.1
       vite-plugin-svgr:
         specifier: ^3.2.0
-<<<<<<< HEAD
-        version: 3.3.0(rollup@4.38.0)(typescript@5.7.3)(vite@6.2.4(@types/node@20.17.6)(jiti@2.4.2)(terser@5.36.0)(tsx@4.19.3)(yaml@2.6.1))
-=======
-        version: 3.3.0(rollup@4.39.0)(typescript@5.7.3)(vite@6.2.5(@types/node@20.17.6)(jiti@1.21.6)(terser@5.36.0)(tsx@4.19.3)(yaml@2.6.1))
->>>>>>> f0e69baf
+        version: 3.3.0(rollup@4.39.0)(typescript@5.7.3)(vite@6.2.5(@types/node@20.17.6)(jiti@2.4.2)(terser@5.36.0)(tsx@4.19.3)(yaml@2.6.1))
 
   packages/ui:
     dependencies:
@@ -777,11 +748,7 @@
         version: 18.3.1
       vite-plugin-svgr:
         specifier: ^3.2.0
-<<<<<<< HEAD
-        version: 3.3.0(rollup@4.38.0)(typescript@5.7.3)(vite@6.2.4(@types/node@20.17.6)(jiti@2.4.2)(terser@5.36.0)(tsx@4.19.3)(yaml@2.6.1))
-=======
-        version: 3.3.0(rollup@4.39.0)(typescript@5.7.3)(vite@6.2.5(@types/node@20.17.6)(jiti@1.21.6)(terser@5.36.0)(tsx@4.19.3)(yaml@2.6.1))
->>>>>>> f0e69baf
+        version: 3.3.0(rollup@4.39.0)(typescript@5.7.3)(vite@6.2.5(@types/node@20.17.6)(jiti@2.4.2)(terser@5.36.0)(tsx@4.19.3)(yaml@2.6.1))
 
   packages/utilities:
     dependencies:
@@ -7591,20 +7558,12 @@
 
   '@istanbuljs/schema@0.1.3': {}
 
-<<<<<<< HEAD
-  '@joshwooding/vite-plugin-react-docgen-typescript@0.5.0(typescript@5.7.3)(vite@6.2.4(@types/node@20.17.6)(jiti@2.4.2)(terser@5.36.0)(tsx@4.19.3)(yaml@2.6.1))':
-=======
-  '@joshwooding/vite-plugin-react-docgen-typescript@0.5.0(typescript@5.7.3)(vite@6.2.5(@types/node@20.17.6)(jiti@1.21.6)(terser@5.36.0)(tsx@4.19.3)(yaml@2.6.1))':
->>>>>>> f0e69baf
+  '@joshwooding/vite-plugin-react-docgen-typescript@0.5.0(typescript@5.7.3)(vite@6.2.5(@types/node@20.17.6)(jiti@2.4.2)(terser@5.36.0)(tsx@4.19.3)(yaml@2.6.1))':
     dependencies:
       glob: 10.4.5
       magic-string: 0.27.0
       react-docgen-typescript: 2.2.2(typescript@5.7.3)
-<<<<<<< HEAD
-      vite: 6.2.4(@types/node@20.17.6)(jiti@2.4.2)(terser@5.36.0)(tsx@4.19.3)(yaml@2.6.1)
-=======
-      vite: 6.2.5(@types/node@20.17.6)(jiti@1.21.6)(terser@5.36.0)(tsx@4.19.3)(yaml@2.6.1)
->>>>>>> f0e69baf
+      vite: 6.2.5(@types/node@20.17.6)(jiti@2.4.2)(terser@5.36.0)(tsx@4.19.3)(yaml@2.6.1)
     optionalDependencies:
       typescript: 5.7.3
 
@@ -8172,21 +8131,13 @@
       react: 18.3.1
       react-dom: 18.3.1(react@18.3.1)
 
-<<<<<<< HEAD
-  '@storybook/builder-vite@8.6.9(storybook@8.6.9(prettier@3.5.3))(vite@6.2.4(@types/node@20.17.6)(jiti@2.4.2)(terser@5.36.0)(tsx@4.19.3)(yaml@2.6.1))':
-=======
-  '@storybook/builder-vite@8.6.9(storybook@8.6.9(prettier@2.2.1))(vite@6.2.5(@types/node@20.17.6)(jiti@1.21.6)(terser@5.36.0)(tsx@4.19.3)(yaml@2.6.1))':
->>>>>>> f0e69baf
+  '@storybook/builder-vite@8.6.9(storybook@8.6.9(prettier@3.5.3))(vite@6.2.5(@types/node@20.17.6)(jiti@2.4.2)(terser@5.36.0)(tsx@4.19.3)(yaml@2.6.1))':
     dependencies:
       '@storybook/csf-plugin': 8.6.9(storybook@8.6.9(prettier@3.5.3))
       browser-assert: 1.2.1
       storybook: 8.6.9(prettier@3.5.3)
       ts-dedent: 2.2.0
-<<<<<<< HEAD
-      vite: 6.2.4(@types/node@20.17.6)(jiti@2.4.2)(terser@5.36.0)(tsx@4.19.3)(yaml@2.6.1)
-=======
-      vite: 6.2.5(@types/node@20.17.6)(jiti@1.21.6)(terser@5.36.0)(tsx@4.19.3)(yaml@2.6.1)
->>>>>>> f0e69baf
+      vite: 6.2.5(@types/node@20.17.6)(jiti@2.4.2)(terser@5.36.0)(tsx@4.19.3)(yaml@2.6.1)
 
   '@storybook/components@8.4.5(storybook@8.6.9(prettier@3.5.3))':
     dependencies:
@@ -8253,21 +8204,12 @@
       react-dom: 18.3.1(react@18.3.1)
       storybook: 8.6.9(prettier@3.5.3)
 
-<<<<<<< HEAD
-  '@storybook/react-vite@8.6.9(@storybook/test@8.6.9(storybook@8.6.9(prettier@3.5.3)))(react-dom@18.3.1(react@18.3.1))(react@18.3.1)(rollup@4.38.0)(storybook@8.6.9(prettier@3.5.3))(typescript@5.7.3)(vite@6.2.4(@types/node@20.17.6)(jiti@2.4.2)(terser@5.36.0)(tsx@4.19.3)(yaml@2.6.1))':
-    dependencies:
-      '@joshwooding/vite-plugin-react-docgen-typescript': 0.5.0(typescript@5.7.3)(vite@6.2.4(@types/node@20.17.6)(jiti@2.4.2)(terser@5.36.0)(tsx@4.19.3)(yaml@2.6.1))
-      '@rollup/pluginutils': 5.1.3(rollup@4.38.0)
-      '@storybook/builder-vite': 8.6.9(storybook@8.6.9(prettier@3.5.3))(vite@6.2.4(@types/node@20.17.6)(jiti@2.4.2)(terser@5.36.0)(tsx@4.19.3)(yaml@2.6.1))
+  '@storybook/react-vite@8.6.9(@storybook/test@8.6.9(storybook@8.6.9(prettier@3.5.3)))(react-dom@18.3.1(react@18.3.1))(react@18.3.1)(rollup@4.39.0)(storybook@8.6.9(prettier@3.5.3))(typescript@5.7.3)(vite@6.2.5(@types/node@20.17.6)(jiti@2.4.2)(terser@5.36.0)(tsx@4.19.3)(yaml@2.6.1))':
+    dependencies:
+      '@joshwooding/vite-plugin-react-docgen-typescript': 0.5.0(typescript@5.7.3)(vite@6.2.5(@types/node@20.17.6)(jiti@2.4.2)(terser@5.36.0)(tsx@4.19.3)(yaml@2.6.1))
+      '@rollup/pluginutils': 5.1.3(rollup@4.39.0)
+      '@storybook/builder-vite': 8.6.9(storybook@8.6.9(prettier@3.5.3))(vite@6.2.5(@types/node@20.17.6)(jiti@2.4.2)(terser@5.36.0)(tsx@4.19.3)(yaml@2.6.1))
       '@storybook/react': 8.6.9(@storybook/test@8.6.9(storybook@8.6.9(prettier@3.5.3)))(react-dom@18.3.1(react@18.3.1))(react@18.3.1)(storybook@8.6.9(prettier@3.5.3))(typescript@5.7.3)
-=======
-  '@storybook/react-vite@8.6.9(@storybook/test@8.6.9(storybook@8.6.9(prettier@2.2.1)))(react-dom@18.3.1(react@18.3.1))(react@18.3.1)(rollup@4.39.0)(storybook@8.6.9(prettier@2.2.1))(typescript@5.7.3)(vite@6.2.5(@types/node@20.17.6)(jiti@1.21.6)(terser@5.36.0)(tsx@4.19.3)(yaml@2.6.1))':
-    dependencies:
-      '@joshwooding/vite-plugin-react-docgen-typescript': 0.5.0(typescript@5.7.3)(vite@6.2.5(@types/node@20.17.6)(jiti@1.21.6)(terser@5.36.0)(tsx@4.19.3)(yaml@2.6.1))
-      '@rollup/pluginutils': 5.1.3(rollup@4.39.0)
-      '@storybook/builder-vite': 8.6.9(storybook@8.6.9(prettier@2.2.1))(vite@6.2.5(@types/node@20.17.6)(jiti@1.21.6)(terser@5.36.0)(tsx@4.19.3)(yaml@2.6.1))
-      '@storybook/react': 8.6.9(@storybook/test@8.6.9(storybook@8.6.9(prettier@2.2.1)))(react-dom@18.3.1(react@18.3.1))(react@18.3.1)(storybook@8.6.9(prettier@2.2.1))(typescript@5.7.3)
->>>>>>> f0e69baf
       find-up: 5.0.0
       magic-string: 0.30.17
       react: 18.3.1
@@ -8276,11 +8218,7 @@
       resolve: 1.22.8
       storybook: 8.6.9(prettier@3.5.3)
       tsconfig-paths: 4.2.0
-<<<<<<< HEAD
-      vite: 6.2.4(@types/node@20.17.6)(jiti@2.4.2)(terser@5.36.0)(tsx@4.19.3)(yaml@2.6.1)
-=======
-      vite: 6.2.5(@types/node@20.17.6)(jiti@1.21.6)(terser@5.36.0)(tsx@4.19.3)(yaml@2.6.1)
->>>>>>> f0e69baf
+      vite: 6.2.5(@types/node@20.17.6)(jiti@2.4.2)(terser@5.36.0)(tsx@4.19.3)(yaml@2.6.1)
     optionalDependencies:
       '@storybook/test': 8.6.9(storybook@8.6.9(prettier@3.5.3))
     transitivePeerDependencies:
@@ -8859,52 +8797,11 @@
 
   '@ungap/structured-clone@1.3.0': {}
 
-  '@vitejs/plugin-react-swc@3.7.2(vite@6.2.4(@types/node@20.17.6)(jiti@2.4.2)(terser@5.36.0)(tsx@4.19.3)(yaml@2.6.1))':
+  '@vitejs/plugin-react-swc@3.7.2(vite@6.2.5(@types/node@20.17.6)(jiti@2.4.2)(terser@5.36.0)(tsx@4.19.3)(yaml@2.6.1))':
     dependencies:
       '@swc/core': 1.10.11
-      vite: 6.2.4(@types/node@20.17.6)(jiti@2.4.2)(terser@5.36.0)(tsx@4.19.3)(yaml@2.6.1)
+      vite: 6.2.5(@types/node@20.17.6)(jiti@2.4.2)(terser@5.36.0)(tsx@4.19.3)(yaml@2.6.1)
     transitivePeerDependencies:
-<<<<<<< HEAD
-=======
-      - supports-color
-      - typescript
-
-  '@typescript-eslint/utils@6.21.0(eslint@7.32.0)(typescript@5.7.3)':
-    dependencies:
-      '@eslint-community/eslint-utils': 4.4.1(eslint@7.32.0)
-      '@types/json-schema': 7.0.15
-      '@types/semver': 7.5.8
-      '@typescript-eslint/scope-manager': 6.21.0
-      '@typescript-eslint/types': 6.21.0
-      '@typescript-eslint/typescript-estree': 6.21.0(typescript@5.7.3)
-      eslint: 7.32.0
-      semver: 7.6.3
-    transitivePeerDependencies:
-      - supports-color
-      - typescript
-
-  '@typescript-eslint/visitor-keys@3.10.1':
-    dependencies:
-      eslint-visitor-keys: 1.3.0
-
-  '@typescript-eslint/visitor-keys@5.62.0':
-    dependencies:
-      '@typescript-eslint/types': 5.62.0
-      eslint-visitor-keys: 3.4.3
-
-  '@typescript-eslint/visitor-keys@6.21.0':
-    dependencies:
-      '@typescript-eslint/types': 6.21.0
-      eslint-visitor-keys: 3.4.3
-
-  '@ungap/structured-clone@1.3.0': {}
-
-  '@vitejs/plugin-react-swc@3.7.2(vite@6.2.5(@types/node@20.17.6)(jiti@1.21.6)(terser@5.36.0)(tsx@4.19.3)(yaml@2.6.1))':
-    dependencies:
-      '@swc/core': 1.10.11
-      vite: 6.2.5(@types/node@20.17.6)(jiti@1.21.6)(terser@5.36.0)(tsx@4.19.3)(yaml@2.6.1)
-    transitivePeerDependencies:
->>>>>>> f0e69baf
       - '@swc/helpers'
 
   '@vitest/coverage-v8@3.0.7(vitest@3.0.7)':
@@ -8939,22 +8836,14 @@
       chai: 5.2.0
       tinyrainbow: 2.0.0
 
-<<<<<<< HEAD
-  '@vitest/mocker@3.0.7(msw@2.6.5(@types/node@20.17.6)(typescript@5.7.3))(vite@6.2.4(@types/node@20.17.6)(jiti@2.4.2)(terser@5.36.0)(tsx@4.19.3)(yaml@2.6.1))':
-=======
-  '@vitest/mocker@3.0.7(msw@2.6.5(@types/node@20.17.6)(typescript@5.7.3))(vite@6.2.5(@types/node@20.17.6)(jiti@1.21.6)(terser@5.36.0)(tsx@4.19.3)(yaml@2.6.1))':
->>>>>>> f0e69baf
+  '@vitest/mocker@3.0.7(msw@2.6.5(@types/node@20.17.6)(typescript@5.7.3))(vite@6.2.5(@types/node@20.17.6)(jiti@2.4.2)(terser@5.36.0)(tsx@4.19.3)(yaml@2.6.1))':
     dependencies:
       '@vitest/spy': 3.0.7
       estree-walker: 3.0.3
       magic-string: 0.30.17
     optionalDependencies:
       msw: 2.6.5(@types/node@20.17.6)(typescript@5.7.3)
-<<<<<<< HEAD
-      vite: 6.2.4(@types/node@20.17.6)(jiti@2.4.2)(terser@5.36.0)(tsx@4.19.3)(yaml@2.6.1)
-=======
-      vite: 6.2.5(@types/node@20.17.6)(jiti@1.21.6)(terser@5.36.0)(tsx@4.19.3)(yaml@2.6.1)
->>>>>>> f0e69baf
+      vite: 6.2.5(@types/node@20.17.6)(jiti@2.4.2)(terser@5.36.0)(tsx@4.19.3)(yaml@2.6.1)
 
   '@vitest/pretty-format@2.0.5':
     dependencies:
@@ -9663,19 +9552,11 @@
     dependencies:
       cypress: 14.0.1
 
-<<<<<<< HEAD
-  cypress-vite@1.6.0(vite@6.2.4(@types/node@20.17.6)(jiti@2.4.2)(terser@5.36.0)(tsx@4.19.3)(yaml@2.6.1)):
+  cypress-vite@1.6.0(vite@6.2.5(@types/node@20.17.6)(jiti@2.4.2)(terser@5.36.0)(tsx@4.19.3)(yaml@2.6.1)):
     dependencies:
       chokidar: 3.6.0
       debug: 4.4.0(supports-color@8.1.1)
-      vite: 6.2.4(@types/node@20.17.6)(jiti@2.4.2)(terser@5.36.0)(tsx@4.19.3)(yaml@2.6.1)
-=======
-  cypress-vite@1.6.0(vite@6.2.5(@types/node@20.17.6)(jiti@1.21.6)(terser@5.36.0)(tsx@4.19.3)(yaml@2.6.1)):
-    dependencies:
-      chokidar: 3.6.0
-      debug: 4.4.0(supports-color@8.1.1)
-      vite: 6.2.5(@types/node@20.17.6)(jiti@1.21.6)(terser@5.36.0)(tsx@4.19.3)(yaml@2.6.1)
->>>>>>> f0e69baf
+      vite: 6.2.5(@types/node@20.17.6)(jiti@2.4.2)(terser@5.36.0)(tsx@4.19.3)(yaml@2.6.1)
     transitivePeerDependencies:
       - supports-color
 
@@ -13481,11 +13362,7 @@
       debug: 4.4.0(supports-color@8.1.1)
       es-module-lexer: 1.6.0
       pathe: 2.0.3
-<<<<<<< HEAD
-      vite: 6.2.4(@types/node@20.17.6)(jiti@2.4.2)(terser@5.36.0)(tsx@4.19.3)(yaml@2.6.1)
-=======
-      vite: 6.2.5(@types/node@20.17.6)(jiti@1.21.6)(terser@5.36.0)(tsx@4.19.3)(yaml@2.6.1)
->>>>>>> f0e69baf
+      vite: 6.2.5(@types/node@20.17.6)(jiti@2.4.2)(terser@5.36.0)(tsx@4.19.3)(yaml@2.6.1)
     transitivePeerDependencies:
       - '@types/node'
       - jiti
@@ -13500,30 +13377,18 @@
       - tsx
       - yaml
 
-<<<<<<< HEAD
-  vite-plugin-svgr@3.3.0(rollup@4.38.0)(typescript@5.7.3)(vite@6.2.4(@types/node@20.17.6)(jiti@2.4.2)(terser@5.36.0)(tsx@4.19.3)(yaml@2.6.1)):
-=======
-  vite-plugin-svgr@3.3.0(rollup@4.39.0)(typescript@5.7.3)(vite@6.2.5(@types/node@20.17.6)(jiti@1.21.6)(terser@5.36.0)(tsx@4.19.3)(yaml@2.6.1)):
->>>>>>> f0e69baf
+  vite-plugin-svgr@3.3.0(rollup@4.39.0)(typescript@5.7.3)(vite@6.2.5(@types/node@20.17.6)(jiti@2.4.2)(terser@5.36.0)(tsx@4.19.3)(yaml@2.6.1)):
     dependencies:
       '@rollup/pluginutils': 5.1.3(rollup@4.39.0)
       '@svgr/core': 8.1.0(typescript@5.7.3)
       '@svgr/plugin-jsx': 8.1.0(@svgr/core@8.1.0(typescript@5.7.3))
-<<<<<<< HEAD
-      vite: 6.2.4(@types/node@20.17.6)(jiti@2.4.2)(terser@5.36.0)(tsx@4.19.3)(yaml@2.6.1)
-=======
-      vite: 6.2.5(@types/node@20.17.6)(jiti@1.21.6)(terser@5.36.0)(tsx@4.19.3)(yaml@2.6.1)
->>>>>>> f0e69baf
+      vite: 6.2.5(@types/node@20.17.6)(jiti@2.4.2)(terser@5.36.0)(tsx@4.19.3)(yaml@2.6.1)
     transitivePeerDependencies:
       - rollup
       - supports-color
       - typescript
 
-<<<<<<< HEAD
-  vite@6.2.4(@types/node@20.17.6)(jiti@2.4.2)(terser@5.36.0)(tsx@4.19.3)(yaml@2.6.1):
-=======
-  vite@6.2.5(@types/node@20.17.6)(jiti@1.21.6)(terser@5.36.0)(tsx@4.19.3)(yaml@2.6.1):
->>>>>>> f0e69baf
+  vite@6.2.5(@types/node@20.17.6)(jiti@2.4.2)(terser@5.36.0)(tsx@4.19.3)(yaml@2.6.1):
     dependencies:
       esbuild: 0.25.2
       postcss: 8.5.3
@@ -13539,11 +13404,7 @@
   vitest@3.0.7(@types/debug@4.1.12)(@types/node@20.17.6)(@vitest/ui@3.0.7)(jiti@2.4.2)(jsdom@24.1.3)(msw@2.6.5(@types/node@20.17.6)(typescript@5.7.3))(terser@5.36.0)(tsx@4.19.3)(yaml@2.6.1):
     dependencies:
       '@vitest/expect': 3.0.7
-<<<<<<< HEAD
-      '@vitest/mocker': 3.0.7(msw@2.6.5(@types/node@20.17.6)(typescript@5.7.3))(vite@6.2.4(@types/node@20.17.6)(jiti@2.4.2)(terser@5.36.0)(tsx@4.19.3)(yaml@2.6.1))
-=======
-      '@vitest/mocker': 3.0.7(msw@2.6.5(@types/node@20.17.6)(typescript@5.7.3))(vite@6.2.5(@types/node@20.17.6)(jiti@1.21.6)(terser@5.36.0)(tsx@4.19.3)(yaml@2.6.1))
->>>>>>> f0e69baf
+      '@vitest/mocker': 3.0.7(msw@2.6.5(@types/node@20.17.6)(typescript@5.7.3))(vite@6.2.5(@types/node@20.17.6)(jiti@2.4.2)(terser@5.36.0)(tsx@4.19.3)(yaml@2.6.1))
       '@vitest/pretty-format': 3.0.7
       '@vitest/runner': 3.0.7
       '@vitest/snapshot': 3.0.7
@@ -13559,13 +13420,8 @@
       tinyexec: 0.3.2
       tinypool: 1.0.2
       tinyrainbow: 2.0.0
-<<<<<<< HEAD
-      vite: 6.2.4(@types/node@20.17.6)(jiti@2.4.2)(terser@5.36.0)(tsx@4.19.3)(yaml@2.6.1)
+      vite: 6.2.5(@types/node@20.17.6)(jiti@2.4.2)(terser@5.36.0)(tsx@4.19.3)(yaml@2.6.1)
       vite-node: 3.0.7(@types/node@20.17.6)(jiti@2.4.2)(terser@5.36.0)(tsx@4.19.3)(yaml@2.6.1)
-=======
-      vite: 6.2.5(@types/node@20.17.6)(jiti@1.21.6)(terser@5.36.0)(tsx@4.19.3)(yaml@2.6.1)
-      vite-node: 3.0.7(@types/node@20.17.6)(jiti@1.21.6)(terser@5.36.0)(tsx@4.19.3)(yaml@2.6.1)
->>>>>>> f0e69baf
       why-is-node-running: 2.3.0
     optionalDependencies:
       '@types/debug': 4.1.12
