lockfileVersion: '9.0'

settings:
  autoInstallPeers: true
  excludeLinksFromLockfile: false

overrides:
  node-fetch: ^2.6.7
  yaml: ^2.3.0
  semver: ^7.5.2
  cookie: ^0.7.0
  nanoid: ^3.3.8
  canvg: '>= 4.0.3'

importers:

  .:
    devDependencies:
      '@vitest/ui':
        specifier: ^3.0.7
        version: 3.0.7(vitest@3.0.7)
      concurrently:
        specifier: 9.1.0
        version: 9.1.0
      husky:
        specifier: ^9.1.6
        version: 9.1.7
      lint-staged:
        specifier: ^15.4.3
        version: 15.4.3
      typescript:
        specifier: ^5.7.3
        version: 5.7.3
      vitest:
        specifier: ^3.0.7
        version: 3.0.7(@types/debug@4.1.12)(@types/node@20.17.6)(@vitest/ui@3.0.7)(jiti@1.21.6)(jsdom@24.1.3)(msw@2.6.5(@types/node@20.17.6)(typescript@5.7.3))(terser@5.36.0)(tsx@4.19.2)(yaml@2.6.1)

  packages/api-v4:
    dependencies:
      '@linode/validation':
        specifier: workspace:*
        version: link:../validation
      axios:
        specifier: ~1.8.3
        version: 1.8.3
      ipaddr.js:
        specifier: ^2.0.0
        version: 2.2.0
      yup:
        specifier: ^1.4.0
        version: 1.5.0
    devDependencies:
      axios-mock-adapter:
        specifier: ^1.22.0
        version: 1.22.0(axios@1.8.3)
      concurrently:
        specifier: ^9.0.1
        version: 9.1.0
      eslint:
        specifier: ^6.8.0
        version: 6.8.0
      eslint-plugin-sonarjs:
        specifier: ^0.5.0
        version: 0.5.0(eslint@6.8.0)
      prettier:
        specifier: ~2.2.1
        version: 2.2.1
      tsup:
        specifier: ^8.2.4
        version: 8.3.5(@swc/core@1.10.11)(jiti@1.21.6)(postcss@8.5.3)(tsx@4.19.2)(typescript@5.7.3)(yaml@2.6.1)

  packages/manager:
    dependencies:
      '@braintree/sanitize-url':
        specifier: ^7.1.0
        version: 7.1.0
      '@dnd-kit/core':
        specifier: ^6.1.0
        version: 6.1.0(react-dom@18.3.1(react@18.3.1))(react@18.3.1)
      '@dnd-kit/sortable':
        specifier: ^8.0.0
        version: 8.0.0(@dnd-kit/core@6.1.0(react-dom@18.3.1(react@18.3.1))(react@18.3.1))(react@18.3.1)
      '@dnd-kit/utilities':
        specifier: ^3.2.2
        version: 3.2.2(react@18.3.1)
      '@emotion/react':
        specifier: ^11.11.1
        version: 11.13.5(@types/react@18.3.12)(react@18.3.1)
      '@emotion/styled':
        specifier: ^11.11.0
        version: 11.13.5(@emotion/react@11.13.5(@types/react@18.3.12)(react@18.3.1))(@types/react@18.3.12)(react@18.3.1)
      '@fontsource/fira-code':
        specifier: ^5.1.1
        version: 5.1.1
      '@fontsource/nunito-sans':
        specifier: ^5.1.1
        version: 5.1.1
      '@hookform/resolvers':
        specifier: 3.9.1
        version: 3.9.1(react-hook-form@7.53.2(react@18.3.1))
      '@linode/api-v4':
        specifier: workspace:*
        version: link:../api-v4
      '@linode/design-language-system':
        specifier: ^4.0.0
        version: 4.0.0
      '@linode/queries':
        specifier: workspace:*
        version: link:../queries
      '@linode/search':
        specifier: workspace:*
        version: link:../search
      '@linode/ui':
        specifier: workspace:*
        version: link:../ui
      '@linode/utilities':
        specifier: workspace:*
        version: link:../utilities
      '@linode/validation':
        specifier: workspace:*
        version: link:../validation
      '@lukemorales/query-key-factory':
        specifier: ^1.3.4
        version: 1.3.4(@tanstack/query-core@5.51.24)(@tanstack/react-query@5.51.24(react@18.3.1))
      '@mui/icons-material':
        specifier: ^6.4.5
        version: 6.4.5(@mui/material@6.4.5(@emotion/react@11.13.5(@types/react@18.3.12)(react@18.3.1))(@emotion/styled@11.13.5(@emotion/react@11.13.5(@types/react@18.3.12)(react@18.3.1))(@types/react@18.3.12)(react@18.3.1))(@types/react@18.3.12)(react-dom@18.3.1(react@18.3.1))(react@18.3.1))(@types/react@18.3.12)(react@18.3.1)
      '@mui/material':
        specifier: ^6.4.5
        version: 6.4.5(@emotion/react@11.13.5(@types/react@18.3.12)(react@18.3.1))(@emotion/styled@11.13.5(@emotion/react@11.13.5(@types/react@18.3.12)(react@18.3.1))(@types/react@18.3.12)(react@18.3.1))(@types/react@18.3.12)(react-dom@18.3.1(react@18.3.1))(react@18.3.1)
      '@mui/utils':
        specifier: ^6.4.3
        version: 6.4.3(@types/react@18.3.12)(react@18.3.1)
      '@mui/x-date-pickers':
        specifier: ^7.27.0
        version: 7.27.0(@emotion/react@11.13.5(@types/react@18.3.12)(react@18.3.1))(@emotion/styled@11.13.5(@emotion/react@11.13.5(@types/react@18.3.12)(react@18.3.1))(@types/react@18.3.12)(react@18.3.1))(@mui/material@6.4.5(@emotion/react@11.13.5(@types/react@18.3.12)(react@18.3.1))(@emotion/styled@11.13.5(@emotion/react@11.13.5(@types/react@18.3.12)(react@18.3.1))(@types/react@18.3.12)(react@18.3.1))(@types/react@18.3.12)(react-dom@18.3.1(react@18.3.1))(react@18.3.1))(@mui/system@6.4.3(@emotion/react@11.13.5(@types/react@18.3.12)(react@18.3.1))(@emotion/styled@11.13.5(@emotion/react@11.13.5(@types/react@18.3.12)(react@18.3.1))(@types/react@18.3.12)(react@18.3.1))(@types/react@18.3.12)(react@18.3.1))(@types/react@18.3.12)(dayjs@1.11.13)(luxon@3.4.4)(moment@2.30.1)(react-dom@18.3.1(react@18.3.1))(react@18.3.1)
      '@paypal/react-paypal-js':
        specifier: ^7.8.3
        version: 7.8.3(react-dom@18.3.1(react@18.3.1))(react@18.3.1)
      '@reach/tabs':
        specifier: ^0.10.5
        version: 0.10.5(react-dom@18.3.1(react@18.3.1))(react@18.3.1)
      '@sentry/react':
        specifier: ^7.119.1
        version: 7.120.0(react@18.3.1)
      '@shikijs/langs':
        specifier: ^3.1.0
        version: 3.1.0
      '@shikijs/themes':
        specifier: ^3.1.0
        version: 3.1.0
      '@tanstack/react-query':
        specifier: 5.51.24
        version: 5.51.24(react@18.3.1)
      '@tanstack/react-query-devtools':
        specifier: 5.51.24
        version: 5.51.24(@tanstack/react-query@5.51.24(react@18.3.1))(react@18.3.1)
      '@tanstack/react-router':
        specifier: ^1.111.11
        version: 1.111.11(react-dom@18.3.1(react@18.3.1))(react@18.3.1)
      '@xterm/xterm':
        specifier: ^5.5.0
        version: 5.5.0
      algoliasearch:
        specifier: ^4.14.3
        version: 4.24.0
      axios:
        specifier: ~1.8.3
        version: 1.8.3
      braintree-web:
        specifier: ^3.92.2
        version: 3.112.1
      chart.js:
        specifier: ~2.9.4
        version: 2.9.4
      copy-to-clipboard:
        specifier: ^3.0.8
        version: 3.3.3
      country-region-data:
        specifier: ^3.0.0
        version: 3.1.0
      dompurify:
        specifier: ^3.2.4
        version: 3.2.4
      flag-icons:
        specifier: ^6.6.5
        version: 6.15.0
      font-logos:
        specifier: ^0.18.0
        version: 0.18.0
      formik:
        specifier: ~2.1.3
        version: 2.1.7(react@18.3.1)
      he:
        specifier: ^1.2.0
        version: 1.2.0
      immer:
        specifier: ^9.0.6
        version: 9.0.21
      ipaddr.js:
        specifier: ^1.9.1
        version: 1.9.1
      js-sha256:
        specifier: ^0.11.0
        version: 0.11.0
      jspdf:
        specifier: ^3.0.0
        version: 3.0.0
      jspdf-autotable:
        specifier: ^5.0.2
        version: 5.0.2(jspdf@3.0.0)
      launchdarkly-react-client-sdk:
        specifier: 3.0.10
        version: 3.0.10(react-dom@18.3.1(react@18.3.1))(react@18.3.1)
      libphonenumber-js:
        specifier: ^1.10.6
        version: 1.11.14
      logic-query-parser:
        specifier: ^0.0.5
        version: 0.0.5
      luxon:
        specifier: 3.4.4
        version: 3.4.4
      markdown-it:
        specifier: ^14.1.0
        version: 14.1.0
      md5:
        specifier: ^2.2.1
        version: 2.3.0
      notistack:
        specifier: ^3.0.1
        version: 3.0.1(csstype@3.1.3)(react-dom@18.3.1(react@18.3.1))(react@18.3.1)
      qrcode.react:
        specifier: ^0.8.0
        version: 0.8.0(react@18.3.1)
      ramda:
        specifier: ~0.25.0
        version: 0.25.0
      react:
        specifier: ^18.2.0
        version: 18.3.1
      react-csv:
        specifier: ^2.0.3
        version: 2.2.2
      react-dom:
        specifier: ^18.2.0
        version: 18.3.1(react@18.3.1)
      react-dropzone:
        specifier: ~11.2.0
        version: 11.2.4(react@18.3.1)
      react-hook-form:
        specifier: ^7.51.0
        version: 7.53.2(react@18.3.1)
      react-number-format:
        specifier: ^3.5.0
        version: 3.6.2(@types/react@18.3.12)(react-dom@18.3.1(react@18.3.1))(react@18.3.1)
      react-redux:
        specifier: ~7.1.3
        version: 7.1.3(react-dom@18.3.1(react@18.3.1))(react@18.3.1)(redux@4.2.1)
      react-router-dom:
        specifier: ~5.3.4
        version: 5.3.4(react@18.3.1)
      react-router-hash-link:
        specifier: ^2.3.1
        version: 2.4.3(react-router-dom@5.3.4(react@18.3.1))(react@18.3.1)
      react-vnc:
        specifier: ^3.0.7
        version: 3.0.7(react-dom@18.3.1(react@18.3.1))(react@18.3.1)
      react-waypoint:
        specifier: ^10.3.0
        version: 10.3.0(react@18.3.1)
      recharts:
        specifier: ^2.14.1
        version: 2.15.0(react-dom@18.3.1(react@18.3.1))(react@18.3.1)
      recompose:
        specifier: ^0.30.0
        version: 0.30.0(react@18.3.1)
      redux:
        specifier: ^4.0.4
        version: 4.2.1
      redux-thunk:
        specifier: ^2.3.0
        version: 2.4.2(redux@4.2.1)
      search-string:
        specifier: ^3.1.0
        version: 3.1.0
      shiki:
        specifier: ^3.1.0
        version: 3.1.0
      throttle-debounce:
        specifier: ^2.0.0
        version: 2.3.0
      tss-react:
        specifier: ^4.8.2
        version: 4.9.13(@emotion/react@11.13.5(@types/react@18.3.12)(react@18.3.1))(@mui/material@6.4.5(@emotion/react@11.13.5(@types/react@18.3.12)(react@18.3.1))(@emotion/styled@11.13.5(@emotion/react@11.13.5(@types/react@18.3.12)(react@18.3.1))(@types/react@18.3.12)(react@18.3.1))(@types/react@18.3.12)(react-dom@18.3.1(react@18.3.1))(react@18.3.1))(react@18.3.1)
      typescript-fsa:
        specifier: ^3.0.0
        version: 3.0.0
      typescript-fsa-reducers:
        specifier: ^1.2.0
        version: 1.2.2(typescript-fsa@3.0.0)
      yup:
        specifier: ^1.4.0
        version: 1.5.0
      zxcvbn:
        specifier: ^4.4.2
        version: 4.4.2
    devDependencies:
      '@4tw/cypress-drag-drop':
        specifier: ^2.3.0
        version: 2.3.0(cypress@14.0.1)
      '@linode/eslint-plugin-cloud-manager':
        specifier: ^0.0.7
        version: 0.0.7(eslint@7.32.0)
      '@storybook/addon-a11y':
        specifier: ^8.4.7
        version: 8.5.0(storybook@8.5.0(prettier@2.2.1))(vitest@3.0.7)
      '@storybook/addon-actions':
        specifier: ^8.4.7
        version: 8.5.0(storybook@8.5.0(prettier@2.2.1))
      '@storybook/addon-controls':
        specifier: ^8.4.7
        version: 8.5.0(storybook@8.5.0(prettier@2.2.1))
      '@storybook/addon-docs':
        specifier: ^8.4.7
        version: 8.5.0(@types/react@18.3.12)(storybook@8.5.0(prettier@2.2.1))
      '@storybook/addon-mdx-gfm':
        specifier: ^8.4.7
        version: 8.5.0(storybook@8.5.0(prettier@2.2.1))
      '@storybook/addon-measure':
        specifier: ^8.4.7
        version: 8.5.0(storybook@8.5.0(prettier@2.2.1))
      '@storybook/addon-storysource':
        specifier: ^8.4.7
        version: 8.5.0(storybook@8.5.0(prettier@2.2.1))
      '@storybook/addon-viewport':
        specifier: ^8.4.7
        version: 8.5.0(storybook@8.5.0(prettier@2.2.1))
      '@storybook/blocks':
        specifier: ^8.4.7
        version: 8.5.0(react-dom@18.3.1(react@18.3.1))(react@18.3.1)(storybook@8.5.0(prettier@2.2.1))
      '@storybook/manager-api':
        specifier: ^8.4.7
        version: 8.5.0(storybook@8.5.0(prettier@2.2.1))
      '@storybook/preview-api':
        specifier: ^8.4.7
        version: 8.5.0(storybook@8.5.0(prettier@2.2.1))
      '@storybook/react':
        specifier: ^8.4.7
        version: 8.5.0(@storybook/test@8.5.0(storybook@8.5.0(prettier@2.2.1)))(react-dom@18.3.1(react@18.3.1))(react@18.3.1)(storybook@8.5.0(prettier@2.2.1))(typescript@5.7.3)
      '@storybook/react-vite':
        specifier: ^8.4.7
        version: 8.5.0(@storybook/test@8.5.0(storybook@8.5.0(prettier@2.2.1)))(react-dom@18.3.1(react@18.3.1))(react@18.3.1)(rollup@4.34.8)(storybook@8.5.0(prettier@2.2.1))(typescript@5.7.3)(vite@6.1.1(@types/node@20.17.6)(jiti@1.21.6)(terser@5.36.0)(tsx@4.19.2)(yaml@2.6.1))
      '@storybook/theming':
        specifier: ^8.4.7
        version: 8.5.0(storybook@8.5.0(prettier@2.2.1))
      '@swc/core':
        specifier: ^1.10.9
        version: 1.10.11
      '@testing-library/cypress':
        specifier: ^10.0.3
        version: 10.0.3(cypress@14.0.1)
      '@testing-library/dom':
        specifier: ^10.1.0
        version: 10.4.0
      '@testing-library/jest-dom':
        specifier: ~6.4.2
        version: 6.4.8
      '@testing-library/react':
        specifier: ~16.0.0
        version: 16.0.1(@testing-library/dom@10.4.0)(@types/react-dom@18.3.1)(@types/react@18.3.12)(react-dom@18.3.1(react@18.3.1))(react@18.3.1)
      '@testing-library/user-event':
        specifier: ^14.5.2
        version: 14.5.2(@testing-library/dom@10.4.0)
      '@types/braintree-web':
        specifier: ^3.75.23
        version: 3.96.15
      '@types/chai-string':
        specifier: ^1.4.5
        version: 1.4.5
      '@types/chart.js':
        specifier: ^2.9.21
        version: 2.9.41
      '@types/css-mediaquery':
        specifier: ^0.1.1
        version: 0.1.4
      '@types/he':
        specifier: ^1.1.0
        version: 1.2.3
      '@types/history':
        specifier: '4'
        version: 4.7.11
      '@types/jspdf':
        specifier: ^1.3.3
        version: 1.3.3
      '@types/luxon':
        specifier: 3.4.2
        version: 3.4.2
      '@types/markdown-it':
        specifier: ^14.1.2
        version: 14.1.2
      '@types/md5':
        specifier: ^2.1.32
        version: 2.3.5
      '@types/mocha':
        specifier: ^10.0.2
        version: 10.0.9
      '@types/node':
        specifier: ^20.17.0
        version: 20.17.6
      '@types/qrcode.react':
        specifier: ^0.8.0
        version: 0.8.2
      '@types/ramda':
        specifier: 0.25.16
        version: 0.25.16
      '@types/react':
        specifier: ^18.2.55
        version: 18.3.12
      '@types/react-csv':
        specifier: ^1.1.3
        version: 1.1.10
      '@types/react-dom':
        specifier: ^18.2.18
        version: 18.3.1
      '@types/react-redux':
        specifier: ~7.1.7
        version: 7.1.34
      '@types/react-router-dom':
        specifier: ~5.3.3
        version: 5.3.3
      '@types/react-router-hash-link':
        specifier: ^1.2.1
        version: 1.2.1
      '@types/recompose':
        specifier: ^0.30.0
        version: 0.30.15
      '@types/redux-mock-store':
        specifier: ^1.0.1
        version: 1.5.0
      '@types/throttle-debounce':
        specifier: ^1.0.0
        version: 1.1.1
      '@types/uuid':
        specifier: ^3.4.3
        version: 3.4.13
      '@types/zxcvbn':
        specifier: ^4.4.0
        version: 4.4.5
      '@typescript-eslint/eslint-plugin':
        specifier: ^6.21.0
        version: 6.21.0(@typescript-eslint/parser@6.21.0(eslint@7.32.0)(typescript@5.7.3))(eslint@7.32.0)(typescript@5.7.3)
      '@typescript-eslint/parser':
        specifier: ^6.21.0
        version: 6.21.0(eslint@7.32.0)(typescript@5.7.3)
      '@vitejs/plugin-react-swc':
        specifier: ^3.7.2
        version: 3.7.2(vite@6.1.1(@types/node@20.17.6)(jiti@1.21.6)(terser@5.36.0)(tsx@4.19.2)(yaml@2.6.1))
      '@vitest/coverage-v8':
        specifier: ^3.0.7
        version: 3.0.7(vitest@3.0.7)
      axe-core:
        specifier: ^4.10.2
        version: 4.10.2
      chai-string:
        specifier: ^1.5.0
        version: 1.5.0(chai@5.2.0)
      concurrently:
        specifier: ^9.1.0
        version: 9.1.0
      css-mediaquery:
        specifier: ^0.1.2
        version: 0.1.2
      cypress:
        specifier: 14.0.1
        version: 14.0.1
      cypress-axe:
        specifier: ^1.6.0
        version: 1.6.0(axe-core@4.10.2)(cypress@14.0.1)
      cypress-file-upload:
        specifier: ^5.0.8
        version: 5.0.8(cypress@14.0.1)
      cypress-real-events:
        specifier: ^1.14.0
        version: 1.14.0(cypress@14.0.1)
      cypress-vite:
        specifier: ^1.6.0
        version: 1.6.0(vite@6.1.1(@types/node@20.17.6)(jiti@1.21.6)(terser@5.36.0)(tsx@4.19.2)(yaml@2.6.1))
      dotenv:
        specifier: ^16.0.3
        version: 16.4.5
      eslint:
        specifier: ^7.1.0
        version: 7.32.0
      eslint-config-prettier:
        specifier: ~8.1.0
        version: 8.1.0(eslint@7.32.0)
      eslint-plugin-cypress:
        specifier: ^2.11.3
        version: 2.15.2(eslint@7.32.0)
      eslint-plugin-jsx-a11y:
        specifier: ^6.7.1
        version: 6.10.2(eslint@7.32.0)
      eslint-plugin-perfectionist:
        specifier: ^1.4.0
        version: 1.5.1(eslint@7.32.0)(typescript@5.7.3)
      eslint-plugin-prettier:
        specifier: ~3.3.1
        version: 3.3.1(eslint-config-prettier@8.1.0(eslint@7.32.0))(eslint@7.32.0)(prettier@2.2.1)
      eslint-plugin-ramda:
        specifier: ^2.5.1
        version: 2.5.1
      eslint-plugin-react:
        specifier: ^7.19.0
        version: 7.37.2(eslint@7.32.0)
      eslint-plugin-react-hooks:
        specifier: ^3.0.0
        version: 3.0.0(eslint@7.32.0)
      eslint-plugin-react-refresh:
        specifier: 0.4.13
        version: 0.4.13(eslint@7.32.0)
      eslint-plugin-scanjs-rules:
        specifier: ^0.2.1
        version: 0.2.1
      eslint-plugin-sonarjs:
        specifier: ^0.5.0
        version: 0.5.0(eslint@7.32.0)
      eslint-plugin-testing-library:
        specifier: ^3.1.2
        version: 3.10.2(eslint@7.32.0)(typescript@5.7.3)
      eslint-plugin-xss:
        specifier: ^0.1.10
        version: 0.1.12
      factory.ts:
        specifier: ^0.5.1
        version: 0.5.2
      glob:
        specifier: ^10.3.1
        version: 10.4.5
      history:
        specifier: '4'
        version: 4.10.1
      jsdom:
        specifier: ^24.1.1
        version: 24.1.3
      mocha-junit-reporter:
        specifier: ^2.2.1
        version: 2.2.1(mocha@10.8.2)
      msw:
        specifier: ^2.2.3
        version: 2.6.5(@types/node@20.17.6)(typescript@5.7.3)
      pdfreader:
        specifier: ^3.0.7
        version: 3.0.7
      prettier:
        specifier: ~2.2.1
        version: 2.2.1
      redux-mock-store:
        specifier: ^1.5.3
        version: 1.5.5(redux@4.2.1)
      storybook:
        specifier: ^8.4.7
        version: 8.5.0(prettier@2.2.1)
      storybook-dark-mode:
        specifier: 4.0.1
        version: 4.0.1(react-dom@18.3.1(react@18.3.1))(react@18.3.1)(storybook@8.5.0(prettier@2.2.1))
      vite:
        specifier: ^6.1.1
        version: 6.1.1(@types/node@20.17.6)(jiti@1.21.6)(terser@5.36.0)(tsx@4.19.2)(yaml@2.6.1)
      vite-plugin-svgr:
        specifier: ^3.2.0
        version: 3.3.0(rollup@4.34.8)(typescript@5.7.3)(vite@6.1.1(@types/node@20.17.6)(jiti@1.21.6)(terser@5.36.0)(tsx@4.19.2)(yaml@2.6.1))

  packages/queries:
    dependencies:
      '@linode/api-v4':
        specifier: workspace:*
        version: link:../api-v4
      '@linode/utilities':
        specifier: workspace:*
        version: link:../utilities
      '@lukemorales/query-key-factory':
        specifier: ^1.3.4
        version: 1.3.4(@tanstack/query-core@5.51.24)(@tanstack/react-query@5.51.24(react@18.3.1))
      '@tanstack/react-query':
        specifier: 5.51.24
        version: 5.51.24(react@18.3.1)
      react:
        specifier: ^18.2.0
        version: 18.3.1
      react-dom:
        specifier: ^18.2.0
        version: 18.3.1(react@18.3.1)
    devDependencies:
      '@linode/eslint-plugin-cloud-manager':
        specifier: ^0.0.7
        version: 0.0.7(eslint@7.32.0)
      '@testing-library/dom':
        specifier: ^10.1.0
        version: 10.4.0
      '@testing-library/jest-dom':
        specifier: ~6.4.2
        version: 6.4.8
      '@testing-library/react':
        specifier: ~16.0.0
        version: 16.0.1(@testing-library/dom@10.4.0)(@types/react-dom@18.3.1)(@types/react@18.3.12)(react-dom@18.3.1(react@18.3.1))(react@18.3.1)
      '@types/react':
        specifier: ^18.2.55
        version: 18.3.12
      '@types/react-dom':
        specifier: ^18.2.18
        version: 18.3.1
      '@typescript-eslint/eslint-plugin':
        specifier: ^6.21.0
        version: 6.21.0(@typescript-eslint/parser@6.21.0(eslint@7.32.0)(typescript@5.7.3))(eslint@7.32.0)(typescript@5.7.3)
      '@typescript-eslint/parser':
        specifier: ^6.21.0
        version: 6.21.0(eslint@7.32.0)(typescript@5.7.3)
      eslint:
        specifier: ^7.1.0
        version: 7.32.0
      eslint-config-prettier:
        specifier: ~8.1.0
        version: 8.1.0(eslint@7.32.0)
      eslint-plugin-cypress:
        specifier: ^2.11.3
        version: 2.15.2(eslint@7.32.0)
      eslint-plugin-jsx-a11y:
        specifier: ^6.7.1
        version: 6.10.2(eslint@7.32.0)
      eslint-plugin-perfectionist:
        specifier: ^1.4.0
        version: 1.5.1(eslint@7.32.0)(typescript@5.7.3)
      eslint-plugin-prettier:
        specifier: ~3.3.1
        version: 3.3.1(eslint-config-prettier@8.1.0(eslint@7.32.0))(eslint@7.32.0)(prettier@2.2.1)
      eslint-plugin-ramda:
        specifier: ^2.5.1
        version: 2.5.1
      eslint-plugin-react:
        specifier: ^7.19.0
        version: 7.37.2(eslint@7.32.0)
      eslint-plugin-react-hooks:
        specifier: ^3.0.0
        version: 3.0.0(eslint@7.32.0)
      eslint-plugin-react-refresh:
        specifier: ^0.4.13
        version: 0.4.13(eslint@7.32.0)
      eslint-plugin-scanjs-rules:
        specifier: ^0.2.1
        version: 0.2.1
      eslint-plugin-sonarjs:
        specifier: ^0.5.0
        version: 0.5.0(eslint@7.32.0)
      eslint-plugin-testing-library:
        specifier: ^3.1.2
        version: 3.10.2(eslint@7.32.0)(typescript@5.7.3)
      eslint-plugin-xss:
        specifier: ^0.1.10
        version: 0.1.12
      lint-staged:
        specifier: ^15.2.9
        version: 15.4.3
      prettier:
        specifier: ~2.2.1
        version: 2.2.1

  packages/search:
    dependencies:
      '@linode/api-v4':
        specifier: workspace:*
        version: link:../api-v4
      peggy:
        specifier: ^4.0.3
        version: 4.2.0
      vite:
        specifier: ^5 || ^6
        version: 6.1.1(@types/node@20.17.6)(jiti@1.21.6)(terser@5.36.0)(tsx@4.19.2)(yaml@2.6.1)

  packages/ui:
    dependencies:
      '@emotion/react':
        specifier: ^11.11.1
        version: 11.13.5(@types/react@18.3.12)(react@18.3.1)
      '@emotion/styled':
        specifier: ^11.11.0
        version: 11.13.5(@emotion/react@11.13.5(@types/react@18.3.12)(react@18.3.1))(@types/react@18.3.12)(react@18.3.1)
      '@linode/design-language-system':
        specifier: ^4.0.0
        version: 4.0.0
      '@mui/icons-material':
        specifier: ^6.4.5
        version: 6.4.5(@mui/material@6.4.5(@emotion/react@11.13.5(@types/react@18.3.12)(react@18.3.1))(@emotion/styled@11.13.5(@emotion/react@11.13.5(@types/react@18.3.12)(react@18.3.1))(@types/react@18.3.12)(react@18.3.1))(@types/react@18.3.12)(react-dom@18.3.1(react@18.3.1))(react@18.3.1))(@types/react@18.3.12)(react@18.3.1)
      '@mui/material':
        specifier: ^6.4.5
        version: 6.4.5(@emotion/react@11.13.5(@types/react@18.3.12)(react@18.3.1))(@emotion/styled@11.13.5(@emotion/react@11.13.5(@types/react@18.3.12)(react@18.3.1))(@types/react@18.3.12)(react@18.3.1))(@types/react@18.3.12)(react-dom@18.3.1(react@18.3.1))(react@18.3.1)
      '@mui/utils':
        specifier: ^6.4.3
        version: 6.4.3(@types/react@18.3.12)(react@18.3.1)
      '@mui/x-date-pickers':
        specifier: ^7.27.0
        version: 7.27.0(@emotion/react@11.13.5(@types/react@18.3.12)(react@18.3.1))(@emotion/styled@11.13.5(@emotion/react@11.13.5(@types/react@18.3.12)(react@18.3.1))(@types/react@18.3.12)(react@18.3.1))(@mui/material@6.4.5(@emotion/react@11.13.5(@types/react@18.3.12)(react@18.3.1))(@emotion/styled@11.13.5(@emotion/react@11.13.5(@types/react@18.3.12)(react@18.3.1))(@types/react@18.3.12)(react@18.3.1))(@types/react@18.3.12)(react-dom@18.3.1(react@18.3.1))(react@18.3.1))(@mui/system@6.4.3(@emotion/react@11.13.5(@types/react@18.3.12)(react@18.3.1))(@emotion/styled@11.13.5(@emotion/react@11.13.5(@types/react@18.3.12)(react@18.3.1))(@types/react@18.3.12)(react@18.3.1))(@types/react@18.3.12)(react@18.3.1))(@types/react@18.3.12)(dayjs@1.11.13)(luxon@3.4.4)(moment@2.30.1)(react-dom@18.3.1(react@18.3.1))(react@18.3.1)
      luxon:
        specifier: 3.4.4
        version: 3.4.4
      react:
        specifier: ^18.2.0
        version: 18.3.1
      react-dom:
        specifier: ^18.2.0
        version: 18.3.1(react@18.3.1)
      tss-react:
        specifier: ^4.8.2
        version: 4.9.13(@emotion/react@11.13.5(@types/react@18.3.12)(react@18.3.1))(@mui/material@6.4.5(@emotion/react@11.13.5(@types/react@18.3.12)(react@18.3.1))(@emotion/styled@11.13.5(@emotion/react@11.13.5(@types/react@18.3.12)(react@18.3.1))(@types/react@18.3.12)(react@18.3.1))(@types/react@18.3.12)(react-dom@18.3.1(react@18.3.1))(react@18.3.1))(react@18.3.1)
    devDependencies:
      '@linode/eslint-plugin-cloud-manager':
        specifier: ^0.0.7
        version: 0.0.7(eslint@7.32.0)
      '@storybook/addon-actions':
        specifier: ^8.3.0
        version: 8.4.5(storybook@8.5.0(prettier@2.2.1))
      '@storybook/preview-api':
        specifier: ^8.3.0
        version: 8.4.5(storybook@8.5.0(prettier@2.2.1))
      '@storybook/react':
        specifier: ^8.3.0
        version: 8.4.5(react-dom@18.3.1(react@18.3.1))(react@18.3.1)(storybook@8.5.0(prettier@2.2.1))(typescript@5.7.3)
      '@testing-library/dom':
        specifier: ^10.1.0
        version: 10.4.0
      '@testing-library/jest-dom':
        specifier: ~6.4.2
        version: 6.4.8
      '@testing-library/react':
        specifier: ~16.0.0
        version: 16.0.1(@testing-library/dom@10.4.0)(@types/react-dom@18.3.1)(@types/react@18.3.12)(react-dom@18.3.1(react@18.3.1))(react@18.3.1)
      '@testing-library/user-event':
        specifier: ^14.5.2
        version: 14.5.2(@testing-library/dom@10.4.0)
      '@types/luxon':
        specifier: 3.4.2
        version: 3.4.2
      '@types/react':
        specifier: ^18.2.55
        version: 18.3.12
      '@types/react-dom':
        specifier: ^18.2.18
        version: 18.3.1
      '@typescript-eslint/eslint-plugin':
        specifier: ^6.21.0
        version: 6.21.0(@typescript-eslint/parser@6.21.0(eslint@7.32.0)(typescript@5.7.3))(eslint@7.32.0)(typescript@5.7.3)
      '@typescript-eslint/parser':
        specifier: ^6.21.0
        version: 6.21.0(eslint@7.32.0)(typescript@5.7.3)
      eslint:
        specifier: ^7.1.0
        version: 7.32.0
      eslint-config-prettier:
        specifier: ~8.1.0
        version: 8.1.0(eslint@7.32.0)
      eslint-plugin-prettier:
        specifier: ~3.3.1
        version: 3.3.1(eslint-config-prettier@8.1.0(eslint@7.32.0))(eslint@7.32.0)(prettier@2.2.1)
      eslint-plugin-sonarjs:
        specifier: ^0.5.0
        version: 0.5.0(eslint@7.32.0)
      prettier:
        specifier: ~2.2.1
        version: 2.2.1
      vite-plugin-svgr:
        specifier: ^3.2.0
        version: 3.3.0(rollup@4.34.8)(typescript@5.7.3)(vite@6.1.1(@types/node@20.17.6)(jiti@1.21.6)(terser@5.36.0)(tsx@4.19.2)(yaml@2.6.1))

  packages/utilities:
    dependencies:
      '@linode/api-v4':
        specifier: workspace:*
        version: link:../api-v4
      '@types/ramda':
        specifier: 0.25.16
        version: 0.25.16
      react:
        specifier: ^18.2.0
        version: 18.3.1
      react-dom:
        specifier: ^18.2.0
        version: 18.3.1(react@18.3.1)
    devDependencies:
      '@linode/eslint-plugin-cloud-manager':
        specifier: ^0.0.7
        version: 0.0.7(eslint@7.32.0)
      '@testing-library/dom':
        specifier: ^10.1.0
        version: 10.4.0
      '@testing-library/jest-dom':
        specifier: ~6.4.2
        version: 6.4.8
      '@testing-library/react':
        specifier: ~16.0.0
        version: 16.0.1(@testing-library/dom@10.4.0)(@types/react-dom@18.3.1)(@types/react@18.3.12)(react-dom@18.3.1(react@18.3.1))(react@18.3.1)
      '@types/react':
        specifier: ^18.2.55
        version: 18.3.12
      '@types/react-dom':
        specifier: ^18.2.18
        version: 18.3.1
      '@typescript-eslint/eslint-plugin':
        specifier: ^6.21.0
        version: 6.21.0(@typescript-eslint/parser@6.21.0(eslint@7.32.0)(typescript@5.7.3))(eslint@7.32.0)(typescript@5.7.3)
      '@typescript-eslint/parser':
        specifier: ^6.21.0
        version: 6.21.0(eslint@7.32.0)(typescript@5.7.3)
      eslint:
        specifier: ^7.1.0
        version: 7.32.0
      eslint-config-prettier:
        specifier: ~8.1.0
        version: 8.1.0(eslint@7.32.0)
      eslint-plugin-prettier:
        specifier: ~3.3.1
        version: 3.3.1(eslint-config-prettier@8.1.0(eslint@7.32.0))(eslint@7.32.0)(prettier@2.2.1)
      eslint-plugin-sonarjs:
        specifier: ^0.5.0
        version: 0.5.0(eslint@7.32.0)
      factory.ts:
        specifier: ^0.5.1
        version: 0.5.2
      prettier:
        specifier: ~2.2.1
        version: 2.2.1
      ramda:
        specifier: ~0.25.0
        version: 0.25.0

  packages/validation:
    dependencies:
      ipaddr.js:
        specifier: ^2.0.0
        version: 2.2.0
      libphonenumber-js:
        specifier: ^1.10.6
        version: 1.11.14
      yup:
        specifier: ^1.4.0
        version: 1.5.0
    devDependencies:
      concurrently:
        specifier: ^9.0.1
        version: 9.1.0
      eslint:
        specifier: ^6.8.0
        version: 6.8.0
      eslint-plugin-sonarjs:
        specifier: ^0.5.0
        version: 0.5.0(eslint@6.8.0)
      prettier:
        specifier: ~2.2.1
        version: 2.2.1
      tsup:
        specifier: ^8.2.4
        version: 8.3.5(@swc/core@1.10.11)(jiti@1.21.6)(postcss@8.5.3)(tsx@4.19.2)(typescript@5.7.3)(yaml@2.6.1)

  scripts:
    devDependencies:
      '@types/node':
        specifier: ^20.17.0
        version: 20.17.6
      chalk:
        specifier: ^5.2.0
        version: 5.3.0
      commander:
        specifier: ^6.2.1
        version: 6.2.1
      inquirer:
        specifier: ^12.2.0
        version: 12.2.0(@types/node@20.17.6)
      junit2json:
        specifier: ^3.1.4
        version: 3.1.12
      simple-git:
        specifier: ^3.19.0
        version: 3.27.0
      tsx:
        specifier: ^4.19.1
        version: 4.19.2

packages:

  '@4tw/cypress-drag-drop@2.3.0':
    resolution: {integrity: sha512-r6/Um+GLidi9mFTx8qiFf1ECMNmwLTLp+CgKVLpYZvJ2aV6mYoe1Uv8Iq1AwqRhhIAdf04aFJ0xzGEO1gnOm1g==}
    peerDependencies:
      cypress: 2 - 14

  '@adobe/css-tools@4.4.1':
    resolution: {integrity: sha512-12WGKBQzjUAI4ayyF4IAtfw2QR/IDoqk6jTddXDhtYTJF9ASmoE1zst7cVtP0aL/F1jUJL5r+JxKXKEgHNbEUQ==}

  '@algolia/cache-browser-local-storage@4.24.0':
    resolution: {integrity: sha512-t63W9BnoXVrGy9iYHBgObNXqYXM3tYXCjDSHeNwnsc324r4o5UiVKUiAB4THQ5z9U5hTj6qUvwg/Ez43ZD85ww==}

  '@algolia/cache-common@4.24.0':
    resolution: {integrity: sha512-emi+v+DmVLpMGhp0V9q9h5CdkURsNmFC+cOS6uK9ndeJm9J4TiqSvPYVu+THUP8P/S08rxf5x2P+p3CfID0Y4g==}

  '@algolia/cache-in-memory@4.24.0':
    resolution: {integrity: sha512-gDrt2so19jW26jY3/MkFg5mEypFIPbPoXsQGQWAi6TrCPsNOSEYepBMPlucqWigsmEy/prp5ug2jy/N3PVG/8w==}

  '@algolia/client-account@4.24.0':
    resolution: {integrity: sha512-adcvyJ3KjPZFDybxlqnf+5KgxJtBjwTPTeyG2aOyoJvx0Y8dUQAEOEVOJ/GBxX0WWNbmaSrhDURMhc+QeevDsA==}

  '@algolia/client-analytics@4.24.0':
    resolution: {integrity: sha512-y8jOZt1OjwWU4N2qr8G4AxXAzaa8DBvyHTWlHzX/7Me1LX8OayfgHexqrsL4vSBcoMmVw2XnVW9MhL+Y2ZDJXg==}

  '@algolia/client-common@4.24.0':
    resolution: {integrity: sha512-bc2ROsNL6w6rqpl5jj/UywlIYC21TwSSoFHKl01lYirGMW+9Eek6r02Tocg4gZ8HAw3iBvu6XQiM3BEbmEMoiA==}

  '@algolia/client-personalization@4.24.0':
    resolution: {integrity: sha512-l5FRFm/yngztweU0HdUzz1rC4yoWCFo3IF+dVIVTfEPg906eZg5BOd1k0K6rZx5JzyyoP4LdmOikfkfGsKVE9w==}

  '@algolia/client-search@4.24.0':
    resolution: {integrity: sha512-uRW6EpNapmLAD0mW47OXqTP8eiIx5F6qN9/x/7HHO6owL3N1IXqydGwW5nhDFBrV+ldouro2W1VX3XlcUXEFCA==}

  '@algolia/logger-common@4.24.0':
    resolution: {integrity: sha512-LLUNjkahj9KtKYrQhFKCzMx0BY3RnNP4FEtO+sBybCjJ73E8jNdaKJ/Dd8A/VA4imVHP5tADZ8pn5B8Ga/wTMA==}

  '@algolia/logger-console@4.24.0':
    resolution: {integrity: sha512-X4C8IoHgHfiUROfoRCV+lzSy+LHMgkoEEU1BbKcsfnV0i0S20zyy0NLww9dwVHUWNfPPxdMU+/wKmLGYf96yTg==}

  '@algolia/recommend@4.24.0':
    resolution: {integrity: sha512-P9kcgerfVBpfYHDfVZDvvdJv0lEoCvzNlOy2nykyt5bK8TyieYyiD0lguIJdRZZYGre03WIAFf14pgE+V+IBlw==}

  '@algolia/requester-browser-xhr@4.24.0':
    resolution: {integrity: sha512-Z2NxZMb6+nVXSjF13YpjYTdvV3032YTBSGm2vnYvYPA6mMxzM3v5rsCiSspndn9rzIW4Qp1lPHBvuoKJV6jnAA==}

  '@algolia/requester-common@4.24.0':
    resolution: {integrity: sha512-k3CXJ2OVnvgE3HMwcojpvY6d9kgKMPRxs/kVohrwF5WMr2fnqojnycZkxPoEg+bXm8fi5BBfFmOqgYztRtHsQA==}

  '@algolia/requester-node-http@4.24.0':
    resolution: {integrity: sha512-JF18yTjNOVYvU/L3UosRcvbPMGT9B+/GQWNWnenIImglzNVGpyzChkXLnrSf6uxwVNO6ESGu6oN8MqcGQcjQJw==}

  '@algolia/transporter@4.24.0':
    resolution: {integrity: sha512-86nI7w6NzWxd1Zp9q3413dRshDqAzSbsQjhcDhPIatEFiZrL1/TjnHL8S7jVKFePlIMzDsZWXAXwXzcok9c5oA==}

  '@ampproject/remapping@2.3.0':
    resolution: {integrity: sha512-30iZtAPgz+LTIYoeivqYo853f02jBYSd5uGnGpkFV0M3xOt9aN73erkgYAmZU43x4VfqcnLxW9Kpg3R5LC4YYw==}
    engines: {node: '>=6.0.0'}

  '@babel/code-frame@7.12.11':
    resolution: {integrity: sha512-Zt1yodBx1UcyiePMSkWnU4hPqhwq7hGi2nFL1LeA3EUl+q2LQx16MISgJ0+z7dnmgvP9QtIleuETGOiOH1RcIw==}

  '@babel/code-frame@7.26.2':
    resolution: {integrity: sha512-RJlIHRueQgwWitWgF8OdFYGZX328Ax5BCemNGlqHfplnRT9ESi8JkFlvaVYbS+UubVY6dpv87Fs2u5M29iNFVQ==}
    engines: {node: '>=6.9.0'}

  '@babel/compat-data@7.26.2':
    resolution: {integrity: sha512-Z0WgzSEa+aUcdiJuCIqgujCshpMWgUpgOxXotrYPSA53hA3qopNaqcJpyr0hVb1FeWdnqFA35/fUtXgBK8srQg==}
    engines: {node: '>=6.9.0'}

  '@babel/core@7.26.0':
    resolution: {integrity: sha512-i1SLeK+DzNnQ3LL/CswPCa/E5u4lh1k6IAEphON8F+cXt0t9euTshDru0q7/IqMa1PMPz5RnHuHscF8/ZJsStg==}
    engines: {node: '>=6.9.0'}

  '@babel/generator@7.26.2':
    resolution: {integrity: sha512-zevQbhbau95nkoxSq3f/DC/SC+EEOUZd3DYqfSkMhY2/wfSeaHV1Ew4vk8e+x8lja31IbyuUa2uQ3JONqKbysw==}
    engines: {node: '>=6.9.0'}

  '@babel/helper-compilation-targets@7.25.9':
    resolution: {integrity: sha512-j9Db8Suy6yV/VHa4qzrj9yZfZxhLWQdVnRlXxmKLYlhWUVB1sB2G5sxuWYXk/whHD9iW76PmNzxZ4UCnTQTVEQ==}
    engines: {node: '>=6.9.0'}

  '@babel/helper-module-imports@7.25.9':
    resolution: {integrity: sha512-tnUA4RsrmflIM6W6RFTLFSXITtl0wKjgpnLgXyowocVPrbYrLUXSBXDgTs8BlbmIzIdlBySRQjINYs2BAkiLtw==}
    engines: {node: '>=6.9.0'}

  '@babel/helper-module-transforms@7.26.0':
    resolution: {integrity: sha512-xO+xu6B5K2czEnQye6BHA7DolFFmS3LB7stHZFaOLb1pAwO1HWLS8fXA+eh0A2yIvltPVmx3eNNDBJA2SLHXFw==}
    engines: {node: '>=6.9.0'}
    peerDependencies:
      '@babel/core': ^7.0.0

  '@babel/helper-string-parser@7.25.9':
    resolution: {integrity: sha512-4A/SCr/2KLd5jrtOMFzaKjVtAei3+2r/NChoBNoZ3EyP/+GlhoaEGoWOZUmFmoITP7zOJyHIMm+DYRd8o3PvHA==}
    engines: {node: '>=6.9.0'}

  '@babel/helper-validator-identifier@7.25.9':
    resolution: {integrity: sha512-Ed61U6XJc3CVRfkERJWDz4dJwKe7iLmmJsbOGu9wSloNSFttHV0I8g6UAgb7qnK5ly5bGLPd4oXZlxCdANBOWQ==}
    engines: {node: '>=6.9.0'}

  '@babel/helper-validator-option@7.25.9':
    resolution: {integrity: sha512-e/zv1co8pp55dNdEcCynfj9X7nyUKUXoUEwfXqaZt0omVOmDe9oOTdKStH4GmAw6zxMFs50ZayuMfHDKlO7Tfw==}
    engines: {node: '>=6.9.0'}

  '@babel/helpers@7.26.10':
    resolution: {integrity: sha512-UPYc3SauzZ3JGgj87GgZ89JVdC5dj0AoetR5Bw6wj4niittNyFh6+eOGonYvJ1ao6B8lEa3Q3klS7ADZ53bc5g==}
    engines: {node: '>=6.9.0'}

  '@babel/highlight@7.25.9':
    resolution: {integrity: sha512-llL88JShoCsth8fF8R4SJnIn+WLvR6ccFxu1H3FlMhDontdcmZWf2HgIZ7AIqV3Xcck1idlohrN4EUBQz6klbw==}
    engines: {node: '>=6.9.0'}

  '@babel/parser@7.26.10':
    resolution: {integrity: sha512-6aQR2zGE/QFi8JpDLjUZEPYOs7+mhKXm86VaKFiLP35JQwQb6bwUE+XbvkH0EptsYhbNBSUGaUBLKqxH1xSgsA==}
    engines: {node: '>=6.0.0'}
    hasBin: true

  '@babel/parser@7.26.2':
    resolution: {integrity: sha512-DWMCZH9WA4Maitz2q21SRKHo9QXZxkDsbNZoVD62gusNtNBBqDg9i7uOhASfTfIGNzW+O+r7+jAlM8dwphcJKQ==}
    engines: {node: '>=6.0.0'}
    hasBin: true

  '@babel/runtime@7.26.10':
    resolution: {integrity: sha512-2WJMeRQPHKSPemqk/awGrAiuFfzBmOIPXKizAsVhWH9YJqLZ0H+HS4c8loHGgW6utJ3E/ejXQUsiGaQy2NZ9Fw==}
    engines: {node: '>=6.9.0'}

  '@babel/template@7.25.9':
    resolution: {integrity: sha512-9DGttpmPvIxBb/2uwpVo3dqJ+O6RooAFOS+lB+xDqoE2PVCE8nfoHMdZLpfCQRLwvohzXISPZcgxt80xLfsuwg==}
    engines: {node: '>=6.9.0'}

  '@babel/template@7.26.9':
    resolution: {integrity: sha512-qyRplbeIpNZhmzOysF/wFMuP9sctmh2cFzRAZOn1YapxBsE1i9bJIY586R/WBLfLcmcBlM8ROBiQURnnNy+zfA==}
    engines: {node: '>=6.9.0'}

  '@babel/traverse@7.25.9':
    resolution: {integrity: sha512-ZCuvfwOwlz/bawvAuvcj8rrithP2/N55Tzz342AkTvq4qaWbGfmCk/tKhNaV2cthijKrPAA8SRJV5WWe7IBMJw==}
    engines: {node: '>=6.9.0'}

  '@babel/types@7.26.0':
    resolution: {integrity: sha512-Z/yiTPj+lDVnF7lWeKCIJzaIkI0vYO87dMpZ4bg4TDrFe4XXLFWL1TbXU27gBP3QccxV9mZICCrnjnYlJjXHOA==}
    engines: {node: '>=6.9.0'}

  '@babel/types@7.26.10':
    resolution: {integrity: sha512-emqcG3vHrpxUKTrxcblR36dcrcoRDvKmnL/dCL6ZsHaShW80qxCAcNhzQZrpeM765VzEos+xOi4s+r4IXzTwdQ==}
    engines: {node: '>=6.9.0'}

  '@bcoe/v8-coverage@1.0.2':
    resolution: {integrity: sha512-6zABk/ECA/QYSCQ1NGiVwwbQerUCZ+TQbp64Q3AgmfNvurHH0j8TtXa1qbShXA6qqkpAj4V5W8pP6mLe1mcMqA==}
    engines: {node: '>=18'}

  '@braintree/asset-loader@2.0.0':
    resolution: {integrity: sha512-7Zs3/g3lPTfkdtWr7cKh3tk1pDruXR++TXwGKkx7BPuTjjLNFul2JSfI+ScHzNU4u/gZNPNQagsSTlYxIhBgMA==}

  '@braintree/asset-loader@2.0.1':
    resolution: {integrity: sha512-OGAoBA5MRVsr5qg0sXM6NMJbqHnYZhBudtM6WGgpQnoX42fjUYbE6Y6qFuuerD5z3lsOAjnu80DooBs1VBuh5Q==}

  '@braintree/browser-detection@1.17.2':
    resolution: {integrity: sha512-DdEX09uYs6kHwGt4cbONlxlta/0hfmrDUncP6EtfZxFVywNF9LeRUyon+2LihJTbqgSnGqz9ZL450hkqBd6oSw==}

  '@braintree/browser-detection@2.0.1':
    resolution: {integrity: sha512-wpRI7AXEUh6o3ILrJbpNOYE7ItfjX/S8JZP7Z5FF66ULngBGYOqE8SeLlLKXG69Nc07HtlL/6nk/h539iz9hcQ==}

  '@braintree/event-emitter@0.4.1':
    resolution: {integrity: sha512-X41357O3OXUDlnwMvS1m0GQEn3zB3s3flOBeg2J5OBvLvdJEIAVpPkblABPtsPrlciDSvfv1aSG5ixHPgFH0Zg==}

  '@braintree/extended-promise@1.0.0':
    resolution: {integrity: sha512-E9529FJNG4OgeeLJ00vNs3TW67+AeSQobJg0hwfsQk29hgK4bVBsvQHVD4nwDuDD1Czon90K88gfQIFadAMs0w==}

  '@braintree/iframer@2.0.0':
    resolution: {integrity: sha512-x1kHOyIJNDvi4P1s6pVBZhqhBa1hqDG9+yzcsCR1oNVC0LxH9CAP8bKxioT8/auY1sUyy+D8T4Vp/jv7QqSqLQ==}

  '@braintree/sanitize-url@7.0.4':
    resolution: {integrity: sha512-hPYRrKFoI+nuckPgDJfyYAkybFvheo4usS0Vw0HNAe+fmGBQA5Az37b/yStO284atBoqqdOUhKJ3d9Zw3PQkcQ==}

  '@braintree/sanitize-url@7.1.0':
    resolution: {integrity: sha512-o+UlMLt49RvtCASlOMW0AkHnabN9wR9rwCCherxO0yG4Npy34GkvrAqdXQvrhNs+jh+gkK8gB8Lf05qL/O7KWg==}

  '@braintree/uuid@0.1.0':
    resolution: {integrity: sha512-YvZJdlNcK5EnR+7M8AjgEAf4Qx696+FOSYlPfy5ePn80vODtVAUU0FxHnzKZC0og1VbDNQDDiwhthR65D4Na0g==}

  '@braintree/uuid@1.0.0':
    resolution: {integrity: sha512-AtI5hfttWSuWAgcwLUZdcZ7Fp/8jCCUf9JTs7+Xow9ditU28zuoBovqq083yph2m3SxPYb84lGjOq+cXlXBvJg==}

  '@braintree/wrap-promise@2.1.0':
    resolution: {integrity: sha512-UIrJB+AfKU0CCfbMoWrsGpd2D/hBpY/SGgFI6WRHPOwhaZ3g9rz1weiJ6eb6L9KgVyunT7s2tckcPkbHw+NzeA==}

  '@bundled-es-modules/cookie@2.0.1':
    resolution: {integrity: sha512-8o+5fRPLNbjbdGRRmJj3h6Hh1AQJf2dk3qQ/5ZFb+PXkRNiSoMGGUKlsgLfrxneb72axVJyIYji64E2+nNfYyw==}

  '@bundled-es-modules/statuses@1.0.1':
    resolution: {integrity: sha512-yn7BklA5acgcBr+7w064fGV+SGIFySjCKpqjcWgBAIfrAkY+4GQTJJHQMeT3V/sgz23VTEVV8TtOmkvJAhFVfg==}

  '@bundled-es-modules/tough-cookie@0.1.6':
    resolution: {integrity: sha512-dvMHbL464C0zI+Yqxbz6kZ5TOEp7GLW+pry/RWndAR8MJQAXZ2rPmIs8tziTZjeIyhSNZgZbCePtfSbdWqStJw==}

  '@colors/colors@1.5.0':
    resolution: {integrity: sha512-ooWCrlZP11i8GImSjTHYHLkvFDP48nS4+204nGb1RiX/WXYHmJA2III9/e2DWVabCESdW7hBAEzHRqUn9OUVvQ==}
    engines: {node: '>=0.1.90'}

  '@cypress/request@3.0.6':
    resolution: {integrity: sha512-fi0eVdCOtKu5Ed6+E8mYxUF6ZTFJDZvHogCBelM0xVXmrDEkyM22gRArQzq1YcHPm1V47Vf/iAD+WgVdUlJCGg==}
    engines: {node: '>= 6'}

  '@cypress/xvfb@1.2.4':
    resolution: {integrity: sha512-skbBzPggOVYCbnGgV+0dmBdW/s77ZkAOXIC1knS8NagwDjBrNC1LuXtQJeiN6l+m7lzmHtaoUw/ctJKdqkG57Q==}

  '@dnd-kit/accessibility@3.1.0':
    resolution: {integrity: sha512-ea7IkhKvlJUv9iSHJOnxinBcoOI3ppGnnL+VDJ75O45Nss6HtZd8IdN8touXPDtASfeI2T2LImb8VOZcL47wjQ==}
    peerDependencies:
      react: '>=16.8.0'

  '@dnd-kit/core@6.1.0':
    resolution: {integrity: sha512-J3cQBClB4TVxwGo3KEjssGEXNJqGVWx17aRTZ1ob0FliR5IjYgTxl5YJbKTzA6IzrtelotH19v6y7uoIRUZPSg==}
    peerDependencies:
      react: '>=16.8.0'
      react-dom: '>=16.8.0'

  '@dnd-kit/sortable@8.0.0':
    resolution: {integrity: sha512-U3jk5ebVXe1Lr7c2wU7SBZjcWdQP+j7peHJfCspnA81enlu88Mgd7CC8Q+pub9ubP7eKVETzJW+IBAhsqbSu/g==}
    peerDependencies:
      '@dnd-kit/core': ^6.1.0
      react: '>=16.8.0'

  '@dnd-kit/utilities@3.2.2':
    resolution: {integrity: sha512-+MKAJEOfaBe5SmV6t34p80MMKhjvUz0vRrvVJbPT0WElzaOJ/1xs+D+KDv+tD/NE5ujfrChEcshd4fLn0wpiqg==}
    peerDependencies:
      react: '>=16.8.0'

  '@emotion/babel-plugin@11.13.5':
    resolution: {integrity: sha512-pxHCpT2ex+0q+HH91/zsdHkw/lXd468DIN2zvfvLtPKLLMo6gQj7oLObq8PhkrxOZb/gGCq03S3Z7PDhS8pduQ==}

  '@emotion/cache@11.13.5':
    resolution: {integrity: sha512-Z3xbtJ+UcK76eWkagZ1onvn/wAVb1GOMuR15s30Fm2wrMgC7jzpnO2JZXr4eujTTqoQFUrZIw/rT0c6Zzjca1g==}

  '@emotion/hash@0.9.2':
    resolution: {integrity: sha512-MyqliTZGuOm3+5ZRSaaBGP3USLw6+EGykkwZns2EPC5g8jJ4z9OrdZY9apkl3+UP9+sdz76YYkwCKP5gh8iY3g==}

  '@emotion/is-prop-valid@1.3.1':
    resolution: {integrity: sha512-/ACwoqx7XQi9knQs/G0qKvv5teDMhD7bXYns9N/wM8ah8iNb8jZ2uNO0YOgiq2o2poIvVtJS2YALasQuMSQ7Kw==}

  '@emotion/memoize@0.9.0':
    resolution: {integrity: sha512-30FAj7/EoJ5mwVPOWhAyCX+FPfMDrVecJAM+Iw9NRoSl4BBAQeqj4cApHHUXOVvIPgLVDsCFoz/hGD+5QQD1GQ==}

  '@emotion/react@11.13.5':
    resolution: {integrity: sha512-6zeCUxUH+EPF1s+YF/2hPVODeV/7V07YU5x+2tfuRL8MdW6rv5vb2+CBEGTGwBdux0OIERcOS+RzxeK80k2DsQ==}
    peerDependencies:
      '@types/react': '*'
      react: '>=16.8.0'
    peerDependenciesMeta:
      '@types/react':
        optional: true

  '@emotion/serialize@1.3.3':
    resolution: {integrity: sha512-EISGqt7sSNWHGI76hC7x1CksiXPahbxEOrC5RjmFRJTqLyEK9/9hZvBbiYn70dw4wuwMKiEMCUlR6ZXTSWQqxA==}

  '@emotion/sheet@1.4.0':
    resolution: {integrity: sha512-fTBW9/8r2w3dXWYM4HCB1Rdp8NLibOw2+XELH5m5+AkWiL/KqYX6dc0kKYlaYyKjrQ6ds33MCdMPEwgs2z1rqg==}

  '@emotion/styled@11.13.5':
    resolution: {integrity: sha512-gnOQ+nGLPvDXgIx119JqGalys64lhMdnNQA9TMxhDA4K0Hq5+++OE20Zs5GxiCV9r814xQ2K5WmtofSpHVW6BQ==}
    peerDependencies:
      '@emotion/react': ^11.0.0-rc.0
      '@types/react': '*'
      react: '>=16.8.0'
    peerDependenciesMeta:
      '@types/react':
        optional: true

  '@emotion/unitless@0.10.0':
    resolution: {integrity: sha512-dFoMUuQA20zvtVTuxZww6OHoJYgrzfKM1t52mVySDJnMSEa08ruEvdYQbhvyu6soU+NeLVd3yKfTfT0NeV6qGg==}

  '@emotion/use-insertion-effect-with-fallbacks@1.1.0':
    resolution: {integrity: sha512-+wBOcIV5snwGgI2ya3u99D7/FJquOIniQT1IKyDsBmEgwvpxMNeS65Oib7OnE2d2aY+3BU4OiH+0Wchf8yk3Hw==}
    peerDependencies:
      react: '>=16.8.0'

  '@emotion/utils@1.4.2':
    resolution: {integrity: sha512-3vLclRofFziIa3J2wDh9jjbkUz9qk5Vi3IZ/FSTKViB0k+ef0fPV7dYrUIugbgupYDx7v9ud/SjrtEP8Y4xLoA==}

  '@emotion/weak-memoize@0.4.0':
    resolution: {integrity: sha512-snKqtPW01tN0ui7yu9rGv69aJXr/a/Ywvl11sUjNtEcRc+ng/mQriFL0wLXMef74iHa/EkftbDzU9F8iFbH+zg==}

  '@esbuild/aix-ppc64@0.23.1':
    resolution: {integrity: sha512-6VhYk1diRqrhBAqpJEdjASR/+WVRtfjpqKuNw11cLiaWpAT/Uu+nokB+UJnevzy/P9C/ty6AOe0dwueMrGh/iQ==}
    engines: {node: '>=18'}
    cpu: [ppc64]
    os: [aix]

  '@esbuild/aix-ppc64@0.24.0':
    resolution: {integrity: sha512-WtKdFM7ls47zkKHFVzMz8opM7LkcsIp9amDUBIAWirg70RM71WRSjdILPsY5Uv1D42ZpUfaPILDlfactHgsRkw==}
    engines: {node: '>=18'}
    cpu: [ppc64]
    os: [aix]

  '@esbuild/aix-ppc64@0.24.2':
    resolution: {integrity: sha512-thpVCb/rhxE/BnMLQ7GReQLLN8q9qbHmI55F4489/ByVg2aQaQ6kbcLb6FHkocZzQhxc4gx0sCk0tJkKBFzDhA==}
    engines: {node: '>=18'}
    cpu: [ppc64]
    os: [aix]

  '@esbuild/android-arm64@0.23.1':
    resolution: {integrity: sha512-xw50ipykXcLstLeWH7WRdQuysJqejuAGPd30vd1i5zSyKK3WE+ijzHmLKxdiCMtH1pHz78rOg0BKSYOSB/2Khw==}
    engines: {node: '>=18'}
    cpu: [arm64]
    os: [android]

  '@esbuild/android-arm64@0.24.0':
    resolution: {integrity: sha512-Vsm497xFM7tTIPYK9bNTYJyF/lsP590Qc1WxJdlB6ljCbdZKU9SY8i7+Iin4kyhV/KV5J2rOKsBQbB77Ab7L/w==}
    engines: {node: '>=18'}
    cpu: [arm64]
    os: [android]

  '@esbuild/android-arm64@0.24.2':
    resolution: {integrity: sha512-cNLgeqCqV8WxfcTIOeL4OAtSmL8JjcN6m09XIgro1Wi7cF4t/THaWEa7eL5CMoMBdjoHOTh/vwTO/o2TRXIyzg==}
    engines: {node: '>=18'}
    cpu: [arm64]
    os: [android]

  '@esbuild/android-arm@0.23.1':
    resolution: {integrity: sha512-uz6/tEy2IFm9RYOyvKl88zdzZfwEfKZmnX9Cj1BHjeSGNuGLuMD1kR8y5bteYmwqKm1tj8m4cb/aKEorr6fHWQ==}
    engines: {node: '>=18'}
    cpu: [arm]
    os: [android]

  '@esbuild/android-arm@0.24.0':
    resolution: {integrity: sha512-arAtTPo76fJ/ICkXWetLCc9EwEHKaeya4vMrReVlEIUCAUncH7M4bhMQ+M9Vf+FFOZJdTNMXNBrWwW+OXWpSew==}
    engines: {node: '>=18'}
    cpu: [arm]
    os: [android]

  '@esbuild/android-arm@0.24.2':
    resolution: {integrity: sha512-tmwl4hJkCfNHwFB3nBa8z1Uy3ypZpxqxfTQOcHX+xRByyYgunVbZ9MzUUfb0RxaHIMnbHagwAxuTL+tnNM+1/Q==}
    engines: {node: '>=18'}
    cpu: [arm]
    os: [android]

  '@esbuild/android-x64@0.23.1':
    resolution: {integrity: sha512-nlN9B69St9BwUoB+jkyU090bru8L0NA3yFvAd7k8dNsVH8bi9a8cUAUSEcEEgTp2z3dbEDGJGfP6VUnkQnlReg==}
    engines: {node: '>=18'}
    cpu: [x64]
    os: [android]

  '@esbuild/android-x64@0.24.0':
    resolution: {integrity: sha512-t8GrvnFkiIY7pa7mMgJd7p8p8qqYIz1NYiAoKc75Zyv73L3DZW++oYMSHPRarcotTKuSs6m3hTOa5CKHaS02TQ==}
    engines: {node: '>=18'}
    cpu: [x64]
    os: [android]

  '@esbuild/android-x64@0.24.2':
    resolution: {integrity: sha512-B6Q0YQDqMx9D7rvIcsXfmJfvUYLoP722bgfBlO5cGvNVb5V/+Y7nhBE3mHV9OpxBf4eAS2S68KZztiPaWq4XYw==}
    engines: {node: '>=18'}
    cpu: [x64]
    os: [android]

  '@esbuild/darwin-arm64@0.23.1':
    resolution: {integrity: sha512-YsS2e3Wtgnw7Wq53XXBLcV6JhRsEq8hkfg91ESVadIrzr9wO6jJDMZnCQbHm1Guc5t/CdDiFSSfWP58FNuvT3Q==}
    engines: {node: '>=18'}
    cpu: [arm64]
    os: [darwin]

  '@esbuild/darwin-arm64@0.24.0':
    resolution: {integrity: sha512-CKyDpRbK1hXwv79soeTJNHb5EiG6ct3efd/FTPdzOWdbZZfGhpbcqIpiD0+vwmpu0wTIL97ZRPZu8vUt46nBSw==}
    engines: {node: '>=18'}
    cpu: [arm64]
    os: [darwin]

  '@esbuild/darwin-arm64@0.24.2':
    resolution: {integrity: sha512-kj3AnYWc+CekmZnS5IPu9D+HWtUI49hbnyqk0FLEJDbzCIQt7hg7ucF1SQAilhtYpIujfaHr6O0UHlzzSPdOeA==}
    engines: {node: '>=18'}
    cpu: [arm64]
    os: [darwin]

  '@esbuild/darwin-x64@0.23.1':
    resolution: {integrity: sha512-aClqdgTDVPSEGgoCS8QDG37Gu8yc9lTHNAQlsztQ6ENetKEO//b8y31MMu2ZaPbn4kVsIABzVLXYLhCGekGDqw==}
    engines: {node: '>=18'}
    cpu: [x64]
    os: [darwin]

  '@esbuild/darwin-x64@0.24.0':
    resolution: {integrity: sha512-rgtz6flkVkh58od4PwTRqxbKH9cOjaXCMZgWD905JOzjFKW+7EiUObfd/Kav+A6Gyud6WZk9w+xu6QLytdi2OA==}
    engines: {node: '>=18'}
    cpu: [x64]
    os: [darwin]

  '@esbuild/darwin-x64@0.24.2':
    resolution: {integrity: sha512-WeSrmwwHaPkNR5H3yYfowhZcbriGqooyu3zI/3GGpF8AyUdsrrP0X6KumITGA9WOyiJavnGZUwPGvxvwfWPHIA==}
    engines: {node: '>=18'}
    cpu: [x64]
    os: [darwin]

  '@esbuild/freebsd-arm64@0.23.1':
    resolution: {integrity: sha512-h1k6yS8/pN/NHlMl5+v4XPfikhJulk4G+tKGFIOwURBSFzE8bixw1ebjluLOjfwtLqY0kewfjLSrO6tN2MgIhA==}
    engines: {node: '>=18'}
    cpu: [arm64]
    os: [freebsd]

  '@esbuild/freebsd-arm64@0.24.0':
    resolution: {integrity: sha512-6Mtdq5nHggwfDNLAHkPlyLBpE5L6hwsuXZX8XNmHno9JuL2+bg2BX5tRkwjyfn6sKbxZTq68suOjgWqCicvPXA==}
    engines: {node: '>=18'}
    cpu: [arm64]
    os: [freebsd]

  '@esbuild/freebsd-arm64@0.24.2':
    resolution: {integrity: sha512-UN8HXjtJ0k/Mj6a9+5u6+2eZ2ERD7Edt1Q9IZiB5UZAIdPnVKDoG7mdTVGhHJIeEml60JteamR3qhsr1r8gXvg==}
    engines: {node: '>=18'}
    cpu: [arm64]
    os: [freebsd]

  '@esbuild/freebsd-x64@0.23.1':
    resolution: {integrity: sha512-lK1eJeyk1ZX8UklqFd/3A60UuZ/6UVfGT2LuGo3Wp4/z7eRTRYY+0xOu2kpClP+vMTi9wKOfXi2vjUpO1Ro76g==}
    engines: {node: '>=18'}
    cpu: [x64]
    os: [freebsd]

  '@esbuild/freebsd-x64@0.24.0':
    resolution: {integrity: sha512-D3H+xh3/zphoX8ck4S2RxKR6gHlHDXXzOf6f/9dbFt/NRBDIE33+cVa49Kil4WUjxMGW0ZIYBYtaGCa2+OsQwQ==}
    engines: {node: '>=18'}
    cpu: [x64]
    os: [freebsd]

  '@esbuild/freebsd-x64@0.24.2':
    resolution: {integrity: sha512-TvW7wE/89PYW+IevEJXZ5sF6gJRDY/14hyIGFXdIucxCsbRmLUcjseQu1SyTko+2idmCw94TgyaEZi9HUSOe3Q==}
    engines: {node: '>=18'}
    cpu: [x64]
    os: [freebsd]

  '@esbuild/linux-arm64@0.23.1':
    resolution: {integrity: sha512-/93bf2yxencYDnItMYV/v116zff6UyTjo4EtEQjUBeGiVpMmffDNUyD9UN2zV+V3LRV3/on4xdZ26NKzn6754g==}
    engines: {node: '>=18'}
    cpu: [arm64]
    os: [linux]

  '@esbuild/linux-arm64@0.24.0':
    resolution: {integrity: sha512-TDijPXTOeE3eaMkRYpcy3LarIg13dS9wWHRdwYRnzlwlA370rNdZqbcp0WTyyV/k2zSxfko52+C7jU5F9Tfj1g==}
    engines: {node: '>=18'}
    cpu: [arm64]
    os: [linux]

  '@esbuild/linux-arm64@0.24.2':
    resolution: {integrity: sha512-7HnAD6074BW43YvvUmE/35Id9/NB7BeX5EoNkK9obndmZBUk8xmJJeU7DwmUeN7tkysslb2eSl6CTrYz6oEMQg==}
    engines: {node: '>=18'}
    cpu: [arm64]
    os: [linux]

  '@esbuild/linux-arm@0.23.1':
    resolution: {integrity: sha512-CXXkzgn+dXAPs3WBwE+Kvnrf4WECwBdfjfeYHpMeVxWE0EceB6vhWGShs6wi0IYEqMSIzdOF1XjQ/Mkm5d7ZdQ==}
    engines: {node: '>=18'}
    cpu: [arm]
    os: [linux]

  '@esbuild/linux-arm@0.24.0':
    resolution: {integrity: sha512-gJKIi2IjRo5G6Glxb8d3DzYXlxdEj2NlkixPsqePSZMhLudqPhtZ4BUrpIuTjJYXxvF9njql+vRjB2oaC9XpBw==}
    engines: {node: '>=18'}
    cpu: [arm]
    os: [linux]

  '@esbuild/linux-arm@0.24.2':
    resolution: {integrity: sha512-n0WRM/gWIdU29J57hJyUdIsk0WarGd6To0s+Y+LwvlC55wt+GT/OgkwoXCXvIue1i1sSNWblHEig00GBWiJgfA==}
    engines: {node: '>=18'}
    cpu: [arm]
    os: [linux]

  '@esbuild/linux-ia32@0.23.1':
    resolution: {integrity: sha512-VTN4EuOHwXEkXzX5nTvVY4s7E/Krz7COC8xkftbbKRYAl96vPiUssGkeMELQMOnLOJ8k3BY1+ZY52tttZnHcXQ==}
    engines: {node: '>=18'}
    cpu: [ia32]
    os: [linux]

  '@esbuild/linux-ia32@0.24.0':
    resolution: {integrity: sha512-K40ip1LAcA0byL05TbCQ4yJ4swvnbzHscRmUilrmP9Am7//0UjPreh4lpYzvThT2Quw66MhjG//20mrufm40mA==}
    engines: {node: '>=18'}
    cpu: [ia32]
    os: [linux]

  '@esbuild/linux-ia32@0.24.2':
    resolution: {integrity: sha512-sfv0tGPQhcZOgTKO3oBE9xpHuUqguHvSo4jl+wjnKwFpapx+vUDcawbwPNuBIAYdRAvIDBfZVvXprIj3HA+Ugw==}
    engines: {node: '>=18'}
    cpu: [ia32]
    os: [linux]

  '@esbuild/linux-loong64@0.23.1':
    resolution: {integrity: sha512-Vx09LzEoBa5zDnieH8LSMRToj7ir/Jeq0Gu6qJ/1GcBq9GkfoEAoXvLiW1U9J1qE/Y/Oyaq33w5p2ZWrNNHNEw==}
    engines: {node: '>=18'}
    cpu: [loong64]
    os: [linux]

  '@esbuild/linux-loong64@0.24.0':
    resolution: {integrity: sha512-0mswrYP/9ai+CU0BzBfPMZ8RVm3RGAN/lmOMgW4aFUSOQBjA31UP8Mr6DDhWSuMwj7jaWOT0p0WoZ6jeHhrD7g==}
    engines: {node: '>=18'}
    cpu: [loong64]
    os: [linux]

  '@esbuild/linux-loong64@0.24.2':
    resolution: {integrity: sha512-CN9AZr8kEndGooS35ntToZLTQLHEjtVB5n7dl8ZcTZMonJ7CCfStrYhrzF97eAecqVbVJ7APOEe18RPI4KLhwQ==}
    engines: {node: '>=18'}
    cpu: [loong64]
    os: [linux]

  '@esbuild/linux-mips64el@0.23.1':
    resolution: {integrity: sha512-nrFzzMQ7W4WRLNUOU5dlWAqa6yVeI0P78WKGUo7lg2HShq/yx+UYkeNSE0SSfSure0SqgnsxPvmAUu/vu0E+3Q==}
    engines: {node: '>=18'}
    cpu: [mips64el]
    os: [linux]

  '@esbuild/linux-mips64el@0.24.0':
    resolution: {integrity: sha512-hIKvXm0/3w/5+RDtCJeXqMZGkI2s4oMUGj3/jM0QzhgIASWrGO5/RlzAzm5nNh/awHE0A19h/CvHQe6FaBNrRA==}
    engines: {node: '>=18'}
    cpu: [mips64el]
    os: [linux]

  '@esbuild/linux-mips64el@0.24.2':
    resolution: {integrity: sha512-iMkk7qr/wl3exJATwkISxI7kTcmHKE+BlymIAbHO8xanq/TjHaaVThFF6ipWzPHryoFsesNQJPE/3wFJw4+huw==}
    engines: {node: '>=18'}
    cpu: [mips64el]
    os: [linux]

  '@esbuild/linux-ppc64@0.23.1':
    resolution: {integrity: sha512-dKN8fgVqd0vUIjxuJI6P/9SSSe/mB9rvA98CSH2sJnlZ/OCZWO1DJvxj8jvKTfYUdGfcq2dDxoKaC6bHuTlgcw==}
    engines: {node: '>=18'}
    cpu: [ppc64]
    os: [linux]

  '@esbuild/linux-ppc64@0.24.0':
    resolution: {integrity: sha512-HcZh5BNq0aC52UoocJxaKORfFODWXZxtBaaZNuN3PUX3MoDsChsZqopzi5UupRhPHSEHotoiptqikjN/B77mYQ==}
    engines: {node: '>=18'}
    cpu: [ppc64]
    os: [linux]

  '@esbuild/linux-ppc64@0.24.2':
    resolution: {integrity: sha512-shsVrgCZ57Vr2L8mm39kO5PPIb+843FStGt7sGGoqiiWYconSxwTiuswC1VJZLCjNiMLAMh34jg4VSEQb+iEbw==}
    engines: {node: '>=18'}
    cpu: [ppc64]
    os: [linux]

  '@esbuild/linux-riscv64@0.23.1':
    resolution: {integrity: sha512-5AV4Pzp80fhHL83JM6LoA6pTQVWgB1HovMBsLQ9OZWLDqVY8MVobBXNSmAJi//Csh6tcY7e7Lny2Hg1tElMjIA==}
    engines: {node: '>=18'}
    cpu: [riscv64]
    os: [linux]

  '@esbuild/linux-riscv64@0.24.0':
    resolution: {integrity: sha512-bEh7dMn/h3QxeR2KTy1DUszQjUrIHPZKyO6aN1X4BCnhfYhuQqedHaa5MxSQA/06j3GpiIlFGSsy1c7Gf9padw==}
    engines: {node: '>=18'}
    cpu: [riscv64]
    os: [linux]

  '@esbuild/linux-riscv64@0.24.2':
    resolution: {integrity: sha512-4eSFWnU9Hhd68fW16GD0TINewo1L6dRrB+oLNNbYyMUAeOD2yCK5KXGK1GH4qD/kT+bTEXjsyTCiJGHPZ3eM9Q==}
    engines: {node: '>=18'}
    cpu: [riscv64]
    os: [linux]

  '@esbuild/linux-s390x@0.23.1':
    resolution: {integrity: sha512-9ygs73tuFCe6f6m/Tb+9LtYxWR4c9yg7zjt2cYkjDbDpV/xVn+68cQxMXCjUpYwEkze2RcU/rMnfIXNRFmSoDw==}
    engines: {node: '>=18'}
    cpu: [s390x]
    os: [linux]

  '@esbuild/linux-s390x@0.24.0':
    resolution: {integrity: sha512-ZcQ6+qRkw1UcZGPyrCiHHkmBaj9SiCD8Oqd556HldP+QlpUIe2Wgn3ehQGVoPOvZvtHm8HPx+bH20c9pvbkX3g==}
    engines: {node: '>=18'}
    cpu: [s390x]
    os: [linux]

  '@esbuild/linux-s390x@0.24.2':
    resolution: {integrity: sha512-S0Bh0A53b0YHL2XEXC20bHLuGMOhFDO6GN4b3YjRLK//Ep3ql3erpNcPlEFed93hsQAjAQDNsvcK+hV90FubSw==}
    engines: {node: '>=18'}
    cpu: [s390x]
    os: [linux]

  '@esbuild/linux-x64@0.23.1':
    resolution: {integrity: sha512-EV6+ovTsEXCPAp58g2dD68LxoP/wK5pRvgy0J/HxPGB009omFPv3Yet0HiaqvrIrgPTBuC6wCH1LTOY91EO5hQ==}
    engines: {node: '>=18'}
    cpu: [x64]
    os: [linux]

  '@esbuild/linux-x64@0.24.0':
    resolution: {integrity: sha512-vbutsFqQ+foy3wSSbmjBXXIJ6PL3scghJoM8zCL142cGaZKAdCZHyf+Bpu/MmX9zT9Q0zFBVKb36Ma5Fzfa8xA==}
    engines: {node: '>=18'}
    cpu: [x64]
    os: [linux]

  '@esbuild/linux-x64@0.24.2':
    resolution: {integrity: sha512-8Qi4nQcCTbLnK9WoMjdC9NiTG6/E38RNICU6sUNqK0QFxCYgoARqVqxdFmWkdonVsvGqWhmm7MO0jyTqLqwj0Q==}
    engines: {node: '>=18'}
    cpu: [x64]
    os: [linux]

  '@esbuild/netbsd-arm64@0.24.2':
    resolution: {integrity: sha512-wuLK/VztRRpMt9zyHSazyCVdCXlpHkKm34WUyinD2lzK07FAHTq0KQvZZlXikNWkDGoT6x3TD51jKQ7gMVpopw==}
    engines: {node: '>=18'}
    cpu: [arm64]
    os: [netbsd]

  '@esbuild/netbsd-x64@0.23.1':
    resolution: {integrity: sha512-aevEkCNu7KlPRpYLjwmdcuNz6bDFiE7Z8XC4CPqExjTvrHugh28QzUXVOZtiYghciKUacNktqxdpymplil1beA==}
    engines: {node: '>=18'}
    cpu: [x64]
    os: [netbsd]

  '@esbuild/netbsd-x64@0.24.0':
    resolution: {integrity: sha512-hjQ0R/ulkO8fCYFsG0FZoH+pWgTTDreqpqY7UnQntnaKv95uP5iW3+dChxnx7C3trQQU40S+OgWhUVwCjVFLvg==}
    engines: {node: '>=18'}
    cpu: [x64]
    os: [netbsd]

  '@esbuild/netbsd-x64@0.24.2':
    resolution: {integrity: sha512-VefFaQUc4FMmJuAxmIHgUmfNiLXY438XrL4GDNV1Y1H/RW3qow68xTwjZKfj/+Plp9NANmzbH5R40Meudu8mmw==}
    engines: {node: '>=18'}
    cpu: [x64]
    os: [netbsd]

  '@esbuild/openbsd-arm64@0.23.1':
    resolution: {integrity: sha512-3x37szhLexNA4bXhLrCC/LImN/YtWis6WXr1VESlfVtVeoFJBRINPJ3f0a/6LV8zpikqoUg4hyXw0sFBt5Cr+Q==}
    engines: {node: '>=18'}
    cpu: [arm64]
    os: [openbsd]

  '@esbuild/openbsd-arm64@0.24.0':
    resolution: {integrity: sha512-MD9uzzkPQbYehwcN583yx3Tu5M8EIoTD+tUgKF982WYL9Pf5rKy9ltgD0eUgs8pvKnmizxjXZyLt0z6DC3rRXg==}
    engines: {node: '>=18'}
    cpu: [arm64]
    os: [openbsd]

  '@esbuild/openbsd-arm64@0.24.2':
    resolution: {integrity: sha512-YQbi46SBct6iKnszhSvdluqDmxCJA+Pu280Av9WICNwQmMxV7nLRHZfjQzwbPs3jeWnuAhE9Jy0NrnJ12Oz+0A==}
    engines: {node: '>=18'}
    cpu: [arm64]
    os: [openbsd]

  '@esbuild/openbsd-x64@0.23.1':
    resolution: {integrity: sha512-aY2gMmKmPhxfU+0EdnN+XNtGbjfQgwZj43k8G3fyrDM/UdZww6xrWxmDkuz2eCZchqVeABjV5BpildOrUbBTqA==}
    engines: {node: '>=18'}
    cpu: [x64]
    os: [openbsd]

  '@esbuild/openbsd-x64@0.24.0':
    resolution: {integrity: sha512-4ir0aY1NGUhIC1hdoCzr1+5b43mw99uNwVzhIq1OY3QcEwPDO3B7WNXBzaKY5Nsf1+N11i1eOfFcq+D/gOS15Q==}
    engines: {node: '>=18'}
    cpu: [x64]
    os: [openbsd]

  '@esbuild/openbsd-x64@0.24.2':
    resolution: {integrity: sha512-+iDS6zpNM6EnJyWv0bMGLWSWeXGN/HTaF/LXHXHwejGsVi+ooqDfMCCTerNFxEkM3wYVcExkeGXNqshc9iMaOA==}
    engines: {node: '>=18'}
    cpu: [x64]
    os: [openbsd]

  '@esbuild/sunos-x64@0.23.1':
    resolution: {integrity: sha512-RBRT2gqEl0IKQABT4XTj78tpk9v7ehp+mazn2HbUeZl1YMdaGAQqhapjGTCe7uw7y0frDi4gS0uHzhvpFuI1sA==}
    engines: {node: '>=18'}
    cpu: [x64]
    os: [sunos]

  '@esbuild/sunos-x64@0.24.0':
    resolution: {integrity: sha512-jVzdzsbM5xrotH+W5f1s+JtUy1UWgjU0Cf4wMvffTB8m6wP5/kx0KiaLHlbJO+dMgtxKV8RQ/JvtlFcdZ1zCPA==}
    engines: {node: '>=18'}
    cpu: [x64]
    os: [sunos]

  '@esbuild/sunos-x64@0.24.2':
    resolution: {integrity: sha512-hTdsW27jcktEvpwNHJU4ZwWFGkz2zRJUz8pvddmXPtXDzVKTTINmlmga3ZzwcuMpUvLw7JkLy9QLKyGpD2Yxig==}
    engines: {node: '>=18'}
    cpu: [x64]
    os: [sunos]

  '@esbuild/win32-arm64@0.23.1':
    resolution: {integrity: sha512-4O+gPR5rEBe2FpKOVyiJ7wNDPA8nGzDuJ6gN4okSA1gEOYZ67N8JPk58tkWtdtPeLz7lBnY6I5L3jdsr3S+A6A==}
    engines: {node: '>=18'}
    cpu: [arm64]
    os: [win32]

  '@esbuild/win32-arm64@0.24.0':
    resolution: {integrity: sha512-iKc8GAslzRpBytO2/aN3d2yb2z8XTVfNV0PjGlCxKo5SgWmNXx82I/Q3aG1tFfS+A2igVCY97TJ8tnYwpUWLCA==}
    engines: {node: '>=18'}
    cpu: [arm64]
    os: [win32]

  '@esbuild/win32-arm64@0.24.2':
    resolution: {integrity: sha512-LihEQ2BBKVFLOC9ZItT9iFprsE9tqjDjnbulhHoFxYQtQfai7qfluVODIYxt1PgdoyQkz23+01rzwNwYfutxUQ==}
    engines: {node: '>=18'}
    cpu: [arm64]
    os: [win32]

  '@esbuild/win32-ia32@0.23.1':
    resolution: {integrity: sha512-BcaL0Vn6QwCwre3Y717nVHZbAa4UBEigzFm6VdsVdT/MbZ38xoj1X9HPkZhbmaBGUD1W8vxAfffbDe8bA6AKnQ==}
    engines: {node: '>=18'}
    cpu: [ia32]
    os: [win32]

  '@esbuild/win32-ia32@0.24.0':
    resolution: {integrity: sha512-vQW36KZolfIudCcTnaTpmLQ24Ha1RjygBo39/aLkM2kmjkWmZGEJ5Gn9l5/7tzXA42QGIoWbICfg6KLLkIw6yw==}
    engines: {node: '>=18'}
    cpu: [ia32]
    os: [win32]

  '@esbuild/win32-ia32@0.24.2':
    resolution: {integrity: sha512-q+iGUwfs8tncmFC9pcnD5IvRHAzmbwQ3GPS5/ceCyHdjXubwQWI12MKWSNSMYLJMq23/IUCvJMS76PDqXe1fxA==}
    engines: {node: '>=18'}
    cpu: [ia32]
    os: [win32]

  '@esbuild/win32-x64@0.23.1':
    resolution: {integrity: sha512-BHpFFeslkWrXWyUPnbKm+xYYVYruCinGcftSBaa8zoF9hZO4BcSCFUvHVTtzpIY6YzUnYtuEhZ+C9iEXjxnasg==}
    engines: {node: '>=18'}
    cpu: [x64]
    os: [win32]

  '@esbuild/win32-x64@0.24.0':
    resolution: {integrity: sha512-7IAFPrjSQIJrGsK6flwg7NFmwBoSTyF3rl7If0hNUFQU4ilTsEPL6GuMuU9BfIWVVGuRnuIidkSMC+c0Otu8IA==}
    engines: {node: '>=18'}
    cpu: [x64]
    os: [win32]

  '@esbuild/win32-x64@0.24.2':
    resolution: {integrity: sha512-7VTgWzgMGvup6aSqDPLiW5zHaxYJGTO4OokMjIlrCtf+VpEL+cXKtCvg723iguPYI5oaUNdS+/V7OU2gvXVWEg==}
    engines: {node: '>=18'}
    cpu: [x64]
    os: [win32]

  '@eslint-community/eslint-utils@4.4.1':
    resolution: {integrity: sha512-s3O3waFUrMV8P/XaF/+ZTp1X9XBZW1a4B97ZnjQF2KYWaFD2A8KyFBsrsfSjEmjn3RGWAIuvlneuZm3CUK3jbA==}
    engines: {node: ^12.22.0 || ^14.17.0 || >=16.0.0}
    peerDependencies:
      eslint: ^6.0.0 || ^7.0.0 || >=8.0.0

  '@eslint-community/regexpp@4.12.1':
    resolution: {integrity: sha512-CCZCDJuduB9OUkFkY2IgppNZMi2lBQgD2qzwXkEia16cge2pijY/aXi96CJMquDMn3nJdlPV1A5KrJEXwfLNzQ==}
    engines: {node: ^12.0.0 || ^14.0.0 || >=16.0.0}

  '@eslint/eslintrc@0.4.3':
    resolution: {integrity: sha512-J6KFFz5QCYUJq3pf0mjEcCJVERbzv71PUIDczuh9JkwGEzced6CO5ADLHB1rbf/+oPBtoPfMYNOpGDzCANlbXw==}
    engines: {node: ^10.12.0 || >=12.0.0}

  '@fontsource/fira-code@5.1.1':
    resolution: {integrity: sha512-w9b1CtWyfdyZP2Y/j7Z86SNYtLXMZ4yGtxrtw0qejjrGuzoasEoMhgdLJOwX9exrpKRVFaecKjcAuWkvmvOITw==}

  '@fontsource/nunito-sans@5.1.1':
    resolution: {integrity: sha512-84sV7nRYKFlzoY6FeLBAf1FF6+MebDXklVz28Phuh4L52t2juhjRmLXweehNN9pjgdvM0gXCe/kYsgI8WVELUQ==}

  '@hookform/resolvers@3.9.1':
    resolution: {integrity: sha512-ud2HqmGBM0P0IABqoskKWI6PEf6ZDDBZkFqe2Vnl+mTHCEHzr3ISjjZyCwTjC/qpL25JC9aIDkloQejvMeq0ug==}
    peerDependencies:
      react-hook-form: ^7.0.0

  '@humanwhocodes/config-array@0.5.0':
    resolution: {integrity: sha512-FagtKFz74XrTl7y6HCzQpwDfXP0yhxe9lHLD1UZxjvZIcbyRz8zTFF/yYNfSfzU414eDwZ1SrO0Qvtyf+wFMQg==}
    engines: {node: '>=10.10.0'}
    deprecated: Use @eslint/config-array instead

  '@humanwhocodes/object-schema@1.2.1':
    resolution: {integrity: sha512-ZnQMnLV4e7hDlUvw8H+U8ASL02SS2Gn6+9Ac3wGGLIe7+je2AeAOxPY+izIPJDfFDb7eDjev0Us8MO1iFRN8hA==}
    deprecated: Use @eslint/object-schema instead

  '@inquirer/checkbox@4.0.3':
    resolution: {integrity: sha512-CEt9B4e8zFOGtc/LYeQx5m8nfqQeG/4oNNv0PUvXGG0mys+wR/WbJ3B4KfSQ4Fcr3AQfpiuFOi3fVvmPfvNbxw==}
    engines: {node: '>=18'}
    peerDependencies:
      '@types/node': '>=18'

  '@inquirer/confirm@5.0.2':
    resolution: {integrity: sha512-KJLUHOaKnNCYzwVbryj3TNBxyZIrr56fR5N45v6K9IPrbT6B7DcudBMfylkV1A8PUdJE15mybkEQyp2/ZUpxUA==}
    engines: {node: '>=18'}
    peerDependencies:
      '@types/node': '>=18'

  '@inquirer/confirm@5.1.0':
    resolution: {integrity: sha512-osaBbIMEqVFjTX5exoqPXs6PilWQdjaLhGtMDXMXg/yxkHXNq43GlxGyTA35lK2HpzUgDN+Cjh/2AmqCN0QJpw==}
    engines: {node: '>=18'}
    peerDependencies:
      '@types/node': '>=18'

  '@inquirer/core@10.1.0':
    resolution: {integrity: sha512-I+ETk2AL+yAVbvuKx5AJpQmoaWhpiTFOg/UJb7ZkMAK4blmtG8ATh5ct+T/8xNld0CZG/2UhtkdMwpgvld92XQ==}
    engines: {node: '>=18'}

  '@inquirer/core@10.1.1':
    resolution: {integrity: sha512-rmZVXy9iZvO3ZStEe/ayuuwIJ23LSF13aPMlLMTQARX6lGUBDHGV8UB5i9MRrfy0+mZwt5/9bdy8llszSD3NQA==}
    engines: {node: '>=18'}

  '@inquirer/editor@4.2.0':
    resolution: {integrity: sha512-Z3LeGsD3WlItDqLxTPciZDbGtm0wrz7iJGS/uUxSiQxef33ZrBq7LhsXg30P7xrWz1kZX4iGzxxj5SKZmJ8W+w==}
    engines: {node: '>=18'}
    peerDependencies:
      '@types/node': '>=18'

  '@inquirer/expand@4.0.3':
    resolution: {integrity: sha512-MDszqW4HYBpVMmAoy/FA9laLrgo899UAga0itEjsYrBthKieDZNc0e16gdn7N3cQ0DSf/6zsTBZMuDYDQU4ktg==}
    engines: {node: '>=18'}
    peerDependencies:
      '@types/node': '>=18'

  '@inquirer/figures@1.0.8':
    resolution: {integrity: sha512-tKd+jsmhq21AP1LhexC0pPwsCxEhGgAkg28byjJAd+xhmIs8LUX8JbUc3vBf3PhLxWiB5EvyBE5X7JSPAqMAqg==}
    engines: {node: '>=18'}

  '@inquirer/input@4.1.0':
    resolution: {integrity: sha512-16B8A9hY741yGXzd8UJ9R8su/fuuyO2e+idd7oVLYjP23wKJ6ILRIIHcnXe8/6AoYgwRS2zp4PNsW/u/iZ24yg==}
    engines: {node: '>=18'}
    peerDependencies:
      '@types/node': '>=18'

  '@inquirer/number@3.0.3':
    resolution: {integrity: sha512-HA/W4YV+5deKCehIutfGBzNxWH1nhvUC67O4fC9ufSijn72yrYnRmzvC61dwFvlXIG1fQaYWi+cqNE9PaB9n6Q==}
    engines: {node: '>=18'}
    peerDependencies:
      '@types/node': '>=18'

  '@inquirer/password@4.0.3':
    resolution: {integrity: sha512-3qWjk6hS0iabG9xx0U1plwQLDBc/HA/hWzLFFatADpR6XfE62LqPr9GpFXBkLU0KQUaIXZ996bNG+2yUvocH8w==}
    engines: {node: '>=18'}
    peerDependencies:
      '@types/node': '>=18'

  '@inquirer/prompts@7.2.0':
    resolution: {integrity: sha512-ZXYZ5oGVrb+hCzcglPeVerJ5SFwennmDOPfXq1WyeZIrPGySLbl4W6GaSsBFvu3WII36AOK5yB8RMIEEkBjf8w==}
    engines: {node: '>=18'}
    peerDependencies:
      '@types/node': '>=18'

  '@inquirer/rawlist@4.0.3':
    resolution: {integrity: sha512-5MhinSzfmOiZlRoPezfbJdfVCZikZs38ja3IOoWe7H1dxL0l3Z2jAUgbBldeyhhOkELdGvPlBfQaNbeLslib1w==}
    engines: {node: '>=18'}
    peerDependencies:
      '@types/node': '>=18'

  '@inquirer/search@3.0.3':
    resolution: {integrity: sha512-mQTCbdNolTGvGGVCJSI6afDwiSGTV+fMLPEIMDJgIV6L/s3+RYRpxt6t0DYnqMQmemnZ/Zq0vTIRwoHT1RgcTg==}
    engines: {node: '>=18'}
    peerDependencies:
      '@types/node': '>=18'

  '@inquirer/select@4.0.3':
    resolution: {integrity: sha512-OZfKDtDE8+J54JYAFTUGZwvKNfC7W/gFCjDkcsO7HnTH/wljsZo9y/FJquOxMy++DY0+9l9o/MOZ8s5s1j5wmw==}
    engines: {node: '>=18'}
    peerDependencies:
      '@types/node': '>=18'

  '@inquirer/type@3.0.1':
    resolution: {integrity: sha512-+ksJMIy92sOAiAccGpcKZUc3bYO07cADnscIxHBknEm3uNts3movSmBofc1908BNy5edKscxYeAdaX1NXkHS6A==}
    engines: {node: '>=18'}
    peerDependencies:
      '@types/node': '>=18'

  '@isaacs/cliui@8.0.2':
    resolution: {integrity: sha512-O8jcjabXaleOG9DQ0+ARXWZBTfnP4WNAqzuiJK7ll44AmxGKv/J2M4TPjxjY3znBCfvBXFzucm1twdyFybFqEA==}
    engines: {node: '>=12'}

  '@istanbuljs/schema@0.1.3':
    resolution: {integrity: sha512-ZXRY4jNvVgSVQ8DL3LTcakaAtXwTVUxE81hslsyD2AtoXW/wVob10HkOJ1X/pAlcI7D+2YoZKg5do8G/w6RYgA==}
    engines: {node: '>=8'}

  '@joshwooding/vite-plugin-react-docgen-typescript@0.4.2':
    resolution: {integrity: sha512-feQ+ntr+8hbVudnsTUapiMN9q8T90XA1d5jn9QzY09sNoj4iD9wi0PY1vsBFTda4ZjEaxRK9S81oarR2nj7TFQ==}
    peerDependencies:
      typescript: '>= 4.3.x'
      vite: ^3.0.0 || ^4.0.0 || ^5.0.0 || ^6.0.0
    peerDependenciesMeta:
      typescript:
        optional: true

  '@jridgewell/gen-mapping@0.3.5':
    resolution: {integrity: sha512-IzL8ZoEDIBRWEzlCcRhOaCupYyN5gdIK+Q6fbFdPDg6HqX6jpkItn7DFIpW9LQzXG6Df9sA7+OKnq0qlz/GaQg==}
    engines: {node: '>=6.0.0'}

  '@jridgewell/gen-mapping@0.3.8':
    resolution: {integrity: sha512-imAbBGkb+ebQyxKgzv5Hu2nmROxoDOXHh80evxdoXNOrvAnVx7zimzc1Oo5h9RlfV4vPXaE2iM5pOFbvOCClWA==}
    engines: {node: '>=6.0.0'}

  '@jridgewell/resolve-uri@3.1.2':
    resolution: {integrity: sha512-bRISgCIjP20/tbWSPWMEi54QVPRZExkuD9lJL+UIxUKtwVJA8wW1Trb1jMs1RFXo1CBTNZ/5hpC9QvmKWdopKw==}
    engines: {node: '>=6.0.0'}

  '@jridgewell/set-array@1.2.1':
    resolution: {integrity: sha512-R8gLRTZeyp03ymzP/6Lil/28tGeGEzhx1q2k703KGWRAI1VdvPIXdG70VJc2pAMw3NA6JKL5hhFu1sJX0Mnn/A==}
    engines: {node: '>=6.0.0'}

  '@jridgewell/source-map@0.3.6':
    resolution: {integrity: sha512-1ZJTZebgqllO79ue2bm3rIGud/bOe0pP5BjSRCRxxYkEZS8STV7zN84UBbiYu7jy+eCKSnVIUgoWWE/tt+shMQ==}

  '@jridgewell/sourcemap-codec@1.5.0':
    resolution: {integrity: sha512-gv3ZRaISU3fjPAgNsriBRqGWQL6quFx04YMPW/zD8XMLsU32mhCCbfbO6KZFLjvYpCZ8zyDEgqsgf+PwPaM7GQ==}

  '@jridgewell/trace-mapping@0.3.25':
    resolution: {integrity: sha512-vNk6aEwybGtawWmy/PzwnGDOjCkLWSD2wqvjGGAgOAwCGWySYXfYoxt00IJkTF+8Lb57DwOb3Aa0o9CApepiYQ==}

  '@kwsites/file-exists@1.1.1':
    resolution: {integrity: sha512-m9/5YGR18lIwxSFDwfE3oA7bWuq9kdau6ugN4H2rJeyhFQZcG9AgSHkQtSD15a8WvTgfz9aikZMrKPHvbpqFiw==}

  '@kwsites/promise-deferred@1.1.1':
    resolution: {integrity: sha512-GaHYm+c0O9MjZRu0ongGBRbinu8gVAMd2UZjji6jVmqKtZluZnptXGWhz1E8j8D2HJ3f/yMxKAUC0b+57wncIw==}

  '@linode/design-language-system@4.0.0':
    resolution: {integrity: sha512-SKM4AG0GpFjgirKI+7bG3RT6ai3VU7MJJLUvaZsHf0OgmEJ25qWH7DqGOx5FWSTtzX0YemJSrwnKMpL+3CLawg==}

  '@linode/eslint-plugin-cloud-manager@0.0.7':
    resolution: {integrity: sha512-83ZDbDQGsXCKxagX6CWszFZbsuX/fHSFn/i+P1FGYDm/0qnIo2XypB/lTdJhHJwvq1j2z+0VDZIMP7YLF5U6Sg==}
    peerDependencies:
      eslint: ^6.8.0

  '@lukemorales/query-key-factory@1.3.4':
    resolution: {integrity: sha512-A3frRDdkmaNNQi6mxIshsDk4chRXWoXa05US8fBo4kci/H+lVmujS6QrwQLLGIkNIRFGjMqp2uKjC4XsLdydRw==}
    engines: {node: '>=14'}
    peerDependencies:
      '@tanstack/query-core': '>= 4.0.0'
      '@tanstack/react-query': '>= 4.0.0'

  '@mdx-js/react@3.1.0':
    resolution: {integrity: sha512-QjHtSaoameoalGnKDT3FoIl4+9RwyTmo9ZJGBdLOks/YOiWHoRDI3PUwEzOE7kEmGcV3AFcp9K6dYu9rEuKLAQ==}
    peerDependencies:
      '@types/react': '>=16'
      react: '>=16'

  '@mswjs/interceptors@0.37.1':
    resolution: {integrity: sha512-SvE+tSpcX884RJrPCskXxoS965Ky/pYABDEhWW6oeSRhpUDLrS5nTvT5n1LLSDVDYvty4imVmXsy+3/ROVuknA==}
    engines: {node: '>=18'}

  '@mui/core-downloads-tracker@6.4.5':
    resolution: {integrity: sha512-zoXvHU1YuoodgMlPS+epP084Pqv9V+Vg+5IGv9n/7IIFVQ2nkTngYHYxElCq8pdTTbDcgji+nNh0lxri2abWgA==}

  '@mui/icons-material@6.4.5':
    resolution: {integrity: sha512-4A//t8Nrc+4u4pbVhGarIFU98zpuB5AV9hTNzgXx1ySZJ1tWtx+i/1SbQ8PtGJxWeXlljhwimZJNPQ3x0CiIFw==}
    engines: {node: '>=14.0.0'}
    peerDependencies:
      '@mui/material': ^6.4.5
      '@types/react': ^17.0.0 || ^18.0.0 || ^19.0.0
      react: ^17.0.0 || ^18.0.0 || ^19.0.0
    peerDependenciesMeta:
      '@types/react':
        optional: true

  '@mui/material@6.4.5':
    resolution: {integrity: sha512-5eyEgSXocIeV1JkXs8mYyJXU0aFyXZIWI5kq2g/mCnIgJe594lkOBNAKnCIaGVfQTu2T6TTEHF8/hHIqpiIRGA==}
    engines: {node: '>=14.0.0'}
    peerDependencies:
      '@emotion/react': ^11.5.0
      '@emotion/styled': ^11.3.0
      '@mui/material-pigment-css': ^6.4.3
      '@types/react': ^17.0.0 || ^18.0.0 || ^19.0.0
      react: ^17.0.0 || ^18.0.0 || ^19.0.0
      react-dom: ^17.0.0 || ^18.0.0 || ^19.0.0
    peerDependenciesMeta:
      '@emotion/react':
        optional: true
      '@emotion/styled':
        optional: true
      '@mui/material-pigment-css':
        optional: true
      '@types/react':
        optional: true

  '@mui/private-theming@6.4.3':
    resolution: {integrity: sha512-7x9HaNwDCeoERc4BoEWLieuzKzXu5ZrhRnEM6AUcRXUScQLvF1NFkTlP59+IJfTbEMgcGg1wWHApyoqcksrBpQ==}
    engines: {node: '>=14.0.0'}
    peerDependencies:
      '@types/react': ^17.0.0 || ^18.0.0 || ^19.0.0
      react: ^17.0.0 || ^18.0.0 || ^19.0.0
    peerDependenciesMeta:
      '@types/react':
        optional: true

  '@mui/styled-engine@6.4.3':
    resolution: {integrity: sha512-OC402VfK+ra2+f12Gef8maY7Y9n7B6CZcoQ9u7mIkh/7PKwW/xH81xwX+yW+Ak1zBT3HYcVjh2X82k5cKMFGoQ==}
    engines: {node: '>=14.0.0'}
    peerDependencies:
      '@emotion/react': ^11.4.1
      '@emotion/styled': ^11.3.0
      react: ^17.0.0 || ^18.0.0 || ^19.0.0
    peerDependenciesMeta:
      '@emotion/react':
        optional: true
      '@emotion/styled':
        optional: true

  '@mui/system@6.4.3':
    resolution: {integrity: sha512-Q0iDwnH3+xoxQ0pqVbt8hFdzhq1g2XzzR4Y5pVcICTNtoCLJmpJS3vI4y/OIM1FHFmpfmiEC2IRIq7YcZ8nsmg==}
    engines: {node: '>=14.0.0'}
    peerDependencies:
      '@emotion/react': ^11.5.0
      '@emotion/styled': ^11.3.0
      '@types/react': ^17.0.0 || ^18.0.0 || ^19.0.0
      react: ^17.0.0 || ^18.0.0 || ^19.0.0
    peerDependenciesMeta:
      '@emotion/react':
        optional: true
      '@emotion/styled':
        optional: true
      '@types/react':
        optional: true

  '@mui/types@7.2.21':
    resolution: {integrity: sha512-6HstngiUxNqLU+/DPqlUJDIPbzUBxIVHb1MmXP0eTWDIROiCR2viugXpEif0PPe2mLqqakPzzRClWAnK+8UJww==}
    peerDependencies:
      '@types/react': ^17.0.0 || ^18.0.0 || ^19.0.0
    peerDependenciesMeta:
      '@types/react':
        optional: true

  '@mui/utils@6.4.3':
    resolution: {integrity: sha512-jxHRHh3BqVXE9ABxDm+Tc3wlBooYz/4XPa0+4AI+iF38rV1/+btJmSUgG4shDtSWVs/I97aDn5jBCt6SF2Uq2A==}
    engines: {node: '>=14.0.0'}
    peerDependencies:
      '@types/react': ^17.0.0 || ^18.0.0 || ^19.0.0
      react: ^17.0.0 || ^18.0.0 || ^19.0.0
    peerDependenciesMeta:
      '@types/react':
        optional: true

  '@mui/x-date-pickers@7.27.0':
    resolution: {integrity: sha512-wSx8JGk4WQ2hTObfQITc+zlmUKNleQYoH1hGocaQlpWpo1HhauDtcQfX6sDN0J0dPT2eeyxDWGj4uJmiSfQKcw==}
    engines: {node: '>=14.0.0'}
    peerDependencies:
      '@emotion/react': ^11.9.0
      '@emotion/styled': ^11.8.1
      '@mui/material': ^5.15.14 || ^6.0.0
      '@mui/system': ^5.15.14 || ^6.0.0
      date-fns: ^2.25.0 || ^3.2.0 || ^4.0.0
      date-fns-jalali: ^2.13.0-0 || ^3.2.0-0 || ^4.0.0-0
      dayjs: ^1.10.7
      luxon: ^3.0.2
      moment: ^2.29.4
      moment-hijri: ^2.1.2 || ^3.0.0
      moment-jalaali: ^0.7.4 || ^0.8.0 || ^0.9.0 || ^0.10.0
      react: ^17.0.0 || ^18.0.0 || ^19.0.0
      react-dom: ^17.0.0 || ^18.0.0 || ^19.0.0
    peerDependenciesMeta:
      '@emotion/react':
        optional: true
      '@emotion/styled':
        optional: true
      date-fns:
        optional: true
      date-fns-jalali:
        optional: true
      dayjs:
        optional: true
      luxon:
        optional: true
      moment:
        optional: true
      moment-hijri:
        optional: true
      moment-jalaali:
        optional: true

  '@mui/x-internals@7.26.0':
    resolution: {integrity: sha512-VxTCYQcZ02d3190pdvys2TDg9pgbvewAVakEopiOgReKAUhLdRlgGJHcOA/eAuGLyK1YIo26A6Ow6ZKlSRLwMg==}
    engines: {node: '>=14.0.0'}
    peerDependencies:
      react: ^17.0.0 || ^18.0.0 || ^19.0.0

  '@nodelib/fs.scandir@2.1.5':
    resolution: {integrity: sha512-vq24Bq3ym5HEQm2NKCr3yXDwjc7vTsEThRDnkp2DK9p1uqLR+DHurm/NOTo0KG7HYHU7eppKZj3MyqYuMBf62g==}
    engines: {node: '>= 8'}

  '@nodelib/fs.stat@2.0.5':
    resolution: {integrity: sha512-RkhPPp2zrqDAQA/2jNhnztcPAlv64XdhIp7a7454A5ovI7Bukxgt7MX7udwAu3zg1DcpPU0rz3VV1SeaqvY4+A==}
    engines: {node: '>= 8'}

  '@nodelib/fs.walk@1.2.8':
    resolution: {integrity: sha512-oGB+UxlgWcgQkgwo8GcEGwemoTFt3FIO9ababBmaGwXIoBKZ+GTy0pP185beGg7Llih/NSHSV2XAs1lnznocSg==}
    engines: {node: '>= 8'}

  '@novnc/novnc@1.5.0':
    resolution: {integrity: sha512-4yGHOtUCnEJUCsgEt/L78eeJu00kthurLBWXFiaXfonNx0pzbs6R/3gJb1byZe6iAE8V9MF0syQb0xIL8MSOtQ==}

  '@open-draft/deferred-promise@2.2.0':
    resolution: {integrity: sha512-CecwLWx3rhxVQF6V4bAgPS5t+So2sTbPgAzafKkVizyi7tlwpcFpdFqq+wqF2OwNBmqFuu6tOyouTuxgpMfzmA==}

  '@open-draft/logger@0.3.0':
    resolution: {integrity: sha512-X2g45fzhxH238HKO4xbSr7+wBS8Fvw6ixhTDuvLd5mqh6bJJCFAPwU9mPDxbcrRtfxv4u5IHCEH77BmxvXmmxQ==}

  '@open-draft/until@2.1.0':
    resolution: {integrity: sha512-U69T3ItWHvLwGg5eJ0n3I62nWuE6ilHlmz7zM0npLBRvPRd7e6NYmg54vvRtP5mZG7kZqZCFVdsTWo7BPtBujg==}

  '@paypal/accelerated-checkout-loader@1.1.0':
    resolution: {integrity: sha512-S2KkIpq15VnxYyI0tycvfYiNsqdsg2a92El2huYUVLsWnBbubl8toYK8khaP5nnxZ0MGl9mEB9Y9axmfOw2Yvg==}

  '@paypal/paypal-js@5.1.6':
    resolution: {integrity: sha512-1upF06pv0AUtTftRVSra44p8ibqGa3ruKLArvdhpZla25zcrND7R+nDUIMrJ0iteVYZowhujZStFs6NoruExfg==}

  '@paypal/react-paypal-js@7.8.3':
    resolution: {integrity: sha512-7sD5JFA0IH9kysyGFv5DTmtPn54vLWZ0DLhdjUvsjqZnoEs11mJJJlTsTA7MkIO3jBAJOWlfoA4wLYzmy68C4g==}
    peerDependencies:
      react: '>=16.3.0'
      react-dom: '>=16.3.0'

  '@paypal/sdk-constants@1.0.150':
    resolution: {integrity: sha512-ETm/mtiTBw4gHPdKo3GXzSQyXfZKevSg+ujfEvZbLT9gCc/YFmTBnWDroqmzOeuSXnf2Ll4bBSp3xbr47NQbUQ==}

  '@peggyjs/from-mem@1.3.5':
    resolution: {integrity: sha512-oRyzXE7nirAn+5yYjCdWQHg3EG2XXcYRoYNOK8Quqnmm+9FyK/2YWVunwudlYl++M3xY+gIAdf0vAYS+p0nKfQ==}
    engines: {node: '>=18'}

  '@pkgjs/parseargs@0.11.0':
    resolution: {integrity: sha512-+1VkjdD0QBLPodGrJUeqarH8VAIvQODIbwh9XpP5Syisf7YoQgsJKPNFoqqLQlu+VQ/tVSshMR6loPMn8U+dPg==}
    engines: {node: '>=14'}

  '@polka/url@1.0.0-next.28':
    resolution: {integrity: sha512-8LduaNlMZGwdZ6qWrKlfa+2M4gahzFkprZiAt2TF8uS0qQgBizKXpXURqvTJ4WtmupWxaLqjRb2UCTe72mu+Aw==}

  '@popperjs/core@2.11.8':
    resolution: {integrity: sha512-P1st0aksCrn9sGZhp8GMYwBnQsbvAWsZAX44oXNNvLHGqAOcoVxmjZiohstwQ7SqKnbR47akdNi+uleWD8+g6A==}

  '@reach/auto-id@0.10.5':
    resolution: {integrity: sha512-we4/bwjFxJ3F+2eaddQ1HltbKvJ7AB8clkN719El7Zugpn/vOjfPMOVUiBqTmPGLUvkYrq4tpuFwLvk2HyOVHg==}
    peerDependencies:
      react: ^16.8.0
      react-dom: ^16.8.0

  '@reach/descendants@0.10.5':
    resolution: {integrity: sha512-8HhN4DwS/HsPQ+Ym/Ft/XJ1spXBYdE8hqpnbYR9UcU7Nx3oDbTIdhjA6JXXt23t5avYIx2jRa8YHCtVKSHuiwA==}
    peerDependencies:
      react: ^16.8.0
      react-dom: ^16.8.0

  '@reach/tabs@0.10.5':
    resolution: {integrity: sha512-oQJxQ9FwFsXo2HxEzJxFU/wP31bPVh4VU54NlhHW9f49uofyYkIKBbAhdF0Zb3TnaFp4cGKPHX39pXBYGPDkAQ==}
    peerDependencies:
      react: ^16.8.0
      react-dom: ^16.8.0

  '@reach/utils@0.10.5':
    resolution: {integrity: sha512-5E/xxQnUbmpI/LrufBAOXjunl96DnqX6B4zC2MO2KH/dRzLug5gM5VuOwV26egsp0jvsSPxojwciOhS43px3qw==}
    peerDependencies:
      react: ^16.8.0
      react-dom: ^16.8.0

  '@rollup/pluginutils@5.1.3':
    resolution: {integrity: sha512-Pnsb6f32CD2W3uCaLZIzDmeFyQ2b8UWMFI7xtwUezpcGBDVDW6y9XgAWIlARiGAo6eNF5FK5aQTr0LFyNyqq5A==}
    engines: {node: '>=14.0.0'}
    peerDependencies:
      rollup: ^1.20.0||^2.0.0||^3.0.0||^4.0.0
    peerDependenciesMeta:
      rollup:
        optional: true

  '@rollup/rollup-android-arm-eabi@4.27.3':
    resolution: {integrity: sha512-EzxVSkIvCFxUd4Mgm4xR9YXrcp976qVaHnqom/Tgm+vU79k4vV4eYTjmRvGfeoW8m9LVcsAy/lGjcgVegKEhLQ==}
    cpu: [arm]
    os: [android]

  '@rollup/rollup-android-arm-eabi@4.34.8':
    resolution: {integrity: sha512-q217OSE8DTp8AFHuNHXo0Y86e1wtlfVrXiAlwkIvGRQv9zbc6mE3sjIVfwI8sYUyNxwOg0j/Vm1RKM04JcWLJw==}
    cpu: [arm]
    os: [android]

  '@rollup/rollup-android-arm64@4.27.3':
    resolution: {integrity: sha512-LJc5pDf1wjlt9o/Giaw9Ofl+k/vLUaYsE2zeQGH85giX2F+wn/Cg8b3c5CDP3qmVmeO5NzwVUzQQxwZvC2eQKw==}
    cpu: [arm64]
    os: [android]

  '@rollup/rollup-android-arm64@4.34.8':
    resolution: {integrity: sha512-Gigjz7mNWaOL9wCggvoK3jEIUUbGul656opstjaUSGC3eT0BM7PofdAJaBfPFWWkXNVAXbaQtC99OCg4sJv70Q==}
    cpu: [arm64]
    os: [android]

  '@rollup/rollup-darwin-arm64@4.27.3':
    resolution: {integrity: sha512-OuRysZ1Mt7wpWJ+aYKblVbJWtVn3Cy52h8nLuNSzTqSesYw1EuN6wKp5NW/4eSre3mp12gqFRXOKTcN3AI3LqA==}
    cpu: [arm64]
    os: [darwin]

  '@rollup/rollup-darwin-arm64@4.34.8':
    resolution: {integrity: sha512-02rVdZ5tgdUNRxIUrFdcMBZQoaPMrxtwSb+/hOfBdqkatYHR3lZ2A2EGyHq2sGOd0Owk80oV3snlDASC24He3Q==}
    cpu: [arm64]
    os: [darwin]

  '@rollup/rollup-darwin-x64@4.27.3':
    resolution: {integrity: sha512-xW//zjJMlJs2sOrCmXdB4d0uiilZsOdlGQIC/jjmMWT47lkLLoB1nsNhPUcnoqyi5YR6I4h+FjBpILxbEy8JRg==}
    cpu: [x64]
    os: [darwin]

  '@rollup/rollup-darwin-x64@4.34.8':
    resolution: {integrity: sha512-qIP/elwR/tq/dYRx3lgwK31jkZvMiD6qUtOycLhTzCvrjbZ3LjQnEM9rNhSGpbLXVJYQ3rq39A6Re0h9tU2ynw==}
    cpu: [x64]
    os: [darwin]

  '@rollup/rollup-freebsd-arm64@4.27.3':
    resolution: {integrity: sha512-58E0tIcwZ+12nK1WiLzHOD8I0d0kdrY/+o7yFVPRHuVGY3twBwzwDdTIBGRxLmyjciMYl1B/U515GJy+yn46qw==}
    cpu: [arm64]
    os: [freebsd]

  '@rollup/rollup-freebsd-arm64@4.34.8':
    resolution: {integrity: sha512-IQNVXL9iY6NniYbTaOKdrlVP3XIqazBgJOVkddzJlqnCpRi/yAeSOa8PLcECFSQochzqApIOE1GHNu3pCz+BDA==}
    cpu: [arm64]
    os: [freebsd]

  '@rollup/rollup-freebsd-x64@4.27.3':
    resolution: {integrity: sha512-78fohrpcVwTLxg1ZzBMlwEimoAJmY6B+5TsyAZ3Vok7YabRBUvjYTsRXPTjGEvv/mfgVBepbW28OlMEz4w8wGA==}
    cpu: [x64]
    os: [freebsd]

  '@rollup/rollup-freebsd-x64@4.34.8':
    resolution: {integrity: sha512-TYXcHghgnCqYFiE3FT5QwXtOZqDj5GmaFNTNt3jNC+vh22dc/ukG2cG+pi75QO4kACohZzidsq7yKTKwq/Jq7Q==}
    cpu: [x64]
    os: [freebsd]

  '@rollup/rollup-linux-arm-gnueabihf@4.27.3':
    resolution: {integrity: sha512-h2Ay79YFXyQi+QZKo3ISZDyKaVD7uUvukEHTOft7kh00WF9mxAaxZsNs3o/eukbeKuH35jBvQqrT61fzKfAB/Q==}
    cpu: [arm]
    os: [linux]

  '@rollup/rollup-linux-arm-gnueabihf@4.34.8':
    resolution: {integrity: sha512-A4iphFGNkWRd+5m3VIGuqHnG3MVnqKe7Al57u9mwgbyZ2/xF9Jio72MaY7xxh+Y87VAHmGQr73qoKL9HPbXj1g==}
    cpu: [arm]
    os: [linux]

  '@rollup/rollup-linux-arm-musleabihf@4.27.3':
    resolution: {integrity: sha512-Sv2GWmrJfRY57urktVLQ0VKZjNZGogVtASAgosDZ1aUB+ykPxSi3X1nWORL5Jk0sTIIwQiPH7iE3BMi9zGWfkg==}
    cpu: [arm]
    os: [linux]

  '@rollup/rollup-linux-arm-musleabihf@4.34.8':
    resolution: {integrity: sha512-S0lqKLfTm5u+QTxlFiAnb2J/2dgQqRy/XvziPtDd1rKZFXHTyYLoVL58M/XFwDI01AQCDIevGLbQrMAtdyanpA==}
    cpu: [arm]
    os: [linux]

  '@rollup/rollup-linux-arm64-gnu@4.27.3':
    resolution: {integrity: sha512-FPoJBLsPW2bDNWjSrwNuTPUt30VnfM8GPGRoLCYKZpPx0xiIEdFip3dH6CqgoT0RnoGXptaNziM0WlKgBc+OWQ==}
    cpu: [arm64]
    os: [linux]

  '@rollup/rollup-linux-arm64-gnu@4.34.8':
    resolution: {integrity: sha512-jpz9YOuPiSkL4G4pqKrus0pn9aYwpImGkosRKwNi+sJSkz+WU3anZe6hi73StLOQdfXYXC7hUfsQlTnjMd3s1A==}
    cpu: [arm64]
    os: [linux]

  '@rollup/rollup-linux-arm64-musl@4.27.3':
    resolution: {integrity: sha512-TKxiOvBorYq4sUpA0JT+Fkh+l+G9DScnG5Dqx7wiiqVMiRSkzTclP35pE6eQQYjP4Gc8yEkJGea6rz4qyWhp3g==}
    cpu: [arm64]
    os: [linux]

  '@rollup/rollup-linux-arm64-musl@4.34.8':
    resolution: {integrity: sha512-KdSfaROOUJXgTVxJNAZ3KwkRc5nggDk+06P6lgi1HLv1hskgvxHUKZ4xtwHkVYJ1Rep4GNo+uEfycCRRxht7+Q==}
    cpu: [arm64]
    os: [linux]

  '@rollup/rollup-linux-loongarch64-gnu@4.34.8':
    resolution: {integrity: sha512-NyF4gcxwkMFRjgXBM6g2lkT58OWztZvw5KkV2K0qqSnUEqCVcqdh2jN4gQrTn/YUpAcNKyFHfoOZEer9nwo6uQ==}
    cpu: [loong64]
    os: [linux]

  '@rollup/rollup-linux-powerpc64le-gnu@4.27.3':
    resolution: {integrity: sha512-v2M/mPvVUKVOKITa0oCFksnQQ/TqGrT+yD0184/cWHIu0LoIuYHwox0Pm3ccXEz8cEQDLk6FPKd1CCm+PlsISw==}
    cpu: [ppc64]
    os: [linux]

  '@rollup/rollup-linux-powerpc64le-gnu@4.34.8':
    resolution: {integrity: sha512-LMJc999GkhGvktHU85zNTDImZVUCJ1z/MbAJTnviiWmmjyckP5aQsHtcujMjpNdMZPT2rQEDBlJfubhs3jsMfw==}
    cpu: [ppc64]
    os: [linux]

  '@rollup/rollup-linux-riscv64-gnu@4.27.3':
    resolution: {integrity: sha512-LdrI4Yocb1a/tFVkzmOE5WyYRgEBOyEhWYJe4gsDWDiwnjYKjNs7PS6SGlTDB7maOHF4kxevsuNBl2iOcj3b4A==}
    cpu: [riscv64]
    os: [linux]

  '@rollup/rollup-linux-riscv64-gnu@4.34.8':
    resolution: {integrity: sha512-xAQCAHPj8nJq1PI3z8CIZzXuXCstquz7cIOL73HHdXiRcKk8Ywwqtx2wrIy23EcTn4aZ2fLJNBB8d0tQENPCmw==}
    cpu: [riscv64]
    os: [linux]

  '@rollup/rollup-linux-s390x-gnu@4.27.3':
    resolution: {integrity: sha512-d4wVu6SXij/jyiwPvI6C4KxdGzuZOvJ6y9VfrcleHTwo68fl8vZC5ZYHsCVPUi4tndCfMlFniWgwonQ5CUpQcA==}
    cpu: [s390x]
    os: [linux]

  '@rollup/rollup-linux-s390x-gnu@4.34.8':
    resolution: {integrity: sha512-DdePVk1NDEuc3fOe3dPPTb+rjMtuFw89gw6gVWxQFAuEqqSdDKnrwzZHrUYdac7A7dXl9Q2Vflxpme15gUWQFA==}
    cpu: [s390x]
    os: [linux]

  '@rollup/rollup-linux-x64-gnu@4.27.3':
    resolution: {integrity: sha512-/6bn6pp1fsCGEY5n3yajmzZQAh+mW4QPItbiWxs69zskBzJuheb3tNynEjL+mKOsUSFK11X4LYF2BwwXnzWleA==}
    cpu: [x64]
    os: [linux]

  '@rollup/rollup-linux-x64-gnu@4.34.8':
    resolution: {integrity: sha512-8y7ED8gjxITUltTUEJLQdgpbPh1sUQ0kMTmufRF/Ns5tI9TNMNlhWtmPKKHCU0SilX+3MJkZ0zERYYGIVBYHIA==}
    cpu: [x64]
    os: [linux]

  '@rollup/rollup-linux-x64-musl@4.27.3':
    resolution: {integrity: sha512-nBXOfJds8OzUT1qUreT/en3eyOXd2EH5b0wr2bVB5999qHdGKkzGzIyKYaKj02lXk6wpN71ltLIaQpu58YFBoQ==}
    cpu: [x64]
    os: [linux]

  '@rollup/rollup-linux-x64-musl@4.34.8':
    resolution: {integrity: sha512-SCXcP0ZpGFIe7Ge+McxY5zKxiEI5ra+GT3QRxL0pMMtxPfpyLAKleZODi1zdRHkz5/BhueUrYtYVgubqe9JBNQ==}
    cpu: [x64]
    os: [linux]

  '@rollup/rollup-win32-arm64-msvc@4.27.3':
    resolution: {integrity: sha512-ogfbEVQgIZOz5WPWXF2HVb6En+kWzScuxJo/WdQTqEgeyGkaa2ui5sQav9Zkr7bnNCLK48uxmmK0TySm22eiuw==}
    cpu: [arm64]
    os: [win32]

  '@rollup/rollup-win32-arm64-msvc@4.34.8':
    resolution: {integrity: sha512-YHYsgzZgFJzTRbth4h7Or0m5O74Yda+hLin0irAIobkLQFRQd1qWmnoVfwmKm9TXIZVAD0nZ+GEb2ICicLyCnQ==}
    cpu: [arm64]
    os: [win32]

  '@rollup/rollup-win32-ia32-msvc@4.27.3':
    resolution: {integrity: sha512-ecE36ZBMLINqiTtSNQ1vzWc5pXLQHlf/oqGp/bSbi7iedcjcNb6QbCBNG73Euyy2C+l/fn8qKWEwxr+0SSfs3w==}
    cpu: [ia32]
    os: [win32]

  '@rollup/rollup-win32-ia32-msvc@4.34.8':
    resolution: {integrity: sha512-r3NRQrXkHr4uWy5TOjTpTYojR9XmF0j/RYgKCef+Ag46FWUTltm5ziticv8LdNsDMehjJ543x/+TJAek/xBA2w==}
    cpu: [ia32]
    os: [win32]

  '@rollup/rollup-win32-x64-msvc@4.27.3':
    resolution: {integrity: sha512-vliZLrDmYKyaUoMzEbMTg2JkerfBjn03KmAw9CykO0Zzkzoyd7o3iZNam/TpyWNjNT+Cz2iO3P9Smv2wgrR+Eg==}
    cpu: [x64]
    os: [win32]

  '@rollup/rollup-win32-x64-msvc@4.34.8':
    resolution: {integrity: sha512-U0FaE5O1BCpZSeE6gBl3c5ObhePQSfk9vDRToMmTkbhCOgW4jqvtS5LGyQ76L1fH8sM0keRp4uDTsbjiUyjk0g==}
    cpu: [x64]
    os: [win32]

  '@sentry-internal/feedback@7.120.0':
    resolution: {integrity: sha512-+nU2PXMAyrYyK64PlfxXyRZ+LIl6IWAcdnBeX916WqOJy2WWmtdOrAX8muVwLVIXHzp1EMG1nEZgtpL/Vr2XKQ==}
    engines: {node: '>=12'}

  '@sentry-internal/replay-canvas@7.120.0':
    resolution: {integrity: sha512-ZEFZBP+Jxmy/8IY7IZDZVPqAJ6pPxAFo1lNTd8xfpbno3WAtHw0FLewLfjrFt0zfIgCk8EXj4PW355zRP3C2NQ==}
    engines: {node: '>=12'}

  '@sentry-internal/tracing@7.120.0':
    resolution: {integrity: sha512-VymJoIGMV0PcTJyshka9uJ1sKpR7bHooqW5jTEr6g0dYAwB723fPXHjVW+7SETF7i5+yr2KMprYKreqRidKyKA==}
    engines: {node: '>=8'}

  '@sentry/browser@7.120.0':
    resolution: {integrity: sha512-2hRE3QPLBBX+qqZEHY2IbJv4YvfXY7m/bWmNjN15phyNK3oBcm2Pa8ZiKUYrk8u/4DCEGzNUlhOmFgaxwSfpNw==}
    engines: {node: '>=8'}

  '@sentry/core@7.120.0':
    resolution: {integrity: sha512-uTc2sUQ0heZrMI31oFOHGxjKgw16MbV3C2mcT7qcrb6UmSGR9WqPOXZhnVVuzPWCnQ8B5IPPVdynK//J+9/m6g==}
    engines: {node: '>=8'}

  '@sentry/integrations@7.120.0':
    resolution: {integrity: sha512-/Hs9MgSmG4JFNyeQkJ+MWh/fxO/U38Pz0VSH3hDrfyCjI8vH9Vz9inGEQXgB9Ke4eH8XnhsQ7xPnM27lWJts6g==}
    engines: {node: '>=8'}

  '@sentry/react@7.120.0':
    resolution: {integrity: sha512-YTzmTRO9a2ZIdZiiT3Ob4h8/wLDEDC24qrUqomrYHG8Rcj+9EHjTqQQmoB8ARw9Kh0SrIzR5jbDK7C8JO6jzCQ==}
    engines: {node: '>=8'}
    peerDependencies:
      react: 15.x || 16.x || 17.x || 18.x

  '@sentry/replay@7.120.0':
    resolution: {integrity: sha512-wV9fIYwNtMvFOHQB5eSm+kCorRXsX5+v1DxyTC8Lee1hfzcUQ2Wvqh75VktpXuM9TeZE8h7aQ4Wo4qCgTUdtvA==}
    engines: {node: '>=12'}

  '@sentry/types@7.120.0':
    resolution: {integrity: sha512-3mvELhBQBo6EljcRrJzfpGJYHKIZuBXmqh0y8prh03SWE62pwRL614GIYtd4YOC6OP1gfPn8S8h9w3dD5bF5HA==}
    engines: {node: '>=8'}

  '@sentry/utils@7.120.0':
    resolution: {integrity: sha512-XZsPcBHoYu4+HYn14IOnhabUZgCF99Xn4IdWn8Hjs/c+VPtuAVDhRTsfPyPrpY3OcN8DgO5fZX4qcv/6kNbX1A==}
    engines: {node: '>=8'}

  '@shikijs/core@3.1.0':
    resolution: {integrity: sha512-1ppAOyg3F18N8Ge9DmJjGqRVswihN33rOgPovR6gUHW17Hw1L4RlRhnmVQcsacSHh0A8IO1FIgNbtTxUFwodmg==}

  '@shikijs/engine-javascript@3.1.0':
    resolution: {integrity: sha512-/LwkhW17jYi7uPcdaaSQQDNW+xgrHXarkrxYPoC6WPzH2xW5mFMw12doHXJBqxmYvtcTbaatcv2MkH9+3PU1FA==}

  '@shikijs/engine-oniguruma@3.1.0':
    resolution: {integrity: sha512-reRgy8VzDPdiDocuGDD60Rk/jLxgcgy+6H4n6jYLeN2Yw5ikasRjQQx8ERXtDM35yg2v/d6KolDBcK8hYYhcmw==}

  '@shikijs/langs@3.1.0':
    resolution: {integrity: sha512-hAM//sExPXAXG3ZDWjrmV6Vlw4zlWFOcT1ZXNhFRBwPP27scZu/ZIdZ+TdTgy06zSvyF4KIjnF8j6+ScKGu6ww==}

  '@shikijs/themes@3.1.0':
    resolution: {integrity: sha512-A4MJmy9+ydLNbNCtkmdTp8a+ON+MMXoUe1KTkELkyu0+pHGOcbouhNuobhZoK59cL4cOST6CCz1x+kUdkp9UZA==}

  '@shikijs/types@3.1.0':
    resolution: {integrity: sha512-F8e7Fy4ihtcNpJG572BZZC1ErYrBrzJ5Cbc9Zi3REgWry43gIvjJ9lFAoUnuy7Bvy4IFz7grUSxL5edfrrjFEA==}

  '@shikijs/vscode-textmate@10.0.2':
    resolution: {integrity: sha512-83yeghZ2xxin3Nj8z1NMd/NCuca+gsYXswywDy5bHvwlWL8tpTQmzGeUuHd9FC3E/SBEMvzJRwWEOz5gGes9Qg==}

  '@storybook/addon-a11y@8.5.0':
    resolution: {integrity: sha512-dTKlnhOaDsAXxkmHz7m6/qb98IENoaXTCG3fXo2iwJ1xT27fZF+i8fz8oQprLAN5r7xlnz66ARJvEIKJ+Lxjgw==}
    peerDependencies:
      storybook: ^8.5.0

  '@storybook/addon-actions@8.4.5':
    resolution: {integrity: sha512-rbB19uiGJ61XHbKIbS1a9bUS6re5L8rT5NMNeEJhCxXRpFUPrlTXMSoD/Pgcn3ENeEMVZsm8/eCzxAVgAP3Mgg==}
    peerDependencies:
      storybook: ^8.4.5

  '@storybook/addon-actions@8.5.0':
    resolution: {integrity: sha512-6CW9+17rk5eNx6I8EKqCxRKtsJFTR/lHL+xiJ6/iBWApIm8sg63vhXvUTJ58UixmIkT5oLh0+ESNPh+x10D8fw==}
    peerDependencies:
      storybook: ^8.5.0

  '@storybook/addon-controls@8.5.0':
    resolution: {integrity: sha512-1fivx77A/ahObrPl0L66o9i9MUNfqXxsrpekne5gjMNXw9XJFIRNUe/ddL4CMmwu7SgVbj2QV+q5E5mlnZNTJw==}
    peerDependencies:
      storybook: ^8.5.0

  '@storybook/addon-docs@8.5.0':
    resolution: {integrity: sha512-REwLSr1VgOVNJZwP3y3mldhOjBHlM5fqTvq/tC8NaYpAzx9O4rZdoUSZxW3tYtoNoYrHpB8kzRTeZl8WSdKllw==}
    peerDependencies:
      storybook: ^8.5.0

  '@storybook/addon-highlight@8.5.0':
    resolution: {integrity: sha512-/JxYzMK5aJSYs0K/0eAEFyER2dMoxqwM891MdnkNwLFdyrM58lzHee00F9oEX6zeQoRUNQPRepq0ui2PvbTMGw==}
    peerDependencies:
      storybook: ^8.5.0

  '@storybook/addon-mdx-gfm@8.5.0':
    resolution: {integrity: sha512-UDKKftEWrhUiBRR6Ew+1lDJMV+TU0gZ0v4aLN6erOKswHI5ilm+L1xmixf8ZHkgaUIJ6JDHOMMfAhj1CP62LTw==}
    peerDependencies:
      storybook: ^8.5.0

  '@storybook/addon-measure@8.5.0':
    resolution: {integrity: sha512-e8pJy2sICyj0Ff0W1PFc6HPE6PqcjnnHtfuDaO3M9uSKJLYkpTWJ8i1VSP178f8seq44r5/PdQCHqs5q5l3zgw==}
    peerDependencies:
      storybook: ^8.5.0

  '@storybook/addon-storysource@8.5.0':
    resolution: {integrity: sha512-AvnWIJk1CNHStvLHZp4AK/MqU4IWLt0O6CsfCpH868EgfHcnQ4kbELTVSbMCMraBfcvOtbXidEWTUb+/Pc2KWg==}
    peerDependencies:
      storybook: ^8.5.0

  '@storybook/addon-viewport@8.5.0':
    resolution: {integrity: sha512-MlhVELImk9YzjEgGR2ciLC8d5tUSGcO7my4kWIClN0VyTRcvG4ZfwrsEC+jN3/l52nrgjLmKrDX5UAGZm6w5mQ==}
    peerDependencies:
      storybook: ^8.5.0

  '@storybook/blocks@8.5.0':
    resolution: {integrity: sha512-2sTOgjH/JFOgWnpqkKjpKVvKAgUaC9ZBjH1gnCoA5dne/SDafYaCAYfv6yZn7g2Xm1sTxWCAmMIUkYSALeWr+w==}
    peerDependencies:
      react: ^16.8.0 || ^17.0.0 || ^18.0.0 || ^19.0.0-beta
      react-dom: ^16.8.0 || ^17.0.0 || ^18.0.0 || ^19.0.0-beta
      storybook: ^8.5.0
    peerDependenciesMeta:
      react:
        optional: true
      react-dom:
        optional: true

  '@storybook/builder-vite@8.5.0':
    resolution: {integrity: sha512-GVJFjAxX/mL3bmXX6N619ShuYprkh6Ix08JU6QGNf/tTkG92BxjgCqQdfovBrviDhFyO2bhkdlEp6ujMo5CbZA==}
    peerDependencies:
      storybook: ^8.5.0
      vite: ^4.0.0 || ^5.0.0 || ^6.0.0

  '@storybook/components@8.4.5':
    resolution: {integrity: sha512-2PdnKfqNNv3sO7qILgWXiNvmLOi503oN9OMemNCQjTIvdvySc5JpS9/eClwcl/JfmE4qHdSHZr8dLLkBM9S7+Q==}
    peerDependencies:
      storybook: ^8.2.0 || ^8.3.0-0 || ^8.4.0-0 || ^8.5.0-0 || ^8.6.0-0

  '@storybook/components@8.5.0':
    resolution: {integrity: sha512-DhaHtwfEcfWYj3ih/5RBSDHe3Idxyf+oHw2/DmaLKJX6MluhdK3ZqigjRcTmA9Gj/SbR4CkHEEtDzAvBlW0BYw==}
    peerDependencies:
      storybook: ^8.2.0 || ^8.3.0-0 || ^8.4.0-0 || ^8.5.0-0 || ^8.6.0-0

  '@storybook/core-events@8.4.5':
    resolution: {integrity: sha512-+DeYpAuav9E/Q5x5BVrMpf+XBFbVQJuJbVXNiglZcJNH13D/G2WDToOYAbGviZ6CBvbUdjlqC7y9+/emwP78bA==}
    peerDependencies:
      storybook: ^8.2.0 || ^8.3.0-0 || ^8.4.0-0 || ^8.5.0-0 || ^8.6.0-0

  '@storybook/core@8.5.0':
    resolution: {integrity: sha512-apborO6ynns7SeydBSqE9o0zT6JSU+VY4gLFPJROGcconvSW4bS5xtJCsgjlulceyWVxepFHGXl4jEZw+SktXA==}
    peerDependencies:
      prettier: ^2 || ^3
    peerDependenciesMeta:
      prettier:
        optional: true

  '@storybook/csf-plugin@8.5.0':
    resolution: {integrity: sha512-cs6ogviNyLG1h9J8Sb47U3DqIrQmn2EHm4ta3fpCeV3ABbrMgbzYyxtmybz4g/AwlDgjAZAt6PPcXkfCJ6p2CQ==}
    peerDependencies:
      storybook: ^8.5.0

  '@storybook/csf@0.1.12':
    resolution: {integrity: sha512-9/exVhabisyIVL0VxTCxo01Tdm8wefIXKXfltAPTSr8cbLn5JAxGQ6QV3mjdecLGEOucfoVhAKtJfVHxEK1iqw==}

  '@storybook/global@5.0.0':
    resolution: {integrity: sha512-FcOqPAXACP0I3oJ/ws6/rrPT9WGhu915Cg8D02a9YxLo0DE9zI+a9A5gRGvmQ09fiWPukqI8ZAEoQEdWUKMQdQ==}

  '@storybook/icons@1.2.12':
    resolution: {integrity: sha512-UxgyK5W3/UV4VrI3dl6ajGfHM4aOqMAkFLWe2KibeQudLf6NJpDrDMSHwZj+3iKC4jFU7dkKbbtH2h/al4sW3Q==}
    engines: {node: '>=14.0.0'}
    peerDependencies:
      react: ^16.8.0 || ^17.0.0 || ^18.0.0
      react-dom: ^16.8.0 || ^17.0.0 || ^18.0.0

  '@storybook/instrumenter@8.5.0':
    resolution: {integrity: sha512-eZ/UY6w4U2vay+wX7QVwKiRoyMzZscuv6v4k4r8BlmHPFWbhiZDO9S2GsG16UkyKnrQrYk432he70n7hn1Xvmg==}
    peerDependencies:
      storybook: ^8.5.0

  '@storybook/manager-api@8.4.5':
    resolution: {integrity: sha512-t39JaMy3UX4StbUH/tIDcaflBDxTcyIq853wQtBMhVL3e1+Dw3MIiiG/5bw79HU4R7kSmPVLXIIbV3FmXkq7KQ==}
    peerDependencies:
      storybook: ^8.2.0 || ^8.3.0-0 || ^8.4.0-0 || ^8.5.0-0 || ^8.6.0-0

  '@storybook/manager-api@8.5.0':
    resolution: {integrity: sha512-Ildriueo3eif4M+gMlMxu/mrBIbAnz8+oesmQJKdzZfe/U9eQTI9OUqJsxx/IVBmdzQ3ySsgNmzj5VweRkse4A==}
    peerDependencies:
      storybook: ^8.2.0 || ^8.3.0-0 || ^8.4.0-0 || ^8.5.0-0 || ^8.6.0-0

  '@storybook/preview-api@8.4.5':
    resolution: {integrity: sha512-MKIZ2jQO/3cUdsT57eq8jRgB6inALo9BxrQ88f7mqzltOkMvADvTAY6y8JZqTUoDzWTH/ny/8SGGdtpqlxRuiQ==}
    peerDependencies:
      storybook: ^8.2.0 || ^8.3.0-0 || ^8.4.0-0 || ^8.5.0-0 || ^8.6.0-0

  '@storybook/preview-api@8.5.0':
    resolution: {integrity: sha512-g0XbD54zMUkl6bpuA7qEBCE9rW1QV6KKmwkO4bkxMOJcMke3x9l00JTaYn7Un8wItjXiS3BIG15B6mnfBG7fng==}
    peerDependencies:
      storybook: ^8.2.0 || ^8.3.0-0 || ^8.4.0-0 || ^8.5.0-0 || ^8.6.0-0

  '@storybook/react-dom-shim@8.4.5':
    resolution: {integrity: sha512-YTWTfPagptEYXJsnxAl3zP97Ev0zebtaEV0WgjGaEeumr+zsfgKKwzzHxgrtumBmDzwkuKlzFwlQB5A8keOIGA==}
    peerDependencies:
      react: ^16.8.0 || ^17.0.0 || ^18.0.0 || ^19.0.0-beta
      react-dom: ^16.8.0 || ^17.0.0 || ^18.0.0 || ^19.0.0-beta
      storybook: ^8.4.5

  '@storybook/react-dom-shim@8.5.0':
    resolution: {integrity: sha512-7P8xg4FiuFpM6kQOzZynno+0zyLVs8NgsmRK58t3JRZXbda1tzlxTXzvqx4hUevvbPJGjmrB0F3xTFH+8Otnvw==}
    peerDependencies:
      react: ^16.8.0 || ^17.0.0 || ^18.0.0 || ^19.0.0-beta
      react-dom: ^16.8.0 || ^17.0.0 || ^18.0.0 || ^19.0.0-beta
      storybook: ^8.5.0

  '@storybook/react-vite@8.5.0':
    resolution: {integrity: sha512-4f5AM8aPs2aTBeiycotinaDIPJg/YRtPb0F1dDquS097eUOeImS73+NSSCwrIjmSiapG/KWVkPgFnadEumFkAA==}
    engines: {node: '>=18.0.0'}
    peerDependencies:
      '@storybook/test': 8.5.0
      react: ^16.8.0 || ^17.0.0 || ^18.0.0 || ^19.0.0-beta
      react-dom: ^16.8.0 || ^17.0.0 || ^18.0.0 || ^19.0.0-beta
      storybook: ^8.5.0
      vite: ^4.0.0 || ^5.0.0 || ^6.0.0
    peerDependenciesMeta:
      '@storybook/test':
        optional: true

  '@storybook/react@8.4.5':
    resolution: {integrity: sha512-2+p4aGEdGOnu2XNhnMi1B8GPeszm34P905HgqGD1cuz9gMt7x/bgZQaVxs6kpHZ3Hb6V9qp62La2dbAYatHdSw==}
    engines: {node: '>=18.0.0'}
    peerDependencies:
      '@storybook/test': 8.4.5
      react: ^16.8.0 || ^17.0.0 || ^18.0.0 || ^19.0.0-beta
      react-dom: ^16.8.0 || ^17.0.0 || ^18.0.0 || ^19.0.0-beta
      storybook: ^8.4.5
      typescript: '>= 4.2.x'
    peerDependenciesMeta:
      '@storybook/test':
        optional: true
      typescript:
        optional: true

  '@storybook/react@8.5.0':
    resolution: {integrity: sha512-/jbkmGGc95N7KduIennL/k8grNTP5ye/YBnkcS4TbF7uDWBtKy3/Wqvx5BIlFXq3qeUnZJ8YtZc0lPIYeCY8XQ==}
    engines: {node: '>=18.0.0'}
    peerDependencies:
      '@storybook/test': 8.5.0
      react: ^16.8.0 || ^17.0.0 || ^18.0.0 || ^19.0.0-beta
      react-dom: ^16.8.0 || ^17.0.0 || ^18.0.0 || ^19.0.0-beta
      storybook: ^8.5.0
      typescript: '>= 4.2.x'
    peerDependenciesMeta:
      '@storybook/test':
        optional: true
      typescript:
        optional: true

  '@storybook/source-loader@8.5.0':
    resolution: {integrity: sha512-XsXeYakkjZ2TjvLBfr/vH1G/NK3ZVrU/asI7gqEyzd725YiM12sLp7zlnIpVtGJTCRCzWn69jqzmc4WifFon/g==}
    peerDependencies:
      storybook: ^8.5.0

  '@storybook/test@8.5.0':
    resolution: {integrity: sha512-M/DdPlI6gwL7NGkK5o7GYjdEBp95AsFEUtW29zQfnVIAngYugzi3nIuM/XkQHunidVdAZCYjw2s2Yhhsx/m9sw==}
    peerDependencies:
      storybook: ^8.5.0

  '@storybook/theming@8.4.5':
    resolution: {integrity: sha512-45e/jeG4iuqdZcHg3PbB6dwXQTwlnnEB7r/QcVExyC7ibrkTnjUfvxzyUw4mmU3CXETFGD5EcUobFkgK+/aPxQ==}
    peerDependencies:
      storybook: ^8.2.0 || ^8.3.0-0 || ^8.4.0-0 || ^8.5.0-0 || ^8.6.0-0

  '@storybook/theming@8.5.0':
    resolution: {integrity: sha512-591LbOj/HMmHYUfLgrMerxhF1A9mY61HWKxcRpB6xxalc1Xw1kRtQ49DcwuTXnUu9ktBB3nuOzPNPQPFSh/7PQ==}
    peerDependencies:
      storybook: ^8.2.0 || ^8.3.0-0 || ^8.4.0-0 || ^8.5.0-0 || ^8.6.0-0

  '@svgr/babel-plugin-add-jsx-attribute@8.0.0':
    resolution: {integrity: sha512-b9MIk7yhdS1pMCZM8VeNfUlSKVRhsHZNMl5O9SfaX0l0t5wjdgu4IDzGB8bpnGBBOjGST3rRFVsaaEtI4W6f7g==}
    engines: {node: '>=14'}
    peerDependencies:
      '@babel/core': ^7.0.0-0

  '@svgr/babel-plugin-remove-jsx-attribute@8.0.0':
    resolution: {integrity: sha512-BcCkm/STipKvbCl6b7QFrMh/vx00vIP63k2eM66MfHJzPr6O2U0jYEViXkHJWqXqQYjdeA9cuCl5KWmlwjDvbA==}
    engines: {node: '>=14'}
    peerDependencies:
      '@babel/core': ^7.0.0-0

  '@svgr/babel-plugin-remove-jsx-empty-expression@8.0.0':
    resolution: {integrity: sha512-5BcGCBfBxB5+XSDSWnhTThfI9jcO5f0Ai2V24gZpG+wXF14BzwxxdDb4g6trdOux0rhibGs385BeFMSmxtS3uA==}
    engines: {node: '>=14'}
    peerDependencies:
      '@babel/core': ^7.0.0-0

  '@svgr/babel-plugin-replace-jsx-attribute-value@8.0.0':
    resolution: {integrity: sha512-KVQ+PtIjb1BuYT3ht8M5KbzWBhdAjjUPdlMtpuw/VjT8coTrItWX6Qafl9+ji831JaJcu6PJNKCV0bp01lBNzQ==}
    engines: {node: '>=14'}
    peerDependencies:
      '@babel/core': ^7.0.0-0

  '@svgr/babel-plugin-svg-dynamic-title@8.0.0':
    resolution: {integrity: sha512-omNiKqwjNmOQJ2v6ge4SErBbkooV2aAWwaPFs2vUY7p7GhVkzRkJ00kILXQvRhA6miHnNpXv7MRnnSjdRjK8og==}
    engines: {node: '>=14'}
    peerDependencies:
      '@babel/core': ^7.0.0-0

  '@svgr/babel-plugin-svg-em-dimensions@8.0.0':
    resolution: {integrity: sha512-mURHYnu6Iw3UBTbhGwE/vsngtCIbHE43xCRK7kCw4t01xyGqb2Pd+WXekRRoFOBIY29ZoOhUCTEweDMdrjfi9g==}
    engines: {node: '>=14'}
    peerDependencies:
      '@babel/core': ^7.0.0-0

  '@svgr/babel-plugin-transform-react-native-svg@8.1.0':
    resolution: {integrity: sha512-Tx8T58CHo+7nwJ+EhUwx3LfdNSG9R2OKfaIXXs5soiy5HtgoAEkDay9LIimLOcG8dJQH1wPZp/cnAv6S9CrR1Q==}
    engines: {node: '>=14'}
    peerDependencies:
      '@babel/core': ^7.0.0-0

  '@svgr/babel-plugin-transform-svg-component@8.0.0':
    resolution: {integrity: sha512-DFx8xa3cZXTdb/k3kfPeaixecQLgKh5NVBMwD0AQxOzcZawK4oo1Jh9LbrcACUivsCA7TLG8eeWgrDXjTMhRmw==}
    engines: {node: '>=12'}
    peerDependencies:
      '@babel/core': ^7.0.0-0

  '@svgr/babel-preset@8.1.0':
    resolution: {integrity: sha512-7EYDbHE7MxHpv4sxvnVPngw5fuR6pw79SkcrILHJ/iMpuKySNCl5W1qcwPEpU+LgyRXOaAFgH0KhwD18wwg6ug==}
    engines: {node: '>=14'}
    peerDependencies:
      '@babel/core': ^7.0.0-0

  '@svgr/core@8.1.0':
    resolution: {integrity: sha512-8QqtOQT5ACVlmsvKOJNEaWmRPmcojMOzCz4Hs2BGG/toAp/K38LcsMRyLp349glq5AzJbCEeimEoxaX6v/fLrA==}
    engines: {node: '>=14'}

  '@svgr/hast-util-to-babel-ast@8.0.0':
    resolution: {integrity: sha512-EbDKwO9GpfWP4jN9sGdYwPBU0kdomaPIL2Eu4YwmgP+sJeXT+L7bMwJUBnhzfH8Q2qMBqZ4fJwpCyYsAN3mt2Q==}
    engines: {node: '>=14'}

  '@svgr/plugin-jsx@8.1.0':
    resolution: {integrity: sha512-0xiIyBsLlr8quN+WyuxooNW9RJ0Dpr8uOnH/xrCVO8GLUcwHISwj1AG0k+LFzteTkAA0GbX0kj9q6Dk70PTiPA==}
    engines: {node: '>=14'}
    peerDependencies:
      '@svgr/core': '*'

  '@swc/core-darwin-arm64@1.10.11':
    resolution: {integrity: sha512-ZpgEaNcx2e5D+Pd0yZGVbpSrEDOEubn7r2JXoNBf0O85lPjUm3HDzGRfLlV/MwxRPAkwm93eLP4l7gYnc50l3g==}
    engines: {node: '>=10'}
    cpu: [arm64]
    os: [darwin]

  '@swc/core-darwin-x64@1.10.11':
    resolution: {integrity: sha512-szObinnq2o7spXMDU5pdunmUeLrfV67Q77rV+DyojAiGJI1RSbEQotLOk+ONOLpoapwGUxOijFG4IuX1xiwQ2g==}
    engines: {node: '>=10'}
    cpu: [x64]
    os: [darwin]

  '@swc/core-linux-arm-gnueabihf@1.10.11':
    resolution: {integrity: sha512-tVE8aXQwd8JUB9fOGLawFJa76nrpvp3dvErjozMmWSKWqtoeO7HV83aOrVtc8G66cj4Vq7FjTE9pOJeV1FbKRw==}
    engines: {node: '>=10'}
    cpu: [arm]
    os: [linux]

  '@swc/core-linux-arm64-gnu@1.10.11':
    resolution: {integrity: sha512-geFkENU5GMEKO7FqHOaw9HVlpQEW10nICoM6ubFc0hXBv8dwRXU4vQbh9s/isLSFRftw1m4jEEWixAnXSw8bxQ==}
    engines: {node: '>=10'}
    cpu: [arm64]
    os: [linux]

  '@swc/core-linux-arm64-musl@1.10.11':
    resolution: {integrity: sha512-2mMscXe/ivq8c4tO3eQSbQDFBvagMJGlalXCspn0DgDImLYTEnt/8KHMUMGVfh0gMJTZ9q4FlGLo7mlnbx99MQ==}
    engines: {node: '>=10'}
    cpu: [arm64]
    os: [linux]

  '@swc/core-linux-x64-gnu@1.10.11':
    resolution: {integrity: sha512-eu2apgDbC4xwsigpl6LS+iyw6a3mL6kB4I+6PZMbFF2nIb1Dh7RGnu70Ai6mMn1o80fTmRSKsCT3CKMfVdeNFg==}
    engines: {node: '>=10'}
    cpu: [x64]
    os: [linux]

  '@swc/core-linux-x64-musl@1.10.11':
    resolution: {integrity: sha512-0n+wPWpDigwqRay4IL2JIvAqSKCXv6nKxPig9M7+epAlEQlqX+8Oq/Ap3yHtuhjNPb7HmnqNJLCXT1Wx+BZo0w==}
    engines: {node: '>=10'}
    cpu: [x64]
    os: [linux]

  '@swc/core-win32-arm64-msvc@1.10.11':
    resolution: {integrity: sha512-7+bMSIoqcbXKosIVd314YjckDRPneA4OpG1cb3/GrkQTEDXmWT3pFBBlJf82hzJfw7b6lfv6rDVEFBX7/PJoLA==}
    engines: {node: '>=10'}
    cpu: [arm64]
    os: [win32]

  '@swc/core-win32-ia32-msvc@1.10.11':
    resolution: {integrity: sha512-6hkLl4+3KjP/OFTryWxpW7YFN+w4R689TSPwiII4fFgsFNupyEmLWWakKfkGgV2JVA59L4Oi02elHy/O1sbgtw==}
    engines: {node: '>=10'}
    cpu: [ia32]
    os: [win32]

  '@swc/core-win32-x64-msvc@1.10.11':
    resolution: {integrity: sha512-kKNE2BGu/La2k2WFHovenqZvGQAHRIU+rd2/6a7D6EiQ6EyimtbhUqjCCZ+N1f5fIAnvM+sMdLiQJq4jdd/oOQ==}
    engines: {node: '>=10'}
    cpu: [x64]
    os: [win32]

  '@swc/core@1.10.11':
    resolution: {integrity: sha512-3zGU5y3S20cAwot9ZcsxVFNsSVaptG+dKdmAxORSE3EX7ixe1Xn5kUwLlgIsM4qrwTUWCJDLNhRS+2HLFivcDg==}
    engines: {node: '>=10'}
    peerDependencies:
      '@swc/helpers': '*'
    peerDependenciesMeta:
      '@swc/helpers':
        optional: true

  '@swc/counter@0.1.3':
    resolution: {integrity: sha512-e2BR4lsJkkRlKZ/qCHPw9ZaSxc0MVUd7gtbtaB7aMvHeJVYe8sOB8DBZkP2DtISHGSku9sCK6T6cnY0CtXrOCQ==}

  '@swc/types@0.1.17':
    resolution: {integrity: sha512-V5gRru+aD8YVyCOMAjMpWR1Ui577DD5KSJsHP8RAxopAH22jFz6GZd/qxqjO6MJHQhcsjvjOFXyDhyLQUnMveQ==}

  '@tanstack/history@1.99.13':
    resolution: {integrity: sha512-JMd7USmnp8zV8BRGIjALqzPxazvKtQ7PGXQC7n39HpbqdsmfV2ePCzieO84IvN+mwsTrXErpbjI4BfKCa+ZNCg==}
    engines: {node: '>=12'}

  '@tanstack/query-core@5.51.24':
    resolution: {integrity: sha512-qtIR0FMHUDIWyIQw87q4C+so7XaN59MsGfWrc6rgi2VTHrVZF3Hd0St2dbpqRetHf6XW5yY5lzTrXpTilPlxUg==}

  '@tanstack/query-devtools@5.51.16':
    resolution: {integrity: sha512-ajwuq4WnkNCMj/Hy3KR8d3RtZ6PSKc1dD2vs2T408MdjgKzQ3klVoL6zDgVO7X+5jlb5zfgcO3thh4ojPhfIaw==}

  '@tanstack/react-query-devtools@5.51.24':
    resolution: {integrity: sha512-tuEUUr8+ISdkM+tpYlBq2RsBIQ9RQvlZSGizyn4l3MR0hl3Pv8WBFbmOwzQZ1vtec1fa8DJ09SUgeQG1PnARog==}
    peerDependencies:
      '@tanstack/react-query': ^5.51.24
      react: ^18 || ^19

  '@tanstack/react-query@5.51.24':
    resolution: {integrity: sha512-sW1qRwoCDqOFku67xng4Y5z6NPK1DS347jR4RiX9wFHrmyqpbXgUjPIjT3fodezdJAaSJD/6CvWb0cl05J8zNQ==}
    peerDependencies:
      react: ^18.0.0

  '@tanstack/react-router@1.111.11':
    resolution: {integrity: sha512-8CZ1Yj38mdYBvBV9FCBEGGAWt2Usx7UDWnhFvUe8DyCX4e97+5pj5OJ/RrJMLXPc43Jf0H9Vu+VBeSJHK7oPog==}
    engines: {node: '>=12'}
    peerDependencies:
      react: '>=18.0.0 || >=19.0.0'
      react-dom: '>=18.0.0 || >=19.0.0'

  '@tanstack/react-store@0.7.0':
    resolution: {integrity: sha512-S/Rq17HaGOk+tQHV/yrePMnG1xbsKZIl/VsNWnNXt4XW+tTY8dTlvpJH2ZQ3GRALsusG5K6Q3unAGJ2pd9W/Ng==}
    peerDependencies:
      react: ^16.8.0 || ^17.0.0 || ^18.0.0 || ^19.0.0
      react-dom: ^16.8.0 || ^17.0.0 || ^18.0.0 || ^19.0.0

  '@tanstack/router-core@1.111.7':
    resolution: {integrity: sha512-N3u3HGBNb1k+MvL15CGmE4KFEDy3euU/L3ENXjmzPm8zfpeVjs+Tyk3y0nicAk3MSSboGXVU1po19RATdWnTsg==}
    engines: {node: '>=12'}

  '@tanstack/store@0.7.0':
    resolution: {integrity: sha512-CNIhdoUsmD2NolYuaIs8VfWM467RK6oIBAW4nPEKZhg1smZ+/CwtCdpURgp7nxSqOaV9oKkzdWD80+bC66F/Jg==}

  '@testing-library/cypress@10.0.3':
    resolution: {integrity: sha512-TeZJMCNtiS59cPWalra7LgADuufO5FtbqQBYxuAgdX6ZFAR2D9CtQwAG8VbgvFcchW3K414va/+7P4OkQ80UVg==}
    engines: {node: '>=12', npm: '>=6'}
    peerDependencies:
      cypress: ^12.0.0 || ^13.0.0 || ^14.0.0

  '@testing-library/dom@10.4.0':
    resolution: {integrity: sha512-pemlzrSESWbdAloYml3bAJMEfNh1Z7EduzqPKprCH5S341frlpYnUEW0H72dLxa6IsYr+mPno20GiSm+h9dEdQ==}
    engines: {node: '>=18'}

  '@testing-library/jest-dom@6.4.8':
    resolution: {integrity: sha512-JD0G+Zc38f5MBHA4NgxQMR5XtO5Jx9g86jqturNTt2WUfRmLDIY7iKkWHDCCTiDuFMre6nxAD5wHw9W5kI4rGw==}
    engines: {node: '>=14', npm: '>=6', yarn: '>=1'}

  '@testing-library/jest-dom@6.5.0':
    resolution: {integrity: sha512-xGGHpBXYSHUUr6XsKBfs85TWlYKpTc37cSBBVrXcib2MkHLboWlkClhWF37JKlDb9KEq3dHs+f2xR7XJEWGBxA==}
    engines: {node: '>=14', npm: '>=6', yarn: '>=1'}

  '@testing-library/react@16.0.1':
    resolution: {integrity: sha512-dSmwJVtJXmku+iocRhWOUFbrERC76TX2Mnf0ATODz8brzAZrMBbzLwQixlBSanZxR6LddK3eiwpSFZgDET1URg==}
    engines: {node: '>=18'}
    peerDependencies:
      '@testing-library/dom': ^10.0.0
      '@types/react': ^18.0.0
      '@types/react-dom': ^18.0.0
      react: ^18.0.0
      react-dom: ^18.0.0
    peerDependenciesMeta:
      '@types/react':
        optional: true
      '@types/react-dom':
        optional: true

  '@testing-library/user-event@14.5.2':
    resolution: {integrity: sha512-YAh82Wh4TIrxYLmfGcixwD18oIjyC1pFQC2Y01F2lzV2HTMiYrI0nze0FD0ocB//CKS/7jIUgae+adPqxK5yCQ==}
    engines: {node: '>=12', npm: '>=6'}
    peerDependencies:
      '@testing-library/dom': '>=7.21.4'

  '@types/aria-query@5.0.4':
    resolution: {integrity: sha512-rfT93uj5s0PRL7EzccGMs3brplhcrghnDoV26NqKhCAS1hVo+WdNsPvE/yb6ilfr5hi2MEk6d5EWJTKdxg8jVw==}

  '@types/babel__core@7.20.5':
    resolution: {integrity: sha512-qoQprZvz5wQFJwMDqeseRXWv3rqMvhgpbXFfVyWhbx9X47POIA6i/+dXefEmZKoAgOaTdaIgNSMqMIU61yRyzA==}

  '@types/babel__generator@7.6.8':
    resolution: {integrity: sha512-ASsj+tpEDsEiFr1arWrlN6V3mdfjRMZt6LtK/Vp/kreFLnr5QH5+DhvD5nINYZXzwJvXeGq+05iUXcAzVrqWtw==}

  '@types/babel__template@7.4.4':
    resolution: {integrity: sha512-h/NUaSyG5EyxBIp8YRxo4RMe2/qQgvyowRwVMzhYhBCONbW8PUsg4lkFMrhgZhUe5z3L3MiLDuvyJ/CaPa2A8A==}

  '@types/babel__traverse@7.20.6':
    resolution: {integrity: sha512-r1bzfrm0tomOI8g1SzvCaQHo6Lcv6zu0EA+W2kHrt8dyrHQxGzBBL4kdkzIS+jBMV+EYcMAEAqXqYaLJq5rOZg==}

  '@types/braintree-web@3.96.15':
    resolution: {integrity: sha512-Eg5TdfopjEWU2p81LCMUoA9SXDNDYi5DQ3+J9bmWVUqlYdvZHjZ+fxGCsus2Gdhfyuz1Z+UAG16B23zAY0yziA==}

  '@types/chai-string@1.4.5':
    resolution: {integrity: sha512-IecXRMSnpUvRnTztdpSdjcmcW7EdNme65bfDCQMi7XrSEPGmyDYYTEfc5fcactWDA6ioSm8o7NUqg9QxjBCCEw==}

  '@types/chai@5.0.1':
    resolution: {integrity: sha512-5T8ajsg3M/FOncpLYW7sdOcD6yf4+722sze/tc4KQV0P8Z2rAr3SAuHCIkYmYpt8VbcQlnz8SxlOlPQYefe4cA==}

  '@types/chart.js@2.9.41':
    resolution: {integrity: sha512-3dvkDvueckY83UyUXtJMalYoH6faOLkWQoaTlJgB4Djde3oORmNP0Jw85HtzTuXyliUHcdp704s0mZFQKio/KQ==}

  '@types/cookie@0.6.0':
    resolution: {integrity: sha512-4Kh9a6B2bQciAhf7FSuMRRkUWecJgJu9nPnx3yzpsfXX/c50REIqpHY4C82bXP90qrLtXtkDxTZosYO3UpOwlA==}

  '@types/css-mediaquery@0.1.4':
    resolution: {integrity: sha512-DZyHAz716ZUctpqkUU2COwUoZ4gI6mZK2Q1oIz/fvNS6XHVpKSJgDnE7vRxZUBn9vjJHDVelCVW0dkshKOLFsA==}

  '@types/d3-array@3.2.1':
    resolution: {integrity: sha512-Y2Jn2idRrLzUfAKV2LyRImR+y4oa2AntrgID95SHJxuMUrkNXmanDSed71sRNZysveJVt1hLLemQZIady0FpEg==}

  '@types/d3-color@3.1.3':
    resolution: {integrity: sha512-iO90scth9WAbmgv7ogoq57O9YpKmFBbmoEoCHDB2xMBY0+/KVrqAaCDyCE16dUspeOvIxFFRI+0sEtqDqy2b4A==}

  '@types/d3-ease@3.0.2':
    resolution: {integrity: sha512-NcV1JjO5oDzoK26oMzbILE6HW7uVXOHLQvHshBUW4UMdZGfiY6v5BeQwh9a9tCzv+CeefZQHJt5SRgK154RtiA==}

  '@types/d3-interpolate@3.0.4':
    resolution: {integrity: sha512-mgLPETlrpVV1YRJIglr4Ez47g7Yxjl1lj7YKsiMCb27VJH9W8NVM6Bb9d8kkpG/uAQS5AmbA48q2IAolKKo1MA==}

  '@types/d3-path@3.1.0':
    resolution: {integrity: sha512-P2dlU/q51fkOc/Gfl3Ul9kicV7l+ra934qBFXCFhrZMOL6du1TM0pm1ThYvENukyOn5h9v+yMJ9Fn5JK4QozrQ==}

  '@types/d3-scale@4.0.8':
    resolution: {integrity: sha512-gkK1VVTr5iNiYJ7vWDI+yUFFlszhNMtVeneJ6lUTKPjprsvLLI9/tgEGiXJOnlINJA8FyA88gfnQsHbybVZrYQ==}

  '@types/d3-shape@3.1.6':
    resolution: {integrity: sha512-5KKk5aKGu2I+O6SONMYSNflgiP0WfZIQvVUMan50wHsLG1G94JlxEVnCpQARfTtzytuY0p/9PXXZb3I7giofIA==}

  '@types/d3-time@3.0.3':
    resolution: {integrity: sha512-2p6olUZ4w3s+07q3Tm2dbiMZy5pCDfYwtLXXHUnVzXgQlZ/OyPtUz6OL382BkOuGlLXqfT+wqv8Fw2v8/0geBw==}

  '@types/d3-timer@3.0.2':
    resolution: {integrity: sha512-Ps3T8E8dZDam6fUyNiMkekK3XUsaUEik+idO9/YjPtfj2qruF8tFBXS7XhtE4iIXBLxhmLjP3SXpLhVf21I9Lw==}

  '@types/debug@4.1.12':
    resolution: {integrity: sha512-vIChWdVG3LG1SMxEvI/AK+FWJthlrqlTu7fbrlywTkkaONwk/UAGaULXRlf8vkzFBLVm0zkMdCquhL5aOjhXPQ==}

  '@types/deep-eql@4.0.2':
    resolution: {integrity: sha512-c9h9dVVMigMPc4bwTvC5dxqtqJZwQPePsWjPlpSOnojbor6pGqdk541lfA7AqFQr5pB1BRdq0juY9db81BwyFw==}

  '@types/doctrine@0.0.9':
    resolution: {integrity: sha512-eOIHzCUSH7SMfonMG1LsC2f8vxBFtho6NGBznK41R84YzPuvSBzrhEps33IsQiOW9+VL6NQ9DbjQJznk/S4uRA==}

  '@types/estree@1.0.6':
    resolution: {integrity: sha512-AYnb1nQyY49te+VRAVgmzfcgjYS91mY5P0TKUDCLEM+gNnA+3T6rWITXRLYCpahpqSQbN5cE+gHpnPyXjHWxcw==}

  '@types/googlepay@0.7.6':
    resolution: {integrity: sha512-5003wG+qvf4Ktf1hC9IJuRakNzQov00+Xf09pAWGJLpdOjUrq0SSLCpXX7pwSeTG9r5hrdzq1iFyZcW7WVyr4g==}

  '@types/hast@3.0.4':
    resolution: {integrity: sha512-WPs+bbQw5aCj+x6laNGWLH3wviHtoCv/P3+otBhbOhJgG8qtpdAMlTCxLtsTWA7LH1Oh/bFCHsBn0TPS5m30EQ==}

  '@types/he@1.2.3':
    resolution: {integrity: sha512-q67/qwlxblDzEDvzHhVkwc1gzVWxaNxeyHUBF4xElrvjL11O+Ytze+1fGpBHlr/H9myiBUaUXNnNPmBHxxfAcA==}

  '@types/history@4.7.11':
    resolution: {integrity: sha512-qjDJRrmvBMiTx+jyLxvLfJU7UznFuokDv4f3WRuriHKERccVpFU+8XMQUAbDzoiJCsmexxRExQeMwwCdamSKDA==}

  '@types/hoist-non-react-statics@3.3.5':
    resolution: {integrity: sha512-SbcrWzkKBw2cdwRTwQAswfpB9g9LJWfjtUeW/jvNwbhC8cpmmNYVePa+ncbUe0rGTQ7G3Ff6mYUN2VMfLVr+Sg==}

  '@types/json-schema@7.0.15':
    resolution: {integrity: sha512-5+fP8P8MFNC+AyZCDxrB2pkZFPGzqQWUzpSeuuVLvm8VMcorNYavBqoFcxK8bQz4Qsbn4oUEEem4wDLfcysGHA==}

  '@types/jspdf@1.3.3':
    resolution: {integrity: sha512-DqwyAKpVuv+7DniCp2Deq1xGvfdnKSNgl9Agun2w6dFvR5UKamiv4VfYUgcypd8S9ojUyARFIlZqBrYrBMQlew==}

  '@types/linkify-it@5.0.0':
    resolution: {integrity: sha512-sVDA58zAw4eWAffKOaQH5/5j3XeayukzDk+ewSsnv3p4yJEZHCCzMDiZM8e0OUrRvmpGZ85jf4yDHkHsgBNr9Q==}

  '@types/luxon@3.4.2':
    resolution: {integrity: sha512-TifLZlFudklWlMBfhubvgqTXRzLDI5pCbGa4P8a3wPyUQSW+1xQ5eDsreP9DWHX3tjq1ke96uYG/nwundroWcA==}

  '@types/markdown-it@14.1.2':
    resolution: {integrity: sha512-promo4eFwuiW+TfGxhi+0x3czqTYJkG8qB17ZUJiVF10Xm7NLVRSLUsfRTU/6h1e24VvRnXCx+hG7li58lkzog==}

  '@types/md5@2.3.5':
    resolution: {integrity: sha512-/i42wjYNgE6wf0j2bcTX6kuowmdL/6PE4IVitMpm2eYKBUuYCprdcWVK+xEF0gcV6ufMCRhtxmReGfc6hIK7Jw==}

  '@types/mdast@4.0.4':
    resolution: {integrity: sha512-kGaNbPh1k7AFzgpud/gMdvIm5xuECykRR+JnWKQno9TAXVa6WIVCGTPvYGekIDL4uwCZQSYbUxNBSb1aUo79oA==}

  '@types/mdurl@2.0.0':
    resolution: {integrity: sha512-RGdgjQUZba5p6QEFAVx2OGb8rQDL/cPRG7GiedRzMcJ1tYnUANBncjbSB1NRGwbvjcPeikRABz2nshyPk1bhWg==}

  '@types/mdx@2.0.13':
    resolution: {integrity: sha512-+OWZQfAYyio6YkJb3HLxDrvnx6SWWDbC0zVPfBRzUk0/nqoDyf6dNxQi3eArPe8rJ473nobTMQ/8Zk+LxJ+Yuw==}

  '@types/mocha@10.0.9':
    resolution: {integrity: sha512-sicdRoWtYevwxjOHNMPTl3vSfJM6oyW8o1wXeI7uww6b6xHg8eBznQDNSGBCDJmsE8UMxP05JgZRtsKbTqt//Q==}

  '@types/ms@0.7.34':
    resolution: {integrity: sha512-nG96G3Wp6acyAgJqGasjODb+acrI7KltPiRxzHPXnP3NgI28bpQDRv53olbqGXbfcgF5aiiHmO3xpwEpS5Ld9g==}

  '@types/node@20.17.6':
    resolution: {integrity: sha512-VEI7OdvK2wP7XHnsuXbAJnEpEkF6NjSN45QJlL4VGqZSXsnicpesdTWsg9RISeSdYd3yeRj/y3k5KGjUXYnFwQ==}

  '@types/novnc__novnc@1.5.0':
    resolution: {integrity: sha512-9DrDJK1hUT6Cbp4t03IsU/DsR6ndnIrDgZVrzITvspldHQ7n81F3wUDfq89zmPM3wg4GErH11IQa0QuTgLMf+w==}

  '@types/parse-json@4.0.2':
    resolution: {integrity: sha512-dISoDXWWQwUquiKsyZ4Ng+HX2KsPL7LyHKHQwgGFEA3IaKac4Obd+h2a/a6waisAoepJlBcx9paWqjA8/HVjCw==}

  '@types/paypal-checkout-components@4.0.8':
    resolution: {integrity: sha512-Z3IWbFPGdgL3O+Bg+TyVmMT8S3uGBsBjw3a8uRNR4OlYWa9m895djENErJMYU8itoki9rtcQMzoHOSFn8NFb1A==}

  '@types/prop-types@15.7.13':
    resolution: {integrity: sha512-hCZTSvwbzWGvhqxp/RqVqwU999pBf2vp7hzIjiYOsl8wqOmUxkQ6ddw1cV3l8811+kdUFus/q4d1Y3E3SyEifA==}

  '@types/prop-types@15.7.14':
    resolution: {integrity: sha512-gNMvNH49DJ7OJYv+KAKn0Xp45p8PLl6zo2YnvDIbTd4J6MER2BmWN49TG7n9LvkyihINxeKW8+3bfS2yDC9dzQ==}

  '@types/qrcode.react@0.8.2':
    resolution: {integrity: sha512-nxGOQzQBV3Ny1g7uMGa3jTAi7SNHUUJ91K7EMO1FEQtb38A4vwq3pZvz0QcfIN7ypP4xTwl7G6NIQMCZZQoXIQ==}

  '@types/raf@3.4.3':
    resolution: {integrity: sha512-c4YAvMedbPZ5tEyxzQdMoOhhJ4RD3rngZIdwC2/qDN3d7JpEhB6fiBRKVY1lg5B7Wk+uPBjn5f39j1/2MY1oOw==}

  '@types/ramda@0.25.16':
    resolution: {integrity: sha512-jNxaEg+kSJ58iaM9bBawJugDxexXVPnLU245yEI1p2BTcfR5pcgM6mpsyBhRRo2ozyfJUvTmasL2Ft+C6BNkVQ==}

  '@types/react-csv@1.1.10':
    resolution: {integrity: sha512-PESAyASL7Nfi/IyBR3ufd8qZkyoS+7jOylKmJxRZUZLFASLo4NZaRsJ8rNP8pCcbIziADyWBbLPD1nPddhsL4g==}

  '@types/react-dom@18.3.1':
    resolution: {integrity: sha512-qW1Mfv8taImTthu4KoXgDfLuk4bydU6Q/TkADnDWWHwi4NX4BR+LWfTp2sVmTqRrsHvyDDTelgelxJ+SsejKKQ==}

  '@types/react-redux@7.1.34':
    resolution: {integrity: sha512-GdFaVjEbYv4Fthm2ZLvj1VSCedV7TqE5y1kNwnjSdBOTXuRSgowux6J8TAct15T3CKBr63UMk+2CO7ilRhyrAQ==}

  '@types/react-router-dom@5.3.3':
    resolution: {integrity: sha512-kpqnYK4wcdm5UaWI3fLcELopqLrHgLqNsdpHauzlQktfkHL3npOSwtj1Uz9oKBAzs7lFtVkV8j83voAz2D8fhw==}

  '@types/react-router-hash-link@1.2.1':
    resolution: {integrity: sha512-jdzPGE8jFGq7fHUpPaKrJvLW1Yhoe5MQCrmgeesC+eSLseMj3cGCTYMDA4BNWG8JQmwO8NTYt/oT3uBZ77pmBA==}

  '@types/react-router@5.1.20':
    resolution: {integrity: sha512-jGjmu/ZqS7FjSH6owMcD5qpq19+1RS9DeVRqfl1FeBMxTDQAGwlMWOcs52NDoXaNKyG3d1cYQFMs9rCrb88o9Q==}

  '@types/react-transition-group@4.4.11':
    resolution: {integrity: sha512-RM05tAniPZ5DZPzzNFP+DmrcOdD0efDUxMy3145oljWSl3x9ZV5vhme98gTxFrj2lhXvmGNnUiuDyJgY9IKkNA==}

  '@types/react-transition-group@4.4.12':
    resolution: {integrity: sha512-8TV6R3h2j7a91c+1DXdJi3Syo69zzIZbz7Lg5tORM5LEJG7X/E6a1V3drRyBRZq7/utz7A+c4OgYLiLcYGHG6w==}
    peerDependencies:
      '@types/react': '*'

  '@types/react@18.3.12':
    resolution: {integrity: sha512-D2wOSq/d6Agt28q7rSI3jhU7G6aiuzljDGZ2hTZHIkrTLUI+AF3WMeKkEZ9nN2fkBAlcktT6vcZjDFiIhMYEQw==}

  '@types/recompose@0.30.15':
    resolution: {integrity: sha512-glX9JbRTG4WSaWxDrsHlinoRC1YRb0vNr+ocPBgBTJgMawkYx8fqwuduahzy25XBSc3xfG/k9b5XPyW6FuHVkw==}

  '@types/redux-mock-store@1.5.0':
    resolution: {integrity: sha512-jcscBazm6j05Hs6xYCca6psTUBbFT2wqMxT7wZEHAYFxHB/I8jYk7d5msrHUlDiSL02HdTqTmkK2oIV8i3C8DA==}

  '@types/resolve@1.20.6':
    resolution: {integrity: sha512-A4STmOXPhMUtHH+S6ymgE2GiBSMqf4oTvcQZMcHzokuTLVYzXTB8ttjcgxOVaAp2lGwEdzZ0J+cRbbeevQj1UQ==}

  '@types/semver@7.5.8':
    resolution: {integrity: sha512-I8EUhyrgfLrcTkzV3TSsGyl1tSuPrEDzr0yd5m90UgNxQkyDXULk3b6MlQqTCpZpNtWe1K0hzclnZkTcLBe2UQ==}

  '@types/sinonjs__fake-timers@8.1.1':
    resolution: {integrity: sha512-0kSuKjAS0TrGLJ0M/+8MaFkGsQhZpB6pxOmvS3K8FYI72K//YmdfoW9X2qPsAKh1mkwxGD5zib9s1FIFed6E8g==}

  '@types/sizzle@2.3.9':
    resolution: {integrity: sha512-xzLEyKB50yqCUPUJkIsrVvoWNfFUbIZI+RspLWt8u+tIW/BetMBZtgV2LY/2o+tYH8dRvQ+eoPf3NdhQCcLE2w==}

  '@types/statuses@2.0.5':
    resolution: {integrity: sha512-jmIUGWrAiwu3dZpxntxieC+1n/5c3mjrImkmOSQ2NC5uP6cYO4aAZDdSmRcI5C1oiTmqlZGHC+/NmJrKogbP5A==}

  '@types/throttle-debounce@1.1.1':
    resolution: {integrity: sha512-VhX9p0l8p3TS27XU+CnDfhdnzW7HpVgtKiYDh/lfucSAz8s9uTt0q4aPwcYIr+q+3/NghlU3smXBW6ItvfJKYQ==}

  '@types/tough-cookie@4.0.5':
    resolution: {integrity: sha512-/Ad8+nIOV7Rl++6f1BdKxFSMgmoqEoYbHRpPcx3JEfv8VRsQe9Z4mCXeJBzxs7mbHY/XOZZuXlRNfhpVPbs6ZA==}

  '@types/trusted-types@2.0.7':
    resolution: {integrity: sha512-ScaPdn1dQczgbl0QFTeTOmVHFULt394XJgOQNoyVhZ6r2vLnMLJfBPd53SB52T/3G36VI1/g2MZaX0cwDuXsfw==}

  '@types/unist@3.0.3':
    resolution: {integrity: sha512-ko/gIFJRv177XgZsZcBwnqJN5x/Gien8qNOn0D5bQU/zAzVf9Zt3BlcUiLqhV9y4ARk0GbT3tnUiPNgnTXzc/Q==}

  '@types/uuid@3.4.13':
    resolution: {integrity: sha512-pAeZeUbLE4Z9Vi9wsWV2bYPTweEHeJJy0G4pEjOA/FSvy1Ad5U5Km8iDV6TKre1mjBiVNfAdVHKruP8bAh4Q5A==}

  '@types/uuid@9.0.8':
    resolution: {integrity: sha512-jg+97EGIcY9AGHJJRaaPVgetKDsrTgbRjQ5Msgjh/DQKEFl0DtyRr/VCOyD1T2R1MNeWPK/u7JoGhlDZnKBAfA==}

  '@types/warning@3.0.3':
    resolution: {integrity: sha512-D1XC7WK8K+zZEveUPY+cf4+kgauk8N4eHr/XIHXGlGYkHLud6hK9lYfZk1ry1TNh798cZUCgb6MqGEG8DkJt6Q==}

  '@types/xml2js@0.4.14':
    resolution: {integrity: sha512-4YnrRemBShWRO2QjvUin8ESA41rH+9nQGLUGZV/1IDhi3SL9OhdpNC/MrulTWuptXKwhx/aDxE7toV0f/ypIXQ==}

  '@types/yauzl@2.10.3':
    resolution: {integrity: sha512-oJoftv0LSuaDZE3Le4DbKX+KS9G36NzOeSap90UIK0yMA/NhKJhqlSGtNDORNRaIbQfzjXDrQa0ytJ6mNRGz/Q==}

  '@types/zxcvbn@4.4.5':
    resolution: {integrity: sha512-FZJgC5Bxuqg7Rhsm/bx6gAruHHhDQ55r+s0JhDh8CQ16fD7NsJJ+p8YMMQDhSQoIrSmjpqqYWA96oQVMNkjRyA==}

  '@typescript-eslint/eslint-plugin@6.21.0':
    resolution: {integrity: sha512-oy9+hTPCUFpngkEZUSzbf9MxI65wbKFoQYsgPdILTfbUldp5ovUuphZVe4i30emU9M/kP+T64Di0mxl7dSw3MA==}
    engines: {node: ^16.0.0 || >=18.0.0}
    peerDependencies:
      '@typescript-eslint/parser': ^6.0.0 || ^6.0.0-alpha
      eslint: ^7.0.0 || ^8.0.0
      typescript: '*'
    peerDependenciesMeta:
      typescript:
        optional: true

  '@typescript-eslint/experimental-utils@3.10.1':
    resolution: {integrity: sha512-DewqIgscDzmAfd5nOGe4zm6Bl7PKtMG2Ad0KG8CUZAHlXfAKTF9Ol5PXhiMh39yRL2ChRH1cuuUGOcVyyrhQIw==}
    engines: {node: ^10.12.0 || >=12.0.0}
    peerDependencies:
      eslint: '*'

  '@typescript-eslint/parser@6.21.0':
    resolution: {integrity: sha512-tbsV1jPne5CkFQCgPBcDOt30ItF7aJoZL997JSF7MhGQqOeT3svWRYxiqlfA5RUdlHN6Fi+EI9bxqbdyAUZjYQ==}
    engines: {node: ^16.0.0 || >=18.0.0}
    peerDependencies:
      eslint: ^7.0.0 || ^8.0.0
      typescript: '*'
    peerDependenciesMeta:
      typescript:
        optional: true

  '@typescript-eslint/scope-manager@5.62.0':
    resolution: {integrity: sha512-VXuvVvZeQCQb5Zgf4HAxc04q5j+WrNAtNh9OwCsCgpKqESMTu3tF/jhZ3xG6T4NZwWl65Bg8KuS2uEvhSfLl0w==}
    engines: {node: ^12.22.0 || ^14.17.0 || >=16.0.0}

  '@typescript-eslint/scope-manager@6.21.0':
    resolution: {integrity: sha512-OwLUIWZJry80O99zvqXVEioyniJMa+d2GrqpUTqi5/v5D5rOrppJVBPa0yKCblcigC0/aYAzxxqQ1B+DS2RYsg==}
    engines: {node: ^16.0.0 || >=18.0.0}

  '@typescript-eslint/type-utils@6.21.0':
    resolution: {integrity: sha512-rZQI7wHfao8qMX3Rd3xqeYSMCL3SoiSQLBATSiVKARdFGCYSRvmViieZjqc58jKgs8Y8i9YvVVhRbHSTA4VBag==}
    engines: {node: ^16.0.0 || >=18.0.0}
    peerDependencies:
      eslint: ^7.0.0 || ^8.0.0
      typescript: '*'
    peerDependenciesMeta:
      typescript:
        optional: true

  '@typescript-eslint/types@3.10.1':
    resolution: {integrity: sha512-+3+FCUJIahE9q0lDi1WleYzjCwJs5hIsbugIgnbB+dSCYUxl8L6PwmsyOPFZde2hc1DlTo/xnkOgiTLSyAbHiQ==}
    engines: {node: ^8.10.0 || ^10.13.0 || >=11.10.1}

  '@typescript-eslint/types@5.62.0':
    resolution: {integrity: sha512-87NVngcbVXUahrRTqIK27gD2t5Cu1yuCXxbLcFtCzZGlfyVWWh8mLHkoxzjsB6DDNnvdL+fW8MiwPEJyGJQDgQ==}
    engines: {node: ^12.22.0 || ^14.17.0 || >=16.0.0}

  '@typescript-eslint/types@6.21.0':
    resolution: {integrity: sha512-1kFmZ1rOm5epu9NZEZm1kckCDGj5UJEf7P1kliH4LKu/RkwpsfqqGmY2OOcUs18lSlQBKLDYBOGxRVtrMN5lpg==}
    engines: {node: ^16.0.0 || >=18.0.0}

  '@typescript-eslint/typescript-estree@3.10.1':
    resolution: {integrity: sha512-QbcXOuq6WYvnB3XPsZpIwztBoquEYLXh2MtwVU+kO8jgYCiv4G5xrSP/1wg4tkvrEE+esZVquIPX/dxPlePk1w==}
    engines: {node: ^10.12.0 || >=12.0.0}
    peerDependencies:
      typescript: '*'
    peerDependenciesMeta:
      typescript:
        optional: true

  '@typescript-eslint/typescript-estree@5.62.0':
    resolution: {integrity: sha512-CmcQ6uY7b9y694lKdRB8FEel7JbU/40iSAPomu++SjLMntB+2Leay2LO6i8VnJk58MtE9/nQSFIH6jpyRWyYzA==}
    engines: {node: ^12.22.0 || ^14.17.0 || >=16.0.0}
    peerDependencies:
      typescript: '*'
    peerDependenciesMeta:
      typescript:
        optional: true

  '@typescript-eslint/typescript-estree@6.21.0':
    resolution: {integrity: sha512-6npJTkZcO+y2/kr+z0hc4HwNfrrP4kNYh57ek7yCNlrBjWQ1Y0OS7jiZTkgumrvkX5HkEKXFZkkdFNkaW2wmUQ==}
    engines: {node: ^16.0.0 || >=18.0.0}
    peerDependencies:
      typescript: '*'
    peerDependenciesMeta:
      typescript:
        optional: true

  '@typescript-eslint/utils@5.62.0':
    resolution: {integrity: sha512-n8oxjeb5aIbPFEtmQxQYOLI0i9n5ySBEY/ZEHHZqKQSFnxio1rv6dthascc9dLuwrL0RC5mPCxB7vnAVGAYWAQ==}
    engines: {node: ^12.22.0 || ^14.17.0 || >=16.0.0}
    peerDependencies:
      eslint: ^6.0.0 || ^7.0.0 || ^8.0.0

  '@typescript-eslint/utils@6.21.0':
    resolution: {integrity: sha512-NfWVaC8HP9T8cbKQxHcsJBY5YE1O33+jpMwN45qzWWaPDZgLIbo12toGMWnmhvCpd3sIxkpDw3Wv1B3dYrbDQQ==}
    engines: {node: ^16.0.0 || >=18.0.0}
    peerDependencies:
      eslint: ^7.0.0 || ^8.0.0

  '@typescript-eslint/visitor-keys@3.10.1':
    resolution: {integrity: sha512-9JgC82AaQeglebjZMgYR5wgmfUdUc+EitGUUMW8u2nDckaeimzW+VsoLV6FoimPv2id3VQzfjwBxEMVz08ameQ==}
    engines: {node: ^8.10.0 || ^10.13.0 || >=11.10.1}

  '@typescript-eslint/visitor-keys@5.62.0':
    resolution: {integrity: sha512-07ny+LHRzQXepkGg6w0mFY41fVUNBrL2Roj/++7V1txKugfjm/Ci/qSND03r2RhlJhJYMcTn9AhhSSqQp0Ysyw==}
    engines: {node: ^12.22.0 || ^14.17.0 || >=16.0.0}

  '@typescript-eslint/visitor-keys@6.21.0':
    resolution: {integrity: sha512-JJtkDduxLi9bivAB+cYOVMtbkqdPOhZ+ZI5LC47MIRrDV4Yn2o+ZnW10Nkmr28xRpSpdJ6Sm42Hjf2+REYXm0A==}
    engines: {node: ^16.0.0 || >=18.0.0}

  '@ungap/structured-clone@1.3.0':
    resolution: {integrity: sha512-WmoN8qaIAo7WTYWbAZuG8PYEhn5fkz7dZrqTBZ7dtt//lL2Gwms1IcnQ5yHqjDfX8Ft5j4YzDM23f87zBfDe9g==}

  '@vitejs/plugin-react-swc@3.7.2':
    resolution: {integrity: sha512-y0byko2b2tSVVf5Gpng1eEhX1OvPC7x8yns1Fx8jDzlJp4LS6CMkCPfLw47cjyoMrshQDoQw4qcgjsU9VvlCew==}
    peerDependencies:
      vite: ^4 || ^5 || ^6

  '@vitest/coverage-v8@3.0.7':
    resolution: {integrity: sha512-Av8WgBJLTrfLOer0uy3CxjlVuWK4CzcLBndW1Nm2vI+3hZ2ozHututkfc7Blu1u6waeQ7J8gzPK/AsBRnWA5mQ==}
    peerDependencies:
      '@vitest/browser': 3.0.7
      vitest: 3.0.7
    peerDependenciesMeta:
      '@vitest/browser':
        optional: true

  '@vitest/expect@2.0.5':
    resolution: {integrity: sha512-yHZtwuP7JZivj65Gxoi8upUN2OzHTi3zVfjwdpu2WrvCZPLwsJ2Ey5ILIPccoW23dd/zQBlJ4/dhi7DWNyXCpA==}

  '@vitest/expect@3.0.7':
    resolution: {integrity: sha512-QP25f+YJhzPfHrHfYHtvRn+uvkCFCqFtW9CktfBxmB+25QqWsx7VB2As6f4GmwllHLDhXNHvqedwhvMmSnNmjw==}

  '@vitest/mocker@3.0.7':
    resolution: {integrity: sha512-qui+3BLz9Eonx4EAuR/i+QlCX6AUZ35taDQgwGkK/Tw6/WgwodSrjN1X2xf69IA/643ZX5zNKIn2svvtZDrs4w==}
    peerDependencies:
      msw: ^2.4.9
      vite: ^5.0.0 || ^6.0.0
    peerDependenciesMeta:
      msw:
        optional: true
      vite:
        optional: true

  '@vitest/pretty-format@2.0.5':
    resolution: {integrity: sha512-h8k+1oWHfwTkyTkb9egzwNMfJAEx4veaPSnMeKbVSjp4euqGSbQlm5+6VHwTr7u4FJslVVsUG5nopCaAYdOmSQ==}

  '@vitest/pretty-format@2.1.5':
    resolution: {integrity: sha512-4ZOwtk2bqG5Y6xRGHcveZVr+6txkH7M2e+nPFd6guSoN638v/1XQ0K06eOpi0ptVU/2tW/pIU4IoPotY/GZ9fw==}

  '@vitest/pretty-format@3.0.7':
    resolution: {integrity: sha512-CiRY0BViD/V8uwuEzz9Yapyao+M9M008/9oMOSQydwbwb+CMokEq3XVaF3XK/VWaOK0Jm9z7ENhybg70Gtxsmg==}

  '@vitest/runner@3.0.7':
    resolution: {integrity: sha512-WeEl38Z0S2ZcuRTeyYqaZtm4e26tq6ZFqh5y8YD9YxfWuu0OFiGFUbnxNynwLjNRHPsXyee2M9tV7YxOTPZl2g==}

  '@vitest/snapshot@3.0.7':
    resolution: {integrity: sha512-eqTUryJWQN0Rtf5yqCGTQWsCFOQe4eNz5Twsu21xYEcnFJtMU5XvmG0vgebhdLlrHQTSq5p8vWHJIeJQV8ovsA==}

  '@vitest/spy@2.0.5':
    resolution: {integrity: sha512-c/jdthAhvJdpfVuaexSrnawxZz6pywlTPe84LUB2m/4t3rl2fTo9NFGBG4oWgaD+FTgDDV8hJ/nibT7IfH3JfA==}

  '@vitest/spy@3.0.7':
    resolution: {integrity: sha512-4T4WcsibB0B6hrKdAZTM37ekuyFZt2cGbEGd2+L0P8ov15J1/HUsUaqkXEQPNAWr4BtPPe1gI+FYfMHhEKfR8w==}

  '@vitest/ui@3.0.7':
    resolution: {integrity: sha512-bogkkSaVdSTRj02TfypjrqrLCeEc/tA5V4gAVM843Rp5JtIub3xaij+qjsSnS6CseLQJUSdDCFaFqPMmymRJKQ==}
    peerDependencies:
      vitest: 3.0.7

  '@vitest/utils@2.0.5':
    resolution: {integrity: sha512-d8HKbqIcya+GR67mkZbrzhS5kKhtp8dQLcmRZLGTscGVg7yImT82cIrhtn2L8+VujWcy6KZweApgNmPsTAO/UQ==}

  '@vitest/utils@2.1.5':
    resolution: {integrity: sha512-yfj6Yrp0Vesw2cwJbP+cl04OC+IHFsuQsrsJBL9pyGeQXE56v1UAOQco+SR55Vf1nQzfV0QJg1Qum7AaWUwwYg==}

  '@vitest/utils@3.0.7':
    resolution: {integrity: sha512-xePVpCRfooFX3rANQjwoditoXgWb1MaFbzmGuPP59MK6i13mrnDw/yEIyJudLeW6/38mCNcwCiJIGmpDPibAIg==}

  '@xterm/xterm@5.5.0':
    resolution: {integrity: sha512-hqJHYaQb5OptNunnyAnkHyM8aCjZ1MEIDTQu1iIbbTD/xops91NB5yq1ZK/dC2JDbVWtF23zUtl9JE2NqwT87A==}

  acorn-jsx@5.3.2:
    resolution: {integrity: sha512-rq9s+JNhf0IChjtDXxllJ7g41oZk5SlXtp0LHwyA5cejwn7vKmKp4pPri6YEePv2PU65sAsegbXtIinmDFDXgQ==}
    peerDependencies:
      acorn: ^6.0.0 || ^7.0.0 || ^8.0.0

  acorn@7.4.1:
    resolution: {integrity: sha512-nQyp0o1/mNdbTO1PO6kHkwSrmgZ0MT/jCCpNiwbUjGoRN4dlBhqJtoQuCnEOKzgTVwg0ZWiCoQy6SxMebQVh8A==}
    engines: {node: '>=0.4.0'}
    hasBin: true

  acorn@8.14.0:
    resolution: {integrity: sha512-cl669nCJTZBsL97OF4kUQm5g5hC2uihk0NxY3WENAC0TYdILVkAyHymAntgxGkl7K+t0cXIrH5siy5S4XkFycA==}
    engines: {node: '>=0.4.0'}
    hasBin: true

  acorn@8.14.1:
    resolution: {integrity: sha512-OvQ/2pUDKmgfCg++xsTX1wGxfTaszcHVcTctW4UJB4hibJx2HXxxO5UmVgyjMa+ZDsiaf5wWLXYpRWMmBI0QHg==}
    engines: {node: '>=0.4.0'}
    hasBin: true

  agent-base@7.1.1:
    resolution: {integrity: sha512-H0TSyFNDMomMNJQBn8wFV5YC/2eJ+VXECwOadZJT554xP6cODZHPX3H9QMQECxvrgiSOP1pHjy1sMWQVYJOUOA==}
    engines: {node: '>= 14'}

  aggregate-error@3.1.0:
    resolution: {integrity: sha512-4I7Td01quW/RpocfNayFdFVk1qSuoh0E7JrbRJ16nH01HhKFQ88INq9Sd+nd72zqRySlr9BmDA8xlEJ6vJMrYA==}
    engines: {node: '>=8'}

  ajv@6.12.6:
    resolution: {integrity: sha512-j3fVLgvTo527anyYyJOGTYJbG+vnnQYvE0m5mmkc1TK+nxAppkCLMIL0aZ4dblVCNoGShhm+kzE4ZUykBoMg4g==}

  ajv@8.17.1:
    resolution: {integrity: sha512-B/gBuNg5SiMTrPkC+A2+cW0RszwxYmn6VYxB/inlBStS5nx6xHIt/ehKRhIMhqusl7a8LjQoZnjCs5vhwxOQ1g==}

  algoliasearch@4.24.0:
    resolution: {integrity: sha512-bf0QV/9jVejssFBmz2HQLxUadxk574t4iwjCKp5E7NBzwKkrDEhKPISIIjAU/p6K5qDx3qoeh4+26zWN1jmw3g==}

  ansi-colors@4.1.3:
    resolution: {integrity: sha512-/6w/C21Pm1A7aZitlI5Ni/2J6FFQN8i1Cvz3kHABAAbw93v/NlvKdVOqz7CCWz/3iv/JplRSEEZ83XION15ovw==}
    engines: {node: '>=6'}

  ansi-escapes@4.3.2:
    resolution: {integrity: sha512-gKXj5ALrKWQLsYG9jlTRmR/xKluxHV+Z9QEwNIgCfM1/uwPMCuzVVnh5mwTd+OuBZcwSIMbqssNWRm1lE51QaQ==}
    engines: {node: '>=8'}

  ansi-escapes@7.0.0:
    resolution: {integrity: sha512-GdYO7a61mR0fOlAsvC9/rIHf7L96sBc6dEWzeOu+KAea5bZyQRPIpojrVoI4AXGJS/ycu/fBTdLrUkA4ODrvjw==}
    engines: {node: '>=18'}

  ansi-regex@4.1.1:
    resolution: {integrity: sha512-ILlv4k/3f6vfQ4OoP2AGvirOktlQ98ZEL1k9FaQjxa3L1abBgbuTDAdPOpvbGncC0BTVQrl+OM8xZGK6tWXt7g==}
    engines: {node: '>=6'}

  ansi-regex@5.0.1:
    resolution: {integrity: sha512-quJQXlTSUGL2LH9SUXo8VwsY4soanhgo6LNSm84E1LBcE8s3O0wpdiRzyR9z/ZZJMlMWv37qOOb9pdJlMUEKFQ==}
    engines: {node: '>=8'}

  ansi-regex@6.1.0:
    resolution: {integrity: sha512-7HSX4QQb4CspciLpVFwyRe79O3xsIZDDLER21kERQ71oaPodF8jL725AgJMFAYbooIqolJoRLuM81SpeUkpkvA==}
    engines: {node: '>=12'}

  ansi-styles@3.2.1:
    resolution: {integrity: sha512-VT0ZI6kZRdTh8YyJw3SMbYm/u+NqfsAxEpWO0Pf9sq8/e94WxxOpPKx9FR1FlyCtOVDNOQ+8ntlqFxiRc+r5qA==}
    engines: {node: '>=4'}

  ansi-styles@4.3.0:
    resolution: {integrity: sha512-zbB9rCJAT1rbjiVDb2hqKFHNYLxgtk8NURxZ3IZwD3F6NtxbXZQCnnSi1Lkx+IDohdPlFp222wVALIheZJQSEg==}
    engines: {node: '>=8'}

  ansi-styles@5.2.0:
    resolution: {integrity: sha512-Cxwpt2SfTzTtXcfOlzGEee8O+c+MmUgGrNiBcXnuWxuFJHe6a5Hz7qwhwe5OgaSYI0IJvkLqWX1ASG+cJOkEiA==}
    engines: {node: '>=10'}

  ansi-styles@6.2.1:
    resolution: {integrity: sha512-bN798gFfQX+viw3R7yrGWRqnrN2oRkEkUjjl4JNn4E8GxxbjtG3FbrEIIY3l8/hrwUwIeCZvi4QuOTP4MErVug==}
    engines: {node: '>=12'}

  any-promise@1.3.0:
    resolution: {integrity: sha512-7UvmKalWRt1wgjL1RrGxoSJW/0QZFIegpeGvZG9kjp8vrRu55XTHbwnqq2GpXm9uLbcuhxm3IqX9OB4MZR1b2A==}

  anymatch@3.1.3:
    resolution: {integrity: sha512-KMReFUr0B4t+D+OBkjR3KYqvocp2XaSzO55UcB6mgQMd3KbcE+mWTyvVV7D/zsdEbNnV6acZUutkiHQXvTr1Rw==}
    engines: {node: '>= 8'}

  arch@2.2.0:
    resolution: {integrity: sha512-Of/R0wqp83cgHozfIYLbBMnej79U/SVGOOyuB3VVFv1NRM/PSFMK12x9KVtiYzJqmnU5WR2qp0Z5rHb7sWGnFQ==}

  argparse@1.0.10:
    resolution: {integrity: sha512-o5Roy6tNG4SL/FOkCAN6RzjiakZS25RLYFrcMttJqbdd8BWrnA+fGz57iN5Pb06pvBGvl5gQ0B48dJlslXvoTg==}

  argparse@2.0.1:
    resolution: {integrity: sha512-8+9WqebbFzpX9OR+Wa6O29asIogeRMzcGtAINdpMHHyAg10f05aSFVBbcEqGf/PXw1EjAZ+q2/bEBg3DvurK3Q==}

  aria-query@5.3.0:
    resolution: {integrity: sha512-b0P0sZPKtyu8HkeRAfCq0IfURZK+SuwMjY1UXGBU27wpAiTwQAIlq56IbIO+ytk/JjS1fMR14ee5WBBfKi5J6A==}

  aria-query@5.3.2:
    resolution: {integrity: sha512-COROpnaoap1E2F000S62r6A60uHZnmlvomhfyT2DlTcrY1OrBKn2UhH7qn5wTC9zMvD0AY7csdPSNwKP+7WiQw==}
    engines: {node: '>= 0.4'}

  array-buffer-byte-length@1.0.1:
    resolution: {integrity: sha512-ahC5W1xgou+KTXix4sAO8Ki12Q+jf4i0+tmk3sC+zgcynshkHxzpXdImBehiUYKKKDwvfFiJl1tZt6ewscS1Mg==}
    engines: {node: '>= 0.4'}

  array-includes@3.1.8:
    resolution: {integrity: sha512-itaWrbYbqpGXkGhZPGUulwnhVf5Hpy1xiCFsGqyIGglbBxmG5vSjxQen3/WGOjPpNEv1RtBLKxbmVXm8HpJStQ==}
    engines: {node: '>= 0.4'}

  array-union@2.1.0:
    resolution: {integrity: sha512-HGyxoOTYUyCM6stUe6EJgnd4EoewAI7zMdfqO+kGjnlZmBDz/cR5pf8r/cR4Wq60sL/p0IkcjUEEPwS3GFrIyw==}
    engines: {node: '>=8'}

  array.prototype.findlast@1.2.5:
    resolution: {integrity: sha512-CVvd6FHg1Z3POpBLxO6E6zr+rSKEQ9L6rZHAaY7lLfhKsWYUBBOuMs0e9o24oopj6H+geRCX0YJ+TJLBK2eHyQ==}
    engines: {node: '>= 0.4'}

  array.prototype.flat@1.3.2:
    resolution: {integrity: sha512-djYB+Zx2vLewY8RWlNCUdHjDXs2XOgm602S9E7P/UpHgfeHL00cRiIF+IN/G/aUJ7kGPb6yO/ErDI5V2s8iycA==}
    engines: {node: '>= 0.4'}

  array.prototype.flatmap@1.3.2:
    resolution: {integrity: sha512-Ewyx0c9PmpcsByhSW4r+9zDU7sGjFc86qf/kKtuSCRdhfbk0SNLLkaT5qvcHnRGgc5NP/ly/y+qkXkqONX54CQ==}
    engines: {node: '>= 0.4'}

  array.prototype.tosorted@1.1.4:
    resolution: {integrity: sha512-p6Fx8B7b7ZhL/gmUsAy0D15WhvDccw3mnGNbZpi3pmeJdxtWsj2jEaI4Y6oo3XiHfzuSgPwKc04MYt6KgvC/wA==}
    engines: {node: '>= 0.4'}

  arraybuffer.prototype.slice@1.0.3:
    resolution: {integrity: sha512-bMxMKAjg13EBSVscxTaYA4mRc5t1UAXa2kXiGTNfZ079HIWXEkKmkgFrh/nJqamaLSrXO5H4WFFkPEaLJWbs3A==}
    engines: {node: '>= 0.4'}

  asap@2.0.6:
    resolution: {integrity: sha512-BSHWgDSAiKs50o2Re8ppvp3seVHXSRM44cdSsT9FfNEUUZLOGWVCsiWaRPWM1Znn+mqZ1OfVZ3z3DWEzSp7hRA==}

  asn1@0.2.6:
    resolution: {integrity: sha512-ix/FxPn0MDjeyJ7i/yoHGFt/EX6LyNbxSEhPPXODPL+KB0VPk86UYfL0lMdy+KCnv+fmvIzySwaK5COwqVbWTQ==}

  assert-plus@1.0.0:
    resolution: {integrity: sha512-NfJ4UzBCcQGLDlQq7nHxH+tv3kyZ0hHQqF5BO6J7tNJeP5do1llPr8dZ8zHonfhAu0PHAdMkSo+8o0wxg9lZWw==}
    engines: {node: '>=0.8'}

  assertion-error@2.0.1:
    resolution: {integrity: sha512-Izi8RQcffqCeNVgFigKli1ssklIbpHnCYc6AknXGYoB6grJqyeby7jv12JUQgmTAnIDnbck1uxksT4dzN3PWBA==}
    engines: {node: '>=12'}

  ast-types-flow@0.0.8:
    resolution: {integrity: sha512-OH/2E5Fg20h2aPrbe+QL8JZQFko0YZaF+j4mnQ7BGhfavO7OpSLa8a0y9sBwomHdSbkhTS8TQNayBfnW5DwbvQ==}

  ast-types@0.16.1:
    resolution: {integrity: sha512-6t10qk83GOG8p0vKmaCr8eiilZwO171AvbROMtvvNiwrTly62t+7XkA8RdIIVbpMhCASAsxgAzdRSwh6nw/5Dg==}
    engines: {node: '>=4'}

  astral-regex@1.0.0:
    resolution: {integrity: sha512-+Ryf6g3BKoRc7jfp7ad8tM4TtMiaWvbF/1/sQcZPkkS7ag3D5nMBCe2UfOTONtAkaG0tO0ij3C5Lwmf1EiyjHg==}
    engines: {node: '>=4'}

  astral-regex@2.0.0:
    resolution: {integrity: sha512-Z7tMw1ytTXt5jqMcOP+OQteU1VuNK9Y02uuJtKQ1Sv69jXQKKg5cibLwGJow8yzZP+eAc18EmLGPal0bp36rvQ==}
    engines: {node: '>=8'}

  async@3.2.6:
    resolution: {integrity: sha512-htCUDlxyyCLMgaM3xXg0C0LW2xqfuQ6p05pCEIsXuyQ+a1koYKTuBMzRNwmybfLgvJDMd0r1LTn4+E0Ti6C2AA==}

  asynckit@0.4.0:
    resolution: {integrity: sha512-Oei9OH4tRh0YqU3GxhX79dM/mwVgvbZJaSNaRk+bshkj0S5cfHcgYakreBjrHwatXKbz+IoIdYLxrKim2MjW0Q==}

  at-least-node@1.0.0:
    resolution: {integrity: sha512-+q/t7Ekv1EDY2l6Gda6LLiX14rU9TV20Wa3ofeQmwPFZbOMo9DXrLbOjFaaclkXKWidIaopwAObQDqwWtGUjqg==}
    engines: {node: '>= 4.0.0'}

  atob@2.1.2:
    resolution: {integrity: sha512-Wm6ukoaOGJi/73p/cl2GvLjTI5JM1k/O14isD73YML8StrH/7/lRFgmg8nICZgD3bZZvjwCGxtMOD3wWNAu8cg==}
    engines: {node: '>= 4.5.0'}
    hasBin: true

  attr-accept@2.2.5:
    resolution: {integrity: sha512-0bDNnY/u6pPwHDMoF0FieU354oBi0a8rD9FcsLwzcGWbc8KS8KPIi7y+s13OlVY+gMWc/9xEMUgNE6Qm8ZllYQ==}
    engines: {node: '>=4'}

  available-typed-arrays@1.0.7:
    resolution: {integrity: sha512-wvUjBtSGN7+7SjNpq/9M2Tg350UZD3q62IFZLbRAR1bSMlCo1ZaeW+BJ+D090e4hIIZLBcTDWe4Mh4jvUDajzQ==}
    engines: {node: '>= 0.4'}

  aws-sign2@0.7.0:
    resolution: {integrity: sha512-08kcGqnYf/YmjoRhfxyu+CLxBjUtHLXLXX/vUfx9l2LYzG3c1m61nrpyFUZI6zeS+Li/wWMMidD9KgrqtGq3mA==}

  aws4@1.13.2:
    resolution: {integrity: sha512-lHe62zvbTB5eEABUVi/AwVh0ZKY9rMMDhmm+eeyuuUQbQ3+J+fONVQOZyj+DdrvD4BY33uYniyRJ4UJIaSKAfw==}

  axe-core@4.10.2:
    resolution: {integrity: sha512-RE3mdQ7P3FRSe7eqCWoeQ/Z9QXrtniSjp1wUjt5nRC3WIpz5rSCve6o3fsZ2aCpJtrZjSZgjwXAoTO5k4tEI0w==}
    engines: {node: '>=4'}

  axios-mock-adapter@1.22.0:
    resolution: {integrity: sha512-dmI0KbkyAhntUR05YY96qg2H6gg0XMl2+qTW0xmYg6Up+BFBAJYRLROMXRdDEL06/Wqwa0TJThAYvFtSFdRCZw==}
    peerDependencies:
      axios: '>= 0.17.0'

  axios@1.8.3:
    resolution: {integrity: sha512-iP4DebzoNlP/YN2dpwCgb8zoCmhtkajzS48JvwmkSkXvPI3DHc7m+XYL5tGnSlJtR6nImXZmdCuN5aP8dh1d8A==}

  axobject-query@4.1.0:
    resolution: {integrity: sha512-qIj0G9wZbMGNLjLmg1PT6v2mE9AH2zlnADJD/2tC6E00hgmhUOfEB6greHPAfLRSufHqROIUTkw6E+M3lH0PTQ==}
    engines: {node: '>= 0.4'}

  babel-eslint@10.1.0:
    resolution: {integrity: sha512-ifWaTHQ0ce+448CYop8AdrQiBsGrnC+bMgfyKFdi6EsPLTAWG+QfyDeM6OH+FmWnKvEq5NnBMLvlBUPKQZoDSg==}
    engines: {node: '>=6'}
    deprecated: babel-eslint is now @babel/eslint-parser. This package will no longer receive updates.
    peerDependencies:
      eslint: '>= 4.12.1'

  babel-plugin-macros@3.1.0:
    resolution: {integrity: sha512-Cg7TFGpIr01vOQNODXOOaGz2NpCU5gl8x1qJFbb6hbZxR7XrcE2vtbAsTAbJ7/xwJtUuJEw8K8Zr/AE0LHlesg==}
    engines: {node: '>=10', npm: '>=6'}

  bail@2.0.2:
    resolution: {integrity: sha512-0xO6mYd7JB2YesxDKplafRpsiOzPt9V02ddPCLbY1xYGPOX24NTyN50qnUxgCPcSoYMhKpAuBTjQoRZCAkUDRw==}

  balanced-match@1.0.2:
    resolution: {integrity: sha512-3oSeUO0TMV67hN1AmbXsK4yaqU7tjiHlbxRDZOpH0KW9+CeX4bRAaX0Anxt0tx2MrpRpWwQaPwIlISEJhYU5Pw==}

  base64-arraybuffer@1.0.2:
    resolution: {integrity: sha512-I3yl4r9QB5ZRY3XuJVEPfc2XhZO6YweFPI+UovAzn+8/hb3oJ6lnysaFcjVpkCPfVWFUDvoZ8kmVDP7WyRtYtQ==}
    engines: {node: '>= 0.6.0'}

  base64-js@1.5.1:
    resolution: {integrity: sha512-AKpaYlHn8t4SVbOHCy+b5+KKgvR4vrsD8vbvrbiQJps7fKDTkjkDry6ji0rUJjC0kzbNePLwzxq8iypo41qeWA==}

  bcrypt-pbkdf@1.0.2:
    resolution: {integrity: sha512-qeFIXtP4MSoi6NLqO12WfqARWWuCKi2Rn/9hJLEmtB5yTNr9DqFWkJRCf2qShWzPeAMRnOgCrq0sg/KLv5ES9w==}

  better-opn@3.0.2:
    resolution: {integrity: sha512-aVNobHnJqLiUelTaHat9DZ1qM2w0C0Eym4LPI/3JxOnSokGVdsl1T1kN7TFvsEAD8G47A6VKQ0TVHqbBnYMJlQ==}
    engines: {node: '>=12.0.0'}

  binary-extensions@2.3.0:
    resolution: {integrity: sha512-Ceh+7ox5qe7LJuLHoY0feh3pHuUDHAcRUeyL2VYghZwfpkNIy/+8Ocg0a3UuSoYzavmylwuLWQOf3hl0jjMMIw==}
    engines: {node: '>=8'}

  blob-util@2.0.2:
    resolution: {integrity: sha512-T7JQa+zsXXEa6/8ZhHcQEW1UFfVM49Ts65uBkFL6fz2QmrElqmbajIDJvuA0tEhRe5eIjpV9ZF+0RfZR9voJFQ==}

  bluebird@3.7.2:
    resolution: {integrity: sha512-XpNj6GDQzdfW+r2Wnn7xiSAd7TM3jzkxGXBGTtWKuSXv1xUV+azxAm8jdWZN06QTQk+2N2XB9jRDkvbmQmcRtg==}

  brace-expansion@1.1.11:
    resolution: {integrity: sha512-iCuPHDFgrHX7H2vEI/5xpz07zSHB00TpugqhmYtVmMO6518mCuRMoOYFldEBl0g187ufozdaHgWKcYFb61qGiA==}

  brace-expansion@2.0.1:
    resolution: {integrity: sha512-XnAIvQ8eM+kC6aULx6wuQiwVsnzsi9d3WxzV3FpWTGA19F621kwdbsAcFKXgKUHZWsy+mY6iL1sHTxWEFCytDA==}

  braces@3.0.3:
    resolution: {integrity: sha512-yQbXgO/OSZVD2IsiLlro+7Hf6Q18EJrKSEsdoMzKePKXct3gvD8oLcOQdIzGupr5Fj+EDe8gO/lxc1BzfMpxvA==}
    engines: {node: '>=8'}

  braintree-web@3.112.1:
    resolution: {integrity: sha512-TKwkDvwvqya2BSC7mcQ1JjQK7B6a8el/SRPj5X0RgoEbVtpaEGbSgSjyLrCrU3bvjlVwjV38wnE0SQL3t1kA6Q==}

  browser-assert@1.2.1:
    resolution: {integrity: sha512-nfulgvOR6S4gt9UKCeGJOuSGBPGiFT6oQ/2UBnvTY/5aQ1PnksW72fhZkM30DzoRRv2WpwZf1vHHEr3mtuXIWQ==}

  browser-stdout@1.3.1:
    resolution: {integrity: sha512-qhAVI1+Av2X7qelOfAIYwXONood6XlZE/fXaBSmW/T5SzLAmCgzi+eiWE7fUvbHaeNBQH13UftjpXxsfLkMpgw==}

  browserslist@4.24.2:
    resolution: {integrity: sha512-ZIc+Q62revdMcqC6aChtW4jz3My3klmCO1fEmINZY/8J3EpBg5/A/D0AKmBveUh6pgoeycoMkVMko84tuYS+Gg==}
    engines: {node: ^6 || ^7 || ^8 || ^9 || ^10 || ^11 || ^12 || >=13.7}
    hasBin: true

  btoa@1.2.1:
    resolution: {integrity: sha512-SB4/MIGlsiVkMcHmT+pSmIPoNDoHg+7cMzmt3Uxt628MTz2487DKSqK/fuhFBrkuqrYv5UCEnACpF4dTFNKc/g==}
    engines: {node: '>= 0.4.0'}
    hasBin: true

  buffer-crc32@0.2.13:
    resolution: {integrity: sha512-VO9Ht/+p3SN7SKWqcrgEzjGbRSJYTx+Q1pTQC0wrWqHx0vpJraQ6GtHx8tvcg1rlK1byhU5gccxgOgj7B0TDkQ==}

  buffer-from@1.1.2:
    resolution: {integrity: sha512-E+XQCRwSbaaiChtv6k6Dwgc+bx+Bs6vuKJHHl5kox/BaKbhiXzqQOwK4cO22yElGp2OCmjwVhT3HmxgyPGnJfQ==}

  buffer@5.7.1:
    resolution: {integrity: sha512-EHcyIPBQ4BSGlvjB16k5KgAJ27CIsHY/2JBmCRReo48y9rQ3MaUzWX3KVlBa4U7MyX02HdVj0K7C3WaB3ju7FQ==}

  bundle-require@5.0.0:
    resolution: {integrity: sha512-GuziW3fSSmopcx4KRymQEJVbZUfqlCqcq7dvs6TYwKRZiegK/2buMxQTPs6MGlNv50wms1699qYO54R8XfRX4w==}
    engines: {node: ^12.20.0 || ^14.13.1 || >=16.0.0}
    peerDependencies:
      esbuild: '>=0.18'

  cac@6.7.14:
    resolution: {integrity: sha512-b6Ilus+c3RrdDk+JhLKUAQfzzgLEPy6wcXqS7f/xe1EETvsDP6GORG7SFuOs6cID5YkqchW/LXZbX5bc8j7ZcQ==}
    engines: {node: '>=8'}

  cachedir@2.4.0:
    resolution: {integrity: sha512-9EtFOZR8g22CL7BWjJ9BUx1+A/djkofnyW3aOXZORNW2kxoUpx2h+uN2cOqwPmFhnpVmxg+KW2OjOSgChTEvsQ==}
    engines: {node: '>=6'}

  call-bind-apply-helpers@1.0.2:
    resolution: {integrity: sha512-Sp1ablJ0ivDkSzjcaJdxEunN5/XvksFJ2sMBFfq6x0ryhQV/2b/KwFe21cMpmHtPOSij8K99/wSfoEuTObmuMQ==}
    engines: {node: '>= 0.4'}

  call-bind@1.0.7:
    resolution: {integrity: sha512-GHTSNSYICQ7scH7sZ+M2rFopRoLh8t2bLSW6BbgrtLsahOIB5iyAVJf9GjWK3cYTDaMj4XdBpM1cA6pIS0Kv2w==}
    engines: {node: '>= 0.4'}

  callsites@3.1.0:
    resolution: {integrity: sha512-P8BjAsXvZS+VIDUI11hHCQEv74YT67YUi5JJFNWIqL235sBmjX4+qx9Muvls5ivyNENctx46xQLQ3aTuE7ssaQ==}
    engines: {node: '>=6'}

  camelcase@6.3.0:
    resolution: {integrity: sha512-Gmy6FhYlCY7uOElZUSbxo2UCDH8owEk996gkbrpsgGtrJLM3J7jGxl9Ic7Qwwj4ivOE5AWZWRMecDdF7hqGjFA==}
    engines: {node: '>=10'}

  caniuse-lite@1.0.30001680:
    resolution: {integrity: sha512-rPQy70G6AGUMnbwS1z6Xg+RkHYPAi18ihs47GH0jcxIG7wArmPgY3XbS2sRdBbxJljp3thdT8BIqv9ccCypiPA==}

  canvg@4.0.3:
    resolution: {integrity: sha512-fKzMoMBwus3CWo1Uy8XJc4tqqn98RoRrGV6CsIkaNiQT5lOeHuMh4fOt+LXLzn2Wqtr4p/c2TOLz4xtu4oBlFA==}
    engines: {node: '>=12.0.0'}

  card-validator@10.0.0:
    resolution: {integrity: sha512-2fLyCBOxO7/b56sxoYav8FeJqv9bWpZSyKq8sXKxnpxTGXHnM/0c8WEKG+ZJ+OXFcabnl98pD0EKBtTn+Tql0g==}

  caseless@0.12.0:
    resolution: {integrity: sha512-4tYFyifaFfGacoiObjJegolkwSU4xQNGbVgUiNYVUxbQ2x2lUsFvY4hVgVzGiIe6WLOPqycWXA40l+PWsxthUw==}

  ccount@2.0.1:
    resolution: {integrity: sha512-eyrF0jiFpY+3drT6383f1qhkbGsLSifNAjA61IUjZjmLCWjItY6LB9ft9YhoDgwfmclB2zhu51Lc7+95b8NRAg==}

  chai-string@1.5.0:
    resolution: {integrity: sha512-sydDC3S3pNAQMYwJrs6dQX0oBQ6KfIPuOZ78n7rocW0eJJlsHPh2t3kwW7xfwYA/1Bf6/arGtSUo16rxR2JFlw==}
    peerDependencies:
      chai: ^4.1.2

  chai@5.1.2:
    resolution: {integrity: sha512-aGtmf24DW6MLHHG5gCx4zaI3uBq3KRtxeVs0DjFH6Z0rDNbsvTxFASFvdj79pxjxZ8/5u3PIiN3IwEIQkiiuPw==}
    engines: {node: '>=12'}

  chai@5.2.0:
    resolution: {integrity: sha512-mCuXncKXk5iCLhfhwTc0izo0gtEmpz5CtG2y8GiOINBlMVS6v8TMRc5TaLWKS6692m9+dVVfzgeVxR5UxWHTYw==}
    engines: {node: '>=12'}

  chalk@2.4.2:
    resolution: {integrity: sha512-Mti+f9lpJNcwF4tWV8/OrTTtF1gZi+f8FqlyAdouralcFWFQWF2+NgCHShjkCb+IFBLq9buZwE1xckQU4peSuQ==}
    engines: {node: '>=4'}

  chalk@3.0.0:
    resolution: {integrity: sha512-4D3B6Wf41KOYRFdszmDqMCGq5VV/uMAB273JILmO+3jAlh8X4qDtdtgCR3fxtbLEMzSx22QdhnDcJvu2u1fVwg==}
    engines: {node: '>=8'}

  chalk@4.1.2:
    resolution: {integrity: sha512-oKnbhFyRIXpUuez8iBMmyEa4nbj4IOQyuhc/wy9kY7/WVPcwIO9VA668Pu8RkO7+0G76SLROeyw9CpQ061i4mA==}
    engines: {node: '>=10'}

  chalk@5.3.0:
    resolution: {integrity: sha512-dLitG79d+GV1Nb/VYcCDFivJeK1hiukt9QjRNVOsUtTy1rR1YJsmpGGTZ3qJos+uw7WmWF4wUwBd9jxjocFC2w==}
    engines: {node: ^12.17.0 || ^14.13 || >=16.0.0}

  chalk@5.4.1:
    resolution: {integrity: sha512-zgVZuo2WcZgfUEmsn6eO3kINexW8RAE4maiQ8QNs8CtpPCSyMiYsULR3HQYkm3w8FIA3SberyMJMSldGsW+U3w==}
    engines: {node: ^12.17.0 || ^14.13 || >=16.0.0}

  change-emitter@0.1.6:
    resolution: {integrity: sha512-YXzt1cQ4a2jqazhcuSWEOc1K2q8g9H6eWNsyZgi640LDzRWVQ2eDe+Y/kVdftH+vYdPF2rgDb3dLdpxE1jvAxw==}

  character-entities-html4@2.1.0:
    resolution: {integrity: sha512-1v7fgQRj6hnSwFpq1Eu0ynr/CDEw0rXo2B61qXrLNdHZmPKgb7fqS1a2JwF0rISo9q77jDI8VMEHoApn8qDoZA==}

  character-entities-legacy@3.0.0:
    resolution: {integrity: sha512-RpPp0asT/6ufRm//AJVwpViZbGM/MkjQFxJccQRHmISF/22NBtsHqAWmL+/pmkPWoIUJdWyeVleTl1wydHATVQ==}

  character-entities@2.0.2:
    resolution: {integrity: sha512-shx7oQ0Awen/BRIdkjkvz54PnEEI/EjwXDSIZp86/KKdbafHh1Df/RYGBhn4hbe2+uKC9FnT5UCEdyPz3ai9hQ==}

  chardet@0.7.0:
    resolution: {integrity: sha512-mT8iDcrh03qDGRRmoA2hmBJnxpllMR+0/0qlzjqZES6NdiWDcZkCNAk4rPFZ9Q85r27unkiNNg8ZOiwZXBHwcA==}

  charenc@0.0.2:
    resolution: {integrity: sha512-yrLQ/yVUFXkzg7EDQsPieE/53+0RlaWTs+wBrvW36cyilJ2SaDWfl4Yj7MtLTXleV9uEKefbAGUPv2/iWSooRA==}

  chart.js@2.9.4:
    resolution: {integrity: sha512-B07aAzxcrikjAPyV+01j7BmOpxtQETxTSlQ26BEYJ+3iUkbNKaOJ/nDbT6JjyqYxseM0ON12COHYdU2cTIjC7A==}

  chartjs-color-string@0.6.0:
    resolution: {integrity: sha512-TIB5OKn1hPJvO7JcteW4WY/63v6KwEdt6udfnDE9iCAZgy+V4SrbSxoIbTw/xkUIapjEI4ExGtD0+6D3KyFd7A==}

  chartjs-color@2.4.1:
    resolution: {integrity: sha512-haqOg1+Yebys/Ts/9bLo/BqUcONQOdr/hoEr2LLTRl6C5LXctUdHxsCYfvQVg5JIxITrfCNUDr4ntqmQk9+/0w==}

  check-error@2.1.1:
    resolution: {integrity: sha512-OAlb+T7V4Op9OwdkjmguYRqncdlx5JiofwOAUkmTF+jNdHwzTaTs4sRAGpzLF3oOz5xAyDGrPgeIDFQmDOTiJw==}
    engines: {node: '>= 16'}

  check-more-types@2.24.0:
    resolution: {integrity: sha512-Pj779qHxV2tuapviy1bSZNEL1maXr13bPYpsvSDB68HlYcYuhlDrmGd63i0JHMCLKzc7rUSNIrpdJlhVlNwrxA==}
    engines: {node: '>= 0.8.0'}

  chokidar@3.6.0:
    resolution: {integrity: sha512-7VT13fmjotKpGipCW9JEQAusEPE+Ei8nl6/g4FBAmIm0GOOLMua9NDDo/DWp0ZAxCr3cPq5ZpBqmPAQgDda2Pw==}
    engines: {node: '>= 8.10.0'}

  chokidar@4.0.1:
    resolution: {integrity: sha512-n8enUVCED/KVRQlab1hr3MVpcVMvxtZjmEa956u+4YijlmQED223XMSYj2tLuKvr4jcCTzNNMpQDUer72MMmzA==}
    engines: {node: '>= 14.16.0'}

  ci-info@4.1.0:
    resolution: {integrity: sha512-HutrvTNsF48wnxkzERIXOe5/mlcfFcbfCmwcg6CJnizbSue78AbDt+1cgl26zwn61WFxhcPykPfZrbqjGmBb4A==}
    engines: {node: '>=8'}

  clean-stack@2.2.0:
    resolution: {integrity: sha512-4diC9HaTE+KRAMWhDhrGOECgWZxoevMc5TlkObMqNSsVU62PYzXZ/SMTjzyGAFF1YusgxGcSWTEXBhp0CPwQ1A==}
    engines: {node: '>=6'}

  cli-cursor@3.1.0:
    resolution: {integrity: sha512-I/zHAwsKf9FqGoXM4WWRACob9+SNukZTd94DWF57E4toouRulbCxcUh6RKUEOQlYTHJnzkPMySvPNaaSLNfLZw==}
    engines: {node: '>=8'}

  cli-cursor@5.0.0:
    resolution: {integrity: sha512-aCj4O5wKyszjMmDT4tZj93kxyydN/K5zPWSCe6/0AV/AA1pqe5ZBIw0a2ZfPQV7lL5/yb5HsUreJ6UFAF1tEQw==}
    engines: {node: '>=18'}

  cli-table3@0.6.5:
    resolution: {integrity: sha512-+W/5efTR7y5HRD7gACw9yQjqMVvEMLBHmboM/kPWam+H+Hmyrgjh6YncVKK122YZkXrLudzTuAukUw9FnMf7IQ==}
    engines: {node: 10.* || >= 12.*}

  cli-truncate@2.1.0:
    resolution: {integrity: sha512-n8fOixwDD6b/ObinzTrp1ZKFzbgvKZvuz/TvejnLn1aQfC6r52XEx85FmuC+3HI+JM7coBRXUvNqEU2PHVrHpg==}
    engines: {node: '>=8'}

  cli-truncate@4.0.0:
    resolution: {integrity: sha512-nPdaFdQ0h/GEigbPClz11D0v/ZJEwxmeVZGeMo3Z5StPtUTkA9o1lD6QwoirYiSDzbcwn2XcjwmCp68W1IS4TA==}
    engines: {node: '>=18'}

  cli-width@3.0.0:
    resolution: {integrity: sha512-FxqpkPPwu1HjuN93Omfm4h8uIanXofW0RxVEW3k5RKx+mJJYSthzNhp32Kzxxy3YAEZ/Dc/EWN1vZRY0+kOhbw==}
    engines: {node: '>= 10'}

  cli-width@4.1.0:
    resolution: {integrity: sha512-ouuZd4/dm2Sw5Gmqy6bGyNNNe1qt9RpmxveLSO7KcgsTnU7RXfsw+/bukWGo1abgBiMAic068rclZsO4IWmmxQ==}
    engines: {node: '>= 12'}

  cliui@7.0.4:
    resolution: {integrity: sha512-OcRE68cOsVMXp1Yvonl/fzkQOyjLSu/8bhPDfQt0e0/Eb283TKP20Fs2MqoPsr9SwA595rRCA+QMzYc9nBP+JQ==}

  cliui@8.0.1:
    resolution: {integrity: sha512-BSeNnyus75C4//NQ9gQt1/csTXyo/8Sb+afLAkzAptFuMsod9HFokGNudZpi/oQV73hnVK+sR+5PVRMd+Dr7YQ==}
    engines: {node: '>=12'}

  clone-deep@4.0.1:
    resolution: {integrity: sha512-neHB9xuzh/wk0dIHweyAXv2aPGZIVk3pLMe+/RNzINf17fe0OG96QroktYAUm7SM1PBnzTabaLboqqxDyMU+SQ==}
    engines: {node: '>=6'}

  clsx@1.2.1:
    resolution: {integrity: sha512-EcR6r5a8bj6pu3ycsa/E/cKVGuTgZJZdsyUYHOksG/UHIiKfjxzRxYJpyVBwYaQeOvghal9fcc4PidlgzugAQg==}
    engines: {node: '>=6'}

  clsx@2.1.1:
    resolution: {integrity: sha512-eYm0QWBtUrBWZWG0d386OGAw16Z995PiOVo2B7bjWSbHedGl5e0ZWaq65kOGgUSNesEIDkB9ISbTg/JK9dhCZA==}
    engines: {node: '>=6'}

  color-convert@1.9.3:
    resolution: {integrity: sha512-QfAUtd+vFdAtFQcC8CCyYt1fYWxSqAiK2cSD6zDB8N3cpsEBAvRxp9zOGg6G/SHHJYAT88/az/IuDGALsNVbGg==}

  color-convert@2.0.1:
    resolution: {integrity: sha512-RRECPsj7iu/xb5oKYcsFHSppFNnsj/52OVTRKb4zP5onXwVF3zVmmToNcOfGC+CRDpfK/U584fMg38ZHCaElKQ==}
    engines: {node: '>=7.0.0'}

  color-name@1.1.3:
    resolution: {integrity: sha512-72fSenhMw2HZMTVHeCA9KCmpEIbzWiQsjN+BHcBbS9vr1mtt+vJjPdksIBNUmKAW8TFUDPJK5SUU3QhE9NEXDw==}

  color-name@1.1.4:
    resolution: {integrity: sha512-dOy+3AuW3a2wNbZHIuMZpTcgjGuLU/uBL/ubcZF9OXbDo8ff4O8yVp5Bf0efS8uEoYo5q4Fx7dY9OgQGXgAsQA==}

  colorette@2.0.20:
    resolution: {integrity: sha512-IfEDxwoWIjkeXL1eXcDiow4UbKjhLdq6/EuSVR9GMN7KVH3r9gQ83e73hsz1Nd1T3ijd5xv1wcWRYO+D6kCI2w==}

  combined-stream@1.0.8:
    resolution: {integrity: sha512-FQN4MRfuJeHf7cBbBMJFXhKSDq+2kAArBlmRBvcvFE5BB1HZKXtSFASDhdlz9zOYwxh8lDdnvmMOe/+5cdoEdg==}
    engines: {node: '>= 0.8'}

  comma-separated-tokens@2.0.3:
    resolution: {integrity: sha512-Fu4hJdvzeylCfQPp9SGWidpzrMs7tTrlu6Vb8XGaRGck8QSNZJJp538Wrb60Lax4fPwR64ViY468OIUTbRlGZg==}

  commander@12.1.0:
    resolution: {integrity: sha512-Vw8qHK3bZM9y/P10u3Vib8o/DdkvA2OtPtZvD871QKjy74Wj1WSKFILMPRPSdUSx5RFK1arlJzEtA4PkFgnbuA==}
    engines: {node: '>=18'}

  commander@13.1.0:
    resolution: {integrity: sha512-/rFeCpNJQbhSZjGVwO9RFV3xPqbnERS8MmIQzCtD/zl6gpJuV/bMLuN92oG3F7d8oDEHHRrujSXNUr8fpjntKw==}
    engines: {node: '>=18'}

  commander@2.20.3:
    resolution: {integrity: sha512-GpVkmM8vF2vQUkj2LvZmD35JxeJOLCwJ9cUkugyk2nuhbv3+mJvpLYYt+0+USMxE+oj+ey/lJEnhZw75x/OMcQ==}

  commander@4.1.1:
    resolution: {integrity: sha512-NOKm8xhkzAjzFx8B2v5OAHT+u5pRQc2UCa2Vq9jYL/31o2wi9mxBA7LIFs3sV5VSC49z6pEhfbMULvShKj26WA==}
    engines: {node: '>= 6'}

  commander@6.2.1:
    resolution: {integrity: sha512-U7VdrJFnJgo4xjrHpTzu0yrHPGImdsmD95ZlgYSEajAn2JKzDhDTPG9kBTefmObL2w/ngeZnilk+OV9CG3d7UA==}
    engines: {node: '>= 6'}

  common-tags@1.8.2:
    resolution: {integrity: sha512-gk/Z852D2Wtb//0I+kRFNKKE9dIIVirjoqPoA1wJU+XePVXZfGeBpk45+A1rKO4Q43prqWBNY/MiIeRLbPWUaA==}
    engines: {node: '>=4.0.0'}

  concat-map@0.0.1:
    resolution: {integrity: sha512-/Srv4dswyQNBfohGpz9o6Yb3Gz3SrUDqBH5rTuhGR7ahtlbYKnVxw2bCFMRljaA7EXHaXZ8wsHdodFvbkhKmqg==}

  concurrently@9.1.0:
    resolution: {integrity: sha512-VxkzwMAn4LP7WyMnJNbHN5mKV9L2IbyDjpzemKr99sXNR3GqRNMMHdm7prV1ws9wg7ETj6WUkNOigZVsptwbgg==}
    engines: {node: '>=18'}
    hasBin: true

  consola@3.2.3:
    resolution: {integrity: sha512-I5qxpzLv+sJhTVEoLYNcTW+bThDCPsit0vLNKShZx6rLtpilNpmmeTPaeqJb9ZE9dV3DGaeby6Vuhrw38WjeyQ==}
    engines: {node: ^14.18.0 || >=16.10.0}

  consolidated-events@2.0.2:
    resolution: {integrity: sha512-2/uRVMdRypf5z/TW/ncD/66l75P5hH2vM/GR8Jf8HLc2xnfJtmina6F6du8+v4Z2vTrMo7jC+W1tmEEuuELgkQ==}

  convert-source-map@1.9.0:
    resolution: {integrity: sha512-ASFBup0Mz1uyiIjANan1jzLQami9z1PoYSZCiiYW2FczPbenXc45FZdBZLzOT+r6+iciuEModtmCti+hjaAk0A==}

  convert-source-map@2.0.0:
    resolution: {integrity: sha512-Kvp459HrV2FEJ1CAsi1Ku+MY3kasH19TFykTz2xWmMeq6bk2NU3XXvfJ+Q61m0xktWwt+1HSYf3JZsTms3aRJg==}

  cookie@0.7.2:
    resolution: {integrity: sha512-yki5XnKuf750l50uGTllt6kKILY4nQ1eNIQatoXEByZ5dWgnKqbnqmTrBE5B4N7lrMJKQ2ytWMiTO2o0v6Ew/w==}
    engines: {node: '>= 0.6'}

  copy-to-clipboard@3.3.3:
    resolution: {integrity: sha512-2KV8NhB5JqC3ky0r9PMCAZKbUHSwtEo4CwCs0KXgruG43gX5PMqDEBbVU4OUzw2MuAWUfsuFmWvEKG5QRfSnJA==}

  core-js@1.2.7:
    resolution: {integrity: sha512-ZiPp9pZlgxpWRu0M+YWbm6+aQ84XEfH1JRXvfOc/fILWI0VKhLC2LX13X1NYq4fULzLMq7Hfh43CSo2/aIaUPA==}
    deprecated: core-js@<3.23.3 is no longer maintained and not recommended for usage due to the number of issues. Because of the V8 engine whims, feature detection in old core-js versions could cause a slowdown up to 100x even if nothing is polyfilled. Some versions have web compatibility issues. Please, upgrade your dependencies to the actual version of core-js.

  core-js@3.39.0:
    resolution: {integrity: sha512-raM0ew0/jJUqkJ0E6e8UDtl+y/7ktFivgWvqw8dNSQeNWoSDLvQ1H/RN3aPXB9tBd4/FhyR4RDPGhsNIMsAn7g==}

  core-util-is@1.0.2:
    resolution: {integrity: sha512-3lqz5YjWTYnW6dlDa5TLaTCcShfar1e40rmcJVwCBJC6mWlFuj0eCHIElmG1g5kyuJ/GD+8Wn4FFCcz4gJPfaQ==}

  cosmiconfig@7.1.0:
    resolution: {integrity: sha512-AdmX6xUzdNASswsFtmwSt7Vj8po9IuqXm0UXz7QKPuEUmPB4XyjGfaAr2PSuELMwkRMVH1EpIkX5bTZGRB3eCA==}
    engines: {node: '>=10'}

  cosmiconfig@8.3.6:
    resolution: {integrity: sha512-kcZ6+W5QzcJ3P1Mt+83OUv/oHFqZHIx8DuxG6eZ5RGMERoLqp4BuGjhHLYGK+Kf5XVkQvqBSmAy/nGWN3qDgEA==}
    engines: {node: '>=14'}
    peerDependencies:
      typescript: '>=4.9.5'
    peerDependenciesMeta:
      typescript:
        optional: true

  country-region-data@3.1.0:
    resolution: {integrity: sha512-Xy5HoXk2byCS45+88ErCor/a0q6r22ur/Os69p71kfmescu3od4B1lpe7dQdAa0T9HYqqKX04QsrnZ5FmIWh9g==}

  create-eslint-index@1.0.0:
    resolution: {integrity: sha512-nXvJjnfDytOOaPOonX0h0a1ggMoqrhdekGeZkD6hkcWYvlCWhU719tKFVh8eU04CnMwu3uwe1JjwuUF2C3k2qg==}
    engines: {node: '>=4.0.0'}

  credit-card-type@10.0.1:
    resolution: {integrity: sha512-vQOuWmBgsgG1ovGeDi8m6Zeu1JaqH/JncrxKmaqMbv/LunyOQdLiQhPHtOsNlbUI05TocR5nod/Mbs3HYtr6sQ==}

  credit-card-type@9.1.0:
    resolution: {integrity: sha512-CpNFuLxiPFxuZqhSKml3M+t0K/484pMAnfYWH14JoD7OZMnmC0Lmo+P7JX9SobqFpRoo7ifA18kOHdxJywYPEA==}

  cross-spawn@6.0.6:
    resolution: {integrity: sha512-VqCUuhcd1iB+dsv8gxPttb5iZh/D0iubSP21g36KXdEuf6I5JiioesUVjpCdHV9MZRUfVFlvwtIUyPfxo5trtw==}
    engines: {node: '>=4.8'}

  cross-spawn@7.0.6:
    resolution: {integrity: sha512-uV2QOWP2nWzsy2aMp8aRibhi9dlzF5Hgh5SHaB9OiTGEyDTiJJyx0uy51QXdyWbtAHNua4XJzUKca3OzKUd3vA==}
    engines: {node: '>= 8'}

  crypt@0.0.2:
    resolution: {integrity: sha512-mCxBlsHFYh9C+HVpiEacem8FEBnMXgU9gy4zmNC+SXAZNB/1idgp/aulFJ4FgCi7GPEVbfyng092GqL2k2rmow==}

  css-line-break@2.1.0:
    resolution: {integrity: sha512-FHcKFCZcAha3LwfVBhCQbW2nCNbkZXn7KVUJcsT5/P8YmfsVja0FMPJr0B903j/E69HUphKiV9iQArX8SDYA4w==}

  css-mediaquery@0.1.2:
    resolution: {integrity: sha512-COtn4EROW5dBGlE/4PiKnh6rZpAPxDeFLaEEwt4i10jpDMFt2EhQGS79QmmrO+iKCHv0PU/HrOWEhijFd1x99Q==}

  css.escape@1.5.1:
    resolution: {integrity: sha512-YUifsXXuknHlUsmlgyY0PKzgPOr7/FjCePfHNt0jxm83wHZi44VDMQ7/fGNkjY3/jV1MC+1CmZbaHzugyeRtpg==}

  cssstyle@4.1.0:
    resolution: {integrity: sha512-h66W1URKpBS5YMI/V8PyXvTMFT8SupJ1IzoIV8IeBC/ji8WVmrO8dGlTi+2dh6whmdk6BiKJLD/ZBkhWbcg6nA==}
    engines: {node: '>=18'}

  csstype@3.1.3:
    resolution: {integrity: sha512-M1uQkMl8rQK/szD0LNhtqxIPLpimGm8sOBwU7lLnCpSbTyY3yeU1Vc7l4KT5zT4s/yOxHH5O7tIuuLOCnLADRw==}

  cypress-axe@1.6.0:
    resolution: {integrity: sha512-C/ij50G8eebBrl/WsGT7E+T/SFyIsRZ3Epx9cRTLrPL9Y1GcxlQGFoAVdtSFWRrHSCWXq9HC6iJQMaI89O9yvQ==}
    engines: {node: '>=10'}
    peerDependencies:
      axe-core: ^3 || ^4
      cypress: ^10 || ^11 || ^12 || ^13 || ^14

  cypress-file-upload@5.0.8:
    resolution: {integrity: sha512-+8VzNabRk3zG6x8f8BWArF/xA/W0VK4IZNx3MV0jFWrJS/qKn8eHfa5nU73P9fOQAgwHFJx7zjg4lwOnljMO8g==}
    engines: {node: '>=8.2.1'}
    peerDependencies:
      cypress: '>3.0.0'

  cypress-real-events@1.14.0:
    resolution: {integrity: sha512-XmI8y3OZLh6cjRroPalzzS++iv+pGCaD9G9kfIbtspgv7GVsDt30dkZvSXfgZb4rAN+3pOkMVB7e0j4oXydW7Q==}
    peerDependencies:
      cypress: ^4.x || ^5.x || ^6.x || ^7.x || ^8.x || ^9.x || ^10.x || ^11.x || ^12.x || ^13.x || ^14.x

  cypress-vite@1.6.0:
    resolution: {integrity: sha512-6oZPDvHgLEZjuFgoejtRuyph369zbVn7fjh4hzhMar3XvKT5YhTEoA+KixksMuxNEaLn9uqA4HJVz6l7BybwBQ==}
    peerDependencies:
      vite: ^2.9.0 || ^3.0.0 || ^4.0.0 || ^5.0.0 || ^6.0.0

  cypress@14.0.1:
    resolution: {integrity: sha512-gBAvKZE3f6eBaW1v8OtrwAFP90rjNZjjOO40M2KvOvmwVXk96Ps5Yjyck1EzGkXmNCaC/8kXFOY/1KD/wsaWpQ==}
    engines: {node: ^18.0.0 || ^20.0.0 || >=22.0.0}
    hasBin: true

  d3-array@3.2.4:
    resolution: {integrity: sha512-tdQAmyA18i4J7wprpYq8ClcxZy3SC31QMeByyCFyRt7BVHdREQZ5lpzoe5mFEYZUWe+oq8HBvk9JjpibyEV4Jg==}
    engines: {node: '>=12'}

  d3-color@3.1.0:
    resolution: {integrity: sha512-zg/chbXyeBtMQ1LbD/WSoW2DpC3I0mpmPdW+ynRTj/x2DAWYrIY7qeZIHidozwV24m4iavr15lNwIwLxRmOxhA==}
    engines: {node: '>=12'}

  d3-ease@3.0.1:
    resolution: {integrity: sha512-wR/XK3D3XcLIZwpbvQwQ5fK+8Ykds1ip7A2Txe0yxncXSdq1L9skcG7blcedkOX+ZcgxGAmLX1FrRGbADwzi0w==}
    engines: {node: '>=12'}

  d3-format@3.1.0:
    resolution: {integrity: sha512-YyUI6AEuY/Wpt8KWLgZHsIU86atmikuoOmCfommt0LYHiQSPjvX2AcFc38PX0CBpr2RCyZhjex+NS/LPOv6YqA==}
    engines: {node: '>=12'}

  d3-interpolate@3.0.1:
    resolution: {integrity: sha512-3bYs1rOD33uo8aqJfKP3JWPAibgw8Zm2+L9vBKEHJ2Rg+viTR7o5Mmv5mZcieN+FRYaAOWX5SJATX6k1PWz72g==}
    engines: {node: '>=12'}

  d3-path@3.1.0:
    resolution: {integrity: sha512-p3KP5HCf/bvjBSSKuXid6Zqijx7wIfNW+J/maPs+iwR35at5JCbLUT0LzF1cnjbCHWhqzQTIN2Jpe8pRebIEFQ==}
    engines: {node: '>=12'}

  d3-scale@4.0.2:
    resolution: {integrity: sha512-GZW464g1SH7ag3Y7hXjf8RoUuAFIqklOAq3MRl4OaWabTFJY9PN/E1YklhXLh+OQ3fM9yS2nOkCoS+WLZ6kvxQ==}
    engines: {node: '>=12'}

  d3-shape@3.2.0:
    resolution: {integrity: sha512-SaLBuwGm3MOViRq2ABk3eLoxwZELpH6zhl3FbAoJ7Vm1gofKx6El1Ib5z23NUEhF9AsGl7y+dzLe5Cw2AArGTA==}
    engines: {node: '>=12'}

  d3-time-format@4.1.0:
    resolution: {integrity: sha512-dJxPBlzC7NugB2PDLwo9Q8JiTR3M3e4/XANkreKSUxF8vvXKqm1Yfq4Q5dl8budlunRVlUUaDUgFt7eA8D6NLg==}
    engines: {node: '>=12'}

  d3-time@3.1.0:
    resolution: {integrity: sha512-VqKjzBLejbSMT4IgbmVgDjpkYrNWUYJnbCGo874u7MMKIWsILRX+OpX/gTk8MqjpT1A/c6HY2dCA77ZN0lkQ2Q==}
    engines: {node: '>=12'}

  d3-timer@3.0.1:
    resolution: {integrity: sha512-ndfJ/JxxMd3nw31uyKoY2naivF+r29V+Lc0svZxe1JvvIRmi8hUsrMvdOwgS1o6uBHmiz91geQ0ylPP0aj1VUA==}
    engines: {node: '>=12'}

  damerau-levenshtein@1.0.8:
    resolution: {integrity: sha512-sdQSFB7+llfUcQHUQO3+B8ERRj0Oa4w9POWMI/puGtuf7gFywGmkaLCElnudfTiKZV+NvHqL0ifzdrI8Ro7ESA==}

  dashdash@1.14.1:
    resolution: {integrity: sha512-jRFi8UDGo6j+odZiEpjazZaWqEal3w/basFjQHQEwVtZJGDpxbH1MeYluwCS8Xq5wmLJooDlMgvVarmWfGM44g==}
    engines: {node: '>=0.10'}

  data-urls@5.0.0:
    resolution: {integrity: sha512-ZYP5VBHshaDAiVZxjbRVcFJpc+4xGgT0bK3vzy1HLN8jTO975HEbuYzZJcHoQEY5K1a0z8YayJkyVETa08eNTg==}
    engines: {node: '>=18'}

  data-view-buffer@1.0.1:
    resolution: {integrity: sha512-0lht7OugA5x3iJLOWFhWK/5ehONdprk0ISXqVFn/NFrDu+cuc8iADFrGQz5BnRK7LLU3JmkbXSxaqX+/mXYtUA==}
    engines: {node: '>= 0.4'}

  data-view-byte-length@1.0.1:
    resolution: {integrity: sha512-4J7wRJD3ABAzr8wP+OcIcqq2dlUKp4DVflx++hs5h5ZKydWMI6/D/fAot+yh6g2tHh8fLFTvNOaVN357NvSrOQ==}
    engines: {node: '>= 0.4'}

  data-view-byte-offset@1.0.0:
    resolution: {integrity: sha512-t/Ygsytq+R995EJ5PZlD4Cu56sWa8InXySaViRzw9apusqsOO2bQP+SbYzAhR0pFKoB+43lYy8rWban9JSuXnA==}
    engines: {node: '>= 0.4'}

  dayjs@1.11.13:
    resolution: {integrity: sha512-oaMBel6gjolK862uaPQOVTA7q3TZhuSvuMQAAglQDOWYO9A91IrAOUJEyKVlqJlHE0vq5p5UXxzdPfMH/x6xNg==}

  debug@3.2.7:
    resolution: {integrity: sha512-CFjzYYAi4ThfiQvizrFQevTTXHtnCqWfe7x1AhgEscTz6ZbLbfoLRLPugTQyBth6f8ZERVUSyWHFD/7Wu4t1XQ==}
    peerDependencies:
      supports-color: '*'
    peerDependenciesMeta:
      supports-color:
        optional: true

  debug@4.3.7:
    resolution: {integrity: sha512-Er2nc/H7RrMXZBFCEim6TCmMk02Z8vLC2Rbi1KEBggpo0fS6l0S1nnapwmIi3yW/+GOJap1Krg4w0Hg80oCqgQ==}
    engines: {node: '>=6.0'}
    peerDependencies:
      supports-color: '*'
    peerDependenciesMeta:
      supports-color:
        optional: true

  debug@4.4.0:
    resolution: {integrity: sha512-6WTZ/IxCY/T6BALoZHaE4ctp9xm+Z5kY/pzYaCHRFeyVhojxlrm+46y68HA6hr0TcwEssoxNiDEUJQjfPZ/RYA==}
    engines: {node: '>=6.0'}
    peerDependencies:
      supports-color: '*'
    peerDependenciesMeta:
      supports-color:
        optional: true

  decamelize@4.0.0:
    resolution: {integrity: sha512-9iE1PgSik9HeIIw2JO94IidnE3eBoQrFJ3w7sFuzSX4DpmZ3v5sZpUiV5Swcf6mQEF+Y0ru8Neo+p+nyh2J+hQ==}
    engines: {node: '>=10'}

  decimal.js-light@2.5.1:
    resolution: {integrity: sha512-qIMFpTMZmny+MMIitAB6D7iVPEorVw6YQRWkvarTkT4tBeSLLiHzcwj6q0MmYSFCiVpiqPJTJEYIrpcPzVEIvg==}

  decimal.js@10.4.3:
    resolution: {integrity: sha512-VBBaLc1MgL5XpzgIP7ny5Z6Nx3UrRkIViUkPUdtl9aya5amy3De1gsUUSB1g3+3sExYNjCAsAznmukyxCb1GRA==}

  decode-named-character-reference@1.0.2:
    resolution: {integrity: sha512-O8x12RzrUF8xyVcY0KJowWsmaJxQbmy0/EtnNtHRpsOcT7dFk5W598coHqBVpmWo1oQQfsCqfCmkZN5DJrZVdg==}

  deep-eql@5.0.2:
    resolution: {integrity: sha512-h5k/5U50IJJFpzfL6nO9jaaumfjO/f2NjK/oYB2Djzm4p9L+3T9qWpZqZ2hAbLPuuYq9wrU08WQyBTL5GbPk5Q==}
    engines: {node: '>=6'}

  deep-is@0.1.4:
    resolution: {integrity: sha512-oIPzksmTg4/MriiaYGO+okXDT7ztn/w3Eptv/+gSIdMdKsJo0u4CfYNFJPy+4SKMuCqGw2wxnA+URMg3t8a/bQ==}

  deepmerge@2.2.1:
    resolution: {integrity: sha512-R9hc1Xa/NOBi9WRVUWg19rl1UB7Tt4kuPd+thNJgFZoxXsTz7ncaPaeIm+40oSGuP33DfMb4sZt1QIGiJzC4EA==}
    engines: {node: '>=0.10.0'}

  define-data-property@1.1.4:
    resolution: {integrity: sha512-rBMvIzlpA8v6E+SJZoo++HAYqsLrkg7MSfIinMPFhmkorw7X+dOXVJQs+QT69zGkzMyfDnIMN2Wid1+NbL3T+A==}
    engines: {node: '>= 0.4'}

  define-lazy-prop@2.0.0:
    resolution: {integrity: sha512-Ds09qNh8yw3khSjiJjiUInaGX9xlqZDY7JVryGxdxV7NPeuqQfplOpQ66yJFZut3jLa5zOwkXw1g9EI2uKh4Og==}
    engines: {node: '>=8'}

  define-properties@1.2.1:
    resolution: {integrity: sha512-8QmQKqEASLd5nx0U1B1okLElbUuuttJ/AnYmRXbbbGDWh6uS208EjD4Xqq/I9wK7u0v6O08XhTWnt5XtEbR6Dg==}
    engines: {node: '>= 0.4'}

  delayed-stream@1.0.0:
    resolution: {integrity: sha512-ZySD7Nf91aLB0RxL4KGrKHBXl7Eds1DAmEdcoVawXnLD7SDhpNgtuII2aAkg7a7QS41jxPSZ17p4VdGnMHk3MQ==}
    engines: {node: '>=0.4.0'}

  dequal@2.0.3:
    resolution: {integrity: sha512-0je+qPKHEMohvfRTCEo3CrPG6cAzAYgmzKyxRiYSSDkS6eGJdyVJm7WaYA5ECaAD9wLB2T4EEeymA5aFVcYXCA==}
    engines: {node: '>=6'}

  devlop@1.1.0:
    resolution: {integrity: sha512-RWmIqhcFf1lRYBvNmr7qTNuyCt/7/ns2jbpp1+PalgE/rDQcBT0fioSMUpJ93irlUhC5hrg4cYqe6U+0ImW0rA==}

  diff@5.2.0:
    resolution: {integrity: sha512-uIFDxqpRZGZ6ThOk84hEfqWoHx2devRFvpTZcTHur85vImfaxUbTW9Ryh4CpCuDnToOP1CEtXKIgytHBPVff5A==}
    engines: {node: '>=0.3.1'}

  dir-glob@3.0.1:
    resolution: {integrity: sha512-WkrWp9GR4KXfKGYzOLmTuGVi1UWFfws377n9cc55/tb6DuqyF6pcQ5AbiHEshaDpY9v6oaSr2XCDidGmMwdzIA==}
    engines: {node: '>=8'}

  doctrine@2.1.0:
    resolution: {integrity: sha512-35mSku4ZXK0vfCuHEDAwt55dg2jNajHZ1odvF+8SSr82EsZY4QmXfuWso8oEd8zRhVObSN18aM0CjSdoBX7zIw==}
    engines: {node: '>=0.10.0'}

  doctrine@3.0.0:
    resolution: {integrity: sha512-yS+Q5i3hBf7GBkd4KG8a7eBNNWNGLTaEwwYWUijIYM7zrlYDM0BFXHjjPWlWZ1Rg7UaddZeIDmi9jF3HmqiQ2w==}
    engines: {node: '>=6.0.0'}

  dom-accessibility-api@0.5.16:
    resolution: {integrity: sha512-X7BJ2yElsnOJ30pZF4uIIDfBEVgF4XEBxL9Bxhy6dnrm5hkzqmsWHGTiHqRiITNhMyFLyAiWndIJP7Z1NTteDg==}

  dom-accessibility-api@0.6.3:
    resolution: {integrity: sha512-7ZgogeTnjuHbo+ct10G9Ffp0mif17idi0IyWNVA/wcwcm7NPOD/WEHVP3n7n3MhXqxoIYm8d6MuZohYWIZ4T3w==}

  dom-helpers@5.2.1:
    resolution: {integrity: sha512-nRCa7CK3VTrM2NmGkIy4cbK7IZlgBE/PYMn55rrXefr5xXDP0LdtfPnblFDoVdcAfslJ7or6iqAUnx0CCGIWQA==}

  dompurify@3.2.4:
    resolution: {integrity: sha512-ysFSFEDVduQpyhzAob/kkuJjf5zWkZD8/A9ywSp1byueyuCfHamrCBa14/Oc2iiB0e51B+NpxSl5gmzn+Ms/mg==}

  dot-case@3.0.4:
    resolution: {integrity: sha512-Kv5nKlh6yRrdrGvxeJ2e5y2eRUpkUosIW4A2AS38zwSz27zu7ufDwQPi5Jhs3XAlGNetl3bmnGhQsMtkKJnj3w==}

  dotenv@16.4.5:
    resolution: {integrity: sha512-ZmdL2rui+eB2YwhsWzjInR8LldtZHGDoQ1ugH85ppHKwpUHL7j7rN0Ti9NCnGiQbhaZ11FpR+7ao1dNsmduNUg==}
    engines: {node: '>=12'}

  dunder-proto@1.0.1:
    resolution: {integrity: sha512-KIN/nDJBQRcXw0MLVhZE9iQHmG68qAVIBg9CqmUYjmQIhgij9U5MFvrqkUL5FbtyyzZuOeOt0zdeRe4UY7ct+A==}
    engines: {node: '>= 0.4'}

  eastasianwidth@0.2.0:
    resolution: {integrity: sha512-I88TYZWc9XiYHRQ4/3c5rjjfgkjhLyW2luGIheGERbNQ6OY7yTybanSpDXZa8y7VUP9YmDcYa+eyq4ca7iLqWA==}

  ecc-jsbn@0.1.2:
    resolution: {integrity: sha512-eh9O+hwRHNbG4BLTjEl3nw044CkGm5X6LoaCf7LPp7UU8Qrt47JYNi6nPX8xjW97TKGKm1ouctg0QSpZe9qrnw==}

  electron-to-chromium@1.5.63:
    resolution: {integrity: sha512-ddeXKuY9BHo/mw145axlyWjlJ1UBt4WK3AlvkT7W2AbqfRQoacVoRUCF6wL3uIx/8wT9oLKXzI+rFqHHscByaA==}

  emoji-regex-xs@1.0.0:
    resolution: {integrity: sha512-LRlerrMYoIDrT6jgpeZ2YYl/L8EulRTt5hQcYjy5AInh7HWXKimpqx68aknBFpGL2+/IcogTcaydJEgaTmOpDg==}

  emoji-regex@10.4.0:
    resolution: {integrity: sha512-EC+0oUMY1Rqm4O6LLrgjtYDvcVYTy7chDnM4Q7030tP4Kwj3u/pR6gP9ygnp2CJMK5Gq+9Q2oqmrFJAz01DXjw==}

  emoji-regex@7.0.3:
    resolution: {integrity: sha512-CwBLREIQ7LvYFB0WyRvwhq5N5qPhc6PMjD6bYggFlI5YyDgl+0vxq5VHbMOFqLg7hfWzmu8T5Z1QofhmTIhItA==}

  emoji-regex@8.0.0:
    resolution: {integrity: sha512-MSjYzcWNOA0ewAHpz0MxpYFvwg6yjy1NG3xteoqz644VCo/RPgnr1/GGt+ic3iJTzQ8Eu3TdM14SawnVUmGE6A==}

  emoji-regex@9.2.2:
    resolution: {integrity: sha512-L18DaJsXSUk2+42pv8mLs5jJT2hqFkFE4j21wOmgbUqsZ2hL72NsUU785g9RXgo3s0ZNgVl42TiHp3ZtOv/Vyg==}

  end-of-stream@1.4.4:
    resolution: {integrity: sha512-+uw1inIHVPQoaVuHzRyXd21icM+cnt4CzD5rW+NC1wjOUSTOs+Te7FOv7AhN7vS9x/oIyhLP5PR1H+phQAHu5Q==}

  enquirer@2.4.1:
    resolution: {integrity: sha512-rRqJg/6gd538VHvR3PSrdRBb/1Vy2YfzHqzvbhGIQpDRKIa4FgV/54b5Q1xYSxOOwKvjXweS26E0Q+nAMwp2pQ==}
    engines: {node: '>=8.6'}

  entities@4.5.0:
    resolution: {integrity: sha512-V0hjH4dGPh9Ao5p0MoRY6BVqtwCjhz6vI5LT8AJ55H+4g9/4vbHx1I54fS0XuclLhDHArPQCiMjDxjaL8fPxhw==}
    engines: {node: '>=0.12'}

  envify@4.1.0:
    resolution: {integrity: sha512-IKRVVoAYr4pIx4yIWNsz9mOsboxlNXiu7TNBnem/K/uTHdkyzXWDzHCK7UTolqBbgaBz0tQHsD3YNls0uIIjiw==}
    hasBin: true

  environment@1.1.0:
    resolution: {integrity: sha512-xUtoPkMggbz0MPyPiIWr1Kp4aeWJjDZ6SMvURhimjdZgsRuDplF5/s9hcgGhyXMhs+6vpnuoiZ2kFiu3FMnS8Q==}
    engines: {node: '>=18'}

  error-ex@1.3.2:
    resolution: {integrity: sha512-7dFHNmqeFSEt2ZBsCriorKnn3Z2pj+fd9kmI6QoWw4//DL+icEBfc0U7qJCisqrTsKTjw4fNFy2pW9OqStD84g==}

  es-abstract@1.23.5:
    resolution: {integrity: sha512-vlmniQ0WNPwXqA0BnmwV3Ng7HxiGlh6r5U6JcTMNx8OilcAGqVJBHJcPjqOMaczU9fRuRK5Px2BdVyPRnKMMVQ==}
    engines: {node: '>= 0.4'}

  es-define-property@1.0.0:
    resolution: {integrity: sha512-jxayLKShrEqqzJ0eumQbVhTYQM27CfT1T35+gCgDFoL82JLsXqTJ76zv6A0YLOgEnLUMvLzsDsGIrl8NFpT2gQ==}
    engines: {node: '>= 0.4'}

  es-define-property@1.0.1:
    resolution: {integrity: sha512-e3nRfgfUZ4rNGL232gUgX06QNyyez04KdjFrF+LTRoOXmrOgFKDg4BCdsjW8EnT69eqdYGmRpJwiPVYNrCaW3g==}
    engines: {node: '>= 0.4'}

  es-errors@1.3.0:
    resolution: {integrity: sha512-Zf5H2Kxt2xjTvbJvP2ZWLEICxA6j+hAmMzIlypy4xcBg1vKVnx89Wy0GbS+kf5cwCVFFzdCFh2XSCFNULS6csw==}
    engines: {node: '>= 0.4'}

  es-iterator-helpers@1.2.0:
    resolution: {integrity: sha512-tpxqxncxnpw3c93u8n3VOzACmRFoVmWJqbWXvX/JfKbkhBw1oslgPrUfeSt2psuqyEJFD6N/9lg5i7bsKpoq+Q==}
    engines: {node: '>= 0.4'}

  es-module-lexer@1.6.0:
    resolution: {integrity: sha512-qqnD1yMU6tk/jnaMosogGySTZP8YtUgAffA9nMN+E/rjxcfRQ6IEk7IiozUjgxKoFHBGjTLnrHB/YC45r/59EQ==}

  es-object-atoms@1.0.0:
    resolution: {integrity: sha512-MZ4iQ6JwHOBQjahnjwaC1ZtIBH+2ohjamzAO3oaHcXYup7qxjF2fixyH+Q71voWHeOkI2q/TnJao/KfXYIZWbw==}
    engines: {node: '>= 0.4'}

  es-object-atoms@1.1.1:
    resolution: {integrity: sha512-FGgH2h8zKNim9ljj7dankFPcICIK9Cp5bm+c2gQSYePhpaG5+esrLODihIorn+Pe6FGJzWhXQotPv73jTaldXA==}
    engines: {node: '>= 0.4'}

  es-set-tostringtag@2.0.3:
    resolution: {integrity: sha512-3T8uNMC3OQTHkFUsFq8r/BwAXLHvU/9O9mE0fBc/MY5iq/8H7ncvO947LmYA6ldWw9Uh8Yhf25zu6n7nML5QWQ==}
    engines: {node: '>= 0.4'}

  es-set-tostringtag@2.1.0:
    resolution: {integrity: sha512-j6vWzfrGVfyXxge+O0x5sh6cvxAog0a/4Rdd2K36zCMV5eJ+/+tOAngRO8cODMNWbVRdVlmGZQL2YS3yR8bIUA==}
    engines: {node: '>= 0.4'}

  es-shim-unscopables@1.0.2:
    resolution: {integrity: sha512-J3yBRXCzDu4ULnQwxyToo/OjdMx6akgVC7K6few0a7F/0wLtmKKN7I73AH5T2836UuXRqN7Qg+IIUw/+YJksRw==}

  es-to-primitive@1.2.1:
    resolution: {integrity: sha512-QCOllgZJtaUo9miYBcLChTUaHNjJF3PYs1VidD7AwiEj1kYxKeQTctLAezAOH5ZKRH0g2IgPn6KwB4IT8iRpvA==}
    engines: {node: '>= 0.4'}

  es-toolkit@1.27.0:
    resolution: {integrity: sha512-ETSFA+ZJArcuSCpzD2TjAy6UHpx4E4uqFsoDg9F/nTLogrLmVVZQ+zNxco5h7cWnA1nNak07IXsLcaSMih+ZPQ==}

  esbuild-register@3.6.0:
    resolution: {integrity: sha512-H2/S7Pm8a9CL1uhp9OvjwrBh5Pvx0H8qVOxNu8Wed9Y7qv56MPtq+GGM8RJpq6glYJn9Wspr8uw7l55uyinNeg==}
    peerDependencies:
      esbuild: '>=0.12 <1'

  esbuild@0.23.1:
    resolution: {integrity: sha512-VVNz/9Sa0bs5SELtn3f7qhJCDPCF5oMEl5cO9/SSinpE9hbPVvxbd572HH5AKiP7WD8INO53GgfDDhRjkylHEg==}
    engines: {node: '>=18'}
    hasBin: true

  esbuild@0.24.0:
    resolution: {integrity: sha512-FuLPevChGDshgSicjisSooU0cemp/sGXR841D5LHMB7mTVOmsEHcAxaH3irL53+8YDIeVNQEySh4DaYU/iuPqQ==}
    engines: {node: '>=18'}
    hasBin: true

  esbuild@0.24.2:
    resolution: {integrity: sha512-+9egpBW8I3CD5XPe0n6BfT5fxLzxrlDzqydF3aviG+9ni1lDC/OvMHcxqEFV0+LANZG5R1bFMWfUrjVsdwxJvA==}
    engines: {node: '>=18'}
    hasBin: true

  escalade@3.2.0:
    resolution: {integrity: sha512-WUj2qlxaQtO4g6Pq5c29GTcWGDyd8itL8zTlipgECz3JesAiiOKotd8JU6otB3PACgG6xkJUyVhboMS+bje/jA==}
    engines: {node: '>=6'}

  escape-string-regexp@1.0.5:
    resolution: {integrity: sha512-vbRorB5FUQWvla16U8R/qgaFIya2qGzwDrNmCZuYKrbdSUMG6I1ZCGQRefkRVhuOkIGVne7BQ35DSfo1qvJqFg==}
    engines: {node: '>=0.8.0'}

  escape-string-regexp@4.0.0:
    resolution: {integrity: sha512-TtpcNJ3XAzx3Gq8sWRzJaVajRs0uVxA2YAkdb1jm2YkPz4G6egUFAyA3n5vtEIZefPk5Wa4UXbKuS5fKkJWdgA==}
    engines: {node: '>=10'}

  escape-string-regexp@5.0.0:
    resolution: {integrity: sha512-/veY75JbMK4j1yjvuUxuVsiS/hr/4iHs9FTT6cgTexxdE0Ly/glccBAkloH/DofkjRbZU3bnoj38mOmhkZ0lHw==}
    engines: {node: '>=12'}

  eslint-config-prettier@8.1.0:
    resolution: {integrity: sha512-oKMhGv3ihGbCIimCAjqkdzx2Q+jthoqnXSP+d86M9tptwugycmTFdVR4IpLgq2c4SHifbwO90z2fQ8/Aio73yw==}
    hasBin: true
    peerDependencies:
      eslint: '>=7.0.0'

  eslint-plugin-cypress@2.15.2:
    resolution: {integrity: sha512-CtcFEQTDKyftpI22FVGpx8bkpKyYXBlNge6zSo0pl5/qJvBAnzaD76Vu2AsP16d6mTj478Ldn2mhgrWV+Xr0vQ==}
    peerDependencies:
      eslint: '>= 3.2.1'

  eslint-plugin-jsx-a11y@6.10.2:
    resolution: {integrity: sha512-scB3nz4WmG75pV8+3eRUQOHZlNSUhFNq37xnpgRkCCELU3XMvXAxLk1eqWWyE22Ki4Q01Fnsw9BA3cJHDPgn2Q==}
    engines: {node: '>=4.0'}
    peerDependencies:
      eslint: ^3 || ^4 || ^5 || ^6 || ^7 || ^8 || ^9

  eslint-plugin-perfectionist@1.5.1:
    resolution: {integrity: sha512-PiUrAfGDc/l6MKKUP8qt5RXueC7FZC6F/0j8ijXYU8o3x8o2qUi6zEEYBkId/IiKloIXM5KTD4jrH9833kDNzA==}
    peerDependencies:
      eslint: '>=8.0.0'

  eslint-plugin-prettier@3.3.1:
    resolution: {integrity: sha512-Rq3jkcFY8RYeQLgk2cCwuc0P7SEFwDravPhsJZOQ5N4YI4DSg50NyqJ/9gdZHzQlHf8MvafSesbNJCcP/FF6pQ==}
    engines: {node: '>=6.0.0'}
    peerDependencies:
      eslint: '>=5.0.0'
      eslint-config-prettier: '*'
      prettier: '>=1.13.0'
    peerDependenciesMeta:
      eslint-config-prettier:
        optional: true

  eslint-plugin-ramda@2.5.1:
    resolution: {integrity: sha512-1Uuyl5hMiyBNsn1F0Px0q8hGX95HC6CAzaEBeKngwixXwsbw+j98U7fatxDME8lUKyLPXuO5Ulon2QOcwVDrxw==}
    engines: {node: '>=4.0.0'}

  eslint-plugin-react-hooks@3.0.0:
    resolution: {integrity: sha512-EjxTHxjLKIBWFgDJdhKKzLh5q+vjTFrqNZX36uIxWS4OfyXe5DawqPj3U5qeJ1ngLwatjzQnmR0Lz0J0YH3kxw==}
    engines: {node: '>=7'}
    peerDependencies:
      eslint: ^3.0.0 || ^4.0.0 || ^5.0.0 || ^6.0.0

  eslint-plugin-react-refresh@0.4.13:
    resolution: {integrity: sha512-f1EppwrpJRWmqDTyvAyomFVDYRtrS7iTEqv3nokETnMiMzs2SSTmKRTACce4O2p4jYyowiSMvpdwC/RLcMFhuQ==}
    peerDependencies:
      eslint: '>=7'

  eslint-plugin-react@7.37.2:
    resolution: {integrity: sha512-EsTAnj9fLVr/GZleBLFbj/sSuXeWmp1eXIN60ceYnZveqEaUCyW4X+Vh4WTdUhCkW4xutXYqTXCUSyqD4rB75w==}
    engines: {node: '>=4'}
    peerDependencies:
      eslint: ^3 || ^4 || ^5 || ^6 || ^7 || ^8 || ^9.7

  eslint-plugin-scanjs-rules@0.2.1:
    resolution: {integrity: sha512-GE48zzqKpvmlTJQAniY5Eb/6TwEnlnlocuHtT69REZLhoLpJKCbwnvK5cBih2pe9QcSzZ6JagFPb+yfwXKRcIQ==}

  eslint-plugin-sonarjs@0.5.0:
    resolution: {integrity: sha512-XW5MnzlRjhXpIdbULC/qAdJYHWw3rRLws/DyawdlPU/IdVr9AmRK1r2LaCvabwKOAW2XYYSo3kDX58E4MrB7PQ==}
    engines: {node: '>=6'}
    peerDependencies:
      eslint: ^3.0.0 || ^4.0.0 || ^5.0.0 || ^6.0.0

  eslint-plugin-testing-library@3.10.2:
    resolution: {integrity: sha512-WAmOCt7EbF1XM8XfbCKAEzAPnShkNSwcIsAD2jHdsMUT9mZJPjLCG7pMzbcC8kK366NOuGip8HKLDC+Xk4yIdA==}
    engines: {node: ^10.12.0 || >=12.0.0, npm: '>=6'}
    peerDependencies:
      eslint: ^5 || ^6 || ^7

  eslint-plugin-xss@0.1.12:
    resolution: {integrity: sha512-L5oYaD//ZE7fKNtWUfVgYTRW19jrZlvaHe2swyFLxXQ5pwVQLivi5m92rtXd/ww8yqg4Drasqyi0hlBmhf9YQg==}
    engines: {node: '>=0.10.0'}

  eslint-scope@5.1.1:
    resolution: {integrity: sha512-2NxwbF/hZ0KpepYN0cNbo+FN6XoK7GaHlQhgx/hIZl6Va0bF45RQOOwhLIy8lQDbuCiadSLCBnH2CFYquit5bw==}
    engines: {node: '>=8.0.0'}

  eslint-utils@1.4.3:
    resolution: {integrity: sha512-fbBN5W2xdY45KulGXmLHZ3c3FHfVYmKg0IrAKGOkT/464PQsx2UeIzfz1RmEci+KLm1bBaAzZAh8+/E+XAeZ8Q==}
    engines: {node: '>=6'}

  eslint-utils@2.1.0:
    resolution: {integrity: sha512-w94dQYoauyvlDc43XnGB8lU3Zt713vNChgt4EWwhXAP2XkBvndfxF0AgIqKOOasjPIPzj9JqgwkwbCYD0/V3Zg==}
    engines: {node: '>=6'}

  eslint-visitor-keys@1.3.0:
    resolution: {integrity: sha512-6J72N8UNa462wa/KFODt/PJ3IU60SDpC3QXC1Hjc1BXXpfL2C9R5+AU7jhe0F6GREqVMh4Juu+NY7xn+6dipUQ==}
    engines: {node: '>=4'}

  eslint-visitor-keys@2.1.0:
    resolution: {integrity: sha512-0rSmRBzXgDzIsD6mGdJgevzgezI534Cer5L/vyMX0kHzT/jiB43jRhd9YUlMGYLQy2zprNmoT8qasCGtY+QaKw==}
    engines: {node: '>=10'}

  eslint-visitor-keys@3.4.3:
    resolution: {integrity: sha512-wpc+LXeiyiisxPlEkUzU6svyS1frIO3Mgxj1fdy7Pm8Ygzguax2N3Fa/D/ag1WqbOprdI+uY6wMUl8/a2G+iag==}
    engines: {node: ^12.22.0 || ^14.17.0 || >=16.0.0}

  eslint@6.8.0:
    resolution: {integrity: sha512-K+Iayyo2LtyYhDSYwz5D5QdWw0hCacNzyq1Y821Xna2xSJj7cijoLLYmLxTQgcgZ9mC61nryMy9S7GRbYpI5Ig==}
    engines: {node: ^8.10.0 || ^10.13.0 || >=11.10.1}
    deprecated: This version is no longer supported. Please see https://eslint.org/version-support for other options.
    hasBin: true

  eslint@7.32.0:
    resolution: {integrity: sha512-VHZ8gX+EDfz+97jGcgyGCyRia/dPOd6Xh9yPv8Bl1+SoaIwD+a/vlrOmGRUyOYu7MwUhc7CxqeaDZU13S4+EpA==}
    engines: {node: ^10.12.0 || >=12.0.0}
    deprecated: This version is no longer supported. Please see https://eslint.org/version-support for other options.
    hasBin: true

  espree@6.2.1:
    resolution: {integrity: sha512-ysCxRQY3WaXJz9tdbWOwuWr5Y/XrPTGX9Kiz3yoUXwW0VZ4w30HTkQLaGx/+ttFjF8i+ACbArnB4ce68a9m5hw==}
    engines: {node: '>=6.0.0'}

  espree@7.3.1:
    resolution: {integrity: sha512-v3JCNCE64umkFpmkFGqzVKsOT0tN1Zr+ueqLZfpV1Ob8e+CEgPWa+OxCoGH3tnhimMKIaBm4m/vaRpJ/krRz2g==}
    engines: {node: ^10.12.0 || >=12.0.0}

  esprima@4.0.1:
    resolution: {integrity: sha512-eGuFFw7Upda+g4p+QHvnW0RyTX/SVeJBDM/gCtMARO0cLuT2HcEKnTPvhjV6aGeqrCB/sbNop0Kszm0jsaWU4A==}
    engines: {node: '>=4'}
    hasBin: true

  esquery@1.6.0:
    resolution: {integrity: sha512-ca9pw9fomFcKPvFLXhBKUK90ZvGibiGOvRJNbjljY7s7uq/5YO4BOzcYtJqExdx99rF6aAcnRxHmcUHcz6sQsg==}
    engines: {node: '>=0.10'}

  esrecurse@4.3.0:
    resolution: {integrity: sha512-KmfKL3b6G+RXvP8N1vr3Tq1kL/oCFgn2NYXEtqP8/L3pKapUA4G8cFVaoF3SU323CD4XypR/ffioHmkti6/Tag==}
    engines: {node: '>=4.0'}

  estraverse@4.3.0:
    resolution: {integrity: sha512-39nnKffWz8xN1BU/2c79n9nB9HDzo0niYUqx6xyqUnyoAnQyyWpOTdZEeiCch8BBu515t4wp9ZmgVfVhn9EBpw==}
    engines: {node: '>=4.0'}

  estraverse@5.3.0:
    resolution: {integrity: sha512-MMdARuVEQziNTeJD8DgMqmhwR11BRQ/cBP+pLtYdSTnf3MIO8fFeiINEbX36ZdNlfU/7A9f3gUw49B3oQsvwBA==}
    engines: {node: '>=4.0'}

  estree-walker@2.0.2:
    resolution: {integrity: sha512-Rfkk/Mp/DL7JVje3u18FxFujQlTNR2q6QfMSMB7AvCBx91NGj/ba3kCfza0f6dVDbw7YlRf/nDrn7pQrCCyQ/w==}

  estree-walker@3.0.3:
    resolution: {integrity: sha512-7RUKfXgSMMkzt6ZuXmqapOurLGPPfgj6l9uRZ7lRGolvk0y2yocc35LdcxKC5PQZdn2DMqioAQ2NoWcrTKmm6g==}

  esutils@2.0.3:
    resolution: {integrity: sha512-kVscqXk4OCp68SZ0dkgEKVi6/8ij300KBWTJq32P/dYeWTSwK41WyTxalN1eRmA5Z9UU/LX9D7FWSmV9SAYx6g==}
    engines: {node: '>=0.10.0'}

  eventemitter2@6.4.7:
    resolution: {integrity: sha512-tYUSVOGeQPKt/eC1ABfhHy5Xd96N3oIijJvN3O9+TsC28T5V9yX9oEfEK5faP0EFSNVOG97qtAS68GBrQB2hDg==}

  eventemitter3@4.0.7:
    resolution: {integrity: sha512-8guHBZCwKnFhYdHr2ysuRWErTwhoN2X8XELRlrRwpmfeY2jjuUN4taQMsULKUVo1K4DvZl+0pgfyoysHxvmvEw==}

  eventemitter3@5.0.1:
    resolution: {integrity: sha512-GWkBvjiSZK87ELrYOSESUYeVIc9mvLLf/nXalMOS5dYrgZq9o5OVkbZAVM06CVxYsCwH9BDZFPlQTlPA1j4ahA==}

  execa@4.1.0:
    resolution: {integrity: sha512-j5W0//W7f8UxAn8hXVnwG8tLwdiUy4FJLcSupCg6maBYZDpyBvTApK7KyuI4bKj8KOh1r2YH+6ucuYtJv1bTZA==}
    engines: {node: '>=10'}

  execa@8.0.1:
    resolution: {integrity: sha512-VyhnebXciFV2DESc+p6B+y0LjSm0krU4OgJN44qFAhBY0TJ+1V61tYD2+wHusZ6F9n5K+vl8k0sTy7PEfV4qpg==}
    engines: {node: '>=16.17'}

  executable@4.1.1:
    resolution: {integrity: sha512-8iA79xD3uAch729dUG8xaaBBFGaEa0wdD2VkYLFHwlqosEj/jT66AzcreRDSgV7ehnNLBW2WR5jIXwGKjVdTLg==}
    engines: {node: '>=4'}

  expect-type@1.1.0:
    resolution: {integrity: sha512-bFi65yM+xZgk+u/KRIpekdSYkTB5W1pEf0Lt8Q8Msh7b+eQ7LXVtIB1Bkm4fvclDEL1b2CZkMhv2mOeF8tMdkA==}
    engines: {node: '>=12.0.0'}

  extend@3.0.2:
    resolution: {integrity: sha512-fjquC59cD7CyW6urNXK0FBufkZcoiGG80wTuPujX590cB5Ttln20E2UB4S/WARVqhXffZl2LNgS+gQdPIIim/g==}

  external-editor@3.1.0:
    resolution: {integrity: sha512-hMQ4CX1p1izmuLYyZqLMO/qGNw10wSv9QDCPfzXfyFrOaCSSoRfqE1Kf1s5an66J5JZC62NewG+mK49jOCtQew==}
    engines: {node: '>=4'}

  extract-zip@2.0.1:
    resolution: {integrity: sha512-GDhU9ntwuKyGXdZBUgTIe+vXnWj0fppUEtMDL0+idd5Sta8TGpHssn/eusA9mrPr9qNDym6SxAYZjNvCn/9RBg==}
    engines: {node: '>= 10.17.0'}
    hasBin: true

  extsprintf@1.3.0:
    resolution: {integrity: sha512-11Ndz7Nv+mvAC1j0ktTa7fAb0vLyGGX+rMHNBYQviQDGU0Hw7lhctJANqbPhu9nV9/izT/IntTgZ7Im/9LJs9g==}
    engines: {'0': node >=0.6.0}

  factory.ts@0.5.2:
    resolution: {integrity: sha512-I4YDKuyMW+s2PocnWh/Ekv9wSStt/MNN1ZRb1qhy0Kv056ndlzbLHDsW9KEmTAqMpLI3BtjSqEdZ7ZfdnaXn9w==}
    engines: {node: '>= 14'}

  fast-deep-equal@2.0.1:
    resolution: {integrity: sha512-bCK/2Z4zLidyB4ReuIsvALH6w31YfAQDmXMqMx6FyfHqvBxtjC0eRumeSu4Bs3XtXwpyIywtSTrVT99BxY1f9w==}

  fast-deep-equal@3.1.3:
    resolution: {integrity: sha512-f3qQ9oQy9j2AhBe/H9VC91wLmKBCCU/gDOnKNAYG5hswO7BLKj09Hc5HYNz9cGI++xlpDCIgDaitVs03ATR84Q==}

  fast-diff@1.3.0:
    resolution: {integrity: sha512-VxPP4NqbUjj6MaAOafWeUn2cXWLcCtljklUtZf0Ind4XQ+QPtmA0b18zZy0jIQx+ExRVCR/ZQpBmik5lXshNsw==}

  fast-equals@5.0.1:
    resolution: {integrity: sha512-WF1Wi8PwwSY7/6Kx0vKXtw8RwuSGoM1bvDaJbu7MxDlR1vovZjIAKrnzyrThgAjm6JDTu0fVgWXDlMGspodfoQ==}
    engines: {node: '>=6.0.0'}

  fast-glob@3.3.2:
    resolution: {integrity: sha512-oX2ruAFQwf/Orj8m737Y5adxDQO0LAB7/S5MnxCdTNDd4p6BsyIVsv9JQsATbTSq8KHRpLwIHbVlUNatxd+1Ow==}
    engines: {node: '>=8.6.0'}

  fast-json-stable-stringify@2.1.0:
    resolution: {integrity: sha512-lhd/wF+Lk98HZoTCtlVraHtfh5XYijIjalXck7saUtuanSDyLMxnHhSXEDJqHxD7msR8D0uCmqlkwjCV8xvwHw==}

  fast-levenshtein@2.0.6:
    resolution: {integrity: sha512-DCXu6Ifhqcks7TZKY3Hxp3y6qphY5SJZmrWMDrKcERSOXWQdMhU9Ig/PYrzyw/ul9jOIyh0N4M0tbC5hodg8dw==}

  fast-uri@3.0.3:
    resolution: {integrity: sha512-aLrHthzCjH5He4Z2H9YZ+v6Ujb9ocRuW6ZzkJQOrTxleEijANq4v1TsaPaVG1PZcuurEzrLcWRyYBYXD5cEiaw==}

  fastq@1.17.1:
    resolution: {integrity: sha512-sRVD3lWVIXWg6By68ZN7vho9a1pQcN/WBFaAAsDDFzlJjvoGx0P8z7V1t72grFJfJhu3YPZBuu25f7Kaw2jN1w==}

  fbjs@0.8.18:
    resolution: {integrity: sha512-EQaWFK+fEPSoibjNy8IxUtaFOMXcWsY0JaVrQoZR9zC8N2Ygf9iDITPWjUTVIax95b6I742JFLqASHfsag/vKA==}

  fd-slicer@1.1.0:
    resolution: {integrity: sha512-cE1qsB/VwyQozZ+q1dGxR8LBYNZeofhEdUNGSMbQD3Gw2lAzX9Zb3uIU6Ebc/Fmyjo9AWWfnn0AUCHqtevs/8g==}

  fdir@6.4.2:
    resolution: {integrity: sha512-KnhMXsKSPZlAhp7+IjUkRZKPb4fUyccpDrdFXbi4QL1qkmFh9kVY09Yox+n4MaOb3lHZ1Tv829C3oaaXoMYPDQ==}
    peerDependencies:
      picomatch: ^3 || ^4
    peerDependenciesMeta:
      picomatch:
        optional: true

  fdir@6.4.3:
    resolution: {integrity: sha512-PMXmW2y1hDDfTSRc9gaXIuCCRpuoz3Kaz8cUelp3smouvfT632ozg2vrT6lJsHKKOF59YLbOGfAWGUcKEfRMQw==}
    peerDependencies:
      picomatch: ^3 || ^4
    peerDependenciesMeta:
      picomatch:
        optional: true

  fflate@0.8.2:
    resolution: {integrity: sha512-cPJU47OaAoCbg0pBvzsgpTPhmhqI5eJjh/JIu8tPj5q+T7iLvW/JAYUqmE7KOB4R1ZyEhzBaIQpQpardBF5z8A==}

  figures@3.2.0:
    resolution: {integrity: sha512-yaduQFRKLXYOGgEn6AZau90j3ggSOyiqXU0F9JZfeXYhNa+Jk4X+s45A2zg5jns87GAFa34BBm2kXw4XpNcbdg==}
    engines: {node: '>=8'}

  file-entry-cache@5.0.1:
    resolution: {integrity: sha512-bCg29ictuBaKUwwArK4ouCaqDgLZcysCFLmM/Yn/FDoqndh/9vNuQfXRDvTuXKLxfD/JtZQGKFT8MGcJBK644g==}
    engines: {node: '>=4'}

  file-entry-cache@6.0.1:
    resolution: {integrity: sha512-7Gps/XWymbLk2QLYK4NzpMOrYjMhdIxXuIvy2QBsLE6ljuodKvdkWs/cpyJJ3CVIVpH0Oi1Hvg1ovbMzLdFBBg==}
    engines: {node: ^10.12.0 || >=12.0.0}

  file-selector@0.2.4:
    resolution: {integrity: sha512-ZDsQNbrv6qRi1YTDOEWzf5J2KjZ9KMI1Q2SGeTkCJmNNW25Jg4TW4UMcmoqcg4WrAyKRcpBXdbWRxkfrOzVRbA==}
    engines: {node: '>= 10'}

  fill-range@7.1.1:
    resolution: {integrity: sha512-YsGpe3WHLK8ZYi4tWDg2Jy3ebRz2rXowDxnld4bkQB00cc/1Zw9AWnC0i9ztDJitivtQvaI9KaLyKrc+hBW0yg==}
    engines: {node: '>=8'}

  find-root@1.1.0:
    resolution: {integrity: sha512-NKfW6bec6GfKc0SGx1e07QZY9PE99u0Bft/0rzSD5k3sO/vwkVUpDUKVm5Gpp5Ue3YfShPFTX2070tDs5kB9Ng==}

  find-up@5.0.0:
    resolution: {integrity: sha512-78/PXT1wlLLDgTzDs7sjq9hzz0vXD+zn+7wypEe4fXQxCmdmqfGsEPQxmiCSQI3ajFV91bVSsvNtrJRiW6nGng==}
    engines: {node: '>=10'}

  flag-icons@6.15.0:
    resolution: {integrity: sha512-ARo9Q+aATZEjyjveeec9e+orx+xLWUBdOX9baOKoGqDzMbvZ65ghPhaHbVt5T7ZB+Q4OFsB4Hr+eQnpV8Q+dLA==}

  flat-cache@2.0.1:
    resolution: {integrity: sha512-LoQe6yDuUMDzQAEH8sgmh4Md6oZnc/7PjtwjNFSzveXqSHt6ka9fPBuso7IGf9Rz4uqnSnWiFH2B/zj24a5ReA==}
    engines: {node: '>=4'}

  flat-cache@3.2.0:
    resolution: {integrity: sha512-CYcENa+FtcUKLmhhqyctpclsq7QF38pKjZHsGNiSQF5r4FtoKDWabFDl3hzaEQMvT1LHEysw5twgLvpYYb4vbw==}
    engines: {node: ^10.12.0 || >=12.0.0}

  flat@5.0.2:
    resolution: {integrity: sha512-b6suED+5/3rTpUBdG1gupIl8MPFCAMA0QXwmljLhvCUKcUvdE4gWky9zpuGCcXHOsz4J9wPGNWq6OKpmIzz3hQ==}
    hasBin: true

  flatted@2.0.2:
    resolution: {integrity: sha512-r5wGx7YeOwNWNlCA0wQ86zKyDLMQr+/RB8xy74M4hTphfmjlijTSSXGuH8rnvKZnfT9i+75zmd8jcKdMR4O6jA==}

  flatted@3.3.2:
    resolution: {integrity: sha512-AiwGJM8YcNOaobumgtng+6NHuOqC3A7MixFeDafM3X9cIUM+xUXoS5Vfgf+OihAYe20fxqNM9yPBXJzRtZ/4eA==}

  flatted@3.3.3:
    resolution: {integrity: sha512-GX+ysw4PBCz0PzosHDepZGANEuFCMLrnRTiEy9McGjmkCQYwRq4A/X786G/fjM/+OjsWSU1ZrY5qyARZmO/uwg==}

  follow-redirects@1.15.9:
    resolution: {integrity: sha512-gew4GsXizNgdoRyqmyfMHyAmXsZDk6mHkSxZFCzW9gwlbtOW44CDtYavM+y+72qD/Vq2l550kMF52DT8fOLJqQ==}
    engines: {node: '>=4.0'}
    peerDependencies:
      debug: '*'
    peerDependenciesMeta:
      debug:
        optional: true

  font-logos@0.18.0:
    resolution: {integrity: sha512-fZ/gBE6NAoRKHO9P10zKtgPAfTlSVkDe0iMldtMATSd1QVBYmn7epcLucmcfgEd4wSh6Ykjz+7pQzJ+yMCurVg==}

  for-each@0.3.3:
    resolution: {integrity: sha512-jqYfLp7mo9vIyQf8ykW2v7A+2N4QjeCeI5+Dz9XraiO1ign81wjiH7Fb9vSOWvQfNtmSa4H2RoQTrrXivdUZmw==}

  foreground-child@3.3.0:
    resolution: {integrity: sha512-Ld2g8rrAyMYFXBhEqMz8ZAHBi4J4uS1i/CxGMDnjyFWddMXLVcDp051DZfu+t7+ab7Wv6SMqpWmyFIj5UbfFvg==}
    engines: {node: '>=14'}

  forever-agent@0.6.1:
    resolution: {integrity: sha512-j0KLYPhm6zeac4lz3oJ3o65qvgQCcPubiyotZrXqEaG4hNagNYO8qdlUrX5vwqv9ohqeT/Z3j6+yW067yWWdUw==}

  form-data@4.0.1:
    resolution: {integrity: sha512-tzN8e4TX8+kkxGPK8D5u0FNmjPUjw3lwC9lSLxxoB/+GtsJG91CO8bSWy73APlgAZzZbXEYZJuxjkHH2w+Ezhw==}
    engines: {node: '>= 6'}

  form-data@4.0.2:
    resolution: {integrity: sha512-hGfm/slu0ZabnNt4oaRZ6uREyfCj6P4fT/n6A1rGV+Z0VdGXjfOhVUpkn6qVQONHGIFwmveGXyDs75+nr6FM8w==}
    engines: {node: '>= 6'}

  formik@2.1.7:
    resolution: {integrity: sha512-n1wviIh0JsvHqj9PufNvOV+fS7mFwh9FfMxxTMnTrKR/uVYMS06DKaivXBlJdDF0qEwTcPHxSmIQ3deFHL3Hsg==}
    peerDependencies:
      react: '>=16.8.0'

  framebus@6.0.0:
    resolution: {integrity: sha512-bL9V68hVaVBCY9rveoWbPFFI9hAXIJtESs51B+9XmzvMt38+wP8b4VdiJsavjMS6NfPZ/afQ/jc2qaHmSGI1kQ==}

  fs-extra@9.1.0:
    resolution: {integrity: sha512-hcg3ZmepS30/7BSFqRvoo3DOMQu7IjqxO5nCDt+zM9XWjb33Wg7ziNT+Qvqbuc3+gWpzO02JubVyk2G4Zvo1OQ==}
    engines: {node: '>=10'}

  fs.realpath@1.0.0:
    resolution: {integrity: sha512-OO0pH2lK6a0hZnAdau5ItzHPI6pUlvI7jMVnxUQRtw4owF2wk8lOSabtGDCTP4Ggrg2MbGnWO9X8K1t4+fGMDw==}

  fsevents@2.3.3:
    resolution: {integrity: sha512-5xoDfX+fL7faATnagmWPpbFtwh/R77WmMMqqHGS65C3vvB0YHrgF+B1YmZ3441tMj5n63k0212XNoJwzlhffQw==}
    engines: {node: ^8.16.0 || ^10.6.0 || >=11.0.0}
    os: [darwin]

  function-bind@1.1.2:
    resolution: {integrity: sha512-7XHNxH7qX9xG5mIwxkhumTox/MIRNcOgDrxWsMt2pAr23WHp6MrRlN7FBSFpCpr+oVO0F744iUgR82nJMfG2SA==}

  function.prototype.name@1.1.6:
    resolution: {integrity: sha512-Z5kx79swU5P27WEayXM1tBi5Ze/lbIyiNgU3qyXUOf9b2rgXYyF9Dy9Cx+IQv/Lc8WCG6L82zwUPpSS9hGehIg==}
    engines: {node: '>= 0.4'}

  functional-red-black-tree@1.0.1:
    resolution: {integrity: sha512-dsKNQNdj6xA3T+QlADDA7mOSlX0qiMINjn0cgr+eGHGsbSHzTabcIogz2+p/iqP1Xs6EP/sS2SbqH+brGTbq0g==}

  functions-have-names@1.2.3:
    resolution: {integrity: sha512-xckBUXyTIqT97tq2x2AMb+g163b5JFysYk0x4qxNFwbfQkmNZoiRHb6sPzI9/QV33WeuvVYBUIiD4NzNIyqaRQ==}

  gensync@1.0.0-beta.2:
    resolution: {integrity: sha512-3hN7NaskYvMDLQY55gnW3NQ+mesEAepTqlg+VEbj7zzqEMBVNhzcGYYeqFo/TlYz6eQiFcp1HcsCZO+nGgS8zg==}
    engines: {node: '>=6.9.0'}

  get-caller-file@2.0.5:
    resolution: {integrity: sha512-DyFP3BM/3YHTQOCUL/w0OZHR0lpKeGrxotcHWcqNEdnltqFwXVfhEBQ94eIo34AfQpo0rGki4cyIiftY06h2Fg==}
    engines: {node: 6.* || 8.* || >= 10.*}

  get-east-asian-width@1.3.0:
    resolution: {integrity: sha512-vpeMIQKxczTD/0s2CdEWHcb0eeJe6TFjxb+J5xgX7hScxqrGuyjmv4c1D4A/gelKfyox0gJJwIHF+fLjeaM8kQ==}
    engines: {node: '>=18'}

  get-intrinsic@1.2.4:
    resolution: {integrity: sha512-5uYhsJH8VJBTv7oslg4BznJYhDoRI6waYCxMmCdnTrcCrHA/fCFKoTFz2JKKE0HdDFUF7/oQuhzumXJK7paBRQ==}
    engines: {node: '>= 0.4'}

  get-intrinsic@1.3.0:
    resolution: {integrity: sha512-9fSjSaos/fRIVIp+xSJlE6lfwhES7LNtKaCBIamHsjr2na1BiABJPo0mOjjz8GJDURarmCPGqaiVg5mfjb98CQ==}
    engines: {node: '>= 0.4'}

  get-proto@1.0.1:
    resolution: {integrity: sha512-sTSfBjoXBp89JvIKIefqw7U2CCebsc74kiY6awiGogKtoSGbgjYE/G/+l9sF3MWFPNc9IcoOC4ODfKHfxFmp0g==}
    engines: {node: '>= 0.4'}

  get-stream@5.2.0:
    resolution: {integrity: sha512-nBF+F1rAZVCu/p7rjzgA+Yb4lfYXrpl7a6VmJrU8wF9I1CKvP/QwPNZHnOlwbTkY6dvtFIzFMSyQXbLoTQPRpA==}
    engines: {node: '>=8'}

  get-stream@8.0.1:
    resolution: {integrity: sha512-VaUJspBffn/LMCJVoMvSAdmscJyS1auj5Zulnn5UoYcY531UWmdwhRWkcGKnGU93m5HSXP9LP2usOryrBtQowA==}
    engines: {node: '>=16'}

  get-symbol-description@1.0.2:
    resolution: {integrity: sha512-g0QYk1dZBxGwk+Ngc+ltRH2IBp2f7zBkBMBJZCDerh6EhlhSR6+9irMCuT/09zD6qkarHUSn529sK/yL4S27mg==}
    engines: {node: '>= 0.4'}

  get-tsconfig@4.8.1:
    resolution: {integrity: sha512-k9PN+cFBmaLWtVz29SkUoqU5O0slLuHJXt/2P+tMVFT+phsSGXGkp9t3rQIqdz0e+06EHNGs3oM6ZX1s2zHxRg==}

  getos@3.2.1:
    resolution: {integrity: sha512-U56CfOK17OKgTVqozZjUKNdkfEv6jk5WISBJ8SHoagjE6L69zOwl3Z+O8myjY9MEW3i2HPWQBt/LTbCgcC973Q==}

  getpass@0.1.7:
    resolution: {integrity: sha512-0fzj9JxOLfJ+XGLhR8ze3unN0KZCgZwiSSDz168VERjK8Wl8kVSdcu2kspd4s4wtAa1y/qrVRiAA0WclVsu0ng==}

  glob-parent@5.1.2:
    resolution: {integrity: sha512-AOIgSQCepiJYwP3ARnGx+5VnTu2HBYdzbGP45eLw1vr3zB3vZLeyed1sC9hnbcOc9/SrMyM5RPQrkGz4aS9Zow==}
    engines: {node: '>= 6'}

  glob@10.4.5:
    resolution: {integrity: sha512-7Bv8RF0k6xjo7d4A/PxYLbUCfb6c+Vpd2/mB2yRDlew7Jb5hEXiCD9ibfO7wpk8i4sevK6DFny9h7EYbM3/sHg==}
    hasBin: true

  glob@7.2.3:
    resolution: {integrity: sha512-nFR0zLpU2YCaRxwoCJvL6UvCH2JFyFVIvwTLsIf21AuHlMskA1hhTdk+LlYJtOlYt9v6dvszD2BGRqBL+iQK9Q==}
    deprecated: Glob versions prior to v9 are no longer supported

  glob@8.1.0:
    resolution: {integrity: sha512-r8hpEjiQEYlF2QU0df3dS+nxxSIreXQS1qRhMJM0Q5NDdR386C7jb7Hwwod8Fgiuex+k0GFjgft18yvxm5XoCQ==}
    engines: {node: '>=12'}
    deprecated: Glob versions prior to v9 are no longer supported

  global-dirs@3.0.1:
    resolution: {integrity: sha512-NBcGGFbBA9s1VzD41QXDG+3++t9Mn5t1FpLdhESY6oKY4gYTFpX4wO3sqGUa0Srjtbfj3szX0RnemmrVRUdULA==}
    engines: {node: '>=10'}

  globals@11.12.0:
    resolution: {integrity: sha512-WOBp/EEGUiIsJSp7wcv/y6MO+lV9UoncWqxuFfm8eBwzWNgyfBd6Gz+IeKQ9jCmyhoH99g15M3T+QaVHFjizVA==}
    engines: {node: '>=4'}

  globals@12.4.0:
    resolution: {integrity: sha512-BWICuzzDvDoH54NHKCseDanAhE3CeDorgDL5MT6LMXXj2WCnd9UC2szdk4AWLfjdgNBCXLUanXYcpBBKOSWGwg==}
    engines: {node: '>=8'}

  globals@13.24.0:
    resolution: {integrity: sha512-AhO5QUcj8llrbG09iWhPU2B204J1xnPeL8kQmVorSsy+Sjj1sk8gIyh6cUocGmH4L0UuhAJy+hJMRA4mgA4mFQ==}
    engines: {node: '>=8'}

  globalthis@1.0.4:
    resolution: {integrity: sha512-DpLKbNU4WylpxJykQujfCcwYWiV/Jhm50Goo0wrVILAv5jOr9d+H+UR3PhSCD2rCCEIg0uc+G+muBTwD54JhDQ==}
    engines: {node: '>= 0.4'}

  globby@11.1.0:
    resolution: {integrity: sha512-jhIXaOzy1sb8IyocaruWSn1TjmnBVs8Ayhcy83rmxNJ8q2uWKCAj3CnJY+KpGSXCueAPc0i05kVvVKtP1t9S3g==}
    engines: {node: '>=10'}

  goober@2.1.16:
    resolution: {integrity: sha512-erjk19y1U33+XAMe1VTvIONHYoSqE4iS7BYUZfHaqeohLmnC0FdxEh7rQU+6MZ4OajItzjZFSRtVANrQwNq6/g==}
    peerDependencies:
      csstype: ^3.0.10

  gopd@1.0.1:
    resolution: {integrity: sha512-d65bNlIadxvpb/A2abVdlqKqV563juRnZ1Wtk6s1sIR8uNsXR70xqIzVqxVf1eTqDunwT2MkczEeaezCKTZhwA==}

  gopd@1.2.0:
    resolution: {integrity: sha512-ZUKRh6/kUFoAiTAtTYPZJ3hw9wNxx+BIBOijnlG9PnrJsCcSjs1wyyD6vJpaYtgnzDrKYRSqf3OO6Rfa93xsRg==}
    engines: {node: '>= 0.4'}

  graceful-fs@4.2.11:
    resolution: {integrity: sha512-RbJ5/jmFcNNCcDV5o9eTnBLJ/HszWV0P73bc+Ff4nS/rJj+YaS6IGyiOL0VoBYX+l1Wrl3k63h/KrH+nhJ0XvQ==}

  graphemer@1.4.0:
    resolution: {integrity: sha512-EtKwoO6kxCL9WO5xipiHTZlSzBm7WLT627TqC/uVRd0HKmq8NXyebnNYxDoBi7wt8eTWrUrKXCOVaFq9x1kgag==}

  graphql@16.9.0:
    resolution: {integrity: sha512-GGTKBX4SD7Wdb8mqeDLni2oaRGYQWjWHGKPQ24ZMnUtKfcsVoiv4uX8+LJr1K6U5VW2Lu1BwJnj7uiori0YtRw==}
    engines: {node: ^12.22.0 || ^14.16.0 || ^16.0.0 || >=17.0.0}

  has-bigints@1.0.2:
    resolution: {integrity: sha512-tSvCKtBr9lkF0Ex0aQiP9N+OpV4zi2r/Nee5VkRDbaqv35RLYMzbwQfFSZZH0kR+Rd6302UJZ2p/bJCEoR3VoQ==}

  has-flag@3.0.0:
    resolution: {integrity: sha512-sKJf1+ceQBr4SMkvQnBDNDtf4TXpVhVGateu0t918bl30FnbE2m4vNLX+VWe/dpjlb+HugGYzW7uQXH98HPEYw==}
    engines: {node: '>=4'}

  has-flag@4.0.0:
    resolution: {integrity: sha512-EykJT/Q1KjTWctppgIAgfSO0tKVuZUjhgMr17kqTumMl6Afv3EISleU7qZUzoXDFTAHTDC4NOoG/ZxU3EvlMPQ==}
    engines: {node: '>=8'}

  has-property-descriptors@1.0.2:
    resolution: {integrity: sha512-55JNKuIW+vq4Ke1BjOTjM2YctQIvCT7GFzHwmfZPGo5wnrgkid0YQtnAleFSqumZm4az3n2BS+erby5ipJdgrg==}

  has-proto@1.0.3:
    resolution: {integrity: sha512-SJ1amZAJUiZS+PhsVLf5tGydlaVB8EdFpaSO4gmiUKUOxk8qzn5AIy4ZeJUmh22znIdk/uMAUT2pl3FxzVUH+Q==}
    engines: {node: '>= 0.4'}

  has-symbols@1.0.3:
    resolution: {integrity: sha512-l3LCuF6MgDNwTDKkdYGEihYjt5pRPbEg46rtlmnSPlUbgmB8LOIrKJbYYFBSbnPaJexMKtiPO8hmeRjRz2Td+A==}
    engines: {node: '>= 0.4'}

  has-symbols@1.1.0:
    resolution: {integrity: sha512-1cDNdwJ2Jaohmb3sg4OmKaMBwuC48sYni5HUw2DvsC8LjGTLK9h+eb1X6RyuOHe4hT0ULCW68iomhjUoKUqlPQ==}
    engines: {node: '>= 0.4'}

  has-tostringtag@1.0.2:
    resolution: {integrity: sha512-NqADB8VjPFLM2V0VvHUewwwsw0ZWBaIdgo+ieHtK3hasLz4qeCRjYcqfB6AQrBggRKppKF8L52/VqdVsO47Dlw==}
    engines: {node: '>= 0.4'}

  hasown@2.0.2:
    resolution: {integrity: sha512-0hJU9SCPvmMzIBdZFqNPXWa6dqh7WdH0cII9y+CyS8rG3nL48Bclra9HmKhVVUHyPWNH5Y7xDwAB7bfgSjkUMQ==}
    engines: {node: '>= 0.4'}

  hast-util-to-html@9.0.5:
    resolution: {integrity: sha512-OguPdidb+fbHQSU4Q4ZiLKnzWo8Wwsf5bZfbvu7//a9oTYoqD/fWpe96NuHkoS9h0ccGOTe0C4NGXdtS0iObOw==}

  hast-util-whitespace@3.0.0:
    resolution: {integrity: sha512-88JUN06ipLwsnv+dVn+OIYOvAuvBMy/Qoi6O7mQHxdPXpjy+Cd6xRkWwux7DKO+4sYILtLBRIKgsdpS2gQc7qw==}

  he@1.2.0:
    resolution: {integrity: sha512-F/1DnUGPopORZi0ni+CvrCgHQ5FyEAHRLSApuYWMmrbSwoN2Mn/7k+Gl38gJnR7yyDZk6WLXwiGod1JOWNDKGw==}
    hasBin: true

  headers-polyfill@4.0.3:
    resolution: {integrity: sha512-IScLbePpkvO846sIwOtOTDjutRMWdXdJmXdMvk6gCBHxFO8d+QKOQedyZSxFTTFYRSmlgSTDtXqqq4pcenBXLQ==}

  hi-base32@0.5.1:
    resolution: {integrity: sha512-EmBBpvdYh/4XxsnUybsPag6VikPYnN30td+vQk+GI3qpahVEG9+gTkG0aXVxTjBqQ5T6ijbWIu77O+C5WFWsnA==}

  history@4.10.1:
    resolution: {integrity: sha512-36nwAD620w12kuzPAsyINPWJqlNbij+hpK1k9XRloDtym8mxzGYl2c17LnV6IAGB2Dmg4tEa7G7DlawS0+qjew==}

  hoist-non-react-statics@2.5.5:
    resolution: {integrity: sha512-rqcy4pJo55FTTLWt+bU8ukscqHeE/e9KWvsOW2b/a3afxQZhwkQdT1rPPCJ0rYXdj4vNcasY8zHTH+jF/qStxw==}

  hoist-non-react-statics@3.3.2:
    resolution: {integrity: sha512-/gGivxi8JPKWNm/W0jSmzcMPpfpPLc3dY/6GxhX2hQ9iGj3aDfklV4ET7NjKpSinLpJ5vafa9iiGIEZg10SfBw==}

  html-encoding-sniffer@4.0.0:
    resolution: {integrity: sha512-Y22oTqIU4uuPgEemfz7NDJz6OeKf12Lsu+QC+s3BVpda64lTiMYCyGwg5ki4vFxkMwQdeZDl2adZoqUgdFuTgQ==}
    engines: {node: '>=18'}

  html-escaper@2.0.2:
    resolution: {integrity: sha512-H2iMtd0I4Mt5eYiapRdIDjp+XzelXQ0tFE4JS7YFwFevXXMmOp9myNrUvCg0D6ws8iqkRPBfKHgbwig1SmlLfg==}

  html-void-elements@3.0.0:
    resolution: {integrity: sha512-bEqo66MRXsUGxWHV5IP0PUiAWwoEjba4VCzg0LjFJBpchPaTfyfCKTG6bc5F8ucKec3q5y6qOdGyYTSBEvhCrg==}

  html2canvas@1.4.1:
    resolution: {integrity: sha512-fPU6BHNpsyIhr8yyMpTLLxAbkaK8ArIBcmZIRiBLiDhjeqvXolaEmDGmELFuX9I4xDcaKKcJl+TKZLqruBbmWA==}
    engines: {node: '>=8.0.0'}

  http-proxy-agent@7.0.2:
    resolution: {integrity: sha512-T1gkAiYYDWYx3V5Bmyu7HcfcvL7mUrTWiM6yOfa3PIphViJ/gFPbvidQ+veqSOHci/PxBcDabeUNCzpOODJZig==}
    engines: {node: '>= 14'}

  http-signature@1.4.0:
    resolution: {integrity: sha512-G5akfn7eKbpDN+8nPS/cb57YeA1jLTVxjpCj7tmm3QKPdyDy7T+qSC40e9ptydSWvkwjSXw1VbkpyEm39ukeAg==}
    engines: {node: '>=0.10'}

  https-proxy-agent@7.0.5:
    resolution: {integrity: sha512-1e4Wqeblerz+tMKPIq2EMGiiWW1dIjZOksyHWSUm1rmuvw/how9hBHZ38lAGj5ID4Ik6EdkOw7NmWPy6LAwalw==}
    engines: {node: '>= 14'}

  human-signals@1.1.1:
    resolution: {integrity: sha512-SEQu7vl8KjNL2eoGBLF3+wAjpsNfA9XMlXAYj/3EdaNfAlxKthD1xjEQfGOUhllCGGJVNY34bRr6lPINhNjyZw==}
    engines: {node: '>=8.12.0'}

  human-signals@5.0.0:
    resolution: {integrity: sha512-AXcZb6vzzrFAUE61HnN4mpLqd/cSIwNQjtNWR0euPm6y0iqx3G4gOXaIDdtdDwZmhwe82LA6+zinmW4UBWVePQ==}
    engines: {node: '>=16.17.0'}

  husky@9.1.7:
    resolution: {integrity: sha512-5gs5ytaNjBrh5Ow3zrvdUUY+0VxIuWVL4i9irt6friV+BqdCfmV11CQTWMiBYWHbXhco+J1kHfTOUkePhCDvMA==}
    engines: {node: '>=18'}
    hasBin: true

  iconv-lite@0.4.24:
    resolution: {integrity: sha512-v3MXnZAcvnywkTUEZomIActle7RXXeedOR31wwl7VlyoXO4Qi9arvSenNQWne1TcRwhCL1HwLI21bEqdpj8/rA==}
    engines: {node: '>=0.10.0'}

  iconv-lite@0.6.3:
    resolution: {integrity: sha512-4fCk79wshMdzMp2rH06qWrJE4iolqLhCUH+OiuIgU++RB0+94NlDL81atO7GX55uUKueo0txHNtvEyI6D7WdMw==}
    engines: {node: '>=0.10.0'}

  ieee754@1.2.1:
    resolution: {integrity: sha512-dcyqhDvX1C46lXZcVqCpK+FtMRQVdIMN6/Df5js2zouUsqG7I6sFxitIC+7KYK29KdXOLHdu9zL4sFnoVQnqaA==}

  ignore@4.0.6:
    resolution: {integrity: sha512-cyFDKrqc/YdcWFniJhzI42+AzS+gNwmUzOSFcRCQYwySuBBBy/KjuxWLZ/FHEH6Moq1NizMOBWyTcv8O4OZIMg==}
    engines: {node: '>= 4'}

  ignore@5.3.2:
    resolution: {integrity: sha512-hsBTNUqQTDwkWtcdYI2i06Y/nUBEsNEDJKjWdigLvegy8kDuJAS8uRlpkkcQpyEXL0Z/pjDy5HBmMjRCJ2gq+g==}
    engines: {node: '>= 4'}

  immediate@3.0.6:
    resolution: {integrity: sha512-XXOFtyqDjNDAQxVfYxuF7g9Il/IbWmmlQg2MYKOH8ExIT1qg6xc4zyS3HaEEATgs1btfzxq15ciUiY7gjSXRGQ==}

  immer@9.0.21:
    resolution: {integrity: sha512-bc4NBHqOqSfRW7POMkHd51LvClaeMXpm8dx0e8oE2GORbq5aRK7Bxl4FyzVLdGtLmvLKL7BTDBG5ACQm4HWjTA==}

  import-fresh@3.3.0:
    resolution: {integrity: sha512-veYYhQa+D1QBKznvhUHxb8faxlrwUnxseDAbAp457E0wLNio2bOSKnjYDhMj+YiAq61xrMGhQk9iXVk5FzgQMw==}
    engines: {node: '>=6'}

  imurmurhash@0.1.4:
    resolution: {integrity: sha512-JmXMZ6wuvDmLiHEml9ykzqO6lwFbof0GG4IkcGaENdCRDDmMVnny7s5HsIgHCbaq0w2MyPhDqkhTUgS2LU2PHA==}
    engines: {node: '>=0.8.19'}

  indent-string@4.0.0:
    resolution: {integrity: sha512-EdDDZu4A2OyIK7Lr/2zG+w5jmbuk1DVBnEwREQvBzspBJkCEbRa8GxU1lghYcaGJCnRWibjDXlq779X1/y5xwg==}
    engines: {node: '>=8'}

  inflight@1.0.6:
    resolution: {integrity: sha512-k92I/b08q4wvFscXCLvqfsHCrjrF7yiXsQuIVvVE7N82W3+aqpzuUdBbfhWcy/FZR3/4IgflMgKLOsvPDrGCJA==}
    deprecated: This module is not supported, and leaks memory. Do not use it. Check out lru-cache if you want a good and tested way to coalesce async requests by a key value, which is much more comprehensive and powerful.

  inherits@2.0.4:
    resolution: {integrity: sha512-k/vGaX4/Yla3WzyMCvTQOXYeIHvqOKtnqBduzTHpzpQZzAskKMhZ2K+EnBiSM9zGSoIFeMpXKxa4dYeZIQqewQ==}

  ini@2.0.0:
    resolution: {integrity: sha512-7PnF4oN3CvZF23ADhA5wRaYEQpJ8qygSkbtTXWBeXWXmEVRXK+1ITciHWwHhsjv1TmW0MgacIv6hEi5pX5NQdA==}
    engines: {node: '>=10'}

  inject-stylesheet@6.0.1:
    resolution: {integrity: sha512-2fvune1D4+8mvJoLVo95ncY4HrDkIaYIReRzXv8tkWFgdG9iuc5QuX57gtSDPWTWQI/f5BGwwtH85wxHouzucg==}

  inquirer@12.2.0:
    resolution: {integrity: sha512-CI0yGbyd5SS4vP7i180S9i95yI+M3ONaljfLBlNS1IIIZ7n+xbH76WzHkIHj253huRiXaKQZl8zijOl0Y0mjqg==}
    engines: {node: '>=18'}
    peerDependencies:
      '@types/node': '>=18'

  inquirer@7.3.3:
    resolution: {integrity: sha512-JG3eIAj5V9CwcGvuOmoo6LB9kbAYT8HXffUl6memuszlwDC/qvFAJw49XJ5NROSFNPxp3iQg1GqkFhaY/CR0IA==}
    engines: {node: '>=8.0.0'}

  internal-slot@1.0.7:
    resolution: {integrity: sha512-NGnrKwXzSms2qUUih/ILZ5JBqNTSa1+ZmP6flaIp6KmSElgE9qdndzS3cqjrDovwFdmwsGsLdeFgB6suw+1e9g==}
    engines: {node: '>= 0.4'}

  internmap@2.0.3:
    resolution: {integrity: sha512-5Hh7Y1wQbvY5ooGgPbDaL5iYLAPzMTUrjMulskHLH6wnv/A+1q5rgEaiuqEjB+oxGXIVZs1FF+R/KPN3ZSQYYg==}
    engines: {node: '>=12'}

  invariant@2.2.4:
    resolution: {integrity: sha512-phJfQVBuaJM5raOpJjSfkiD6BpbCE4Ns//LaXl6wGYtUBY83nWS6Rf9tXm2e8VaK60JEjYldbPif/A2B1C2gNA==}

  ipaddr.js@1.9.1:
    resolution: {integrity: sha512-0KI/607xoxSToH7GjN1FfSbLoU0+btTicjsQSWQlh/hZykN8KpmMf7uYwPW3R+akZ6R/w18ZlXSHBYXiYUPO3g==}
    engines: {node: '>= 0.10'}

  ipaddr.js@2.2.0:
    resolution: {integrity: sha512-Ag3wB2o37wslZS19hZqorUnrnzSkpOVy+IiiDEiTqNubEYpYuHWIf6K4psgN2ZWKExS4xhVCrRVfb/wfW8fWJA==}
    engines: {node: '>= 10'}

  is-arguments@1.1.1:
    resolution: {integrity: sha512-8Q7EARjzEnKpt/PCD7e1cgUS0a6X8u5tdSiMqXhojOdoV9TsMsiO+9VLC5vAmO8N7/GmXn7yjR8qnA6bVAEzfA==}
    engines: {node: '>= 0.4'}

  is-array-buffer@3.0.4:
    resolution: {integrity: sha512-wcjaerHw0ydZwfhiKbXJWLDY8A7yV7KhjQOpb83hGgGfId/aQa4TOvwyzn2PuswW2gPCYEL/nEAiSVpdOj1lXw==}
    engines: {node: '>= 0.4'}

  is-arrayish@0.2.1:
    resolution: {integrity: sha512-zz06S8t0ozoDXMG+ube26zeCTNXcKIPJZJi8hBrF4idCLms4CG9QtK7qBl1boi5ODzFpjswb5JPmHCbMpjaYzg==}

  is-async-function@2.0.0:
    resolution: {integrity: sha512-Y1JXKrfykRJGdlDwdKlLpLyMIiWqWvuSd17TvZk68PLAOGOoF4Xyav1z0Xhoi+gCYjZVeC5SI+hYFOfvXmGRCA==}
    engines: {node: '>= 0.4'}

  is-bigint@1.0.4:
    resolution: {integrity: sha512-zB9CruMamjym81i2JZ3UMn54PKGsQzsJeo6xvN3HJJ4CAsQNB6iRutp2To77OfCNuoxspsIhzaPoO1zyCEhFOg==}

  is-binary-path@2.1.0:
    resolution: {integrity: sha512-ZMERYes6pDydyuGidse7OsHxtbI7WVeUEozgR/g7rd0xUimYNlvZRE/K2MgZTjWy725IfelLeVcEM97mmtRGXw==}
    engines: {node: '>=8'}

  is-boolean-object@1.1.2:
    resolution: {integrity: sha512-gDYaKHJmnj4aWxyj6YHyXVpdQawtVLHU5cb+eztPGczf6cjuTdwve5ZIEfgXqH4e57An1D1AKf8CZ3kYrQRqYA==}
    engines: {node: '>= 0.4'}

  is-buffer@1.1.6:
    resolution: {integrity: sha512-NcdALwpXkTm5Zvvbk7owOUSvVvBKDgKP5/ewfXEznmQFfs4ZRmanOeKBTjRVjka3QFoN6XJ+9F3USqfHqTaU5w==}

  is-buffer@2.0.5:
    resolution: {integrity: sha512-i2R6zNFDwgEHJyQUtJEk0XFi1i0dPFn/oqjK3/vPCcDeJvW5NQ83V8QbicfF1SupOaB0h8ntgBC2YiE7dfyctQ==}
    engines: {node: '>=4'}

  is-callable@1.2.7:
    resolution: {integrity: sha512-1BC0BVFhS/p0qtw6enp8e+8OD0UrK0oFLztSjNzhcKA3WDuJxxAPXzPuPtKkjEY9UUoEWlX/8fgKeu2S8i9JTA==}
    engines: {node: '>= 0.4'}

  is-core-module@2.15.1:
    resolution: {integrity: sha512-z0vtXSwucUJtANQWldhbtbt7BnL0vxiFjIdDLAatwhDYty2bad6s+rijD6Ri4YuYJubLzIJLUidCh09e1djEVQ==}
    engines: {node: '>= 0.4'}

  is-data-view@1.0.1:
    resolution: {integrity: sha512-AHkaJrsUVW6wq6JS8y3JnM/GJF/9cf+k20+iDzlSaJrinEo5+7vRiteOSwBhHRiAyQATN1AmY4hwzxJKPmYf+w==}
    engines: {node: '>= 0.4'}

  is-date-object@1.0.5:
    resolution: {integrity: sha512-9YQaSxsAiSwcvS33MBk3wTCVnWK+HhF8VZR2jRxehM16QcVOdHqPn4VPHmRK4lSr38n9JriurInLcP90xsYNfQ==}
    engines: {node: '>= 0.4'}

  is-docker@2.2.1:
    resolution: {integrity: sha512-F+i2BKsFrH66iaUFc0woD8sLy8getkwTwtOBjvs56Cx4CgJDeKQeqfz8wAYiSb8JOprWhHH5p77PbmYCvvUuXQ==}
    engines: {node: '>=8'}
    hasBin: true

  is-extglob@2.1.1:
    resolution: {integrity: sha512-SbKbANkN603Vi4jEZv49LeVJMn4yGwsbzZworEoyEiutsN3nJYdbO36zfhGJ6QEDpOZIFkDtnq5JRxmvl3jsoQ==}
    engines: {node: '>=0.10.0'}

  is-finalizationregistry@1.0.2:
    resolution: {integrity: sha512-0by5vtUJs8iFQb5TYUHHPudOR+qXYIMKtiUzvLIZITZUjknFmziyBJuLhVRc+Ds0dREFlskDNJKYIdIzu/9pfw==}

  is-fullwidth-code-point@2.0.0:
    resolution: {integrity: sha512-VHskAKYM8RfSFXwee5t5cbN5PZeq1Wrh6qd5bkyiXIf6UQcN6w/A0eXM9r6t8d+GYOh+o6ZhiEnb88LN/Y8m2w==}
    engines: {node: '>=4'}

  is-fullwidth-code-point@3.0.0:
    resolution: {integrity: sha512-zymm5+u+sCsSWyD9qNaejV3DFvhCKclKdizYaJUuHA83RLjb7nSuGnddCHGv0hk+KY7BMAlsWeK4Ueg6EV6XQg==}
    engines: {node: '>=8'}

  is-fullwidth-code-point@4.0.0:
    resolution: {integrity: sha512-O4L094N2/dZ7xqVdrXhh9r1KODPJpFms8B5sGdJLPy664AgvXsreZUyCQQNItZRDlYug4xStLjNp/sz3HvBowQ==}
    engines: {node: '>=12'}

  is-fullwidth-code-point@5.0.0:
    resolution: {integrity: sha512-OVa3u9kkBbw7b8Xw5F9P+D/T9X+Z4+JruYVNapTjPYZYUznQ5YfWeFkOj606XYYW8yugTfC8Pj0hYqvi4ryAhA==}
    engines: {node: '>=18'}

  is-generator-function@1.0.10:
    resolution: {integrity: sha512-jsEjy9l3yiXEQ+PsXdmBwEPcOxaXWLspKdplFUVI9vq1iZgIekeC0L167qeu86czQaxed3q/Uzuw0swL0irL8A==}
    engines: {node: '>= 0.4'}

  is-glob@4.0.3:
    resolution: {integrity: sha512-xelSayHH36ZgE7ZWhli7pW34hNbNl8Ojv5KVmkJD4hBdD3th8Tfk9vYasLM+mXWOZhFkgZfxhLSnrwRr4elSSg==}
    engines: {node: '>=0.10.0'}

  is-installed-globally@0.4.0:
    resolution: {integrity: sha512-iwGqO3J21aaSkC7jWnHP/difazwS7SFeIqxv6wEtLU8Y5KlzFTjyqcSIT0d8s4+dDhKytsk9PJZ2BkS5eZwQRQ==}
    engines: {node: '>=10'}

  is-map@2.0.3:
    resolution: {integrity: sha512-1Qed0/Hr2m+YqxnM09CjA2d/i6YZNfF6R2oRAOj36eUdS6qIV/huPJNSEpKbupewFs+ZsJlxsjjPbc0/afW6Lw==}
    engines: {node: '>= 0.4'}

  is-negative-zero@2.0.3:
    resolution: {integrity: sha512-5KoIu2Ngpyek75jXodFvnafB6DJgr3u8uuK0LEZJjrU19DrMD3EVERaR8sjz8CCGgpZvxPl9SuE1GMVPFHx1mw==}
    engines: {node: '>= 0.4'}

  is-node-process@1.2.0:
    resolution: {integrity: sha512-Vg4o6/fqPxIjtxgUH5QLJhwZ7gW5diGCVlXpuUfELC62CuxM1iHcRe51f2W1FDy04Ai4KJkagKjx3XaqyfRKXw==}

  is-number-object@1.0.7:
    resolution: {integrity: sha512-k1U0IRzLMo7ZlYIfzRu23Oh6MiIFasgpb9X76eqfFZAqwH44UI4KTBvBYIZ1dSL9ZzChTB9ShHfLkR4pdW5krQ==}
    engines: {node: '>= 0.4'}

  is-number@7.0.0:
    resolution: {integrity: sha512-41Cifkg6e8TylSpdtTpeLVMqvSBEVzTttHvERD741+pnZ8ANv0004MRL43QKPDlK9cGvNp6NZWZUBlbGXYxxng==}
    engines: {node: '>=0.12.0'}

  is-path-inside@3.0.3:
    resolution: {integrity: sha512-Fd4gABb+ycGAmKou8eMftCupSir5lRxqf4aD/vd0cD2qc4HL07OjCeuHMr8Ro4CoMaeCKDB0/ECBOVWjTwUvPQ==}
    engines: {node: '>=8'}

  is-plain-obj@2.1.0:
    resolution: {integrity: sha512-YWnfyRwxL/+SsrWYfOpUtz5b3YD+nyfkHvjbcanzk8zgyO4ASD67uVMRt8k5bM4lLMDnXfriRhOpemw+NfT1eA==}
    engines: {node: '>=8'}

  is-plain-obj@4.1.0:
    resolution: {integrity: sha512-+Pgi+vMuUNkJyExiMBt5IlFoMyKnr5zhJ4Uspz58WOhBF5QoIZkFyNHIbBAtHwzVAgk5RtndVNsDRN61/mmDqg==}
    engines: {node: '>=12'}

  is-plain-object@2.0.4:
    resolution: {integrity: sha512-h5PpgXkWitc38BBMYawTYMWJHFZJVnBquFE57xFpjB8pJFiF6gZ+bU+WyI/yqXiFR5mdLsgYNaPe8uao6Uv9Og==}
    engines: {node: '>=0.10.0'}

  is-potential-custom-element-name@1.0.1:
    resolution: {integrity: sha512-bCYeRA2rVibKZd+s2625gGnGF/t7DSqDs4dP7CrLA1m7jKWz6pps0LpYLJN8Q64HtmPKJ1hrN3nzPNKFEKOUiQ==}

  is-regex@1.1.4:
    resolution: {integrity: sha512-kvRdxDsxZjhzUX07ZnLydzS1TU/TJlTUHHY4YLL87e37oUA49DfkLqgy+VjFocowy29cKvcSiu+kIv728jTTVg==}
    engines: {node: '>= 0.4'}

  is-set@2.0.3:
    resolution: {integrity: sha512-iPAjerrse27/ygGLxw+EBR9agv9Y6uLeYVJMu+QNCoouJ1/1ri0mGrcWpfCqFZuzzx3WjtwxG098X+n4OuRkPg==}
    engines: {node: '>= 0.4'}

  is-shared-array-buffer@1.0.3:
    resolution: {integrity: sha512-nA2hv5XIhLR3uVzDDfCIknerhx8XUKnstuOERPNNIinXG7v9u+ohXF67vxm4TPTEPU6lm61ZkwP3c9PCB97rhg==}
    engines: {node: '>= 0.4'}

  is-stream@2.0.1:
    resolution: {integrity: sha512-hFoiJiTl63nn+kstHGBtewWSKnQLpyb155KHheA1l39uvtO9nWIop1p3udqPcUd/xbF1VLMO4n7OI6p7RbngDg==}
    engines: {node: '>=8'}

  is-stream@3.0.0:
    resolution: {integrity: sha512-LnQR4bZ9IADDRSkvpqMGvt/tEJWclzklNgSw48V5EAaAeDd6qGvN8ei6k5p0tvxSR171VmGyHuTiAOfxAbr8kA==}
    engines: {node: ^12.20.0 || ^14.13.1 || >=16.0.0}

  is-string@1.0.7:
    resolution: {integrity: sha512-tE2UXzivje6ofPW7l23cjDOMa09gb7xlAqG6jG5ej6uPV32TlWP3NKPigtaGeHNu9fohccRYvIiZMfOOnOYUtg==}
    engines: {node: '>= 0.4'}

  is-symbol@1.0.4:
    resolution: {integrity: sha512-C/CPBqKWnvdcxqIARxyOh4v1UUEOCHpgDa0WYgpKDFMszcrPcffg5uhwSgPCLD2WWxmq6isisz87tzT01tuGhg==}
    engines: {node: '>= 0.4'}

  is-typed-array@1.1.13:
    resolution: {integrity: sha512-uZ25/bUAlUY5fR4OKT4rZQEBrzQWYV9ZJYGGsUmEJ6thodVJ1HX64ePQ6Z0qPWP+m+Uq6e9UugrE38jeYsDSMw==}
    engines: {node: '>= 0.4'}

  is-typedarray@1.0.0:
    resolution: {integrity: sha512-cyA56iCMHAh5CdzjJIa4aohJyeO1YbwLi3Jc35MmRU6poroFjIGZzUzupGiRPOjgHg9TLu43xbpwXk523fMxKA==}

  is-unicode-supported@0.1.0:
    resolution: {integrity: sha512-knxG2q4UC3u8stRGyAVJCOdxFmv5DZiRcdlIaAQXAbSfJya+OhopNotLQrstBhququ4ZpuKbDc/8S6mgXgPFPw==}
    engines: {node: '>=10'}

  is-weakmap@2.0.2:
    resolution: {integrity: sha512-K5pXYOm9wqY1RgjpL3YTkF39tni1XajUIkawTLUo9EZEVUFga5gSQJF8nNS7ZwJQ02y+1YCNYcMh+HIf1ZqE+w==}
    engines: {node: '>= 0.4'}

  is-weakref@1.0.2:
    resolution: {integrity: sha512-qctsuLZmIQ0+vSSMfoVvyFe2+GSEvnmZ2ezTup1SBse9+twCCeial6EEi3Nc2KFcf6+qz2FBPnjXsk8xhKSaPQ==}

  is-weakset@2.0.3:
    resolution: {integrity: sha512-LvIm3/KWzS9oRFHugab7d+M/GcBXuXX5xZkzPmN+NxihdQlZUQ4dWuSV1xR/sq6upL1TJEDrfBgRepHFdBtSNQ==}
    engines: {node: '>= 0.4'}

  is-wsl@2.2.0:
    resolution: {integrity: sha512-fKzAra0rGJUUBwGBgNkHZuToZcn+TtXHpeCgmkMJMMYx1sQDYaCSyjJBSCa2nH1DGm7s3n1oBnohoVTBaN7Lww==}
    engines: {node: '>=8'}

  isarray@0.0.1:
    resolution: {integrity: sha512-D2S+3GLxWH+uhrNEcoh/fnmYeP8E8/zHl644d/jdA0g2uyXvy3sb0qxotE+ne0LtccHknQzWwZEzhak7oJ0COQ==}

  isarray@2.0.5:
    resolution: {integrity: sha512-xHjhDr3cNBK0BzdUJSPXZntQUx/mwMS5Rw4A7lPJ90XGAO6ISP/ePDNuo0vhqOZU+UD5JoodwCAAoZQd3FeAKw==}

  isexe@2.0.0:
    resolution: {integrity: sha512-RHxMLp9lnKHGHRng9QFhRCMbYAcVpn69smSGcq3f36xjgVVWThj4qqLbTLlq7Ssj8B+fIQ1EuCEGI2lKsyQeIw==}

  isobject@3.0.1:
    resolution: {integrity: sha512-WhB9zCku7EGTj/HQQRz5aUQEUeoQZH2bWcltRErOpymJ4boYE6wL9Tbr23krRPSZ+C5zqNSrSw+Cc7sZZ4b7vg==}
    engines: {node: '>=0.10.0'}

  isomorphic-fetch@2.2.1:
    resolution: {integrity: sha512-9c4TNAKYXM5PRyVcwUZrF3W09nQ+sO7+jydgs4ZGW9dhsLG2VOlISJABombdQqQRXCwuYG3sYV/puGf5rp0qmA==}

  isstream@0.1.2:
    resolution: {integrity: sha512-Yljz7ffyPbrLpLngrMtZ7NduUgVvi6wG9RJ9IUcyCd59YQ911PBJphODUcbOVbqYfxe1wuYf/LJ8PauMRwsM/g==}

  istanbul-lib-coverage@3.2.2:
    resolution: {integrity: sha512-O8dpsF+r0WV/8MNRKfnmrtCWhuKjxrq2w+jpzBL5UZKTi2LeVWnWOmWRxFlesJONmc+wLAGvKQZEOanko0LFTg==}
    engines: {node: '>=8'}

  istanbul-lib-report@3.0.1:
    resolution: {integrity: sha512-GCfE1mtsHGOELCU8e/Z7YWzpmybrx/+dSTfLrvY8qRmaY6zXTKWn6WQIjaAFw069icm6GVMNkgu0NzI4iPZUNw==}
    engines: {node: '>=10'}

  istanbul-lib-source-maps@5.0.6:
    resolution: {integrity: sha512-yg2d+Em4KizZC5niWhQaIomgf5WlL4vOOjZ5xGCmF8SnPE/mDWWXgvRExdcpCgh9lLRRa1/fSYp2ymmbJ1pI+A==}
    engines: {node: '>=10'}

  istanbul-reports@3.1.7:
    resolution: {integrity: sha512-BewmUXImeuRk2YY0PVbxgKAysvhRPUQE0h5QRM++nVWyubKGV0l8qQ5op8+B2DOmwSe63Jivj0BjkPQVf8fP5g==}
    engines: {node: '>=8'}

  iterator.prototype@1.1.3:
    resolution: {integrity: sha512-FW5iMbeQ6rBGm/oKgzq2aW4KvAGpxPzYES8N4g4xNXUKpL1mclMvOe+76AcLDTvD+Ze+sOpVhgdAQEKF4L9iGQ==}
    engines: {node: '>= 0.4'}

  jackspeak@3.4.3:
    resolution: {integrity: sha512-OGlZQpz2yfahA/Rd1Y8Cd9SIEsqvXkLVoSw/cgwhnhFMDbsQFeZYoJJ7bIZBS9BcamUW96asq/npPWugM+RQBw==}

  jiti@1.21.6:
    resolution: {integrity: sha512-2yTgeWTWzMWkHu6Jp9NKgePDaYHbntiwvYuuJLbbN9vl7DC9DvXKOB2BC3ZZ92D3cvV/aflH0osDfwpHepQ53w==}
    hasBin: true

  joycon@3.1.1:
    resolution: {integrity: sha512-34wB/Y7MW7bzjKRjUKTa46I2Z7eV62Rkhva+KkopW7Qvv/OSWBqvkSY7vusOPrNuZcUG3tApvdVgNB8POj3SPw==}
    engines: {node: '>=10'}

  js-sha256@0.11.0:
    resolution: {integrity: sha512-6xNlKayMZvds9h1Y1VWc0fQHQ82BxTXizWPEtEeGvmOUYpBRy4gbWroHLpzowe6xiQhHpelCQiE7HEdznyBL9Q==}

  js-tokens@4.0.0:
    resolution: {integrity: sha512-RdJUflcE3cUzKiMqQgsCu06FPu9UdIJO0beYbPhHN4k6apgJtifcoCtT9bcxOpYBtpD2kCM6Sbzg4CausW/PKQ==}

  js-yaml@3.14.1:
    resolution: {integrity: sha512-okMH7OXXJ7YrN9Ok3/SXrnu4iX9yOk+25nqX4imS2npuvTYDmo/QEZoqwZkYaIDk3jVvBOTOIEgEhaLOynBS9g==}
    hasBin: true

  js-yaml@4.1.0:
    resolution: {integrity: sha512-wpxZs9NoxZaJESJGIZTyDEaYpl0FKSA+FB9aJiyemKhMwkxQg63h4T1KJgUGHpTqPDNRcmmYLugrRjJlBtWvRA==}
    hasBin: true

  jsbn@0.1.1:
    resolution: {integrity: sha512-UVU9dibq2JcFWxQPA6KCqj5O42VOmAY3zQUfEKxU0KpTGXwNoCjkX1e13eHNvw/xPynt6pU0rZ1htjWTNTSXsg==}

  jsdoc-type-pratt-parser@4.1.0:
    resolution: {integrity: sha512-Hicd6JK5Njt2QB6XYFS7ok9e37O8AYk3jTcppG4YVQnYjOemymvTcmc7OWsmq/Qqj5TdRFO5/x/tIPmBeRtGHg==}
    engines: {node: '>=12.0.0'}

  jsdom@24.1.3:
    resolution: {integrity: sha512-MyL55p3Ut3cXbeBEG7Hcv0mVM8pp8PBNWxRqchZnSfAiES1v1mRnMeFfaHWIPULpwsYfvO+ZmMZz5tGCnjzDUQ==}
    engines: {node: '>=18'}
    peerDependencies:
      canvas: ^2.11.2
    peerDependenciesMeta:
      canvas:
        optional: true

  jsesc@3.0.2:
    resolution: {integrity: sha512-xKqzzWXDttJuOcawBt4KnKHHIf5oQ/Cxax+0PWFG+DFDgHNAdi+TXECADI+RYiFUMmx8792xsMbbgXj4CwnP4g==}
    engines: {node: '>=6'}
    hasBin: true

  jsesc@3.1.0:
    resolution: {integrity: sha512-/sM3dO2FOzXjKQhJuo0Q173wf2KOo8t4I8vHy6lF9poUp7bKT0/NHE8fPX23PwfhnykfqnC2xRxOnVw5XuGIaA==}
    engines: {node: '>=6'}
    hasBin: true

  json-buffer@3.0.1:
    resolution: {integrity: sha512-4bV5BfR2mqfQTJm+V5tPPdf+ZpuhiIvTuAB5g8kcrXOZpTT/QwwVRWBywX1ozr6lEuPdbHxwaJlm9G6mI2sfSQ==}

  json-parse-even-better-errors@2.3.1:
    resolution: {integrity: sha512-xyFwyhro/JEof6Ghe2iz2NcXoj2sloNsWr/XsERDK/oiPCfaNhl5ONfp+jQdAZRQQ0IJWNzH9zIZF7li91kh2w==}

  json-schema-traverse@0.4.1:
    resolution: {integrity: sha512-xbbCH5dCYU5T8LcEhhuh7HJ88HXuW3qsI3Y0zOZFKfZEHcpWiHU/Jxzk629Brsab/mMiHQti9wMP+845RPe3Vg==}

  json-schema-traverse@1.0.0:
    resolution: {integrity: sha512-NM8/P9n3XjXhIZn1lLhkFaACTOURQXjWhV4BA/RnOv8xvgqtqpAX9IO4mRQxSx1Rlo4tqzeqb0sOlruaOy3dug==}

  json-schema@0.4.0:
    resolution: {integrity: sha512-es94M3nTIfsEPisRafak+HDLfHXnKBhV3vU5eqPcS3flIWqcxJWgXHXiey3YrpaNsanY5ei1VoYEbOzijuq9BA==}

  json-stable-stringify-without-jsonify@1.0.1:
    resolution: {integrity: sha512-Bdboy+l7tA3OGW6FjyFHWkP5LuByj1Tk33Ljyq0axyzdk9//JSi2u3fP1QSmd1KNwq6VOKYGlAu87CisVir6Pw==}

  json-stringify-safe@5.0.1:
    resolution: {integrity: sha512-ZClg6AaYvamvYEE82d3Iyd3vSSIjQ+odgjaTzRuO3s7toCdFKczob2i0zCh7JE8kWn17yvAWhUVxvqGwUalsRA==}

  json5@2.2.3:
    resolution: {integrity: sha512-XmOWe7eyHYH14cLdVPoyg+GOH3rYX++KpzrylJwSW98t3Nk+U8XOl8FWKOgwtzdb8lXGf6zYwDUzeHMWfxasyg==}
    engines: {node: '>=6'}
    hasBin: true

  jsonfile@6.1.0:
    resolution: {integrity: sha512-5dgndWOriYSm5cnYaJNhalLNDKOqFwyDB/rr1E9ZsGciGvKPs8R2xYGCacuf3z6K1YKDz182fd+fY3cn3pMqXQ==}

  jspdf-autotable@5.0.2:
    resolution: {integrity: sha512-YNKeB7qmx3pxOLcNeoqAv3qTS7KuvVwkFe5AduCawpop3NOkBUtqDToxNc225MlNecxT4kP2Zy3z/y/yvGdXUQ==}
    peerDependencies:
      jspdf: ^2 || ^3

  jspdf@3.0.0:
    resolution: {integrity: sha512-QvuQZvOI8CjfjVgtajdL0ihrDYif1cN5gXiF9lb9Pd9JOpmocvnNyFO9sdiJ/8RA5Bu8zyGOUjJLj5kiku16ug==}

  jsprim@2.0.2:
    resolution: {integrity: sha512-gqXddjPqQ6G40VdnI6T6yObEC+pDNvyP95wdQhkWkg7crHH3km5qP1FsOXEkzEQwnz6gz5qGTn1c2Y52wP3OyQ==}
    engines: {'0': node >=0.6.0}

  jsx-ast-utils@3.3.5:
    resolution: {integrity: sha512-ZZow9HBI5O6EPgSJLUb8n2NKgmVWTwCvHGwFuJlMjvLFqlGG6pjirPhtdsseaLZjSibD8eegzmYpUZwoIlj2cQ==}
    engines: {node: '>=4.0'}

  junit2json@3.1.12:
    resolution: {integrity: sha512-pVll/UUqeDGA0rao+2x1JyGiXB77+g+vb1TYO/Eq8eFjKxPjcOnilX/cY3YH0xm8Ufl3f6hIbQLgYnH+zI73Uw==}
    hasBin: true

  keyv@4.5.4:
    resolution: {integrity: sha512-oxVHkHR/EJf2CNXnWxRLW6mg7JyCCUcG0DtEGmL2ctUo1PNTin1PUil+r/+4r5MpVgC/fn1kjsx7mjSujKqIpw==}

  kind-of@6.0.3:
    resolution: {integrity: sha512-dcS1ul+9tmeD95T+x28/ehLgd9mENa3LsvDTtzm3vyBEO7RPptvAD+t44WVXaUjTBRcrpFeFlC8WCruUR456hw==}
    engines: {node: '>=0.10.0'}

  language-subtag-registry@0.3.23:
    resolution: {integrity: sha512-0K65Lea881pHotoGEa5gDlMxt3pctLi2RplBb7Ezh4rRdLEOtgi7n4EwK9lamnUCkKBqaeKRVebTq6BAxSkpXQ==}

  language-tags@1.0.9:
    resolution: {integrity: sha512-MbjN408fEndfiQXbFQ1vnd+1NoLDsnQW41410oQBXiyXDMYH5z505juWa4KUE1LqxRC7DgOgZDbKLxHIwm27hA==}
    engines: {node: '>=0.10'}

  launchdarkly-js-client-sdk@3.5.0:
    resolution: {integrity: sha512-3dgxC9S8K2ix6qjdArjZGOJPtAytgfQTuE+vWgjWJK7725rpYbuqbHghIFr5B0+WyWyVBYANldjWd1JdtYLwsw==}

  launchdarkly-js-sdk-common@5.4.0:
    resolution: {integrity: sha512-Kb3SDcB6S0HUpFNBZgtEt0YUV/fVkyg+gODfaOCJQ0Y0ApxLKNmmJBZOrPE2qIdzw536u4BqEjtaJdqJWCEElg==}

  launchdarkly-react-client-sdk@3.0.10:
    resolution: {integrity: sha512-ssb3KWe9z42+q8X2u32OrlDntGLsv0NP/p4E2Hx4O9RU0OeFm9v6omOlIk9SMsYEQD4QzLSXAp5L3cSN2ssLlA==}
    peerDependencies:
      react: ^16.6.3 || ^17.0.0 || ^18.0.0
      react-dom: ^16.8.4 || ^17.0.0 || ^18.0.0

  lazy-ass@1.6.0:
    resolution: {integrity: sha512-cc8oEVoctTvsFZ/Oje/kGnHbpWHYBe8IAJe4C0QNc3t8uM/0Y8+erSz/7Y1ALuXTEZTMvxXwO6YbX1ey3ujiZw==}
    engines: {node: '> 0.8'}

  levn@0.3.0:
    resolution: {integrity: sha512-0OO4y2iOHix2W6ujICbKIaEQXvFQHue65vUG3pb5EUomzPI90z9hsA1VsO/dbIIpC53J8gxM9Q4Oho0jrCM/yA==}
    engines: {node: '>= 0.8.0'}

  levn@0.4.1:
    resolution: {integrity: sha512-+bT2uH4E5LGE7h/n3evcS/sQlJXCpIp6ym8OWJ5eV6+67Dsql/LaaT7qJBAt2rzfoa/5QBGBhxDix1dMt2kQKQ==}
    engines: {node: '>= 0.8.0'}

  libphonenumber-js@1.11.14:
    resolution: {integrity: sha512-sexvAfwcW1Lqws4zFp8heAtAEXbEDnvkYCEGzvOoMgZR7JhXo/IkE9MkkGACgBed5fWqh3ShBGnJBdDnU9N8EQ==}

  lie@3.1.1:
    resolution: {integrity: sha512-RiNhHysUjhrDQntfYSfY4MU24coXXdEOgw9WGcKHNeEwffDYbF//u87M1EWaMGzuFoSbqW0C9C6lEEhDOAswfw==}

  lilconfig@3.1.2:
    resolution: {integrity: sha512-eop+wDAvpItUys0FWkHIKeC9ybYrTGbU41U5K7+bttZZeohvnY7M9dZ5kB21GNWiFT2q1OoPTvncPCgSOVO5ow==}
    engines: {node: '>=14'}

  lilconfig@3.1.3:
    resolution: {integrity: sha512-/vlFKAoH5Cgt3Ie+JLhRbwOsCQePABiU3tJ1egGvyQ+33R/vcwM2Zl2QR/LzjsBeItPt3oSVXapn+m4nQDvpzw==}
    engines: {node: '>=14'}

  lines-and-columns@1.2.4:
    resolution: {integrity: sha512-7ylylesZQ/PV29jhEDl3Ufjo6ZX7gCqJr5F7PKrqc93v7fzSymt1BpwEU8nAUXs8qzzvqhbjhK5QZg6Mt/HkBg==}

  linkify-it@5.0.0:
    resolution: {integrity: sha512-5aHCbzQRADcdP+ATqnDuhhJ/MRIqDkZX5pyjFHRRysS8vZ5AbqGEoFIb6pYHPZ+L/OC2Lc+xT8uHVVR5CAK/wQ==}

  lint-staged@15.4.3:
    resolution: {integrity: sha512-FoH1vOeouNh1pw+90S+cnuoFwRfUD9ijY2GKy5h7HS3OR7JVir2N2xrsa0+Twc1B7cW72L+88geG5cW4wIhn7g==}
    engines: {node: '>=18.12.0'}
    hasBin: true

  listr2@3.14.0:
    resolution: {integrity: sha512-TyWI8G99GX9GjE54cJ+RrNMcIFBfwMPxc3XTFiAYGN4s10hWROGtOg7+O6u6LE3mNkyld7RSLE6nrKBvTfcs3g==}
    engines: {node: '>=10.0.0'}
    peerDependencies:
      enquirer: '>= 2.3.0 < 3'
    peerDependenciesMeta:
      enquirer:
        optional: true

  listr2@8.2.5:
    resolution: {integrity: sha512-iyAZCeyD+c1gPyE9qpFu8af0Y+MRtmKOncdGoA2S5EY8iFq99dmmvkNnHiWo+pj0s7yH7l3KPIgee77tKpXPWQ==}
    engines: {node: '>=18.0.0'}

  load-tsconfig@0.2.5:
    resolution: {integrity: sha512-IXO6OCs9yg8tMKzfPZ1YmheJbZCiEsnBdcB03l0OcfK9prKnJb96siuHCr5Fl37/yo9DnKU+TLpxzTUspw9shg==}
    engines: {node: ^12.20.0 || ^14.13.1 || >=16.0.0}

  localforage@1.10.0:
    resolution: {integrity: sha512-14/H1aX7hzBBmmh7sGPd+AOMkkIrHM3Z1PAyGgZigA1H1p5O5ANnMyWzvpAETtG68/dC4pC0ncy3+PPGzXZHPg==}

  locate-path@6.0.0:
    resolution: {integrity: sha512-iPZK6eYjbxRu3uB4/WZ3EsEIMJFMqAoopl3R+zuq0UjcAm/MO6KCweDgPfP3elTztoKP3KtnVHxTn2NHBSDVUw==}
    engines: {node: '>=10'}

  lodash-es@4.17.21:
    resolution: {integrity: sha512-mKnC+QJ9pWVzv+C4/U3rRsHapFfHvQFoFB92e52xeyGMcX6/OlIl78je1u8vePzYZSkkogMPJ2yjxxsb89cxyw==}

  lodash.camelcase@4.3.0:
    resolution: {integrity: sha512-TwuEnCnxbc3rAvhf/LbG7tJUDzhqXyFnv3dtzLOPgCG/hODL7WFnsbwktkD7yUV0RrreP/l1PALq/YSg6VvjlA==}

  lodash.get@4.4.2:
    resolution: {integrity: sha512-z+Uw/vLuy6gQe8cfaFWD7p0wVv8fJl3mbzXh33RS+0oW2wvUqiRXiQ69gLWSLpgB5/6sU+r6BlQR0MBILadqTQ==}
    deprecated: This package is deprecated. Use the optional chaining (?.) operator instead.

  lodash.isplainobject@4.0.6:
    resolution: {integrity: sha512-oSXzaWypCMHkPC3NvBEaPHf0KsA5mvPrOPgQWDsbg8n7orZ290M0BmC/jgRZ4vcJ6DTAhjrsSYgdsW/F+MFOBA==}

  lodash.merge@4.6.2:
    resolution: {integrity: sha512-0KpjqXRVvrYyCsX1swR/XTK0va6VQkQM6MNo7PqW77ByjAhoARA8EfrP1N4+KlKj8YS0ZUCtRT/YUuhyYDujIQ==}

  lodash.once@4.1.1:
    resolution: {integrity: sha512-Sb487aTOCr9drQVL8pIxOzVhafOjZN9UU54hiN8PU3uAiSV7lx1yYNpbNmex2PK6dSJoNTSJUUswT651yww3Mg==}

  lodash.sortby@4.7.0:
    resolution: {integrity: sha512-HDWXG8isMntAyRF5vZ7xKuEvOhT4AhlRt/3czTSjvGUxjYCBVRQY48ViDHyfYz9VIoBkW4TMGQNapx+l3RUwdA==}

  lodash.truncate@4.4.2:
    resolution: {integrity: sha512-jttmRe7bRse52OsWIMDLaXxWqRAmtIUccAQ3garviCqJjafXOfNMO0yMfNpdD6zbGaTU0P5Nz7e7gAT6cKmJRw==}

  lodash@4.17.21:
    resolution: {integrity: sha512-v2kDEe57lecTulaDIuNTPy3Ry4gLGJ6Z1O3vE1krgXZNrsQ+LFTGHVxVjcXPs17LhbZVGedAJv8XZ1tvj5FvSg==}

  log-symbols@4.1.0:
    resolution: {integrity: sha512-8XPvpAA8uyhfteu8pIvQxpJZ7SYYdpUivZpGy6sFsBuKRY/7rQGavedeB8aK+Zkyq6upMFVL/9AW6vOYzfRyLg==}
    engines: {node: '>=10'}

  log-update@4.0.0:
    resolution: {integrity: sha512-9fkkDevMefjg0mmzWFBW8YkFP91OrizzkW3diF7CpG+S2EYdy4+TVfGwz1zeF8x7hCx1ovSPTOE9Ngib74qqUg==}
    engines: {node: '>=10'}

  log-update@6.1.0:
    resolution: {integrity: sha512-9ie8ItPR6tjY5uYJh8K/Zrv/RMZ5VOlOWvtZdEHYSTFKZfIBPQa9tOAEeAWhd+AnIneLJ22w5fjOYtoutpWq5w==}
    engines: {node: '>=18'}

  logic-query-parser@0.0.5:
    resolution: {integrity: sha512-I4CZwF+dtnBYd1pKUCTgeyvDZC0ymElwmZAs77l1ebZsFZzmUkUQtdctZtMDB84diaRlaKjEpB+g26og//+fug==}

  longest-streak@3.1.0:
    resolution: {integrity: sha512-9Ri+o0JYgehTaVBBDoMqIl8GXtbWg711O3srftcHhZ0dqnETqLaoIK0x17fUw9rFSlK/0NlsKe0Ahhyl5pXE2g==}

  loose-envify@1.4.0:
    resolution: {integrity: sha512-lyuxPGr/Wfhrlem2CL/UcnUc1zcqKAImBDzukY7Y5F/yQiNdko6+fRLevlw1HgMySw7f611UIY408EtxRSoK3Q==}
    hasBin: true

  loupe@3.1.2:
    resolution: {integrity: sha512-23I4pFZHmAemUnz8WZXbYRSKYj801VDaNv9ETuMh7IrMc7VuVVSo+Z9iLE3ni30+U48iDWfi30d3twAXBYmnCg==}

  loupe@3.1.3:
    resolution: {integrity: sha512-kkIp7XSkP78ZxJEsSxW3712C6teJVoeHHwgo9zJ380de7IYyJ2ISlxojcH2pC5OFLewESmnRi/+XCDIEEVyoug==}

  lower-case@2.0.2:
    resolution: {integrity: sha512-7fm3l3NAF9WfN6W3JOmf5drwpVqX78JtoGJ3A6W0a6ZnldM41w2fV5D490psKFTpMds8TJse/eHLFFsNHHjHgg==}

  lru-cache@10.4.3:
    resolution: {integrity: sha512-JNAzZcXrCt42VGLuYz0zfAzDfAvJWW6AfYlDBQyDV5DClI2m5sAmK+OIO7s59XfsRsWHp02jAJrRadPRGTt6SQ==}

  lru-cache@5.1.1:
    resolution: {integrity: sha512-KpNARQA3Iwv+jTA0utUVVbrh+Jlrr1Fv0e56GGzAFOXN7dk/FviaDW8LHmK52DlcH4WP2n6gI8vN1aesBFgo9w==}

  luxon@3.4.4:
    resolution: {integrity: sha512-zobTr7akeGHnv7eBOXcRgMeCP6+uyYsczwmeRCauvpvaAltgNyTbLH/+VaEAPUeWBT+1GuNmz4wC/6jtQzbbVA==}
    engines: {node: '>=12'}

  lz-string@1.5.0:
    resolution: {integrity: sha512-h5bgJWpxJNswbU7qCrV0tIKQCaS3blPDrqKWx+QxzuzL1zGUzij9XCWLrSLsJPu5t+eWA/ycetzYAO5IOMcWAQ==}
    hasBin: true

  magic-string@0.27.0:
    resolution: {integrity: sha512-8UnnX2PeRAPZuN12svgR9j7M1uWMovg/CEnIwIG0LFkXSJJe4PdfUGiTGl8V9bsBHFUtfVINcSyYxd7q+kx9fA==}
    engines: {node: '>=12'}

  magic-string@0.30.13:
    resolution: {integrity: sha512-8rYBO+MsWkgjDSOvLomYnzhdwEG51olQ4zL5KXnNJWV5MNmrb4rTZdrtkhxjnD/QyZUqR/Z/XDsUs/4ej2nx0g==}

  magic-string@0.30.17:
    resolution: {integrity: sha512-sNPKHvyjVf7gyjwS4xGTaW/mCnF8wnjtifKBEhxfZ7E/S8tQ0rssrwGNn6q8JH/ohItJfSQp9mBtQYuTlH5QnA==}

  magicast@0.3.5:
    resolution: {integrity: sha512-L0WhttDl+2BOsybvEOLK7fW3UA0OQ0IQ2d6Zl2x/a6vVRs3bAY0ECOSHHeL5jD+SbOpOCUEi0y1DgHEn9Qn1AQ==}

  make-dir@4.0.0:
    resolution: {integrity: sha512-hXdUTZYIVOt1Ex//jAQi+wTZZpUpwBj/0QsOzqegb3rGMMeJiSEu5xLHnYfBrRV4RH2+OCSOO95Is/7x1WJ4bw==}
    engines: {node: '>=10'}

  map-or-similar@1.5.0:
    resolution: {integrity: sha512-0aF7ZmVon1igznGI4VS30yugpduQW3y3GkcgGJOp7d8x8QrizhigUxjI/m2UojsXXto+jLAH3KSz+xOJTiORjg==}

  markdown-it@14.1.0:
    resolution: {integrity: sha512-a54IwgWPaeBCAAsv13YgmALOF1elABB08FxO9i+r4VFk5Vl4pKokRPeX8u5TCgSsPi6ec1otfLjdOpVcgbpshg==}
    hasBin: true

  markdown-table@3.0.4:
    resolution: {integrity: sha512-wiYz4+JrLyb/DqW2hkFJxP7Vd7JuTDm77fvbM8VfEQdmSMqcImWeeRbHwZjBjIFki/VaMK2BhFi7oUUZeM5bqw==}

  math-intrinsics@1.1.0:
    resolution: {integrity: sha512-/IXtbwEk5HTPyEwyKX6hGkYXxM9nbj64B+ilVJnC/R6B0pH5G4V3b0pVbL7DBj4tkhBAppbQUlf6F6Xl9LHu1g==}
    engines: {node: '>= 0.4'}

  md5@2.3.0:
    resolution: {integrity: sha512-T1GITYmFaKuO91vxyoQMFETst+O71VUPEU3ze5GNzDm0OWdP8v1ziTaAEPUr/3kLsY3Sftgz242A1SetQiDL7g==}

  mdast-util-find-and-replace@3.0.1:
    resolution: {integrity: sha512-SG21kZHGC3XRTSUhtofZkBzZTJNM5ecCi0SK2IMKmSXR8vO3peL+kb1O0z7Zl83jKtutG4k5Wv/W7V3/YHvzPA==}

  mdast-util-from-markdown@2.0.2:
    resolution: {integrity: sha512-uZhTV/8NBuw0WHkPTrCqDOl0zVe1BIng5ZtHoDk49ME1qqcjYmmLmOf0gELgcRMxN4w2iuIeVso5/6QymSrgmA==}

  mdast-util-gfm-autolink-literal@2.0.1:
    resolution: {integrity: sha512-5HVP2MKaP6L+G6YaxPNjuL0BPrq9orG3TsrZ9YXbA3vDw/ACI4MEsnoDpn6ZNm7GnZgtAcONJyPhOP8tNJQavQ==}

  mdast-util-gfm-footnote@2.0.0:
    resolution: {integrity: sha512-5jOT2boTSVkMnQ7LTrd6n/18kqwjmuYqo7JUPe+tRCY6O7dAuTFMtTPauYYrMPpox9hlN0uOx/FL8XvEfG9/mQ==}

  mdast-util-gfm-strikethrough@2.0.0:
    resolution: {integrity: sha512-mKKb915TF+OC5ptj5bJ7WFRPdYtuHv0yTRxK2tJvi+BDqbkiG7h7u/9SI89nRAYcmap2xHQL9D+QG/6wSrTtXg==}

  mdast-util-gfm-table@2.0.0:
    resolution: {integrity: sha512-78UEvebzz/rJIxLvE7ZtDd/vIQ0RHv+3Mh5DR96p7cS7HsBhYIICDBCu8csTNWNO6tBWfqXPWekRuj2FNOGOZg==}

  mdast-util-gfm-task-list-item@2.0.0:
    resolution: {integrity: sha512-IrtvNvjxC1o06taBAVJznEnkiHxLFTzgonUdy8hzFVeDun0uTjxxrRGVaNFqkU1wJR3RBPEfsxmU6jDWPofrTQ==}

  mdast-util-gfm@3.0.0:
    resolution: {integrity: sha512-dgQEX5Amaq+DuUqf26jJqSK9qgixgd6rYDHAv4aTBuA92cTknZlKpPfa86Z/s8Dj8xsAQpFfBmPUHWJBWqS4Bw==}

  mdast-util-phrasing@4.1.0:
    resolution: {integrity: sha512-TqICwyvJJpBwvGAMZjj4J2n0X8QWp21b9l0o7eXyVJ25YNWYbJDVIyD1bZXE6WtV6RmKJVYmQAKWa0zWOABz2w==}

  mdast-util-to-hast@13.2.0:
    resolution: {integrity: sha512-QGYKEuUsYT9ykKBCMOEDLsU5JRObWQusAolFMeko/tYPufNkRffBAQjIE+99jbA87xv6FgmjLtwjh9wBWajwAA==}

  mdast-util-to-markdown@2.1.2:
    resolution: {integrity: sha512-xj68wMTvGXVOKonmog6LwyJKrYXZPvlwabaryTjLh9LuvovB/KAH+kvi8Gjj+7rJjsFi23nkUxRQv1KqSroMqA==}

  mdast-util-to-string@4.0.0:
    resolution: {integrity: sha512-0H44vDimn51F0YwvxSJSm0eCDOJTRlmN0R1yBh4HLj9wiV1Dn0QoXGbvFAWj2hSItVTlCmBF1hqKlIyUBVFLPg==}

  mdurl@2.0.0:
    resolution: {integrity: sha512-Lf+9+2r+Tdp5wXDXC4PcIBjTDtq4UKjCPMQhKIuzpJNW0b96kVqSwW0bT7FhRSfmAiFYgP+SCRvdrDozfh0U5w==}

  memoizerific@1.11.3:
    resolution: {integrity: sha512-/EuHYwAPdLtXwAwSZkh/Gutery6pD2KYd44oQLhAvQp/50mpyduZh8Q7PYHXTCJ+wuXxt7oij2LXyIJOOYFPog==}

  merge-stream@2.0.0:
    resolution: {integrity: sha512-abv/qOcuPfk3URPfDzmZU1LKmuw8kT+0nIHvKrKgFrwifol/doWcdA4ZqsWQ8ENrFKkd67Mfpo/LovbIUsbt3w==}

  merge2@1.4.1:
    resolution: {integrity: sha512-8q7VEgMJW4J8tcfVPy8g09NcQwZdbwFEqhe/WZkoIzjn/3TGDwtOCYtXGxA3O8tPzpczCCDgv+P2P5y00ZJOOg==}
    engines: {node: '>= 8'}

  micromark-core-commonmark@2.0.2:
    resolution: {integrity: sha512-FKjQKbxd1cibWMM1P9N+H8TwlgGgSkWZMmfuVucLCHaYqeSvJ0hFeHsIa65pA2nYbes0f8LDHPMrd9X7Ujxg9w==}

  micromark-extension-gfm-autolink-literal@2.1.0:
    resolution: {integrity: sha512-oOg7knzhicgQ3t4QCjCWgTmfNhvQbDDnJeVu9v81r7NltNCVmhPy1fJRX27pISafdjL+SVc4d3l48Gb6pbRypw==}

  micromark-extension-gfm-footnote@2.1.0:
    resolution: {integrity: sha512-/yPhxI1ntnDNsiHtzLKYnE3vf9JZ6cAisqVDauhp4CEHxlb4uoOTxOCJ+9s51bIB8U1N1FJ1RXOKTIlD5B/gqw==}

  micromark-extension-gfm-strikethrough@2.1.0:
    resolution: {integrity: sha512-ADVjpOOkjz1hhkZLlBiYA9cR2Anf8F4HqZUO6e5eDcPQd0Txw5fxLzzxnEkSkfnD0wziSGiv7sYhk/ktvbf1uw==}

  micromark-extension-gfm-table@2.1.0:
    resolution: {integrity: sha512-Ub2ncQv+fwD70/l4ou27b4YzfNaCJOvyX4HxXU15m7mpYY+rjuWzsLIPZHJL253Z643RpbcP1oeIJlQ/SKW67g==}

  micromark-extension-gfm-tagfilter@2.0.0:
    resolution: {integrity: sha512-xHlTOmuCSotIA8TW1mDIM6X2O1SiX5P9IuDtqGonFhEK0qgRI4yeC6vMxEV2dgyr2TiD+2PQ10o+cOhdVAcwfg==}

  micromark-extension-gfm-task-list-item@2.1.0:
    resolution: {integrity: sha512-qIBZhqxqI6fjLDYFTBIa4eivDMnP+OZqsNwmQ3xNLE4Cxwc+zfQEfbs6tzAo2Hjq+bh6q5F+Z8/cksrLFYWQQw==}

  micromark-extension-gfm@3.0.0:
    resolution: {integrity: sha512-vsKArQsicm7t0z2GugkCKtZehqUm31oeGBV/KVSorWSy8ZlNAv7ytjFhvaryUiCUJYqs+NoE6AFhpQvBTM6Q4w==}

  micromark-factory-destination@2.0.1:
    resolution: {integrity: sha512-Xe6rDdJlkmbFRExpTOmRj9N3MaWmbAgdpSrBQvCFqhezUn4AHqJHbaEnfbVYYiexVSs//tqOdY/DxhjdCiJnIA==}

  micromark-factory-label@2.0.1:
    resolution: {integrity: sha512-VFMekyQExqIW7xIChcXn4ok29YE3rnuyveW3wZQWWqF4Nv9Wk5rgJ99KzPvHjkmPXF93FXIbBp6YdW3t71/7Vg==}

  micromark-factory-space@2.0.1:
    resolution: {integrity: sha512-zRkxjtBxxLd2Sc0d+fbnEunsTj46SWXgXciZmHq0kDYGnck/ZSGj9/wULTV95uoeYiK5hRXP2mJ98Uo4cq/LQg==}

  micromark-factory-title@2.0.1:
    resolution: {integrity: sha512-5bZ+3CjhAd9eChYTHsjy6TGxpOFSKgKKJPJxr293jTbfry2KDoWkhBb6TcPVB4NmzaPhMs1Frm9AZH7OD4Cjzw==}

  micromark-factory-whitespace@2.0.1:
    resolution: {integrity: sha512-Ob0nuZ3PKt/n0hORHyvoD9uZhr+Za8sFoP+OnMcnWK5lngSzALgQYKMr9RJVOWLqQYuyn6ulqGWSXdwf6F80lQ==}

  micromark-util-character@2.1.1:
    resolution: {integrity: sha512-wv8tdUTJ3thSFFFJKtpYKOYiGP2+v96Hvk4Tu8KpCAsTMs6yi+nVmGh1syvSCsaxz45J6Jbw+9DD6g97+NV67Q==}

  micromark-util-chunked@2.0.1:
    resolution: {integrity: sha512-QUNFEOPELfmvv+4xiNg2sRYeS/P84pTW0TCgP5zc9FpXetHY0ab7SxKyAQCNCc1eK0459uoLI1y5oO5Vc1dbhA==}

  micromark-util-classify-character@2.0.1:
    resolution: {integrity: sha512-K0kHzM6afW/MbeWYWLjoHQv1sgg2Q9EccHEDzSkxiP/EaagNzCm7T/WMKZ3rjMbvIpvBiZgwR3dKMygtA4mG1Q==}

  micromark-util-combine-extensions@2.0.1:
    resolution: {integrity: sha512-OnAnH8Ujmy59JcyZw8JSbK9cGpdVY44NKgSM7E9Eh7DiLS2E9RNQf0dONaGDzEG9yjEl5hcqeIsj4hfRkLH/Bg==}

  micromark-util-decode-numeric-character-reference@2.0.2:
    resolution: {integrity: sha512-ccUbYk6CwVdkmCQMyr64dXz42EfHGkPQlBj5p7YVGzq8I7CtjXZJrubAYezf7Rp+bjPseiROqe7G6foFd+lEuw==}

  micromark-util-decode-string@2.0.1:
    resolution: {integrity: sha512-nDV/77Fj6eH1ynwscYTOsbK7rR//Uj0bZXBwJZRfaLEJ1iGBR6kIfNmlNqaqJf649EP0F3NWNdeJi03elllNUQ==}

  micromark-util-encode@2.0.1:
    resolution: {integrity: sha512-c3cVx2y4KqUnwopcO9b/SCdo2O67LwJJ/UyqGfbigahfegL9myoEFoDYZgkT7f36T0bLrM9hZTAaAyH+PCAXjw==}

  micromark-util-html-tag-name@2.0.1:
    resolution: {integrity: sha512-2cNEiYDhCWKI+Gs9T0Tiysk136SnR13hhO8yW6BGNyhOC4qYFnwF1nKfD3HFAIXA5c45RrIG1ub11GiXeYd1xA==}

  micromark-util-normalize-identifier@2.0.1:
    resolution: {integrity: sha512-sxPqmo70LyARJs0w2UclACPUUEqltCkJ6PhKdMIDuJ3gSf/Q+/GIe3WKl0Ijb/GyH9lOpUkRAO2wp0GVkLvS9Q==}

  micromark-util-resolve-all@2.0.1:
    resolution: {integrity: sha512-VdQyxFWFT2/FGJgwQnJYbe1jjQoNTS4RjglmSjTUlpUMa95Htx9NHeYW4rGDJzbjvCsl9eLjMQwGeElsqmzcHg==}

  micromark-util-sanitize-uri@2.0.1:
    resolution: {integrity: sha512-9N9IomZ/YuGGZZmQec1MbgxtlgougxTodVwDzzEouPKo3qFWvymFHWcnDi2vzV1ff6kas9ucW+o3yzJK9YB1AQ==}

  micromark-util-subtokenize@2.0.3:
    resolution: {integrity: sha512-VXJJuNxYWSoYL6AJ6OQECCFGhIU2GGHMw8tahogePBrjkG8aCCas3ibkp7RnVOSTClg2is05/R7maAhF1XyQMg==}

  micromark-util-symbol@2.0.1:
    resolution: {integrity: sha512-vs5t8Apaud9N28kgCrRUdEed4UJ+wWNvicHLPxCa9ENlYuAY31M0ETy5y1vA33YoNPDFTghEbnh6efaE8h4x0Q==}

  micromark-util-types@2.0.1:
    resolution: {integrity: sha512-534m2WhVTddrcKVepwmVEVnUAmtrx9bfIjNoQHRqfnvdaHQiFytEhJoTgpWJvDEXCO5gLTQh3wYC1PgOJA4NSQ==}

  micromark@4.0.1:
    resolution: {integrity: sha512-eBPdkcoCNvYcxQOAKAlceo5SNdzZWfF+FcSupREAzdAh9rRmE239CEQAiTwIgblwnoM8zzj35sZ5ZwvSEOF6Kw==}

  micromatch@4.0.8:
    resolution: {integrity: sha512-PXwfBhYu0hBCPw8Dn0E+WDYb7af3dSLVWKi3HGv84IdF4TyFoC0ysxFd0Goxw7nSv4T/PzEJQxsYsEiFCKo2BA==}
    engines: {node: '>=8.6'}

  mime-db@1.52.0:
    resolution: {integrity: sha512-sPU4uV7dYlvtWJxwwxHD0PuihVNiE7TyAbQ5SWxDCB9mUYvOgroQOwYQQOKPJ8CIbE+1ETVlOoK1UC2nU3gYvg==}
    engines: {node: '>= 0.6'}

  mime-types@2.1.35:
    resolution: {integrity: sha512-ZDY+bPm5zTTF+YpCrAU9nK0UgICYPT0QtT1NZWFv4s++TNkcgVaT0g6+4R2uI4MjQjzysHB1zxuWL50hzaeXiw==}
    engines: {node: '>= 0.6'}

  mimic-fn@2.1.0:
    resolution: {integrity: sha512-OqbOk5oEQeAZ8WXWydlu9HJjz9WVdEIvamMCcXmuqUYjTknH/sqsWvhQ3vgwKFRR1HpjvNBKQ37nbJgYzGqGcg==}
    engines: {node: '>=6'}

  mimic-fn@4.0.0:
    resolution: {integrity: sha512-vqiC06CuhBTUdZH+RYl8sFrL096vA45Ok5ISO6sE/Mr1jRbGH4Csnhi8f3wKVl7x8mO4Au7Ir9D3Oyv1VYMFJw==}
    engines: {node: '>=12'}

  mimic-function@5.0.1:
    resolution: {integrity: sha512-VP79XUPxV2CigYP3jWwAUFSku2aKqBH7uTAapFWCBqutsbmDo96KY5o8uh6U+/YSIn5OxJnXp73beVkpqMIGhA==}
    engines: {node: '>=18'}

  min-indent@1.0.1:
    resolution: {integrity: sha512-I9jwMn07Sy/IwOj3zVkVik2JTvgpaykDZEigL6Rx6N9LbMywwUSMtxET+7lVoDLLd3O3IXwJwvuuns8UB/HeAg==}
    engines: {node: '>=4'}

  minimatch@3.1.2:
    resolution: {integrity: sha512-J7p63hRiAjw1NDEww1W7i37+ByIrOWO5XQQAzZ3VOcL0PNybwpfmV/N05zFAzwQ9USyEcX6t3UO+K5aqBQOIHw==}

  minimatch@5.1.6:
    resolution: {integrity: sha512-lKwV/1brpG6mBUFHtb7NUmtABCb2WZZmm2wNiOA5hAb8VdCS4B3dtMWyvcoViccwAW/COERjXLt0zP1zXUN26g==}
    engines: {node: '>=10'}

  minimatch@9.0.3:
    resolution: {integrity: sha512-RHiac9mvaRw0x3AYRgDC1CxAP7HTcNrrECeA8YYJeWnpo+2Q5CegtZjaotWTWxDG3UeGA1coE05iH1mPjT/2mg==}
    engines: {node: '>=16 || 14 >=14.17'}

  minimatch@9.0.5:
    resolution: {integrity: sha512-G6T0ZX48xgozx7587koeX9Ys2NYy6Gmv//P89sEte9V9whIapMNF4idKxnW2QtCcLiTWlb/wfCabAtAFWhhBow==}
    engines: {node: '>=16 || 14 >=14.17'}

  minimist@1.2.8:
    resolution: {integrity: sha512-2yyAR8qBkN3YuheJanUpWC5U3bb5osDywNB8RzDVlDwDHbocAJveqqj1u8+SVD7jkWT4yvsHCpWqqWqAxb0zCA==}

  minipass@7.1.2:
    resolution: {integrity: sha512-qOOzS1cBTWYF4BH8fVePDBOO9iptMnGUEZwNc/cMWnTV2nVLZ7VoNWEPHkYczZA0pdoA7dl6e7FL659nX9S2aw==}
    engines: {node: '>=16 || 14 >=14.17'}

  mkdirp@0.5.6:
    resolution: {integrity: sha512-FP+p8RB8OWpF3YZBCrP5gtADmtXApB5AMLn+vdyA+PyxCjrCs00mjyUozssO33cwDeT3wNGdLxJ5M//YqtHAJw==}
    hasBin: true

  mkdirp@3.0.1:
    resolution: {integrity: sha512-+NsyUUAZDmo6YVHzL/stxSu3t9YS1iljliy3BSDrXJ/dkn1KYdmtZODGGjLcc9XLgVVpH4KshHB8XmZgMhaBXg==}
    engines: {node: '>=10'}
    hasBin: true

  mocha-junit-reporter@2.2.1:
    resolution: {integrity: sha512-iDn2tlKHn8Vh8o4nCzcUVW4q7iXp7cC4EB78N0cDHIobLymyHNwe0XG8HEHHjc3hJlXm0Vy6zcrxaIhnI2fWmw==}
    peerDependencies:
      mocha: '>=2.2.5'

  mocha@10.8.2:
    resolution: {integrity: sha512-VZlYo/WE8t1tstuRmqgeyBgCbJc/lEdopaa+axcKzTBJ+UIdlAB9XnmvTCAH4pwR4ElNInaedhEBmZD8iCSVEg==}
    engines: {node: '>= 14.0.0'}
    hasBin: true

  moment@2.30.1:
    resolution: {integrity: sha512-uEmtNhbDOrWPFS+hdjFCBfy9f2YoyzRpwcl+DqpC6taX21FzsTLQVbMV/W7PzNSX6x/bhC1zA3c2UQ5NzH6how==}

  mrmime@2.0.0:
    resolution: {integrity: sha512-eu38+hdgojoyq63s+yTpN4XMBdt5l8HhMhc4VKLO9KM5caLIBvUm4thi7fFaxyTmCKeNnXZ5pAlBwCUnhA09uw==}
    engines: {node: '>=10'}

  ms@2.1.3:
    resolution: {integrity: sha512-6FlzubTLZG3J2a/NVCAleEhjzq5oxgHyaCU9yYXvcLsvoVaHJq/s5xXI6/XXP6tz7R9xAOtHnSO/tXtF3WRTlA==}

  msw@2.6.5:
    resolution: {integrity: sha512-PnlnTpUlOrj441kYQzzFhzMzMCGFT6a2jKUBG7zSpLkYS5oh8Arrbc0dL8/rNAtxaoBy0EVs2mFqj2qdmWK7lQ==}
    engines: {node: '>=18'}
    hasBin: true
    peerDependencies:
      typescript: '>= 4.8.x'
    peerDependenciesMeta:
      typescript:
        optional: true

  mute-stream@0.0.8:
    resolution: {integrity: sha512-nnbWWOkoWyUsTjKrhgD0dcz22mdkSnpYqbEjIm2nhwhuxlSkpywJmBo8h0ZqJdkp73mb90SssHkN4rsRaBAfAA==}

  mute-stream@2.0.0:
    resolution: {integrity: sha512-WWdIxpyjEn+FhQJQQv9aQAYlHoNVdzIzUySNV1gHUPDSdZJ3yZn7pAAbQcV7B56Mvu881q9FZV+0Vx2xC44VWA==}
    engines: {node: ^18.17.0 || >=20.5.0}

  mz@2.7.0:
    resolution: {integrity: sha512-z81GNO7nnYMEhrGh9LeymoE4+Yr0Wn5McHIZMK5cfQCl+NDX08sCZgUc9/6MHni9IWuFLm1Z3HTCXu2z9fN62Q==}

  nanoid@3.3.8:
    resolution: {integrity: sha512-WNLf5Sd8oZxOm+TzppcYk8gVOgP+l58xNy58D0nbUnOxOWRWvlcCV4kUF7ltmI6PsrLl/BgKEyS4mqsGChFN0w==}
    engines: {node: ^10 || ^12 || ^13.7 || ^14 || >=15.0.1}
    hasBin: true

  natural-compare-lite@1.4.0:
    resolution: {integrity: sha512-Tj+HTDSJJKaZnfiuw+iaF9skdPpTo2GtEly5JHnWV/hfv2Qj/9RKsGISQtLh2ox3l5EAGw487hnBee0sIJ6v2g==}

  natural-compare@1.4.0:
    resolution: {integrity: sha512-OWND8ei3VtNC9h7V60qff3SVobHr996CTwgxubgyQYEpg290h9J0buyECNNJexkFm5sOajh5G116RYA1c8ZMSw==}

  nice-try@1.0.5:
    resolution: {integrity: sha512-1nh45deeb5olNY7eX82BkPO7SSxR5SSYJiPTrTdFUVYwAl8CKMA5N9PjTYkHiRjisVcxcQ1HXdLhx2qxxJzLNQ==}

  no-case@3.0.4:
    resolution: {integrity: sha512-fgAN3jGAh+RoxUGZHTSOLJIqUc2wmoBwGR4tbpNAKmmovFoWq0OdRkb0VkldReO2a2iBT/OEulG9XSUc10r3zg==}

  node-fetch@2.7.0:
    resolution: {integrity: sha512-c4FRfUm/dbcWZ7U+1Wq0AwCyFL+3nt2bEw05wfxSz+DWpWsitgmSgYmy2dQdWyKC1694ELPqMs/YzUSNozLt8A==}
    engines: {node: 4.x || >=6.0.0}
    peerDependencies:
      encoding: ^0.1.0
    peerDependenciesMeta:
      encoding:
        optional: true

  node-releases@2.0.18:
    resolution: {integrity: sha512-d9VeXT4SJ7ZeOqGX6R5EM022wpL+eWPooLI+5UpWn2jCT1aosUQEhQP214x33Wkwx3JQMvIm+tIoVOdodFS40g==}

  normalize-path@3.0.0:
    resolution: {integrity: sha512-6eZs5Ls3WtCisHWp9S2GUy8dqkpGi4BVSz3GaqiE6ezub0512ESztXUwUB6C6IKbQkY2Pnb/mD4WYojCRwcwLA==}
    engines: {node: '>=0.10.0'}

  notistack@3.0.1:
    resolution: {integrity: sha512-ntVZXXgSQH5WYfyU+3HfcXuKaapzAJ8fBLQ/G618rn3yvSzEbnOB8ZSOwhX+dAORy/lw+GC2N061JA0+gYWTVA==}
    engines: {node: '>=12.0.0', npm: '>=6.0.0'}
    peerDependencies:
      react: ^16.8.0 || ^17.0.0 || ^18.0.0
      react-dom: ^16.8.0 || ^17.0.0 || ^18.0.0

  npm-run-path@4.0.1:
    resolution: {integrity: sha512-S48WzZW777zhNIrn7gxOlISNAqi9ZC/uQFnRdbeIHhZhCA6UqpkOT8T1G7BvfdgP4Er8gF4sUbaS0i7QvIfCWw==}
    engines: {node: '>=8'}

  npm-run-path@5.3.0:
    resolution: {integrity: sha512-ppwTtiJZq0O/ai0z7yfudtBpWIoxM8yE6nHi1X47eFR2EWORqfbu6CnPlNsjeN683eT0qG6H/Pyf9fCcvjnnnQ==}
    engines: {node: ^12.20.0 || ^14.13.1 || >=16.0.0}

  nwsapi@2.2.13:
    resolution: {integrity: sha512-cTGB9ptp9dY9A5VbMSe7fQBcl/tt22Vcqdq8+eN93rblOuE0aCFu4aZ2vMwct/2t+lFnosm8RkQW1I0Omb1UtQ==}

  object-assign@4.1.1:
    resolution: {integrity: sha512-rJgTQnkUnH1sFw8yT6VSU3zD3sWmu6sZhIseY8VX+GRu3P6F7Fu+JNDoXfklElbLJSnc3FUQHVe4cU5hj+BcUg==}
    engines: {node: '>=0.10.0'}

  object-inspect@1.13.3:
    resolution: {integrity: sha512-kDCGIbxkDSXE3euJZZXzc6to7fCrKHNI/hSRQnRuQ+BWjFNzZwiFF8fj/6o2t2G9/jTj8PSIYTfCLelLZEeRpA==}
    engines: {node: '>= 0.4'}

  object-keys@1.1.1:
    resolution: {integrity: sha512-NuAESUOUMrlIXOfHKzD6bpPu3tYt3xvjNdRIQ+FeT0lNb4K8WR70CaDxhuNguS2XG+GjkyMwOzsN5ZktImfhLA==}
    engines: {node: '>= 0.4'}

  object.assign@4.1.5:
    resolution: {integrity: sha512-byy+U7gp+FVwmyzKPYhW2h5l3crpmGsxl7X2s8y43IgxvG4g3QZ6CffDtsNQy1WsmZpQbO+ybo0AlW7TY6DcBQ==}
    engines: {node: '>= 0.4'}

  object.entries@1.1.8:
    resolution: {integrity: sha512-cmopxi8VwRIAw/fkijJohSfpef5PdN0pMQJN6VC/ZKvn0LIknWD8KtgY6KlQdEc4tIjcQ3HxSMmnvtzIscdaYQ==}
    engines: {node: '>= 0.4'}

  object.fromentries@2.0.8:
    resolution: {integrity: sha512-k6E21FzySsSK5a21KRADBd/NGneRegFO5pLHfdQLpRDETUNJueLXs3WCzyQ3tFRDYgbq3KHGXfTbi2bs8WQ6rQ==}
    engines: {node: '>= 0.4'}

  object.values@1.2.0:
    resolution: {integrity: sha512-yBYjY9QX2hnRmZHAjG/f13MzmBzxzYgQhFrke06TTyKY5zSTEqkOeukBzIdVA3j3ulu8Qa3MbVFShV7T2RmGtQ==}
    engines: {node: '>= 0.4'}

  once@1.4.0:
    resolution: {integrity: sha512-lNaJgI+2Q5URQBkccEKHTQOPaXdUxnZZElQTZY0MFUAuaEqe1E+Nyvgdz/aIyNi6Z9MzO5dv1H8n58/GELp3+w==}

  onetime@5.1.2:
    resolution: {integrity: sha512-kbpaSSGJTWdAY5KPVeMOKXSrPtr8C8C7wodJbcsd51jRnmD+GZu8Y0VoU6Dm5Z4vWr0Ig/1NKuWRKf7j5aaYSg==}
    engines: {node: '>=6'}

  onetime@6.0.0:
    resolution: {integrity: sha512-1FlR+gjXK7X+AsAHso35MnyN5KqGwJRi/31ft6x0M194ht7S+rWAvd7PHss9xSKMzE0asv1pyIHaJYq+BbacAQ==}
    engines: {node: '>=12'}

  onetime@7.0.0:
    resolution: {integrity: sha512-VXJjc87FScF88uafS3JllDgvAm+c/Slfz06lorj2uAY34rlUu0Nt+v8wreiImcrgAjjIHp1rXpTDlLOGw29WwQ==}
    engines: {node: '>=18'}

  oniguruma-to-es@3.1.1:
    resolution: {integrity: sha512-bUH8SDvPkH3ho3dvwJwfonjlQ4R80vjyvrU8YpxuROddv55vAEJrTuCuCVUhhsHbtlD9tGGbaNApGQckXhS8iQ==}

  open@8.4.2:
    resolution: {integrity: sha512-7x81NCL719oNbsq/3mh+hVrAWmFuEYUqrq/Iw3kUzH8ReypT9QQ0BLoJS7/G9k6N81XjW4qHWtjWwe/9eLy1EQ==}
    engines: {node: '>=12'}

  optionator@0.8.3:
    resolution: {integrity: sha512-+IW9pACdk3XWmmTXG8m3upGUJst5XRGzxMRjXzAuJ1XnIFNvfhjjIuYkDvysnPQ7qzqVzLt78BCruntqRhWQbA==}
    engines: {node: '>= 0.8.0'}

  optionator@0.9.4:
    resolution: {integrity: sha512-6IpQ7mKUxRcZNLIObR0hz7lxsapSSIYNZJwXPGeF0mTVqGKFIXj1DQcMoT22S3ROcLyY/rz0PWaWZ9ayWmad9g==}
    engines: {node: '>= 0.8.0'}

  os-tmpdir@1.0.2:
    resolution: {integrity: sha512-D2FR03Vir7FIu45XBY20mTb+/ZSWB00sjU9jdQXt83gDrI4Ztz5Fs7/yy74g2N5SVQY4xY1qDr4rNddwYRVX0g==}
    engines: {node: '>=0.10.0'}

  ospath@1.2.2:
    resolution: {integrity: sha512-o6E5qJV5zkAbIDNhGSIlyOhScKXgQrSRMilfph0clDfM0nEnBOlKlH4sWDmG95BW/CvwNz0vmm7dJVtU2KlMiA==}

  outvariant@1.4.3:
    resolution: {integrity: sha512-+Sl2UErvtsoajRDKCE5/dBz4DIvHXQQnAxtQTF04OJxY0+DyZXSo5P5Bb7XYWOh81syohlYL24hbDwxedPUJCA==}

  p-limit@3.1.0:
    resolution: {integrity: sha512-TYOanM3wGwNGsZN2cVTYPArw454xnXj5qmWF1bEoAc4+cU/ol7GVh7odevjp1FNHduHc3KZMcFduxU5Xc6uJRQ==}
    engines: {node: '>=10'}

  p-locate@5.0.0:
    resolution: {integrity: sha512-LaNjtRWUBY++zB5nE/NwcaoMylSPk+S+ZHNB1TzdbMJMny6dynpAGt7X/tl/QYq3TIeE6nxHppbo2LGymrG5Pw==}
    engines: {node: '>=10'}

  p-map@4.0.0:
    resolution: {integrity: sha512-/bjOqmgETBYB5BoEeGVea8dmvHb2m9GLy1E9W43yeyfP6QQCZGFNa+XRceJEuDB6zqr+gKpIAmlLebMpykw/MQ==}
    engines: {node: '>=10'}

  package-json-from-dist@1.0.1:
    resolution: {integrity: sha512-UEZIS3/by4OC8vL3P2dTXRETpebLI2NiI5vIrjaD/5UtrkFX/tNbwjTSRAGC/+7CAo2pIcBaRgWmcBBHcsaCIw==}

  parent-module@1.0.1:
    resolution: {integrity: sha512-GQ2EWRpQV8/o+Aw8YqtfZZPfNRWZYkbidE9k5rpl/hC3vtHHBfGm2Ifi6qWV+coDGkrUKZAxE3Lot5kcsRlh+g==}
    engines: {node: '>=6'}

  parse-json@5.2.0:
    resolution: {integrity: sha512-ayCKvm/phCGxOkYRSCM82iDwct8/EonSEgCSxWxD7ve6jHggsFl4fZVQBPRNgQoKiuV/odhFrGzQXZwbifC8Rg==}
    engines: {node: '>=8'}

  parse5@7.2.1:
    resolution: {integrity: sha512-BuBYQYlv1ckiPdQi/ohiivi9Sagc9JG+Ozs0r7b/0iK3sKmrb0b9FdWdBbOdx6hBCM/F9Ir82ofnBhtZOjCRPQ==}

  path-exists@4.0.0:
    resolution: {integrity: sha512-ak9Qy5Q7jYb2Wwcey5Fpvg2KoAc/ZIhLSLOSBmRmygPsGwkVVt0fZa0qrtMz+m6tJTAHfZQ8FnmB4MG4LWy7/w==}
    engines: {node: '>=8'}

  path-is-absolute@1.0.1:
    resolution: {integrity: sha512-AVbw3UJ2e9bq64vSaS9Am0fje1Pa8pbGqTTsmXfaIiMpnr5DlDhfJOuLj9Sf95ZPVDAUerDfEk88MPmPe7UCQg==}
    engines: {node: '>=0.10.0'}

  path-key@2.0.1:
    resolution: {integrity: sha512-fEHGKCSmUSDPv4uoj8AlD+joPlq3peND+HRYyxFz4KPw4z926S/b8rIuFs2FYJg3BwsxJf6A9/3eIdLaYC+9Dw==}
    engines: {node: '>=4'}

  path-key@3.1.1:
    resolution: {integrity: sha512-ojmeN0qd+y0jszEtoY48r0Peq5dwMEkIlCOu6Q5f41lfkswXuKtYrhgoTpLnyIcHm24Uhqx+5Tqm2InSwLhE6Q==}
    engines: {node: '>=8'}

  path-key@4.0.0:
    resolution: {integrity: sha512-haREypq7xkM7ErfgIyA0z+Bj4AGKlMSdlQE2jvJo6huWD1EdkKYV+G/T4nq0YEF2vgTT8kqMFKo1uHn950r4SQ==}
    engines: {node: '>=12'}

  path-parse@1.0.7:
    resolution: {integrity: sha512-LDJzPVEEEPR+y48z93A0Ed0yXb8pAByGWo/k5YYdYgpY2/2EsOsksJrq7lOHxryrVOn1ejG6oAp8ahvOIQD8sw==}

  path-scurry@1.11.1:
    resolution: {integrity: sha512-Xa4Nw17FS9ApQFJ9umLiJS4orGjm7ZzwUrwamcGQuHSzDyth9boKDaycYdDcZDuqYATXw4HFXgaqWTctW/v1HA==}
    engines: {node: '>=16 || 14 >=14.18'}

  path-to-regexp@1.9.0:
    resolution: {integrity: sha512-xIp7/apCFJuUHdDLWe8O1HIkb0kQrOMb/0u6FXQjemHn/ii5LrIzU6bdECnsiTF/GjZkMEKg1xdiZwNqDYlZ6g==}

  path-to-regexp@6.3.0:
    resolution: {integrity: sha512-Yhpw4T9C6hPpgPeA28us07OJeqZ5EzQTkbfwuhsUg0c237RomFoETJgmp2sa3F/41gfLE6G5cqcYwznmeEeOlQ==}

  path-type@4.0.0:
    resolution: {integrity: sha512-gDKb8aZMDeD/tZWs9P6+q0J9Mwkdl6xMV8TjnGP3qJVJ06bdMgkbBlLU8IdfOsIsFz2BW1rNVT3XuNEl8zPAvw==}
    engines: {node: '>=8'}

  pathe@2.0.3:
    resolution: {integrity: sha512-WUjGcAqP1gQacoQe+OBJsFA7Ld4DyXuUIjZ5cc75cLHvJ7dtNsTugphxIADwspS+AraAUePCKrSVtPLFj/F88w==}

  pathval@2.0.0:
    resolution: {integrity: sha512-vE7JKRyES09KiunauX7nd2Q9/L7lhok4smP9RZTDeD4MVs72Dp2qNFVz39Nz5a0FVEW0BJR6C0DYrq6unoziZA==}
    engines: {node: '>= 14.16'}

  pdf2json@3.1.4:
    resolution: {integrity: sha512-rS+VapXpXZr+5lUpHmRh3ugXdFXp24p1RyG24yP1DMpqP4t0mrYNGpLtpSbWD42PnQ59GIXofxF+yWb7M+3THg==}
    engines: {node: '>=18.12.1', npm: '>=8.19.2'}
    hasBin: true
    bundledDependencies:
      - '@xmldom/xmldom'

  pdfreader@3.0.7:
    resolution: {integrity: sha512-68Htw7su6HDJGGKv9tkjilRyf8zaHulEKRCgCwx4FE8krcMB8iBtM46Smjjez0jFm45dUKYXJzThyLwCqfQlCQ==}
    engines: {node: '>=14'}

  peggy@4.2.0:
    resolution: {integrity: sha512-ZjzyJYY8NqW8JOZr2PbS/J0UH/hnfGALxSDsBUVQg5Y/I+ZaPuGeBJ7EclUX2RvWjhlsi4pnuL1C/K/3u+cDeg==}
    engines: {node: '>=18'}
    hasBin: true

  pend@1.2.0:
    resolution: {integrity: sha512-F3asv42UuXchdzt+xXqfW1OGlVBe+mxa2mqI0pg5yAHZPvFmY3Y6drSf/GQ1A86WgWEN9Kzh/WrgKa6iGcHXLg==}

  performance-now@2.1.0:
    resolution: {integrity: sha512-7EAHlyLHI56VEIdK57uwHdHKIaAGbnXPiw0yWbarQZOKaKpvUIgW0jWRVLiatnM+XXlSwsanIBH/hzGMJulMow==}

  picocolors@1.1.1:
    resolution: {integrity: sha512-xceH2snhtb5M9liqDsmEw56le376mTZkEX/jEb/RxNFyegNul7eNslCXP9FDj/Lcu0X8KEyMceP2ntpaHrDEVA==}

  picomatch@2.3.1:
    resolution: {integrity: sha512-JU3teHTNjmE2VCGFzuY8EXzCDVwEqB2a8fsIvwaStHhAWJEeVd1o1QD80CU6+ZdEXXSLbSsuLwJjkCBWqRQUVA==}
    engines: {node: '>=8.6'}

  picomatch@4.0.2:
    resolution: {integrity: sha512-M7BAV6Rlcy5u+m6oPhAPFgJTzAioX/6B0DxyvDlo9l8+T3nLKbrczg2WLUyzd45L8RqfUMyGPzekbMvX2Ldkwg==}
    engines: {node: '>=12'}

  pidtree@0.6.0:
    resolution: {integrity: sha512-eG2dWTVw5bzqGRztnHExczNxt5VGsE6OwTeCG3fdUf9KBsZzO3R5OIIIzWR+iZA0NtZ+RDVdaoE2dK1cn6jH4g==}
    engines: {node: '>=0.10'}
    hasBin: true

  pify@2.3.0:
    resolution: {integrity: sha512-udgsAY+fTnvv7kI7aaxbqwWNb0AHiB0qBO89PZKPkoTmGOgdbrHDKD+0B2X4uTfJ/FT1R09r9gTsjUjNJotuog==}
    engines: {node: '>=0.10.0'}

  pirates@4.0.6:
    resolution: {integrity: sha512-saLsH7WeYYPiD25LDuLRRY/i+6HaPYr6G1OUlN39otzkSTxKnubR9RTxS3/Kk50s1g2JTgFwWQDQyplC5/SHZg==}
    engines: {node: '>= 6'}

  polished@4.3.1:
    resolution: {integrity: sha512-OBatVyC/N7SCW/FaDHrSd+vn0o5cS855TOmYi4OkdWUMSJCET/xip//ch8xGUvtr3i44X9LVyWwQlRMTN3pwSA==}
    engines: {node: '>=10'}

  possible-typed-array-names@1.0.0:
    resolution: {integrity: sha512-d7Uw+eZoloe0EHDIYoe+bQ5WXnGMOpmiZFTuMWCwpjzzkL2nTjcKiAk4hh8TjnGye2TwWOk3UXucZ+3rbmBa8Q==}
    engines: {node: '>= 0.4'}

  postcss-load-config@6.0.1:
    resolution: {integrity: sha512-oPtTM4oerL+UXmx+93ytZVN82RrlY/wPUV8IeDxFrzIjXOLF1pN+EmKPLbubvKHT2HC20xXsCAH2Z+CKV6Oz/g==}
    engines: {node: '>= 18'}
    peerDependencies:
      jiti: '>=1.21.0'
      postcss: '>=8.0.9'
      tsx: ^4.8.1
      yaml: ^2.3.0
    peerDependenciesMeta:
      jiti:
        optional: true
      postcss:
        optional: true
      tsx:
        optional: true
      yaml:
        optional: true

  postcss@8.5.3:
    resolution: {integrity: sha512-dle9A3yYxlBSrt8Fu+IpjGT8SY8hN0mlaA6GY8t0P5PjIOZemULz/E2Bnm/2dcUOena75OTNkHI76uZBNUUq3A==}
    engines: {node: ^10 || ^12 || >=14}

  prelude-ls@1.1.2:
    resolution: {integrity: sha512-ESF23V4SKG6lVSGZgYNpbsiaAkdab6ZgOxe52p7+Kid3W3u3bxR4Vfd/o21dmN7jSt0IwgZ4v5MUd26FEtXE9w==}
    engines: {node: '>= 0.8.0'}

  prelude-ls@1.2.1:
    resolution: {integrity: sha512-vkcDPrRZo1QZLbn5RLGPpg/WmIQ65qoWWhcGKf/b5eplkkarX0m9z8ppCat4mlOqUsWpyNuYgO3VRyrYHSzX5g==}
    engines: {node: '>= 0.8.0'}

  prettier-linter-helpers@1.0.0:
    resolution: {integrity: sha512-GbK2cP9nraSSUF9N2XwUwqfzlAFlMNYYl+ShE/V+H8a9uNl/oUqB1w2EL54Jh0OlyRSd8RfWYJ3coVS4TROP2w==}
    engines: {node: '>=6.0.0'}

  prettier@2.2.1:
    resolution: {integrity: sha512-PqyhM2yCjg/oKkFPtTGUojv7gnZAoG80ttl45O6x2Ug/rMJw4wcc9k6aaf2hibP7BGVCCM33gZoGjyvt9mm16Q==}
    engines: {node: '>=10.13.0'}
    hasBin: true

  prettier@3.3.3:
    resolution: {integrity: sha512-i2tDNA0O5IrMO757lfrdQZCc2jPNDVntV0m/+4whiDfWaTKfMNgR7Qz0NAeGz/nRqF4m5/6CLzbP4/liHt12Ew==}
    engines: {node: '>=14'}
    hasBin: true

  pretty-bytes@5.6.0:
    resolution: {integrity: sha512-FFw039TmrBqFK8ma/7OL3sDz/VytdtJr044/QUJtH0wK9lb9jLq9tJyIxUwtQJHwar2BqtiA4iCWSwo9JLkzFg==}
    engines: {node: '>=6'}

  pretty-format@27.5.1:
    resolution: {integrity: sha512-Qb1gy5OrP5+zDf2Bvnzdl3jsTf1qXVMazbvCoKhtKqVs4/YK4ozX4gKQJJVyNe+cajNPn0KoC0MC3FUmaHWEmQ==}
    engines: {node: ^10.13.0 || ^12.13.0 || ^14.15.0 || >=15.0.0}

  process@0.11.10:
    resolution: {integrity: sha512-cdGef/drWFoydD1JsMzuFf8100nZl+GT+yacc2bEced5f9Rjk4z+WtFUTBu9PhOi9j/jfmBPu0mMEY4wIdAF8A==}
    engines: {node: '>= 0.6.0'}

  progress@2.0.3:
    resolution: {integrity: sha512-7PiHtLll5LdnKIMw100I+8xJXR5gW2QwWYkT6iJva0bXitZKa/XMrSbdmg3r2Xnaidz9Qumd0VPaMrZlF9V9sA==}
    engines: {node: '>=0.4.0'}

  promise-polyfill@8.2.3:
    resolution: {integrity: sha512-Og0+jCRQetV84U8wVjMNccfGCnMQ9mGs9Hv78QFe+pSDD3gWTpz0y+1QCuxy5d/vBFuZ3iwP2eycAkvqIMPmWg==}

  promise-polyfill@8.3.0:
    resolution: {integrity: sha512-H5oELycFml5yto/atYqmjyigJoAo3+OXwolYiH7OfQuYlAqhxNvTfiNMbV9hsC6Yp83yE5r2KTVmtrG6R9i6Pg==}

  promise@7.3.1:
    resolution: {integrity: sha512-nolQXZ/4L+bP/UGlkfaIujX9BKxGwmQ9OT4mOt5yvy8iK1h3wqTEJCijzGANTCCl9nWjY41juyAn2K3Q1hLLTg==}

  prop-types@15.8.1:
    resolution: {integrity: sha512-oj87CgZICdulUohogVAR7AjlC0327U4el4L6eAvOqCeudMDVU0NThNaV+b9Df4dXgSP1gXMTnPdhfe/2qDH5cg==}

  property-expr@2.0.6:
    resolution: {integrity: sha512-SVtmxhRE/CGkn3eZY1T6pC8Nln6Fr/lu1mKSgRud0eC73whjGfoAogbn78LkD8aFL0zz3bAFerKSnOl7NlErBA==}

  property-information@7.0.0:
    resolution: {integrity: sha512-7D/qOz/+Y4X/rzSB6jKxKUsQnphO046ei8qxG59mtM3RG3DHgTK81HrxrmoDVINJb8NKT5ZsRbwHvQ6B68Iyhg==}

  proxy-from-env@1.0.0:
    resolution: {integrity: sha512-F2JHgJQ1iqwnHDcQjVBsq3n/uoaFL+iPW/eAeL7kVxy/2RrWaN4WroKjjvbsoRtv0ftelNyC01bjRhn/bhcf4A==}

  proxy-from-env@1.1.0:
    resolution: {integrity: sha512-D+zkORCbA9f1tdWRK0RaCR3GPv50cMxcrz4X8k5LTSUD1Dkw47mKJEZQNunItRTkWwgtaUSo1RVFRIG9ZXiFYg==}

  psl@1.10.0:
    resolution: {integrity: sha512-KSKHEbjAnpUuAUserOq0FxGXCUrzC3WniuSJhvdbs102rL55266ZcHBqLWOsG30spQMlPdpy7icATiAQehg/iA==}

  pump@3.0.2:
    resolution: {integrity: sha512-tUPXtzlGM8FE3P0ZL6DVs/3P58k9nk8/jZeQCurTJylQA8qFYzHFfhBJkuqyE0FifOsQ0uKWekiZ5g8wtr28cw==}

  punycode.js@2.3.1:
    resolution: {integrity: sha512-uxFIHU0YlHYhDQtV4R9J6a52SLx28BCjT+4ieh7IGbgwVJWO+km431c4yRlREUAsAmt/uMjQUyQHNEPf0M39CA==}
    engines: {node: '>=6'}

  punycode@2.3.1:
    resolution: {integrity: sha512-vYt7UD1U9Wg6138shLtLOvdAu+8DsC/ilFtEVHcH+wydcSpNE20AfSOduf6MkRFahL5FY7X1oU7nKVZFtfq8Fg==}
    engines: {node: '>=6'}

  qr.js@0.0.0:
    resolution: {integrity: sha512-c4iYnWb+k2E+vYpRimHqSu575b1/wKl4XFeJGpFmrJQz5I88v9aY2czh7s0w36srfCM1sXgC/xpoJz5dJfq+OQ==}

  qrcode.react@0.8.0:
    resolution: {integrity: sha512-16wKpuFvLwciIq2YAsfmPUCnSR8GrYPsXRK5KVdcIuX0+W/MKZbBkFhl44ttRx4TWZHqRjfztoWOxdPF0Hb9JA==}
    peerDependencies:
      react: ^15.5.3 || ^16.0.0

  qs@6.13.0:
    resolution: {integrity: sha512-+38qI9SOr8tfZ4QmJNplMUxqjbe7LKvvZgWdExBOmd+egZTtjLB67Gu0HRX3u/XOq7UU2Nx6nsjvS16Z9uwfpg==}
    engines: {node: '>=0.6'}

  querystringify@2.2.0:
    resolution: {integrity: sha512-FIqgj2EUvTa7R50u0rGsyTftzjYmv/a3hO345bZNrqabNqjtgiDMgmo4mkUjd+nzU5oF3dClKqFIPUKybUyqoQ==}

  queue-microtask@1.2.3:
    resolution: {integrity: sha512-NuaNSa6flKT5JaSYQzJok04JzTL1CA6aGhv5rfLW3PgqA+M2ChpZQnAC8h8i4ZFkBS8X5RqkDBHA7r4hej3K9A==}

  raf@3.4.1:
    resolution: {integrity: sha512-Sq4CW4QhwOHE8ucn6J34MqtZCeWFP2aQSmrlroYgqAV1PjStIhJXxYuTgUIfkEk7zTLjmIjLmU5q+fbD1NnOJA==}

  ramda@0.25.0:
    resolution: {integrity: sha512-GXpfrYVPwx3K7RQ6aYT8KPS8XViSXUVJT1ONhoKPE9VAleW42YE+U+8VEyGWt41EnEQW7gwecYJriTI0pKoecQ==}

  randombytes@2.1.0:
    resolution: {integrity: sha512-vYl3iOX+4CKUWuxGi9Ukhie6fsqXqS9FE2Zaic4tNFD2N2QQaXOMFbuKK4QmDHC0JO6B1Zp41J0LpT0oR68amQ==}

  react-csv@2.2.2:
    resolution: {integrity: sha512-RG5hOcZKZFigIGE8LxIEV/OgS1vigFQT4EkaHeKgyuCbUAu9Nbd/1RYq++bJcJJ9VOqO/n9TZRADsXNDR4VEpw==}

  react-docgen-typescript@2.2.2:
    resolution: {integrity: sha512-tvg2ZtOpOi6QDwsb3GZhOjDkkX0h8Z2gipvTg6OVMUyoYoURhEiRNePT8NZItTVCDh39JJHnLdfCOkzoLbFnTg==}
    peerDependencies:
      typescript: '>= 4.3.x'

  react-docgen@7.1.0:
    resolution: {integrity: sha512-APPU8HB2uZnpl6Vt/+0AFoVYgSRtfiP6FLrZgPPTDmqSb2R4qZRbgd0A3VzIFxDt5e+Fozjx79WjLWnF69DK8g==}
    engines: {node: '>=16.14.0'}

  react-dom@18.3.1:
    resolution: {integrity: sha512-5m4nQKp+rZRb09LNH59GM4BxTh9251/ylbKIbpe7TpGxfJ+9kv6BLkLBXIjjspbgbnIBNqlI23tRnTWT0snUIw==}
    peerDependencies:
      react: ^18.3.1

  react-dropzone@11.2.4:
    resolution: {integrity: sha512-EGSvK2CxFTuc28WxwuJCICyuYFX8b+sRumwU6Bs6sTbElV2HtQkT0d6C+HEee6XfbjiLIZ+Th9uji27rvo2wGw==}
    engines: {node: '>= 10'}
    peerDependencies:
      react: '>= 16.8'

  react-fast-compare@2.0.4:
    resolution: {integrity: sha512-suNP+J1VU1MWFKcyt7RtjiSWUjvidmQSlqu+eHslq+342xCbGTYmC0mEhPCOHxlW0CywylOC1u2DFAT+bv4dBw==}

  react-hook-form@7.53.2:
    resolution: {integrity: sha512-YVel6fW5sOeedd1524pltpHX+jgU2u3DSDtXEaBORNdqiNrsX/nUI/iGXONegttg0mJVnfrIkiV0cmTU6Oo2xw==}
    engines: {node: '>=18.0.0'}
    peerDependencies:
      react: ^16.8.0 || ^17 || ^18 || ^19

  react-is@16.13.1:
    resolution: {integrity: sha512-24e6ynE2H+OKt4kqsOvNd8kBpV65zoxbA4BVsEOB3ARVWQki/DHzaUoC5KuON/BiccDaCCTZBuOcfZs70kR8bQ==}

  react-is@17.0.2:
    resolution: {integrity: sha512-w2GsyukL62IJnlaff/nRegPQR94C/XXamvMWmSHRJ4y7Ts/4ocGRmTHvOs8PSE6pB3dWOrD/nueuU5sduBsQ4w==}

  react-is@18.3.1:
    resolution: {integrity: sha512-/LLMVyas0ljjAtoYiPqYiL8VWXzUUdThrmU5+n20DZv+a+ClRoevUzw5JxU+Ieh5/c87ytoTBV9G1FiKfNJdmg==}

  react-is@19.0.0:
    resolution: {integrity: sha512-H91OHcwjZsbq3ClIDHMzBShc1rotbfACdWENsmEf0IFvZ3FgGPtdHMcsv45bQ1hAbgdfiA8SnxTKfDS+x/8m2g==}

  react-lifecycles-compat@3.0.4:
    resolution: {integrity: sha512-fBASbA6LnOU9dOU2eW7aQ8xmYBSXUIWr+UmF9b1efZBazGNO+rcXT/icdKnYm2pTwcRylVUYwW7H1PHfLekVzA==}

  react-number-format@3.6.2:
    resolution: {integrity: sha512-HsO11fH6WiugtJflrMQn3/Yhq2J4uEWLxrKCQbI1gSGAOwIhUsOGJJeP8Vci/U4A7xK5SjC95ngZU8//Nuz3Gg==}
    peerDependencies:
      '@types/react': ^0.14 || ^15.0.0-rc || ^15.0.0 || ^16.0.0-rc || ^16.0.0
      react: ^0.14 || ^15.0.0-rc || ^15.0.0 || ^16.0.0-rc || ^16.0.0
      react-dom: ^0.14 || ^15.0.0-rc || ^15.0.0 || ^16.0.0-rc || ^16.0.0

  react-redux@7.1.3:
    resolution: {integrity: sha512-uI1wca+ECG9RoVkWQFF4jDMqmaw0/qnvaSvOoL/GA4dNxf6LoV8sUAcNDvE5NWKs4hFpn0t6wswNQnY3f7HT3w==}
    peerDependencies:
      react: ^16.8.3
      react-dom: '*'
      react-native: '*'
      redux: ^2.0.0 || ^3.0.0 || ^4.0.0-0
    peerDependenciesMeta:
      react-dom:
        optional: true
      react-native:
        optional: true

  react-router-dom@5.3.4:
    resolution: {integrity: sha512-m4EqFMHv/Ih4kpcBCONHbkT68KoAeHN4p3lAGoNryfHi0dMy0kCzEZakiKRsvg5wHZ/JLrLW8o8KomWiz/qbYQ==}
    peerDependencies:
      react: '>=15'

  react-router-hash-link@2.4.3:
    resolution: {integrity: sha512-NU7GWc265m92xh/aYD79Vr1W+zAIXDWp3L2YZOYP4rCqPnJ6LI6vh3+rKgkidtYijozHclaEQTAHaAaMWPVI4A==}
    peerDependencies:
      react: '>=15'
      react-router-dom: '>=4'

  react-router@5.3.4:
    resolution: {integrity: sha512-Ys9K+ppnJah3QuaRiLxk+jDWOR1MekYQrlytiXxC1RyfbdsZkS5pvKAzCCr031xHixZwpnsYNT5xysdFHQaYsA==}
    peerDependencies:
      react: '>=15'

  react-smooth@4.0.1:
    resolution: {integrity: sha512-OE4hm7XqR0jNOq3Qmk9mFLyd6p2+j6bvbPJ7qlB7+oo0eNcL2l7WQzG6MBnT3EXY6xzkLMUBec3AfewJdA0J8w==}
    peerDependencies:
      react: ^16.8.0 || ^17.0.0 || ^18.0.0
      react-dom: ^16.8.0 || ^17.0.0 || ^18.0.0

  react-transition-group@4.4.5:
    resolution: {integrity: sha512-pZcd1MCJoiKiBR2NRxeCRg13uCXbydPnmB4EOeRrY7480qNWO8IIgQG6zlDkm6uRMsURXPuKq0GWtiM59a5Q6g==}
    peerDependencies:
      react: '>=16.6.0'
      react-dom: '>=16.6.0'

  react-vnc@3.0.7:
    resolution: {integrity: sha512-G/KHuyzCaK4vVbMMub4hlz4Ama54gsU7V0KUnCzwgJMWAoedJ1B7k3mMxtbKQ4PpompKv4L3DOB2KnaTSWwZ0w==}
    peerDependencies:
      react: '>=19.0.0'
      react-dom: '>=19.0.0'

  react-waypoint@10.3.0:
    resolution: {integrity: sha512-iF1y2c1BsoXuEGz08NoahaLFIGI9gTUAAOKip96HUmylRT6DUtpgoBPjk/Y8dfcFVmfVDvUzWjNXpZyKTOV0SQ==}
    peerDependencies:
      react: ^15.3.0 || ^16.0.0 || ^17.0.0 || ^18.0.0

  react@18.3.1:
    resolution: {integrity: sha512-wS+hAgJShR0KhEvPJArfuPVN1+Hz1t0Y6n5jLrGQbkb4urgPE/0Rve+1kMB1v/oWgHgm4WIcV+i7F2pTVj+2iQ==}
    engines: {node: '>=0.10.0'}

  readdirp@3.6.0:
    resolution: {integrity: sha512-hOS089on8RduqdbhvQ5Z37A0ESjsqz6qnRcffsMU3495FuTdqSm+7bhJ29JvIOsBDEEnan5DPu9t3To9VRlMzA==}
    engines: {node: '>=8.10.0'}

  readdirp@4.0.2:
    resolution: {integrity: sha512-yDMz9g+VaZkqBYS/ozoBJwaBhTbZo3UNYQHNRw1D3UFQB8oHB4uS/tAODO+ZLjGWmUbKnIlOWO+aaIiAxrUWHA==}
    engines: {node: '>= 14.16.0'}

  recast@0.23.9:
    resolution: {integrity: sha512-Hx/BGIbwj+Des3+xy5uAtAbdCyqK9y9wbBcDFDYanLS9JnMqf7OeF87HQwUimE87OEc72mr6tkKUKMBBL+hF9Q==}
    engines: {node: '>= 4'}

  recharts-scale@0.4.5:
    resolution: {integrity: sha512-kivNFO+0OcUNu7jQquLXAxz1FIwZj8nrj+YkOKc5694NbjCvcT6aSZiIzNzd2Kul4o4rTto8QVR9lMNtxD4G1w==}

  recharts@2.15.0:
    resolution: {integrity: sha512-cIvMxDfpAmqAmVgc4yb7pgm/O1tmmkl/CjrvXuW+62/+7jj/iF9Ykm+hb/UJt42TREHMyd3gb+pkgoa2MxgDIw==}
    engines: {node: '>=14'}
    peerDependencies:
      react: ^16.0.0 || ^17.0.0 || ^18.0.0 || ^19.0.0
      react-dom: ^16.0.0 || ^17.0.0 || ^18.0.0 || ^19.0.0

  recompose@0.30.0:
    resolution: {integrity: sha512-ZTrzzUDa9AqUIhRk4KmVFihH0rapdCSMFXjhHbNrjAWxBuUD/guYlyysMnuHjlZC/KRiOKRtB4jf96yYSkKE8w==}
    peerDependencies:
      react: ^0.14.0 || ^15.0.0 || ^16.0.0

  redent@3.0.0:
    resolution: {integrity: sha512-6tDA8g98We0zd0GvVeMT9arEOnTw9qM03L9cJXaCjrip1OO764RDBLBfrB4cwzNGDj5OA5ioymC9GkizgWJDUg==}
    engines: {node: '>=8'}

  redux-mock-store@1.5.5:
    resolution: {integrity: sha512-YxX+ofKUTQkZE4HbhYG4kKGr7oCTJfB0GLy7bSeqx86GLpGirrbUWstMnqXkqHNaQpcnbMGbof2dYs5KsPE6Zg==}
    peerDependencies:
      redux: '*'

  redux-thunk@2.4.2:
    resolution: {integrity: sha512-+P3TjtnP0k/FEjcBL5FZpoovtvrTNT/UXd4/sluaSyrURlSlhLSzEdfsTBW7WsKB6yPvgd7q/iZPICFjW4o57Q==}
    peerDependencies:
      redux: ^4

  redux@4.2.1:
    resolution: {integrity: sha512-LAUYz4lc+Do8/g7aeRa8JkyDErK6ekstQaqWQrNRW//MY1TvCEpMtpTWvlQ+FPbWCx+Xixu/6SHt5N0HR+SB4w==}

  reflect.getprototypeof@1.0.6:
    resolution: {integrity: sha512-fmfw4XgoDke3kdI6h4xcUz1dG8uaiv5q9gcEwLS4Pnth2kxT+GZ7YehS1JTMGBQmtV7Y4GFGbs2re2NqhdozUg==}
    engines: {node: '>= 0.4'}

  regenerator-runtime@0.14.1:
    resolution: {integrity: sha512-dYnhHh0nJoMfnkZs6GmmhFknAGRrLznOu5nc9ML+EJxGvrx6H7teuevqVqCuPcPK//3eDrrjQhehXVx9cnkGdw==}

  regex-recursion@6.0.2:
    resolution: {integrity: sha512-0YCaSCq2VRIebiaUviZNs0cBz1kg5kVS2UKUfNIx8YVs1cN3AV7NTctO5FOKBA+UT2BPJIWZauYHPqJODG50cg==}

  regex-utilities@2.3.0:
    resolution: {integrity: sha512-8VhliFJAWRaUiVvREIiW2NXXTmHs4vMNnSzuJVhscgmGav3g9VDxLrQndI3dZZVVdp0ZO/5v0xmX516/7M9cng==}

  regex@6.0.1:
    resolution: {integrity: sha512-uorlqlzAKjKQZ5P+kTJr3eeJGSVroLKoHmquUj4zHWuR+hEyNqlXsSKlYYF5F4NI6nl7tWCs0apKJ0lmfsXAPA==}

  regexp.prototype.flags@1.5.3:
    resolution: {integrity: sha512-vqlC04+RQoFalODCbCumG2xIOvapzVMHwsyIGM/SIE8fRhFFsXeH8/QQ+s0T0kDAhKc4k30s73/0ydkHQz6HlQ==}
    engines: {node: '>= 0.4'}

  regexpp@2.0.1:
    resolution: {integrity: sha512-lv0M6+TkDVniA3aD1Eg0DVpfU/booSu7Eev3TDO/mZKHBfVjgCGTV4t4buppESEYDtkArYFOxTJWv6S5C+iaNw==}
    engines: {node: '>=6.5.0'}

  regexpp@3.2.0:
    resolution: {integrity: sha512-pq2bWo9mVD43nbts2wGv17XLiNLya+GklZ8kaDLV2Z08gDCsGpnKn9BFMepvWuHCbyVvY7J5o5+BVvoQbmlJLg==}
    engines: {node: '>=8'}

  remark-gfm@4.0.0:
    resolution: {integrity: sha512-U92vJgBPkbw4Zfu/IiW2oTZLSL3Zpv+uI7My2eq8JxKgqraFdU8YUGicEJCEgSbeaG+QDFqIcwwfMTOEelPxuA==}

  remark-parse@11.0.0:
    resolution: {integrity: sha512-FCxlKLNGknS5ba/1lmpYijMUzX2esxW5xQqjWxw2eHFfS2MSdaHVINFmhjo+qN1WhZhNimq0dZATN9pH0IDrpA==}

  remark-stringify@11.0.0:
    resolution: {integrity: sha512-1OSmLd3awB/t8qdoEOMazZkNsfVTeY4fTsgzcQFdXNq8ToTN4ZGwrMnlda4K6smTFKD+GRV6O48i6Z4iKgPPpw==}

  req-all@1.0.0:
    resolution: {integrity: sha512-k8RAnaq+vrezRAZWQlI6sbwGIlII699fnPYamb8K0UVgQel3Wb6YgPfpGyair00vmArXNag1vr5PjwDQBE7DUA==}
    engines: {node: '>=4'}

  request-progress@3.0.0:
    resolution: {integrity: sha512-MnWzEHHaxHO2iWiQuHrUPBi/1WeBf5PkxQqNyNvLl9VAYSdXkP8tQ3pBSeCPD+yw0v0Aq1zosWLz0BdeXpWwZg==}

  require-directory@2.1.1:
    resolution: {integrity: sha512-fGxEI7+wsG9xrvdjsrlmL22OMTTiHRwAMroiEeMgq8gzoLC/PQr7RsRDSTLUg/bZAZtF+TVIkHc6/4RIKrui+Q==}
    engines: {node: '>=0.10.0'}

  require-from-string@2.0.2:
    resolution: {integrity: sha512-Xf0nWe6RseziFMu+Ap9biiUbmplq6S9/p+7w7YXP/JBHhrUDDUhwa+vANyubuqfZWTveU//DYVGsDG7RKL/vEw==}
    engines: {node: '>=0.10.0'}

  requireindex@1.1.0:
    resolution: {integrity: sha512-LBnkqsDE7BZKvqylbmn7lTIVdpx4K/QCduRATpO5R+wtPmky/a8pN1bO2D6wXppn1497AJF9mNjqAXr6bdl9jg==}
    engines: {node: '>=0.10.5'}

  requires-port@1.0.0:
    resolution: {integrity: sha512-KigOCHcocU3XODJxsu8i/j8T9tzT4adHiecwORRQ0ZZFcp7ahwXuRU1m+yuO90C5ZUyGeGfocHDI14M3L3yDAQ==}

  resolve-from@4.0.0:
    resolution: {integrity: sha512-pb/MYmXstAkysRFx8piNI1tGFNQIFA3vkE3Gq4EuA1dF6gHp/+vgZqsCGJapvy8N3Q+4o7FwvquPJcnZ7RYy4g==}
    engines: {node: '>=4'}

  resolve-from@5.0.0:
    resolution: {integrity: sha512-qYg9KP24dD5qka9J47d0aVky0N+b4fTU89LN9iDnjB5waksiC49rvMB0PrUJQGoTmH50XPiqOvAjDfaijGxYZw==}
    engines: {node: '>=8'}

  resolve-pathname@3.0.0:
    resolution: {integrity: sha512-C7rARubxI8bXFNB/hqcp/4iUeIXJhJZvFPFPiSPRnhU5UPxzMFIl+2E6yY6c4k9giDJAhtV+enfA+G89N6Csng==}

  resolve-pkg-maps@1.0.0:
    resolution: {integrity: sha512-seS2Tj26TBVOC2NIc2rOe2y2ZO7efxITtLZcGSOnHHNOQ7CkiUBfw0Iw2ck6xkIhPwLhKNLS8BO+hEpngQlqzw==}

  resolve@1.22.8:
    resolution: {integrity: sha512-oKWePCxqpd6FlLvGV1VU0x7bkPmmCNolxzjMf4NczoDnQcIWrAF+cPtZn5i6n+RfD2d9i0tzpKnG6Yk168yIyw==}
    hasBin: true

  resolve@2.0.0-next.5:
    resolution: {integrity: sha512-U7WjGVG9sH8tvjW5SmGbQuui75FiyjAX72HX15DwBBwF9dNiQZRQAg9nnPhYy+TUnE0+VcrttuvNI8oSxZcocA==}
    hasBin: true

  restore-cursor@3.1.0:
    resolution: {integrity: sha512-l+sSefzHpj5qimhFSE5a8nufZYAM3sBSVMAPtYkmC+4EH2anSGaEMXSD0izRQbu9nfyQ9y5JrVmp7E8oZrUjvA==}
    engines: {node: '>=8'}

  restore-cursor@5.1.0:
    resolution: {integrity: sha512-oMA2dcrw6u0YfxJQXm342bFKX/E4sG9rbTzO9ptUcR/e8A33cHuvStiYOwH7fszkZlZ1z/ta9AAoPk2F4qIOHA==}
    engines: {node: '>=18'}

  restricted-input@3.0.5:
    resolution: {integrity: sha512-lUuXZ3wUnHURRarj5/0C8vomWIfWJO+p7T6RYwB46v7Oyuyr3yyupU+i7SjqUv4S6RAeAAZt1C/QCLJ9xhQBow==}

  reusify@1.0.4:
    resolution: {integrity: sha512-U9nH88a3fc/ekCF1l0/UP1IosiuIjyTh7hBvXVMHYgVcfGvt897Xguj2UOLDeI5BG2m7/uwyaLVT6fbtCwTyzw==}
    engines: {iojs: '>=1.0.0', node: '>=0.10.0'}

  rfdc@1.4.1:
    resolution: {integrity: sha512-q1b3N5QkRUWUl7iyylaaj3kOpIT0N2i9MqIEQXP73GVsN9cw3fdx8X63cEmWhJGi2PPCF23Ijp7ktmd39rawIA==}

  rgbcolor@1.0.1:
    resolution: {integrity: sha512-9aZLIrhRaD97sgVhtJOW6ckOEh6/GnvQtdVNfdZ6s67+3/XwLS9lBcQYzEEhYVeUowN7pRzMLsyGhK2i/xvWbw==}
    engines: {node: '>= 0.8.15'}

  rimraf@2.6.3:
    resolution: {integrity: sha512-mwqeW5XsA2qAejG46gYdENaxXjx9onRNCfn7L0duuP4hCuTIi/QO7PDK07KJfp1d+izWPrzEJDcSqBa0OZQriA==}
    deprecated: Rimraf versions prior to v4 are no longer supported
    hasBin: true

  rimraf@3.0.2:
    resolution: {integrity: sha512-JZkJMZkAGFFPP2YqXZXPbMlMBgsxzE8ILs4lMIX/2o0L9UBw9O/Y3o6wFw/i9YLapcUJWwqbi3kdxIPdC62TIA==}
    deprecated: Rimraf versions prior to v4 are no longer supported
    hasBin: true

  rollup@4.27.3:
    resolution: {integrity: sha512-SLsCOnlmGt9VoZ9Ek8yBK8tAdmPHeppkw+Xa7yDlCEhDTvwYei03JlWo1fdc7YTfLZ4tD8riJCUyAgTbszk1fQ==}
    engines: {node: '>=18.0.0', npm: '>=8.0.0'}
    hasBin: true

  rollup@4.34.8:
    resolution: {integrity: sha512-489gTVMzAYdiZHFVA/ig/iYFllCcWFHMvUHI1rpFmkoUtRlQxqh6/yiNqnYibjMZ2b/+FUQwldG+aLsEt6bglQ==}
    engines: {node: '>=18.0.0', npm: '>=8.0.0'}
    hasBin: true

  rrweb-cssom@0.7.1:
    resolution: {integrity: sha512-TrEMa7JGdVm0UThDJSx7ddw5nVm3UJS9o9CCIZ72B1vSyEZoziDqBYP3XIoi/12lKrJR8rE3jeFHMok2F/Mnsg==}

  run-async@2.4.1:
    resolution: {integrity: sha512-tvVnVv01b8c1RrA6Ep7JkStj85Guv/YrMcwqYQnwjsAS2cTmmPGBBjAjpCW7RrSodNSoE2/qg9O4bceNvUuDgQ==}
    engines: {node: '>=0.12.0'}

  run-async@3.0.0:
    resolution: {integrity: sha512-540WwVDOMxA6dN6We19EcT9sc3hkXPw5mzRNGM3FkdN/vtE9NFvj5lFAPNwUDmJjXidm3v7TC1cTE7t17Ulm1Q==}
    engines: {node: '>=0.12.0'}

  run-parallel@1.2.0:
    resolution: {integrity: sha512-5l4VyZR86LZ/lDxZTR6jqL8AFE2S0IFLMP26AbjsLVADxHdhB/c0GUsH+y39UfCi3dzz8OlQuPmnaJOMoDHQBA==}

  rxjs@6.6.7:
    resolution: {integrity: sha512-hTdwr+7yYNIT5n4AMYp85KA6yw2Va0FLa3Rguvbpa4W3I5xynaBZo41cM3XM+4Q6fRMj3sBYIR1VAmZMXYJvRQ==}
    engines: {npm: '>=2.0.0'}

  rxjs@7.8.1:
    resolution: {integrity: sha512-AA3TVj+0A2iuIoQkWEK/tqFjBq2j+6PO6Y0zJcvzLAFhEFIO3HL0vls9hWLncZbAAbK0mar7oZ4V079I/qPMxg==}

  safe-array-concat@1.1.2:
    resolution: {integrity: sha512-vj6RsCsWBCf19jIeHEfkRMw8DPiBb+DMXklQ/1SGDHOMlHdPUkZXFQ2YdplS23zESTijAcurb1aSgJA3AgMu1Q==}
    engines: {node: '>=0.4'}

  safe-buffer@5.2.1:
    resolution: {integrity: sha512-rp3So07KcdmmKbGvgaNxQSJr7bGVSVk5S9Eq1F+ppbRo70+YeaDxkw5Dd8NPN+GD6bjnYm2VuPuCXmpuYvmCXQ==}

  safe-regex-test@1.0.3:
    resolution: {integrity: sha512-CdASjNJPvRa7roO6Ra/gLYBTzYzzPyyBXxIMdGW3USQLyjWEls2RgW5UBTXaQVp+OrpeCK3bLem8smtmheoRuw==}
    engines: {node: '>= 0.4'}

  safer-buffer@2.1.2:
    resolution: {integrity: sha512-YZo3K82SD7Riyi0E1EQPojLz7kpepnSQI9IyPbHHg1XXXevb5dJI7tpyN2ADxGcQbHG7vcyRHk0cbwqcQriUtg==}

  sax@1.4.1:
    resolution: {integrity: sha512-+aWOz7yVScEGoKNd4PA10LZ8sk0A/z5+nXQG5giUO5rprX9jgYsTdov9qCchZiPIZezbZH+jRut8nPodFAX4Jg==}

  saxes@6.0.0:
    resolution: {integrity: sha512-xAg7SOnEhrm5zI3puOOKyy1OMcMlIJZYNJY7xLBwSze0UjhPLnWfj2GF2EpT0jmzaJKIWKHLsaSSajf35bcYnA==}
    engines: {node: '>=v12.22.7'}

  scheduler@0.18.0:
    resolution: {integrity: sha512-agTSHR1Nbfi6ulI0kYNK0203joW2Y5W4po4l+v03tOoiJKpTBbxpNhWDvqc/4IcOw+KLmSiQLTasZ4cab2/UWQ==}

  scheduler@0.23.2:
    resolution: {integrity: sha512-UOShsPwz7NrMUqhR6t0hWjFduvOzbtv7toDH1/hIrfRNIDBnnBWd0CwJTGvTpngVlmwGCdP9/Zl/tVrDqcuYzQ==}

  search-string@3.1.0:
    resolution: {integrity: sha512-yY3b0VlaXfKi2B//34PN5AFF+GQvwme6Kj4FjggmoSBOa7B8AHfS1nYZbsrYu+IyGeYOAkF8ywL9LN9dkrOo6g==}

  semver@7.6.3:
    resolution: {integrity: sha512-oVekP1cKtI+CTDvHWYFUcMtsK/00wmAEfyqKfNdARm8u1wNVhSgaX7A8d4UuIlUI5e84iEwOhs7ZPYRmzU9U6A==}
    engines: {node: '>=10'}
    hasBin: true

  serialize-javascript@6.0.2:
    resolution: {integrity: sha512-Saa1xPByTTq2gdeFZYLLo+RFE35NHZkAbqZeWNd3BpzppeVisAqpDjcp8dyf6uIvEqJRd46jemmyA4iFIeVk8g==}

  set-function-length@1.2.2:
    resolution: {integrity: sha512-pgRc4hJ4/sNjWCSS9AmnS40x3bNMDTknHgL5UaMBTMyJnU90EgWh1Rz+MC9eFu4BuN/UwZjKQuY/1v3rM7HMfg==}
    engines: {node: '>= 0.4'}

  set-function-name@2.0.2:
    resolution: {integrity: sha512-7PGFlmtwsEADb0WYyvCMa1t+yke6daIG4Wirafur5kcf+MhUnPms1UeR0CKQdTZD81yESwMHbtn+TR+dMviakQ==}
    engines: {node: '>= 0.4'}

  setimmediate@1.0.5:
    resolution: {integrity: sha512-MATJdZp8sLqDl/68LfQmbP8zKPLQNV6BIZoIgrscFDQ+RsvK/BxeDQOgyxKKoh0y/8h3BqVFnCqQ/gd+reiIXA==}

  shallow-clone@3.0.1:
    resolution: {integrity: sha512-/6KqX+GVUdqPuPPd2LxDDxzX6CAbjJehAAOKlNpqqUpAqPM6HeL8f+o3a+JsyGjn2lv0WY8UsTgUJjU9Ok55NA==}
    engines: {node: '>=8'}

  shebang-command@1.2.0:
    resolution: {integrity: sha512-EV3L1+UQWGor21OmnvojK36mhg+TyIKDh3iFBKBohr5xeXIhNBcx8oWdgkTEEQ+BEFFYdLRuqMfd5L84N1V5Vg==}
    engines: {node: '>=0.10.0'}

  shebang-command@2.0.0:
    resolution: {integrity: sha512-kHxr2zZpYtdmrN1qDjrrX/Z1rR1kG8Dx+gkpK1G4eXmvXswmcE1hTWBWYUzlraYw1/yZp6YuDY77YtvbN0dmDA==}
    engines: {node: '>=8'}

  shebang-regex@1.0.0:
    resolution: {integrity: sha512-wpoSFAxys6b2a2wHZ1XpDSgD7N9iVjg29Ph9uV/uaP9Ex/KXlkTZTeddxDPSYQpgvzKLGJke2UU0AzoGCjNIvQ==}
    engines: {node: '>=0.10.0'}

  shebang-regex@3.0.0:
    resolution: {integrity: sha512-7++dFhtcx3353uBaq8DDR4NuxBetBzC7ZQOhmTQInHEd6bSrXdiEyzCvG07Z44UYdLShWUyXt5M/yhz8ekcb1A==}
    engines: {node: '>=8'}

  shell-quote@1.8.1:
    resolution: {integrity: sha512-6j1W9l1iAs/4xYBI1SYOVZyFcCis9b4KCLQ8fgAGG07QvzaRLVVRQvAy85yNmmZSjYjg4MWh4gNvlPujU/5LpA==}

  shiki@3.1.0:
    resolution: {integrity: sha512-LdTNyWQlC5zdCaHdcp1zPA1OVA2ivb+KjGOOnGcy02tGaF5ja+dGibWFH7Ar8YlngUgK/scDqworK18Ys9cbYA==}

  side-channel@1.0.6:
    resolution: {integrity: sha512-fDW/EZ6Q9RiO8eFG8Hj+7u/oW+XrPTIChwCOM2+th2A6OblDtYYIpve9m+KvI9Z4C9qSEXlaGR6bTEYHReuglA==}
    engines: {node: '>= 0.4'}

  siginfo@2.0.0:
    resolution: {integrity: sha512-ybx0WO1/8bSBLEWXZvEd7gMW3Sn3JFlW3TvX1nREbDLRNQNaeNN8WK0meBwPdAaOI7TtRRRJn/Es1zhrrCHu7g==}

  signal-exit@3.0.7:
    resolution: {integrity: sha512-wnD2ZE+l+SPC/uoS0vXeE9L1+0wuaMqKlfz9AMUo38JsyLSBWSFcHR1Rri62LZc12vLr1gb3jl7iwQhgwpAbGQ==}

  signal-exit@4.1.0:
    resolution: {integrity: sha512-bzyZ1e88w9O1iNJbKnOlvYTrWPDl46O1bG0D3XInv+9tkPrxrN8jUUTiFlDkkmKWgn1M6CfIA13SuGqOa9Korw==}
    engines: {node: '>=14'}

  simple-git@3.27.0:
    resolution: {integrity: sha512-ivHoFS9Yi9GY49ogc6/YAi3Fl9ROnF4VyubNylgCkA+RVqLaKWnDSzXOVzya8csELIaWaYNutsEuAhZrtOjozA==}

  sirv@3.0.1:
    resolution: {integrity: sha512-FoqMu0NCGBLCcAkS1qA+XJIQTR6/JHfQXl+uGteNCQ76T91DMUjPa9xfmeqMY3z80nLSg9yQmNjK0Px6RWsH/A==}
    engines: {node: '>=18'}

  slash@3.0.0:
    resolution: {integrity: sha512-g9Q1haeby36OSStwb4ntCGGGaKsaVSjQ68fBxoQcutl5fS1vuY18H3wSt3jFyFtrkx+Kz0V1G85A4MyAdDMi2Q==}
    engines: {node: '>=8'}

  slice-ansi@2.1.0:
    resolution: {integrity: sha512-Qu+VC3EwYLldKa1fCxuuvULvSJOKEgk9pi8dZeCVK7TqBfUNTH4sFkk4joj8afVSfAYgJoSOetjx9QWOJ5mYoQ==}
    engines: {node: '>=6'}

  slice-ansi@3.0.0:
    resolution: {integrity: sha512-pSyv7bSTC7ig9Dcgbw9AuRNUb5k5V6oDudjZoMBSr13qpLBG7tB+zgCkARjq7xIUgdz5P1Qe8u+rSGdouOOIyQ==}
    engines: {node: '>=8'}

  slice-ansi@4.0.0:
    resolution: {integrity: sha512-qMCMfhY040cVHT43K9BFygqYbUPFZKHOg7K73mtTWJRb8pyP3fzf4Ixd5SzdEJQ6MRUg/WBnOLxghZtKKurENQ==}
    engines: {node: '>=10'}

  slice-ansi@5.0.0:
    resolution: {integrity: sha512-FC+lgizVPfie0kkhqUScwRu1O/lF6NOgJmlCgK+/LYxDCTk8sGelYaHDhFcDN+Sn3Cv+3VSa4Byeo+IMCzpMgQ==}
    engines: {node: '>=12'}

  slice-ansi@7.1.0:
    resolution: {integrity: sha512-bSiSngZ/jWeX93BqeIAbImyTbEihizcwNjFoRUIY/T1wWQsfsm2Vw1agPKylXvQTU7iASGdHhyqRlqQzfz+Htg==}
    engines: {node: '>=18'}

  snake-case@3.0.4:
    resolution: {integrity: sha512-LAOh4z89bGQvl9pFfNF8V146i7o7/CqFPbqzYgP+yYzDIDeS9HaNFtXABamRW+AQzEVODcvE79ljJ+8a9YSdMg==}

  source-map-generator@0.8.0:
    resolution: {integrity: sha512-psgxdGMwl5MZM9S3FWee4EgsEaIjahYV5AzGnwUvPhWeITz/j6rKpysQHlQ4USdxvINlb8lKfWGIXwfkrgtqkA==}
    engines: {node: '>= 10'}

  source-map-js@1.2.1:
    resolution: {integrity: sha512-UXWMKhLOwVKb728IUtQPXxfYU+usdybtUrK/8uGE8CQMvrhOpwvzDBwj0QhSL7MQc7vIsISBG8VQ8+IDQxpfQA==}
    engines: {node: '>=0.10.0'}

  source-map-support@0.5.21:
    resolution: {integrity: sha512-uBHU3L3czsIyYXKX88fdrGovxdSCoTGDRZ6SYXtSRxLZUzHg5P/66Ht6uoUlHu9EZod+inXhKo3qQgwXUT/y1w==}

  source-map@0.5.7:
    resolution: {integrity: sha512-LbrmJOMUSdEVxIKvdcJzQC+nQhe8FUZQTXQy6+I75skNgn3OoQ0DZA8YnFa7gp8tqtL3KPf1kmo0R5DoApeSGQ==}
    engines: {node: '>=0.10.0'}

  source-map@0.6.1:
    resolution: {integrity: sha512-UjgapumWlbMhkBgzT7Ykc5YXUT46F0iKu8SGXq0bcwP5dz/h0Plj6enJqjz1Zbq2l5WaqYnrVbwWOWMyF3F47g==}
    engines: {node: '>=0.10.0'}

  source-map@0.8.0-beta.0:
    resolution: {integrity: sha512-2ymg6oRBpebeZi9UUNsgQ89bhx01TcTkmNTGnNO88imTmbSgy4nfujrgVEFKWpMTEGA11EDkTt7mqObTPdigIA==}
    engines: {node: '>= 8'}

  space-separated-tokens@2.0.2:
    resolution: {integrity: sha512-PEGlAwrG8yXGXRjW32fGbg66JAlOAwbObuqVoJpv/mRgoWDQfgH1wDPvtzWyUSNAXBGSk8h755YDbbcEy3SH2Q==}

  sprintf-js@1.0.3:
    resolution: {integrity: sha512-D9cPgkvLlV3t3IzL0D0YLvGA9Ahk4PcvVwUbN0dSGr1aP0Nrt4AEnTUbuGvquEC0mA64Gqt1fzirlRs5ibXx8g==}

  sshpk@1.18.0:
    resolution: {integrity: sha512-2p2KJZTSqQ/I3+HX42EpYOa2l3f8Erv8MWKsy2I9uf4wA7yFIkXRffYdsx86y6z4vHtV8u7g+pPlr8/4ouAxsQ==}
    engines: {node: '>=0.10.0'}
    hasBin: true

  stackback@0.0.2:
    resolution: {integrity: sha512-1XMJE5fQo1jGH6Y/7ebnwPOBEkIEnT4QF32d5R1+VXdXveM0IBMJt8zfaxX1P3QhVwrYe+576+jkANtSS2mBbw==}

  stackblur-canvas@2.7.0:
    resolution: {integrity: sha512-yf7OENo23AGJhBriGx0QivY5JP6Y1HbrrDI6WLt6C5auYZXlQrheoY8hD4ibekFKz1HOfE48Ww8kMWMnJD/zcQ==}
    engines: {node: '>=0.1.14'}

  statuses@2.0.1:
    resolution: {integrity: sha512-RwNA9Z/7PrK06rYLIzFMlaF+l73iwpzsqRIFgbMLbTcLD6cOao82TaWefPXQvB2fOC4AjuYSEndS7N/mTCbkdQ==}
    engines: {node: '>= 0.8'}

  std-env@3.8.0:
    resolution: {integrity: sha512-Bc3YwwCB+OzldMxOXJIIvC6cPRWr/LxOp48CdQTOkPyk/t4JWWJbrilwBd7RJzKV8QW7tJkcgAmeuLLJugl5/w==}

  storybook-dark-mode@4.0.1:
    resolution: {integrity: sha512-9l3qY8NdgwZnY+NlO1XHB3eUb6FmZo9GazJeUSeFkjRqwA5FmnMSeq0YVqEOqfwniM/TvQwOiTYd5g/hC2wugA==}

  storybook@8.5.0:
    resolution: {integrity: sha512-cEx42OlCetManF+cONVJVYP7SYsnI2K922DfWKmZhebP0it0n6TUof4y5/XzJ8YUruwPgyclGLdX8TvdRuNSfw==}
    hasBin: true
    peerDependencies:
      prettier: ^2 || ^3
    peerDependenciesMeta:
      prettier:
        optional: true

  strict-event-emitter@0.5.1:
    resolution: {integrity: sha512-vMgjE/GGEPEFnhFub6pa4FmJBRBVOLpIII2hvCZ8Kzb7K0hlHo7mQv6xYrBvCL2LtAIBwFUK8wvuJgTVSQ5MFQ==}

  string-argv@0.3.2:
    resolution: {integrity: sha512-aqD2Q0144Z+/RqG52NeHEkZauTAUWJO8c6yTftGJKO3Tja5tUgIfmIl6kExvhtxSDP7fXB6DvzkfMpCd/F3G+Q==}
    engines: {node: '>=0.6.19'}

  string-width@3.1.0:
    resolution: {integrity: sha512-vafcv6KjVZKSgz06oM/H6GDBrAtz8vdhQakGjFIvNrHA6y3HCF1CInLy+QLq8dTJPQ1b+KDUqDFctkdRW44e1w==}
    engines: {node: '>=6'}

  string-width@4.2.3:
    resolution: {integrity: sha512-wKyQRQpjJ0sIp62ErSZdGsjMJWsap5oRNihHhu6G7JVO/9jIB6UyevL+tXuOqrng8j/cxKTWyWUwvSTriiZz/g==}
    engines: {node: '>=8'}

  string-width@5.1.2:
    resolution: {integrity: sha512-HnLOCR3vjcY8beoNLtcjZ5/nxn2afmME6lhrDrebokqMap+XbeW8n9TXpPDOqdGK5qcI3oT0GKTW6wC7EMiVqA==}
    engines: {node: '>=12'}

  string-width@7.2.0:
    resolution: {integrity: sha512-tsaTIkKW9b4N+AEj+SVA+WhJzV7/zMhcSu78mLKWSk7cXMOSHsBKFWUs0fWwq8QyK3MgJBQRX6Gbi4kYbdvGkQ==}
    engines: {node: '>=18'}

  string.prototype.includes@2.0.1:
    resolution: {integrity: sha512-o7+c9bW6zpAdJHTtujeePODAhkuicdAryFsfVKwA+wGw89wJ4GTY484WTucM9hLtDEOpOvI+aHnzqnC5lHp4Rg==}
    engines: {node: '>= 0.4'}

  string.prototype.matchall@4.0.11:
    resolution: {integrity: sha512-NUdh0aDavY2og7IbBPenWqR9exH+E26Sv8e0/eTe1tltDGZL+GtBkDAnnyBtmekfK6/Dq3MkcGtzXFEd1LQrtg==}
    engines: {node: '>= 0.4'}

  string.prototype.repeat@1.0.0:
    resolution: {integrity: sha512-0u/TldDbKD8bFCQ/4f5+mNRrXwZ8hg2w7ZR8wa16e8z9XpePWl3eGEcUD0OXpEH/VJH/2G3gjUtR3ZOiBe2S/w==}

  string.prototype.trim@1.2.9:
    resolution: {integrity: sha512-klHuCNxiMZ8MlsOihJhJEBJAiMVqU3Z2nEXWfWnIqjN0gEFS9J9+IxKozWWtQGcgoa1WUZzLjKPTr4ZHNFTFxw==}
    engines: {node: '>= 0.4'}

  string.prototype.trimend@1.0.8:
    resolution: {integrity: sha512-p73uL5VCHCO2BZZ6krwwQE3kCzM7NKmis8S//xEC6fQonchbum4eP6kR4DLEjQFO3Wnj3Fuo8NM0kOSjVdHjZQ==}

  string.prototype.trimstart@1.0.8:
    resolution: {integrity: sha512-UXSH262CSZY1tfu3G3Secr6uGLCFVPMhIqHjlgCUtCCcgihYc/xKs9djMTMUOb2j1mVSeU8EU6NWc/iQKU6Gfg==}
    engines: {node: '>= 0.4'}

  stringify-entities@4.0.4:
    resolution: {integrity: sha512-IwfBptatlO+QCJUo19AqvrPNqlVMpW9YEL2LIVY+Rpv2qsjCGxaDLNRgeGsQWJhfItebuJhsGSLjaBbNSQ+ieg==}

  strip-ansi@5.2.0:
    resolution: {integrity: sha512-DuRs1gKbBqsMKIZlrffwlug8MHkcnpjs5VPmL1PAh+mA30U0DTotfDZ0d2UUsXpPmPmMMJ6W773MaA3J+lbiWA==}
    engines: {node: '>=6'}

  strip-ansi@6.0.1:
    resolution: {integrity: sha512-Y38VPSHcqkFrCpFnQ9vuSXmquuv5oXOKpGeT6aGrr3o3Gc9AlVa6JBfUSOCnbxGGZF+/0ooI7KrPuUSztUdU5A==}
    engines: {node: '>=8'}

  strip-ansi@7.1.0:
    resolution: {integrity: sha512-iq6eVVI64nQQTRYq2KtEg2d2uU7LElhTJwsH4YzIHZshxlgZms/wIc4VoDQTlG/IvVIrBKG06CrZnp0qv7hkcQ==}
    engines: {node: '>=12'}

  strip-bom@3.0.0:
    resolution: {integrity: sha512-vavAMRXOgBVNF6nyEEmL3DBK19iRpDcoIwW+swQ+CbGiu7lju6t+JklA1MHweoWtadgt4ISVUsXLyDq34ddcwA==}
    engines: {node: '>=4'}

  strip-final-newline@2.0.0:
    resolution: {integrity: sha512-BrpvfNAE3dcvq7ll3xVumzjKjZQ5tI1sEUIKr3Uoks0XUl45St3FlatVqef9prk4jRDzhW6WZg+3bk93y6pLjA==}
    engines: {node: '>=6'}

  strip-final-newline@3.0.0:
    resolution: {integrity: sha512-dOESqjYr96iWYylGObzd39EuNTa5VJxyvVAEm5Jnh7KGo75V43Hk1odPQkNDyXNmUR6k+gEiDVXnjB8HJ3crXw==}
    engines: {node: '>=12'}

  strip-indent@3.0.0:
    resolution: {integrity: sha512-laJTa3Jb+VQpaC6DseHhF7dXVqHTfJPCRDaEbid/drOhgitgYku/letMUqOXFoWV0zIIUbjpdH2t+tYj4bQMRQ==}
    engines: {node: '>=8'}

  strip-indent@4.0.0:
    resolution: {integrity: sha512-mnVSV2l+Zv6BLpSD/8V87CW/y9EmmbYzGCIavsnsI6/nwn26DwffM/yztm30Z/I2DY9wdS3vXVCMnHDgZaVNoA==}
    engines: {node: '>=12'}

  strip-json-comments@3.1.1:
    resolution: {integrity: sha512-6fPc+R4ihwqP6N/aIv2f1gMH8lOVtWQHoqC4yK6oSDVVocumAsfCqjkXnqiYMhmMwS/mEHLp7Vehlt3ql6lEig==}
    engines: {node: '>=8'}

  stylis@4.2.0:
    resolution: {integrity: sha512-Orov6g6BB1sDfYgzWfTHDOxamtX1bE/zo104Dh9e6fqJ3PooipYyfJ0pUmrZO2wAvO8YbEyeFrkV91XTsGMSrw==}

  sucrase@3.35.0:
    resolution: {integrity: sha512-8EbVDiu9iN/nESwxeSxDKe0dunta1GOlHufmSSXxMD2z2/tMZpDMpvXQGsc+ajGo8y2uYUmixaSRUc/QPoQ0GA==}
    engines: {node: '>=16 || 14 >=14.17'}
    hasBin: true

  supports-color@5.5.0:
    resolution: {integrity: sha512-QjVjwdXIt408MIiAqCX4oUKsgU2EqAGzs2Ppkm4aQYbjm+ZEWEcW4SfFNTr4uMNZma0ey4f5lgLrkB0aX0QMow==}
    engines: {node: '>=4'}

  supports-color@7.2.0:
    resolution: {integrity: sha512-qpCAvRl9stuOHveKsn7HncJRvv501qIacKzQlO/+Lwxc9+0q2wLyv4Dfvt80/DPn2pqOBsJdDiogXGR9+OvwRw==}
    engines: {node: '>=8'}

  supports-color@8.1.1:
    resolution: {integrity: sha512-MpUEN2OodtUzxvKQl72cUF7RQ5EiHsGvSsVG0ia9c5RbWGL2CI4C7EpPS8UTBIplnlzZiNuV56w+FuNxy3ty2Q==}
    engines: {node: '>=10'}

  supports-preserve-symlinks-flag@1.0.0:
    resolution: {integrity: sha512-ot0WnXS9fgdkgIcePe6RHNk1WA8+muPa6cSjeR3V8K27q9BB1rTE3R1p7Hv0z1ZyAc8s6Vvv8DIyWf681MAt0w==}
    engines: {node: '>= 0.4'}

  svg-parser@2.0.4:
    resolution: {integrity: sha512-e4hG1hRwoOdRb37cIMSgzNsxyzKfayW6VOflrwvR+/bzrkyxY/31WkbgnQpgtrNp1SdpJvpUAGTa/ZoiPNDuRQ==}

  svg-pathdata@6.0.3:
    resolution: {integrity: sha512-qsjeeq5YjBZ5eMdFuUa4ZosMLxgr5RZ+F+Y1OrDhuOCEInRMA3x74XdBtggJcj9kOeInz0WE+LgCPDkZFlBYJw==}
    engines: {node: '>=12.0.0'}

  symbol-observable@1.2.0:
    resolution: {integrity: sha512-e900nM8RRtGhlV36KGEU9k65K3mPb1WV70OdjfxlG2EAuM1noi/E/BaW/uMhL7bPEssK8QV57vN3esixjUvcXQ==}
    engines: {node: '>=0.10.0'}

  symbol-tree@3.2.4:
    resolution: {integrity: sha512-9QNk5KwDF+Bvz+PyObkmSYjI5ksVUYtjW7AU22r2NKcfLJcXp96hkDWU3+XndOsUb+AQ9QhfzfCT2O+CNWT5Tw==}

  table@5.4.6:
    resolution: {integrity: sha512-wmEc8m4fjnob4gt5riFRtTu/6+4rSe12TpAELNSqHMfF3IqnA+CH37USM6/YR3qRZv7e56kAEAtd6nKZaxe0Ug==}
    engines: {node: '>=6.0.0'}

  table@6.8.2:
    resolution: {integrity: sha512-w2sfv80nrAh2VCbqR5AK27wswXhqcck2AhfnNW76beQXskGZ1V12GwS//yYVa3d3fcvAip2OUnbDAjW2k3v9fA==}
    engines: {node: '>=10.0.0'}

  terser@5.36.0:
    resolution: {integrity: sha512-IYV9eNMuFAV4THUspIRXkLakHnV6XO7FEdtKjf/mDyrnqUg9LnlOn6/RwRvM9SZjR4GUq8Nk8zj67FzVARr74w==}
    engines: {node: '>=10'}
    hasBin: true

  test-exclude@7.0.1:
    resolution: {integrity: sha512-pFYqmTw68LXVjeWJMST4+borgQP2AyMNbg1BpZh9LbyhUeNkeaPF9gzfPGUAnSMV3qPYdWUwDIjjCLiSDOl7vg==}
    engines: {node: '>=18'}

  text-segmentation@1.0.3:
    resolution: {integrity: sha512-iOiPUo/BGnZ6+54OsWxZidGCsdU8YbE4PSpdPinp7DeMtUJNJBoJ/ouUSTJjHkh1KntHaltHl/gDs2FC4i5+Nw==}

  text-table@0.2.0:
    resolution: {integrity: sha512-N+8UisAXDGk8PFXP4HAzVR9nbfmVJ3zYLAWiTIoqC5v5isinhr+r5uaO8+7r3BMfuNIufIsA7RdpVgacC2cSpw==}

  thenify-all@1.6.0:
    resolution: {integrity: sha512-RNxQH/qI8/t3thXJDwcstUO4zeqo64+Uy/+sNVRBx4Xn2OX+OZ9oP+iJnNFqplFra2ZUVeKCSa2oVWi3T4uVmA==}
    engines: {node: '>=0.8'}

  thenify@3.3.1:
    resolution: {integrity: sha512-RVZSIV5IG10Hk3enotrhvz0T9em6cyHBLkH/YAZuKqd8hRkKhSfCGIcP2KUY0EPxndzANBmNllzWPwak+bheSw==}

  throttle-debounce@2.3.0:
    resolution: {integrity: sha512-H7oLPV0P7+jgvrk+6mwwwBDmxTaxnu9HMXmloNLXwnNO0ZxZ31Orah2n8lU1eMPvsaowP2CX+USCgyovXfdOFQ==}
    engines: {node: '>=8'}

  throttleit@1.0.1:
    resolution: {integrity: sha512-vDZpf9Chs9mAdfY046mcPt8fg5QSZr37hEH4TXYBnDF+izxgrbRGUAAaBvIk/fJm9aOFCGFd1EsNg5AZCbnQCQ==}

  through@2.3.8:
    resolution: {integrity: sha512-w89qg7PI8wAdvX60bMDP+bFoD5Dvhm9oLheFp5O4a2QF0cSBGsBX4qZmadPMvVqlLJBBci+WqGGOAPvcDeNSVg==}

  tiny-case@1.0.3:
    resolution: {integrity: sha512-Eet/eeMhkO6TX8mnUteS9zgPbUMQa4I6Kkp5ORiBD5476/m+PIRiumP5tmh5ioJpH7k51Kehawy2UDfsnxxY8Q==}

  tiny-invariant@1.3.3:
    resolution: {integrity: sha512-+FbBPE1o9QAYvviau/qC5SE3caw21q3xkvWKBtja5vgqOWIHHJ3ioaq1VPfn/Szqctz2bU/oYeKd9/z5BL+PVg==}

  tiny-warning@1.0.3:
    resolution: {integrity: sha512-lBN9zLN/oAf68o3zNXYrdCt1kP8WsiGW8Oo2ka41b2IM5JL/S1CTyX1rW0mb/zSuJun0ZUrDxx4sqvYS2FWzPA==}

  tinybench@2.9.0:
    resolution: {integrity: sha512-0+DUvqWMValLmha6lr4kD8iAMK1HzV0/aKnCtWb9v9641TnP/MFb7Pc2bxoxQjTXAErryXVgUOfv2YqNllqGeg==}

  tinyexec@0.3.1:
    resolution: {integrity: sha512-WiCJLEECkO18gwqIp6+hJg0//p23HXp4S+gGtAKu3mI2F2/sXC4FvHvXvB0zJVVaTPhx1/tOwdbRsa1sOBIKqQ==}

  tinyexec@0.3.2:
    resolution: {integrity: sha512-KQQR9yN7R5+OSwaK0XQoj22pwHoTlgYqmUscPYoknOoWCWfj/5/ABTMRi69FrKU5ffPVh5QcFikpWJI/P1ocHA==}

  tinyglobby@0.2.10:
    resolution: {integrity: sha512-Zc+8eJlFMvgatPZTl6A9L/yht8QqdmUNtURHaKZLmKBE12hNPSrqNkUp2cs3M/UKmNVVAMFQYSjYIVHDjW5zew==}
    engines: {node: '>=12.0.0'}

  tinyglobby@0.2.12:
    resolution: {integrity: sha512-qkf4trmKSIiMTs/E63cxH+ojC2unam7rJ0WrauAzpT3ECNTxGRMlaXxVbfxMUC/w0LaYk6jQ4y/nGR9uBO3tww==}
    engines: {node: '>=12.0.0'}

  tinypool@1.0.2:
    resolution: {integrity: sha512-al6n+QEANGFOMf/dmUMsuS5/r9B06uwlyNjZZql/zv8J7ybHCgoihBNORZCY2mzUuAnomQa2JdhyHKzZxPCrFA==}
    engines: {node: ^18.0.0 || >=20.0.0}

  tinyrainbow@1.2.0:
    resolution: {integrity: sha512-weEDEq7Z5eTHPDh4xjX789+fHfF+P8boiFB+0vbWzpbnbsEr/GRaohi/uMKxg8RZMXnl1ItAi/IUHWMsjDV7kQ==}
    engines: {node: '>=14.0.0'}

  tinyrainbow@2.0.0:
    resolution: {integrity: sha512-op4nsTR47R6p0vMUUoYl/a+ljLFVtlfaXkLQmqfLR1qHma1h/ysYk4hEXZ880bf2CYgTskvTa/e196Vd5dDQXw==}
    engines: {node: '>=14.0.0'}

  tinyspy@3.0.2:
    resolution: {integrity: sha512-n1cw8k1k0x4pgA2+9XrOkFydTerNcJ1zWCO5Nn9scWHTD+5tp8dghT2x1uduQePZTZgd3Tupf+x9BxJjeJi77Q==}
    engines: {node: '>=14.0.0'}

  tldts-core@6.1.61:
    resolution: {integrity: sha512-In7VffkDWUPgwa+c9picLUxvb0RltVwTkSgMNFgvlGSWveCzGBemBqTsgJCL4EDFWZ6WH0fKTsot6yNhzy3ZzQ==}

  tldts@6.1.61:
    resolution: {integrity: sha512-rv8LUyez4Ygkopqn+M6OLItAOT9FF3REpPQDkdMx5ix8w4qkuE7Vo2o/vw1nxKQYmJDV8JpAMJQr1b+lTKf0FA==}
    hasBin: true

  tmp@0.0.33:
    resolution: {integrity: sha512-jRCJlojKnZ3addtTOjdIqoRuPEKBvNXcGYqzO6zWZX8KfKEpnGY5jfggJQ3EjKuu8D4bJRr0y+cYJFmYbImXGw==}
    engines: {node: '>=0.6.0'}

  tmp@0.2.3:
    resolution: {integrity: sha512-nZD7m9iCPC5g0pYmcaxogYKggSfLsdxl8of3Q/oIbqCqLLIO9IAF0GWjX1z9NZRHPiXv8Wex4yDCaZsgEw0Y8w==}
    engines: {node: '>=14.14'}

  to-regex-range@5.0.1:
    resolution: {integrity: sha512-65P7iz6X5yEr1cwcgvQxbbIw7Uk3gOy5dIdtZ4rDveLqhrdJP+Li/Hx6tyK0NEb+2GCyneCMJiGqrADCSNk8sQ==}
    engines: {node: '>=8.0'}

  toggle-selection@1.0.6:
    resolution: {integrity: sha512-BiZS+C1OS8g/q2RRbJmy59xpyghNBqrr6k5L/uKBGRsTfxmu3ffiRnd8mlGPUVayg8pvfi5urfnu8TU7DVOkLQ==}

  toposort@2.0.2:
    resolution: {integrity: sha512-0a5EOkAUp8D4moMi2W8ZF8jcga7BgZd91O/yabJCFY8az+XSzeGyTKs0Aoo897iV1Nj6guFq8orWDS96z91oGg==}

  totalist@3.0.1:
    resolution: {integrity: sha512-sf4i37nQ2LBx4m3wB74y+ubopq6W/dIzXg0FDGjsYnZHVa1Da8FH853wlL2gtUhg+xJXjfk3kUZS3BRoQeoQBQ==}
    engines: {node: '>=6'}

  tough-cookie@4.1.4:
    resolution: {integrity: sha512-Loo5UUvLD9ScZ6jh8beX1T6sO1w2/MpCRpEP7V280GKMVUQ0Jzar2U3UJPsrdbziLEMMhu3Ujnq//rhiFuIeag==}
    engines: {node: '>=6'}

  tough-cookie@5.0.0:
    resolution: {integrity: sha512-FRKsF7cz96xIIeMZ82ehjC3xW2E+O2+v11udrDYewUbszngYhsGa8z6YUMMzO9QJZzzyd0nGGXnML/TReX6W8Q==}
    engines: {node: '>=16'}

  tr46@0.0.3:
    resolution: {integrity: sha512-N3WMsuqV66lT30CrXNbEjx4GEwlow3v6rr4mCcv6prnfwhS01rkgyFdjPNBYd9br7LpXV1+Emh01fHnq2Gdgrw==}

  tr46@1.0.1:
    resolution: {integrity: sha512-dTpowEjclQ7Kgx5SdBkqRzVhERQXov8/l9Ft9dVM9fmg0W0KQSVaXX9T4i6twCPNtYiZM53lpSSUAwJbFPOHxA==}

  tr46@5.0.0:
    resolution: {integrity: sha512-tk2G5R2KRwBd+ZN0zaEXpmzdKyOYksXwywulIX95MBODjSzMIuQnQ3m8JxgbhnL1LeVo7lqQKsYa1O3Htl7K5g==}
    engines: {node: '>=18'}

  tree-kill@1.2.2:
    resolution: {integrity: sha512-L0Orpi8qGpRG//Nd+H90vFB+3iHnue1zSSGmNOOCh1GLJ7rUKVwV2HvijphGQS2UmhUZewS9VgvxYIdgr+fG1A==}
    hasBin: true

  trim-lines@3.0.1:
    resolution: {integrity: sha512-kRj8B+YHZCc9kQYdWfJB2/oUl9rA99qbowYYBtr4ui4mZyAQ2JpvVBd/6U2YloATfqBhBTSMhTpgBHtU0Mf3Rg==}

  trough@2.2.0:
    resolution: {integrity: sha512-tmMpK00BjZiUyVyvrBK7knerNgmgvcV/KLVyuma/SC+TQN167GrMRciANTz09+k3zW8L8t60jWO1GpfkZdjTaw==}

  ts-api-utils@1.4.0:
    resolution: {integrity: sha512-032cPxaEKwM+GT3vA5JXNzIaizx388rhsSW79vGRNGXfRRAdEAn2mvk36PvK5HnOchyWZ7afLEXqYCvPCrzuzQ==}
    engines: {node: '>=16'}
    peerDependencies:
      typescript: '>=4.2.0'

  ts-dedent@2.2.0:
    resolution: {integrity: sha512-q5W7tVM71e2xjHZTlgfTDoPF/SmqKG5hddq9SzR49CH2hayqRKJtQ4mtRlSxKaJlR/+9rEM+mnBHf7I2/BQcpQ==}
    engines: {node: '>=6.10'}

  ts-interface-checker@0.1.13:
    resolution: {integrity: sha512-Y/arvbn+rrz3JCKl9C4kVNfTfSm2/mEp5FSz5EsZSANGPSlQrpRI5M4PKF+mJnE52jOO90PnPSc3Ur3bTQw0gA==}

  tsconfig-paths@4.2.0:
    resolution: {integrity: sha512-NoZ4roiN7LnbKn9QqE1amc9DJfzvZXxF4xDavcOWt1BPkdx+m+0gJuPM+S0vCe7zTJMYUP0R8pO2XMr+Y8oLIg==}
    engines: {node: '>=6'}

  tslib@1.14.1:
    resolution: {integrity: sha512-Xni35NKzjgMrwevysHTCArtLDpPvye8zV/0E4EyYn43P7/7qvQwPh9BGkHewbMulVntbigmcT7rdX3BNo9wRJg==}

  tslib@2.8.1:
    resolution: {integrity: sha512-oJFu94HQb+KVduSUQL7wnpmqnfmLsOA/nAh6b6EH0wCEoK0/mPeXU6c3wKDV83MkOuHPRHtSXKKU99IBazS/2w==}

  tss-react@4.9.13:
    resolution: {integrity: sha512-Gu19qqPH8/SAyKVIgDE5qHygirEDnNIQcXhiEc+l4Q9T7C1sfvUnbVWs+yBpmN26/wyk4FTOupjYS2wq4vH0yA==}
    peerDependencies:
      '@emotion/react': ^11.4.1
      '@emotion/server': ^11.4.0
      '@mui/material': ^5.0.0 || ^6.0.0
      react: ^16.8.0 || ^17.0.2 || ^18.0.0
    peerDependenciesMeta:
      '@emotion/server':
        optional: true
      '@mui/material':
        optional: true

  tsup@8.3.5:
    resolution: {integrity: sha512-Tunf6r6m6tnZsG9GYWndg0z8dEV7fD733VBFzFJ5Vcm1FtlXB8xBD/rtrBi2a3YKEV7hHtxiZtW5EAVADoe1pA==}
    engines: {node: '>=18'}
    hasBin: true
    peerDependencies:
      '@microsoft/api-extractor': ^7.36.0
      '@swc/core': ^1
      postcss: ^8.4.12
      typescript: '>=4.5.0'
    peerDependenciesMeta:
      '@microsoft/api-extractor':
        optional: true
      '@swc/core':
        optional: true
      postcss:
        optional: true
      typescript:
        optional: true

  tsutils@3.21.0:
    resolution: {integrity: sha512-mHKK3iUXL+3UF6xL5k0PEhKRUBKPBCv/+RkEOpjRWxxx27KKRBmmA60A9pgOUvMi8GKhRMPEmjBRPzs2W7O1OA==}
    engines: {node: '>= 6'}
    peerDependencies:
      typescript: '>=2.8.0 || >= 3.2.0-dev || >= 3.3.0-dev || >= 3.4.0-dev || >= 3.5.0-dev || >= 3.6.0-dev || >= 3.6.0-beta || >= 3.7.0-dev || >= 3.7.0-beta'

  tsx@4.19.2:
    resolution: {integrity: sha512-pOUl6Vo2LUq/bSa8S5q7b91cgNSjctn9ugq/+Mvow99qW6x/UZYwzxy/3NmqoT66eHYfCVvFvACC58UBPFf28g==}
    engines: {node: '>=18.0.0'}
    hasBin: true

  tunnel-agent@0.6.0:
    resolution: {integrity: sha512-McnNiV1l8RYeY8tBgEpuodCC1mLUdbSN+CYBL7kJsJNInOP8UjDDEwdk6Mw60vdLLrr5NHKZhMAOSrR2NZuQ+w==}

  tweetnacl@0.14.5:
    resolution: {integrity: sha512-KXXFFdAbFXY4geFIwoyNK+f5Z1b7swfXABfL7HXCmoIWMKU3dmS26672A4EeQtDzLKy7SXmfBu51JolvEKwtGA==}

  type-check@0.3.2:
    resolution: {integrity: sha512-ZCmOJdvOWDBYJlzAoFkC+Q0+bUyEOS1ltgp1MGU03fqHG+dbi9tBFU2Rd9QKiDZFAYrhPh2JUf7rZRIuHRKtOg==}
    engines: {node: '>= 0.8.0'}

  type-check@0.4.0:
    resolution: {integrity: sha512-XleUoc9uwGXqjWwXaUTZAmzMcFZ5858QA2vvx1Ur5xIcixXIP+8LnFDgRplU30us6teqdlskFfu+ae4K79Ooew==}
    engines: {node: '>= 0.8.0'}

  type-fest@0.20.2:
    resolution: {integrity: sha512-Ne+eE4r0/iWnpAxD852z3A+N0Bt5RN//NjJwRd2VFHEmrywxf5vsZlh4R6lixl6B+wz/8d+maTSAkN1FIkI3LQ==}
    engines: {node: '>=10'}

  type-fest@0.21.3:
    resolution: {integrity: sha512-t0rzBq87m3fVcduHDUFhKmyyX+9eo6WQjZvf51Ea/M0Q7+T374Jp1aUiyUl0GKxp8M/OETVHSDvmkyPgvX+X2w==}
    engines: {node: '>=10'}

  type-fest@0.8.1:
    resolution: {integrity: sha512-4dbzIzqvjtgiM5rw1k5rEHtBANKmdudhGyBEajN01fEyhaAIhsoKNy6y7+IN93IfpFtwY9iqi7kD+xwKhQsNJA==}
    engines: {node: '>=8'}

  type-fest@2.19.0:
    resolution: {integrity: sha512-RAH822pAdBgcNMAfWnCBU3CFZcfZ/i1eZjwFU/dsLKumyuuP3niueg2UAukXYF0E2AAoc82ZSSf9J0WQBinzHA==}
    engines: {node: '>=12.20'}

  type-fest@4.27.0:
    resolution: {integrity: sha512-3IMSWgP7C5KSQqmo1wjhKrwsvXAtF33jO3QY+Uy++ia7hqvgSK6iXbbg5PbDBc1P2ZbNEDgejOrN4YooXvhwCw==}
    engines: {node: '>=16'}

  typed-array-buffer@1.0.2:
    resolution: {integrity: sha512-gEymJYKZtKXzzBzM4jqa9w6Q1Jjm7x2d+sh19AdsD4wqnMPDYyvwpsIc2Q/835kHuo3BEQ7CjelGhfTsoBb2MQ==}
    engines: {node: '>= 0.4'}

  typed-array-byte-length@1.0.1:
    resolution: {integrity: sha512-3iMJ9q0ao7WE9tWcaYKIptkNBuOIcZCCT0d4MRvuuH88fEoEH62IuQe0OtraD3ebQEoTRk8XCBoknUNc1Y67pw==}
    engines: {node: '>= 0.4'}

  typed-array-byte-offset@1.0.2:
    resolution: {integrity: sha512-Ous0vodHa56FviZucS2E63zkgtgrACj7omjwd/8lTEMEPFFyjfixMZ1ZXenpgCFBBt4EC1J2XsyVS2gkG0eTFA==}
    engines: {node: '>= 0.4'}

  typed-array-length@1.0.6:
    resolution: {integrity: sha512-/OxDN6OtAk5KBpGb28T+HZc2M+ADtvRxXrKKbUwtsLgdoxgX13hyy7ek6bFRl5+aBs2yZzB0c4CnQfAtVypW/g==}
    engines: {node: '>= 0.4'}

  typescript-fsa-reducers@1.2.2:
    resolution: {integrity: sha512-IQ2VsIqUvmzVgWNDjxkeOxX97itl/rq+2u82jGsRdzCSFi9OtV4qf1Ec1urvj/eDlPHOaihIL7wMZzLYx9GvFg==}
    peerDependencies:
      typescript-fsa: '*'

  typescript-fsa@3.0.0:
    resolution: {integrity: sha512-xiXAib35i0QHl/+wMobzPibjAH5TJLDj+qGq5jwVLG9qR4FUswZURBw2qihBm0m06tHoyb3FzpnJs1GRhRwVag==}

  typescript@4.9.5:
    resolution: {integrity: sha512-1FXk9E2Hm+QzZQ7z+McJiHL4NW1F2EzMu9Nq9i3zAaGqibafqYwCVU6WyWAuyQRRzOlxou8xZSyXLEN8oKj24g==}
    engines: {node: '>=4.2.0'}
    hasBin: true

  typescript@5.7.3:
    resolution: {integrity: sha512-84MVSjMEHP+FQRPy3pX9sTVV/INIex71s9TL2Gm5FG/WG1SqXeKyZ0k7/blY/4FdOzI12CBy1vGc4og/eus0fw==}
    engines: {node: '>=14.17'}
    hasBin: true

  ua-parser-js@0.7.39:
    resolution: {integrity: sha512-IZ6acm6RhQHNibSt7+c09hhvsKy9WUr4DVbeq9U8o71qxyYtJpQeDxQnMrVqnIFMLcQjHO0I9wgfO2vIahht4w==}
    hasBin: true

  uc.micro@2.1.0:
    resolution: {integrity: sha512-ARDJmphmdvUk6Glw7y9DQ2bFkKBHwQHLi2lsaH6PPmz/Ka9sFOBsBluozhDltWmnv9u/cF6Rt87znRTPV+yp/A==}

  unbox-primitive@1.0.2:
    resolution: {integrity: sha512-61pPlCD9h51VoreyJ0BReideM3MDKMKnh6+V9L08331ipq6Q8OFXZYiqP6n/tbHx4s5I9uRhcye6BrbkizkBDw==}

  undici-types@6.19.8:
    resolution: {integrity: sha512-ve2KP6f/JnbPBFyobGHuerC9g1FYGn/F8n1LWTwNxCEzd6IfqTwUQcNXgEtmmQ6DlRrC1hrSrBnCZPokRrDHjw==}

  unified@11.0.5:
    resolution: {integrity: sha512-xKvGhPWw3k84Qjh8bI3ZeJjqnyadK+GEFtazSfZv/rKeTkTjOJho6mFqh2SM96iIcZokxiOpg78GazTSg8+KHA==}

  unist-util-is@6.0.0:
    resolution: {integrity: sha512-2qCTHimwdxLfz+YzdGfkqNlH0tLi9xjTnHddPmJwtIG9MGsdbutfTc4P+haPD7l7Cjxf/WZj+we5qfVPvvxfYw==}

  unist-util-position@5.0.0:
    resolution: {integrity: sha512-fucsC7HjXvkB5R3kTCO7kUjRdrS0BJt3M/FPxmHMBOm8JQi2BsHAHFsy27E0EolP8rp0NzXsJ+jNPyDWvOJZPA==}

  unist-util-stringify-position@4.0.0:
    resolution: {integrity: sha512-0ASV06AAoKCDkS2+xw5RXJywruurpbC4JZSm7nr7MOt1ojAzvyyaO+UxZf18j8FCF6kmzCZKcAgN/yu2gm2XgQ==}

  unist-util-visit-parents@6.0.1:
    resolution: {integrity: sha512-L/PqWzfTP9lzzEa6CKs0k2nARxTdZduw3zyh8d2NVBnsyvHjSX4TWse388YrrQKbvI8w20fGjGlhgT96WwKykw==}

  unist-util-visit@5.0.0:
    resolution: {integrity: sha512-MR04uvD+07cwl/yhVuVWAtw+3GOR/knlL55Nd/wAdblk27GCVt3lqpTivy/tkJcZoNPzTwS1Y+KMojlLDhoTzg==}

  universalify@0.2.0:
    resolution: {integrity: sha512-CJ1QgKmNg3CwvAv/kOFmtnEN05f0D/cn9QntgNOQlQF9dgvVTHj3t+8JPdjqawCHk7V/KA+fbUqzZ9XWhcqPUg==}
    engines: {node: '>= 4.0.0'}

  universalify@2.0.1:
    resolution: {integrity: sha512-gptHNQghINnc/vTGIk0SOFGFNXw7JVrlRUtConJRlvaw6DuX0wO5Jeko9sWrMBhh+PsYAZ7oXAiOnf/UKogyiw==}
    engines: {node: '>= 10.0.0'}

  unplugin@1.16.0:
    resolution: {integrity: sha512-5liCNPuJW8dqh3+DM6uNM2EI3MLLpCKp/KY+9pB5M2S2SR2qvvDHhKgBOaTWEbZTAws3CXfB0rKTIolWKL05VQ==}
    engines: {node: '>=14.0.0'}

  untildify@4.0.0:
    resolution: {integrity: sha512-KK8xQ1mkzZeg9inewmFVDNkg3l5LUhoq9kN6iWYB/CC9YMG8HA+c1Q8HwDe6dEX7kErrEVNVBO3fWsVq5iDgtw==}
    engines: {node: '>=8'}

  update-browserslist-db@1.1.1:
    resolution: {integrity: sha512-R8UzCaa9Az+38REPiJ1tXlImTJXlVfgHZsglwBD/k6nj76ctsH1E3q4doGrukiLQd3sGQYu56r5+lo5r94l29A==}
    hasBin: true
    peerDependencies:
      browserslist: '>= 4.21.0'

  uri-js@4.4.1:
    resolution: {integrity: sha512-7rKUyy33Q1yc98pQ1DAmLtwX109F7TIfWlW1Ydo8Wl1ii1SeHieeh0HHfPeL2fMXK6z0s8ecKs9frCuLJvndBg==}

  url-parse@1.5.10:
    resolution: {integrity: sha512-WypcfiRhfeUP9vvF0j6rw0J3hrWrw6iZv3+22h6iRMJ/8z1Tj6XfLP4DsUix5MhMPnXpiHDoKyoZ/bdCkwBCiQ==}

  use-sync-external-store@1.4.0:
    resolution: {integrity: sha512-9WXSPC5fMv61vaupRkCKCxsPxBocVnwakBEkMIHHpkTTg6icbJtg6jzgtLDm4bl3cSHAca52rYWih0k4K3PfHw==}
    peerDependencies:
      react: ^16.8.0 || ^17.0.0 || ^18.0.0 || ^19.0.0

  util@0.12.5:
    resolution: {integrity: sha512-kZf/K6hEIrWHI6XqOFUiiMa+79wE/D8Q+NCNAWclkyg3b4d2k7s0QGepNjiABc+aR3N1PAyHL7p6UcLY6LmrnA==}

  utrie@1.0.2:
    resolution: {integrity: sha512-1MLa5ouZiOmQzUbjbu9VmjLzn1QLXBhwpUa7kdLUQK+KQ5KA9I1vk5U4YHe/X2Ch7PYnJfWuWT+VbuxbGwljhw==}

  uuid@8.3.2:
    resolution: {integrity: sha512-+NYs2QeMWy+GWFOEm9xnn6HCDp0l7QBD7ml8zLUmJ+93Q5NF0NocErnwkTkXVFNiX3/fpC6afS8Dhb/gz7R7eg==}
    hasBin: true

  uuid@9.0.1:
    resolution: {integrity: sha512-b+1eJOlsR9K8HJpow9Ok3fiWOWSIcIzXodvv0rQjVoOVNpWMpxf1wZNpt4y9h10odCNrqnYp1OBzRktckBe3sA==}
    hasBin: true

  v8-compile-cache@2.4.0:
    resolution: {integrity: sha512-ocyWc3bAHBB/guyqJQVI5o4BZkPhznPYUG2ea80Gond/BgNWpap8TOmLSeeQG7bnh2KMISxskdADG59j7zruhw==}

  value-equal@1.0.1:
    resolution: {integrity: sha512-NOJ6JZCAWr0zlxZt+xqCHNTEKOsrks2HQd4MqhP1qy4z1SkbEP467eNx6TgDKXMvUOb+OENfJCZwM+16n7fRfw==}

  verror@1.10.0:
    resolution: {integrity: sha512-ZZKSmDAEFOijERBLkmYfJ+vmk3w+7hOLYDNkRCuRuMJGEmqYNCNLyBBFwWKVMhfwaEF3WOd0Zlw86U/WC/+nYw==}
    engines: {'0': node >=0.6.0}

  vfile-message@4.0.2:
    resolution: {integrity: sha512-jRDZ1IMLttGj41KcZvlrYAaI3CfqpLpfpf+Mfig13viT6NKvRzWZ+lXz0Y5D60w6uJIBAOGq9mSHf0gktF0duw==}

  vfile@6.0.3:
    resolution: {integrity: sha512-KzIbH/9tXat2u30jf+smMwFCsno4wHVdNmzFyL+T/L3UGqqk6JKfVqOFOZEpZSHADH1k40ab6NUIXZq422ov3Q==}

  victory-vendor@36.9.2:
    resolution: {integrity: sha512-PnpQQMuxlwYdocC8fIJqVXvkeViHYzotI+NJrCuav0ZYFoq912ZHBk3mCeuj+5/VpodOjPe1z0Fk2ihgzlXqjQ==}

  vite-node@3.0.7:
    resolution: {integrity: sha512-2fX0QwX4GkkkpULXdT1Pf4q0tC1i1lFOyseKoonavXUNlQ77KpW2XqBGGNIm/J4Ows4KxgGJzDguYVPKwG/n5A==}
    engines: {node: ^18.0.0 || ^20.0.0 || >=22.0.0}
    hasBin: true

  vite-plugin-svgr@3.3.0:
    resolution: {integrity: sha512-vWZMCcGNdPqgziYFKQ3Y95XP0d0YGp28+MM3Dp9cTa/px5CKcHHrIoPl2Jw81rgVm6/ZUNONzjXbZQZ7Kw66og==}
    peerDependencies:
      vite: ^2.6.0 || 3 || 4

  vite@6.1.1:
    resolution: {integrity: sha512-4GgM54XrwRfrOp297aIYspIti66k56v16ZnqHvrIM7mG+HjDlAwS7p+Srr7J6fGvEdOJ5JcQ/D9T7HhtdXDTzA==}
    engines: {node: ^18.0.0 || ^20.0.0 || >=22.0.0}
    hasBin: true
    peerDependencies:
      '@types/node': ^18.0.0 || ^20.0.0 || >=22.0.0
      jiti: '>=1.21.0'
      less: '*'
      lightningcss: ^1.21.0
      sass: '*'
      sass-embedded: '*'
      stylus: '*'
      sugarss: '*'
      terser: ^5.16.0
      tsx: ^4.8.1
      yaml: ^2.3.0
    peerDependenciesMeta:
      '@types/node':
        optional: true
      jiti:
        optional: true
      less:
        optional: true
      lightningcss:
        optional: true
      sass:
        optional: true
      sass-embedded:
        optional: true
      stylus:
        optional: true
      sugarss:
        optional: true
      terser:
        optional: true
      tsx:
        optional: true
      yaml:
        optional: true

  vitest-axe@0.1.0:
    resolution: {integrity: sha512-jvtXxeQPg8R/2ANTY8QicA5pvvdRP4F0FsVUAHANJ46YCDASie/cuhlSzu0DGcLmZvGBSBNsNuK3HqfaeknyvA==}
    peerDependencies:
      vitest: '>=0.16.0'

  vitest@3.0.7:
    resolution: {integrity: sha512-IP7gPK3LS3Fvn44x30X1dM9vtawm0aesAa2yBIZ9vQf+qB69NXC5776+Qmcr7ohUXIQuLhk7xQR0aSUIDPqavg==}
    engines: {node: ^18.0.0 || ^20.0.0 || >=22.0.0}
    hasBin: true
    peerDependencies:
      '@edge-runtime/vm': '*'
      '@types/debug': ^4.1.12
      '@types/node': ^18.0.0 || ^20.0.0 || >=22.0.0
      '@vitest/browser': 3.0.7
      '@vitest/ui': 3.0.7
      happy-dom: '*'
      jsdom: '*'
    peerDependenciesMeta:
      '@edge-runtime/vm':
        optional: true
      '@types/debug':
        optional: true
      '@types/node':
        optional: true
      '@vitest/browser':
        optional: true
      '@vitest/ui':
        optional: true
      happy-dom:
        optional: true
      jsdom:
        optional: true

  w3c-xmlserializer@5.0.0:
    resolution: {integrity: sha512-o8qghlI8NZHU1lLPrpi2+Uq7abh4GGPpYANlalzWxyWteJOCsr/P+oPBA49TOLu5FTZO4d3F9MnWJfiMo4BkmA==}
    engines: {node: '>=18'}

  warning@4.0.3:
    resolution: {integrity: sha512-rpJyN222KWIvHJ/F53XSZv0Zl/accqHR8et1kpaMTD/fLCRxtV8iX8czMzY7sVZupTI3zcUTg8eycS2kNF9l6w==}

  webidl-conversions@3.0.1:
    resolution: {integrity: sha512-2JAn3z8AR6rjK8Sm8orRC0h/bcl/DqL7tRPdGZ4I1CjdF+EaMLmYxBHyXuKL849eucPFhvBoxMsflfOb8kxaeQ==}

  webidl-conversions@4.0.2:
    resolution: {integrity: sha512-YQ+BmxuTgd6UXZW3+ICGfyqRyHXVlD5GtQr5+qjiNW7bF0cqrzX500HVXPBOvgXb5YnzDd+h0zqyv61KUD7+Sg==}

  webidl-conversions@7.0.0:
    resolution: {integrity: sha512-VwddBukDzu71offAQR975unBIGqfKZpM+8ZX6ySk8nYhVoo5CYaZyzt3YBvYtRtO+aoGlqxPg/B87NGVZ/fu6g==}
    engines: {node: '>=12'}

  webpack-virtual-modules@0.6.2:
    resolution: {integrity: sha512-66/V2i5hQanC51vBQKPH4aI8NMAcBW59FVBs+rC7eGHupMyfn34q7rZIE+ETlJ+XTevqfUhVVBgSUNSW2flEUQ==}

  whatwg-encoding@3.1.1:
    resolution: {integrity: sha512-6qN4hJdMwfYBtE3YBTTHhoeuUrDBPZmbQaxWAqSALV/MeEnR5z1xd8UKud2RAkFoPkmB+hli1TZSnyi84xz1vQ==}
    engines: {node: '>=18'}

  whatwg-fetch@3.6.20:
    resolution: {integrity: sha512-EqhiFU6daOA8kpjOWTL0olhVOF3i7OrFzSYiGsEMB8GcXS+RrzauAERX65xMeNWVqxA6HXH2m69Z9LaKKdisfg==}

  whatwg-mimetype@4.0.0:
    resolution: {integrity: sha512-QaKxh0eNIi2mE9p2vEdzfagOKHCcj1pJ56EEHGQOVxp8r9/iszLUUV7v89x9O1p/T+NlTM5W7jW6+cz4Fq1YVg==}
    engines: {node: '>=18'}

  whatwg-url@14.0.0:
    resolution: {integrity: sha512-1lfMEm2IEr7RIV+f4lUNPOqfFL+pO+Xw3fJSqmjX9AbXcXcYOkCe1P6+9VBZB6n94af16NfZf+sSk0JCBZC9aw==}
    engines: {node: '>=18'}

  whatwg-url@5.0.0:
    resolution: {integrity: sha512-saE57nupxk6v3HY35+jzBwYa0rKSy0XR8JSxZPwgLr7ys0IBzhGviA1/TUGJLmSVqs8pb9AnvICXEuOHLprYTw==}

  whatwg-url@7.1.0:
    resolution: {integrity: sha512-WUu7Rg1DroM7oQvGWfOiAK21n74Gg+T4elXEQYkOhtyLeWiJFoOGLXPKI/9gzIie9CtwVLm8wtw6YJdKyxSjeg==}

  which-boxed-primitive@1.0.2:
    resolution: {integrity: sha512-bwZdv0AKLpplFY2KZRX6TvyuN7ojjr7lwkg6ml0roIy9YeuSr7JS372qlNW18UQYzgYK9ziGcerWqZOmEn9VNg==}

  which-builtin-type@1.1.4:
    resolution: {integrity: sha512-bppkmBSsHFmIMSl8BO9TbsyzsvGjVoppt8xUiGzwiu/bhDCGxnpOKCxgqj6GuyHE0mINMDecBFPlOm2hzY084w==}
    engines: {node: '>= 0.4'}

  which-collection@1.0.2:
    resolution: {integrity: sha512-K4jVyjnBdgvc86Y6BkaLZEN933SwYOuBFkdmBu9ZfkcAbdVbpITnDmjvZ/aQjRXQrv5EPkTnD1s39GiiqbngCw==}
    engines: {node: '>= 0.4'}

  which-typed-array@1.1.15:
    resolution: {integrity: sha512-oV0jmFtUky6CXfkqehVvBP/LSWJ2sy4vWMioiENyJLePrBO/yKyV9OyJySfAKosh+RYkIl5zJCNZ8/4JncrpdA==}
    engines: {node: '>= 0.4'}

  which@1.3.1:
    resolution: {integrity: sha512-HxJdYWq1MTIQbJ3nw0cqssHoTNU267KlrDuGZ1WYlxDStUtKUhOaJmh112/TZmHxxUfuJqPXSOm7tDyas0OSIQ==}
    hasBin: true

  which@2.0.2:
    resolution: {integrity: sha512-BLI3Tl1TW3Pvl70l3yq3Y64i+awpwXqsGBYWkkqMtnbXgrMD+yj7rhW0kuEDxzJaYXGjEW5ogapKNMEKNMjibA==}
    engines: {node: '>= 8'}
    hasBin: true

  why-is-node-running@2.3.0:
    resolution: {integrity: sha512-hUrmaWBdVDcxvYqnyh09zunKzROWjbZTiNy8dBEjkS7ehEDQibXJ7XvlmtbwuTclUiIyN+CyXQD4Vmko8fNm8w==}
    engines: {node: '>=8'}
    hasBin: true

  word-wrap@1.2.5:
    resolution: {integrity: sha512-BN22B5eaMMI9UMtjrGd5g5eCYPpCPDUy0FJXbYsaT5zYxjFOckS53SQDE3pWkVoWpHXVb3BrYcEN4Twa55B5cA==}
    engines: {node: '>=0.10.0'}

  workerpool@6.5.1:
    resolution: {integrity: sha512-Fs4dNYcsdpYSAfVxhnl1L5zTksjvOJxtC5hzMNl+1t9B8hTJTdKDyZ5ju7ztgPy+ft9tBFXoOlDNiOT9WUXZlA==}

  wrap-ansi@6.2.0:
    resolution: {integrity: sha512-r6lPcBGxZXlIcymEu7InxDMhdW0KDxpLgoFLcguasxCaJ/SOIZwINatK9KY/tf+ZrlywOKU0UDj3ATXUBfxJXA==}
    engines: {node: '>=8'}

  wrap-ansi@7.0.0:
    resolution: {integrity: sha512-YVGIj2kamLSTxw6NsZjoBxfSwsn0ycdesmc4p+Q21c5zPuZ1pl+NfxVdxPtdHvmNVOQ6XSYG4AUtyt/Fi7D16Q==}
    engines: {node: '>=10'}

  wrap-ansi@8.1.0:
    resolution: {integrity: sha512-si7QWI6zUMq56bESFvagtmzMdGOtoxfR+Sez11Mobfc7tm+VkUckk9bW2UeffTGVUbOksxmSw0AA2gs8g71NCQ==}
    engines: {node: '>=12'}

  wrap-ansi@9.0.0:
    resolution: {integrity: sha512-G8ura3S+3Z2G+mkgNRq8dqaFZAuxfsxpBB8OCTGRTCtp+l/v9nbFNmCUP1BZMts3G1142MsZfn6eeUKrr4PD1Q==}
    engines: {node: '>=18'}

  wrappy@1.0.2:
    resolution: {integrity: sha512-l4Sp/DRseor9wL6EvV2+TuQn63dMkPjZ/sp9XkghTEbV9KlPS1xUsZ3u7/IQO4wxtcFB4bgpQPRcR3QCvezPcQ==}

  write@1.0.3:
    resolution: {integrity: sha512-/lg70HAjtkUgWPVZhZcm+T4hkL8Zbtp1nFNOn3lRrxnlv50SRBv7cR7RqR+GMsd3hUXy9hWBo4CHTbFTcOYwig==}
    engines: {node: '>=4'}

  ws@8.18.0:
    resolution: {integrity: sha512-8VbfWfHLbbwu3+N6OKsOMpBdT4kXPDDB9cJk2bJ6mh9ucxdlnNvH1e+roYkKmN9Nxw2yjz7VzeO9oOz2zJ04Pw==}
    engines: {node: '>=10.0.0'}
    peerDependencies:
      bufferutil: ^4.0.1
      utf-8-validate: '>=5.0.2'
    peerDependenciesMeta:
      bufferutil:
        optional: true
      utf-8-validate:
        optional: true

  xml-name-validator@5.0.0:
    resolution: {integrity: sha512-EvGK8EJ3DhaHfbRlETOWAS5pO9MZITeauHKJyb8wyajUfQUenkIg2MvLDTZ4T/TgIcm3HU0TFBgWWboAZ30UHg==}
    engines: {node: '>=18'}

  xml2js@0.6.2:
    resolution: {integrity: sha512-T4rieHaC1EXcES0Kxxj4JWgaUQHDk+qwHcYOCFHfiwKz7tOVPLq7Hjq9dM1WCMhylqMEfP7hMcOIChvotiZegA==}
    engines: {node: '>=4.0.0'}

  xml@1.0.1:
    resolution: {integrity: sha512-huCv9IH9Tcf95zuYCsQraZtWnJvBtLVE0QHMOs8bWyZAFZNDcYjsPq1nEx8jKA9y+Beo9v+7OBPRisQTjinQMw==}

  xmlbuilder@11.0.1:
    resolution: {integrity: sha512-fDlsI/kFEx7gLvbecc0/ohLG50fugQp8ryHzMTuW9vSa1GJ0XYWKnhsUx7oie3G98+r56aTQIUB4kht42R3JvA==}
    engines: {node: '>=4.0'}

  xmlchars@2.2.0:
    resolution: {integrity: sha512-JZnDKK8B0RCDw84FNdDAIpZK+JuJw+s7Lz8nksI7SIuU3UXJJslUthsi+uWBUYOwPFwW7W7PRLRfUKpxjtjFCw==}

  y18n@5.0.8:
    resolution: {integrity: sha512-0pfFzegeDWJHJIAmTLRP2DwHjdF5s7jo9tuztdQxAhINCdvS+3nGINqPd00AphqJR/0LhANUS6/+7SCb98YOfA==}
    engines: {node: '>=10'}

  yallist@3.1.1:
    resolution: {integrity: sha512-a4UGQaWPH59mOXUYnAG2ewncQS4i4F43Tv3JoAM+s2VDAmS9NsK8GpDMLrCHPksFT7h3K6TOoUNn2pb7RoXx4g==}

  yaml@2.6.1:
    resolution: {integrity: sha512-7r0XPzioN/Q9kXBro/XPnA6kznR73DHq+GXh5ON7ZozRO6aMjbmiBuKste2wslTFkC5d1dw0GooOCepZXJ2SAg==}
    engines: {node: '>= 14'}
    hasBin: true

  yargs-parser@20.2.9:
    resolution: {integrity: sha512-y11nGElTIV+CT3Zv9t7VKl+Q3hTQoT9a1Qzezhhl6Rp21gJ/IVTW7Z3y9EWXhuUBC2Shnf+DX0antecpAwSP8w==}
    engines: {node: '>=10'}

  yargs-parser@21.1.1:
    resolution: {integrity: sha512-tVpsJW7DdjecAiFpbIB1e3qxIQsE6NoPc5/eTdrbbIC4h0LVsWhnoa3g+m2HclBIujHzsxZ4VJVA+GUuc2/LBw==}
    engines: {node: '>=12'}

  yargs-unparser@2.0.0:
    resolution: {integrity: sha512-7pRTIA9Qc1caZ0bZ6RYRGbHJthJWuakf+WmHK0rVeLkNrrGhfoabBNdue6kdINI6r4if7ocq9aD/n7xwKOdzOA==}
    engines: {node: '>=10'}

  yargs@16.2.0:
    resolution: {integrity: sha512-D1mvvtDG0L5ft/jGWkLpG1+m0eQxOfaBvTNELraWj22wSVUMWxZUvYgJYcKh6jGGIkJFhH4IZPQhR4TKpc8mBw==}
    engines: {node: '>=10'}

  yargs@17.7.2:
    resolution: {integrity: sha512-7dSzzRQ++CKnNI/krKnYRV7JKKPUXMEh61soaHKg9mrWEhzFWhFnxPxGl+69cD1Ou63C13NUPCnmIcrvqCuM6w==}
    engines: {node: '>=12'}

  yauzl@2.10.0:
    resolution: {integrity: sha512-p4a9I6X6nu6IhoGmBqAcbJy1mlC4j27vEPZX9F4L4/vZT3Lyq1VkFHw/V/PUcB9Buo+DG3iHkT0x3Qya58zc3g==}

  yocto-queue@0.1.0:
    resolution: {integrity: sha512-rVksvsnNCdJ/ohGc6xgPwyN8eheCxsiLM8mxuE/t/mOVqJewPuO1miLpTHQiRgTKCLexL4MeAFVagts7HmNZ2Q==}
    engines: {node: '>=10'}

  yoctocolors-cjs@2.1.2:
    resolution: {integrity: sha512-cYVsTjKl8b+FrnidjibDWskAv7UKOfcwaVZdp/it9n1s9fU3IkgDbhdIRKCW4JDsAlECJY0ytoVPT3sK6kideA==}
    engines: {node: '>=18'}

  yup@1.5.0:
    resolution: {integrity: sha512-NJfBIHnp1QbqZwxcgl6irnDMIsb/7d1prNhFx02f1kp8h+orpi4xs3w90szNpOh68a/iHPdMsYvhZWoDmUvXBQ==}

  zwitch@2.0.4:
    resolution: {integrity: sha512-bXE4cR/kVZhKZX/RjPEflHaKVhUVl85noU3v6b8apfQEc1x4A+zBxjZ4lN8LqGd6WZ3dl98pY4o717VFmoPp+A==}

  zxcvbn@4.4.2:
    resolution: {integrity: sha512-Bq0B+ixT/DMyG8kgX2xWcI5jUvCwqrMxSFam7m0lAf78nf04hv6lNCsyLYdyYTrCVMqNDY/206K7eExYCeSyUQ==}

snapshots:

  '@4tw/cypress-drag-drop@2.3.0(cypress@14.0.1)':
    dependencies:
      cypress: 14.0.1

  '@adobe/css-tools@4.4.1': {}

  '@algolia/cache-browser-local-storage@4.24.0':
    dependencies:
      '@algolia/cache-common': 4.24.0

  '@algolia/cache-common@4.24.0': {}

  '@algolia/cache-in-memory@4.24.0':
    dependencies:
      '@algolia/cache-common': 4.24.0

  '@algolia/client-account@4.24.0':
    dependencies:
      '@algolia/client-common': 4.24.0
      '@algolia/client-search': 4.24.0
      '@algolia/transporter': 4.24.0

  '@algolia/client-analytics@4.24.0':
    dependencies:
      '@algolia/client-common': 4.24.0
      '@algolia/client-search': 4.24.0
      '@algolia/requester-common': 4.24.0
      '@algolia/transporter': 4.24.0

  '@algolia/client-common@4.24.0':
    dependencies:
      '@algolia/requester-common': 4.24.0
      '@algolia/transporter': 4.24.0

  '@algolia/client-personalization@4.24.0':
    dependencies:
      '@algolia/client-common': 4.24.0
      '@algolia/requester-common': 4.24.0
      '@algolia/transporter': 4.24.0

  '@algolia/client-search@4.24.0':
    dependencies:
      '@algolia/client-common': 4.24.0
      '@algolia/requester-common': 4.24.0
      '@algolia/transporter': 4.24.0

  '@algolia/logger-common@4.24.0': {}

  '@algolia/logger-console@4.24.0':
    dependencies:
      '@algolia/logger-common': 4.24.0

  '@algolia/recommend@4.24.0':
    dependencies:
      '@algolia/cache-browser-local-storage': 4.24.0
      '@algolia/cache-common': 4.24.0
      '@algolia/cache-in-memory': 4.24.0
      '@algolia/client-common': 4.24.0
      '@algolia/client-search': 4.24.0
      '@algolia/logger-common': 4.24.0
      '@algolia/logger-console': 4.24.0
      '@algolia/requester-browser-xhr': 4.24.0
      '@algolia/requester-common': 4.24.0
      '@algolia/requester-node-http': 4.24.0
      '@algolia/transporter': 4.24.0

  '@algolia/requester-browser-xhr@4.24.0':
    dependencies:
      '@algolia/requester-common': 4.24.0

  '@algolia/requester-common@4.24.0': {}

  '@algolia/requester-node-http@4.24.0':
    dependencies:
      '@algolia/requester-common': 4.24.0

  '@algolia/transporter@4.24.0':
    dependencies:
      '@algolia/cache-common': 4.24.0
      '@algolia/logger-common': 4.24.0
      '@algolia/requester-common': 4.24.0

  '@ampproject/remapping@2.3.0':
    dependencies:
      '@jridgewell/gen-mapping': 0.3.5
      '@jridgewell/trace-mapping': 0.3.25

  '@babel/code-frame@7.12.11':
    dependencies:
      '@babel/highlight': 7.25.9

  '@babel/code-frame@7.26.2':
    dependencies:
      '@babel/helper-validator-identifier': 7.25.9
      js-tokens: 4.0.0
      picocolors: 1.1.1

  '@babel/compat-data@7.26.2': {}

  '@babel/core@7.26.0':
    dependencies:
      '@ampproject/remapping': 2.3.0
      '@babel/code-frame': 7.26.2
      '@babel/generator': 7.26.2
      '@babel/helper-compilation-targets': 7.25.9
      '@babel/helper-module-transforms': 7.26.0(@babel/core@7.26.0)
      '@babel/helpers': 7.26.10
      '@babel/parser': 7.26.2
      '@babel/template': 7.25.9
      '@babel/traverse': 7.25.9
      '@babel/types': 7.26.0
      convert-source-map: 2.0.0
      debug: 4.4.0(supports-color@8.1.1)
      gensync: 1.0.0-beta.2
      json5: 2.2.3
      semver: 7.6.3
    transitivePeerDependencies:
      - supports-color

  '@babel/generator@7.26.2':
    dependencies:
      '@babel/parser': 7.26.2
      '@babel/types': 7.26.0
      '@jridgewell/gen-mapping': 0.3.5
      '@jridgewell/trace-mapping': 0.3.25
      jsesc: 3.0.2

  '@babel/helper-compilation-targets@7.25.9':
    dependencies:
      '@babel/compat-data': 7.26.2
      '@babel/helper-validator-option': 7.25.9
      browserslist: 4.24.2
      lru-cache: 5.1.1
      semver: 7.6.3

  '@babel/helper-module-imports@7.25.9':
    dependencies:
      '@babel/traverse': 7.25.9
      '@babel/types': 7.26.0
    transitivePeerDependencies:
      - supports-color

  '@babel/helper-module-transforms@7.26.0(@babel/core@7.26.0)':
    dependencies:
      '@babel/core': 7.26.0
      '@babel/helper-module-imports': 7.25.9
      '@babel/helper-validator-identifier': 7.25.9
      '@babel/traverse': 7.25.9
    transitivePeerDependencies:
      - supports-color

  '@babel/helper-string-parser@7.25.9': {}

  '@babel/helper-validator-identifier@7.25.9': {}

  '@babel/helper-validator-option@7.25.9': {}

  '@babel/helpers@7.26.10':
    dependencies:
      '@babel/template': 7.26.9
      '@babel/types': 7.26.10

  '@babel/highlight@7.25.9':
    dependencies:
      '@babel/helper-validator-identifier': 7.25.9
      chalk: 2.4.2
      js-tokens: 4.0.0
      picocolors: 1.1.1

  '@babel/parser@7.26.10':
    dependencies:
      '@babel/types': 7.26.10

  '@babel/parser@7.26.2':
    dependencies:
      '@babel/types': 7.26.0

  '@babel/runtime@7.26.10':
    dependencies:
      regenerator-runtime: 0.14.1

  '@babel/template@7.25.9':
    dependencies:
      '@babel/code-frame': 7.26.2
      '@babel/parser': 7.26.2
      '@babel/types': 7.26.0

  '@babel/template@7.26.9':
    dependencies:
      '@babel/code-frame': 7.26.2
      '@babel/parser': 7.26.10
      '@babel/types': 7.26.10

  '@babel/traverse@7.25.9':
    dependencies:
      '@babel/code-frame': 7.26.2
      '@babel/generator': 7.26.2
      '@babel/parser': 7.26.2
      '@babel/template': 7.25.9
      '@babel/types': 7.26.0
      debug: 4.4.0(supports-color@8.1.1)
      globals: 11.12.0
    transitivePeerDependencies:
      - supports-color

  '@babel/types@7.26.0':
    dependencies:
      '@babel/helper-string-parser': 7.25.9
      '@babel/helper-validator-identifier': 7.25.9

  '@babel/types@7.26.10':
    dependencies:
      '@babel/helper-string-parser': 7.25.9
      '@babel/helper-validator-identifier': 7.25.9

  '@bcoe/v8-coverage@1.0.2': {}

  '@braintree/asset-loader@2.0.0': {}

  '@braintree/asset-loader@2.0.1': {}

  '@braintree/browser-detection@1.17.2': {}

  '@braintree/browser-detection@2.0.1': {}

  '@braintree/event-emitter@0.4.1': {}

  '@braintree/extended-promise@1.0.0': {}

  '@braintree/iframer@2.0.0': {}

  '@braintree/sanitize-url@7.0.4': {}

  '@braintree/sanitize-url@7.1.0': {}

  '@braintree/uuid@0.1.0': {}

  '@braintree/uuid@1.0.0': {}

  '@braintree/wrap-promise@2.1.0': {}

  '@bundled-es-modules/cookie@2.0.1':
    dependencies:
      cookie: 0.7.2

  '@bundled-es-modules/statuses@1.0.1':
    dependencies:
      statuses: 2.0.1

  '@bundled-es-modules/tough-cookie@0.1.6':
    dependencies:
      '@types/tough-cookie': 4.0.5
      tough-cookie: 4.1.4

  '@colors/colors@1.5.0':
    optional: true

  '@cypress/request@3.0.6':
    dependencies:
      aws-sign2: 0.7.0
      aws4: 1.13.2
      caseless: 0.12.0
      combined-stream: 1.0.8
      extend: 3.0.2
      forever-agent: 0.6.1
      form-data: 4.0.2
      http-signature: 1.4.0
      is-typedarray: 1.0.0
      isstream: 0.1.2
      json-stringify-safe: 5.0.1
      mime-types: 2.1.35
      performance-now: 2.1.0
      qs: 6.13.0
      safe-buffer: 5.2.1
      tough-cookie: 5.0.0
      tunnel-agent: 0.6.0
      uuid: 8.3.2

  '@cypress/xvfb@1.2.4(supports-color@8.1.1)':
    dependencies:
      debug: 3.2.7(supports-color@8.1.1)
      lodash.once: 4.1.1
    transitivePeerDependencies:
      - supports-color

  '@dnd-kit/accessibility@3.1.0(react@18.3.1)':
    dependencies:
      react: 18.3.1
      tslib: 2.8.1

  '@dnd-kit/core@6.1.0(react-dom@18.3.1(react@18.3.1))(react@18.3.1)':
    dependencies:
      '@dnd-kit/accessibility': 3.1.0(react@18.3.1)
      '@dnd-kit/utilities': 3.2.2(react@18.3.1)
      react: 18.3.1
      react-dom: 18.3.1(react@18.3.1)
      tslib: 2.8.1

  '@dnd-kit/sortable@8.0.0(@dnd-kit/core@6.1.0(react-dom@18.3.1(react@18.3.1))(react@18.3.1))(react@18.3.1)':
    dependencies:
      '@dnd-kit/core': 6.1.0(react-dom@18.3.1(react@18.3.1))(react@18.3.1)
      '@dnd-kit/utilities': 3.2.2(react@18.3.1)
      react: 18.3.1
      tslib: 2.8.1

  '@dnd-kit/utilities@3.2.2(react@18.3.1)':
    dependencies:
      react: 18.3.1
      tslib: 2.8.1

  '@emotion/babel-plugin@11.13.5':
    dependencies:
      '@babel/helper-module-imports': 7.25.9
      '@babel/runtime': 7.26.10
      '@emotion/hash': 0.9.2
      '@emotion/memoize': 0.9.0
      '@emotion/serialize': 1.3.3
      babel-plugin-macros: 3.1.0
      convert-source-map: 1.9.0
      escape-string-regexp: 4.0.0
      find-root: 1.1.0
      source-map: 0.5.7
      stylis: 4.2.0
    transitivePeerDependencies:
      - supports-color

  '@emotion/cache@11.13.5':
    dependencies:
      '@emotion/memoize': 0.9.0
      '@emotion/sheet': 1.4.0
      '@emotion/utils': 1.4.2
      '@emotion/weak-memoize': 0.4.0
      stylis: 4.2.0

  '@emotion/hash@0.9.2': {}

  '@emotion/is-prop-valid@1.3.1':
    dependencies:
      '@emotion/memoize': 0.9.0

  '@emotion/memoize@0.9.0': {}

  '@emotion/react@11.13.5(@types/react@18.3.12)(react@18.3.1)':
    dependencies:
      '@babel/runtime': 7.26.10
      '@emotion/babel-plugin': 11.13.5
      '@emotion/cache': 11.13.5
      '@emotion/serialize': 1.3.3
      '@emotion/use-insertion-effect-with-fallbacks': 1.1.0(react@18.3.1)
      '@emotion/utils': 1.4.2
      '@emotion/weak-memoize': 0.4.0
      hoist-non-react-statics: 3.3.2
      react: 18.3.1
    optionalDependencies:
      '@types/react': 18.3.12
    transitivePeerDependencies:
      - supports-color

  '@emotion/serialize@1.3.3':
    dependencies:
      '@emotion/hash': 0.9.2
      '@emotion/memoize': 0.9.0
      '@emotion/unitless': 0.10.0
      '@emotion/utils': 1.4.2
      csstype: 3.1.3

  '@emotion/sheet@1.4.0': {}

  '@emotion/styled@11.13.5(@emotion/react@11.13.5(@types/react@18.3.12)(react@18.3.1))(@types/react@18.3.12)(react@18.3.1)':
    dependencies:
      '@babel/runtime': 7.26.10
      '@emotion/babel-plugin': 11.13.5
      '@emotion/is-prop-valid': 1.3.1
      '@emotion/react': 11.13.5(@types/react@18.3.12)(react@18.3.1)
      '@emotion/serialize': 1.3.3
      '@emotion/use-insertion-effect-with-fallbacks': 1.1.0(react@18.3.1)
      '@emotion/utils': 1.4.2
      react: 18.3.1
    optionalDependencies:
      '@types/react': 18.3.12
    transitivePeerDependencies:
      - supports-color

  '@emotion/unitless@0.10.0': {}

  '@emotion/use-insertion-effect-with-fallbacks@1.1.0(react@18.3.1)':
    dependencies:
      react: 18.3.1

  '@emotion/utils@1.4.2': {}

  '@emotion/weak-memoize@0.4.0': {}

  '@esbuild/aix-ppc64@0.23.1':
    optional: true

  '@esbuild/aix-ppc64@0.24.0':
    optional: true

  '@esbuild/aix-ppc64@0.24.2':
    optional: true

  '@esbuild/android-arm64@0.23.1':
    optional: true

  '@esbuild/android-arm64@0.24.0':
    optional: true

  '@esbuild/android-arm64@0.24.2':
    optional: true

  '@esbuild/android-arm@0.23.1':
    optional: true

  '@esbuild/android-arm@0.24.0':
    optional: true

  '@esbuild/android-arm@0.24.2':
    optional: true

  '@esbuild/android-x64@0.23.1':
    optional: true

  '@esbuild/android-x64@0.24.0':
    optional: true

  '@esbuild/android-x64@0.24.2':
    optional: true

  '@esbuild/darwin-arm64@0.23.1':
    optional: true

  '@esbuild/darwin-arm64@0.24.0':
    optional: true

  '@esbuild/darwin-arm64@0.24.2':
    optional: true

  '@esbuild/darwin-x64@0.23.1':
    optional: true

  '@esbuild/darwin-x64@0.24.0':
    optional: true

  '@esbuild/darwin-x64@0.24.2':
    optional: true

  '@esbuild/freebsd-arm64@0.23.1':
    optional: true

  '@esbuild/freebsd-arm64@0.24.0':
    optional: true

  '@esbuild/freebsd-arm64@0.24.2':
    optional: true

  '@esbuild/freebsd-x64@0.23.1':
    optional: true

  '@esbuild/freebsd-x64@0.24.0':
    optional: true

  '@esbuild/freebsd-x64@0.24.2':
    optional: true

  '@esbuild/linux-arm64@0.23.1':
    optional: true

  '@esbuild/linux-arm64@0.24.0':
    optional: true

  '@esbuild/linux-arm64@0.24.2':
    optional: true

  '@esbuild/linux-arm@0.23.1':
    optional: true

  '@esbuild/linux-arm@0.24.0':
    optional: true

  '@esbuild/linux-arm@0.24.2':
    optional: true

  '@esbuild/linux-ia32@0.23.1':
    optional: true

  '@esbuild/linux-ia32@0.24.0':
    optional: true

  '@esbuild/linux-ia32@0.24.2':
    optional: true

  '@esbuild/linux-loong64@0.23.1':
    optional: true

  '@esbuild/linux-loong64@0.24.0':
    optional: true

  '@esbuild/linux-loong64@0.24.2':
    optional: true

  '@esbuild/linux-mips64el@0.23.1':
    optional: true

  '@esbuild/linux-mips64el@0.24.0':
    optional: true

  '@esbuild/linux-mips64el@0.24.2':
    optional: true

  '@esbuild/linux-ppc64@0.23.1':
    optional: true

  '@esbuild/linux-ppc64@0.24.0':
    optional: true

  '@esbuild/linux-ppc64@0.24.2':
    optional: true

  '@esbuild/linux-riscv64@0.23.1':
    optional: true

  '@esbuild/linux-riscv64@0.24.0':
    optional: true

  '@esbuild/linux-riscv64@0.24.2':
    optional: true

  '@esbuild/linux-s390x@0.23.1':
    optional: true

  '@esbuild/linux-s390x@0.24.0':
    optional: true

  '@esbuild/linux-s390x@0.24.2':
    optional: true

  '@esbuild/linux-x64@0.23.1':
    optional: true

  '@esbuild/linux-x64@0.24.0':
    optional: true

  '@esbuild/linux-x64@0.24.2':
    optional: true

  '@esbuild/netbsd-arm64@0.24.2':
    optional: true

  '@esbuild/netbsd-x64@0.23.1':
    optional: true

  '@esbuild/netbsd-x64@0.24.0':
    optional: true

  '@esbuild/netbsd-x64@0.24.2':
    optional: true

  '@esbuild/openbsd-arm64@0.23.1':
    optional: true

  '@esbuild/openbsd-arm64@0.24.0':
    optional: true

  '@esbuild/openbsd-arm64@0.24.2':
    optional: true

  '@esbuild/openbsd-x64@0.23.1':
    optional: true

  '@esbuild/openbsd-x64@0.24.0':
    optional: true

  '@esbuild/openbsd-x64@0.24.2':
    optional: true

  '@esbuild/sunos-x64@0.23.1':
    optional: true

  '@esbuild/sunos-x64@0.24.0':
    optional: true

  '@esbuild/sunos-x64@0.24.2':
    optional: true

  '@esbuild/win32-arm64@0.23.1':
    optional: true

  '@esbuild/win32-arm64@0.24.0':
    optional: true

  '@esbuild/win32-arm64@0.24.2':
    optional: true

  '@esbuild/win32-ia32@0.23.1':
    optional: true

  '@esbuild/win32-ia32@0.24.0':
    optional: true

  '@esbuild/win32-ia32@0.24.2':
    optional: true

  '@esbuild/win32-x64@0.23.1':
    optional: true

  '@esbuild/win32-x64@0.24.0':
    optional: true

  '@esbuild/win32-x64@0.24.2':
    optional: true

  '@eslint-community/eslint-utils@4.4.1(eslint@7.32.0)':
    dependencies:
      eslint: 7.32.0
      eslint-visitor-keys: 3.4.3

  '@eslint-community/regexpp@4.12.1': {}

  '@eslint/eslintrc@0.4.3':
    dependencies:
      ajv: 6.12.6
      debug: 4.3.7
      espree: 7.3.1
      globals: 13.24.0
      ignore: 4.0.6
      import-fresh: 3.3.0
      js-yaml: 3.14.1
      minimatch: 3.1.2
      strip-json-comments: 3.1.1
    transitivePeerDependencies:
      - supports-color

  '@fontsource/fira-code@5.1.1': {}

  '@fontsource/nunito-sans@5.1.1': {}

  '@hookform/resolvers@3.9.1(react-hook-form@7.53.2(react@18.3.1))':
    dependencies:
      react-hook-form: 7.53.2(react@18.3.1)

  '@humanwhocodes/config-array@0.5.0':
    dependencies:
      '@humanwhocodes/object-schema': 1.2.1
      debug: 4.3.7
      minimatch: 3.1.2
    transitivePeerDependencies:
      - supports-color

  '@humanwhocodes/object-schema@1.2.1': {}

  '@inquirer/checkbox@4.0.3(@types/node@20.17.6)':
    dependencies:
      '@inquirer/core': 10.1.1(@types/node@20.17.6)
      '@inquirer/figures': 1.0.8
      '@inquirer/type': 3.0.1(@types/node@20.17.6)
      '@types/node': 20.17.6
      ansi-escapes: 4.3.2
      yoctocolors-cjs: 2.1.2

  '@inquirer/confirm@5.0.2(@types/node@20.17.6)':
    dependencies:
      '@inquirer/core': 10.1.0(@types/node@20.17.6)
      '@inquirer/type': 3.0.1(@types/node@20.17.6)
      '@types/node': 20.17.6

  '@inquirer/confirm@5.1.0(@types/node@20.17.6)':
    dependencies:
      '@inquirer/core': 10.1.1(@types/node@20.17.6)
      '@inquirer/type': 3.0.1(@types/node@20.17.6)
      '@types/node': 20.17.6

  '@inquirer/core@10.1.0(@types/node@20.17.6)':
    dependencies:
      '@inquirer/figures': 1.0.8
      '@inquirer/type': 3.0.1(@types/node@20.17.6)
      ansi-escapes: 4.3.2
      cli-width: 4.1.0
      mute-stream: 2.0.0
      signal-exit: 4.1.0
      strip-ansi: 6.0.1
      wrap-ansi: 6.2.0
      yoctocolors-cjs: 2.1.2
    transitivePeerDependencies:
      - '@types/node'

  '@inquirer/core@10.1.1(@types/node@20.17.6)':
    dependencies:
      '@inquirer/figures': 1.0.8
      '@inquirer/type': 3.0.1(@types/node@20.17.6)
      ansi-escapes: 4.3.2
      cli-width: 4.1.0
      mute-stream: 2.0.0
      signal-exit: 4.1.0
      strip-ansi: 6.0.1
      wrap-ansi: 6.2.0
      yoctocolors-cjs: 2.1.2
    transitivePeerDependencies:
      - '@types/node'

  '@inquirer/editor@4.2.0(@types/node@20.17.6)':
    dependencies:
      '@inquirer/core': 10.1.1(@types/node@20.17.6)
      '@inquirer/type': 3.0.1(@types/node@20.17.6)
      '@types/node': 20.17.6
      external-editor: 3.1.0

  '@inquirer/expand@4.0.3(@types/node@20.17.6)':
    dependencies:
      '@inquirer/core': 10.1.1(@types/node@20.17.6)
      '@inquirer/type': 3.0.1(@types/node@20.17.6)
      '@types/node': 20.17.6
      yoctocolors-cjs: 2.1.2

  '@inquirer/figures@1.0.8': {}

  '@inquirer/input@4.1.0(@types/node@20.17.6)':
    dependencies:
      '@inquirer/core': 10.1.1(@types/node@20.17.6)
      '@inquirer/type': 3.0.1(@types/node@20.17.6)
      '@types/node': 20.17.6

  '@inquirer/number@3.0.3(@types/node@20.17.6)':
    dependencies:
      '@inquirer/core': 10.1.1(@types/node@20.17.6)
      '@inquirer/type': 3.0.1(@types/node@20.17.6)
      '@types/node': 20.17.6

  '@inquirer/password@4.0.3(@types/node@20.17.6)':
    dependencies:
      '@inquirer/core': 10.1.1(@types/node@20.17.6)
      '@inquirer/type': 3.0.1(@types/node@20.17.6)
      '@types/node': 20.17.6
      ansi-escapes: 4.3.2

  '@inquirer/prompts@7.2.0(@types/node@20.17.6)':
    dependencies:
      '@inquirer/checkbox': 4.0.3(@types/node@20.17.6)
      '@inquirer/confirm': 5.1.0(@types/node@20.17.6)
      '@inquirer/editor': 4.2.0(@types/node@20.17.6)
      '@inquirer/expand': 4.0.3(@types/node@20.17.6)
      '@inquirer/input': 4.1.0(@types/node@20.17.6)
      '@inquirer/number': 3.0.3(@types/node@20.17.6)
      '@inquirer/password': 4.0.3(@types/node@20.17.6)
      '@inquirer/rawlist': 4.0.3(@types/node@20.17.6)
      '@inquirer/search': 3.0.3(@types/node@20.17.6)
      '@inquirer/select': 4.0.3(@types/node@20.17.6)
      '@types/node': 20.17.6

  '@inquirer/rawlist@4.0.3(@types/node@20.17.6)':
    dependencies:
      '@inquirer/core': 10.1.1(@types/node@20.17.6)
      '@inquirer/type': 3.0.1(@types/node@20.17.6)
      '@types/node': 20.17.6
      yoctocolors-cjs: 2.1.2

  '@inquirer/search@3.0.3(@types/node@20.17.6)':
    dependencies:
      '@inquirer/core': 10.1.1(@types/node@20.17.6)
      '@inquirer/figures': 1.0.8
      '@inquirer/type': 3.0.1(@types/node@20.17.6)
      '@types/node': 20.17.6
      yoctocolors-cjs: 2.1.2

  '@inquirer/select@4.0.3(@types/node@20.17.6)':
    dependencies:
      '@inquirer/core': 10.1.1(@types/node@20.17.6)
      '@inquirer/figures': 1.0.8
      '@inquirer/type': 3.0.1(@types/node@20.17.6)
      '@types/node': 20.17.6
      ansi-escapes: 4.3.2
      yoctocolors-cjs: 2.1.2

  '@inquirer/type@3.0.1(@types/node@20.17.6)':
    dependencies:
      '@types/node': 20.17.6

  '@isaacs/cliui@8.0.2':
    dependencies:
      string-width: 5.1.2
      string-width-cjs: string-width@4.2.3
      strip-ansi: 7.1.0
      strip-ansi-cjs: strip-ansi@6.0.1
      wrap-ansi: 8.1.0
      wrap-ansi-cjs: wrap-ansi@7.0.0

  '@istanbuljs/schema@0.1.3': {}

  '@joshwooding/vite-plugin-react-docgen-typescript@0.4.2(typescript@5.7.3)(vite@6.1.1(@types/node@20.17.6)(jiti@1.21.6)(terser@5.36.0)(tsx@4.19.2)(yaml@2.6.1))':
    dependencies:
      magic-string: 0.27.0
      react-docgen-typescript: 2.2.2(typescript@5.7.3)
      vite: 6.1.1(@types/node@20.17.6)(jiti@1.21.6)(terser@5.36.0)(tsx@4.19.2)(yaml@2.6.1)
    optionalDependencies:
      typescript: 5.7.3

  '@jridgewell/gen-mapping@0.3.5':
    dependencies:
      '@jridgewell/set-array': 1.2.1
      '@jridgewell/sourcemap-codec': 1.5.0
      '@jridgewell/trace-mapping': 0.3.25

  '@jridgewell/gen-mapping@0.3.8':
    dependencies:
      '@jridgewell/set-array': 1.2.1
      '@jridgewell/sourcemap-codec': 1.5.0
      '@jridgewell/trace-mapping': 0.3.25
    optional: true

  '@jridgewell/resolve-uri@3.1.2': {}

  '@jridgewell/set-array@1.2.1': {}

  '@jridgewell/source-map@0.3.6':
    dependencies:
      '@jridgewell/gen-mapping': 0.3.8
      '@jridgewell/trace-mapping': 0.3.25
    optional: true

  '@jridgewell/sourcemap-codec@1.5.0': {}

  '@jridgewell/trace-mapping@0.3.25':
    dependencies:
      '@jridgewell/resolve-uri': 3.1.2
      '@jridgewell/sourcemap-codec': 1.5.0

  '@kwsites/file-exists@1.1.1':
    dependencies:
      debug: 4.3.7
    transitivePeerDependencies:
      - supports-color

  '@kwsites/promise-deferred@1.1.1': {}

  '@linode/design-language-system@4.0.0': {}

  '@linode/eslint-plugin-cloud-manager@0.0.7(eslint@7.32.0)':
    dependencies:
      eslint: 7.32.0

  '@lukemorales/query-key-factory@1.3.4(@tanstack/query-core@5.51.24)(@tanstack/react-query@5.51.24(react@18.3.1))':
    dependencies:
      '@tanstack/query-core': 5.51.24
      '@tanstack/react-query': 5.51.24(react@18.3.1)

  '@mdx-js/react@3.1.0(@types/react@18.3.12)(react@18.3.1)':
    dependencies:
      '@types/mdx': 2.0.13
      '@types/react': 18.3.12
      react: 18.3.1

  '@mswjs/interceptors@0.37.1':
    dependencies:
      '@open-draft/deferred-promise': 2.2.0
      '@open-draft/logger': 0.3.0
      '@open-draft/until': 2.1.0
      is-node-process: 1.2.0
      outvariant: 1.4.3
      strict-event-emitter: 0.5.1

  '@mui/core-downloads-tracker@6.4.5': {}

  '@mui/icons-material@6.4.5(@mui/material@6.4.5(@emotion/react@11.13.5(@types/react@18.3.12)(react@18.3.1))(@emotion/styled@11.13.5(@emotion/react@11.13.5(@types/react@18.3.12)(react@18.3.1))(@types/react@18.3.12)(react@18.3.1))(@types/react@18.3.12)(react-dom@18.3.1(react@18.3.1))(react@18.3.1))(@types/react@18.3.12)(react@18.3.1)':
    dependencies:
      '@babel/runtime': 7.26.10
      '@mui/material': 6.4.5(@emotion/react@11.13.5(@types/react@18.3.12)(react@18.3.1))(@emotion/styled@11.13.5(@emotion/react@11.13.5(@types/react@18.3.12)(react@18.3.1))(@types/react@18.3.12)(react@18.3.1))(@types/react@18.3.12)(react-dom@18.3.1(react@18.3.1))(react@18.3.1)
      react: 18.3.1
    optionalDependencies:
      '@types/react': 18.3.12

  '@mui/material@6.4.5(@emotion/react@11.13.5(@types/react@18.3.12)(react@18.3.1))(@emotion/styled@11.13.5(@emotion/react@11.13.5(@types/react@18.3.12)(react@18.3.1))(@types/react@18.3.12)(react@18.3.1))(@types/react@18.3.12)(react-dom@18.3.1(react@18.3.1))(react@18.3.1)':
    dependencies:
      '@babel/runtime': 7.26.10
      '@mui/core-downloads-tracker': 6.4.5
      '@mui/system': 6.4.3(@emotion/react@11.13.5(@types/react@18.3.12)(react@18.3.1))(@emotion/styled@11.13.5(@emotion/react@11.13.5(@types/react@18.3.12)(react@18.3.1))(@types/react@18.3.12)(react@18.3.1))(@types/react@18.3.12)(react@18.3.1)
      '@mui/types': 7.2.21(@types/react@18.3.12)
      '@mui/utils': 6.4.3(@types/react@18.3.12)(react@18.3.1)
      '@popperjs/core': 2.11.8
      '@types/react-transition-group': 4.4.12(@types/react@18.3.12)
      clsx: 2.1.1
      csstype: 3.1.3
      prop-types: 15.8.1
      react: 18.3.1
      react-dom: 18.3.1(react@18.3.1)
      react-is: 19.0.0
      react-transition-group: 4.4.5(react-dom@18.3.1(react@18.3.1))(react@18.3.1)
    optionalDependencies:
      '@emotion/react': 11.13.5(@types/react@18.3.12)(react@18.3.1)
      '@emotion/styled': 11.13.5(@emotion/react@11.13.5(@types/react@18.3.12)(react@18.3.1))(@types/react@18.3.12)(react@18.3.1)
      '@types/react': 18.3.12

  '@mui/private-theming@6.4.3(@types/react@18.3.12)(react@18.3.1)':
    dependencies:
      '@babel/runtime': 7.26.10
      '@mui/utils': 6.4.3(@types/react@18.3.12)(react@18.3.1)
      prop-types: 15.8.1
      react: 18.3.1
    optionalDependencies:
      '@types/react': 18.3.12

  '@mui/styled-engine@6.4.3(@emotion/react@11.13.5(@types/react@18.3.12)(react@18.3.1))(@emotion/styled@11.13.5(@emotion/react@11.13.5(@types/react@18.3.12)(react@18.3.1))(@types/react@18.3.12)(react@18.3.1))(react@18.3.1)':
    dependencies:
      '@babel/runtime': 7.26.10
      '@emotion/cache': 11.13.5
      '@emotion/serialize': 1.3.3
      '@emotion/sheet': 1.4.0
      csstype: 3.1.3
      prop-types: 15.8.1
      react: 18.3.1
    optionalDependencies:
      '@emotion/react': 11.13.5(@types/react@18.3.12)(react@18.3.1)
      '@emotion/styled': 11.13.5(@emotion/react@11.13.5(@types/react@18.3.12)(react@18.3.1))(@types/react@18.3.12)(react@18.3.1)

  '@mui/system@6.4.3(@emotion/react@11.13.5(@types/react@18.3.12)(react@18.3.1))(@emotion/styled@11.13.5(@emotion/react@11.13.5(@types/react@18.3.12)(react@18.3.1))(@types/react@18.3.12)(react@18.3.1))(@types/react@18.3.12)(react@18.3.1)':
    dependencies:
      '@babel/runtime': 7.26.10
      '@mui/private-theming': 6.4.3(@types/react@18.3.12)(react@18.3.1)
      '@mui/styled-engine': 6.4.3(@emotion/react@11.13.5(@types/react@18.3.12)(react@18.3.1))(@emotion/styled@11.13.5(@emotion/react@11.13.5(@types/react@18.3.12)(react@18.3.1))(@types/react@18.3.12)(react@18.3.1))(react@18.3.1)
      '@mui/types': 7.2.21(@types/react@18.3.12)
      '@mui/utils': 6.4.3(@types/react@18.3.12)(react@18.3.1)
      clsx: 2.1.1
      csstype: 3.1.3
      prop-types: 15.8.1
      react: 18.3.1
    optionalDependencies:
      '@emotion/react': 11.13.5(@types/react@18.3.12)(react@18.3.1)
      '@emotion/styled': 11.13.5(@emotion/react@11.13.5(@types/react@18.3.12)(react@18.3.1))(@types/react@18.3.12)(react@18.3.1)
      '@types/react': 18.3.12

  '@mui/types@7.2.21(@types/react@18.3.12)':
    optionalDependencies:
      '@types/react': 18.3.12

  '@mui/utils@6.4.3(@types/react@18.3.12)(react@18.3.1)':
    dependencies:
      '@babel/runtime': 7.26.10
      '@mui/types': 7.2.21(@types/react@18.3.12)
      '@types/prop-types': 15.7.14
      clsx: 2.1.1
      prop-types: 15.8.1
      react: 18.3.1
      react-is: 19.0.0
    optionalDependencies:
      '@types/react': 18.3.12

  '@mui/x-date-pickers@7.27.0(@emotion/react@11.13.5(@types/react@18.3.12)(react@18.3.1))(@emotion/styled@11.13.5(@emotion/react@11.13.5(@types/react@18.3.12)(react@18.3.1))(@types/react@18.3.12)(react@18.3.1))(@mui/material@6.4.5(@emotion/react@11.13.5(@types/react@18.3.12)(react@18.3.1))(@emotion/styled@11.13.5(@emotion/react@11.13.5(@types/react@18.3.12)(react@18.3.1))(@types/react@18.3.12)(react@18.3.1))(@types/react@18.3.12)(react-dom@18.3.1(react@18.3.1))(react@18.3.1))(@mui/system@6.4.3(@emotion/react@11.13.5(@types/react@18.3.12)(react@18.3.1))(@emotion/styled@11.13.5(@emotion/react@11.13.5(@types/react@18.3.12)(react@18.3.1))(@types/react@18.3.12)(react@18.3.1))(@types/react@18.3.12)(react@18.3.1))(@types/react@18.3.12)(dayjs@1.11.13)(luxon@3.4.4)(moment@2.30.1)(react-dom@18.3.1(react@18.3.1))(react@18.3.1)':
    dependencies:
      '@babel/runtime': 7.26.10
      '@mui/material': 6.4.5(@emotion/react@11.13.5(@types/react@18.3.12)(react@18.3.1))(@emotion/styled@11.13.5(@emotion/react@11.13.5(@types/react@18.3.12)(react@18.3.1))(@types/react@18.3.12)(react@18.3.1))(@types/react@18.3.12)(react-dom@18.3.1(react@18.3.1))(react@18.3.1)
      '@mui/system': 6.4.3(@emotion/react@11.13.5(@types/react@18.3.12)(react@18.3.1))(@emotion/styled@11.13.5(@emotion/react@11.13.5(@types/react@18.3.12)(react@18.3.1))(@types/react@18.3.12)(react@18.3.1))(@types/react@18.3.12)(react@18.3.1)
      '@mui/utils': 6.4.3(@types/react@18.3.12)(react@18.3.1)
      '@mui/x-internals': 7.26.0(@types/react@18.3.12)(react@18.3.1)
      '@types/react-transition-group': 4.4.11
      clsx: 2.1.1
      prop-types: 15.8.1
      react: 18.3.1
      react-dom: 18.3.1(react@18.3.1)
      react-transition-group: 4.4.5(react-dom@18.3.1(react@18.3.1))(react@18.3.1)
    optionalDependencies:
      '@emotion/react': 11.13.5(@types/react@18.3.12)(react@18.3.1)
      '@emotion/styled': 11.13.5(@emotion/react@11.13.5(@types/react@18.3.12)(react@18.3.1))(@types/react@18.3.12)(react@18.3.1)
      dayjs: 1.11.13
      luxon: 3.4.4
      moment: 2.30.1
    transitivePeerDependencies:
      - '@types/react'

  '@mui/x-internals@7.26.0(@types/react@18.3.12)(react@18.3.1)':
    dependencies:
      '@babel/runtime': 7.26.10
      '@mui/utils': 6.4.3(@types/react@18.3.12)(react@18.3.1)
      react: 18.3.1
    transitivePeerDependencies:
      - '@types/react'

  '@nodelib/fs.scandir@2.1.5':
    dependencies:
      '@nodelib/fs.stat': 2.0.5
      run-parallel: 1.2.0

  '@nodelib/fs.stat@2.0.5': {}

  '@nodelib/fs.walk@1.2.8':
    dependencies:
      '@nodelib/fs.scandir': 2.1.5
      fastq: 1.17.1

  '@novnc/novnc@1.5.0': {}

  '@open-draft/deferred-promise@2.2.0': {}

  '@open-draft/logger@0.3.0':
    dependencies:
      is-node-process: 1.2.0
      outvariant: 1.4.3

  '@open-draft/until@2.1.0': {}

  '@paypal/accelerated-checkout-loader@1.1.0':
    dependencies:
      '@braintree/asset-loader': 2.0.0
      envify: 4.1.0
      typescript: 4.9.5

  '@paypal/paypal-js@5.1.6':
    dependencies:
      promise-polyfill: 8.3.0

  '@paypal/react-paypal-js@7.8.3(react-dom@18.3.1(react@18.3.1))(react@18.3.1)':
    dependencies:
      '@paypal/paypal-js': 5.1.6
      '@paypal/sdk-constants': 1.0.150
      react: 18.3.1
      react-dom: 18.3.1(react@18.3.1)

  '@paypal/sdk-constants@1.0.150':
    dependencies:
      hi-base32: 0.5.1

  '@peggyjs/from-mem@1.3.5':
    dependencies:
      semver: 7.6.3

  '@pkgjs/parseargs@0.11.0':
    optional: true

  '@polka/url@1.0.0-next.28': {}

  '@popperjs/core@2.11.8': {}

  '@reach/auto-id@0.10.5(react-dom@18.3.1(react@18.3.1))(react@18.3.1)':
    dependencies:
      '@reach/utils': 0.10.5(react-dom@18.3.1(react@18.3.1))(react@18.3.1)
      react: 18.3.1
      react-dom: 18.3.1(react@18.3.1)
      tslib: 2.8.1

  '@reach/descendants@0.10.5(react-dom@18.3.1(react@18.3.1))(react@18.3.1)':
    dependencies:
      '@reach/utils': 0.10.5(react-dom@18.3.1(react@18.3.1))(react@18.3.1)
      react: 18.3.1
      react-dom: 18.3.1(react@18.3.1)
      tslib: 2.8.1

  '@reach/tabs@0.10.5(react-dom@18.3.1(react@18.3.1))(react@18.3.1)':
    dependencies:
      '@reach/auto-id': 0.10.5(react-dom@18.3.1(react@18.3.1))(react@18.3.1)
      '@reach/descendants': 0.10.5(react-dom@18.3.1(react@18.3.1))(react@18.3.1)
      '@reach/utils': 0.10.5(react-dom@18.3.1(react@18.3.1))(react@18.3.1)
      prop-types: 15.8.1
      react: 18.3.1
      react-dom: 18.3.1(react@18.3.1)
      tslib: 2.8.1

  '@reach/utils@0.10.5(react-dom@18.3.1(react@18.3.1))(react@18.3.1)':
    dependencies:
      '@types/warning': 3.0.3
      react: 18.3.1
      react-dom: 18.3.1(react@18.3.1)
      tslib: 2.8.1
      warning: 4.0.3

  '@rollup/pluginutils@5.1.3(rollup@4.34.8)':
    dependencies:
      '@types/estree': 1.0.6
      estree-walker: 2.0.2
      picomatch: 4.0.2
    optionalDependencies:
      rollup: 4.34.8

  '@rollup/rollup-android-arm-eabi@4.27.3':
    optional: true

  '@rollup/rollup-android-arm-eabi@4.34.8':
    optional: true

  '@rollup/rollup-android-arm64@4.27.3':
    optional: true

  '@rollup/rollup-android-arm64@4.34.8':
    optional: true

  '@rollup/rollup-darwin-arm64@4.27.3':
    optional: true

  '@rollup/rollup-darwin-arm64@4.34.8':
    optional: true

  '@rollup/rollup-darwin-x64@4.27.3':
    optional: true

  '@rollup/rollup-darwin-x64@4.34.8':
    optional: true

  '@rollup/rollup-freebsd-arm64@4.27.3':
    optional: true

  '@rollup/rollup-freebsd-arm64@4.34.8':
    optional: true

  '@rollup/rollup-freebsd-x64@4.27.3':
    optional: true

  '@rollup/rollup-freebsd-x64@4.34.8':
    optional: true

  '@rollup/rollup-linux-arm-gnueabihf@4.27.3':
    optional: true

  '@rollup/rollup-linux-arm-gnueabihf@4.34.8':
    optional: true

  '@rollup/rollup-linux-arm-musleabihf@4.27.3':
    optional: true

  '@rollup/rollup-linux-arm-musleabihf@4.34.8':
    optional: true

  '@rollup/rollup-linux-arm64-gnu@4.27.3':
    optional: true

  '@rollup/rollup-linux-arm64-gnu@4.34.8':
    optional: true

  '@rollup/rollup-linux-arm64-musl@4.27.3':
    optional: true

  '@rollup/rollup-linux-arm64-musl@4.34.8':
    optional: true

  '@rollup/rollup-linux-loongarch64-gnu@4.34.8':
    optional: true

  '@rollup/rollup-linux-powerpc64le-gnu@4.27.3':
    optional: true

  '@rollup/rollup-linux-powerpc64le-gnu@4.34.8':
    optional: true

  '@rollup/rollup-linux-riscv64-gnu@4.27.3':
    optional: true

  '@rollup/rollup-linux-riscv64-gnu@4.34.8':
    optional: true

  '@rollup/rollup-linux-s390x-gnu@4.27.3':
    optional: true

  '@rollup/rollup-linux-s390x-gnu@4.34.8':
    optional: true

  '@rollup/rollup-linux-x64-gnu@4.27.3':
    optional: true

  '@rollup/rollup-linux-x64-gnu@4.34.8':
    optional: true

  '@rollup/rollup-linux-x64-musl@4.27.3':
    optional: true

  '@rollup/rollup-linux-x64-musl@4.34.8':
    optional: true

  '@rollup/rollup-win32-arm64-msvc@4.27.3':
    optional: true

  '@rollup/rollup-win32-arm64-msvc@4.34.8':
    optional: true

  '@rollup/rollup-win32-ia32-msvc@4.27.3':
    optional: true

  '@rollup/rollup-win32-ia32-msvc@4.34.8':
    optional: true

  '@rollup/rollup-win32-x64-msvc@4.27.3':
    optional: true

  '@rollup/rollup-win32-x64-msvc@4.34.8':
    optional: true

  '@sentry-internal/feedback@7.120.0':
    dependencies:
      '@sentry/core': 7.120.0
      '@sentry/types': 7.120.0
      '@sentry/utils': 7.120.0

  '@sentry-internal/replay-canvas@7.120.0':
    dependencies:
      '@sentry/core': 7.120.0
      '@sentry/replay': 7.120.0
      '@sentry/types': 7.120.0
      '@sentry/utils': 7.120.0

  '@sentry-internal/tracing@7.120.0':
    dependencies:
      '@sentry/core': 7.120.0
      '@sentry/types': 7.120.0
      '@sentry/utils': 7.120.0

  '@sentry/browser@7.120.0':
    dependencies:
      '@sentry-internal/feedback': 7.120.0
      '@sentry-internal/replay-canvas': 7.120.0
      '@sentry-internal/tracing': 7.120.0
      '@sentry/core': 7.120.0
      '@sentry/integrations': 7.120.0
      '@sentry/replay': 7.120.0
      '@sentry/types': 7.120.0
      '@sentry/utils': 7.120.0

  '@sentry/core@7.120.0':
    dependencies:
      '@sentry/types': 7.120.0
      '@sentry/utils': 7.120.0

  '@sentry/integrations@7.120.0':
    dependencies:
      '@sentry/core': 7.120.0
      '@sentry/types': 7.120.0
      '@sentry/utils': 7.120.0
      localforage: 1.10.0

  '@sentry/react@7.120.0(react@18.3.1)':
    dependencies:
      '@sentry/browser': 7.120.0
      '@sentry/core': 7.120.0
      '@sentry/types': 7.120.0
      '@sentry/utils': 7.120.0
      hoist-non-react-statics: 3.3.2
      react: 18.3.1

  '@sentry/replay@7.120.0':
    dependencies:
      '@sentry-internal/tracing': 7.120.0
      '@sentry/core': 7.120.0
      '@sentry/types': 7.120.0
      '@sentry/utils': 7.120.0

  '@sentry/types@7.120.0': {}

  '@sentry/utils@7.120.0':
    dependencies:
      '@sentry/types': 7.120.0

  '@shikijs/core@3.1.0':
    dependencies:
      '@shikijs/types': 3.1.0
      '@shikijs/vscode-textmate': 10.0.2
      '@types/hast': 3.0.4
      hast-util-to-html: 9.0.5

  '@shikijs/engine-javascript@3.1.0':
    dependencies:
      '@shikijs/types': 3.1.0
      '@shikijs/vscode-textmate': 10.0.2
      oniguruma-to-es: 3.1.1

  '@shikijs/engine-oniguruma@3.1.0':
    dependencies:
      '@shikijs/types': 3.1.0
      '@shikijs/vscode-textmate': 10.0.2

  '@shikijs/langs@3.1.0':
    dependencies:
      '@shikijs/types': 3.1.0

  '@shikijs/themes@3.1.0':
    dependencies:
      '@shikijs/types': 3.1.0

  '@shikijs/types@3.1.0':
    dependencies:
      '@shikijs/vscode-textmate': 10.0.2
      '@types/hast': 3.0.4

  '@shikijs/vscode-textmate@10.0.2': {}

  '@storybook/addon-a11y@8.5.0(storybook@8.5.0(prettier@2.2.1))(vitest@3.0.7)':
    dependencies:
      '@storybook/addon-highlight': 8.5.0(storybook@8.5.0(prettier@2.2.1))
      '@storybook/test': 8.5.0(storybook@8.5.0(prettier@2.2.1))
      axe-core: 4.10.2
      storybook: 8.5.0(prettier@2.2.1)
      vitest-axe: 0.1.0(vitest@3.0.7)
    transitivePeerDependencies:
      - vitest

  '@storybook/addon-actions@8.4.5(storybook@8.5.0(prettier@2.2.1))':
    dependencies:
      '@storybook/global': 5.0.0
      '@types/uuid': 9.0.8
      dequal: 2.0.3
      polished: 4.3.1
      storybook: 8.5.0(prettier@2.2.1)
      uuid: 9.0.1

  '@storybook/addon-actions@8.5.0(storybook@8.5.0(prettier@2.2.1))':
    dependencies:
      '@storybook/global': 5.0.0
      '@types/uuid': 9.0.8
      dequal: 2.0.3
      polished: 4.3.1
      storybook: 8.5.0(prettier@2.2.1)
      uuid: 9.0.1

  '@storybook/addon-controls@8.5.0(storybook@8.5.0(prettier@2.2.1))':
    dependencies:
      '@storybook/global': 5.0.0
      dequal: 2.0.3
      storybook: 8.5.0(prettier@2.2.1)
      ts-dedent: 2.2.0

  '@storybook/addon-docs@8.5.0(@types/react@18.3.12)(storybook@8.5.0(prettier@2.2.1))':
    dependencies:
      '@mdx-js/react': 3.1.0(@types/react@18.3.12)(react@18.3.1)
      '@storybook/blocks': 8.5.0(react-dom@18.3.1(react@18.3.1))(react@18.3.1)(storybook@8.5.0(prettier@2.2.1))
      '@storybook/csf-plugin': 8.5.0(storybook@8.5.0(prettier@2.2.1))
      '@storybook/react-dom-shim': 8.5.0(react-dom@18.3.1(react@18.3.1))(react@18.3.1)(storybook@8.5.0(prettier@2.2.1))
      react: 18.3.1
      react-dom: 18.3.1(react@18.3.1)
      storybook: 8.5.0(prettier@2.2.1)
      ts-dedent: 2.2.0
    transitivePeerDependencies:
      - '@types/react'

  '@storybook/addon-highlight@8.5.0(storybook@8.5.0(prettier@2.2.1))':
    dependencies:
      '@storybook/global': 5.0.0
      storybook: 8.5.0(prettier@2.2.1)

  '@storybook/addon-mdx-gfm@8.5.0(storybook@8.5.0(prettier@2.2.1))':
    dependencies:
      remark-gfm: 4.0.0
      storybook: 8.5.0(prettier@2.2.1)
      ts-dedent: 2.2.0
    transitivePeerDependencies:
      - supports-color

  '@storybook/addon-measure@8.5.0(storybook@8.5.0(prettier@2.2.1))':
    dependencies:
      '@storybook/global': 5.0.0
      storybook: 8.5.0(prettier@2.2.1)
      tiny-invariant: 1.3.3

  '@storybook/addon-storysource@8.5.0(storybook@8.5.0(prettier@2.2.1))':
    dependencies:
      '@storybook/source-loader': 8.5.0(storybook@8.5.0(prettier@2.2.1))
      estraverse: 5.3.0
      storybook: 8.5.0(prettier@2.2.1)
      tiny-invariant: 1.3.3

  '@storybook/addon-viewport@8.5.0(storybook@8.5.0(prettier@2.2.1))':
    dependencies:
      memoizerific: 1.11.3
      storybook: 8.5.0(prettier@2.2.1)

  '@storybook/blocks@8.5.0(react-dom@18.3.1(react@18.3.1))(react@18.3.1)(storybook@8.5.0(prettier@2.2.1))':
    dependencies:
      '@storybook/csf': 0.1.12
      '@storybook/icons': 1.2.12(react-dom@18.3.1(react@18.3.1))(react@18.3.1)
      storybook: 8.5.0(prettier@2.2.1)
      ts-dedent: 2.2.0
    optionalDependencies:
      react: 18.3.1
      react-dom: 18.3.1(react@18.3.1)

  '@storybook/builder-vite@8.5.0(storybook@8.5.0(prettier@2.2.1))(vite@6.1.1(@types/node@20.17.6)(jiti@1.21.6)(terser@5.36.0)(tsx@4.19.2)(yaml@2.6.1))':
    dependencies:
      '@storybook/csf-plugin': 8.5.0(storybook@8.5.0(prettier@2.2.1))
      browser-assert: 1.2.1
      storybook: 8.5.0(prettier@2.2.1)
      ts-dedent: 2.2.0
      vite: 6.1.1(@types/node@20.17.6)(jiti@1.21.6)(terser@5.36.0)(tsx@4.19.2)(yaml@2.6.1)

  '@storybook/components@8.4.5(storybook@8.5.0(prettier@2.2.1))':
    dependencies:
      storybook: 8.5.0(prettier@2.2.1)

  '@storybook/components@8.5.0(storybook@8.5.0(prettier@2.2.1))':
    dependencies:
      storybook: 8.5.0(prettier@2.2.1)

  '@storybook/core-events@8.4.5(storybook@8.5.0(prettier@2.2.1))':
    dependencies:
      storybook: 8.5.0(prettier@2.2.1)

  '@storybook/core@8.5.0(prettier@2.2.1)':
    dependencies:
      '@storybook/csf': 0.1.12
      better-opn: 3.0.2
      browser-assert: 1.2.1
      esbuild: 0.24.0
      esbuild-register: 3.6.0(esbuild@0.24.0)
      jsdoc-type-pratt-parser: 4.1.0
      process: 0.11.10
      recast: 0.23.9
      semver: 7.6.3
      util: 0.12.5
      ws: 8.18.0
    optionalDependencies:
      prettier: 2.2.1
    transitivePeerDependencies:
      - bufferutil
      - supports-color
      - utf-8-validate

  '@storybook/csf-plugin@8.5.0(storybook@8.5.0(prettier@2.2.1))':
    dependencies:
      storybook: 8.5.0(prettier@2.2.1)
      unplugin: 1.16.0

  '@storybook/csf@0.1.12':
    dependencies:
      type-fest: 2.19.0

  '@storybook/global@5.0.0': {}

  '@storybook/icons@1.2.12(react-dom@18.3.1(react@18.3.1))(react@18.3.1)':
    dependencies:
      react: 18.3.1
      react-dom: 18.3.1(react@18.3.1)

  '@storybook/instrumenter@8.5.0(storybook@8.5.0(prettier@2.2.1))':
    dependencies:
      '@storybook/global': 5.0.0
      '@vitest/utils': 2.1.5
      storybook: 8.5.0(prettier@2.2.1)

  '@storybook/manager-api@8.4.5(storybook@8.5.0(prettier@2.2.1))':
    dependencies:
      storybook: 8.5.0(prettier@2.2.1)

  '@storybook/manager-api@8.5.0(storybook@8.5.0(prettier@2.2.1))':
    dependencies:
      storybook: 8.5.0(prettier@2.2.1)

  '@storybook/preview-api@8.4.5(storybook@8.5.0(prettier@2.2.1))':
    dependencies:
      storybook: 8.5.0(prettier@2.2.1)

  '@storybook/preview-api@8.5.0(storybook@8.5.0(prettier@2.2.1))':
    dependencies:
      storybook: 8.5.0(prettier@2.2.1)

  '@storybook/react-dom-shim@8.4.5(react-dom@18.3.1(react@18.3.1))(react@18.3.1)(storybook@8.5.0(prettier@2.2.1))':
    dependencies:
      react: 18.3.1
      react-dom: 18.3.1(react@18.3.1)
      storybook: 8.5.0(prettier@2.2.1)

  '@storybook/react-dom-shim@8.5.0(react-dom@18.3.1(react@18.3.1))(react@18.3.1)(storybook@8.5.0(prettier@2.2.1))':
    dependencies:
      react: 18.3.1
      react-dom: 18.3.1(react@18.3.1)
      storybook: 8.5.0(prettier@2.2.1)

  '@storybook/react-vite@8.5.0(@storybook/test@8.5.0(storybook@8.5.0(prettier@2.2.1)))(react-dom@18.3.1(react@18.3.1))(react@18.3.1)(rollup@4.34.8)(storybook@8.5.0(prettier@2.2.1))(typescript@5.7.3)(vite@6.1.1(@types/node@20.17.6)(jiti@1.21.6)(terser@5.36.0)(tsx@4.19.2)(yaml@2.6.1))':
    dependencies:
      '@joshwooding/vite-plugin-react-docgen-typescript': 0.4.2(typescript@5.7.3)(vite@6.1.1(@types/node@20.17.6)(jiti@1.21.6)(terser@5.36.0)(tsx@4.19.2)(yaml@2.6.1))
      '@rollup/pluginutils': 5.1.3(rollup@4.34.8)
      '@storybook/builder-vite': 8.5.0(storybook@8.5.0(prettier@2.2.1))(vite@6.1.1(@types/node@20.17.6)(jiti@1.21.6)(terser@5.36.0)(tsx@4.19.2)(yaml@2.6.1))
      '@storybook/react': 8.5.0(@storybook/test@8.5.0(storybook@8.5.0(prettier@2.2.1)))(react-dom@18.3.1(react@18.3.1))(react@18.3.1)(storybook@8.5.0(prettier@2.2.1))(typescript@5.7.3)
      find-up: 5.0.0
      magic-string: 0.30.13
      react: 18.3.1
      react-docgen: 7.1.0
      react-dom: 18.3.1(react@18.3.1)
      resolve: 1.22.8
      storybook: 8.5.0(prettier@2.2.1)
      tsconfig-paths: 4.2.0
      vite: 6.1.1(@types/node@20.17.6)(jiti@1.21.6)(terser@5.36.0)(tsx@4.19.2)(yaml@2.6.1)
    optionalDependencies:
      '@storybook/test': 8.5.0(storybook@8.5.0(prettier@2.2.1))
    transitivePeerDependencies:
      - rollup
      - supports-color
      - typescript

  '@storybook/react@8.4.5(react-dom@18.3.1(react@18.3.1))(react@18.3.1)(storybook@8.5.0(prettier@2.2.1))(typescript@5.7.3)':
    dependencies:
      '@storybook/components': 8.4.5(storybook@8.5.0(prettier@2.2.1))
      '@storybook/global': 5.0.0
      '@storybook/manager-api': 8.4.5(storybook@8.5.0(prettier@2.2.1))
      '@storybook/preview-api': 8.4.5(storybook@8.5.0(prettier@2.2.1))
      '@storybook/react-dom-shim': 8.4.5(react-dom@18.3.1(react@18.3.1))(react@18.3.1)(storybook@8.5.0(prettier@2.2.1))
      '@storybook/theming': 8.4.5(storybook@8.5.0(prettier@2.2.1))
      react: 18.3.1
      react-dom: 18.3.1(react@18.3.1)
      storybook: 8.5.0(prettier@2.2.1)
    optionalDependencies:
      typescript: 5.7.3

  '@storybook/react@8.5.0(@storybook/test@8.5.0(storybook@8.5.0(prettier@2.2.1)))(react-dom@18.3.1(react@18.3.1))(react@18.3.1)(storybook@8.5.0(prettier@2.2.1))(typescript@5.7.3)':
    dependencies:
      '@storybook/components': 8.5.0(storybook@8.5.0(prettier@2.2.1))
      '@storybook/global': 5.0.0
      '@storybook/manager-api': 8.5.0(storybook@8.5.0(prettier@2.2.1))
      '@storybook/preview-api': 8.5.0(storybook@8.5.0(prettier@2.2.1))
      '@storybook/react-dom-shim': 8.5.0(react-dom@18.3.1(react@18.3.1))(react@18.3.1)(storybook@8.5.0(prettier@2.2.1))
      '@storybook/theming': 8.5.0(storybook@8.5.0(prettier@2.2.1))
      react: 18.3.1
      react-dom: 18.3.1(react@18.3.1)
      storybook: 8.5.0(prettier@2.2.1)
    optionalDependencies:
      '@storybook/test': 8.5.0(storybook@8.5.0(prettier@2.2.1))
      typescript: 5.7.3

  '@storybook/source-loader@8.5.0(storybook@8.5.0(prettier@2.2.1))':
    dependencies:
      '@storybook/csf': 0.1.12
      es-toolkit: 1.27.0
      estraverse: 5.3.0
      prettier: 3.3.3
      storybook: 8.5.0(prettier@2.2.1)

  '@storybook/test@8.5.0(storybook@8.5.0(prettier@2.2.1))':
    dependencies:
      '@storybook/csf': 0.1.12
      '@storybook/global': 5.0.0
      '@storybook/instrumenter': 8.5.0(storybook@8.5.0(prettier@2.2.1))
      '@testing-library/dom': 10.4.0
      '@testing-library/jest-dom': 6.5.0
      '@testing-library/user-event': 14.5.2(@testing-library/dom@10.4.0)
      '@vitest/expect': 2.0.5
      '@vitest/spy': 2.0.5
      storybook: 8.5.0(prettier@2.2.1)

  '@storybook/theming@8.4.5(storybook@8.5.0(prettier@2.2.1))':
    dependencies:
      storybook: 8.5.0(prettier@2.2.1)

  '@storybook/theming@8.5.0(storybook@8.5.0(prettier@2.2.1))':
    dependencies:
      storybook: 8.5.0(prettier@2.2.1)

  '@svgr/babel-plugin-add-jsx-attribute@8.0.0(@babel/core@7.26.0)':
    dependencies:
      '@babel/core': 7.26.0

  '@svgr/babel-plugin-remove-jsx-attribute@8.0.0(@babel/core@7.26.0)':
    dependencies:
      '@babel/core': 7.26.0

  '@svgr/babel-plugin-remove-jsx-empty-expression@8.0.0(@babel/core@7.26.0)':
    dependencies:
      '@babel/core': 7.26.0

  '@svgr/babel-plugin-replace-jsx-attribute-value@8.0.0(@babel/core@7.26.0)':
    dependencies:
      '@babel/core': 7.26.0

  '@svgr/babel-plugin-svg-dynamic-title@8.0.0(@babel/core@7.26.0)':
    dependencies:
      '@babel/core': 7.26.0

  '@svgr/babel-plugin-svg-em-dimensions@8.0.0(@babel/core@7.26.0)':
    dependencies:
      '@babel/core': 7.26.0

  '@svgr/babel-plugin-transform-react-native-svg@8.1.0(@babel/core@7.26.0)':
    dependencies:
      '@babel/core': 7.26.0

  '@svgr/babel-plugin-transform-svg-component@8.0.0(@babel/core@7.26.0)':
    dependencies:
      '@babel/core': 7.26.0

  '@svgr/babel-preset@8.1.0(@babel/core@7.26.0)':
    dependencies:
      '@babel/core': 7.26.0
      '@svgr/babel-plugin-add-jsx-attribute': 8.0.0(@babel/core@7.26.0)
      '@svgr/babel-plugin-remove-jsx-attribute': 8.0.0(@babel/core@7.26.0)
      '@svgr/babel-plugin-remove-jsx-empty-expression': 8.0.0(@babel/core@7.26.0)
      '@svgr/babel-plugin-replace-jsx-attribute-value': 8.0.0(@babel/core@7.26.0)
      '@svgr/babel-plugin-svg-dynamic-title': 8.0.0(@babel/core@7.26.0)
      '@svgr/babel-plugin-svg-em-dimensions': 8.0.0(@babel/core@7.26.0)
      '@svgr/babel-plugin-transform-react-native-svg': 8.1.0(@babel/core@7.26.0)
      '@svgr/babel-plugin-transform-svg-component': 8.0.0(@babel/core@7.26.0)

  '@svgr/core@8.1.0(typescript@5.7.3)':
    dependencies:
      '@babel/core': 7.26.0
      '@svgr/babel-preset': 8.1.0(@babel/core@7.26.0)
      camelcase: 6.3.0
      cosmiconfig: 8.3.6(typescript@5.7.3)
      snake-case: 3.0.4
    transitivePeerDependencies:
      - supports-color
      - typescript

  '@svgr/hast-util-to-babel-ast@8.0.0':
    dependencies:
      '@babel/types': 7.26.0
      entities: 4.5.0

  '@svgr/plugin-jsx@8.1.0(@svgr/core@8.1.0(typescript@5.7.3))':
    dependencies:
      '@babel/core': 7.26.0
      '@svgr/babel-preset': 8.1.0(@babel/core@7.26.0)
      '@svgr/core': 8.1.0(typescript@5.7.3)
      '@svgr/hast-util-to-babel-ast': 8.0.0
      svg-parser: 2.0.4
    transitivePeerDependencies:
      - supports-color

  '@swc/core-darwin-arm64@1.10.11':
    optional: true

  '@swc/core-darwin-x64@1.10.11':
    optional: true

  '@swc/core-linux-arm-gnueabihf@1.10.11':
    optional: true

  '@swc/core-linux-arm64-gnu@1.10.11':
    optional: true

  '@swc/core-linux-arm64-musl@1.10.11':
    optional: true

  '@swc/core-linux-x64-gnu@1.10.11':
    optional: true

  '@swc/core-linux-x64-musl@1.10.11':
    optional: true

  '@swc/core-win32-arm64-msvc@1.10.11':
    optional: true

  '@swc/core-win32-ia32-msvc@1.10.11':
    optional: true

  '@swc/core-win32-x64-msvc@1.10.11':
    optional: true

  '@swc/core@1.10.11':
    dependencies:
      '@swc/counter': 0.1.3
      '@swc/types': 0.1.17
    optionalDependencies:
      '@swc/core-darwin-arm64': 1.10.11
      '@swc/core-darwin-x64': 1.10.11
      '@swc/core-linux-arm-gnueabihf': 1.10.11
      '@swc/core-linux-arm64-gnu': 1.10.11
      '@swc/core-linux-arm64-musl': 1.10.11
      '@swc/core-linux-x64-gnu': 1.10.11
      '@swc/core-linux-x64-musl': 1.10.11
      '@swc/core-win32-arm64-msvc': 1.10.11
      '@swc/core-win32-ia32-msvc': 1.10.11
      '@swc/core-win32-x64-msvc': 1.10.11

  '@swc/counter@0.1.3': {}

  '@swc/types@0.1.17':
    dependencies:
      '@swc/counter': 0.1.3

  '@tanstack/history@1.99.13': {}

  '@tanstack/query-core@5.51.24': {}

  '@tanstack/query-devtools@5.51.16': {}

  '@tanstack/react-query-devtools@5.51.24(@tanstack/react-query@5.51.24(react@18.3.1))(react@18.3.1)':
    dependencies:
      '@tanstack/query-devtools': 5.51.16
      '@tanstack/react-query': 5.51.24(react@18.3.1)
      react: 18.3.1

  '@tanstack/react-query@5.51.24(react@18.3.1)':
    dependencies:
      '@tanstack/query-core': 5.51.24
      react: 18.3.1

  '@tanstack/react-router@1.111.11(react-dom@18.3.1(react@18.3.1))(react@18.3.1)':
    dependencies:
      '@tanstack/history': 1.99.13
      '@tanstack/react-store': 0.7.0(react-dom@18.3.1(react@18.3.1))(react@18.3.1)
      '@tanstack/router-core': 1.111.7
      jsesc: 3.1.0
      react: 18.3.1
      react-dom: 18.3.1(react@18.3.1)
      tiny-invariant: 1.3.3
      tiny-warning: 1.0.3

  '@tanstack/react-store@0.7.0(react-dom@18.3.1(react@18.3.1))(react@18.3.1)':
    dependencies:
      '@tanstack/store': 0.7.0
      react: 18.3.1
      react-dom: 18.3.1(react@18.3.1)
      use-sync-external-store: 1.4.0(react@18.3.1)

  '@tanstack/router-core@1.111.7':
    dependencies:
      '@tanstack/history': 1.99.13
      '@tanstack/store': 0.7.0

  '@tanstack/store@0.7.0': {}

  '@testing-library/cypress@10.0.3(cypress@14.0.1)':
    dependencies:
      '@babel/runtime': 7.26.10
      '@testing-library/dom': 10.4.0
      cypress: 14.0.1

  '@testing-library/dom@10.4.0':
    dependencies:
      '@babel/code-frame': 7.26.2
      '@babel/runtime': 7.26.10
      '@types/aria-query': 5.0.4
      aria-query: 5.3.0
      chalk: 4.1.2
      dom-accessibility-api: 0.5.16
      lz-string: 1.5.0
      pretty-format: 27.5.1

  '@testing-library/jest-dom@6.4.8':
    dependencies:
      '@adobe/css-tools': 4.4.1
      '@babel/runtime': 7.26.10
      aria-query: 5.3.2
      chalk: 3.0.0
      css.escape: 1.5.1
      dom-accessibility-api: 0.6.3
      lodash: 4.17.21
      redent: 3.0.0

  '@testing-library/jest-dom@6.5.0':
    dependencies:
      '@adobe/css-tools': 4.4.1
      aria-query: 5.3.2
      chalk: 3.0.0
      css.escape: 1.5.1
      dom-accessibility-api: 0.6.3
      lodash: 4.17.21
      redent: 3.0.0

  '@testing-library/react@16.0.1(@testing-library/dom@10.4.0)(@types/react-dom@18.3.1)(@types/react@18.3.12)(react-dom@18.3.1(react@18.3.1))(react@18.3.1)':
    dependencies:
      '@babel/runtime': 7.26.10
      '@testing-library/dom': 10.4.0
      react: 18.3.1
      react-dom: 18.3.1(react@18.3.1)
    optionalDependencies:
      '@types/react': 18.3.12
      '@types/react-dom': 18.3.1

  '@testing-library/user-event@14.5.2(@testing-library/dom@10.4.0)':
    dependencies:
      '@testing-library/dom': 10.4.0

  '@types/aria-query@5.0.4': {}

  '@types/babel__core@7.20.5':
    dependencies:
      '@babel/parser': 7.26.2
      '@babel/types': 7.26.0
      '@types/babel__generator': 7.6.8
      '@types/babel__template': 7.4.4
      '@types/babel__traverse': 7.20.6

  '@types/babel__generator@7.6.8':
    dependencies:
      '@babel/types': 7.26.0

  '@types/babel__template@7.4.4':
    dependencies:
      '@babel/parser': 7.26.2
      '@babel/types': 7.26.0

  '@types/babel__traverse@7.20.6':
    dependencies:
      '@babel/types': 7.26.0

  '@types/braintree-web@3.96.15':
    dependencies:
      '@types/googlepay': 0.7.6
      '@types/paypal-checkout-components': 4.0.8

  '@types/chai-string@1.4.5':
    dependencies:
      '@types/chai': 5.0.1

  '@types/chai@5.0.1':
    dependencies:
      '@types/deep-eql': 4.0.2

  '@types/chart.js@2.9.41':
    dependencies:
      moment: 2.30.1

  '@types/cookie@0.6.0': {}

  '@types/css-mediaquery@0.1.4': {}

  '@types/d3-array@3.2.1': {}

  '@types/d3-color@3.1.3': {}

  '@types/d3-ease@3.0.2': {}

  '@types/d3-interpolate@3.0.4':
    dependencies:
      '@types/d3-color': 3.1.3

  '@types/d3-path@3.1.0': {}

  '@types/d3-scale@4.0.8':
    dependencies:
      '@types/d3-time': 3.0.3

  '@types/d3-shape@3.1.6':
    dependencies:
      '@types/d3-path': 3.1.0

  '@types/d3-time@3.0.3': {}

  '@types/d3-timer@3.0.2': {}

  '@types/debug@4.1.12':
    dependencies:
      '@types/ms': 0.7.34

  '@types/deep-eql@4.0.2': {}

  '@types/doctrine@0.0.9': {}

  '@types/estree@1.0.6': {}

  '@types/googlepay@0.7.6': {}

  '@types/hast@3.0.4':
    dependencies:
      '@types/unist': 3.0.3

  '@types/he@1.2.3': {}

  '@types/history@4.7.11': {}

  '@types/hoist-non-react-statics@3.3.5':
    dependencies:
      '@types/react': 18.3.12
      hoist-non-react-statics: 3.3.2

  '@types/json-schema@7.0.15': {}

  '@types/jspdf@1.3.3': {}

  '@types/linkify-it@5.0.0': {}

  '@types/luxon@3.4.2': {}

  '@types/markdown-it@14.1.2':
    dependencies:
      '@types/linkify-it': 5.0.0
      '@types/mdurl': 2.0.0

  '@types/md5@2.3.5': {}

  '@types/mdast@4.0.4':
    dependencies:
      '@types/unist': 3.0.3

  '@types/mdurl@2.0.0': {}

  '@types/mdx@2.0.13': {}

  '@types/mocha@10.0.9': {}

  '@types/ms@0.7.34': {}

  '@types/node@20.17.6':
    dependencies:
      undici-types: 6.19.8

  '@types/novnc__novnc@1.5.0': {}

  '@types/parse-json@4.0.2': {}

  '@types/paypal-checkout-components@4.0.8': {}

  '@types/prop-types@15.7.13': {}

  '@types/prop-types@15.7.14': {}

  '@types/qrcode.react@0.8.2':
    dependencies:
      '@types/react': 18.3.12

  '@types/raf@3.4.3':
    optional: true

  '@types/ramda@0.25.16': {}

  '@types/react-csv@1.1.10':
    dependencies:
      '@types/react': 18.3.12

  '@types/react-dom@18.3.1':
    dependencies:
      '@types/react': 18.3.12

  '@types/react-redux@7.1.34':
    dependencies:
      '@types/hoist-non-react-statics': 3.3.5
      '@types/react': 18.3.12
      hoist-non-react-statics: 3.3.2
      redux: 4.2.1

  '@types/react-router-dom@5.3.3':
    dependencies:
      '@types/history': 4.7.11
      '@types/react': 18.3.12
      '@types/react-router': 5.1.20

  '@types/react-router-hash-link@1.2.1':
    dependencies:
      '@types/react': 18.3.12
      '@types/react-router-dom': 5.3.3

  '@types/react-router@5.1.20':
    dependencies:
      '@types/history': 4.7.11
      '@types/react': 18.3.12

  '@types/react-transition-group@4.4.11':
    dependencies:
      '@types/react': 18.3.12

  '@types/react-transition-group@4.4.12(@types/react@18.3.12)':
    dependencies:
      '@types/react': 18.3.12

  '@types/react@18.3.12':
    dependencies:
      '@types/prop-types': 15.7.13
      csstype: 3.1.3

  '@types/recompose@0.30.15':
    dependencies:
      '@types/prop-types': 15.7.13
      '@types/react': 18.3.12

  '@types/redux-mock-store@1.5.0':
    dependencies:
      redux: 4.2.1

  '@types/resolve@1.20.6': {}

  '@types/semver@7.5.8': {}

  '@types/sinonjs__fake-timers@8.1.1': {}

  '@types/sizzle@2.3.9': {}

  '@types/statuses@2.0.5': {}

  '@types/throttle-debounce@1.1.1': {}

  '@types/tough-cookie@4.0.5': {}

  '@types/trusted-types@2.0.7':
    optional: true

  '@types/unist@3.0.3': {}

  '@types/uuid@3.4.13': {}

  '@types/uuid@9.0.8': {}

  '@types/warning@3.0.3': {}

  '@types/xml2js@0.4.14':
    dependencies:
      '@types/node': 20.17.6

  '@types/yauzl@2.10.3':
    dependencies:
      '@types/node': 20.17.6
    optional: true

  '@types/zxcvbn@4.4.5': {}

  '@typescript-eslint/eslint-plugin@6.21.0(@typescript-eslint/parser@6.21.0(eslint@7.32.0)(typescript@5.7.3))(eslint@7.32.0)(typescript@5.7.3)':
    dependencies:
      '@eslint-community/regexpp': 4.12.1
      '@typescript-eslint/parser': 6.21.0(eslint@7.32.0)(typescript@5.7.3)
      '@typescript-eslint/scope-manager': 6.21.0
      '@typescript-eslint/type-utils': 6.21.0(eslint@7.32.0)(typescript@5.7.3)
      '@typescript-eslint/utils': 6.21.0(eslint@7.32.0)(typescript@5.7.3)
      '@typescript-eslint/visitor-keys': 6.21.0
      debug: 4.3.7
      eslint: 7.32.0
      graphemer: 1.4.0
      ignore: 5.3.2
      natural-compare: 1.4.0
      semver: 7.6.3
      ts-api-utils: 1.4.0(typescript@5.7.3)
    optionalDependencies:
      typescript: 5.7.3
    transitivePeerDependencies:
      - supports-color

  '@typescript-eslint/experimental-utils@3.10.1(eslint@7.32.0)(typescript@5.7.3)':
    dependencies:
      '@types/json-schema': 7.0.15
      '@typescript-eslint/types': 3.10.1
      '@typescript-eslint/typescript-estree': 3.10.1(typescript@5.7.3)
      eslint: 7.32.0
      eslint-scope: 5.1.1
      eslint-utils: 2.1.0
    transitivePeerDependencies:
      - supports-color
      - typescript

  '@typescript-eslint/parser@6.21.0(eslint@7.32.0)(typescript@5.7.3)':
    dependencies:
      '@typescript-eslint/scope-manager': 6.21.0
      '@typescript-eslint/types': 6.21.0
      '@typescript-eslint/typescript-estree': 6.21.0(typescript@5.7.3)
      '@typescript-eslint/visitor-keys': 6.21.0
      debug: 4.3.7
      eslint: 7.32.0
    optionalDependencies:
      typescript: 5.7.3
    transitivePeerDependencies:
      - supports-color

  '@typescript-eslint/scope-manager@5.62.0':
    dependencies:
      '@typescript-eslint/types': 5.62.0
      '@typescript-eslint/visitor-keys': 5.62.0

  '@typescript-eslint/scope-manager@6.21.0':
    dependencies:
      '@typescript-eslint/types': 6.21.0
      '@typescript-eslint/visitor-keys': 6.21.0

  '@typescript-eslint/type-utils@6.21.0(eslint@7.32.0)(typescript@5.7.3)':
    dependencies:
      '@typescript-eslint/typescript-estree': 6.21.0(typescript@5.7.3)
      '@typescript-eslint/utils': 6.21.0(eslint@7.32.0)(typescript@5.7.3)
      debug: 4.3.7
      eslint: 7.32.0
      ts-api-utils: 1.4.0(typescript@5.7.3)
    optionalDependencies:
      typescript: 5.7.3
    transitivePeerDependencies:
      - supports-color

  '@typescript-eslint/types@3.10.1': {}

  '@typescript-eslint/types@5.62.0': {}

  '@typescript-eslint/types@6.21.0': {}

  '@typescript-eslint/typescript-estree@3.10.1(typescript@5.7.3)':
    dependencies:
      '@typescript-eslint/types': 3.10.1
      '@typescript-eslint/visitor-keys': 3.10.1
      debug: 4.4.0(supports-color@8.1.1)
      glob: 7.2.3
      is-glob: 4.0.3
      lodash: 4.17.21
      semver: 7.6.3
      tsutils: 3.21.0(typescript@5.7.3)
    optionalDependencies:
      typescript: 5.7.3
    transitivePeerDependencies:
      - supports-color

  '@typescript-eslint/typescript-estree@5.62.0(typescript@5.7.3)':
    dependencies:
      '@typescript-eslint/types': 5.62.0
      '@typescript-eslint/visitor-keys': 5.62.0
      debug: 4.4.0(supports-color@8.1.1)
      globby: 11.1.0
      is-glob: 4.0.3
      semver: 7.6.3
      tsutils: 3.21.0(typescript@5.7.3)
    optionalDependencies:
      typescript: 5.7.3
    transitivePeerDependencies:
      - supports-color

  '@typescript-eslint/typescript-estree@6.21.0(typescript@5.7.3)':
    dependencies:
      '@typescript-eslint/types': 6.21.0
      '@typescript-eslint/visitor-keys': 6.21.0
      debug: 4.3.7
      globby: 11.1.0
      is-glob: 4.0.3
      minimatch: 9.0.3
      semver: 7.6.3
      ts-api-utils: 1.4.0(typescript@5.7.3)
    optionalDependencies:
      typescript: 5.7.3
    transitivePeerDependencies:
      - supports-color

  '@typescript-eslint/utils@5.62.0(eslint@7.32.0)(typescript@5.7.3)':
    dependencies:
      '@eslint-community/eslint-utils': 4.4.1(eslint@7.32.0)
      '@types/json-schema': 7.0.15
      '@types/semver': 7.5.8
      '@typescript-eslint/scope-manager': 5.62.0
      '@typescript-eslint/types': 5.62.0
      '@typescript-eslint/typescript-estree': 5.62.0(typescript@5.7.3)
      eslint: 7.32.0
      eslint-scope: 5.1.1
      semver: 7.6.3
    transitivePeerDependencies:
      - supports-color
      - typescript

  '@typescript-eslint/utils@6.21.0(eslint@7.32.0)(typescript@5.7.3)':
    dependencies:
      '@eslint-community/eslint-utils': 4.4.1(eslint@7.32.0)
      '@types/json-schema': 7.0.15
      '@types/semver': 7.5.8
      '@typescript-eslint/scope-manager': 6.21.0
      '@typescript-eslint/types': 6.21.0
      '@typescript-eslint/typescript-estree': 6.21.0(typescript@5.7.3)
      eslint: 7.32.0
      semver: 7.6.3
    transitivePeerDependencies:
      - supports-color
      - typescript

  '@typescript-eslint/visitor-keys@3.10.1':
    dependencies:
      eslint-visitor-keys: 1.3.0

  '@typescript-eslint/visitor-keys@5.62.0':
    dependencies:
      '@typescript-eslint/types': 5.62.0
      eslint-visitor-keys: 3.4.3

  '@typescript-eslint/visitor-keys@6.21.0':
    dependencies:
      '@typescript-eslint/types': 6.21.0
      eslint-visitor-keys: 3.4.3

  '@ungap/structured-clone@1.3.0': {}

  '@vitejs/plugin-react-swc@3.7.2(vite@6.1.1(@types/node@20.17.6)(jiti@1.21.6)(terser@5.36.0)(tsx@4.19.2)(yaml@2.6.1))':
    dependencies:
      '@swc/core': 1.10.11
      vite: 6.1.1(@types/node@20.17.6)(jiti@1.21.6)(terser@5.36.0)(tsx@4.19.2)(yaml@2.6.1)
    transitivePeerDependencies:
      - '@swc/helpers'

  '@vitest/coverage-v8@3.0.7(vitest@3.0.7)':
    dependencies:
      '@ampproject/remapping': 2.3.0
      '@bcoe/v8-coverage': 1.0.2
      debug: 4.4.0(supports-color@8.1.1)
      istanbul-lib-coverage: 3.2.2
      istanbul-lib-report: 3.0.1
      istanbul-lib-source-maps: 5.0.6
      istanbul-reports: 3.1.7
      magic-string: 0.30.17
      magicast: 0.3.5
      std-env: 3.8.0
      test-exclude: 7.0.1
      tinyrainbow: 2.0.0
      vitest: 3.0.7(@types/debug@4.1.12)(@types/node@20.17.6)(@vitest/ui@3.0.7)(jiti@1.21.6)(jsdom@24.1.3)(msw@2.6.5(@types/node@20.17.6)(typescript@5.7.3))(terser@5.36.0)(tsx@4.19.2)(yaml@2.6.1)
    transitivePeerDependencies:
      - supports-color

  '@vitest/expect@2.0.5':
    dependencies:
      '@vitest/spy': 2.0.5
      '@vitest/utils': 2.0.5
      chai: 5.1.2
      tinyrainbow: 1.2.0

  '@vitest/expect@3.0.7':
    dependencies:
      '@vitest/spy': 3.0.7
      '@vitest/utils': 3.0.7
      chai: 5.2.0
      tinyrainbow: 2.0.0

  '@vitest/mocker@3.0.7(msw@2.6.5(@types/node@20.17.6)(typescript@5.7.3))(vite@6.1.1(@types/node@20.17.6)(jiti@1.21.6)(terser@5.36.0)(tsx@4.19.2)(yaml@2.6.1))':
    dependencies:
      '@vitest/spy': 3.0.7
      estree-walker: 3.0.3
      magic-string: 0.30.17
    optionalDependencies:
      msw: 2.6.5(@types/node@20.17.6)(typescript@5.7.3)
      vite: 6.1.1(@types/node@20.17.6)(jiti@1.21.6)(terser@5.36.0)(tsx@4.19.2)(yaml@2.6.1)

  '@vitest/pretty-format@2.0.5':
    dependencies:
      tinyrainbow: 1.2.0

  '@vitest/pretty-format@2.1.5':
    dependencies:
      tinyrainbow: 1.2.0

  '@vitest/pretty-format@3.0.7':
    dependencies:
      tinyrainbow: 2.0.0

  '@vitest/runner@3.0.7':
    dependencies:
      '@vitest/utils': 3.0.7
      pathe: 2.0.3

  '@vitest/snapshot@3.0.7':
    dependencies:
      '@vitest/pretty-format': 3.0.7
      magic-string: 0.30.17
      pathe: 2.0.3

  '@vitest/spy@2.0.5':
    dependencies:
      tinyspy: 3.0.2

  '@vitest/spy@3.0.7':
    dependencies:
      tinyspy: 3.0.2

  '@vitest/ui@3.0.7(vitest@3.0.7)':
    dependencies:
      '@vitest/utils': 3.0.7
      fflate: 0.8.2
      flatted: 3.3.3
      pathe: 2.0.3
      sirv: 3.0.1
      tinyglobby: 0.2.12
      tinyrainbow: 2.0.0
      vitest: 3.0.7(@types/debug@4.1.12)(@types/node@20.17.6)(@vitest/ui@3.0.7)(jiti@1.21.6)(jsdom@24.1.3)(msw@2.6.5(@types/node@20.17.6)(typescript@5.7.3))(terser@5.36.0)(tsx@4.19.2)(yaml@2.6.1)

  '@vitest/utils@2.0.5':
    dependencies:
      '@vitest/pretty-format': 2.0.5
      estree-walker: 3.0.3
      loupe: 3.1.3
      tinyrainbow: 1.2.0

  '@vitest/utils@2.1.5':
    dependencies:
      '@vitest/pretty-format': 2.1.5
      loupe: 3.1.3
      tinyrainbow: 1.2.0

  '@vitest/utils@3.0.7':
    dependencies:
      '@vitest/pretty-format': 3.0.7
      loupe: 3.1.3
      tinyrainbow: 2.0.0

  '@xterm/xterm@5.5.0': {}

  acorn-jsx@5.3.2(acorn@7.4.1):
    dependencies:
      acorn: 7.4.1

  acorn@7.4.1: {}

  acorn@8.14.0: {}

  acorn@8.14.1:
    optional: true

  agent-base@7.1.1:
    dependencies:
      debug: 4.4.0(supports-color@8.1.1)
    transitivePeerDependencies:
      - supports-color

  aggregate-error@3.1.0:
    dependencies:
      clean-stack: 2.2.0
      indent-string: 4.0.0

  ajv@6.12.6:
    dependencies:
      fast-deep-equal: 3.1.3
      fast-json-stable-stringify: 2.1.0
      json-schema-traverse: 0.4.1
      uri-js: 4.4.1

  ajv@8.17.1:
    dependencies:
      fast-deep-equal: 3.1.3
      fast-uri: 3.0.3
      json-schema-traverse: 1.0.0
      require-from-string: 2.0.2

  algoliasearch@4.24.0:
    dependencies:
      '@algolia/cache-browser-local-storage': 4.24.0
      '@algolia/cache-common': 4.24.0
      '@algolia/cache-in-memory': 4.24.0
      '@algolia/client-account': 4.24.0
      '@algolia/client-analytics': 4.24.0
      '@algolia/client-common': 4.24.0
      '@algolia/client-personalization': 4.24.0
      '@algolia/client-search': 4.24.0
      '@algolia/logger-common': 4.24.0
      '@algolia/logger-console': 4.24.0
      '@algolia/recommend': 4.24.0
      '@algolia/requester-browser-xhr': 4.24.0
      '@algolia/requester-common': 4.24.0
      '@algolia/requester-node-http': 4.24.0
      '@algolia/transporter': 4.24.0

  ansi-colors@4.1.3: {}

  ansi-escapes@4.3.2:
    dependencies:
      type-fest: 0.21.3

  ansi-escapes@7.0.0:
    dependencies:
      environment: 1.1.0

  ansi-regex@4.1.1: {}

  ansi-regex@5.0.1: {}

  ansi-regex@6.1.0: {}

  ansi-styles@3.2.1:
    dependencies:
      color-convert: 1.9.3

  ansi-styles@4.3.0:
    dependencies:
      color-convert: 2.0.1

  ansi-styles@5.2.0: {}

  ansi-styles@6.2.1: {}

  any-promise@1.3.0: {}

  anymatch@3.1.3:
    dependencies:
      normalize-path: 3.0.0
      picomatch: 2.3.1

  arch@2.2.0: {}

  argparse@1.0.10:
    dependencies:
      sprintf-js: 1.0.3

  argparse@2.0.1: {}

  aria-query@5.3.0:
    dependencies:
      dequal: 2.0.3

  aria-query@5.3.2: {}

  array-buffer-byte-length@1.0.1:
    dependencies:
      call-bind: 1.0.7
      is-array-buffer: 3.0.4

  array-includes@3.1.8:
    dependencies:
      call-bind: 1.0.7
      define-properties: 1.2.1
      es-abstract: 1.23.5
      es-object-atoms: 1.0.0
      get-intrinsic: 1.2.4
      is-string: 1.0.7

  array-union@2.1.0: {}

  array.prototype.findlast@1.2.5:
    dependencies:
      call-bind: 1.0.7
      define-properties: 1.2.1
      es-abstract: 1.23.5
      es-errors: 1.3.0
      es-object-atoms: 1.0.0
      es-shim-unscopables: 1.0.2

  array.prototype.flat@1.3.2:
    dependencies:
      call-bind: 1.0.7
      define-properties: 1.2.1
      es-abstract: 1.23.5
      es-shim-unscopables: 1.0.2

  array.prototype.flatmap@1.3.2:
    dependencies:
      call-bind: 1.0.7
      define-properties: 1.2.1
      es-abstract: 1.23.5
      es-shim-unscopables: 1.0.2

  array.prototype.tosorted@1.1.4:
    dependencies:
      call-bind: 1.0.7
      define-properties: 1.2.1
      es-abstract: 1.23.5
      es-errors: 1.3.0
      es-shim-unscopables: 1.0.2

  arraybuffer.prototype.slice@1.0.3:
    dependencies:
      array-buffer-byte-length: 1.0.1
      call-bind: 1.0.7
      define-properties: 1.2.1
      es-abstract: 1.23.5
      es-errors: 1.3.0
      get-intrinsic: 1.3.0
      is-array-buffer: 3.0.4
      is-shared-array-buffer: 1.0.3

  asap@2.0.6: {}

  asn1@0.2.6:
    dependencies:
      safer-buffer: 2.1.2

  assert-plus@1.0.0: {}

  assertion-error@2.0.1: {}

  ast-types-flow@0.0.8: {}

  ast-types@0.16.1:
    dependencies:
      tslib: 2.8.1

  astral-regex@1.0.0: {}

  astral-regex@2.0.0: {}

  async@3.2.6: {}

  asynckit@0.4.0: {}

  at-least-node@1.0.0: {}

  atob@2.1.2: {}

  attr-accept@2.2.5: {}

  available-typed-arrays@1.0.7:
    dependencies:
      possible-typed-array-names: 1.0.0

  aws-sign2@0.7.0: {}

  aws4@1.13.2: {}

  axe-core@4.10.2: {}

  axios-mock-adapter@1.22.0(axios@1.8.3):
    dependencies:
      axios: 1.8.3
      fast-deep-equal: 3.1.3
      is-buffer: 2.0.5

  axios@1.8.3:
    dependencies:
      follow-redirects: 1.15.9
      form-data: 4.0.2
      proxy-from-env: 1.1.0
    transitivePeerDependencies:
      - debug

  axobject-query@4.1.0: {}

  babel-eslint@10.1.0(eslint@7.32.0):
    dependencies:
      '@babel/code-frame': 7.26.2
      '@babel/parser': 7.26.2
      '@babel/traverse': 7.25.9
      '@babel/types': 7.26.0
      eslint: 7.32.0
      eslint-visitor-keys: 1.3.0
      resolve: 1.22.8
    transitivePeerDependencies:
      - supports-color

  babel-plugin-macros@3.1.0:
    dependencies:
      '@babel/runtime': 7.26.10
      cosmiconfig: 7.1.0
      resolve: 1.22.8

  bail@2.0.2: {}

  balanced-match@1.0.2: {}

  base64-arraybuffer@1.0.2:
    optional: true

  base64-js@1.5.1: {}

  bcrypt-pbkdf@1.0.2:
    dependencies:
      tweetnacl: 0.14.5

  better-opn@3.0.2:
    dependencies:
      open: 8.4.2

  binary-extensions@2.3.0: {}

  blob-util@2.0.2: {}

  bluebird@3.7.2: {}

  brace-expansion@1.1.11:
    dependencies:
      balanced-match: 1.0.2
      concat-map: 0.0.1

  brace-expansion@2.0.1:
    dependencies:
      balanced-match: 1.0.2

  braces@3.0.3:
    dependencies:
      fill-range: 7.1.1

  braintree-web@3.112.1:
    dependencies:
      '@braintree/asset-loader': 2.0.1
      '@braintree/browser-detection': 2.0.1
      '@braintree/event-emitter': 0.4.1
      '@braintree/extended-promise': 1.0.0
      '@braintree/iframer': 2.0.0
      '@braintree/sanitize-url': 7.0.4
      '@braintree/uuid': 1.0.0
      '@braintree/wrap-promise': 2.1.0
      '@paypal/accelerated-checkout-loader': 1.1.0
      card-validator: 10.0.0
      credit-card-type: 10.0.1
      framebus: 6.0.0
      inject-stylesheet: 6.0.1
      promise-polyfill: 8.2.3
      restricted-input: 3.0.5

  browser-assert@1.2.1: {}

  browser-stdout@1.3.1: {}

  browserslist@4.24.2:
    dependencies:
      caniuse-lite: 1.0.30001680
      electron-to-chromium: 1.5.63
      node-releases: 2.0.18
      update-browserslist-db: 1.1.1(browserslist@4.24.2)

  btoa@1.2.1: {}

  buffer-crc32@0.2.13: {}

  buffer-from@1.1.2: {}

  buffer@5.7.1:
    dependencies:
      base64-js: 1.5.1
      ieee754: 1.2.1

  bundle-require@5.0.0(esbuild@0.24.0):
    dependencies:
      esbuild: 0.24.0
      load-tsconfig: 0.2.5

  cac@6.7.14: {}

  cachedir@2.4.0: {}

  call-bind-apply-helpers@1.0.2:
    dependencies:
      es-errors: 1.3.0
      function-bind: 1.1.2

  call-bind@1.0.7:
    dependencies:
      es-define-property: 1.0.0
      es-errors: 1.3.0
      function-bind: 1.1.2
      get-intrinsic: 1.3.0
      set-function-length: 1.2.2

  callsites@3.1.0: {}

  camelcase@6.3.0: {}

  caniuse-lite@1.0.30001680: {}

  canvg@4.0.3:
    dependencies:
<<<<<<< HEAD
=======
      '@babel/runtime': 7.26.10
>>>>>>> 4a73d840
      '@types/raf': 3.4.3
      raf: 3.4.1
      rgbcolor: 1.0.1
      stackblur-canvas: 2.7.0
      svg-pathdata: 6.0.3
    optional: true

  card-validator@10.0.0:
    dependencies:
      credit-card-type: 9.1.0

  caseless@0.12.0: {}

  ccount@2.0.1: {}

  chai-string@1.5.0(chai@5.2.0):
    dependencies:
      chai: 5.2.0

  chai@5.1.2:
    dependencies:
      assertion-error: 2.0.1
      check-error: 2.1.1
      deep-eql: 5.0.2
      loupe: 3.1.3
      pathval: 2.0.0

  chai@5.2.0:
    dependencies:
      assertion-error: 2.0.1
      check-error: 2.1.1
      deep-eql: 5.0.2
      loupe: 3.1.2
      pathval: 2.0.0

  chalk@2.4.2:
    dependencies:
      ansi-styles: 3.2.1
      escape-string-regexp: 1.0.5
      supports-color: 5.5.0

  chalk@3.0.0:
    dependencies:
      ansi-styles: 4.3.0
      supports-color: 7.2.0

  chalk@4.1.2:
    dependencies:
      ansi-styles: 4.3.0
      supports-color: 7.2.0

  chalk@5.3.0: {}

  chalk@5.4.1: {}

  change-emitter@0.1.6: {}

  character-entities-html4@2.1.0: {}

  character-entities-legacy@3.0.0: {}

  character-entities@2.0.2: {}

  chardet@0.7.0: {}

  charenc@0.0.2: {}

  chart.js@2.9.4:
    dependencies:
      chartjs-color: 2.4.1
      moment: 2.30.1

  chartjs-color-string@0.6.0:
    dependencies:
      color-name: 1.1.4

  chartjs-color@2.4.1:
    dependencies:
      chartjs-color-string: 0.6.0
      color-convert: 1.9.3

  check-error@2.1.1: {}

  check-more-types@2.24.0: {}

  chokidar@3.6.0:
    dependencies:
      anymatch: 3.1.3
      braces: 3.0.3
      glob-parent: 5.1.2
      is-binary-path: 2.1.0
      is-glob: 4.0.3
      normalize-path: 3.0.0
      readdirp: 3.6.0
    optionalDependencies:
      fsevents: 2.3.3

  chokidar@4.0.1:
    dependencies:
      readdirp: 4.0.2

  ci-info@4.1.0: {}

  clean-stack@2.2.0: {}

  cli-cursor@3.1.0:
    dependencies:
      restore-cursor: 3.1.0

  cli-cursor@5.0.0:
    dependencies:
      restore-cursor: 5.1.0

  cli-table3@0.6.5:
    dependencies:
      string-width: 4.2.3
    optionalDependencies:
      '@colors/colors': 1.5.0

  cli-truncate@2.1.0:
    dependencies:
      slice-ansi: 3.0.0
      string-width: 4.2.3

  cli-truncate@4.0.0:
    dependencies:
      slice-ansi: 5.0.0
      string-width: 7.2.0

  cli-width@3.0.0: {}

  cli-width@4.1.0: {}

  cliui@7.0.4:
    dependencies:
      string-width: 4.2.3
      strip-ansi: 6.0.1
      wrap-ansi: 7.0.0

  cliui@8.0.1:
    dependencies:
      string-width: 4.2.3
      strip-ansi: 6.0.1
      wrap-ansi: 7.0.0

  clone-deep@4.0.1:
    dependencies:
      is-plain-object: 2.0.4
      kind-of: 6.0.3
      shallow-clone: 3.0.1

  clsx@1.2.1: {}

  clsx@2.1.1: {}

  color-convert@1.9.3:
    dependencies:
      color-name: 1.1.3

  color-convert@2.0.1:
    dependencies:
      color-name: 1.1.4

  color-name@1.1.3: {}

  color-name@1.1.4: {}

  colorette@2.0.20: {}

  combined-stream@1.0.8:
    dependencies:
      delayed-stream: 1.0.0

  comma-separated-tokens@2.0.3: {}

  commander@12.1.0: {}

  commander@13.1.0: {}

  commander@2.20.3:
    optional: true

  commander@4.1.1: {}

  commander@6.2.1: {}

  common-tags@1.8.2: {}

  concat-map@0.0.1: {}

  concurrently@9.1.0:
    dependencies:
      chalk: 4.1.2
      lodash: 4.17.21
      rxjs: 7.8.1
      shell-quote: 1.8.1
      supports-color: 8.1.1
      tree-kill: 1.2.2
      yargs: 17.7.2

  consola@3.2.3: {}

  consolidated-events@2.0.2: {}

  convert-source-map@1.9.0: {}

  convert-source-map@2.0.0: {}

  cookie@0.7.2: {}

  copy-to-clipboard@3.3.3:
    dependencies:
      toggle-selection: 1.0.6

  core-js@1.2.7: {}

  core-js@3.39.0:
    optional: true

  core-util-is@1.0.2: {}

  cosmiconfig@7.1.0:
    dependencies:
      '@types/parse-json': 4.0.2
      import-fresh: 3.3.0
      parse-json: 5.2.0
      path-type: 4.0.0
      yaml: 2.6.1

  cosmiconfig@8.3.6(typescript@5.7.3):
    dependencies:
      import-fresh: 3.3.0
      js-yaml: 4.1.0
      parse-json: 5.2.0
      path-type: 4.0.0
    optionalDependencies:
      typescript: 5.7.3

  country-region-data@3.1.0: {}

  create-eslint-index@1.0.0:
    dependencies:
      lodash.get: 4.4.2

  credit-card-type@10.0.1: {}

  credit-card-type@9.1.0: {}

  cross-spawn@6.0.6:
    dependencies:
      nice-try: 1.0.5
      path-key: 2.0.1
      semver: 7.6.3
      shebang-command: 1.2.0
      which: 1.3.1

  cross-spawn@7.0.6:
    dependencies:
      path-key: 3.1.1
      shebang-command: 2.0.0
      which: 2.0.2

  crypt@0.0.2: {}

  css-line-break@2.1.0:
    dependencies:
      utrie: 1.0.2
    optional: true

  css-mediaquery@0.1.2: {}

  css.escape@1.5.1: {}

  cssstyle@4.1.0:
    dependencies:
      rrweb-cssom: 0.7.1

  csstype@3.1.3: {}

  cypress-axe@1.6.0(axe-core@4.10.2)(cypress@14.0.1):
    dependencies:
      axe-core: 4.10.2
      cypress: 14.0.1

  cypress-file-upload@5.0.8(cypress@14.0.1):
    dependencies:
      cypress: 14.0.1

  cypress-real-events@1.14.0(cypress@14.0.1):
    dependencies:
      cypress: 14.0.1

  cypress-vite@1.6.0(vite@6.1.1(@types/node@20.17.6)(jiti@1.21.6)(terser@5.36.0)(tsx@4.19.2)(yaml@2.6.1)):
    dependencies:
      chokidar: 3.6.0
      debug: 4.4.0(supports-color@8.1.1)
      vite: 6.1.1(@types/node@20.17.6)(jiti@1.21.6)(terser@5.36.0)(tsx@4.19.2)(yaml@2.6.1)
    transitivePeerDependencies:
      - supports-color

  cypress@14.0.1:
    dependencies:
      '@cypress/request': 3.0.6
      '@cypress/xvfb': 1.2.4(supports-color@8.1.1)
      '@types/sinonjs__fake-timers': 8.1.1
      '@types/sizzle': 2.3.9
      arch: 2.2.0
      blob-util: 2.0.2
      bluebird: 3.7.2
      buffer: 5.7.1
      cachedir: 2.4.0
      chalk: 4.1.2
      check-more-types: 2.24.0
      ci-info: 4.1.0
      cli-cursor: 3.1.0
      cli-table3: 0.6.5
      commander: 6.2.1
      common-tags: 1.8.2
      dayjs: 1.11.13
      debug: 4.4.0(supports-color@8.1.1)
      enquirer: 2.4.1
      eventemitter2: 6.4.7
      execa: 4.1.0
      executable: 4.1.1
      extract-zip: 2.0.1(supports-color@8.1.1)
      figures: 3.2.0
      fs-extra: 9.1.0
      getos: 3.2.1
      is-installed-globally: 0.4.0
      lazy-ass: 1.6.0
      listr2: 3.14.0(enquirer@2.4.1)
      lodash: 4.17.21
      log-symbols: 4.1.0
      minimist: 1.2.8
      ospath: 1.2.2
      pretty-bytes: 5.6.0
      process: 0.11.10
      proxy-from-env: 1.0.0
      request-progress: 3.0.0
      semver: 7.6.3
      supports-color: 8.1.1
      tmp: 0.2.3
      tree-kill: 1.2.2
      untildify: 4.0.0
      yauzl: 2.10.0

  d3-array@3.2.4:
    dependencies:
      internmap: 2.0.3

  d3-color@3.1.0: {}

  d3-ease@3.0.1: {}

  d3-format@3.1.0: {}

  d3-interpolate@3.0.1:
    dependencies:
      d3-color: 3.1.0

  d3-path@3.1.0: {}

  d3-scale@4.0.2:
    dependencies:
      d3-array: 3.2.4
      d3-format: 3.1.0
      d3-interpolate: 3.0.1
      d3-time: 3.1.0
      d3-time-format: 4.1.0

  d3-shape@3.2.0:
    dependencies:
      d3-path: 3.1.0

  d3-time-format@4.1.0:
    dependencies:
      d3-time: 3.1.0

  d3-time@3.1.0:
    dependencies:
      d3-array: 3.2.4

  d3-timer@3.0.1: {}

  damerau-levenshtein@1.0.8: {}

  dashdash@1.14.1:
    dependencies:
      assert-plus: 1.0.0

  data-urls@5.0.0:
    dependencies:
      whatwg-mimetype: 4.0.0
      whatwg-url: 14.0.0

  data-view-buffer@1.0.1:
    dependencies:
      call-bind: 1.0.7
      es-errors: 1.3.0
      is-data-view: 1.0.1

  data-view-byte-length@1.0.1:
    dependencies:
      call-bind: 1.0.7
      es-errors: 1.3.0
      is-data-view: 1.0.1

  data-view-byte-offset@1.0.0:
    dependencies:
      call-bind: 1.0.7
      es-errors: 1.3.0
      is-data-view: 1.0.1

  dayjs@1.11.13: {}

  debug@3.2.7(supports-color@8.1.1):
    dependencies:
      ms: 2.1.3
    optionalDependencies:
      supports-color: 8.1.1

  debug@4.3.7:
    dependencies:
      ms: 2.1.3

  debug@4.4.0(supports-color@8.1.1):
    dependencies:
      ms: 2.1.3
    optionalDependencies:
      supports-color: 8.1.1

  decamelize@4.0.0: {}

  decimal.js-light@2.5.1: {}

  decimal.js@10.4.3: {}

  decode-named-character-reference@1.0.2:
    dependencies:
      character-entities: 2.0.2

  deep-eql@5.0.2: {}

  deep-is@0.1.4: {}

  deepmerge@2.2.1: {}

  define-data-property@1.1.4:
    dependencies:
      es-define-property: 1.0.1
      es-errors: 1.3.0
      gopd: 1.2.0

  define-lazy-prop@2.0.0: {}

  define-properties@1.2.1:
    dependencies:
      define-data-property: 1.1.4
      has-property-descriptors: 1.0.2
      object-keys: 1.1.1

  delayed-stream@1.0.0: {}

  dequal@2.0.3: {}

  devlop@1.1.0:
    dependencies:
      dequal: 2.0.3

  diff@5.2.0: {}

  dir-glob@3.0.1:
    dependencies:
      path-type: 4.0.0

  doctrine@2.1.0:
    dependencies:
      esutils: 2.0.3

  doctrine@3.0.0:
    dependencies:
      esutils: 2.0.3

  dom-accessibility-api@0.5.16: {}

  dom-accessibility-api@0.6.3: {}

  dom-helpers@5.2.1:
    dependencies:
      '@babel/runtime': 7.26.10
      csstype: 3.1.3

  dompurify@3.2.4:
    optionalDependencies:
      '@types/trusted-types': 2.0.7

  dot-case@3.0.4:
    dependencies:
      no-case: 3.0.4
      tslib: 2.8.1

  dotenv@16.4.5: {}

  dunder-proto@1.0.1:
    dependencies:
      call-bind-apply-helpers: 1.0.2
      es-errors: 1.3.0
      gopd: 1.2.0

  eastasianwidth@0.2.0: {}

  ecc-jsbn@0.1.2:
    dependencies:
      jsbn: 0.1.1
      safer-buffer: 2.1.2

  electron-to-chromium@1.5.63: {}

  emoji-regex-xs@1.0.0: {}

  emoji-regex@10.4.0: {}

  emoji-regex@7.0.3: {}

  emoji-regex@8.0.0: {}

  emoji-regex@9.2.2: {}

  end-of-stream@1.4.4:
    dependencies:
      once: 1.4.0

  enquirer@2.4.1:
    dependencies:
      ansi-colors: 4.1.3
      strip-ansi: 6.0.1

  entities@4.5.0: {}

  envify@4.1.0:
    dependencies:
      esprima: 4.0.1
      through: 2.3.8

  environment@1.1.0: {}

  error-ex@1.3.2:
    dependencies:
      is-arrayish: 0.2.1

  es-abstract@1.23.5:
    dependencies:
      array-buffer-byte-length: 1.0.1
      arraybuffer.prototype.slice: 1.0.3
      available-typed-arrays: 1.0.7
      call-bind: 1.0.7
      data-view-buffer: 1.0.1
      data-view-byte-length: 1.0.1
      data-view-byte-offset: 1.0.0
      es-define-property: 1.0.0
      es-errors: 1.3.0
      es-object-atoms: 1.0.0
      es-set-tostringtag: 2.1.0
      es-to-primitive: 1.2.1
      function.prototype.name: 1.1.6
      get-intrinsic: 1.3.0
      get-symbol-description: 1.0.2
      globalthis: 1.0.4
      gopd: 1.0.1
      has-property-descriptors: 1.0.2
      has-proto: 1.0.3
      has-symbols: 1.1.0
      hasown: 2.0.2
      internal-slot: 1.0.7
      is-array-buffer: 3.0.4
      is-callable: 1.2.7
      is-data-view: 1.0.1
      is-negative-zero: 2.0.3
      is-regex: 1.1.4
      is-shared-array-buffer: 1.0.3
      is-string: 1.0.7
      is-typed-array: 1.1.13
      is-weakref: 1.0.2
      object-inspect: 1.13.3
      object-keys: 1.1.1
      object.assign: 4.1.5
      regexp.prototype.flags: 1.5.3
      safe-array-concat: 1.1.2
      safe-regex-test: 1.0.3
      string.prototype.trim: 1.2.9
      string.prototype.trimend: 1.0.8
      string.prototype.trimstart: 1.0.8
      typed-array-buffer: 1.0.2
      typed-array-byte-length: 1.0.1
      typed-array-byte-offset: 1.0.2
      typed-array-length: 1.0.6
      unbox-primitive: 1.0.2
      which-typed-array: 1.1.15

  es-define-property@1.0.0:
    dependencies:
      get-intrinsic: 1.3.0

  es-define-property@1.0.1: {}

  es-errors@1.3.0: {}

  es-iterator-helpers@1.2.0:
    dependencies:
      call-bind: 1.0.7
      define-properties: 1.2.1
      es-abstract: 1.23.5
      es-errors: 1.3.0
      es-set-tostringtag: 2.0.3
      function-bind: 1.1.2
      get-intrinsic: 1.2.4
      globalthis: 1.0.4
      gopd: 1.0.1
      has-property-descriptors: 1.0.2
      has-proto: 1.0.3
      has-symbols: 1.0.3
      internal-slot: 1.0.7
      iterator.prototype: 1.1.3
      safe-array-concat: 1.1.2

  es-module-lexer@1.6.0: {}

  es-object-atoms@1.0.0:
    dependencies:
      es-errors: 1.3.0

  es-object-atoms@1.1.1:
    dependencies:
      es-errors: 1.3.0

  es-set-tostringtag@2.0.3:
    dependencies:
      get-intrinsic: 1.3.0
      has-tostringtag: 1.0.2
      hasown: 2.0.2

  es-set-tostringtag@2.1.0:
    dependencies:
      es-errors: 1.3.0
      get-intrinsic: 1.3.0
      has-tostringtag: 1.0.2
      hasown: 2.0.2

  es-shim-unscopables@1.0.2:
    dependencies:
      hasown: 2.0.2

  es-to-primitive@1.2.1:
    dependencies:
      is-callable: 1.2.7
      is-date-object: 1.0.5
      is-symbol: 1.0.4

  es-toolkit@1.27.0: {}

  esbuild-register@3.6.0(esbuild@0.24.0):
    dependencies:
      debug: 4.4.0(supports-color@8.1.1)
      esbuild: 0.24.0
    transitivePeerDependencies:
      - supports-color

  esbuild@0.23.1:
    optionalDependencies:
      '@esbuild/aix-ppc64': 0.23.1
      '@esbuild/android-arm': 0.23.1
      '@esbuild/android-arm64': 0.23.1
      '@esbuild/android-x64': 0.23.1
      '@esbuild/darwin-arm64': 0.23.1
      '@esbuild/darwin-x64': 0.23.1
      '@esbuild/freebsd-arm64': 0.23.1
      '@esbuild/freebsd-x64': 0.23.1
      '@esbuild/linux-arm': 0.23.1
      '@esbuild/linux-arm64': 0.23.1
      '@esbuild/linux-ia32': 0.23.1
      '@esbuild/linux-loong64': 0.23.1
      '@esbuild/linux-mips64el': 0.23.1
      '@esbuild/linux-ppc64': 0.23.1
      '@esbuild/linux-riscv64': 0.23.1
      '@esbuild/linux-s390x': 0.23.1
      '@esbuild/linux-x64': 0.23.1
      '@esbuild/netbsd-x64': 0.23.1
      '@esbuild/openbsd-arm64': 0.23.1
      '@esbuild/openbsd-x64': 0.23.1
      '@esbuild/sunos-x64': 0.23.1
      '@esbuild/win32-arm64': 0.23.1
      '@esbuild/win32-ia32': 0.23.1
      '@esbuild/win32-x64': 0.23.1

  esbuild@0.24.0:
    optionalDependencies:
      '@esbuild/aix-ppc64': 0.24.0
      '@esbuild/android-arm': 0.24.0
      '@esbuild/android-arm64': 0.24.0
      '@esbuild/android-x64': 0.24.0
      '@esbuild/darwin-arm64': 0.24.0
      '@esbuild/darwin-x64': 0.24.0
      '@esbuild/freebsd-arm64': 0.24.0
      '@esbuild/freebsd-x64': 0.24.0
      '@esbuild/linux-arm': 0.24.0
      '@esbuild/linux-arm64': 0.24.0
      '@esbuild/linux-ia32': 0.24.0
      '@esbuild/linux-loong64': 0.24.0
      '@esbuild/linux-mips64el': 0.24.0
      '@esbuild/linux-ppc64': 0.24.0
      '@esbuild/linux-riscv64': 0.24.0
      '@esbuild/linux-s390x': 0.24.0
      '@esbuild/linux-x64': 0.24.0
      '@esbuild/netbsd-x64': 0.24.0
      '@esbuild/openbsd-arm64': 0.24.0
      '@esbuild/openbsd-x64': 0.24.0
      '@esbuild/sunos-x64': 0.24.0
      '@esbuild/win32-arm64': 0.24.0
      '@esbuild/win32-ia32': 0.24.0
      '@esbuild/win32-x64': 0.24.0

  esbuild@0.24.2:
    optionalDependencies:
      '@esbuild/aix-ppc64': 0.24.2
      '@esbuild/android-arm': 0.24.2
      '@esbuild/android-arm64': 0.24.2
      '@esbuild/android-x64': 0.24.2
      '@esbuild/darwin-arm64': 0.24.2
      '@esbuild/darwin-x64': 0.24.2
      '@esbuild/freebsd-arm64': 0.24.2
      '@esbuild/freebsd-x64': 0.24.2
      '@esbuild/linux-arm': 0.24.2
      '@esbuild/linux-arm64': 0.24.2
      '@esbuild/linux-ia32': 0.24.2
      '@esbuild/linux-loong64': 0.24.2
      '@esbuild/linux-mips64el': 0.24.2
      '@esbuild/linux-ppc64': 0.24.2
      '@esbuild/linux-riscv64': 0.24.2
      '@esbuild/linux-s390x': 0.24.2
      '@esbuild/linux-x64': 0.24.2
      '@esbuild/netbsd-arm64': 0.24.2
      '@esbuild/netbsd-x64': 0.24.2
      '@esbuild/openbsd-arm64': 0.24.2
      '@esbuild/openbsd-x64': 0.24.2
      '@esbuild/sunos-x64': 0.24.2
      '@esbuild/win32-arm64': 0.24.2
      '@esbuild/win32-ia32': 0.24.2
      '@esbuild/win32-x64': 0.24.2

  escalade@3.2.0: {}

  escape-string-regexp@1.0.5: {}

  escape-string-regexp@4.0.0: {}

  escape-string-regexp@5.0.0: {}

  eslint-config-prettier@8.1.0(eslint@7.32.0):
    dependencies:
      eslint: 7.32.0

  eslint-plugin-cypress@2.15.2(eslint@7.32.0):
    dependencies:
      eslint: 7.32.0
      globals: 13.24.0

  eslint-plugin-jsx-a11y@6.10.2(eslint@7.32.0):
    dependencies:
      aria-query: 5.3.2
      array-includes: 3.1.8
      array.prototype.flatmap: 1.3.2
      ast-types-flow: 0.0.8
      axe-core: 4.10.2
      axobject-query: 4.1.0
      damerau-levenshtein: 1.0.8
      emoji-regex: 9.2.2
      eslint: 7.32.0
      hasown: 2.0.2
      jsx-ast-utils: 3.3.5
      language-tags: 1.0.9
      minimatch: 3.1.2
      object.fromentries: 2.0.8
      safe-regex-test: 1.0.3
      string.prototype.includes: 2.0.1

  eslint-plugin-perfectionist@1.5.1(eslint@7.32.0)(typescript@5.7.3):
    dependencies:
      '@typescript-eslint/types': 5.62.0
      '@typescript-eslint/utils': 5.62.0(eslint@7.32.0)(typescript@5.7.3)
      eslint: 7.32.0
      is-core-module: 2.15.1
      json5: 2.2.3
      minimatch: 9.0.5
      natural-compare-lite: 1.4.0
    transitivePeerDependencies:
      - supports-color
      - typescript

  eslint-plugin-prettier@3.3.1(eslint-config-prettier@8.1.0(eslint@7.32.0))(eslint@7.32.0)(prettier@2.2.1):
    dependencies:
      eslint: 7.32.0
      prettier: 2.2.1
      prettier-linter-helpers: 1.0.0
    optionalDependencies:
      eslint-config-prettier: 8.1.0(eslint@7.32.0)

  eslint-plugin-ramda@2.5.1:
    dependencies:
      create-eslint-index: 1.0.0
      ramda: 0.25.0
      req-all: 1.0.0

  eslint-plugin-react-hooks@3.0.0(eslint@7.32.0):
    dependencies:
      eslint: 7.32.0

  eslint-plugin-react-refresh@0.4.13(eslint@7.32.0):
    dependencies:
      eslint: 7.32.0

  eslint-plugin-react@7.37.2(eslint@7.32.0):
    dependencies:
      array-includes: 3.1.8
      array.prototype.findlast: 1.2.5
      array.prototype.flatmap: 1.3.2
      array.prototype.tosorted: 1.1.4
      doctrine: 2.1.0
      es-iterator-helpers: 1.2.0
      eslint: 7.32.0
      estraverse: 5.3.0
      hasown: 2.0.2
      jsx-ast-utils: 3.3.5
      minimatch: 3.1.2
      object.entries: 1.1.8
      object.fromentries: 2.0.8
      object.values: 1.2.0
      prop-types: 15.8.1
      resolve: 2.0.0-next.5
      semver: 7.6.3
      string.prototype.matchall: 4.0.11
      string.prototype.repeat: 1.0.0

  eslint-plugin-scanjs-rules@0.2.1:
    dependencies:
      babel-eslint: 10.1.0(eslint@7.32.0)
      eslint: 7.32.0
    transitivePeerDependencies:
      - supports-color

  eslint-plugin-sonarjs@0.5.0(eslint@6.8.0):
    dependencies:
      eslint: 6.8.0

  eslint-plugin-sonarjs@0.5.0(eslint@7.32.0):
    dependencies:
      eslint: 7.32.0

  eslint-plugin-testing-library@3.10.2(eslint@7.32.0)(typescript@5.7.3):
    dependencies:
      '@typescript-eslint/experimental-utils': 3.10.1(eslint@7.32.0)(typescript@5.7.3)
      eslint: 7.32.0
    transitivePeerDependencies:
      - supports-color
      - typescript

  eslint-plugin-xss@0.1.12:
    dependencies:
      requireindex: 1.1.0

  eslint-scope@5.1.1:
    dependencies:
      esrecurse: 4.3.0
      estraverse: 4.3.0

  eslint-utils@1.4.3:
    dependencies:
      eslint-visitor-keys: 1.3.0

  eslint-utils@2.1.0:
    dependencies:
      eslint-visitor-keys: 1.3.0

  eslint-visitor-keys@1.3.0: {}

  eslint-visitor-keys@2.1.0: {}

  eslint-visitor-keys@3.4.3: {}

  eslint@6.8.0:
    dependencies:
      '@babel/code-frame': 7.26.2
      ajv: 6.12.6
      chalk: 2.4.2
      cross-spawn: 6.0.6
      debug: 4.3.7
      doctrine: 3.0.0
      eslint-scope: 5.1.1
      eslint-utils: 1.4.3
      eslint-visitor-keys: 1.3.0
      espree: 6.2.1
      esquery: 1.6.0
      esutils: 2.0.3
      file-entry-cache: 5.0.1
      functional-red-black-tree: 1.0.1
      glob-parent: 5.1.2
      globals: 12.4.0
      ignore: 4.0.6
      import-fresh: 3.3.0
      imurmurhash: 0.1.4
      inquirer: 7.3.3
      is-glob: 4.0.3
      js-yaml: 3.14.1
      json-stable-stringify-without-jsonify: 1.0.1
      levn: 0.3.0
      lodash: 4.17.21
      minimatch: 3.1.2
      mkdirp: 0.5.6
      natural-compare: 1.4.0
      optionator: 0.8.3
      progress: 2.0.3
      regexpp: 2.0.1
      semver: 7.6.3
      strip-ansi: 5.2.0
      strip-json-comments: 3.1.1
      table: 5.4.6
      text-table: 0.2.0
      v8-compile-cache: 2.4.0
    transitivePeerDependencies:
      - supports-color

  eslint@7.32.0:
    dependencies:
      '@babel/code-frame': 7.12.11
      '@eslint/eslintrc': 0.4.3
      '@humanwhocodes/config-array': 0.5.0
      ajv: 6.12.6
      chalk: 4.1.2
      cross-spawn: 7.0.6
      debug: 4.3.7
      doctrine: 3.0.0
      enquirer: 2.4.1
      escape-string-regexp: 4.0.0
      eslint-scope: 5.1.1
      eslint-utils: 2.1.0
      eslint-visitor-keys: 2.1.0
      espree: 7.3.1
      esquery: 1.6.0
      esutils: 2.0.3
      fast-deep-equal: 3.1.3
      file-entry-cache: 6.0.1
      functional-red-black-tree: 1.0.1
      glob-parent: 5.1.2
      globals: 13.24.0
      ignore: 4.0.6
      import-fresh: 3.3.0
      imurmurhash: 0.1.4
      is-glob: 4.0.3
      js-yaml: 3.14.1
      json-stable-stringify-without-jsonify: 1.0.1
      levn: 0.4.1
      lodash.merge: 4.6.2
      minimatch: 3.1.2
      natural-compare: 1.4.0
      optionator: 0.9.4
      progress: 2.0.3
      regexpp: 3.2.0
      semver: 7.6.3
      strip-ansi: 6.0.1
      strip-json-comments: 3.1.1
      table: 6.8.2
      text-table: 0.2.0
      v8-compile-cache: 2.4.0
    transitivePeerDependencies:
      - supports-color

  espree@6.2.1:
    dependencies:
      acorn: 7.4.1
      acorn-jsx: 5.3.2(acorn@7.4.1)
      eslint-visitor-keys: 1.3.0

  espree@7.3.1:
    dependencies:
      acorn: 7.4.1
      acorn-jsx: 5.3.2(acorn@7.4.1)
      eslint-visitor-keys: 1.3.0

  esprima@4.0.1: {}

  esquery@1.6.0:
    dependencies:
      estraverse: 5.3.0

  esrecurse@4.3.0:
    dependencies:
      estraverse: 5.3.0

  estraverse@4.3.0: {}

  estraverse@5.3.0: {}

  estree-walker@2.0.2: {}

  estree-walker@3.0.3:
    dependencies:
      '@types/estree': 1.0.6

  esutils@2.0.3: {}

  eventemitter2@6.4.7: {}

  eventemitter3@4.0.7: {}

  eventemitter3@5.0.1: {}

  execa@4.1.0:
    dependencies:
      cross-spawn: 7.0.6
      get-stream: 5.2.0
      human-signals: 1.1.1
      is-stream: 2.0.1
      merge-stream: 2.0.0
      npm-run-path: 4.0.1
      onetime: 5.1.2
      signal-exit: 3.0.7
      strip-final-newline: 2.0.0

  execa@8.0.1:
    dependencies:
      cross-spawn: 7.0.6
      get-stream: 8.0.1
      human-signals: 5.0.0
      is-stream: 3.0.0
      merge-stream: 2.0.0
      npm-run-path: 5.3.0
      onetime: 6.0.0
      signal-exit: 4.1.0
      strip-final-newline: 3.0.0

  executable@4.1.1:
    dependencies:
      pify: 2.3.0

  expect-type@1.1.0: {}

  extend@3.0.2: {}

  external-editor@3.1.0:
    dependencies:
      chardet: 0.7.0
      iconv-lite: 0.4.24
      tmp: 0.0.33

  extract-zip@2.0.1(supports-color@8.1.1):
    dependencies:
      debug: 4.4.0(supports-color@8.1.1)
      get-stream: 5.2.0
      yauzl: 2.10.0
    optionalDependencies:
      '@types/yauzl': 2.10.3
    transitivePeerDependencies:
      - supports-color

  extsprintf@1.3.0: {}

  factory.ts@0.5.2:
    dependencies:
      clone-deep: 4.0.1
      source-map-support: 0.5.21

  fast-deep-equal@2.0.1: {}

  fast-deep-equal@3.1.3: {}

  fast-diff@1.3.0: {}

  fast-equals@5.0.1: {}

  fast-glob@3.3.2:
    dependencies:
      '@nodelib/fs.stat': 2.0.5
      '@nodelib/fs.walk': 1.2.8
      glob-parent: 5.1.2
      merge2: 1.4.1
      micromatch: 4.0.8

  fast-json-stable-stringify@2.1.0: {}

  fast-levenshtein@2.0.6: {}

  fast-uri@3.0.3: {}

  fastq@1.17.1:
    dependencies:
      reusify: 1.0.4

  fbjs@0.8.18:
    dependencies:
      core-js: 1.2.7
      isomorphic-fetch: 2.2.1
      loose-envify: 1.4.0
      object-assign: 4.1.1
      promise: 7.3.1
      setimmediate: 1.0.5
      ua-parser-js: 0.7.39
    transitivePeerDependencies:
      - encoding

  fd-slicer@1.1.0:
    dependencies:
      pend: 1.2.0

  fdir@6.4.2(picomatch@4.0.2):
    optionalDependencies:
      picomatch: 4.0.2

  fdir@6.4.3(picomatch@4.0.2):
    optionalDependencies:
      picomatch: 4.0.2

  fflate@0.8.2: {}

  figures@3.2.0:
    dependencies:
      escape-string-regexp: 1.0.5

  file-entry-cache@5.0.1:
    dependencies:
      flat-cache: 2.0.1

  file-entry-cache@6.0.1:
    dependencies:
      flat-cache: 3.2.0

  file-selector@0.2.4:
    dependencies:
      tslib: 2.8.1

  fill-range@7.1.1:
    dependencies:
      to-regex-range: 5.0.1

  find-root@1.1.0: {}

  find-up@5.0.0:
    dependencies:
      locate-path: 6.0.0
      path-exists: 4.0.0

  flag-icons@6.15.0: {}

  flat-cache@2.0.1:
    dependencies:
      flatted: 2.0.2
      rimraf: 2.6.3
      write: 1.0.3

  flat-cache@3.2.0:
    dependencies:
      flatted: 3.3.2
      keyv: 4.5.4
      rimraf: 3.0.2

  flat@5.0.2: {}

  flatted@2.0.2: {}

  flatted@3.3.2: {}

  flatted@3.3.3: {}

  follow-redirects@1.15.9: {}

  font-logos@0.18.0: {}

  for-each@0.3.3:
    dependencies:
      is-callable: 1.2.7

  foreground-child@3.3.0:
    dependencies:
      cross-spawn: 7.0.6
      signal-exit: 4.1.0

  forever-agent@0.6.1: {}

  form-data@4.0.1:
    dependencies:
      asynckit: 0.4.0
      combined-stream: 1.0.8
      mime-types: 2.1.35

  form-data@4.0.2:
    dependencies:
      asynckit: 0.4.0
      combined-stream: 1.0.8
      es-set-tostringtag: 2.1.0
      mime-types: 2.1.35

  formik@2.1.7(react@18.3.1):
    dependencies:
      deepmerge: 2.2.1
      hoist-non-react-statics: 3.3.2
      lodash: 4.17.21
      lodash-es: 4.17.21
      react: 18.3.1
      react-fast-compare: 2.0.4
      scheduler: 0.18.0
      tiny-warning: 1.0.3
      tslib: 1.14.1

  framebus@6.0.0:
    dependencies:
      '@braintree/uuid': 0.1.0

  fs-extra@9.1.0:
    dependencies:
      at-least-node: 1.0.0
      graceful-fs: 4.2.11
      jsonfile: 6.1.0
      universalify: 2.0.1

  fs.realpath@1.0.0: {}

  fsevents@2.3.3:
    optional: true

  function-bind@1.1.2: {}

  function.prototype.name@1.1.6:
    dependencies:
      call-bind: 1.0.7
      define-properties: 1.2.1
      es-abstract: 1.23.5
      functions-have-names: 1.2.3

  functional-red-black-tree@1.0.1: {}

  functions-have-names@1.2.3: {}

  gensync@1.0.0-beta.2: {}

  get-caller-file@2.0.5: {}

  get-east-asian-width@1.3.0: {}

  get-intrinsic@1.2.4:
    dependencies:
      es-errors: 1.3.0
      function-bind: 1.1.2
      has-proto: 1.0.3
      has-symbols: 1.1.0
      hasown: 2.0.2

  get-intrinsic@1.3.0:
    dependencies:
      call-bind-apply-helpers: 1.0.2
      es-define-property: 1.0.1
      es-errors: 1.3.0
      es-object-atoms: 1.1.1
      function-bind: 1.1.2
      get-proto: 1.0.1
      gopd: 1.2.0
      has-symbols: 1.1.0
      hasown: 2.0.2
      math-intrinsics: 1.1.0

  get-proto@1.0.1:
    dependencies:
      dunder-proto: 1.0.1
      es-object-atoms: 1.1.1

  get-stream@5.2.0:
    dependencies:
      pump: 3.0.2

  get-stream@8.0.1: {}

  get-symbol-description@1.0.2:
    dependencies:
      call-bind: 1.0.7
      es-errors: 1.3.0
      get-intrinsic: 1.3.0

  get-tsconfig@4.8.1:
    dependencies:
      resolve-pkg-maps: 1.0.0

  getos@3.2.1:
    dependencies:
      async: 3.2.6

  getpass@0.1.7:
    dependencies:
      assert-plus: 1.0.0

  glob-parent@5.1.2:
    dependencies:
      is-glob: 4.0.3

  glob@10.4.5:
    dependencies:
      foreground-child: 3.3.0
      jackspeak: 3.4.3
      minimatch: 9.0.5
      minipass: 7.1.2
      package-json-from-dist: 1.0.1
      path-scurry: 1.11.1

  glob@7.2.3:
    dependencies:
      fs.realpath: 1.0.0
      inflight: 1.0.6
      inherits: 2.0.4
      minimatch: 3.1.2
      once: 1.4.0
      path-is-absolute: 1.0.1

  glob@8.1.0:
    dependencies:
      fs.realpath: 1.0.0
      inflight: 1.0.6
      inherits: 2.0.4
      minimatch: 5.1.6
      once: 1.4.0

  global-dirs@3.0.1:
    dependencies:
      ini: 2.0.0

  globals@11.12.0: {}

  globals@12.4.0:
    dependencies:
      type-fest: 0.8.1

  globals@13.24.0:
    dependencies:
      type-fest: 0.20.2

  globalthis@1.0.4:
    dependencies:
      define-properties: 1.2.1
      gopd: 1.2.0

  globby@11.1.0:
    dependencies:
      array-union: 2.1.0
      dir-glob: 3.0.1
      fast-glob: 3.3.2
      ignore: 5.3.2
      merge2: 1.4.1
      slash: 3.0.0

  goober@2.1.16(csstype@3.1.3):
    dependencies:
      csstype: 3.1.3

  gopd@1.0.1:
    dependencies:
      get-intrinsic: 1.3.0

  gopd@1.2.0: {}

  graceful-fs@4.2.11: {}

  graphemer@1.4.0: {}

  graphql@16.9.0: {}

  has-bigints@1.0.2: {}

  has-flag@3.0.0: {}

  has-flag@4.0.0: {}

  has-property-descriptors@1.0.2:
    dependencies:
      es-define-property: 1.0.1

  has-proto@1.0.3: {}

  has-symbols@1.0.3: {}

  has-symbols@1.1.0: {}

  has-tostringtag@1.0.2:
    dependencies:
      has-symbols: 1.1.0

  hasown@2.0.2:
    dependencies:
      function-bind: 1.1.2

  hast-util-to-html@9.0.5:
    dependencies:
      '@types/hast': 3.0.4
      '@types/unist': 3.0.3
      ccount: 2.0.1
      comma-separated-tokens: 2.0.3
      hast-util-whitespace: 3.0.0
      html-void-elements: 3.0.0
      mdast-util-to-hast: 13.2.0
      property-information: 7.0.0
      space-separated-tokens: 2.0.2
      stringify-entities: 4.0.4
      zwitch: 2.0.4

  hast-util-whitespace@3.0.0:
    dependencies:
      '@types/hast': 3.0.4

  he@1.2.0: {}

  headers-polyfill@4.0.3: {}

  hi-base32@0.5.1: {}

  history@4.10.1:
    dependencies:
      '@babel/runtime': 7.26.10
      loose-envify: 1.4.0
      resolve-pathname: 3.0.0
      tiny-invariant: 1.3.3
      tiny-warning: 1.0.3
      value-equal: 1.0.1

  hoist-non-react-statics@2.5.5: {}

  hoist-non-react-statics@3.3.2:
    dependencies:
      react-is: 16.13.1

  html-encoding-sniffer@4.0.0:
    dependencies:
      whatwg-encoding: 3.1.1

  html-escaper@2.0.2: {}

  html-void-elements@3.0.0: {}

  html2canvas@1.4.1:
    dependencies:
      css-line-break: 2.1.0
      text-segmentation: 1.0.3
    optional: true

  http-proxy-agent@7.0.2:
    dependencies:
      agent-base: 7.1.1
      debug: 4.4.0(supports-color@8.1.1)
    transitivePeerDependencies:
      - supports-color

  http-signature@1.4.0:
    dependencies:
      assert-plus: 1.0.0
      jsprim: 2.0.2
      sshpk: 1.18.0

  https-proxy-agent@7.0.5:
    dependencies:
      agent-base: 7.1.1
      debug: 4.4.0(supports-color@8.1.1)
    transitivePeerDependencies:
      - supports-color

  human-signals@1.1.1: {}

  human-signals@5.0.0: {}

  husky@9.1.7: {}

  iconv-lite@0.4.24:
    dependencies:
      safer-buffer: 2.1.2

  iconv-lite@0.6.3:
    dependencies:
      safer-buffer: 2.1.2

  ieee754@1.2.1: {}

  ignore@4.0.6: {}

  ignore@5.3.2: {}

  immediate@3.0.6: {}

  immer@9.0.21: {}

  import-fresh@3.3.0:
    dependencies:
      parent-module: 1.0.1
      resolve-from: 4.0.0

  imurmurhash@0.1.4: {}

  indent-string@4.0.0: {}

  inflight@1.0.6:
    dependencies:
      once: 1.4.0
      wrappy: 1.0.2

  inherits@2.0.4: {}

  ini@2.0.0: {}

  inject-stylesheet@6.0.1: {}

  inquirer@12.2.0(@types/node@20.17.6):
    dependencies:
      '@inquirer/core': 10.1.1(@types/node@20.17.6)
      '@inquirer/prompts': 7.2.0(@types/node@20.17.6)
      '@inquirer/type': 3.0.1(@types/node@20.17.6)
      '@types/node': 20.17.6
      ansi-escapes: 4.3.2
      mute-stream: 2.0.0
      run-async: 3.0.0
      rxjs: 7.8.1

  inquirer@7.3.3:
    dependencies:
      ansi-escapes: 4.3.2
      chalk: 4.1.2
      cli-cursor: 3.1.0
      cli-width: 3.0.0
      external-editor: 3.1.0
      figures: 3.2.0
      lodash: 4.17.21
      mute-stream: 0.0.8
      run-async: 2.4.1
      rxjs: 6.6.7
      string-width: 4.2.3
      strip-ansi: 6.0.1
      through: 2.3.8

  internal-slot@1.0.7:
    dependencies:
      es-errors: 1.3.0
      hasown: 2.0.2
      side-channel: 1.0.6

  internmap@2.0.3: {}

  invariant@2.2.4:
    dependencies:
      loose-envify: 1.4.0

  ipaddr.js@1.9.1: {}

  ipaddr.js@2.2.0: {}

  is-arguments@1.1.1:
    dependencies:
      call-bind: 1.0.7
      has-tostringtag: 1.0.2

  is-array-buffer@3.0.4:
    dependencies:
      call-bind: 1.0.7
      get-intrinsic: 1.3.0

  is-arrayish@0.2.1: {}

  is-async-function@2.0.0:
    dependencies:
      has-tostringtag: 1.0.2

  is-bigint@1.0.4:
    dependencies:
      has-bigints: 1.0.2

  is-binary-path@2.1.0:
    dependencies:
      binary-extensions: 2.3.0

  is-boolean-object@1.1.2:
    dependencies:
      call-bind: 1.0.7
      has-tostringtag: 1.0.2

  is-buffer@1.1.6: {}

  is-buffer@2.0.5: {}

  is-callable@1.2.7: {}

  is-core-module@2.15.1:
    dependencies:
      hasown: 2.0.2

  is-data-view@1.0.1:
    dependencies:
      is-typed-array: 1.1.13

  is-date-object@1.0.5:
    dependencies:
      has-tostringtag: 1.0.2

  is-docker@2.2.1: {}

  is-extglob@2.1.1: {}

  is-finalizationregistry@1.0.2:
    dependencies:
      call-bind: 1.0.7

  is-fullwidth-code-point@2.0.0: {}

  is-fullwidth-code-point@3.0.0: {}

  is-fullwidth-code-point@4.0.0: {}

  is-fullwidth-code-point@5.0.0:
    dependencies:
      get-east-asian-width: 1.3.0

  is-generator-function@1.0.10:
    dependencies:
      has-tostringtag: 1.0.2

  is-glob@4.0.3:
    dependencies:
      is-extglob: 2.1.1

  is-installed-globally@0.4.0:
    dependencies:
      global-dirs: 3.0.1
      is-path-inside: 3.0.3

  is-map@2.0.3: {}

  is-negative-zero@2.0.3: {}

  is-node-process@1.2.0: {}

  is-number-object@1.0.7:
    dependencies:
      has-tostringtag: 1.0.2

  is-number@7.0.0: {}

  is-path-inside@3.0.3: {}

  is-plain-obj@2.1.0: {}

  is-plain-obj@4.1.0: {}

  is-plain-object@2.0.4:
    dependencies:
      isobject: 3.0.1

  is-potential-custom-element-name@1.0.1: {}

  is-regex@1.1.4:
    dependencies:
      call-bind: 1.0.7
      has-tostringtag: 1.0.2

  is-set@2.0.3: {}

  is-shared-array-buffer@1.0.3:
    dependencies:
      call-bind: 1.0.7

  is-stream@2.0.1: {}

  is-stream@3.0.0: {}

  is-string@1.0.7:
    dependencies:
      has-tostringtag: 1.0.2

  is-symbol@1.0.4:
    dependencies:
      has-symbols: 1.1.0

  is-typed-array@1.1.13:
    dependencies:
      which-typed-array: 1.1.15

  is-typedarray@1.0.0: {}

  is-unicode-supported@0.1.0: {}

  is-weakmap@2.0.2: {}

  is-weakref@1.0.2:
    dependencies:
      call-bind: 1.0.7

  is-weakset@2.0.3:
    dependencies:
      call-bind: 1.0.7
      get-intrinsic: 1.3.0

  is-wsl@2.2.0:
    dependencies:
      is-docker: 2.2.1

  isarray@0.0.1: {}

  isarray@2.0.5: {}

  isexe@2.0.0: {}

  isobject@3.0.1: {}

  isomorphic-fetch@2.2.1:
    dependencies:
      node-fetch: 2.7.0
      whatwg-fetch: 3.6.20
    transitivePeerDependencies:
      - encoding

  isstream@0.1.2: {}

  istanbul-lib-coverage@3.2.2: {}

  istanbul-lib-report@3.0.1:
    dependencies:
      istanbul-lib-coverage: 3.2.2
      make-dir: 4.0.0
      supports-color: 7.2.0

  istanbul-lib-source-maps@5.0.6:
    dependencies:
      '@jridgewell/trace-mapping': 0.3.25
      debug: 4.4.0(supports-color@8.1.1)
      istanbul-lib-coverage: 3.2.2
    transitivePeerDependencies:
      - supports-color

  istanbul-reports@3.1.7:
    dependencies:
      html-escaper: 2.0.2
      istanbul-lib-report: 3.0.1

  iterator.prototype@1.1.3:
    dependencies:
      define-properties: 1.2.1
      get-intrinsic: 1.3.0
      has-symbols: 1.1.0
      reflect.getprototypeof: 1.0.6
      set-function-name: 2.0.2

  jackspeak@3.4.3:
    dependencies:
      '@isaacs/cliui': 8.0.2
    optionalDependencies:
      '@pkgjs/parseargs': 0.11.0

  jiti@1.21.6:
    optional: true

  joycon@3.1.1: {}

  js-sha256@0.11.0: {}

  js-tokens@4.0.0: {}

  js-yaml@3.14.1:
    dependencies:
      argparse: 1.0.10
      esprima: 4.0.1

  js-yaml@4.1.0:
    dependencies:
      argparse: 2.0.1

  jsbn@0.1.1: {}

  jsdoc-type-pratt-parser@4.1.0: {}

  jsdom@24.1.3:
    dependencies:
      cssstyle: 4.1.0
      data-urls: 5.0.0
      decimal.js: 10.4.3
      form-data: 4.0.1
      html-encoding-sniffer: 4.0.0
      http-proxy-agent: 7.0.2
      https-proxy-agent: 7.0.5
      is-potential-custom-element-name: 1.0.1
      nwsapi: 2.2.13
      parse5: 7.2.1
      rrweb-cssom: 0.7.1
      saxes: 6.0.0
      symbol-tree: 3.2.4
      tough-cookie: 4.1.4
      w3c-xmlserializer: 5.0.0
      webidl-conversions: 7.0.0
      whatwg-encoding: 3.1.1
      whatwg-mimetype: 4.0.0
      whatwg-url: 14.0.0
      ws: 8.18.0
      xml-name-validator: 5.0.0
    transitivePeerDependencies:
      - bufferutil
      - supports-color
      - utf-8-validate

  jsesc@3.0.2: {}

  jsesc@3.1.0: {}

  json-buffer@3.0.1: {}

  json-parse-even-better-errors@2.3.1: {}

  json-schema-traverse@0.4.1: {}

  json-schema-traverse@1.0.0: {}

  json-schema@0.4.0: {}

  json-stable-stringify-without-jsonify@1.0.1: {}

  json-stringify-safe@5.0.1: {}

  json5@2.2.3: {}

  jsonfile@6.1.0:
    dependencies:
      universalify: 2.0.1
    optionalDependencies:
      graceful-fs: 4.2.11

  jspdf-autotable@5.0.2(jspdf@3.0.0):
    dependencies:
      jspdf: 3.0.0

  jspdf@3.0.0:
    dependencies:
      '@babel/runtime': 7.26.10
      atob: 2.1.2
      btoa: 1.2.1
      fflate: 0.8.2
    optionalDependencies:
      canvg: 4.0.3
      core-js: 3.39.0
      dompurify: 3.2.4
      html2canvas: 1.4.1

  jsprim@2.0.2:
    dependencies:
      assert-plus: 1.0.0
      extsprintf: 1.3.0
      json-schema: 0.4.0
      verror: 1.10.0

  jsx-ast-utils@3.3.5:
    dependencies:
      array-includes: 3.1.8
      array.prototype.flat: 1.3.2
      object.assign: 4.1.5
      object.values: 1.2.0

  junit2json@3.1.12:
    dependencies:
      '@types/xml2js': 0.4.14
      xml2js: 0.6.2
      yargs: 17.7.2

  keyv@4.5.4:
    dependencies:
      json-buffer: 3.0.1

  kind-of@6.0.3: {}

  language-subtag-registry@0.3.23: {}

  language-tags@1.0.9:
    dependencies:
      language-subtag-registry: 0.3.23

  launchdarkly-js-client-sdk@3.5.0:
    dependencies:
      escape-string-regexp: 4.0.0
      launchdarkly-js-sdk-common: 5.4.0

  launchdarkly-js-sdk-common@5.4.0:
    dependencies:
      base64-js: 1.5.1
      fast-deep-equal: 2.0.1
      uuid: 8.3.2

  launchdarkly-react-client-sdk@3.0.10(react-dom@18.3.1(react@18.3.1))(react@18.3.1):
    dependencies:
      hoist-non-react-statics: 3.3.2
      launchdarkly-js-client-sdk: 3.5.0
      lodash.camelcase: 4.3.0
      react: 18.3.1
      react-dom: 18.3.1(react@18.3.1)

  lazy-ass@1.6.0: {}

  levn@0.3.0:
    dependencies:
      prelude-ls: 1.1.2
      type-check: 0.3.2

  levn@0.4.1:
    dependencies:
      prelude-ls: 1.2.1
      type-check: 0.4.0

  libphonenumber-js@1.11.14: {}

  lie@3.1.1:
    dependencies:
      immediate: 3.0.6

  lilconfig@3.1.2: {}

  lilconfig@3.1.3: {}

  lines-and-columns@1.2.4: {}

  linkify-it@5.0.0:
    dependencies:
      uc.micro: 2.1.0

  lint-staged@15.4.3:
    dependencies:
      chalk: 5.4.1
      commander: 13.1.0
      debug: 4.4.0(supports-color@8.1.1)
      execa: 8.0.1
      lilconfig: 3.1.3
      listr2: 8.2.5
      micromatch: 4.0.8
      pidtree: 0.6.0
      string-argv: 0.3.2
      yaml: 2.6.1
    transitivePeerDependencies:
      - supports-color

  listr2@3.14.0(enquirer@2.4.1):
    dependencies:
      cli-truncate: 2.1.0
      colorette: 2.0.20
      log-update: 4.0.0
      p-map: 4.0.0
      rfdc: 1.4.1
      rxjs: 7.8.1
      through: 2.3.8
      wrap-ansi: 7.0.0
    optionalDependencies:
      enquirer: 2.4.1

  listr2@8.2.5:
    dependencies:
      cli-truncate: 4.0.0
      colorette: 2.0.20
      eventemitter3: 5.0.1
      log-update: 6.1.0
      rfdc: 1.4.1
      wrap-ansi: 9.0.0

  load-tsconfig@0.2.5: {}

  localforage@1.10.0:
    dependencies:
      lie: 3.1.1

  locate-path@6.0.0:
    dependencies:
      p-locate: 5.0.0

  lodash-es@4.17.21: {}

  lodash.camelcase@4.3.0: {}

  lodash.get@4.4.2: {}

  lodash.isplainobject@4.0.6: {}

  lodash.merge@4.6.2: {}

  lodash.once@4.1.1: {}

  lodash.sortby@4.7.0: {}

  lodash.truncate@4.4.2: {}

  lodash@4.17.21: {}

  log-symbols@4.1.0:
    dependencies:
      chalk: 4.1.2
      is-unicode-supported: 0.1.0

  log-update@4.0.0:
    dependencies:
      ansi-escapes: 4.3.2
      cli-cursor: 3.1.0
      slice-ansi: 4.0.0
      wrap-ansi: 6.2.0

  log-update@6.1.0:
    dependencies:
      ansi-escapes: 7.0.0
      cli-cursor: 5.0.0
      slice-ansi: 7.1.0
      strip-ansi: 7.1.0
      wrap-ansi: 9.0.0

  logic-query-parser@0.0.5: {}

  longest-streak@3.1.0: {}

  loose-envify@1.4.0:
    dependencies:
      js-tokens: 4.0.0

  loupe@3.1.2: {}

  loupe@3.1.3: {}

  lower-case@2.0.2:
    dependencies:
      tslib: 2.8.1

  lru-cache@10.4.3: {}

  lru-cache@5.1.1:
    dependencies:
      yallist: 3.1.1

  luxon@3.4.4: {}

  lz-string@1.5.0: {}

  magic-string@0.27.0:
    dependencies:
      '@jridgewell/sourcemap-codec': 1.5.0

  magic-string@0.30.13:
    dependencies:
      '@jridgewell/sourcemap-codec': 1.5.0

  magic-string@0.30.17:
    dependencies:
      '@jridgewell/sourcemap-codec': 1.5.0

  magicast@0.3.5:
    dependencies:
      '@babel/parser': 7.26.2
      '@babel/types': 7.26.0
      source-map-js: 1.2.1

  make-dir@4.0.0:
    dependencies:
      semver: 7.6.3

  map-or-similar@1.5.0: {}

  markdown-it@14.1.0:
    dependencies:
      argparse: 2.0.1
      entities: 4.5.0
      linkify-it: 5.0.0
      mdurl: 2.0.0
      punycode.js: 2.3.1
      uc.micro: 2.1.0

  markdown-table@3.0.4: {}

  math-intrinsics@1.1.0: {}

  md5@2.3.0:
    dependencies:
      charenc: 0.0.2
      crypt: 0.0.2
      is-buffer: 1.1.6

  mdast-util-find-and-replace@3.0.1:
    dependencies:
      '@types/mdast': 4.0.4
      escape-string-regexp: 5.0.0
      unist-util-is: 6.0.0
      unist-util-visit-parents: 6.0.1

  mdast-util-from-markdown@2.0.2:
    dependencies:
      '@types/mdast': 4.0.4
      '@types/unist': 3.0.3
      decode-named-character-reference: 1.0.2
      devlop: 1.1.0
      mdast-util-to-string: 4.0.0
      micromark: 4.0.1
      micromark-util-decode-numeric-character-reference: 2.0.2
      micromark-util-decode-string: 2.0.1
      micromark-util-normalize-identifier: 2.0.1
      micromark-util-symbol: 2.0.1
      micromark-util-types: 2.0.1
      unist-util-stringify-position: 4.0.0
    transitivePeerDependencies:
      - supports-color

  mdast-util-gfm-autolink-literal@2.0.1:
    dependencies:
      '@types/mdast': 4.0.4
      ccount: 2.0.1
      devlop: 1.1.0
      mdast-util-find-and-replace: 3.0.1
      micromark-util-character: 2.1.1

  mdast-util-gfm-footnote@2.0.0:
    dependencies:
      '@types/mdast': 4.0.4
      devlop: 1.1.0
      mdast-util-from-markdown: 2.0.2
      mdast-util-to-markdown: 2.1.2
      micromark-util-normalize-identifier: 2.0.1
    transitivePeerDependencies:
      - supports-color

  mdast-util-gfm-strikethrough@2.0.0:
    dependencies:
      '@types/mdast': 4.0.4
      mdast-util-from-markdown: 2.0.2
      mdast-util-to-markdown: 2.1.2
    transitivePeerDependencies:
      - supports-color

  mdast-util-gfm-table@2.0.0:
    dependencies:
      '@types/mdast': 4.0.4
      devlop: 1.1.0
      markdown-table: 3.0.4
      mdast-util-from-markdown: 2.0.2
      mdast-util-to-markdown: 2.1.2
    transitivePeerDependencies:
      - supports-color

  mdast-util-gfm-task-list-item@2.0.0:
    dependencies:
      '@types/mdast': 4.0.4
      devlop: 1.1.0
      mdast-util-from-markdown: 2.0.2
      mdast-util-to-markdown: 2.1.2
    transitivePeerDependencies:
      - supports-color

  mdast-util-gfm@3.0.0:
    dependencies:
      mdast-util-from-markdown: 2.0.2
      mdast-util-gfm-autolink-literal: 2.0.1
      mdast-util-gfm-footnote: 2.0.0
      mdast-util-gfm-strikethrough: 2.0.0
      mdast-util-gfm-table: 2.0.0
      mdast-util-gfm-task-list-item: 2.0.0
      mdast-util-to-markdown: 2.1.2
    transitivePeerDependencies:
      - supports-color

  mdast-util-phrasing@4.1.0:
    dependencies:
      '@types/mdast': 4.0.4
      unist-util-is: 6.0.0

  mdast-util-to-hast@13.2.0:
    dependencies:
      '@types/hast': 3.0.4
      '@types/mdast': 4.0.4
      '@ungap/structured-clone': 1.3.0
      devlop: 1.1.0
      micromark-util-sanitize-uri: 2.0.1
      trim-lines: 3.0.1
      unist-util-position: 5.0.0
      unist-util-visit: 5.0.0
      vfile: 6.0.3

  mdast-util-to-markdown@2.1.2:
    dependencies:
      '@types/mdast': 4.0.4
      '@types/unist': 3.0.3
      longest-streak: 3.1.0
      mdast-util-phrasing: 4.1.0
      mdast-util-to-string: 4.0.0
      micromark-util-classify-character: 2.0.1
      micromark-util-decode-string: 2.0.1
      unist-util-visit: 5.0.0
      zwitch: 2.0.4

  mdast-util-to-string@4.0.0:
    dependencies:
      '@types/mdast': 4.0.4

  mdurl@2.0.0: {}

  memoizerific@1.11.3:
    dependencies:
      map-or-similar: 1.5.0

  merge-stream@2.0.0: {}

  merge2@1.4.1: {}

  micromark-core-commonmark@2.0.2:
    dependencies:
      decode-named-character-reference: 1.0.2
      devlop: 1.1.0
      micromark-factory-destination: 2.0.1
      micromark-factory-label: 2.0.1
      micromark-factory-space: 2.0.1
      micromark-factory-title: 2.0.1
      micromark-factory-whitespace: 2.0.1
      micromark-util-character: 2.1.1
      micromark-util-chunked: 2.0.1
      micromark-util-classify-character: 2.0.1
      micromark-util-html-tag-name: 2.0.1
      micromark-util-normalize-identifier: 2.0.1
      micromark-util-resolve-all: 2.0.1
      micromark-util-subtokenize: 2.0.3
      micromark-util-symbol: 2.0.1
      micromark-util-types: 2.0.1

  micromark-extension-gfm-autolink-literal@2.1.0:
    dependencies:
      micromark-util-character: 2.1.1
      micromark-util-sanitize-uri: 2.0.1
      micromark-util-symbol: 2.0.1
      micromark-util-types: 2.0.1

  micromark-extension-gfm-footnote@2.1.0:
    dependencies:
      devlop: 1.1.0
      micromark-core-commonmark: 2.0.2
      micromark-factory-space: 2.0.1
      micromark-util-character: 2.1.1
      micromark-util-normalize-identifier: 2.0.1
      micromark-util-sanitize-uri: 2.0.1
      micromark-util-symbol: 2.0.1
      micromark-util-types: 2.0.1

  micromark-extension-gfm-strikethrough@2.1.0:
    dependencies:
      devlop: 1.1.0
      micromark-util-chunked: 2.0.1
      micromark-util-classify-character: 2.0.1
      micromark-util-resolve-all: 2.0.1
      micromark-util-symbol: 2.0.1
      micromark-util-types: 2.0.1

  micromark-extension-gfm-table@2.1.0:
    dependencies:
      devlop: 1.1.0
      micromark-factory-space: 2.0.1
      micromark-util-character: 2.1.1
      micromark-util-symbol: 2.0.1
      micromark-util-types: 2.0.1

  micromark-extension-gfm-tagfilter@2.0.0:
    dependencies:
      micromark-util-types: 2.0.1

  micromark-extension-gfm-task-list-item@2.1.0:
    dependencies:
      devlop: 1.1.0
      micromark-factory-space: 2.0.1
      micromark-util-character: 2.1.1
      micromark-util-symbol: 2.0.1
      micromark-util-types: 2.0.1

  micromark-extension-gfm@3.0.0:
    dependencies:
      micromark-extension-gfm-autolink-literal: 2.1.0
      micromark-extension-gfm-footnote: 2.1.0
      micromark-extension-gfm-strikethrough: 2.1.0
      micromark-extension-gfm-table: 2.1.0
      micromark-extension-gfm-tagfilter: 2.0.0
      micromark-extension-gfm-task-list-item: 2.1.0
      micromark-util-combine-extensions: 2.0.1
      micromark-util-types: 2.0.1

  micromark-factory-destination@2.0.1:
    dependencies:
      micromark-util-character: 2.1.1
      micromark-util-symbol: 2.0.1
      micromark-util-types: 2.0.1

  micromark-factory-label@2.0.1:
    dependencies:
      devlop: 1.1.0
      micromark-util-character: 2.1.1
      micromark-util-symbol: 2.0.1
      micromark-util-types: 2.0.1

  micromark-factory-space@2.0.1:
    dependencies:
      micromark-util-character: 2.1.1
      micromark-util-types: 2.0.1

  micromark-factory-title@2.0.1:
    dependencies:
      micromark-factory-space: 2.0.1
      micromark-util-character: 2.1.1
      micromark-util-symbol: 2.0.1
      micromark-util-types: 2.0.1

  micromark-factory-whitespace@2.0.1:
    dependencies:
      micromark-factory-space: 2.0.1
      micromark-util-character: 2.1.1
      micromark-util-symbol: 2.0.1
      micromark-util-types: 2.0.1

  micromark-util-character@2.1.1:
    dependencies:
      micromark-util-symbol: 2.0.1
      micromark-util-types: 2.0.1

  micromark-util-chunked@2.0.1:
    dependencies:
      micromark-util-symbol: 2.0.1

  micromark-util-classify-character@2.0.1:
    dependencies:
      micromark-util-character: 2.1.1
      micromark-util-symbol: 2.0.1
      micromark-util-types: 2.0.1

  micromark-util-combine-extensions@2.0.1:
    dependencies:
      micromark-util-chunked: 2.0.1
      micromark-util-types: 2.0.1

  micromark-util-decode-numeric-character-reference@2.0.2:
    dependencies:
      micromark-util-symbol: 2.0.1

  micromark-util-decode-string@2.0.1:
    dependencies:
      decode-named-character-reference: 1.0.2
      micromark-util-character: 2.1.1
      micromark-util-decode-numeric-character-reference: 2.0.2
      micromark-util-symbol: 2.0.1

  micromark-util-encode@2.0.1: {}

  micromark-util-html-tag-name@2.0.1: {}

  micromark-util-normalize-identifier@2.0.1:
    dependencies:
      micromark-util-symbol: 2.0.1

  micromark-util-resolve-all@2.0.1:
    dependencies:
      micromark-util-types: 2.0.1

  micromark-util-sanitize-uri@2.0.1:
    dependencies:
      micromark-util-character: 2.1.1
      micromark-util-encode: 2.0.1
      micromark-util-symbol: 2.0.1

  micromark-util-subtokenize@2.0.3:
    dependencies:
      devlop: 1.1.0
      micromark-util-chunked: 2.0.1
      micromark-util-symbol: 2.0.1
      micromark-util-types: 2.0.1

  micromark-util-symbol@2.0.1: {}

  micromark-util-types@2.0.1: {}

  micromark@4.0.1:
    dependencies:
      '@types/debug': 4.1.12
      debug: 4.4.0(supports-color@8.1.1)
      decode-named-character-reference: 1.0.2
      devlop: 1.1.0
      micromark-core-commonmark: 2.0.2
      micromark-factory-space: 2.0.1
      micromark-util-character: 2.1.1
      micromark-util-chunked: 2.0.1
      micromark-util-combine-extensions: 2.0.1
      micromark-util-decode-numeric-character-reference: 2.0.2
      micromark-util-encode: 2.0.1
      micromark-util-normalize-identifier: 2.0.1
      micromark-util-resolve-all: 2.0.1
      micromark-util-sanitize-uri: 2.0.1
      micromark-util-subtokenize: 2.0.3
      micromark-util-symbol: 2.0.1
      micromark-util-types: 2.0.1
    transitivePeerDependencies:
      - supports-color

  micromatch@4.0.8:
    dependencies:
      braces: 3.0.3
      picomatch: 2.3.1

  mime-db@1.52.0: {}

  mime-types@2.1.35:
    dependencies:
      mime-db: 1.52.0

  mimic-fn@2.1.0: {}

  mimic-fn@4.0.0: {}

  mimic-function@5.0.1: {}

  min-indent@1.0.1: {}

  minimatch@3.1.2:
    dependencies:
      brace-expansion: 1.1.11

  minimatch@5.1.6:
    dependencies:
      brace-expansion: 2.0.1

  minimatch@9.0.3:
    dependencies:
      brace-expansion: 2.0.1

  minimatch@9.0.5:
    dependencies:
      brace-expansion: 2.0.1

  minimist@1.2.8: {}

  minipass@7.1.2: {}

  mkdirp@0.5.6:
    dependencies:
      minimist: 1.2.8

  mkdirp@3.0.1: {}

  mocha-junit-reporter@2.2.1(mocha@10.8.2):
    dependencies:
      debug: 4.3.7
      md5: 2.3.0
      mkdirp: 3.0.1
      mocha: 10.8.2
      strip-ansi: 6.0.1
      xml: 1.0.1
    transitivePeerDependencies:
      - supports-color

  mocha@10.8.2:
    dependencies:
      ansi-colors: 4.1.3
      browser-stdout: 1.3.1
      chokidar: 3.6.0
      debug: 4.4.0(supports-color@8.1.1)
      diff: 5.2.0
      escape-string-regexp: 4.0.0
      find-up: 5.0.0
      glob: 8.1.0
      he: 1.2.0
      js-yaml: 4.1.0
      log-symbols: 4.1.0
      minimatch: 5.1.6
      ms: 2.1.3
      serialize-javascript: 6.0.2
      strip-json-comments: 3.1.1
      supports-color: 8.1.1
      workerpool: 6.5.1
      yargs: 16.2.0
      yargs-parser: 20.2.9
      yargs-unparser: 2.0.0

  moment@2.30.1: {}

  mrmime@2.0.0: {}

  ms@2.1.3: {}

  msw@2.6.5(@types/node@20.17.6)(typescript@5.7.3):
    dependencies:
      '@bundled-es-modules/cookie': 2.0.1
      '@bundled-es-modules/statuses': 1.0.1
      '@bundled-es-modules/tough-cookie': 0.1.6
      '@inquirer/confirm': 5.0.2(@types/node@20.17.6)
      '@mswjs/interceptors': 0.37.1
      '@open-draft/deferred-promise': 2.2.0
      '@open-draft/until': 2.1.0
      '@types/cookie': 0.6.0
      '@types/statuses': 2.0.5
      chalk: 4.1.2
      graphql: 16.9.0
      headers-polyfill: 4.0.3
      is-node-process: 1.2.0
      outvariant: 1.4.3
      path-to-regexp: 6.3.0
      strict-event-emitter: 0.5.1
      type-fest: 4.27.0
      yargs: 17.7.2
    optionalDependencies:
      typescript: 5.7.3
    transitivePeerDependencies:
      - '@types/node'

  mute-stream@0.0.8: {}

  mute-stream@2.0.0: {}

  mz@2.7.0:
    dependencies:
      any-promise: 1.3.0
      object-assign: 4.1.1
      thenify-all: 1.6.0

  nanoid@3.3.8: {}

  natural-compare-lite@1.4.0: {}

  natural-compare@1.4.0: {}

  nice-try@1.0.5: {}

  no-case@3.0.4:
    dependencies:
      lower-case: 2.0.2
      tslib: 2.8.1

  node-fetch@2.7.0:
    dependencies:
      whatwg-url: 5.0.0

  node-releases@2.0.18: {}

  normalize-path@3.0.0: {}

  notistack@3.0.1(csstype@3.1.3)(react-dom@18.3.1(react@18.3.1))(react@18.3.1):
    dependencies:
      clsx: 1.2.1
      goober: 2.1.16(csstype@3.1.3)
      react: 18.3.1
      react-dom: 18.3.1(react@18.3.1)
    transitivePeerDependencies:
      - csstype

  npm-run-path@4.0.1:
    dependencies:
      path-key: 3.1.1

  npm-run-path@5.3.0:
    dependencies:
      path-key: 4.0.0

  nwsapi@2.2.13: {}

  object-assign@4.1.1: {}

  object-inspect@1.13.3: {}

  object-keys@1.1.1: {}

  object.assign@4.1.5:
    dependencies:
      call-bind: 1.0.7
      define-properties: 1.2.1
      has-symbols: 1.1.0
      object-keys: 1.1.1

  object.entries@1.1.8:
    dependencies:
      call-bind: 1.0.7
      define-properties: 1.2.1
      es-object-atoms: 1.0.0

  object.fromentries@2.0.8:
    dependencies:
      call-bind: 1.0.7
      define-properties: 1.2.1
      es-abstract: 1.23.5
      es-object-atoms: 1.0.0

  object.values@1.2.0:
    dependencies:
      call-bind: 1.0.7
      define-properties: 1.2.1
      es-object-atoms: 1.0.0

  once@1.4.0:
    dependencies:
      wrappy: 1.0.2

  onetime@5.1.2:
    dependencies:
      mimic-fn: 2.1.0

  onetime@6.0.0:
    dependencies:
      mimic-fn: 4.0.0

  onetime@7.0.0:
    dependencies:
      mimic-function: 5.0.1

  oniguruma-to-es@3.1.1:
    dependencies:
      emoji-regex-xs: 1.0.0
      regex: 6.0.1
      regex-recursion: 6.0.2

  open@8.4.2:
    dependencies:
      define-lazy-prop: 2.0.0
      is-docker: 2.2.1
      is-wsl: 2.2.0

  optionator@0.8.3:
    dependencies:
      deep-is: 0.1.4
      fast-levenshtein: 2.0.6
      levn: 0.3.0
      prelude-ls: 1.1.2
      type-check: 0.3.2
      word-wrap: 1.2.5

  optionator@0.9.4:
    dependencies:
      deep-is: 0.1.4
      fast-levenshtein: 2.0.6
      levn: 0.4.1
      prelude-ls: 1.2.1
      type-check: 0.4.0
      word-wrap: 1.2.5

  os-tmpdir@1.0.2: {}

  ospath@1.2.2: {}

  outvariant@1.4.3: {}

  p-limit@3.1.0:
    dependencies:
      yocto-queue: 0.1.0

  p-locate@5.0.0:
    dependencies:
      p-limit: 3.1.0

  p-map@4.0.0:
    dependencies:
      aggregate-error: 3.1.0

  package-json-from-dist@1.0.1: {}

  parent-module@1.0.1:
    dependencies:
      callsites: 3.1.0

  parse-json@5.2.0:
    dependencies:
      '@babel/code-frame': 7.26.2
      error-ex: 1.3.2
      json-parse-even-better-errors: 2.3.1
      lines-and-columns: 1.2.4

  parse5@7.2.1:
    dependencies:
      entities: 4.5.0

  path-exists@4.0.0: {}

  path-is-absolute@1.0.1: {}

  path-key@2.0.1: {}

  path-key@3.1.1: {}

  path-key@4.0.0: {}

  path-parse@1.0.7: {}

  path-scurry@1.11.1:
    dependencies:
      lru-cache: 10.4.3
      minipass: 7.1.2

  path-to-regexp@1.9.0:
    dependencies:
      isarray: 0.0.1

  path-to-regexp@6.3.0: {}

  path-type@4.0.0: {}

  pathe@2.0.3: {}

  pathval@2.0.0: {}

  pdf2json@3.1.4: {}

  pdfreader@3.0.7:
    dependencies:
      pdf2json: 3.1.4

  peggy@4.2.0:
    dependencies:
      '@peggyjs/from-mem': 1.3.5
      commander: 12.1.0
      source-map-generator: 0.8.0

  pend@1.2.0: {}

  performance-now@2.1.0: {}

  picocolors@1.1.1: {}

  picomatch@2.3.1: {}

  picomatch@4.0.2: {}

  pidtree@0.6.0: {}

  pify@2.3.0: {}

  pirates@4.0.6: {}

  polished@4.3.1:
    dependencies:
      '@babel/runtime': 7.26.10

  possible-typed-array-names@1.0.0: {}

  postcss-load-config@6.0.1(jiti@1.21.6)(postcss@8.5.3)(tsx@4.19.2)(yaml@2.6.1):
    dependencies:
      lilconfig: 3.1.2
    optionalDependencies:
      jiti: 1.21.6
      postcss: 8.5.3
      tsx: 4.19.2
      yaml: 2.6.1

  postcss@8.5.3:
    dependencies:
      nanoid: 3.3.8
      picocolors: 1.1.1
      source-map-js: 1.2.1

  prelude-ls@1.1.2: {}

  prelude-ls@1.2.1: {}

  prettier-linter-helpers@1.0.0:
    dependencies:
      fast-diff: 1.3.0

  prettier@2.2.1: {}

  prettier@3.3.3: {}

  pretty-bytes@5.6.0: {}

  pretty-format@27.5.1:
    dependencies:
      ansi-regex: 5.0.1
      ansi-styles: 5.2.0
      react-is: 17.0.2

  process@0.11.10: {}

  progress@2.0.3: {}

  promise-polyfill@8.2.3: {}

  promise-polyfill@8.3.0: {}

  promise@7.3.1:
    dependencies:
      asap: 2.0.6

  prop-types@15.8.1:
    dependencies:
      loose-envify: 1.4.0
      object-assign: 4.1.1
      react-is: 16.13.1

  property-expr@2.0.6: {}

  property-information@7.0.0: {}

  proxy-from-env@1.0.0: {}

  proxy-from-env@1.1.0: {}

  psl@1.10.0:
    dependencies:
      punycode: 2.3.1

  pump@3.0.2:
    dependencies:
      end-of-stream: 1.4.4
      once: 1.4.0

  punycode.js@2.3.1: {}

  punycode@2.3.1: {}

  qr.js@0.0.0: {}

  qrcode.react@0.8.0(react@18.3.1):
    dependencies:
      prop-types: 15.8.1
      qr.js: 0.0.0
      react: 18.3.1

  qs@6.13.0:
    dependencies:
      side-channel: 1.0.6

  querystringify@2.2.0: {}

  queue-microtask@1.2.3: {}

  raf@3.4.1:
    dependencies:
      performance-now: 2.1.0
    optional: true

  ramda@0.25.0: {}

  randombytes@2.1.0:
    dependencies:
      safe-buffer: 5.2.1

  react-csv@2.2.2: {}

  react-docgen-typescript@2.2.2(typescript@5.7.3):
    dependencies:
      typescript: 5.7.3

  react-docgen@7.1.0:
    dependencies:
      '@babel/core': 7.26.0
      '@babel/traverse': 7.25.9
      '@babel/types': 7.26.0
      '@types/babel__core': 7.20.5
      '@types/babel__traverse': 7.20.6
      '@types/doctrine': 0.0.9
      '@types/resolve': 1.20.6
      doctrine: 3.0.0
      resolve: 1.22.8
      strip-indent: 4.0.0
    transitivePeerDependencies:
      - supports-color

  react-dom@18.3.1(react@18.3.1):
    dependencies:
      loose-envify: 1.4.0
      react: 18.3.1
      scheduler: 0.23.2

  react-dropzone@11.2.4(react@18.3.1):
    dependencies:
      attr-accept: 2.2.5
      file-selector: 0.2.4
      prop-types: 15.8.1
      react: 18.3.1

  react-fast-compare@2.0.4: {}

  react-hook-form@7.53.2(react@18.3.1):
    dependencies:
      react: 18.3.1

  react-is@16.13.1: {}

  react-is@17.0.2: {}

  react-is@18.3.1: {}

  react-is@19.0.0: {}

  react-lifecycles-compat@3.0.4: {}

  react-number-format@3.6.2(@types/react@18.3.12)(react-dom@18.3.1(react@18.3.1))(react@18.3.1):
    dependencies:
      '@types/react': 18.3.12
      prop-types: 15.8.1
      react: 18.3.1
      react-dom: 18.3.1(react@18.3.1)

  react-redux@7.1.3(react-dom@18.3.1(react@18.3.1))(react@18.3.1)(redux@4.2.1):
    dependencies:
      '@babel/runtime': 7.26.10
      hoist-non-react-statics: 3.3.2
      invariant: 2.2.4
      loose-envify: 1.4.0
      prop-types: 15.8.1
      react: 18.3.1
      react-is: 16.13.1
      redux: 4.2.1
    optionalDependencies:
      react-dom: 18.3.1(react@18.3.1)

  react-router-dom@5.3.4(react@18.3.1):
    dependencies:
      '@babel/runtime': 7.26.10
      history: 4.10.1
      loose-envify: 1.4.0
      prop-types: 15.8.1
      react: 18.3.1
      react-router: 5.3.4(react@18.3.1)
      tiny-invariant: 1.3.3
      tiny-warning: 1.0.3

  react-router-hash-link@2.4.3(react-router-dom@5.3.4(react@18.3.1))(react@18.3.1):
    dependencies:
      prop-types: 15.8.1
      react: 18.3.1
      react-router-dom: 5.3.4(react@18.3.1)

  react-router@5.3.4(react@18.3.1):
    dependencies:
      '@babel/runtime': 7.26.10
      history: 4.10.1
      hoist-non-react-statics: 3.3.2
      loose-envify: 1.4.0
      path-to-regexp: 1.9.0
      prop-types: 15.8.1
      react: 18.3.1
      react-is: 16.13.1
      tiny-invariant: 1.3.3
      tiny-warning: 1.0.3

  react-smooth@4.0.1(react-dom@18.3.1(react@18.3.1))(react@18.3.1):
    dependencies:
      fast-equals: 5.0.1
      prop-types: 15.8.1
      react: 18.3.1
      react-dom: 18.3.1(react@18.3.1)
      react-transition-group: 4.4.5(react-dom@18.3.1(react@18.3.1))(react@18.3.1)

  react-transition-group@4.4.5(react-dom@18.3.1(react@18.3.1))(react@18.3.1):
    dependencies:
      '@babel/runtime': 7.26.10
      dom-helpers: 5.2.1
      loose-envify: 1.4.0
      prop-types: 15.8.1
      react: 18.3.1
      react-dom: 18.3.1(react@18.3.1)

  react-vnc@3.0.7(react-dom@18.3.1(react@18.3.1))(react@18.3.1):
    dependencies:
      '@novnc/novnc': 1.5.0
      '@types/novnc__novnc': 1.5.0
      react: 18.3.1
      react-dom: 18.3.1(react@18.3.1)

  react-waypoint@10.3.0(react@18.3.1):
    dependencies:
      '@babel/runtime': 7.26.10
      consolidated-events: 2.0.2
      prop-types: 15.8.1
      react: 18.3.1
      react-is: 18.3.1

  react@18.3.1:
    dependencies:
      loose-envify: 1.4.0

  readdirp@3.6.0:
    dependencies:
      picomatch: 2.3.1

  readdirp@4.0.2: {}

  recast@0.23.9:
    dependencies:
      ast-types: 0.16.1
      esprima: 4.0.1
      source-map: 0.6.1
      tiny-invariant: 1.3.3
      tslib: 2.8.1

  recharts-scale@0.4.5:
    dependencies:
      decimal.js-light: 2.5.1

  recharts@2.15.0(react-dom@18.3.1(react@18.3.1))(react@18.3.1):
    dependencies:
      clsx: 2.1.1
      eventemitter3: 4.0.7
      lodash: 4.17.21
      react: 18.3.1
      react-dom: 18.3.1(react@18.3.1)
      react-is: 18.3.1
      react-smooth: 4.0.1(react-dom@18.3.1(react@18.3.1))(react@18.3.1)
      recharts-scale: 0.4.5
      tiny-invariant: 1.3.3
      victory-vendor: 36.9.2

  recompose@0.30.0(react@18.3.1):
    dependencies:
      '@babel/runtime': 7.26.10
      change-emitter: 0.1.6
      fbjs: 0.8.18
      hoist-non-react-statics: 2.5.5
      react: 18.3.1
      react-lifecycles-compat: 3.0.4
      symbol-observable: 1.2.0
    transitivePeerDependencies:
      - encoding

  redent@3.0.0:
    dependencies:
      indent-string: 4.0.0
      strip-indent: 3.0.0

  redux-mock-store@1.5.5(redux@4.2.1):
    dependencies:
      lodash.isplainobject: 4.0.6
      redux: 4.2.1

  redux-thunk@2.4.2(redux@4.2.1):
    dependencies:
      redux: 4.2.1

  redux@4.2.1:
    dependencies:
      '@babel/runtime': 7.26.10

  reflect.getprototypeof@1.0.6:
    dependencies:
      call-bind: 1.0.7
      define-properties: 1.2.1
      es-abstract: 1.23.5
      es-errors: 1.3.0
      get-intrinsic: 1.3.0
      globalthis: 1.0.4
      which-builtin-type: 1.1.4

  regenerator-runtime@0.14.1: {}

  regex-recursion@6.0.2:
    dependencies:
      regex-utilities: 2.3.0

  regex-utilities@2.3.0: {}

  regex@6.0.1:
    dependencies:
      regex-utilities: 2.3.0

  regexp.prototype.flags@1.5.3:
    dependencies:
      call-bind: 1.0.7
      define-properties: 1.2.1
      es-errors: 1.3.0
      set-function-name: 2.0.2

  regexpp@2.0.1: {}

  regexpp@3.2.0: {}

  remark-gfm@4.0.0:
    dependencies:
      '@types/mdast': 4.0.4
      mdast-util-gfm: 3.0.0
      micromark-extension-gfm: 3.0.0
      remark-parse: 11.0.0
      remark-stringify: 11.0.0
      unified: 11.0.5
    transitivePeerDependencies:
      - supports-color

  remark-parse@11.0.0:
    dependencies:
      '@types/mdast': 4.0.4
      mdast-util-from-markdown: 2.0.2
      micromark-util-types: 2.0.1
      unified: 11.0.5
    transitivePeerDependencies:
      - supports-color

  remark-stringify@11.0.0:
    dependencies:
      '@types/mdast': 4.0.4
      mdast-util-to-markdown: 2.1.2
      unified: 11.0.5

  req-all@1.0.0: {}

  request-progress@3.0.0:
    dependencies:
      throttleit: 1.0.1

  require-directory@2.1.1: {}

  require-from-string@2.0.2: {}

  requireindex@1.1.0: {}

  requires-port@1.0.0: {}

  resolve-from@4.0.0: {}

  resolve-from@5.0.0: {}

  resolve-pathname@3.0.0: {}

  resolve-pkg-maps@1.0.0: {}

  resolve@1.22.8:
    dependencies:
      is-core-module: 2.15.1
      path-parse: 1.0.7
      supports-preserve-symlinks-flag: 1.0.0

  resolve@2.0.0-next.5:
    dependencies:
      is-core-module: 2.15.1
      path-parse: 1.0.7
      supports-preserve-symlinks-flag: 1.0.0

  restore-cursor@3.1.0:
    dependencies:
      onetime: 5.1.2
      signal-exit: 3.0.7

  restore-cursor@5.1.0:
    dependencies:
      onetime: 7.0.0
      signal-exit: 4.1.0

  restricted-input@3.0.5:
    dependencies:
      '@braintree/browser-detection': 1.17.2

  reusify@1.0.4: {}

  rfdc@1.4.1: {}

  rgbcolor@1.0.1:
    optional: true

  rimraf@2.6.3:
    dependencies:
      glob: 7.2.3

  rimraf@3.0.2:
    dependencies:
      glob: 7.2.3

  rollup@4.27.3:
    dependencies:
      '@types/estree': 1.0.6
    optionalDependencies:
      '@rollup/rollup-android-arm-eabi': 4.27.3
      '@rollup/rollup-android-arm64': 4.27.3
      '@rollup/rollup-darwin-arm64': 4.27.3
      '@rollup/rollup-darwin-x64': 4.27.3
      '@rollup/rollup-freebsd-arm64': 4.27.3
      '@rollup/rollup-freebsd-x64': 4.27.3
      '@rollup/rollup-linux-arm-gnueabihf': 4.27.3
      '@rollup/rollup-linux-arm-musleabihf': 4.27.3
      '@rollup/rollup-linux-arm64-gnu': 4.27.3
      '@rollup/rollup-linux-arm64-musl': 4.27.3
      '@rollup/rollup-linux-powerpc64le-gnu': 4.27.3
      '@rollup/rollup-linux-riscv64-gnu': 4.27.3
      '@rollup/rollup-linux-s390x-gnu': 4.27.3
      '@rollup/rollup-linux-x64-gnu': 4.27.3
      '@rollup/rollup-linux-x64-musl': 4.27.3
      '@rollup/rollup-win32-arm64-msvc': 4.27.3
      '@rollup/rollup-win32-ia32-msvc': 4.27.3
      '@rollup/rollup-win32-x64-msvc': 4.27.3
      fsevents: 2.3.3

  rollup@4.34.8:
    dependencies:
      '@types/estree': 1.0.6
    optionalDependencies:
      '@rollup/rollup-android-arm-eabi': 4.34.8
      '@rollup/rollup-android-arm64': 4.34.8
      '@rollup/rollup-darwin-arm64': 4.34.8
      '@rollup/rollup-darwin-x64': 4.34.8
      '@rollup/rollup-freebsd-arm64': 4.34.8
      '@rollup/rollup-freebsd-x64': 4.34.8
      '@rollup/rollup-linux-arm-gnueabihf': 4.34.8
      '@rollup/rollup-linux-arm-musleabihf': 4.34.8
      '@rollup/rollup-linux-arm64-gnu': 4.34.8
      '@rollup/rollup-linux-arm64-musl': 4.34.8
      '@rollup/rollup-linux-loongarch64-gnu': 4.34.8
      '@rollup/rollup-linux-powerpc64le-gnu': 4.34.8
      '@rollup/rollup-linux-riscv64-gnu': 4.34.8
      '@rollup/rollup-linux-s390x-gnu': 4.34.8
      '@rollup/rollup-linux-x64-gnu': 4.34.8
      '@rollup/rollup-linux-x64-musl': 4.34.8
      '@rollup/rollup-win32-arm64-msvc': 4.34.8
      '@rollup/rollup-win32-ia32-msvc': 4.34.8
      '@rollup/rollup-win32-x64-msvc': 4.34.8
      fsevents: 2.3.3

  rrweb-cssom@0.7.1: {}

  run-async@2.4.1: {}

  run-async@3.0.0: {}

  run-parallel@1.2.0:
    dependencies:
      queue-microtask: 1.2.3

  rxjs@6.6.7:
    dependencies:
      tslib: 1.14.1

  rxjs@7.8.1:
    dependencies:
      tslib: 2.8.1

  safe-array-concat@1.1.2:
    dependencies:
      call-bind: 1.0.7
      get-intrinsic: 1.3.0
      has-symbols: 1.1.0
      isarray: 2.0.5

  safe-buffer@5.2.1: {}

  safe-regex-test@1.0.3:
    dependencies:
      call-bind: 1.0.7
      es-errors: 1.3.0
      is-regex: 1.1.4

  safer-buffer@2.1.2: {}

  sax@1.4.1: {}

  saxes@6.0.0:
    dependencies:
      xmlchars: 2.2.0

  scheduler@0.18.0:
    dependencies:
      loose-envify: 1.4.0
      object-assign: 4.1.1

  scheduler@0.23.2:
    dependencies:
      loose-envify: 1.4.0

  search-string@3.1.0: {}

  semver@7.6.3: {}

  serialize-javascript@6.0.2:
    dependencies:
      randombytes: 2.1.0

  set-function-length@1.2.2:
    dependencies:
      define-data-property: 1.1.4
      es-errors: 1.3.0
      function-bind: 1.1.2
      get-intrinsic: 1.3.0
      gopd: 1.2.0
      has-property-descriptors: 1.0.2

  set-function-name@2.0.2:
    dependencies:
      define-data-property: 1.1.4
      es-errors: 1.3.0
      functions-have-names: 1.2.3
      has-property-descriptors: 1.0.2

  setimmediate@1.0.5: {}

  shallow-clone@3.0.1:
    dependencies:
      kind-of: 6.0.3

  shebang-command@1.2.0:
    dependencies:
      shebang-regex: 1.0.0

  shebang-command@2.0.0:
    dependencies:
      shebang-regex: 3.0.0

  shebang-regex@1.0.0: {}

  shebang-regex@3.0.0: {}

  shell-quote@1.8.1: {}

  shiki@3.1.0:
    dependencies:
      '@shikijs/core': 3.1.0
      '@shikijs/engine-javascript': 3.1.0
      '@shikijs/engine-oniguruma': 3.1.0
      '@shikijs/langs': 3.1.0
      '@shikijs/themes': 3.1.0
      '@shikijs/types': 3.1.0
      '@shikijs/vscode-textmate': 10.0.2
      '@types/hast': 3.0.4

  side-channel@1.0.6:
    dependencies:
      call-bind: 1.0.7
      es-errors: 1.3.0
      get-intrinsic: 1.3.0
      object-inspect: 1.13.3

  siginfo@2.0.0: {}

  signal-exit@3.0.7: {}

  signal-exit@4.1.0: {}

  simple-git@3.27.0:
    dependencies:
      '@kwsites/file-exists': 1.1.1
      '@kwsites/promise-deferred': 1.1.1
      debug: 4.3.7
    transitivePeerDependencies:
      - supports-color

  sirv@3.0.1:
    dependencies:
      '@polka/url': 1.0.0-next.28
      mrmime: 2.0.0
      totalist: 3.0.1

  slash@3.0.0: {}

  slice-ansi@2.1.0:
    dependencies:
      ansi-styles: 3.2.1
      astral-regex: 1.0.0
      is-fullwidth-code-point: 2.0.0

  slice-ansi@3.0.0:
    dependencies:
      ansi-styles: 4.3.0
      astral-regex: 2.0.0
      is-fullwidth-code-point: 3.0.0

  slice-ansi@4.0.0:
    dependencies:
      ansi-styles: 4.3.0
      astral-regex: 2.0.0
      is-fullwidth-code-point: 3.0.0

  slice-ansi@5.0.0:
    dependencies:
      ansi-styles: 6.2.1
      is-fullwidth-code-point: 4.0.0

  slice-ansi@7.1.0:
    dependencies:
      ansi-styles: 6.2.1
      is-fullwidth-code-point: 5.0.0

  snake-case@3.0.4:
    dependencies:
      dot-case: 3.0.4
      tslib: 2.8.1

  source-map-generator@0.8.0: {}

  source-map-js@1.2.1: {}

  source-map-support@0.5.21:
    dependencies:
      buffer-from: 1.1.2
      source-map: 0.6.1

  source-map@0.5.7: {}

  source-map@0.6.1: {}

  source-map@0.8.0-beta.0:
    dependencies:
      whatwg-url: 7.1.0

  space-separated-tokens@2.0.2: {}

  sprintf-js@1.0.3: {}

  sshpk@1.18.0:
    dependencies:
      asn1: 0.2.6
      assert-plus: 1.0.0
      bcrypt-pbkdf: 1.0.2
      dashdash: 1.14.1
      ecc-jsbn: 0.1.2
      getpass: 0.1.7
      jsbn: 0.1.1
      safer-buffer: 2.1.2
      tweetnacl: 0.14.5

  stackback@0.0.2: {}

  stackblur-canvas@2.7.0:
    optional: true

  statuses@2.0.1: {}

  std-env@3.8.0: {}

  storybook-dark-mode@4.0.1(react-dom@18.3.1(react@18.3.1))(react@18.3.1)(storybook@8.5.0(prettier@2.2.1)):
    dependencies:
      '@storybook/components': 8.4.5(storybook@8.5.0(prettier@2.2.1))
      '@storybook/core-events': 8.4.5(storybook@8.5.0(prettier@2.2.1))
      '@storybook/global': 5.0.0
      '@storybook/icons': 1.2.12(react-dom@18.3.1(react@18.3.1))(react@18.3.1)
      '@storybook/manager-api': 8.5.0(storybook@8.5.0(prettier@2.2.1))
      '@storybook/theming': 8.5.0(storybook@8.5.0(prettier@2.2.1))
      fast-deep-equal: 3.1.3
      memoizerific: 1.11.3
    transitivePeerDependencies:
      - react
      - react-dom
      - storybook

  storybook@8.5.0(prettier@2.2.1):
    dependencies:
      '@storybook/core': 8.5.0(prettier@2.2.1)
    optionalDependencies:
      prettier: 2.2.1
    transitivePeerDependencies:
      - bufferutil
      - supports-color
      - utf-8-validate

  strict-event-emitter@0.5.1: {}

  string-argv@0.3.2: {}

  string-width@3.1.0:
    dependencies:
      emoji-regex: 7.0.3
      is-fullwidth-code-point: 2.0.0
      strip-ansi: 5.2.0

  string-width@4.2.3:
    dependencies:
      emoji-regex: 8.0.0
      is-fullwidth-code-point: 3.0.0
      strip-ansi: 6.0.1

  string-width@5.1.2:
    dependencies:
      eastasianwidth: 0.2.0
      emoji-regex: 9.2.2
      strip-ansi: 7.1.0

  string-width@7.2.0:
    dependencies:
      emoji-regex: 10.4.0
      get-east-asian-width: 1.3.0
      strip-ansi: 7.1.0

  string.prototype.includes@2.0.1:
    dependencies:
      call-bind: 1.0.7
      define-properties: 1.2.1
      es-abstract: 1.23.5

  string.prototype.matchall@4.0.11:
    dependencies:
      call-bind: 1.0.7
      define-properties: 1.2.1
      es-abstract: 1.23.5
      es-errors: 1.3.0
      es-object-atoms: 1.0.0
      get-intrinsic: 1.2.4
      gopd: 1.0.1
      has-symbols: 1.0.3
      internal-slot: 1.0.7
      regexp.prototype.flags: 1.5.3
      set-function-name: 2.0.2
      side-channel: 1.0.6

  string.prototype.repeat@1.0.0:
    dependencies:
      define-properties: 1.2.1
      es-abstract: 1.23.5

  string.prototype.trim@1.2.9:
    dependencies:
      call-bind: 1.0.7
      define-properties: 1.2.1
      es-abstract: 1.23.5
      es-object-atoms: 1.1.1

  string.prototype.trimend@1.0.8:
    dependencies:
      call-bind: 1.0.7
      define-properties: 1.2.1
      es-object-atoms: 1.1.1

  string.prototype.trimstart@1.0.8:
    dependencies:
      call-bind: 1.0.7
      define-properties: 1.2.1
      es-object-atoms: 1.1.1

  stringify-entities@4.0.4:
    dependencies:
      character-entities-html4: 2.1.0
      character-entities-legacy: 3.0.0

  strip-ansi@5.2.0:
    dependencies:
      ansi-regex: 4.1.1

  strip-ansi@6.0.1:
    dependencies:
      ansi-regex: 5.0.1

  strip-ansi@7.1.0:
    dependencies:
      ansi-regex: 6.1.0

  strip-bom@3.0.0: {}

  strip-final-newline@2.0.0: {}

  strip-final-newline@3.0.0: {}

  strip-indent@3.0.0:
    dependencies:
      min-indent: 1.0.1

  strip-indent@4.0.0:
    dependencies:
      min-indent: 1.0.1

  strip-json-comments@3.1.1: {}

  stylis@4.2.0: {}

  sucrase@3.35.0:
    dependencies:
      '@jridgewell/gen-mapping': 0.3.5
      commander: 4.1.1
      glob: 10.4.5
      lines-and-columns: 1.2.4
      mz: 2.7.0
      pirates: 4.0.6
      ts-interface-checker: 0.1.13

  supports-color@5.5.0:
    dependencies:
      has-flag: 3.0.0

  supports-color@7.2.0:
    dependencies:
      has-flag: 4.0.0

  supports-color@8.1.1:
    dependencies:
      has-flag: 4.0.0

  supports-preserve-symlinks-flag@1.0.0: {}

  svg-parser@2.0.4: {}

  svg-pathdata@6.0.3:
    optional: true

  symbol-observable@1.2.0: {}

  symbol-tree@3.2.4: {}

  table@5.4.6:
    dependencies:
      ajv: 6.12.6
      lodash: 4.17.21
      slice-ansi: 2.1.0
      string-width: 3.1.0

  table@6.8.2:
    dependencies:
      ajv: 8.17.1
      lodash.truncate: 4.4.2
      slice-ansi: 4.0.0
      string-width: 4.2.3
      strip-ansi: 6.0.1

  terser@5.36.0:
    dependencies:
      '@jridgewell/source-map': 0.3.6
      acorn: 8.14.1
      commander: 2.20.3
      source-map-support: 0.5.21
    optional: true

  test-exclude@7.0.1:
    dependencies:
      '@istanbuljs/schema': 0.1.3
      glob: 10.4.5
      minimatch: 9.0.5

  text-segmentation@1.0.3:
    dependencies:
      utrie: 1.0.2
    optional: true

  text-table@0.2.0: {}

  thenify-all@1.6.0:
    dependencies:
      thenify: 3.3.1

  thenify@3.3.1:
    dependencies:
      any-promise: 1.3.0

  throttle-debounce@2.3.0: {}

  throttleit@1.0.1: {}

  through@2.3.8: {}

  tiny-case@1.0.3: {}

  tiny-invariant@1.3.3: {}

  tiny-warning@1.0.3: {}

  tinybench@2.9.0: {}

  tinyexec@0.3.1: {}

  tinyexec@0.3.2: {}

  tinyglobby@0.2.10:
    dependencies:
      fdir: 6.4.2(picomatch@4.0.2)
      picomatch: 4.0.2

  tinyglobby@0.2.12:
    dependencies:
      fdir: 6.4.3(picomatch@4.0.2)
      picomatch: 4.0.2

  tinypool@1.0.2: {}

  tinyrainbow@1.2.0: {}

  tinyrainbow@2.0.0: {}

  tinyspy@3.0.2: {}

  tldts-core@6.1.61: {}

  tldts@6.1.61:
    dependencies:
      tldts-core: 6.1.61

  tmp@0.0.33:
    dependencies:
      os-tmpdir: 1.0.2

  tmp@0.2.3: {}

  to-regex-range@5.0.1:
    dependencies:
      is-number: 7.0.0

  toggle-selection@1.0.6: {}

  toposort@2.0.2: {}

  totalist@3.0.1: {}

  tough-cookie@4.1.4:
    dependencies:
      psl: 1.10.0
      punycode: 2.3.1
      universalify: 0.2.0
      url-parse: 1.5.10

  tough-cookie@5.0.0:
    dependencies:
      tldts: 6.1.61

  tr46@0.0.3: {}

  tr46@1.0.1:
    dependencies:
      punycode: 2.3.1

  tr46@5.0.0:
    dependencies:
      punycode: 2.3.1

  tree-kill@1.2.2: {}

  trim-lines@3.0.1: {}

  trough@2.2.0: {}

  ts-api-utils@1.4.0(typescript@5.7.3):
    dependencies:
      typescript: 5.7.3

  ts-dedent@2.2.0: {}

  ts-interface-checker@0.1.13: {}

  tsconfig-paths@4.2.0:
    dependencies:
      json5: 2.2.3
      minimist: 1.2.8
      strip-bom: 3.0.0

  tslib@1.14.1: {}

  tslib@2.8.1: {}

  tss-react@4.9.13(@emotion/react@11.13.5(@types/react@18.3.12)(react@18.3.1))(@mui/material@6.4.5(@emotion/react@11.13.5(@types/react@18.3.12)(react@18.3.1))(@emotion/styled@11.13.5(@emotion/react@11.13.5(@types/react@18.3.12)(react@18.3.1))(@types/react@18.3.12)(react@18.3.1))(@types/react@18.3.12)(react-dom@18.3.1(react@18.3.1))(react@18.3.1))(react@18.3.1):
    dependencies:
      '@emotion/cache': 11.13.5
      '@emotion/react': 11.13.5(@types/react@18.3.12)(react@18.3.1)
      '@emotion/serialize': 1.3.3
      '@emotion/utils': 1.4.2
      react: 18.3.1
    optionalDependencies:
      '@mui/material': 6.4.5(@emotion/react@11.13.5(@types/react@18.3.12)(react@18.3.1))(@emotion/styled@11.13.5(@emotion/react@11.13.5(@types/react@18.3.12)(react@18.3.1))(@types/react@18.3.12)(react@18.3.1))(@types/react@18.3.12)(react-dom@18.3.1(react@18.3.1))(react@18.3.1)

  tsup@8.3.5(@swc/core@1.10.11)(jiti@1.21.6)(postcss@8.5.3)(tsx@4.19.2)(typescript@5.7.3)(yaml@2.6.1):
    dependencies:
      bundle-require: 5.0.0(esbuild@0.24.0)
      cac: 6.7.14
      chokidar: 4.0.1
      consola: 3.2.3
      debug: 4.3.7
      esbuild: 0.24.0
      joycon: 3.1.1
      picocolors: 1.1.1
      postcss-load-config: 6.0.1(jiti@1.21.6)(postcss@8.5.3)(tsx@4.19.2)(yaml@2.6.1)
      resolve-from: 5.0.0
      rollup: 4.27.3
      source-map: 0.8.0-beta.0
      sucrase: 3.35.0
      tinyexec: 0.3.1
      tinyglobby: 0.2.10
      tree-kill: 1.2.2
    optionalDependencies:
      '@swc/core': 1.10.11
      postcss: 8.5.3
      typescript: 5.7.3
    transitivePeerDependencies:
      - jiti
      - supports-color
      - tsx
      - yaml

  tsutils@3.21.0(typescript@5.7.3):
    dependencies:
      tslib: 1.14.1
      typescript: 5.7.3

  tsx@4.19.2:
    dependencies:
      esbuild: 0.23.1
      get-tsconfig: 4.8.1
    optionalDependencies:
      fsevents: 2.3.3

  tunnel-agent@0.6.0:
    dependencies:
      safe-buffer: 5.2.1

  tweetnacl@0.14.5: {}

  type-check@0.3.2:
    dependencies:
      prelude-ls: 1.1.2

  type-check@0.4.0:
    dependencies:
      prelude-ls: 1.2.1

  type-fest@0.20.2: {}

  type-fest@0.21.3: {}

  type-fest@0.8.1: {}

  type-fest@2.19.0: {}

  type-fest@4.27.0: {}

  typed-array-buffer@1.0.2:
    dependencies:
      call-bind: 1.0.7
      es-errors: 1.3.0
      is-typed-array: 1.1.13

  typed-array-byte-length@1.0.1:
    dependencies:
      call-bind: 1.0.7
      for-each: 0.3.3
      gopd: 1.2.0
      has-proto: 1.0.3
      is-typed-array: 1.1.13

  typed-array-byte-offset@1.0.2:
    dependencies:
      available-typed-arrays: 1.0.7
      call-bind: 1.0.7
      for-each: 0.3.3
      gopd: 1.2.0
      has-proto: 1.0.3
      is-typed-array: 1.1.13

  typed-array-length@1.0.6:
    dependencies:
      call-bind: 1.0.7
      for-each: 0.3.3
      gopd: 1.2.0
      has-proto: 1.0.3
      is-typed-array: 1.1.13
      possible-typed-array-names: 1.0.0

  typescript-fsa-reducers@1.2.2(typescript-fsa@3.0.0):
    dependencies:
      typescript-fsa: 3.0.0

  typescript-fsa@3.0.0: {}

  typescript@4.9.5: {}

  typescript@5.7.3: {}

  ua-parser-js@0.7.39: {}

  uc.micro@2.1.0: {}

  unbox-primitive@1.0.2:
    dependencies:
      call-bind: 1.0.7
      has-bigints: 1.0.2
      has-symbols: 1.1.0
      which-boxed-primitive: 1.0.2

  undici-types@6.19.8: {}

  unified@11.0.5:
    dependencies:
      '@types/unist': 3.0.3
      bail: 2.0.2
      devlop: 1.1.0
      extend: 3.0.2
      is-plain-obj: 4.1.0
      trough: 2.2.0
      vfile: 6.0.3

  unist-util-is@6.0.0:
    dependencies:
      '@types/unist': 3.0.3

  unist-util-position@5.0.0:
    dependencies:
      '@types/unist': 3.0.3

  unist-util-stringify-position@4.0.0:
    dependencies:
      '@types/unist': 3.0.3

  unist-util-visit-parents@6.0.1:
    dependencies:
      '@types/unist': 3.0.3
      unist-util-is: 6.0.0

  unist-util-visit@5.0.0:
    dependencies:
      '@types/unist': 3.0.3
      unist-util-is: 6.0.0
      unist-util-visit-parents: 6.0.1

  universalify@0.2.0: {}

  universalify@2.0.1: {}

  unplugin@1.16.0:
    dependencies:
      acorn: 8.14.0
      webpack-virtual-modules: 0.6.2

  untildify@4.0.0: {}

  update-browserslist-db@1.1.1(browserslist@4.24.2):
    dependencies:
      browserslist: 4.24.2
      escalade: 3.2.0
      picocolors: 1.1.1

  uri-js@4.4.1:
    dependencies:
      punycode: 2.3.1

  url-parse@1.5.10:
    dependencies:
      querystringify: 2.2.0
      requires-port: 1.0.0

  use-sync-external-store@1.4.0(react@18.3.1):
    dependencies:
      react: 18.3.1

  util@0.12.5:
    dependencies:
      inherits: 2.0.4
      is-arguments: 1.1.1
      is-generator-function: 1.0.10
      is-typed-array: 1.1.13
      which-typed-array: 1.1.15

  utrie@1.0.2:
    dependencies:
      base64-arraybuffer: 1.0.2
    optional: true

  uuid@8.3.2: {}

  uuid@9.0.1: {}

  v8-compile-cache@2.4.0: {}

  value-equal@1.0.1: {}

  verror@1.10.0:
    dependencies:
      assert-plus: 1.0.0
      core-util-is: 1.0.2
      extsprintf: 1.3.0

  vfile-message@4.0.2:
    dependencies:
      '@types/unist': 3.0.3
      unist-util-stringify-position: 4.0.0

  vfile@6.0.3:
    dependencies:
      '@types/unist': 3.0.3
      vfile-message: 4.0.2

  victory-vendor@36.9.2:
    dependencies:
      '@types/d3-array': 3.2.1
      '@types/d3-ease': 3.0.2
      '@types/d3-interpolate': 3.0.4
      '@types/d3-scale': 4.0.8
      '@types/d3-shape': 3.1.6
      '@types/d3-time': 3.0.3
      '@types/d3-timer': 3.0.2
      d3-array: 3.2.4
      d3-ease: 3.0.1
      d3-interpolate: 3.0.1
      d3-scale: 4.0.2
      d3-shape: 3.2.0
      d3-time: 3.1.0
      d3-timer: 3.0.1

  vite-node@3.0.7(@types/node@20.17.6)(jiti@1.21.6)(terser@5.36.0)(tsx@4.19.2)(yaml@2.6.1):
    dependencies:
      cac: 6.7.14
      debug: 4.4.0(supports-color@8.1.1)
      es-module-lexer: 1.6.0
      pathe: 2.0.3
      vite: 6.1.1(@types/node@20.17.6)(jiti@1.21.6)(terser@5.36.0)(tsx@4.19.2)(yaml@2.6.1)
    transitivePeerDependencies:
      - '@types/node'
      - jiti
      - less
      - lightningcss
      - sass
      - sass-embedded
      - stylus
      - sugarss
      - supports-color
      - terser
      - tsx
      - yaml

  vite-plugin-svgr@3.3.0(rollup@4.34.8)(typescript@5.7.3)(vite@6.1.1(@types/node@20.17.6)(jiti@1.21.6)(terser@5.36.0)(tsx@4.19.2)(yaml@2.6.1)):
    dependencies:
      '@rollup/pluginutils': 5.1.3(rollup@4.34.8)
      '@svgr/core': 8.1.0(typescript@5.7.3)
      '@svgr/plugin-jsx': 8.1.0(@svgr/core@8.1.0(typescript@5.7.3))
      vite: 6.1.1(@types/node@20.17.6)(jiti@1.21.6)(terser@5.36.0)(tsx@4.19.2)(yaml@2.6.1)
    transitivePeerDependencies:
      - rollup
      - supports-color
      - typescript

  vite@6.1.1(@types/node@20.17.6)(jiti@1.21.6)(terser@5.36.0)(tsx@4.19.2)(yaml@2.6.1):
    dependencies:
      esbuild: 0.24.2
      postcss: 8.5.3
      rollup: 4.34.8
    optionalDependencies:
      '@types/node': 20.17.6
      fsevents: 2.3.3
      jiti: 1.21.6
      terser: 5.36.0
      tsx: 4.19.2
      yaml: 2.6.1

  vitest-axe@0.1.0(vitest@3.0.7):
    dependencies:
      aria-query: 5.3.2
      axe-core: 4.10.2
      chalk: 5.3.0
      dom-accessibility-api: 0.5.16
      lodash-es: 4.17.21
      redent: 3.0.0
      vitest: 3.0.7(@types/debug@4.1.12)(@types/node@20.17.6)(@vitest/ui@3.0.7)(jiti@1.21.6)(jsdom@24.1.3)(msw@2.6.5(@types/node@20.17.6)(typescript@5.7.3))(terser@5.36.0)(tsx@4.19.2)(yaml@2.6.1)

  vitest@3.0.7(@types/debug@4.1.12)(@types/node@20.17.6)(@vitest/ui@3.0.7)(jiti@1.21.6)(jsdom@24.1.3)(msw@2.6.5(@types/node@20.17.6)(typescript@5.7.3))(terser@5.36.0)(tsx@4.19.2)(yaml@2.6.1):
    dependencies:
      '@vitest/expect': 3.0.7
      '@vitest/mocker': 3.0.7(msw@2.6.5(@types/node@20.17.6)(typescript@5.7.3))(vite@6.1.1(@types/node@20.17.6)(jiti@1.21.6)(terser@5.36.0)(tsx@4.19.2)(yaml@2.6.1))
      '@vitest/pretty-format': 3.0.7
      '@vitest/runner': 3.0.7
      '@vitest/snapshot': 3.0.7
      '@vitest/spy': 3.0.7
      '@vitest/utils': 3.0.7
      chai: 5.2.0
      debug: 4.4.0(supports-color@8.1.1)
      expect-type: 1.1.0
      magic-string: 0.30.17
      pathe: 2.0.3
      std-env: 3.8.0
      tinybench: 2.9.0
      tinyexec: 0.3.2
      tinypool: 1.0.2
      tinyrainbow: 2.0.0
      vite: 6.1.1(@types/node@20.17.6)(jiti@1.21.6)(terser@5.36.0)(tsx@4.19.2)(yaml@2.6.1)
      vite-node: 3.0.7(@types/node@20.17.6)(jiti@1.21.6)(terser@5.36.0)(tsx@4.19.2)(yaml@2.6.1)
      why-is-node-running: 2.3.0
    optionalDependencies:
      '@types/debug': 4.1.12
      '@types/node': 20.17.6
      '@vitest/ui': 3.0.7(vitest@3.0.7)
      jsdom: 24.1.3
    transitivePeerDependencies:
      - jiti
      - less
      - lightningcss
      - msw
      - sass
      - sass-embedded
      - stylus
      - sugarss
      - supports-color
      - terser
      - tsx
      - yaml

  w3c-xmlserializer@5.0.0:
    dependencies:
      xml-name-validator: 5.0.0

  warning@4.0.3:
    dependencies:
      loose-envify: 1.4.0

  webidl-conversions@3.0.1: {}

  webidl-conversions@4.0.2: {}

  webidl-conversions@7.0.0: {}

  webpack-virtual-modules@0.6.2: {}

  whatwg-encoding@3.1.1:
    dependencies:
      iconv-lite: 0.6.3

  whatwg-fetch@3.6.20: {}

  whatwg-mimetype@4.0.0: {}

  whatwg-url@14.0.0:
    dependencies:
      tr46: 5.0.0
      webidl-conversions: 7.0.0

  whatwg-url@5.0.0:
    dependencies:
      tr46: 0.0.3
      webidl-conversions: 3.0.1

  whatwg-url@7.1.0:
    dependencies:
      lodash.sortby: 4.7.0
      tr46: 1.0.1
      webidl-conversions: 4.0.2

  which-boxed-primitive@1.0.2:
    dependencies:
      is-bigint: 1.0.4
      is-boolean-object: 1.1.2
      is-number-object: 1.0.7
      is-string: 1.0.7
      is-symbol: 1.0.4

  which-builtin-type@1.1.4:
    dependencies:
      function.prototype.name: 1.1.6
      has-tostringtag: 1.0.2
      is-async-function: 2.0.0
      is-date-object: 1.0.5
      is-finalizationregistry: 1.0.2
      is-generator-function: 1.0.10
      is-regex: 1.1.4
      is-weakref: 1.0.2
      isarray: 2.0.5
      which-boxed-primitive: 1.0.2
      which-collection: 1.0.2
      which-typed-array: 1.1.15

  which-collection@1.0.2:
    dependencies:
      is-map: 2.0.3
      is-set: 2.0.3
      is-weakmap: 2.0.2
      is-weakset: 2.0.3

  which-typed-array@1.1.15:
    dependencies:
      available-typed-arrays: 1.0.7
      call-bind: 1.0.7
      for-each: 0.3.3
      gopd: 1.2.0
      has-tostringtag: 1.0.2

  which@1.3.1:
    dependencies:
      isexe: 2.0.0

  which@2.0.2:
    dependencies:
      isexe: 2.0.0

  why-is-node-running@2.3.0:
    dependencies:
      siginfo: 2.0.0
      stackback: 0.0.2

  word-wrap@1.2.5: {}

  workerpool@6.5.1: {}

  wrap-ansi@6.2.0:
    dependencies:
      ansi-styles: 4.3.0
      string-width: 4.2.3
      strip-ansi: 6.0.1

  wrap-ansi@7.0.0:
    dependencies:
      ansi-styles: 4.3.0
      string-width: 4.2.3
      strip-ansi: 6.0.1

  wrap-ansi@8.1.0:
    dependencies:
      ansi-styles: 6.2.1
      string-width: 5.1.2
      strip-ansi: 7.1.0

  wrap-ansi@9.0.0:
    dependencies:
      ansi-styles: 6.2.1
      string-width: 7.2.0
      strip-ansi: 7.1.0

  wrappy@1.0.2: {}

  write@1.0.3:
    dependencies:
      mkdirp: 0.5.6

  ws@8.18.0: {}

  xml-name-validator@5.0.0: {}

  xml2js@0.6.2:
    dependencies:
      sax: 1.4.1
      xmlbuilder: 11.0.1

  xml@1.0.1: {}

  xmlbuilder@11.0.1: {}

  xmlchars@2.2.0: {}

  y18n@5.0.8: {}

  yallist@3.1.1: {}

  yaml@2.6.1: {}

  yargs-parser@20.2.9: {}

  yargs-parser@21.1.1: {}

  yargs-unparser@2.0.0:
    dependencies:
      camelcase: 6.3.0
      decamelize: 4.0.0
      flat: 5.0.2
      is-plain-obj: 2.1.0

  yargs@16.2.0:
    dependencies:
      cliui: 7.0.4
      escalade: 3.2.0
      get-caller-file: 2.0.5
      require-directory: 2.1.1
      string-width: 4.2.3
      y18n: 5.0.8
      yargs-parser: 20.2.9

  yargs@17.7.2:
    dependencies:
      cliui: 8.0.1
      escalade: 3.2.0
      get-caller-file: 2.0.5
      require-directory: 2.1.1
      string-width: 4.2.3
      y18n: 5.0.8
      yargs-parser: 21.1.1

  yauzl@2.10.0:
    dependencies:
      buffer-crc32: 0.2.13
      fd-slicer: 1.1.0

  yocto-queue@0.1.0: {}

  yoctocolors-cjs@2.1.2: {}

  yup@1.5.0:
    dependencies:
      property-expr: 2.0.6
      tiny-case: 1.0.3
      toposort: 2.0.2
      type-fest: 2.19.0

  zwitch@2.0.4: {}

  zxcvbn@4.4.2: {}<|MERGE_RESOLUTION|>--- conflicted
+++ resolved
@@ -9649,10 +9649,6 @@
 
   canvg@4.0.3:
     dependencies:
-<<<<<<< HEAD
-=======
-      '@babel/runtime': 7.26.10
->>>>>>> 4a73d840
       '@types/raf': 3.4.3
       raf: 3.4.1
       rgbcolor: 1.0.1
