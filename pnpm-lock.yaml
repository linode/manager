lockfileVersion: '9.0'

settings:
  autoInstallPeers: true
  excludeLinksFromLockfile: false

overrides:
  node-fetch: ^2.6.7
  yaml: ^2.3.0
  semver: ^7.5.2
  cookie: ^0.7.0
  nanoid: ^3.3.8

importers:

  .:
    devDependencies:
      '@vitest/ui':
        specifier: ^3.0.7
        version: 3.0.7(vitest@3.0.7)
      concurrently:
        specifier: 9.1.0
        version: 9.1.0
      husky:
        specifier: ^9.1.6
        version: 9.1.7
      lint-staged:
        specifier: ^15.4.3
        version: 15.4.3
      typescript:
        specifier: ^5.7.3
        version: 5.7.3
      vitest:
        specifier: ^3.0.7
        version: 3.0.7(@types/debug@4.1.12)(@types/node@20.17.6)(@vitest/ui@3.0.7)(jiti@1.21.6)(jsdom@24.1.3)(msw@2.6.5(@types/node@20.17.6)(typescript@5.7.3))(terser@5.36.0)(tsx@4.19.2)(yaml@2.6.1)

  packages/api-v4:
    dependencies:
      '@linode/validation':
        specifier: workspace:*
        version: link:../validation
      axios:
        specifier: ~1.7.4
        version: 1.7.7
      ipaddr.js:
        specifier: ^2.0.0
        version: 2.2.0
      yup:
        specifier: ^1.4.0
        version: 1.5.0
    devDependencies:
      axios-mock-adapter:
        specifier: ^1.22.0
        version: 1.22.0(axios@1.7.7)
      concurrently:
        specifier: ^9.0.1
        version: 9.1.0
      eslint:
        specifier: ^6.8.0
        version: 6.8.0
      eslint-plugin-sonarjs:
        specifier: ^0.5.0
        version: 0.5.0(eslint@6.8.0)
      prettier:
        specifier: ~2.2.1
        version: 2.2.1
      tsup:
        specifier: ^8.2.4
        version: 8.3.5(@swc/core@1.10.11)(jiti@1.21.6)(postcss@8.5.3)(tsx@4.19.2)(typescript@5.7.3)(yaml@2.6.1)

  packages/manager:
    dependencies:
      '@braintree/sanitize-url':
        specifier: ^7.1.0
        version: 7.1.0
      '@dnd-kit/core':
        specifier: ^6.1.0
        version: 6.1.0(react-dom@18.3.1(react@18.3.1))(react@18.3.1)
      '@dnd-kit/sortable':
        specifier: ^8.0.0
        version: 8.0.0(@dnd-kit/core@6.1.0(react-dom@18.3.1(react@18.3.1))(react@18.3.1))(react@18.3.1)
      '@dnd-kit/utilities':
        specifier: ^3.2.2
        version: 3.2.2(react@18.3.1)
      '@emotion/react':
        specifier: ^11.11.1
        version: 11.13.5(@types/react@18.3.12)(react@18.3.1)
      '@emotion/styled':
        specifier: ^11.11.0
        version: 11.13.5(@emotion/react@11.13.5(@types/react@18.3.12)(react@18.3.1))(@types/react@18.3.12)(react@18.3.1)
      '@fontsource/fira-code':
        specifier: ^5.1.1
        version: 5.1.1
      '@fontsource/nunito-sans':
        specifier: ^5.1.1
        version: 5.1.1
      '@hookform/resolvers':
        specifier: 3.9.1
        version: 3.9.1(react-hook-form@7.53.2(react@18.3.1))
      '@linode/api-v4':
        specifier: workspace:*
        version: link:../api-v4
      '@linode/design-language-system':
        specifier: ^3.0.0
        version: 3.0.0
      '@linode/queries':
        specifier: workspace:*
        version: link:../queries
      '@linode/search':
        specifier: workspace:*
        version: link:../search
      '@linode/ui':
        specifier: workspace:*
        version: link:../ui
      '@linode/utilities':
        specifier: workspace:*
        version: link:../utilities
      '@linode/validation':
        specifier: workspace:*
        version: link:../validation
      '@lukemorales/query-key-factory':
        specifier: ^1.3.4
        version: 1.3.4(@tanstack/query-core@5.51.24)(@tanstack/react-query@5.51.24(react@18.3.1))
      '@mui/icons-material':
        specifier: ^6.4.5
        version: 6.4.5(@mui/material@6.4.5(@emotion/react@11.13.5(@types/react@18.3.12)(react@18.3.1))(@emotion/styled@11.13.5(@emotion/react@11.13.5(@types/react@18.3.12)(react@18.3.1))(@types/react@18.3.12)(react@18.3.1))(@types/react@18.3.12)(react-dom@18.3.1(react@18.3.1))(react@18.3.1))(@types/react@18.3.12)(react@18.3.1)
      '@mui/material':
        specifier: ^6.4.5
        version: 6.4.5(@emotion/react@11.13.5(@types/react@18.3.12)(react@18.3.1))(@emotion/styled@11.13.5(@emotion/react@11.13.5(@types/react@18.3.12)(react@18.3.1))(@types/react@18.3.12)(react@18.3.1))(@types/react@18.3.12)(react-dom@18.3.1(react@18.3.1))(react@18.3.1)
      '@mui/utils':
        specifier: ^6.4.3
        version: 6.4.3(@types/react@18.3.12)(react@18.3.1)
      '@mui/x-date-pickers':
        specifier: ^7.27.0
        version: 7.27.0(@emotion/react@11.13.5(@types/react@18.3.12)(react@18.3.1))(@emotion/styled@11.13.5(@emotion/react@11.13.5(@types/react@18.3.12)(react@18.3.1))(@types/react@18.3.12)(react@18.3.1))(@mui/material@6.4.5(@emotion/react@11.13.5(@types/react@18.3.12)(react@18.3.1))(@emotion/styled@11.13.5(@emotion/react@11.13.5(@types/react@18.3.12)(react@18.3.1))(@types/react@18.3.12)(react@18.3.1))(@types/react@18.3.12)(react-dom@18.3.1(react@18.3.1))(react@18.3.1))(@mui/system@6.4.3(@emotion/react@11.13.5(@types/react@18.3.12)(react@18.3.1))(@emotion/styled@11.13.5(@emotion/react@11.13.5(@types/react@18.3.12)(react@18.3.1))(@types/react@18.3.12)(react@18.3.1))(@types/react@18.3.12)(react@18.3.1))(@types/react@18.3.12)(dayjs@1.11.13)(luxon@3.4.4)(moment@2.30.1)(react-dom@18.3.1(react@18.3.1))(react@18.3.1)
      '@paypal/react-paypal-js':
        specifier: ^7.8.3
        version: 7.8.3(react-dom@18.3.1(react@18.3.1))(react@18.3.1)
      '@reach/tabs':
        specifier: ^0.10.5
        version: 0.10.5(react-dom@18.3.1(react@18.3.1))(react@18.3.1)
      '@sentry/react':
        specifier: ^7.119.1
        version: 7.120.0(react@18.3.1)
      '@shikijs/langs':
        specifier: ^2.3.2
        version: 2.3.2
      '@shikijs/themes':
        specifier: ^2.3.2
        version: 2.3.2
      '@tanstack/react-query':
        specifier: 5.51.24
        version: 5.51.24(react@18.3.1)
      '@tanstack/react-query-devtools':
        specifier: 5.51.24
        version: 5.51.24(@tanstack/react-query@5.51.24(react@18.3.1))(react@18.3.1)
      '@tanstack/react-router':
        specifier: ^1.111.11
        version: 1.111.11(react-dom@18.3.1(react@18.3.1))(react@18.3.1)
      '@xterm/xterm':
        specifier: ^5.5.0
        version: 5.5.0
      algoliasearch:
        specifier: ^4.14.3
        version: 4.24.0
      axios:
        specifier: ~1.7.4
        version: 1.7.7
      braintree-web:
        specifier: ^3.92.2
        version: 3.112.1
      chart.js:
        specifier: ~2.9.4
        version: 2.9.4
      copy-to-clipboard:
        specifier: ^3.0.8
        version: 3.3.3
      country-region-data:
        specifier: ^3.0.0
        version: 3.1.0
      dompurify:
        specifier: ^3.2.4
        version: 3.2.4
      flag-icons:
        specifier: ^6.6.5
        version: 6.15.0
      font-logos:
        specifier: ^0.18.0
        version: 0.18.0
      formik:
        specifier: ~2.1.3
        version: 2.1.7(react@18.3.1)
      he:
        specifier: ^1.2.0
        version: 1.2.0
      immer:
        specifier: ^9.0.6
        version: 9.0.21
      ipaddr.js:
        specifier: ^1.9.1
        version: 1.9.1
      js-sha256:
        specifier: ^0.11.0
        version: 0.11.0
      jspdf:
        specifier: ^3.0.0
        version: 3.0.0
      jspdf-autotable:
        specifier: ^5.0.2
        version: 5.0.2(jspdf@3.0.0)
      launchdarkly-react-client-sdk:
        specifier: 3.0.10
        version: 3.0.10(react-dom@18.3.1(react@18.3.1))(react@18.3.1)
      libphonenumber-js:
        specifier: ^1.10.6
        version: 1.11.14
      logic-query-parser:
        specifier: ^0.0.5
        version: 0.0.5
      luxon:
        specifier: 3.4.4
        version: 3.4.4
      markdown-it:
        specifier: ^14.1.0
        version: 14.1.0
      md5:
        specifier: ^2.2.1
        version: 2.3.0
      notistack:
        specifier: ^3.0.1
        version: 3.0.1(csstype@3.1.3)(react-dom@18.3.1(react@18.3.1))(react@18.3.1)
      qrcode.react:
        specifier: ^0.8.0
        version: 0.8.0(react@18.3.1)
      ramda:
        specifier: ~0.25.0
        version: 0.25.0
      react:
        specifier: ^18.2.0
        version: 18.3.1
      react-csv:
        specifier: ^2.0.3
        version: 2.2.2
      react-dom:
        specifier: ^18.2.0
        version: 18.3.1(react@18.3.1)
      react-dropzone:
        specifier: ~11.2.0
        version: 11.2.4(react@18.3.1)
      react-hook-form:
        specifier: ^7.51.0
        version: 7.53.2(react@18.3.1)
      react-number-format:
        specifier: ^3.5.0
        version: 3.6.2(@types/react@18.3.12)(react-dom@18.3.1(react@18.3.1))(react@18.3.1)
      react-redux:
        specifier: ~7.1.3
        version: 7.1.3(react-dom@18.3.1(react@18.3.1))(react@18.3.1)(redux@4.2.1)
      react-router-dom:
        specifier: ~5.3.4
        version: 5.3.4(react@18.3.1)
      react-router-hash-link:
        specifier: ^2.3.1
        version: 2.4.3(react-router-dom@5.3.4(react@18.3.1))(react@18.3.1)
      react-vnc:
        specifier: ^3.0.7
        version: 3.0.7(react-dom@18.3.1(react@18.3.1))(react@18.3.1)
      react-waypoint:
        specifier: ^10.3.0
        version: 10.3.0(react@18.3.1)
      recharts:
        specifier: ^2.14.1
        version: 2.15.0(react-dom@18.3.1(react@18.3.1))(react@18.3.1)
      recompose:
        specifier: ^0.30.0
        version: 0.30.0(react@18.3.1)
      redux:
        specifier: ^4.0.4
        version: 4.2.1
      redux-thunk:
        specifier: ^2.3.0
        version: 2.4.2(redux@4.2.1)
      search-string:
        specifier: ^3.1.0
        version: 3.1.0
      shiki:
        specifier: ^2.3.2
        version: 2.3.2
      throttle-debounce:
        specifier: ^2.0.0
        version: 2.3.0
      tss-react:
        specifier: ^4.8.2
        version: 4.9.13(@emotion/react@11.13.5(@types/react@18.3.12)(react@18.3.1))(@mui/material@6.4.5(@emotion/react@11.13.5(@types/react@18.3.12)(react@18.3.1))(@emotion/styled@11.13.5(@emotion/react@11.13.5(@types/react@18.3.12)(react@18.3.1))(@types/react@18.3.12)(react@18.3.1))(@types/react@18.3.12)(react-dom@18.3.1(react@18.3.1))(react@18.3.1))(react@18.3.1)
      typescript-fsa:
        specifier: ^3.0.0
        version: 3.0.0
      typescript-fsa-reducers:
        specifier: ^1.2.0
        version: 1.2.2(typescript-fsa@3.0.0)
      yup:
        specifier: ^1.4.0
        version: 1.5.0
      zxcvbn:
        specifier: ^4.4.2
        version: 4.4.2
    devDependencies:
      '@4tw/cypress-drag-drop':
        specifier: ^2.3.0
        version: 2.3.0(cypress@14.0.1)
      '@linode/eslint-plugin-cloud-manager':
        specifier: ^0.0.7
        version: 0.0.7(eslint@7.32.0)
      '@storybook/addon-a11y':
        specifier: ^8.4.7
        version: 8.5.0(storybook@8.5.0(prettier@2.2.1))(vitest@3.0.7)
      '@storybook/addon-actions':
        specifier: ^8.4.7
        version: 8.5.0(storybook@8.5.0(prettier@2.2.1))
      '@storybook/addon-controls':
        specifier: ^8.4.7
        version: 8.5.0(storybook@8.5.0(prettier@2.2.1))
      '@storybook/addon-docs':
        specifier: ^8.4.7
        version: 8.5.0(@types/react@18.3.12)(storybook@8.5.0(prettier@2.2.1))
      '@storybook/addon-mdx-gfm':
        specifier: ^8.4.7
        version: 8.5.0(storybook@8.5.0(prettier@2.2.1))
      '@storybook/addon-measure':
        specifier: ^8.4.7
        version: 8.5.0(storybook@8.5.0(prettier@2.2.1))
      '@storybook/addon-storysource':
        specifier: ^8.4.7
        version: 8.5.0(storybook@8.5.0(prettier@2.2.1))
      '@storybook/addon-viewport':
        specifier: ^8.4.7
        version: 8.5.0(storybook@8.5.0(prettier@2.2.1))
      '@storybook/blocks':
        specifier: ^8.4.7
        version: 8.5.0(react-dom@18.3.1(react@18.3.1))(react@18.3.1)(storybook@8.5.0(prettier@2.2.1))
      '@storybook/manager-api':
        specifier: ^8.4.7
        version: 8.5.0(storybook@8.5.0(prettier@2.2.1))
      '@storybook/preview-api':
        specifier: ^8.4.7
        version: 8.5.0(storybook@8.5.0(prettier@2.2.1))
      '@storybook/react':
        specifier: ^8.4.7
        version: 8.5.0(@storybook/test@8.5.0(storybook@8.5.0(prettier@2.2.1)))(react-dom@18.3.1(react@18.3.1))(react@18.3.1)(storybook@8.5.0(prettier@2.2.1))(typescript@5.7.3)
      '@storybook/react-vite':
        specifier: ^8.4.7
        version: 8.5.0(@storybook/test@8.5.0(storybook@8.5.0(prettier@2.2.1)))(react-dom@18.3.1(react@18.3.1))(react@18.3.1)(rollup@4.34.8)(storybook@8.5.0(prettier@2.2.1))(typescript@5.7.3)(vite@6.1.1(@types/node@20.17.6)(jiti@1.21.6)(terser@5.36.0)(tsx@4.19.2)(yaml@2.6.1))
      '@storybook/theming':
        specifier: ^8.4.7
        version: 8.5.0(storybook@8.5.0(prettier@2.2.1))
      '@swc/core':
        specifier: ^1.10.9
        version: 1.10.11
      '@testing-library/cypress':
        specifier: ^10.0.3
        version: 10.0.3(cypress@14.0.1)
      '@testing-library/dom':
        specifier: ^10.1.0
        version: 10.4.0
      '@testing-library/jest-dom':
        specifier: ~6.4.2
        version: 6.4.8
      '@testing-library/react':
        specifier: ~16.0.0
        version: 16.0.1(@testing-library/dom@10.4.0)(@types/react-dom@18.3.1)(@types/react@18.3.12)(react-dom@18.3.1(react@18.3.1))(react@18.3.1)
      '@testing-library/user-event':
        specifier: ^14.5.2
        version: 14.5.2(@testing-library/dom@10.4.0)
      '@types/braintree-web':
        specifier: ^3.75.23
        version: 3.96.15
      '@types/chai-string':
        specifier: ^1.4.5
        version: 1.4.5
      '@types/chart.js':
        specifier: ^2.9.21
        version: 2.9.41
      '@types/css-mediaquery':
        specifier: ^0.1.1
        version: 0.1.4
      '@types/he':
        specifier: ^1.1.0
        version: 1.2.3
      '@types/history':
        specifier: '4'
        version: 4.7.11
      '@types/jspdf':
        specifier: ^1.3.3
        version: 1.3.3
      '@types/luxon':
        specifier: 3.4.2
        version: 3.4.2
      '@types/markdown-it':
        specifier: ^14.1.2
        version: 14.1.2
      '@types/md5':
        specifier: ^2.1.32
        version: 2.3.5
      '@types/mocha':
        specifier: ^10.0.2
        version: 10.0.9
      '@types/node':
        specifier: ^20.17.0
        version: 20.17.6
      '@types/qrcode.react':
        specifier: ^0.8.0
        version: 0.8.2
      '@types/ramda':
        specifier: 0.25.16
        version: 0.25.16
      '@types/react':
        specifier: ^18.2.55
        version: 18.3.12
      '@types/react-csv':
        specifier: ^1.1.3
        version: 1.1.10
      '@types/react-dom':
        specifier: ^18.2.18
        version: 18.3.1
      '@types/react-redux':
        specifier: ~7.1.7
        version: 7.1.34
      '@types/react-router-dom':
        specifier: ~5.3.3
        version: 5.3.3
      '@types/react-router-hash-link':
        specifier: ^1.2.1
        version: 1.2.1
      '@types/recompose':
        specifier: ^0.30.0
        version: 0.30.15
      '@types/redux-mock-store':
        specifier: ^1.0.1
        version: 1.5.0
      '@types/throttle-debounce':
        specifier: ^1.0.0
        version: 1.1.1
      '@types/uuid':
        specifier: ^3.4.3
        version: 3.4.13
      '@types/zxcvbn':
        specifier: ^4.4.0
        version: 4.4.5
      '@typescript-eslint/eslint-plugin':
        specifier: ^6.21.0
        version: 6.21.0(@typescript-eslint/parser@6.21.0(eslint@7.32.0)(typescript@5.7.3))(eslint@7.32.0)(typescript@5.7.3)
      '@typescript-eslint/parser':
        specifier: ^6.21.0
        version: 6.21.0(eslint@7.32.0)(typescript@5.7.3)
      '@vitejs/plugin-react-swc':
        specifier: ^3.7.2
        version: 3.7.2(vite@6.1.1(@types/node@20.17.6)(jiti@1.21.6)(terser@5.36.0)(tsx@4.19.2)(yaml@2.6.1))
      '@vitest/coverage-v8':
        specifier: ^3.0.7
        version: 3.0.7(vitest@3.0.7)
      axe-core:
        specifier: ^4.10.2
        version: 4.10.2
      chai-string:
        specifier: ^1.5.0
        version: 1.5.0(chai@5.2.0)
      concurrently:
        specifier: ^9.1.0
        version: 9.1.0
      css-mediaquery:
        specifier: ^0.1.2
        version: 0.1.2
      cypress:
        specifier: 14.0.1
        version: 14.0.1
      cypress-axe:
        specifier: ^1.6.0
        version: 1.6.0(axe-core@4.10.2)(cypress@14.0.1)
      cypress-file-upload:
        specifier: ^5.0.8
        version: 5.0.8(cypress@14.0.1)
      cypress-real-events:
        specifier: ^1.14.0
        version: 1.14.0(cypress@14.0.1)
      cypress-vite:
        specifier: ^1.6.0
        version: 1.6.0(vite@6.1.1(@types/node@20.17.6)(jiti@1.21.6)(terser@5.36.0)(tsx@4.19.2)(yaml@2.6.1))
      dotenv:
        specifier: ^16.0.3
        version: 16.4.5
      eslint:
        specifier: ^7.1.0
        version: 7.32.0
      eslint-config-prettier:
        specifier: ~8.1.0
        version: 8.1.0(eslint@7.32.0)
      eslint-plugin-cypress:
        specifier: ^2.11.3
        version: 2.15.2(eslint@7.32.0)
      eslint-plugin-jsx-a11y:
        specifier: ^6.7.1
        version: 6.10.2(eslint@7.32.0)
      eslint-plugin-perfectionist:
        specifier: ^1.4.0
        version: 1.5.1(eslint@7.32.0)(typescript@5.7.3)
      eslint-plugin-prettier:
        specifier: ~3.3.1
        version: 3.3.1(eslint-config-prettier@8.1.0(eslint@7.32.0))(eslint@7.32.0)(prettier@2.2.1)
      eslint-plugin-ramda:
        specifier: ^2.5.1
        version: 2.5.1
      eslint-plugin-react:
        specifier: ^7.19.0
        version: 7.37.2(eslint@7.32.0)
      eslint-plugin-react-hooks:
        specifier: ^3.0.0
        version: 3.0.0(eslint@7.32.0)
      eslint-plugin-react-refresh:
        specifier: 0.4.13
        version: 0.4.13(eslint@7.32.0)
      eslint-plugin-scanjs-rules:
        specifier: ^0.2.1
        version: 0.2.1
      eslint-plugin-sonarjs:
        specifier: ^0.5.0
        version: 0.5.0(eslint@7.32.0)
      eslint-plugin-testing-library:
        specifier: ^3.1.2
        version: 3.10.2(eslint@7.32.0)(typescript@5.7.3)
      eslint-plugin-xss:
        specifier: ^0.1.10
        version: 0.1.12
      factory.ts:
        specifier: ^0.5.1
        version: 0.5.2
      glob:
        specifier: ^10.3.1
        version: 10.4.5
      history:
        specifier: '4'
        version: 4.10.1
      jsdom:
        specifier: ^24.1.1
        version: 24.1.3
      mocha-junit-reporter:
        specifier: ^2.2.1
        version: 2.2.1(mocha@10.8.2)
      msw:
        specifier: ^2.2.3
        version: 2.6.5(@types/node@20.17.6)(typescript@5.7.3)
      pdfreader:
        specifier: ^3.0.7
        version: 3.0.7
      prettier:
        specifier: ~2.2.1
        version: 2.2.1
      redux-mock-store:
        specifier: ^1.5.3
        version: 1.5.5(redux@4.2.1)
      storybook:
        specifier: ^8.4.7
        version: 8.5.0(prettier@2.2.1)
      storybook-dark-mode:
        specifier: 4.0.1
        version: 4.0.1(react-dom@18.3.1(react@18.3.1))(react@18.3.1)(storybook@8.5.0(prettier@2.2.1))
      vite:
        specifier: ^6.1.1
        version: 6.1.1(@types/node@20.17.6)(jiti@1.21.6)(terser@5.36.0)(tsx@4.19.2)(yaml@2.6.1)
      vite-plugin-svgr:
        specifier: ^3.2.0
        version: 3.3.0(rollup@4.34.8)(typescript@5.7.3)(vite@6.1.1(@types/node@20.17.6)(jiti@1.21.6)(terser@5.36.0)(tsx@4.19.2)(yaml@2.6.1))

  packages/queries:
    dependencies:
      '@linode/api-v4':
        specifier: workspace:*
        version: link:../api-v4
      '@linode/utilities':
        specifier: workspace:*
        version: link:../utilities
      '@lukemorales/query-key-factory':
        specifier: ^1.3.4
        version: 1.3.4(@tanstack/query-core@5.51.24)(@tanstack/react-query@5.51.24(react@18.3.1))
      '@tanstack/react-query':
        specifier: 5.51.24
        version: 5.51.24(react@18.3.1)
      react:
        specifier: ^18.2.0
        version: 18.3.1
      react-dom:
        specifier: ^18.2.0
        version: 18.3.1(react@18.3.1)
    devDependencies:
      '@linode/eslint-plugin-cloud-manager':
        specifier: ^0.0.7
        version: 0.0.7(eslint@7.32.0)
      '@testing-library/dom':
        specifier: ^10.1.0
        version: 10.4.0
      '@testing-library/jest-dom':
        specifier: ~6.4.2
        version: 6.4.8
      '@testing-library/react':
        specifier: ~16.0.0
        version: 16.0.1(@testing-library/dom@10.4.0)(@types/react-dom@18.3.1)(@types/react@18.3.12)(react-dom@18.3.1(react@18.3.1))(react@18.3.1)
      '@types/react':
        specifier: ^18.2.55
        version: 18.3.12
      '@types/react-dom':
        specifier: ^18.2.18
        version: 18.3.1
      '@typescript-eslint/eslint-plugin':
        specifier: ^6.21.0
        version: 6.21.0(@typescript-eslint/parser@6.21.0(eslint@7.32.0)(typescript@5.7.3))(eslint@7.32.0)(typescript@5.7.3)
      '@typescript-eslint/parser':
        specifier: ^6.21.0
        version: 6.21.0(eslint@7.32.0)(typescript@5.7.3)
      eslint:
        specifier: ^7.1.0
        version: 7.32.0
      eslint-config-prettier:
        specifier: ~8.1.0
        version: 8.1.0(eslint@7.32.0)
      eslint-plugin-cypress:
        specifier: ^2.11.3
        version: 2.15.2(eslint@7.32.0)
      eslint-plugin-jsx-a11y:
        specifier: ^6.7.1
        version: 6.10.2(eslint@7.32.0)
      eslint-plugin-perfectionist:
        specifier: ^1.4.0
        version: 1.5.1(eslint@7.32.0)(typescript@5.7.3)
      eslint-plugin-prettier:
        specifier: ~3.3.1
        version: 3.3.1(eslint-config-prettier@8.1.0(eslint@7.32.0))(eslint@7.32.0)(prettier@2.2.1)
      eslint-plugin-ramda:
        specifier: ^2.5.1
        version: 2.5.1
      eslint-plugin-react:
        specifier: ^7.19.0
        version: 7.37.2(eslint@7.32.0)
      eslint-plugin-react-hooks:
        specifier: ^3.0.0
        version: 3.0.0(eslint@7.32.0)
      eslint-plugin-react-refresh:
        specifier: ^0.4.13
        version: 0.4.13(eslint@7.32.0)
      eslint-plugin-scanjs-rules:
        specifier: ^0.2.1
        version: 0.2.1
      eslint-plugin-sonarjs:
        specifier: ^0.5.0
        version: 0.5.0(eslint@7.32.0)
      eslint-plugin-testing-library:
        specifier: ^3.1.2
        version: 3.10.2(eslint@7.32.0)(typescript@5.7.3)
      eslint-plugin-xss:
        specifier: ^0.1.10
        version: 0.1.12
      lint-staged:
        specifier: ^15.2.9
        version: 15.2.10
      prettier:
        specifier: ~2.2.1
        version: 2.2.1

  packages/search:
    dependencies:
      '@linode/api-v4':
        specifier: workspace:*
        version: link:../api-v4
      peggy:
        specifier: ^4.0.3
        version: 4.2.0
      vite:
        specifier: ^5 || ^6
        version: 6.1.1(@types/node@20.17.6)(jiti@1.21.6)(terser@5.36.0)(tsx@4.19.2)(yaml@2.6.1)

  packages/ui:
    dependencies:
      '@emotion/react':
        specifier: ^11.11.1
        version: 11.13.5(@types/react@18.3.12)(react@18.3.1)
      '@emotion/styled':
        specifier: ^11.11.0
        version: 11.13.5(@emotion/react@11.13.5(@types/react@18.3.12)(react@18.3.1))(@types/react@18.3.12)(react@18.3.1)
      '@linode/design-language-system':
        specifier: ^3.0.0
        version: 3.0.0
      '@mui/icons-material':
        specifier: ^6.4.5
        version: 6.4.5(@mui/material@6.4.5(@emotion/react@11.13.5(@types/react@18.3.12)(react@18.3.1))(@emotion/styled@11.13.5(@emotion/react@11.13.5(@types/react@18.3.12)(react@18.3.1))(@types/react@18.3.12)(react@18.3.1))(@types/react@18.3.12)(react-dom@18.3.1(react@18.3.1))(react@18.3.1))(@types/react@18.3.12)(react@18.3.1)
      '@mui/material':
        specifier: ^6.4.5
        version: 6.4.5(@emotion/react@11.13.5(@types/react@18.3.12)(react@18.3.1))(@emotion/styled@11.13.5(@emotion/react@11.13.5(@types/react@18.3.12)(react@18.3.1))(@types/react@18.3.12)(react@18.3.1))(@types/react@18.3.12)(react-dom@18.3.1(react@18.3.1))(react@18.3.1)
      '@mui/utils':
        specifier: ^6.4.3
        version: 6.4.3(@types/react@18.3.12)(react@18.3.1)
      '@mui/x-date-pickers':
        specifier: ^7.27.0
        version: 7.27.0(@emotion/react@11.13.5(@types/react@18.3.12)(react@18.3.1))(@emotion/styled@11.13.5(@emotion/react@11.13.5(@types/react@18.3.12)(react@18.3.1))(@types/react@18.3.12)(react@18.3.1))(@mui/material@6.4.5(@emotion/react@11.13.5(@types/react@18.3.12)(react@18.3.1))(@emotion/styled@11.13.5(@emotion/react@11.13.5(@types/react@18.3.12)(react@18.3.1))(@types/react@18.3.12)(react@18.3.1))(@types/react@18.3.12)(react-dom@18.3.1(react@18.3.1))(react@18.3.1))(@mui/system@6.4.3(@emotion/react@11.13.5(@types/react@18.3.12)(react@18.3.1))(@emotion/styled@11.13.5(@emotion/react@11.13.5(@types/react@18.3.12)(react@18.3.1))(@types/react@18.3.12)(react@18.3.1))(@types/react@18.3.12)(react@18.3.1))(@types/react@18.3.12)(dayjs@1.11.13)(luxon@3.4.4)(moment@2.30.1)(react-dom@18.3.1(react@18.3.1))(react@18.3.1)
      luxon:
        specifier: 3.4.4
        version: 3.4.4
      react:
        specifier: ^18.2.0
        version: 18.3.1
      react-dom:
        specifier: ^18.2.0
        version: 18.3.1(react@18.3.1)
      tss-react:
        specifier: ^4.8.2
        version: 4.9.13(@emotion/react@11.13.5(@types/react@18.3.12)(react@18.3.1))(@mui/material@6.4.5(@emotion/react@11.13.5(@types/react@18.3.12)(react@18.3.1))(@emotion/styled@11.13.5(@emotion/react@11.13.5(@types/react@18.3.12)(react@18.3.1))(@types/react@18.3.12)(react@18.3.1))(@types/react@18.3.12)(react-dom@18.3.1(react@18.3.1))(react@18.3.1))(react@18.3.1)
    devDependencies:
      '@linode/eslint-plugin-cloud-manager':
        specifier: ^0.0.7
        version: 0.0.7(eslint@7.32.0)
      '@storybook/addon-actions':
        specifier: ^8.3.0
        version: 8.4.5(storybook@8.5.0(prettier@2.2.1))
      '@storybook/preview-api':
        specifier: ^8.3.0
        version: 8.4.5(storybook@8.5.0(prettier@2.2.1))
      '@storybook/react':
        specifier: ^8.3.0
        version: 8.4.5(react-dom@18.3.1(react@18.3.1))(react@18.3.1)(storybook@8.5.0(prettier@2.2.1))(typescript@5.7.3)
      '@testing-library/dom':
        specifier: ^10.1.0
        version: 10.4.0
      '@testing-library/jest-dom':
        specifier: ~6.4.2
        version: 6.4.8
      '@testing-library/react':
        specifier: ~16.0.0
        version: 16.0.1(@testing-library/dom@10.4.0)(@types/react-dom@18.3.1)(@types/react@18.3.12)(react-dom@18.3.1(react@18.3.1))(react@18.3.1)
      '@testing-library/user-event':
        specifier: ^14.5.2
        version: 14.5.2(@testing-library/dom@10.4.0)
      '@types/luxon':
        specifier: 3.4.2
        version: 3.4.2
      '@types/react':
        specifier: ^18.2.55
        version: 18.3.12
      '@types/react-dom':
        specifier: ^18.2.18
        version: 18.3.1
      '@typescript-eslint/eslint-plugin':
        specifier: ^6.21.0
        version: 6.21.0(@typescript-eslint/parser@6.21.0(eslint@7.32.0)(typescript@5.7.3))(eslint@7.32.0)(typescript@5.7.3)
      '@typescript-eslint/parser':
        specifier: ^6.21.0
        version: 6.21.0(eslint@7.32.0)(typescript@5.7.3)
      eslint:
        specifier: ^7.1.0
        version: 7.32.0
      eslint-config-prettier:
        specifier: ~8.1.0
        version: 8.1.0(eslint@7.32.0)
      eslint-plugin-prettier:
        specifier: ~3.3.1
        version: 3.3.1(eslint-config-prettier@8.1.0(eslint@7.32.0))(eslint@7.32.0)(prettier@2.2.1)
      eslint-plugin-sonarjs:
        specifier: ^0.5.0
        version: 0.5.0(eslint@7.32.0)
      prettier:
        specifier: ~2.2.1
        version: 2.2.1
      vite-plugin-svgr:
        specifier: ^3.2.0
        version: 3.3.0(rollup@4.34.8)(typescript@5.7.3)(vite@6.1.1(@types/node@20.17.6)(jiti@1.21.6)(terser@5.36.0)(tsx@4.19.2)(yaml@2.6.1))

  packages/utilities:
    dependencies:
      '@linode/api-v4':
        specifier: workspace:*
        version: link:../api-v4
      '@types/ramda':
        specifier: 0.25.16
        version: 0.25.16
      react:
        specifier: ^18.2.0
        version: 18.3.1
      react-dom:
        specifier: ^18.2.0
        version: 18.3.1(react@18.3.1)
    devDependencies:
      '@linode/eslint-plugin-cloud-manager':
        specifier: ^0.0.7
        version: 0.0.7(eslint@7.32.0)
      '@testing-library/dom':
        specifier: ^10.1.0
        version: 10.4.0
      '@testing-library/jest-dom':
        specifier: ~6.4.2
        version: 6.4.8
      '@testing-library/react':
        specifier: ~16.0.0
        version: 16.0.1(@testing-library/dom@10.4.0)(@types/react-dom@18.3.1)(@types/react@18.3.12)(react-dom@18.3.1(react@18.3.1))(react@18.3.1)
      '@types/react':
        specifier: ^18.2.55
        version: 18.3.12
      '@types/react-dom':
        specifier: ^18.2.18
        version: 18.3.1
      '@typescript-eslint/eslint-plugin':
        specifier: ^6.21.0
        version: 6.21.0(@typescript-eslint/parser@6.21.0(eslint@7.32.0)(typescript@5.7.3))(eslint@7.32.0)(typescript@5.7.3)
      '@typescript-eslint/parser':
        specifier: ^6.21.0
        version: 6.21.0(eslint@7.32.0)(typescript@5.7.3)
      eslint:
        specifier: ^7.1.0
        version: 7.32.0
      eslint-config-prettier:
        specifier: ~8.1.0
        version: 8.1.0(eslint@7.32.0)
      eslint-plugin-prettier:
        specifier: ~3.3.1
        version: 3.3.1(eslint-config-prettier@8.1.0(eslint@7.32.0))(eslint@7.32.0)(prettier@2.2.1)
      eslint-plugin-sonarjs:
        specifier: ^0.5.0
        version: 0.5.0(eslint@7.32.0)
<<<<<<< HEAD
      factory.ts:
        specifier: ^0.5.1
        version: 0.5.2
      lint-staged:
        specifier: ^15.2.9
        version: 15.2.10
=======
>>>>>>> a5222228
      prettier:
        specifier: ~2.2.1
        version: 2.2.1
      ramda:
        specifier: ~0.25.0
        version: 0.25.0

  packages/validation:
    dependencies:
      ipaddr.js:
        specifier: ^2.0.0
        version: 2.2.0
      libphonenumber-js:
        specifier: ^1.10.6
        version: 1.11.14
      yup:
        specifier: ^1.4.0
        version: 1.5.0
    devDependencies:
      concurrently:
        specifier: ^9.0.1
        version: 9.1.0
      eslint:
        specifier: ^6.8.0
        version: 6.8.0
      eslint-plugin-sonarjs:
        specifier: ^0.5.0
        version: 0.5.0(eslint@6.8.0)
      prettier:
        specifier: ~2.2.1
        version: 2.2.1
      tsup:
        specifier: ^8.2.4
        version: 8.3.5(@swc/core@1.10.11)(jiti@1.21.6)(postcss@8.5.3)(tsx@4.19.2)(typescript@5.7.3)(yaml@2.6.1)

  scripts:
    devDependencies:
      '@types/node':
        specifier: ^20.17.0
        version: 20.17.6
      chalk:
        specifier: ^5.2.0
        version: 5.3.0
      commander:
        specifier: ^6.2.1
        version: 6.2.1
      inquirer:
        specifier: ^12.2.0
        version: 12.2.0(@types/node@20.17.6)
      junit2json:
        specifier: ^3.1.4
        version: 3.1.12
      simple-git:
        specifier: ^3.19.0
        version: 3.27.0
      tsx:
        specifier: ^4.19.1
        version: 4.19.2

packages:

  '@4tw/cypress-drag-drop@2.3.0':
    resolution: {integrity: sha512-r6/Um+GLidi9mFTx8qiFf1ECMNmwLTLp+CgKVLpYZvJ2aV6mYoe1Uv8Iq1AwqRhhIAdf04aFJ0xzGEO1gnOm1g==}
    peerDependencies:
      cypress: 2 - 14

  '@adobe/css-tools@4.4.1':
    resolution: {integrity: sha512-12WGKBQzjUAI4ayyF4IAtfw2QR/IDoqk6jTddXDhtYTJF9ASmoE1zst7cVtP0aL/F1jUJL5r+JxKXKEgHNbEUQ==}

  '@algolia/cache-browser-local-storage@4.24.0':
    resolution: {integrity: sha512-t63W9BnoXVrGy9iYHBgObNXqYXM3tYXCjDSHeNwnsc324r4o5UiVKUiAB4THQ5z9U5hTj6qUvwg/Ez43ZD85ww==}

  '@algolia/cache-common@4.24.0':
    resolution: {integrity: sha512-emi+v+DmVLpMGhp0V9q9h5CdkURsNmFC+cOS6uK9ndeJm9J4TiqSvPYVu+THUP8P/S08rxf5x2P+p3CfID0Y4g==}

  '@algolia/cache-in-memory@4.24.0':
    resolution: {integrity: sha512-gDrt2so19jW26jY3/MkFg5mEypFIPbPoXsQGQWAi6TrCPsNOSEYepBMPlucqWigsmEy/prp5ug2jy/N3PVG/8w==}

  '@algolia/client-account@4.24.0':
    resolution: {integrity: sha512-adcvyJ3KjPZFDybxlqnf+5KgxJtBjwTPTeyG2aOyoJvx0Y8dUQAEOEVOJ/GBxX0WWNbmaSrhDURMhc+QeevDsA==}

  '@algolia/client-analytics@4.24.0':
    resolution: {integrity: sha512-y8jOZt1OjwWU4N2qr8G4AxXAzaa8DBvyHTWlHzX/7Me1LX8OayfgHexqrsL4vSBcoMmVw2XnVW9MhL+Y2ZDJXg==}

  '@algolia/client-common@4.24.0':
    resolution: {integrity: sha512-bc2ROsNL6w6rqpl5jj/UywlIYC21TwSSoFHKl01lYirGMW+9Eek6r02Tocg4gZ8HAw3iBvu6XQiM3BEbmEMoiA==}

  '@algolia/client-personalization@4.24.0':
    resolution: {integrity: sha512-l5FRFm/yngztweU0HdUzz1rC4yoWCFo3IF+dVIVTfEPg906eZg5BOd1k0K6rZx5JzyyoP4LdmOikfkfGsKVE9w==}

  '@algolia/client-search@4.24.0':
    resolution: {integrity: sha512-uRW6EpNapmLAD0mW47OXqTP8eiIx5F6qN9/x/7HHO6owL3N1IXqydGwW5nhDFBrV+ldouro2W1VX3XlcUXEFCA==}

  '@algolia/logger-common@4.24.0':
    resolution: {integrity: sha512-LLUNjkahj9KtKYrQhFKCzMx0BY3RnNP4FEtO+sBybCjJ73E8jNdaKJ/Dd8A/VA4imVHP5tADZ8pn5B8Ga/wTMA==}

  '@algolia/logger-console@4.24.0':
    resolution: {integrity: sha512-X4C8IoHgHfiUROfoRCV+lzSy+LHMgkoEEU1BbKcsfnV0i0S20zyy0NLww9dwVHUWNfPPxdMU+/wKmLGYf96yTg==}

  '@algolia/recommend@4.24.0':
    resolution: {integrity: sha512-P9kcgerfVBpfYHDfVZDvvdJv0lEoCvzNlOy2nykyt5bK8TyieYyiD0lguIJdRZZYGre03WIAFf14pgE+V+IBlw==}

  '@algolia/requester-browser-xhr@4.24.0':
    resolution: {integrity: sha512-Z2NxZMb6+nVXSjF13YpjYTdvV3032YTBSGm2vnYvYPA6mMxzM3v5rsCiSspndn9rzIW4Qp1lPHBvuoKJV6jnAA==}

  '@algolia/requester-common@4.24.0':
    resolution: {integrity: sha512-k3CXJ2OVnvgE3HMwcojpvY6d9kgKMPRxs/kVohrwF5WMr2fnqojnycZkxPoEg+bXm8fi5BBfFmOqgYztRtHsQA==}

  '@algolia/requester-node-http@4.24.0':
    resolution: {integrity: sha512-JF18yTjNOVYvU/L3UosRcvbPMGT9B+/GQWNWnenIImglzNVGpyzChkXLnrSf6uxwVNO6ESGu6oN8MqcGQcjQJw==}

  '@algolia/transporter@4.24.0':
    resolution: {integrity: sha512-86nI7w6NzWxd1Zp9q3413dRshDqAzSbsQjhcDhPIatEFiZrL1/TjnHL8S7jVKFePlIMzDsZWXAXwXzcok9c5oA==}

  '@ampproject/remapping@2.3.0':
    resolution: {integrity: sha512-30iZtAPgz+LTIYoeivqYo853f02jBYSd5uGnGpkFV0M3xOt9aN73erkgYAmZU43x4VfqcnLxW9Kpg3R5LC4YYw==}
    engines: {node: '>=6.0.0'}

  '@babel/code-frame@7.12.11':
    resolution: {integrity: sha512-Zt1yodBx1UcyiePMSkWnU4hPqhwq7hGi2nFL1LeA3EUl+q2LQx16MISgJ0+z7dnmgvP9QtIleuETGOiOH1RcIw==}

  '@babel/code-frame@7.26.2':
    resolution: {integrity: sha512-RJlIHRueQgwWitWgF8OdFYGZX328Ax5BCemNGlqHfplnRT9ESi8JkFlvaVYbS+UubVY6dpv87Fs2u5M29iNFVQ==}
    engines: {node: '>=6.9.0'}

  '@babel/compat-data@7.26.2':
    resolution: {integrity: sha512-Z0WgzSEa+aUcdiJuCIqgujCshpMWgUpgOxXotrYPSA53hA3qopNaqcJpyr0hVb1FeWdnqFA35/fUtXgBK8srQg==}
    engines: {node: '>=6.9.0'}

  '@babel/core@7.26.0':
    resolution: {integrity: sha512-i1SLeK+DzNnQ3LL/CswPCa/E5u4lh1k6IAEphON8F+cXt0t9euTshDru0q7/IqMa1PMPz5RnHuHscF8/ZJsStg==}
    engines: {node: '>=6.9.0'}

  '@babel/generator@7.26.2':
    resolution: {integrity: sha512-zevQbhbau95nkoxSq3f/DC/SC+EEOUZd3DYqfSkMhY2/wfSeaHV1Ew4vk8e+x8lja31IbyuUa2uQ3JONqKbysw==}
    engines: {node: '>=6.9.0'}

  '@babel/helper-compilation-targets@7.25.9':
    resolution: {integrity: sha512-j9Db8Suy6yV/VHa4qzrj9yZfZxhLWQdVnRlXxmKLYlhWUVB1sB2G5sxuWYXk/whHD9iW76PmNzxZ4UCnTQTVEQ==}
    engines: {node: '>=6.9.0'}

  '@babel/helper-module-imports@7.25.9':
    resolution: {integrity: sha512-tnUA4RsrmflIM6W6RFTLFSXITtl0wKjgpnLgXyowocVPrbYrLUXSBXDgTs8BlbmIzIdlBySRQjINYs2BAkiLtw==}
    engines: {node: '>=6.9.0'}

  '@babel/helper-module-transforms@7.26.0':
    resolution: {integrity: sha512-xO+xu6B5K2czEnQye6BHA7DolFFmS3LB7stHZFaOLb1pAwO1HWLS8fXA+eh0A2yIvltPVmx3eNNDBJA2SLHXFw==}
    engines: {node: '>=6.9.0'}
    peerDependencies:
      '@babel/core': ^7.0.0

  '@babel/helper-string-parser@7.25.9':
    resolution: {integrity: sha512-4A/SCr/2KLd5jrtOMFzaKjVtAei3+2r/NChoBNoZ3EyP/+GlhoaEGoWOZUmFmoITP7zOJyHIMm+DYRd8o3PvHA==}
    engines: {node: '>=6.9.0'}

  '@babel/helper-validator-identifier@7.25.9':
    resolution: {integrity: sha512-Ed61U6XJc3CVRfkERJWDz4dJwKe7iLmmJsbOGu9wSloNSFttHV0I8g6UAgb7qnK5ly5bGLPd4oXZlxCdANBOWQ==}
    engines: {node: '>=6.9.0'}

  '@babel/helper-validator-option@7.25.9':
    resolution: {integrity: sha512-e/zv1co8pp55dNdEcCynfj9X7nyUKUXoUEwfXqaZt0omVOmDe9oOTdKStH4GmAw6zxMFs50ZayuMfHDKlO7Tfw==}
    engines: {node: '>=6.9.0'}

  '@babel/helpers@7.26.0':
    resolution: {integrity: sha512-tbhNuIxNcVb21pInl3ZSjksLCvgdZy9KwJ8brv993QtIVKJBBkYXz4q4ZbAv31GdnC+R90np23L5FbEBlthAEw==}
    engines: {node: '>=6.9.0'}

  '@babel/highlight@7.25.9':
    resolution: {integrity: sha512-llL88JShoCsth8fF8R4SJnIn+WLvR6ccFxu1H3FlMhDontdcmZWf2HgIZ7AIqV3Xcck1idlohrN4EUBQz6klbw==}
    engines: {node: '>=6.9.0'}

  '@babel/parser@7.26.2':
    resolution: {integrity: sha512-DWMCZH9WA4Maitz2q21SRKHo9QXZxkDsbNZoVD62gusNtNBBqDg9i7uOhASfTfIGNzW+O+r7+jAlM8dwphcJKQ==}
    engines: {node: '>=6.0.0'}
    hasBin: true

  '@babel/runtime@7.26.0':
    resolution: {integrity: sha512-FDSOghenHTiToteC/QRlv2q3DhPZ/oOXTBoirfWNx1Cx3TMVcGWQtMMmQcSvb/JjpNeGzx8Pq/b4fKEJuWm1sw==}
    engines: {node: '>=6.9.0'}

  '@babel/template@7.25.9':
    resolution: {integrity: sha512-9DGttpmPvIxBb/2uwpVo3dqJ+O6RooAFOS+lB+xDqoE2PVCE8nfoHMdZLpfCQRLwvohzXISPZcgxt80xLfsuwg==}
    engines: {node: '>=6.9.0'}

  '@babel/traverse@7.25.9':
    resolution: {integrity: sha512-ZCuvfwOwlz/bawvAuvcj8rrithP2/N55Tzz342AkTvq4qaWbGfmCk/tKhNaV2cthijKrPAA8SRJV5WWe7IBMJw==}
    engines: {node: '>=6.9.0'}

  '@babel/types@7.26.0':
    resolution: {integrity: sha512-Z/yiTPj+lDVnF7lWeKCIJzaIkI0vYO87dMpZ4bg4TDrFe4XXLFWL1TbXU27gBP3QccxV9mZICCrnjnYlJjXHOA==}
    engines: {node: '>=6.9.0'}

  '@bcoe/v8-coverage@1.0.2':
    resolution: {integrity: sha512-6zABk/ECA/QYSCQ1NGiVwwbQerUCZ+TQbp64Q3AgmfNvurHH0j8TtXa1qbShXA6qqkpAj4V5W8pP6mLe1mcMqA==}
    engines: {node: '>=18'}

  '@braintree/asset-loader@2.0.0':
    resolution: {integrity: sha512-7Zs3/g3lPTfkdtWr7cKh3tk1pDruXR++TXwGKkx7BPuTjjLNFul2JSfI+ScHzNU4u/gZNPNQagsSTlYxIhBgMA==}

  '@braintree/asset-loader@2.0.1':
    resolution: {integrity: sha512-OGAoBA5MRVsr5qg0sXM6NMJbqHnYZhBudtM6WGgpQnoX42fjUYbE6Y6qFuuerD5z3lsOAjnu80DooBs1VBuh5Q==}

  '@braintree/browser-detection@1.17.2':
    resolution: {integrity: sha512-DdEX09uYs6kHwGt4cbONlxlta/0hfmrDUncP6EtfZxFVywNF9LeRUyon+2LihJTbqgSnGqz9ZL450hkqBd6oSw==}

  '@braintree/browser-detection@2.0.1':
    resolution: {integrity: sha512-wpRI7AXEUh6o3ILrJbpNOYE7ItfjX/S8JZP7Z5FF66ULngBGYOqE8SeLlLKXG69Nc07HtlL/6nk/h539iz9hcQ==}

  '@braintree/event-emitter@0.4.1':
    resolution: {integrity: sha512-X41357O3OXUDlnwMvS1m0GQEn3zB3s3flOBeg2J5OBvLvdJEIAVpPkblABPtsPrlciDSvfv1aSG5ixHPgFH0Zg==}

  '@braintree/extended-promise@1.0.0':
    resolution: {integrity: sha512-E9529FJNG4OgeeLJ00vNs3TW67+AeSQobJg0hwfsQk29hgK4bVBsvQHVD4nwDuDD1Czon90K88gfQIFadAMs0w==}

  '@braintree/iframer@2.0.0':
    resolution: {integrity: sha512-x1kHOyIJNDvi4P1s6pVBZhqhBa1hqDG9+yzcsCR1oNVC0LxH9CAP8bKxioT8/auY1sUyy+D8T4Vp/jv7QqSqLQ==}

  '@braintree/sanitize-url@7.0.4':
    resolution: {integrity: sha512-hPYRrKFoI+nuckPgDJfyYAkybFvheo4usS0Vw0HNAe+fmGBQA5Az37b/yStO284atBoqqdOUhKJ3d9Zw3PQkcQ==}

  '@braintree/sanitize-url@7.1.0':
    resolution: {integrity: sha512-o+UlMLt49RvtCASlOMW0AkHnabN9wR9rwCCherxO0yG4Npy34GkvrAqdXQvrhNs+jh+gkK8gB8Lf05qL/O7KWg==}

  '@braintree/uuid@0.1.0':
    resolution: {integrity: sha512-YvZJdlNcK5EnR+7M8AjgEAf4Qx696+FOSYlPfy5ePn80vODtVAUU0FxHnzKZC0og1VbDNQDDiwhthR65D4Na0g==}

  '@braintree/uuid@1.0.0':
    resolution: {integrity: sha512-AtI5hfttWSuWAgcwLUZdcZ7Fp/8jCCUf9JTs7+Xow9ditU28zuoBovqq083yph2m3SxPYb84lGjOq+cXlXBvJg==}

  '@braintree/wrap-promise@2.1.0':
    resolution: {integrity: sha512-UIrJB+AfKU0CCfbMoWrsGpd2D/hBpY/SGgFI6WRHPOwhaZ3g9rz1weiJ6eb6L9KgVyunT7s2tckcPkbHw+NzeA==}

  '@bundled-es-modules/cookie@2.0.1':
    resolution: {integrity: sha512-8o+5fRPLNbjbdGRRmJj3h6Hh1AQJf2dk3qQ/5ZFb+PXkRNiSoMGGUKlsgLfrxneb72axVJyIYji64E2+nNfYyw==}

  '@bundled-es-modules/statuses@1.0.1':
    resolution: {integrity: sha512-yn7BklA5acgcBr+7w064fGV+SGIFySjCKpqjcWgBAIfrAkY+4GQTJJHQMeT3V/sgz23VTEVV8TtOmkvJAhFVfg==}

  '@bundled-es-modules/tough-cookie@0.1.6':
    resolution: {integrity: sha512-dvMHbL464C0zI+Yqxbz6kZ5TOEp7GLW+pry/RWndAR8MJQAXZ2rPmIs8tziTZjeIyhSNZgZbCePtfSbdWqStJw==}

  '@colors/colors@1.5.0':
    resolution: {integrity: sha512-ooWCrlZP11i8GImSjTHYHLkvFDP48nS4+204nGb1RiX/WXYHmJA2III9/e2DWVabCESdW7hBAEzHRqUn9OUVvQ==}
    engines: {node: '>=0.1.90'}

  '@cypress/request@3.0.6':
    resolution: {integrity: sha512-fi0eVdCOtKu5Ed6+E8mYxUF6ZTFJDZvHogCBelM0xVXmrDEkyM22gRArQzq1YcHPm1V47Vf/iAD+WgVdUlJCGg==}
    engines: {node: '>= 6'}

  '@cypress/xvfb@1.2.4':
    resolution: {integrity: sha512-skbBzPggOVYCbnGgV+0dmBdW/s77ZkAOXIC1knS8NagwDjBrNC1LuXtQJeiN6l+m7lzmHtaoUw/ctJKdqkG57Q==}

  '@dnd-kit/accessibility@3.1.0':
    resolution: {integrity: sha512-ea7IkhKvlJUv9iSHJOnxinBcoOI3ppGnnL+VDJ75O45Nss6HtZd8IdN8touXPDtASfeI2T2LImb8VOZcL47wjQ==}
    peerDependencies:
      react: '>=16.8.0'

  '@dnd-kit/core@6.1.0':
    resolution: {integrity: sha512-J3cQBClB4TVxwGo3KEjssGEXNJqGVWx17aRTZ1ob0FliR5IjYgTxl5YJbKTzA6IzrtelotH19v6y7uoIRUZPSg==}
    peerDependencies:
      react: '>=16.8.0'
      react-dom: '>=16.8.0'

  '@dnd-kit/sortable@8.0.0':
    resolution: {integrity: sha512-U3jk5ebVXe1Lr7c2wU7SBZjcWdQP+j7peHJfCspnA81enlu88Mgd7CC8Q+pub9ubP7eKVETzJW+IBAhsqbSu/g==}
    peerDependencies:
      '@dnd-kit/core': ^6.1.0
      react: '>=16.8.0'

  '@dnd-kit/utilities@3.2.2':
    resolution: {integrity: sha512-+MKAJEOfaBe5SmV6t34p80MMKhjvUz0vRrvVJbPT0WElzaOJ/1xs+D+KDv+tD/NE5ujfrChEcshd4fLn0wpiqg==}
    peerDependencies:
      react: '>=16.8.0'

  '@emotion/babel-plugin@11.13.5':
    resolution: {integrity: sha512-pxHCpT2ex+0q+HH91/zsdHkw/lXd468DIN2zvfvLtPKLLMo6gQj7oLObq8PhkrxOZb/gGCq03S3Z7PDhS8pduQ==}

  '@emotion/cache@11.13.5':
    resolution: {integrity: sha512-Z3xbtJ+UcK76eWkagZ1onvn/wAVb1GOMuR15s30Fm2wrMgC7jzpnO2JZXr4eujTTqoQFUrZIw/rT0c6Zzjca1g==}

  '@emotion/hash@0.9.2':
    resolution: {integrity: sha512-MyqliTZGuOm3+5ZRSaaBGP3USLw6+EGykkwZns2EPC5g8jJ4z9OrdZY9apkl3+UP9+sdz76YYkwCKP5gh8iY3g==}

  '@emotion/is-prop-valid@1.3.1':
    resolution: {integrity: sha512-/ACwoqx7XQi9knQs/G0qKvv5teDMhD7bXYns9N/wM8ah8iNb8jZ2uNO0YOgiq2o2poIvVtJS2YALasQuMSQ7Kw==}

  '@emotion/memoize@0.9.0':
    resolution: {integrity: sha512-30FAj7/EoJ5mwVPOWhAyCX+FPfMDrVecJAM+Iw9NRoSl4BBAQeqj4cApHHUXOVvIPgLVDsCFoz/hGD+5QQD1GQ==}

  '@emotion/react@11.13.5':
    resolution: {integrity: sha512-6zeCUxUH+EPF1s+YF/2hPVODeV/7V07YU5x+2tfuRL8MdW6rv5vb2+CBEGTGwBdux0OIERcOS+RzxeK80k2DsQ==}
    peerDependencies:
      '@types/react': '*'
      react: '>=16.8.0'
    peerDependenciesMeta:
      '@types/react':
        optional: true

  '@emotion/serialize@1.3.3':
    resolution: {integrity: sha512-EISGqt7sSNWHGI76hC7x1CksiXPahbxEOrC5RjmFRJTqLyEK9/9hZvBbiYn70dw4wuwMKiEMCUlR6ZXTSWQqxA==}

  '@emotion/sheet@1.4.0':
    resolution: {integrity: sha512-fTBW9/8r2w3dXWYM4HCB1Rdp8NLibOw2+XELH5m5+AkWiL/KqYX6dc0kKYlaYyKjrQ6ds33MCdMPEwgs2z1rqg==}

  '@emotion/styled@11.13.5':
    resolution: {integrity: sha512-gnOQ+nGLPvDXgIx119JqGalys64lhMdnNQA9TMxhDA4K0Hq5+++OE20Zs5GxiCV9r814xQ2K5WmtofSpHVW6BQ==}
    peerDependencies:
      '@emotion/react': ^11.0.0-rc.0
      '@types/react': '*'
      react: '>=16.8.0'
    peerDependenciesMeta:
      '@types/react':
        optional: true

  '@emotion/unitless@0.10.0':
    resolution: {integrity: sha512-dFoMUuQA20zvtVTuxZww6OHoJYgrzfKM1t52mVySDJnMSEa08ruEvdYQbhvyu6soU+NeLVd3yKfTfT0NeV6qGg==}

  '@emotion/use-insertion-effect-with-fallbacks@1.1.0':
    resolution: {integrity: sha512-+wBOcIV5snwGgI2ya3u99D7/FJquOIniQT1IKyDsBmEgwvpxMNeS65Oib7OnE2d2aY+3BU4OiH+0Wchf8yk3Hw==}
    peerDependencies:
      react: '>=16.8.0'

  '@emotion/utils@1.4.2':
    resolution: {integrity: sha512-3vLclRofFziIa3J2wDh9jjbkUz9qk5Vi3IZ/FSTKViB0k+ef0fPV7dYrUIugbgupYDx7v9ud/SjrtEP8Y4xLoA==}

  '@emotion/weak-memoize@0.4.0':
    resolution: {integrity: sha512-snKqtPW01tN0ui7yu9rGv69aJXr/a/Ywvl11sUjNtEcRc+ng/mQriFL0wLXMef74iHa/EkftbDzU9F8iFbH+zg==}

  '@esbuild/aix-ppc64@0.23.1':
    resolution: {integrity: sha512-6VhYk1diRqrhBAqpJEdjASR/+WVRtfjpqKuNw11cLiaWpAT/Uu+nokB+UJnevzy/P9C/ty6AOe0dwueMrGh/iQ==}
    engines: {node: '>=18'}
    cpu: [ppc64]
    os: [aix]

  '@esbuild/aix-ppc64@0.24.0':
    resolution: {integrity: sha512-WtKdFM7ls47zkKHFVzMz8opM7LkcsIp9amDUBIAWirg70RM71WRSjdILPsY5Uv1D42ZpUfaPILDlfactHgsRkw==}
    engines: {node: '>=18'}
    cpu: [ppc64]
    os: [aix]

  '@esbuild/aix-ppc64@0.24.2':
    resolution: {integrity: sha512-thpVCb/rhxE/BnMLQ7GReQLLN8q9qbHmI55F4489/ByVg2aQaQ6kbcLb6FHkocZzQhxc4gx0sCk0tJkKBFzDhA==}
    engines: {node: '>=18'}
    cpu: [ppc64]
    os: [aix]

  '@esbuild/android-arm64@0.23.1':
    resolution: {integrity: sha512-xw50ipykXcLstLeWH7WRdQuysJqejuAGPd30vd1i5zSyKK3WE+ijzHmLKxdiCMtH1pHz78rOg0BKSYOSB/2Khw==}
    engines: {node: '>=18'}
    cpu: [arm64]
    os: [android]

  '@esbuild/android-arm64@0.24.0':
    resolution: {integrity: sha512-Vsm497xFM7tTIPYK9bNTYJyF/lsP590Qc1WxJdlB6ljCbdZKU9SY8i7+Iin4kyhV/KV5J2rOKsBQbB77Ab7L/w==}
    engines: {node: '>=18'}
    cpu: [arm64]
    os: [android]

  '@esbuild/android-arm64@0.24.2':
    resolution: {integrity: sha512-cNLgeqCqV8WxfcTIOeL4OAtSmL8JjcN6m09XIgro1Wi7cF4t/THaWEa7eL5CMoMBdjoHOTh/vwTO/o2TRXIyzg==}
    engines: {node: '>=18'}
    cpu: [arm64]
    os: [android]

  '@esbuild/android-arm@0.23.1':
    resolution: {integrity: sha512-uz6/tEy2IFm9RYOyvKl88zdzZfwEfKZmnX9Cj1BHjeSGNuGLuMD1kR8y5bteYmwqKm1tj8m4cb/aKEorr6fHWQ==}
    engines: {node: '>=18'}
    cpu: [arm]
    os: [android]

  '@esbuild/android-arm@0.24.0':
    resolution: {integrity: sha512-arAtTPo76fJ/ICkXWetLCc9EwEHKaeya4vMrReVlEIUCAUncH7M4bhMQ+M9Vf+FFOZJdTNMXNBrWwW+OXWpSew==}
    engines: {node: '>=18'}
    cpu: [arm]
    os: [android]

  '@esbuild/android-arm@0.24.2':
    resolution: {integrity: sha512-tmwl4hJkCfNHwFB3nBa8z1Uy3ypZpxqxfTQOcHX+xRByyYgunVbZ9MzUUfb0RxaHIMnbHagwAxuTL+tnNM+1/Q==}
    engines: {node: '>=18'}
    cpu: [arm]
    os: [android]

  '@esbuild/android-x64@0.23.1':
    resolution: {integrity: sha512-nlN9B69St9BwUoB+jkyU090bru8L0NA3yFvAd7k8dNsVH8bi9a8cUAUSEcEEgTp2z3dbEDGJGfP6VUnkQnlReg==}
    engines: {node: '>=18'}
    cpu: [x64]
    os: [android]

  '@esbuild/android-x64@0.24.0':
    resolution: {integrity: sha512-t8GrvnFkiIY7pa7mMgJd7p8p8qqYIz1NYiAoKc75Zyv73L3DZW++oYMSHPRarcotTKuSs6m3hTOa5CKHaS02TQ==}
    engines: {node: '>=18'}
    cpu: [x64]
    os: [android]

  '@esbuild/android-x64@0.24.2':
    resolution: {integrity: sha512-B6Q0YQDqMx9D7rvIcsXfmJfvUYLoP722bgfBlO5cGvNVb5V/+Y7nhBE3mHV9OpxBf4eAS2S68KZztiPaWq4XYw==}
    engines: {node: '>=18'}
    cpu: [x64]
    os: [android]

  '@esbuild/darwin-arm64@0.23.1':
    resolution: {integrity: sha512-YsS2e3Wtgnw7Wq53XXBLcV6JhRsEq8hkfg91ESVadIrzr9wO6jJDMZnCQbHm1Guc5t/CdDiFSSfWP58FNuvT3Q==}
    engines: {node: '>=18'}
    cpu: [arm64]
    os: [darwin]

  '@esbuild/darwin-arm64@0.24.0':
    resolution: {integrity: sha512-CKyDpRbK1hXwv79soeTJNHb5EiG6ct3efd/FTPdzOWdbZZfGhpbcqIpiD0+vwmpu0wTIL97ZRPZu8vUt46nBSw==}
    engines: {node: '>=18'}
    cpu: [arm64]
    os: [darwin]

  '@esbuild/darwin-arm64@0.24.2':
    resolution: {integrity: sha512-kj3AnYWc+CekmZnS5IPu9D+HWtUI49hbnyqk0FLEJDbzCIQt7hg7ucF1SQAilhtYpIujfaHr6O0UHlzzSPdOeA==}
    engines: {node: '>=18'}
    cpu: [arm64]
    os: [darwin]

  '@esbuild/darwin-x64@0.23.1':
    resolution: {integrity: sha512-aClqdgTDVPSEGgoCS8QDG37Gu8yc9lTHNAQlsztQ6ENetKEO//b8y31MMu2ZaPbn4kVsIABzVLXYLhCGekGDqw==}
    engines: {node: '>=18'}
    cpu: [x64]
    os: [darwin]

  '@esbuild/darwin-x64@0.24.0':
    resolution: {integrity: sha512-rgtz6flkVkh58od4PwTRqxbKH9cOjaXCMZgWD905JOzjFKW+7EiUObfd/Kav+A6Gyud6WZk9w+xu6QLytdi2OA==}
    engines: {node: '>=18'}
    cpu: [x64]
    os: [darwin]

  '@esbuild/darwin-x64@0.24.2':
    resolution: {integrity: sha512-WeSrmwwHaPkNR5H3yYfowhZcbriGqooyu3zI/3GGpF8AyUdsrrP0X6KumITGA9WOyiJavnGZUwPGvxvwfWPHIA==}
    engines: {node: '>=18'}
    cpu: [x64]
    os: [darwin]

  '@esbuild/freebsd-arm64@0.23.1':
    resolution: {integrity: sha512-h1k6yS8/pN/NHlMl5+v4XPfikhJulk4G+tKGFIOwURBSFzE8bixw1ebjluLOjfwtLqY0kewfjLSrO6tN2MgIhA==}
    engines: {node: '>=18'}
    cpu: [arm64]
    os: [freebsd]

  '@esbuild/freebsd-arm64@0.24.0':
    resolution: {integrity: sha512-6Mtdq5nHggwfDNLAHkPlyLBpE5L6hwsuXZX8XNmHno9JuL2+bg2BX5tRkwjyfn6sKbxZTq68suOjgWqCicvPXA==}
    engines: {node: '>=18'}
    cpu: [arm64]
    os: [freebsd]

  '@esbuild/freebsd-arm64@0.24.2':
    resolution: {integrity: sha512-UN8HXjtJ0k/Mj6a9+5u6+2eZ2ERD7Edt1Q9IZiB5UZAIdPnVKDoG7mdTVGhHJIeEml60JteamR3qhsr1r8gXvg==}
    engines: {node: '>=18'}
    cpu: [arm64]
    os: [freebsd]

  '@esbuild/freebsd-x64@0.23.1':
    resolution: {integrity: sha512-lK1eJeyk1ZX8UklqFd/3A60UuZ/6UVfGT2LuGo3Wp4/z7eRTRYY+0xOu2kpClP+vMTi9wKOfXi2vjUpO1Ro76g==}
    engines: {node: '>=18'}
    cpu: [x64]
    os: [freebsd]

  '@esbuild/freebsd-x64@0.24.0':
    resolution: {integrity: sha512-D3H+xh3/zphoX8ck4S2RxKR6gHlHDXXzOf6f/9dbFt/NRBDIE33+cVa49Kil4WUjxMGW0ZIYBYtaGCa2+OsQwQ==}
    engines: {node: '>=18'}
    cpu: [x64]
    os: [freebsd]

  '@esbuild/freebsd-x64@0.24.2':
    resolution: {integrity: sha512-TvW7wE/89PYW+IevEJXZ5sF6gJRDY/14hyIGFXdIucxCsbRmLUcjseQu1SyTko+2idmCw94TgyaEZi9HUSOe3Q==}
    engines: {node: '>=18'}
    cpu: [x64]
    os: [freebsd]

  '@esbuild/linux-arm64@0.23.1':
    resolution: {integrity: sha512-/93bf2yxencYDnItMYV/v116zff6UyTjo4EtEQjUBeGiVpMmffDNUyD9UN2zV+V3LRV3/on4xdZ26NKzn6754g==}
    engines: {node: '>=18'}
    cpu: [arm64]
    os: [linux]

  '@esbuild/linux-arm64@0.24.0':
    resolution: {integrity: sha512-TDijPXTOeE3eaMkRYpcy3LarIg13dS9wWHRdwYRnzlwlA370rNdZqbcp0WTyyV/k2zSxfko52+C7jU5F9Tfj1g==}
    engines: {node: '>=18'}
    cpu: [arm64]
    os: [linux]

  '@esbuild/linux-arm64@0.24.2':
    resolution: {integrity: sha512-7HnAD6074BW43YvvUmE/35Id9/NB7BeX5EoNkK9obndmZBUk8xmJJeU7DwmUeN7tkysslb2eSl6CTrYz6oEMQg==}
    engines: {node: '>=18'}
    cpu: [arm64]
    os: [linux]

  '@esbuild/linux-arm@0.23.1':
    resolution: {integrity: sha512-CXXkzgn+dXAPs3WBwE+Kvnrf4WECwBdfjfeYHpMeVxWE0EceB6vhWGShs6wi0IYEqMSIzdOF1XjQ/Mkm5d7ZdQ==}
    engines: {node: '>=18'}
    cpu: [arm]
    os: [linux]

  '@esbuild/linux-arm@0.24.0':
    resolution: {integrity: sha512-gJKIi2IjRo5G6Glxb8d3DzYXlxdEj2NlkixPsqePSZMhLudqPhtZ4BUrpIuTjJYXxvF9njql+vRjB2oaC9XpBw==}
    engines: {node: '>=18'}
    cpu: [arm]
    os: [linux]

  '@esbuild/linux-arm@0.24.2':
    resolution: {integrity: sha512-n0WRM/gWIdU29J57hJyUdIsk0WarGd6To0s+Y+LwvlC55wt+GT/OgkwoXCXvIue1i1sSNWblHEig00GBWiJgfA==}
    engines: {node: '>=18'}
    cpu: [arm]
    os: [linux]

  '@esbuild/linux-ia32@0.23.1':
    resolution: {integrity: sha512-VTN4EuOHwXEkXzX5nTvVY4s7E/Krz7COC8xkftbbKRYAl96vPiUssGkeMELQMOnLOJ8k3BY1+ZY52tttZnHcXQ==}
    engines: {node: '>=18'}
    cpu: [ia32]
    os: [linux]

  '@esbuild/linux-ia32@0.24.0':
    resolution: {integrity: sha512-K40ip1LAcA0byL05TbCQ4yJ4swvnbzHscRmUilrmP9Am7//0UjPreh4lpYzvThT2Quw66MhjG//20mrufm40mA==}
    engines: {node: '>=18'}
    cpu: [ia32]
    os: [linux]

  '@esbuild/linux-ia32@0.24.2':
    resolution: {integrity: sha512-sfv0tGPQhcZOgTKO3oBE9xpHuUqguHvSo4jl+wjnKwFpapx+vUDcawbwPNuBIAYdRAvIDBfZVvXprIj3HA+Ugw==}
    engines: {node: '>=18'}
    cpu: [ia32]
    os: [linux]

  '@esbuild/linux-loong64@0.23.1':
    resolution: {integrity: sha512-Vx09LzEoBa5zDnieH8LSMRToj7ir/Jeq0Gu6qJ/1GcBq9GkfoEAoXvLiW1U9J1qE/Y/Oyaq33w5p2ZWrNNHNEw==}
    engines: {node: '>=18'}
    cpu: [loong64]
    os: [linux]

  '@esbuild/linux-loong64@0.24.0':
    resolution: {integrity: sha512-0mswrYP/9ai+CU0BzBfPMZ8RVm3RGAN/lmOMgW4aFUSOQBjA31UP8Mr6DDhWSuMwj7jaWOT0p0WoZ6jeHhrD7g==}
    engines: {node: '>=18'}
    cpu: [loong64]
    os: [linux]

  '@esbuild/linux-loong64@0.24.2':
    resolution: {integrity: sha512-CN9AZr8kEndGooS35ntToZLTQLHEjtVB5n7dl8ZcTZMonJ7CCfStrYhrzF97eAecqVbVJ7APOEe18RPI4KLhwQ==}
    engines: {node: '>=18'}
    cpu: [loong64]
    os: [linux]

  '@esbuild/linux-mips64el@0.23.1':
    resolution: {integrity: sha512-nrFzzMQ7W4WRLNUOU5dlWAqa6yVeI0P78WKGUo7lg2HShq/yx+UYkeNSE0SSfSure0SqgnsxPvmAUu/vu0E+3Q==}
    engines: {node: '>=18'}
    cpu: [mips64el]
    os: [linux]

  '@esbuild/linux-mips64el@0.24.0':
    resolution: {integrity: sha512-hIKvXm0/3w/5+RDtCJeXqMZGkI2s4oMUGj3/jM0QzhgIASWrGO5/RlzAzm5nNh/awHE0A19h/CvHQe6FaBNrRA==}
    engines: {node: '>=18'}
    cpu: [mips64el]
    os: [linux]

  '@esbuild/linux-mips64el@0.24.2':
    resolution: {integrity: sha512-iMkk7qr/wl3exJATwkISxI7kTcmHKE+BlymIAbHO8xanq/TjHaaVThFF6ipWzPHryoFsesNQJPE/3wFJw4+huw==}
    engines: {node: '>=18'}
    cpu: [mips64el]
    os: [linux]

  '@esbuild/linux-ppc64@0.23.1':
    resolution: {integrity: sha512-dKN8fgVqd0vUIjxuJI6P/9SSSe/mB9rvA98CSH2sJnlZ/OCZWO1DJvxj8jvKTfYUdGfcq2dDxoKaC6bHuTlgcw==}
    engines: {node: '>=18'}
    cpu: [ppc64]
    os: [linux]

  '@esbuild/linux-ppc64@0.24.0':
    resolution: {integrity: sha512-HcZh5BNq0aC52UoocJxaKORfFODWXZxtBaaZNuN3PUX3MoDsChsZqopzi5UupRhPHSEHotoiptqikjN/B77mYQ==}
    engines: {node: '>=18'}
    cpu: [ppc64]
    os: [linux]

  '@esbuild/linux-ppc64@0.24.2':
    resolution: {integrity: sha512-shsVrgCZ57Vr2L8mm39kO5PPIb+843FStGt7sGGoqiiWYconSxwTiuswC1VJZLCjNiMLAMh34jg4VSEQb+iEbw==}
    engines: {node: '>=18'}
    cpu: [ppc64]
    os: [linux]

  '@esbuild/linux-riscv64@0.23.1':
    resolution: {integrity: sha512-5AV4Pzp80fhHL83JM6LoA6pTQVWgB1HovMBsLQ9OZWLDqVY8MVobBXNSmAJi//Csh6tcY7e7Lny2Hg1tElMjIA==}
    engines: {node: '>=18'}
    cpu: [riscv64]
    os: [linux]

  '@esbuild/linux-riscv64@0.24.0':
    resolution: {integrity: sha512-bEh7dMn/h3QxeR2KTy1DUszQjUrIHPZKyO6aN1X4BCnhfYhuQqedHaa5MxSQA/06j3GpiIlFGSsy1c7Gf9padw==}
    engines: {node: '>=18'}
    cpu: [riscv64]
    os: [linux]

  '@esbuild/linux-riscv64@0.24.2':
    resolution: {integrity: sha512-4eSFWnU9Hhd68fW16GD0TINewo1L6dRrB+oLNNbYyMUAeOD2yCK5KXGK1GH4qD/kT+bTEXjsyTCiJGHPZ3eM9Q==}
    engines: {node: '>=18'}
    cpu: [riscv64]
    os: [linux]

  '@esbuild/linux-s390x@0.23.1':
    resolution: {integrity: sha512-9ygs73tuFCe6f6m/Tb+9LtYxWR4c9yg7zjt2cYkjDbDpV/xVn+68cQxMXCjUpYwEkze2RcU/rMnfIXNRFmSoDw==}
    engines: {node: '>=18'}
    cpu: [s390x]
    os: [linux]

  '@esbuild/linux-s390x@0.24.0':
    resolution: {integrity: sha512-ZcQ6+qRkw1UcZGPyrCiHHkmBaj9SiCD8Oqd556HldP+QlpUIe2Wgn3ehQGVoPOvZvtHm8HPx+bH20c9pvbkX3g==}
    engines: {node: '>=18'}
    cpu: [s390x]
    os: [linux]

  '@esbuild/linux-s390x@0.24.2':
    resolution: {integrity: sha512-S0Bh0A53b0YHL2XEXC20bHLuGMOhFDO6GN4b3YjRLK//Ep3ql3erpNcPlEFed93hsQAjAQDNsvcK+hV90FubSw==}
    engines: {node: '>=18'}
    cpu: [s390x]
    os: [linux]

  '@esbuild/linux-x64@0.23.1':
    resolution: {integrity: sha512-EV6+ovTsEXCPAp58g2dD68LxoP/wK5pRvgy0J/HxPGB009omFPv3Yet0HiaqvrIrgPTBuC6wCH1LTOY91EO5hQ==}
    engines: {node: '>=18'}
    cpu: [x64]
    os: [linux]

  '@esbuild/linux-x64@0.24.0':
    resolution: {integrity: sha512-vbutsFqQ+foy3wSSbmjBXXIJ6PL3scghJoM8zCL142cGaZKAdCZHyf+Bpu/MmX9zT9Q0zFBVKb36Ma5Fzfa8xA==}
    engines: {node: '>=18'}
    cpu: [x64]
    os: [linux]

  '@esbuild/linux-x64@0.24.2':
    resolution: {integrity: sha512-8Qi4nQcCTbLnK9WoMjdC9NiTG6/E38RNICU6sUNqK0QFxCYgoARqVqxdFmWkdonVsvGqWhmm7MO0jyTqLqwj0Q==}
    engines: {node: '>=18'}
    cpu: [x64]
    os: [linux]

  '@esbuild/netbsd-arm64@0.24.2':
    resolution: {integrity: sha512-wuLK/VztRRpMt9zyHSazyCVdCXlpHkKm34WUyinD2lzK07FAHTq0KQvZZlXikNWkDGoT6x3TD51jKQ7gMVpopw==}
    engines: {node: '>=18'}
    cpu: [arm64]
    os: [netbsd]

  '@esbuild/netbsd-x64@0.23.1':
    resolution: {integrity: sha512-aevEkCNu7KlPRpYLjwmdcuNz6bDFiE7Z8XC4CPqExjTvrHugh28QzUXVOZtiYghciKUacNktqxdpymplil1beA==}
    engines: {node: '>=18'}
    cpu: [x64]
    os: [netbsd]

  '@esbuild/netbsd-x64@0.24.0':
    resolution: {integrity: sha512-hjQ0R/ulkO8fCYFsG0FZoH+pWgTTDreqpqY7UnQntnaKv95uP5iW3+dChxnx7C3trQQU40S+OgWhUVwCjVFLvg==}
    engines: {node: '>=18'}
    cpu: [x64]
    os: [netbsd]

  '@esbuild/netbsd-x64@0.24.2':
    resolution: {integrity: sha512-VefFaQUc4FMmJuAxmIHgUmfNiLXY438XrL4GDNV1Y1H/RW3qow68xTwjZKfj/+Plp9NANmzbH5R40Meudu8mmw==}
    engines: {node: '>=18'}
    cpu: [x64]
    os: [netbsd]

  '@esbuild/openbsd-arm64@0.23.1':
    resolution: {integrity: sha512-3x37szhLexNA4bXhLrCC/LImN/YtWis6WXr1VESlfVtVeoFJBRINPJ3f0a/6LV8zpikqoUg4hyXw0sFBt5Cr+Q==}
    engines: {node: '>=18'}
    cpu: [arm64]
    os: [openbsd]

  '@esbuild/openbsd-arm64@0.24.0':
    resolution: {integrity: sha512-MD9uzzkPQbYehwcN583yx3Tu5M8EIoTD+tUgKF982WYL9Pf5rKy9ltgD0eUgs8pvKnmizxjXZyLt0z6DC3rRXg==}
    engines: {node: '>=18'}
    cpu: [arm64]
    os: [openbsd]

  '@esbuild/openbsd-arm64@0.24.2':
    resolution: {integrity: sha512-YQbi46SBct6iKnszhSvdluqDmxCJA+Pu280Av9WICNwQmMxV7nLRHZfjQzwbPs3jeWnuAhE9Jy0NrnJ12Oz+0A==}
    engines: {node: '>=18'}
    cpu: [arm64]
    os: [openbsd]

  '@esbuild/openbsd-x64@0.23.1':
    resolution: {integrity: sha512-aY2gMmKmPhxfU+0EdnN+XNtGbjfQgwZj43k8G3fyrDM/UdZww6xrWxmDkuz2eCZchqVeABjV5BpildOrUbBTqA==}
    engines: {node: '>=18'}
    cpu: [x64]
    os: [openbsd]

  '@esbuild/openbsd-x64@0.24.0':
    resolution: {integrity: sha512-4ir0aY1NGUhIC1hdoCzr1+5b43mw99uNwVzhIq1OY3QcEwPDO3B7WNXBzaKY5Nsf1+N11i1eOfFcq+D/gOS15Q==}
    engines: {node: '>=18'}
    cpu: [x64]
    os: [openbsd]

  '@esbuild/openbsd-x64@0.24.2':
    resolution: {integrity: sha512-+iDS6zpNM6EnJyWv0bMGLWSWeXGN/HTaF/LXHXHwejGsVi+ooqDfMCCTerNFxEkM3wYVcExkeGXNqshc9iMaOA==}
    engines: {node: '>=18'}
    cpu: [x64]
    os: [openbsd]

  '@esbuild/sunos-x64@0.23.1':
    resolution: {integrity: sha512-RBRT2gqEl0IKQABT4XTj78tpk9v7ehp+mazn2HbUeZl1YMdaGAQqhapjGTCe7uw7y0frDi4gS0uHzhvpFuI1sA==}
    engines: {node: '>=18'}
    cpu: [x64]
    os: [sunos]

  '@esbuild/sunos-x64@0.24.0':
    resolution: {integrity: sha512-jVzdzsbM5xrotH+W5f1s+JtUy1UWgjU0Cf4wMvffTB8m6wP5/kx0KiaLHlbJO+dMgtxKV8RQ/JvtlFcdZ1zCPA==}
    engines: {node: '>=18'}
    cpu: [x64]
    os: [sunos]

  '@esbuild/sunos-x64@0.24.2':
    resolution: {integrity: sha512-hTdsW27jcktEvpwNHJU4ZwWFGkz2zRJUz8pvddmXPtXDzVKTTINmlmga3ZzwcuMpUvLw7JkLy9QLKyGpD2Yxig==}
    engines: {node: '>=18'}
    cpu: [x64]
    os: [sunos]

  '@esbuild/win32-arm64@0.23.1':
    resolution: {integrity: sha512-4O+gPR5rEBe2FpKOVyiJ7wNDPA8nGzDuJ6gN4okSA1gEOYZ67N8JPk58tkWtdtPeLz7lBnY6I5L3jdsr3S+A6A==}
    engines: {node: '>=18'}
    cpu: [arm64]
    os: [win32]

  '@esbuild/win32-arm64@0.24.0':
    resolution: {integrity: sha512-iKc8GAslzRpBytO2/aN3d2yb2z8XTVfNV0PjGlCxKo5SgWmNXx82I/Q3aG1tFfS+A2igVCY97TJ8tnYwpUWLCA==}
    engines: {node: '>=18'}
    cpu: [arm64]
    os: [win32]

  '@esbuild/win32-arm64@0.24.2':
    resolution: {integrity: sha512-LihEQ2BBKVFLOC9ZItT9iFprsE9tqjDjnbulhHoFxYQtQfai7qfluVODIYxt1PgdoyQkz23+01rzwNwYfutxUQ==}
    engines: {node: '>=18'}
    cpu: [arm64]
    os: [win32]

  '@esbuild/win32-ia32@0.23.1':
    resolution: {integrity: sha512-BcaL0Vn6QwCwre3Y717nVHZbAa4UBEigzFm6VdsVdT/MbZ38xoj1X9HPkZhbmaBGUD1W8vxAfffbDe8bA6AKnQ==}
    engines: {node: '>=18'}
    cpu: [ia32]
    os: [win32]

  '@esbuild/win32-ia32@0.24.0':
    resolution: {integrity: sha512-vQW36KZolfIudCcTnaTpmLQ24Ha1RjygBo39/aLkM2kmjkWmZGEJ5Gn9l5/7tzXA42QGIoWbICfg6KLLkIw6yw==}
    engines: {node: '>=18'}
    cpu: [ia32]
    os: [win32]

  '@esbuild/win32-ia32@0.24.2':
    resolution: {integrity: sha512-q+iGUwfs8tncmFC9pcnD5IvRHAzmbwQ3GPS5/ceCyHdjXubwQWI12MKWSNSMYLJMq23/IUCvJMS76PDqXe1fxA==}
    engines: {node: '>=18'}
    cpu: [ia32]
    os: [win32]

  '@esbuild/win32-x64@0.23.1':
    resolution: {integrity: sha512-BHpFFeslkWrXWyUPnbKm+xYYVYruCinGcftSBaa8zoF9hZO4BcSCFUvHVTtzpIY6YzUnYtuEhZ+C9iEXjxnasg==}
    engines: {node: '>=18'}
    cpu: [x64]
    os: [win32]

  '@esbuild/win32-x64@0.24.0':
    resolution: {integrity: sha512-7IAFPrjSQIJrGsK6flwg7NFmwBoSTyF3rl7If0hNUFQU4ilTsEPL6GuMuU9BfIWVVGuRnuIidkSMC+c0Otu8IA==}
    engines: {node: '>=18'}
    cpu: [x64]
    os: [win32]

  '@esbuild/win32-x64@0.24.2':
    resolution: {integrity: sha512-7VTgWzgMGvup6aSqDPLiW5zHaxYJGTO4OokMjIlrCtf+VpEL+cXKtCvg723iguPYI5oaUNdS+/V7OU2gvXVWEg==}
    engines: {node: '>=18'}
    cpu: [x64]
    os: [win32]

  '@eslint-community/eslint-utils@4.4.1':
    resolution: {integrity: sha512-s3O3waFUrMV8P/XaF/+ZTp1X9XBZW1a4B97ZnjQF2KYWaFD2A8KyFBsrsfSjEmjn3RGWAIuvlneuZm3CUK3jbA==}
    engines: {node: ^12.22.0 || ^14.17.0 || >=16.0.0}
    peerDependencies:
      eslint: ^6.0.0 || ^7.0.0 || >=8.0.0

  '@eslint-community/regexpp@4.12.1':
    resolution: {integrity: sha512-CCZCDJuduB9OUkFkY2IgppNZMi2lBQgD2qzwXkEia16cge2pijY/aXi96CJMquDMn3nJdlPV1A5KrJEXwfLNzQ==}
    engines: {node: ^12.0.0 || ^14.0.0 || >=16.0.0}

  '@eslint/eslintrc@0.4.3':
    resolution: {integrity: sha512-J6KFFz5QCYUJq3pf0mjEcCJVERbzv71PUIDczuh9JkwGEzced6CO5ADLHB1rbf/+oPBtoPfMYNOpGDzCANlbXw==}
    engines: {node: ^10.12.0 || >=12.0.0}

  '@fontsource/fira-code@5.1.1':
    resolution: {integrity: sha512-w9b1CtWyfdyZP2Y/j7Z86SNYtLXMZ4yGtxrtw0qejjrGuzoasEoMhgdLJOwX9exrpKRVFaecKjcAuWkvmvOITw==}

  '@fontsource/nunito-sans@5.1.1':
    resolution: {integrity: sha512-84sV7nRYKFlzoY6FeLBAf1FF6+MebDXklVz28Phuh4L52t2juhjRmLXweehNN9pjgdvM0gXCe/kYsgI8WVELUQ==}

  '@hookform/resolvers@3.9.1':
    resolution: {integrity: sha512-ud2HqmGBM0P0IABqoskKWI6PEf6ZDDBZkFqe2Vnl+mTHCEHzr3ISjjZyCwTjC/qpL25JC9aIDkloQejvMeq0ug==}
    peerDependencies:
      react-hook-form: ^7.0.0

  '@humanwhocodes/config-array@0.5.0':
    resolution: {integrity: sha512-FagtKFz74XrTl7y6HCzQpwDfXP0yhxe9lHLD1UZxjvZIcbyRz8zTFF/yYNfSfzU414eDwZ1SrO0Qvtyf+wFMQg==}
    engines: {node: '>=10.10.0'}
    deprecated: Use @eslint/config-array instead

  '@humanwhocodes/object-schema@1.2.1':
    resolution: {integrity: sha512-ZnQMnLV4e7hDlUvw8H+U8ASL02SS2Gn6+9Ac3wGGLIe7+je2AeAOxPY+izIPJDfFDb7eDjev0Us8MO1iFRN8hA==}
    deprecated: Use @eslint/object-schema instead

  '@inquirer/checkbox@4.0.3':
    resolution: {integrity: sha512-CEt9B4e8zFOGtc/LYeQx5m8nfqQeG/4oNNv0PUvXGG0mys+wR/WbJ3B4KfSQ4Fcr3AQfpiuFOi3fVvmPfvNbxw==}
    engines: {node: '>=18'}
    peerDependencies:
      '@types/node': '>=18'

  '@inquirer/confirm@5.0.2':
    resolution: {integrity: sha512-KJLUHOaKnNCYzwVbryj3TNBxyZIrr56fR5N45v6K9IPrbT6B7DcudBMfylkV1A8PUdJE15mybkEQyp2/ZUpxUA==}
    engines: {node: '>=18'}
    peerDependencies:
      '@types/node': '>=18'

  '@inquirer/confirm@5.1.0':
    resolution: {integrity: sha512-osaBbIMEqVFjTX5exoqPXs6PilWQdjaLhGtMDXMXg/yxkHXNq43GlxGyTA35lK2HpzUgDN+Cjh/2AmqCN0QJpw==}
    engines: {node: '>=18'}
    peerDependencies:
      '@types/node': '>=18'

  '@inquirer/core@10.1.0':
    resolution: {integrity: sha512-I+ETk2AL+yAVbvuKx5AJpQmoaWhpiTFOg/UJb7ZkMAK4blmtG8ATh5ct+T/8xNld0CZG/2UhtkdMwpgvld92XQ==}
    engines: {node: '>=18'}

  '@inquirer/core@10.1.1':
    resolution: {integrity: sha512-rmZVXy9iZvO3ZStEe/ayuuwIJ23LSF13aPMlLMTQARX6lGUBDHGV8UB5i9MRrfy0+mZwt5/9bdy8llszSD3NQA==}
    engines: {node: '>=18'}

  '@inquirer/editor@4.2.0':
    resolution: {integrity: sha512-Z3LeGsD3WlItDqLxTPciZDbGtm0wrz7iJGS/uUxSiQxef33ZrBq7LhsXg30P7xrWz1kZX4iGzxxj5SKZmJ8W+w==}
    engines: {node: '>=18'}
    peerDependencies:
      '@types/node': '>=18'

  '@inquirer/expand@4.0.3':
    resolution: {integrity: sha512-MDszqW4HYBpVMmAoy/FA9laLrgo899UAga0itEjsYrBthKieDZNc0e16gdn7N3cQ0DSf/6zsTBZMuDYDQU4ktg==}
    engines: {node: '>=18'}
    peerDependencies:
      '@types/node': '>=18'

  '@inquirer/figures@1.0.8':
    resolution: {integrity: sha512-tKd+jsmhq21AP1LhexC0pPwsCxEhGgAkg28byjJAd+xhmIs8LUX8JbUc3vBf3PhLxWiB5EvyBE5X7JSPAqMAqg==}
    engines: {node: '>=18'}

  '@inquirer/input@4.1.0':
    resolution: {integrity: sha512-16B8A9hY741yGXzd8UJ9R8su/fuuyO2e+idd7oVLYjP23wKJ6ILRIIHcnXe8/6AoYgwRS2zp4PNsW/u/iZ24yg==}
    engines: {node: '>=18'}
    peerDependencies:
      '@types/node': '>=18'

  '@inquirer/number@3.0.3':
    resolution: {integrity: sha512-HA/W4YV+5deKCehIutfGBzNxWH1nhvUC67O4fC9ufSijn72yrYnRmzvC61dwFvlXIG1fQaYWi+cqNE9PaB9n6Q==}
    engines: {node: '>=18'}
    peerDependencies:
      '@types/node': '>=18'

  '@inquirer/password@4.0.3':
    resolution: {integrity: sha512-3qWjk6hS0iabG9xx0U1plwQLDBc/HA/hWzLFFatADpR6XfE62LqPr9GpFXBkLU0KQUaIXZ996bNG+2yUvocH8w==}
    engines: {node: '>=18'}
    peerDependencies:
      '@types/node': '>=18'

  '@inquirer/prompts@7.2.0':
    resolution: {integrity: sha512-ZXYZ5oGVrb+hCzcglPeVerJ5SFwennmDOPfXq1WyeZIrPGySLbl4W6GaSsBFvu3WII36AOK5yB8RMIEEkBjf8w==}
    engines: {node: '>=18'}
    peerDependencies:
      '@types/node': '>=18'

  '@inquirer/rawlist@4.0.3':
    resolution: {integrity: sha512-5MhinSzfmOiZlRoPezfbJdfVCZikZs38ja3IOoWe7H1dxL0l3Z2jAUgbBldeyhhOkELdGvPlBfQaNbeLslib1w==}
    engines: {node: '>=18'}
    peerDependencies:
      '@types/node': '>=18'

  '@inquirer/search@3.0.3':
    resolution: {integrity: sha512-mQTCbdNolTGvGGVCJSI6afDwiSGTV+fMLPEIMDJgIV6L/s3+RYRpxt6t0DYnqMQmemnZ/Zq0vTIRwoHT1RgcTg==}
    engines: {node: '>=18'}
    peerDependencies:
      '@types/node': '>=18'

  '@inquirer/select@4.0.3':
    resolution: {integrity: sha512-OZfKDtDE8+J54JYAFTUGZwvKNfC7W/gFCjDkcsO7HnTH/wljsZo9y/FJquOxMy++DY0+9l9o/MOZ8s5s1j5wmw==}
    engines: {node: '>=18'}
    peerDependencies:
      '@types/node': '>=18'

  '@inquirer/type@3.0.1':
    resolution: {integrity: sha512-+ksJMIy92sOAiAccGpcKZUc3bYO07cADnscIxHBknEm3uNts3movSmBofc1908BNy5edKscxYeAdaX1NXkHS6A==}
    engines: {node: '>=18'}
    peerDependencies:
      '@types/node': '>=18'

  '@isaacs/cliui@8.0.2':
    resolution: {integrity: sha512-O8jcjabXaleOG9DQ0+ARXWZBTfnP4WNAqzuiJK7ll44AmxGKv/J2M4TPjxjY3znBCfvBXFzucm1twdyFybFqEA==}
    engines: {node: '>=12'}

  '@istanbuljs/schema@0.1.3':
    resolution: {integrity: sha512-ZXRY4jNvVgSVQ8DL3LTcakaAtXwTVUxE81hslsyD2AtoXW/wVob10HkOJ1X/pAlcI7D+2YoZKg5do8G/w6RYgA==}
    engines: {node: '>=8'}

  '@joshwooding/vite-plugin-react-docgen-typescript@0.4.2':
    resolution: {integrity: sha512-feQ+ntr+8hbVudnsTUapiMN9q8T90XA1d5jn9QzY09sNoj4iD9wi0PY1vsBFTda4ZjEaxRK9S81oarR2nj7TFQ==}
    peerDependencies:
      typescript: '>= 4.3.x'
      vite: ^3.0.0 || ^4.0.0 || ^5.0.0 || ^6.0.0
    peerDependenciesMeta:
      typescript:
        optional: true

  '@jridgewell/gen-mapping@0.3.5':
    resolution: {integrity: sha512-IzL8ZoEDIBRWEzlCcRhOaCupYyN5gdIK+Q6fbFdPDg6HqX6jpkItn7DFIpW9LQzXG6Df9sA7+OKnq0qlz/GaQg==}
    engines: {node: '>=6.0.0'}

  '@jridgewell/resolve-uri@3.1.2':
    resolution: {integrity: sha512-bRISgCIjP20/tbWSPWMEi54QVPRZExkuD9lJL+UIxUKtwVJA8wW1Trb1jMs1RFXo1CBTNZ/5hpC9QvmKWdopKw==}
    engines: {node: '>=6.0.0'}

  '@jridgewell/set-array@1.2.1':
    resolution: {integrity: sha512-R8gLRTZeyp03ymzP/6Lil/28tGeGEzhx1q2k703KGWRAI1VdvPIXdG70VJc2pAMw3NA6JKL5hhFu1sJX0Mnn/A==}
    engines: {node: '>=6.0.0'}

  '@jridgewell/source-map@0.3.6':
    resolution: {integrity: sha512-1ZJTZebgqllO79ue2bm3rIGud/bOe0pP5BjSRCRxxYkEZS8STV7zN84UBbiYu7jy+eCKSnVIUgoWWE/tt+shMQ==}

  '@jridgewell/sourcemap-codec@1.5.0':
    resolution: {integrity: sha512-gv3ZRaISU3fjPAgNsriBRqGWQL6quFx04YMPW/zD8XMLsU32mhCCbfbO6KZFLjvYpCZ8zyDEgqsgf+PwPaM7GQ==}

  '@jridgewell/trace-mapping@0.3.25':
    resolution: {integrity: sha512-vNk6aEwybGtawWmy/PzwnGDOjCkLWSD2wqvjGGAgOAwCGWySYXfYoxt00IJkTF+8Lb57DwOb3Aa0o9CApepiYQ==}

  '@kwsites/file-exists@1.1.1':
    resolution: {integrity: sha512-m9/5YGR18lIwxSFDwfE3oA7bWuq9kdau6ugN4H2rJeyhFQZcG9AgSHkQtSD15a8WvTgfz9aikZMrKPHvbpqFiw==}

  '@kwsites/promise-deferred@1.1.1':
    resolution: {integrity: sha512-GaHYm+c0O9MjZRu0ongGBRbinu8gVAMd2UZjji6jVmqKtZluZnptXGWhz1E8j8D2HJ3f/yMxKAUC0b+57wncIw==}

  '@linode/design-language-system@3.0.0':
    resolution: {integrity: sha512-LbrDgN0YbwDa1qsbPBV+BreFjk06R/CbcPCvWM4BvU6zrxqCkPVdErwfqJvdtDxRColXbIfn6NeFgq0sJaQ+sw==}

  '@linode/eslint-plugin-cloud-manager@0.0.7':
    resolution: {integrity: sha512-83ZDbDQGsXCKxagX6CWszFZbsuX/fHSFn/i+P1FGYDm/0qnIo2XypB/lTdJhHJwvq1j2z+0VDZIMP7YLF5U6Sg==}
    peerDependencies:
      eslint: ^6.8.0

  '@lukemorales/query-key-factory@1.3.4':
    resolution: {integrity: sha512-A3frRDdkmaNNQi6mxIshsDk4chRXWoXa05US8fBo4kci/H+lVmujS6QrwQLLGIkNIRFGjMqp2uKjC4XsLdydRw==}
    engines: {node: '>=14'}
    peerDependencies:
      '@tanstack/query-core': '>= 4.0.0'
      '@tanstack/react-query': '>= 4.0.0'

  '@mdx-js/react@3.1.0':
    resolution: {integrity: sha512-QjHtSaoameoalGnKDT3FoIl4+9RwyTmo9ZJGBdLOks/YOiWHoRDI3PUwEzOE7kEmGcV3AFcp9K6dYu9rEuKLAQ==}
    peerDependencies:
      '@types/react': '>=16'
      react: '>=16'

  '@mswjs/interceptors@0.37.1':
    resolution: {integrity: sha512-SvE+tSpcX884RJrPCskXxoS965Ky/pYABDEhWW6oeSRhpUDLrS5nTvT5n1LLSDVDYvty4imVmXsy+3/ROVuknA==}
    engines: {node: '>=18'}

  '@mui/core-downloads-tracker@6.4.5':
    resolution: {integrity: sha512-zoXvHU1YuoodgMlPS+epP084Pqv9V+Vg+5IGv9n/7IIFVQ2nkTngYHYxElCq8pdTTbDcgji+nNh0lxri2abWgA==}

  '@mui/icons-material@6.4.5':
    resolution: {integrity: sha512-4A//t8Nrc+4u4pbVhGarIFU98zpuB5AV9hTNzgXx1ySZJ1tWtx+i/1SbQ8PtGJxWeXlljhwimZJNPQ3x0CiIFw==}
    engines: {node: '>=14.0.0'}
    peerDependencies:
      '@mui/material': ^6.4.5
      '@types/react': ^17.0.0 || ^18.0.0 || ^19.0.0
      react: ^17.0.0 || ^18.0.0 || ^19.0.0
    peerDependenciesMeta:
      '@types/react':
        optional: true

  '@mui/material@6.4.5':
    resolution: {integrity: sha512-5eyEgSXocIeV1JkXs8mYyJXU0aFyXZIWI5kq2g/mCnIgJe594lkOBNAKnCIaGVfQTu2T6TTEHF8/hHIqpiIRGA==}
    engines: {node: '>=14.0.0'}
    peerDependencies:
      '@emotion/react': ^11.5.0
      '@emotion/styled': ^11.3.0
      '@mui/material-pigment-css': ^6.4.3
      '@types/react': ^17.0.0 || ^18.0.0 || ^19.0.0
      react: ^17.0.0 || ^18.0.0 || ^19.0.0
      react-dom: ^17.0.0 || ^18.0.0 || ^19.0.0
    peerDependenciesMeta:
      '@emotion/react':
        optional: true
      '@emotion/styled':
        optional: true
      '@mui/material-pigment-css':
        optional: true
      '@types/react':
        optional: true

  '@mui/private-theming@6.4.3':
    resolution: {integrity: sha512-7x9HaNwDCeoERc4BoEWLieuzKzXu5ZrhRnEM6AUcRXUScQLvF1NFkTlP59+IJfTbEMgcGg1wWHApyoqcksrBpQ==}
    engines: {node: '>=14.0.0'}
    peerDependencies:
      '@types/react': ^17.0.0 || ^18.0.0 || ^19.0.0
      react: ^17.0.0 || ^18.0.0 || ^19.0.0
    peerDependenciesMeta:
      '@types/react':
        optional: true

  '@mui/styled-engine@6.4.3':
    resolution: {integrity: sha512-OC402VfK+ra2+f12Gef8maY7Y9n7B6CZcoQ9u7mIkh/7PKwW/xH81xwX+yW+Ak1zBT3HYcVjh2X82k5cKMFGoQ==}
    engines: {node: '>=14.0.0'}
    peerDependencies:
      '@emotion/react': ^11.4.1
      '@emotion/styled': ^11.3.0
      react: ^17.0.0 || ^18.0.0 || ^19.0.0
    peerDependenciesMeta:
      '@emotion/react':
        optional: true
      '@emotion/styled':
        optional: true

  '@mui/system@6.4.3':
    resolution: {integrity: sha512-Q0iDwnH3+xoxQ0pqVbt8hFdzhq1g2XzzR4Y5pVcICTNtoCLJmpJS3vI4y/OIM1FHFmpfmiEC2IRIq7YcZ8nsmg==}
    engines: {node: '>=14.0.0'}
    peerDependencies:
      '@emotion/react': ^11.5.0
      '@emotion/styled': ^11.3.0
      '@types/react': ^17.0.0 || ^18.0.0 || ^19.0.0
      react: ^17.0.0 || ^18.0.0 || ^19.0.0
    peerDependenciesMeta:
      '@emotion/react':
        optional: true
      '@emotion/styled':
        optional: true
      '@types/react':
        optional: true

  '@mui/types@7.2.21':
    resolution: {integrity: sha512-6HstngiUxNqLU+/DPqlUJDIPbzUBxIVHb1MmXP0eTWDIROiCR2viugXpEif0PPe2mLqqakPzzRClWAnK+8UJww==}
    peerDependencies:
      '@types/react': ^17.0.0 || ^18.0.0 || ^19.0.0
    peerDependenciesMeta:
      '@types/react':
        optional: true

  '@mui/utils@6.4.3':
    resolution: {integrity: sha512-jxHRHh3BqVXE9ABxDm+Tc3wlBooYz/4XPa0+4AI+iF38rV1/+btJmSUgG4shDtSWVs/I97aDn5jBCt6SF2Uq2A==}
    engines: {node: '>=14.0.0'}
    peerDependencies:
      '@types/react': ^17.0.0 || ^18.0.0 || ^19.0.0
      react: ^17.0.0 || ^18.0.0 || ^19.0.0
    peerDependenciesMeta:
      '@types/react':
        optional: true

  '@mui/x-date-pickers@7.27.0':
    resolution: {integrity: sha512-wSx8JGk4WQ2hTObfQITc+zlmUKNleQYoH1hGocaQlpWpo1HhauDtcQfX6sDN0J0dPT2eeyxDWGj4uJmiSfQKcw==}
    engines: {node: '>=14.0.0'}
    peerDependencies:
      '@emotion/react': ^11.9.0
      '@emotion/styled': ^11.8.1
      '@mui/material': ^5.15.14 || ^6.0.0
      '@mui/system': ^5.15.14 || ^6.0.0
      date-fns: ^2.25.0 || ^3.2.0 || ^4.0.0
      date-fns-jalali: ^2.13.0-0 || ^3.2.0-0 || ^4.0.0-0
      dayjs: ^1.10.7
      luxon: ^3.0.2
      moment: ^2.29.4
      moment-hijri: ^2.1.2 || ^3.0.0
      moment-jalaali: ^0.7.4 || ^0.8.0 || ^0.9.0 || ^0.10.0
      react: ^17.0.0 || ^18.0.0 || ^19.0.0
      react-dom: ^17.0.0 || ^18.0.0 || ^19.0.0
    peerDependenciesMeta:
      '@emotion/react':
        optional: true
      '@emotion/styled':
        optional: true
      date-fns:
        optional: true
      date-fns-jalali:
        optional: true
      dayjs:
        optional: true
      luxon:
        optional: true
      moment:
        optional: true
      moment-hijri:
        optional: true
      moment-jalaali:
        optional: true

  '@mui/x-internals@7.26.0':
    resolution: {integrity: sha512-VxTCYQcZ02d3190pdvys2TDg9pgbvewAVakEopiOgReKAUhLdRlgGJHcOA/eAuGLyK1YIo26A6Ow6ZKlSRLwMg==}
    engines: {node: '>=14.0.0'}
    peerDependencies:
      react: ^17.0.0 || ^18.0.0 || ^19.0.0

  '@nodelib/fs.scandir@2.1.5':
    resolution: {integrity: sha512-vq24Bq3ym5HEQm2NKCr3yXDwjc7vTsEThRDnkp2DK9p1uqLR+DHurm/NOTo0KG7HYHU7eppKZj3MyqYuMBf62g==}
    engines: {node: '>= 8'}

  '@nodelib/fs.stat@2.0.5':
    resolution: {integrity: sha512-RkhPPp2zrqDAQA/2jNhnztcPAlv64XdhIp7a7454A5ovI7Bukxgt7MX7udwAu3zg1DcpPU0rz3VV1SeaqvY4+A==}
    engines: {node: '>= 8'}

  '@nodelib/fs.walk@1.2.8':
    resolution: {integrity: sha512-oGB+UxlgWcgQkgwo8GcEGwemoTFt3FIO9ababBmaGwXIoBKZ+GTy0pP185beGg7Llih/NSHSV2XAs1lnznocSg==}
    engines: {node: '>= 8'}

  '@novnc/novnc@1.5.0':
    resolution: {integrity: sha512-4yGHOtUCnEJUCsgEt/L78eeJu00kthurLBWXFiaXfonNx0pzbs6R/3gJb1byZe6iAE8V9MF0syQb0xIL8MSOtQ==}

  '@open-draft/deferred-promise@2.2.0':
    resolution: {integrity: sha512-CecwLWx3rhxVQF6V4bAgPS5t+So2sTbPgAzafKkVizyi7tlwpcFpdFqq+wqF2OwNBmqFuu6tOyouTuxgpMfzmA==}

  '@open-draft/logger@0.3.0':
    resolution: {integrity: sha512-X2g45fzhxH238HKO4xbSr7+wBS8Fvw6ixhTDuvLd5mqh6bJJCFAPwU9mPDxbcrRtfxv4u5IHCEH77BmxvXmmxQ==}

  '@open-draft/until@2.1.0':
    resolution: {integrity: sha512-U69T3ItWHvLwGg5eJ0n3I62nWuE6ilHlmz7zM0npLBRvPRd7e6NYmg54vvRtP5mZG7kZqZCFVdsTWo7BPtBujg==}

  '@paypal/accelerated-checkout-loader@1.1.0':
    resolution: {integrity: sha512-S2KkIpq15VnxYyI0tycvfYiNsqdsg2a92El2huYUVLsWnBbubl8toYK8khaP5nnxZ0MGl9mEB9Y9axmfOw2Yvg==}

  '@paypal/paypal-js@5.1.6':
    resolution: {integrity: sha512-1upF06pv0AUtTftRVSra44p8ibqGa3ruKLArvdhpZla25zcrND7R+nDUIMrJ0iteVYZowhujZStFs6NoruExfg==}

  '@paypal/react-paypal-js@7.8.3':
    resolution: {integrity: sha512-7sD5JFA0IH9kysyGFv5DTmtPn54vLWZ0DLhdjUvsjqZnoEs11mJJJlTsTA7MkIO3jBAJOWlfoA4wLYzmy68C4g==}
    peerDependencies:
      react: '>=16.3.0'
      react-dom: '>=16.3.0'

  '@paypal/sdk-constants@1.0.150':
    resolution: {integrity: sha512-ETm/mtiTBw4gHPdKo3GXzSQyXfZKevSg+ujfEvZbLT9gCc/YFmTBnWDroqmzOeuSXnf2Ll4bBSp3xbr47NQbUQ==}

  '@peggyjs/from-mem@1.3.5':
    resolution: {integrity: sha512-oRyzXE7nirAn+5yYjCdWQHg3EG2XXcYRoYNOK8Quqnmm+9FyK/2YWVunwudlYl++M3xY+gIAdf0vAYS+p0nKfQ==}
    engines: {node: '>=18'}

  '@pkgjs/parseargs@0.11.0':
    resolution: {integrity: sha512-+1VkjdD0QBLPodGrJUeqarH8VAIvQODIbwh9XpP5Syisf7YoQgsJKPNFoqqLQlu+VQ/tVSshMR6loPMn8U+dPg==}
    engines: {node: '>=14'}

  '@polka/url@1.0.0-next.28':
    resolution: {integrity: sha512-8LduaNlMZGwdZ6qWrKlfa+2M4gahzFkprZiAt2TF8uS0qQgBizKXpXURqvTJ4WtmupWxaLqjRb2UCTe72mu+Aw==}

  '@popperjs/core@2.11.8':
    resolution: {integrity: sha512-P1st0aksCrn9sGZhp8GMYwBnQsbvAWsZAX44oXNNvLHGqAOcoVxmjZiohstwQ7SqKnbR47akdNi+uleWD8+g6A==}

  '@reach/auto-id@0.10.5':
    resolution: {integrity: sha512-we4/bwjFxJ3F+2eaddQ1HltbKvJ7AB8clkN719El7Zugpn/vOjfPMOVUiBqTmPGLUvkYrq4tpuFwLvk2HyOVHg==}
    peerDependencies:
      react: ^16.8.0
      react-dom: ^16.8.0

  '@reach/descendants@0.10.5':
    resolution: {integrity: sha512-8HhN4DwS/HsPQ+Ym/Ft/XJ1spXBYdE8hqpnbYR9UcU7Nx3oDbTIdhjA6JXXt23t5avYIx2jRa8YHCtVKSHuiwA==}
    peerDependencies:
      react: ^16.8.0
      react-dom: ^16.8.0

  '@reach/tabs@0.10.5':
    resolution: {integrity: sha512-oQJxQ9FwFsXo2HxEzJxFU/wP31bPVh4VU54NlhHW9f49uofyYkIKBbAhdF0Zb3TnaFp4cGKPHX39pXBYGPDkAQ==}
    peerDependencies:
      react: ^16.8.0
      react-dom: ^16.8.0

  '@reach/utils@0.10.5':
    resolution: {integrity: sha512-5E/xxQnUbmpI/LrufBAOXjunl96DnqX6B4zC2MO2KH/dRzLug5gM5VuOwV26egsp0jvsSPxojwciOhS43px3qw==}
    peerDependencies:
      react: ^16.8.0
      react-dom: ^16.8.0

  '@rollup/pluginutils@5.1.3':
    resolution: {integrity: sha512-Pnsb6f32CD2W3uCaLZIzDmeFyQ2b8UWMFI7xtwUezpcGBDVDW6y9XgAWIlARiGAo6eNF5FK5aQTr0LFyNyqq5A==}
    engines: {node: '>=14.0.0'}
    peerDependencies:
      rollup: ^1.20.0||^2.0.0||^3.0.0||^4.0.0
    peerDependenciesMeta:
      rollup:
        optional: true

  '@rollup/rollup-android-arm-eabi@4.27.3':
    resolution: {integrity: sha512-EzxVSkIvCFxUd4Mgm4xR9YXrcp976qVaHnqom/Tgm+vU79k4vV4eYTjmRvGfeoW8m9LVcsAy/lGjcgVegKEhLQ==}
    cpu: [arm]
    os: [android]

  '@rollup/rollup-android-arm-eabi@4.34.8':
    resolution: {integrity: sha512-q217OSE8DTp8AFHuNHXo0Y86e1wtlfVrXiAlwkIvGRQv9zbc6mE3sjIVfwI8sYUyNxwOg0j/Vm1RKM04JcWLJw==}
    cpu: [arm]
    os: [android]

  '@rollup/rollup-android-arm64@4.27.3':
    resolution: {integrity: sha512-LJc5pDf1wjlt9o/Giaw9Ofl+k/vLUaYsE2zeQGH85giX2F+wn/Cg8b3c5CDP3qmVmeO5NzwVUzQQxwZvC2eQKw==}
    cpu: [arm64]
    os: [android]

  '@rollup/rollup-android-arm64@4.34.8':
    resolution: {integrity: sha512-Gigjz7mNWaOL9wCggvoK3jEIUUbGul656opstjaUSGC3eT0BM7PofdAJaBfPFWWkXNVAXbaQtC99OCg4sJv70Q==}
    cpu: [arm64]
    os: [android]

  '@rollup/rollup-darwin-arm64@4.27.3':
    resolution: {integrity: sha512-OuRysZ1Mt7wpWJ+aYKblVbJWtVn3Cy52h8nLuNSzTqSesYw1EuN6wKp5NW/4eSre3mp12gqFRXOKTcN3AI3LqA==}
    cpu: [arm64]
    os: [darwin]

  '@rollup/rollup-darwin-arm64@4.34.8':
    resolution: {integrity: sha512-02rVdZ5tgdUNRxIUrFdcMBZQoaPMrxtwSb+/hOfBdqkatYHR3lZ2A2EGyHq2sGOd0Owk80oV3snlDASC24He3Q==}
    cpu: [arm64]
    os: [darwin]

  '@rollup/rollup-darwin-x64@4.27.3':
    resolution: {integrity: sha512-xW//zjJMlJs2sOrCmXdB4d0uiilZsOdlGQIC/jjmMWT47lkLLoB1nsNhPUcnoqyi5YR6I4h+FjBpILxbEy8JRg==}
    cpu: [x64]
    os: [darwin]

  '@rollup/rollup-darwin-x64@4.34.8':
    resolution: {integrity: sha512-qIP/elwR/tq/dYRx3lgwK31jkZvMiD6qUtOycLhTzCvrjbZ3LjQnEM9rNhSGpbLXVJYQ3rq39A6Re0h9tU2ynw==}
    cpu: [x64]
    os: [darwin]

  '@rollup/rollup-freebsd-arm64@4.27.3':
    resolution: {integrity: sha512-58E0tIcwZ+12nK1WiLzHOD8I0d0kdrY/+o7yFVPRHuVGY3twBwzwDdTIBGRxLmyjciMYl1B/U515GJy+yn46qw==}
    cpu: [arm64]
    os: [freebsd]

  '@rollup/rollup-freebsd-arm64@4.34.8':
    resolution: {integrity: sha512-IQNVXL9iY6NniYbTaOKdrlVP3XIqazBgJOVkddzJlqnCpRi/yAeSOa8PLcECFSQochzqApIOE1GHNu3pCz+BDA==}
    cpu: [arm64]
    os: [freebsd]

  '@rollup/rollup-freebsd-x64@4.27.3':
    resolution: {integrity: sha512-78fohrpcVwTLxg1ZzBMlwEimoAJmY6B+5TsyAZ3Vok7YabRBUvjYTsRXPTjGEvv/mfgVBepbW28OlMEz4w8wGA==}
    cpu: [x64]
    os: [freebsd]

  '@rollup/rollup-freebsd-x64@4.34.8':
    resolution: {integrity: sha512-TYXcHghgnCqYFiE3FT5QwXtOZqDj5GmaFNTNt3jNC+vh22dc/ukG2cG+pi75QO4kACohZzidsq7yKTKwq/Jq7Q==}
    cpu: [x64]
    os: [freebsd]

  '@rollup/rollup-linux-arm-gnueabihf@4.27.3':
    resolution: {integrity: sha512-h2Ay79YFXyQi+QZKo3ISZDyKaVD7uUvukEHTOft7kh00WF9mxAaxZsNs3o/eukbeKuH35jBvQqrT61fzKfAB/Q==}
    cpu: [arm]
    os: [linux]

  '@rollup/rollup-linux-arm-gnueabihf@4.34.8':
    resolution: {integrity: sha512-A4iphFGNkWRd+5m3VIGuqHnG3MVnqKe7Al57u9mwgbyZ2/xF9Jio72MaY7xxh+Y87VAHmGQr73qoKL9HPbXj1g==}
    cpu: [arm]
    os: [linux]

  '@rollup/rollup-linux-arm-musleabihf@4.27.3':
    resolution: {integrity: sha512-Sv2GWmrJfRY57urktVLQ0VKZjNZGogVtASAgosDZ1aUB+ykPxSi3X1nWORL5Jk0sTIIwQiPH7iE3BMi9zGWfkg==}
    cpu: [arm]
    os: [linux]

  '@rollup/rollup-linux-arm-musleabihf@4.34.8':
    resolution: {integrity: sha512-S0lqKLfTm5u+QTxlFiAnb2J/2dgQqRy/XvziPtDd1rKZFXHTyYLoVL58M/XFwDI01AQCDIevGLbQrMAtdyanpA==}
    cpu: [arm]
    os: [linux]

  '@rollup/rollup-linux-arm64-gnu@4.27.3':
    resolution: {integrity: sha512-FPoJBLsPW2bDNWjSrwNuTPUt30VnfM8GPGRoLCYKZpPx0xiIEdFip3dH6CqgoT0RnoGXptaNziM0WlKgBc+OWQ==}
    cpu: [arm64]
    os: [linux]

  '@rollup/rollup-linux-arm64-gnu@4.34.8':
    resolution: {integrity: sha512-jpz9YOuPiSkL4G4pqKrus0pn9aYwpImGkosRKwNi+sJSkz+WU3anZe6hi73StLOQdfXYXC7hUfsQlTnjMd3s1A==}
    cpu: [arm64]
    os: [linux]

  '@rollup/rollup-linux-arm64-musl@4.27.3':
    resolution: {integrity: sha512-TKxiOvBorYq4sUpA0JT+Fkh+l+G9DScnG5Dqx7wiiqVMiRSkzTclP35pE6eQQYjP4Gc8yEkJGea6rz4qyWhp3g==}
    cpu: [arm64]
    os: [linux]

  '@rollup/rollup-linux-arm64-musl@4.34.8':
    resolution: {integrity: sha512-KdSfaROOUJXgTVxJNAZ3KwkRc5nggDk+06P6lgi1HLv1hskgvxHUKZ4xtwHkVYJ1Rep4GNo+uEfycCRRxht7+Q==}
    cpu: [arm64]
    os: [linux]

  '@rollup/rollup-linux-loongarch64-gnu@4.34.8':
    resolution: {integrity: sha512-NyF4gcxwkMFRjgXBM6g2lkT58OWztZvw5KkV2K0qqSnUEqCVcqdh2jN4gQrTn/YUpAcNKyFHfoOZEer9nwo6uQ==}
    cpu: [loong64]
    os: [linux]

  '@rollup/rollup-linux-powerpc64le-gnu@4.27.3':
    resolution: {integrity: sha512-v2M/mPvVUKVOKITa0oCFksnQQ/TqGrT+yD0184/cWHIu0LoIuYHwox0Pm3ccXEz8cEQDLk6FPKd1CCm+PlsISw==}
    cpu: [ppc64]
    os: [linux]

  '@rollup/rollup-linux-powerpc64le-gnu@4.34.8':
    resolution: {integrity: sha512-LMJc999GkhGvktHU85zNTDImZVUCJ1z/MbAJTnviiWmmjyckP5aQsHtcujMjpNdMZPT2rQEDBlJfubhs3jsMfw==}
    cpu: [ppc64]
    os: [linux]

  '@rollup/rollup-linux-riscv64-gnu@4.27.3':
    resolution: {integrity: sha512-LdrI4Yocb1a/tFVkzmOE5WyYRgEBOyEhWYJe4gsDWDiwnjYKjNs7PS6SGlTDB7maOHF4kxevsuNBl2iOcj3b4A==}
    cpu: [riscv64]
    os: [linux]

  '@rollup/rollup-linux-riscv64-gnu@4.34.8':
    resolution: {integrity: sha512-xAQCAHPj8nJq1PI3z8CIZzXuXCstquz7cIOL73HHdXiRcKk8Ywwqtx2wrIy23EcTn4aZ2fLJNBB8d0tQENPCmw==}
    cpu: [riscv64]
    os: [linux]

  '@rollup/rollup-linux-s390x-gnu@4.27.3':
    resolution: {integrity: sha512-d4wVu6SXij/jyiwPvI6C4KxdGzuZOvJ6y9VfrcleHTwo68fl8vZC5ZYHsCVPUi4tndCfMlFniWgwonQ5CUpQcA==}
    cpu: [s390x]
    os: [linux]

  '@rollup/rollup-linux-s390x-gnu@4.34.8':
    resolution: {integrity: sha512-DdePVk1NDEuc3fOe3dPPTb+rjMtuFw89gw6gVWxQFAuEqqSdDKnrwzZHrUYdac7A7dXl9Q2Vflxpme15gUWQFA==}
    cpu: [s390x]
    os: [linux]

  '@rollup/rollup-linux-x64-gnu@4.27.3':
    resolution: {integrity: sha512-/6bn6pp1fsCGEY5n3yajmzZQAh+mW4QPItbiWxs69zskBzJuheb3tNynEjL+mKOsUSFK11X4LYF2BwwXnzWleA==}
    cpu: [x64]
    os: [linux]

  '@rollup/rollup-linux-x64-gnu@4.34.8':
    resolution: {integrity: sha512-8y7ED8gjxITUltTUEJLQdgpbPh1sUQ0kMTmufRF/Ns5tI9TNMNlhWtmPKKHCU0SilX+3MJkZ0zERYYGIVBYHIA==}
    cpu: [x64]
    os: [linux]

  '@rollup/rollup-linux-x64-musl@4.27.3':
    resolution: {integrity: sha512-nBXOfJds8OzUT1qUreT/en3eyOXd2EH5b0wr2bVB5999qHdGKkzGzIyKYaKj02lXk6wpN71ltLIaQpu58YFBoQ==}
    cpu: [x64]
    os: [linux]

  '@rollup/rollup-linux-x64-musl@4.34.8':
    resolution: {integrity: sha512-SCXcP0ZpGFIe7Ge+McxY5zKxiEI5ra+GT3QRxL0pMMtxPfpyLAKleZODi1zdRHkz5/BhueUrYtYVgubqe9JBNQ==}
    cpu: [x64]
    os: [linux]

  '@rollup/rollup-win32-arm64-msvc@4.27.3':
    resolution: {integrity: sha512-ogfbEVQgIZOz5WPWXF2HVb6En+kWzScuxJo/WdQTqEgeyGkaa2ui5sQav9Zkr7bnNCLK48uxmmK0TySm22eiuw==}
    cpu: [arm64]
    os: [win32]

  '@rollup/rollup-win32-arm64-msvc@4.34.8':
    resolution: {integrity: sha512-YHYsgzZgFJzTRbth4h7Or0m5O74Yda+hLin0irAIobkLQFRQd1qWmnoVfwmKm9TXIZVAD0nZ+GEb2ICicLyCnQ==}
    cpu: [arm64]
    os: [win32]

  '@rollup/rollup-win32-ia32-msvc@4.27.3':
    resolution: {integrity: sha512-ecE36ZBMLINqiTtSNQ1vzWc5pXLQHlf/oqGp/bSbi7iedcjcNb6QbCBNG73Euyy2C+l/fn8qKWEwxr+0SSfs3w==}
    cpu: [ia32]
    os: [win32]

  '@rollup/rollup-win32-ia32-msvc@4.34.8':
    resolution: {integrity: sha512-r3NRQrXkHr4uWy5TOjTpTYojR9XmF0j/RYgKCef+Ag46FWUTltm5ziticv8LdNsDMehjJ543x/+TJAek/xBA2w==}
    cpu: [ia32]
    os: [win32]

  '@rollup/rollup-win32-x64-msvc@4.27.3':
    resolution: {integrity: sha512-vliZLrDmYKyaUoMzEbMTg2JkerfBjn03KmAw9CykO0Zzkzoyd7o3iZNam/TpyWNjNT+Cz2iO3P9Smv2wgrR+Eg==}
    cpu: [x64]
    os: [win32]

  '@rollup/rollup-win32-x64-msvc@4.34.8':
    resolution: {integrity: sha512-U0FaE5O1BCpZSeE6gBl3c5ObhePQSfk9vDRToMmTkbhCOgW4jqvtS5LGyQ76L1fH8sM0keRp4uDTsbjiUyjk0g==}
    cpu: [x64]
    os: [win32]

  '@sentry-internal/feedback@7.120.0':
    resolution: {integrity: sha512-+nU2PXMAyrYyK64PlfxXyRZ+LIl6IWAcdnBeX916WqOJy2WWmtdOrAX8muVwLVIXHzp1EMG1nEZgtpL/Vr2XKQ==}
    engines: {node: '>=12'}

  '@sentry-internal/replay-canvas@7.120.0':
    resolution: {integrity: sha512-ZEFZBP+Jxmy/8IY7IZDZVPqAJ6pPxAFo1lNTd8xfpbno3WAtHw0FLewLfjrFt0zfIgCk8EXj4PW355zRP3C2NQ==}
    engines: {node: '>=12'}

  '@sentry-internal/tracing@7.120.0':
    resolution: {integrity: sha512-VymJoIGMV0PcTJyshka9uJ1sKpR7bHooqW5jTEr6g0dYAwB723fPXHjVW+7SETF7i5+yr2KMprYKreqRidKyKA==}
    engines: {node: '>=8'}

  '@sentry/browser@7.120.0':
    resolution: {integrity: sha512-2hRE3QPLBBX+qqZEHY2IbJv4YvfXY7m/bWmNjN15phyNK3oBcm2Pa8ZiKUYrk8u/4DCEGzNUlhOmFgaxwSfpNw==}
    engines: {node: '>=8'}

  '@sentry/core@7.120.0':
    resolution: {integrity: sha512-uTc2sUQ0heZrMI31oFOHGxjKgw16MbV3C2mcT7qcrb6UmSGR9WqPOXZhnVVuzPWCnQ8B5IPPVdynK//J+9/m6g==}
    engines: {node: '>=8'}

  '@sentry/integrations@7.120.0':
    resolution: {integrity: sha512-/Hs9MgSmG4JFNyeQkJ+MWh/fxO/U38Pz0VSH3hDrfyCjI8vH9Vz9inGEQXgB9Ke4eH8XnhsQ7xPnM27lWJts6g==}
    engines: {node: '>=8'}

  '@sentry/react@7.120.0':
    resolution: {integrity: sha512-YTzmTRO9a2ZIdZiiT3Ob4h8/wLDEDC24qrUqomrYHG8Rcj+9EHjTqQQmoB8ARw9Kh0SrIzR5jbDK7C8JO6jzCQ==}
    engines: {node: '>=8'}
    peerDependencies:
      react: 15.x || 16.x || 17.x || 18.x

  '@sentry/replay@7.120.0':
    resolution: {integrity: sha512-wV9fIYwNtMvFOHQB5eSm+kCorRXsX5+v1DxyTC8Lee1hfzcUQ2Wvqh75VktpXuM9TeZE8h7aQ4Wo4qCgTUdtvA==}
    engines: {node: '>=12'}

  '@sentry/types@7.120.0':
    resolution: {integrity: sha512-3mvELhBQBo6EljcRrJzfpGJYHKIZuBXmqh0y8prh03SWE62pwRL614GIYtd4YOC6OP1gfPn8S8h9w3dD5bF5HA==}
    engines: {node: '>=8'}

  '@sentry/utils@7.120.0':
    resolution: {integrity: sha512-XZsPcBHoYu4+HYn14IOnhabUZgCF99Xn4IdWn8Hjs/c+VPtuAVDhRTsfPyPrpY3OcN8DgO5fZX4qcv/6kNbX1A==}
    engines: {node: '>=8'}

  '@shikijs/core@2.3.2':
    resolution: {integrity: sha512-s7vyL3LzUKm3Qwf36zRWlavX9BQMZTIq9B1almM63M5xBuSldnsTHCmsXzoF/Kyw4k7Xgas7yAyJz9VR/vcP1A==}

  '@shikijs/engine-javascript@2.3.2':
    resolution: {integrity: sha512-w3IEMu5HfL/OaJTsMbIfZ1HRPnWVYRANeDtmsdIIEgUOcLjzFJFQwlnkckGjKHekEzNqlMLbgB/twnfZ/EEAGg==}

  '@shikijs/engine-oniguruma@2.3.2':
    resolution: {integrity: sha512-vikMY1TroyZXUHIXbMnvY/mjtOxMn+tavcfAeQPgWS9FHcgFSUoEtywF5B5sOLb9NXb8P2vb7odkh3nj15/00A==}

  '@shikijs/langs@2.3.2':
    resolution: {integrity: sha512-UqI6bSxFzhexIJficZLKeB1L2Sc3xoNiAV0yHpfbg5meck93du+EKQtsGbBv66Ki53XZPhnR/kYkOr85elIuFw==}

  '@shikijs/themes@2.3.2':
    resolution: {integrity: sha512-QAh7D/hhfYKHibkG2tti8vxNt3ekAH5EqkXJeJbTh7FGvTCWEI7BHqNCtMdjFvZ0vav5nvUgdvA7/HI7pfsB4w==}

  '@shikijs/types@2.3.2':
    resolution: {integrity: sha512-CBaMY+a3pepyC4SETi7+bSzO0f6hxEQJUUuS4uD7zppzjmrN4ZRtBqxaT+wOan26CR9eeJ5iBhc4qvWEwn7Eeg==}

  '@shikijs/vscode-textmate@10.0.1':
    resolution: {integrity: sha512-fTIQwLF+Qhuws31iw7Ncl1R3HUDtGwIipiJ9iU+UsDUwMhegFcQKQHd51nZjb7CArq0MvON8rbgCGQYWHUKAdg==}

  '@storybook/addon-a11y@8.5.0':
    resolution: {integrity: sha512-dTKlnhOaDsAXxkmHz7m6/qb98IENoaXTCG3fXo2iwJ1xT27fZF+i8fz8oQprLAN5r7xlnz66ARJvEIKJ+Lxjgw==}
    peerDependencies:
      storybook: ^8.5.0

  '@storybook/addon-actions@8.4.5':
    resolution: {integrity: sha512-rbB19uiGJ61XHbKIbS1a9bUS6re5L8rT5NMNeEJhCxXRpFUPrlTXMSoD/Pgcn3ENeEMVZsm8/eCzxAVgAP3Mgg==}
    peerDependencies:
      storybook: ^8.4.5

  '@storybook/addon-actions@8.5.0':
    resolution: {integrity: sha512-6CW9+17rk5eNx6I8EKqCxRKtsJFTR/lHL+xiJ6/iBWApIm8sg63vhXvUTJ58UixmIkT5oLh0+ESNPh+x10D8fw==}
    peerDependencies:
      storybook: ^8.5.0

  '@storybook/addon-controls@8.5.0':
    resolution: {integrity: sha512-1fivx77A/ahObrPl0L66o9i9MUNfqXxsrpekne5gjMNXw9XJFIRNUe/ddL4CMmwu7SgVbj2QV+q5E5mlnZNTJw==}
    peerDependencies:
      storybook: ^8.5.0

  '@storybook/addon-docs@8.5.0':
    resolution: {integrity: sha512-REwLSr1VgOVNJZwP3y3mldhOjBHlM5fqTvq/tC8NaYpAzx9O4rZdoUSZxW3tYtoNoYrHpB8kzRTeZl8WSdKllw==}
    peerDependencies:
      storybook: ^8.5.0

  '@storybook/addon-highlight@8.5.0':
    resolution: {integrity: sha512-/JxYzMK5aJSYs0K/0eAEFyER2dMoxqwM891MdnkNwLFdyrM58lzHee00F9oEX6zeQoRUNQPRepq0ui2PvbTMGw==}
    peerDependencies:
      storybook: ^8.5.0

  '@storybook/addon-mdx-gfm@8.5.0':
    resolution: {integrity: sha512-UDKKftEWrhUiBRR6Ew+1lDJMV+TU0gZ0v4aLN6erOKswHI5ilm+L1xmixf8ZHkgaUIJ6JDHOMMfAhj1CP62LTw==}
    peerDependencies:
      storybook: ^8.5.0

  '@storybook/addon-measure@8.5.0':
    resolution: {integrity: sha512-e8pJy2sICyj0Ff0W1PFc6HPE6PqcjnnHtfuDaO3M9uSKJLYkpTWJ8i1VSP178f8seq44r5/PdQCHqs5q5l3zgw==}
    peerDependencies:
      storybook: ^8.5.0

  '@storybook/addon-storysource@8.5.0':
    resolution: {integrity: sha512-AvnWIJk1CNHStvLHZp4AK/MqU4IWLt0O6CsfCpH868EgfHcnQ4kbELTVSbMCMraBfcvOtbXidEWTUb+/Pc2KWg==}
    peerDependencies:
      storybook: ^8.5.0

  '@storybook/addon-viewport@8.5.0':
    resolution: {integrity: sha512-MlhVELImk9YzjEgGR2ciLC8d5tUSGcO7my4kWIClN0VyTRcvG4ZfwrsEC+jN3/l52nrgjLmKrDX5UAGZm6w5mQ==}
    peerDependencies:
      storybook: ^8.5.0

  '@storybook/blocks@8.5.0':
    resolution: {integrity: sha512-2sTOgjH/JFOgWnpqkKjpKVvKAgUaC9ZBjH1gnCoA5dne/SDafYaCAYfv6yZn7g2Xm1sTxWCAmMIUkYSALeWr+w==}
    peerDependencies:
      react: ^16.8.0 || ^17.0.0 || ^18.0.0 || ^19.0.0-beta
      react-dom: ^16.8.0 || ^17.0.0 || ^18.0.0 || ^19.0.0-beta
      storybook: ^8.5.0
    peerDependenciesMeta:
      react:
        optional: true
      react-dom:
        optional: true

  '@storybook/builder-vite@8.5.0':
    resolution: {integrity: sha512-GVJFjAxX/mL3bmXX6N619ShuYprkh6Ix08JU6QGNf/tTkG92BxjgCqQdfovBrviDhFyO2bhkdlEp6ujMo5CbZA==}
    peerDependencies:
      storybook: ^8.5.0
      vite: ^4.0.0 || ^5.0.0 || ^6.0.0

  '@storybook/components@8.4.5':
    resolution: {integrity: sha512-2PdnKfqNNv3sO7qILgWXiNvmLOi503oN9OMemNCQjTIvdvySc5JpS9/eClwcl/JfmE4qHdSHZr8dLLkBM9S7+Q==}
    peerDependencies:
      storybook: ^8.2.0 || ^8.3.0-0 || ^8.4.0-0 || ^8.5.0-0 || ^8.6.0-0

  '@storybook/components@8.5.0':
    resolution: {integrity: sha512-DhaHtwfEcfWYj3ih/5RBSDHe3Idxyf+oHw2/DmaLKJX6MluhdK3ZqigjRcTmA9Gj/SbR4CkHEEtDzAvBlW0BYw==}
    peerDependencies:
      storybook: ^8.2.0 || ^8.3.0-0 || ^8.4.0-0 || ^8.5.0-0 || ^8.6.0-0

  '@storybook/core-events@8.4.5':
    resolution: {integrity: sha512-+DeYpAuav9E/Q5x5BVrMpf+XBFbVQJuJbVXNiglZcJNH13D/G2WDToOYAbGviZ6CBvbUdjlqC7y9+/emwP78bA==}
    peerDependencies:
      storybook: ^8.2.0 || ^8.3.0-0 || ^8.4.0-0 || ^8.5.0-0 || ^8.6.0-0

  '@storybook/core@8.5.0':
    resolution: {integrity: sha512-apborO6ynns7SeydBSqE9o0zT6JSU+VY4gLFPJROGcconvSW4bS5xtJCsgjlulceyWVxepFHGXl4jEZw+SktXA==}
    peerDependencies:
      prettier: ^2 || ^3
    peerDependenciesMeta:
      prettier:
        optional: true

  '@storybook/csf-plugin@8.5.0':
    resolution: {integrity: sha512-cs6ogviNyLG1h9J8Sb47U3DqIrQmn2EHm4ta3fpCeV3ABbrMgbzYyxtmybz4g/AwlDgjAZAt6PPcXkfCJ6p2CQ==}
    peerDependencies:
      storybook: ^8.5.0

  '@storybook/csf@0.1.12':
    resolution: {integrity: sha512-9/exVhabisyIVL0VxTCxo01Tdm8wefIXKXfltAPTSr8cbLn5JAxGQ6QV3mjdecLGEOucfoVhAKtJfVHxEK1iqw==}

  '@storybook/global@5.0.0':
    resolution: {integrity: sha512-FcOqPAXACP0I3oJ/ws6/rrPT9WGhu915Cg8D02a9YxLo0DE9zI+a9A5gRGvmQ09fiWPukqI8ZAEoQEdWUKMQdQ==}

  '@storybook/icons@1.2.12':
    resolution: {integrity: sha512-UxgyK5W3/UV4VrI3dl6ajGfHM4aOqMAkFLWe2KibeQudLf6NJpDrDMSHwZj+3iKC4jFU7dkKbbtH2h/al4sW3Q==}
    engines: {node: '>=14.0.0'}
    peerDependencies:
      react: ^16.8.0 || ^17.0.0 || ^18.0.0
      react-dom: ^16.8.0 || ^17.0.0 || ^18.0.0

  '@storybook/instrumenter@8.5.0':
    resolution: {integrity: sha512-eZ/UY6w4U2vay+wX7QVwKiRoyMzZscuv6v4k4r8BlmHPFWbhiZDO9S2GsG16UkyKnrQrYk432he70n7hn1Xvmg==}
    peerDependencies:
      storybook: ^8.5.0

  '@storybook/manager-api@8.4.5':
    resolution: {integrity: sha512-t39JaMy3UX4StbUH/tIDcaflBDxTcyIq853wQtBMhVL3e1+Dw3MIiiG/5bw79HU4R7kSmPVLXIIbV3FmXkq7KQ==}
    peerDependencies:
      storybook: ^8.2.0 || ^8.3.0-0 || ^8.4.0-0 || ^8.5.0-0 || ^8.6.0-0

  '@storybook/manager-api@8.5.0':
    resolution: {integrity: sha512-Ildriueo3eif4M+gMlMxu/mrBIbAnz8+oesmQJKdzZfe/U9eQTI9OUqJsxx/IVBmdzQ3ySsgNmzj5VweRkse4A==}
    peerDependencies:
      storybook: ^8.2.0 || ^8.3.0-0 || ^8.4.0-0 || ^8.5.0-0 || ^8.6.0-0

  '@storybook/preview-api@8.4.5':
    resolution: {integrity: sha512-MKIZ2jQO/3cUdsT57eq8jRgB6inALo9BxrQ88f7mqzltOkMvADvTAY6y8JZqTUoDzWTH/ny/8SGGdtpqlxRuiQ==}
    peerDependencies:
      storybook: ^8.2.0 || ^8.3.0-0 || ^8.4.0-0 || ^8.5.0-0 || ^8.6.0-0

  '@storybook/preview-api@8.5.0':
    resolution: {integrity: sha512-g0XbD54zMUkl6bpuA7qEBCE9rW1QV6KKmwkO4bkxMOJcMke3x9l00JTaYn7Un8wItjXiS3BIG15B6mnfBG7fng==}
    peerDependencies:
      storybook: ^8.2.0 || ^8.3.0-0 || ^8.4.0-0 || ^8.5.0-0 || ^8.6.0-0

  '@storybook/react-dom-shim@8.4.5':
    resolution: {integrity: sha512-YTWTfPagptEYXJsnxAl3zP97Ev0zebtaEV0WgjGaEeumr+zsfgKKwzzHxgrtumBmDzwkuKlzFwlQB5A8keOIGA==}
    peerDependencies:
      react: ^16.8.0 || ^17.0.0 || ^18.0.0 || ^19.0.0-beta
      react-dom: ^16.8.0 || ^17.0.0 || ^18.0.0 || ^19.0.0-beta
      storybook: ^8.4.5

  '@storybook/react-dom-shim@8.5.0':
    resolution: {integrity: sha512-7P8xg4FiuFpM6kQOzZynno+0zyLVs8NgsmRK58t3JRZXbda1tzlxTXzvqx4hUevvbPJGjmrB0F3xTFH+8Otnvw==}
    peerDependencies:
      react: ^16.8.0 || ^17.0.0 || ^18.0.0 || ^19.0.0-beta
      react-dom: ^16.8.0 || ^17.0.0 || ^18.0.0 || ^19.0.0-beta
      storybook: ^8.5.0

  '@storybook/react-vite@8.5.0':
    resolution: {integrity: sha512-4f5AM8aPs2aTBeiycotinaDIPJg/YRtPb0F1dDquS097eUOeImS73+NSSCwrIjmSiapG/KWVkPgFnadEumFkAA==}
    engines: {node: '>=18.0.0'}
    peerDependencies:
      '@storybook/test': 8.5.0
      react: ^16.8.0 || ^17.0.0 || ^18.0.0 || ^19.0.0-beta
      react-dom: ^16.8.0 || ^17.0.0 || ^18.0.0 || ^19.0.0-beta
      storybook: ^8.5.0
      vite: ^4.0.0 || ^5.0.0 || ^6.0.0
    peerDependenciesMeta:
      '@storybook/test':
        optional: true

  '@storybook/react@8.4.5':
    resolution: {integrity: sha512-2+p4aGEdGOnu2XNhnMi1B8GPeszm34P905HgqGD1cuz9gMt7x/bgZQaVxs6kpHZ3Hb6V9qp62La2dbAYatHdSw==}
    engines: {node: '>=18.0.0'}
    peerDependencies:
      '@storybook/test': 8.4.5
      react: ^16.8.0 || ^17.0.0 || ^18.0.0 || ^19.0.0-beta
      react-dom: ^16.8.0 || ^17.0.0 || ^18.0.0 || ^19.0.0-beta
      storybook: ^8.4.5
      typescript: '>= 4.2.x'
    peerDependenciesMeta:
      '@storybook/test':
        optional: true
      typescript:
        optional: true

  '@storybook/react@8.5.0':
    resolution: {integrity: sha512-/jbkmGGc95N7KduIennL/k8grNTP5ye/YBnkcS4TbF7uDWBtKy3/Wqvx5BIlFXq3qeUnZJ8YtZc0lPIYeCY8XQ==}
    engines: {node: '>=18.0.0'}
    peerDependencies:
      '@storybook/test': 8.5.0
      react: ^16.8.0 || ^17.0.0 || ^18.0.0 || ^19.0.0-beta
      react-dom: ^16.8.0 || ^17.0.0 || ^18.0.0 || ^19.0.0-beta
      storybook: ^8.5.0
      typescript: '>= 4.2.x'
    peerDependenciesMeta:
      '@storybook/test':
        optional: true
      typescript:
        optional: true

  '@storybook/source-loader@8.5.0':
    resolution: {integrity: sha512-XsXeYakkjZ2TjvLBfr/vH1G/NK3ZVrU/asI7gqEyzd725YiM12sLp7zlnIpVtGJTCRCzWn69jqzmc4WifFon/g==}
    peerDependencies:
      storybook: ^8.5.0

  '@storybook/test@8.5.0':
    resolution: {integrity: sha512-M/DdPlI6gwL7NGkK5o7GYjdEBp95AsFEUtW29zQfnVIAngYugzi3nIuM/XkQHunidVdAZCYjw2s2Yhhsx/m9sw==}
    peerDependencies:
      storybook: ^8.5.0

  '@storybook/theming@8.4.5':
    resolution: {integrity: sha512-45e/jeG4iuqdZcHg3PbB6dwXQTwlnnEB7r/QcVExyC7ibrkTnjUfvxzyUw4mmU3CXETFGD5EcUobFkgK+/aPxQ==}
    peerDependencies:
      storybook: ^8.2.0 || ^8.3.0-0 || ^8.4.0-0 || ^8.5.0-0 || ^8.6.0-0

  '@storybook/theming@8.5.0':
    resolution: {integrity: sha512-591LbOj/HMmHYUfLgrMerxhF1A9mY61HWKxcRpB6xxalc1Xw1kRtQ49DcwuTXnUu9ktBB3nuOzPNPQPFSh/7PQ==}
    peerDependencies:
      storybook: ^8.2.0 || ^8.3.0-0 || ^8.4.0-0 || ^8.5.0-0 || ^8.6.0-0

  '@svgr/babel-plugin-add-jsx-attribute@8.0.0':
    resolution: {integrity: sha512-b9MIk7yhdS1pMCZM8VeNfUlSKVRhsHZNMl5O9SfaX0l0t5wjdgu4IDzGB8bpnGBBOjGST3rRFVsaaEtI4W6f7g==}
    engines: {node: '>=14'}
    peerDependencies:
      '@babel/core': ^7.0.0-0

  '@svgr/babel-plugin-remove-jsx-attribute@8.0.0':
    resolution: {integrity: sha512-BcCkm/STipKvbCl6b7QFrMh/vx00vIP63k2eM66MfHJzPr6O2U0jYEViXkHJWqXqQYjdeA9cuCl5KWmlwjDvbA==}
    engines: {node: '>=14'}
    peerDependencies:
      '@babel/core': ^7.0.0-0

  '@svgr/babel-plugin-remove-jsx-empty-expression@8.0.0':
    resolution: {integrity: sha512-5BcGCBfBxB5+XSDSWnhTThfI9jcO5f0Ai2V24gZpG+wXF14BzwxxdDb4g6trdOux0rhibGs385BeFMSmxtS3uA==}
    engines: {node: '>=14'}
    peerDependencies:
      '@babel/core': ^7.0.0-0

  '@svgr/babel-plugin-replace-jsx-attribute-value@8.0.0':
    resolution: {integrity: sha512-KVQ+PtIjb1BuYT3ht8M5KbzWBhdAjjUPdlMtpuw/VjT8coTrItWX6Qafl9+ji831JaJcu6PJNKCV0bp01lBNzQ==}
    engines: {node: '>=14'}
    peerDependencies:
      '@babel/core': ^7.0.0-0

  '@svgr/babel-plugin-svg-dynamic-title@8.0.0':
    resolution: {integrity: sha512-omNiKqwjNmOQJ2v6ge4SErBbkooV2aAWwaPFs2vUY7p7GhVkzRkJ00kILXQvRhA6miHnNpXv7MRnnSjdRjK8og==}
    engines: {node: '>=14'}
    peerDependencies:
      '@babel/core': ^7.0.0-0

  '@svgr/babel-plugin-svg-em-dimensions@8.0.0':
    resolution: {integrity: sha512-mURHYnu6Iw3UBTbhGwE/vsngtCIbHE43xCRK7kCw4t01xyGqb2Pd+WXekRRoFOBIY29ZoOhUCTEweDMdrjfi9g==}
    engines: {node: '>=14'}
    peerDependencies:
      '@babel/core': ^7.0.0-0

  '@svgr/babel-plugin-transform-react-native-svg@8.1.0':
    resolution: {integrity: sha512-Tx8T58CHo+7nwJ+EhUwx3LfdNSG9R2OKfaIXXs5soiy5HtgoAEkDay9LIimLOcG8dJQH1wPZp/cnAv6S9CrR1Q==}
    engines: {node: '>=14'}
    peerDependencies:
      '@babel/core': ^7.0.0-0

  '@svgr/babel-plugin-transform-svg-component@8.0.0':
    resolution: {integrity: sha512-DFx8xa3cZXTdb/k3kfPeaixecQLgKh5NVBMwD0AQxOzcZawK4oo1Jh9LbrcACUivsCA7TLG8eeWgrDXjTMhRmw==}
    engines: {node: '>=12'}
    peerDependencies:
      '@babel/core': ^7.0.0-0

  '@svgr/babel-preset@8.1.0':
    resolution: {integrity: sha512-7EYDbHE7MxHpv4sxvnVPngw5fuR6pw79SkcrILHJ/iMpuKySNCl5W1qcwPEpU+LgyRXOaAFgH0KhwD18wwg6ug==}
    engines: {node: '>=14'}
    peerDependencies:
      '@babel/core': ^7.0.0-0

  '@svgr/core@8.1.0':
    resolution: {integrity: sha512-8QqtOQT5ACVlmsvKOJNEaWmRPmcojMOzCz4Hs2BGG/toAp/K38LcsMRyLp349glq5AzJbCEeimEoxaX6v/fLrA==}
    engines: {node: '>=14'}

  '@svgr/hast-util-to-babel-ast@8.0.0':
    resolution: {integrity: sha512-EbDKwO9GpfWP4jN9sGdYwPBU0kdomaPIL2Eu4YwmgP+sJeXT+L7bMwJUBnhzfH8Q2qMBqZ4fJwpCyYsAN3mt2Q==}
    engines: {node: '>=14'}

  '@svgr/plugin-jsx@8.1.0':
    resolution: {integrity: sha512-0xiIyBsLlr8quN+WyuxooNW9RJ0Dpr8uOnH/xrCVO8GLUcwHISwj1AG0k+LFzteTkAA0GbX0kj9q6Dk70PTiPA==}
    engines: {node: '>=14'}
    peerDependencies:
      '@svgr/core': '*'

  '@swc/core-darwin-arm64@1.10.11':
    resolution: {integrity: sha512-ZpgEaNcx2e5D+Pd0yZGVbpSrEDOEubn7r2JXoNBf0O85lPjUm3HDzGRfLlV/MwxRPAkwm93eLP4l7gYnc50l3g==}
    engines: {node: '>=10'}
    cpu: [arm64]
    os: [darwin]

  '@swc/core-darwin-x64@1.10.11':
    resolution: {integrity: sha512-szObinnq2o7spXMDU5pdunmUeLrfV67Q77rV+DyojAiGJI1RSbEQotLOk+ONOLpoapwGUxOijFG4IuX1xiwQ2g==}
    engines: {node: '>=10'}
    cpu: [x64]
    os: [darwin]

  '@swc/core-linux-arm-gnueabihf@1.10.11':
    resolution: {integrity: sha512-tVE8aXQwd8JUB9fOGLawFJa76nrpvp3dvErjozMmWSKWqtoeO7HV83aOrVtc8G66cj4Vq7FjTE9pOJeV1FbKRw==}
    engines: {node: '>=10'}
    cpu: [arm]
    os: [linux]

  '@swc/core-linux-arm64-gnu@1.10.11':
    resolution: {integrity: sha512-geFkENU5GMEKO7FqHOaw9HVlpQEW10nICoM6ubFc0hXBv8dwRXU4vQbh9s/isLSFRftw1m4jEEWixAnXSw8bxQ==}
    engines: {node: '>=10'}
    cpu: [arm64]
    os: [linux]

  '@swc/core-linux-arm64-musl@1.10.11':
    resolution: {integrity: sha512-2mMscXe/ivq8c4tO3eQSbQDFBvagMJGlalXCspn0DgDImLYTEnt/8KHMUMGVfh0gMJTZ9q4FlGLo7mlnbx99MQ==}
    engines: {node: '>=10'}
    cpu: [arm64]
    os: [linux]

  '@swc/core-linux-x64-gnu@1.10.11':
    resolution: {integrity: sha512-eu2apgDbC4xwsigpl6LS+iyw6a3mL6kB4I+6PZMbFF2nIb1Dh7RGnu70Ai6mMn1o80fTmRSKsCT3CKMfVdeNFg==}
    engines: {node: '>=10'}
    cpu: [x64]
    os: [linux]

  '@swc/core-linux-x64-musl@1.10.11':
    resolution: {integrity: sha512-0n+wPWpDigwqRay4IL2JIvAqSKCXv6nKxPig9M7+epAlEQlqX+8Oq/Ap3yHtuhjNPb7HmnqNJLCXT1Wx+BZo0w==}
    engines: {node: '>=10'}
    cpu: [x64]
    os: [linux]

  '@swc/core-win32-arm64-msvc@1.10.11':
    resolution: {integrity: sha512-7+bMSIoqcbXKosIVd314YjckDRPneA4OpG1cb3/GrkQTEDXmWT3pFBBlJf82hzJfw7b6lfv6rDVEFBX7/PJoLA==}
    engines: {node: '>=10'}
    cpu: [arm64]
    os: [win32]

  '@swc/core-win32-ia32-msvc@1.10.11':
    resolution: {integrity: sha512-6hkLl4+3KjP/OFTryWxpW7YFN+w4R689TSPwiII4fFgsFNupyEmLWWakKfkGgV2JVA59L4Oi02elHy/O1sbgtw==}
    engines: {node: '>=10'}
    cpu: [ia32]
    os: [win32]

  '@swc/core-win32-x64-msvc@1.10.11':
    resolution: {integrity: sha512-kKNE2BGu/La2k2WFHovenqZvGQAHRIU+rd2/6a7D6EiQ6EyimtbhUqjCCZ+N1f5fIAnvM+sMdLiQJq4jdd/oOQ==}
    engines: {node: '>=10'}
    cpu: [x64]
    os: [win32]

  '@swc/core@1.10.11':
    resolution: {integrity: sha512-3zGU5y3S20cAwot9ZcsxVFNsSVaptG+dKdmAxORSE3EX7ixe1Xn5kUwLlgIsM4qrwTUWCJDLNhRS+2HLFivcDg==}
    engines: {node: '>=10'}
    peerDependencies:
      '@swc/helpers': '*'
    peerDependenciesMeta:
      '@swc/helpers':
        optional: true

  '@swc/counter@0.1.3':
    resolution: {integrity: sha512-e2BR4lsJkkRlKZ/qCHPw9ZaSxc0MVUd7gtbtaB7aMvHeJVYe8sOB8DBZkP2DtISHGSku9sCK6T6cnY0CtXrOCQ==}

  '@swc/types@0.1.17':
    resolution: {integrity: sha512-V5gRru+aD8YVyCOMAjMpWR1Ui577DD5KSJsHP8RAxopAH22jFz6GZd/qxqjO6MJHQhcsjvjOFXyDhyLQUnMveQ==}

  '@tanstack/history@1.99.13':
    resolution: {integrity: sha512-JMd7USmnp8zV8BRGIjALqzPxazvKtQ7PGXQC7n39HpbqdsmfV2ePCzieO84IvN+mwsTrXErpbjI4BfKCa+ZNCg==}
    engines: {node: '>=12'}

  '@tanstack/query-core@5.51.24':
    resolution: {integrity: sha512-qtIR0FMHUDIWyIQw87q4C+so7XaN59MsGfWrc6rgi2VTHrVZF3Hd0St2dbpqRetHf6XW5yY5lzTrXpTilPlxUg==}

  '@tanstack/query-devtools@5.51.16':
    resolution: {integrity: sha512-ajwuq4WnkNCMj/Hy3KR8d3RtZ6PSKc1dD2vs2T408MdjgKzQ3klVoL6zDgVO7X+5jlb5zfgcO3thh4ojPhfIaw==}

  '@tanstack/react-query-devtools@5.51.24':
    resolution: {integrity: sha512-tuEUUr8+ISdkM+tpYlBq2RsBIQ9RQvlZSGizyn4l3MR0hl3Pv8WBFbmOwzQZ1vtec1fa8DJ09SUgeQG1PnARog==}
    peerDependencies:
      '@tanstack/react-query': ^5.51.24
      react: ^18 || ^19

  '@tanstack/react-query@5.51.24':
    resolution: {integrity: sha512-sW1qRwoCDqOFku67xng4Y5z6NPK1DS347jR4RiX9wFHrmyqpbXgUjPIjT3fodezdJAaSJD/6CvWb0cl05J8zNQ==}
    peerDependencies:
      react: ^18.0.0

  '@tanstack/react-router@1.111.11':
    resolution: {integrity: sha512-8CZ1Yj38mdYBvBV9FCBEGGAWt2Usx7UDWnhFvUe8DyCX4e97+5pj5OJ/RrJMLXPc43Jf0H9Vu+VBeSJHK7oPog==}
    engines: {node: '>=12'}
    peerDependencies:
      react: '>=18.0.0 || >=19.0.0'
      react-dom: '>=18.0.0 || >=19.0.0'

  '@tanstack/react-store@0.7.0':
    resolution: {integrity: sha512-S/Rq17HaGOk+tQHV/yrePMnG1xbsKZIl/VsNWnNXt4XW+tTY8dTlvpJH2ZQ3GRALsusG5K6Q3unAGJ2pd9W/Ng==}
    peerDependencies:
      react: ^16.8.0 || ^17.0.0 || ^18.0.0 || ^19.0.0
      react-dom: ^16.8.0 || ^17.0.0 || ^18.0.0 || ^19.0.0

  '@tanstack/router-core@1.111.7':
    resolution: {integrity: sha512-N3u3HGBNb1k+MvL15CGmE4KFEDy3euU/L3ENXjmzPm8zfpeVjs+Tyk3y0nicAk3MSSboGXVU1po19RATdWnTsg==}
    engines: {node: '>=12'}

  '@tanstack/store@0.7.0':
    resolution: {integrity: sha512-CNIhdoUsmD2NolYuaIs8VfWM467RK6oIBAW4nPEKZhg1smZ+/CwtCdpURgp7nxSqOaV9oKkzdWD80+bC66F/Jg==}

  '@testing-library/cypress@10.0.3':
    resolution: {integrity: sha512-TeZJMCNtiS59cPWalra7LgADuufO5FtbqQBYxuAgdX6ZFAR2D9CtQwAG8VbgvFcchW3K414va/+7P4OkQ80UVg==}
    engines: {node: '>=12', npm: '>=6'}
    peerDependencies:
      cypress: ^12.0.0 || ^13.0.0 || ^14.0.0

  '@testing-library/dom@10.4.0':
    resolution: {integrity: sha512-pemlzrSESWbdAloYml3bAJMEfNh1Z7EduzqPKprCH5S341frlpYnUEW0H72dLxa6IsYr+mPno20GiSm+h9dEdQ==}
    engines: {node: '>=18'}

  '@testing-library/jest-dom@6.4.8':
    resolution: {integrity: sha512-JD0G+Zc38f5MBHA4NgxQMR5XtO5Jx9g86jqturNTt2WUfRmLDIY7iKkWHDCCTiDuFMre6nxAD5wHw9W5kI4rGw==}
    engines: {node: '>=14', npm: '>=6', yarn: '>=1'}

  '@testing-library/jest-dom@6.5.0':
    resolution: {integrity: sha512-xGGHpBXYSHUUr6XsKBfs85TWlYKpTc37cSBBVrXcib2MkHLboWlkClhWF37JKlDb9KEq3dHs+f2xR7XJEWGBxA==}
    engines: {node: '>=14', npm: '>=6', yarn: '>=1'}

  '@testing-library/react@16.0.1':
    resolution: {integrity: sha512-dSmwJVtJXmku+iocRhWOUFbrERC76TX2Mnf0ATODz8brzAZrMBbzLwQixlBSanZxR6LddK3eiwpSFZgDET1URg==}
    engines: {node: '>=18'}
    peerDependencies:
      '@testing-library/dom': ^10.0.0
      '@types/react': ^18.0.0
      '@types/react-dom': ^18.0.0
      react: ^18.0.0
      react-dom: ^18.0.0
    peerDependenciesMeta:
      '@types/react':
        optional: true
      '@types/react-dom':
        optional: true

  '@testing-library/user-event@14.5.2':
    resolution: {integrity: sha512-YAh82Wh4TIrxYLmfGcixwD18oIjyC1pFQC2Y01F2lzV2HTMiYrI0nze0FD0ocB//CKS/7jIUgae+adPqxK5yCQ==}
    engines: {node: '>=12', npm: '>=6'}
    peerDependencies:
      '@testing-library/dom': '>=7.21.4'

  '@types/aria-query@5.0.4':
    resolution: {integrity: sha512-rfT93uj5s0PRL7EzccGMs3brplhcrghnDoV26NqKhCAS1hVo+WdNsPvE/yb6ilfr5hi2MEk6d5EWJTKdxg8jVw==}

  '@types/babel__core@7.20.5':
    resolution: {integrity: sha512-qoQprZvz5wQFJwMDqeseRXWv3rqMvhgpbXFfVyWhbx9X47POIA6i/+dXefEmZKoAgOaTdaIgNSMqMIU61yRyzA==}

  '@types/babel__generator@7.6.8':
    resolution: {integrity: sha512-ASsj+tpEDsEiFr1arWrlN6V3mdfjRMZt6LtK/Vp/kreFLnr5QH5+DhvD5nINYZXzwJvXeGq+05iUXcAzVrqWtw==}

  '@types/babel__template@7.4.4':
    resolution: {integrity: sha512-h/NUaSyG5EyxBIp8YRxo4RMe2/qQgvyowRwVMzhYhBCONbW8PUsg4lkFMrhgZhUe5z3L3MiLDuvyJ/CaPa2A8A==}

  '@types/babel__traverse@7.20.6':
    resolution: {integrity: sha512-r1bzfrm0tomOI8g1SzvCaQHo6Lcv6zu0EA+W2kHrt8dyrHQxGzBBL4kdkzIS+jBMV+EYcMAEAqXqYaLJq5rOZg==}

  '@types/braintree-web@3.96.15':
    resolution: {integrity: sha512-Eg5TdfopjEWU2p81LCMUoA9SXDNDYi5DQ3+J9bmWVUqlYdvZHjZ+fxGCsus2Gdhfyuz1Z+UAG16B23zAY0yziA==}

  '@types/chai-string@1.4.5':
    resolution: {integrity: sha512-IecXRMSnpUvRnTztdpSdjcmcW7EdNme65bfDCQMi7XrSEPGmyDYYTEfc5fcactWDA6ioSm8o7NUqg9QxjBCCEw==}

  '@types/chai@5.0.1':
    resolution: {integrity: sha512-5T8ajsg3M/FOncpLYW7sdOcD6yf4+722sze/tc4KQV0P8Z2rAr3SAuHCIkYmYpt8VbcQlnz8SxlOlPQYefe4cA==}

  '@types/chart.js@2.9.41':
    resolution: {integrity: sha512-3dvkDvueckY83UyUXtJMalYoH6faOLkWQoaTlJgB4Djde3oORmNP0Jw85HtzTuXyliUHcdp704s0mZFQKio/KQ==}

  '@types/cookie@0.6.0':
    resolution: {integrity: sha512-4Kh9a6B2bQciAhf7FSuMRRkUWecJgJu9nPnx3yzpsfXX/c50REIqpHY4C82bXP90qrLtXtkDxTZosYO3UpOwlA==}

  '@types/css-mediaquery@0.1.4':
    resolution: {integrity: sha512-DZyHAz716ZUctpqkUU2COwUoZ4gI6mZK2Q1oIz/fvNS6XHVpKSJgDnE7vRxZUBn9vjJHDVelCVW0dkshKOLFsA==}

  '@types/d3-array@3.2.1':
    resolution: {integrity: sha512-Y2Jn2idRrLzUfAKV2LyRImR+y4oa2AntrgID95SHJxuMUrkNXmanDSed71sRNZysveJVt1hLLemQZIady0FpEg==}

  '@types/d3-color@3.1.3':
    resolution: {integrity: sha512-iO90scth9WAbmgv7ogoq57O9YpKmFBbmoEoCHDB2xMBY0+/KVrqAaCDyCE16dUspeOvIxFFRI+0sEtqDqy2b4A==}

  '@types/d3-ease@3.0.2':
    resolution: {integrity: sha512-NcV1JjO5oDzoK26oMzbILE6HW7uVXOHLQvHshBUW4UMdZGfiY6v5BeQwh9a9tCzv+CeefZQHJt5SRgK154RtiA==}

  '@types/d3-interpolate@3.0.4':
    resolution: {integrity: sha512-mgLPETlrpVV1YRJIglr4Ez47g7Yxjl1lj7YKsiMCb27VJH9W8NVM6Bb9d8kkpG/uAQS5AmbA48q2IAolKKo1MA==}

  '@types/d3-path@3.1.0':
    resolution: {integrity: sha512-P2dlU/q51fkOc/Gfl3Ul9kicV7l+ra934qBFXCFhrZMOL6du1TM0pm1ThYvENukyOn5h9v+yMJ9Fn5JK4QozrQ==}

  '@types/d3-scale@4.0.8':
    resolution: {integrity: sha512-gkK1VVTr5iNiYJ7vWDI+yUFFlszhNMtVeneJ6lUTKPjprsvLLI9/tgEGiXJOnlINJA8FyA88gfnQsHbybVZrYQ==}

  '@types/d3-shape@3.1.6':
    resolution: {integrity: sha512-5KKk5aKGu2I+O6SONMYSNflgiP0WfZIQvVUMan50wHsLG1G94JlxEVnCpQARfTtzytuY0p/9PXXZb3I7giofIA==}

  '@types/d3-time@3.0.3':
    resolution: {integrity: sha512-2p6olUZ4w3s+07q3Tm2dbiMZy5pCDfYwtLXXHUnVzXgQlZ/OyPtUz6OL382BkOuGlLXqfT+wqv8Fw2v8/0geBw==}

  '@types/d3-timer@3.0.2':
    resolution: {integrity: sha512-Ps3T8E8dZDam6fUyNiMkekK3XUsaUEik+idO9/YjPtfj2qruF8tFBXS7XhtE4iIXBLxhmLjP3SXpLhVf21I9Lw==}

  '@types/debug@4.1.12':
    resolution: {integrity: sha512-vIChWdVG3LG1SMxEvI/AK+FWJthlrqlTu7fbrlywTkkaONwk/UAGaULXRlf8vkzFBLVm0zkMdCquhL5aOjhXPQ==}

  '@types/deep-eql@4.0.2':
    resolution: {integrity: sha512-c9h9dVVMigMPc4bwTvC5dxqtqJZwQPePsWjPlpSOnojbor6pGqdk541lfA7AqFQr5pB1BRdq0juY9db81BwyFw==}

  '@types/doctrine@0.0.9':
    resolution: {integrity: sha512-eOIHzCUSH7SMfonMG1LsC2f8vxBFtho6NGBznK41R84YzPuvSBzrhEps33IsQiOW9+VL6NQ9DbjQJznk/S4uRA==}

  '@types/estree@1.0.6':
    resolution: {integrity: sha512-AYnb1nQyY49te+VRAVgmzfcgjYS91mY5P0TKUDCLEM+gNnA+3T6rWITXRLYCpahpqSQbN5cE+gHpnPyXjHWxcw==}

  '@types/googlepay@0.7.6':
    resolution: {integrity: sha512-5003wG+qvf4Ktf1hC9IJuRakNzQov00+Xf09pAWGJLpdOjUrq0SSLCpXX7pwSeTG9r5hrdzq1iFyZcW7WVyr4g==}

  '@types/hast@3.0.4':
    resolution: {integrity: sha512-WPs+bbQw5aCj+x6laNGWLH3wviHtoCv/P3+otBhbOhJgG8qtpdAMlTCxLtsTWA7LH1Oh/bFCHsBn0TPS5m30EQ==}

  '@types/he@1.2.3':
    resolution: {integrity: sha512-q67/qwlxblDzEDvzHhVkwc1gzVWxaNxeyHUBF4xElrvjL11O+Ytze+1fGpBHlr/H9myiBUaUXNnNPmBHxxfAcA==}

  '@types/history@4.7.11':
    resolution: {integrity: sha512-qjDJRrmvBMiTx+jyLxvLfJU7UznFuokDv4f3WRuriHKERccVpFU+8XMQUAbDzoiJCsmexxRExQeMwwCdamSKDA==}

  '@types/hoist-non-react-statics@3.3.5':
    resolution: {integrity: sha512-SbcrWzkKBw2cdwRTwQAswfpB9g9LJWfjtUeW/jvNwbhC8cpmmNYVePa+ncbUe0rGTQ7G3Ff6mYUN2VMfLVr+Sg==}

  '@types/json-schema@7.0.15':
    resolution: {integrity: sha512-5+fP8P8MFNC+AyZCDxrB2pkZFPGzqQWUzpSeuuVLvm8VMcorNYavBqoFcxK8bQz4Qsbn4oUEEem4wDLfcysGHA==}

  '@types/jspdf@1.3.3':
    resolution: {integrity: sha512-DqwyAKpVuv+7DniCp2Deq1xGvfdnKSNgl9Agun2w6dFvR5UKamiv4VfYUgcypd8S9ojUyARFIlZqBrYrBMQlew==}

  '@types/linkify-it@5.0.0':
    resolution: {integrity: sha512-sVDA58zAw4eWAffKOaQH5/5j3XeayukzDk+ewSsnv3p4yJEZHCCzMDiZM8e0OUrRvmpGZ85jf4yDHkHsgBNr9Q==}

  '@types/luxon@3.4.2':
    resolution: {integrity: sha512-TifLZlFudklWlMBfhubvgqTXRzLDI5pCbGa4P8a3wPyUQSW+1xQ5eDsreP9DWHX3tjq1ke96uYG/nwundroWcA==}

  '@types/markdown-it@14.1.2':
    resolution: {integrity: sha512-promo4eFwuiW+TfGxhi+0x3czqTYJkG8qB17ZUJiVF10Xm7NLVRSLUsfRTU/6h1e24VvRnXCx+hG7li58lkzog==}

  '@types/md5@2.3.5':
    resolution: {integrity: sha512-/i42wjYNgE6wf0j2bcTX6kuowmdL/6PE4IVitMpm2eYKBUuYCprdcWVK+xEF0gcV6ufMCRhtxmReGfc6hIK7Jw==}

  '@types/mdast@4.0.4':
    resolution: {integrity: sha512-kGaNbPh1k7AFzgpud/gMdvIm5xuECykRR+JnWKQno9TAXVa6WIVCGTPvYGekIDL4uwCZQSYbUxNBSb1aUo79oA==}

  '@types/mdurl@2.0.0':
    resolution: {integrity: sha512-RGdgjQUZba5p6QEFAVx2OGb8rQDL/cPRG7GiedRzMcJ1tYnUANBncjbSB1NRGwbvjcPeikRABz2nshyPk1bhWg==}

  '@types/mdx@2.0.13':
    resolution: {integrity: sha512-+OWZQfAYyio6YkJb3HLxDrvnx6SWWDbC0zVPfBRzUk0/nqoDyf6dNxQi3eArPe8rJ473nobTMQ/8Zk+LxJ+Yuw==}

  '@types/mocha@10.0.9':
    resolution: {integrity: sha512-sicdRoWtYevwxjOHNMPTl3vSfJM6oyW8o1wXeI7uww6b6xHg8eBznQDNSGBCDJmsE8UMxP05JgZRtsKbTqt//Q==}

  '@types/ms@0.7.34':
    resolution: {integrity: sha512-nG96G3Wp6acyAgJqGasjODb+acrI7KltPiRxzHPXnP3NgI28bpQDRv53olbqGXbfcgF5aiiHmO3xpwEpS5Ld9g==}

  '@types/node@20.17.6':
    resolution: {integrity: sha512-VEI7OdvK2wP7XHnsuXbAJnEpEkF6NjSN45QJlL4VGqZSXsnicpesdTWsg9RISeSdYd3yeRj/y3k5KGjUXYnFwQ==}

  '@types/novnc__novnc@1.5.0':
    resolution: {integrity: sha512-9DrDJK1hUT6Cbp4t03IsU/DsR6ndnIrDgZVrzITvspldHQ7n81F3wUDfq89zmPM3wg4GErH11IQa0QuTgLMf+w==}

  '@types/parse-json@4.0.2':
    resolution: {integrity: sha512-dISoDXWWQwUquiKsyZ4Ng+HX2KsPL7LyHKHQwgGFEA3IaKac4Obd+h2a/a6waisAoepJlBcx9paWqjA8/HVjCw==}

  '@types/paypal-checkout-components@4.0.8':
    resolution: {integrity: sha512-Z3IWbFPGdgL3O+Bg+TyVmMT8S3uGBsBjw3a8uRNR4OlYWa9m895djENErJMYU8itoki9rtcQMzoHOSFn8NFb1A==}

  '@types/prop-types@15.7.13':
    resolution: {integrity: sha512-hCZTSvwbzWGvhqxp/RqVqwU999pBf2vp7hzIjiYOsl8wqOmUxkQ6ddw1cV3l8811+kdUFus/q4d1Y3E3SyEifA==}

  '@types/prop-types@15.7.14':
    resolution: {integrity: sha512-gNMvNH49DJ7OJYv+KAKn0Xp45p8PLl6zo2YnvDIbTd4J6MER2BmWN49TG7n9LvkyihINxeKW8+3bfS2yDC9dzQ==}

  '@types/qrcode.react@0.8.2':
    resolution: {integrity: sha512-nxGOQzQBV3Ny1g7uMGa3jTAi7SNHUUJ91K7EMO1FEQtb38A4vwq3pZvz0QcfIN7ypP4xTwl7G6NIQMCZZQoXIQ==}

  '@types/raf@3.4.3':
    resolution: {integrity: sha512-c4YAvMedbPZ5tEyxzQdMoOhhJ4RD3rngZIdwC2/qDN3d7JpEhB6fiBRKVY1lg5B7Wk+uPBjn5f39j1/2MY1oOw==}

  '@types/ramda@0.25.16':
    resolution: {integrity: sha512-jNxaEg+kSJ58iaM9bBawJugDxexXVPnLU245yEI1p2BTcfR5pcgM6mpsyBhRRo2ozyfJUvTmasL2Ft+C6BNkVQ==}

  '@types/react-csv@1.1.10':
    resolution: {integrity: sha512-PESAyASL7Nfi/IyBR3ufd8qZkyoS+7jOylKmJxRZUZLFASLo4NZaRsJ8rNP8pCcbIziADyWBbLPD1nPddhsL4g==}

  '@types/react-dom@18.3.1':
    resolution: {integrity: sha512-qW1Mfv8taImTthu4KoXgDfLuk4bydU6Q/TkADnDWWHwi4NX4BR+LWfTp2sVmTqRrsHvyDDTelgelxJ+SsejKKQ==}

  '@types/react-redux@7.1.34':
    resolution: {integrity: sha512-GdFaVjEbYv4Fthm2ZLvj1VSCedV7TqE5y1kNwnjSdBOTXuRSgowux6J8TAct15T3CKBr63UMk+2CO7ilRhyrAQ==}

  '@types/react-router-dom@5.3.3':
    resolution: {integrity: sha512-kpqnYK4wcdm5UaWI3fLcELopqLrHgLqNsdpHauzlQktfkHL3npOSwtj1Uz9oKBAzs7lFtVkV8j83voAz2D8fhw==}

  '@types/react-router-hash-link@1.2.1':
    resolution: {integrity: sha512-jdzPGE8jFGq7fHUpPaKrJvLW1Yhoe5MQCrmgeesC+eSLseMj3cGCTYMDA4BNWG8JQmwO8NTYt/oT3uBZ77pmBA==}

  '@types/react-router@5.1.20':
    resolution: {integrity: sha512-jGjmu/ZqS7FjSH6owMcD5qpq19+1RS9DeVRqfl1FeBMxTDQAGwlMWOcs52NDoXaNKyG3d1cYQFMs9rCrb88o9Q==}

  '@types/react-transition-group@4.4.11':
    resolution: {integrity: sha512-RM05tAniPZ5DZPzzNFP+DmrcOdD0efDUxMy3145oljWSl3x9ZV5vhme98gTxFrj2lhXvmGNnUiuDyJgY9IKkNA==}

  '@types/react-transition-group@4.4.12':
    resolution: {integrity: sha512-8TV6R3h2j7a91c+1DXdJi3Syo69zzIZbz7Lg5tORM5LEJG7X/E6a1V3drRyBRZq7/utz7A+c4OgYLiLcYGHG6w==}
    peerDependencies:
      '@types/react': '*'

  '@types/react@18.3.12':
    resolution: {integrity: sha512-D2wOSq/d6Agt28q7rSI3jhU7G6aiuzljDGZ2hTZHIkrTLUI+AF3WMeKkEZ9nN2fkBAlcktT6vcZjDFiIhMYEQw==}

  '@types/recompose@0.30.15':
    resolution: {integrity: sha512-glX9JbRTG4WSaWxDrsHlinoRC1YRb0vNr+ocPBgBTJgMawkYx8fqwuduahzy25XBSc3xfG/k9b5XPyW6FuHVkw==}

  '@types/redux-mock-store@1.5.0':
    resolution: {integrity: sha512-jcscBazm6j05Hs6xYCca6psTUBbFT2wqMxT7wZEHAYFxHB/I8jYk7d5msrHUlDiSL02HdTqTmkK2oIV8i3C8DA==}

  '@types/resolve@1.20.6':
    resolution: {integrity: sha512-A4STmOXPhMUtHH+S6ymgE2GiBSMqf4oTvcQZMcHzokuTLVYzXTB8ttjcgxOVaAp2lGwEdzZ0J+cRbbeevQj1UQ==}

  '@types/semver@7.5.8':
    resolution: {integrity: sha512-I8EUhyrgfLrcTkzV3TSsGyl1tSuPrEDzr0yd5m90UgNxQkyDXULk3b6MlQqTCpZpNtWe1K0hzclnZkTcLBe2UQ==}

  '@types/sinonjs__fake-timers@8.1.1':
    resolution: {integrity: sha512-0kSuKjAS0TrGLJ0M/+8MaFkGsQhZpB6pxOmvS3K8FYI72K//YmdfoW9X2qPsAKh1mkwxGD5zib9s1FIFed6E8g==}

  '@types/sizzle@2.3.9':
    resolution: {integrity: sha512-xzLEyKB50yqCUPUJkIsrVvoWNfFUbIZI+RspLWt8u+tIW/BetMBZtgV2LY/2o+tYH8dRvQ+eoPf3NdhQCcLE2w==}

  '@types/statuses@2.0.5':
    resolution: {integrity: sha512-jmIUGWrAiwu3dZpxntxieC+1n/5c3mjrImkmOSQ2NC5uP6cYO4aAZDdSmRcI5C1oiTmqlZGHC+/NmJrKogbP5A==}

  '@types/throttle-debounce@1.1.1':
    resolution: {integrity: sha512-VhX9p0l8p3TS27XU+CnDfhdnzW7HpVgtKiYDh/lfucSAz8s9uTt0q4aPwcYIr+q+3/NghlU3smXBW6ItvfJKYQ==}

  '@types/tough-cookie@4.0.5':
    resolution: {integrity: sha512-/Ad8+nIOV7Rl++6f1BdKxFSMgmoqEoYbHRpPcx3JEfv8VRsQe9Z4mCXeJBzxs7mbHY/XOZZuXlRNfhpVPbs6ZA==}

  '@types/trusted-types@2.0.7':
    resolution: {integrity: sha512-ScaPdn1dQczgbl0QFTeTOmVHFULt394XJgOQNoyVhZ6r2vLnMLJfBPd53SB52T/3G36VI1/g2MZaX0cwDuXsfw==}

  '@types/unist@3.0.3':
    resolution: {integrity: sha512-ko/gIFJRv177XgZsZcBwnqJN5x/Gien8qNOn0D5bQU/zAzVf9Zt3BlcUiLqhV9y4ARk0GbT3tnUiPNgnTXzc/Q==}

  '@types/uuid@3.4.13':
    resolution: {integrity: sha512-pAeZeUbLE4Z9Vi9wsWV2bYPTweEHeJJy0G4pEjOA/FSvy1Ad5U5Km8iDV6TKre1mjBiVNfAdVHKruP8bAh4Q5A==}

  '@types/uuid@9.0.8':
    resolution: {integrity: sha512-jg+97EGIcY9AGHJJRaaPVgetKDsrTgbRjQ5Msgjh/DQKEFl0DtyRr/VCOyD1T2R1MNeWPK/u7JoGhlDZnKBAfA==}

  '@types/warning@3.0.3':
    resolution: {integrity: sha512-D1XC7WK8K+zZEveUPY+cf4+kgauk8N4eHr/XIHXGlGYkHLud6hK9lYfZk1ry1TNh798cZUCgb6MqGEG8DkJt6Q==}

  '@types/xml2js@0.4.14':
    resolution: {integrity: sha512-4YnrRemBShWRO2QjvUin8ESA41rH+9nQGLUGZV/1IDhi3SL9OhdpNC/MrulTWuptXKwhx/aDxE7toV0f/ypIXQ==}

  '@types/yauzl@2.10.3':
    resolution: {integrity: sha512-oJoftv0LSuaDZE3Le4DbKX+KS9G36NzOeSap90UIK0yMA/NhKJhqlSGtNDORNRaIbQfzjXDrQa0ytJ6mNRGz/Q==}

  '@types/zxcvbn@4.4.5':
    resolution: {integrity: sha512-FZJgC5Bxuqg7Rhsm/bx6gAruHHhDQ55r+s0JhDh8CQ16fD7NsJJ+p8YMMQDhSQoIrSmjpqqYWA96oQVMNkjRyA==}

  '@typescript-eslint/eslint-plugin@6.21.0':
    resolution: {integrity: sha512-oy9+hTPCUFpngkEZUSzbf9MxI65wbKFoQYsgPdILTfbUldp5ovUuphZVe4i30emU9M/kP+T64Di0mxl7dSw3MA==}
    engines: {node: ^16.0.0 || >=18.0.0}
    peerDependencies:
      '@typescript-eslint/parser': ^6.0.0 || ^6.0.0-alpha
      eslint: ^7.0.0 || ^8.0.0
      typescript: '*'
    peerDependenciesMeta:
      typescript:
        optional: true

  '@typescript-eslint/experimental-utils@3.10.1':
    resolution: {integrity: sha512-DewqIgscDzmAfd5nOGe4zm6Bl7PKtMG2Ad0KG8CUZAHlXfAKTF9Ol5PXhiMh39yRL2ChRH1cuuUGOcVyyrhQIw==}
    engines: {node: ^10.12.0 || >=12.0.0}
    peerDependencies:
      eslint: '*'

  '@typescript-eslint/parser@6.21.0':
    resolution: {integrity: sha512-tbsV1jPne5CkFQCgPBcDOt30ItF7aJoZL997JSF7MhGQqOeT3svWRYxiqlfA5RUdlHN6Fi+EI9bxqbdyAUZjYQ==}
    engines: {node: ^16.0.0 || >=18.0.0}
    peerDependencies:
      eslint: ^7.0.0 || ^8.0.0
      typescript: '*'
    peerDependenciesMeta:
      typescript:
        optional: true

  '@typescript-eslint/scope-manager@5.62.0':
    resolution: {integrity: sha512-VXuvVvZeQCQb5Zgf4HAxc04q5j+WrNAtNh9OwCsCgpKqESMTu3tF/jhZ3xG6T4NZwWl65Bg8KuS2uEvhSfLl0w==}
    engines: {node: ^12.22.0 || ^14.17.0 || >=16.0.0}

  '@typescript-eslint/scope-manager@6.21.0':
    resolution: {integrity: sha512-OwLUIWZJry80O99zvqXVEioyniJMa+d2GrqpUTqi5/v5D5rOrppJVBPa0yKCblcigC0/aYAzxxqQ1B+DS2RYsg==}
    engines: {node: ^16.0.0 || >=18.0.0}

  '@typescript-eslint/type-utils@6.21.0':
    resolution: {integrity: sha512-rZQI7wHfao8qMX3Rd3xqeYSMCL3SoiSQLBATSiVKARdFGCYSRvmViieZjqc58jKgs8Y8i9YvVVhRbHSTA4VBag==}
    engines: {node: ^16.0.0 || >=18.0.0}
    peerDependencies:
      eslint: ^7.0.0 || ^8.0.0
      typescript: '*'
    peerDependenciesMeta:
      typescript:
        optional: true

  '@typescript-eslint/types@3.10.1':
    resolution: {integrity: sha512-+3+FCUJIahE9q0lDi1WleYzjCwJs5hIsbugIgnbB+dSCYUxl8L6PwmsyOPFZde2hc1DlTo/xnkOgiTLSyAbHiQ==}
    engines: {node: ^8.10.0 || ^10.13.0 || >=11.10.1}

  '@typescript-eslint/types@5.62.0':
    resolution: {integrity: sha512-87NVngcbVXUahrRTqIK27gD2t5Cu1yuCXxbLcFtCzZGlfyVWWh8mLHkoxzjsB6DDNnvdL+fW8MiwPEJyGJQDgQ==}
    engines: {node: ^12.22.0 || ^14.17.0 || >=16.0.0}

  '@typescript-eslint/types@6.21.0':
    resolution: {integrity: sha512-1kFmZ1rOm5epu9NZEZm1kckCDGj5UJEf7P1kliH4LKu/RkwpsfqqGmY2OOcUs18lSlQBKLDYBOGxRVtrMN5lpg==}
    engines: {node: ^16.0.0 || >=18.0.0}

  '@typescript-eslint/typescript-estree@3.10.1':
    resolution: {integrity: sha512-QbcXOuq6WYvnB3XPsZpIwztBoquEYLXh2MtwVU+kO8jgYCiv4G5xrSP/1wg4tkvrEE+esZVquIPX/dxPlePk1w==}
    engines: {node: ^10.12.0 || >=12.0.0}
    peerDependencies:
      typescript: '*'
    peerDependenciesMeta:
      typescript:
        optional: true

  '@typescript-eslint/typescript-estree@5.62.0':
    resolution: {integrity: sha512-CmcQ6uY7b9y694lKdRB8FEel7JbU/40iSAPomu++SjLMntB+2Leay2LO6i8VnJk58MtE9/nQSFIH6jpyRWyYzA==}
    engines: {node: ^12.22.0 || ^14.17.0 || >=16.0.0}
    peerDependencies:
      typescript: '*'
    peerDependenciesMeta:
      typescript:
        optional: true

  '@typescript-eslint/typescript-estree@6.21.0':
    resolution: {integrity: sha512-6npJTkZcO+y2/kr+z0hc4HwNfrrP4kNYh57ek7yCNlrBjWQ1Y0OS7jiZTkgumrvkX5HkEKXFZkkdFNkaW2wmUQ==}
    engines: {node: ^16.0.0 || >=18.0.0}
    peerDependencies:
      typescript: '*'
    peerDependenciesMeta:
      typescript:
        optional: true

  '@typescript-eslint/utils@5.62.0':
    resolution: {integrity: sha512-n8oxjeb5aIbPFEtmQxQYOLI0i9n5ySBEY/ZEHHZqKQSFnxio1rv6dthascc9dLuwrL0RC5mPCxB7vnAVGAYWAQ==}
    engines: {node: ^12.22.0 || ^14.17.0 || >=16.0.0}
    peerDependencies:
      eslint: ^6.0.0 || ^7.0.0 || ^8.0.0

  '@typescript-eslint/utils@6.21.0':
    resolution: {integrity: sha512-NfWVaC8HP9T8cbKQxHcsJBY5YE1O33+jpMwN45qzWWaPDZgLIbo12toGMWnmhvCpd3sIxkpDw3Wv1B3dYrbDQQ==}
    engines: {node: ^16.0.0 || >=18.0.0}
    peerDependencies:
      eslint: ^7.0.0 || ^8.0.0

  '@typescript-eslint/visitor-keys@3.10.1':
    resolution: {integrity: sha512-9JgC82AaQeglebjZMgYR5wgmfUdUc+EitGUUMW8u2nDckaeimzW+VsoLV6FoimPv2id3VQzfjwBxEMVz08ameQ==}
    engines: {node: ^8.10.0 || ^10.13.0 || >=11.10.1}

  '@typescript-eslint/visitor-keys@5.62.0':
    resolution: {integrity: sha512-07ny+LHRzQXepkGg6w0mFY41fVUNBrL2Roj/++7V1txKugfjm/Ci/qSND03r2RhlJhJYMcTn9AhhSSqQp0Ysyw==}
    engines: {node: ^12.22.0 || ^14.17.0 || >=16.0.0}

  '@typescript-eslint/visitor-keys@6.21.0':
    resolution: {integrity: sha512-JJtkDduxLi9bivAB+cYOVMtbkqdPOhZ+ZI5LC47MIRrDV4Yn2o+ZnW10Nkmr28xRpSpdJ6Sm42Hjf2+REYXm0A==}
    engines: {node: ^16.0.0 || >=18.0.0}

  '@ungap/structured-clone@1.3.0':
    resolution: {integrity: sha512-WmoN8qaIAo7WTYWbAZuG8PYEhn5fkz7dZrqTBZ7dtt//lL2Gwms1IcnQ5yHqjDfX8Ft5j4YzDM23f87zBfDe9g==}

  '@vitejs/plugin-react-swc@3.7.2':
    resolution: {integrity: sha512-y0byko2b2tSVVf5Gpng1eEhX1OvPC7x8yns1Fx8jDzlJp4LS6CMkCPfLw47cjyoMrshQDoQw4qcgjsU9VvlCew==}
    peerDependencies:
      vite: ^4 || ^5 || ^6

  '@vitest/coverage-v8@3.0.7':
    resolution: {integrity: sha512-Av8WgBJLTrfLOer0uy3CxjlVuWK4CzcLBndW1Nm2vI+3hZ2ozHututkfc7Blu1u6waeQ7J8gzPK/AsBRnWA5mQ==}
    peerDependencies:
      '@vitest/browser': 3.0.7
      vitest: 3.0.7
    peerDependenciesMeta:
      '@vitest/browser':
        optional: true

  '@vitest/expect@2.0.5':
    resolution: {integrity: sha512-yHZtwuP7JZivj65Gxoi8upUN2OzHTi3zVfjwdpu2WrvCZPLwsJ2Ey5ILIPccoW23dd/zQBlJ4/dhi7DWNyXCpA==}

  '@vitest/expect@3.0.7':
    resolution: {integrity: sha512-QP25f+YJhzPfHrHfYHtvRn+uvkCFCqFtW9CktfBxmB+25QqWsx7VB2As6f4GmwllHLDhXNHvqedwhvMmSnNmjw==}

  '@vitest/mocker@3.0.7':
    resolution: {integrity: sha512-qui+3BLz9Eonx4EAuR/i+QlCX6AUZ35taDQgwGkK/Tw6/WgwodSrjN1X2xf69IA/643ZX5zNKIn2svvtZDrs4w==}
    peerDependencies:
      msw: ^2.4.9
      vite: ^5.0.0 || ^6.0.0
    peerDependenciesMeta:
      msw:
        optional: true
      vite:
        optional: true

  '@vitest/pretty-format@2.0.5':
    resolution: {integrity: sha512-h8k+1oWHfwTkyTkb9egzwNMfJAEx4veaPSnMeKbVSjp4euqGSbQlm5+6VHwTr7u4FJslVVsUG5nopCaAYdOmSQ==}

  '@vitest/pretty-format@2.1.5':
    resolution: {integrity: sha512-4ZOwtk2bqG5Y6xRGHcveZVr+6txkH7M2e+nPFd6guSoN638v/1XQ0K06eOpi0ptVU/2tW/pIU4IoPotY/GZ9fw==}

  '@vitest/pretty-format@3.0.7':
    resolution: {integrity: sha512-CiRY0BViD/V8uwuEzz9Yapyao+M9M008/9oMOSQydwbwb+CMokEq3XVaF3XK/VWaOK0Jm9z7ENhybg70Gtxsmg==}

  '@vitest/runner@3.0.7':
    resolution: {integrity: sha512-WeEl38Z0S2ZcuRTeyYqaZtm4e26tq6ZFqh5y8YD9YxfWuu0OFiGFUbnxNynwLjNRHPsXyee2M9tV7YxOTPZl2g==}

  '@vitest/snapshot@3.0.7':
    resolution: {integrity: sha512-eqTUryJWQN0Rtf5yqCGTQWsCFOQe4eNz5Twsu21xYEcnFJtMU5XvmG0vgebhdLlrHQTSq5p8vWHJIeJQV8ovsA==}

  '@vitest/spy@2.0.5':
    resolution: {integrity: sha512-c/jdthAhvJdpfVuaexSrnawxZz6pywlTPe84LUB2m/4t3rl2fTo9NFGBG4oWgaD+FTgDDV8hJ/nibT7IfH3JfA==}

  '@vitest/spy@3.0.7':
    resolution: {integrity: sha512-4T4WcsibB0B6hrKdAZTM37ekuyFZt2cGbEGd2+L0P8ov15J1/HUsUaqkXEQPNAWr4BtPPe1gI+FYfMHhEKfR8w==}

  '@vitest/ui@3.0.7':
    resolution: {integrity: sha512-bogkkSaVdSTRj02TfypjrqrLCeEc/tA5V4gAVM843Rp5JtIub3xaij+qjsSnS6CseLQJUSdDCFaFqPMmymRJKQ==}
    peerDependencies:
      vitest: 3.0.7

  '@vitest/utils@2.0.5':
    resolution: {integrity: sha512-d8HKbqIcya+GR67mkZbrzhS5kKhtp8dQLcmRZLGTscGVg7yImT82cIrhtn2L8+VujWcy6KZweApgNmPsTAO/UQ==}

  '@vitest/utils@2.1.5':
    resolution: {integrity: sha512-yfj6Yrp0Vesw2cwJbP+cl04OC+IHFsuQsrsJBL9pyGeQXE56v1UAOQco+SR55Vf1nQzfV0QJg1Qum7AaWUwwYg==}

  '@vitest/utils@3.0.7':
    resolution: {integrity: sha512-xePVpCRfooFX3rANQjwoditoXgWb1MaFbzmGuPP59MK6i13mrnDw/yEIyJudLeW6/38mCNcwCiJIGmpDPibAIg==}

  '@xterm/xterm@5.5.0':
    resolution: {integrity: sha512-hqJHYaQb5OptNunnyAnkHyM8aCjZ1MEIDTQu1iIbbTD/xops91NB5yq1ZK/dC2JDbVWtF23zUtl9JE2NqwT87A==}

  acorn-jsx@5.3.2:
    resolution: {integrity: sha512-rq9s+JNhf0IChjtDXxllJ7g41oZk5SlXtp0LHwyA5cejwn7vKmKp4pPri6YEePv2PU65sAsegbXtIinmDFDXgQ==}
    peerDependencies:
      acorn: ^6.0.0 || ^7.0.0 || ^8.0.0

  acorn@7.4.1:
    resolution: {integrity: sha512-nQyp0o1/mNdbTO1PO6kHkwSrmgZ0MT/jCCpNiwbUjGoRN4dlBhqJtoQuCnEOKzgTVwg0ZWiCoQy6SxMebQVh8A==}
    engines: {node: '>=0.4.0'}
    hasBin: true

  acorn@8.14.0:
    resolution: {integrity: sha512-cl669nCJTZBsL97OF4kUQm5g5hC2uihk0NxY3WENAC0TYdILVkAyHymAntgxGkl7K+t0cXIrH5siy5S4XkFycA==}
    engines: {node: '>=0.4.0'}
    hasBin: true

  agent-base@7.1.1:
    resolution: {integrity: sha512-H0TSyFNDMomMNJQBn8wFV5YC/2eJ+VXECwOadZJT554xP6cODZHPX3H9QMQECxvrgiSOP1pHjy1sMWQVYJOUOA==}
    engines: {node: '>= 14'}

  aggregate-error@3.1.0:
    resolution: {integrity: sha512-4I7Td01quW/RpocfNayFdFVk1qSuoh0E7JrbRJ16nH01HhKFQ88INq9Sd+nd72zqRySlr9BmDA8xlEJ6vJMrYA==}
    engines: {node: '>=8'}

  ajv@6.12.6:
    resolution: {integrity: sha512-j3fVLgvTo527anyYyJOGTYJbG+vnnQYvE0m5mmkc1TK+nxAppkCLMIL0aZ4dblVCNoGShhm+kzE4ZUykBoMg4g==}

  ajv@8.17.1:
    resolution: {integrity: sha512-B/gBuNg5SiMTrPkC+A2+cW0RszwxYmn6VYxB/inlBStS5nx6xHIt/ehKRhIMhqusl7a8LjQoZnjCs5vhwxOQ1g==}

  algoliasearch@4.24.0:
    resolution: {integrity: sha512-bf0QV/9jVejssFBmz2HQLxUadxk574t4iwjCKp5E7NBzwKkrDEhKPISIIjAU/p6K5qDx3qoeh4+26zWN1jmw3g==}

  ansi-colors@4.1.3:
    resolution: {integrity: sha512-/6w/C21Pm1A7aZitlI5Ni/2J6FFQN8i1Cvz3kHABAAbw93v/NlvKdVOqz7CCWz/3iv/JplRSEEZ83XION15ovw==}
    engines: {node: '>=6'}

  ansi-escapes@4.3.2:
    resolution: {integrity: sha512-gKXj5ALrKWQLsYG9jlTRmR/xKluxHV+Z9QEwNIgCfM1/uwPMCuzVVnh5mwTd+OuBZcwSIMbqssNWRm1lE51QaQ==}
    engines: {node: '>=8'}

  ansi-escapes@7.0.0:
    resolution: {integrity: sha512-GdYO7a61mR0fOlAsvC9/rIHf7L96sBc6dEWzeOu+KAea5bZyQRPIpojrVoI4AXGJS/ycu/fBTdLrUkA4ODrvjw==}
    engines: {node: '>=18'}

  ansi-regex@4.1.1:
    resolution: {integrity: sha512-ILlv4k/3f6vfQ4OoP2AGvirOktlQ98ZEL1k9FaQjxa3L1abBgbuTDAdPOpvbGncC0BTVQrl+OM8xZGK6tWXt7g==}
    engines: {node: '>=6'}

  ansi-regex@5.0.1:
    resolution: {integrity: sha512-quJQXlTSUGL2LH9SUXo8VwsY4soanhgo6LNSm84E1LBcE8s3O0wpdiRzyR9z/ZZJMlMWv37qOOb9pdJlMUEKFQ==}
    engines: {node: '>=8'}

  ansi-regex@6.1.0:
    resolution: {integrity: sha512-7HSX4QQb4CspciLpVFwyRe79O3xsIZDDLER21kERQ71oaPodF8jL725AgJMFAYbooIqolJoRLuM81SpeUkpkvA==}
    engines: {node: '>=12'}

  ansi-styles@3.2.1:
    resolution: {integrity: sha512-VT0ZI6kZRdTh8YyJw3SMbYm/u+NqfsAxEpWO0Pf9sq8/e94WxxOpPKx9FR1FlyCtOVDNOQ+8ntlqFxiRc+r5qA==}
    engines: {node: '>=4'}

  ansi-styles@4.3.0:
    resolution: {integrity: sha512-zbB9rCJAT1rbjiVDb2hqKFHNYLxgtk8NURxZ3IZwD3F6NtxbXZQCnnSi1Lkx+IDohdPlFp222wVALIheZJQSEg==}
    engines: {node: '>=8'}

  ansi-styles@5.2.0:
    resolution: {integrity: sha512-Cxwpt2SfTzTtXcfOlzGEee8O+c+MmUgGrNiBcXnuWxuFJHe6a5Hz7qwhwe5OgaSYI0IJvkLqWX1ASG+cJOkEiA==}
    engines: {node: '>=10'}

  ansi-styles@6.2.1:
    resolution: {integrity: sha512-bN798gFfQX+viw3R7yrGWRqnrN2oRkEkUjjl4JNn4E8GxxbjtG3FbrEIIY3l8/hrwUwIeCZvi4QuOTP4MErVug==}
    engines: {node: '>=12'}

  any-promise@1.3.0:
    resolution: {integrity: sha512-7UvmKalWRt1wgjL1RrGxoSJW/0QZFIegpeGvZG9kjp8vrRu55XTHbwnqq2GpXm9uLbcuhxm3IqX9OB4MZR1b2A==}

  anymatch@3.1.3:
    resolution: {integrity: sha512-KMReFUr0B4t+D+OBkjR3KYqvocp2XaSzO55UcB6mgQMd3KbcE+mWTyvVV7D/zsdEbNnV6acZUutkiHQXvTr1Rw==}
    engines: {node: '>= 8'}

  arch@2.2.0:
    resolution: {integrity: sha512-Of/R0wqp83cgHozfIYLbBMnej79U/SVGOOyuB3VVFv1NRM/PSFMK12x9KVtiYzJqmnU5WR2qp0Z5rHb7sWGnFQ==}

  argparse@1.0.10:
    resolution: {integrity: sha512-o5Roy6tNG4SL/FOkCAN6RzjiakZS25RLYFrcMttJqbdd8BWrnA+fGz57iN5Pb06pvBGvl5gQ0B48dJlslXvoTg==}

  argparse@2.0.1:
    resolution: {integrity: sha512-8+9WqebbFzpX9OR+Wa6O29asIogeRMzcGtAINdpMHHyAg10f05aSFVBbcEqGf/PXw1EjAZ+q2/bEBg3DvurK3Q==}

  aria-query@5.3.0:
    resolution: {integrity: sha512-b0P0sZPKtyu8HkeRAfCq0IfURZK+SuwMjY1UXGBU27wpAiTwQAIlq56IbIO+ytk/JjS1fMR14ee5WBBfKi5J6A==}

  aria-query@5.3.2:
    resolution: {integrity: sha512-COROpnaoap1E2F000S62r6A60uHZnmlvomhfyT2DlTcrY1OrBKn2UhH7qn5wTC9zMvD0AY7csdPSNwKP+7WiQw==}
    engines: {node: '>= 0.4'}

  array-buffer-byte-length@1.0.1:
    resolution: {integrity: sha512-ahC5W1xgou+KTXix4sAO8Ki12Q+jf4i0+tmk3sC+zgcynshkHxzpXdImBehiUYKKKDwvfFiJl1tZt6ewscS1Mg==}
    engines: {node: '>= 0.4'}

  array-includes@3.1.8:
    resolution: {integrity: sha512-itaWrbYbqpGXkGhZPGUulwnhVf5Hpy1xiCFsGqyIGglbBxmG5vSjxQen3/WGOjPpNEv1RtBLKxbmVXm8HpJStQ==}
    engines: {node: '>= 0.4'}

  array-union@2.1.0:
    resolution: {integrity: sha512-HGyxoOTYUyCM6stUe6EJgnd4EoewAI7zMdfqO+kGjnlZmBDz/cR5pf8r/cR4Wq60sL/p0IkcjUEEPwS3GFrIyw==}
    engines: {node: '>=8'}

  array.prototype.findlast@1.2.5:
    resolution: {integrity: sha512-CVvd6FHg1Z3POpBLxO6E6zr+rSKEQ9L6rZHAaY7lLfhKsWYUBBOuMs0e9o24oopj6H+geRCX0YJ+TJLBK2eHyQ==}
    engines: {node: '>= 0.4'}

  array.prototype.flat@1.3.2:
    resolution: {integrity: sha512-djYB+Zx2vLewY8RWlNCUdHjDXs2XOgm602S9E7P/UpHgfeHL00cRiIF+IN/G/aUJ7kGPb6yO/ErDI5V2s8iycA==}
    engines: {node: '>= 0.4'}

  array.prototype.flatmap@1.3.2:
    resolution: {integrity: sha512-Ewyx0c9PmpcsByhSW4r+9zDU7sGjFc86qf/kKtuSCRdhfbk0SNLLkaT5qvcHnRGgc5NP/ly/y+qkXkqONX54CQ==}
    engines: {node: '>= 0.4'}

  array.prototype.tosorted@1.1.4:
    resolution: {integrity: sha512-p6Fx8B7b7ZhL/gmUsAy0D15WhvDccw3mnGNbZpi3pmeJdxtWsj2jEaI4Y6oo3XiHfzuSgPwKc04MYt6KgvC/wA==}
    engines: {node: '>= 0.4'}

  arraybuffer.prototype.slice@1.0.3:
    resolution: {integrity: sha512-bMxMKAjg13EBSVscxTaYA4mRc5t1UAXa2kXiGTNfZ079HIWXEkKmkgFrh/nJqamaLSrXO5H4WFFkPEaLJWbs3A==}
    engines: {node: '>= 0.4'}

  asap@2.0.6:
    resolution: {integrity: sha512-BSHWgDSAiKs50o2Re8ppvp3seVHXSRM44cdSsT9FfNEUUZLOGWVCsiWaRPWM1Znn+mqZ1OfVZ3z3DWEzSp7hRA==}

  asn1@0.2.6:
    resolution: {integrity: sha512-ix/FxPn0MDjeyJ7i/yoHGFt/EX6LyNbxSEhPPXODPL+KB0VPk86UYfL0lMdy+KCnv+fmvIzySwaK5COwqVbWTQ==}

  assert-plus@1.0.0:
    resolution: {integrity: sha512-NfJ4UzBCcQGLDlQq7nHxH+tv3kyZ0hHQqF5BO6J7tNJeP5do1llPr8dZ8zHonfhAu0PHAdMkSo+8o0wxg9lZWw==}
    engines: {node: '>=0.8'}

  assertion-error@2.0.1:
    resolution: {integrity: sha512-Izi8RQcffqCeNVgFigKli1ssklIbpHnCYc6AknXGYoB6grJqyeby7jv12JUQgmTAnIDnbck1uxksT4dzN3PWBA==}
    engines: {node: '>=12'}

  ast-types-flow@0.0.8:
    resolution: {integrity: sha512-OH/2E5Fg20h2aPrbe+QL8JZQFko0YZaF+j4mnQ7BGhfavO7OpSLa8a0y9sBwomHdSbkhTS8TQNayBfnW5DwbvQ==}

  ast-types@0.16.1:
    resolution: {integrity: sha512-6t10qk83GOG8p0vKmaCr8eiilZwO171AvbROMtvvNiwrTly62t+7XkA8RdIIVbpMhCASAsxgAzdRSwh6nw/5Dg==}
    engines: {node: '>=4'}

  astral-regex@1.0.0:
    resolution: {integrity: sha512-+Ryf6g3BKoRc7jfp7ad8tM4TtMiaWvbF/1/sQcZPkkS7ag3D5nMBCe2UfOTONtAkaG0tO0ij3C5Lwmf1EiyjHg==}
    engines: {node: '>=4'}

  astral-regex@2.0.0:
    resolution: {integrity: sha512-Z7tMw1ytTXt5jqMcOP+OQteU1VuNK9Y02uuJtKQ1Sv69jXQKKg5cibLwGJow8yzZP+eAc18EmLGPal0bp36rvQ==}
    engines: {node: '>=8'}

  async@3.2.6:
    resolution: {integrity: sha512-htCUDlxyyCLMgaM3xXg0C0LW2xqfuQ6p05pCEIsXuyQ+a1koYKTuBMzRNwmybfLgvJDMd0r1LTn4+E0Ti6C2AA==}

  asynckit@0.4.0:
    resolution: {integrity: sha512-Oei9OH4tRh0YqU3GxhX79dM/mwVgvbZJaSNaRk+bshkj0S5cfHcgYakreBjrHwatXKbz+IoIdYLxrKim2MjW0Q==}

  at-least-node@1.0.0:
    resolution: {integrity: sha512-+q/t7Ekv1EDY2l6Gda6LLiX14rU9TV20Wa3ofeQmwPFZbOMo9DXrLbOjFaaclkXKWidIaopwAObQDqwWtGUjqg==}
    engines: {node: '>= 4.0.0'}

  atob@2.1.2:
    resolution: {integrity: sha512-Wm6ukoaOGJi/73p/cl2GvLjTI5JM1k/O14isD73YML8StrH/7/lRFgmg8nICZgD3bZZvjwCGxtMOD3wWNAu8cg==}
    engines: {node: '>= 4.5.0'}
    hasBin: true

  attr-accept@2.2.5:
    resolution: {integrity: sha512-0bDNnY/u6pPwHDMoF0FieU354oBi0a8rD9FcsLwzcGWbc8KS8KPIi7y+s13OlVY+gMWc/9xEMUgNE6Qm8ZllYQ==}
    engines: {node: '>=4'}

  available-typed-arrays@1.0.7:
    resolution: {integrity: sha512-wvUjBtSGN7+7SjNpq/9M2Tg350UZD3q62IFZLbRAR1bSMlCo1ZaeW+BJ+D090e4hIIZLBcTDWe4Mh4jvUDajzQ==}
    engines: {node: '>= 0.4'}

  aws-sign2@0.7.0:
    resolution: {integrity: sha512-08kcGqnYf/YmjoRhfxyu+CLxBjUtHLXLXX/vUfx9l2LYzG3c1m61nrpyFUZI6zeS+Li/wWMMidD9KgrqtGq3mA==}

  aws4@1.13.2:
    resolution: {integrity: sha512-lHe62zvbTB5eEABUVi/AwVh0ZKY9rMMDhmm+eeyuuUQbQ3+J+fONVQOZyj+DdrvD4BY33uYniyRJ4UJIaSKAfw==}

  axe-core@4.10.2:
    resolution: {integrity: sha512-RE3mdQ7P3FRSe7eqCWoeQ/Z9QXrtniSjp1wUjt5nRC3WIpz5rSCve6o3fsZ2aCpJtrZjSZgjwXAoTO5k4tEI0w==}
    engines: {node: '>=4'}

  axios-mock-adapter@1.22.0:
    resolution: {integrity: sha512-dmI0KbkyAhntUR05YY96qg2H6gg0XMl2+qTW0xmYg6Up+BFBAJYRLROMXRdDEL06/Wqwa0TJThAYvFtSFdRCZw==}
    peerDependencies:
      axios: '>= 0.17.0'

  axios@1.7.7:
    resolution: {integrity: sha512-S4kL7XrjgBmvdGut0sN3yJxqYzrDOnivkBiN0OFs6hLiUam3UPvswUo0kqGyhqUZGEOytHyumEdXsAkgCOUf3Q==}

  axobject-query@4.1.0:
    resolution: {integrity: sha512-qIj0G9wZbMGNLjLmg1PT6v2mE9AH2zlnADJD/2tC6E00hgmhUOfEB6greHPAfLRSufHqROIUTkw6E+M3lH0PTQ==}
    engines: {node: '>= 0.4'}

  babel-eslint@10.1.0:
    resolution: {integrity: sha512-ifWaTHQ0ce+448CYop8AdrQiBsGrnC+bMgfyKFdi6EsPLTAWG+QfyDeM6OH+FmWnKvEq5NnBMLvlBUPKQZoDSg==}
    engines: {node: '>=6'}
    deprecated: babel-eslint is now @babel/eslint-parser. This package will no longer receive updates.
    peerDependencies:
      eslint: '>= 4.12.1'

  babel-plugin-macros@3.1.0:
    resolution: {integrity: sha512-Cg7TFGpIr01vOQNODXOOaGz2NpCU5gl8x1qJFbb6hbZxR7XrcE2vtbAsTAbJ7/xwJtUuJEw8K8Zr/AE0LHlesg==}
    engines: {node: '>=10', npm: '>=6'}

  bail@2.0.2:
    resolution: {integrity: sha512-0xO6mYd7JB2YesxDKplafRpsiOzPt9V02ddPCLbY1xYGPOX24NTyN50qnUxgCPcSoYMhKpAuBTjQoRZCAkUDRw==}

  balanced-match@1.0.2:
    resolution: {integrity: sha512-3oSeUO0TMV67hN1AmbXsK4yaqU7tjiHlbxRDZOpH0KW9+CeX4bRAaX0Anxt0tx2MrpRpWwQaPwIlISEJhYU5Pw==}

  base64-arraybuffer@1.0.2:
    resolution: {integrity: sha512-I3yl4r9QB5ZRY3XuJVEPfc2XhZO6YweFPI+UovAzn+8/hb3oJ6lnysaFcjVpkCPfVWFUDvoZ8kmVDP7WyRtYtQ==}
    engines: {node: '>= 0.6.0'}

  base64-js@1.5.1:
    resolution: {integrity: sha512-AKpaYlHn8t4SVbOHCy+b5+KKgvR4vrsD8vbvrbiQJps7fKDTkjkDry6ji0rUJjC0kzbNePLwzxq8iypo41qeWA==}

  bcrypt-pbkdf@1.0.2:
    resolution: {integrity: sha512-qeFIXtP4MSoi6NLqO12WfqARWWuCKi2Rn/9hJLEmtB5yTNr9DqFWkJRCf2qShWzPeAMRnOgCrq0sg/KLv5ES9w==}

  better-opn@3.0.2:
    resolution: {integrity: sha512-aVNobHnJqLiUelTaHat9DZ1qM2w0C0Eym4LPI/3JxOnSokGVdsl1T1kN7TFvsEAD8G47A6VKQ0TVHqbBnYMJlQ==}
    engines: {node: '>=12.0.0'}

  binary-extensions@2.3.0:
    resolution: {integrity: sha512-Ceh+7ox5qe7LJuLHoY0feh3pHuUDHAcRUeyL2VYghZwfpkNIy/+8Ocg0a3UuSoYzavmylwuLWQOf3hl0jjMMIw==}
    engines: {node: '>=8'}

  blob-util@2.0.2:
    resolution: {integrity: sha512-T7JQa+zsXXEa6/8ZhHcQEW1UFfVM49Ts65uBkFL6fz2QmrElqmbajIDJvuA0tEhRe5eIjpV9ZF+0RfZR9voJFQ==}

  bluebird@3.7.2:
    resolution: {integrity: sha512-XpNj6GDQzdfW+r2Wnn7xiSAd7TM3jzkxGXBGTtWKuSXv1xUV+azxAm8jdWZN06QTQk+2N2XB9jRDkvbmQmcRtg==}

  brace-expansion@1.1.11:
    resolution: {integrity: sha512-iCuPHDFgrHX7H2vEI/5xpz07zSHB00TpugqhmYtVmMO6518mCuRMoOYFldEBl0g187ufozdaHgWKcYFb61qGiA==}

  brace-expansion@2.0.1:
    resolution: {integrity: sha512-XnAIvQ8eM+kC6aULx6wuQiwVsnzsi9d3WxzV3FpWTGA19F621kwdbsAcFKXgKUHZWsy+mY6iL1sHTxWEFCytDA==}

  braces@3.0.3:
    resolution: {integrity: sha512-yQbXgO/OSZVD2IsiLlro+7Hf6Q18EJrKSEsdoMzKePKXct3gvD8oLcOQdIzGupr5Fj+EDe8gO/lxc1BzfMpxvA==}
    engines: {node: '>=8'}

  braintree-web@3.112.1:
    resolution: {integrity: sha512-TKwkDvwvqya2BSC7mcQ1JjQK7B6a8el/SRPj5X0RgoEbVtpaEGbSgSjyLrCrU3bvjlVwjV38wnE0SQL3t1kA6Q==}

  browser-assert@1.2.1:
    resolution: {integrity: sha512-nfulgvOR6S4gt9UKCeGJOuSGBPGiFT6oQ/2UBnvTY/5aQ1PnksW72fhZkM30DzoRRv2WpwZf1vHHEr3mtuXIWQ==}

  browser-stdout@1.3.1:
    resolution: {integrity: sha512-qhAVI1+Av2X7qelOfAIYwXONood6XlZE/fXaBSmW/T5SzLAmCgzi+eiWE7fUvbHaeNBQH13UftjpXxsfLkMpgw==}

  browserslist@4.24.2:
    resolution: {integrity: sha512-ZIc+Q62revdMcqC6aChtW4jz3My3klmCO1fEmINZY/8J3EpBg5/A/D0AKmBveUh6pgoeycoMkVMko84tuYS+Gg==}
    engines: {node: ^6 || ^7 || ^8 || ^9 || ^10 || ^11 || ^12 || >=13.7}
    hasBin: true

  btoa@1.2.1:
    resolution: {integrity: sha512-SB4/MIGlsiVkMcHmT+pSmIPoNDoHg+7cMzmt3Uxt628MTz2487DKSqK/fuhFBrkuqrYv5UCEnACpF4dTFNKc/g==}
    engines: {node: '>= 0.4.0'}
    hasBin: true

  buffer-crc32@0.2.13:
    resolution: {integrity: sha512-VO9Ht/+p3SN7SKWqcrgEzjGbRSJYTx+Q1pTQC0wrWqHx0vpJraQ6GtHx8tvcg1rlK1byhU5gccxgOgj7B0TDkQ==}

  buffer-from@1.1.2:
    resolution: {integrity: sha512-E+XQCRwSbaaiChtv6k6Dwgc+bx+Bs6vuKJHHl5kox/BaKbhiXzqQOwK4cO22yElGp2OCmjwVhT3HmxgyPGnJfQ==}

  buffer@5.7.1:
    resolution: {integrity: sha512-EHcyIPBQ4BSGlvjB16k5KgAJ27CIsHY/2JBmCRReo48y9rQ3MaUzWX3KVlBa4U7MyX02HdVj0K7C3WaB3ju7FQ==}

  bundle-require@5.0.0:
    resolution: {integrity: sha512-GuziW3fSSmopcx4KRymQEJVbZUfqlCqcq7dvs6TYwKRZiegK/2buMxQTPs6MGlNv50wms1699qYO54R8XfRX4w==}
    engines: {node: ^12.20.0 || ^14.13.1 || >=16.0.0}
    peerDependencies:
      esbuild: '>=0.18'

  cac@6.7.14:
    resolution: {integrity: sha512-b6Ilus+c3RrdDk+JhLKUAQfzzgLEPy6wcXqS7f/xe1EETvsDP6GORG7SFuOs6cID5YkqchW/LXZbX5bc8j7ZcQ==}
    engines: {node: '>=8'}

  cachedir@2.4.0:
    resolution: {integrity: sha512-9EtFOZR8g22CL7BWjJ9BUx1+A/djkofnyW3aOXZORNW2kxoUpx2h+uN2cOqwPmFhnpVmxg+KW2OjOSgChTEvsQ==}
    engines: {node: '>=6'}

  call-bind@1.0.7:
    resolution: {integrity: sha512-GHTSNSYICQ7scH7sZ+M2rFopRoLh8t2bLSW6BbgrtLsahOIB5iyAVJf9GjWK3cYTDaMj4XdBpM1cA6pIS0Kv2w==}
    engines: {node: '>= 0.4'}

  callsites@3.1.0:
    resolution: {integrity: sha512-P8BjAsXvZS+VIDUI11hHCQEv74YT67YUi5JJFNWIqL235sBmjX4+qx9Muvls5ivyNENctx46xQLQ3aTuE7ssaQ==}
    engines: {node: '>=6'}

  camelcase@6.3.0:
    resolution: {integrity: sha512-Gmy6FhYlCY7uOElZUSbxo2UCDH8owEk996gkbrpsgGtrJLM3J7jGxl9Ic7Qwwj4ivOE5AWZWRMecDdF7hqGjFA==}
    engines: {node: '>=10'}

  caniuse-lite@1.0.30001680:
    resolution: {integrity: sha512-rPQy70G6AGUMnbwS1z6Xg+RkHYPAi18ihs47GH0jcxIG7wArmPgY3XbS2sRdBbxJljp3thdT8BIqv9ccCypiPA==}

  canvg@3.0.10:
    resolution: {integrity: sha512-qwR2FRNO9NlzTeKIPIKpnTY6fqwuYSequ8Ru8c0YkYU7U0oW+hLUvWadLvAu1Rl72OMNiFhoLu4f8eUjQ7l/+Q==}
    engines: {node: '>=10.0.0'}

  card-validator@10.0.0:
    resolution: {integrity: sha512-2fLyCBOxO7/b56sxoYav8FeJqv9bWpZSyKq8sXKxnpxTGXHnM/0c8WEKG+ZJ+OXFcabnl98pD0EKBtTn+Tql0g==}

  caseless@0.12.0:
    resolution: {integrity: sha512-4tYFyifaFfGacoiObjJegolkwSU4xQNGbVgUiNYVUxbQ2x2lUsFvY4hVgVzGiIe6WLOPqycWXA40l+PWsxthUw==}

  ccount@2.0.1:
    resolution: {integrity: sha512-eyrF0jiFpY+3drT6383f1qhkbGsLSifNAjA61IUjZjmLCWjItY6LB9ft9YhoDgwfmclB2zhu51Lc7+95b8NRAg==}

  chai-string@1.5.0:
    resolution: {integrity: sha512-sydDC3S3pNAQMYwJrs6dQX0oBQ6KfIPuOZ78n7rocW0eJJlsHPh2t3kwW7xfwYA/1Bf6/arGtSUo16rxR2JFlw==}
    peerDependencies:
      chai: ^4.1.2

  chai@5.1.2:
    resolution: {integrity: sha512-aGtmf24DW6MLHHG5gCx4zaI3uBq3KRtxeVs0DjFH6Z0rDNbsvTxFASFvdj79pxjxZ8/5u3PIiN3IwEIQkiiuPw==}
    engines: {node: '>=12'}

  chai@5.2.0:
    resolution: {integrity: sha512-mCuXncKXk5iCLhfhwTc0izo0gtEmpz5CtG2y8GiOINBlMVS6v8TMRc5TaLWKS6692m9+dVVfzgeVxR5UxWHTYw==}
    engines: {node: '>=12'}

  chalk@2.4.2:
    resolution: {integrity: sha512-Mti+f9lpJNcwF4tWV8/OrTTtF1gZi+f8FqlyAdouralcFWFQWF2+NgCHShjkCb+IFBLq9buZwE1xckQU4peSuQ==}
    engines: {node: '>=4'}

  chalk@3.0.0:
    resolution: {integrity: sha512-4D3B6Wf41KOYRFdszmDqMCGq5VV/uMAB273JILmO+3jAlh8X4qDtdtgCR3fxtbLEMzSx22QdhnDcJvu2u1fVwg==}
    engines: {node: '>=8'}

  chalk@4.1.2:
    resolution: {integrity: sha512-oKnbhFyRIXpUuez8iBMmyEa4nbj4IOQyuhc/wy9kY7/WVPcwIO9VA668Pu8RkO7+0G76SLROeyw9CpQ061i4mA==}
    engines: {node: '>=10'}

  chalk@5.3.0:
    resolution: {integrity: sha512-dLitG79d+GV1Nb/VYcCDFivJeK1hiukt9QjRNVOsUtTy1rR1YJsmpGGTZ3qJos+uw7WmWF4wUwBd9jxjocFC2w==}
    engines: {node: ^12.17.0 || ^14.13 || >=16.0.0}

  chalk@5.4.1:
    resolution: {integrity: sha512-zgVZuo2WcZgfUEmsn6eO3kINexW8RAE4maiQ8QNs8CtpPCSyMiYsULR3HQYkm3w8FIA3SberyMJMSldGsW+U3w==}
    engines: {node: ^12.17.0 || ^14.13 || >=16.0.0}

  change-emitter@0.1.6:
    resolution: {integrity: sha512-YXzt1cQ4a2jqazhcuSWEOc1K2q8g9H6eWNsyZgi640LDzRWVQ2eDe+Y/kVdftH+vYdPF2rgDb3dLdpxE1jvAxw==}

  character-entities-html4@2.1.0:
    resolution: {integrity: sha512-1v7fgQRj6hnSwFpq1Eu0ynr/CDEw0rXo2B61qXrLNdHZmPKgb7fqS1a2JwF0rISo9q77jDI8VMEHoApn8qDoZA==}

  character-entities-legacy@3.0.0:
    resolution: {integrity: sha512-RpPp0asT/6ufRm//AJVwpViZbGM/MkjQFxJccQRHmISF/22NBtsHqAWmL+/pmkPWoIUJdWyeVleTl1wydHATVQ==}

  character-entities@2.0.2:
    resolution: {integrity: sha512-shx7oQ0Awen/BRIdkjkvz54PnEEI/EjwXDSIZp86/KKdbafHh1Df/RYGBhn4hbe2+uKC9FnT5UCEdyPz3ai9hQ==}

  chardet@0.7.0:
    resolution: {integrity: sha512-mT8iDcrh03qDGRRmoA2hmBJnxpllMR+0/0qlzjqZES6NdiWDcZkCNAk4rPFZ9Q85r27unkiNNg8ZOiwZXBHwcA==}

  charenc@0.0.2:
    resolution: {integrity: sha512-yrLQ/yVUFXkzg7EDQsPieE/53+0RlaWTs+wBrvW36cyilJ2SaDWfl4Yj7MtLTXleV9uEKefbAGUPv2/iWSooRA==}

  chart.js@2.9.4:
    resolution: {integrity: sha512-B07aAzxcrikjAPyV+01j7BmOpxtQETxTSlQ26BEYJ+3iUkbNKaOJ/nDbT6JjyqYxseM0ON12COHYdU2cTIjC7A==}

  chartjs-color-string@0.6.0:
    resolution: {integrity: sha512-TIB5OKn1hPJvO7JcteW4WY/63v6KwEdt6udfnDE9iCAZgy+V4SrbSxoIbTw/xkUIapjEI4ExGtD0+6D3KyFd7A==}

  chartjs-color@2.4.1:
    resolution: {integrity: sha512-haqOg1+Yebys/Ts/9bLo/BqUcONQOdr/hoEr2LLTRl6C5LXctUdHxsCYfvQVg5JIxITrfCNUDr4ntqmQk9+/0w==}

  check-error@2.1.1:
    resolution: {integrity: sha512-OAlb+T7V4Op9OwdkjmguYRqncdlx5JiofwOAUkmTF+jNdHwzTaTs4sRAGpzLF3oOz5xAyDGrPgeIDFQmDOTiJw==}
    engines: {node: '>= 16'}

  check-more-types@2.24.0:
    resolution: {integrity: sha512-Pj779qHxV2tuapviy1bSZNEL1maXr13bPYpsvSDB68HlYcYuhlDrmGd63i0JHMCLKzc7rUSNIrpdJlhVlNwrxA==}
    engines: {node: '>= 0.8.0'}

  chokidar@3.6.0:
    resolution: {integrity: sha512-7VT13fmjotKpGipCW9JEQAusEPE+Ei8nl6/g4FBAmIm0GOOLMua9NDDo/DWp0ZAxCr3cPq5ZpBqmPAQgDda2Pw==}
    engines: {node: '>= 8.10.0'}

  chokidar@4.0.1:
    resolution: {integrity: sha512-n8enUVCED/KVRQlab1hr3MVpcVMvxtZjmEa956u+4YijlmQED223XMSYj2tLuKvr4jcCTzNNMpQDUer72MMmzA==}
    engines: {node: '>= 14.16.0'}

  ci-info@4.1.0:
    resolution: {integrity: sha512-HutrvTNsF48wnxkzERIXOe5/mlcfFcbfCmwcg6CJnizbSue78AbDt+1cgl26zwn61WFxhcPykPfZrbqjGmBb4A==}
    engines: {node: '>=8'}

  clean-stack@2.2.0:
    resolution: {integrity: sha512-4diC9HaTE+KRAMWhDhrGOECgWZxoevMc5TlkObMqNSsVU62PYzXZ/SMTjzyGAFF1YusgxGcSWTEXBhp0CPwQ1A==}
    engines: {node: '>=6'}

  cli-cursor@3.1.0:
    resolution: {integrity: sha512-I/zHAwsKf9FqGoXM4WWRACob9+SNukZTd94DWF57E4toouRulbCxcUh6RKUEOQlYTHJnzkPMySvPNaaSLNfLZw==}
    engines: {node: '>=8'}

  cli-cursor@5.0.0:
    resolution: {integrity: sha512-aCj4O5wKyszjMmDT4tZj93kxyydN/K5zPWSCe6/0AV/AA1pqe5ZBIw0a2ZfPQV7lL5/yb5HsUreJ6UFAF1tEQw==}
    engines: {node: '>=18'}

  cli-table3@0.6.5:
    resolution: {integrity: sha512-+W/5efTR7y5HRD7gACw9yQjqMVvEMLBHmboM/kPWam+H+Hmyrgjh6YncVKK122YZkXrLudzTuAukUw9FnMf7IQ==}
    engines: {node: 10.* || >= 12.*}

  cli-truncate@2.1.0:
    resolution: {integrity: sha512-n8fOixwDD6b/ObinzTrp1ZKFzbgvKZvuz/TvejnLn1aQfC6r52XEx85FmuC+3HI+JM7coBRXUvNqEU2PHVrHpg==}
    engines: {node: '>=8'}

  cli-truncate@4.0.0:
    resolution: {integrity: sha512-nPdaFdQ0h/GEigbPClz11D0v/ZJEwxmeVZGeMo3Z5StPtUTkA9o1lD6QwoirYiSDzbcwn2XcjwmCp68W1IS4TA==}
    engines: {node: '>=18'}

  cli-width@3.0.0:
    resolution: {integrity: sha512-FxqpkPPwu1HjuN93Omfm4h8uIanXofW0RxVEW3k5RKx+mJJYSthzNhp32Kzxxy3YAEZ/Dc/EWN1vZRY0+kOhbw==}
    engines: {node: '>= 10'}

  cli-width@4.1.0:
    resolution: {integrity: sha512-ouuZd4/dm2Sw5Gmqy6bGyNNNe1qt9RpmxveLSO7KcgsTnU7RXfsw+/bukWGo1abgBiMAic068rclZsO4IWmmxQ==}
    engines: {node: '>= 12'}

  cliui@7.0.4:
    resolution: {integrity: sha512-OcRE68cOsVMXp1Yvonl/fzkQOyjLSu/8bhPDfQt0e0/Eb283TKP20Fs2MqoPsr9SwA595rRCA+QMzYc9nBP+JQ==}

  cliui@8.0.1:
    resolution: {integrity: sha512-BSeNnyus75C4//NQ9gQt1/csTXyo/8Sb+afLAkzAptFuMsod9HFokGNudZpi/oQV73hnVK+sR+5PVRMd+Dr7YQ==}
    engines: {node: '>=12'}

  clone-deep@4.0.1:
    resolution: {integrity: sha512-neHB9xuzh/wk0dIHweyAXv2aPGZIVk3pLMe+/RNzINf17fe0OG96QroktYAUm7SM1PBnzTabaLboqqxDyMU+SQ==}
    engines: {node: '>=6'}

  clsx@1.2.1:
    resolution: {integrity: sha512-EcR6r5a8bj6pu3ycsa/E/cKVGuTgZJZdsyUYHOksG/UHIiKfjxzRxYJpyVBwYaQeOvghal9fcc4PidlgzugAQg==}
    engines: {node: '>=6'}

  clsx@2.1.1:
    resolution: {integrity: sha512-eYm0QWBtUrBWZWG0d386OGAw16Z995PiOVo2B7bjWSbHedGl5e0ZWaq65kOGgUSNesEIDkB9ISbTg/JK9dhCZA==}
    engines: {node: '>=6'}

  color-convert@1.9.3:
    resolution: {integrity: sha512-QfAUtd+vFdAtFQcC8CCyYt1fYWxSqAiK2cSD6zDB8N3cpsEBAvRxp9zOGg6G/SHHJYAT88/az/IuDGALsNVbGg==}

  color-convert@2.0.1:
    resolution: {integrity: sha512-RRECPsj7iu/xb5oKYcsFHSppFNnsj/52OVTRKb4zP5onXwVF3zVmmToNcOfGC+CRDpfK/U584fMg38ZHCaElKQ==}
    engines: {node: '>=7.0.0'}

  color-name@1.1.3:
    resolution: {integrity: sha512-72fSenhMw2HZMTVHeCA9KCmpEIbzWiQsjN+BHcBbS9vr1mtt+vJjPdksIBNUmKAW8TFUDPJK5SUU3QhE9NEXDw==}

  color-name@1.1.4:
    resolution: {integrity: sha512-dOy+3AuW3a2wNbZHIuMZpTcgjGuLU/uBL/ubcZF9OXbDo8ff4O8yVp5Bf0efS8uEoYo5q4Fx7dY9OgQGXgAsQA==}

  colorette@2.0.20:
    resolution: {integrity: sha512-IfEDxwoWIjkeXL1eXcDiow4UbKjhLdq6/EuSVR9GMN7KVH3r9gQ83e73hsz1Nd1T3ijd5xv1wcWRYO+D6kCI2w==}

  combined-stream@1.0.8:
    resolution: {integrity: sha512-FQN4MRfuJeHf7cBbBMJFXhKSDq+2kAArBlmRBvcvFE5BB1HZKXtSFASDhdlz9zOYwxh8lDdnvmMOe/+5cdoEdg==}
    engines: {node: '>= 0.8'}

  comma-separated-tokens@2.0.3:
    resolution: {integrity: sha512-Fu4hJdvzeylCfQPp9SGWidpzrMs7tTrlu6Vb8XGaRGck8QSNZJJp538Wrb60Lax4fPwR64ViY468OIUTbRlGZg==}

  commander@12.1.0:
    resolution: {integrity: sha512-Vw8qHK3bZM9y/P10u3Vib8o/DdkvA2OtPtZvD871QKjy74Wj1WSKFILMPRPSdUSx5RFK1arlJzEtA4PkFgnbuA==}
    engines: {node: '>=18'}

  commander@13.1.0:
    resolution: {integrity: sha512-/rFeCpNJQbhSZjGVwO9RFV3xPqbnERS8MmIQzCtD/zl6gpJuV/bMLuN92oG3F7d8oDEHHRrujSXNUr8fpjntKw==}
    engines: {node: '>=18'}

  commander@2.20.3:
    resolution: {integrity: sha512-GpVkmM8vF2vQUkj2LvZmD35JxeJOLCwJ9cUkugyk2nuhbv3+mJvpLYYt+0+USMxE+oj+ey/lJEnhZw75x/OMcQ==}

  commander@4.1.1:
    resolution: {integrity: sha512-NOKm8xhkzAjzFx8B2v5OAHT+u5pRQc2UCa2Vq9jYL/31o2wi9mxBA7LIFs3sV5VSC49z6pEhfbMULvShKj26WA==}
    engines: {node: '>= 6'}

  commander@6.2.1:
    resolution: {integrity: sha512-U7VdrJFnJgo4xjrHpTzu0yrHPGImdsmD95ZlgYSEajAn2JKzDhDTPG9kBTefmObL2w/ngeZnilk+OV9CG3d7UA==}
    engines: {node: '>= 6'}

  common-tags@1.8.2:
    resolution: {integrity: sha512-gk/Z852D2Wtb//0I+kRFNKKE9dIIVirjoqPoA1wJU+XePVXZfGeBpk45+A1rKO4Q43prqWBNY/MiIeRLbPWUaA==}
    engines: {node: '>=4.0.0'}

  concat-map@0.0.1:
    resolution: {integrity: sha512-/Srv4dswyQNBfohGpz9o6Yb3Gz3SrUDqBH5rTuhGR7ahtlbYKnVxw2bCFMRljaA7EXHaXZ8wsHdodFvbkhKmqg==}

  concurrently@9.1.0:
    resolution: {integrity: sha512-VxkzwMAn4LP7WyMnJNbHN5mKV9L2IbyDjpzemKr99sXNR3GqRNMMHdm7prV1ws9wg7ETj6WUkNOigZVsptwbgg==}
    engines: {node: '>=18'}
    hasBin: true

  consola@3.2.3:
    resolution: {integrity: sha512-I5qxpzLv+sJhTVEoLYNcTW+bThDCPsit0vLNKShZx6rLtpilNpmmeTPaeqJb9ZE9dV3DGaeby6Vuhrw38WjeyQ==}
    engines: {node: ^14.18.0 || >=16.10.0}

  consolidated-events@2.0.2:
    resolution: {integrity: sha512-2/uRVMdRypf5z/TW/ncD/66l75P5hH2vM/GR8Jf8HLc2xnfJtmina6F6du8+v4Z2vTrMo7jC+W1tmEEuuELgkQ==}

  convert-source-map@1.9.0:
    resolution: {integrity: sha512-ASFBup0Mz1uyiIjANan1jzLQami9z1PoYSZCiiYW2FczPbenXc45FZdBZLzOT+r6+iciuEModtmCti+hjaAk0A==}

  convert-source-map@2.0.0:
    resolution: {integrity: sha512-Kvp459HrV2FEJ1CAsi1Ku+MY3kasH19TFykTz2xWmMeq6bk2NU3XXvfJ+Q61m0xktWwt+1HSYf3JZsTms3aRJg==}

  cookie@0.7.2:
    resolution: {integrity: sha512-yki5XnKuf750l50uGTllt6kKILY4nQ1eNIQatoXEByZ5dWgnKqbnqmTrBE5B4N7lrMJKQ2ytWMiTO2o0v6Ew/w==}
    engines: {node: '>= 0.6'}

  copy-to-clipboard@3.3.3:
    resolution: {integrity: sha512-2KV8NhB5JqC3ky0r9PMCAZKbUHSwtEo4CwCs0KXgruG43gX5PMqDEBbVU4OUzw2MuAWUfsuFmWvEKG5QRfSnJA==}

  core-js@1.2.7:
    resolution: {integrity: sha512-ZiPp9pZlgxpWRu0M+YWbm6+aQ84XEfH1JRXvfOc/fILWI0VKhLC2LX13X1NYq4fULzLMq7Hfh43CSo2/aIaUPA==}
    deprecated: core-js@<3.23.3 is no longer maintained and not recommended for usage due to the number of issues. Because of the V8 engine whims, feature detection in old core-js versions could cause a slowdown up to 100x even if nothing is polyfilled. Some versions have web compatibility issues. Please, upgrade your dependencies to the actual version of core-js.

  core-js@3.39.0:
    resolution: {integrity: sha512-raM0ew0/jJUqkJ0E6e8UDtl+y/7ktFivgWvqw8dNSQeNWoSDLvQ1H/RN3aPXB9tBd4/FhyR4RDPGhsNIMsAn7g==}

  core-util-is@1.0.2:
    resolution: {integrity: sha512-3lqz5YjWTYnW6dlDa5TLaTCcShfar1e40rmcJVwCBJC6mWlFuj0eCHIElmG1g5kyuJ/GD+8Wn4FFCcz4gJPfaQ==}

  cosmiconfig@7.1.0:
    resolution: {integrity: sha512-AdmX6xUzdNASswsFtmwSt7Vj8po9IuqXm0UXz7QKPuEUmPB4XyjGfaAr2PSuELMwkRMVH1EpIkX5bTZGRB3eCA==}
    engines: {node: '>=10'}

  cosmiconfig@8.3.6:
    resolution: {integrity: sha512-kcZ6+W5QzcJ3P1Mt+83OUv/oHFqZHIx8DuxG6eZ5RGMERoLqp4BuGjhHLYGK+Kf5XVkQvqBSmAy/nGWN3qDgEA==}
    engines: {node: '>=14'}
    peerDependencies:
      typescript: '>=4.9.5'
    peerDependenciesMeta:
      typescript:
        optional: true

  country-region-data@3.1.0:
    resolution: {integrity: sha512-Xy5HoXk2byCS45+88ErCor/a0q6r22ur/Os69p71kfmescu3od4B1lpe7dQdAa0T9HYqqKX04QsrnZ5FmIWh9g==}

  create-eslint-index@1.0.0:
    resolution: {integrity: sha512-nXvJjnfDytOOaPOonX0h0a1ggMoqrhdekGeZkD6hkcWYvlCWhU719tKFVh8eU04CnMwu3uwe1JjwuUF2C3k2qg==}
    engines: {node: '>=4.0.0'}

  credit-card-type@10.0.1:
    resolution: {integrity: sha512-vQOuWmBgsgG1ovGeDi8m6Zeu1JaqH/JncrxKmaqMbv/LunyOQdLiQhPHtOsNlbUI05TocR5nod/Mbs3HYtr6sQ==}

  credit-card-type@9.1.0:
    resolution: {integrity: sha512-CpNFuLxiPFxuZqhSKml3M+t0K/484pMAnfYWH14JoD7OZMnmC0Lmo+P7JX9SobqFpRoo7ifA18kOHdxJywYPEA==}

  cross-spawn@6.0.6:
    resolution: {integrity: sha512-VqCUuhcd1iB+dsv8gxPttb5iZh/D0iubSP21g36KXdEuf6I5JiioesUVjpCdHV9MZRUfVFlvwtIUyPfxo5trtw==}
    engines: {node: '>=4.8'}

  cross-spawn@7.0.6:
    resolution: {integrity: sha512-uV2QOWP2nWzsy2aMp8aRibhi9dlzF5Hgh5SHaB9OiTGEyDTiJJyx0uy51QXdyWbtAHNua4XJzUKca3OzKUd3vA==}
    engines: {node: '>= 8'}

  crypt@0.0.2:
    resolution: {integrity: sha512-mCxBlsHFYh9C+HVpiEacem8FEBnMXgU9gy4zmNC+SXAZNB/1idgp/aulFJ4FgCi7GPEVbfyng092GqL2k2rmow==}

  css-line-break@2.1.0:
    resolution: {integrity: sha512-FHcKFCZcAha3LwfVBhCQbW2nCNbkZXn7KVUJcsT5/P8YmfsVja0FMPJr0B903j/E69HUphKiV9iQArX8SDYA4w==}

  css-mediaquery@0.1.2:
    resolution: {integrity: sha512-COtn4EROW5dBGlE/4PiKnh6rZpAPxDeFLaEEwt4i10jpDMFt2EhQGS79QmmrO+iKCHv0PU/HrOWEhijFd1x99Q==}

  css.escape@1.5.1:
    resolution: {integrity: sha512-YUifsXXuknHlUsmlgyY0PKzgPOr7/FjCePfHNt0jxm83wHZi44VDMQ7/fGNkjY3/jV1MC+1CmZbaHzugyeRtpg==}

  cssstyle@4.1.0:
    resolution: {integrity: sha512-h66W1URKpBS5YMI/V8PyXvTMFT8SupJ1IzoIV8IeBC/ji8WVmrO8dGlTi+2dh6whmdk6BiKJLD/ZBkhWbcg6nA==}
    engines: {node: '>=18'}

  csstype@3.1.3:
    resolution: {integrity: sha512-M1uQkMl8rQK/szD0LNhtqxIPLpimGm8sOBwU7lLnCpSbTyY3yeU1Vc7l4KT5zT4s/yOxHH5O7tIuuLOCnLADRw==}

  cypress-axe@1.6.0:
    resolution: {integrity: sha512-C/ij50G8eebBrl/WsGT7E+T/SFyIsRZ3Epx9cRTLrPL9Y1GcxlQGFoAVdtSFWRrHSCWXq9HC6iJQMaI89O9yvQ==}
    engines: {node: '>=10'}
    peerDependencies:
      axe-core: ^3 || ^4
      cypress: ^10 || ^11 || ^12 || ^13 || ^14

  cypress-file-upload@5.0.8:
    resolution: {integrity: sha512-+8VzNabRk3zG6x8f8BWArF/xA/W0VK4IZNx3MV0jFWrJS/qKn8eHfa5nU73P9fOQAgwHFJx7zjg4lwOnljMO8g==}
    engines: {node: '>=8.2.1'}
    peerDependencies:
      cypress: '>3.0.0'

  cypress-real-events@1.14.0:
    resolution: {integrity: sha512-XmI8y3OZLh6cjRroPalzzS++iv+pGCaD9G9kfIbtspgv7GVsDt30dkZvSXfgZb4rAN+3pOkMVB7e0j4oXydW7Q==}
    peerDependencies:
      cypress: ^4.x || ^5.x || ^6.x || ^7.x || ^8.x || ^9.x || ^10.x || ^11.x || ^12.x || ^13.x || ^14.x

  cypress-vite@1.6.0:
    resolution: {integrity: sha512-6oZPDvHgLEZjuFgoejtRuyph369zbVn7fjh4hzhMar3XvKT5YhTEoA+KixksMuxNEaLn9uqA4HJVz6l7BybwBQ==}
    peerDependencies:
      vite: ^2.9.0 || ^3.0.0 || ^4.0.0 || ^5.0.0 || ^6.0.0

  cypress@14.0.1:
    resolution: {integrity: sha512-gBAvKZE3f6eBaW1v8OtrwAFP90rjNZjjOO40M2KvOvmwVXk96Ps5Yjyck1EzGkXmNCaC/8kXFOY/1KD/wsaWpQ==}
    engines: {node: ^18.0.0 || ^20.0.0 || >=22.0.0}
    hasBin: true

  d3-array@3.2.4:
    resolution: {integrity: sha512-tdQAmyA18i4J7wprpYq8ClcxZy3SC31QMeByyCFyRt7BVHdREQZ5lpzoe5mFEYZUWe+oq8HBvk9JjpibyEV4Jg==}
    engines: {node: '>=12'}

  d3-color@3.1.0:
    resolution: {integrity: sha512-zg/chbXyeBtMQ1LbD/WSoW2DpC3I0mpmPdW+ynRTj/x2DAWYrIY7qeZIHidozwV24m4iavr15lNwIwLxRmOxhA==}
    engines: {node: '>=12'}

  d3-ease@3.0.1:
    resolution: {integrity: sha512-wR/XK3D3XcLIZwpbvQwQ5fK+8Ykds1ip7A2Txe0yxncXSdq1L9skcG7blcedkOX+ZcgxGAmLX1FrRGbADwzi0w==}
    engines: {node: '>=12'}

  d3-format@3.1.0:
    resolution: {integrity: sha512-YyUI6AEuY/Wpt8KWLgZHsIU86atmikuoOmCfommt0LYHiQSPjvX2AcFc38PX0CBpr2RCyZhjex+NS/LPOv6YqA==}
    engines: {node: '>=12'}

  d3-interpolate@3.0.1:
    resolution: {integrity: sha512-3bYs1rOD33uo8aqJfKP3JWPAibgw8Zm2+L9vBKEHJ2Rg+viTR7o5Mmv5mZcieN+FRYaAOWX5SJATX6k1PWz72g==}
    engines: {node: '>=12'}

  d3-path@3.1.0:
    resolution: {integrity: sha512-p3KP5HCf/bvjBSSKuXid6Zqijx7wIfNW+J/maPs+iwR35at5JCbLUT0LzF1cnjbCHWhqzQTIN2Jpe8pRebIEFQ==}
    engines: {node: '>=12'}

  d3-scale@4.0.2:
    resolution: {integrity: sha512-GZW464g1SH7ag3Y7hXjf8RoUuAFIqklOAq3MRl4OaWabTFJY9PN/E1YklhXLh+OQ3fM9yS2nOkCoS+WLZ6kvxQ==}
    engines: {node: '>=12'}

  d3-shape@3.2.0:
    resolution: {integrity: sha512-SaLBuwGm3MOViRq2ABk3eLoxwZELpH6zhl3FbAoJ7Vm1gofKx6El1Ib5z23NUEhF9AsGl7y+dzLe5Cw2AArGTA==}
    engines: {node: '>=12'}

  d3-time-format@4.1.0:
    resolution: {integrity: sha512-dJxPBlzC7NugB2PDLwo9Q8JiTR3M3e4/XANkreKSUxF8vvXKqm1Yfq4Q5dl8budlunRVlUUaDUgFt7eA8D6NLg==}
    engines: {node: '>=12'}

  d3-time@3.1.0:
    resolution: {integrity: sha512-VqKjzBLejbSMT4IgbmVgDjpkYrNWUYJnbCGo874u7MMKIWsILRX+OpX/gTk8MqjpT1A/c6HY2dCA77ZN0lkQ2Q==}
    engines: {node: '>=12'}

  d3-timer@3.0.1:
    resolution: {integrity: sha512-ndfJ/JxxMd3nw31uyKoY2naivF+r29V+Lc0svZxe1JvvIRmi8hUsrMvdOwgS1o6uBHmiz91geQ0ylPP0aj1VUA==}
    engines: {node: '>=12'}

  damerau-levenshtein@1.0.8:
    resolution: {integrity: sha512-sdQSFB7+llfUcQHUQO3+B8ERRj0Oa4w9POWMI/puGtuf7gFywGmkaLCElnudfTiKZV+NvHqL0ifzdrI8Ro7ESA==}

  dashdash@1.14.1:
    resolution: {integrity: sha512-jRFi8UDGo6j+odZiEpjazZaWqEal3w/basFjQHQEwVtZJGDpxbH1MeYluwCS8Xq5wmLJooDlMgvVarmWfGM44g==}
    engines: {node: '>=0.10'}

  data-urls@5.0.0:
    resolution: {integrity: sha512-ZYP5VBHshaDAiVZxjbRVcFJpc+4xGgT0bK3vzy1HLN8jTO975HEbuYzZJcHoQEY5K1a0z8YayJkyVETa08eNTg==}
    engines: {node: '>=18'}

  data-view-buffer@1.0.1:
    resolution: {integrity: sha512-0lht7OugA5x3iJLOWFhWK/5ehONdprk0ISXqVFn/NFrDu+cuc8iADFrGQz5BnRK7LLU3JmkbXSxaqX+/mXYtUA==}
    engines: {node: '>= 0.4'}

  data-view-byte-length@1.0.1:
    resolution: {integrity: sha512-4J7wRJD3ABAzr8wP+OcIcqq2dlUKp4DVflx++hs5h5ZKydWMI6/D/fAot+yh6g2tHh8fLFTvNOaVN357NvSrOQ==}
    engines: {node: '>= 0.4'}

  data-view-byte-offset@1.0.0:
    resolution: {integrity: sha512-t/Ygsytq+R995EJ5PZlD4Cu56sWa8InXySaViRzw9apusqsOO2bQP+SbYzAhR0pFKoB+43lYy8rWban9JSuXnA==}
    engines: {node: '>= 0.4'}

  dayjs@1.11.13:
    resolution: {integrity: sha512-oaMBel6gjolK862uaPQOVTA7q3TZhuSvuMQAAglQDOWYO9A91IrAOUJEyKVlqJlHE0vq5p5UXxzdPfMH/x6xNg==}

  debug@3.2.7:
    resolution: {integrity: sha512-CFjzYYAi4ThfiQvizrFQevTTXHtnCqWfe7x1AhgEscTz6ZbLbfoLRLPugTQyBth6f8ZERVUSyWHFD/7Wu4t1XQ==}
    peerDependencies:
      supports-color: '*'
    peerDependenciesMeta:
      supports-color:
        optional: true

  debug@4.3.7:
    resolution: {integrity: sha512-Er2nc/H7RrMXZBFCEim6TCmMk02Z8vLC2Rbi1KEBggpo0fS6l0S1nnapwmIi3yW/+GOJap1Krg4w0Hg80oCqgQ==}
    engines: {node: '>=6.0'}
    peerDependencies:
      supports-color: '*'
    peerDependenciesMeta:
      supports-color:
        optional: true

  debug@4.4.0:
    resolution: {integrity: sha512-6WTZ/IxCY/T6BALoZHaE4ctp9xm+Z5kY/pzYaCHRFeyVhojxlrm+46y68HA6hr0TcwEssoxNiDEUJQjfPZ/RYA==}
    engines: {node: '>=6.0'}
    peerDependencies:
      supports-color: '*'
    peerDependenciesMeta:
      supports-color:
        optional: true

  decamelize@4.0.0:
    resolution: {integrity: sha512-9iE1PgSik9HeIIw2JO94IidnE3eBoQrFJ3w7sFuzSX4DpmZ3v5sZpUiV5Swcf6mQEF+Y0ru8Neo+p+nyh2J+hQ==}
    engines: {node: '>=10'}

  decimal.js-light@2.5.1:
    resolution: {integrity: sha512-qIMFpTMZmny+MMIitAB6D7iVPEorVw6YQRWkvarTkT4tBeSLLiHzcwj6q0MmYSFCiVpiqPJTJEYIrpcPzVEIvg==}

  decimal.js@10.4.3:
    resolution: {integrity: sha512-VBBaLc1MgL5XpzgIP7ny5Z6Nx3UrRkIViUkPUdtl9aya5amy3De1gsUUSB1g3+3sExYNjCAsAznmukyxCb1GRA==}

  decode-named-character-reference@1.0.2:
    resolution: {integrity: sha512-O8x12RzrUF8xyVcY0KJowWsmaJxQbmy0/EtnNtHRpsOcT7dFk5W598coHqBVpmWo1oQQfsCqfCmkZN5DJrZVdg==}

  deep-eql@5.0.2:
    resolution: {integrity: sha512-h5k/5U50IJJFpzfL6nO9jaaumfjO/f2NjK/oYB2Djzm4p9L+3T9qWpZqZ2hAbLPuuYq9wrU08WQyBTL5GbPk5Q==}
    engines: {node: '>=6'}

  deep-is@0.1.4:
    resolution: {integrity: sha512-oIPzksmTg4/MriiaYGO+okXDT7ztn/w3Eptv/+gSIdMdKsJo0u4CfYNFJPy+4SKMuCqGw2wxnA+URMg3t8a/bQ==}

  deepmerge@2.2.1:
    resolution: {integrity: sha512-R9hc1Xa/NOBi9WRVUWg19rl1UB7Tt4kuPd+thNJgFZoxXsTz7ncaPaeIm+40oSGuP33DfMb4sZt1QIGiJzC4EA==}
    engines: {node: '>=0.10.0'}

  define-data-property@1.1.4:
    resolution: {integrity: sha512-rBMvIzlpA8v6E+SJZoo++HAYqsLrkg7MSfIinMPFhmkorw7X+dOXVJQs+QT69zGkzMyfDnIMN2Wid1+NbL3T+A==}
    engines: {node: '>= 0.4'}

  define-lazy-prop@2.0.0:
    resolution: {integrity: sha512-Ds09qNh8yw3khSjiJjiUInaGX9xlqZDY7JVryGxdxV7NPeuqQfplOpQ66yJFZut3jLa5zOwkXw1g9EI2uKh4Og==}
    engines: {node: '>=8'}

  define-properties@1.2.1:
    resolution: {integrity: sha512-8QmQKqEASLd5nx0U1B1okLElbUuuttJ/AnYmRXbbbGDWh6uS208EjD4Xqq/I9wK7u0v6O08XhTWnt5XtEbR6Dg==}
    engines: {node: '>= 0.4'}

  delayed-stream@1.0.0:
    resolution: {integrity: sha512-ZySD7Nf91aLB0RxL4KGrKHBXl7Eds1DAmEdcoVawXnLD7SDhpNgtuII2aAkg7a7QS41jxPSZ17p4VdGnMHk3MQ==}
    engines: {node: '>=0.4.0'}

  dequal@2.0.3:
    resolution: {integrity: sha512-0je+qPKHEMohvfRTCEo3CrPG6cAzAYgmzKyxRiYSSDkS6eGJdyVJm7WaYA5ECaAD9wLB2T4EEeymA5aFVcYXCA==}
    engines: {node: '>=6'}

  devlop@1.1.0:
    resolution: {integrity: sha512-RWmIqhcFf1lRYBvNmr7qTNuyCt/7/ns2jbpp1+PalgE/rDQcBT0fioSMUpJ93irlUhC5hrg4cYqe6U+0ImW0rA==}

  diff@5.2.0:
    resolution: {integrity: sha512-uIFDxqpRZGZ6ThOk84hEfqWoHx2devRFvpTZcTHur85vImfaxUbTW9Ryh4CpCuDnToOP1CEtXKIgytHBPVff5A==}
    engines: {node: '>=0.3.1'}

  dir-glob@3.0.1:
    resolution: {integrity: sha512-WkrWp9GR4KXfKGYzOLmTuGVi1UWFfws377n9cc55/tb6DuqyF6pcQ5AbiHEshaDpY9v6oaSr2XCDidGmMwdzIA==}
    engines: {node: '>=8'}

  doctrine@2.1.0:
    resolution: {integrity: sha512-35mSku4ZXK0vfCuHEDAwt55dg2jNajHZ1odvF+8SSr82EsZY4QmXfuWso8oEd8zRhVObSN18aM0CjSdoBX7zIw==}
    engines: {node: '>=0.10.0'}

  doctrine@3.0.0:
    resolution: {integrity: sha512-yS+Q5i3hBf7GBkd4KG8a7eBNNWNGLTaEwwYWUijIYM7zrlYDM0BFXHjjPWlWZ1Rg7UaddZeIDmi9jF3HmqiQ2w==}
    engines: {node: '>=6.0.0'}

  dom-accessibility-api@0.5.16:
    resolution: {integrity: sha512-X7BJ2yElsnOJ30pZF4uIIDfBEVgF4XEBxL9Bxhy6dnrm5hkzqmsWHGTiHqRiITNhMyFLyAiWndIJP7Z1NTteDg==}

  dom-accessibility-api@0.6.3:
    resolution: {integrity: sha512-7ZgogeTnjuHbo+ct10G9Ffp0mif17idi0IyWNVA/wcwcm7NPOD/WEHVP3n7n3MhXqxoIYm8d6MuZohYWIZ4T3w==}

  dom-helpers@5.2.1:
    resolution: {integrity: sha512-nRCa7CK3VTrM2NmGkIy4cbK7IZlgBE/PYMn55rrXefr5xXDP0LdtfPnblFDoVdcAfslJ7or6iqAUnx0CCGIWQA==}

  dompurify@3.2.4:
    resolution: {integrity: sha512-ysFSFEDVduQpyhzAob/kkuJjf5zWkZD8/A9ywSp1byueyuCfHamrCBa14/Oc2iiB0e51B+NpxSl5gmzn+Ms/mg==}

  dot-case@3.0.4:
    resolution: {integrity: sha512-Kv5nKlh6yRrdrGvxeJ2e5y2eRUpkUosIW4A2AS38zwSz27zu7ufDwQPi5Jhs3XAlGNetl3bmnGhQsMtkKJnj3w==}

  dotenv@16.4.5:
    resolution: {integrity: sha512-ZmdL2rui+eB2YwhsWzjInR8LldtZHGDoQ1ugH85ppHKwpUHL7j7rN0Ti9NCnGiQbhaZ11FpR+7ao1dNsmduNUg==}
    engines: {node: '>=12'}

  eastasianwidth@0.2.0:
    resolution: {integrity: sha512-I88TYZWc9XiYHRQ4/3c5rjjfgkjhLyW2luGIheGERbNQ6OY7yTybanSpDXZa8y7VUP9YmDcYa+eyq4ca7iLqWA==}

  ecc-jsbn@0.1.2:
    resolution: {integrity: sha512-eh9O+hwRHNbG4BLTjEl3nw044CkGm5X6LoaCf7LPp7UU8Qrt47JYNi6nPX8xjW97TKGKm1ouctg0QSpZe9qrnw==}

  electron-to-chromium@1.5.63:
    resolution: {integrity: sha512-ddeXKuY9BHo/mw145axlyWjlJ1UBt4WK3AlvkT7W2AbqfRQoacVoRUCF6wL3uIx/8wT9oLKXzI+rFqHHscByaA==}

  emoji-regex-xs@1.0.0:
    resolution: {integrity: sha512-LRlerrMYoIDrT6jgpeZ2YYl/L8EulRTt5hQcYjy5AInh7HWXKimpqx68aknBFpGL2+/IcogTcaydJEgaTmOpDg==}

  emoji-regex@10.4.0:
    resolution: {integrity: sha512-EC+0oUMY1Rqm4O6LLrgjtYDvcVYTy7chDnM4Q7030tP4Kwj3u/pR6gP9ygnp2CJMK5Gq+9Q2oqmrFJAz01DXjw==}

  emoji-regex@7.0.3:
    resolution: {integrity: sha512-CwBLREIQ7LvYFB0WyRvwhq5N5qPhc6PMjD6bYggFlI5YyDgl+0vxq5VHbMOFqLg7hfWzmu8T5Z1QofhmTIhItA==}

  emoji-regex@8.0.0:
    resolution: {integrity: sha512-MSjYzcWNOA0ewAHpz0MxpYFvwg6yjy1NG3xteoqz644VCo/RPgnr1/GGt+ic3iJTzQ8Eu3TdM14SawnVUmGE6A==}

  emoji-regex@9.2.2:
    resolution: {integrity: sha512-L18DaJsXSUk2+42pv8mLs5jJT2hqFkFE4j21wOmgbUqsZ2hL72NsUU785g9RXgo3s0ZNgVl42TiHp3ZtOv/Vyg==}

  end-of-stream@1.4.4:
    resolution: {integrity: sha512-+uw1inIHVPQoaVuHzRyXd21icM+cnt4CzD5rW+NC1wjOUSTOs+Te7FOv7AhN7vS9x/oIyhLP5PR1H+phQAHu5Q==}

  enquirer@2.4.1:
    resolution: {integrity: sha512-rRqJg/6gd538VHvR3PSrdRBb/1Vy2YfzHqzvbhGIQpDRKIa4FgV/54b5Q1xYSxOOwKvjXweS26E0Q+nAMwp2pQ==}
    engines: {node: '>=8.6'}

  entities@4.5.0:
    resolution: {integrity: sha512-V0hjH4dGPh9Ao5p0MoRY6BVqtwCjhz6vI5LT8AJ55H+4g9/4vbHx1I54fS0XuclLhDHArPQCiMjDxjaL8fPxhw==}
    engines: {node: '>=0.12'}

  envify@4.1.0:
    resolution: {integrity: sha512-IKRVVoAYr4pIx4yIWNsz9mOsboxlNXiu7TNBnem/K/uTHdkyzXWDzHCK7UTolqBbgaBz0tQHsD3YNls0uIIjiw==}
    hasBin: true

  environment@1.1.0:
    resolution: {integrity: sha512-xUtoPkMggbz0MPyPiIWr1Kp4aeWJjDZ6SMvURhimjdZgsRuDplF5/s9hcgGhyXMhs+6vpnuoiZ2kFiu3FMnS8Q==}
    engines: {node: '>=18'}

  error-ex@1.3.2:
    resolution: {integrity: sha512-7dFHNmqeFSEt2ZBsCriorKnn3Z2pj+fd9kmI6QoWw4//DL+icEBfc0U7qJCisqrTsKTjw4fNFy2pW9OqStD84g==}

  es-abstract@1.23.5:
    resolution: {integrity: sha512-vlmniQ0WNPwXqA0BnmwV3Ng7HxiGlh6r5U6JcTMNx8OilcAGqVJBHJcPjqOMaczU9fRuRK5Px2BdVyPRnKMMVQ==}
    engines: {node: '>= 0.4'}

  es-define-property@1.0.0:
    resolution: {integrity: sha512-jxayLKShrEqqzJ0eumQbVhTYQM27CfT1T35+gCgDFoL82JLsXqTJ76zv6A0YLOgEnLUMvLzsDsGIrl8NFpT2gQ==}
    engines: {node: '>= 0.4'}

  es-errors@1.3.0:
    resolution: {integrity: sha512-Zf5H2Kxt2xjTvbJvP2ZWLEICxA6j+hAmMzIlypy4xcBg1vKVnx89Wy0GbS+kf5cwCVFFzdCFh2XSCFNULS6csw==}
    engines: {node: '>= 0.4'}

  es-iterator-helpers@1.2.0:
    resolution: {integrity: sha512-tpxqxncxnpw3c93u8n3VOzACmRFoVmWJqbWXvX/JfKbkhBw1oslgPrUfeSt2psuqyEJFD6N/9lg5i7bsKpoq+Q==}
    engines: {node: '>= 0.4'}

  es-module-lexer@1.6.0:
    resolution: {integrity: sha512-qqnD1yMU6tk/jnaMosogGySTZP8YtUgAffA9nMN+E/rjxcfRQ6IEk7IiozUjgxKoFHBGjTLnrHB/YC45r/59EQ==}

  es-object-atoms@1.0.0:
    resolution: {integrity: sha512-MZ4iQ6JwHOBQjahnjwaC1ZtIBH+2ohjamzAO3oaHcXYup7qxjF2fixyH+Q71voWHeOkI2q/TnJao/KfXYIZWbw==}
    engines: {node: '>= 0.4'}

  es-set-tostringtag@2.0.3:
    resolution: {integrity: sha512-3T8uNMC3OQTHkFUsFq8r/BwAXLHvU/9O9mE0fBc/MY5iq/8H7ncvO947LmYA6ldWw9Uh8Yhf25zu6n7nML5QWQ==}
    engines: {node: '>= 0.4'}

  es-shim-unscopables@1.0.2:
    resolution: {integrity: sha512-J3yBRXCzDu4ULnQwxyToo/OjdMx6akgVC7K6few0a7F/0wLtmKKN7I73AH5T2836UuXRqN7Qg+IIUw/+YJksRw==}

  es-to-primitive@1.2.1:
    resolution: {integrity: sha512-QCOllgZJtaUo9miYBcLChTUaHNjJF3PYs1VidD7AwiEj1kYxKeQTctLAezAOH5ZKRH0g2IgPn6KwB4IT8iRpvA==}
    engines: {node: '>= 0.4'}

  es-toolkit@1.27.0:
    resolution: {integrity: sha512-ETSFA+ZJArcuSCpzD2TjAy6UHpx4E4uqFsoDg9F/nTLogrLmVVZQ+zNxco5h7cWnA1nNak07IXsLcaSMih+ZPQ==}

  esbuild-register@3.6.0:
    resolution: {integrity: sha512-H2/S7Pm8a9CL1uhp9OvjwrBh5Pvx0H8qVOxNu8Wed9Y7qv56MPtq+GGM8RJpq6glYJn9Wspr8uw7l55uyinNeg==}
    peerDependencies:
      esbuild: '>=0.12 <1'

  esbuild@0.23.1:
    resolution: {integrity: sha512-VVNz/9Sa0bs5SELtn3f7qhJCDPCF5oMEl5cO9/SSinpE9hbPVvxbd572HH5AKiP7WD8INO53GgfDDhRjkylHEg==}
    engines: {node: '>=18'}
    hasBin: true

  esbuild@0.24.0:
    resolution: {integrity: sha512-FuLPevChGDshgSicjisSooU0cemp/sGXR841D5LHMB7mTVOmsEHcAxaH3irL53+8YDIeVNQEySh4DaYU/iuPqQ==}
    engines: {node: '>=18'}
    hasBin: true

  esbuild@0.24.2:
    resolution: {integrity: sha512-+9egpBW8I3CD5XPe0n6BfT5fxLzxrlDzqydF3aviG+9ni1lDC/OvMHcxqEFV0+LANZG5R1bFMWfUrjVsdwxJvA==}
    engines: {node: '>=18'}
    hasBin: true

  escalade@3.2.0:
    resolution: {integrity: sha512-WUj2qlxaQtO4g6Pq5c29GTcWGDyd8itL8zTlipgECz3JesAiiOKotd8JU6otB3PACgG6xkJUyVhboMS+bje/jA==}
    engines: {node: '>=6'}

  escape-string-regexp@1.0.5:
    resolution: {integrity: sha512-vbRorB5FUQWvla16U8R/qgaFIya2qGzwDrNmCZuYKrbdSUMG6I1ZCGQRefkRVhuOkIGVne7BQ35DSfo1qvJqFg==}
    engines: {node: '>=0.8.0'}

  escape-string-regexp@4.0.0:
    resolution: {integrity: sha512-TtpcNJ3XAzx3Gq8sWRzJaVajRs0uVxA2YAkdb1jm2YkPz4G6egUFAyA3n5vtEIZefPk5Wa4UXbKuS5fKkJWdgA==}
    engines: {node: '>=10'}

  escape-string-regexp@5.0.0:
    resolution: {integrity: sha512-/veY75JbMK4j1yjvuUxuVsiS/hr/4iHs9FTT6cgTexxdE0Ly/glccBAkloH/DofkjRbZU3bnoj38mOmhkZ0lHw==}
    engines: {node: '>=12'}

  eslint-config-prettier@8.1.0:
    resolution: {integrity: sha512-oKMhGv3ihGbCIimCAjqkdzx2Q+jthoqnXSP+d86M9tptwugycmTFdVR4IpLgq2c4SHifbwO90z2fQ8/Aio73yw==}
    hasBin: true
    peerDependencies:
      eslint: '>=7.0.0'

  eslint-plugin-cypress@2.15.2:
    resolution: {integrity: sha512-CtcFEQTDKyftpI22FVGpx8bkpKyYXBlNge6zSo0pl5/qJvBAnzaD76Vu2AsP16d6mTj478Ldn2mhgrWV+Xr0vQ==}
    peerDependencies:
      eslint: '>= 3.2.1'

  eslint-plugin-jsx-a11y@6.10.2:
    resolution: {integrity: sha512-scB3nz4WmG75pV8+3eRUQOHZlNSUhFNq37xnpgRkCCELU3XMvXAxLk1eqWWyE22Ki4Q01Fnsw9BA3cJHDPgn2Q==}
    engines: {node: '>=4.0'}
    peerDependencies:
      eslint: ^3 || ^4 || ^5 || ^6 || ^7 || ^8 || ^9

  eslint-plugin-perfectionist@1.5.1:
    resolution: {integrity: sha512-PiUrAfGDc/l6MKKUP8qt5RXueC7FZC6F/0j8ijXYU8o3x8o2qUi6zEEYBkId/IiKloIXM5KTD4jrH9833kDNzA==}
    peerDependencies:
      eslint: '>=8.0.0'

  eslint-plugin-prettier@3.3.1:
    resolution: {integrity: sha512-Rq3jkcFY8RYeQLgk2cCwuc0P7SEFwDravPhsJZOQ5N4YI4DSg50NyqJ/9gdZHzQlHf8MvafSesbNJCcP/FF6pQ==}
    engines: {node: '>=6.0.0'}
    peerDependencies:
      eslint: '>=5.0.0'
      eslint-config-prettier: '*'
      prettier: '>=1.13.0'
    peerDependenciesMeta:
      eslint-config-prettier:
        optional: true

  eslint-plugin-ramda@2.5.1:
    resolution: {integrity: sha512-1Uuyl5hMiyBNsn1F0Px0q8hGX95HC6CAzaEBeKngwixXwsbw+j98U7fatxDME8lUKyLPXuO5Ulon2QOcwVDrxw==}
    engines: {node: '>=4.0.0'}

  eslint-plugin-react-hooks@3.0.0:
    resolution: {integrity: sha512-EjxTHxjLKIBWFgDJdhKKzLh5q+vjTFrqNZX36uIxWS4OfyXe5DawqPj3U5qeJ1ngLwatjzQnmR0Lz0J0YH3kxw==}
    engines: {node: '>=7'}
    peerDependencies:
      eslint: ^3.0.0 || ^4.0.0 || ^5.0.0 || ^6.0.0

  eslint-plugin-react-refresh@0.4.13:
    resolution: {integrity: sha512-f1EppwrpJRWmqDTyvAyomFVDYRtrS7iTEqv3nokETnMiMzs2SSTmKRTACce4O2p4jYyowiSMvpdwC/RLcMFhuQ==}
    peerDependencies:
      eslint: '>=7'

  eslint-plugin-react@7.37.2:
    resolution: {integrity: sha512-EsTAnj9fLVr/GZleBLFbj/sSuXeWmp1eXIN60ceYnZveqEaUCyW4X+Vh4WTdUhCkW4xutXYqTXCUSyqD4rB75w==}
    engines: {node: '>=4'}
    peerDependencies:
      eslint: ^3 || ^4 || ^5 || ^6 || ^7 || ^8 || ^9.7

  eslint-plugin-scanjs-rules@0.2.1:
    resolution: {integrity: sha512-GE48zzqKpvmlTJQAniY5Eb/6TwEnlnlocuHtT69REZLhoLpJKCbwnvK5cBih2pe9QcSzZ6JagFPb+yfwXKRcIQ==}

  eslint-plugin-sonarjs@0.5.0:
    resolution: {integrity: sha512-XW5MnzlRjhXpIdbULC/qAdJYHWw3rRLws/DyawdlPU/IdVr9AmRK1r2LaCvabwKOAW2XYYSo3kDX58E4MrB7PQ==}
    engines: {node: '>=6'}
    peerDependencies:
      eslint: ^3.0.0 || ^4.0.0 || ^5.0.0 || ^6.0.0

  eslint-plugin-testing-library@3.10.2:
    resolution: {integrity: sha512-WAmOCt7EbF1XM8XfbCKAEzAPnShkNSwcIsAD2jHdsMUT9mZJPjLCG7pMzbcC8kK366NOuGip8HKLDC+Xk4yIdA==}
    engines: {node: ^10.12.0 || >=12.0.0, npm: '>=6'}
    peerDependencies:
      eslint: ^5 || ^6 || ^7

  eslint-plugin-xss@0.1.12:
    resolution: {integrity: sha512-L5oYaD//ZE7fKNtWUfVgYTRW19jrZlvaHe2swyFLxXQ5pwVQLivi5m92rtXd/ww8yqg4Drasqyi0hlBmhf9YQg==}
    engines: {node: '>=0.10.0'}

  eslint-scope@5.1.1:
    resolution: {integrity: sha512-2NxwbF/hZ0KpepYN0cNbo+FN6XoK7GaHlQhgx/hIZl6Va0bF45RQOOwhLIy8lQDbuCiadSLCBnH2CFYquit5bw==}
    engines: {node: '>=8.0.0'}

  eslint-utils@1.4.3:
    resolution: {integrity: sha512-fbBN5W2xdY45KulGXmLHZ3c3FHfVYmKg0IrAKGOkT/464PQsx2UeIzfz1RmEci+KLm1bBaAzZAh8+/E+XAeZ8Q==}
    engines: {node: '>=6'}

  eslint-utils@2.1.0:
    resolution: {integrity: sha512-w94dQYoauyvlDc43XnGB8lU3Zt713vNChgt4EWwhXAP2XkBvndfxF0AgIqKOOasjPIPzj9JqgwkwbCYD0/V3Zg==}
    engines: {node: '>=6'}

  eslint-visitor-keys@1.3.0:
    resolution: {integrity: sha512-6J72N8UNa462wa/KFODt/PJ3IU60SDpC3QXC1Hjc1BXXpfL2C9R5+AU7jhe0F6GREqVMh4Juu+NY7xn+6dipUQ==}
    engines: {node: '>=4'}

  eslint-visitor-keys@2.1.0:
    resolution: {integrity: sha512-0rSmRBzXgDzIsD6mGdJgevzgezI534Cer5L/vyMX0kHzT/jiB43jRhd9YUlMGYLQy2zprNmoT8qasCGtY+QaKw==}
    engines: {node: '>=10'}

  eslint-visitor-keys@3.4.3:
    resolution: {integrity: sha512-wpc+LXeiyiisxPlEkUzU6svyS1frIO3Mgxj1fdy7Pm8Ygzguax2N3Fa/D/ag1WqbOprdI+uY6wMUl8/a2G+iag==}
    engines: {node: ^12.22.0 || ^14.17.0 || >=16.0.0}

  eslint@6.8.0:
    resolution: {integrity: sha512-K+Iayyo2LtyYhDSYwz5D5QdWw0hCacNzyq1Y821Xna2xSJj7cijoLLYmLxTQgcgZ9mC61nryMy9S7GRbYpI5Ig==}
    engines: {node: ^8.10.0 || ^10.13.0 || >=11.10.1}
    deprecated: This version is no longer supported. Please see https://eslint.org/version-support for other options.
    hasBin: true

  eslint@7.32.0:
    resolution: {integrity: sha512-VHZ8gX+EDfz+97jGcgyGCyRia/dPOd6Xh9yPv8Bl1+SoaIwD+a/vlrOmGRUyOYu7MwUhc7CxqeaDZU13S4+EpA==}
    engines: {node: ^10.12.0 || >=12.0.0}
    deprecated: This version is no longer supported. Please see https://eslint.org/version-support for other options.
    hasBin: true

  espree@6.2.1:
    resolution: {integrity: sha512-ysCxRQY3WaXJz9tdbWOwuWr5Y/XrPTGX9Kiz3yoUXwW0VZ4w30HTkQLaGx/+ttFjF8i+ACbArnB4ce68a9m5hw==}
    engines: {node: '>=6.0.0'}

  espree@7.3.1:
    resolution: {integrity: sha512-v3JCNCE64umkFpmkFGqzVKsOT0tN1Zr+ueqLZfpV1Ob8e+CEgPWa+OxCoGH3tnhimMKIaBm4m/vaRpJ/krRz2g==}
    engines: {node: ^10.12.0 || >=12.0.0}

  esprima@4.0.1:
    resolution: {integrity: sha512-eGuFFw7Upda+g4p+QHvnW0RyTX/SVeJBDM/gCtMARO0cLuT2HcEKnTPvhjV6aGeqrCB/sbNop0Kszm0jsaWU4A==}
    engines: {node: '>=4'}
    hasBin: true

  esquery@1.6.0:
    resolution: {integrity: sha512-ca9pw9fomFcKPvFLXhBKUK90ZvGibiGOvRJNbjljY7s7uq/5YO4BOzcYtJqExdx99rF6aAcnRxHmcUHcz6sQsg==}
    engines: {node: '>=0.10'}

  esrecurse@4.3.0:
    resolution: {integrity: sha512-KmfKL3b6G+RXvP8N1vr3Tq1kL/oCFgn2NYXEtqP8/L3pKapUA4G8cFVaoF3SU323CD4XypR/ffioHmkti6/Tag==}
    engines: {node: '>=4.0'}

  estraverse@4.3.0:
    resolution: {integrity: sha512-39nnKffWz8xN1BU/2c79n9nB9HDzo0niYUqx6xyqUnyoAnQyyWpOTdZEeiCch8BBu515t4wp9ZmgVfVhn9EBpw==}
    engines: {node: '>=4.0'}

  estraverse@5.3.0:
    resolution: {integrity: sha512-MMdARuVEQziNTeJD8DgMqmhwR11BRQ/cBP+pLtYdSTnf3MIO8fFeiINEbX36ZdNlfU/7A9f3gUw49B3oQsvwBA==}
    engines: {node: '>=4.0'}

  estree-walker@2.0.2:
    resolution: {integrity: sha512-Rfkk/Mp/DL7JVje3u18FxFujQlTNR2q6QfMSMB7AvCBx91NGj/ba3kCfza0f6dVDbw7YlRf/nDrn7pQrCCyQ/w==}

  estree-walker@3.0.3:
    resolution: {integrity: sha512-7RUKfXgSMMkzt6ZuXmqapOurLGPPfgj6l9uRZ7lRGolvk0y2yocc35LdcxKC5PQZdn2DMqioAQ2NoWcrTKmm6g==}

  esutils@2.0.3:
    resolution: {integrity: sha512-kVscqXk4OCp68SZ0dkgEKVi6/8ij300KBWTJq32P/dYeWTSwK41WyTxalN1eRmA5Z9UU/LX9D7FWSmV9SAYx6g==}
    engines: {node: '>=0.10.0'}

  eventemitter2@6.4.7:
    resolution: {integrity: sha512-tYUSVOGeQPKt/eC1ABfhHy5Xd96N3oIijJvN3O9+TsC28T5V9yX9oEfEK5faP0EFSNVOG97qtAS68GBrQB2hDg==}

  eventemitter3@4.0.7:
    resolution: {integrity: sha512-8guHBZCwKnFhYdHr2ysuRWErTwhoN2X8XELRlrRwpmfeY2jjuUN4taQMsULKUVo1K4DvZl+0pgfyoysHxvmvEw==}

  eventemitter3@5.0.1:
    resolution: {integrity: sha512-GWkBvjiSZK87ELrYOSESUYeVIc9mvLLf/nXalMOS5dYrgZq9o5OVkbZAVM06CVxYsCwH9BDZFPlQTlPA1j4ahA==}

  execa@4.1.0:
    resolution: {integrity: sha512-j5W0//W7f8UxAn8hXVnwG8tLwdiUy4FJLcSupCg6maBYZDpyBvTApK7KyuI4bKj8KOh1r2YH+6ucuYtJv1bTZA==}
    engines: {node: '>=10'}

  execa@8.0.1:
    resolution: {integrity: sha512-VyhnebXciFV2DESc+p6B+y0LjSm0krU4OgJN44qFAhBY0TJ+1V61tYD2+wHusZ6F9n5K+vl8k0sTy7PEfV4qpg==}
    engines: {node: '>=16.17'}

  executable@4.1.1:
    resolution: {integrity: sha512-8iA79xD3uAch729dUG8xaaBBFGaEa0wdD2VkYLFHwlqosEj/jT66AzcreRDSgV7ehnNLBW2WR5jIXwGKjVdTLg==}
    engines: {node: '>=4'}

  expect-type@1.1.0:
    resolution: {integrity: sha512-bFi65yM+xZgk+u/KRIpekdSYkTB5W1pEf0Lt8Q8Msh7b+eQ7LXVtIB1Bkm4fvclDEL1b2CZkMhv2mOeF8tMdkA==}
    engines: {node: '>=12.0.0'}

  extend@3.0.2:
    resolution: {integrity: sha512-fjquC59cD7CyW6urNXK0FBufkZcoiGG80wTuPujX590cB5Ttln20E2UB4S/WARVqhXffZl2LNgS+gQdPIIim/g==}

  external-editor@3.1.0:
    resolution: {integrity: sha512-hMQ4CX1p1izmuLYyZqLMO/qGNw10wSv9QDCPfzXfyFrOaCSSoRfqE1Kf1s5an66J5JZC62NewG+mK49jOCtQew==}
    engines: {node: '>=4'}

  extract-zip@2.0.1:
    resolution: {integrity: sha512-GDhU9ntwuKyGXdZBUgTIe+vXnWj0fppUEtMDL0+idd5Sta8TGpHssn/eusA9mrPr9qNDym6SxAYZjNvCn/9RBg==}
    engines: {node: '>= 10.17.0'}
    hasBin: true

  extsprintf@1.3.0:
    resolution: {integrity: sha512-11Ndz7Nv+mvAC1j0ktTa7fAb0vLyGGX+rMHNBYQviQDGU0Hw7lhctJANqbPhu9nV9/izT/IntTgZ7Im/9LJs9g==}
    engines: {'0': node >=0.6.0}

  factory.ts@0.5.2:
    resolution: {integrity: sha512-I4YDKuyMW+s2PocnWh/Ekv9wSStt/MNN1ZRb1qhy0Kv056ndlzbLHDsW9KEmTAqMpLI3BtjSqEdZ7ZfdnaXn9w==}
    engines: {node: '>= 14'}

  fast-deep-equal@2.0.1:
    resolution: {integrity: sha512-bCK/2Z4zLidyB4ReuIsvALH6w31YfAQDmXMqMx6FyfHqvBxtjC0eRumeSu4Bs3XtXwpyIywtSTrVT99BxY1f9w==}

  fast-deep-equal@3.1.3:
    resolution: {integrity: sha512-f3qQ9oQy9j2AhBe/H9VC91wLmKBCCU/gDOnKNAYG5hswO7BLKj09Hc5HYNz9cGI++xlpDCIgDaitVs03ATR84Q==}

  fast-diff@1.3.0:
    resolution: {integrity: sha512-VxPP4NqbUjj6MaAOafWeUn2cXWLcCtljklUtZf0Ind4XQ+QPtmA0b18zZy0jIQx+ExRVCR/ZQpBmik5lXshNsw==}

  fast-equals@5.0.1:
    resolution: {integrity: sha512-WF1Wi8PwwSY7/6Kx0vKXtw8RwuSGoM1bvDaJbu7MxDlR1vovZjIAKrnzyrThgAjm6JDTu0fVgWXDlMGspodfoQ==}
    engines: {node: '>=6.0.0'}

  fast-glob@3.3.2:
    resolution: {integrity: sha512-oX2ruAFQwf/Orj8m737Y5adxDQO0LAB7/S5MnxCdTNDd4p6BsyIVsv9JQsATbTSq8KHRpLwIHbVlUNatxd+1Ow==}
    engines: {node: '>=8.6.0'}

  fast-json-stable-stringify@2.1.0:
    resolution: {integrity: sha512-lhd/wF+Lk98HZoTCtlVraHtfh5XYijIjalXck7saUtuanSDyLMxnHhSXEDJqHxD7msR8D0uCmqlkwjCV8xvwHw==}

  fast-levenshtein@2.0.6:
    resolution: {integrity: sha512-DCXu6Ifhqcks7TZKY3Hxp3y6qphY5SJZmrWMDrKcERSOXWQdMhU9Ig/PYrzyw/ul9jOIyh0N4M0tbC5hodg8dw==}

  fast-uri@3.0.3:
    resolution: {integrity: sha512-aLrHthzCjH5He4Z2H9YZ+v6Ujb9ocRuW6ZzkJQOrTxleEijANq4v1TsaPaVG1PZcuurEzrLcWRyYBYXD5cEiaw==}

  fastq@1.17.1:
    resolution: {integrity: sha512-sRVD3lWVIXWg6By68ZN7vho9a1pQcN/WBFaAAsDDFzlJjvoGx0P8z7V1t72grFJfJhu3YPZBuu25f7Kaw2jN1w==}

  fbjs@0.8.18:
    resolution: {integrity: sha512-EQaWFK+fEPSoibjNy8IxUtaFOMXcWsY0JaVrQoZR9zC8N2Ygf9iDITPWjUTVIax95b6I742JFLqASHfsag/vKA==}

  fd-slicer@1.1.0:
    resolution: {integrity: sha512-cE1qsB/VwyQozZ+q1dGxR8LBYNZeofhEdUNGSMbQD3Gw2lAzX9Zb3uIU6Ebc/Fmyjo9AWWfnn0AUCHqtevs/8g==}

  fdir@6.4.2:
    resolution: {integrity: sha512-KnhMXsKSPZlAhp7+IjUkRZKPb4fUyccpDrdFXbi4QL1qkmFh9kVY09Yox+n4MaOb3lHZ1Tv829C3oaaXoMYPDQ==}
    peerDependencies:
      picomatch: ^3 || ^4
    peerDependenciesMeta:
      picomatch:
        optional: true

  fdir@6.4.3:
    resolution: {integrity: sha512-PMXmW2y1hDDfTSRc9gaXIuCCRpuoz3Kaz8cUelp3smouvfT632ozg2vrT6lJsHKKOF59YLbOGfAWGUcKEfRMQw==}
    peerDependencies:
      picomatch: ^3 || ^4
    peerDependenciesMeta:
      picomatch:
        optional: true

  fflate@0.8.2:
    resolution: {integrity: sha512-cPJU47OaAoCbg0pBvzsgpTPhmhqI5eJjh/JIu8tPj5q+T7iLvW/JAYUqmE7KOB4R1ZyEhzBaIQpQpardBF5z8A==}

  figures@3.2.0:
    resolution: {integrity: sha512-yaduQFRKLXYOGgEn6AZau90j3ggSOyiqXU0F9JZfeXYhNa+Jk4X+s45A2zg5jns87GAFa34BBm2kXw4XpNcbdg==}
    engines: {node: '>=8'}

  file-entry-cache@5.0.1:
    resolution: {integrity: sha512-bCg29ictuBaKUwwArK4ouCaqDgLZcysCFLmM/Yn/FDoqndh/9vNuQfXRDvTuXKLxfD/JtZQGKFT8MGcJBK644g==}
    engines: {node: '>=4'}

  file-entry-cache@6.0.1:
    resolution: {integrity: sha512-7Gps/XWymbLk2QLYK4NzpMOrYjMhdIxXuIvy2QBsLE6ljuodKvdkWs/cpyJJ3CVIVpH0Oi1Hvg1ovbMzLdFBBg==}
    engines: {node: ^10.12.0 || >=12.0.0}

  file-selector@0.2.4:
    resolution: {integrity: sha512-ZDsQNbrv6qRi1YTDOEWzf5J2KjZ9KMI1Q2SGeTkCJmNNW25Jg4TW4UMcmoqcg4WrAyKRcpBXdbWRxkfrOzVRbA==}
    engines: {node: '>= 10'}

  fill-range@7.1.1:
    resolution: {integrity: sha512-YsGpe3WHLK8ZYi4tWDg2Jy3ebRz2rXowDxnld4bkQB00cc/1Zw9AWnC0i9ztDJitivtQvaI9KaLyKrc+hBW0yg==}
    engines: {node: '>=8'}

  find-root@1.1.0:
    resolution: {integrity: sha512-NKfW6bec6GfKc0SGx1e07QZY9PE99u0Bft/0rzSD5k3sO/vwkVUpDUKVm5Gpp5Ue3YfShPFTX2070tDs5kB9Ng==}

  find-up@5.0.0:
    resolution: {integrity: sha512-78/PXT1wlLLDgTzDs7sjq9hzz0vXD+zn+7wypEe4fXQxCmdmqfGsEPQxmiCSQI3ajFV91bVSsvNtrJRiW6nGng==}
    engines: {node: '>=10'}

  flag-icons@6.15.0:
    resolution: {integrity: sha512-ARo9Q+aATZEjyjveeec9e+orx+xLWUBdOX9baOKoGqDzMbvZ65ghPhaHbVt5T7ZB+Q4OFsB4Hr+eQnpV8Q+dLA==}

  flat-cache@2.0.1:
    resolution: {integrity: sha512-LoQe6yDuUMDzQAEH8sgmh4Md6oZnc/7PjtwjNFSzveXqSHt6ka9fPBuso7IGf9Rz4uqnSnWiFH2B/zj24a5ReA==}
    engines: {node: '>=4'}

  flat-cache@3.2.0:
    resolution: {integrity: sha512-CYcENa+FtcUKLmhhqyctpclsq7QF38pKjZHsGNiSQF5r4FtoKDWabFDl3hzaEQMvT1LHEysw5twgLvpYYb4vbw==}
    engines: {node: ^10.12.0 || >=12.0.0}

  flat@5.0.2:
    resolution: {integrity: sha512-b6suED+5/3rTpUBdG1gupIl8MPFCAMA0QXwmljLhvCUKcUvdE4gWky9zpuGCcXHOsz4J9wPGNWq6OKpmIzz3hQ==}
    hasBin: true

  flatted@2.0.2:
    resolution: {integrity: sha512-r5wGx7YeOwNWNlCA0wQ86zKyDLMQr+/RB8xy74M4hTphfmjlijTSSXGuH8rnvKZnfT9i+75zmd8jcKdMR4O6jA==}

  flatted@3.3.2:
    resolution: {integrity: sha512-AiwGJM8YcNOaobumgtng+6NHuOqC3A7MixFeDafM3X9cIUM+xUXoS5Vfgf+OihAYe20fxqNM9yPBXJzRtZ/4eA==}

  flatted@3.3.3:
    resolution: {integrity: sha512-GX+ysw4PBCz0PzosHDepZGANEuFCMLrnRTiEy9McGjmkCQYwRq4A/X786G/fjM/+OjsWSU1ZrY5qyARZmO/uwg==}

  follow-redirects@1.15.9:
    resolution: {integrity: sha512-gew4GsXizNgdoRyqmyfMHyAmXsZDk6mHkSxZFCzW9gwlbtOW44CDtYavM+y+72qD/Vq2l550kMF52DT8fOLJqQ==}
    engines: {node: '>=4.0'}
    peerDependencies:
      debug: '*'
    peerDependenciesMeta:
      debug:
        optional: true

  font-logos@0.18.0:
    resolution: {integrity: sha512-fZ/gBE6NAoRKHO9P10zKtgPAfTlSVkDe0iMldtMATSd1QVBYmn7epcLucmcfgEd4wSh6Ykjz+7pQzJ+yMCurVg==}

  for-each@0.3.3:
    resolution: {integrity: sha512-jqYfLp7mo9vIyQf8ykW2v7A+2N4QjeCeI5+Dz9XraiO1ign81wjiH7Fb9vSOWvQfNtmSa4H2RoQTrrXivdUZmw==}

  foreground-child@3.3.0:
    resolution: {integrity: sha512-Ld2g8rrAyMYFXBhEqMz8ZAHBi4J4uS1i/CxGMDnjyFWddMXLVcDp051DZfu+t7+ab7Wv6SMqpWmyFIj5UbfFvg==}
    engines: {node: '>=14'}

  forever-agent@0.6.1:
    resolution: {integrity: sha512-j0KLYPhm6zeac4lz3oJ3o65qvgQCcPubiyotZrXqEaG4hNagNYO8qdlUrX5vwqv9ohqeT/Z3j6+yW067yWWdUw==}

  form-data@4.0.1:
    resolution: {integrity: sha512-tzN8e4TX8+kkxGPK8D5u0FNmjPUjw3lwC9lSLxxoB/+GtsJG91CO8bSWy73APlgAZzZbXEYZJuxjkHH2w+Ezhw==}
    engines: {node: '>= 6'}

  formik@2.1.7:
    resolution: {integrity: sha512-n1wviIh0JsvHqj9PufNvOV+fS7mFwh9FfMxxTMnTrKR/uVYMS06DKaivXBlJdDF0qEwTcPHxSmIQ3deFHL3Hsg==}
    peerDependencies:
      react: '>=16.8.0'

  framebus@6.0.0:
    resolution: {integrity: sha512-bL9V68hVaVBCY9rveoWbPFFI9hAXIJtESs51B+9XmzvMt38+wP8b4VdiJsavjMS6NfPZ/afQ/jc2qaHmSGI1kQ==}

  fs-extra@9.1.0:
    resolution: {integrity: sha512-hcg3ZmepS30/7BSFqRvoo3DOMQu7IjqxO5nCDt+zM9XWjb33Wg7ziNT+Qvqbuc3+gWpzO02JubVyk2G4Zvo1OQ==}
    engines: {node: '>=10'}

  fs.realpath@1.0.0:
    resolution: {integrity: sha512-OO0pH2lK6a0hZnAdau5ItzHPI6pUlvI7jMVnxUQRtw4owF2wk8lOSabtGDCTP4Ggrg2MbGnWO9X8K1t4+fGMDw==}

  fsevents@2.3.3:
    resolution: {integrity: sha512-5xoDfX+fL7faATnagmWPpbFtwh/R77WmMMqqHGS65C3vvB0YHrgF+B1YmZ3441tMj5n63k0212XNoJwzlhffQw==}
    engines: {node: ^8.16.0 || ^10.6.0 || >=11.0.0}
    os: [darwin]

  function-bind@1.1.2:
    resolution: {integrity: sha512-7XHNxH7qX9xG5mIwxkhumTox/MIRNcOgDrxWsMt2pAr23WHp6MrRlN7FBSFpCpr+oVO0F744iUgR82nJMfG2SA==}

  function.prototype.name@1.1.6:
    resolution: {integrity: sha512-Z5kx79swU5P27WEayXM1tBi5Ze/lbIyiNgU3qyXUOf9b2rgXYyF9Dy9Cx+IQv/Lc8WCG6L82zwUPpSS9hGehIg==}
    engines: {node: '>= 0.4'}

  functional-red-black-tree@1.0.1:
    resolution: {integrity: sha512-dsKNQNdj6xA3T+QlADDA7mOSlX0qiMINjn0cgr+eGHGsbSHzTabcIogz2+p/iqP1Xs6EP/sS2SbqH+brGTbq0g==}

  functions-have-names@1.2.3:
    resolution: {integrity: sha512-xckBUXyTIqT97tq2x2AMb+g163b5JFysYk0x4qxNFwbfQkmNZoiRHb6sPzI9/QV33WeuvVYBUIiD4NzNIyqaRQ==}

  gensync@1.0.0-beta.2:
    resolution: {integrity: sha512-3hN7NaskYvMDLQY55gnW3NQ+mesEAepTqlg+VEbj7zzqEMBVNhzcGYYeqFo/TlYz6eQiFcp1HcsCZO+nGgS8zg==}
    engines: {node: '>=6.9.0'}

  get-caller-file@2.0.5:
    resolution: {integrity: sha512-DyFP3BM/3YHTQOCUL/w0OZHR0lpKeGrxotcHWcqNEdnltqFwXVfhEBQ94eIo34AfQpo0rGki4cyIiftY06h2Fg==}
    engines: {node: 6.* || 8.* || >= 10.*}

  get-east-asian-width@1.3.0:
    resolution: {integrity: sha512-vpeMIQKxczTD/0s2CdEWHcb0eeJe6TFjxb+J5xgX7hScxqrGuyjmv4c1D4A/gelKfyox0gJJwIHF+fLjeaM8kQ==}
    engines: {node: '>=18'}

  get-intrinsic@1.2.4:
    resolution: {integrity: sha512-5uYhsJH8VJBTv7oslg4BznJYhDoRI6waYCxMmCdnTrcCrHA/fCFKoTFz2JKKE0HdDFUF7/oQuhzumXJK7paBRQ==}
    engines: {node: '>= 0.4'}

  get-stream@5.2.0:
    resolution: {integrity: sha512-nBF+F1rAZVCu/p7rjzgA+Yb4lfYXrpl7a6VmJrU8wF9I1CKvP/QwPNZHnOlwbTkY6dvtFIzFMSyQXbLoTQPRpA==}
    engines: {node: '>=8'}

  get-stream@8.0.1:
    resolution: {integrity: sha512-VaUJspBffn/LMCJVoMvSAdmscJyS1auj5Zulnn5UoYcY531UWmdwhRWkcGKnGU93m5HSXP9LP2usOryrBtQowA==}
    engines: {node: '>=16'}

  get-symbol-description@1.0.2:
    resolution: {integrity: sha512-g0QYk1dZBxGwk+Ngc+ltRH2IBp2f7zBkBMBJZCDerh6EhlhSR6+9irMCuT/09zD6qkarHUSn529sK/yL4S27mg==}
    engines: {node: '>= 0.4'}

  get-tsconfig@4.8.1:
    resolution: {integrity: sha512-k9PN+cFBmaLWtVz29SkUoqU5O0slLuHJXt/2P+tMVFT+phsSGXGkp9t3rQIqdz0e+06EHNGs3oM6ZX1s2zHxRg==}

  getos@3.2.1:
    resolution: {integrity: sha512-U56CfOK17OKgTVqozZjUKNdkfEv6jk5WISBJ8SHoagjE6L69zOwl3Z+O8myjY9MEW3i2HPWQBt/LTbCgcC973Q==}

  getpass@0.1.7:
    resolution: {integrity: sha512-0fzj9JxOLfJ+XGLhR8ze3unN0KZCgZwiSSDz168VERjK8Wl8kVSdcu2kspd4s4wtAa1y/qrVRiAA0WclVsu0ng==}

  glob-parent@5.1.2:
    resolution: {integrity: sha512-AOIgSQCepiJYwP3ARnGx+5VnTu2HBYdzbGP45eLw1vr3zB3vZLeyed1sC9hnbcOc9/SrMyM5RPQrkGz4aS9Zow==}
    engines: {node: '>= 6'}

  glob@10.4.5:
    resolution: {integrity: sha512-7Bv8RF0k6xjo7d4A/PxYLbUCfb6c+Vpd2/mB2yRDlew7Jb5hEXiCD9ibfO7wpk8i4sevK6DFny9h7EYbM3/sHg==}
    hasBin: true

  glob@7.2.3:
    resolution: {integrity: sha512-nFR0zLpU2YCaRxwoCJvL6UvCH2JFyFVIvwTLsIf21AuHlMskA1hhTdk+LlYJtOlYt9v6dvszD2BGRqBL+iQK9Q==}
    deprecated: Glob versions prior to v9 are no longer supported

  glob@8.1.0:
    resolution: {integrity: sha512-r8hpEjiQEYlF2QU0df3dS+nxxSIreXQS1qRhMJM0Q5NDdR386C7jb7Hwwod8Fgiuex+k0GFjgft18yvxm5XoCQ==}
    engines: {node: '>=12'}
    deprecated: Glob versions prior to v9 are no longer supported

  global-dirs@3.0.1:
    resolution: {integrity: sha512-NBcGGFbBA9s1VzD41QXDG+3++t9Mn5t1FpLdhESY6oKY4gYTFpX4wO3sqGUa0Srjtbfj3szX0RnemmrVRUdULA==}
    engines: {node: '>=10'}

  globals@11.12.0:
    resolution: {integrity: sha512-WOBp/EEGUiIsJSp7wcv/y6MO+lV9UoncWqxuFfm8eBwzWNgyfBd6Gz+IeKQ9jCmyhoH99g15M3T+QaVHFjizVA==}
    engines: {node: '>=4'}

  globals@12.4.0:
    resolution: {integrity: sha512-BWICuzzDvDoH54NHKCseDanAhE3CeDorgDL5MT6LMXXj2WCnd9UC2szdk4AWLfjdgNBCXLUanXYcpBBKOSWGwg==}
    engines: {node: '>=8'}

  globals@13.24.0:
    resolution: {integrity: sha512-AhO5QUcj8llrbG09iWhPU2B204J1xnPeL8kQmVorSsy+Sjj1sk8gIyh6cUocGmH4L0UuhAJy+hJMRA4mgA4mFQ==}
    engines: {node: '>=8'}

  globalthis@1.0.4:
    resolution: {integrity: sha512-DpLKbNU4WylpxJykQujfCcwYWiV/Jhm50Goo0wrVILAv5jOr9d+H+UR3PhSCD2rCCEIg0uc+G+muBTwD54JhDQ==}
    engines: {node: '>= 0.4'}

  globby@11.1.0:
    resolution: {integrity: sha512-jhIXaOzy1sb8IyocaruWSn1TjmnBVs8Ayhcy83rmxNJ8q2uWKCAj3CnJY+KpGSXCueAPc0i05kVvVKtP1t9S3g==}
    engines: {node: '>=10'}

  goober@2.1.16:
    resolution: {integrity: sha512-erjk19y1U33+XAMe1VTvIONHYoSqE4iS7BYUZfHaqeohLmnC0FdxEh7rQU+6MZ4OajItzjZFSRtVANrQwNq6/g==}
    peerDependencies:
      csstype: ^3.0.10

  gopd@1.0.1:
    resolution: {integrity: sha512-d65bNlIadxvpb/A2abVdlqKqV563juRnZ1Wtk6s1sIR8uNsXR70xqIzVqxVf1eTqDunwT2MkczEeaezCKTZhwA==}

  graceful-fs@4.2.11:
    resolution: {integrity: sha512-RbJ5/jmFcNNCcDV5o9eTnBLJ/HszWV0P73bc+Ff4nS/rJj+YaS6IGyiOL0VoBYX+l1Wrl3k63h/KrH+nhJ0XvQ==}

  graphemer@1.4.0:
    resolution: {integrity: sha512-EtKwoO6kxCL9WO5xipiHTZlSzBm7WLT627TqC/uVRd0HKmq8NXyebnNYxDoBi7wt8eTWrUrKXCOVaFq9x1kgag==}

  graphql@16.9.0:
    resolution: {integrity: sha512-GGTKBX4SD7Wdb8mqeDLni2oaRGYQWjWHGKPQ24ZMnUtKfcsVoiv4uX8+LJr1K6U5VW2Lu1BwJnj7uiori0YtRw==}
    engines: {node: ^12.22.0 || ^14.16.0 || ^16.0.0 || >=17.0.0}

  has-bigints@1.0.2:
    resolution: {integrity: sha512-tSvCKtBr9lkF0Ex0aQiP9N+OpV4zi2r/Nee5VkRDbaqv35RLYMzbwQfFSZZH0kR+Rd6302UJZ2p/bJCEoR3VoQ==}

  has-flag@3.0.0:
    resolution: {integrity: sha512-sKJf1+ceQBr4SMkvQnBDNDtf4TXpVhVGateu0t918bl30FnbE2m4vNLX+VWe/dpjlb+HugGYzW7uQXH98HPEYw==}
    engines: {node: '>=4'}

  has-flag@4.0.0:
    resolution: {integrity: sha512-EykJT/Q1KjTWctppgIAgfSO0tKVuZUjhgMr17kqTumMl6Afv3EISleU7qZUzoXDFTAHTDC4NOoG/ZxU3EvlMPQ==}
    engines: {node: '>=8'}

  has-property-descriptors@1.0.2:
    resolution: {integrity: sha512-55JNKuIW+vq4Ke1BjOTjM2YctQIvCT7GFzHwmfZPGo5wnrgkid0YQtnAleFSqumZm4az3n2BS+erby5ipJdgrg==}

  has-proto@1.0.3:
    resolution: {integrity: sha512-SJ1amZAJUiZS+PhsVLf5tGydlaVB8EdFpaSO4gmiUKUOxk8qzn5AIy4ZeJUmh22znIdk/uMAUT2pl3FxzVUH+Q==}
    engines: {node: '>= 0.4'}

  has-symbols@1.0.3:
    resolution: {integrity: sha512-l3LCuF6MgDNwTDKkdYGEihYjt5pRPbEg46rtlmnSPlUbgmB8LOIrKJbYYFBSbnPaJexMKtiPO8hmeRjRz2Td+A==}
    engines: {node: '>= 0.4'}

  has-tostringtag@1.0.2:
    resolution: {integrity: sha512-NqADB8VjPFLM2V0VvHUewwwsw0ZWBaIdgo+ieHtK3hasLz4qeCRjYcqfB6AQrBggRKppKF8L52/VqdVsO47Dlw==}
    engines: {node: '>= 0.4'}

  hasown@2.0.2:
    resolution: {integrity: sha512-0hJU9SCPvmMzIBdZFqNPXWa6dqh7WdH0cII9y+CyS8rG3nL48Bclra9HmKhVVUHyPWNH5Y7xDwAB7bfgSjkUMQ==}
    engines: {node: '>= 0.4'}

  hast-util-to-html@9.0.4:
    resolution: {integrity: sha512-wxQzXtdbhiwGAUKrnQJXlOPmHnEehzphwkK7aluUPQ+lEc1xefC8pblMgpp2w5ldBTEfveRIrADcrhGIWrlTDA==}

  hast-util-whitespace@3.0.0:
    resolution: {integrity: sha512-88JUN06ipLwsnv+dVn+OIYOvAuvBMy/Qoi6O7mQHxdPXpjy+Cd6xRkWwux7DKO+4sYILtLBRIKgsdpS2gQc7qw==}

  he@1.2.0:
    resolution: {integrity: sha512-F/1DnUGPopORZi0ni+CvrCgHQ5FyEAHRLSApuYWMmrbSwoN2Mn/7k+Gl38gJnR7yyDZk6WLXwiGod1JOWNDKGw==}
    hasBin: true

  headers-polyfill@4.0.3:
    resolution: {integrity: sha512-IScLbePpkvO846sIwOtOTDjutRMWdXdJmXdMvk6gCBHxFO8d+QKOQedyZSxFTTFYRSmlgSTDtXqqq4pcenBXLQ==}

  hi-base32@0.5.1:
    resolution: {integrity: sha512-EmBBpvdYh/4XxsnUybsPag6VikPYnN30td+vQk+GI3qpahVEG9+gTkG0aXVxTjBqQ5T6ijbWIu77O+C5WFWsnA==}

  history@4.10.1:
    resolution: {integrity: sha512-36nwAD620w12kuzPAsyINPWJqlNbij+hpK1k9XRloDtym8mxzGYl2c17LnV6IAGB2Dmg4tEa7G7DlawS0+qjew==}

  hoist-non-react-statics@2.5.5:
    resolution: {integrity: sha512-rqcy4pJo55FTTLWt+bU8ukscqHeE/e9KWvsOW2b/a3afxQZhwkQdT1rPPCJ0rYXdj4vNcasY8zHTH+jF/qStxw==}

  hoist-non-react-statics@3.3.2:
    resolution: {integrity: sha512-/gGivxi8JPKWNm/W0jSmzcMPpfpPLc3dY/6GxhX2hQ9iGj3aDfklV4ET7NjKpSinLpJ5vafa9iiGIEZg10SfBw==}

  html-encoding-sniffer@4.0.0:
    resolution: {integrity: sha512-Y22oTqIU4uuPgEemfz7NDJz6OeKf12Lsu+QC+s3BVpda64lTiMYCyGwg5ki4vFxkMwQdeZDl2adZoqUgdFuTgQ==}
    engines: {node: '>=18'}

  html-escaper@2.0.2:
    resolution: {integrity: sha512-H2iMtd0I4Mt5eYiapRdIDjp+XzelXQ0tFE4JS7YFwFevXXMmOp9myNrUvCg0D6ws8iqkRPBfKHgbwig1SmlLfg==}

  html-void-elements@3.0.0:
    resolution: {integrity: sha512-bEqo66MRXsUGxWHV5IP0PUiAWwoEjba4VCzg0LjFJBpchPaTfyfCKTG6bc5F8ucKec3q5y6qOdGyYTSBEvhCrg==}

  html2canvas@1.4.1:
    resolution: {integrity: sha512-fPU6BHNpsyIhr8yyMpTLLxAbkaK8ArIBcmZIRiBLiDhjeqvXolaEmDGmELFuX9I4xDcaKKcJl+TKZLqruBbmWA==}
    engines: {node: '>=8.0.0'}

  http-proxy-agent@7.0.2:
    resolution: {integrity: sha512-T1gkAiYYDWYx3V5Bmyu7HcfcvL7mUrTWiM6yOfa3PIphViJ/gFPbvidQ+veqSOHci/PxBcDabeUNCzpOODJZig==}
    engines: {node: '>= 14'}

  http-signature@1.4.0:
    resolution: {integrity: sha512-G5akfn7eKbpDN+8nPS/cb57YeA1jLTVxjpCj7tmm3QKPdyDy7T+qSC40e9ptydSWvkwjSXw1VbkpyEm39ukeAg==}
    engines: {node: '>=0.10'}

  https-proxy-agent@7.0.5:
    resolution: {integrity: sha512-1e4Wqeblerz+tMKPIq2EMGiiWW1dIjZOksyHWSUm1rmuvw/how9hBHZ38lAGj5ID4Ik6EdkOw7NmWPy6LAwalw==}
    engines: {node: '>= 14'}

  human-signals@1.1.1:
    resolution: {integrity: sha512-SEQu7vl8KjNL2eoGBLF3+wAjpsNfA9XMlXAYj/3EdaNfAlxKthD1xjEQfGOUhllCGGJVNY34bRr6lPINhNjyZw==}
    engines: {node: '>=8.12.0'}

  human-signals@5.0.0:
    resolution: {integrity: sha512-AXcZb6vzzrFAUE61HnN4mpLqd/cSIwNQjtNWR0euPm6y0iqx3G4gOXaIDdtdDwZmhwe82LA6+zinmW4UBWVePQ==}
    engines: {node: '>=16.17.0'}

  husky@9.1.7:
    resolution: {integrity: sha512-5gs5ytaNjBrh5Ow3zrvdUUY+0VxIuWVL4i9irt6friV+BqdCfmV11CQTWMiBYWHbXhco+J1kHfTOUkePhCDvMA==}
    engines: {node: '>=18'}
    hasBin: true

  iconv-lite@0.4.24:
    resolution: {integrity: sha512-v3MXnZAcvnywkTUEZomIActle7RXXeedOR31wwl7VlyoXO4Qi9arvSenNQWne1TcRwhCL1HwLI21bEqdpj8/rA==}
    engines: {node: '>=0.10.0'}

  iconv-lite@0.6.3:
    resolution: {integrity: sha512-4fCk79wshMdzMp2rH06qWrJE4iolqLhCUH+OiuIgU++RB0+94NlDL81atO7GX55uUKueo0txHNtvEyI6D7WdMw==}
    engines: {node: '>=0.10.0'}

  ieee754@1.2.1:
    resolution: {integrity: sha512-dcyqhDvX1C46lXZcVqCpK+FtMRQVdIMN6/Df5js2zouUsqG7I6sFxitIC+7KYK29KdXOLHdu9zL4sFnoVQnqaA==}

  ignore@4.0.6:
    resolution: {integrity: sha512-cyFDKrqc/YdcWFniJhzI42+AzS+gNwmUzOSFcRCQYwySuBBBy/KjuxWLZ/FHEH6Moq1NizMOBWyTcv8O4OZIMg==}
    engines: {node: '>= 4'}

  ignore@5.3.2:
    resolution: {integrity: sha512-hsBTNUqQTDwkWtcdYI2i06Y/nUBEsNEDJKjWdigLvegy8kDuJAS8uRlpkkcQpyEXL0Z/pjDy5HBmMjRCJ2gq+g==}
    engines: {node: '>= 4'}

  immediate@3.0.6:
    resolution: {integrity: sha512-XXOFtyqDjNDAQxVfYxuF7g9Il/IbWmmlQg2MYKOH8ExIT1qg6xc4zyS3HaEEATgs1btfzxq15ciUiY7gjSXRGQ==}

  immer@9.0.21:
    resolution: {integrity: sha512-bc4NBHqOqSfRW7POMkHd51LvClaeMXpm8dx0e8oE2GORbq5aRK7Bxl4FyzVLdGtLmvLKL7BTDBG5ACQm4HWjTA==}

  import-fresh@3.3.0:
    resolution: {integrity: sha512-veYYhQa+D1QBKznvhUHxb8faxlrwUnxseDAbAp457E0wLNio2bOSKnjYDhMj+YiAq61xrMGhQk9iXVk5FzgQMw==}
    engines: {node: '>=6'}

  imurmurhash@0.1.4:
    resolution: {integrity: sha512-JmXMZ6wuvDmLiHEml9ykzqO6lwFbof0GG4IkcGaENdCRDDmMVnny7s5HsIgHCbaq0w2MyPhDqkhTUgS2LU2PHA==}
    engines: {node: '>=0.8.19'}

  indent-string@4.0.0:
    resolution: {integrity: sha512-EdDDZu4A2OyIK7Lr/2zG+w5jmbuk1DVBnEwREQvBzspBJkCEbRa8GxU1lghYcaGJCnRWibjDXlq779X1/y5xwg==}
    engines: {node: '>=8'}

  inflight@1.0.6:
    resolution: {integrity: sha512-k92I/b08q4wvFscXCLvqfsHCrjrF7yiXsQuIVvVE7N82W3+aqpzuUdBbfhWcy/FZR3/4IgflMgKLOsvPDrGCJA==}
    deprecated: This module is not supported, and leaks memory. Do not use it. Check out lru-cache if you want a good and tested way to coalesce async requests by a key value, which is much more comprehensive and powerful.

  inherits@2.0.4:
    resolution: {integrity: sha512-k/vGaX4/Yla3WzyMCvTQOXYeIHvqOKtnqBduzTHpzpQZzAskKMhZ2K+EnBiSM9zGSoIFeMpXKxa4dYeZIQqewQ==}

  ini@2.0.0:
    resolution: {integrity: sha512-7PnF4oN3CvZF23ADhA5wRaYEQpJ8qygSkbtTXWBeXWXmEVRXK+1ITciHWwHhsjv1TmW0MgacIv6hEi5pX5NQdA==}
    engines: {node: '>=10'}

  inject-stylesheet@6.0.1:
    resolution: {integrity: sha512-2fvune1D4+8mvJoLVo95ncY4HrDkIaYIReRzXv8tkWFgdG9iuc5QuX57gtSDPWTWQI/f5BGwwtH85wxHouzucg==}

  inquirer@12.2.0:
    resolution: {integrity: sha512-CI0yGbyd5SS4vP7i180S9i95yI+M3ONaljfLBlNS1IIIZ7n+xbH76WzHkIHj253huRiXaKQZl8zijOl0Y0mjqg==}
    engines: {node: '>=18'}
    peerDependencies:
      '@types/node': '>=18'

  inquirer@7.3.3:
    resolution: {integrity: sha512-JG3eIAj5V9CwcGvuOmoo6LB9kbAYT8HXffUl6memuszlwDC/qvFAJw49XJ5NROSFNPxp3iQg1GqkFhaY/CR0IA==}
    engines: {node: '>=8.0.0'}

  internal-slot@1.0.7:
    resolution: {integrity: sha512-NGnrKwXzSms2qUUih/ILZ5JBqNTSa1+ZmP6flaIp6KmSElgE9qdndzS3cqjrDovwFdmwsGsLdeFgB6suw+1e9g==}
    engines: {node: '>= 0.4'}

  internmap@2.0.3:
    resolution: {integrity: sha512-5Hh7Y1wQbvY5ooGgPbDaL5iYLAPzMTUrjMulskHLH6wnv/A+1q5rgEaiuqEjB+oxGXIVZs1FF+R/KPN3ZSQYYg==}
    engines: {node: '>=12'}

  invariant@2.2.4:
    resolution: {integrity: sha512-phJfQVBuaJM5raOpJjSfkiD6BpbCE4Ns//LaXl6wGYtUBY83nWS6Rf9tXm2e8VaK60JEjYldbPif/A2B1C2gNA==}

  ipaddr.js@1.9.1:
    resolution: {integrity: sha512-0KI/607xoxSToH7GjN1FfSbLoU0+btTicjsQSWQlh/hZykN8KpmMf7uYwPW3R+akZ6R/w18ZlXSHBYXiYUPO3g==}
    engines: {node: '>= 0.10'}

  ipaddr.js@2.2.0:
    resolution: {integrity: sha512-Ag3wB2o37wslZS19hZqorUnrnzSkpOVy+IiiDEiTqNubEYpYuHWIf6K4psgN2ZWKExS4xhVCrRVfb/wfW8fWJA==}
    engines: {node: '>= 10'}

  is-arguments@1.1.1:
    resolution: {integrity: sha512-8Q7EARjzEnKpt/PCD7e1cgUS0a6X8u5tdSiMqXhojOdoV9TsMsiO+9VLC5vAmO8N7/GmXn7yjR8qnA6bVAEzfA==}
    engines: {node: '>= 0.4'}

  is-array-buffer@3.0.4:
    resolution: {integrity: sha512-wcjaerHw0ydZwfhiKbXJWLDY8A7yV7KhjQOpb83hGgGfId/aQa4TOvwyzn2PuswW2gPCYEL/nEAiSVpdOj1lXw==}
    engines: {node: '>= 0.4'}

  is-arrayish@0.2.1:
    resolution: {integrity: sha512-zz06S8t0ozoDXMG+ube26zeCTNXcKIPJZJi8hBrF4idCLms4CG9QtK7qBl1boi5ODzFpjswb5JPmHCbMpjaYzg==}

  is-async-function@2.0.0:
    resolution: {integrity: sha512-Y1JXKrfykRJGdlDwdKlLpLyMIiWqWvuSd17TvZk68PLAOGOoF4Xyav1z0Xhoi+gCYjZVeC5SI+hYFOfvXmGRCA==}
    engines: {node: '>= 0.4'}

  is-bigint@1.0.4:
    resolution: {integrity: sha512-zB9CruMamjym81i2JZ3UMn54PKGsQzsJeo6xvN3HJJ4CAsQNB6iRutp2To77OfCNuoxspsIhzaPoO1zyCEhFOg==}

  is-binary-path@2.1.0:
    resolution: {integrity: sha512-ZMERYes6pDydyuGidse7OsHxtbI7WVeUEozgR/g7rd0xUimYNlvZRE/K2MgZTjWy725IfelLeVcEM97mmtRGXw==}
    engines: {node: '>=8'}

  is-boolean-object@1.1.2:
    resolution: {integrity: sha512-gDYaKHJmnj4aWxyj6YHyXVpdQawtVLHU5cb+eztPGczf6cjuTdwve5ZIEfgXqH4e57An1D1AKf8CZ3kYrQRqYA==}
    engines: {node: '>= 0.4'}

  is-buffer@1.1.6:
    resolution: {integrity: sha512-NcdALwpXkTm5Zvvbk7owOUSvVvBKDgKP5/ewfXEznmQFfs4ZRmanOeKBTjRVjka3QFoN6XJ+9F3USqfHqTaU5w==}

  is-buffer@2.0.5:
    resolution: {integrity: sha512-i2R6zNFDwgEHJyQUtJEk0XFi1i0dPFn/oqjK3/vPCcDeJvW5NQ83V8QbicfF1SupOaB0h8ntgBC2YiE7dfyctQ==}
    engines: {node: '>=4'}

  is-callable@1.2.7:
    resolution: {integrity: sha512-1BC0BVFhS/p0qtw6enp8e+8OD0UrK0oFLztSjNzhcKA3WDuJxxAPXzPuPtKkjEY9UUoEWlX/8fgKeu2S8i9JTA==}
    engines: {node: '>= 0.4'}

  is-core-module@2.15.1:
    resolution: {integrity: sha512-z0vtXSwucUJtANQWldhbtbt7BnL0vxiFjIdDLAatwhDYty2bad6s+rijD6Ri4YuYJubLzIJLUidCh09e1djEVQ==}
    engines: {node: '>= 0.4'}

  is-data-view@1.0.1:
    resolution: {integrity: sha512-AHkaJrsUVW6wq6JS8y3JnM/GJF/9cf+k20+iDzlSaJrinEo5+7vRiteOSwBhHRiAyQATN1AmY4hwzxJKPmYf+w==}
    engines: {node: '>= 0.4'}

  is-date-object@1.0.5:
    resolution: {integrity: sha512-9YQaSxsAiSwcvS33MBk3wTCVnWK+HhF8VZR2jRxehM16QcVOdHqPn4VPHmRK4lSr38n9JriurInLcP90xsYNfQ==}
    engines: {node: '>= 0.4'}

  is-docker@2.2.1:
    resolution: {integrity: sha512-F+i2BKsFrH66iaUFc0woD8sLy8getkwTwtOBjvs56Cx4CgJDeKQeqfz8wAYiSb8JOprWhHH5p77PbmYCvvUuXQ==}
    engines: {node: '>=8'}
    hasBin: true

  is-extglob@2.1.1:
    resolution: {integrity: sha512-SbKbANkN603Vi4jEZv49LeVJMn4yGwsbzZworEoyEiutsN3nJYdbO36zfhGJ6QEDpOZIFkDtnq5JRxmvl3jsoQ==}
    engines: {node: '>=0.10.0'}

  is-finalizationregistry@1.0.2:
    resolution: {integrity: sha512-0by5vtUJs8iFQb5TYUHHPudOR+qXYIMKtiUzvLIZITZUjknFmziyBJuLhVRc+Ds0dREFlskDNJKYIdIzu/9pfw==}

  is-fullwidth-code-point@2.0.0:
    resolution: {integrity: sha512-VHskAKYM8RfSFXwee5t5cbN5PZeq1Wrh6qd5bkyiXIf6UQcN6w/A0eXM9r6t8d+GYOh+o6ZhiEnb88LN/Y8m2w==}
    engines: {node: '>=4'}

  is-fullwidth-code-point@3.0.0:
    resolution: {integrity: sha512-zymm5+u+sCsSWyD9qNaejV3DFvhCKclKdizYaJUuHA83RLjb7nSuGnddCHGv0hk+KY7BMAlsWeK4Ueg6EV6XQg==}
    engines: {node: '>=8'}

  is-fullwidth-code-point@4.0.0:
    resolution: {integrity: sha512-O4L094N2/dZ7xqVdrXhh9r1KODPJpFms8B5sGdJLPy664AgvXsreZUyCQQNItZRDlYug4xStLjNp/sz3HvBowQ==}
    engines: {node: '>=12'}

  is-fullwidth-code-point@5.0.0:
    resolution: {integrity: sha512-OVa3u9kkBbw7b8Xw5F9P+D/T9X+Z4+JruYVNapTjPYZYUznQ5YfWeFkOj606XYYW8yugTfC8Pj0hYqvi4ryAhA==}
    engines: {node: '>=18'}

  is-generator-function@1.0.10:
    resolution: {integrity: sha512-jsEjy9l3yiXEQ+PsXdmBwEPcOxaXWLspKdplFUVI9vq1iZgIekeC0L167qeu86czQaxed3q/Uzuw0swL0irL8A==}
    engines: {node: '>= 0.4'}

  is-glob@4.0.3:
    resolution: {integrity: sha512-xelSayHH36ZgE7ZWhli7pW34hNbNl8Ojv5KVmkJD4hBdD3th8Tfk9vYasLM+mXWOZhFkgZfxhLSnrwRr4elSSg==}
    engines: {node: '>=0.10.0'}

  is-installed-globally@0.4.0:
    resolution: {integrity: sha512-iwGqO3J21aaSkC7jWnHP/difazwS7SFeIqxv6wEtLU8Y5KlzFTjyqcSIT0d8s4+dDhKytsk9PJZ2BkS5eZwQRQ==}
    engines: {node: '>=10'}

  is-map@2.0.3:
    resolution: {integrity: sha512-1Qed0/Hr2m+YqxnM09CjA2d/i6YZNfF6R2oRAOj36eUdS6qIV/huPJNSEpKbupewFs+ZsJlxsjjPbc0/afW6Lw==}
    engines: {node: '>= 0.4'}

  is-negative-zero@2.0.3:
    resolution: {integrity: sha512-5KoIu2Ngpyek75jXodFvnafB6DJgr3u8uuK0LEZJjrU19DrMD3EVERaR8sjz8CCGgpZvxPl9SuE1GMVPFHx1mw==}
    engines: {node: '>= 0.4'}

  is-node-process@1.2.0:
    resolution: {integrity: sha512-Vg4o6/fqPxIjtxgUH5QLJhwZ7gW5diGCVlXpuUfELC62CuxM1iHcRe51f2W1FDy04Ai4KJkagKjx3XaqyfRKXw==}

  is-number-object@1.0.7:
    resolution: {integrity: sha512-k1U0IRzLMo7ZlYIfzRu23Oh6MiIFasgpb9X76eqfFZAqwH44UI4KTBvBYIZ1dSL9ZzChTB9ShHfLkR4pdW5krQ==}
    engines: {node: '>= 0.4'}

  is-number@7.0.0:
    resolution: {integrity: sha512-41Cifkg6e8TylSpdtTpeLVMqvSBEVzTttHvERD741+pnZ8ANv0004MRL43QKPDlK9cGvNp6NZWZUBlbGXYxxng==}
    engines: {node: '>=0.12.0'}

  is-path-inside@3.0.3:
    resolution: {integrity: sha512-Fd4gABb+ycGAmKou8eMftCupSir5lRxqf4aD/vd0cD2qc4HL07OjCeuHMr8Ro4CoMaeCKDB0/ECBOVWjTwUvPQ==}
    engines: {node: '>=8'}

  is-plain-obj@2.1.0:
    resolution: {integrity: sha512-YWnfyRwxL/+SsrWYfOpUtz5b3YD+nyfkHvjbcanzk8zgyO4ASD67uVMRt8k5bM4lLMDnXfriRhOpemw+NfT1eA==}
    engines: {node: '>=8'}

  is-plain-obj@4.1.0:
    resolution: {integrity: sha512-+Pgi+vMuUNkJyExiMBt5IlFoMyKnr5zhJ4Uspz58WOhBF5QoIZkFyNHIbBAtHwzVAgk5RtndVNsDRN61/mmDqg==}
    engines: {node: '>=12'}

  is-plain-object@2.0.4:
    resolution: {integrity: sha512-h5PpgXkWitc38BBMYawTYMWJHFZJVnBquFE57xFpjB8pJFiF6gZ+bU+WyI/yqXiFR5mdLsgYNaPe8uao6Uv9Og==}
    engines: {node: '>=0.10.0'}

  is-potential-custom-element-name@1.0.1:
    resolution: {integrity: sha512-bCYeRA2rVibKZd+s2625gGnGF/t7DSqDs4dP7CrLA1m7jKWz6pps0LpYLJN8Q64HtmPKJ1hrN3nzPNKFEKOUiQ==}

  is-regex@1.1.4:
    resolution: {integrity: sha512-kvRdxDsxZjhzUX07ZnLydzS1TU/TJlTUHHY4YLL87e37oUA49DfkLqgy+VjFocowy29cKvcSiu+kIv728jTTVg==}
    engines: {node: '>= 0.4'}

  is-set@2.0.3:
    resolution: {integrity: sha512-iPAjerrse27/ygGLxw+EBR9agv9Y6uLeYVJMu+QNCoouJ1/1ri0mGrcWpfCqFZuzzx3WjtwxG098X+n4OuRkPg==}
    engines: {node: '>= 0.4'}

  is-shared-array-buffer@1.0.3:
    resolution: {integrity: sha512-nA2hv5XIhLR3uVzDDfCIknerhx8XUKnstuOERPNNIinXG7v9u+ohXF67vxm4TPTEPU6lm61ZkwP3c9PCB97rhg==}
    engines: {node: '>= 0.4'}

  is-stream@2.0.1:
    resolution: {integrity: sha512-hFoiJiTl63nn+kstHGBtewWSKnQLpyb155KHheA1l39uvtO9nWIop1p3udqPcUd/xbF1VLMO4n7OI6p7RbngDg==}
    engines: {node: '>=8'}

  is-stream@3.0.0:
    resolution: {integrity: sha512-LnQR4bZ9IADDRSkvpqMGvt/tEJWclzklNgSw48V5EAaAeDd6qGvN8ei6k5p0tvxSR171VmGyHuTiAOfxAbr8kA==}
    engines: {node: ^12.20.0 || ^14.13.1 || >=16.0.0}

  is-string@1.0.7:
    resolution: {integrity: sha512-tE2UXzivje6ofPW7l23cjDOMa09gb7xlAqG6jG5ej6uPV32TlWP3NKPigtaGeHNu9fohccRYvIiZMfOOnOYUtg==}
    engines: {node: '>= 0.4'}

  is-symbol@1.0.4:
    resolution: {integrity: sha512-C/CPBqKWnvdcxqIARxyOh4v1UUEOCHpgDa0WYgpKDFMszcrPcffg5uhwSgPCLD2WWxmq6isisz87tzT01tuGhg==}
    engines: {node: '>= 0.4'}

  is-typed-array@1.1.13:
    resolution: {integrity: sha512-uZ25/bUAlUY5fR4OKT4rZQEBrzQWYV9ZJYGGsUmEJ6thodVJ1HX64ePQ6Z0qPWP+m+Uq6e9UugrE38jeYsDSMw==}
    engines: {node: '>= 0.4'}

  is-typedarray@1.0.0:
    resolution: {integrity: sha512-cyA56iCMHAh5CdzjJIa4aohJyeO1YbwLi3Jc35MmRU6poroFjIGZzUzupGiRPOjgHg9TLu43xbpwXk523fMxKA==}

  is-unicode-supported@0.1.0:
    resolution: {integrity: sha512-knxG2q4UC3u8stRGyAVJCOdxFmv5DZiRcdlIaAQXAbSfJya+OhopNotLQrstBhququ4ZpuKbDc/8S6mgXgPFPw==}
    engines: {node: '>=10'}

  is-weakmap@2.0.2:
    resolution: {integrity: sha512-K5pXYOm9wqY1RgjpL3YTkF39tni1XajUIkawTLUo9EZEVUFga5gSQJF8nNS7ZwJQ02y+1YCNYcMh+HIf1ZqE+w==}
    engines: {node: '>= 0.4'}

  is-weakref@1.0.2:
    resolution: {integrity: sha512-qctsuLZmIQ0+vSSMfoVvyFe2+GSEvnmZ2ezTup1SBse9+twCCeial6EEi3Nc2KFcf6+qz2FBPnjXsk8xhKSaPQ==}

  is-weakset@2.0.3:
    resolution: {integrity: sha512-LvIm3/KWzS9oRFHugab7d+M/GcBXuXX5xZkzPmN+NxihdQlZUQ4dWuSV1xR/sq6upL1TJEDrfBgRepHFdBtSNQ==}
    engines: {node: '>= 0.4'}

  is-wsl@2.2.0:
    resolution: {integrity: sha512-fKzAra0rGJUUBwGBgNkHZuToZcn+TtXHpeCgmkMJMMYx1sQDYaCSyjJBSCa2nH1DGm7s3n1oBnohoVTBaN7Lww==}
    engines: {node: '>=8'}

  isarray@0.0.1:
    resolution: {integrity: sha512-D2S+3GLxWH+uhrNEcoh/fnmYeP8E8/zHl644d/jdA0g2uyXvy3sb0qxotE+ne0LtccHknQzWwZEzhak7oJ0COQ==}

  isarray@2.0.5:
    resolution: {integrity: sha512-xHjhDr3cNBK0BzdUJSPXZntQUx/mwMS5Rw4A7lPJ90XGAO6ISP/ePDNuo0vhqOZU+UD5JoodwCAAoZQd3FeAKw==}

  isexe@2.0.0:
    resolution: {integrity: sha512-RHxMLp9lnKHGHRng9QFhRCMbYAcVpn69smSGcq3f36xjgVVWThj4qqLbTLlq7Ssj8B+fIQ1EuCEGI2lKsyQeIw==}

  isobject@3.0.1:
    resolution: {integrity: sha512-WhB9zCku7EGTj/HQQRz5aUQEUeoQZH2bWcltRErOpymJ4boYE6wL9Tbr23krRPSZ+C5zqNSrSw+Cc7sZZ4b7vg==}
    engines: {node: '>=0.10.0'}

  isomorphic-fetch@2.2.1:
    resolution: {integrity: sha512-9c4TNAKYXM5PRyVcwUZrF3W09nQ+sO7+jydgs4ZGW9dhsLG2VOlISJABombdQqQRXCwuYG3sYV/puGf5rp0qmA==}

  isstream@0.1.2:
    resolution: {integrity: sha512-Yljz7ffyPbrLpLngrMtZ7NduUgVvi6wG9RJ9IUcyCd59YQ911PBJphODUcbOVbqYfxe1wuYf/LJ8PauMRwsM/g==}

  istanbul-lib-coverage@3.2.2:
    resolution: {integrity: sha512-O8dpsF+r0WV/8MNRKfnmrtCWhuKjxrq2w+jpzBL5UZKTi2LeVWnWOmWRxFlesJONmc+wLAGvKQZEOanko0LFTg==}
    engines: {node: '>=8'}

  istanbul-lib-report@3.0.1:
    resolution: {integrity: sha512-GCfE1mtsHGOELCU8e/Z7YWzpmybrx/+dSTfLrvY8qRmaY6zXTKWn6WQIjaAFw069icm6GVMNkgu0NzI4iPZUNw==}
    engines: {node: '>=10'}

  istanbul-lib-source-maps@5.0.6:
    resolution: {integrity: sha512-yg2d+Em4KizZC5niWhQaIomgf5WlL4vOOjZ5xGCmF8SnPE/mDWWXgvRExdcpCgh9lLRRa1/fSYp2ymmbJ1pI+A==}
    engines: {node: '>=10'}

  istanbul-reports@3.1.7:
    resolution: {integrity: sha512-BewmUXImeuRk2YY0PVbxgKAysvhRPUQE0h5QRM++nVWyubKGV0l8qQ5op8+B2DOmwSe63Jivj0BjkPQVf8fP5g==}
    engines: {node: '>=8'}

  iterator.prototype@1.1.3:
    resolution: {integrity: sha512-FW5iMbeQ6rBGm/oKgzq2aW4KvAGpxPzYES8N4g4xNXUKpL1mclMvOe+76AcLDTvD+Ze+sOpVhgdAQEKF4L9iGQ==}
    engines: {node: '>= 0.4'}

  jackspeak@3.4.3:
    resolution: {integrity: sha512-OGlZQpz2yfahA/Rd1Y8Cd9SIEsqvXkLVoSw/cgwhnhFMDbsQFeZYoJJ7bIZBS9BcamUW96asq/npPWugM+RQBw==}

  jiti@1.21.6:
    resolution: {integrity: sha512-2yTgeWTWzMWkHu6Jp9NKgePDaYHbntiwvYuuJLbbN9vl7DC9DvXKOB2BC3ZZ92D3cvV/aflH0osDfwpHepQ53w==}
    hasBin: true

  joycon@3.1.1:
    resolution: {integrity: sha512-34wB/Y7MW7bzjKRjUKTa46I2Z7eV62Rkhva+KkopW7Qvv/OSWBqvkSY7vusOPrNuZcUG3tApvdVgNB8POj3SPw==}
    engines: {node: '>=10'}

  js-sha256@0.11.0:
    resolution: {integrity: sha512-6xNlKayMZvds9h1Y1VWc0fQHQ82BxTXizWPEtEeGvmOUYpBRy4gbWroHLpzowe6xiQhHpelCQiE7HEdznyBL9Q==}

  js-tokens@4.0.0:
    resolution: {integrity: sha512-RdJUflcE3cUzKiMqQgsCu06FPu9UdIJO0beYbPhHN4k6apgJtifcoCtT9bcxOpYBtpD2kCM6Sbzg4CausW/PKQ==}

  js-yaml@3.14.1:
    resolution: {integrity: sha512-okMH7OXXJ7YrN9Ok3/SXrnu4iX9yOk+25nqX4imS2npuvTYDmo/QEZoqwZkYaIDk3jVvBOTOIEgEhaLOynBS9g==}
    hasBin: true

  js-yaml@4.1.0:
    resolution: {integrity: sha512-wpxZs9NoxZaJESJGIZTyDEaYpl0FKSA+FB9aJiyemKhMwkxQg63h4T1KJgUGHpTqPDNRcmmYLugrRjJlBtWvRA==}
    hasBin: true

  jsbn@0.1.1:
    resolution: {integrity: sha512-UVU9dibq2JcFWxQPA6KCqj5O42VOmAY3zQUfEKxU0KpTGXwNoCjkX1e13eHNvw/xPynt6pU0rZ1htjWTNTSXsg==}

  jsdoc-type-pratt-parser@4.1.0:
    resolution: {integrity: sha512-Hicd6JK5Njt2QB6XYFS7ok9e37O8AYk3jTcppG4YVQnYjOemymvTcmc7OWsmq/Qqj5TdRFO5/x/tIPmBeRtGHg==}
    engines: {node: '>=12.0.0'}

  jsdom@24.1.3:
    resolution: {integrity: sha512-MyL55p3Ut3cXbeBEG7Hcv0mVM8pp8PBNWxRqchZnSfAiES1v1mRnMeFfaHWIPULpwsYfvO+ZmMZz5tGCnjzDUQ==}
    engines: {node: '>=18'}
    peerDependencies:
      canvas: ^2.11.2
    peerDependenciesMeta:
      canvas:
        optional: true

  jsesc@3.0.2:
    resolution: {integrity: sha512-xKqzzWXDttJuOcawBt4KnKHHIf5oQ/Cxax+0PWFG+DFDgHNAdi+TXECADI+RYiFUMmx8792xsMbbgXj4CwnP4g==}
    engines: {node: '>=6'}
    hasBin: true

  jsesc@3.1.0:
    resolution: {integrity: sha512-/sM3dO2FOzXjKQhJuo0Q173wf2KOo8t4I8vHy6lF9poUp7bKT0/NHE8fPX23PwfhnykfqnC2xRxOnVw5XuGIaA==}
    engines: {node: '>=6'}
    hasBin: true

  json-buffer@3.0.1:
    resolution: {integrity: sha512-4bV5BfR2mqfQTJm+V5tPPdf+ZpuhiIvTuAB5g8kcrXOZpTT/QwwVRWBywX1ozr6lEuPdbHxwaJlm9G6mI2sfSQ==}

  json-parse-even-better-errors@2.3.1:
    resolution: {integrity: sha512-xyFwyhro/JEof6Ghe2iz2NcXoj2sloNsWr/XsERDK/oiPCfaNhl5ONfp+jQdAZRQQ0IJWNzH9zIZF7li91kh2w==}

  json-schema-traverse@0.4.1:
    resolution: {integrity: sha512-xbbCH5dCYU5T8LcEhhuh7HJ88HXuW3qsI3Y0zOZFKfZEHcpWiHU/Jxzk629Brsab/mMiHQti9wMP+845RPe3Vg==}

  json-schema-traverse@1.0.0:
    resolution: {integrity: sha512-NM8/P9n3XjXhIZn1lLhkFaACTOURQXjWhV4BA/RnOv8xvgqtqpAX9IO4mRQxSx1Rlo4tqzeqb0sOlruaOy3dug==}

  json-schema@0.4.0:
    resolution: {integrity: sha512-es94M3nTIfsEPisRafak+HDLfHXnKBhV3vU5eqPcS3flIWqcxJWgXHXiey3YrpaNsanY5ei1VoYEbOzijuq9BA==}

  json-stable-stringify-without-jsonify@1.0.1:
    resolution: {integrity: sha512-Bdboy+l7tA3OGW6FjyFHWkP5LuByj1Tk33Ljyq0axyzdk9//JSi2u3fP1QSmd1KNwq6VOKYGlAu87CisVir6Pw==}

  json-stringify-safe@5.0.1:
    resolution: {integrity: sha512-ZClg6AaYvamvYEE82d3Iyd3vSSIjQ+odgjaTzRuO3s7toCdFKczob2i0zCh7JE8kWn17yvAWhUVxvqGwUalsRA==}

  json5@2.2.3:
    resolution: {integrity: sha512-XmOWe7eyHYH14cLdVPoyg+GOH3rYX++KpzrylJwSW98t3Nk+U8XOl8FWKOgwtzdb8lXGf6zYwDUzeHMWfxasyg==}
    engines: {node: '>=6'}
    hasBin: true

  jsonfile@6.1.0:
    resolution: {integrity: sha512-5dgndWOriYSm5cnYaJNhalLNDKOqFwyDB/rr1E9ZsGciGvKPs8R2xYGCacuf3z6K1YKDz182fd+fY3cn3pMqXQ==}

  jspdf-autotable@5.0.2:
    resolution: {integrity: sha512-YNKeB7qmx3pxOLcNeoqAv3qTS7KuvVwkFe5AduCawpop3NOkBUtqDToxNc225MlNecxT4kP2Zy3z/y/yvGdXUQ==}
    peerDependencies:
      jspdf: ^2 || ^3

  jspdf@3.0.0:
    resolution: {integrity: sha512-QvuQZvOI8CjfjVgtajdL0ihrDYif1cN5gXiF9lb9Pd9JOpmocvnNyFO9sdiJ/8RA5Bu8zyGOUjJLj5kiku16ug==}

  jsprim@2.0.2:
    resolution: {integrity: sha512-gqXddjPqQ6G40VdnI6T6yObEC+pDNvyP95wdQhkWkg7crHH3km5qP1FsOXEkzEQwnz6gz5qGTn1c2Y52wP3OyQ==}
    engines: {'0': node >=0.6.0}

  jsx-ast-utils@3.3.5:
    resolution: {integrity: sha512-ZZow9HBI5O6EPgSJLUb8n2NKgmVWTwCvHGwFuJlMjvLFqlGG6pjirPhtdsseaLZjSibD8eegzmYpUZwoIlj2cQ==}
    engines: {node: '>=4.0'}

  junit2json@3.1.12:
    resolution: {integrity: sha512-pVll/UUqeDGA0rao+2x1JyGiXB77+g+vb1TYO/Eq8eFjKxPjcOnilX/cY3YH0xm8Ufl3f6hIbQLgYnH+zI73Uw==}
    hasBin: true

  keyv@4.5.4:
    resolution: {integrity: sha512-oxVHkHR/EJf2CNXnWxRLW6mg7JyCCUcG0DtEGmL2ctUo1PNTin1PUil+r/+4r5MpVgC/fn1kjsx7mjSujKqIpw==}

  kind-of@6.0.3:
    resolution: {integrity: sha512-dcS1ul+9tmeD95T+x28/ehLgd9mENa3LsvDTtzm3vyBEO7RPptvAD+t44WVXaUjTBRcrpFeFlC8WCruUR456hw==}
    engines: {node: '>=0.10.0'}

  language-subtag-registry@0.3.23:
    resolution: {integrity: sha512-0K65Lea881pHotoGEa5gDlMxt3pctLi2RplBb7Ezh4rRdLEOtgi7n4EwK9lamnUCkKBqaeKRVebTq6BAxSkpXQ==}

  language-tags@1.0.9:
    resolution: {integrity: sha512-MbjN408fEndfiQXbFQ1vnd+1NoLDsnQW41410oQBXiyXDMYH5z505juWa4KUE1LqxRC7DgOgZDbKLxHIwm27hA==}
    engines: {node: '>=0.10'}

  launchdarkly-js-client-sdk@3.5.0:
    resolution: {integrity: sha512-3dgxC9S8K2ix6qjdArjZGOJPtAytgfQTuE+vWgjWJK7725rpYbuqbHghIFr5B0+WyWyVBYANldjWd1JdtYLwsw==}

  launchdarkly-js-sdk-common@5.4.0:
    resolution: {integrity: sha512-Kb3SDcB6S0HUpFNBZgtEt0YUV/fVkyg+gODfaOCJQ0Y0ApxLKNmmJBZOrPE2qIdzw536u4BqEjtaJdqJWCEElg==}

  launchdarkly-react-client-sdk@3.0.10:
    resolution: {integrity: sha512-ssb3KWe9z42+q8X2u32OrlDntGLsv0NP/p4E2Hx4O9RU0OeFm9v6omOlIk9SMsYEQD4QzLSXAp5L3cSN2ssLlA==}
    peerDependencies:
      react: ^16.6.3 || ^17.0.0 || ^18.0.0
      react-dom: ^16.8.4 || ^17.0.0 || ^18.0.0

  lazy-ass@1.6.0:
    resolution: {integrity: sha512-cc8oEVoctTvsFZ/Oje/kGnHbpWHYBe8IAJe4C0QNc3t8uM/0Y8+erSz/7Y1ALuXTEZTMvxXwO6YbX1ey3ujiZw==}
    engines: {node: '> 0.8'}

  levn@0.3.0:
    resolution: {integrity: sha512-0OO4y2iOHix2W6ujICbKIaEQXvFQHue65vUG3pb5EUomzPI90z9hsA1VsO/dbIIpC53J8gxM9Q4Oho0jrCM/yA==}
    engines: {node: '>= 0.8.0'}

  levn@0.4.1:
    resolution: {integrity: sha512-+bT2uH4E5LGE7h/n3evcS/sQlJXCpIp6ym8OWJ5eV6+67Dsql/LaaT7qJBAt2rzfoa/5QBGBhxDix1dMt2kQKQ==}
    engines: {node: '>= 0.8.0'}

  libphonenumber-js@1.11.14:
    resolution: {integrity: sha512-sexvAfwcW1Lqws4zFp8heAtAEXbEDnvkYCEGzvOoMgZR7JhXo/IkE9MkkGACgBed5fWqh3ShBGnJBdDnU9N8EQ==}

  lie@3.1.1:
    resolution: {integrity: sha512-RiNhHysUjhrDQntfYSfY4MU24coXXdEOgw9WGcKHNeEwffDYbF//u87M1EWaMGzuFoSbqW0C9C6lEEhDOAswfw==}

  lilconfig@3.1.2:
    resolution: {integrity: sha512-eop+wDAvpItUys0FWkHIKeC9ybYrTGbU41U5K7+bttZZeohvnY7M9dZ5kB21GNWiFT2q1OoPTvncPCgSOVO5ow==}
    engines: {node: '>=14'}

  lilconfig@3.1.3:
    resolution: {integrity: sha512-/vlFKAoH5Cgt3Ie+JLhRbwOsCQePABiU3tJ1egGvyQ+33R/vcwM2Zl2QR/LzjsBeItPt3oSVXapn+m4nQDvpzw==}
    engines: {node: '>=14'}

  lines-and-columns@1.2.4:
    resolution: {integrity: sha512-7ylylesZQ/PV29jhEDl3Ufjo6ZX7gCqJr5F7PKrqc93v7fzSymt1BpwEU8nAUXs8qzzvqhbjhK5QZg6Mt/HkBg==}

  linkify-it@5.0.0:
    resolution: {integrity: sha512-5aHCbzQRADcdP+ATqnDuhhJ/MRIqDkZX5pyjFHRRysS8vZ5AbqGEoFIb6pYHPZ+L/OC2Lc+xT8uHVVR5CAK/wQ==}

  lint-staged@15.4.3:
    resolution: {integrity: sha512-FoH1vOeouNh1pw+90S+cnuoFwRfUD9ijY2GKy5h7HS3OR7JVir2N2xrsa0+Twc1B7cW72L+88geG5cW4wIhn7g==}
    engines: {node: '>=18.12.0'}
    hasBin: true

  listr2@3.14.0:
    resolution: {integrity: sha512-TyWI8G99GX9GjE54cJ+RrNMcIFBfwMPxc3XTFiAYGN4s10hWROGtOg7+O6u6LE3mNkyld7RSLE6nrKBvTfcs3g==}
    engines: {node: '>=10.0.0'}
    peerDependencies:
      enquirer: '>= 2.3.0 < 3'
    peerDependenciesMeta:
      enquirer:
        optional: true

  listr2@8.2.5:
    resolution: {integrity: sha512-iyAZCeyD+c1gPyE9qpFu8af0Y+MRtmKOncdGoA2S5EY8iFq99dmmvkNnHiWo+pj0s7yH7l3KPIgee77tKpXPWQ==}
    engines: {node: '>=18.0.0'}

  load-tsconfig@0.2.5:
    resolution: {integrity: sha512-IXO6OCs9yg8tMKzfPZ1YmheJbZCiEsnBdcB03l0OcfK9prKnJb96siuHCr5Fl37/yo9DnKU+TLpxzTUspw9shg==}
    engines: {node: ^12.20.0 || ^14.13.1 || >=16.0.0}

  localforage@1.10.0:
    resolution: {integrity: sha512-14/H1aX7hzBBmmh7sGPd+AOMkkIrHM3Z1PAyGgZigA1H1p5O5ANnMyWzvpAETtG68/dC4pC0ncy3+PPGzXZHPg==}

  locate-path@6.0.0:
    resolution: {integrity: sha512-iPZK6eYjbxRu3uB4/WZ3EsEIMJFMqAoopl3R+zuq0UjcAm/MO6KCweDgPfP3elTztoKP3KtnVHxTn2NHBSDVUw==}
    engines: {node: '>=10'}

  lodash-es@4.17.21:
    resolution: {integrity: sha512-mKnC+QJ9pWVzv+C4/U3rRsHapFfHvQFoFB92e52xeyGMcX6/OlIl78je1u8vePzYZSkkogMPJ2yjxxsb89cxyw==}

  lodash.camelcase@4.3.0:
    resolution: {integrity: sha512-TwuEnCnxbc3rAvhf/LbG7tJUDzhqXyFnv3dtzLOPgCG/hODL7WFnsbwktkD7yUV0RrreP/l1PALq/YSg6VvjlA==}

  lodash.get@4.4.2:
    resolution: {integrity: sha512-z+Uw/vLuy6gQe8cfaFWD7p0wVv8fJl3mbzXh33RS+0oW2wvUqiRXiQ69gLWSLpgB5/6sU+r6BlQR0MBILadqTQ==}
    deprecated: This package is deprecated. Use the optional chaining (?.) operator instead.

  lodash.isplainobject@4.0.6:
    resolution: {integrity: sha512-oSXzaWypCMHkPC3NvBEaPHf0KsA5mvPrOPgQWDsbg8n7orZ290M0BmC/jgRZ4vcJ6DTAhjrsSYgdsW/F+MFOBA==}

  lodash.merge@4.6.2:
    resolution: {integrity: sha512-0KpjqXRVvrYyCsX1swR/XTK0va6VQkQM6MNo7PqW77ByjAhoARA8EfrP1N4+KlKj8YS0ZUCtRT/YUuhyYDujIQ==}

  lodash.once@4.1.1:
    resolution: {integrity: sha512-Sb487aTOCr9drQVL8pIxOzVhafOjZN9UU54hiN8PU3uAiSV7lx1yYNpbNmex2PK6dSJoNTSJUUswT651yww3Mg==}

  lodash.sortby@4.7.0:
    resolution: {integrity: sha512-HDWXG8isMntAyRF5vZ7xKuEvOhT4AhlRt/3czTSjvGUxjYCBVRQY48ViDHyfYz9VIoBkW4TMGQNapx+l3RUwdA==}

  lodash.truncate@4.4.2:
    resolution: {integrity: sha512-jttmRe7bRse52OsWIMDLaXxWqRAmtIUccAQ3garviCqJjafXOfNMO0yMfNpdD6zbGaTU0P5Nz7e7gAT6cKmJRw==}

  lodash@4.17.21:
    resolution: {integrity: sha512-v2kDEe57lecTulaDIuNTPy3Ry4gLGJ6Z1O3vE1krgXZNrsQ+LFTGHVxVjcXPs17LhbZVGedAJv8XZ1tvj5FvSg==}

  log-symbols@4.1.0:
    resolution: {integrity: sha512-8XPvpAA8uyhfteu8pIvQxpJZ7SYYdpUivZpGy6sFsBuKRY/7rQGavedeB8aK+Zkyq6upMFVL/9AW6vOYzfRyLg==}
    engines: {node: '>=10'}

  log-update@4.0.0:
    resolution: {integrity: sha512-9fkkDevMefjg0mmzWFBW8YkFP91OrizzkW3diF7CpG+S2EYdy4+TVfGwz1zeF8x7hCx1ovSPTOE9Ngib74qqUg==}
    engines: {node: '>=10'}

  log-update@6.1.0:
    resolution: {integrity: sha512-9ie8ItPR6tjY5uYJh8K/Zrv/RMZ5VOlOWvtZdEHYSTFKZfIBPQa9tOAEeAWhd+AnIneLJ22w5fjOYtoutpWq5w==}
    engines: {node: '>=18'}

  logic-query-parser@0.0.5:
    resolution: {integrity: sha512-I4CZwF+dtnBYd1pKUCTgeyvDZC0ymElwmZAs77l1ebZsFZzmUkUQtdctZtMDB84diaRlaKjEpB+g26og//+fug==}

  longest-streak@3.1.0:
    resolution: {integrity: sha512-9Ri+o0JYgehTaVBBDoMqIl8GXtbWg711O3srftcHhZ0dqnETqLaoIK0x17fUw9rFSlK/0NlsKe0Ahhyl5pXE2g==}

  loose-envify@1.4.0:
    resolution: {integrity: sha512-lyuxPGr/Wfhrlem2CL/UcnUc1zcqKAImBDzukY7Y5F/yQiNdko6+fRLevlw1HgMySw7f611UIY408EtxRSoK3Q==}
    hasBin: true

  loupe@3.1.2:
    resolution: {integrity: sha512-23I4pFZHmAemUnz8WZXbYRSKYj801VDaNv9ETuMh7IrMc7VuVVSo+Z9iLE3ni30+U48iDWfi30d3twAXBYmnCg==}

  loupe@3.1.3:
    resolution: {integrity: sha512-kkIp7XSkP78ZxJEsSxW3712C6teJVoeHHwgo9zJ380de7IYyJ2ISlxojcH2pC5OFLewESmnRi/+XCDIEEVyoug==}

  lower-case@2.0.2:
    resolution: {integrity: sha512-7fm3l3NAF9WfN6W3JOmf5drwpVqX78JtoGJ3A6W0a6ZnldM41w2fV5D490psKFTpMds8TJse/eHLFFsNHHjHgg==}

  lru-cache@10.4.3:
    resolution: {integrity: sha512-JNAzZcXrCt42VGLuYz0zfAzDfAvJWW6AfYlDBQyDV5DClI2m5sAmK+OIO7s59XfsRsWHp02jAJrRadPRGTt6SQ==}

  lru-cache@5.1.1:
    resolution: {integrity: sha512-KpNARQA3Iwv+jTA0utUVVbrh+Jlrr1Fv0e56GGzAFOXN7dk/FviaDW8LHmK52DlcH4WP2n6gI8vN1aesBFgo9w==}

  luxon@3.4.4:
    resolution: {integrity: sha512-zobTr7akeGHnv7eBOXcRgMeCP6+uyYsczwmeRCauvpvaAltgNyTbLH/+VaEAPUeWBT+1GuNmz4wC/6jtQzbbVA==}
    engines: {node: '>=12'}

  lz-string@1.5.0:
    resolution: {integrity: sha512-h5bgJWpxJNswbU7qCrV0tIKQCaS3blPDrqKWx+QxzuzL1zGUzij9XCWLrSLsJPu5t+eWA/ycetzYAO5IOMcWAQ==}
    hasBin: true

  magic-string@0.27.0:
    resolution: {integrity: sha512-8UnnX2PeRAPZuN12svgR9j7M1uWMovg/CEnIwIG0LFkXSJJe4PdfUGiTGl8V9bsBHFUtfVINcSyYxd7q+kx9fA==}
    engines: {node: '>=12'}

  magic-string@0.30.13:
    resolution: {integrity: sha512-8rYBO+MsWkgjDSOvLomYnzhdwEG51olQ4zL5KXnNJWV5MNmrb4rTZdrtkhxjnD/QyZUqR/Z/XDsUs/4ej2nx0g==}

  magic-string@0.30.17:
    resolution: {integrity: sha512-sNPKHvyjVf7gyjwS4xGTaW/mCnF8wnjtifKBEhxfZ7E/S8tQ0rssrwGNn6q8JH/ohItJfSQp9mBtQYuTlH5QnA==}

  magicast@0.3.5:
    resolution: {integrity: sha512-L0WhttDl+2BOsybvEOLK7fW3UA0OQ0IQ2d6Zl2x/a6vVRs3bAY0ECOSHHeL5jD+SbOpOCUEi0y1DgHEn9Qn1AQ==}

  make-dir@4.0.0:
    resolution: {integrity: sha512-hXdUTZYIVOt1Ex//jAQi+wTZZpUpwBj/0QsOzqegb3rGMMeJiSEu5xLHnYfBrRV4RH2+OCSOO95Is/7x1WJ4bw==}
    engines: {node: '>=10'}

  map-or-similar@1.5.0:
    resolution: {integrity: sha512-0aF7ZmVon1igznGI4VS30yugpduQW3y3GkcgGJOp7d8x8QrizhigUxjI/m2UojsXXto+jLAH3KSz+xOJTiORjg==}

  markdown-it@14.1.0:
    resolution: {integrity: sha512-a54IwgWPaeBCAAsv13YgmALOF1elABB08FxO9i+r4VFk5Vl4pKokRPeX8u5TCgSsPi6ec1otfLjdOpVcgbpshg==}
    hasBin: true

  markdown-table@3.0.4:
    resolution: {integrity: sha512-wiYz4+JrLyb/DqW2hkFJxP7Vd7JuTDm77fvbM8VfEQdmSMqcImWeeRbHwZjBjIFki/VaMK2BhFi7oUUZeM5bqw==}

  md5@2.3.0:
    resolution: {integrity: sha512-T1GITYmFaKuO91vxyoQMFETst+O71VUPEU3ze5GNzDm0OWdP8v1ziTaAEPUr/3kLsY3Sftgz242A1SetQiDL7g==}

  mdast-util-find-and-replace@3.0.1:
    resolution: {integrity: sha512-SG21kZHGC3XRTSUhtofZkBzZTJNM5ecCi0SK2IMKmSXR8vO3peL+kb1O0z7Zl83jKtutG4k5Wv/W7V3/YHvzPA==}

  mdast-util-from-markdown@2.0.2:
    resolution: {integrity: sha512-uZhTV/8NBuw0WHkPTrCqDOl0zVe1BIng5ZtHoDk49ME1qqcjYmmLmOf0gELgcRMxN4w2iuIeVso5/6QymSrgmA==}

  mdast-util-gfm-autolink-literal@2.0.1:
    resolution: {integrity: sha512-5HVP2MKaP6L+G6YaxPNjuL0BPrq9orG3TsrZ9YXbA3vDw/ACI4MEsnoDpn6ZNm7GnZgtAcONJyPhOP8tNJQavQ==}

  mdast-util-gfm-footnote@2.0.0:
    resolution: {integrity: sha512-5jOT2boTSVkMnQ7LTrd6n/18kqwjmuYqo7JUPe+tRCY6O7dAuTFMtTPauYYrMPpox9hlN0uOx/FL8XvEfG9/mQ==}

  mdast-util-gfm-strikethrough@2.0.0:
    resolution: {integrity: sha512-mKKb915TF+OC5ptj5bJ7WFRPdYtuHv0yTRxK2tJvi+BDqbkiG7h7u/9SI89nRAYcmap2xHQL9D+QG/6wSrTtXg==}

  mdast-util-gfm-table@2.0.0:
    resolution: {integrity: sha512-78UEvebzz/rJIxLvE7ZtDd/vIQ0RHv+3Mh5DR96p7cS7HsBhYIICDBCu8csTNWNO6tBWfqXPWekRuj2FNOGOZg==}

  mdast-util-gfm-task-list-item@2.0.0:
    resolution: {integrity: sha512-IrtvNvjxC1o06taBAVJznEnkiHxLFTzgonUdy8hzFVeDun0uTjxxrRGVaNFqkU1wJR3RBPEfsxmU6jDWPofrTQ==}

  mdast-util-gfm@3.0.0:
    resolution: {integrity: sha512-dgQEX5Amaq+DuUqf26jJqSK9qgixgd6rYDHAv4aTBuA92cTknZlKpPfa86Z/s8Dj8xsAQpFfBmPUHWJBWqS4Bw==}

  mdast-util-phrasing@4.1.0:
    resolution: {integrity: sha512-TqICwyvJJpBwvGAMZjj4J2n0X8QWp21b9l0o7eXyVJ25YNWYbJDVIyD1bZXE6WtV6RmKJVYmQAKWa0zWOABz2w==}

  mdast-util-to-hast@13.2.0:
    resolution: {integrity: sha512-QGYKEuUsYT9ykKBCMOEDLsU5JRObWQusAolFMeko/tYPufNkRffBAQjIE+99jbA87xv6FgmjLtwjh9wBWajwAA==}

  mdast-util-to-markdown@2.1.2:
    resolution: {integrity: sha512-xj68wMTvGXVOKonmog6LwyJKrYXZPvlwabaryTjLh9LuvovB/KAH+kvi8Gjj+7rJjsFi23nkUxRQv1KqSroMqA==}

  mdast-util-to-string@4.0.0:
    resolution: {integrity: sha512-0H44vDimn51F0YwvxSJSm0eCDOJTRlmN0R1yBh4HLj9wiV1Dn0QoXGbvFAWj2hSItVTlCmBF1hqKlIyUBVFLPg==}

  mdurl@2.0.0:
    resolution: {integrity: sha512-Lf+9+2r+Tdp5wXDXC4PcIBjTDtq4UKjCPMQhKIuzpJNW0b96kVqSwW0bT7FhRSfmAiFYgP+SCRvdrDozfh0U5w==}

  memoizerific@1.11.3:
    resolution: {integrity: sha512-/EuHYwAPdLtXwAwSZkh/Gutery6pD2KYd44oQLhAvQp/50mpyduZh8Q7PYHXTCJ+wuXxt7oij2LXyIJOOYFPog==}

  merge-stream@2.0.0:
    resolution: {integrity: sha512-abv/qOcuPfk3URPfDzmZU1LKmuw8kT+0nIHvKrKgFrwifol/doWcdA4ZqsWQ8ENrFKkd67Mfpo/LovbIUsbt3w==}

  merge2@1.4.1:
    resolution: {integrity: sha512-8q7VEgMJW4J8tcfVPy8g09NcQwZdbwFEqhe/WZkoIzjn/3TGDwtOCYtXGxA3O8tPzpczCCDgv+P2P5y00ZJOOg==}
    engines: {node: '>= 8'}

  micromark-core-commonmark@2.0.2:
    resolution: {integrity: sha512-FKjQKbxd1cibWMM1P9N+H8TwlgGgSkWZMmfuVucLCHaYqeSvJ0hFeHsIa65pA2nYbes0f8LDHPMrd9X7Ujxg9w==}

  micromark-extension-gfm-autolink-literal@2.1.0:
    resolution: {integrity: sha512-oOg7knzhicgQ3t4QCjCWgTmfNhvQbDDnJeVu9v81r7NltNCVmhPy1fJRX27pISafdjL+SVc4d3l48Gb6pbRypw==}

  micromark-extension-gfm-footnote@2.1.0:
    resolution: {integrity: sha512-/yPhxI1ntnDNsiHtzLKYnE3vf9JZ6cAisqVDauhp4CEHxlb4uoOTxOCJ+9s51bIB8U1N1FJ1RXOKTIlD5B/gqw==}

  micromark-extension-gfm-strikethrough@2.1.0:
    resolution: {integrity: sha512-ADVjpOOkjz1hhkZLlBiYA9cR2Anf8F4HqZUO6e5eDcPQd0Txw5fxLzzxnEkSkfnD0wziSGiv7sYhk/ktvbf1uw==}

  micromark-extension-gfm-table@2.1.0:
    resolution: {integrity: sha512-Ub2ncQv+fwD70/l4ou27b4YzfNaCJOvyX4HxXU15m7mpYY+rjuWzsLIPZHJL253Z643RpbcP1oeIJlQ/SKW67g==}

  micromark-extension-gfm-tagfilter@2.0.0:
    resolution: {integrity: sha512-xHlTOmuCSotIA8TW1mDIM6X2O1SiX5P9IuDtqGonFhEK0qgRI4yeC6vMxEV2dgyr2TiD+2PQ10o+cOhdVAcwfg==}

  micromark-extension-gfm-task-list-item@2.1.0:
    resolution: {integrity: sha512-qIBZhqxqI6fjLDYFTBIa4eivDMnP+OZqsNwmQ3xNLE4Cxwc+zfQEfbs6tzAo2Hjq+bh6q5F+Z8/cksrLFYWQQw==}

  micromark-extension-gfm@3.0.0:
    resolution: {integrity: sha512-vsKArQsicm7t0z2GugkCKtZehqUm31oeGBV/KVSorWSy8ZlNAv7ytjFhvaryUiCUJYqs+NoE6AFhpQvBTM6Q4w==}

  micromark-factory-destination@2.0.1:
    resolution: {integrity: sha512-Xe6rDdJlkmbFRExpTOmRj9N3MaWmbAgdpSrBQvCFqhezUn4AHqJHbaEnfbVYYiexVSs//tqOdY/DxhjdCiJnIA==}

  micromark-factory-label@2.0.1:
    resolution: {integrity: sha512-VFMekyQExqIW7xIChcXn4ok29YE3rnuyveW3wZQWWqF4Nv9Wk5rgJ99KzPvHjkmPXF93FXIbBp6YdW3t71/7Vg==}

  micromark-factory-space@2.0.1:
    resolution: {integrity: sha512-zRkxjtBxxLd2Sc0d+fbnEunsTj46SWXgXciZmHq0kDYGnck/ZSGj9/wULTV95uoeYiK5hRXP2mJ98Uo4cq/LQg==}

  micromark-factory-title@2.0.1:
    resolution: {integrity: sha512-5bZ+3CjhAd9eChYTHsjy6TGxpOFSKgKKJPJxr293jTbfry2KDoWkhBb6TcPVB4NmzaPhMs1Frm9AZH7OD4Cjzw==}

  micromark-factory-whitespace@2.0.1:
    resolution: {integrity: sha512-Ob0nuZ3PKt/n0hORHyvoD9uZhr+Za8sFoP+OnMcnWK5lngSzALgQYKMr9RJVOWLqQYuyn6ulqGWSXdwf6F80lQ==}

  micromark-util-character@2.1.1:
    resolution: {integrity: sha512-wv8tdUTJ3thSFFFJKtpYKOYiGP2+v96Hvk4Tu8KpCAsTMs6yi+nVmGh1syvSCsaxz45J6Jbw+9DD6g97+NV67Q==}

  micromark-util-chunked@2.0.1:
    resolution: {integrity: sha512-QUNFEOPELfmvv+4xiNg2sRYeS/P84pTW0TCgP5zc9FpXetHY0ab7SxKyAQCNCc1eK0459uoLI1y5oO5Vc1dbhA==}

  micromark-util-classify-character@2.0.1:
    resolution: {integrity: sha512-K0kHzM6afW/MbeWYWLjoHQv1sgg2Q9EccHEDzSkxiP/EaagNzCm7T/WMKZ3rjMbvIpvBiZgwR3dKMygtA4mG1Q==}

  micromark-util-combine-extensions@2.0.1:
    resolution: {integrity: sha512-OnAnH8Ujmy59JcyZw8JSbK9cGpdVY44NKgSM7E9Eh7DiLS2E9RNQf0dONaGDzEG9yjEl5hcqeIsj4hfRkLH/Bg==}

  micromark-util-decode-numeric-character-reference@2.0.2:
    resolution: {integrity: sha512-ccUbYk6CwVdkmCQMyr64dXz42EfHGkPQlBj5p7YVGzq8I7CtjXZJrubAYezf7Rp+bjPseiROqe7G6foFd+lEuw==}

  micromark-util-decode-string@2.0.1:
    resolution: {integrity: sha512-nDV/77Fj6eH1ynwscYTOsbK7rR//Uj0bZXBwJZRfaLEJ1iGBR6kIfNmlNqaqJf649EP0F3NWNdeJi03elllNUQ==}

  micromark-util-encode@2.0.1:
    resolution: {integrity: sha512-c3cVx2y4KqUnwopcO9b/SCdo2O67LwJJ/UyqGfbigahfegL9myoEFoDYZgkT7f36T0bLrM9hZTAaAyH+PCAXjw==}

  micromark-util-html-tag-name@2.0.1:
    resolution: {integrity: sha512-2cNEiYDhCWKI+Gs9T0Tiysk136SnR13hhO8yW6BGNyhOC4qYFnwF1nKfD3HFAIXA5c45RrIG1ub11GiXeYd1xA==}

  micromark-util-normalize-identifier@2.0.1:
    resolution: {integrity: sha512-sxPqmo70LyARJs0w2UclACPUUEqltCkJ6PhKdMIDuJ3gSf/Q+/GIe3WKl0Ijb/GyH9lOpUkRAO2wp0GVkLvS9Q==}

  micromark-util-resolve-all@2.0.1:
    resolution: {integrity: sha512-VdQyxFWFT2/FGJgwQnJYbe1jjQoNTS4RjglmSjTUlpUMa95Htx9NHeYW4rGDJzbjvCsl9eLjMQwGeElsqmzcHg==}

  micromark-util-sanitize-uri@2.0.1:
    resolution: {integrity: sha512-9N9IomZ/YuGGZZmQec1MbgxtlgougxTodVwDzzEouPKo3qFWvymFHWcnDi2vzV1ff6kas9ucW+o3yzJK9YB1AQ==}

  micromark-util-subtokenize@2.0.3:
    resolution: {integrity: sha512-VXJJuNxYWSoYL6AJ6OQECCFGhIU2GGHMw8tahogePBrjkG8aCCas3ibkp7RnVOSTClg2is05/R7maAhF1XyQMg==}

  micromark-util-symbol@2.0.1:
    resolution: {integrity: sha512-vs5t8Apaud9N28kgCrRUdEed4UJ+wWNvicHLPxCa9ENlYuAY31M0ETy5y1vA33YoNPDFTghEbnh6efaE8h4x0Q==}

  micromark-util-types@2.0.1:
    resolution: {integrity: sha512-534m2WhVTddrcKVepwmVEVnUAmtrx9bfIjNoQHRqfnvdaHQiFytEhJoTgpWJvDEXCO5gLTQh3wYC1PgOJA4NSQ==}

  micromark@4.0.1:
    resolution: {integrity: sha512-eBPdkcoCNvYcxQOAKAlceo5SNdzZWfF+FcSupREAzdAh9rRmE239CEQAiTwIgblwnoM8zzj35sZ5ZwvSEOF6Kw==}

  micromatch@4.0.8:
    resolution: {integrity: sha512-PXwfBhYu0hBCPw8Dn0E+WDYb7af3dSLVWKi3HGv84IdF4TyFoC0ysxFd0Goxw7nSv4T/PzEJQxsYsEiFCKo2BA==}
    engines: {node: '>=8.6'}

  mime-db@1.52.0:
    resolution: {integrity: sha512-sPU4uV7dYlvtWJxwwxHD0PuihVNiE7TyAbQ5SWxDCB9mUYvOgroQOwYQQOKPJ8CIbE+1ETVlOoK1UC2nU3gYvg==}
    engines: {node: '>= 0.6'}

  mime-types@2.1.35:
    resolution: {integrity: sha512-ZDY+bPm5zTTF+YpCrAU9nK0UgICYPT0QtT1NZWFv4s++TNkcgVaT0g6+4R2uI4MjQjzysHB1zxuWL50hzaeXiw==}
    engines: {node: '>= 0.6'}

  mimic-fn@2.1.0:
    resolution: {integrity: sha512-OqbOk5oEQeAZ8WXWydlu9HJjz9WVdEIvamMCcXmuqUYjTknH/sqsWvhQ3vgwKFRR1HpjvNBKQ37nbJgYzGqGcg==}
    engines: {node: '>=6'}

  mimic-fn@4.0.0:
    resolution: {integrity: sha512-vqiC06CuhBTUdZH+RYl8sFrL096vA45Ok5ISO6sE/Mr1jRbGH4Csnhi8f3wKVl7x8mO4Au7Ir9D3Oyv1VYMFJw==}
    engines: {node: '>=12'}

  mimic-function@5.0.1:
    resolution: {integrity: sha512-VP79XUPxV2CigYP3jWwAUFSku2aKqBH7uTAapFWCBqutsbmDo96KY5o8uh6U+/YSIn5OxJnXp73beVkpqMIGhA==}
    engines: {node: '>=18'}

  min-indent@1.0.1:
    resolution: {integrity: sha512-I9jwMn07Sy/IwOj3zVkVik2JTvgpaykDZEigL6Rx6N9LbMywwUSMtxET+7lVoDLLd3O3IXwJwvuuns8UB/HeAg==}
    engines: {node: '>=4'}

  minimatch@3.1.2:
    resolution: {integrity: sha512-J7p63hRiAjw1NDEww1W7i37+ByIrOWO5XQQAzZ3VOcL0PNybwpfmV/N05zFAzwQ9USyEcX6t3UO+K5aqBQOIHw==}

  minimatch@5.1.6:
    resolution: {integrity: sha512-lKwV/1brpG6mBUFHtb7NUmtABCb2WZZmm2wNiOA5hAb8VdCS4B3dtMWyvcoViccwAW/COERjXLt0zP1zXUN26g==}
    engines: {node: '>=10'}

  minimatch@9.0.3:
    resolution: {integrity: sha512-RHiac9mvaRw0x3AYRgDC1CxAP7HTcNrrECeA8YYJeWnpo+2Q5CegtZjaotWTWxDG3UeGA1coE05iH1mPjT/2mg==}
    engines: {node: '>=16 || 14 >=14.17'}

  minimatch@9.0.5:
    resolution: {integrity: sha512-G6T0ZX48xgozx7587koeX9Ys2NYy6Gmv//P89sEte9V9whIapMNF4idKxnW2QtCcLiTWlb/wfCabAtAFWhhBow==}
    engines: {node: '>=16 || 14 >=14.17'}

  minimist@1.2.8:
    resolution: {integrity: sha512-2yyAR8qBkN3YuheJanUpWC5U3bb5osDywNB8RzDVlDwDHbocAJveqqj1u8+SVD7jkWT4yvsHCpWqqWqAxb0zCA==}

  minipass@7.1.2:
    resolution: {integrity: sha512-qOOzS1cBTWYF4BH8fVePDBOO9iptMnGUEZwNc/cMWnTV2nVLZ7VoNWEPHkYczZA0pdoA7dl6e7FL659nX9S2aw==}
    engines: {node: '>=16 || 14 >=14.17'}

  mkdirp@0.5.6:
    resolution: {integrity: sha512-FP+p8RB8OWpF3YZBCrP5gtADmtXApB5AMLn+vdyA+PyxCjrCs00mjyUozssO33cwDeT3wNGdLxJ5M//YqtHAJw==}
    hasBin: true

  mkdirp@3.0.1:
    resolution: {integrity: sha512-+NsyUUAZDmo6YVHzL/stxSu3t9YS1iljliy3BSDrXJ/dkn1KYdmtZODGGjLcc9XLgVVpH4KshHB8XmZgMhaBXg==}
    engines: {node: '>=10'}
    hasBin: true

  mocha-junit-reporter@2.2.1:
    resolution: {integrity: sha512-iDn2tlKHn8Vh8o4nCzcUVW4q7iXp7cC4EB78N0cDHIobLymyHNwe0XG8HEHHjc3hJlXm0Vy6zcrxaIhnI2fWmw==}
    peerDependencies:
      mocha: '>=2.2.5'

  mocha@10.8.2:
    resolution: {integrity: sha512-VZlYo/WE8t1tstuRmqgeyBgCbJc/lEdopaa+axcKzTBJ+UIdlAB9XnmvTCAH4pwR4ElNInaedhEBmZD8iCSVEg==}
    engines: {node: '>= 14.0.0'}
    hasBin: true

  moment@2.30.1:
    resolution: {integrity: sha512-uEmtNhbDOrWPFS+hdjFCBfy9f2YoyzRpwcl+DqpC6taX21FzsTLQVbMV/W7PzNSX6x/bhC1zA3c2UQ5NzH6how==}

  mrmime@2.0.0:
    resolution: {integrity: sha512-eu38+hdgojoyq63s+yTpN4XMBdt5l8HhMhc4VKLO9KM5caLIBvUm4thi7fFaxyTmCKeNnXZ5pAlBwCUnhA09uw==}
    engines: {node: '>=10'}

  ms@2.1.3:
    resolution: {integrity: sha512-6FlzubTLZG3J2a/NVCAleEhjzq5oxgHyaCU9yYXvcLsvoVaHJq/s5xXI6/XXP6tz7R9xAOtHnSO/tXtF3WRTlA==}

  msw@2.6.5:
    resolution: {integrity: sha512-PnlnTpUlOrj441kYQzzFhzMzMCGFT6a2jKUBG7zSpLkYS5oh8Arrbc0dL8/rNAtxaoBy0EVs2mFqj2qdmWK7lQ==}
    engines: {node: '>=18'}
    hasBin: true
    peerDependencies:
      typescript: '>= 4.8.x'
    peerDependenciesMeta:
      typescript:
        optional: true

  mute-stream@0.0.8:
    resolution: {integrity: sha512-nnbWWOkoWyUsTjKrhgD0dcz22mdkSnpYqbEjIm2nhwhuxlSkpywJmBo8h0ZqJdkp73mb90SssHkN4rsRaBAfAA==}

  mute-stream@2.0.0:
    resolution: {integrity: sha512-WWdIxpyjEn+FhQJQQv9aQAYlHoNVdzIzUySNV1gHUPDSdZJ3yZn7pAAbQcV7B56Mvu881q9FZV+0Vx2xC44VWA==}
    engines: {node: ^18.17.0 || >=20.5.0}

  mz@2.7.0:
    resolution: {integrity: sha512-z81GNO7nnYMEhrGh9LeymoE4+Yr0Wn5McHIZMK5cfQCl+NDX08sCZgUc9/6MHni9IWuFLm1Z3HTCXu2z9fN62Q==}

  nanoid@3.3.8:
    resolution: {integrity: sha512-WNLf5Sd8oZxOm+TzppcYk8gVOgP+l58xNy58D0nbUnOxOWRWvlcCV4kUF7ltmI6PsrLl/BgKEyS4mqsGChFN0w==}
    engines: {node: ^10 || ^12 || ^13.7 || ^14 || >=15.0.1}
    hasBin: true

  natural-compare-lite@1.4.0:
    resolution: {integrity: sha512-Tj+HTDSJJKaZnfiuw+iaF9skdPpTo2GtEly5JHnWV/hfv2Qj/9RKsGISQtLh2ox3l5EAGw487hnBee0sIJ6v2g==}

  natural-compare@1.4.0:
    resolution: {integrity: sha512-OWND8ei3VtNC9h7V60qff3SVobHr996CTwgxubgyQYEpg290h9J0buyECNNJexkFm5sOajh5G116RYA1c8ZMSw==}

  nice-try@1.0.5:
    resolution: {integrity: sha512-1nh45deeb5olNY7eX82BkPO7SSxR5SSYJiPTrTdFUVYwAl8CKMA5N9PjTYkHiRjisVcxcQ1HXdLhx2qxxJzLNQ==}

  no-case@3.0.4:
    resolution: {integrity: sha512-fgAN3jGAh+RoxUGZHTSOLJIqUc2wmoBwGR4tbpNAKmmovFoWq0OdRkb0VkldReO2a2iBT/OEulG9XSUc10r3zg==}

  node-fetch@2.7.0:
    resolution: {integrity: sha512-c4FRfUm/dbcWZ7U+1Wq0AwCyFL+3nt2bEw05wfxSz+DWpWsitgmSgYmy2dQdWyKC1694ELPqMs/YzUSNozLt8A==}
    engines: {node: 4.x || >=6.0.0}
    peerDependencies:
      encoding: ^0.1.0
    peerDependenciesMeta:
      encoding:
        optional: true

  node-releases@2.0.18:
    resolution: {integrity: sha512-d9VeXT4SJ7ZeOqGX6R5EM022wpL+eWPooLI+5UpWn2jCT1aosUQEhQP214x33Wkwx3JQMvIm+tIoVOdodFS40g==}

  normalize-path@3.0.0:
    resolution: {integrity: sha512-6eZs5Ls3WtCisHWp9S2GUy8dqkpGi4BVSz3GaqiE6ezub0512ESztXUwUB6C6IKbQkY2Pnb/mD4WYojCRwcwLA==}
    engines: {node: '>=0.10.0'}

  notistack@3.0.1:
    resolution: {integrity: sha512-ntVZXXgSQH5WYfyU+3HfcXuKaapzAJ8fBLQ/G618rn3yvSzEbnOB8ZSOwhX+dAORy/lw+GC2N061JA0+gYWTVA==}
    engines: {node: '>=12.0.0', npm: '>=6.0.0'}
    peerDependencies:
      react: ^16.8.0 || ^17.0.0 || ^18.0.0
      react-dom: ^16.8.0 || ^17.0.0 || ^18.0.0

  npm-run-path@4.0.1:
    resolution: {integrity: sha512-S48WzZW777zhNIrn7gxOlISNAqi9ZC/uQFnRdbeIHhZhCA6UqpkOT8T1G7BvfdgP4Er8gF4sUbaS0i7QvIfCWw==}
    engines: {node: '>=8'}

  npm-run-path@5.3.0:
    resolution: {integrity: sha512-ppwTtiJZq0O/ai0z7yfudtBpWIoxM8yE6nHi1X47eFR2EWORqfbu6CnPlNsjeN683eT0qG6H/Pyf9fCcvjnnnQ==}
    engines: {node: ^12.20.0 || ^14.13.1 || >=16.0.0}

  nwsapi@2.2.13:
    resolution: {integrity: sha512-cTGB9ptp9dY9A5VbMSe7fQBcl/tt22Vcqdq8+eN93rblOuE0aCFu4aZ2vMwct/2t+lFnosm8RkQW1I0Omb1UtQ==}

  object-assign@4.1.1:
    resolution: {integrity: sha512-rJgTQnkUnH1sFw8yT6VSU3zD3sWmu6sZhIseY8VX+GRu3P6F7Fu+JNDoXfklElbLJSnc3FUQHVe4cU5hj+BcUg==}
    engines: {node: '>=0.10.0'}

  object-inspect@1.13.3:
    resolution: {integrity: sha512-kDCGIbxkDSXE3euJZZXzc6to7fCrKHNI/hSRQnRuQ+BWjFNzZwiFF8fj/6o2t2G9/jTj8PSIYTfCLelLZEeRpA==}
    engines: {node: '>= 0.4'}

  object-keys@1.1.1:
    resolution: {integrity: sha512-NuAESUOUMrlIXOfHKzD6bpPu3tYt3xvjNdRIQ+FeT0lNb4K8WR70CaDxhuNguS2XG+GjkyMwOzsN5ZktImfhLA==}
    engines: {node: '>= 0.4'}

  object.assign@4.1.5:
    resolution: {integrity: sha512-byy+U7gp+FVwmyzKPYhW2h5l3crpmGsxl7X2s8y43IgxvG4g3QZ6CffDtsNQy1WsmZpQbO+ybo0AlW7TY6DcBQ==}
    engines: {node: '>= 0.4'}

  object.entries@1.1.8:
    resolution: {integrity: sha512-cmopxi8VwRIAw/fkijJohSfpef5PdN0pMQJN6VC/ZKvn0LIknWD8KtgY6KlQdEc4tIjcQ3HxSMmnvtzIscdaYQ==}
    engines: {node: '>= 0.4'}

  object.fromentries@2.0.8:
    resolution: {integrity: sha512-k6E21FzySsSK5a21KRADBd/NGneRegFO5pLHfdQLpRDETUNJueLXs3WCzyQ3tFRDYgbq3KHGXfTbi2bs8WQ6rQ==}
    engines: {node: '>= 0.4'}

  object.values@1.2.0:
    resolution: {integrity: sha512-yBYjY9QX2hnRmZHAjG/f13MzmBzxzYgQhFrke06TTyKY5zSTEqkOeukBzIdVA3j3ulu8Qa3MbVFShV7T2RmGtQ==}
    engines: {node: '>= 0.4'}

  once@1.4.0:
    resolution: {integrity: sha512-lNaJgI+2Q5URQBkccEKHTQOPaXdUxnZZElQTZY0MFUAuaEqe1E+Nyvgdz/aIyNi6Z9MzO5dv1H8n58/GELp3+w==}

  onetime@5.1.2:
    resolution: {integrity: sha512-kbpaSSGJTWdAY5KPVeMOKXSrPtr8C8C7wodJbcsd51jRnmD+GZu8Y0VoU6Dm5Z4vWr0Ig/1NKuWRKf7j5aaYSg==}
    engines: {node: '>=6'}

  onetime@6.0.0:
    resolution: {integrity: sha512-1FlR+gjXK7X+AsAHso35MnyN5KqGwJRi/31ft6x0M194ht7S+rWAvd7PHss9xSKMzE0asv1pyIHaJYq+BbacAQ==}
    engines: {node: '>=12'}

  onetime@7.0.0:
    resolution: {integrity: sha512-VXJjc87FScF88uafS3JllDgvAm+c/Slfz06lorj2uAY34rlUu0Nt+v8wreiImcrgAjjIHp1rXpTDlLOGw29WwQ==}
    engines: {node: '>=18'}

  oniguruma-to-es@3.1.0:
    resolution: {integrity: sha512-BJ3Jy22YlgejHSO7Fvmz1kKazlaPmRSUH+4adTDUS/dKQ4wLxI+gALZ8updbaux7/m7fIlpgOZ5fp/Inq5jUAw==}

  open@8.4.2:
    resolution: {integrity: sha512-7x81NCL719oNbsq/3mh+hVrAWmFuEYUqrq/Iw3kUzH8ReypT9QQ0BLoJS7/G9k6N81XjW4qHWtjWwe/9eLy1EQ==}
    engines: {node: '>=12'}

  optionator@0.8.3:
    resolution: {integrity: sha512-+IW9pACdk3XWmmTXG8m3upGUJst5XRGzxMRjXzAuJ1XnIFNvfhjjIuYkDvysnPQ7qzqVzLt78BCruntqRhWQbA==}
    engines: {node: '>= 0.8.0'}

  optionator@0.9.4:
    resolution: {integrity: sha512-6IpQ7mKUxRcZNLIObR0hz7lxsapSSIYNZJwXPGeF0mTVqGKFIXj1DQcMoT22S3ROcLyY/rz0PWaWZ9ayWmad9g==}
    engines: {node: '>= 0.8.0'}

  os-tmpdir@1.0.2:
    resolution: {integrity: sha512-D2FR03Vir7FIu45XBY20mTb+/ZSWB00sjU9jdQXt83gDrI4Ztz5Fs7/yy74g2N5SVQY4xY1qDr4rNddwYRVX0g==}
    engines: {node: '>=0.10.0'}

  ospath@1.2.2:
    resolution: {integrity: sha512-o6E5qJV5zkAbIDNhGSIlyOhScKXgQrSRMilfph0clDfM0nEnBOlKlH4sWDmG95BW/CvwNz0vmm7dJVtU2KlMiA==}

  outvariant@1.4.3:
    resolution: {integrity: sha512-+Sl2UErvtsoajRDKCE5/dBz4DIvHXQQnAxtQTF04OJxY0+DyZXSo5P5Bb7XYWOh81syohlYL24hbDwxedPUJCA==}

  p-limit@3.1.0:
    resolution: {integrity: sha512-TYOanM3wGwNGsZN2cVTYPArw454xnXj5qmWF1bEoAc4+cU/ol7GVh7odevjp1FNHduHc3KZMcFduxU5Xc6uJRQ==}
    engines: {node: '>=10'}

  p-locate@5.0.0:
    resolution: {integrity: sha512-LaNjtRWUBY++zB5nE/NwcaoMylSPk+S+ZHNB1TzdbMJMny6dynpAGt7X/tl/QYq3TIeE6nxHppbo2LGymrG5Pw==}
    engines: {node: '>=10'}

  p-map@4.0.0:
    resolution: {integrity: sha512-/bjOqmgETBYB5BoEeGVea8dmvHb2m9GLy1E9W43yeyfP6QQCZGFNa+XRceJEuDB6zqr+gKpIAmlLebMpykw/MQ==}
    engines: {node: '>=10'}

  package-json-from-dist@1.0.1:
    resolution: {integrity: sha512-UEZIS3/by4OC8vL3P2dTXRETpebLI2NiI5vIrjaD/5UtrkFX/tNbwjTSRAGC/+7CAo2pIcBaRgWmcBBHcsaCIw==}

  parent-module@1.0.1:
    resolution: {integrity: sha512-GQ2EWRpQV8/o+Aw8YqtfZZPfNRWZYkbidE9k5rpl/hC3vtHHBfGm2Ifi6qWV+coDGkrUKZAxE3Lot5kcsRlh+g==}
    engines: {node: '>=6'}

  parse-json@5.2.0:
    resolution: {integrity: sha512-ayCKvm/phCGxOkYRSCM82iDwct8/EonSEgCSxWxD7ve6jHggsFl4fZVQBPRNgQoKiuV/odhFrGzQXZwbifC8Rg==}
    engines: {node: '>=8'}

  parse5@7.2.1:
    resolution: {integrity: sha512-BuBYQYlv1ckiPdQi/ohiivi9Sagc9JG+Ozs0r7b/0iK3sKmrb0b9FdWdBbOdx6hBCM/F9Ir82ofnBhtZOjCRPQ==}

  path-exists@4.0.0:
    resolution: {integrity: sha512-ak9Qy5Q7jYb2Wwcey5Fpvg2KoAc/ZIhLSLOSBmRmygPsGwkVVt0fZa0qrtMz+m6tJTAHfZQ8FnmB4MG4LWy7/w==}
    engines: {node: '>=8'}

  path-is-absolute@1.0.1:
    resolution: {integrity: sha512-AVbw3UJ2e9bq64vSaS9Am0fje1Pa8pbGqTTsmXfaIiMpnr5DlDhfJOuLj9Sf95ZPVDAUerDfEk88MPmPe7UCQg==}
    engines: {node: '>=0.10.0'}

  path-key@2.0.1:
    resolution: {integrity: sha512-fEHGKCSmUSDPv4uoj8AlD+joPlq3peND+HRYyxFz4KPw4z926S/b8rIuFs2FYJg3BwsxJf6A9/3eIdLaYC+9Dw==}
    engines: {node: '>=4'}

  path-key@3.1.1:
    resolution: {integrity: sha512-ojmeN0qd+y0jszEtoY48r0Peq5dwMEkIlCOu6Q5f41lfkswXuKtYrhgoTpLnyIcHm24Uhqx+5Tqm2InSwLhE6Q==}
    engines: {node: '>=8'}

  path-key@4.0.0:
    resolution: {integrity: sha512-haREypq7xkM7ErfgIyA0z+Bj4AGKlMSdlQE2jvJo6huWD1EdkKYV+G/T4nq0YEF2vgTT8kqMFKo1uHn950r4SQ==}
    engines: {node: '>=12'}

  path-parse@1.0.7:
    resolution: {integrity: sha512-LDJzPVEEEPR+y48z93A0Ed0yXb8pAByGWo/k5YYdYgpY2/2EsOsksJrq7lOHxryrVOn1ejG6oAp8ahvOIQD8sw==}

  path-scurry@1.11.1:
    resolution: {integrity: sha512-Xa4Nw17FS9ApQFJ9umLiJS4orGjm7ZzwUrwamcGQuHSzDyth9boKDaycYdDcZDuqYATXw4HFXgaqWTctW/v1HA==}
    engines: {node: '>=16 || 14 >=14.18'}

  path-to-regexp@1.9.0:
    resolution: {integrity: sha512-xIp7/apCFJuUHdDLWe8O1HIkb0kQrOMb/0u6FXQjemHn/ii5LrIzU6bdECnsiTF/GjZkMEKg1xdiZwNqDYlZ6g==}

  path-to-regexp@6.3.0:
    resolution: {integrity: sha512-Yhpw4T9C6hPpgPeA28us07OJeqZ5EzQTkbfwuhsUg0c237RomFoETJgmp2sa3F/41gfLE6G5cqcYwznmeEeOlQ==}

  path-type@4.0.0:
    resolution: {integrity: sha512-gDKb8aZMDeD/tZWs9P6+q0J9Mwkdl6xMV8TjnGP3qJVJ06bdMgkbBlLU8IdfOsIsFz2BW1rNVT3XuNEl8zPAvw==}
    engines: {node: '>=8'}

  pathe@2.0.3:
    resolution: {integrity: sha512-WUjGcAqP1gQacoQe+OBJsFA7Ld4DyXuUIjZ5cc75cLHvJ7dtNsTugphxIADwspS+AraAUePCKrSVtPLFj/F88w==}

  pathval@2.0.0:
    resolution: {integrity: sha512-vE7JKRyES09KiunauX7nd2Q9/L7lhok4smP9RZTDeD4MVs72Dp2qNFVz39Nz5a0FVEW0BJR6C0DYrq6unoziZA==}
    engines: {node: '>= 14.16'}

  pdf2json@3.1.4:
    resolution: {integrity: sha512-rS+VapXpXZr+5lUpHmRh3ugXdFXp24p1RyG24yP1DMpqP4t0mrYNGpLtpSbWD42PnQ59GIXofxF+yWb7M+3THg==}
    engines: {node: '>=18.12.1', npm: '>=8.19.2'}
    hasBin: true
    bundledDependencies:
      - '@xmldom/xmldom'

  pdfreader@3.0.7:
    resolution: {integrity: sha512-68Htw7su6HDJGGKv9tkjilRyf8zaHulEKRCgCwx4FE8krcMB8iBtM46Smjjez0jFm45dUKYXJzThyLwCqfQlCQ==}
    engines: {node: '>=14'}

  peggy@4.2.0:
    resolution: {integrity: sha512-ZjzyJYY8NqW8JOZr2PbS/J0UH/hnfGALxSDsBUVQg5Y/I+ZaPuGeBJ7EclUX2RvWjhlsi4pnuL1C/K/3u+cDeg==}
    engines: {node: '>=18'}
    hasBin: true

  pend@1.2.0:
    resolution: {integrity: sha512-F3asv42UuXchdzt+xXqfW1OGlVBe+mxa2mqI0pg5yAHZPvFmY3Y6drSf/GQ1A86WgWEN9Kzh/WrgKa6iGcHXLg==}

  performance-now@2.1.0:
    resolution: {integrity: sha512-7EAHlyLHI56VEIdK57uwHdHKIaAGbnXPiw0yWbarQZOKaKpvUIgW0jWRVLiatnM+XXlSwsanIBH/hzGMJulMow==}

  picocolors@1.1.1:
    resolution: {integrity: sha512-xceH2snhtb5M9liqDsmEw56le376mTZkEX/jEb/RxNFyegNul7eNslCXP9FDj/Lcu0X8KEyMceP2ntpaHrDEVA==}

  picomatch@2.3.1:
    resolution: {integrity: sha512-JU3teHTNjmE2VCGFzuY8EXzCDVwEqB2a8fsIvwaStHhAWJEeVd1o1QD80CU6+ZdEXXSLbSsuLwJjkCBWqRQUVA==}
    engines: {node: '>=8.6'}

  picomatch@4.0.2:
    resolution: {integrity: sha512-M7BAV6Rlcy5u+m6oPhAPFgJTzAioX/6B0DxyvDlo9l8+T3nLKbrczg2WLUyzd45L8RqfUMyGPzekbMvX2Ldkwg==}
    engines: {node: '>=12'}

  pidtree@0.6.0:
    resolution: {integrity: sha512-eG2dWTVw5bzqGRztnHExczNxt5VGsE6OwTeCG3fdUf9KBsZzO3R5OIIIzWR+iZA0NtZ+RDVdaoE2dK1cn6jH4g==}
    engines: {node: '>=0.10'}
    hasBin: true

  pify@2.3.0:
    resolution: {integrity: sha512-udgsAY+fTnvv7kI7aaxbqwWNb0AHiB0qBO89PZKPkoTmGOgdbrHDKD+0B2X4uTfJ/FT1R09r9gTsjUjNJotuog==}
    engines: {node: '>=0.10.0'}

  pirates@4.0.6:
    resolution: {integrity: sha512-saLsH7WeYYPiD25LDuLRRY/i+6HaPYr6G1OUlN39otzkSTxKnubR9RTxS3/Kk50s1g2JTgFwWQDQyplC5/SHZg==}
    engines: {node: '>= 6'}

  polished@4.3.1:
    resolution: {integrity: sha512-OBatVyC/N7SCW/FaDHrSd+vn0o5cS855TOmYi4OkdWUMSJCET/xip//ch8xGUvtr3i44X9LVyWwQlRMTN3pwSA==}
    engines: {node: '>=10'}

  possible-typed-array-names@1.0.0:
    resolution: {integrity: sha512-d7Uw+eZoloe0EHDIYoe+bQ5WXnGMOpmiZFTuMWCwpjzzkL2nTjcKiAk4hh8TjnGye2TwWOk3UXucZ+3rbmBa8Q==}
    engines: {node: '>= 0.4'}

  postcss-load-config@6.0.1:
    resolution: {integrity: sha512-oPtTM4oerL+UXmx+93ytZVN82RrlY/wPUV8IeDxFrzIjXOLF1pN+EmKPLbubvKHT2HC20xXsCAH2Z+CKV6Oz/g==}
    engines: {node: '>= 18'}
    peerDependencies:
      jiti: '>=1.21.0'
      postcss: '>=8.0.9'
      tsx: ^4.8.1
      yaml: ^2.3.0
    peerDependenciesMeta:
      jiti:
        optional: true
      postcss:
        optional: true
      tsx:
        optional: true
      yaml:
        optional: true

  postcss@8.5.3:
    resolution: {integrity: sha512-dle9A3yYxlBSrt8Fu+IpjGT8SY8hN0mlaA6GY8t0P5PjIOZemULz/E2Bnm/2dcUOena75OTNkHI76uZBNUUq3A==}
    engines: {node: ^10 || ^12 || >=14}

  prelude-ls@1.1.2:
    resolution: {integrity: sha512-ESF23V4SKG6lVSGZgYNpbsiaAkdab6ZgOxe52p7+Kid3W3u3bxR4Vfd/o21dmN7jSt0IwgZ4v5MUd26FEtXE9w==}
    engines: {node: '>= 0.8.0'}

  prelude-ls@1.2.1:
    resolution: {integrity: sha512-vkcDPrRZo1QZLbn5RLGPpg/WmIQ65qoWWhcGKf/b5eplkkarX0m9z8ppCat4mlOqUsWpyNuYgO3VRyrYHSzX5g==}
    engines: {node: '>= 0.8.0'}

  prettier-linter-helpers@1.0.0:
    resolution: {integrity: sha512-GbK2cP9nraSSUF9N2XwUwqfzlAFlMNYYl+ShE/V+H8a9uNl/oUqB1w2EL54Jh0OlyRSd8RfWYJ3coVS4TROP2w==}
    engines: {node: '>=6.0.0'}

  prettier@2.2.1:
    resolution: {integrity: sha512-PqyhM2yCjg/oKkFPtTGUojv7gnZAoG80ttl45O6x2Ug/rMJw4wcc9k6aaf2hibP7BGVCCM33gZoGjyvt9mm16Q==}
    engines: {node: '>=10.13.0'}
    hasBin: true

  prettier@3.3.3:
    resolution: {integrity: sha512-i2tDNA0O5IrMO757lfrdQZCc2jPNDVntV0m/+4whiDfWaTKfMNgR7Qz0NAeGz/nRqF4m5/6CLzbP4/liHt12Ew==}
    engines: {node: '>=14'}
    hasBin: true

  pretty-bytes@5.6.0:
    resolution: {integrity: sha512-FFw039TmrBqFK8ma/7OL3sDz/VytdtJr044/QUJtH0wK9lb9jLq9tJyIxUwtQJHwar2BqtiA4iCWSwo9JLkzFg==}
    engines: {node: '>=6'}

  pretty-format@27.5.1:
    resolution: {integrity: sha512-Qb1gy5OrP5+zDf2Bvnzdl3jsTf1qXVMazbvCoKhtKqVs4/YK4ozX4gKQJJVyNe+cajNPn0KoC0MC3FUmaHWEmQ==}
    engines: {node: ^10.13.0 || ^12.13.0 || ^14.15.0 || >=15.0.0}

  process@0.11.10:
    resolution: {integrity: sha512-cdGef/drWFoydD1JsMzuFf8100nZl+GT+yacc2bEced5f9Rjk4z+WtFUTBu9PhOi9j/jfmBPu0mMEY4wIdAF8A==}
    engines: {node: '>= 0.6.0'}

  progress@2.0.3:
    resolution: {integrity: sha512-7PiHtLll5LdnKIMw100I+8xJXR5gW2QwWYkT6iJva0bXitZKa/XMrSbdmg3r2Xnaidz9Qumd0VPaMrZlF9V9sA==}
    engines: {node: '>=0.4.0'}

  promise-polyfill@8.2.3:
    resolution: {integrity: sha512-Og0+jCRQetV84U8wVjMNccfGCnMQ9mGs9Hv78QFe+pSDD3gWTpz0y+1QCuxy5d/vBFuZ3iwP2eycAkvqIMPmWg==}

  promise-polyfill@8.3.0:
    resolution: {integrity: sha512-H5oELycFml5yto/atYqmjyigJoAo3+OXwolYiH7OfQuYlAqhxNvTfiNMbV9hsC6Yp83yE5r2KTVmtrG6R9i6Pg==}

  promise@7.3.1:
    resolution: {integrity: sha512-nolQXZ/4L+bP/UGlkfaIujX9BKxGwmQ9OT4mOt5yvy8iK1h3wqTEJCijzGANTCCl9nWjY41juyAn2K3Q1hLLTg==}

  prop-types@15.8.1:
    resolution: {integrity: sha512-oj87CgZICdulUohogVAR7AjlC0327U4el4L6eAvOqCeudMDVU0NThNaV+b9Df4dXgSP1gXMTnPdhfe/2qDH5cg==}

  property-expr@2.0.6:
    resolution: {integrity: sha512-SVtmxhRE/CGkn3eZY1T6pC8Nln6Fr/lu1mKSgRud0eC73whjGfoAogbn78LkD8aFL0zz3bAFerKSnOl7NlErBA==}

  property-information@6.5.0:
    resolution: {integrity: sha512-PgTgs/BlvHxOu8QuEN7wi5A0OmXaBcHpmCSTehcs6Uuu9IkDIEo13Hy7n898RHfrQ49vKCoGeWZSaAK01nwVig==}

  proxy-from-env@1.0.0:
    resolution: {integrity: sha512-F2JHgJQ1iqwnHDcQjVBsq3n/uoaFL+iPW/eAeL7kVxy/2RrWaN4WroKjjvbsoRtv0ftelNyC01bjRhn/bhcf4A==}

  proxy-from-env@1.1.0:
    resolution: {integrity: sha512-D+zkORCbA9f1tdWRK0RaCR3GPv50cMxcrz4X8k5LTSUD1Dkw47mKJEZQNunItRTkWwgtaUSo1RVFRIG9ZXiFYg==}

  psl@1.10.0:
    resolution: {integrity: sha512-KSKHEbjAnpUuAUserOq0FxGXCUrzC3WniuSJhvdbs102rL55266ZcHBqLWOsG30spQMlPdpy7icATiAQehg/iA==}

  pump@3.0.2:
    resolution: {integrity: sha512-tUPXtzlGM8FE3P0ZL6DVs/3P58k9nk8/jZeQCurTJylQA8qFYzHFfhBJkuqyE0FifOsQ0uKWekiZ5g8wtr28cw==}

  punycode.js@2.3.1:
    resolution: {integrity: sha512-uxFIHU0YlHYhDQtV4R9J6a52SLx28BCjT+4ieh7IGbgwVJWO+km431c4yRlREUAsAmt/uMjQUyQHNEPf0M39CA==}
    engines: {node: '>=6'}

  punycode@2.3.1:
    resolution: {integrity: sha512-vYt7UD1U9Wg6138shLtLOvdAu+8DsC/ilFtEVHcH+wydcSpNE20AfSOduf6MkRFahL5FY7X1oU7nKVZFtfq8Fg==}
    engines: {node: '>=6'}

  qr.js@0.0.0:
    resolution: {integrity: sha512-c4iYnWb+k2E+vYpRimHqSu575b1/wKl4XFeJGpFmrJQz5I88v9aY2czh7s0w36srfCM1sXgC/xpoJz5dJfq+OQ==}

  qrcode.react@0.8.0:
    resolution: {integrity: sha512-16wKpuFvLwciIq2YAsfmPUCnSR8GrYPsXRK5KVdcIuX0+W/MKZbBkFhl44ttRx4TWZHqRjfztoWOxdPF0Hb9JA==}
    peerDependencies:
      react: ^15.5.3 || ^16.0.0

  qs@6.13.0:
    resolution: {integrity: sha512-+38qI9SOr8tfZ4QmJNplMUxqjbe7LKvvZgWdExBOmd+egZTtjLB67Gu0HRX3u/XOq7UU2Nx6nsjvS16Z9uwfpg==}
    engines: {node: '>=0.6'}

  querystringify@2.2.0:
    resolution: {integrity: sha512-FIqgj2EUvTa7R50u0rGsyTftzjYmv/a3hO345bZNrqabNqjtgiDMgmo4mkUjd+nzU5oF3dClKqFIPUKybUyqoQ==}

  queue-microtask@1.2.3:
    resolution: {integrity: sha512-NuaNSa6flKT5JaSYQzJok04JzTL1CA6aGhv5rfLW3PgqA+M2ChpZQnAC8h8i4ZFkBS8X5RqkDBHA7r4hej3K9A==}

  raf@3.4.1:
    resolution: {integrity: sha512-Sq4CW4QhwOHE8ucn6J34MqtZCeWFP2aQSmrlroYgqAV1PjStIhJXxYuTgUIfkEk7zTLjmIjLmU5q+fbD1NnOJA==}

  ramda@0.25.0:
    resolution: {integrity: sha512-GXpfrYVPwx3K7RQ6aYT8KPS8XViSXUVJT1ONhoKPE9VAleW42YE+U+8VEyGWt41EnEQW7gwecYJriTI0pKoecQ==}

  randombytes@2.1.0:
    resolution: {integrity: sha512-vYl3iOX+4CKUWuxGi9Ukhie6fsqXqS9FE2Zaic4tNFD2N2QQaXOMFbuKK4QmDHC0JO6B1Zp41J0LpT0oR68amQ==}

  react-csv@2.2.2:
    resolution: {integrity: sha512-RG5hOcZKZFigIGE8LxIEV/OgS1vigFQT4EkaHeKgyuCbUAu9Nbd/1RYq++bJcJJ9VOqO/n9TZRADsXNDR4VEpw==}

  react-docgen-typescript@2.2.2:
    resolution: {integrity: sha512-tvg2ZtOpOi6QDwsb3GZhOjDkkX0h8Z2gipvTg6OVMUyoYoURhEiRNePT8NZItTVCDh39JJHnLdfCOkzoLbFnTg==}
    peerDependencies:
      typescript: '>= 4.3.x'

  react-docgen@7.1.0:
    resolution: {integrity: sha512-APPU8HB2uZnpl6Vt/+0AFoVYgSRtfiP6FLrZgPPTDmqSb2R4qZRbgd0A3VzIFxDt5e+Fozjx79WjLWnF69DK8g==}
    engines: {node: '>=16.14.0'}

  react-dom@18.3.1:
    resolution: {integrity: sha512-5m4nQKp+rZRb09LNH59GM4BxTh9251/ylbKIbpe7TpGxfJ+9kv6BLkLBXIjjspbgbnIBNqlI23tRnTWT0snUIw==}
    peerDependencies:
      react: ^18.3.1

  react-dropzone@11.2.4:
    resolution: {integrity: sha512-EGSvK2CxFTuc28WxwuJCICyuYFX8b+sRumwU6Bs6sTbElV2HtQkT0d6C+HEee6XfbjiLIZ+Th9uji27rvo2wGw==}
    engines: {node: '>= 10'}
    peerDependencies:
      react: '>= 16.8'

  react-fast-compare@2.0.4:
    resolution: {integrity: sha512-suNP+J1VU1MWFKcyt7RtjiSWUjvidmQSlqu+eHslq+342xCbGTYmC0mEhPCOHxlW0CywylOC1u2DFAT+bv4dBw==}

  react-hook-form@7.53.2:
    resolution: {integrity: sha512-YVel6fW5sOeedd1524pltpHX+jgU2u3DSDtXEaBORNdqiNrsX/nUI/iGXONegttg0mJVnfrIkiV0cmTU6Oo2xw==}
    engines: {node: '>=18.0.0'}
    peerDependencies:
      react: ^16.8.0 || ^17 || ^18 || ^19

  react-is@16.13.1:
    resolution: {integrity: sha512-24e6ynE2H+OKt4kqsOvNd8kBpV65zoxbA4BVsEOB3ARVWQki/DHzaUoC5KuON/BiccDaCCTZBuOcfZs70kR8bQ==}

  react-is@17.0.2:
    resolution: {integrity: sha512-w2GsyukL62IJnlaff/nRegPQR94C/XXamvMWmSHRJ4y7Ts/4ocGRmTHvOs8PSE6pB3dWOrD/nueuU5sduBsQ4w==}

  react-is@18.3.1:
    resolution: {integrity: sha512-/LLMVyas0ljjAtoYiPqYiL8VWXzUUdThrmU5+n20DZv+a+ClRoevUzw5JxU+Ieh5/c87ytoTBV9G1FiKfNJdmg==}

  react-is@19.0.0:
    resolution: {integrity: sha512-H91OHcwjZsbq3ClIDHMzBShc1rotbfACdWENsmEf0IFvZ3FgGPtdHMcsv45bQ1hAbgdfiA8SnxTKfDS+x/8m2g==}

  react-lifecycles-compat@3.0.4:
    resolution: {integrity: sha512-fBASbA6LnOU9dOU2eW7aQ8xmYBSXUIWr+UmF9b1efZBazGNO+rcXT/icdKnYm2pTwcRylVUYwW7H1PHfLekVzA==}

  react-number-format@3.6.2:
    resolution: {integrity: sha512-HsO11fH6WiugtJflrMQn3/Yhq2J4uEWLxrKCQbI1gSGAOwIhUsOGJJeP8Vci/U4A7xK5SjC95ngZU8//Nuz3Gg==}
    peerDependencies:
      '@types/react': ^0.14 || ^15.0.0-rc || ^15.0.0 || ^16.0.0-rc || ^16.0.0
      react: ^0.14 || ^15.0.0-rc || ^15.0.0 || ^16.0.0-rc || ^16.0.0
      react-dom: ^0.14 || ^15.0.0-rc || ^15.0.0 || ^16.0.0-rc || ^16.0.0

  react-redux@7.1.3:
    resolution: {integrity: sha512-uI1wca+ECG9RoVkWQFF4jDMqmaw0/qnvaSvOoL/GA4dNxf6LoV8sUAcNDvE5NWKs4hFpn0t6wswNQnY3f7HT3w==}
    peerDependencies:
      react: ^16.8.3
      react-dom: '*'
      react-native: '*'
      redux: ^2.0.0 || ^3.0.0 || ^4.0.0-0
    peerDependenciesMeta:
      react-dom:
        optional: true
      react-native:
        optional: true

  react-router-dom@5.3.4:
    resolution: {integrity: sha512-m4EqFMHv/Ih4kpcBCONHbkT68KoAeHN4p3lAGoNryfHi0dMy0kCzEZakiKRsvg5wHZ/JLrLW8o8KomWiz/qbYQ==}
    peerDependencies:
      react: '>=15'

  react-router-hash-link@2.4.3:
    resolution: {integrity: sha512-NU7GWc265m92xh/aYD79Vr1W+zAIXDWp3L2YZOYP4rCqPnJ6LI6vh3+rKgkidtYijozHclaEQTAHaAaMWPVI4A==}
    peerDependencies:
      react: '>=15'
      react-router-dom: '>=4'

  react-router@5.3.4:
    resolution: {integrity: sha512-Ys9K+ppnJah3QuaRiLxk+jDWOR1MekYQrlytiXxC1RyfbdsZkS5pvKAzCCr031xHixZwpnsYNT5xysdFHQaYsA==}
    peerDependencies:
      react: '>=15'

  react-smooth@4.0.1:
    resolution: {integrity: sha512-OE4hm7XqR0jNOq3Qmk9mFLyd6p2+j6bvbPJ7qlB7+oo0eNcL2l7WQzG6MBnT3EXY6xzkLMUBec3AfewJdA0J8w==}
    peerDependencies:
      react: ^16.8.0 || ^17.0.0 || ^18.0.0
      react-dom: ^16.8.0 || ^17.0.0 || ^18.0.0

  react-transition-group@4.4.5:
    resolution: {integrity: sha512-pZcd1MCJoiKiBR2NRxeCRg13uCXbydPnmB4EOeRrY7480qNWO8IIgQG6zlDkm6uRMsURXPuKq0GWtiM59a5Q6g==}
    peerDependencies:
      react: '>=16.6.0'
      react-dom: '>=16.6.0'

  react-vnc@3.0.7:
    resolution: {integrity: sha512-G/KHuyzCaK4vVbMMub4hlz4Ama54gsU7V0KUnCzwgJMWAoedJ1B7k3mMxtbKQ4PpompKv4L3DOB2KnaTSWwZ0w==}
    peerDependencies:
      react: '>=19.0.0'
      react-dom: '>=19.0.0'

  react-waypoint@10.3.0:
    resolution: {integrity: sha512-iF1y2c1BsoXuEGz08NoahaLFIGI9gTUAAOKip96HUmylRT6DUtpgoBPjk/Y8dfcFVmfVDvUzWjNXpZyKTOV0SQ==}
    peerDependencies:
      react: ^15.3.0 || ^16.0.0 || ^17.0.0 || ^18.0.0

  react@18.3.1:
    resolution: {integrity: sha512-wS+hAgJShR0KhEvPJArfuPVN1+Hz1t0Y6n5jLrGQbkb4urgPE/0Rve+1kMB1v/oWgHgm4WIcV+i7F2pTVj+2iQ==}
    engines: {node: '>=0.10.0'}

  readdirp@3.6.0:
    resolution: {integrity: sha512-hOS089on8RduqdbhvQ5Z37A0ESjsqz6qnRcffsMU3495FuTdqSm+7bhJ29JvIOsBDEEnan5DPu9t3To9VRlMzA==}
    engines: {node: '>=8.10.0'}

  readdirp@4.0.2:
    resolution: {integrity: sha512-yDMz9g+VaZkqBYS/ozoBJwaBhTbZo3UNYQHNRw1D3UFQB8oHB4uS/tAODO+ZLjGWmUbKnIlOWO+aaIiAxrUWHA==}
    engines: {node: '>= 14.16.0'}

  recast@0.23.9:
    resolution: {integrity: sha512-Hx/BGIbwj+Des3+xy5uAtAbdCyqK9y9wbBcDFDYanLS9JnMqf7OeF87HQwUimE87OEc72mr6tkKUKMBBL+hF9Q==}
    engines: {node: '>= 4'}

  recharts-scale@0.4.5:
    resolution: {integrity: sha512-kivNFO+0OcUNu7jQquLXAxz1FIwZj8nrj+YkOKc5694NbjCvcT6aSZiIzNzd2Kul4o4rTto8QVR9lMNtxD4G1w==}

  recharts@2.15.0:
    resolution: {integrity: sha512-cIvMxDfpAmqAmVgc4yb7pgm/O1tmmkl/CjrvXuW+62/+7jj/iF9Ykm+hb/UJt42TREHMyd3gb+pkgoa2MxgDIw==}
    engines: {node: '>=14'}
    peerDependencies:
      react: ^16.0.0 || ^17.0.0 || ^18.0.0 || ^19.0.0
      react-dom: ^16.0.0 || ^17.0.0 || ^18.0.0 || ^19.0.0

  recompose@0.30.0:
    resolution: {integrity: sha512-ZTrzzUDa9AqUIhRk4KmVFihH0rapdCSMFXjhHbNrjAWxBuUD/guYlyysMnuHjlZC/KRiOKRtB4jf96yYSkKE8w==}
    peerDependencies:
      react: ^0.14.0 || ^15.0.0 || ^16.0.0

  redent@3.0.0:
    resolution: {integrity: sha512-6tDA8g98We0zd0GvVeMT9arEOnTw9qM03L9cJXaCjrip1OO764RDBLBfrB4cwzNGDj5OA5ioymC9GkizgWJDUg==}
    engines: {node: '>=8'}

  redux-mock-store@1.5.5:
    resolution: {integrity: sha512-YxX+ofKUTQkZE4HbhYG4kKGr7oCTJfB0GLy7bSeqx86GLpGirrbUWstMnqXkqHNaQpcnbMGbof2dYs5KsPE6Zg==}
    peerDependencies:
      redux: '*'

  redux-thunk@2.4.2:
    resolution: {integrity: sha512-+P3TjtnP0k/FEjcBL5FZpoovtvrTNT/UXd4/sluaSyrURlSlhLSzEdfsTBW7WsKB6yPvgd7q/iZPICFjW4o57Q==}
    peerDependencies:
      redux: ^4

  redux@4.2.1:
    resolution: {integrity: sha512-LAUYz4lc+Do8/g7aeRa8JkyDErK6ekstQaqWQrNRW//MY1TvCEpMtpTWvlQ+FPbWCx+Xixu/6SHt5N0HR+SB4w==}

  reflect.getprototypeof@1.0.6:
    resolution: {integrity: sha512-fmfw4XgoDke3kdI6h4xcUz1dG8uaiv5q9gcEwLS4Pnth2kxT+GZ7YehS1JTMGBQmtV7Y4GFGbs2re2NqhdozUg==}
    engines: {node: '>= 0.4'}

  regenerator-runtime@0.13.11:
    resolution: {integrity: sha512-kY1AZVr2Ra+t+piVaJ4gxaFaReZVH40AKNo7UCX6W+dEwBo/2oZJzqfuN1qLq1oL45o56cPaTXELwrTh8Fpggg==}

  regenerator-runtime@0.14.1:
    resolution: {integrity: sha512-dYnhHh0nJoMfnkZs6GmmhFknAGRrLznOu5nc9ML+EJxGvrx6H7teuevqVqCuPcPK//3eDrrjQhehXVx9cnkGdw==}

  regex-recursion@6.0.2:
    resolution: {integrity: sha512-0YCaSCq2VRIebiaUviZNs0cBz1kg5kVS2UKUfNIx8YVs1cN3AV7NTctO5FOKBA+UT2BPJIWZauYHPqJODG50cg==}

  regex-utilities@2.3.0:
    resolution: {integrity: sha512-8VhliFJAWRaUiVvREIiW2NXXTmHs4vMNnSzuJVhscgmGav3g9VDxLrQndI3dZZVVdp0ZO/5v0xmX516/7M9cng==}

  regex@6.0.1:
    resolution: {integrity: sha512-uorlqlzAKjKQZ5P+kTJr3eeJGSVroLKoHmquUj4zHWuR+hEyNqlXsSKlYYF5F4NI6nl7tWCs0apKJ0lmfsXAPA==}

  regexp.prototype.flags@1.5.3:
    resolution: {integrity: sha512-vqlC04+RQoFalODCbCumG2xIOvapzVMHwsyIGM/SIE8fRhFFsXeH8/QQ+s0T0kDAhKc4k30s73/0ydkHQz6HlQ==}
    engines: {node: '>= 0.4'}

  regexpp@2.0.1:
    resolution: {integrity: sha512-lv0M6+TkDVniA3aD1Eg0DVpfU/booSu7Eev3TDO/mZKHBfVjgCGTV4t4buppESEYDtkArYFOxTJWv6S5C+iaNw==}
    engines: {node: '>=6.5.0'}

  regexpp@3.2.0:
    resolution: {integrity: sha512-pq2bWo9mVD43nbts2wGv17XLiNLya+GklZ8kaDLV2Z08gDCsGpnKn9BFMepvWuHCbyVvY7J5o5+BVvoQbmlJLg==}
    engines: {node: '>=8'}

  remark-gfm@4.0.0:
    resolution: {integrity: sha512-U92vJgBPkbw4Zfu/IiW2oTZLSL3Zpv+uI7My2eq8JxKgqraFdU8YUGicEJCEgSbeaG+QDFqIcwwfMTOEelPxuA==}

  remark-parse@11.0.0:
    resolution: {integrity: sha512-FCxlKLNGknS5ba/1lmpYijMUzX2esxW5xQqjWxw2eHFfS2MSdaHVINFmhjo+qN1WhZhNimq0dZATN9pH0IDrpA==}

  remark-stringify@11.0.0:
    resolution: {integrity: sha512-1OSmLd3awB/t8qdoEOMazZkNsfVTeY4fTsgzcQFdXNq8ToTN4ZGwrMnlda4K6smTFKD+GRV6O48i6Z4iKgPPpw==}

  req-all@1.0.0:
    resolution: {integrity: sha512-k8RAnaq+vrezRAZWQlI6sbwGIlII699fnPYamb8K0UVgQel3Wb6YgPfpGyair00vmArXNag1vr5PjwDQBE7DUA==}
    engines: {node: '>=4'}

  request-progress@3.0.0:
    resolution: {integrity: sha512-MnWzEHHaxHO2iWiQuHrUPBi/1WeBf5PkxQqNyNvLl9VAYSdXkP8tQ3pBSeCPD+yw0v0Aq1zosWLz0BdeXpWwZg==}

  require-directory@2.1.1:
    resolution: {integrity: sha512-fGxEI7+wsG9xrvdjsrlmL22OMTTiHRwAMroiEeMgq8gzoLC/PQr7RsRDSTLUg/bZAZtF+TVIkHc6/4RIKrui+Q==}
    engines: {node: '>=0.10.0'}

  require-from-string@2.0.2:
    resolution: {integrity: sha512-Xf0nWe6RseziFMu+Ap9biiUbmplq6S9/p+7w7YXP/JBHhrUDDUhwa+vANyubuqfZWTveU//DYVGsDG7RKL/vEw==}
    engines: {node: '>=0.10.0'}

  requireindex@1.1.0:
    resolution: {integrity: sha512-LBnkqsDE7BZKvqylbmn7lTIVdpx4K/QCduRATpO5R+wtPmky/a8pN1bO2D6wXppn1497AJF9mNjqAXr6bdl9jg==}
    engines: {node: '>=0.10.5'}

  requires-port@1.0.0:
    resolution: {integrity: sha512-KigOCHcocU3XODJxsu8i/j8T9tzT4adHiecwORRQ0ZZFcp7ahwXuRU1m+yuO90C5ZUyGeGfocHDI14M3L3yDAQ==}

  resolve-from@4.0.0:
    resolution: {integrity: sha512-pb/MYmXstAkysRFx8piNI1tGFNQIFA3vkE3Gq4EuA1dF6gHp/+vgZqsCGJapvy8N3Q+4o7FwvquPJcnZ7RYy4g==}
    engines: {node: '>=4'}

  resolve-from@5.0.0:
    resolution: {integrity: sha512-qYg9KP24dD5qka9J47d0aVky0N+b4fTU89LN9iDnjB5waksiC49rvMB0PrUJQGoTmH50XPiqOvAjDfaijGxYZw==}
    engines: {node: '>=8'}

  resolve-pathname@3.0.0:
    resolution: {integrity: sha512-C7rARubxI8bXFNB/hqcp/4iUeIXJhJZvFPFPiSPRnhU5UPxzMFIl+2E6yY6c4k9giDJAhtV+enfA+G89N6Csng==}

  resolve-pkg-maps@1.0.0:
    resolution: {integrity: sha512-seS2Tj26TBVOC2NIc2rOe2y2ZO7efxITtLZcGSOnHHNOQ7CkiUBfw0Iw2ck6xkIhPwLhKNLS8BO+hEpngQlqzw==}

  resolve@1.22.8:
    resolution: {integrity: sha512-oKWePCxqpd6FlLvGV1VU0x7bkPmmCNolxzjMf4NczoDnQcIWrAF+cPtZn5i6n+RfD2d9i0tzpKnG6Yk168yIyw==}
    hasBin: true

  resolve@2.0.0-next.5:
    resolution: {integrity: sha512-U7WjGVG9sH8tvjW5SmGbQuui75FiyjAX72HX15DwBBwF9dNiQZRQAg9nnPhYy+TUnE0+VcrttuvNI8oSxZcocA==}
    hasBin: true

  restore-cursor@3.1.0:
    resolution: {integrity: sha512-l+sSefzHpj5qimhFSE5a8nufZYAM3sBSVMAPtYkmC+4EH2anSGaEMXSD0izRQbu9nfyQ9y5JrVmp7E8oZrUjvA==}
    engines: {node: '>=8'}

  restore-cursor@5.1.0:
    resolution: {integrity: sha512-oMA2dcrw6u0YfxJQXm342bFKX/E4sG9rbTzO9ptUcR/e8A33cHuvStiYOwH7fszkZlZ1z/ta9AAoPk2F4qIOHA==}
    engines: {node: '>=18'}

  restricted-input@3.0.5:
    resolution: {integrity: sha512-lUuXZ3wUnHURRarj5/0C8vomWIfWJO+p7T6RYwB46v7Oyuyr3yyupU+i7SjqUv4S6RAeAAZt1C/QCLJ9xhQBow==}

  reusify@1.0.4:
    resolution: {integrity: sha512-U9nH88a3fc/ekCF1l0/UP1IosiuIjyTh7hBvXVMHYgVcfGvt897Xguj2UOLDeI5BG2m7/uwyaLVT6fbtCwTyzw==}
    engines: {iojs: '>=1.0.0', node: '>=0.10.0'}

  rfdc@1.4.1:
    resolution: {integrity: sha512-q1b3N5QkRUWUl7iyylaaj3kOpIT0N2i9MqIEQXP73GVsN9cw3fdx8X63cEmWhJGi2PPCF23Ijp7ktmd39rawIA==}

  rgbcolor@1.0.1:
    resolution: {integrity: sha512-9aZLIrhRaD97sgVhtJOW6ckOEh6/GnvQtdVNfdZ6s67+3/XwLS9lBcQYzEEhYVeUowN7pRzMLsyGhK2i/xvWbw==}
    engines: {node: '>= 0.8.15'}

  rimraf@2.6.3:
    resolution: {integrity: sha512-mwqeW5XsA2qAejG46gYdENaxXjx9onRNCfn7L0duuP4hCuTIi/QO7PDK07KJfp1d+izWPrzEJDcSqBa0OZQriA==}
    deprecated: Rimraf versions prior to v4 are no longer supported
    hasBin: true

  rimraf@3.0.2:
    resolution: {integrity: sha512-JZkJMZkAGFFPP2YqXZXPbMlMBgsxzE8ILs4lMIX/2o0L9UBw9O/Y3o6wFw/i9YLapcUJWwqbi3kdxIPdC62TIA==}
    deprecated: Rimraf versions prior to v4 are no longer supported
    hasBin: true

  rollup@4.27.3:
    resolution: {integrity: sha512-SLsCOnlmGt9VoZ9Ek8yBK8tAdmPHeppkw+Xa7yDlCEhDTvwYei03JlWo1fdc7YTfLZ4tD8riJCUyAgTbszk1fQ==}
    engines: {node: '>=18.0.0', npm: '>=8.0.0'}
    hasBin: true

  rollup@4.34.8:
    resolution: {integrity: sha512-489gTVMzAYdiZHFVA/ig/iYFllCcWFHMvUHI1rpFmkoUtRlQxqh6/yiNqnYibjMZ2b/+FUQwldG+aLsEt6bglQ==}
    engines: {node: '>=18.0.0', npm: '>=8.0.0'}
    hasBin: true

  rrweb-cssom@0.7.1:
    resolution: {integrity: sha512-TrEMa7JGdVm0UThDJSx7ddw5nVm3UJS9o9CCIZ72B1vSyEZoziDqBYP3XIoi/12lKrJR8rE3jeFHMok2F/Mnsg==}

  run-async@2.4.1:
    resolution: {integrity: sha512-tvVnVv01b8c1RrA6Ep7JkStj85Guv/YrMcwqYQnwjsAS2cTmmPGBBjAjpCW7RrSodNSoE2/qg9O4bceNvUuDgQ==}
    engines: {node: '>=0.12.0'}

  run-async@3.0.0:
    resolution: {integrity: sha512-540WwVDOMxA6dN6We19EcT9sc3hkXPw5mzRNGM3FkdN/vtE9NFvj5lFAPNwUDmJjXidm3v7TC1cTE7t17Ulm1Q==}
    engines: {node: '>=0.12.0'}

  run-parallel@1.2.0:
    resolution: {integrity: sha512-5l4VyZR86LZ/lDxZTR6jqL8AFE2S0IFLMP26AbjsLVADxHdhB/c0GUsH+y39UfCi3dzz8OlQuPmnaJOMoDHQBA==}

  rxjs@6.6.7:
    resolution: {integrity: sha512-hTdwr+7yYNIT5n4AMYp85KA6yw2Va0FLa3Rguvbpa4W3I5xynaBZo41cM3XM+4Q6fRMj3sBYIR1VAmZMXYJvRQ==}
    engines: {npm: '>=2.0.0'}

  rxjs@7.8.1:
    resolution: {integrity: sha512-AA3TVj+0A2iuIoQkWEK/tqFjBq2j+6PO6Y0zJcvzLAFhEFIO3HL0vls9hWLncZbAAbK0mar7oZ4V079I/qPMxg==}

  safe-array-concat@1.1.2:
    resolution: {integrity: sha512-vj6RsCsWBCf19jIeHEfkRMw8DPiBb+DMXklQ/1SGDHOMlHdPUkZXFQ2YdplS23zESTijAcurb1aSgJA3AgMu1Q==}
    engines: {node: '>=0.4'}

  safe-buffer@5.2.1:
    resolution: {integrity: sha512-rp3So07KcdmmKbGvgaNxQSJr7bGVSVk5S9Eq1F+ppbRo70+YeaDxkw5Dd8NPN+GD6bjnYm2VuPuCXmpuYvmCXQ==}

  safe-regex-test@1.0.3:
    resolution: {integrity: sha512-CdASjNJPvRa7roO6Ra/gLYBTzYzzPyyBXxIMdGW3USQLyjWEls2RgW5UBTXaQVp+OrpeCK3bLem8smtmheoRuw==}
    engines: {node: '>= 0.4'}

  safer-buffer@2.1.2:
    resolution: {integrity: sha512-YZo3K82SD7Riyi0E1EQPojLz7kpepnSQI9IyPbHHg1XXXevb5dJI7tpyN2ADxGcQbHG7vcyRHk0cbwqcQriUtg==}

  sax@1.4.1:
    resolution: {integrity: sha512-+aWOz7yVScEGoKNd4PA10LZ8sk0A/z5+nXQG5giUO5rprX9jgYsTdov9qCchZiPIZezbZH+jRut8nPodFAX4Jg==}

  saxes@6.0.0:
    resolution: {integrity: sha512-xAg7SOnEhrm5zI3puOOKyy1OMcMlIJZYNJY7xLBwSze0UjhPLnWfj2GF2EpT0jmzaJKIWKHLsaSSajf35bcYnA==}
    engines: {node: '>=v12.22.7'}

  scheduler@0.18.0:
    resolution: {integrity: sha512-agTSHR1Nbfi6ulI0kYNK0203joW2Y5W4po4l+v03tOoiJKpTBbxpNhWDvqc/4IcOw+KLmSiQLTasZ4cab2/UWQ==}

  scheduler@0.23.2:
    resolution: {integrity: sha512-UOShsPwz7NrMUqhR6t0hWjFduvOzbtv7toDH1/hIrfRNIDBnnBWd0CwJTGvTpngVlmwGCdP9/Zl/tVrDqcuYzQ==}

  search-string@3.1.0:
    resolution: {integrity: sha512-yY3b0VlaXfKi2B//34PN5AFF+GQvwme6Kj4FjggmoSBOa7B8AHfS1nYZbsrYu+IyGeYOAkF8ywL9LN9dkrOo6g==}

  semver@7.6.3:
    resolution: {integrity: sha512-oVekP1cKtI+CTDvHWYFUcMtsK/00wmAEfyqKfNdARm8u1wNVhSgaX7A8d4UuIlUI5e84iEwOhs7ZPYRmzU9U6A==}
    engines: {node: '>=10'}
    hasBin: true

  serialize-javascript@6.0.2:
    resolution: {integrity: sha512-Saa1xPByTTq2gdeFZYLLo+RFE35NHZkAbqZeWNd3BpzppeVisAqpDjcp8dyf6uIvEqJRd46jemmyA4iFIeVk8g==}

  set-function-length@1.2.2:
    resolution: {integrity: sha512-pgRc4hJ4/sNjWCSS9AmnS40x3bNMDTknHgL5UaMBTMyJnU90EgWh1Rz+MC9eFu4BuN/UwZjKQuY/1v3rM7HMfg==}
    engines: {node: '>= 0.4'}

  set-function-name@2.0.2:
    resolution: {integrity: sha512-7PGFlmtwsEADb0WYyvCMa1t+yke6daIG4Wirafur5kcf+MhUnPms1UeR0CKQdTZD81yESwMHbtn+TR+dMviakQ==}
    engines: {node: '>= 0.4'}

  setimmediate@1.0.5:
    resolution: {integrity: sha512-MATJdZp8sLqDl/68LfQmbP8zKPLQNV6BIZoIgrscFDQ+RsvK/BxeDQOgyxKKoh0y/8h3BqVFnCqQ/gd+reiIXA==}

  shallow-clone@3.0.1:
    resolution: {integrity: sha512-/6KqX+GVUdqPuPPd2LxDDxzX6CAbjJehAAOKlNpqqUpAqPM6HeL8f+o3a+JsyGjn2lv0WY8UsTgUJjU9Ok55NA==}
    engines: {node: '>=8'}

  shebang-command@1.2.0:
    resolution: {integrity: sha512-EV3L1+UQWGor21OmnvojK36mhg+TyIKDh3iFBKBohr5xeXIhNBcx8oWdgkTEEQ+BEFFYdLRuqMfd5L84N1V5Vg==}
    engines: {node: '>=0.10.0'}

  shebang-command@2.0.0:
    resolution: {integrity: sha512-kHxr2zZpYtdmrN1qDjrrX/Z1rR1kG8Dx+gkpK1G4eXmvXswmcE1hTWBWYUzlraYw1/yZp6YuDY77YtvbN0dmDA==}
    engines: {node: '>=8'}

  shebang-regex@1.0.0:
    resolution: {integrity: sha512-wpoSFAxys6b2a2wHZ1XpDSgD7N9iVjg29Ph9uV/uaP9Ex/KXlkTZTeddxDPSYQpgvzKLGJke2UU0AzoGCjNIvQ==}
    engines: {node: '>=0.10.0'}

  shebang-regex@3.0.0:
    resolution: {integrity: sha512-7++dFhtcx3353uBaq8DDR4NuxBetBzC7ZQOhmTQInHEd6bSrXdiEyzCvG07Z44UYdLShWUyXt5M/yhz8ekcb1A==}
    engines: {node: '>=8'}

  shell-quote@1.8.1:
    resolution: {integrity: sha512-6j1W9l1iAs/4xYBI1SYOVZyFcCis9b4KCLQ8fgAGG07QvzaRLVVRQvAy85yNmmZSjYjg4MWh4gNvlPujU/5LpA==}

  shiki@2.3.2:
    resolution: {integrity: sha512-UZhz/gsUz7DHFbQBOJP7eXqvKyYvMGramxQiSDc83M/7OkWm6OdVHAReEc3vMLh6L6TRhgL9dvhXz9XDkCDaaw==}

  side-channel@1.0.6:
    resolution: {integrity: sha512-fDW/EZ6Q9RiO8eFG8Hj+7u/oW+XrPTIChwCOM2+th2A6OblDtYYIpve9m+KvI9Z4C9qSEXlaGR6bTEYHReuglA==}
    engines: {node: '>= 0.4'}

  siginfo@2.0.0:
    resolution: {integrity: sha512-ybx0WO1/8bSBLEWXZvEd7gMW3Sn3JFlW3TvX1nREbDLRNQNaeNN8WK0meBwPdAaOI7TtRRRJn/Es1zhrrCHu7g==}

  signal-exit@3.0.7:
    resolution: {integrity: sha512-wnD2ZE+l+SPC/uoS0vXeE9L1+0wuaMqKlfz9AMUo38JsyLSBWSFcHR1Rri62LZc12vLr1gb3jl7iwQhgwpAbGQ==}

  signal-exit@4.1.0:
    resolution: {integrity: sha512-bzyZ1e88w9O1iNJbKnOlvYTrWPDl46O1bG0D3XInv+9tkPrxrN8jUUTiFlDkkmKWgn1M6CfIA13SuGqOa9Korw==}
    engines: {node: '>=14'}

  simple-git@3.27.0:
    resolution: {integrity: sha512-ivHoFS9Yi9GY49ogc6/YAi3Fl9ROnF4VyubNylgCkA+RVqLaKWnDSzXOVzya8csELIaWaYNutsEuAhZrtOjozA==}

  sirv@3.0.1:
    resolution: {integrity: sha512-FoqMu0NCGBLCcAkS1qA+XJIQTR6/JHfQXl+uGteNCQ76T91DMUjPa9xfmeqMY3z80nLSg9yQmNjK0Px6RWsH/A==}
    engines: {node: '>=18'}

  slash@3.0.0:
    resolution: {integrity: sha512-g9Q1haeby36OSStwb4ntCGGGaKsaVSjQ68fBxoQcutl5fS1vuY18H3wSt3jFyFtrkx+Kz0V1G85A4MyAdDMi2Q==}
    engines: {node: '>=8'}

  slice-ansi@2.1.0:
    resolution: {integrity: sha512-Qu+VC3EwYLldKa1fCxuuvULvSJOKEgk9pi8dZeCVK7TqBfUNTH4sFkk4joj8afVSfAYgJoSOetjx9QWOJ5mYoQ==}
    engines: {node: '>=6'}

  slice-ansi@3.0.0:
    resolution: {integrity: sha512-pSyv7bSTC7ig9Dcgbw9AuRNUb5k5V6oDudjZoMBSr13qpLBG7tB+zgCkARjq7xIUgdz5P1Qe8u+rSGdouOOIyQ==}
    engines: {node: '>=8'}

  slice-ansi@4.0.0:
    resolution: {integrity: sha512-qMCMfhY040cVHT43K9BFygqYbUPFZKHOg7K73mtTWJRb8pyP3fzf4Ixd5SzdEJQ6MRUg/WBnOLxghZtKKurENQ==}
    engines: {node: '>=10'}

  slice-ansi@5.0.0:
    resolution: {integrity: sha512-FC+lgizVPfie0kkhqUScwRu1O/lF6NOgJmlCgK+/LYxDCTk8sGelYaHDhFcDN+Sn3Cv+3VSa4Byeo+IMCzpMgQ==}
    engines: {node: '>=12'}

  slice-ansi@7.1.0:
    resolution: {integrity: sha512-bSiSngZ/jWeX93BqeIAbImyTbEihizcwNjFoRUIY/T1wWQsfsm2Vw1agPKylXvQTU7iASGdHhyqRlqQzfz+Htg==}
    engines: {node: '>=18'}

  snake-case@3.0.4:
    resolution: {integrity: sha512-LAOh4z89bGQvl9pFfNF8V146i7o7/CqFPbqzYgP+yYzDIDeS9HaNFtXABamRW+AQzEVODcvE79ljJ+8a9YSdMg==}

  source-map-generator@0.8.0:
    resolution: {integrity: sha512-psgxdGMwl5MZM9S3FWee4EgsEaIjahYV5AzGnwUvPhWeITz/j6rKpysQHlQ4USdxvINlb8lKfWGIXwfkrgtqkA==}
    engines: {node: '>= 10'}

  source-map-js@1.2.1:
    resolution: {integrity: sha512-UXWMKhLOwVKb728IUtQPXxfYU+usdybtUrK/8uGE8CQMvrhOpwvzDBwj0QhSL7MQc7vIsISBG8VQ8+IDQxpfQA==}
    engines: {node: '>=0.10.0'}

  source-map-support@0.5.21:
    resolution: {integrity: sha512-uBHU3L3czsIyYXKX88fdrGovxdSCoTGDRZ6SYXtSRxLZUzHg5P/66Ht6uoUlHu9EZod+inXhKo3qQgwXUT/y1w==}

  source-map@0.5.7:
    resolution: {integrity: sha512-LbrmJOMUSdEVxIKvdcJzQC+nQhe8FUZQTXQy6+I75skNgn3OoQ0DZA8YnFa7gp8tqtL3KPf1kmo0R5DoApeSGQ==}
    engines: {node: '>=0.10.0'}

  source-map@0.6.1:
    resolution: {integrity: sha512-UjgapumWlbMhkBgzT7Ykc5YXUT46F0iKu8SGXq0bcwP5dz/h0Plj6enJqjz1Zbq2l5WaqYnrVbwWOWMyF3F47g==}
    engines: {node: '>=0.10.0'}

  source-map@0.8.0-beta.0:
    resolution: {integrity: sha512-2ymg6oRBpebeZi9UUNsgQ89bhx01TcTkmNTGnNO88imTmbSgy4nfujrgVEFKWpMTEGA11EDkTt7mqObTPdigIA==}
    engines: {node: '>= 8'}

  space-separated-tokens@2.0.2:
    resolution: {integrity: sha512-PEGlAwrG8yXGXRjW32fGbg66JAlOAwbObuqVoJpv/mRgoWDQfgH1wDPvtzWyUSNAXBGSk8h755YDbbcEy3SH2Q==}

  sprintf-js@1.0.3:
    resolution: {integrity: sha512-D9cPgkvLlV3t3IzL0D0YLvGA9Ahk4PcvVwUbN0dSGr1aP0Nrt4AEnTUbuGvquEC0mA64Gqt1fzirlRs5ibXx8g==}

  sshpk@1.18.0:
    resolution: {integrity: sha512-2p2KJZTSqQ/I3+HX42EpYOa2l3f8Erv8MWKsy2I9uf4wA7yFIkXRffYdsx86y6z4vHtV8u7g+pPlr8/4ouAxsQ==}
    engines: {node: '>=0.10.0'}
    hasBin: true

  stackback@0.0.2:
    resolution: {integrity: sha512-1XMJE5fQo1jGH6Y/7ebnwPOBEkIEnT4QF32d5R1+VXdXveM0IBMJt8zfaxX1P3QhVwrYe+576+jkANtSS2mBbw==}

  stackblur-canvas@2.7.0:
    resolution: {integrity: sha512-yf7OENo23AGJhBriGx0QivY5JP6Y1HbrrDI6WLt6C5auYZXlQrheoY8hD4ibekFKz1HOfE48Ww8kMWMnJD/zcQ==}
    engines: {node: '>=0.1.14'}

  statuses@2.0.1:
    resolution: {integrity: sha512-RwNA9Z/7PrK06rYLIzFMlaF+l73iwpzsqRIFgbMLbTcLD6cOao82TaWefPXQvB2fOC4AjuYSEndS7N/mTCbkdQ==}
    engines: {node: '>= 0.8'}

  std-env@3.8.0:
    resolution: {integrity: sha512-Bc3YwwCB+OzldMxOXJIIvC6cPRWr/LxOp48CdQTOkPyk/t4JWWJbrilwBd7RJzKV8QW7tJkcgAmeuLLJugl5/w==}

  storybook-dark-mode@4.0.1:
    resolution: {integrity: sha512-9l3qY8NdgwZnY+NlO1XHB3eUb6FmZo9GazJeUSeFkjRqwA5FmnMSeq0YVqEOqfwniM/TvQwOiTYd5g/hC2wugA==}

  storybook@8.5.0:
    resolution: {integrity: sha512-cEx42OlCetManF+cONVJVYP7SYsnI2K922DfWKmZhebP0it0n6TUof4y5/XzJ8YUruwPgyclGLdX8TvdRuNSfw==}
    hasBin: true
    peerDependencies:
      prettier: ^2 || ^3
    peerDependenciesMeta:
      prettier:
        optional: true

  strict-event-emitter@0.5.1:
    resolution: {integrity: sha512-vMgjE/GGEPEFnhFub6pa4FmJBRBVOLpIII2hvCZ8Kzb7K0hlHo7mQv6xYrBvCL2LtAIBwFUK8wvuJgTVSQ5MFQ==}

  string-argv@0.3.2:
    resolution: {integrity: sha512-aqD2Q0144Z+/RqG52NeHEkZauTAUWJO8c6yTftGJKO3Tja5tUgIfmIl6kExvhtxSDP7fXB6DvzkfMpCd/F3G+Q==}
    engines: {node: '>=0.6.19'}

  string-width@3.1.0:
    resolution: {integrity: sha512-vafcv6KjVZKSgz06oM/H6GDBrAtz8vdhQakGjFIvNrHA6y3HCF1CInLy+QLq8dTJPQ1b+KDUqDFctkdRW44e1w==}
    engines: {node: '>=6'}

  string-width@4.2.3:
    resolution: {integrity: sha512-wKyQRQpjJ0sIp62ErSZdGsjMJWsap5oRNihHhu6G7JVO/9jIB6UyevL+tXuOqrng8j/cxKTWyWUwvSTriiZz/g==}
    engines: {node: '>=8'}

  string-width@5.1.2:
    resolution: {integrity: sha512-HnLOCR3vjcY8beoNLtcjZ5/nxn2afmME6lhrDrebokqMap+XbeW8n9TXpPDOqdGK5qcI3oT0GKTW6wC7EMiVqA==}
    engines: {node: '>=12'}

  string-width@7.2.0:
    resolution: {integrity: sha512-tsaTIkKW9b4N+AEj+SVA+WhJzV7/zMhcSu78mLKWSk7cXMOSHsBKFWUs0fWwq8QyK3MgJBQRX6Gbi4kYbdvGkQ==}
    engines: {node: '>=18'}

  string.prototype.includes@2.0.1:
    resolution: {integrity: sha512-o7+c9bW6zpAdJHTtujeePODAhkuicdAryFsfVKwA+wGw89wJ4GTY484WTucM9hLtDEOpOvI+aHnzqnC5lHp4Rg==}
    engines: {node: '>= 0.4'}

  string.prototype.matchall@4.0.11:
    resolution: {integrity: sha512-NUdh0aDavY2og7IbBPenWqR9exH+E26Sv8e0/eTe1tltDGZL+GtBkDAnnyBtmekfK6/Dq3MkcGtzXFEd1LQrtg==}
    engines: {node: '>= 0.4'}

  string.prototype.repeat@1.0.0:
    resolution: {integrity: sha512-0u/TldDbKD8bFCQ/4f5+mNRrXwZ8hg2w7ZR8wa16e8z9XpePWl3eGEcUD0OXpEH/VJH/2G3gjUtR3ZOiBe2S/w==}

  string.prototype.trim@1.2.9:
    resolution: {integrity: sha512-klHuCNxiMZ8MlsOihJhJEBJAiMVqU3Z2nEXWfWnIqjN0gEFS9J9+IxKozWWtQGcgoa1WUZzLjKPTr4ZHNFTFxw==}
    engines: {node: '>= 0.4'}

  string.prototype.trimend@1.0.8:
    resolution: {integrity: sha512-p73uL5VCHCO2BZZ6krwwQE3kCzM7NKmis8S//xEC6fQonchbum4eP6kR4DLEjQFO3Wnj3Fuo8NM0kOSjVdHjZQ==}

  string.prototype.trimstart@1.0.8:
    resolution: {integrity: sha512-UXSH262CSZY1tfu3G3Secr6uGLCFVPMhIqHjlgCUtCCcgihYc/xKs9djMTMUOb2j1mVSeU8EU6NWc/iQKU6Gfg==}
    engines: {node: '>= 0.4'}

  stringify-entities@4.0.4:
    resolution: {integrity: sha512-IwfBptatlO+QCJUo19AqvrPNqlVMpW9YEL2LIVY+Rpv2qsjCGxaDLNRgeGsQWJhfItebuJhsGSLjaBbNSQ+ieg==}

  strip-ansi@5.2.0:
    resolution: {integrity: sha512-DuRs1gKbBqsMKIZlrffwlug8MHkcnpjs5VPmL1PAh+mA30U0DTotfDZ0d2UUsXpPmPmMMJ6W773MaA3J+lbiWA==}
    engines: {node: '>=6'}

  strip-ansi@6.0.1:
    resolution: {integrity: sha512-Y38VPSHcqkFrCpFnQ9vuSXmquuv5oXOKpGeT6aGrr3o3Gc9AlVa6JBfUSOCnbxGGZF+/0ooI7KrPuUSztUdU5A==}
    engines: {node: '>=8'}

  strip-ansi@7.1.0:
    resolution: {integrity: sha512-iq6eVVI64nQQTRYq2KtEg2d2uU7LElhTJwsH4YzIHZshxlgZms/wIc4VoDQTlG/IvVIrBKG06CrZnp0qv7hkcQ==}
    engines: {node: '>=12'}

  strip-bom@3.0.0:
    resolution: {integrity: sha512-vavAMRXOgBVNF6nyEEmL3DBK19iRpDcoIwW+swQ+CbGiu7lju6t+JklA1MHweoWtadgt4ISVUsXLyDq34ddcwA==}
    engines: {node: '>=4'}

  strip-final-newline@2.0.0:
    resolution: {integrity: sha512-BrpvfNAE3dcvq7ll3xVumzjKjZQ5tI1sEUIKr3Uoks0XUl45St3FlatVqef9prk4jRDzhW6WZg+3bk93y6pLjA==}
    engines: {node: '>=6'}

  strip-final-newline@3.0.0:
    resolution: {integrity: sha512-dOESqjYr96iWYylGObzd39EuNTa5VJxyvVAEm5Jnh7KGo75V43Hk1odPQkNDyXNmUR6k+gEiDVXnjB8HJ3crXw==}
    engines: {node: '>=12'}

  strip-indent@3.0.0:
    resolution: {integrity: sha512-laJTa3Jb+VQpaC6DseHhF7dXVqHTfJPCRDaEbid/drOhgitgYku/letMUqOXFoWV0zIIUbjpdH2t+tYj4bQMRQ==}
    engines: {node: '>=8'}

  strip-indent@4.0.0:
    resolution: {integrity: sha512-mnVSV2l+Zv6BLpSD/8V87CW/y9EmmbYzGCIavsnsI6/nwn26DwffM/yztm30Z/I2DY9wdS3vXVCMnHDgZaVNoA==}
    engines: {node: '>=12'}

  strip-json-comments@3.1.1:
    resolution: {integrity: sha512-6fPc+R4ihwqP6N/aIv2f1gMH8lOVtWQHoqC4yK6oSDVVocumAsfCqjkXnqiYMhmMwS/mEHLp7Vehlt3ql6lEig==}
    engines: {node: '>=8'}

  stylis@4.2.0:
    resolution: {integrity: sha512-Orov6g6BB1sDfYgzWfTHDOxamtX1bE/zo104Dh9e6fqJ3PooipYyfJ0pUmrZO2wAvO8YbEyeFrkV91XTsGMSrw==}

  sucrase@3.35.0:
    resolution: {integrity: sha512-8EbVDiu9iN/nESwxeSxDKe0dunta1GOlHufmSSXxMD2z2/tMZpDMpvXQGsc+ajGo8y2uYUmixaSRUc/QPoQ0GA==}
    engines: {node: '>=16 || 14 >=14.17'}
    hasBin: true

  supports-color@5.5.0:
    resolution: {integrity: sha512-QjVjwdXIt408MIiAqCX4oUKsgU2EqAGzs2Ppkm4aQYbjm+ZEWEcW4SfFNTr4uMNZma0ey4f5lgLrkB0aX0QMow==}
    engines: {node: '>=4'}

  supports-color@7.2.0:
    resolution: {integrity: sha512-qpCAvRl9stuOHveKsn7HncJRvv501qIacKzQlO/+Lwxc9+0q2wLyv4Dfvt80/DPn2pqOBsJdDiogXGR9+OvwRw==}
    engines: {node: '>=8'}

  supports-color@8.1.1:
    resolution: {integrity: sha512-MpUEN2OodtUzxvKQl72cUF7RQ5EiHsGvSsVG0ia9c5RbWGL2CI4C7EpPS8UTBIplnlzZiNuV56w+FuNxy3ty2Q==}
    engines: {node: '>=10'}

  supports-preserve-symlinks-flag@1.0.0:
    resolution: {integrity: sha512-ot0WnXS9fgdkgIcePe6RHNk1WA8+muPa6cSjeR3V8K27q9BB1rTE3R1p7Hv0z1ZyAc8s6Vvv8DIyWf681MAt0w==}
    engines: {node: '>= 0.4'}

  svg-parser@2.0.4:
    resolution: {integrity: sha512-e4hG1hRwoOdRb37cIMSgzNsxyzKfayW6VOflrwvR+/bzrkyxY/31WkbgnQpgtrNp1SdpJvpUAGTa/ZoiPNDuRQ==}

  svg-pathdata@6.0.3:
    resolution: {integrity: sha512-qsjeeq5YjBZ5eMdFuUa4ZosMLxgr5RZ+F+Y1OrDhuOCEInRMA3x74XdBtggJcj9kOeInz0WE+LgCPDkZFlBYJw==}
    engines: {node: '>=12.0.0'}

  symbol-observable@1.2.0:
    resolution: {integrity: sha512-e900nM8RRtGhlV36KGEU9k65K3mPb1WV70OdjfxlG2EAuM1noi/E/BaW/uMhL7bPEssK8QV57vN3esixjUvcXQ==}
    engines: {node: '>=0.10.0'}

  symbol-tree@3.2.4:
    resolution: {integrity: sha512-9QNk5KwDF+Bvz+PyObkmSYjI5ksVUYtjW7AU22r2NKcfLJcXp96hkDWU3+XndOsUb+AQ9QhfzfCT2O+CNWT5Tw==}

  table@5.4.6:
    resolution: {integrity: sha512-wmEc8m4fjnob4gt5riFRtTu/6+4rSe12TpAELNSqHMfF3IqnA+CH37USM6/YR3qRZv7e56kAEAtd6nKZaxe0Ug==}
    engines: {node: '>=6.0.0'}

  table@6.8.2:
    resolution: {integrity: sha512-w2sfv80nrAh2VCbqR5AK27wswXhqcck2AhfnNW76beQXskGZ1V12GwS//yYVa3d3fcvAip2OUnbDAjW2k3v9fA==}
    engines: {node: '>=10.0.0'}

  terser@5.36.0:
    resolution: {integrity: sha512-IYV9eNMuFAV4THUspIRXkLakHnV6XO7FEdtKjf/mDyrnqUg9LnlOn6/RwRvM9SZjR4GUq8Nk8zj67FzVARr74w==}
    engines: {node: '>=10'}
    hasBin: true

  test-exclude@7.0.1:
    resolution: {integrity: sha512-pFYqmTw68LXVjeWJMST4+borgQP2AyMNbg1BpZh9LbyhUeNkeaPF9gzfPGUAnSMV3qPYdWUwDIjjCLiSDOl7vg==}
    engines: {node: '>=18'}

  text-segmentation@1.0.3:
    resolution: {integrity: sha512-iOiPUo/BGnZ6+54OsWxZidGCsdU8YbE4PSpdPinp7DeMtUJNJBoJ/ouUSTJjHkh1KntHaltHl/gDs2FC4i5+Nw==}

  text-table@0.2.0:
    resolution: {integrity: sha512-N+8UisAXDGk8PFXP4HAzVR9nbfmVJ3zYLAWiTIoqC5v5isinhr+r5uaO8+7r3BMfuNIufIsA7RdpVgacC2cSpw==}

  thenify-all@1.6.0:
    resolution: {integrity: sha512-RNxQH/qI8/t3thXJDwcstUO4zeqo64+Uy/+sNVRBx4Xn2OX+OZ9oP+iJnNFqplFra2ZUVeKCSa2oVWi3T4uVmA==}
    engines: {node: '>=0.8'}

  thenify@3.3.1:
    resolution: {integrity: sha512-RVZSIV5IG10Hk3enotrhvz0T9em6cyHBLkH/YAZuKqd8hRkKhSfCGIcP2KUY0EPxndzANBmNllzWPwak+bheSw==}

  throttle-debounce@2.3.0:
    resolution: {integrity: sha512-H7oLPV0P7+jgvrk+6mwwwBDmxTaxnu9HMXmloNLXwnNO0ZxZ31Orah2n8lU1eMPvsaowP2CX+USCgyovXfdOFQ==}
    engines: {node: '>=8'}

  throttleit@1.0.1:
    resolution: {integrity: sha512-vDZpf9Chs9mAdfY046mcPt8fg5QSZr37hEH4TXYBnDF+izxgrbRGUAAaBvIk/fJm9aOFCGFd1EsNg5AZCbnQCQ==}

  through@2.3.8:
    resolution: {integrity: sha512-w89qg7PI8wAdvX60bMDP+bFoD5Dvhm9oLheFp5O4a2QF0cSBGsBX4qZmadPMvVqlLJBBci+WqGGOAPvcDeNSVg==}

  tiny-case@1.0.3:
    resolution: {integrity: sha512-Eet/eeMhkO6TX8mnUteS9zgPbUMQa4I6Kkp5ORiBD5476/m+PIRiumP5tmh5ioJpH7k51Kehawy2UDfsnxxY8Q==}

  tiny-invariant@1.3.3:
    resolution: {integrity: sha512-+FbBPE1o9QAYvviau/qC5SE3caw21q3xkvWKBtja5vgqOWIHHJ3ioaq1VPfn/Szqctz2bU/oYeKd9/z5BL+PVg==}

  tiny-warning@1.0.3:
    resolution: {integrity: sha512-lBN9zLN/oAf68o3zNXYrdCt1kP8WsiGW8Oo2ka41b2IM5JL/S1CTyX1rW0mb/zSuJun0ZUrDxx4sqvYS2FWzPA==}

  tinybench@2.9.0:
    resolution: {integrity: sha512-0+DUvqWMValLmha6lr4kD8iAMK1HzV0/aKnCtWb9v9641TnP/MFb7Pc2bxoxQjTXAErryXVgUOfv2YqNllqGeg==}

  tinyexec@0.3.1:
    resolution: {integrity: sha512-WiCJLEECkO18gwqIp6+hJg0//p23HXp4S+gGtAKu3mI2F2/sXC4FvHvXvB0zJVVaTPhx1/tOwdbRsa1sOBIKqQ==}

  tinyexec@0.3.2:
    resolution: {integrity: sha512-KQQR9yN7R5+OSwaK0XQoj22pwHoTlgYqmUscPYoknOoWCWfj/5/ABTMRi69FrKU5ffPVh5QcFikpWJI/P1ocHA==}

  tinyglobby@0.2.10:
    resolution: {integrity: sha512-Zc+8eJlFMvgatPZTl6A9L/yht8QqdmUNtURHaKZLmKBE12hNPSrqNkUp2cs3M/UKmNVVAMFQYSjYIVHDjW5zew==}
    engines: {node: '>=12.0.0'}

  tinyglobby@0.2.12:
    resolution: {integrity: sha512-qkf4trmKSIiMTs/E63cxH+ojC2unam7rJ0WrauAzpT3ECNTxGRMlaXxVbfxMUC/w0LaYk6jQ4y/nGR9uBO3tww==}
    engines: {node: '>=12.0.0'}

  tinypool@1.0.2:
    resolution: {integrity: sha512-al6n+QEANGFOMf/dmUMsuS5/r9B06uwlyNjZZql/zv8J7ybHCgoihBNORZCY2mzUuAnomQa2JdhyHKzZxPCrFA==}
    engines: {node: ^18.0.0 || >=20.0.0}

  tinyrainbow@1.2.0:
    resolution: {integrity: sha512-weEDEq7Z5eTHPDh4xjX789+fHfF+P8boiFB+0vbWzpbnbsEr/GRaohi/uMKxg8RZMXnl1ItAi/IUHWMsjDV7kQ==}
    engines: {node: '>=14.0.0'}

  tinyrainbow@2.0.0:
    resolution: {integrity: sha512-op4nsTR47R6p0vMUUoYl/a+ljLFVtlfaXkLQmqfLR1qHma1h/ysYk4hEXZ880bf2CYgTskvTa/e196Vd5dDQXw==}
    engines: {node: '>=14.0.0'}

  tinyspy@3.0.2:
    resolution: {integrity: sha512-n1cw8k1k0x4pgA2+9XrOkFydTerNcJ1zWCO5Nn9scWHTD+5tp8dghT2x1uduQePZTZgd3Tupf+x9BxJjeJi77Q==}
    engines: {node: '>=14.0.0'}

  tldts-core@6.1.61:
    resolution: {integrity: sha512-In7VffkDWUPgwa+c9picLUxvb0RltVwTkSgMNFgvlGSWveCzGBemBqTsgJCL4EDFWZ6WH0fKTsot6yNhzy3ZzQ==}

  tldts@6.1.61:
    resolution: {integrity: sha512-rv8LUyez4Ygkopqn+M6OLItAOT9FF3REpPQDkdMx5ix8w4qkuE7Vo2o/vw1nxKQYmJDV8JpAMJQr1b+lTKf0FA==}
    hasBin: true

  tmp@0.0.33:
    resolution: {integrity: sha512-jRCJlojKnZ3addtTOjdIqoRuPEKBvNXcGYqzO6zWZX8KfKEpnGY5jfggJQ3EjKuu8D4bJRr0y+cYJFmYbImXGw==}
    engines: {node: '>=0.6.0'}

  tmp@0.2.3:
    resolution: {integrity: sha512-nZD7m9iCPC5g0pYmcaxogYKggSfLsdxl8of3Q/oIbqCqLLIO9IAF0GWjX1z9NZRHPiXv8Wex4yDCaZsgEw0Y8w==}
    engines: {node: '>=14.14'}

  to-regex-range@5.0.1:
    resolution: {integrity: sha512-65P7iz6X5yEr1cwcgvQxbbIw7Uk3gOy5dIdtZ4rDveLqhrdJP+Li/Hx6tyK0NEb+2GCyneCMJiGqrADCSNk8sQ==}
    engines: {node: '>=8.0'}

  toggle-selection@1.0.6:
    resolution: {integrity: sha512-BiZS+C1OS8g/q2RRbJmy59xpyghNBqrr6k5L/uKBGRsTfxmu3ffiRnd8mlGPUVayg8pvfi5urfnu8TU7DVOkLQ==}

  toposort@2.0.2:
    resolution: {integrity: sha512-0a5EOkAUp8D4moMi2W8ZF8jcga7BgZd91O/yabJCFY8az+XSzeGyTKs0Aoo897iV1Nj6guFq8orWDS96z91oGg==}

  totalist@3.0.1:
    resolution: {integrity: sha512-sf4i37nQ2LBx4m3wB74y+ubopq6W/dIzXg0FDGjsYnZHVa1Da8FH853wlL2gtUhg+xJXjfk3kUZS3BRoQeoQBQ==}
    engines: {node: '>=6'}

  tough-cookie@4.1.4:
    resolution: {integrity: sha512-Loo5UUvLD9ScZ6jh8beX1T6sO1w2/MpCRpEP7V280GKMVUQ0Jzar2U3UJPsrdbziLEMMhu3Ujnq//rhiFuIeag==}
    engines: {node: '>=6'}

  tough-cookie@5.0.0:
    resolution: {integrity: sha512-FRKsF7cz96xIIeMZ82ehjC3xW2E+O2+v11udrDYewUbszngYhsGa8z6YUMMzO9QJZzzyd0nGGXnML/TReX6W8Q==}
    engines: {node: '>=16'}

  tr46@0.0.3:
    resolution: {integrity: sha512-N3WMsuqV66lT30CrXNbEjx4GEwlow3v6rr4mCcv6prnfwhS01rkgyFdjPNBYd9br7LpXV1+Emh01fHnq2Gdgrw==}

  tr46@1.0.1:
    resolution: {integrity: sha512-dTpowEjclQ7Kgx5SdBkqRzVhERQXov8/l9Ft9dVM9fmg0W0KQSVaXX9T4i6twCPNtYiZM53lpSSUAwJbFPOHxA==}

  tr46@5.0.0:
    resolution: {integrity: sha512-tk2G5R2KRwBd+ZN0zaEXpmzdKyOYksXwywulIX95MBODjSzMIuQnQ3m8JxgbhnL1LeVo7lqQKsYa1O3Htl7K5g==}
    engines: {node: '>=18'}

  tree-kill@1.2.2:
    resolution: {integrity: sha512-L0Orpi8qGpRG//Nd+H90vFB+3iHnue1zSSGmNOOCh1GLJ7rUKVwV2HvijphGQS2UmhUZewS9VgvxYIdgr+fG1A==}
    hasBin: true

  trim-lines@3.0.1:
    resolution: {integrity: sha512-kRj8B+YHZCc9kQYdWfJB2/oUl9rA99qbowYYBtr4ui4mZyAQ2JpvVBd/6U2YloATfqBhBTSMhTpgBHtU0Mf3Rg==}

  trough@2.2.0:
    resolution: {integrity: sha512-tmMpK00BjZiUyVyvrBK7knerNgmgvcV/KLVyuma/SC+TQN167GrMRciANTz09+k3zW8L8t60jWO1GpfkZdjTaw==}

  ts-api-utils@1.4.0:
    resolution: {integrity: sha512-032cPxaEKwM+GT3vA5JXNzIaizx388rhsSW79vGRNGXfRRAdEAn2mvk36PvK5HnOchyWZ7afLEXqYCvPCrzuzQ==}
    engines: {node: '>=16'}
    peerDependencies:
      typescript: '>=4.2.0'

  ts-dedent@2.2.0:
    resolution: {integrity: sha512-q5W7tVM71e2xjHZTlgfTDoPF/SmqKG5hddq9SzR49CH2hayqRKJtQ4mtRlSxKaJlR/+9rEM+mnBHf7I2/BQcpQ==}
    engines: {node: '>=6.10'}

  ts-interface-checker@0.1.13:
    resolution: {integrity: sha512-Y/arvbn+rrz3JCKl9C4kVNfTfSm2/mEp5FSz5EsZSANGPSlQrpRI5M4PKF+mJnE52jOO90PnPSc3Ur3bTQw0gA==}

  tsconfig-paths@4.2.0:
    resolution: {integrity: sha512-NoZ4roiN7LnbKn9QqE1amc9DJfzvZXxF4xDavcOWt1BPkdx+m+0gJuPM+S0vCe7zTJMYUP0R8pO2XMr+Y8oLIg==}
    engines: {node: '>=6'}

  tslib@1.14.1:
    resolution: {integrity: sha512-Xni35NKzjgMrwevysHTCArtLDpPvye8zV/0E4EyYn43P7/7qvQwPh9BGkHewbMulVntbigmcT7rdX3BNo9wRJg==}

  tslib@2.8.1:
    resolution: {integrity: sha512-oJFu94HQb+KVduSUQL7wnpmqnfmLsOA/nAh6b6EH0wCEoK0/mPeXU6c3wKDV83MkOuHPRHtSXKKU99IBazS/2w==}

  tss-react@4.9.13:
    resolution: {integrity: sha512-Gu19qqPH8/SAyKVIgDE5qHygirEDnNIQcXhiEc+l4Q9T7C1sfvUnbVWs+yBpmN26/wyk4FTOupjYS2wq4vH0yA==}
    peerDependencies:
      '@emotion/react': ^11.4.1
      '@emotion/server': ^11.4.0
      '@mui/material': ^5.0.0 || ^6.0.0
      react: ^16.8.0 || ^17.0.2 || ^18.0.0
    peerDependenciesMeta:
      '@emotion/server':
        optional: true
      '@mui/material':
        optional: true

  tsup@8.3.5:
    resolution: {integrity: sha512-Tunf6r6m6tnZsG9GYWndg0z8dEV7fD733VBFzFJ5Vcm1FtlXB8xBD/rtrBi2a3YKEV7hHtxiZtW5EAVADoe1pA==}
    engines: {node: '>=18'}
    hasBin: true
    peerDependencies:
      '@microsoft/api-extractor': ^7.36.0
      '@swc/core': ^1
      postcss: ^8.4.12
      typescript: '>=4.5.0'
    peerDependenciesMeta:
      '@microsoft/api-extractor':
        optional: true
      '@swc/core':
        optional: true
      postcss:
        optional: true
      typescript:
        optional: true

  tsutils@3.21.0:
    resolution: {integrity: sha512-mHKK3iUXL+3UF6xL5k0PEhKRUBKPBCv/+RkEOpjRWxxx27KKRBmmA60A9pgOUvMi8GKhRMPEmjBRPzs2W7O1OA==}
    engines: {node: '>= 6'}
    peerDependencies:
      typescript: '>=2.8.0 || >= 3.2.0-dev || >= 3.3.0-dev || >= 3.4.0-dev || >= 3.5.0-dev || >= 3.6.0-dev || >= 3.6.0-beta || >= 3.7.0-dev || >= 3.7.0-beta'

  tsx@4.19.2:
    resolution: {integrity: sha512-pOUl6Vo2LUq/bSa8S5q7b91cgNSjctn9ugq/+Mvow99qW6x/UZYwzxy/3NmqoT66eHYfCVvFvACC58UBPFf28g==}
    engines: {node: '>=18.0.0'}
    hasBin: true

  tunnel-agent@0.6.0:
    resolution: {integrity: sha512-McnNiV1l8RYeY8tBgEpuodCC1mLUdbSN+CYBL7kJsJNInOP8UjDDEwdk6Mw60vdLLrr5NHKZhMAOSrR2NZuQ+w==}

  tweetnacl@0.14.5:
    resolution: {integrity: sha512-KXXFFdAbFXY4geFIwoyNK+f5Z1b7swfXABfL7HXCmoIWMKU3dmS26672A4EeQtDzLKy7SXmfBu51JolvEKwtGA==}

  type-check@0.3.2:
    resolution: {integrity: sha512-ZCmOJdvOWDBYJlzAoFkC+Q0+bUyEOS1ltgp1MGU03fqHG+dbi9tBFU2Rd9QKiDZFAYrhPh2JUf7rZRIuHRKtOg==}
    engines: {node: '>= 0.8.0'}

  type-check@0.4.0:
    resolution: {integrity: sha512-XleUoc9uwGXqjWwXaUTZAmzMcFZ5858QA2vvx1Ur5xIcixXIP+8LnFDgRplU30us6teqdlskFfu+ae4K79Ooew==}
    engines: {node: '>= 0.8.0'}

  type-fest@0.20.2:
    resolution: {integrity: sha512-Ne+eE4r0/iWnpAxD852z3A+N0Bt5RN//NjJwRd2VFHEmrywxf5vsZlh4R6lixl6B+wz/8d+maTSAkN1FIkI3LQ==}
    engines: {node: '>=10'}

  type-fest@0.21.3:
    resolution: {integrity: sha512-t0rzBq87m3fVcduHDUFhKmyyX+9eo6WQjZvf51Ea/M0Q7+T374Jp1aUiyUl0GKxp8M/OETVHSDvmkyPgvX+X2w==}
    engines: {node: '>=10'}

  type-fest@0.8.1:
    resolution: {integrity: sha512-4dbzIzqvjtgiM5rw1k5rEHtBANKmdudhGyBEajN01fEyhaAIhsoKNy6y7+IN93IfpFtwY9iqi7kD+xwKhQsNJA==}
    engines: {node: '>=8'}

  type-fest@2.19.0:
    resolution: {integrity: sha512-RAH822pAdBgcNMAfWnCBU3CFZcfZ/i1eZjwFU/dsLKumyuuP3niueg2UAukXYF0E2AAoc82ZSSf9J0WQBinzHA==}
    engines: {node: '>=12.20'}

  type-fest@4.27.0:
    resolution: {integrity: sha512-3IMSWgP7C5KSQqmo1wjhKrwsvXAtF33jO3QY+Uy++ia7hqvgSK6iXbbg5PbDBc1P2ZbNEDgejOrN4YooXvhwCw==}
    engines: {node: '>=16'}

  typed-array-buffer@1.0.2:
    resolution: {integrity: sha512-gEymJYKZtKXzzBzM4jqa9w6Q1Jjm7x2d+sh19AdsD4wqnMPDYyvwpsIc2Q/835kHuo3BEQ7CjelGhfTsoBb2MQ==}
    engines: {node: '>= 0.4'}

  typed-array-byte-length@1.0.1:
    resolution: {integrity: sha512-3iMJ9q0ao7WE9tWcaYKIptkNBuOIcZCCT0d4MRvuuH88fEoEH62IuQe0OtraD3ebQEoTRk8XCBoknUNc1Y67pw==}
    engines: {node: '>= 0.4'}

  typed-array-byte-offset@1.0.2:
    resolution: {integrity: sha512-Ous0vodHa56FviZucS2E63zkgtgrACj7omjwd/8lTEMEPFFyjfixMZ1ZXenpgCFBBt4EC1J2XsyVS2gkG0eTFA==}
    engines: {node: '>= 0.4'}

  typed-array-length@1.0.6:
    resolution: {integrity: sha512-/OxDN6OtAk5KBpGb28T+HZc2M+ADtvRxXrKKbUwtsLgdoxgX13hyy7ek6bFRl5+aBs2yZzB0c4CnQfAtVypW/g==}
    engines: {node: '>= 0.4'}

  typescript-fsa-reducers@1.2.2:
    resolution: {integrity: sha512-IQ2VsIqUvmzVgWNDjxkeOxX97itl/rq+2u82jGsRdzCSFi9OtV4qf1Ec1urvj/eDlPHOaihIL7wMZzLYx9GvFg==}
    peerDependencies:
      typescript-fsa: '*'

  typescript-fsa@3.0.0:
    resolution: {integrity: sha512-xiXAib35i0QHl/+wMobzPibjAH5TJLDj+qGq5jwVLG9qR4FUswZURBw2qihBm0m06tHoyb3FzpnJs1GRhRwVag==}

  typescript@4.9.5:
    resolution: {integrity: sha512-1FXk9E2Hm+QzZQ7z+McJiHL4NW1F2EzMu9Nq9i3zAaGqibafqYwCVU6WyWAuyQRRzOlxou8xZSyXLEN8oKj24g==}
    engines: {node: '>=4.2.0'}
    hasBin: true

  typescript@5.7.3:
    resolution: {integrity: sha512-84MVSjMEHP+FQRPy3pX9sTVV/INIex71s9TL2Gm5FG/WG1SqXeKyZ0k7/blY/4FdOzI12CBy1vGc4og/eus0fw==}
    engines: {node: '>=14.17'}
    hasBin: true

  ua-parser-js@0.7.39:
    resolution: {integrity: sha512-IZ6acm6RhQHNibSt7+c09hhvsKy9WUr4DVbeq9U8o71qxyYtJpQeDxQnMrVqnIFMLcQjHO0I9wgfO2vIahht4w==}
    hasBin: true

  uc.micro@2.1.0:
    resolution: {integrity: sha512-ARDJmphmdvUk6Glw7y9DQ2bFkKBHwQHLi2lsaH6PPmz/Ka9sFOBsBluozhDltWmnv9u/cF6Rt87znRTPV+yp/A==}

  unbox-primitive@1.0.2:
    resolution: {integrity: sha512-61pPlCD9h51VoreyJ0BReideM3MDKMKnh6+V9L08331ipq6Q8OFXZYiqP6n/tbHx4s5I9uRhcye6BrbkizkBDw==}

  undici-types@6.19.8:
    resolution: {integrity: sha512-ve2KP6f/JnbPBFyobGHuerC9g1FYGn/F8n1LWTwNxCEzd6IfqTwUQcNXgEtmmQ6DlRrC1hrSrBnCZPokRrDHjw==}

  unified@11.0.5:
    resolution: {integrity: sha512-xKvGhPWw3k84Qjh8bI3ZeJjqnyadK+GEFtazSfZv/rKeTkTjOJho6mFqh2SM96iIcZokxiOpg78GazTSg8+KHA==}

  unist-util-is@6.0.0:
    resolution: {integrity: sha512-2qCTHimwdxLfz+YzdGfkqNlH0tLi9xjTnHddPmJwtIG9MGsdbutfTc4P+haPD7l7Cjxf/WZj+we5qfVPvvxfYw==}

  unist-util-position@5.0.0:
    resolution: {integrity: sha512-fucsC7HjXvkB5R3kTCO7kUjRdrS0BJt3M/FPxmHMBOm8JQi2BsHAHFsy27E0EolP8rp0NzXsJ+jNPyDWvOJZPA==}

  unist-util-stringify-position@4.0.0:
    resolution: {integrity: sha512-0ASV06AAoKCDkS2+xw5RXJywruurpbC4JZSm7nr7MOt1ojAzvyyaO+UxZf18j8FCF6kmzCZKcAgN/yu2gm2XgQ==}

  unist-util-visit-parents@6.0.1:
    resolution: {integrity: sha512-L/PqWzfTP9lzzEa6CKs0k2nARxTdZduw3zyh8d2NVBnsyvHjSX4TWse388YrrQKbvI8w20fGjGlhgT96WwKykw==}

  unist-util-visit@5.0.0:
    resolution: {integrity: sha512-MR04uvD+07cwl/yhVuVWAtw+3GOR/knlL55Nd/wAdblk27GCVt3lqpTivy/tkJcZoNPzTwS1Y+KMojlLDhoTzg==}

  universalify@0.2.0:
    resolution: {integrity: sha512-CJ1QgKmNg3CwvAv/kOFmtnEN05f0D/cn9QntgNOQlQF9dgvVTHj3t+8JPdjqawCHk7V/KA+fbUqzZ9XWhcqPUg==}
    engines: {node: '>= 4.0.0'}

  universalify@2.0.1:
    resolution: {integrity: sha512-gptHNQghINnc/vTGIk0SOFGFNXw7JVrlRUtConJRlvaw6DuX0wO5Jeko9sWrMBhh+PsYAZ7oXAiOnf/UKogyiw==}
    engines: {node: '>= 10.0.0'}

  unplugin@1.16.0:
    resolution: {integrity: sha512-5liCNPuJW8dqh3+DM6uNM2EI3MLLpCKp/KY+9pB5M2S2SR2qvvDHhKgBOaTWEbZTAws3CXfB0rKTIolWKL05VQ==}
    engines: {node: '>=14.0.0'}

  untildify@4.0.0:
    resolution: {integrity: sha512-KK8xQ1mkzZeg9inewmFVDNkg3l5LUhoq9kN6iWYB/CC9YMG8HA+c1Q8HwDe6dEX7kErrEVNVBO3fWsVq5iDgtw==}
    engines: {node: '>=8'}

  update-browserslist-db@1.1.1:
    resolution: {integrity: sha512-R8UzCaa9Az+38REPiJ1tXlImTJXlVfgHZsglwBD/k6nj76ctsH1E3q4doGrukiLQd3sGQYu56r5+lo5r94l29A==}
    hasBin: true
    peerDependencies:
      browserslist: '>= 4.21.0'

  uri-js@4.4.1:
    resolution: {integrity: sha512-7rKUyy33Q1yc98pQ1DAmLtwX109F7TIfWlW1Ydo8Wl1ii1SeHieeh0HHfPeL2fMXK6z0s8ecKs9frCuLJvndBg==}

  url-parse@1.5.10:
    resolution: {integrity: sha512-WypcfiRhfeUP9vvF0j6rw0J3hrWrw6iZv3+22h6iRMJ/8z1Tj6XfLP4DsUix5MhMPnXpiHDoKyoZ/bdCkwBCiQ==}

  use-sync-external-store@1.4.0:
    resolution: {integrity: sha512-9WXSPC5fMv61vaupRkCKCxsPxBocVnwakBEkMIHHpkTTg6icbJtg6jzgtLDm4bl3cSHAca52rYWih0k4K3PfHw==}
    peerDependencies:
      react: ^16.8.0 || ^17.0.0 || ^18.0.0 || ^19.0.0

  util@0.12.5:
    resolution: {integrity: sha512-kZf/K6hEIrWHI6XqOFUiiMa+79wE/D8Q+NCNAWclkyg3b4d2k7s0QGepNjiABc+aR3N1PAyHL7p6UcLY6LmrnA==}

  utrie@1.0.2:
    resolution: {integrity: sha512-1MLa5ouZiOmQzUbjbu9VmjLzn1QLXBhwpUa7kdLUQK+KQ5KA9I1vk5U4YHe/X2Ch7PYnJfWuWT+VbuxbGwljhw==}

  uuid@8.3.2:
    resolution: {integrity: sha512-+NYs2QeMWy+GWFOEm9xnn6HCDp0l7QBD7ml8zLUmJ+93Q5NF0NocErnwkTkXVFNiX3/fpC6afS8Dhb/gz7R7eg==}
    hasBin: true

  uuid@9.0.1:
    resolution: {integrity: sha512-b+1eJOlsR9K8HJpow9Ok3fiWOWSIcIzXodvv0rQjVoOVNpWMpxf1wZNpt4y9h10odCNrqnYp1OBzRktckBe3sA==}
    hasBin: true

  v8-compile-cache@2.4.0:
    resolution: {integrity: sha512-ocyWc3bAHBB/guyqJQVI5o4BZkPhznPYUG2ea80Gond/BgNWpap8TOmLSeeQG7bnh2KMISxskdADG59j7zruhw==}

  value-equal@1.0.1:
    resolution: {integrity: sha512-NOJ6JZCAWr0zlxZt+xqCHNTEKOsrks2HQd4MqhP1qy4z1SkbEP467eNx6TgDKXMvUOb+OENfJCZwM+16n7fRfw==}

  verror@1.10.0:
    resolution: {integrity: sha512-ZZKSmDAEFOijERBLkmYfJ+vmk3w+7hOLYDNkRCuRuMJGEmqYNCNLyBBFwWKVMhfwaEF3WOd0Zlw86U/WC/+nYw==}
    engines: {'0': node >=0.6.0}

  vfile-message@4.0.2:
    resolution: {integrity: sha512-jRDZ1IMLttGj41KcZvlrYAaI3CfqpLpfpf+Mfig13viT6NKvRzWZ+lXz0Y5D60w6uJIBAOGq9mSHf0gktF0duw==}

  vfile@6.0.3:
    resolution: {integrity: sha512-KzIbH/9tXat2u30jf+smMwFCsno4wHVdNmzFyL+T/L3UGqqk6JKfVqOFOZEpZSHADH1k40ab6NUIXZq422ov3Q==}

  victory-vendor@36.9.2:
    resolution: {integrity: sha512-PnpQQMuxlwYdocC8fIJqVXvkeViHYzotI+NJrCuav0ZYFoq912ZHBk3mCeuj+5/VpodOjPe1z0Fk2ihgzlXqjQ==}

  vite-node@3.0.7:
    resolution: {integrity: sha512-2fX0QwX4GkkkpULXdT1Pf4q0tC1i1lFOyseKoonavXUNlQ77KpW2XqBGGNIm/J4Ows4KxgGJzDguYVPKwG/n5A==}
    engines: {node: ^18.0.0 || ^20.0.0 || >=22.0.0}
    hasBin: true

  vite-plugin-svgr@3.3.0:
    resolution: {integrity: sha512-vWZMCcGNdPqgziYFKQ3Y95XP0d0YGp28+MM3Dp9cTa/px5CKcHHrIoPl2Jw81rgVm6/ZUNONzjXbZQZ7Kw66og==}
    peerDependencies:
      vite: ^2.6.0 || 3 || 4

  vite@6.1.1:
    resolution: {integrity: sha512-4GgM54XrwRfrOp297aIYspIti66k56v16ZnqHvrIM7mG+HjDlAwS7p+Srr7J6fGvEdOJ5JcQ/D9T7HhtdXDTzA==}
    engines: {node: ^18.0.0 || ^20.0.0 || >=22.0.0}
    hasBin: true
    peerDependencies:
      '@types/node': ^18.0.0 || ^20.0.0 || >=22.0.0
      jiti: '>=1.21.0'
      less: '*'
      lightningcss: ^1.21.0
      sass: '*'
      sass-embedded: '*'
      stylus: '*'
      sugarss: '*'
      terser: ^5.16.0
      tsx: ^4.8.1
      yaml: ^2.3.0
    peerDependenciesMeta:
      '@types/node':
        optional: true
      jiti:
        optional: true
      less:
        optional: true
      lightningcss:
        optional: true
      sass:
        optional: true
      sass-embedded:
        optional: true
      stylus:
        optional: true
      sugarss:
        optional: true
      terser:
        optional: true
      tsx:
        optional: true
      yaml:
        optional: true

  vitest-axe@0.1.0:
    resolution: {integrity: sha512-jvtXxeQPg8R/2ANTY8QicA5pvvdRP4F0FsVUAHANJ46YCDASie/cuhlSzu0DGcLmZvGBSBNsNuK3HqfaeknyvA==}
    peerDependencies:
      vitest: '>=0.16.0'

  vitest@3.0.7:
    resolution: {integrity: sha512-IP7gPK3LS3Fvn44x30X1dM9vtawm0aesAa2yBIZ9vQf+qB69NXC5776+Qmcr7ohUXIQuLhk7xQR0aSUIDPqavg==}
    engines: {node: ^18.0.0 || ^20.0.0 || >=22.0.0}
    hasBin: true
    peerDependencies:
      '@edge-runtime/vm': '*'
      '@types/debug': ^4.1.12
      '@types/node': ^18.0.0 || ^20.0.0 || >=22.0.0
      '@vitest/browser': 3.0.7
      '@vitest/ui': 3.0.7
      happy-dom: '*'
      jsdom: '*'
    peerDependenciesMeta:
      '@edge-runtime/vm':
        optional: true
      '@types/debug':
        optional: true
      '@types/node':
        optional: true
      '@vitest/browser':
        optional: true
      '@vitest/ui':
        optional: true
      happy-dom:
        optional: true
      jsdom:
        optional: true

  w3c-xmlserializer@5.0.0:
    resolution: {integrity: sha512-o8qghlI8NZHU1lLPrpi2+Uq7abh4GGPpYANlalzWxyWteJOCsr/P+oPBA49TOLu5FTZO4d3F9MnWJfiMo4BkmA==}
    engines: {node: '>=18'}

  warning@4.0.3:
    resolution: {integrity: sha512-rpJyN222KWIvHJ/F53XSZv0Zl/accqHR8et1kpaMTD/fLCRxtV8iX8czMzY7sVZupTI3zcUTg8eycS2kNF9l6w==}

  webidl-conversions@3.0.1:
    resolution: {integrity: sha512-2JAn3z8AR6rjK8Sm8orRC0h/bcl/DqL7tRPdGZ4I1CjdF+EaMLmYxBHyXuKL849eucPFhvBoxMsflfOb8kxaeQ==}

  webidl-conversions@4.0.2:
    resolution: {integrity: sha512-YQ+BmxuTgd6UXZW3+ICGfyqRyHXVlD5GtQr5+qjiNW7bF0cqrzX500HVXPBOvgXb5YnzDd+h0zqyv61KUD7+Sg==}

  webidl-conversions@7.0.0:
    resolution: {integrity: sha512-VwddBukDzu71offAQR975unBIGqfKZpM+8ZX6ySk8nYhVoo5CYaZyzt3YBvYtRtO+aoGlqxPg/B87NGVZ/fu6g==}
    engines: {node: '>=12'}

  webpack-virtual-modules@0.6.2:
    resolution: {integrity: sha512-66/V2i5hQanC51vBQKPH4aI8NMAcBW59FVBs+rC7eGHupMyfn34q7rZIE+ETlJ+XTevqfUhVVBgSUNSW2flEUQ==}

  whatwg-encoding@3.1.1:
    resolution: {integrity: sha512-6qN4hJdMwfYBtE3YBTTHhoeuUrDBPZmbQaxWAqSALV/MeEnR5z1xd8UKud2RAkFoPkmB+hli1TZSnyi84xz1vQ==}
    engines: {node: '>=18'}

  whatwg-fetch@3.6.20:
    resolution: {integrity: sha512-EqhiFU6daOA8kpjOWTL0olhVOF3i7OrFzSYiGsEMB8GcXS+RrzauAERX65xMeNWVqxA6HXH2m69Z9LaKKdisfg==}

  whatwg-mimetype@4.0.0:
    resolution: {integrity: sha512-QaKxh0eNIi2mE9p2vEdzfagOKHCcj1pJ56EEHGQOVxp8r9/iszLUUV7v89x9O1p/T+NlTM5W7jW6+cz4Fq1YVg==}
    engines: {node: '>=18'}

  whatwg-url@14.0.0:
    resolution: {integrity: sha512-1lfMEm2IEr7RIV+f4lUNPOqfFL+pO+Xw3fJSqmjX9AbXcXcYOkCe1P6+9VBZB6n94af16NfZf+sSk0JCBZC9aw==}
    engines: {node: '>=18'}

  whatwg-url@5.0.0:
    resolution: {integrity: sha512-saE57nupxk6v3HY35+jzBwYa0rKSy0XR8JSxZPwgLr7ys0IBzhGviA1/TUGJLmSVqs8pb9AnvICXEuOHLprYTw==}

  whatwg-url@7.1.0:
    resolution: {integrity: sha512-WUu7Rg1DroM7oQvGWfOiAK21n74Gg+T4elXEQYkOhtyLeWiJFoOGLXPKI/9gzIie9CtwVLm8wtw6YJdKyxSjeg==}

  which-boxed-primitive@1.0.2:
    resolution: {integrity: sha512-bwZdv0AKLpplFY2KZRX6TvyuN7ojjr7lwkg6ml0roIy9YeuSr7JS372qlNW18UQYzgYK9ziGcerWqZOmEn9VNg==}

  which-builtin-type@1.1.4:
    resolution: {integrity: sha512-bppkmBSsHFmIMSl8BO9TbsyzsvGjVoppt8xUiGzwiu/bhDCGxnpOKCxgqj6GuyHE0mINMDecBFPlOm2hzY084w==}
    engines: {node: '>= 0.4'}

  which-collection@1.0.2:
    resolution: {integrity: sha512-K4jVyjnBdgvc86Y6BkaLZEN933SwYOuBFkdmBu9ZfkcAbdVbpITnDmjvZ/aQjRXQrv5EPkTnD1s39GiiqbngCw==}
    engines: {node: '>= 0.4'}

  which-typed-array@1.1.15:
    resolution: {integrity: sha512-oV0jmFtUky6CXfkqehVvBP/LSWJ2sy4vWMioiENyJLePrBO/yKyV9OyJySfAKosh+RYkIl5zJCNZ8/4JncrpdA==}
    engines: {node: '>= 0.4'}

  which@1.3.1:
    resolution: {integrity: sha512-HxJdYWq1MTIQbJ3nw0cqssHoTNU267KlrDuGZ1WYlxDStUtKUhOaJmh112/TZmHxxUfuJqPXSOm7tDyas0OSIQ==}
    hasBin: true

  which@2.0.2:
    resolution: {integrity: sha512-BLI3Tl1TW3Pvl70l3yq3Y64i+awpwXqsGBYWkkqMtnbXgrMD+yj7rhW0kuEDxzJaYXGjEW5ogapKNMEKNMjibA==}
    engines: {node: '>= 8'}
    hasBin: true

  why-is-node-running@2.3.0:
    resolution: {integrity: sha512-hUrmaWBdVDcxvYqnyh09zunKzROWjbZTiNy8dBEjkS7ehEDQibXJ7XvlmtbwuTclUiIyN+CyXQD4Vmko8fNm8w==}
    engines: {node: '>=8'}
    hasBin: true

  word-wrap@1.2.5:
    resolution: {integrity: sha512-BN22B5eaMMI9UMtjrGd5g5eCYPpCPDUy0FJXbYsaT5zYxjFOckS53SQDE3pWkVoWpHXVb3BrYcEN4Twa55B5cA==}
    engines: {node: '>=0.10.0'}

  workerpool@6.5.1:
    resolution: {integrity: sha512-Fs4dNYcsdpYSAfVxhnl1L5zTksjvOJxtC5hzMNl+1t9B8hTJTdKDyZ5ju7ztgPy+ft9tBFXoOlDNiOT9WUXZlA==}

  wrap-ansi@6.2.0:
    resolution: {integrity: sha512-r6lPcBGxZXlIcymEu7InxDMhdW0KDxpLgoFLcguasxCaJ/SOIZwINatK9KY/tf+ZrlywOKU0UDj3ATXUBfxJXA==}
    engines: {node: '>=8'}

  wrap-ansi@7.0.0:
    resolution: {integrity: sha512-YVGIj2kamLSTxw6NsZjoBxfSwsn0ycdesmc4p+Q21c5zPuZ1pl+NfxVdxPtdHvmNVOQ6XSYG4AUtyt/Fi7D16Q==}
    engines: {node: '>=10'}

  wrap-ansi@8.1.0:
    resolution: {integrity: sha512-si7QWI6zUMq56bESFvagtmzMdGOtoxfR+Sez11Mobfc7tm+VkUckk9bW2UeffTGVUbOksxmSw0AA2gs8g71NCQ==}
    engines: {node: '>=12'}

  wrap-ansi@9.0.0:
    resolution: {integrity: sha512-G8ura3S+3Z2G+mkgNRq8dqaFZAuxfsxpBB8OCTGRTCtp+l/v9nbFNmCUP1BZMts3G1142MsZfn6eeUKrr4PD1Q==}
    engines: {node: '>=18'}

  wrappy@1.0.2:
    resolution: {integrity: sha512-l4Sp/DRseor9wL6EvV2+TuQn63dMkPjZ/sp9XkghTEbV9KlPS1xUsZ3u7/IQO4wxtcFB4bgpQPRcR3QCvezPcQ==}

  write@1.0.3:
    resolution: {integrity: sha512-/lg70HAjtkUgWPVZhZcm+T4hkL8Zbtp1nFNOn3lRrxnlv50SRBv7cR7RqR+GMsd3hUXy9hWBo4CHTbFTcOYwig==}
    engines: {node: '>=4'}

  ws@8.18.0:
    resolution: {integrity: sha512-8VbfWfHLbbwu3+N6OKsOMpBdT4kXPDDB9cJk2bJ6mh9ucxdlnNvH1e+roYkKmN9Nxw2yjz7VzeO9oOz2zJ04Pw==}
    engines: {node: '>=10.0.0'}
    peerDependencies:
      bufferutil: ^4.0.1
      utf-8-validate: '>=5.0.2'
    peerDependenciesMeta:
      bufferutil:
        optional: true
      utf-8-validate:
        optional: true

  xml-name-validator@5.0.0:
    resolution: {integrity: sha512-EvGK8EJ3DhaHfbRlETOWAS5pO9MZITeauHKJyb8wyajUfQUenkIg2MvLDTZ4T/TgIcm3HU0TFBgWWboAZ30UHg==}
    engines: {node: '>=18'}

  xml2js@0.6.2:
    resolution: {integrity: sha512-T4rieHaC1EXcES0Kxxj4JWgaUQHDk+qwHcYOCFHfiwKz7tOVPLq7Hjq9dM1WCMhylqMEfP7hMcOIChvotiZegA==}
    engines: {node: '>=4.0.0'}

  xml@1.0.1:
    resolution: {integrity: sha512-huCv9IH9Tcf95zuYCsQraZtWnJvBtLVE0QHMOs8bWyZAFZNDcYjsPq1nEx8jKA9y+Beo9v+7OBPRisQTjinQMw==}

  xmlbuilder@11.0.1:
    resolution: {integrity: sha512-fDlsI/kFEx7gLvbecc0/ohLG50fugQp8ryHzMTuW9vSa1GJ0XYWKnhsUx7oie3G98+r56aTQIUB4kht42R3JvA==}
    engines: {node: '>=4.0'}

  xmlchars@2.2.0:
    resolution: {integrity: sha512-JZnDKK8B0RCDw84FNdDAIpZK+JuJw+s7Lz8nksI7SIuU3UXJJslUthsi+uWBUYOwPFwW7W7PRLRfUKpxjtjFCw==}

  y18n@5.0.8:
    resolution: {integrity: sha512-0pfFzegeDWJHJIAmTLRP2DwHjdF5s7jo9tuztdQxAhINCdvS+3nGINqPd00AphqJR/0LhANUS6/+7SCb98YOfA==}
    engines: {node: '>=10'}

  yallist@3.1.1:
    resolution: {integrity: sha512-a4UGQaWPH59mOXUYnAG2ewncQS4i4F43Tv3JoAM+s2VDAmS9NsK8GpDMLrCHPksFT7h3K6TOoUNn2pb7RoXx4g==}

  yaml@2.6.1:
    resolution: {integrity: sha512-7r0XPzioN/Q9kXBro/XPnA6kznR73DHq+GXh5ON7ZozRO6aMjbmiBuKste2wslTFkC5d1dw0GooOCepZXJ2SAg==}
    engines: {node: '>= 14'}
    hasBin: true

  yargs-parser@20.2.9:
    resolution: {integrity: sha512-y11nGElTIV+CT3Zv9t7VKl+Q3hTQoT9a1Qzezhhl6Rp21gJ/IVTW7Z3y9EWXhuUBC2Shnf+DX0antecpAwSP8w==}
    engines: {node: '>=10'}

  yargs-parser@21.1.1:
    resolution: {integrity: sha512-tVpsJW7DdjecAiFpbIB1e3qxIQsE6NoPc5/eTdrbbIC4h0LVsWhnoa3g+m2HclBIujHzsxZ4VJVA+GUuc2/LBw==}
    engines: {node: '>=12'}

  yargs-unparser@2.0.0:
    resolution: {integrity: sha512-7pRTIA9Qc1caZ0bZ6RYRGbHJthJWuakf+WmHK0rVeLkNrrGhfoabBNdue6kdINI6r4if7ocq9aD/n7xwKOdzOA==}
    engines: {node: '>=10'}

  yargs@16.2.0:
    resolution: {integrity: sha512-D1mvvtDG0L5ft/jGWkLpG1+m0eQxOfaBvTNELraWj22wSVUMWxZUvYgJYcKh6jGGIkJFhH4IZPQhR4TKpc8mBw==}
    engines: {node: '>=10'}

  yargs@17.7.2:
    resolution: {integrity: sha512-7dSzzRQ++CKnNI/krKnYRV7JKKPUXMEh61soaHKg9mrWEhzFWhFnxPxGl+69cD1Ou63C13NUPCnmIcrvqCuM6w==}
    engines: {node: '>=12'}

  yauzl@2.10.0:
    resolution: {integrity: sha512-p4a9I6X6nu6IhoGmBqAcbJy1mlC4j27vEPZX9F4L4/vZT3Lyq1VkFHw/V/PUcB9Buo+DG3iHkT0x3Qya58zc3g==}

  yocto-queue@0.1.0:
    resolution: {integrity: sha512-rVksvsnNCdJ/ohGc6xgPwyN8eheCxsiLM8mxuE/t/mOVqJewPuO1miLpTHQiRgTKCLexL4MeAFVagts7HmNZ2Q==}
    engines: {node: '>=10'}

  yoctocolors-cjs@2.1.2:
    resolution: {integrity: sha512-cYVsTjKl8b+FrnidjibDWskAv7UKOfcwaVZdp/it9n1s9fU3IkgDbhdIRKCW4JDsAlECJY0ytoVPT3sK6kideA==}
    engines: {node: '>=18'}

  yup@1.5.0:
    resolution: {integrity: sha512-NJfBIHnp1QbqZwxcgl6irnDMIsb/7d1prNhFx02f1kp8h+orpi4xs3w90szNpOh68a/iHPdMsYvhZWoDmUvXBQ==}

  zwitch@2.0.4:
    resolution: {integrity: sha512-bXE4cR/kVZhKZX/RjPEflHaKVhUVl85noU3v6b8apfQEc1x4A+zBxjZ4lN8LqGd6WZ3dl98pY4o717VFmoPp+A==}

  zxcvbn@4.4.2:
    resolution: {integrity: sha512-Bq0B+ixT/DMyG8kgX2xWcI5jUvCwqrMxSFam7m0lAf78nf04hv6lNCsyLYdyYTrCVMqNDY/206K7eExYCeSyUQ==}

snapshots:

  '@4tw/cypress-drag-drop@2.3.0(cypress@14.0.1)':
    dependencies:
      cypress: 14.0.1

  '@adobe/css-tools@4.4.1': {}

  '@algolia/cache-browser-local-storage@4.24.0':
    dependencies:
      '@algolia/cache-common': 4.24.0

  '@algolia/cache-common@4.24.0': {}

  '@algolia/cache-in-memory@4.24.0':
    dependencies:
      '@algolia/cache-common': 4.24.0

  '@algolia/client-account@4.24.0':
    dependencies:
      '@algolia/client-common': 4.24.0
      '@algolia/client-search': 4.24.0
      '@algolia/transporter': 4.24.0

  '@algolia/client-analytics@4.24.0':
    dependencies:
      '@algolia/client-common': 4.24.0
      '@algolia/client-search': 4.24.0
      '@algolia/requester-common': 4.24.0
      '@algolia/transporter': 4.24.0

  '@algolia/client-common@4.24.0':
    dependencies:
      '@algolia/requester-common': 4.24.0
      '@algolia/transporter': 4.24.0

  '@algolia/client-personalization@4.24.0':
    dependencies:
      '@algolia/client-common': 4.24.0
      '@algolia/requester-common': 4.24.0
      '@algolia/transporter': 4.24.0

  '@algolia/client-search@4.24.0':
    dependencies:
      '@algolia/client-common': 4.24.0
      '@algolia/requester-common': 4.24.0
      '@algolia/transporter': 4.24.0

  '@algolia/logger-common@4.24.0': {}

  '@algolia/logger-console@4.24.0':
    dependencies:
      '@algolia/logger-common': 4.24.0

  '@algolia/recommend@4.24.0':
    dependencies:
      '@algolia/cache-browser-local-storage': 4.24.0
      '@algolia/cache-common': 4.24.0
      '@algolia/cache-in-memory': 4.24.0
      '@algolia/client-common': 4.24.0
      '@algolia/client-search': 4.24.0
      '@algolia/logger-common': 4.24.0
      '@algolia/logger-console': 4.24.0
      '@algolia/requester-browser-xhr': 4.24.0
      '@algolia/requester-common': 4.24.0
      '@algolia/requester-node-http': 4.24.0
      '@algolia/transporter': 4.24.0

  '@algolia/requester-browser-xhr@4.24.0':
    dependencies:
      '@algolia/requester-common': 4.24.0

  '@algolia/requester-common@4.24.0': {}

  '@algolia/requester-node-http@4.24.0':
    dependencies:
      '@algolia/requester-common': 4.24.0

  '@algolia/transporter@4.24.0':
    dependencies:
      '@algolia/cache-common': 4.24.0
      '@algolia/logger-common': 4.24.0
      '@algolia/requester-common': 4.24.0

  '@ampproject/remapping@2.3.0':
    dependencies:
      '@jridgewell/gen-mapping': 0.3.5
      '@jridgewell/trace-mapping': 0.3.25

  '@babel/code-frame@7.12.11':
    dependencies:
      '@babel/highlight': 7.25.9

  '@babel/code-frame@7.26.2':
    dependencies:
      '@babel/helper-validator-identifier': 7.25.9
      js-tokens: 4.0.0
      picocolors: 1.1.1

  '@babel/compat-data@7.26.2': {}

  '@babel/core@7.26.0':
    dependencies:
      '@ampproject/remapping': 2.3.0
      '@babel/code-frame': 7.26.2
      '@babel/generator': 7.26.2
      '@babel/helper-compilation-targets': 7.25.9
      '@babel/helper-module-transforms': 7.26.0(@babel/core@7.26.0)
      '@babel/helpers': 7.26.0
      '@babel/parser': 7.26.2
      '@babel/template': 7.25.9
      '@babel/traverse': 7.25.9
      '@babel/types': 7.26.0
      convert-source-map: 2.0.0
      debug: 4.4.0(supports-color@8.1.1)
      gensync: 1.0.0-beta.2
      json5: 2.2.3
      semver: 7.6.3
    transitivePeerDependencies:
      - supports-color

  '@babel/generator@7.26.2':
    dependencies:
      '@babel/parser': 7.26.2
      '@babel/types': 7.26.0
      '@jridgewell/gen-mapping': 0.3.5
      '@jridgewell/trace-mapping': 0.3.25
      jsesc: 3.0.2

  '@babel/helper-compilation-targets@7.25.9':
    dependencies:
      '@babel/compat-data': 7.26.2
      '@babel/helper-validator-option': 7.25.9
      browserslist: 4.24.2
      lru-cache: 5.1.1
      semver: 7.6.3

  '@babel/helper-module-imports@7.25.9':
    dependencies:
      '@babel/traverse': 7.25.9
      '@babel/types': 7.26.0
    transitivePeerDependencies:
      - supports-color

  '@babel/helper-module-transforms@7.26.0(@babel/core@7.26.0)':
    dependencies:
      '@babel/core': 7.26.0
      '@babel/helper-module-imports': 7.25.9
      '@babel/helper-validator-identifier': 7.25.9
      '@babel/traverse': 7.25.9
    transitivePeerDependencies:
      - supports-color

  '@babel/helper-string-parser@7.25.9': {}

  '@babel/helper-validator-identifier@7.25.9': {}

  '@babel/helper-validator-option@7.25.9': {}

  '@babel/helpers@7.26.0':
    dependencies:
      '@babel/template': 7.25.9
      '@babel/types': 7.26.0

  '@babel/highlight@7.25.9':
    dependencies:
      '@babel/helper-validator-identifier': 7.25.9
      chalk: 2.4.2
      js-tokens: 4.0.0
      picocolors: 1.1.1

  '@babel/parser@7.26.2':
    dependencies:
      '@babel/types': 7.26.0

  '@babel/runtime@7.26.0':
    dependencies:
      regenerator-runtime: 0.14.1

  '@babel/template@7.25.9':
    dependencies:
      '@babel/code-frame': 7.26.2
      '@babel/parser': 7.26.2
      '@babel/types': 7.26.0

  '@babel/traverse@7.25.9':
    dependencies:
      '@babel/code-frame': 7.26.2
      '@babel/generator': 7.26.2
      '@babel/parser': 7.26.2
      '@babel/template': 7.25.9
      '@babel/types': 7.26.0
      debug: 4.4.0(supports-color@8.1.1)
      globals: 11.12.0
    transitivePeerDependencies:
      - supports-color

  '@babel/types@7.26.0':
    dependencies:
      '@babel/helper-string-parser': 7.25.9
      '@babel/helper-validator-identifier': 7.25.9

  '@bcoe/v8-coverage@1.0.2': {}

  '@braintree/asset-loader@2.0.0': {}

  '@braintree/asset-loader@2.0.1': {}

  '@braintree/browser-detection@1.17.2': {}

  '@braintree/browser-detection@2.0.1': {}

  '@braintree/event-emitter@0.4.1': {}

  '@braintree/extended-promise@1.0.0': {}

  '@braintree/iframer@2.0.0': {}

  '@braintree/sanitize-url@7.0.4': {}

  '@braintree/sanitize-url@7.1.0': {}

  '@braintree/uuid@0.1.0': {}

  '@braintree/uuid@1.0.0': {}

  '@braintree/wrap-promise@2.1.0': {}

  '@bundled-es-modules/cookie@2.0.1':
    dependencies:
      cookie: 0.7.2

  '@bundled-es-modules/statuses@1.0.1':
    dependencies:
      statuses: 2.0.1

  '@bundled-es-modules/tough-cookie@0.1.6':
    dependencies:
      '@types/tough-cookie': 4.0.5
      tough-cookie: 4.1.4

  '@colors/colors@1.5.0':
    optional: true

  '@cypress/request@3.0.6':
    dependencies:
      aws-sign2: 0.7.0
      aws4: 1.13.2
      caseless: 0.12.0
      combined-stream: 1.0.8
      extend: 3.0.2
      forever-agent: 0.6.1
      form-data: 4.0.1
      http-signature: 1.4.0
      is-typedarray: 1.0.0
      isstream: 0.1.2
      json-stringify-safe: 5.0.1
      mime-types: 2.1.35
      performance-now: 2.1.0
      qs: 6.13.0
      safe-buffer: 5.2.1
      tough-cookie: 5.0.0
      tunnel-agent: 0.6.0
      uuid: 8.3.2

  '@cypress/xvfb@1.2.4(supports-color@8.1.1)':
    dependencies:
      debug: 3.2.7(supports-color@8.1.1)
      lodash.once: 4.1.1
    transitivePeerDependencies:
      - supports-color

  '@dnd-kit/accessibility@3.1.0(react@18.3.1)':
    dependencies:
      react: 18.3.1
      tslib: 2.8.1

  '@dnd-kit/core@6.1.0(react-dom@18.3.1(react@18.3.1))(react@18.3.1)':
    dependencies:
      '@dnd-kit/accessibility': 3.1.0(react@18.3.1)
      '@dnd-kit/utilities': 3.2.2(react@18.3.1)
      react: 18.3.1
      react-dom: 18.3.1(react@18.3.1)
      tslib: 2.8.1

  '@dnd-kit/sortable@8.0.0(@dnd-kit/core@6.1.0(react-dom@18.3.1(react@18.3.1))(react@18.3.1))(react@18.3.1)':
    dependencies:
      '@dnd-kit/core': 6.1.0(react-dom@18.3.1(react@18.3.1))(react@18.3.1)
      '@dnd-kit/utilities': 3.2.2(react@18.3.1)
      react: 18.3.1
      tslib: 2.8.1

  '@dnd-kit/utilities@3.2.2(react@18.3.1)':
    dependencies:
      react: 18.3.1
      tslib: 2.8.1

  '@emotion/babel-plugin@11.13.5':
    dependencies:
      '@babel/helper-module-imports': 7.25.9
      '@babel/runtime': 7.26.0
      '@emotion/hash': 0.9.2
      '@emotion/memoize': 0.9.0
      '@emotion/serialize': 1.3.3
      babel-plugin-macros: 3.1.0
      convert-source-map: 1.9.0
      escape-string-regexp: 4.0.0
      find-root: 1.1.0
      source-map: 0.5.7
      stylis: 4.2.0
    transitivePeerDependencies:
      - supports-color

  '@emotion/cache@11.13.5':
    dependencies:
      '@emotion/memoize': 0.9.0
      '@emotion/sheet': 1.4.0
      '@emotion/utils': 1.4.2
      '@emotion/weak-memoize': 0.4.0
      stylis: 4.2.0

  '@emotion/hash@0.9.2': {}

  '@emotion/is-prop-valid@1.3.1':
    dependencies:
      '@emotion/memoize': 0.9.0

  '@emotion/memoize@0.9.0': {}

  '@emotion/react@11.13.5(@types/react@18.3.12)(react@18.3.1)':
    dependencies:
      '@babel/runtime': 7.26.0
      '@emotion/babel-plugin': 11.13.5
      '@emotion/cache': 11.13.5
      '@emotion/serialize': 1.3.3
      '@emotion/use-insertion-effect-with-fallbacks': 1.1.0(react@18.3.1)
      '@emotion/utils': 1.4.2
      '@emotion/weak-memoize': 0.4.0
      hoist-non-react-statics: 3.3.2
      react: 18.3.1
    optionalDependencies:
      '@types/react': 18.3.12
    transitivePeerDependencies:
      - supports-color

  '@emotion/serialize@1.3.3':
    dependencies:
      '@emotion/hash': 0.9.2
      '@emotion/memoize': 0.9.0
      '@emotion/unitless': 0.10.0
      '@emotion/utils': 1.4.2
      csstype: 3.1.3

  '@emotion/sheet@1.4.0': {}

  '@emotion/styled@11.13.5(@emotion/react@11.13.5(@types/react@18.3.12)(react@18.3.1))(@types/react@18.3.12)(react@18.3.1)':
    dependencies:
      '@babel/runtime': 7.26.0
      '@emotion/babel-plugin': 11.13.5
      '@emotion/is-prop-valid': 1.3.1
      '@emotion/react': 11.13.5(@types/react@18.3.12)(react@18.3.1)
      '@emotion/serialize': 1.3.3
      '@emotion/use-insertion-effect-with-fallbacks': 1.1.0(react@18.3.1)
      '@emotion/utils': 1.4.2
      react: 18.3.1
    optionalDependencies:
      '@types/react': 18.3.12
    transitivePeerDependencies:
      - supports-color

  '@emotion/unitless@0.10.0': {}

  '@emotion/use-insertion-effect-with-fallbacks@1.1.0(react@18.3.1)':
    dependencies:
      react: 18.3.1

  '@emotion/utils@1.4.2': {}

  '@emotion/weak-memoize@0.4.0': {}

  '@esbuild/aix-ppc64@0.23.1':
    optional: true

  '@esbuild/aix-ppc64@0.24.0':
    optional: true

  '@esbuild/aix-ppc64@0.24.2':
    optional: true

  '@esbuild/android-arm64@0.23.1':
    optional: true

  '@esbuild/android-arm64@0.24.0':
    optional: true

  '@esbuild/android-arm64@0.24.2':
    optional: true

  '@esbuild/android-arm@0.23.1':
    optional: true

  '@esbuild/android-arm@0.24.0':
    optional: true

  '@esbuild/android-arm@0.24.2':
    optional: true

  '@esbuild/android-x64@0.23.1':
    optional: true

  '@esbuild/android-x64@0.24.0':
    optional: true

  '@esbuild/android-x64@0.24.2':
    optional: true

  '@esbuild/darwin-arm64@0.23.1':
    optional: true

  '@esbuild/darwin-arm64@0.24.0':
    optional: true

  '@esbuild/darwin-arm64@0.24.2':
    optional: true

  '@esbuild/darwin-x64@0.23.1':
    optional: true

  '@esbuild/darwin-x64@0.24.0':
    optional: true

  '@esbuild/darwin-x64@0.24.2':
    optional: true

  '@esbuild/freebsd-arm64@0.23.1':
    optional: true

  '@esbuild/freebsd-arm64@0.24.0':
    optional: true

  '@esbuild/freebsd-arm64@0.24.2':
    optional: true

  '@esbuild/freebsd-x64@0.23.1':
    optional: true

  '@esbuild/freebsd-x64@0.24.0':
    optional: true

  '@esbuild/freebsd-x64@0.24.2':
    optional: true

  '@esbuild/linux-arm64@0.23.1':
    optional: true

  '@esbuild/linux-arm64@0.24.0':
    optional: true

  '@esbuild/linux-arm64@0.24.2':
    optional: true

  '@esbuild/linux-arm@0.23.1':
    optional: true

  '@esbuild/linux-arm@0.24.0':
    optional: true

  '@esbuild/linux-arm@0.24.2':
    optional: true

  '@esbuild/linux-ia32@0.23.1':
    optional: true

  '@esbuild/linux-ia32@0.24.0':
    optional: true

  '@esbuild/linux-ia32@0.24.2':
    optional: true

  '@esbuild/linux-loong64@0.23.1':
    optional: true

  '@esbuild/linux-loong64@0.24.0':
    optional: true

  '@esbuild/linux-loong64@0.24.2':
    optional: true

  '@esbuild/linux-mips64el@0.23.1':
    optional: true

  '@esbuild/linux-mips64el@0.24.0':
    optional: true

  '@esbuild/linux-mips64el@0.24.2':
    optional: true

  '@esbuild/linux-ppc64@0.23.1':
    optional: true

  '@esbuild/linux-ppc64@0.24.0':
    optional: true

  '@esbuild/linux-ppc64@0.24.2':
    optional: true

  '@esbuild/linux-riscv64@0.23.1':
    optional: true

  '@esbuild/linux-riscv64@0.24.0':
    optional: true

  '@esbuild/linux-riscv64@0.24.2':
    optional: true

  '@esbuild/linux-s390x@0.23.1':
    optional: true

  '@esbuild/linux-s390x@0.24.0':
    optional: true

  '@esbuild/linux-s390x@0.24.2':
    optional: true

  '@esbuild/linux-x64@0.23.1':
    optional: true

  '@esbuild/linux-x64@0.24.0':
    optional: true

  '@esbuild/linux-x64@0.24.2':
    optional: true

  '@esbuild/netbsd-arm64@0.24.2':
    optional: true

  '@esbuild/netbsd-x64@0.23.1':
    optional: true

  '@esbuild/netbsd-x64@0.24.0':
    optional: true

  '@esbuild/netbsd-x64@0.24.2':
    optional: true

  '@esbuild/openbsd-arm64@0.23.1':
    optional: true

  '@esbuild/openbsd-arm64@0.24.0':
    optional: true

  '@esbuild/openbsd-arm64@0.24.2':
    optional: true

  '@esbuild/openbsd-x64@0.23.1':
    optional: true

  '@esbuild/openbsd-x64@0.24.0':
    optional: true

  '@esbuild/openbsd-x64@0.24.2':
    optional: true

  '@esbuild/sunos-x64@0.23.1':
    optional: true

  '@esbuild/sunos-x64@0.24.0':
    optional: true

  '@esbuild/sunos-x64@0.24.2':
    optional: true

  '@esbuild/win32-arm64@0.23.1':
    optional: true

  '@esbuild/win32-arm64@0.24.0':
    optional: true

  '@esbuild/win32-arm64@0.24.2':
    optional: true

  '@esbuild/win32-ia32@0.23.1':
    optional: true

  '@esbuild/win32-ia32@0.24.0':
    optional: true

  '@esbuild/win32-ia32@0.24.2':
    optional: true

  '@esbuild/win32-x64@0.23.1':
    optional: true

  '@esbuild/win32-x64@0.24.0':
    optional: true

  '@esbuild/win32-x64@0.24.2':
    optional: true

  '@eslint-community/eslint-utils@4.4.1(eslint@7.32.0)':
    dependencies:
      eslint: 7.32.0
      eslint-visitor-keys: 3.4.3

  '@eslint-community/regexpp@4.12.1': {}

  '@eslint/eslintrc@0.4.3':
    dependencies:
      ajv: 6.12.6
      debug: 4.3.7
      espree: 7.3.1
      globals: 13.24.0
      ignore: 4.0.6
      import-fresh: 3.3.0
      js-yaml: 3.14.1
      minimatch: 3.1.2
      strip-json-comments: 3.1.1
    transitivePeerDependencies:
      - supports-color

  '@fontsource/fira-code@5.1.1': {}

  '@fontsource/nunito-sans@5.1.1': {}

  '@hookform/resolvers@3.9.1(react-hook-form@7.53.2(react@18.3.1))':
    dependencies:
      react-hook-form: 7.53.2(react@18.3.1)

  '@humanwhocodes/config-array@0.5.0':
    dependencies:
      '@humanwhocodes/object-schema': 1.2.1
      debug: 4.3.7
      minimatch: 3.1.2
    transitivePeerDependencies:
      - supports-color

  '@humanwhocodes/object-schema@1.2.1': {}

  '@inquirer/checkbox@4.0.3(@types/node@20.17.6)':
    dependencies:
      '@inquirer/core': 10.1.1(@types/node@20.17.6)
      '@inquirer/figures': 1.0.8
      '@inquirer/type': 3.0.1(@types/node@20.17.6)
      '@types/node': 20.17.6
      ansi-escapes: 4.3.2
      yoctocolors-cjs: 2.1.2

  '@inquirer/confirm@5.0.2(@types/node@20.17.6)':
    dependencies:
      '@inquirer/core': 10.1.0(@types/node@20.17.6)
      '@inquirer/type': 3.0.1(@types/node@20.17.6)
      '@types/node': 20.17.6

  '@inquirer/confirm@5.1.0(@types/node@20.17.6)':
    dependencies:
      '@inquirer/core': 10.1.1(@types/node@20.17.6)
      '@inquirer/type': 3.0.1(@types/node@20.17.6)
      '@types/node': 20.17.6

  '@inquirer/core@10.1.0(@types/node@20.17.6)':
    dependencies:
      '@inquirer/figures': 1.0.8
      '@inquirer/type': 3.0.1(@types/node@20.17.6)
      ansi-escapes: 4.3.2
      cli-width: 4.1.0
      mute-stream: 2.0.0
      signal-exit: 4.1.0
      strip-ansi: 6.0.1
      wrap-ansi: 6.2.0
      yoctocolors-cjs: 2.1.2
    transitivePeerDependencies:
      - '@types/node'

  '@inquirer/core@10.1.1(@types/node@20.17.6)':
    dependencies:
      '@inquirer/figures': 1.0.8
      '@inquirer/type': 3.0.1(@types/node@20.17.6)
      ansi-escapes: 4.3.2
      cli-width: 4.1.0
      mute-stream: 2.0.0
      signal-exit: 4.1.0
      strip-ansi: 6.0.1
      wrap-ansi: 6.2.0
      yoctocolors-cjs: 2.1.2
    transitivePeerDependencies:
      - '@types/node'

  '@inquirer/editor@4.2.0(@types/node@20.17.6)':
    dependencies:
      '@inquirer/core': 10.1.1(@types/node@20.17.6)
      '@inquirer/type': 3.0.1(@types/node@20.17.6)
      '@types/node': 20.17.6
      external-editor: 3.1.0

  '@inquirer/expand@4.0.3(@types/node@20.17.6)':
    dependencies:
      '@inquirer/core': 10.1.1(@types/node@20.17.6)
      '@inquirer/type': 3.0.1(@types/node@20.17.6)
      '@types/node': 20.17.6
      yoctocolors-cjs: 2.1.2

  '@inquirer/figures@1.0.8': {}

  '@inquirer/input@4.1.0(@types/node@20.17.6)':
    dependencies:
      '@inquirer/core': 10.1.1(@types/node@20.17.6)
      '@inquirer/type': 3.0.1(@types/node@20.17.6)
      '@types/node': 20.17.6

  '@inquirer/number@3.0.3(@types/node@20.17.6)':
    dependencies:
      '@inquirer/core': 10.1.1(@types/node@20.17.6)
      '@inquirer/type': 3.0.1(@types/node@20.17.6)
      '@types/node': 20.17.6

  '@inquirer/password@4.0.3(@types/node@20.17.6)':
    dependencies:
      '@inquirer/core': 10.1.1(@types/node@20.17.6)
      '@inquirer/type': 3.0.1(@types/node@20.17.6)
      '@types/node': 20.17.6
      ansi-escapes: 4.3.2

  '@inquirer/prompts@7.2.0(@types/node@20.17.6)':
    dependencies:
      '@inquirer/checkbox': 4.0.3(@types/node@20.17.6)
      '@inquirer/confirm': 5.1.0(@types/node@20.17.6)
      '@inquirer/editor': 4.2.0(@types/node@20.17.6)
      '@inquirer/expand': 4.0.3(@types/node@20.17.6)
      '@inquirer/input': 4.1.0(@types/node@20.17.6)
      '@inquirer/number': 3.0.3(@types/node@20.17.6)
      '@inquirer/password': 4.0.3(@types/node@20.17.6)
      '@inquirer/rawlist': 4.0.3(@types/node@20.17.6)
      '@inquirer/search': 3.0.3(@types/node@20.17.6)
      '@inquirer/select': 4.0.3(@types/node@20.17.6)
      '@types/node': 20.17.6

  '@inquirer/rawlist@4.0.3(@types/node@20.17.6)':
    dependencies:
      '@inquirer/core': 10.1.1(@types/node@20.17.6)
      '@inquirer/type': 3.0.1(@types/node@20.17.6)
      '@types/node': 20.17.6
      yoctocolors-cjs: 2.1.2

  '@inquirer/search@3.0.3(@types/node@20.17.6)':
    dependencies:
      '@inquirer/core': 10.1.1(@types/node@20.17.6)
      '@inquirer/figures': 1.0.8
      '@inquirer/type': 3.0.1(@types/node@20.17.6)
      '@types/node': 20.17.6
      yoctocolors-cjs: 2.1.2

  '@inquirer/select@4.0.3(@types/node@20.17.6)':
    dependencies:
      '@inquirer/core': 10.1.1(@types/node@20.17.6)
      '@inquirer/figures': 1.0.8
      '@inquirer/type': 3.0.1(@types/node@20.17.6)
      '@types/node': 20.17.6
      ansi-escapes: 4.3.2
      yoctocolors-cjs: 2.1.2

  '@inquirer/type@3.0.1(@types/node@20.17.6)':
    dependencies:
      '@types/node': 20.17.6

  '@isaacs/cliui@8.0.2':
    dependencies:
      string-width: 5.1.2
      string-width-cjs: string-width@4.2.3
      strip-ansi: 7.1.0
      strip-ansi-cjs: strip-ansi@6.0.1
      wrap-ansi: 8.1.0
      wrap-ansi-cjs: wrap-ansi@7.0.0

  '@istanbuljs/schema@0.1.3': {}

  '@joshwooding/vite-plugin-react-docgen-typescript@0.4.2(typescript@5.7.3)(vite@6.1.1(@types/node@20.17.6)(jiti@1.21.6)(terser@5.36.0)(tsx@4.19.2)(yaml@2.6.1))':
    dependencies:
      magic-string: 0.27.0
      react-docgen-typescript: 2.2.2(typescript@5.7.3)
      vite: 6.1.1(@types/node@20.17.6)(jiti@1.21.6)(terser@5.36.0)(tsx@4.19.2)(yaml@2.6.1)
    optionalDependencies:
      typescript: 5.7.3

  '@jridgewell/gen-mapping@0.3.5':
    dependencies:
      '@jridgewell/set-array': 1.2.1
      '@jridgewell/sourcemap-codec': 1.5.0
      '@jridgewell/trace-mapping': 0.3.25

  '@jridgewell/resolve-uri@3.1.2': {}

  '@jridgewell/set-array@1.2.1': {}

  '@jridgewell/source-map@0.3.6':
    dependencies:
      '@jridgewell/gen-mapping': 0.3.5
      '@jridgewell/trace-mapping': 0.3.25
    optional: true

  '@jridgewell/sourcemap-codec@1.5.0': {}

  '@jridgewell/trace-mapping@0.3.25':
    dependencies:
      '@jridgewell/resolve-uri': 3.1.2
      '@jridgewell/sourcemap-codec': 1.5.0

  '@kwsites/file-exists@1.1.1':
    dependencies:
      debug: 4.3.7
    transitivePeerDependencies:
      - supports-color

  '@kwsites/promise-deferred@1.1.1': {}

  '@linode/design-language-system@3.0.0': {}

  '@linode/eslint-plugin-cloud-manager@0.0.7(eslint@7.32.0)':
    dependencies:
      eslint: 7.32.0

  '@lukemorales/query-key-factory@1.3.4(@tanstack/query-core@5.51.24)(@tanstack/react-query@5.51.24(react@18.3.1))':
    dependencies:
      '@tanstack/query-core': 5.51.24
      '@tanstack/react-query': 5.51.24(react@18.3.1)

  '@mdx-js/react@3.1.0(@types/react@18.3.12)(react@18.3.1)':
    dependencies:
      '@types/mdx': 2.0.13
      '@types/react': 18.3.12
      react: 18.3.1

  '@mswjs/interceptors@0.37.1':
    dependencies:
      '@open-draft/deferred-promise': 2.2.0
      '@open-draft/logger': 0.3.0
      '@open-draft/until': 2.1.0
      is-node-process: 1.2.0
      outvariant: 1.4.3
      strict-event-emitter: 0.5.1

  '@mui/core-downloads-tracker@6.4.5': {}

  '@mui/icons-material@6.4.5(@mui/material@6.4.5(@emotion/react@11.13.5(@types/react@18.3.12)(react@18.3.1))(@emotion/styled@11.13.5(@emotion/react@11.13.5(@types/react@18.3.12)(react@18.3.1))(@types/react@18.3.12)(react@18.3.1))(@types/react@18.3.12)(react-dom@18.3.1(react@18.3.1))(react@18.3.1))(@types/react@18.3.12)(react@18.3.1)':
    dependencies:
      '@babel/runtime': 7.26.0
      '@mui/material': 6.4.5(@emotion/react@11.13.5(@types/react@18.3.12)(react@18.3.1))(@emotion/styled@11.13.5(@emotion/react@11.13.5(@types/react@18.3.12)(react@18.3.1))(@types/react@18.3.12)(react@18.3.1))(@types/react@18.3.12)(react-dom@18.3.1(react@18.3.1))(react@18.3.1)
      react: 18.3.1
    optionalDependencies:
      '@types/react': 18.3.12

  '@mui/material@6.4.5(@emotion/react@11.13.5(@types/react@18.3.12)(react@18.3.1))(@emotion/styled@11.13.5(@emotion/react@11.13.5(@types/react@18.3.12)(react@18.3.1))(@types/react@18.3.12)(react@18.3.1))(@types/react@18.3.12)(react-dom@18.3.1(react@18.3.1))(react@18.3.1)':
    dependencies:
      '@babel/runtime': 7.26.0
      '@mui/core-downloads-tracker': 6.4.5
      '@mui/system': 6.4.3(@emotion/react@11.13.5(@types/react@18.3.12)(react@18.3.1))(@emotion/styled@11.13.5(@emotion/react@11.13.5(@types/react@18.3.12)(react@18.3.1))(@types/react@18.3.12)(react@18.3.1))(@types/react@18.3.12)(react@18.3.1)
      '@mui/types': 7.2.21(@types/react@18.3.12)
      '@mui/utils': 6.4.3(@types/react@18.3.12)(react@18.3.1)
      '@popperjs/core': 2.11.8
      '@types/react-transition-group': 4.4.12(@types/react@18.3.12)
      clsx: 2.1.1
      csstype: 3.1.3
      prop-types: 15.8.1
      react: 18.3.1
      react-dom: 18.3.1(react@18.3.1)
      react-is: 19.0.0
      react-transition-group: 4.4.5(react-dom@18.3.1(react@18.3.1))(react@18.3.1)
    optionalDependencies:
      '@emotion/react': 11.13.5(@types/react@18.3.12)(react@18.3.1)
      '@emotion/styled': 11.13.5(@emotion/react@11.13.5(@types/react@18.3.12)(react@18.3.1))(@types/react@18.3.12)(react@18.3.1)
      '@types/react': 18.3.12

  '@mui/private-theming@6.4.3(@types/react@18.3.12)(react@18.3.1)':
    dependencies:
      '@babel/runtime': 7.26.0
      '@mui/utils': 6.4.3(@types/react@18.3.12)(react@18.3.1)
      prop-types: 15.8.1
      react: 18.3.1
    optionalDependencies:
      '@types/react': 18.3.12

  '@mui/styled-engine@6.4.3(@emotion/react@11.13.5(@types/react@18.3.12)(react@18.3.1))(@emotion/styled@11.13.5(@emotion/react@11.13.5(@types/react@18.3.12)(react@18.3.1))(@types/react@18.3.12)(react@18.3.1))(react@18.3.1)':
    dependencies:
      '@babel/runtime': 7.26.0
      '@emotion/cache': 11.13.5
      '@emotion/serialize': 1.3.3
      '@emotion/sheet': 1.4.0
      csstype: 3.1.3
      prop-types: 15.8.1
      react: 18.3.1
    optionalDependencies:
      '@emotion/react': 11.13.5(@types/react@18.3.12)(react@18.3.1)
      '@emotion/styled': 11.13.5(@emotion/react@11.13.5(@types/react@18.3.12)(react@18.3.1))(@types/react@18.3.12)(react@18.3.1)

  '@mui/system@6.4.3(@emotion/react@11.13.5(@types/react@18.3.12)(react@18.3.1))(@emotion/styled@11.13.5(@emotion/react@11.13.5(@types/react@18.3.12)(react@18.3.1))(@types/react@18.3.12)(react@18.3.1))(@types/react@18.3.12)(react@18.3.1)':
    dependencies:
      '@babel/runtime': 7.26.0
      '@mui/private-theming': 6.4.3(@types/react@18.3.12)(react@18.3.1)
      '@mui/styled-engine': 6.4.3(@emotion/react@11.13.5(@types/react@18.3.12)(react@18.3.1))(@emotion/styled@11.13.5(@emotion/react@11.13.5(@types/react@18.3.12)(react@18.3.1))(@types/react@18.3.12)(react@18.3.1))(react@18.3.1)
      '@mui/types': 7.2.21(@types/react@18.3.12)
      '@mui/utils': 6.4.3(@types/react@18.3.12)(react@18.3.1)
      clsx: 2.1.1
      csstype: 3.1.3
      prop-types: 15.8.1
      react: 18.3.1
    optionalDependencies:
      '@emotion/react': 11.13.5(@types/react@18.3.12)(react@18.3.1)
      '@emotion/styled': 11.13.5(@emotion/react@11.13.5(@types/react@18.3.12)(react@18.3.1))(@types/react@18.3.12)(react@18.3.1)
      '@types/react': 18.3.12

  '@mui/types@7.2.21(@types/react@18.3.12)':
    optionalDependencies:
      '@types/react': 18.3.12

  '@mui/utils@6.4.3(@types/react@18.3.12)(react@18.3.1)':
    dependencies:
      '@babel/runtime': 7.26.0
      '@mui/types': 7.2.21(@types/react@18.3.12)
      '@types/prop-types': 15.7.14
      clsx: 2.1.1
      prop-types: 15.8.1
      react: 18.3.1
      react-is: 19.0.0
    optionalDependencies:
      '@types/react': 18.3.12

  '@mui/x-date-pickers@7.27.0(@emotion/react@11.13.5(@types/react@18.3.12)(react@18.3.1))(@emotion/styled@11.13.5(@emotion/react@11.13.5(@types/react@18.3.12)(react@18.3.1))(@types/react@18.3.12)(react@18.3.1))(@mui/material@6.4.5(@emotion/react@11.13.5(@types/react@18.3.12)(react@18.3.1))(@emotion/styled@11.13.5(@emotion/react@11.13.5(@types/react@18.3.12)(react@18.3.1))(@types/react@18.3.12)(react@18.3.1))(@types/react@18.3.12)(react-dom@18.3.1(react@18.3.1))(react@18.3.1))(@mui/system@6.4.3(@emotion/react@11.13.5(@types/react@18.3.12)(react@18.3.1))(@emotion/styled@11.13.5(@emotion/react@11.13.5(@types/react@18.3.12)(react@18.3.1))(@types/react@18.3.12)(react@18.3.1))(@types/react@18.3.12)(react@18.3.1))(@types/react@18.3.12)(dayjs@1.11.13)(luxon@3.4.4)(moment@2.30.1)(react-dom@18.3.1(react@18.3.1))(react@18.3.1)':
    dependencies:
      '@babel/runtime': 7.26.0
      '@mui/material': 6.4.5(@emotion/react@11.13.5(@types/react@18.3.12)(react@18.3.1))(@emotion/styled@11.13.5(@emotion/react@11.13.5(@types/react@18.3.12)(react@18.3.1))(@types/react@18.3.12)(react@18.3.1))(@types/react@18.3.12)(react-dom@18.3.1(react@18.3.1))(react@18.3.1)
      '@mui/system': 6.4.3(@emotion/react@11.13.5(@types/react@18.3.12)(react@18.3.1))(@emotion/styled@11.13.5(@emotion/react@11.13.5(@types/react@18.3.12)(react@18.3.1))(@types/react@18.3.12)(react@18.3.1))(@types/react@18.3.12)(react@18.3.1)
      '@mui/utils': 6.4.3(@types/react@18.3.12)(react@18.3.1)
      '@mui/x-internals': 7.26.0(@types/react@18.3.12)(react@18.3.1)
      '@types/react-transition-group': 4.4.11
      clsx: 2.1.1
      prop-types: 15.8.1
      react: 18.3.1
      react-dom: 18.3.1(react@18.3.1)
      react-transition-group: 4.4.5(react-dom@18.3.1(react@18.3.1))(react@18.3.1)
    optionalDependencies:
      '@emotion/react': 11.13.5(@types/react@18.3.12)(react@18.3.1)
      '@emotion/styled': 11.13.5(@emotion/react@11.13.5(@types/react@18.3.12)(react@18.3.1))(@types/react@18.3.12)(react@18.3.1)
      dayjs: 1.11.13
      luxon: 3.4.4
      moment: 2.30.1
    transitivePeerDependencies:
      - '@types/react'

  '@mui/x-internals@7.26.0(@types/react@18.3.12)(react@18.3.1)':
    dependencies:
      '@babel/runtime': 7.26.0
      '@mui/utils': 6.4.3(@types/react@18.3.12)(react@18.3.1)
      react: 18.3.1
    transitivePeerDependencies:
      - '@types/react'

  '@nodelib/fs.scandir@2.1.5':
    dependencies:
      '@nodelib/fs.stat': 2.0.5
      run-parallel: 1.2.0

  '@nodelib/fs.stat@2.0.5': {}

  '@nodelib/fs.walk@1.2.8':
    dependencies:
      '@nodelib/fs.scandir': 2.1.5
      fastq: 1.17.1

  '@novnc/novnc@1.5.0': {}

  '@open-draft/deferred-promise@2.2.0': {}

  '@open-draft/logger@0.3.0':
    dependencies:
      is-node-process: 1.2.0
      outvariant: 1.4.3

  '@open-draft/until@2.1.0': {}

  '@paypal/accelerated-checkout-loader@1.1.0':
    dependencies:
      '@braintree/asset-loader': 2.0.0
      envify: 4.1.0
      typescript: 4.9.5

  '@paypal/paypal-js@5.1.6':
    dependencies:
      promise-polyfill: 8.3.0

  '@paypal/react-paypal-js@7.8.3(react-dom@18.3.1(react@18.3.1))(react@18.3.1)':
    dependencies:
      '@paypal/paypal-js': 5.1.6
      '@paypal/sdk-constants': 1.0.150
      react: 18.3.1
      react-dom: 18.3.1(react@18.3.1)

  '@paypal/sdk-constants@1.0.150':
    dependencies:
      hi-base32: 0.5.1

  '@peggyjs/from-mem@1.3.5':
    dependencies:
      semver: 7.6.3

  '@pkgjs/parseargs@0.11.0':
    optional: true

  '@polka/url@1.0.0-next.28': {}

  '@popperjs/core@2.11.8': {}

  '@reach/auto-id@0.10.5(react-dom@18.3.1(react@18.3.1))(react@18.3.1)':
    dependencies:
      '@reach/utils': 0.10.5(react-dom@18.3.1(react@18.3.1))(react@18.3.1)
      react: 18.3.1
      react-dom: 18.3.1(react@18.3.1)
      tslib: 2.8.1

  '@reach/descendants@0.10.5(react-dom@18.3.1(react@18.3.1))(react@18.3.1)':
    dependencies:
      '@reach/utils': 0.10.5(react-dom@18.3.1(react@18.3.1))(react@18.3.1)
      react: 18.3.1
      react-dom: 18.3.1(react@18.3.1)
      tslib: 2.8.1

  '@reach/tabs@0.10.5(react-dom@18.3.1(react@18.3.1))(react@18.3.1)':
    dependencies:
      '@reach/auto-id': 0.10.5(react-dom@18.3.1(react@18.3.1))(react@18.3.1)
      '@reach/descendants': 0.10.5(react-dom@18.3.1(react@18.3.1))(react@18.3.1)
      '@reach/utils': 0.10.5(react-dom@18.3.1(react@18.3.1))(react@18.3.1)
      prop-types: 15.8.1
      react: 18.3.1
      react-dom: 18.3.1(react@18.3.1)
      tslib: 2.8.1

  '@reach/utils@0.10.5(react-dom@18.3.1(react@18.3.1))(react@18.3.1)':
    dependencies:
      '@types/warning': 3.0.3
      react: 18.3.1
      react-dom: 18.3.1(react@18.3.1)
      tslib: 2.8.1
      warning: 4.0.3

  '@rollup/pluginutils@5.1.3(rollup@4.34.8)':
    dependencies:
      '@types/estree': 1.0.6
      estree-walker: 2.0.2
      picomatch: 4.0.2
    optionalDependencies:
      rollup: 4.34.8

  '@rollup/rollup-android-arm-eabi@4.27.3':
    optional: true

  '@rollup/rollup-android-arm-eabi@4.34.8':
    optional: true

  '@rollup/rollup-android-arm64@4.27.3':
    optional: true

  '@rollup/rollup-android-arm64@4.34.8':
    optional: true

  '@rollup/rollup-darwin-arm64@4.27.3':
    optional: true

  '@rollup/rollup-darwin-arm64@4.34.8':
    optional: true

  '@rollup/rollup-darwin-x64@4.27.3':
    optional: true

  '@rollup/rollup-darwin-x64@4.34.8':
    optional: true

  '@rollup/rollup-freebsd-arm64@4.27.3':
    optional: true

  '@rollup/rollup-freebsd-arm64@4.34.8':
    optional: true

  '@rollup/rollup-freebsd-x64@4.27.3':
    optional: true

  '@rollup/rollup-freebsd-x64@4.34.8':
    optional: true

  '@rollup/rollup-linux-arm-gnueabihf@4.27.3':
    optional: true

  '@rollup/rollup-linux-arm-gnueabihf@4.34.8':
    optional: true

  '@rollup/rollup-linux-arm-musleabihf@4.27.3':
    optional: true

  '@rollup/rollup-linux-arm-musleabihf@4.34.8':
    optional: true

  '@rollup/rollup-linux-arm64-gnu@4.27.3':
    optional: true

  '@rollup/rollup-linux-arm64-gnu@4.34.8':
    optional: true

  '@rollup/rollup-linux-arm64-musl@4.27.3':
    optional: true

  '@rollup/rollup-linux-arm64-musl@4.34.8':
    optional: true

  '@rollup/rollup-linux-loongarch64-gnu@4.34.8':
    optional: true

  '@rollup/rollup-linux-powerpc64le-gnu@4.27.3':
    optional: true

  '@rollup/rollup-linux-powerpc64le-gnu@4.34.8':
    optional: true

  '@rollup/rollup-linux-riscv64-gnu@4.27.3':
    optional: true

  '@rollup/rollup-linux-riscv64-gnu@4.34.8':
    optional: true

  '@rollup/rollup-linux-s390x-gnu@4.27.3':
    optional: true

  '@rollup/rollup-linux-s390x-gnu@4.34.8':
    optional: true

  '@rollup/rollup-linux-x64-gnu@4.27.3':
    optional: true

  '@rollup/rollup-linux-x64-gnu@4.34.8':
    optional: true

  '@rollup/rollup-linux-x64-musl@4.27.3':
    optional: true

  '@rollup/rollup-linux-x64-musl@4.34.8':
    optional: true

  '@rollup/rollup-win32-arm64-msvc@4.27.3':
    optional: true

  '@rollup/rollup-win32-arm64-msvc@4.34.8':
    optional: true

  '@rollup/rollup-win32-ia32-msvc@4.27.3':
    optional: true

  '@rollup/rollup-win32-ia32-msvc@4.34.8':
    optional: true

  '@rollup/rollup-win32-x64-msvc@4.27.3':
    optional: true

  '@rollup/rollup-win32-x64-msvc@4.34.8':
    optional: true

  '@sentry-internal/feedback@7.120.0':
    dependencies:
      '@sentry/core': 7.120.0
      '@sentry/types': 7.120.0
      '@sentry/utils': 7.120.0

  '@sentry-internal/replay-canvas@7.120.0':
    dependencies:
      '@sentry/core': 7.120.0
      '@sentry/replay': 7.120.0
      '@sentry/types': 7.120.0
      '@sentry/utils': 7.120.0

  '@sentry-internal/tracing@7.120.0':
    dependencies:
      '@sentry/core': 7.120.0
      '@sentry/types': 7.120.0
      '@sentry/utils': 7.120.0

  '@sentry/browser@7.120.0':
    dependencies:
      '@sentry-internal/feedback': 7.120.0
      '@sentry-internal/replay-canvas': 7.120.0
      '@sentry-internal/tracing': 7.120.0
      '@sentry/core': 7.120.0
      '@sentry/integrations': 7.120.0
      '@sentry/replay': 7.120.0
      '@sentry/types': 7.120.0
      '@sentry/utils': 7.120.0

  '@sentry/core@7.120.0':
    dependencies:
      '@sentry/types': 7.120.0
      '@sentry/utils': 7.120.0

  '@sentry/integrations@7.120.0':
    dependencies:
      '@sentry/core': 7.120.0
      '@sentry/types': 7.120.0
      '@sentry/utils': 7.120.0
      localforage: 1.10.0

  '@sentry/react@7.120.0(react@18.3.1)':
    dependencies:
      '@sentry/browser': 7.120.0
      '@sentry/core': 7.120.0
      '@sentry/types': 7.120.0
      '@sentry/utils': 7.120.0
      hoist-non-react-statics: 3.3.2
      react: 18.3.1

  '@sentry/replay@7.120.0':
    dependencies:
      '@sentry-internal/tracing': 7.120.0
      '@sentry/core': 7.120.0
      '@sentry/types': 7.120.0
      '@sentry/utils': 7.120.0

  '@sentry/types@7.120.0': {}

  '@sentry/utils@7.120.0':
    dependencies:
      '@sentry/types': 7.120.0

  '@shikijs/core@2.3.2':
    dependencies:
      '@shikijs/engine-javascript': 2.3.2
      '@shikijs/engine-oniguruma': 2.3.2
      '@shikijs/types': 2.3.2
      '@shikijs/vscode-textmate': 10.0.1
      '@types/hast': 3.0.4
      hast-util-to-html: 9.0.4

  '@shikijs/engine-javascript@2.3.2':
    dependencies:
      '@shikijs/types': 2.3.2
      '@shikijs/vscode-textmate': 10.0.1
      oniguruma-to-es: 3.1.0

  '@shikijs/engine-oniguruma@2.3.2':
    dependencies:
      '@shikijs/types': 2.3.2
      '@shikijs/vscode-textmate': 10.0.1

  '@shikijs/langs@2.3.2':
    dependencies:
      '@shikijs/types': 2.3.2

  '@shikijs/themes@2.3.2':
    dependencies:
      '@shikijs/types': 2.3.2

  '@shikijs/types@2.3.2':
    dependencies:
      '@shikijs/vscode-textmate': 10.0.1
      '@types/hast': 3.0.4

  '@shikijs/vscode-textmate@10.0.1': {}

  '@storybook/addon-a11y@8.5.0(storybook@8.5.0(prettier@2.2.1))(vitest@3.0.7)':
    dependencies:
      '@storybook/addon-highlight': 8.5.0(storybook@8.5.0(prettier@2.2.1))
      '@storybook/test': 8.5.0(storybook@8.5.0(prettier@2.2.1))
      axe-core: 4.10.2
      storybook: 8.5.0(prettier@2.2.1)
      vitest-axe: 0.1.0(vitest@3.0.7)
    transitivePeerDependencies:
      - vitest

  '@storybook/addon-actions@8.4.5(storybook@8.5.0(prettier@2.2.1))':
    dependencies:
      '@storybook/global': 5.0.0
      '@types/uuid': 9.0.8
      dequal: 2.0.3
      polished: 4.3.1
      storybook: 8.5.0(prettier@2.2.1)
      uuid: 9.0.1

  '@storybook/addon-actions@8.5.0(storybook@8.5.0(prettier@2.2.1))':
    dependencies:
      '@storybook/global': 5.0.0
      '@types/uuid': 9.0.8
      dequal: 2.0.3
      polished: 4.3.1
      storybook: 8.5.0(prettier@2.2.1)
      uuid: 9.0.1

  '@storybook/addon-controls@8.5.0(storybook@8.5.0(prettier@2.2.1))':
    dependencies:
      '@storybook/global': 5.0.0
      dequal: 2.0.3
      storybook: 8.5.0(prettier@2.2.1)
      ts-dedent: 2.2.0

  '@storybook/addon-docs@8.5.0(@types/react@18.3.12)(storybook@8.5.0(prettier@2.2.1))':
    dependencies:
      '@mdx-js/react': 3.1.0(@types/react@18.3.12)(react@18.3.1)
      '@storybook/blocks': 8.5.0(react-dom@18.3.1(react@18.3.1))(react@18.3.1)(storybook@8.5.0(prettier@2.2.1))
      '@storybook/csf-plugin': 8.5.0(storybook@8.5.0(prettier@2.2.1))
      '@storybook/react-dom-shim': 8.5.0(react-dom@18.3.1(react@18.3.1))(react@18.3.1)(storybook@8.5.0(prettier@2.2.1))
      react: 18.3.1
      react-dom: 18.3.1(react@18.3.1)
      storybook: 8.5.0(prettier@2.2.1)
      ts-dedent: 2.2.0
    transitivePeerDependencies:
      - '@types/react'

  '@storybook/addon-highlight@8.5.0(storybook@8.5.0(prettier@2.2.1))':
    dependencies:
      '@storybook/global': 5.0.0
      storybook: 8.5.0(prettier@2.2.1)

  '@storybook/addon-mdx-gfm@8.5.0(storybook@8.5.0(prettier@2.2.1))':
    dependencies:
      remark-gfm: 4.0.0
      storybook: 8.5.0(prettier@2.2.1)
      ts-dedent: 2.2.0
    transitivePeerDependencies:
      - supports-color

  '@storybook/addon-measure@8.5.0(storybook@8.5.0(prettier@2.2.1))':
    dependencies:
      '@storybook/global': 5.0.0
      storybook: 8.5.0(prettier@2.2.1)
      tiny-invariant: 1.3.3

  '@storybook/addon-storysource@8.5.0(storybook@8.5.0(prettier@2.2.1))':
    dependencies:
      '@storybook/source-loader': 8.5.0(storybook@8.5.0(prettier@2.2.1))
      estraverse: 5.3.0
      storybook: 8.5.0(prettier@2.2.1)
      tiny-invariant: 1.3.3

  '@storybook/addon-viewport@8.5.0(storybook@8.5.0(prettier@2.2.1))':
    dependencies:
      memoizerific: 1.11.3
      storybook: 8.5.0(prettier@2.2.1)

  '@storybook/blocks@8.5.0(react-dom@18.3.1(react@18.3.1))(react@18.3.1)(storybook@8.5.0(prettier@2.2.1))':
    dependencies:
      '@storybook/csf': 0.1.12
      '@storybook/icons': 1.2.12(react-dom@18.3.1(react@18.3.1))(react@18.3.1)
      storybook: 8.5.0(prettier@2.2.1)
      ts-dedent: 2.2.0
    optionalDependencies:
      react: 18.3.1
      react-dom: 18.3.1(react@18.3.1)

  '@storybook/builder-vite@8.5.0(storybook@8.5.0(prettier@2.2.1))(vite@6.1.1(@types/node@20.17.6)(jiti@1.21.6)(terser@5.36.0)(tsx@4.19.2)(yaml@2.6.1))':
    dependencies:
      '@storybook/csf-plugin': 8.5.0(storybook@8.5.0(prettier@2.2.1))
      browser-assert: 1.2.1
      storybook: 8.5.0(prettier@2.2.1)
      ts-dedent: 2.2.0
      vite: 6.1.1(@types/node@20.17.6)(jiti@1.21.6)(terser@5.36.0)(tsx@4.19.2)(yaml@2.6.1)

  '@storybook/components@8.4.5(storybook@8.5.0(prettier@2.2.1))':
    dependencies:
      storybook: 8.5.0(prettier@2.2.1)

  '@storybook/components@8.5.0(storybook@8.5.0(prettier@2.2.1))':
    dependencies:
      storybook: 8.5.0(prettier@2.2.1)

  '@storybook/core-events@8.4.5(storybook@8.5.0(prettier@2.2.1))':
    dependencies:
      storybook: 8.5.0(prettier@2.2.1)

  '@storybook/core@8.5.0(prettier@2.2.1)':
    dependencies:
      '@storybook/csf': 0.1.12
      better-opn: 3.0.2
      browser-assert: 1.2.1
      esbuild: 0.24.0
      esbuild-register: 3.6.0(esbuild@0.24.0)
      jsdoc-type-pratt-parser: 4.1.0
      process: 0.11.10
      recast: 0.23.9
      semver: 7.6.3
      util: 0.12.5
      ws: 8.18.0
    optionalDependencies:
      prettier: 2.2.1
    transitivePeerDependencies:
      - bufferutil
      - supports-color
      - utf-8-validate

  '@storybook/csf-plugin@8.5.0(storybook@8.5.0(prettier@2.2.1))':
    dependencies:
      storybook: 8.5.0(prettier@2.2.1)
      unplugin: 1.16.0

  '@storybook/csf@0.1.12':
    dependencies:
      type-fest: 2.19.0

  '@storybook/global@5.0.0': {}

  '@storybook/icons@1.2.12(react-dom@18.3.1(react@18.3.1))(react@18.3.1)':
    dependencies:
      react: 18.3.1
      react-dom: 18.3.1(react@18.3.1)

  '@storybook/instrumenter@8.5.0(storybook@8.5.0(prettier@2.2.1))':
    dependencies:
      '@storybook/global': 5.0.0
      '@vitest/utils': 2.1.5
      storybook: 8.5.0(prettier@2.2.1)

  '@storybook/manager-api@8.4.5(storybook@8.5.0(prettier@2.2.1))':
    dependencies:
      storybook: 8.5.0(prettier@2.2.1)

  '@storybook/manager-api@8.5.0(storybook@8.5.0(prettier@2.2.1))':
    dependencies:
      storybook: 8.5.0(prettier@2.2.1)

  '@storybook/preview-api@8.4.5(storybook@8.5.0(prettier@2.2.1))':
    dependencies:
      storybook: 8.5.0(prettier@2.2.1)

  '@storybook/preview-api@8.5.0(storybook@8.5.0(prettier@2.2.1))':
    dependencies:
      storybook: 8.5.0(prettier@2.2.1)

  '@storybook/react-dom-shim@8.4.5(react-dom@18.3.1(react@18.3.1))(react@18.3.1)(storybook@8.5.0(prettier@2.2.1))':
    dependencies:
      react: 18.3.1
      react-dom: 18.3.1(react@18.3.1)
      storybook: 8.5.0(prettier@2.2.1)

  '@storybook/react-dom-shim@8.5.0(react-dom@18.3.1(react@18.3.1))(react@18.3.1)(storybook@8.5.0(prettier@2.2.1))':
    dependencies:
      react: 18.3.1
      react-dom: 18.3.1(react@18.3.1)
      storybook: 8.5.0(prettier@2.2.1)

  '@storybook/react-vite@8.5.0(@storybook/test@8.5.0(storybook@8.5.0(prettier@2.2.1)))(react-dom@18.3.1(react@18.3.1))(react@18.3.1)(rollup@4.34.8)(storybook@8.5.0(prettier@2.2.1))(typescript@5.7.3)(vite@6.1.1(@types/node@20.17.6)(jiti@1.21.6)(terser@5.36.0)(tsx@4.19.2)(yaml@2.6.1))':
    dependencies:
      '@joshwooding/vite-plugin-react-docgen-typescript': 0.4.2(typescript@5.7.3)(vite@6.1.1(@types/node@20.17.6)(jiti@1.21.6)(terser@5.36.0)(tsx@4.19.2)(yaml@2.6.1))
      '@rollup/pluginutils': 5.1.3(rollup@4.34.8)
      '@storybook/builder-vite': 8.5.0(storybook@8.5.0(prettier@2.2.1))(vite@6.1.1(@types/node@20.17.6)(jiti@1.21.6)(terser@5.36.0)(tsx@4.19.2)(yaml@2.6.1))
      '@storybook/react': 8.5.0(@storybook/test@8.5.0(storybook@8.5.0(prettier@2.2.1)))(react-dom@18.3.1(react@18.3.1))(react@18.3.1)(storybook@8.5.0(prettier@2.2.1))(typescript@5.7.3)
      find-up: 5.0.0
      magic-string: 0.30.13
      react: 18.3.1
      react-docgen: 7.1.0
      react-dom: 18.3.1(react@18.3.1)
      resolve: 1.22.8
      storybook: 8.5.0(prettier@2.2.1)
      tsconfig-paths: 4.2.0
      vite: 6.1.1(@types/node@20.17.6)(jiti@1.21.6)(terser@5.36.0)(tsx@4.19.2)(yaml@2.6.1)
    optionalDependencies:
      '@storybook/test': 8.5.0(storybook@8.5.0(prettier@2.2.1))
    transitivePeerDependencies:
      - rollup
      - supports-color
      - typescript

  '@storybook/react@8.4.5(react-dom@18.3.1(react@18.3.1))(react@18.3.1)(storybook@8.5.0(prettier@2.2.1))(typescript@5.7.3)':
    dependencies:
      '@storybook/components': 8.4.5(storybook@8.5.0(prettier@2.2.1))
      '@storybook/global': 5.0.0
      '@storybook/manager-api': 8.4.5(storybook@8.5.0(prettier@2.2.1))
      '@storybook/preview-api': 8.4.5(storybook@8.5.0(prettier@2.2.1))
      '@storybook/react-dom-shim': 8.4.5(react-dom@18.3.1(react@18.3.1))(react@18.3.1)(storybook@8.5.0(prettier@2.2.1))
      '@storybook/theming': 8.4.5(storybook@8.5.0(prettier@2.2.1))
      react: 18.3.1
      react-dom: 18.3.1(react@18.3.1)
      storybook: 8.5.0(prettier@2.2.1)
    optionalDependencies:
      typescript: 5.7.3

  '@storybook/react@8.5.0(@storybook/test@8.5.0(storybook@8.5.0(prettier@2.2.1)))(react-dom@18.3.1(react@18.3.1))(react@18.3.1)(storybook@8.5.0(prettier@2.2.1))(typescript@5.7.3)':
    dependencies:
      '@storybook/components': 8.5.0(storybook@8.5.0(prettier@2.2.1))
      '@storybook/global': 5.0.0
      '@storybook/manager-api': 8.5.0(storybook@8.5.0(prettier@2.2.1))
      '@storybook/preview-api': 8.5.0(storybook@8.5.0(prettier@2.2.1))
      '@storybook/react-dom-shim': 8.5.0(react-dom@18.3.1(react@18.3.1))(react@18.3.1)(storybook@8.5.0(prettier@2.2.1))
      '@storybook/theming': 8.5.0(storybook@8.5.0(prettier@2.2.1))
      react: 18.3.1
      react-dom: 18.3.1(react@18.3.1)
      storybook: 8.5.0(prettier@2.2.1)
    optionalDependencies:
      '@storybook/test': 8.5.0(storybook@8.5.0(prettier@2.2.1))
      typescript: 5.7.3

  '@storybook/source-loader@8.5.0(storybook@8.5.0(prettier@2.2.1))':
    dependencies:
      '@storybook/csf': 0.1.12
      es-toolkit: 1.27.0
      estraverse: 5.3.0
      prettier: 3.3.3
      storybook: 8.5.0(prettier@2.2.1)

  '@storybook/test@8.5.0(storybook@8.5.0(prettier@2.2.1))':
    dependencies:
      '@storybook/csf': 0.1.12
      '@storybook/global': 5.0.0
      '@storybook/instrumenter': 8.5.0(storybook@8.5.0(prettier@2.2.1))
      '@testing-library/dom': 10.4.0
      '@testing-library/jest-dom': 6.5.0
      '@testing-library/user-event': 14.5.2(@testing-library/dom@10.4.0)
      '@vitest/expect': 2.0.5
      '@vitest/spy': 2.0.5
      storybook: 8.5.0(prettier@2.2.1)

  '@storybook/theming@8.4.5(storybook@8.5.0(prettier@2.2.1))':
    dependencies:
      storybook: 8.5.0(prettier@2.2.1)

  '@storybook/theming@8.5.0(storybook@8.5.0(prettier@2.2.1))':
    dependencies:
      storybook: 8.5.0(prettier@2.2.1)

  '@svgr/babel-plugin-add-jsx-attribute@8.0.0(@babel/core@7.26.0)':
    dependencies:
      '@babel/core': 7.26.0

  '@svgr/babel-plugin-remove-jsx-attribute@8.0.0(@babel/core@7.26.0)':
    dependencies:
      '@babel/core': 7.26.0

  '@svgr/babel-plugin-remove-jsx-empty-expression@8.0.0(@babel/core@7.26.0)':
    dependencies:
      '@babel/core': 7.26.0

  '@svgr/babel-plugin-replace-jsx-attribute-value@8.0.0(@babel/core@7.26.0)':
    dependencies:
      '@babel/core': 7.26.0

  '@svgr/babel-plugin-svg-dynamic-title@8.0.0(@babel/core@7.26.0)':
    dependencies:
      '@babel/core': 7.26.0

  '@svgr/babel-plugin-svg-em-dimensions@8.0.0(@babel/core@7.26.0)':
    dependencies:
      '@babel/core': 7.26.0

  '@svgr/babel-plugin-transform-react-native-svg@8.1.0(@babel/core@7.26.0)':
    dependencies:
      '@babel/core': 7.26.0

  '@svgr/babel-plugin-transform-svg-component@8.0.0(@babel/core@7.26.0)':
    dependencies:
      '@babel/core': 7.26.0

  '@svgr/babel-preset@8.1.0(@babel/core@7.26.0)':
    dependencies:
      '@babel/core': 7.26.0
      '@svgr/babel-plugin-add-jsx-attribute': 8.0.0(@babel/core@7.26.0)
      '@svgr/babel-plugin-remove-jsx-attribute': 8.0.0(@babel/core@7.26.0)
      '@svgr/babel-plugin-remove-jsx-empty-expression': 8.0.0(@babel/core@7.26.0)
      '@svgr/babel-plugin-replace-jsx-attribute-value': 8.0.0(@babel/core@7.26.0)
      '@svgr/babel-plugin-svg-dynamic-title': 8.0.0(@babel/core@7.26.0)
      '@svgr/babel-plugin-svg-em-dimensions': 8.0.0(@babel/core@7.26.0)
      '@svgr/babel-plugin-transform-react-native-svg': 8.1.0(@babel/core@7.26.0)
      '@svgr/babel-plugin-transform-svg-component': 8.0.0(@babel/core@7.26.0)

  '@svgr/core@8.1.0(typescript@5.7.3)':
    dependencies:
      '@babel/core': 7.26.0
      '@svgr/babel-preset': 8.1.0(@babel/core@7.26.0)
      camelcase: 6.3.0
      cosmiconfig: 8.3.6(typescript@5.7.3)
      snake-case: 3.0.4
    transitivePeerDependencies:
      - supports-color
      - typescript

  '@svgr/hast-util-to-babel-ast@8.0.0':
    dependencies:
      '@babel/types': 7.26.0
      entities: 4.5.0

  '@svgr/plugin-jsx@8.1.0(@svgr/core@8.1.0(typescript@5.7.3))':
    dependencies:
      '@babel/core': 7.26.0
      '@svgr/babel-preset': 8.1.0(@babel/core@7.26.0)
      '@svgr/core': 8.1.0(typescript@5.7.3)
      '@svgr/hast-util-to-babel-ast': 8.0.0
      svg-parser: 2.0.4
    transitivePeerDependencies:
      - supports-color

  '@swc/core-darwin-arm64@1.10.11':
    optional: true

  '@swc/core-darwin-x64@1.10.11':
    optional: true

  '@swc/core-linux-arm-gnueabihf@1.10.11':
    optional: true

  '@swc/core-linux-arm64-gnu@1.10.11':
    optional: true

  '@swc/core-linux-arm64-musl@1.10.11':
    optional: true

  '@swc/core-linux-x64-gnu@1.10.11':
    optional: true

  '@swc/core-linux-x64-musl@1.10.11':
    optional: true

  '@swc/core-win32-arm64-msvc@1.10.11':
    optional: true

  '@swc/core-win32-ia32-msvc@1.10.11':
    optional: true

  '@swc/core-win32-x64-msvc@1.10.11':
    optional: true

  '@swc/core@1.10.11':
    dependencies:
      '@swc/counter': 0.1.3
      '@swc/types': 0.1.17
    optionalDependencies:
      '@swc/core-darwin-arm64': 1.10.11
      '@swc/core-darwin-x64': 1.10.11
      '@swc/core-linux-arm-gnueabihf': 1.10.11
      '@swc/core-linux-arm64-gnu': 1.10.11
      '@swc/core-linux-arm64-musl': 1.10.11
      '@swc/core-linux-x64-gnu': 1.10.11
      '@swc/core-linux-x64-musl': 1.10.11
      '@swc/core-win32-arm64-msvc': 1.10.11
      '@swc/core-win32-ia32-msvc': 1.10.11
      '@swc/core-win32-x64-msvc': 1.10.11

  '@swc/counter@0.1.3': {}

  '@swc/types@0.1.17':
    dependencies:
      '@swc/counter': 0.1.3

  '@tanstack/history@1.99.13': {}

  '@tanstack/query-core@5.51.24': {}

  '@tanstack/query-devtools@5.51.16': {}

  '@tanstack/react-query-devtools@5.51.24(@tanstack/react-query@5.51.24(react@18.3.1))(react@18.3.1)':
    dependencies:
      '@tanstack/query-devtools': 5.51.16
      '@tanstack/react-query': 5.51.24(react@18.3.1)
      react: 18.3.1

  '@tanstack/react-query@5.51.24(react@18.3.1)':
    dependencies:
      '@tanstack/query-core': 5.51.24
      react: 18.3.1

  '@tanstack/react-router@1.111.11(react-dom@18.3.1(react@18.3.1))(react@18.3.1)':
    dependencies:
      '@tanstack/history': 1.99.13
      '@tanstack/react-store': 0.7.0(react-dom@18.3.1(react@18.3.1))(react@18.3.1)
      '@tanstack/router-core': 1.111.7
      jsesc: 3.1.0
      react: 18.3.1
      react-dom: 18.3.1(react@18.3.1)
      tiny-invariant: 1.3.3
      tiny-warning: 1.0.3

  '@tanstack/react-store@0.7.0(react-dom@18.3.1(react@18.3.1))(react@18.3.1)':
    dependencies:
      '@tanstack/store': 0.7.0
      react: 18.3.1
      react-dom: 18.3.1(react@18.3.1)
      use-sync-external-store: 1.4.0(react@18.3.1)

  '@tanstack/router-core@1.111.7':
    dependencies:
      '@tanstack/history': 1.99.13
      '@tanstack/store': 0.7.0

  '@tanstack/store@0.7.0': {}

  '@testing-library/cypress@10.0.3(cypress@14.0.1)':
    dependencies:
      '@babel/runtime': 7.26.0
      '@testing-library/dom': 10.4.0
      cypress: 14.0.1

  '@testing-library/dom@10.4.0':
    dependencies:
      '@babel/code-frame': 7.26.2
      '@babel/runtime': 7.26.0
      '@types/aria-query': 5.0.4
      aria-query: 5.3.0
      chalk: 4.1.2
      dom-accessibility-api: 0.5.16
      lz-string: 1.5.0
      pretty-format: 27.5.1

  '@testing-library/jest-dom@6.4.8':
    dependencies:
      '@adobe/css-tools': 4.4.1
      '@babel/runtime': 7.26.0
      aria-query: 5.3.2
      chalk: 3.0.0
      css.escape: 1.5.1
      dom-accessibility-api: 0.6.3
      lodash: 4.17.21
      redent: 3.0.0

  '@testing-library/jest-dom@6.5.0':
    dependencies:
      '@adobe/css-tools': 4.4.1
      aria-query: 5.3.2
      chalk: 3.0.0
      css.escape: 1.5.1
      dom-accessibility-api: 0.6.3
      lodash: 4.17.21
      redent: 3.0.0

  '@testing-library/react@16.0.1(@testing-library/dom@10.4.0)(@types/react-dom@18.3.1)(@types/react@18.3.12)(react-dom@18.3.1(react@18.3.1))(react@18.3.1)':
    dependencies:
      '@babel/runtime': 7.26.0
      '@testing-library/dom': 10.4.0
      react: 18.3.1
      react-dom: 18.3.1(react@18.3.1)
    optionalDependencies:
      '@types/react': 18.3.12
      '@types/react-dom': 18.3.1

  '@testing-library/user-event@14.5.2(@testing-library/dom@10.4.0)':
    dependencies:
      '@testing-library/dom': 10.4.0

  '@types/aria-query@5.0.4': {}

  '@types/babel__core@7.20.5':
    dependencies:
      '@babel/parser': 7.26.2
      '@babel/types': 7.26.0
      '@types/babel__generator': 7.6.8
      '@types/babel__template': 7.4.4
      '@types/babel__traverse': 7.20.6

  '@types/babel__generator@7.6.8':
    dependencies:
      '@babel/types': 7.26.0

  '@types/babel__template@7.4.4':
    dependencies:
      '@babel/parser': 7.26.2
      '@babel/types': 7.26.0

  '@types/babel__traverse@7.20.6':
    dependencies:
      '@babel/types': 7.26.0

  '@types/braintree-web@3.96.15':
    dependencies:
      '@types/googlepay': 0.7.6
      '@types/paypal-checkout-components': 4.0.8

  '@types/chai-string@1.4.5':
    dependencies:
      '@types/chai': 5.0.1

  '@types/chai@5.0.1':
    dependencies:
      '@types/deep-eql': 4.0.2

  '@types/chart.js@2.9.41':
    dependencies:
      moment: 2.30.1

  '@types/cookie@0.6.0': {}

  '@types/css-mediaquery@0.1.4': {}

  '@types/d3-array@3.2.1': {}

  '@types/d3-color@3.1.3': {}

  '@types/d3-ease@3.0.2': {}

  '@types/d3-interpolate@3.0.4':
    dependencies:
      '@types/d3-color': 3.1.3

  '@types/d3-path@3.1.0': {}

  '@types/d3-scale@4.0.8':
    dependencies:
      '@types/d3-time': 3.0.3

  '@types/d3-shape@3.1.6':
    dependencies:
      '@types/d3-path': 3.1.0

  '@types/d3-time@3.0.3': {}

  '@types/d3-timer@3.0.2': {}

  '@types/debug@4.1.12':
    dependencies:
      '@types/ms': 0.7.34

  '@types/deep-eql@4.0.2': {}

  '@types/doctrine@0.0.9': {}

  '@types/estree@1.0.6': {}

  '@types/googlepay@0.7.6': {}

  '@types/hast@3.0.4':
    dependencies:
      '@types/unist': 3.0.3

  '@types/he@1.2.3': {}

  '@types/history@4.7.11': {}

  '@types/hoist-non-react-statics@3.3.5':
    dependencies:
      '@types/react': 18.3.12
      hoist-non-react-statics: 3.3.2

  '@types/json-schema@7.0.15': {}

  '@types/jspdf@1.3.3': {}

  '@types/linkify-it@5.0.0': {}

  '@types/luxon@3.4.2': {}

  '@types/markdown-it@14.1.2':
    dependencies:
      '@types/linkify-it': 5.0.0
      '@types/mdurl': 2.0.0

  '@types/md5@2.3.5': {}

  '@types/mdast@4.0.4':
    dependencies:
      '@types/unist': 3.0.3

  '@types/mdurl@2.0.0': {}

  '@types/mdx@2.0.13': {}

  '@types/mocha@10.0.9': {}

  '@types/ms@0.7.34': {}

  '@types/node@20.17.6':
    dependencies:
      undici-types: 6.19.8

  '@types/novnc__novnc@1.5.0': {}

  '@types/parse-json@4.0.2': {}

  '@types/paypal-checkout-components@4.0.8': {}

  '@types/prop-types@15.7.13': {}

  '@types/prop-types@15.7.14': {}

  '@types/qrcode.react@0.8.2':
    dependencies:
      '@types/react': 18.3.12

  '@types/raf@3.4.3':
    optional: true

  '@types/ramda@0.25.16': {}

  '@types/react-csv@1.1.10':
    dependencies:
      '@types/react': 18.3.12

  '@types/react-dom@18.3.1':
    dependencies:
      '@types/react': 18.3.12

  '@types/react-redux@7.1.34':
    dependencies:
      '@types/hoist-non-react-statics': 3.3.5
      '@types/react': 18.3.12
      hoist-non-react-statics: 3.3.2
      redux: 4.2.1

  '@types/react-router-dom@5.3.3':
    dependencies:
      '@types/history': 4.7.11
      '@types/react': 18.3.12
      '@types/react-router': 5.1.20

  '@types/react-router-hash-link@1.2.1':
    dependencies:
      '@types/react': 18.3.12
      '@types/react-router-dom': 5.3.3

  '@types/react-router@5.1.20':
    dependencies:
      '@types/history': 4.7.11
      '@types/react': 18.3.12

  '@types/react-transition-group@4.4.11':
    dependencies:
      '@types/react': 18.3.12

  '@types/react-transition-group@4.4.12(@types/react@18.3.12)':
    dependencies:
      '@types/react': 18.3.12

  '@types/react@18.3.12':
    dependencies:
      '@types/prop-types': 15.7.13
      csstype: 3.1.3

  '@types/recompose@0.30.15':
    dependencies:
      '@types/prop-types': 15.7.13
      '@types/react': 18.3.12

  '@types/redux-mock-store@1.5.0':
    dependencies:
      redux: 4.2.1

  '@types/resolve@1.20.6': {}

  '@types/semver@7.5.8': {}

  '@types/sinonjs__fake-timers@8.1.1': {}

  '@types/sizzle@2.3.9': {}

  '@types/statuses@2.0.5': {}

  '@types/throttle-debounce@1.1.1': {}

  '@types/tough-cookie@4.0.5': {}

  '@types/trusted-types@2.0.7':
    optional: true

  '@types/unist@3.0.3': {}

  '@types/uuid@3.4.13': {}

  '@types/uuid@9.0.8': {}

  '@types/warning@3.0.3': {}

  '@types/xml2js@0.4.14':
    dependencies:
      '@types/node': 20.17.6

  '@types/yauzl@2.10.3':
    dependencies:
      '@types/node': 20.17.6
    optional: true

  '@types/zxcvbn@4.4.5': {}

  '@typescript-eslint/eslint-plugin@6.21.0(@typescript-eslint/parser@6.21.0(eslint@7.32.0)(typescript@5.7.3))(eslint@7.32.0)(typescript@5.7.3)':
    dependencies:
      '@eslint-community/regexpp': 4.12.1
      '@typescript-eslint/parser': 6.21.0(eslint@7.32.0)(typescript@5.7.3)
      '@typescript-eslint/scope-manager': 6.21.0
      '@typescript-eslint/type-utils': 6.21.0(eslint@7.32.0)(typescript@5.7.3)
      '@typescript-eslint/utils': 6.21.0(eslint@7.32.0)(typescript@5.7.3)
      '@typescript-eslint/visitor-keys': 6.21.0
      debug: 4.3.7
      eslint: 7.32.0
      graphemer: 1.4.0
      ignore: 5.3.2
      natural-compare: 1.4.0
      semver: 7.6.3
      ts-api-utils: 1.4.0(typescript@5.7.3)
    optionalDependencies:
      typescript: 5.7.3
    transitivePeerDependencies:
      - supports-color

  '@typescript-eslint/experimental-utils@3.10.1(eslint@7.32.0)(typescript@5.7.3)':
    dependencies:
      '@types/json-schema': 7.0.15
      '@typescript-eslint/types': 3.10.1
      '@typescript-eslint/typescript-estree': 3.10.1(typescript@5.7.3)
      eslint: 7.32.0
      eslint-scope: 5.1.1
      eslint-utils: 2.1.0
    transitivePeerDependencies:
      - supports-color
      - typescript

  '@typescript-eslint/parser@6.21.0(eslint@7.32.0)(typescript@5.7.3)':
    dependencies:
      '@typescript-eslint/scope-manager': 6.21.0
      '@typescript-eslint/types': 6.21.0
      '@typescript-eslint/typescript-estree': 6.21.0(typescript@5.7.3)
      '@typescript-eslint/visitor-keys': 6.21.0
      debug: 4.3.7
      eslint: 7.32.0
    optionalDependencies:
      typescript: 5.7.3
    transitivePeerDependencies:
      - supports-color

  '@typescript-eslint/scope-manager@5.62.0':
    dependencies:
      '@typescript-eslint/types': 5.62.0
      '@typescript-eslint/visitor-keys': 5.62.0

  '@typescript-eslint/scope-manager@6.21.0':
    dependencies:
      '@typescript-eslint/types': 6.21.0
      '@typescript-eslint/visitor-keys': 6.21.0

  '@typescript-eslint/type-utils@6.21.0(eslint@7.32.0)(typescript@5.7.3)':
    dependencies:
      '@typescript-eslint/typescript-estree': 6.21.0(typescript@5.7.3)
      '@typescript-eslint/utils': 6.21.0(eslint@7.32.0)(typescript@5.7.3)
      debug: 4.3.7
      eslint: 7.32.0
      ts-api-utils: 1.4.0(typescript@5.7.3)
    optionalDependencies:
      typescript: 5.7.3
    transitivePeerDependencies:
      - supports-color

  '@typescript-eslint/types@3.10.1': {}

  '@typescript-eslint/types@5.62.0': {}

  '@typescript-eslint/types@6.21.0': {}

  '@typescript-eslint/typescript-estree@3.10.1(typescript@5.7.3)':
    dependencies:
      '@typescript-eslint/types': 3.10.1
      '@typescript-eslint/visitor-keys': 3.10.1
      debug: 4.4.0(supports-color@8.1.1)
      glob: 7.2.3
      is-glob: 4.0.3
      lodash: 4.17.21
      semver: 7.6.3
      tsutils: 3.21.0(typescript@5.7.3)
    optionalDependencies:
      typescript: 5.7.3
    transitivePeerDependencies:
      - supports-color

  '@typescript-eslint/typescript-estree@5.62.0(typescript@5.7.3)':
    dependencies:
      '@typescript-eslint/types': 5.62.0
      '@typescript-eslint/visitor-keys': 5.62.0
      debug: 4.4.0(supports-color@8.1.1)
      globby: 11.1.0
      is-glob: 4.0.3
      semver: 7.6.3
      tsutils: 3.21.0(typescript@5.7.3)
    optionalDependencies:
      typescript: 5.7.3
    transitivePeerDependencies:
      - supports-color

  '@typescript-eslint/typescript-estree@6.21.0(typescript@5.7.3)':
    dependencies:
      '@typescript-eslint/types': 6.21.0
      '@typescript-eslint/visitor-keys': 6.21.0
      debug: 4.3.7
      globby: 11.1.0
      is-glob: 4.0.3
      minimatch: 9.0.3
      semver: 7.6.3
      ts-api-utils: 1.4.0(typescript@5.7.3)
    optionalDependencies:
      typescript: 5.7.3
    transitivePeerDependencies:
      - supports-color

  '@typescript-eslint/utils@5.62.0(eslint@7.32.0)(typescript@5.7.3)':
    dependencies:
      '@eslint-community/eslint-utils': 4.4.1(eslint@7.32.0)
      '@types/json-schema': 7.0.15
      '@types/semver': 7.5.8
      '@typescript-eslint/scope-manager': 5.62.0
      '@typescript-eslint/types': 5.62.0
      '@typescript-eslint/typescript-estree': 5.62.0(typescript@5.7.3)
      eslint: 7.32.0
      eslint-scope: 5.1.1
      semver: 7.6.3
    transitivePeerDependencies:
      - supports-color
      - typescript

  '@typescript-eslint/utils@6.21.0(eslint@7.32.0)(typescript@5.7.3)':
    dependencies:
      '@eslint-community/eslint-utils': 4.4.1(eslint@7.32.0)
      '@types/json-schema': 7.0.15
      '@types/semver': 7.5.8
      '@typescript-eslint/scope-manager': 6.21.0
      '@typescript-eslint/types': 6.21.0
      '@typescript-eslint/typescript-estree': 6.21.0(typescript@5.7.3)
      eslint: 7.32.0
      semver: 7.6.3
    transitivePeerDependencies:
      - supports-color
      - typescript

  '@typescript-eslint/visitor-keys@3.10.1':
    dependencies:
      eslint-visitor-keys: 1.3.0

  '@typescript-eslint/visitor-keys@5.62.0':
    dependencies:
      '@typescript-eslint/types': 5.62.0
      eslint-visitor-keys: 3.4.3

  '@typescript-eslint/visitor-keys@6.21.0':
    dependencies:
      '@typescript-eslint/types': 6.21.0
      eslint-visitor-keys: 3.4.3

  '@ungap/structured-clone@1.3.0': {}

  '@vitejs/plugin-react-swc@3.7.2(vite@6.1.1(@types/node@20.17.6)(jiti@1.21.6)(terser@5.36.0)(tsx@4.19.2)(yaml@2.6.1))':
    dependencies:
      '@swc/core': 1.10.11
      vite: 6.1.1(@types/node@20.17.6)(jiti@1.21.6)(terser@5.36.0)(tsx@4.19.2)(yaml@2.6.1)
    transitivePeerDependencies:
      - '@swc/helpers'

  '@vitest/coverage-v8@3.0.7(vitest@3.0.7)':
    dependencies:
      '@ampproject/remapping': 2.3.0
      '@bcoe/v8-coverage': 1.0.2
      debug: 4.4.0(supports-color@8.1.1)
      istanbul-lib-coverage: 3.2.2
      istanbul-lib-report: 3.0.1
      istanbul-lib-source-maps: 5.0.6
      istanbul-reports: 3.1.7
      magic-string: 0.30.17
      magicast: 0.3.5
      std-env: 3.8.0
      test-exclude: 7.0.1
      tinyrainbow: 2.0.0
      vitest: 3.0.7(@types/debug@4.1.12)(@types/node@20.17.6)(@vitest/ui@3.0.7)(jiti@1.21.6)(jsdom@24.1.3)(msw@2.6.5(@types/node@20.17.6)(typescript@5.7.3))(terser@5.36.0)(tsx@4.19.2)(yaml@2.6.1)
    transitivePeerDependencies:
      - supports-color

  '@vitest/expect@2.0.5':
    dependencies:
      '@vitest/spy': 2.0.5
      '@vitest/utils': 2.0.5
      chai: 5.1.2
      tinyrainbow: 1.2.0

  '@vitest/expect@3.0.7':
    dependencies:
      '@vitest/spy': 3.0.7
      '@vitest/utils': 3.0.7
      chai: 5.2.0
      tinyrainbow: 2.0.0

  '@vitest/mocker@3.0.7(msw@2.6.5(@types/node@20.17.6)(typescript@5.7.3))(vite@6.1.1(@types/node@20.17.6)(jiti@1.21.6)(terser@5.36.0)(tsx@4.19.2)(yaml@2.6.1))':
    dependencies:
      '@vitest/spy': 3.0.7
      estree-walker: 3.0.3
      magic-string: 0.30.17
    optionalDependencies:
      msw: 2.6.5(@types/node@20.17.6)(typescript@5.7.3)
      vite: 6.1.1(@types/node@20.17.6)(jiti@1.21.6)(terser@5.36.0)(tsx@4.19.2)(yaml@2.6.1)

  '@vitest/pretty-format@2.0.5':
    dependencies:
      tinyrainbow: 1.2.0

  '@vitest/pretty-format@2.1.5':
    dependencies:
      tinyrainbow: 1.2.0

  '@vitest/pretty-format@3.0.7':
    dependencies:
      tinyrainbow: 2.0.0

  '@vitest/runner@3.0.7':
    dependencies:
      '@vitest/utils': 3.0.7
      pathe: 2.0.3

  '@vitest/snapshot@3.0.7':
    dependencies:
      '@vitest/pretty-format': 3.0.7
      magic-string: 0.30.17
      pathe: 2.0.3

  '@vitest/spy@2.0.5':
    dependencies:
      tinyspy: 3.0.2

  '@vitest/spy@3.0.7':
    dependencies:
      tinyspy: 3.0.2

  '@vitest/ui@3.0.7(vitest@3.0.7)':
    dependencies:
      '@vitest/utils': 3.0.7
      fflate: 0.8.2
      flatted: 3.3.3
      pathe: 2.0.3
      sirv: 3.0.1
      tinyglobby: 0.2.12
      tinyrainbow: 2.0.0
      vitest: 3.0.7(@types/debug@4.1.12)(@types/node@20.17.6)(@vitest/ui@3.0.7)(jiti@1.21.6)(jsdom@24.1.3)(msw@2.6.5(@types/node@20.17.6)(typescript@5.7.3))(terser@5.36.0)(tsx@4.19.2)(yaml@2.6.1)

  '@vitest/utils@2.0.5':
    dependencies:
      '@vitest/pretty-format': 2.0.5
      estree-walker: 3.0.3
      loupe: 3.1.3
      tinyrainbow: 1.2.0

  '@vitest/utils@2.1.5':
    dependencies:
      '@vitest/pretty-format': 2.1.5
      loupe: 3.1.3
      tinyrainbow: 1.2.0

  '@vitest/utils@3.0.7':
    dependencies:
      '@vitest/pretty-format': 3.0.7
      loupe: 3.1.3
      tinyrainbow: 2.0.0

  '@xterm/xterm@5.5.0': {}

  acorn-jsx@5.3.2(acorn@7.4.1):
    dependencies:
      acorn: 7.4.1

  acorn@7.4.1: {}

  acorn@8.14.0: {}

  agent-base@7.1.1:
    dependencies:
      debug: 4.4.0(supports-color@8.1.1)
    transitivePeerDependencies:
      - supports-color

  aggregate-error@3.1.0:
    dependencies:
      clean-stack: 2.2.0
      indent-string: 4.0.0

  ajv@6.12.6:
    dependencies:
      fast-deep-equal: 3.1.3
      fast-json-stable-stringify: 2.1.0
      json-schema-traverse: 0.4.1
      uri-js: 4.4.1

  ajv@8.17.1:
    dependencies:
      fast-deep-equal: 3.1.3
      fast-uri: 3.0.3
      json-schema-traverse: 1.0.0
      require-from-string: 2.0.2

  algoliasearch@4.24.0:
    dependencies:
      '@algolia/cache-browser-local-storage': 4.24.0
      '@algolia/cache-common': 4.24.0
      '@algolia/cache-in-memory': 4.24.0
      '@algolia/client-account': 4.24.0
      '@algolia/client-analytics': 4.24.0
      '@algolia/client-common': 4.24.0
      '@algolia/client-personalization': 4.24.0
      '@algolia/client-search': 4.24.0
      '@algolia/logger-common': 4.24.0
      '@algolia/logger-console': 4.24.0
      '@algolia/recommend': 4.24.0
      '@algolia/requester-browser-xhr': 4.24.0
      '@algolia/requester-common': 4.24.0
      '@algolia/requester-node-http': 4.24.0
      '@algolia/transporter': 4.24.0

  ansi-colors@4.1.3: {}

  ansi-escapes@4.3.2:
    dependencies:
      type-fest: 0.21.3

  ansi-escapes@7.0.0:
    dependencies:
      environment: 1.1.0

  ansi-regex@4.1.1: {}

  ansi-regex@5.0.1: {}

  ansi-regex@6.1.0: {}

  ansi-styles@3.2.1:
    dependencies:
      color-convert: 1.9.3

  ansi-styles@4.3.0:
    dependencies:
      color-convert: 2.0.1

  ansi-styles@5.2.0: {}

  ansi-styles@6.2.1: {}

  any-promise@1.3.0: {}

  anymatch@3.1.3:
    dependencies:
      normalize-path: 3.0.0
      picomatch: 2.3.1

  arch@2.2.0: {}

  argparse@1.0.10:
    dependencies:
      sprintf-js: 1.0.3

  argparse@2.0.1: {}

  aria-query@5.3.0:
    dependencies:
      dequal: 2.0.3

  aria-query@5.3.2: {}

  array-buffer-byte-length@1.0.1:
    dependencies:
      call-bind: 1.0.7
      is-array-buffer: 3.0.4

  array-includes@3.1.8:
    dependencies:
      call-bind: 1.0.7
      define-properties: 1.2.1
      es-abstract: 1.23.5
      es-object-atoms: 1.0.0
      get-intrinsic: 1.2.4
      is-string: 1.0.7

  array-union@2.1.0: {}

  array.prototype.findlast@1.2.5:
    dependencies:
      call-bind: 1.0.7
      define-properties: 1.2.1
      es-abstract: 1.23.5
      es-errors: 1.3.0
      es-object-atoms: 1.0.0
      es-shim-unscopables: 1.0.2

  array.prototype.flat@1.3.2:
    dependencies:
      call-bind: 1.0.7
      define-properties: 1.2.1
      es-abstract: 1.23.5
      es-shim-unscopables: 1.0.2

  array.prototype.flatmap@1.3.2:
    dependencies:
      call-bind: 1.0.7
      define-properties: 1.2.1
      es-abstract: 1.23.5
      es-shim-unscopables: 1.0.2

  array.prototype.tosorted@1.1.4:
    dependencies:
      call-bind: 1.0.7
      define-properties: 1.2.1
      es-abstract: 1.23.5
      es-errors: 1.3.0
      es-shim-unscopables: 1.0.2

  arraybuffer.prototype.slice@1.0.3:
    dependencies:
      array-buffer-byte-length: 1.0.1
      call-bind: 1.0.7
      define-properties: 1.2.1
      es-abstract: 1.23.5
      es-errors: 1.3.0
      get-intrinsic: 1.2.4
      is-array-buffer: 3.0.4
      is-shared-array-buffer: 1.0.3

  asap@2.0.6: {}

  asn1@0.2.6:
    dependencies:
      safer-buffer: 2.1.2

  assert-plus@1.0.0: {}

  assertion-error@2.0.1: {}

  ast-types-flow@0.0.8: {}

  ast-types@0.16.1:
    dependencies:
      tslib: 2.8.1

  astral-regex@1.0.0: {}

  astral-regex@2.0.0: {}

  async@3.2.6: {}

  asynckit@0.4.0: {}

  at-least-node@1.0.0: {}

  atob@2.1.2: {}

  attr-accept@2.2.5: {}

  available-typed-arrays@1.0.7:
    dependencies:
      possible-typed-array-names: 1.0.0

  aws-sign2@0.7.0: {}

  aws4@1.13.2: {}

  axe-core@4.10.2: {}

  axios-mock-adapter@1.22.0(axios@1.7.7):
    dependencies:
      axios: 1.7.7
      fast-deep-equal: 3.1.3
      is-buffer: 2.0.5

  axios@1.7.7:
    dependencies:
      follow-redirects: 1.15.9
      form-data: 4.0.1
      proxy-from-env: 1.1.0
    transitivePeerDependencies:
      - debug

  axobject-query@4.1.0: {}

  babel-eslint@10.1.0(eslint@7.32.0):
    dependencies:
      '@babel/code-frame': 7.26.2
      '@babel/parser': 7.26.2
      '@babel/traverse': 7.25.9
      '@babel/types': 7.26.0
      eslint: 7.32.0
      eslint-visitor-keys: 1.3.0
      resolve: 1.22.8
    transitivePeerDependencies:
      - supports-color

  babel-plugin-macros@3.1.0:
    dependencies:
      '@babel/runtime': 7.26.0
      cosmiconfig: 7.1.0
      resolve: 1.22.8

  bail@2.0.2: {}

  balanced-match@1.0.2: {}

  base64-arraybuffer@1.0.2:
    optional: true

  base64-js@1.5.1: {}

  bcrypt-pbkdf@1.0.2:
    dependencies:
      tweetnacl: 0.14.5

  better-opn@3.0.2:
    dependencies:
      open: 8.4.2

  binary-extensions@2.3.0: {}

  blob-util@2.0.2: {}

  bluebird@3.7.2: {}

  brace-expansion@1.1.11:
    dependencies:
      balanced-match: 1.0.2
      concat-map: 0.0.1

  brace-expansion@2.0.1:
    dependencies:
      balanced-match: 1.0.2

  braces@3.0.3:
    dependencies:
      fill-range: 7.1.1

  braintree-web@3.112.1:
    dependencies:
      '@braintree/asset-loader': 2.0.1
      '@braintree/browser-detection': 2.0.1
      '@braintree/event-emitter': 0.4.1
      '@braintree/extended-promise': 1.0.0
      '@braintree/iframer': 2.0.0
      '@braintree/sanitize-url': 7.0.4
      '@braintree/uuid': 1.0.0
      '@braintree/wrap-promise': 2.1.0
      '@paypal/accelerated-checkout-loader': 1.1.0
      card-validator: 10.0.0
      credit-card-type: 10.0.1
      framebus: 6.0.0
      inject-stylesheet: 6.0.1
      promise-polyfill: 8.2.3
      restricted-input: 3.0.5

  browser-assert@1.2.1: {}

  browser-stdout@1.3.1: {}

  browserslist@4.24.2:
    dependencies:
      caniuse-lite: 1.0.30001680
      electron-to-chromium: 1.5.63
      node-releases: 2.0.18
      update-browserslist-db: 1.1.1(browserslist@4.24.2)

  btoa@1.2.1: {}

  buffer-crc32@0.2.13: {}

  buffer-from@1.1.2: {}

  buffer@5.7.1:
    dependencies:
      base64-js: 1.5.1
      ieee754: 1.2.1

  bundle-require@5.0.0(esbuild@0.24.0):
    dependencies:
      esbuild: 0.24.0
      load-tsconfig: 0.2.5

  cac@6.7.14: {}

  cachedir@2.4.0: {}

  call-bind@1.0.7:
    dependencies:
      es-define-property: 1.0.0
      es-errors: 1.3.0
      function-bind: 1.1.2
      get-intrinsic: 1.2.4
      set-function-length: 1.2.2

  callsites@3.1.0: {}

  camelcase@6.3.0: {}

  caniuse-lite@1.0.30001680: {}

  canvg@3.0.10:
    dependencies:
      '@babel/runtime': 7.26.0
      '@types/raf': 3.4.3
      core-js: 3.39.0
      raf: 3.4.1
      regenerator-runtime: 0.13.11
      rgbcolor: 1.0.1
      stackblur-canvas: 2.7.0
      svg-pathdata: 6.0.3
    optional: true

  card-validator@10.0.0:
    dependencies:
      credit-card-type: 9.1.0

  caseless@0.12.0: {}

  ccount@2.0.1: {}

  chai-string@1.5.0(chai@5.2.0):
    dependencies:
      chai: 5.2.0

  chai@5.1.2:
    dependencies:
      assertion-error: 2.0.1
      check-error: 2.1.1
      deep-eql: 5.0.2
      loupe: 3.1.3
      pathval: 2.0.0

  chai@5.2.0:
    dependencies:
      assertion-error: 2.0.1
      check-error: 2.1.1
      deep-eql: 5.0.2
      loupe: 3.1.2
      pathval: 2.0.0

  chalk@2.4.2:
    dependencies:
      ansi-styles: 3.2.1
      escape-string-regexp: 1.0.5
      supports-color: 5.5.0

  chalk@3.0.0:
    dependencies:
      ansi-styles: 4.3.0
      supports-color: 7.2.0

  chalk@4.1.2:
    dependencies:
      ansi-styles: 4.3.0
      supports-color: 7.2.0

  chalk@5.3.0: {}

  chalk@5.4.1: {}

  change-emitter@0.1.6: {}

  character-entities-html4@2.1.0: {}

  character-entities-legacy@3.0.0: {}

  character-entities@2.0.2: {}

  chardet@0.7.0: {}

  charenc@0.0.2: {}

  chart.js@2.9.4:
    dependencies:
      chartjs-color: 2.4.1
      moment: 2.30.1

  chartjs-color-string@0.6.0:
    dependencies:
      color-name: 1.1.4

  chartjs-color@2.4.1:
    dependencies:
      chartjs-color-string: 0.6.0
      color-convert: 1.9.3

  check-error@2.1.1: {}

  check-more-types@2.24.0: {}

  chokidar@3.6.0:
    dependencies:
      anymatch: 3.1.3
      braces: 3.0.3
      glob-parent: 5.1.2
      is-binary-path: 2.1.0
      is-glob: 4.0.3
      normalize-path: 3.0.0
      readdirp: 3.6.0
    optionalDependencies:
      fsevents: 2.3.3

  chokidar@4.0.1:
    dependencies:
      readdirp: 4.0.2

  ci-info@4.1.0: {}

  clean-stack@2.2.0: {}

  cli-cursor@3.1.0:
    dependencies:
      restore-cursor: 3.1.0

  cli-cursor@5.0.0:
    dependencies:
      restore-cursor: 5.1.0

  cli-table3@0.6.5:
    dependencies:
      string-width: 4.2.3
    optionalDependencies:
      '@colors/colors': 1.5.0

  cli-truncate@2.1.0:
    dependencies:
      slice-ansi: 3.0.0
      string-width: 4.2.3

  cli-truncate@4.0.0:
    dependencies:
      slice-ansi: 5.0.0
      string-width: 7.2.0

  cli-width@3.0.0: {}

  cli-width@4.1.0: {}

  cliui@7.0.4:
    dependencies:
      string-width: 4.2.3
      strip-ansi: 6.0.1
      wrap-ansi: 7.0.0

  cliui@8.0.1:
    dependencies:
      string-width: 4.2.3
      strip-ansi: 6.0.1
      wrap-ansi: 7.0.0

  clone-deep@4.0.1:
    dependencies:
      is-plain-object: 2.0.4
      kind-of: 6.0.3
      shallow-clone: 3.0.1

  clsx@1.2.1: {}

  clsx@2.1.1: {}

  color-convert@1.9.3:
    dependencies:
      color-name: 1.1.3

  color-convert@2.0.1:
    dependencies:
      color-name: 1.1.4

  color-name@1.1.3: {}

  color-name@1.1.4: {}

  colorette@2.0.20: {}

  combined-stream@1.0.8:
    dependencies:
      delayed-stream: 1.0.0

  comma-separated-tokens@2.0.3: {}

  commander@12.1.0: {}

  commander@13.1.0: {}

  commander@2.20.3:
    optional: true

  commander@4.1.1: {}

  commander@6.2.1: {}

  common-tags@1.8.2: {}

  concat-map@0.0.1: {}

  concurrently@9.1.0:
    dependencies:
      chalk: 4.1.2
      lodash: 4.17.21
      rxjs: 7.8.1
      shell-quote: 1.8.1
      supports-color: 8.1.1
      tree-kill: 1.2.2
      yargs: 17.7.2

  consola@3.2.3: {}

  consolidated-events@2.0.2: {}

  convert-source-map@1.9.0: {}

  convert-source-map@2.0.0: {}

  cookie@0.7.2: {}

  copy-to-clipboard@3.3.3:
    dependencies:
      toggle-selection: 1.0.6

  core-js@1.2.7: {}

  core-js@3.39.0:
    optional: true

  core-util-is@1.0.2: {}

  cosmiconfig@7.1.0:
    dependencies:
      '@types/parse-json': 4.0.2
      import-fresh: 3.3.0
      parse-json: 5.2.0
      path-type: 4.0.0
      yaml: 2.6.1

  cosmiconfig@8.3.6(typescript@5.7.3):
    dependencies:
      import-fresh: 3.3.0
      js-yaml: 4.1.0
      parse-json: 5.2.0
      path-type: 4.0.0
    optionalDependencies:
      typescript: 5.7.3

  country-region-data@3.1.0: {}

  create-eslint-index@1.0.0:
    dependencies:
      lodash.get: 4.4.2

  credit-card-type@10.0.1: {}

  credit-card-type@9.1.0: {}

  cross-spawn@6.0.6:
    dependencies:
      nice-try: 1.0.5
      path-key: 2.0.1
      semver: 7.6.3
      shebang-command: 1.2.0
      which: 1.3.1

  cross-spawn@7.0.6:
    dependencies:
      path-key: 3.1.1
      shebang-command: 2.0.0
      which: 2.0.2

  crypt@0.0.2: {}

  css-line-break@2.1.0:
    dependencies:
      utrie: 1.0.2
    optional: true

  css-mediaquery@0.1.2: {}

  css.escape@1.5.1: {}

  cssstyle@4.1.0:
    dependencies:
      rrweb-cssom: 0.7.1

  csstype@3.1.3: {}

  cypress-axe@1.6.0(axe-core@4.10.2)(cypress@14.0.1):
    dependencies:
      axe-core: 4.10.2
      cypress: 14.0.1

  cypress-file-upload@5.0.8(cypress@14.0.1):
    dependencies:
      cypress: 14.0.1

  cypress-real-events@1.14.0(cypress@14.0.1):
    dependencies:
      cypress: 14.0.1

  cypress-vite@1.6.0(vite@6.1.1(@types/node@20.17.6)(jiti@1.21.6)(terser@5.36.0)(tsx@4.19.2)(yaml@2.6.1)):
    dependencies:
      chokidar: 3.6.0
      debug: 4.4.0(supports-color@8.1.1)
      vite: 6.1.1(@types/node@20.17.6)(jiti@1.21.6)(terser@5.36.0)(tsx@4.19.2)(yaml@2.6.1)
    transitivePeerDependencies:
      - supports-color

  cypress@14.0.1:
    dependencies:
      '@cypress/request': 3.0.6
      '@cypress/xvfb': 1.2.4(supports-color@8.1.1)
      '@types/sinonjs__fake-timers': 8.1.1
      '@types/sizzle': 2.3.9
      arch: 2.2.0
      blob-util: 2.0.2
      bluebird: 3.7.2
      buffer: 5.7.1
      cachedir: 2.4.0
      chalk: 4.1.2
      check-more-types: 2.24.0
      ci-info: 4.1.0
      cli-cursor: 3.1.0
      cli-table3: 0.6.5
      commander: 6.2.1
      common-tags: 1.8.2
      dayjs: 1.11.13
      debug: 4.4.0(supports-color@8.1.1)
      enquirer: 2.4.1
      eventemitter2: 6.4.7
      execa: 4.1.0
      executable: 4.1.1
      extract-zip: 2.0.1(supports-color@8.1.1)
      figures: 3.2.0
      fs-extra: 9.1.0
      getos: 3.2.1
      is-installed-globally: 0.4.0
      lazy-ass: 1.6.0
      listr2: 3.14.0(enquirer@2.4.1)
      lodash: 4.17.21
      log-symbols: 4.1.0
      minimist: 1.2.8
      ospath: 1.2.2
      pretty-bytes: 5.6.0
      process: 0.11.10
      proxy-from-env: 1.0.0
      request-progress: 3.0.0
      semver: 7.6.3
      supports-color: 8.1.1
      tmp: 0.2.3
      tree-kill: 1.2.2
      untildify: 4.0.0
      yauzl: 2.10.0

  d3-array@3.2.4:
    dependencies:
      internmap: 2.0.3

  d3-color@3.1.0: {}

  d3-ease@3.0.1: {}

  d3-format@3.1.0: {}

  d3-interpolate@3.0.1:
    dependencies:
      d3-color: 3.1.0

  d3-path@3.1.0: {}

  d3-scale@4.0.2:
    dependencies:
      d3-array: 3.2.4
      d3-format: 3.1.0
      d3-interpolate: 3.0.1
      d3-time: 3.1.0
      d3-time-format: 4.1.0

  d3-shape@3.2.0:
    dependencies:
      d3-path: 3.1.0

  d3-time-format@4.1.0:
    dependencies:
      d3-time: 3.1.0

  d3-time@3.1.0:
    dependencies:
      d3-array: 3.2.4

  d3-timer@3.0.1: {}

  damerau-levenshtein@1.0.8: {}

  dashdash@1.14.1:
    dependencies:
      assert-plus: 1.0.0

  data-urls@5.0.0:
    dependencies:
      whatwg-mimetype: 4.0.0
      whatwg-url: 14.0.0

  data-view-buffer@1.0.1:
    dependencies:
      call-bind: 1.0.7
      es-errors: 1.3.0
      is-data-view: 1.0.1

  data-view-byte-length@1.0.1:
    dependencies:
      call-bind: 1.0.7
      es-errors: 1.3.0
      is-data-view: 1.0.1

  data-view-byte-offset@1.0.0:
    dependencies:
      call-bind: 1.0.7
      es-errors: 1.3.0
      is-data-view: 1.0.1

  dayjs@1.11.13: {}

  debug@3.2.7(supports-color@8.1.1):
    dependencies:
      ms: 2.1.3
    optionalDependencies:
      supports-color: 8.1.1

  debug@4.3.7:
    dependencies:
      ms: 2.1.3

  debug@4.4.0(supports-color@8.1.1):
    dependencies:
      ms: 2.1.3
    optionalDependencies:
      supports-color: 8.1.1

  decamelize@4.0.0: {}

  decimal.js-light@2.5.1: {}

  decimal.js@10.4.3: {}

  decode-named-character-reference@1.0.2:
    dependencies:
      character-entities: 2.0.2

  deep-eql@5.0.2: {}

  deep-is@0.1.4: {}

  deepmerge@2.2.1: {}

  define-data-property@1.1.4:
    dependencies:
      es-define-property: 1.0.0
      es-errors: 1.3.0
      gopd: 1.0.1

  define-lazy-prop@2.0.0: {}

  define-properties@1.2.1:
    dependencies:
      define-data-property: 1.1.4
      has-property-descriptors: 1.0.2
      object-keys: 1.1.1

  delayed-stream@1.0.0: {}

  dequal@2.0.3: {}

  devlop@1.1.0:
    dependencies:
      dequal: 2.0.3

  diff@5.2.0: {}

  dir-glob@3.0.1:
    dependencies:
      path-type: 4.0.0

  doctrine@2.1.0:
    dependencies:
      esutils: 2.0.3

  doctrine@3.0.0:
    dependencies:
      esutils: 2.0.3

  dom-accessibility-api@0.5.16: {}

  dom-accessibility-api@0.6.3: {}

  dom-helpers@5.2.1:
    dependencies:
      '@babel/runtime': 7.26.0
      csstype: 3.1.3

  dompurify@3.2.4:
    optionalDependencies:
      '@types/trusted-types': 2.0.7

  dot-case@3.0.4:
    dependencies:
      no-case: 3.0.4
      tslib: 2.8.1

  dotenv@16.4.5: {}

  eastasianwidth@0.2.0: {}

  ecc-jsbn@0.1.2:
    dependencies:
      jsbn: 0.1.1
      safer-buffer: 2.1.2

  electron-to-chromium@1.5.63: {}

  emoji-regex-xs@1.0.0: {}

  emoji-regex@10.4.0: {}

  emoji-regex@7.0.3: {}

  emoji-regex@8.0.0: {}

  emoji-regex@9.2.2: {}

  end-of-stream@1.4.4:
    dependencies:
      once: 1.4.0

  enquirer@2.4.1:
    dependencies:
      ansi-colors: 4.1.3
      strip-ansi: 6.0.1

  entities@4.5.0: {}

  envify@4.1.0:
    dependencies:
      esprima: 4.0.1
      through: 2.3.8

  environment@1.1.0: {}

  error-ex@1.3.2:
    dependencies:
      is-arrayish: 0.2.1

  es-abstract@1.23.5:
    dependencies:
      array-buffer-byte-length: 1.0.1
      arraybuffer.prototype.slice: 1.0.3
      available-typed-arrays: 1.0.7
      call-bind: 1.0.7
      data-view-buffer: 1.0.1
      data-view-byte-length: 1.0.1
      data-view-byte-offset: 1.0.0
      es-define-property: 1.0.0
      es-errors: 1.3.0
      es-object-atoms: 1.0.0
      es-set-tostringtag: 2.0.3
      es-to-primitive: 1.2.1
      function.prototype.name: 1.1.6
      get-intrinsic: 1.2.4
      get-symbol-description: 1.0.2
      globalthis: 1.0.4
      gopd: 1.0.1
      has-property-descriptors: 1.0.2
      has-proto: 1.0.3
      has-symbols: 1.0.3
      hasown: 2.0.2
      internal-slot: 1.0.7
      is-array-buffer: 3.0.4
      is-callable: 1.2.7
      is-data-view: 1.0.1
      is-negative-zero: 2.0.3
      is-regex: 1.1.4
      is-shared-array-buffer: 1.0.3
      is-string: 1.0.7
      is-typed-array: 1.1.13
      is-weakref: 1.0.2
      object-inspect: 1.13.3
      object-keys: 1.1.1
      object.assign: 4.1.5
      regexp.prototype.flags: 1.5.3
      safe-array-concat: 1.1.2
      safe-regex-test: 1.0.3
      string.prototype.trim: 1.2.9
      string.prototype.trimend: 1.0.8
      string.prototype.trimstart: 1.0.8
      typed-array-buffer: 1.0.2
      typed-array-byte-length: 1.0.1
      typed-array-byte-offset: 1.0.2
      typed-array-length: 1.0.6
      unbox-primitive: 1.0.2
      which-typed-array: 1.1.15

  es-define-property@1.0.0:
    dependencies:
      get-intrinsic: 1.2.4

  es-errors@1.3.0: {}

  es-iterator-helpers@1.2.0:
    dependencies:
      call-bind: 1.0.7
      define-properties: 1.2.1
      es-abstract: 1.23.5
      es-errors: 1.3.0
      es-set-tostringtag: 2.0.3
      function-bind: 1.1.2
      get-intrinsic: 1.2.4
      globalthis: 1.0.4
      gopd: 1.0.1
      has-property-descriptors: 1.0.2
      has-proto: 1.0.3
      has-symbols: 1.0.3
      internal-slot: 1.0.7
      iterator.prototype: 1.1.3
      safe-array-concat: 1.1.2

  es-module-lexer@1.6.0: {}

  es-object-atoms@1.0.0:
    dependencies:
      es-errors: 1.3.0

  es-set-tostringtag@2.0.3:
    dependencies:
      get-intrinsic: 1.2.4
      has-tostringtag: 1.0.2
      hasown: 2.0.2

  es-shim-unscopables@1.0.2:
    dependencies:
      hasown: 2.0.2

  es-to-primitive@1.2.1:
    dependencies:
      is-callable: 1.2.7
      is-date-object: 1.0.5
      is-symbol: 1.0.4

  es-toolkit@1.27.0: {}

  esbuild-register@3.6.0(esbuild@0.24.0):
    dependencies:
      debug: 4.4.0(supports-color@8.1.1)
      esbuild: 0.24.0
    transitivePeerDependencies:
      - supports-color

  esbuild@0.23.1:
    optionalDependencies:
      '@esbuild/aix-ppc64': 0.23.1
      '@esbuild/android-arm': 0.23.1
      '@esbuild/android-arm64': 0.23.1
      '@esbuild/android-x64': 0.23.1
      '@esbuild/darwin-arm64': 0.23.1
      '@esbuild/darwin-x64': 0.23.1
      '@esbuild/freebsd-arm64': 0.23.1
      '@esbuild/freebsd-x64': 0.23.1
      '@esbuild/linux-arm': 0.23.1
      '@esbuild/linux-arm64': 0.23.1
      '@esbuild/linux-ia32': 0.23.1
      '@esbuild/linux-loong64': 0.23.1
      '@esbuild/linux-mips64el': 0.23.1
      '@esbuild/linux-ppc64': 0.23.1
      '@esbuild/linux-riscv64': 0.23.1
      '@esbuild/linux-s390x': 0.23.1
      '@esbuild/linux-x64': 0.23.1
      '@esbuild/netbsd-x64': 0.23.1
      '@esbuild/openbsd-arm64': 0.23.1
      '@esbuild/openbsd-x64': 0.23.1
      '@esbuild/sunos-x64': 0.23.1
      '@esbuild/win32-arm64': 0.23.1
      '@esbuild/win32-ia32': 0.23.1
      '@esbuild/win32-x64': 0.23.1

  esbuild@0.24.0:
    optionalDependencies:
      '@esbuild/aix-ppc64': 0.24.0
      '@esbuild/android-arm': 0.24.0
      '@esbuild/android-arm64': 0.24.0
      '@esbuild/android-x64': 0.24.0
      '@esbuild/darwin-arm64': 0.24.0
      '@esbuild/darwin-x64': 0.24.0
      '@esbuild/freebsd-arm64': 0.24.0
      '@esbuild/freebsd-x64': 0.24.0
      '@esbuild/linux-arm': 0.24.0
      '@esbuild/linux-arm64': 0.24.0
      '@esbuild/linux-ia32': 0.24.0
      '@esbuild/linux-loong64': 0.24.0
      '@esbuild/linux-mips64el': 0.24.0
      '@esbuild/linux-ppc64': 0.24.0
      '@esbuild/linux-riscv64': 0.24.0
      '@esbuild/linux-s390x': 0.24.0
      '@esbuild/linux-x64': 0.24.0
      '@esbuild/netbsd-x64': 0.24.0
      '@esbuild/openbsd-arm64': 0.24.0
      '@esbuild/openbsd-x64': 0.24.0
      '@esbuild/sunos-x64': 0.24.0
      '@esbuild/win32-arm64': 0.24.0
      '@esbuild/win32-ia32': 0.24.0
      '@esbuild/win32-x64': 0.24.0

  esbuild@0.24.2:
    optionalDependencies:
      '@esbuild/aix-ppc64': 0.24.2
      '@esbuild/android-arm': 0.24.2
      '@esbuild/android-arm64': 0.24.2
      '@esbuild/android-x64': 0.24.2
      '@esbuild/darwin-arm64': 0.24.2
      '@esbuild/darwin-x64': 0.24.2
      '@esbuild/freebsd-arm64': 0.24.2
      '@esbuild/freebsd-x64': 0.24.2
      '@esbuild/linux-arm': 0.24.2
      '@esbuild/linux-arm64': 0.24.2
      '@esbuild/linux-ia32': 0.24.2
      '@esbuild/linux-loong64': 0.24.2
      '@esbuild/linux-mips64el': 0.24.2
      '@esbuild/linux-ppc64': 0.24.2
      '@esbuild/linux-riscv64': 0.24.2
      '@esbuild/linux-s390x': 0.24.2
      '@esbuild/linux-x64': 0.24.2
      '@esbuild/netbsd-arm64': 0.24.2
      '@esbuild/netbsd-x64': 0.24.2
      '@esbuild/openbsd-arm64': 0.24.2
      '@esbuild/openbsd-x64': 0.24.2
      '@esbuild/sunos-x64': 0.24.2
      '@esbuild/win32-arm64': 0.24.2
      '@esbuild/win32-ia32': 0.24.2
      '@esbuild/win32-x64': 0.24.2

  escalade@3.2.0: {}

  escape-string-regexp@1.0.5: {}

  escape-string-regexp@4.0.0: {}

  escape-string-regexp@5.0.0: {}

  eslint-config-prettier@8.1.0(eslint@7.32.0):
    dependencies:
      eslint: 7.32.0

  eslint-plugin-cypress@2.15.2(eslint@7.32.0):
    dependencies:
      eslint: 7.32.0
      globals: 13.24.0

  eslint-plugin-jsx-a11y@6.10.2(eslint@7.32.0):
    dependencies:
      aria-query: 5.3.2
      array-includes: 3.1.8
      array.prototype.flatmap: 1.3.2
      ast-types-flow: 0.0.8
      axe-core: 4.10.2
      axobject-query: 4.1.0
      damerau-levenshtein: 1.0.8
      emoji-regex: 9.2.2
      eslint: 7.32.0
      hasown: 2.0.2
      jsx-ast-utils: 3.3.5
      language-tags: 1.0.9
      minimatch: 3.1.2
      object.fromentries: 2.0.8
      safe-regex-test: 1.0.3
      string.prototype.includes: 2.0.1

  eslint-plugin-perfectionist@1.5.1(eslint@7.32.0)(typescript@5.7.3):
    dependencies:
      '@typescript-eslint/types': 5.62.0
      '@typescript-eslint/utils': 5.62.0(eslint@7.32.0)(typescript@5.7.3)
      eslint: 7.32.0
      is-core-module: 2.15.1
      json5: 2.2.3
      minimatch: 9.0.5
      natural-compare-lite: 1.4.0
    transitivePeerDependencies:
      - supports-color
      - typescript

  eslint-plugin-prettier@3.3.1(eslint-config-prettier@8.1.0(eslint@7.32.0))(eslint@7.32.0)(prettier@2.2.1):
    dependencies:
      eslint: 7.32.0
      prettier: 2.2.1
      prettier-linter-helpers: 1.0.0
    optionalDependencies:
      eslint-config-prettier: 8.1.0(eslint@7.32.0)

  eslint-plugin-ramda@2.5.1:
    dependencies:
      create-eslint-index: 1.0.0
      ramda: 0.25.0
      req-all: 1.0.0

  eslint-plugin-react-hooks@3.0.0(eslint@7.32.0):
    dependencies:
      eslint: 7.32.0

  eslint-plugin-react-refresh@0.4.13(eslint@7.32.0):
    dependencies:
      eslint: 7.32.0

  eslint-plugin-react@7.37.2(eslint@7.32.0):
    dependencies:
      array-includes: 3.1.8
      array.prototype.findlast: 1.2.5
      array.prototype.flatmap: 1.3.2
      array.prototype.tosorted: 1.1.4
      doctrine: 2.1.0
      es-iterator-helpers: 1.2.0
      eslint: 7.32.0
      estraverse: 5.3.0
      hasown: 2.0.2
      jsx-ast-utils: 3.3.5
      minimatch: 3.1.2
      object.entries: 1.1.8
      object.fromentries: 2.0.8
      object.values: 1.2.0
      prop-types: 15.8.1
      resolve: 2.0.0-next.5
      semver: 7.6.3
      string.prototype.matchall: 4.0.11
      string.prototype.repeat: 1.0.0

  eslint-plugin-scanjs-rules@0.2.1:
    dependencies:
      babel-eslint: 10.1.0(eslint@7.32.0)
      eslint: 7.32.0
    transitivePeerDependencies:
      - supports-color

  eslint-plugin-sonarjs@0.5.0(eslint@6.8.0):
    dependencies:
      eslint: 6.8.0

  eslint-plugin-sonarjs@0.5.0(eslint@7.32.0):
    dependencies:
      eslint: 7.32.0

  eslint-plugin-testing-library@3.10.2(eslint@7.32.0)(typescript@5.7.3):
    dependencies:
      '@typescript-eslint/experimental-utils': 3.10.1(eslint@7.32.0)(typescript@5.7.3)
      eslint: 7.32.0
    transitivePeerDependencies:
      - supports-color
      - typescript

  eslint-plugin-xss@0.1.12:
    dependencies:
      requireindex: 1.1.0

  eslint-scope@5.1.1:
    dependencies:
      esrecurse: 4.3.0
      estraverse: 4.3.0

  eslint-utils@1.4.3:
    dependencies:
      eslint-visitor-keys: 1.3.0

  eslint-utils@2.1.0:
    dependencies:
      eslint-visitor-keys: 1.3.0

  eslint-visitor-keys@1.3.0: {}

  eslint-visitor-keys@2.1.0: {}

  eslint-visitor-keys@3.4.3: {}

  eslint@6.8.0:
    dependencies:
      '@babel/code-frame': 7.26.2
      ajv: 6.12.6
      chalk: 2.4.2
      cross-spawn: 6.0.6
      debug: 4.3.7
      doctrine: 3.0.0
      eslint-scope: 5.1.1
      eslint-utils: 1.4.3
      eslint-visitor-keys: 1.3.0
      espree: 6.2.1
      esquery: 1.6.0
      esutils: 2.0.3
      file-entry-cache: 5.0.1
      functional-red-black-tree: 1.0.1
      glob-parent: 5.1.2
      globals: 12.4.0
      ignore: 4.0.6
      import-fresh: 3.3.0
      imurmurhash: 0.1.4
      inquirer: 7.3.3
      is-glob: 4.0.3
      js-yaml: 3.14.1
      json-stable-stringify-without-jsonify: 1.0.1
      levn: 0.3.0
      lodash: 4.17.21
      minimatch: 3.1.2
      mkdirp: 0.5.6
      natural-compare: 1.4.0
      optionator: 0.8.3
      progress: 2.0.3
      regexpp: 2.0.1
      semver: 7.6.3
      strip-ansi: 5.2.0
      strip-json-comments: 3.1.1
      table: 5.4.6
      text-table: 0.2.0
      v8-compile-cache: 2.4.0
    transitivePeerDependencies:
      - supports-color

  eslint@7.32.0:
    dependencies:
      '@babel/code-frame': 7.12.11
      '@eslint/eslintrc': 0.4.3
      '@humanwhocodes/config-array': 0.5.0
      ajv: 6.12.6
      chalk: 4.1.2
      cross-spawn: 7.0.6
      debug: 4.3.7
      doctrine: 3.0.0
      enquirer: 2.4.1
      escape-string-regexp: 4.0.0
      eslint-scope: 5.1.1
      eslint-utils: 2.1.0
      eslint-visitor-keys: 2.1.0
      espree: 7.3.1
      esquery: 1.6.0
      esutils: 2.0.3
      fast-deep-equal: 3.1.3
      file-entry-cache: 6.0.1
      functional-red-black-tree: 1.0.1
      glob-parent: 5.1.2
      globals: 13.24.0
      ignore: 4.0.6
      import-fresh: 3.3.0
      imurmurhash: 0.1.4
      is-glob: 4.0.3
      js-yaml: 3.14.1
      json-stable-stringify-without-jsonify: 1.0.1
      levn: 0.4.1
      lodash.merge: 4.6.2
      minimatch: 3.1.2
      natural-compare: 1.4.0
      optionator: 0.9.4
      progress: 2.0.3
      regexpp: 3.2.0
      semver: 7.6.3
      strip-ansi: 6.0.1
      strip-json-comments: 3.1.1
      table: 6.8.2
      text-table: 0.2.0
      v8-compile-cache: 2.4.0
    transitivePeerDependencies:
      - supports-color

  espree@6.2.1:
    dependencies:
      acorn: 7.4.1
      acorn-jsx: 5.3.2(acorn@7.4.1)
      eslint-visitor-keys: 1.3.0

  espree@7.3.1:
    dependencies:
      acorn: 7.4.1
      acorn-jsx: 5.3.2(acorn@7.4.1)
      eslint-visitor-keys: 1.3.0

  esprima@4.0.1: {}

  esquery@1.6.0:
    dependencies:
      estraverse: 5.3.0

  esrecurse@4.3.0:
    dependencies:
      estraverse: 5.3.0

  estraverse@4.3.0: {}

  estraverse@5.3.0: {}

  estree-walker@2.0.2: {}

  estree-walker@3.0.3:
    dependencies:
      '@types/estree': 1.0.6

  esutils@2.0.3: {}

  eventemitter2@6.4.7: {}

  eventemitter3@4.0.7: {}

  eventemitter3@5.0.1: {}

  execa@4.1.0:
    dependencies:
      cross-spawn: 7.0.6
      get-stream: 5.2.0
      human-signals: 1.1.1
      is-stream: 2.0.1
      merge-stream: 2.0.0
      npm-run-path: 4.0.1
      onetime: 5.1.2
      signal-exit: 3.0.7
      strip-final-newline: 2.0.0

  execa@8.0.1:
    dependencies:
      cross-spawn: 7.0.6
      get-stream: 8.0.1
      human-signals: 5.0.0
      is-stream: 3.0.0
      merge-stream: 2.0.0
      npm-run-path: 5.3.0
      onetime: 6.0.0
      signal-exit: 4.1.0
      strip-final-newline: 3.0.0

  executable@4.1.1:
    dependencies:
      pify: 2.3.0

  expect-type@1.1.0: {}

  extend@3.0.2: {}

  external-editor@3.1.0:
    dependencies:
      chardet: 0.7.0
      iconv-lite: 0.4.24
      tmp: 0.0.33

  extract-zip@2.0.1(supports-color@8.1.1):
    dependencies:
      debug: 4.4.0(supports-color@8.1.1)
      get-stream: 5.2.0
      yauzl: 2.10.0
    optionalDependencies:
      '@types/yauzl': 2.10.3
    transitivePeerDependencies:
      - supports-color

  extsprintf@1.3.0: {}

  factory.ts@0.5.2:
    dependencies:
      clone-deep: 4.0.1
      source-map-support: 0.5.21

  fast-deep-equal@2.0.1: {}

  fast-deep-equal@3.1.3: {}

  fast-diff@1.3.0: {}

  fast-equals@5.0.1: {}

  fast-glob@3.3.2:
    dependencies:
      '@nodelib/fs.stat': 2.0.5
      '@nodelib/fs.walk': 1.2.8
      glob-parent: 5.1.2
      merge2: 1.4.1
      micromatch: 4.0.8

  fast-json-stable-stringify@2.1.0: {}

  fast-levenshtein@2.0.6: {}

  fast-uri@3.0.3: {}

  fastq@1.17.1:
    dependencies:
      reusify: 1.0.4

  fbjs@0.8.18:
    dependencies:
      core-js: 1.2.7
      isomorphic-fetch: 2.2.1
      loose-envify: 1.4.0
      object-assign: 4.1.1
      promise: 7.3.1
      setimmediate: 1.0.5
      ua-parser-js: 0.7.39
    transitivePeerDependencies:
      - encoding

  fd-slicer@1.1.0:
    dependencies:
      pend: 1.2.0

  fdir@6.4.2(picomatch@4.0.2):
    optionalDependencies:
      picomatch: 4.0.2

  fdir@6.4.3(picomatch@4.0.2):
    optionalDependencies:
      picomatch: 4.0.2

  fflate@0.8.2: {}

  figures@3.2.0:
    dependencies:
      escape-string-regexp: 1.0.5

  file-entry-cache@5.0.1:
    dependencies:
      flat-cache: 2.0.1

  file-entry-cache@6.0.1:
    dependencies:
      flat-cache: 3.2.0

  file-selector@0.2.4:
    dependencies:
      tslib: 2.8.1

  fill-range@7.1.1:
    dependencies:
      to-regex-range: 5.0.1

  find-root@1.1.0: {}

  find-up@5.0.0:
    dependencies:
      locate-path: 6.0.0
      path-exists: 4.0.0

  flag-icons@6.15.0: {}

  flat-cache@2.0.1:
    dependencies:
      flatted: 2.0.2
      rimraf: 2.6.3
      write: 1.0.3

  flat-cache@3.2.0:
    dependencies:
      flatted: 3.3.2
      keyv: 4.5.4
      rimraf: 3.0.2

  flat@5.0.2: {}

  flatted@2.0.2: {}

  flatted@3.3.2: {}

  flatted@3.3.3: {}

  follow-redirects@1.15.9: {}

  font-logos@0.18.0: {}

  for-each@0.3.3:
    dependencies:
      is-callable: 1.2.7

  foreground-child@3.3.0:
    dependencies:
      cross-spawn: 7.0.6
      signal-exit: 4.1.0

  forever-agent@0.6.1: {}

  form-data@4.0.1:
    dependencies:
      asynckit: 0.4.0
      combined-stream: 1.0.8
      mime-types: 2.1.35

  formik@2.1.7(react@18.3.1):
    dependencies:
      deepmerge: 2.2.1
      hoist-non-react-statics: 3.3.2
      lodash: 4.17.21
      lodash-es: 4.17.21
      react: 18.3.1
      react-fast-compare: 2.0.4
      scheduler: 0.18.0
      tiny-warning: 1.0.3
      tslib: 1.14.1

  framebus@6.0.0:
    dependencies:
      '@braintree/uuid': 0.1.0

  fs-extra@9.1.0:
    dependencies:
      at-least-node: 1.0.0
      graceful-fs: 4.2.11
      jsonfile: 6.1.0
      universalify: 2.0.1

  fs.realpath@1.0.0: {}

  fsevents@2.3.3:
    optional: true

  function-bind@1.1.2: {}

  function.prototype.name@1.1.6:
    dependencies:
      call-bind: 1.0.7
      define-properties: 1.2.1
      es-abstract: 1.23.5
      functions-have-names: 1.2.3

  functional-red-black-tree@1.0.1: {}

  functions-have-names@1.2.3: {}

  gensync@1.0.0-beta.2: {}

  get-caller-file@2.0.5: {}

  get-east-asian-width@1.3.0: {}

  get-intrinsic@1.2.4:
    dependencies:
      es-errors: 1.3.0
      function-bind: 1.1.2
      has-proto: 1.0.3
      has-symbols: 1.0.3
      hasown: 2.0.2

  get-stream@5.2.0:
    dependencies:
      pump: 3.0.2

  get-stream@8.0.1: {}

  get-symbol-description@1.0.2:
    dependencies:
      call-bind: 1.0.7
      es-errors: 1.3.0
      get-intrinsic: 1.2.4

  get-tsconfig@4.8.1:
    dependencies:
      resolve-pkg-maps: 1.0.0

  getos@3.2.1:
    dependencies:
      async: 3.2.6

  getpass@0.1.7:
    dependencies:
      assert-plus: 1.0.0

  glob-parent@5.1.2:
    dependencies:
      is-glob: 4.0.3

  glob@10.4.5:
    dependencies:
      foreground-child: 3.3.0
      jackspeak: 3.4.3
      minimatch: 9.0.5
      minipass: 7.1.2
      package-json-from-dist: 1.0.1
      path-scurry: 1.11.1

  glob@7.2.3:
    dependencies:
      fs.realpath: 1.0.0
      inflight: 1.0.6
      inherits: 2.0.4
      minimatch: 3.1.2
      once: 1.4.0
      path-is-absolute: 1.0.1

  glob@8.1.0:
    dependencies:
      fs.realpath: 1.0.0
      inflight: 1.0.6
      inherits: 2.0.4
      minimatch: 5.1.6
      once: 1.4.0

  global-dirs@3.0.1:
    dependencies:
      ini: 2.0.0

  globals@11.12.0: {}

  globals@12.4.0:
    dependencies:
      type-fest: 0.8.1

  globals@13.24.0:
    dependencies:
      type-fest: 0.20.2

  globalthis@1.0.4:
    dependencies:
      define-properties: 1.2.1
      gopd: 1.0.1

  globby@11.1.0:
    dependencies:
      array-union: 2.1.0
      dir-glob: 3.0.1
      fast-glob: 3.3.2
      ignore: 5.3.2
      merge2: 1.4.1
      slash: 3.0.0

  goober@2.1.16(csstype@3.1.3):
    dependencies:
      csstype: 3.1.3

  gopd@1.0.1:
    dependencies:
      get-intrinsic: 1.2.4

  graceful-fs@4.2.11: {}

  graphemer@1.4.0: {}

  graphql@16.9.0: {}

  has-bigints@1.0.2: {}

  has-flag@3.0.0: {}

  has-flag@4.0.0: {}

  has-property-descriptors@1.0.2:
    dependencies:
      es-define-property: 1.0.0

  has-proto@1.0.3: {}

  has-symbols@1.0.3: {}

  has-tostringtag@1.0.2:
    dependencies:
      has-symbols: 1.0.3

  hasown@2.0.2:
    dependencies:
      function-bind: 1.1.2

  hast-util-to-html@9.0.4:
    dependencies:
      '@types/hast': 3.0.4
      '@types/unist': 3.0.3
      ccount: 2.0.1
      comma-separated-tokens: 2.0.3
      hast-util-whitespace: 3.0.0
      html-void-elements: 3.0.0
      mdast-util-to-hast: 13.2.0
      property-information: 6.5.0
      space-separated-tokens: 2.0.2
      stringify-entities: 4.0.4
      zwitch: 2.0.4

  hast-util-whitespace@3.0.0:
    dependencies:
      '@types/hast': 3.0.4

  he@1.2.0: {}

  headers-polyfill@4.0.3: {}

  hi-base32@0.5.1: {}

  history@4.10.1:
    dependencies:
      '@babel/runtime': 7.26.0
      loose-envify: 1.4.0
      resolve-pathname: 3.0.0
      tiny-invariant: 1.3.3
      tiny-warning: 1.0.3
      value-equal: 1.0.1

  hoist-non-react-statics@2.5.5: {}

  hoist-non-react-statics@3.3.2:
    dependencies:
      react-is: 16.13.1

  html-encoding-sniffer@4.0.0:
    dependencies:
      whatwg-encoding: 3.1.1

  html-escaper@2.0.2: {}

  html-void-elements@3.0.0: {}

  html2canvas@1.4.1:
    dependencies:
      css-line-break: 2.1.0
      text-segmentation: 1.0.3
    optional: true

  http-proxy-agent@7.0.2:
    dependencies:
      agent-base: 7.1.1
      debug: 4.4.0(supports-color@8.1.1)
    transitivePeerDependencies:
      - supports-color

  http-signature@1.4.0:
    dependencies:
      assert-plus: 1.0.0
      jsprim: 2.0.2
      sshpk: 1.18.0

  https-proxy-agent@7.0.5:
    dependencies:
      agent-base: 7.1.1
      debug: 4.4.0(supports-color@8.1.1)
    transitivePeerDependencies:
      - supports-color

  human-signals@1.1.1: {}

  human-signals@5.0.0: {}

  husky@9.1.7: {}

  iconv-lite@0.4.24:
    dependencies:
      safer-buffer: 2.1.2

  iconv-lite@0.6.3:
    dependencies:
      safer-buffer: 2.1.2

  ieee754@1.2.1: {}

  ignore@4.0.6: {}

  ignore@5.3.2: {}

  immediate@3.0.6: {}

  immer@9.0.21: {}

  import-fresh@3.3.0:
    dependencies:
      parent-module: 1.0.1
      resolve-from: 4.0.0

  imurmurhash@0.1.4: {}

  indent-string@4.0.0: {}

  inflight@1.0.6:
    dependencies:
      once: 1.4.0
      wrappy: 1.0.2

  inherits@2.0.4: {}

  ini@2.0.0: {}

  inject-stylesheet@6.0.1: {}

  inquirer@12.2.0(@types/node@20.17.6):
    dependencies:
      '@inquirer/core': 10.1.1(@types/node@20.17.6)
      '@inquirer/prompts': 7.2.0(@types/node@20.17.6)
      '@inquirer/type': 3.0.1(@types/node@20.17.6)
      '@types/node': 20.17.6
      ansi-escapes: 4.3.2
      mute-stream: 2.0.0
      run-async: 3.0.0
      rxjs: 7.8.1

  inquirer@7.3.3:
    dependencies:
      ansi-escapes: 4.3.2
      chalk: 4.1.2
      cli-cursor: 3.1.0
      cli-width: 3.0.0
      external-editor: 3.1.0
      figures: 3.2.0
      lodash: 4.17.21
      mute-stream: 0.0.8
      run-async: 2.4.1
      rxjs: 6.6.7
      string-width: 4.2.3
      strip-ansi: 6.0.1
      through: 2.3.8

  internal-slot@1.0.7:
    dependencies:
      es-errors: 1.3.0
      hasown: 2.0.2
      side-channel: 1.0.6

  internmap@2.0.3: {}

  invariant@2.2.4:
    dependencies:
      loose-envify: 1.4.0

  ipaddr.js@1.9.1: {}

  ipaddr.js@2.2.0: {}

  is-arguments@1.1.1:
    dependencies:
      call-bind: 1.0.7
      has-tostringtag: 1.0.2

  is-array-buffer@3.0.4:
    dependencies:
      call-bind: 1.0.7
      get-intrinsic: 1.2.4

  is-arrayish@0.2.1: {}

  is-async-function@2.0.0:
    dependencies:
      has-tostringtag: 1.0.2

  is-bigint@1.0.4:
    dependencies:
      has-bigints: 1.0.2

  is-binary-path@2.1.0:
    dependencies:
      binary-extensions: 2.3.0

  is-boolean-object@1.1.2:
    dependencies:
      call-bind: 1.0.7
      has-tostringtag: 1.0.2

  is-buffer@1.1.6: {}

  is-buffer@2.0.5: {}

  is-callable@1.2.7: {}

  is-core-module@2.15.1:
    dependencies:
      hasown: 2.0.2

  is-data-view@1.0.1:
    dependencies:
      is-typed-array: 1.1.13

  is-date-object@1.0.5:
    dependencies:
      has-tostringtag: 1.0.2

  is-docker@2.2.1: {}

  is-extglob@2.1.1: {}

  is-finalizationregistry@1.0.2:
    dependencies:
      call-bind: 1.0.7

  is-fullwidth-code-point@2.0.0: {}

  is-fullwidth-code-point@3.0.0: {}

  is-fullwidth-code-point@4.0.0: {}

  is-fullwidth-code-point@5.0.0:
    dependencies:
      get-east-asian-width: 1.3.0

  is-generator-function@1.0.10:
    dependencies:
      has-tostringtag: 1.0.2

  is-glob@4.0.3:
    dependencies:
      is-extglob: 2.1.1

  is-installed-globally@0.4.0:
    dependencies:
      global-dirs: 3.0.1
      is-path-inside: 3.0.3

  is-map@2.0.3: {}

  is-negative-zero@2.0.3: {}

  is-node-process@1.2.0: {}

  is-number-object@1.0.7:
    dependencies:
      has-tostringtag: 1.0.2

  is-number@7.0.0: {}

  is-path-inside@3.0.3: {}

  is-plain-obj@2.1.0: {}

  is-plain-obj@4.1.0: {}

  is-plain-object@2.0.4:
    dependencies:
      isobject: 3.0.1

  is-potential-custom-element-name@1.0.1: {}

  is-regex@1.1.4:
    dependencies:
      call-bind: 1.0.7
      has-tostringtag: 1.0.2

  is-set@2.0.3: {}

  is-shared-array-buffer@1.0.3:
    dependencies:
      call-bind: 1.0.7

  is-stream@2.0.1: {}

  is-stream@3.0.0: {}

  is-string@1.0.7:
    dependencies:
      has-tostringtag: 1.0.2

  is-symbol@1.0.4:
    dependencies:
      has-symbols: 1.0.3

  is-typed-array@1.1.13:
    dependencies:
      which-typed-array: 1.1.15

  is-typedarray@1.0.0: {}

  is-unicode-supported@0.1.0: {}

  is-weakmap@2.0.2: {}

  is-weakref@1.0.2:
    dependencies:
      call-bind: 1.0.7

  is-weakset@2.0.3:
    dependencies:
      call-bind: 1.0.7
      get-intrinsic: 1.2.4

  is-wsl@2.2.0:
    dependencies:
      is-docker: 2.2.1

  isarray@0.0.1: {}

  isarray@2.0.5: {}

  isexe@2.0.0: {}

  isobject@3.0.1: {}

  isomorphic-fetch@2.2.1:
    dependencies:
      node-fetch: 2.7.0
      whatwg-fetch: 3.6.20
    transitivePeerDependencies:
      - encoding

  isstream@0.1.2: {}

  istanbul-lib-coverage@3.2.2: {}

  istanbul-lib-report@3.0.1:
    dependencies:
      istanbul-lib-coverage: 3.2.2
      make-dir: 4.0.0
      supports-color: 7.2.0

  istanbul-lib-source-maps@5.0.6:
    dependencies:
      '@jridgewell/trace-mapping': 0.3.25
      debug: 4.4.0(supports-color@8.1.1)
      istanbul-lib-coverage: 3.2.2
    transitivePeerDependencies:
      - supports-color

  istanbul-reports@3.1.7:
    dependencies:
      html-escaper: 2.0.2
      istanbul-lib-report: 3.0.1

  iterator.prototype@1.1.3:
    dependencies:
      define-properties: 1.2.1
      get-intrinsic: 1.2.4
      has-symbols: 1.0.3
      reflect.getprototypeof: 1.0.6
      set-function-name: 2.0.2

  jackspeak@3.4.3:
    dependencies:
      '@isaacs/cliui': 8.0.2
    optionalDependencies:
      '@pkgjs/parseargs': 0.11.0

  jiti@1.21.6:
    optional: true

  joycon@3.1.1: {}

  js-sha256@0.11.0: {}

  js-tokens@4.0.0: {}

  js-yaml@3.14.1:
    dependencies:
      argparse: 1.0.10
      esprima: 4.0.1

  js-yaml@4.1.0:
    dependencies:
      argparse: 2.0.1

  jsbn@0.1.1: {}

  jsdoc-type-pratt-parser@4.1.0: {}

  jsdom@24.1.3:
    dependencies:
      cssstyle: 4.1.0
      data-urls: 5.0.0
      decimal.js: 10.4.3
      form-data: 4.0.1
      html-encoding-sniffer: 4.0.0
      http-proxy-agent: 7.0.2
      https-proxy-agent: 7.0.5
      is-potential-custom-element-name: 1.0.1
      nwsapi: 2.2.13
      parse5: 7.2.1
      rrweb-cssom: 0.7.1
      saxes: 6.0.0
      symbol-tree: 3.2.4
      tough-cookie: 4.1.4
      w3c-xmlserializer: 5.0.0
      webidl-conversions: 7.0.0
      whatwg-encoding: 3.1.1
      whatwg-mimetype: 4.0.0
      whatwg-url: 14.0.0
      ws: 8.18.0
      xml-name-validator: 5.0.0
    transitivePeerDependencies:
      - bufferutil
      - supports-color
      - utf-8-validate

  jsesc@3.0.2: {}

  jsesc@3.1.0: {}

  json-buffer@3.0.1: {}

  json-parse-even-better-errors@2.3.1: {}

  json-schema-traverse@0.4.1: {}

  json-schema-traverse@1.0.0: {}

  json-schema@0.4.0: {}

  json-stable-stringify-without-jsonify@1.0.1: {}

  json-stringify-safe@5.0.1: {}

  json5@2.2.3: {}

  jsonfile@6.1.0:
    dependencies:
      universalify: 2.0.1
    optionalDependencies:
      graceful-fs: 4.2.11

  jspdf-autotable@5.0.2(jspdf@3.0.0):
    dependencies:
      jspdf: 3.0.0

  jspdf@3.0.0:
    dependencies:
      '@babel/runtime': 7.26.0
      atob: 2.1.2
      btoa: 1.2.1
      fflate: 0.8.2
    optionalDependencies:
      canvg: 3.0.10
      core-js: 3.39.0
      dompurify: 3.2.4
      html2canvas: 1.4.1

  jsprim@2.0.2:
    dependencies:
      assert-plus: 1.0.0
      extsprintf: 1.3.0
      json-schema: 0.4.0
      verror: 1.10.0

  jsx-ast-utils@3.3.5:
    dependencies:
      array-includes: 3.1.8
      array.prototype.flat: 1.3.2
      object.assign: 4.1.5
      object.values: 1.2.0

  junit2json@3.1.12:
    dependencies:
      '@types/xml2js': 0.4.14
      xml2js: 0.6.2
      yargs: 17.7.2

  keyv@4.5.4:
    dependencies:
      json-buffer: 3.0.1

  kind-of@6.0.3: {}

  language-subtag-registry@0.3.23: {}

  language-tags@1.0.9:
    dependencies:
      language-subtag-registry: 0.3.23

  launchdarkly-js-client-sdk@3.5.0:
    dependencies:
      escape-string-regexp: 4.0.0
      launchdarkly-js-sdk-common: 5.4.0

  launchdarkly-js-sdk-common@5.4.0:
    dependencies:
      base64-js: 1.5.1
      fast-deep-equal: 2.0.1
      uuid: 8.3.2

  launchdarkly-react-client-sdk@3.0.10(react-dom@18.3.1(react@18.3.1))(react@18.3.1):
    dependencies:
      hoist-non-react-statics: 3.3.2
      launchdarkly-js-client-sdk: 3.5.0
      lodash.camelcase: 4.3.0
      react: 18.3.1
      react-dom: 18.3.1(react@18.3.1)

  lazy-ass@1.6.0: {}

  levn@0.3.0:
    dependencies:
      prelude-ls: 1.1.2
      type-check: 0.3.2

  levn@0.4.1:
    dependencies:
      prelude-ls: 1.2.1
      type-check: 0.4.0

  libphonenumber-js@1.11.14: {}

  lie@3.1.1:
    dependencies:
      immediate: 3.0.6

  lilconfig@3.1.2: {}

  lilconfig@3.1.3: {}

  lines-and-columns@1.2.4: {}

  linkify-it@5.0.0:
    dependencies:
      uc.micro: 2.1.0

  lint-staged@15.4.3:
    dependencies:
      chalk: 5.4.1
      commander: 13.1.0
      debug: 4.4.0(supports-color@8.1.1)
      execa: 8.0.1
      lilconfig: 3.1.3
      listr2: 8.2.5
      micromatch: 4.0.8
      pidtree: 0.6.0
      string-argv: 0.3.2
      yaml: 2.6.1
    transitivePeerDependencies:
      - supports-color

  listr2@3.14.0(enquirer@2.4.1):
    dependencies:
      cli-truncate: 2.1.0
      colorette: 2.0.20
      log-update: 4.0.0
      p-map: 4.0.0
      rfdc: 1.4.1
      rxjs: 7.8.1
      through: 2.3.8
      wrap-ansi: 7.0.0
    optionalDependencies:
      enquirer: 2.4.1

  listr2@8.2.5:
    dependencies:
      cli-truncate: 4.0.0
      colorette: 2.0.20
      eventemitter3: 5.0.1
      log-update: 6.1.0
      rfdc: 1.4.1
      wrap-ansi: 9.0.0

  load-tsconfig@0.2.5: {}

  localforage@1.10.0:
    dependencies:
      lie: 3.1.1

  locate-path@6.0.0:
    dependencies:
      p-locate: 5.0.0

  lodash-es@4.17.21: {}

  lodash.camelcase@4.3.0: {}

  lodash.get@4.4.2: {}

  lodash.isplainobject@4.0.6: {}

  lodash.merge@4.6.2: {}

  lodash.once@4.1.1: {}

  lodash.sortby@4.7.0: {}

  lodash.truncate@4.4.2: {}

  lodash@4.17.21: {}

  log-symbols@4.1.0:
    dependencies:
      chalk: 4.1.2
      is-unicode-supported: 0.1.0

  log-update@4.0.0:
    dependencies:
      ansi-escapes: 4.3.2
      cli-cursor: 3.1.0
      slice-ansi: 4.0.0
      wrap-ansi: 6.2.0

  log-update@6.1.0:
    dependencies:
      ansi-escapes: 7.0.0
      cli-cursor: 5.0.0
      slice-ansi: 7.1.0
      strip-ansi: 7.1.0
      wrap-ansi: 9.0.0

  logic-query-parser@0.0.5: {}

  longest-streak@3.1.0: {}

  loose-envify@1.4.0:
    dependencies:
      js-tokens: 4.0.0

  loupe@3.1.2: {}

  loupe@3.1.3: {}

  lower-case@2.0.2:
    dependencies:
      tslib: 2.8.1

  lru-cache@10.4.3: {}

  lru-cache@5.1.1:
    dependencies:
      yallist: 3.1.1

  luxon@3.4.4: {}

  lz-string@1.5.0: {}

  magic-string@0.27.0:
    dependencies:
      '@jridgewell/sourcemap-codec': 1.5.0

  magic-string@0.30.13:
    dependencies:
      '@jridgewell/sourcemap-codec': 1.5.0

  magic-string@0.30.17:
    dependencies:
      '@jridgewell/sourcemap-codec': 1.5.0

  magicast@0.3.5:
    dependencies:
      '@babel/parser': 7.26.2
      '@babel/types': 7.26.0
      source-map-js: 1.2.1

  make-dir@4.0.0:
    dependencies:
      semver: 7.6.3

  map-or-similar@1.5.0: {}

  markdown-it@14.1.0:
    dependencies:
      argparse: 2.0.1
      entities: 4.5.0
      linkify-it: 5.0.0
      mdurl: 2.0.0
      punycode.js: 2.3.1
      uc.micro: 2.1.0

  markdown-table@3.0.4: {}

  md5@2.3.0:
    dependencies:
      charenc: 0.0.2
      crypt: 0.0.2
      is-buffer: 1.1.6

  mdast-util-find-and-replace@3.0.1:
    dependencies:
      '@types/mdast': 4.0.4
      escape-string-regexp: 5.0.0
      unist-util-is: 6.0.0
      unist-util-visit-parents: 6.0.1

  mdast-util-from-markdown@2.0.2:
    dependencies:
      '@types/mdast': 4.0.4
      '@types/unist': 3.0.3
      decode-named-character-reference: 1.0.2
      devlop: 1.1.0
      mdast-util-to-string: 4.0.0
      micromark: 4.0.1
      micromark-util-decode-numeric-character-reference: 2.0.2
      micromark-util-decode-string: 2.0.1
      micromark-util-normalize-identifier: 2.0.1
      micromark-util-symbol: 2.0.1
      micromark-util-types: 2.0.1
      unist-util-stringify-position: 4.0.0
    transitivePeerDependencies:
      - supports-color

  mdast-util-gfm-autolink-literal@2.0.1:
    dependencies:
      '@types/mdast': 4.0.4
      ccount: 2.0.1
      devlop: 1.1.0
      mdast-util-find-and-replace: 3.0.1
      micromark-util-character: 2.1.1

  mdast-util-gfm-footnote@2.0.0:
    dependencies:
      '@types/mdast': 4.0.4
      devlop: 1.1.0
      mdast-util-from-markdown: 2.0.2
      mdast-util-to-markdown: 2.1.2
      micromark-util-normalize-identifier: 2.0.1
    transitivePeerDependencies:
      - supports-color

  mdast-util-gfm-strikethrough@2.0.0:
    dependencies:
      '@types/mdast': 4.0.4
      mdast-util-from-markdown: 2.0.2
      mdast-util-to-markdown: 2.1.2
    transitivePeerDependencies:
      - supports-color

  mdast-util-gfm-table@2.0.0:
    dependencies:
      '@types/mdast': 4.0.4
      devlop: 1.1.0
      markdown-table: 3.0.4
      mdast-util-from-markdown: 2.0.2
      mdast-util-to-markdown: 2.1.2
    transitivePeerDependencies:
      - supports-color

  mdast-util-gfm-task-list-item@2.0.0:
    dependencies:
      '@types/mdast': 4.0.4
      devlop: 1.1.0
      mdast-util-from-markdown: 2.0.2
      mdast-util-to-markdown: 2.1.2
    transitivePeerDependencies:
      - supports-color

  mdast-util-gfm@3.0.0:
    dependencies:
      mdast-util-from-markdown: 2.0.2
      mdast-util-gfm-autolink-literal: 2.0.1
      mdast-util-gfm-footnote: 2.0.0
      mdast-util-gfm-strikethrough: 2.0.0
      mdast-util-gfm-table: 2.0.0
      mdast-util-gfm-task-list-item: 2.0.0
      mdast-util-to-markdown: 2.1.2
    transitivePeerDependencies:
      - supports-color

  mdast-util-phrasing@4.1.0:
    dependencies:
      '@types/mdast': 4.0.4
      unist-util-is: 6.0.0

  mdast-util-to-hast@13.2.0:
    dependencies:
      '@types/hast': 3.0.4
      '@types/mdast': 4.0.4
      '@ungap/structured-clone': 1.3.0
      devlop: 1.1.0
      micromark-util-sanitize-uri: 2.0.1
      trim-lines: 3.0.1
      unist-util-position: 5.0.0
      unist-util-visit: 5.0.0
      vfile: 6.0.3

  mdast-util-to-markdown@2.1.2:
    dependencies:
      '@types/mdast': 4.0.4
      '@types/unist': 3.0.3
      longest-streak: 3.1.0
      mdast-util-phrasing: 4.1.0
      mdast-util-to-string: 4.0.0
      micromark-util-classify-character: 2.0.1
      micromark-util-decode-string: 2.0.1
      unist-util-visit: 5.0.0
      zwitch: 2.0.4

  mdast-util-to-string@4.0.0:
    dependencies:
      '@types/mdast': 4.0.4

  mdurl@2.0.0: {}

  memoizerific@1.11.3:
    dependencies:
      map-or-similar: 1.5.0

  merge-stream@2.0.0: {}

  merge2@1.4.1: {}

  micromark-core-commonmark@2.0.2:
    dependencies:
      decode-named-character-reference: 1.0.2
      devlop: 1.1.0
      micromark-factory-destination: 2.0.1
      micromark-factory-label: 2.0.1
      micromark-factory-space: 2.0.1
      micromark-factory-title: 2.0.1
      micromark-factory-whitespace: 2.0.1
      micromark-util-character: 2.1.1
      micromark-util-chunked: 2.0.1
      micromark-util-classify-character: 2.0.1
      micromark-util-html-tag-name: 2.0.1
      micromark-util-normalize-identifier: 2.0.1
      micromark-util-resolve-all: 2.0.1
      micromark-util-subtokenize: 2.0.3
      micromark-util-symbol: 2.0.1
      micromark-util-types: 2.0.1

  micromark-extension-gfm-autolink-literal@2.1.0:
    dependencies:
      micromark-util-character: 2.1.1
      micromark-util-sanitize-uri: 2.0.1
      micromark-util-symbol: 2.0.1
      micromark-util-types: 2.0.1

  micromark-extension-gfm-footnote@2.1.0:
    dependencies:
      devlop: 1.1.0
      micromark-core-commonmark: 2.0.2
      micromark-factory-space: 2.0.1
      micromark-util-character: 2.1.1
      micromark-util-normalize-identifier: 2.0.1
      micromark-util-sanitize-uri: 2.0.1
      micromark-util-symbol: 2.0.1
      micromark-util-types: 2.0.1

  micromark-extension-gfm-strikethrough@2.1.0:
    dependencies:
      devlop: 1.1.0
      micromark-util-chunked: 2.0.1
      micromark-util-classify-character: 2.0.1
      micromark-util-resolve-all: 2.0.1
      micromark-util-symbol: 2.0.1
      micromark-util-types: 2.0.1

  micromark-extension-gfm-table@2.1.0:
    dependencies:
      devlop: 1.1.0
      micromark-factory-space: 2.0.1
      micromark-util-character: 2.1.1
      micromark-util-symbol: 2.0.1
      micromark-util-types: 2.0.1

  micromark-extension-gfm-tagfilter@2.0.0:
    dependencies:
      micromark-util-types: 2.0.1

  micromark-extension-gfm-task-list-item@2.1.0:
    dependencies:
      devlop: 1.1.0
      micromark-factory-space: 2.0.1
      micromark-util-character: 2.1.1
      micromark-util-symbol: 2.0.1
      micromark-util-types: 2.0.1

  micromark-extension-gfm@3.0.0:
    dependencies:
      micromark-extension-gfm-autolink-literal: 2.1.0
      micromark-extension-gfm-footnote: 2.1.0
      micromark-extension-gfm-strikethrough: 2.1.0
      micromark-extension-gfm-table: 2.1.0
      micromark-extension-gfm-tagfilter: 2.0.0
      micromark-extension-gfm-task-list-item: 2.1.0
      micromark-util-combine-extensions: 2.0.1
      micromark-util-types: 2.0.1

  micromark-factory-destination@2.0.1:
    dependencies:
      micromark-util-character: 2.1.1
      micromark-util-symbol: 2.0.1
      micromark-util-types: 2.0.1

  micromark-factory-label@2.0.1:
    dependencies:
      devlop: 1.1.0
      micromark-util-character: 2.1.1
      micromark-util-symbol: 2.0.1
      micromark-util-types: 2.0.1

  micromark-factory-space@2.0.1:
    dependencies:
      micromark-util-character: 2.1.1
      micromark-util-types: 2.0.1

  micromark-factory-title@2.0.1:
    dependencies:
      micromark-factory-space: 2.0.1
      micromark-util-character: 2.1.1
      micromark-util-symbol: 2.0.1
      micromark-util-types: 2.0.1

  micromark-factory-whitespace@2.0.1:
    dependencies:
      micromark-factory-space: 2.0.1
      micromark-util-character: 2.1.1
      micromark-util-symbol: 2.0.1
      micromark-util-types: 2.0.1

  micromark-util-character@2.1.1:
    dependencies:
      micromark-util-symbol: 2.0.1
      micromark-util-types: 2.0.1

  micromark-util-chunked@2.0.1:
    dependencies:
      micromark-util-symbol: 2.0.1

  micromark-util-classify-character@2.0.1:
    dependencies:
      micromark-util-character: 2.1.1
      micromark-util-symbol: 2.0.1
      micromark-util-types: 2.0.1

  micromark-util-combine-extensions@2.0.1:
    dependencies:
      micromark-util-chunked: 2.0.1
      micromark-util-types: 2.0.1

  micromark-util-decode-numeric-character-reference@2.0.2:
    dependencies:
      micromark-util-symbol: 2.0.1

  micromark-util-decode-string@2.0.1:
    dependencies:
      decode-named-character-reference: 1.0.2
      micromark-util-character: 2.1.1
      micromark-util-decode-numeric-character-reference: 2.0.2
      micromark-util-symbol: 2.0.1

  micromark-util-encode@2.0.1: {}

  micromark-util-html-tag-name@2.0.1: {}

  micromark-util-normalize-identifier@2.0.1:
    dependencies:
      micromark-util-symbol: 2.0.1

  micromark-util-resolve-all@2.0.1:
    dependencies:
      micromark-util-types: 2.0.1

  micromark-util-sanitize-uri@2.0.1:
    dependencies:
      micromark-util-character: 2.1.1
      micromark-util-encode: 2.0.1
      micromark-util-symbol: 2.0.1

  micromark-util-subtokenize@2.0.3:
    dependencies:
      devlop: 1.1.0
      micromark-util-chunked: 2.0.1
      micromark-util-symbol: 2.0.1
      micromark-util-types: 2.0.1

  micromark-util-symbol@2.0.1: {}

  micromark-util-types@2.0.1: {}

  micromark@4.0.1:
    dependencies:
      '@types/debug': 4.1.12
      debug: 4.4.0(supports-color@8.1.1)
      decode-named-character-reference: 1.0.2
      devlop: 1.1.0
      micromark-core-commonmark: 2.0.2
      micromark-factory-space: 2.0.1
      micromark-util-character: 2.1.1
      micromark-util-chunked: 2.0.1
      micromark-util-combine-extensions: 2.0.1
      micromark-util-decode-numeric-character-reference: 2.0.2
      micromark-util-encode: 2.0.1
      micromark-util-normalize-identifier: 2.0.1
      micromark-util-resolve-all: 2.0.1
      micromark-util-sanitize-uri: 2.0.1
      micromark-util-subtokenize: 2.0.3
      micromark-util-symbol: 2.0.1
      micromark-util-types: 2.0.1
    transitivePeerDependencies:
      - supports-color

  micromatch@4.0.8:
    dependencies:
      braces: 3.0.3
      picomatch: 2.3.1

  mime-db@1.52.0: {}

  mime-types@2.1.35:
    dependencies:
      mime-db: 1.52.0

  mimic-fn@2.1.0: {}

  mimic-fn@4.0.0: {}

  mimic-function@5.0.1: {}

  min-indent@1.0.1: {}

  minimatch@3.1.2:
    dependencies:
      brace-expansion: 1.1.11

  minimatch@5.1.6:
    dependencies:
      brace-expansion: 2.0.1

  minimatch@9.0.3:
    dependencies:
      brace-expansion: 2.0.1

  minimatch@9.0.5:
    dependencies:
      brace-expansion: 2.0.1

  minimist@1.2.8: {}

  minipass@7.1.2: {}

  mkdirp@0.5.6:
    dependencies:
      minimist: 1.2.8

  mkdirp@3.0.1: {}

  mocha-junit-reporter@2.2.1(mocha@10.8.2):
    dependencies:
      debug: 4.3.7
      md5: 2.3.0
      mkdirp: 3.0.1
      mocha: 10.8.2
      strip-ansi: 6.0.1
      xml: 1.0.1
    transitivePeerDependencies:
      - supports-color

  mocha@10.8.2:
    dependencies:
      ansi-colors: 4.1.3
      browser-stdout: 1.3.1
      chokidar: 3.6.0
      debug: 4.4.0(supports-color@8.1.1)
      diff: 5.2.0
      escape-string-regexp: 4.0.0
      find-up: 5.0.0
      glob: 8.1.0
      he: 1.2.0
      js-yaml: 4.1.0
      log-symbols: 4.1.0
      minimatch: 5.1.6
      ms: 2.1.3
      serialize-javascript: 6.0.2
      strip-json-comments: 3.1.1
      supports-color: 8.1.1
      workerpool: 6.5.1
      yargs: 16.2.0
      yargs-parser: 20.2.9
      yargs-unparser: 2.0.0

  moment@2.30.1: {}

  mrmime@2.0.0: {}

  ms@2.1.3: {}

  msw@2.6.5(@types/node@20.17.6)(typescript@5.7.3):
    dependencies:
      '@bundled-es-modules/cookie': 2.0.1
      '@bundled-es-modules/statuses': 1.0.1
      '@bundled-es-modules/tough-cookie': 0.1.6
      '@inquirer/confirm': 5.0.2(@types/node@20.17.6)
      '@mswjs/interceptors': 0.37.1
      '@open-draft/deferred-promise': 2.2.0
      '@open-draft/until': 2.1.0
      '@types/cookie': 0.6.0
      '@types/statuses': 2.0.5
      chalk: 4.1.2
      graphql: 16.9.0
      headers-polyfill: 4.0.3
      is-node-process: 1.2.0
      outvariant: 1.4.3
      path-to-regexp: 6.3.0
      strict-event-emitter: 0.5.1
      type-fest: 4.27.0
      yargs: 17.7.2
    optionalDependencies:
      typescript: 5.7.3
    transitivePeerDependencies:
      - '@types/node'

  mute-stream@0.0.8: {}

  mute-stream@2.0.0: {}

  mz@2.7.0:
    dependencies:
      any-promise: 1.3.0
      object-assign: 4.1.1
      thenify-all: 1.6.0

  nanoid@3.3.8: {}

  natural-compare-lite@1.4.0: {}

  natural-compare@1.4.0: {}

  nice-try@1.0.5: {}

  no-case@3.0.4:
    dependencies:
      lower-case: 2.0.2
      tslib: 2.8.1

  node-fetch@2.7.0:
    dependencies:
      whatwg-url: 5.0.0

  node-releases@2.0.18: {}

  normalize-path@3.0.0: {}

  notistack@3.0.1(csstype@3.1.3)(react-dom@18.3.1(react@18.3.1))(react@18.3.1):
    dependencies:
      clsx: 1.2.1
      goober: 2.1.16(csstype@3.1.3)
      react: 18.3.1
      react-dom: 18.3.1(react@18.3.1)
    transitivePeerDependencies:
      - csstype

  npm-run-path@4.0.1:
    dependencies:
      path-key: 3.1.1

  npm-run-path@5.3.0:
    dependencies:
      path-key: 4.0.0

  nwsapi@2.2.13: {}

  object-assign@4.1.1: {}

  object-inspect@1.13.3: {}

  object-keys@1.1.1: {}

  object.assign@4.1.5:
    dependencies:
      call-bind: 1.0.7
      define-properties: 1.2.1
      has-symbols: 1.0.3
      object-keys: 1.1.1

  object.entries@1.1.8:
    dependencies:
      call-bind: 1.0.7
      define-properties: 1.2.1
      es-object-atoms: 1.0.0

  object.fromentries@2.0.8:
    dependencies:
      call-bind: 1.0.7
      define-properties: 1.2.1
      es-abstract: 1.23.5
      es-object-atoms: 1.0.0

  object.values@1.2.0:
    dependencies:
      call-bind: 1.0.7
      define-properties: 1.2.1
      es-object-atoms: 1.0.0

  once@1.4.0:
    dependencies:
      wrappy: 1.0.2

  onetime@5.1.2:
    dependencies:
      mimic-fn: 2.1.0

  onetime@6.0.0:
    dependencies:
      mimic-fn: 4.0.0

  onetime@7.0.0:
    dependencies:
      mimic-function: 5.0.1

  oniguruma-to-es@3.1.0:
    dependencies:
      emoji-regex-xs: 1.0.0
      regex: 6.0.1
      regex-recursion: 6.0.2

  open@8.4.2:
    dependencies:
      define-lazy-prop: 2.0.0
      is-docker: 2.2.1
      is-wsl: 2.2.0

  optionator@0.8.3:
    dependencies:
      deep-is: 0.1.4
      fast-levenshtein: 2.0.6
      levn: 0.3.0
      prelude-ls: 1.1.2
      type-check: 0.3.2
      word-wrap: 1.2.5

  optionator@0.9.4:
    dependencies:
      deep-is: 0.1.4
      fast-levenshtein: 2.0.6
      levn: 0.4.1
      prelude-ls: 1.2.1
      type-check: 0.4.0
      word-wrap: 1.2.5

  os-tmpdir@1.0.2: {}

  ospath@1.2.2: {}

  outvariant@1.4.3: {}

  p-limit@3.1.0:
    dependencies:
      yocto-queue: 0.1.0

  p-locate@5.0.0:
    dependencies:
      p-limit: 3.1.0

  p-map@4.0.0:
    dependencies:
      aggregate-error: 3.1.0

  package-json-from-dist@1.0.1: {}

  parent-module@1.0.1:
    dependencies:
      callsites: 3.1.0

  parse-json@5.2.0:
    dependencies:
      '@babel/code-frame': 7.26.2
      error-ex: 1.3.2
      json-parse-even-better-errors: 2.3.1
      lines-and-columns: 1.2.4

  parse5@7.2.1:
    dependencies:
      entities: 4.5.0

  path-exists@4.0.0: {}

  path-is-absolute@1.0.1: {}

  path-key@2.0.1: {}

  path-key@3.1.1: {}

  path-key@4.0.0: {}

  path-parse@1.0.7: {}

  path-scurry@1.11.1:
    dependencies:
      lru-cache: 10.4.3
      minipass: 7.1.2

  path-to-regexp@1.9.0:
    dependencies:
      isarray: 0.0.1

  path-to-regexp@6.3.0: {}

  path-type@4.0.0: {}

  pathe@2.0.3: {}

  pathval@2.0.0: {}

  pdf2json@3.1.4: {}

  pdfreader@3.0.7:
    dependencies:
      pdf2json: 3.1.4

  peggy@4.2.0:
    dependencies:
      '@peggyjs/from-mem': 1.3.5
      commander: 12.1.0
      source-map-generator: 0.8.0

  pend@1.2.0: {}

  performance-now@2.1.0: {}

  picocolors@1.1.1: {}

  picomatch@2.3.1: {}

  picomatch@4.0.2: {}

  pidtree@0.6.0: {}

  pify@2.3.0: {}

  pirates@4.0.6: {}

  polished@4.3.1:
    dependencies:
      '@babel/runtime': 7.26.0

  possible-typed-array-names@1.0.0: {}

  postcss-load-config@6.0.1(jiti@1.21.6)(postcss@8.5.3)(tsx@4.19.2)(yaml@2.6.1):
    dependencies:
      lilconfig: 3.1.2
    optionalDependencies:
      jiti: 1.21.6
      postcss: 8.5.3
      tsx: 4.19.2
      yaml: 2.6.1

  postcss@8.5.3:
    dependencies:
      nanoid: 3.3.8
      picocolors: 1.1.1
      source-map-js: 1.2.1

  prelude-ls@1.1.2: {}

  prelude-ls@1.2.1: {}

  prettier-linter-helpers@1.0.0:
    dependencies:
      fast-diff: 1.3.0

  prettier@2.2.1: {}

  prettier@3.3.3: {}

  pretty-bytes@5.6.0: {}

  pretty-format@27.5.1:
    dependencies:
      ansi-regex: 5.0.1
      ansi-styles: 5.2.0
      react-is: 17.0.2

  process@0.11.10: {}

  progress@2.0.3: {}

  promise-polyfill@8.2.3: {}

  promise-polyfill@8.3.0: {}

  promise@7.3.1:
    dependencies:
      asap: 2.0.6

  prop-types@15.8.1:
    dependencies:
      loose-envify: 1.4.0
      object-assign: 4.1.1
      react-is: 16.13.1

  property-expr@2.0.6: {}

  property-information@6.5.0: {}

  proxy-from-env@1.0.0: {}

  proxy-from-env@1.1.0: {}

  psl@1.10.0:
    dependencies:
      punycode: 2.3.1

  pump@3.0.2:
    dependencies:
      end-of-stream: 1.4.4
      once: 1.4.0

  punycode.js@2.3.1: {}

  punycode@2.3.1: {}

  qr.js@0.0.0: {}

  qrcode.react@0.8.0(react@18.3.1):
    dependencies:
      prop-types: 15.8.1
      qr.js: 0.0.0
      react: 18.3.1

  qs@6.13.0:
    dependencies:
      side-channel: 1.0.6

  querystringify@2.2.0: {}

  queue-microtask@1.2.3: {}

  raf@3.4.1:
    dependencies:
      performance-now: 2.1.0
    optional: true

  ramda@0.25.0: {}

  randombytes@2.1.0:
    dependencies:
      safe-buffer: 5.2.1

  react-csv@2.2.2: {}

  react-docgen-typescript@2.2.2(typescript@5.7.3):
    dependencies:
      typescript: 5.7.3

  react-docgen@7.1.0:
    dependencies:
      '@babel/core': 7.26.0
      '@babel/traverse': 7.25.9
      '@babel/types': 7.26.0
      '@types/babel__core': 7.20.5
      '@types/babel__traverse': 7.20.6
      '@types/doctrine': 0.0.9
      '@types/resolve': 1.20.6
      doctrine: 3.0.0
      resolve: 1.22.8
      strip-indent: 4.0.0
    transitivePeerDependencies:
      - supports-color

  react-dom@18.3.1(react@18.3.1):
    dependencies:
      loose-envify: 1.4.0
      react: 18.3.1
      scheduler: 0.23.2

  react-dropzone@11.2.4(react@18.3.1):
    dependencies:
      attr-accept: 2.2.5
      file-selector: 0.2.4
      prop-types: 15.8.1
      react: 18.3.1

  react-fast-compare@2.0.4: {}

  react-hook-form@7.53.2(react@18.3.1):
    dependencies:
      react: 18.3.1

  react-is@16.13.1: {}

  react-is@17.0.2: {}

  react-is@18.3.1: {}

  react-is@19.0.0: {}

  react-lifecycles-compat@3.0.4: {}

  react-number-format@3.6.2(@types/react@18.3.12)(react-dom@18.3.1(react@18.3.1))(react@18.3.1):
    dependencies:
      '@types/react': 18.3.12
      prop-types: 15.8.1
      react: 18.3.1
      react-dom: 18.3.1(react@18.3.1)

  react-redux@7.1.3(react-dom@18.3.1(react@18.3.1))(react@18.3.1)(redux@4.2.1):
    dependencies:
      '@babel/runtime': 7.26.0
      hoist-non-react-statics: 3.3.2
      invariant: 2.2.4
      loose-envify: 1.4.0
      prop-types: 15.8.1
      react: 18.3.1
      react-is: 16.13.1
      redux: 4.2.1
    optionalDependencies:
      react-dom: 18.3.1(react@18.3.1)

  react-router-dom@5.3.4(react@18.3.1):
    dependencies:
      '@babel/runtime': 7.26.0
      history: 4.10.1
      loose-envify: 1.4.0
      prop-types: 15.8.1
      react: 18.3.1
      react-router: 5.3.4(react@18.3.1)
      tiny-invariant: 1.3.3
      tiny-warning: 1.0.3

  react-router-hash-link@2.4.3(react-router-dom@5.3.4(react@18.3.1))(react@18.3.1):
    dependencies:
      prop-types: 15.8.1
      react: 18.3.1
      react-router-dom: 5.3.4(react@18.3.1)

  react-router@5.3.4(react@18.3.1):
    dependencies:
      '@babel/runtime': 7.26.0
      history: 4.10.1
      hoist-non-react-statics: 3.3.2
      loose-envify: 1.4.0
      path-to-regexp: 1.9.0
      prop-types: 15.8.1
      react: 18.3.1
      react-is: 16.13.1
      tiny-invariant: 1.3.3
      tiny-warning: 1.0.3

  react-smooth@4.0.1(react-dom@18.3.1(react@18.3.1))(react@18.3.1):
    dependencies:
      fast-equals: 5.0.1
      prop-types: 15.8.1
      react: 18.3.1
      react-dom: 18.3.1(react@18.3.1)
      react-transition-group: 4.4.5(react-dom@18.3.1(react@18.3.1))(react@18.3.1)

  react-transition-group@4.4.5(react-dom@18.3.1(react@18.3.1))(react@18.3.1):
    dependencies:
      '@babel/runtime': 7.26.0
      dom-helpers: 5.2.1
      loose-envify: 1.4.0
      prop-types: 15.8.1
      react: 18.3.1
      react-dom: 18.3.1(react@18.3.1)

  react-vnc@3.0.7(react-dom@18.3.1(react@18.3.1))(react@18.3.1):
    dependencies:
      '@novnc/novnc': 1.5.0
      '@types/novnc__novnc': 1.5.0
      react: 18.3.1
      react-dom: 18.3.1(react@18.3.1)

  react-waypoint@10.3.0(react@18.3.1):
    dependencies:
      '@babel/runtime': 7.26.0
      consolidated-events: 2.0.2
      prop-types: 15.8.1
      react: 18.3.1
      react-is: 18.3.1

  react@18.3.1:
    dependencies:
      loose-envify: 1.4.0

  readdirp@3.6.0:
    dependencies:
      picomatch: 2.3.1

  readdirp@4.0.2: {}

  recast@0.23.9:
    dependencies:
      ast-types: 0.16.1
      esprima: 4.0.1
      source-map: 0.6.1
      tiny-invariant: 1.3.3
      tslib: 2.8.1

  recharts-scale@0.4.5:
    dependencies:
      decimal.js-light: 2.5.1

  recharts@2.15.0(react-dom@18.3.1(react@18.3.1))(react@18.3.1):
    dependencies:
      clsx: 2.1.1
      eventemitter3: 4.0.7
      lodash: 4.17.21
      react: 18.3.1
      react-dom: 18.3.1(react@18.3.1)
      react-is: 18.3.1
      react-smooth: 4.0.1(react-dom@18.3.1(react@18.3.1))(react@18.3.1)
      recharts-scale: 0.4.5
      tiny-invariant: 1.3.3
      victory-vendor: 36.9.2

  recompose@0.30.0(react@18.3.1):
    dependencies:
      '@babel/runtime': 7.26.0
      change-emitter: 0.1.6
      fbjs: 0.8.18
      hoist-non-react-statics: 2.5.5
      react: 18.3.1
      react-lifecycles-compat: 3.0.4
      symbol-observable: 1.2.0
    transitivePeerDependencies:
      - encoding

  redent@3.0.0:
    dependencies:
      indent-string: 4.0.0
      strip-indent: 3.0.0

  redux-mock-store@1.5.5(redux@4.2.1):
    dependencies:
      lodash.isplainobject: 4.0.6
      redux: 4.2.1

  redux-thunk@2.4.2(redux@4.2.1):
    dependencies:
      redux: 4.2.1

  redux@4.2.1:
    dependencies:
      '@babel/runtime': 7.26.0

  reflect.getprototypeof@1.0.6:
    dependencies:
      call-bind: 1.0.7
      define-properties: 1.2.1
      es-abstract: 1.23.5
      es-errors: 1.3.0
      get-intrinsic: 1.2.4
      globalthis: 1.0.4
      which-builtin-type: 1.1.4

  regenerator-runtime@0.13.11:
    optional: true

  regenerator-runtime@0.14.1: {}

  regex-recursion@6.0.2:
    dependencies:
      regex-utilities: 2.3.0

  regex-utilities@2.3.0: {}

  regex@6.0.1:
    dependencies:
      regex-utilities: 2.3.0

  regexp.prototype.flags@1.5.3:
    dependencies:
      call-bind: 1.0.7
      define-properties: 1.2.1
      es-errors: 1.3.0
      set-function-name: 2.0.2

  regexpp@2.0.1: {}

  regexpp@3.2.0: {}

  remark-gfm@4.0.0:
    dependencies:
      '@types/mdast': 4.0.4
      mdast-util-gfm: 3.0.0
      micromark-extension-gfm: 3.0.0
      remark-parse: 11.0.0
      remark-stringify: 11.0.0
      unified: 11.0.5
    transitivePeerDependencies:
      - supports-color

  remark-parse@11.0.0:
    dependencies:
      '@types/mdast': 4.0.4
      mdast-util-from-markdown: 2.0.2
      micromark-util-types: 2.0.1
      unified: 11.0.5
    transitivePeerDependencies:
      - supports-color

  remark-stringify@11.0.0:
    dependencies:
      '@types/mdast': 4.0.4
      mdast-util-to-markdown: 2.1.2
      unified: 11.0.5

  req-all@1.0.0: {}

  request-progress@3.0.0:
    dependencies:
      throttleit: 1.0.1

  require-directory@2.1.1: {}

  require-from-string@2.0.2: {}

  requireindex@1.1.0: {}

  requires-port@1.0.0: {}

  resolve-from@4.0.0: {}

  resolve-from@5.0.0: {}

  resolve-pathname@3.0.0: {}

  resolve-pkg-maps@1.0.0: {}

  resolve@1.22.8:
    dependencies:
      is-core-module: 2.15.1
      path-parse: 1.0.7
      supports-preserve-symlinks-flag: 1.0.0

  resolve@2.0.0-next.5:
    dependencies:
      is-core-module: 2.15.1
      path-parse: 1.0.7
      supports-preserve-symlinks-flag: 1.0.0

  restore-cursor@3.1.0:
    dependencies:
      onetime: 5.1.2
      signal-exit: 3.0.7

  restore-cursor@5.1.0:
    dependencies:
      onetime: 7.0.0
      signal-exit: 4.1.0

  restricted-input@3.0.5:
    dependencies:
      '@braintree/browser-detection': 1.17.2

  reusify@1.0.4: {}

  rfdc@1.4.1: {}

  rgbcolor@1.0.1:
    optional: true

  rimraf@2.6.3:
    dependencies:
      glob: 7.2.3

  rimraf@3.0.2:
    dependencies:
      glob: 7.2.3

  rollup@4.27.3:
    dependencies:
      '@types/estree': 1.0.6
    optionalDependencies:
      '@rollup/rollup-android-arm-eabi': 4.27.3
      '@rollup/rollup-android-arm64': 4.27.3
      '@rollup/rollup-darwin-arm64': 4.27.3
      '@rollup/rollup-darwin-x64': 4.27.3
      '@rollup/rollup-freebsd-arm64': 4.27.3
      '@rollup/rollup-freebsd-x64': 4.27.3
      '@rollup/rollup-linux-arm-gnueabihf': 4.27.3
      '@rollup/rollup-linux-arm-musleabihf': 4.27.3
      '@rollup/rollup-linux-arm64-gnu': 4.27.3
      '@rollup/rollup-linux-arm64-musl': 4.27.3
      '@rollup/rollup-linux-powerpc64le-gnu': 4.27.3
      '@rollup/rollup-linux-riscv64-gnu': 4.27.3
      '@rollup/rollup-linux-s390x-gnu': 4.27.3
      '@rollup/rollup-linux-x64-gnu': 4.27.3
      '@rollup/rollup-linux-x64-musl': 4.27.3
      '@rollup/rollup-win32-arm64-msvc': 4.27.3
      '@rollup/rollup-win32-ia32-msvc': 4.27.3
      '@rollup/rollup-win32-x64-msvc': 4.27.3
      fsevents: 2.3.3

  rollup@4.34.8:
    dependencies:
      '@types/estree': 1.0.6
    optionalDependencies:
      '@rollup/rollup-android-arm-eabi': 4.34.8
      '@rollup/rollup-android-arm64': 4.34.8
      '@rollup/rollup-darwin-arm64': 4.34.8
      '@rollup/rollup-darwin-x64': 4.34.8
      '@rollup/rollup-freebsd-arm64': 4.34.8
      '@rollup/rollup-freebsd-x64': 4.34.8
      '@rollup/rollup-linux-arm-gnueabihf': 4.34.8
      '@rollup/rollup-linux-arm-musleabihf': 4.34.8
      '@rollup/rollup-linux-arm64-gnu': 4.34.8
      '@rollup/rollup-linux-arm64-musl': 4.34.8
      '@rollup/rollup-linux-loongarch64-gnu': 4.34.8
      '@rollup/rollup-linux-powerpc64le-gnu': 4.34.8
      '@rollup/rollup-linux-riscv64-gnu': 4.34.8
      '@rollup/rollup-linux-s390x-gnu': 4.34.8
      '@rollup/rollup-linux-x64-gnu': 4.34.8
      '@rollup/rollup-linux-x64-musl': 4.34.8
      '@rollup/rollup-win32-arm64-msvc': 4.34.8
      '@rollup/rollup-win32-ia32-msvc': 4.34.8
      '@rollup/rollup-win32-x64-msvc': 4.34.8
      fsevents: 2.3.3

  rrweb-cssom@0.7.1: {}

  run-async@2.4.1: {}

  run-async@3.0.0: {}

  run-parallel@1.2.0:
    dependencies:
      queue-microtask: 1.2.3

  rxjs@6.6.7:
    dependencies:
      tslib: 1.14.1

  rxjs@7.8.1:
    dependencies:
      tslib: 2.8.1

  safe-array-concat@1.1.2:
    dependencies:
      call-bind: 1.0.7
      get-intrinsic: 1.2.4
      has-symbols: 1.0.3
      isarray: 2.0.5

  safe-buffer@5.2.1: {}

  safe-regex-test@1.0.3:
    dependencies:
      call-bind: 1.0.7
      es-errors: 1.3.0
      is-regex: 1.1.4

  safer-buffer@2.1.2: {}

  sax@1.4.1: {}

  saxes@6.0.0:
    dependencies:
      xmlchars: 2.2.0

  scheduler@0.18.0:
    dependencies:
      loose-envify: 1.4.0
      object-assign: 4.1.1

  scheduler@0.23.2:
    dependencies:
      loose-envify: 1.4.0

  search-string@3.1.0: {}

  semver@7.6.3: {}

  serialize-javascript@6.0.2:
    dependencies:
      randombytes: 2.1.0

  set-function-length@1.2.2:
    dependencies:
      define-data-property: 1.1.4
      es-errors: 1.3.0
      function-bind: 1.1.2
      get-intrinsic: 1.2.4
      gopd: 1.0.1
      has-property-descriptors: 1.0.2

  set-function-name@2.0.2:
    dependencies:
      define-data-property: 1.1.4
      es-errors: 1.3.0
      functions-have-names: 1.2.3
      has-property-descriptors: 1.0.2

  setimmediate@1.0.5: {}

  shallow-clone@3.0.1:
    dependencies:
      kind-of: 6.0.3

  shebang-command@1.2.0:
    dependencies:
      shebang-regex: 1.0.0

  shebang-command@2.0.0:
    dependencies:
      shebang-regex: 3.0.0

  shebang-regex@1.0.0: {}

  shebang-regex@3.0.0: {}

  shell-quote@1.8.1: {}

  shiki@2.3.2:
    dependencies:
      '@shikijs/core': 2.3.2
      '@shikijs/engine-javascript': 2.3.2
      '@shikijs/engine-oniguruma': 2.3.2
      '@shikijs/langs': 2.3.2
      '@shikijs/themes': 2.3.2
      '@shikijs/types': 2.3.2
      '@shikijs/vscode-textmate': 10.0.1
      '@types/hast': 3.0.4

  side-channel@1.0.6:
    dependencies:
      call-bind: 1.0.7
      es-errors: 1.3.0
      get-intrinsic: 1.2.4
      object-inspect: 1.13.3

  siginfo@2.0.0: {}

  signal-exit@3.0.7: {}

  signal-exit@4.1.0: {}

  simple-git@3.27.0:
    dependencies:
      '@kwsites/file-exists': 1.1.1
      '@kwsites/promise-deferred': 1.1.1
      debug: 4.3.7
    transitivePeerDependencies:
      - supports-color

  sirv@3.0.1:
    dependencies:
      '@polka/url': 1.0.0-next.28
      mrmime: 2.0.0
      totalist: 3.0.1

  slash@3.0.0: {}

  slice-ansi@2.1.0:
    dependencies:
      ansi-styles: 3.2.1
      astral-regex: 1.0.0
      is-fullwidth-code-point: 2.0.0

  slice-ansi@3.0.0:
    dependencies:
      ansi-styles: 4.3.0
      astral-regex: 2.0.0
      is-fullwidth-code-point: 3.0.0

  slice-ansi@4.0.0:
    dependencies:
      ansi-styles: 4.3.0
      astral-regex: 2.0.0
      is-fullwidth-code-point: 3.0.0

  slice-ansi@5.0.0:
    dependencies:
      ansi-styles: 6.2.1
      is-fullwidth-code-point: 4.0.0

  slice-ansi@7.1.0:
    dependencies:
      ansi-styles: 6.2.1
      is-fullwidth-code-point: 5.0.0

  snake-case@3.0.4:
    dependencies:
      dot-case: 3.0.4
      tslib: 2.8.1

  source-map-generator@0.8.0: {}

  source-map-js@1.2.1: {}

  source-map-support@0.5.21:
    dependencies:
      buffer-from: 1.1.2
      source-map: 0.6.1

  source-map@0.5.7: {}

  source-map@0.6.1: {}

  source-map@0.8.0-beta.0:
    dependencies:
      whatwg-url: 7.1.0

  space-separated-tokens@2.0.2: {}

  sprintf-js@1.0.3: {}

  sshpk@1.18.0:
    dependencies:
      asn1: 0.2.6
      assert-plus: 1.0.0
      bcrypt-pbkdf: 1.0.2
      dashdash: 1.14.1
      ecc-jsbn: 0.1.2
      getpass: 0.1.7
      jsbn: 0.1.1
      safer-buffer: 2.1.2
      tweetnacl: 0.14.5

  stackback@0.0.2: {}

  stackblur-canvas@2.7.0:
    optional: true

  statuses@2.0.1: {}

  std-env@3.8.0: {}

  storybook-dark-mode@4.0.1(react-dom@18.3.1(react@18.3.1))(react@18.3.1)(storybook@8.5.0(prettier@2.2.1)):
    dependencies:
      '@storybook/components': 8.4.5(storybook@8.5.0(prettier@2.2.1))
      '@storybook/core-events': 8.4.5(storybook@8.5.0(prettier@2.2.1))
      '@storybook/global': 5.0.0
      '@storybook/icons': 1.2.12(react-dom@18.3.1(react@18.3.1))(react@18.3.1)
      '@storybook/manager-api': 8.5.0(storybook@8.5.0(prettier@2.2.1))
      '@storybook/theming': 8.5.0(storybook@8.5.0(prettier@2.2.1))
      fast-deep-equal: 3.1.3
      memoizerific: 1.11.3
    transitivePeerDependencies:
      - react
      - react-dom
      - storybook

  storybook@8.5.0(prettier@2.2.1):
    dependencies:
      '@storybook/core': 8.5.0(prettier@2.2.1)
    optionalDependencies:
      prettier: 2.2.1
    transitivePeerDependencies:
      - bufferutil
      - supports-color
      - utf-8-validate

  strict-event-emitter@0.5.1: {}

  string-argv@0.3.2: {}

  string-width@3.1.0:
    dependencies:
      emoji-regex: 7.0.3
      is-fullwidth-code-point: 2.0.0
      strip-ansi: 5.2.0

  string-width@4.2.3:
    dependencies:
      emoji-regex: 8.0.0
      is-fullwidth-code-point: 3.0.0
      strip-ansi: 6.0.1

  string-width@5.1.2:
    dependencies:
      eastasianwidth: 0.2.0
      emoji-regex: 9.2.2
      strip-ansi: 7.1.0

  string-width@7.2.0:
    dependencies:
      emoji-regex: 10.4.0
      get-east-asian-width: 1.3.0
      strip-ansi: 7.1.0

  string.prototype.includes@2.0.1:
    dependencies:
      call-bind: 1.0.7
      define-properties: 1.2.1
      es-abstract: 1.23.5

  string.prototype.matchall@4.0.11:
    dependencies:
      call-bind: 1.0.7
      define-properties: 1.2.1
      es-abstract: 1.23.5
      es-errors: 1.3.0
      es-object-atoms: 1.0.0
      get-intrinsic: 1.2.4
      gopd: 1.0.1
      has-symbols: 1.0.3
      internal-slot: 1.0.7
      regexp.prototype.flags: 1.5.3
      set-function-name: 2.0.2
      side-channel: 1.0.6

  string.prototype.repeat@1.0.0:
    dependencies:
      define-properties: 1.2.1
      es-abstract: 1.23.5

  string.prototype.trim@1.2.9:
    dependencies:
      call-bind: 1.0.7
      define-properties: 1.2.1
      es-abstract: 1.23.5
      es-object-atoms: 1.0.0

  string.prototype.trimend@1.0.8:
    dependencies:
      call-bind: 1.0.7
      define-properties: 1.2.1
      es-object-atoms: 1.0.0

  string.prototype.trimstart@1.0.8:
    dependencies:
      call-bind: 1.0.7
      define-properties: 1.2.1
      es-object-atoms: 1.0.0

  stringify-entities@4.0.4:
    dependencies:
      character-entities-html4: 2.1.0
      character-entities-legacy: 3.0.0

  strip-ansi@5.2.0:
    dependencies:
      ansi-regex: 4.1.1

  strip-ansi@6.0.1:
    dependencies:
      ansi-regex: 5.0.1

  strip-ansi@7.1.0:
    dependencies:
      ansi-regex: 6.1.0

  strip-bom@3.0.0: {}

  strip-final-newline@2.0.0: {}

  strip-final-newline@3.0.0: {}

  strip-indent@3.0.0:
    dependencies:
      min-indent: 1.0.1

  strip-indent@4.0.0:
    dependencies:
      min-indent: 1.0.1

  strip-json-comments@3.1.1: {}

  stylis@4.2.0: {}

  sucrase@3.35.0:
    dependencies:
      '@jridgewell/gen-mapping': 0.3.5
      commander: 4.1.1
      glob: 10.4.5
      lines-and-columns: 1.2.4
      mz: 2.7.0
      pirates: 4.0.6
      ts-interface-checker: 0.1.13

  supports-color@5.5.0:
    dependencies:
      has-flag: 3.0.0

  supports-color@7.2.0:
    dependencies:
      has-flag: 4.0.0

  supports-color@8.1.1:
    dependencies:
      has-flag: 4.0.0

  supports-preserve-symlinks-flag@1.0.0: {}

  svg-parser@2.0.4: {}

  svg-pathdata@6.0.3:
    optional: true

  symbol-observable@1.2.0: {}

  symbol-tree@3.2.4: {}

  table@5.4.6:
    dependencies:
      ajv: 6.12.6
      lodash: 4.17.21
      slice-ansi: 2.1.0
      string-width: 3.1.0

  table@6.8.2:
    dependencies:
      ajv: 8.17.1
      lodash.truncate: 4.4.2
      slice-ansi: 4.0.0
      string-width: 4.2.3
      strip-ansi: 6.0.1

  terser@5.36.0:
    dependencies:
      '@jridgewell/source-map': 0.3.6
      acorn: 8.14.0
      commander: 2.20.3
      source-map-support: 0.5.21
    optional: true

  test-exclude@7.0.1:
    dependencies:
      '@istanbuljs/schema': 0.1.3
      glob: 10.4.5
      minimatch: 9.0.5

  text-segmentation@1.0.3:
    dependencies:
      utrie: 1.0.2
    optional: true

  text-table@0.2.0: {}

  thenify-all@1.6.0:
    dependencies:
      thenify: 3.3.1

  thenify@3.3.1:
    dependencies:
      any-promise: 1.3.0

  throttle-debounce@2.3.0: {}

  throttleit@1.0.1: {}

  through@2.3.8: {}

  tiny-case@1.0.3: {}

  tiny-invariant@1.3.3: {}

  tiny-warning@1.0.3: {}

  tinybench@2.9.0: {}

  tinyexec@0.3.1: {}

  tinyexec@0.3.2: {}

  tinyglobby@0.2.10:
    dependencies:
      fdir: 6.4.2(picomatch@4.0.2)
      picomatch: 4.0.2

  tinyglobby@0.2.12:
    dependencies:
      fdir: 6.4.3(picomatch@4.0.2)
      picomatch: 4.0.2

  tinypool@1.0.2: {}

  tinyrainbow@1.2.0: {}

  tinyrainbow@2.0.0: {}

  tinyspy@3.0.2: {}

  tldts-core@6.1.61: {}

  tldts@6.1.61:
    dependencies:
      tldts-core: 6.1.61

  tmp@0.0.33:
    dependencies:
      os-tmpdir: 1.0.2

  tmp@0.2.3: {}

  to-regex-range@5.0.1:
    dependencies:
      is-number: 7.0.0

  toggle-selection@1.0.6: {}

  toposort@2.0.2: {}

  totalist@3.0.1: {}

  tough-cookie@4.1.4:
    dependencies:
      psl: 1.10.0
      punycode: 2.3.1
      universalify: 0.2.0
      url-parse: 1.5.10

  tough-cookie@5.0.0:
    dependencies:
      tldts: 6.1.61

  tr46@0.0.3: {}

  tr46@1.0.1:
    dependencies:
      punycode: 2.3.1

  tr46@5.0.0:
    dependencies:
      punycode: 2.3.1

  tree-kill@1.2.2: {}

  trim-lines@3.0.1: {}

  trough@2.2.0: {}

  ts-api-utils@1.4.0(typescript@5.7.3):
    dependencies:
      typescript: 5.7.3

  ts-dedent@2.2.0: {}

  ts-interface-checker@0.1.13: {}

  tsconfig-paths@4.2.0:
    dependencies:
      json5: 2.2.3
      minimist: 1.2.8
      strip-bom: 3.0.0

  tslib@1.14.1: {}

  tslib@2.8.1: {}

  tss-react@4.9.13(@emotion/react@11.13.5(@types/react@18.3.12)(react@18.3.1))(@mui/material@6.4.5(@emotion/react@11.13.5(@types/react@18.3.12)(react@18.3.1))(@emotion/styled@11.13.5(@emotion/react@11.13.5(@types/react@18.3.12)(react@18.3.1))(@types/react@18.3.12)(react@18.3.1))(@types/react@18.3.12)(react-dom@18.3.1(react@18.3.1))(react@18.3.1))(react@18.3.1):
    dependencies:
      '@emotion/cache': 11.13.5
      '@emotion/react': 11.13.5(@types/react@18.3.12)(react@18.3.1)
      '@emotion/serialize': 1.3.3
      '@emotion/utils': 1.4.2
      react: 18.3.1
    optionalDependencies:
      '@mui/material': 6.4.5(@emotion/react@11.13.5(@types/react@18.3.12)(react@18.3.1))(@emotion/styled@11.13.5(@emotion/react@11.13.5(@types/react@18.3.12)(react@18.3.1))(@types/react@18.3.12)(react@18.3.1))(@types/react@18.3.12)(react-dom@18.3.1(react@18.3.1))(react@18.3.1)

  tsup@8.3.5(@swc/core@1.10.11)(jiti@1.21.6)(postcss@8.5.3)(tsx@4.19.2)(typescript@5.7.3)(yaml@2.6.1):
    dependencies:
      bundle-require: 5.0.0(esbuild@0.24.0)
      cac: 6.7.14
      chokidar: 4.0.1
      consola: 3.2.3
      debug: 4.3.7
      esbuild: 0.24.0
      joycon: 3.1.1
      picocolors: 1.1.1
      postcss-load-config: 6.0.1(jiti@1.21.6)(postcss@8.5.3)(tsx@4.19.2)(yaml@2.6.1)
      resolve-from: 5.0.0
      rollup: 4.27.3
      source-map: 0.8.0-beta.0
      sucrase: 3.35.0
      tinyexec: 0.3.1
      tinyglobby: 0.2.10
      tree-kill: 1.2.2
    optionalDependencies:
      '@swc/core': 1.10.11
      postcss: 8.5.3
      typescript: 5.7.3
    transitivePeerDependencies:
      - jiti
      - supports-color
      - tsx
      - yaml

  tsutils@3.21.0(typescript@5.7.3):
    dependencies:
      tslib: 1.14.1
      typescript: 5.7.3

  tsx@4.19.2:
    dependencies:
      esbuild: 0.23.1
      get-tsconfig: 4.8.1
    optionalDependencies:
      fsevents: 2.3.3

  tunnel-agent@0.6.0:
    dependencies:
      safe-buffer: 5.2.1

  tweetnacl@0.14.5: {}

  type-check@0.3.2:
    dependencies:
      prelude-ls: 1.1.2

  type-check@0.4.0:
    dependencies:
      prelude-ls: 1.2.1

  type-fest@0.20.2: {}

  type-fest@0.21.3: {}

  type-fest@0.8.1: {}

  type-fest@2.19.0: {}

  type-fest@4.27.0: {}

  typed-array-buffer@1.0.2:
    dependencies:
      call-bind: 1.0.7
      es-errors: 1.3.0
      is-typed-array: 1.1.13

  typed-array-byte-length@1.0.1:
    dependencies:
      call-bind: 1.0.7
      for-each: 0.3.3
      gopd: 1.0.1
      has-proto: 1.0.3
      is-typed-array: 1.1.13

  typed-array-byte-offset@1.0.2:
    dependencies:
      available-typed-arrays: 1.0.7
      call-bind: 1.0.7
      for-each: 0.3.3
      gopd: 1.0.1
      has-proto: 1.0.3
      is-typed-array: 1.1.13

  typed-array-length@1.0.6:
    dependencies:
      call-bind: 1.0.7
      for-each: 0.3.3
      gopd: 1.0.1
      has-proto: 1.0.3
      is-typed-array: 1.1.13
      possible-typed-array-names: 1.0.0

  typescript-fsa-reducers@1.2.2(typescript-fsa@3.0.0):
    dependencies:
      typescript-fsa: 3.0.0

  typescript-fsa@3.0.0: {}

  typescript@4.9.5: {}

  typescript@5.7.3: {}

  ua-parser-js@0.7.39: {}

  uc.micro@2.1.0: {}

  unbox-primitive@1.0.2:
    dependencies:
      call-bind: 1.0.7
      has-bigints: 1.0.2
      has-symbols: 1.0.3
      which-boxed-primitive: 1.0.2

  undici-types@6.19.8: {}

  unified@11.0.5:
    dependencies:
      '@types/unist': 3.0.3
      bail: 2.0.2
      devlop: 1.1.0
      extend: 3.0.2
      is-plain-obj: 4.1.0
      trough: 2.2.0
      vfile: 6.0.3

  unist-util-is@6.0.0:
    dependencies:
      '@types/unist': 3.0.3

  unist-util-position@5.0.0:
    dependencies:
      '@types/unist': 3.0.3

  unist-util-stringify-position@4.0.0:
    dependencies:
      '@types/unist': 3.0.3

  unist-util-visit-parents@6.0.1:
    dependencies:
      '@types/unist': 3.0.3
      unist-util-is: 6.0.0

  unist-util-visit@5.0.0:
    dependencies:
      '@types/unist': 3.0.3
      unist-util-is: 6.0.0
      unist-util-visit-parents: 6.0.1

  universalify@0.2.0: {}

  universalify@2.0.1: {}

  unplugin@1.16.0:
    dependencies:
      acorn: 8.14.0
      webpack-virtual-modules: 0.6.2

  untildify@4.0.0: {}

  update-browserslist-db@1.1.1(browserslist@4.24.2):
    dependencies:
      browserslist: 4.24.2
      escalade: 3.2.0
      picocolors: 1.1.1

  uri-js@4.4.1:
    dependencies:
      punycode: 2.3.1

  url-parse@1.5.10:
    dependencies:
      querystringify: 2.2.0
      requires-port: 1.0.0

  use-sync-external-store@1.4.0(react@18.3.1):
    dependencies:
      react: 18.3.1

  util@0.12.5:
    dependencies:
      inherits: 2.0.4
      is-arguments: 1.1.1
      is-generator-function: 1.0.10
      is-typed-array: 1.1.13
      which-typed-array: 1.1.15

  utrie@1.0.2:
    dependencies:
      base64-arraybuffer: 1.0.2
    optional: true

  uuid@8.3.2: {}

  uuid@9.0.1: {}

  v8-compile-cache@2.4.0: {}

  value-equal@1.0.1: {}

  verror@1.10.0:
    dependencies:
      assert-plus: 1.0.0
      core-util-is: 1.0.2
      extsprintf: 1.3.0

  vfile-message@4.0.2:
    dependencies:
      '@types/unist': 3.0.3
      unist-util-stringify-position: 4.0.0

  vfile@6.0.3:
    dependencies:
      '@types/unist': 3.0.3
      vfile-message: 4.0.2

  victory-vendor@36.9.2:
    dependencies:
      '@types/d3-array': 3.2.1
      '@types/d3-ease': 3.0.2
      '@types/d3-interpolate': 3.0.4
      '@types/d3-scale': 4.0.8
      '@types/d3-shape': 3.1.6
      '@types/d3-time': 3.0.3
      '@types/d3-timer': 3.0.2
      d3-array: 3.2.4
      d3-ease: 3.0.1
      d3-interpolate: 3.0.1
      d3-scale: 4.0.2
      d3-shape: 3.2.0
      d3-time: 3.1.0
      d3-timer: 3.0.1

  vite-node@3.0.7(@types/node@20.17.6)(jiti@1.21.6)(terser@5.36.0)(tsx@4.19.2)(yaml@2.6.1):
    dependencies:
      cac: 6.7.14
      debug: 4.4.0(supports-color@8.1.1)
      es-module-lexer: 1.6.0
      pathe: 2.0.3
      vite: 6.1.1(@types/node@20.17.6)(jiti@1.21.6)(terser@5.36.0)(tsx@4.19.2)(yaml@2.6.1)
    transitivePeerDependencies:
      - '@types/node'
      - jiti
      - less
      - lightningcss
      - sass
      - sass-embedded
      - stylus
      - sugarss
      - supports-color
      - terser
      - tsx
      - yaml

  vite-plugin-svgr@3.3.0(rollup@4.34.8)(typescript@5.7.3)(vite@6.1.1(@types/node@20.17.6)(jiti@1.21.6)(terser@5.36.0)(tsx@4.19.2)(yaml@2.6.1)):
    dependencies:
      '@rollup/pluginutils': 5.1.3(rollup@4.34.8)
      '@svgr/core': 8.1.0(typescript@5.7.3)
      '@svgr/plugin-jsx': 8.1.0(@svgr/core@8.1.0(typescript@5.7.3))
      vite: 6.1.1(@types/node@20.17.6)(jiti@1.21.6)(terser@5.36.0)(tsx@4.19.2)(yaml@2.6.1)
    transitivePeerDependencies:
      - rollup
      - supports-color
      - typescript

  vite@6.1.1(@types/node@20.17.6)(jiti@1.21.6)(terser@5.36.0)(tsx@4.19.2)(yaml@2.6.1):
    dependencies:
      esbuild: 0.24.2
      postcss: 8.5.3
      rollup: 4.34.8
    optionalDependencies:
      '@types/node': 20.17.6
      fsevents: 2.3.3
      jiti: 1.21.6
      terser: 5.36.0
      tsx: 4.19.2
      yaml: 2.6.1

  vitest-axe@0.1.0(vitest@3.0.7):
    dependencies:
      aria-query: 5.3.2
      axe-core: 4.10.2
      chalk: 5.3.0
      dom-accessibility-api: 0.5.16
      lodash-es: 4.17.21
      redent: 3.0.0
      vitest: 3.0.7(@types/debug@4.1.12)(@types/node@20.17.6)(@vitest/ui@3.0.7)(jiti@1.21.6)(jsdom@24.1.3)(msw@2.6.5(@types/node@20.17.6)(typescript@5.7.3))(terser@5.36.0)(tsx@4.19.2)(yaml@2.6.1)

  vitest@3.0.7(@types/debug@4.1.12)(@types/node@20.17.6)(@vitest/ui@3.0.7)(jiti@1.21.6)(jsdom@24.1.3)(msw@2.6.5(@types/node@20.17.6)(typescript@5.7.3))(terser@5.36.0)(tsx@4.19.2)(yaml@2.6.1):
    dependencies:
      '@vitest/expect': 3.0.7
      '@vitest/mocker': 3.0.7(msw@2.6.5(@types/node@20.17.6)(typescript@5.7.3))(vite@6.1.1(@types/node@20.17.6)(jiti@1.21.6)(terser@5.36.0)(tsx@4.19.2)(yaml@2.6.1))
      '@vitest/pretty-format': 3.0.7
      '@vitest/runner': 3.0.7
      '@vitest/snapshot': 3.0.7
      '@vitest/spy': 3.0.7
      '@vitest/utils': 3.0.7
      chai: 5.2.0
      debug: 4.4.0(supports-color@8.1.1)
      expect-type: 1.1.0
      magic-string: 0.30.17
      pathe: 2.0.3
      std-env: 3.8.0
      tinybench: 2.9.0
      tinyexec: 0.3.2
      tinypool: 1.0.2
      tinyrainbow: 2.0.0
      vite: 6.1.1(@types/node@20.17.6)(jiti@1.21.6)(terser@5.36.0)(tsx@4.19.2)(yaml@2.6.1)
      vite-node: 3.0.7(@types/node@20.17.6)(jiti@1.21.6)(terser@5.36.0)(tsx@4.19.2)(yaml@2.6.1)
      why-is-node-running: 2.3.0
    optionalDependencies:
      '@types/debug': 4.1.12
      '@types/node': 20.17.6
      '@vitest/ui': 3.0.7(vitest@3.0.7)
      jsdom: 24.1.3
    transitivePeerDependencies:
      - jiti
      - less
      - lightningcss
      - msw
      - sass
      - sass-embedded
      - stylus
      - sugarss
      - supports-color
      - terser
      - tsx
      - yaml

  w3c-xmlserializer@5.0.0:
    dependencies:
      xml-name-validator: 5.0.0

  warning@4.0.3:
    dependencies:
      loose-envify: 1.4.0

  webidl-conversions@3.0.1: {}

  webidl-conversions@4.0.2: {}

  webidl-conversions@7.0.0: {}

  webpack-virtual-modules@0.6.2: {}

  whatwg-encoding@3.1.1:
    dependencies:
      iconv-lite: 0.6.3

  whatwg-fetch@3.6.20: {}

  whatwg-mimetype@4.0.0: {}

  whatwg-url@14.0.0:
    dependencies:
      tr46: 5.0.0
      webidl-conversions: 7.0.0

  whatwg-url@5.0.0:
    dependencies:
      tr46: 0.0.3
      webidl-conversions: 3.0.1

  whatwg-url@7.1.0:
    dependencies:
      lodash.sortby: 4.7.0
      tr46: 1.0.1
      webidl-conversions: 4.0.2

  which-boxed-primitive@1.0.2:
    dependencies:
      is-bigint: 1.0.4
      is-boolean-object: 1.1.2
      is-number-object: 1.0.7
      is-string: 1.0.7
      is-symbol: 1.0.4

  which-builtin-type@1.1.4:
    dependencies:
      function.prototype.name: 1.1.6
      has-tostringtag: 1.0.2
      is-async-function: 2.0.0
      is-date-object: 1.0.5
      is-finalizationregistry: 1.0.2
      is-generator-function: 1.0.10
      is-regex: 1.1.4
      is-weakref: 1.0.2
      isarray: 2.0.5
      which-boxed-primitive: 1.0.2
      which-collection: 1.0.2
      which-typed-array: 1.1.15

  which-collection@1.0.2:
    dependencies:
      is-map: 2.0.3
      is-set: 2.0.3
      is-weakmap: 2.0.2
      is-weakset: 2.0.3

  which-typed-array@1.1.15:
    dependencies:
      available-typed-arrays: 1.0.7
      call-bind: 1.0.7
      for-each: 0.3.3
      gopd: 1.0.1
      has-tostringtag: 1.0.2

  which@1.3.1:
    dependencies:
      isexe: 2.0.0

  which@2.0.2:
    dependencies:
      isexe: 2.0.0

  why-is-node-running@2.3.0:
    dependencies:
      siginfo: 2.0.0
      stackback: 0.0.2

  word-wrap@1.2.5: {}

  workerpool@6.5.1: {}

  wrap-ansi@6.2.0:
    dependencies:
      ansi-styles: 4.3.0
      string-width: 4.2.3
      strip-ansi: 6.0.1

  wrap-ansi@7.0.0:
    dependencies:
      ansi-styles: 4.3.0
      string-width: 4.2.3
      strip-ansi: 6.0.1

  wrap-ansi@8.1.0:
    dependencies:
      ansi-styles: 6.2.1
      string-width: 5.1.2
      strip-ansi: 7.1.0

  wrap-ansi@9.0.0:
    dependencies:
      ansi-styles: 6.2.1
      string-width: 7.2.0
      strip-ansi: 7.1.0

  wrappy@1.0.2: {}

  write@1.0.3:
    dependencies:
      mkdirp: 0.5.6

  ws@8.18.0: {}

  xml-name-validator@5.0.0: {}

  xml2js@0.6.2:
    dependencies:
      sax: 1.4.1
      xmlbuilder: 11.0.1

  xml@1.0.1: {}

  xmlbuilder@11.0.1: {}

  xmlchars@2.2.0: {}

  y18n@5.0.8: {}

  yallist@3.1.1: {}

  yaml@2.6.1: {}

  yargs-parser@20.2.9: {}

  yargs-parser@21.1.1: {}

  yargs-unparser@2.0.0:
    dependencies:
      camelcase: 6.3.0
      decamelize: 4.0.0
      flat: 5.0.2
      is-plain-obj: 2.1.0

  yargs@16.2.0:
    dependencies:
      cliui: 7.0.4
      escalade: 3.2.0
      get-caller-file: 2.0.5
      require-directory: 2.1.1
      string-width: 4.2.3
      y18n: 5.0.8
      yargs-parser: 20.2.9

  yargs@17.7.2:
    dependencies:
      cliui: 8.0.1
      escalade: 3.2.0
      get-caller-file: 2.0.5
      require-directory: 2.1.1
      string-width: 4.2.3
      y18n: 5.0.8
      yargs-parser: 21.1.1

  yauzl@2.10.0:
    dependencies:
      buffer-crc32: 0.2.13
      fd-slicer: 1.1.0

  yocto-queue@0.1.0: {}

  yoctocolors-cjs@2.1.2: {}

  yup@1.5.0:
    dependencies:
      property-expr: 2.0.6
      tiny-case: 1.0.3
      toposort: 2.0.2
      type-fest: 2.19.0

  zwitch@2.0.4: {}

  zxcvbn@4.4.2: {}<|MERGE_RESOLUTION|>--- conflicted
+++ resolved
@@ -659,7 +659,7 @@
         version: 0.1.12
       lint-staged:
         specifier: ^15.2.9
-        version: 15.2.10
+        version: 15.4.3
       prettier:
         specifier: ~2.2.1
         version: 2.2.1
@@ -821,15 +821,9 @@
       eslint-plugin-sonarjs:
         specifier: ^0.5.0
         version: 0.5.0(eslint@7.32.0)
-<<<<<<< HEAD
       factory.ts:
         specifier: ^0.5.1
         version: 0.5.2
-      lint-staged:
-        specifier: ^15.2.9
-        version: 15.2.10
-=======
->>>>>>> a5222228
       prettier:
         specifier: ~2.2.1
         version: 2.2.1
