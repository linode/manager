import * as React from 'react';
import * as ReactDOM from 'react-dom';
import { Provider } from 'react-redux';
import { BrowserRouter as Router } from 'react-router-dom';
<<<<<<< HEAD
import createBrowserHistory from 'history/createBrowserHistory';

import isPathOneOf from 'src/utilities/routing/isPathOneOf';
import store from 'src/store';
import { isProduction, GA_ID } from 'src/constants';
import analytics from 'src/analytics';
=======
>>>>>>> 08391a1b

import 'src/exceptionReporting';

import store from './store';
import App from './App';
import './index.css';

/**
 * Initialize Analytics.
 */
analytics(GA_ID, isProduction);

/**
 * Send pageviews unless blacklisted.
 */
createBrowserHistory().listen(({ pathname }) => {
  /** https://palantir.github.io/tslint/rules/strict-boolean-expressions/ */
  if (isPathOneOf(['/oauth'], pathname) === false) {
    (window as any).ga('send', 'pageview');
  }
});

ReactDOM.render(
  <Provider store={store}>
    <Router>
      <App />
    </Router>
  </Provider>,
  document.getElementById('root') as HTMLElement,
);<|MERGE_RESOLUTION|>--- conflicted
+++ resolved
@@ -2,15 +2,13 @@
 import * as ReactDOM from 'react-dom';
 import { Provider } from 'react-redux';
 import { BrowserRouter as Router } from 'react-router-dom';
-<<<<<<< HEAD
+
 import createBrowserHistory from 'history/createBrowserHistory';
 
 import isPathOneOf from 'src/utilities/routing/isPathOneOf';
 import store from 'src/store';
 import { isProduction, GA_ID } from 'src/constants';
 import analytics from 'src/analytics';
-=======
->>>>>>> 08391a1b
 
 import 'src/exceptionReporting';
 
