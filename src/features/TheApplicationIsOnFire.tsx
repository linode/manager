--- conflicted
+++ resolved
@@ -1,14 +1,7 @@
-<<<<<<< HEAD
-import Dialog from '@material-ui/core/Dialog';
-import DialogContent from '@material-ui/core/DialogContent';
-import DialogTitle from '@material-ui/core/DialogTitle';
-=======
->>>>>>> a912c3f1
 import * as React from 'react';
 import Dialog from 'src/components/core/Dialog';
 import DialogContent from 'src/components/core/DialogContent';
 import DialogTitle from 'src/components/core/DialogTitle';
-import { StyleRulesCallback, Theme, withStyles, WithStyles } from 'src/components/core/styles';
 
 const TheApplicationIsOnFire: React.StatelessComponent<{}> = (props) => {
   return (
@@ -23,10 +16,4 @@
 
 const ReloadLink = () => <a onClick={() => { location.reload(); }}>restarting it</a>;
 
-<<<<<<< HEAD
-export default TheApplicationIsOnFire
-=======
-const styled = withStyles(styles);
-
-export default styled(TheApplicationIsOnFire);
->>>>>>> a912c3f1
+export default TheApplicationIsOnFire;