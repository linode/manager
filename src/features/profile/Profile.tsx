--- conflicted
+++ resolved
@@ -1,29 +1,13 @@
-import * as React from 'react';
-<<<<<<< HEAD
-import {
-  matchPath,
-  Redirect,
-  Route,
-  RouteComponentProps,
-  Switch,
-  withRouter,
-} from 'react-router-dom';
-=======
-import { matchPath, Redirect, Route, RouteComponentProps, Switch, withRouter } from 'react-router-dom';
->>>>>>> 8ab32dc4
-
 import AppBar from '@material-ui/core/AppBar';
 import Tab from '@material-ui/core/Tab';
 import Tabs from '@material-ui/core/Tabs';
 import Typography from '@material-ui/core/Typography';
-
+import * as React from 'react';
+import { matchPath, Route, RouteComponentProps, Switch, withRouter } from 'react-router-dom';
 import APITokens from './APITokens';
 import OAuthClients from './OAuthClients';
-<<<<<<< HEAD
+import Referrals from './Referrals';
 import Settings from './Settings';
-=======
-import Referrals from './Referrals';
->>>>>>> 8ab32dc4
 
 type Props = RouteComponentProps<{}>;
 
@@ -43,7 +27,7 @@
   ];
 
   render() {
-    const { match: { path, url } } = this.props;
+    const { match: { url } } = this.props;
     const matches = (p: string) => {
       return Boolean(matchPath(p, { path: this.props.location.pathname }));
     };
@@ -66,15 +50,10 @@
           </Tabs>
         </AppBar>
         <Switch>
-          <Route exact path={`${url}/settings`} component={Settings} />
           <Route exact path={`${url}/tokens`} component={APITokens} />
           <Route exact path={`${url}/clients`} component={OAuthClients} />
-<<<<<<< HEAD
-          <Redirect to={`${path}/settings`} />
-=======
           <Route exact path={`${url}/referrals`} component={Referrals} />
-          <Redirect to={`${path}/tokens`} />
->>>>>>> 8ab32dc4
+          <Route path={`${url}`} component={Settings} />
         </Switch>
       </React.Fragment>
     );
