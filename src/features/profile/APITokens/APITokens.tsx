--- conflicted
+++ resolved
@@ -154,17 +154,10 @@
         <Paper>
           <Table>
             <TableHead>
-<<<<<<< HEAD
               <TableRow data-qa-table-head>
-                <TableCell>Label</TableCell>
-                <TableCell>Type</TableCell>
-                <TableCell>Created</TableCell>
-=======
-              <TableRow>
                 <TableCell className={classes.labelCell}>Label</TableCell>
                 <TableCell className={classes.typeCell}>Type</TableCell>
                 <TableCell className={classes.createdCell}>Created</TableCell>
->>>>>>> dcb9de0c
                 <TableCell>Expires</TableCell>
                 <TableCell></TableCell>
               </TableRow>
