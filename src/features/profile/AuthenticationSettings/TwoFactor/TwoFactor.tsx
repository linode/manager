--- conflicted
+++ resolved
@@ -14,11 +14,7 @@
 import ConfirmationDialog from 'src/components/ConfirmationDialog';
 import Notice from 'src/components/Notice';
 import Toggle from 'src/components/Toggle';
-<<<<<<< HEAD
-import { disableTwoFactor, getTFAToken } from 'src/services/profile';
-=======
 import { disableTwoFactor, getTFAToken, } from 'src/services/profile';
->>>>>>> ef79d26e
 import getAPIErrorFor from 'src/utilities/getAPIErrorFor';
 import scrollErrorIntoView from 'src/utilities/scrollErrorIntoView';
 
@@ -64,14 +60,12 @@
   username: string;
   clearState: () => void;
   updateProfile: (v: Partial<Linode.Profile>) => void;
-<<<<<<< HEAD
-}
+}
+
 interface ConnectedProps {
   profile: {
     data: Linode.Profile
   };
-=======
->>>>>>> ef79d26e
 }
 
 interface ConfirmDisable {
@@ -110,11 +104,7 @@
     }
   }
 
-<<<<<<< HEAD
   /*
-=======
-  /* 
->>>>>>> ef79d26e
   * @todo This logic can be removed when IP Whitelisting (legacy)
   * has been fully deprecated.
   */
@@ -143,16 +133,10 @@
 
   confirmToken = () => {
     this.props.updateProfile({
-<<<<<<< HEAD
       ...this.props.profile.data,
       two_factor_auth: true,
     });
     this.setState({
-=======
-      two_factor_auth: true,
-    });
-    this.setState({ 
->>>>>>> ef79d26e
       success: "Two-factor authentication has been enabled.",
       showQRCode: false,
       twoFactorEnabled: true,
@@ -164,7 +148,6 @@
     disableTwoFactor()
     .then((response) => {
       this.props.updateProfile({
-<<<<<<< HEAD
           ...this.props.profile.data,
         two_factor_auth: false,
       });
@@ -176,18 +159,6 @@
           error: undefined,
           open: false,
           success: undefined,
-=======
-        two_factor_auth: false,
-      });
-      this.setState({
-        success: "Two-factor authentication has been disabled.", 
-        twoFactorEnabled: false,
-        twoFactorConfirmed: false,
-        disableDialog: { 
-          error: undefined, 
-          open: false, 
-          success: undefined, 
->>>>>>> ef79d26e
           submitting: false,
         }
       });
@@ -335,13 +306,8 @@
                     className={classes.visibility}
                     onClick={this.toggleHidden}
                   >
-<<<<<<< HEAD
                     <SettingsBackupRestore />
                     <span className={classes.showHideText}>{twoFactorConfirmed ? "Reset two-factor authentication" : "Show QR Code"}</span>
-=======
-                    <Visibility/>
-                    <span className={classes.showHideText}>Reset two-factor authentication</span>
->>>>>>> ef79d26e
                   </Button>
               }
             </div>
