--- conflicted
+++ resolved
@@ -30,12 +30,7 @@
     { title: 'SSH Keys', routeName: `${this.props.match.url}/keys` },
     { title: 'LISH', routeName: `${this.props.match.url}/lish` },
     { title: 'API Tokens', routeName: `${this.props.match.url}/tokens` },
-<<<<<<< HEAD
     { title: 'OAuth Apps', routeName: `${this.props.match.url}/clients` },
-    { title: 'LISH', routeName: `${this.props.match.url}/lish` },
-=======
-    { title: 'My Apps', routeName: `${this.props.match.url}/clients` },
->>>>>>> 2912922e
     { title: 'Referrals', routeName: `${this.props.match.url}/referrals` },
     { title: 'Settings', routeName: `${this.props.match.url}/settings` },
   ];
