--- conflicted
+++ resolved
@@ -765,28 +765,8 @@
                             data-qa-backend-ip-weight
                           />
                         </Grid>
-<<<<<<< HEAD
-                        <Grid item xs={11} lg={forEdit ? 2 : 3}>
-                          <TextField
-                            label="Mode"
-                            value={node.mode}
-                            select
-                            inputProps={{ 'data-config-idx': idx }}
-                            onChange={this.onNodeModeChange}
-                            errorText={hasErrorFor('mode')}
-                            data-qa-backend-ip-mode
-                          >
-                            <MenuItem value="accept">Accept</MenuItem>
-                            <MenuItem value="reject">Reject</MenuItem>
-                            <MenuItem value="drain">Drain</MenuItem>
-                          </TextField>
-                        </Grid>
                         <ActionsPanel className={classes.backendIPAction}>
                           {(forEdit && idx !== (nodes.length - 1)) &&
-=======
-                        {(forEdit && idx !== (nodes.length - 1)) &&
-                          <Grid item xs={5} lg={2}>
->>>>>>> 64f692b5
                             <Button
                               type="primary"
                               data-config-idx={idx}
