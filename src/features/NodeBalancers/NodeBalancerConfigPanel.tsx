import Downshift, { DownshiftState, StateChangeOptions } from 'downshift';
import * as React from 'react';
import ActionsPanel from 'src/components/ActionsPanel';
import AddNewLink from 'src/components/AddNewLink';
import Button from 'src/components/Button';
import Chip from 'src/components/core/Chip';
import Divider from 'src/components/core/Divider';
import FormControlLabel from 'src/components/core/FormControlLabel';
import FormHelperText from 'src/components/core/FormHelperText';
import InputAdornment from 'src/components/core/InputAdornment';
import MenuItem from 'src/components/core/MenuItem';
import Paper from 'src/components/core/Paper';
import {
  StyleRulesCallback,
  withStyles,
  WithStyles
} from 'src/components/core/styles';
import Typography from 'src/components/core/Typography';
import Grid from 'src/components/Grid';
import Notice from 'src/components/Notice';
import TextField from 'src/components/TextField';
import Toggle from 'src/components/Toggle';
import getAPIErrorFor from 'src/utilities/getAPIErrorFor';

type ClassNames =
  | 'root'
  | 'inner'
  | 'divider'
  | 'backendIPAction'
  | 'suggestionsParent'
  | 'suggestions'
  | 'suggestionItem'
  | 'chip-UP'
  | 'chip-DOWN'
  | 'chip-unknown'
  | 'selectedSuggestionItem';

const styles: StyleRulesCallback<ClassNames> = theme => ({
  root: {},
  inner: {},
  divider: {
    marginTop: theme.spacing.unit,
    marginBottom: theme.spacing.unit
  },
  backendIPAction: {
    paddingLeft: theme.spacing.unit * 2,
    marginLeft: -theme.spacing.unit,
    // marginTop: theme.spacing.unit * 2,
    [theme.breakpoints.down('xs')]: {
      marginLeft: -32
    }
  },
  suggestionsParent: {
    position: 'relative'
  },
  suggestions: {
    position: 'absolute',
    left: 0,
    right: 0,
    top: 80,
    padding: 0,
    boxShadow: `0 0 10px ${theme.color.boxShadow}`,
    maxHeight: 150,
    overflowY: 'auto',
    width: '100%',
    maxWidth: 415,
    zIndex: 2
  },
  suggestionItem: {
    borderBottom: `1px solid ${theme.palette.divider}`,
    color: theme.palette.text.primary,
    '&:hover, &:focus': {
      backgroundColor: `${theme.palette.primary.main} !important`,
      color: `white !important`
    },
    '&:last-item': {
      border: 0
    }
  },
  selectedSuggestionItem: {
    backgroundColor: `${theme.palette.primary.main} !important`,
    color: '#fff !important'
  },
  'chip-UP': {
    backgroundColor: 'green'
  },
  'chip-DOWN': {
    backgroundColor: 'red'
  },
  'chip-unknown': {
    backgroundColor: 'gray'
  }
});

const styled = withStyles(styles);

interface Props {
  linodesWithPrivateIPs?: Linode.Linode[] | null;
  errors?: Linode.ApiFieldError[];
  nodeMessage?: string;
  configIdx?: number;

  forEdit?: boolean;
  submitting?: boolean;
  onSave?: () => void;
  onDelete?: () => void;

  algorithm: 'roundrobin' | 'leastconn' | 'source';
  onAlgorithmChange: (v: string) => void;

  checkPassive: boolean;
  onCheckPassiveChange: (v: boolean) => void;

  checkBody: string;
  onCheckBodyChange: (v: string) => void;

  checkPath: string;
  onCheckPathChange: (v: string) => void;

  port: number;
  onPortChange: (v: string | number) => void;

  protocol: 'http' | 'https' | 'tcp';
  onProtocolChange: (v: string) => void;

  healthCheckType: 'none' | 'connection' | 'http' | 'http_body';
  onHealthCheckTypeChange: (v: string) => void;

  healthCheckAttempts: number;
  onHealthCheckAttemptsChange: (v: string | number) => void;

  healthCheckInterval: number;
  onHealthCheckIntervalChange: (v: string | number) => void;

  healthCheckTimeout: number;
  onHealthCheckTimeoutChange: (v: string | number) => void;

  sessionStickiness: 'none' | 'table' | 'http_cookie';
  onSessionStickinessChange: (v: string) => void;

  sslCertificate: string;
  onSslCertificateChange: (v: string) => void;

  privateKey: string;
  onPrivateKeyChange: (v: string) => void;

  nodes: Linode.NodeBalancerConfigNodeFields[];
  addNode: (nodeIdx?: number) => void;
  removeNode: (nodeIdx: number) => void;
  onNodeLabelChange: (nodeIdx: number, value: string) => void;
  onNodeAddressChange: (nodeIdx: number, value: string) => void;
  onNodePortChange: (nodeIdx: number, value: string) => void;
  onNodeWeightChange: (nodeIdx: number, value: string) => void;
  onNodeModeChange?: (nodeIdx: number, value: string) => void;
}

type CombinedProps = Props & WithStyles<ClassNames>;

interface State {
  currentNodeAddressIndex: number | null;
}

class NodeBalancerConfigPanel extends React.Component<CombinedProps> {
  state: State = {
    currentNodeAddressIndex: null
  };

  static defaultProps: Partial<Props> = {};

  onAlgorithmChange = (e: React.ChangeEvent<HTMLInputElement>) =>
    this.props.onAlgorithmChange(e.target.value);

  onCheckPassiveChange = (
    e: React.ChangeEvent<HTMLInputElement>,
    value: boolean
  ) => this.props.onCheckPassiveChange(value);

  onCheckBodyChange = (e: React.ChangeEvent<HTMLInputElement>) =>
    this.props.onCheckBodyChange(e.target.value);

  onCheckPathChange = (e: React.ChangeEvent<HTMLInputElement>) =>
    this.props.onCheckPathChange(e.target.value);

  onHealthCheckAttemptsChange = (e: React.ChangeEvent<HTMLInputElement>) =>
    this.props.onHealthCheckAttemptsChange(e.target.value);

  onHealthCheckIntervalChange = (e: React.ChangeEvent<HTMLInputElement>) =>
    this.props.onHealthCheckIntervalChange(e.target.value);

  onHealthCheckTimeoutChange = (e: React.ChangeEvent<HTMLInputElement>) =>
    this.props.onHealthCheckTimeoutChange(e.target.value);

  onHealthCheckTypeChange = (e: React.ChangeEvent<HTMLInputElement>) =>
    this.props.onHealthCheckTypeChange(e.target.value);

  onPortChange = (e: React.ChangeEvent<HTMLInputElement>) =>
    this.props.onPortChange(e.target.value);

  onPrivateKeyChange = (e: React.ChangeEvent<HTMLInputElement>) =>
    this.props.onPrivateKeyChange(e.target.value);

  onProtocolChange = (e: React.ChangeEvent<HTMLInputElement>) => {
    const { healthCheckType } = this.props;
    const {
      target: { value: protocol }
    } = e;

    this.props.onProtocolChange(e.target.value);

    if (
      protocol === 'tcp' &&
      (healthCheckType === 'http' || healthCheckType === 'http_body')
    ) {
      this.props.onHealthCheckTypeChange('connection');
    }
    if (protocol === 'http' && healthCheckType === 'connection') {
      this.props.onHealthCheckTypeChange('http');
    }
    if (protocol === 'https' && healthCheckType === 'connection') {
      this.props.onHealthCheckTypeChange('http');
    }
  };

  onSessionStickinessChange = (e: React.ChangeEvent<HTMLInputElement>) =>
    this.props.onSessionStickinessChange(e.target.value);

  onSslCertificateChange = (e: React.ChangeEvent<HTMLInputElement>) =>
    this.props.onSslCertificateChange(e.target.value);

  onNodeLabelChange = (e: React.ChangeEvent<HTMLInputElement>) => {
    const nodeIdx = e.currentTarget.getAttribute('data-node-idx');
    if (nodeIdx) {
      this.props.onNodeLabelChange(+nodeIdx, e.target.value);
    }
  };

  onNodeAddressChange = (e: React.ChangeEvent<HTMLInputElement>) => {
    const nodeIdx = e.currentTarget.getAttribute('data-node-idx');
    if (nodeIdx) {
      this.props.onNodeAddressChange(+nodeIdx, e.target.value);
    }
  };

  onNodePortChange = (e: React.ChangeEvent<HTMLInputElement>) => {
    const nodeIdx = e.currentTarget.getAttribute('data-node-idx');
    if (nodeIdx) {
      this.props.onNodePortChange(+nodeIdx, e.target.value);
    }
  };

  onNodeWeightChange = (e: React.ChangeEvent<HTMLInputElement>) => {
    const nodeIdx = e.currentTarget.getAttribute('data-node-idx');
    if (nodeIdx) {
      this.props.onNodeWeightChange(+nodeIdx, e.target.value);
    }
  };

  onNodeModeChange = (e: React.ChangeEvent<HTMLInputElement>) => {
    const nodeIdx = e.currentTarget.getAttribute('data-node-idx');
    if (nodeIdx) {
      this.props.onNodeModeChange!(+nodeIdx, e.target.value);
    }
  };

  addNode = (e: React.MouseEvent<HTMLElement>) => {
    this.props.addNode();
  };

  removeNode = (e: React.MouseEvent<HTMLElement>) => {
    const nodeIdx: string | null = e.currentTarget.getAttribute(
      'data-node-idx'
    );
    const { removeNode } = this.props;
    if (removeNode && nodeIdx) {
      return removeNode(+nodeIdx);
    }
  };

  onSave = this.props.onSave;

  onDelete = this.props.onDelete;

  handleSelectSuggestion = (selection: string) => {
    const { currentNodeAddressIndex } = this.state;
    if (currentNodeAddressIndex) {
      this.props.onNodeAddressChange(+currentNodeAddressIndex, selection);
    }
  };

  handleFocusAddressField = (e: React.ChangeEvent<HTMLInputElement>) => {
    const nodeIdx = e.currentTarget.getAttribute('data-node-idx');
    // this is necesssary because when we select a suggested
    // ip address, it needs to know what index we're looking at.
    this.setState({ currentNodeAddressIndex: nodeIdx });
  };

  renderSearchSuggestion = (
    linode: Linode.Linode,
    index: number,
    highlightedIndex: number | null,
    itemProps: any
  ) => {
    const isHighlighted = highlightedIndex === index;
    const { classes } = this.props;

    const privateIPRegex = /^10\.|^172\.1[6-9]\.|^172\.2[0-9]\.|^172\.3[0-1]\.|^192\.168\.|^fd/;
    const privateIP = linode.ipv4.find(ipv4 => !!ipv4.match(privateIPRegex));
    return (
      <MenuItem
        // when the suggested is selected, put the private IP in the field
        {...itemProps({ item: privateIP })}
        key={index}
        component="div"
        selected={isHighlighted}
        className={classes.suggestionItem}
        classes={{ selected: classes.selectedSuggestionItem }}
      >
        {
          <React.Fragment>
            <strong>{privateIP}</strong>&nbsp;{linode.label}
          </React.Fragment>
        }
      </MenuItem>
    );
  };

  downshiftStateReducer = (
    state: DownshiftState,
    changes: StateChangeOptions
  ) => {
    switch (changes.type) {
      // basically, don't clear the field value when we leave the field
      case Downshift.stateChangeTypes.blurInput:
      case Downshift.stateChangeTypes.mouseUp:
        return {
          ...changes,
          inputValue: state.inputValue || '',
          isOpen: false
        };
      default:
        return changes;
    }
  };

  renderActiveCheck() {
    const {
      checkBody,
      checkPath,
      configIdx,
      errors,
      forEdit,
      healthCheckAttempts,
      healthCheckInterval,
      healthCheckTimeout,
      healthCheckType,
      protocol
    } = this.props;

    const hasErrorFor = getAPIErrorFor(
      {
        check_attempts: 'Check attempts',
        check_body: 'Check body',
        check_interval: 'Check interval',
        check_path: 'Check path',
        check_timeout: 'Check timeout',
        check: 'Check type'
      },
      errors
    );

    return (
      <Grid item xs={12} md={4}>
        <Grid container>
          <Grid
            updateFor={[]} // never update after initial render
            item
            xs={12}
          >
            <Typography role="header" variant="h2" data-qa-active-checks-header>
              Active Health Checks
            </Typography>
          </Grid>
          <Grid
            updateFor={[
              protocol,
              healthCheckType,
              hasErrorFor('check'),
              configIdx
            ]}
            item
            xs={12}
          >
            <Grid item xs={12}>
              <TextField
                label="Type"
                value={healthCheckType}
                select
                onChange={this.onHealthCheckTypeChange}
                errorText={hasErrorFor('check')}
                errorGroup={forEdit ? `${configIdx}` : undefined}
                data-qa-active-check-select
                small
              >
                <MenuItem value="none">None</MenuItem>
                <MenuItem
                  value="connection"
                  disabled={protocol === 'http' || protocol === 'https'}
                >
                  TCP Connection
                </MenuItem>

                <MenuItem value="http" disabled={protocol === 'tcp'}>
                  HTTP Status
                </MenuItem>

                <MenuItem value="http_body" disabled={protocol === 'tcp'}>
                  HTTP Body
                </MenuItem>
              </TextField>
            </Grid>
          </Grid>
          {healthCheckType !== 'none' && (
            <React.Fragment>
              <Grid
                updateFor={[
                  healthCheckInterval,
                  hasErrorFor('check_interval'),
                  configIdx
                ]}
                item
                xs={12}
              >
                <TextField
                  type="number"
                  label="Interval"
                  InputProps={{
                    'aria-label': 'Active Health Check Interval',
                    endAdornment: (
                      <InputAdornment position="end">seconds</InputAdornment>
                    )
                  }}
                  value={healthCheckInterval}
                  onChange={this.onHealthCheckIntervalChange}
                  errorText={hasErrorFor('check_interval')}
                  errorGroup={forEdit ? `${configIdx}` : undefined}
                  data-qa-active-check-interval
                />
              </Grid>
              <Grid
                updateFor={[
                  healthCheckTimeout,
                  hasErrorFor('check_timeout'),
                  configIdx
                ]}
                item
                xs={12}
              >
                <TextField
                  type="number"
                  label="Timeout"
                  InputProps={{
                    'aria-label': 'Active Health Check Timeout',
                    endAdornment: (
                      <InputAdornment position="end">seconds</InputAdornment>
                    )
                  }}
                  value={healthCheckTimeout}
                  onChange={this.onHealthCheckTimeoutChange}
                  errorText={hasErrorFor('check_timeout')}
                  errorGroup={forEdit ? `${configIdx}` : undefined}
                  data-qa-active-check-timeout
                />
              </Grid>
              <Grid
                updateFor={[
                  healthCheckAttempts,
                  hasErrorFor('check_attempts'),
                  configIdx
                ]}
                item
                xs={12}
                lg={3}
              >
                <TextField
                  type="number"
                  label="Attempts"
                  value={healthCheckAttempts}
                  onChange={this.onHealthCheckAttemptsChange}
                  errorText={hasErrorFor('check_attempts')}
                  errorGroup={forEdit ? `${configIdx}` : undefined}
                  InputProps={{
                    'aria-label': 'Active Health Check Attempts'
                  }}
                  data-qa-active-check-attempts
                />
              </Grid>
              {['http', 'http_body'].includes(healthCheckType) && (
                <Grid
                  updateFor={[
                    checkPath,
                    healthCheckType,
                    hasErrorFor('check_path'),
                    configIdx
                  ]}
                  item
                  xs={12}
                  md={4}
                >
                  <TextField
                    label="Check HTTP Path"
                    value={checkPath || ''}
                    onChange={this.onCheckPathChange}
                    required={['http', 'http_body'].includes(healthCheckType)}
                    errorText={hasErrorFor('check_path')}
                    errorGroup={forEdit ? `${configIdx}` : undefined}
                  />
                </Grid>
              )}
              {healthCheckType === 'http_body' && (
                <Grid
                  updateFor={[
                    checkBody,
                    healthCheckType,
                    hasErrorFor('check_body'),
                    configIdx
                  ]}
                  item
                  xs={12}
                  md={4}
                >
                  <TextField
                    label="Expected HTTP Body"
                    value={checkBody}
                    onChange={this.onCheckBodyChange}
                    required={healthCheckType === 'http_body'}
                    errorText={hasErrorFor('check_body')}
                    errorGroup={forEdit ? `${configIdx}` : undefined}
                  />
                </Grid>
              )}
            </React.Fragment>
          )}
        </Grid>
      </Grid>
    );
  }

  renderPassiveCheck() {
    const { checkPassive } = this.props;

    return (
      <Grid item xs={12} md={6}>
        <Grid updateFor={[checkPassive]} container>
          <Grid item xs={12}>
            <Typography
              role="header"
              variant="h2"
              data-qa-passive-checks-header
            >
              Passive Checks
            </Typography>
          </Grid>
          <Grid item xs={12}>
            <FormControlLabel
              control={
                <Toggle
                  checked={checkPassive}
                  onChange={this.onCheckPassiveChange}
                  data-qa-passive-checks-toggle={checkPassive}
                />
              }
              label="Passive Checks"
            />
          </Grid>
        </Grid>
      </Grid>
    );
  }

  render() {
    const {
      algorithm,
      classes,
      configIdx,
      errors,
      forEdit,
      nodes,
      nodeMessage,
      port,
      privateKey,
      protocol,
      sessionStickiness,
      sslCertificate,
      submitting
    } = this.props;

    const hasErrorFor = getAPIErrorFor(
      {
        algorithm: 'Algorithm',
        check_attempts: 'Check attempts',
        check_body: 'Check body',
        check_interval: 'Check interval',
        check_passive: 'Passive check',
        check_path: 'Check path',
        check_timeout: 'Check timeout',
        check: 'Check type',
        cipher_suite: 'Cipher suite',
        configs: 'configs',
        port: 'Port',
        protocol: 'Protocol',
        ssl_cert: 'SSL certificate',
        ssl_key: 'SSL private key',
        stickiness: 'Session stickiness',
        nodes: 'Nodes'
      },
      errors
    );

    return (
      <Grid item xs={12}>
        <Paper className={classes.root} data-qa-label-header>
          <div className={classes.inner}>
            <Grid
              updateFor={[
                port,
                hasErrorFor('port'),
                protocol,
                hasErrorFor('protocol'),
                algorithm,
                hasErrorFor('algorithm'),
                sessionStickiness,
                hasErrorFor('stickiness'),
                configIdx
              ]}
              container
            >
              <Grid item xs={12}>
                <Typography
                  role="header"
                  variant="h2"
                  data-qa-port-config-header
                >
                  Port Configuration
                </Typography>
              </Grid>
              <Grid item xs={6} sm={4} md={3} lg={2}>
                <TextField
                  type="number"
                  label="Port"
                  required
                  value={port || ''}
                  onChange={this.onPortChange}
                  errorText={hasErrorFor('port') || hasErrorFor('configs')}
                  errorGroup={forEdit ? `${configIdx}` : undefined}
                  data-qa-port
                  small
                />
              </Grid>
              <Grid item xs={6} sm={4} md={3} lg={2}>
                <TextField
                  label="Protocol"
                  value={protocol}
                  select
                  onChange={this.onProtocolChange}
                  errorText={hasErrorFor('protocol')}
                  errorGroup={forEdit ? `${configIdx}` : undefined}
                  data-qa-protocol-select
                  small
                >
                  <MenuItem value="tcp" data-qa-option="tcp">
                    TCP
                  </MenuItem>
                  <MenuItem value="http" data-qa-option="http">
                    HTTP
                  </MenuItem>
                  <MenuItem value="https" data-qa-option="https">
                    HTTPS
                  </MenuItem>
                </TextField>
              </Grid>

              {protocol === 'https' && (
                <Grid
                  updateFor={[
                    sslCertificate,
                    protocol,
                    hasErrorFor('ssl_cert'),
                    privateKey,
                    hasErrorFor('ssl_key'),
                    configIdx
                  ]}
                  container
                >
                  <Grid item xs={6} sm={4} md={3} lg={2}>
                    <TextField
                      multiline
                      rows={3}
                      label="SSL Certificate"
                      value={sslCertificate}
                      onChange={this.onSslCertificateChange}
                      required={protocol === 'https'}
                      errorText={hasErrorFor('ssl_cert')}
                      errorGroup={forEdit ? `${configIdx}` : undefined}
                      data-qa-cert-field
                      small
                    />
                  </Grid>
                  <Grid item xs={6} sm={4} md={3} lg={2}>
                    <TextField
                      multiline
                      rows={3}
                      label="Private Key"
                      value={privateKey}
                      onChange={this.onPrivateKeyChange}
                      required={protocol === 'https'}
                      errorText={hasErrorFor('ssl_key')}
                      errorGroup={forEdit ? `${configIdx}` : undefined}
                      data-qa-private-key-field
                      small
                    />
                  </Grid>
                </Grid>
              )}

              <Grid item xs={6} sm={4} md={3} lg={2}>
                <TextField
                  label="Algorithm"
                  value={algorithm}
                  select
                  onChange={this.onAlgorithmChange}
                  errorText={hasErrorFor('algorithm')}
                  errorGroup={forEdit ? `${configIdx}` : undefined}
                  data-qa-algorithm-select
                  small
                >
                  <MenuItem value="roundrobin" data-qa-option="roundrobin">
                    Round Robin
                  </MenuItem>
                  <MenuItem value="leastconn" data-qa-option="leastconn">
                    Least Connections
                  </MenuItem>
                  <MenuItem value="source" data-qa-option="source">
                    Source
                  </MenuItem>
                </TextField>
              </Grid>

              <Grid item xs={6} sm={4} md={3} lg={2}>
                <TextField
                  label="Session Stickiness"
                  value={sessionStickiness}
                  select
                  onChange={this.onSessionStickinessChange}
                  errorText={hasErrorFor('stickiness')}
                  errorGroup={forEdit ? `${configIdx}` : undefined}
                  data-qa-session-stickiness-select
                  small
                >
                  <MenuItem value="none" data-qa-option="none">
                    None
                  </MenuItem>
                  <MenuItem value="table" data-qa-option="table">
                    Table
                  </MenuItem>
                  <MenuItem value="http_cookie" data-qa-option="http_cookie">
                    HTTP Cookie
                  </MenuItem>
                </TextField>
              </Grid>
              <Grid item xs={12}>
                <Divider className={classes.divider} />
              </Grid>
            </Grid>
            <Grid container>
              {this.renderActiveCheck()}
              {this.renderPassiveCheck()}
              <Grid item xs={12}>
                <Divider className={classes.divider} />
              </Grid>
            </Grid>

            <Grid updateFor={[nodes, errors, nodeMessage]} container>
              <Grid item xs={12}>
                <Grid updateFor={[nodeMessage]} item xs={12}>
                  {nodeMessage && <Notice text={nodeMessage} success />}
                </Grid>
                <Typography
                  role="header"
                  variant="h2"
                  data-qa-backend-ip-header
                >
                  Backend Nodes
                </Typography>
                {hasErrorFor('nodes') && (
                  <FormHelperText error>{hasErrorFor('nodes')}</FormHelperText>
                )}
              </Grid>
              <Grid item xs={12} style={{ paddingBottom: 24 }}>
                {nodes &&
                  nodes.map((node, idx) => {
                    if (node.modifyStatus === 'delete') {
                      /* This node has been marked for deletion, don't display it */
                      return null;
                    }

                    const nodesHasErrorFor = getAPIErrorFor(
                      {
                        label: 'label',
                        address: 'address',
                        weight: 'weight',
                        port: 'port',
                        mode: 'mode'
                      },
                      node.errors
                    );

                    return (
<<<<<<< HEAD
                      <React.Fragment key={idx}>
=======
                      <React.Fragment key={`nb-node-${idx}`}>
>>>>>>> 517f2c82
                        <Grid
                          updateFor={[nodes.length, node, errors, configIdx]}
                          item
                          data-qa-node
                        >
                          {idx !== 0 && (
                            <Grid item xs={12}>
                              <Divider
                                style={{ marginTop: forEdit ? 8 : 24 }}
                              />
                            </Grid>
                          )}
                          <Grid container>
                            <Grid item xs={6} sm={4} xl={2}>
                              <TextField
                                label="Label"
                                value={node.label}
                                inputProps={{ 'data-node-idx': idx }}
                                onChange={this.onNodeLabelChange}
                                errorText={nodesHasErrorFor('label')}
                                errorGroup={
                                  forEdit ? `${configIdx}` : undefined
                                }
                                data-qa-backend-ip-label
                                small
                              />
                            </Grid>
                            {node.status && (
                              <Grid item xs={6} sm={4} xl={2}>
                                <Typography
                                  role="header"
                                  variant="h3"
                                  data-qa-active-checks-header
                                >
                                  Status
                                  <div>
                                    <Chip
                                      color="primary"
                                      className={classes[`chip${node.status}`]}
                                      label={node.status}
                                    />
                                  </div>
                                </Typography>
                              </Grid>
                            )}
                          </Grid>
                        </Grid>
                        <Grid
                          key={idx}
                          updateFor={[nodes.length, node, errors, configIdx]}
                          container
                          data-qa-node
                        >
                          <Grid item xs={12} sm={forEdit ? 4 : 3} xl={2}>
                            <Downshift
                              onSelect={this.handleSelectSuggestion}
                              stateReducer={this.downshiftStateReducer}
                            >
                              {({
                                getInputProps,
                                getItemProps,
                                isOpen,
                                inputValue,
                                highlightedIndex,
                                openMenu
                              }) => {
                                return (
                                  <div className={classes.suggestionsParent}>
                                    <TextField
                                      {...getInputProps({
                                        onChange: this.onNodeAddressChange,
                                        placeholder: 'Enter IP Address',
                                        value: node.address,
                                        onFocus: e => {
                                          openMenu();
                                          this.handleFocusAddressField(e);
                                        }
                                      })}
                                      label="IP Address"
                                      inputProps={{ 'data-node-idx': idx }}
                                      errorText={nodesHasErrorFor('address')}
                                      errorGroup={`${configIdx}`}
                                      data-qa-backend-ip-address
                                      small
                                    />
                                    {isOpen && (
                                      <Paper className={classes.suggestions}>
                                        {/*
                                         * Do not change from this.props.linodesWithPrivateIPS
                                         * For some reason, referencing the destructured element
                                         * was returning an empty array, while this.props
                                         * is returning what we want
                                         */}
                                        {this.props.linodesWithPrivateIPs &&
                                          this.props.linodesWithPrivateIPs
                                            // filter out the linodes that don't match what we're typing
                                            // filter by private ip and label
                                            .filter((linode: Linode.Linode) => {
                                              /*
                                               * Show all results if we have nothing entered
                                               */
                                              if (!inputValue) {
                                                return true;
                                              }
                                              const privateIPRegex = /^10\.|^172\.1[6-9]\.|^172\.2[0-9]\.|^172\.3[0-1]\.|^192\.168\.|^fd/;
                                              const privateIP = linode.ipv4.find(
                                                ipv4 =>
                                                  !!ipv4.match(privateIPRegex)
                                              );
                                              return (
                                                linode.label
                                                  .toLowerCase()
                                                  .includes(
                                                    inputValue.toLowerCase()
                                                  ) ||
                                                privateIP!.includes(
                                                  inputValue.toLowerCase()
                                                )
                                              );
                                            })
                                            // limit the results to 5. we don't want too
                                            // many in the suggestions
                                            .splice(0, 10)
                                            // finally map over the results and render the suggestion
                                            .map((linode, index) => {
                                              return this.renderSearchSuggestion(
                                                linode,
                                                index,
                                                highlightedIndex,
                                                getItemProps
                                              );
                                            })}
                                      </Paper>
                                    )}
                                  </div>
                                );
                              }}
                            </Downshift>
                          </Grid>
                          <Grid item xs={6} sm={4} xl={2}>
                            <TextField
                              type="number"
                              label="Port"
                              value={node.port}
                              inputProps={{ 'data-node-idx': idx }}
                              onChange={this.onNodePortChange}
                              errorText={nodesHasErrorFor('port')}
                              errorGroup={forEdit ? `${configIdx}` : undefined}
                              data-qa-backend-ip-port
                              small
                            />
                          </Grid>
                          <Grid item xs={6} sm={4} xl={2}>
                            <TextField
                              type="number"
                              label="Weight"
                              value={node.weight}
                              inputProps={{ 'data-node-idx': idx }}
                              onChange={this.onNodeWeightChange}
                              errorText={nodesHasErrorFor('weight')}
                              errorGroup={forEdit ? `${configIdx}` : undefined}
                              data-qa-backend-ip-weight
                              small
                            />
                          </Grid>
                          {forEdit && (
                            <Grid item xs={6} sm={4} xl={2}>
                              <TextField
                                label="Mode"
                                value={node.mode}
                                select
                                inputProps={{ 'data-node-idx': idx }}
                                onChange={this.onNodeModeChange}
                                errorText={nodesHasErrorFor('mode')}
                                data-qa-backend-ip-mode
                                small
                              >
                                <MenuItem value="accept" data-node-idx={idx}>
                                  Accept
                                </MenuItem>
                                <MenuItem value="reject" data-node-idx={idx}>
                                  Reject
                                </MenuItem>
                                <MenuItem value="drain" data-node-idx={idx}>
                                  Drain
                                </MenuItem>
                              </TextField>
                            </Grid>
                          )}
                          <ActionsPanel className={classes.backendIPAction}>
                            {(forEdit || idx !== 0) && (
                              <Button
                                type="remove"
                                data-node-idx={idx}
                                onClick={this.removeNode}
                                data-qa-remove-node
                              />
                            )}
                          </ActionsPanel>
                        </Grid>
                      </React.Fragment>
                    );
                  })}
                <Grid
                  item
                  xs={12}
                  updateFor={[]}
                  // is the Save/Delete ActionsPanel showing?
                  style={
                    forEdit || configIdx !== 0
                      ? { marginTop: 16, marginBottom: -24 }
                      : { marginTop: 16 }
                  }
                >
                  <AddNewLink label="Add a Node" onClick={this.addNode} left />
                </Grid>
              </Grid>
            </Grid>

            {(forEdit || configIdx !== 0) && (
              <React.Fragment>
                <Grid updateFor={[]} item xs={12}>
                  <Divider className={classes.divider} />
                </Grid>
                <Grid
                  updateFor={[submitting]}
                  container
                  justify="space-between"
                  alignItems="center"
                >
                  <Grid item style={forEdit ? {} : { marginTop: 8 }}>
                    <ActionsPanel style={{ padding: 0 }}>
                      {forEdit && (
                        <Button
                          type="primary"
                          onClick={this.onSave}
                          loading={submitting}
                          data-qa-save-config
                        >
                          Save
                        </Button>
                      )}
                      {(forEdit || configIdx !== 0) && (
                        <Button
                          onClick={this.onDelete}
                          type="secondary"
                          destructive
                          data-qa-delete-config
                        >
                          Delete
                        </Button>
                      )}
                    </ActionsPanel>
                  </Grid>
                </Grid>
              </React.Fragment>
            )}
          </div>
        </Paper>
      </Grid>
    );
  }
}

export default styled(NodeBalancerConfigPanel) as React.ComponentType<Props>;<|MERGE_RESOLUTION|>--- conflicted
+++ resolved
@@ -815,11 +815,7 @@
                     );
 
                     return (
-<<<<<<< HEAD
-                      <React.Fragment key={idx}>
-=======
                       <React.Fragment key={`nb-node-${idx}`}>
->>>>>>> 517f2c82
                         <Grid
                           updateFor={[nodes.length, node, errors, configIdx]}
                           item
