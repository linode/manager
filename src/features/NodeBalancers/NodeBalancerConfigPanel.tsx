import Downshift, { DownshiftState, StateChangeOptions } from 'downshift';
import * as React from 'react';
import ActionsPanel from 'src/components/ActionsPanel';
import AddNewLink from 'src/components/AddNewLink';
import Button from 'src/components/Button';
import Chip from 'src/components/core/Chip';
import Divider from 'src/components/core/Divider';
import FormControlLabel from 'src/components/core/FormControlLabel';
import FormHelperText from 'src/components/core/FormHelperText';
import InputAdornment from 'src/components/core/InputAdornment';
import MenuItem from 'src/components/core/MenuItem';
import Paper from 'src/components/core/Paper';
import {
  StyleRulesCallback,
  withStyles,
  WithStyles
} from 'src/components/core/styles';
import Typography from 'src/components/core/Typography';
import Grid from 'src/components/Grid';
import Notice from 'src/components/Notice';
import TextField from 'src/components/TextField';
import Toggle from 'src/components/Toggle';
import getAPIErrorFor from 'src/utilities/getAPIErrorFor';

type ClassNames =
  | 'root'
  | 'inner'
  | 'divider'
  | 'backendIPAction'
  | 'suggestionsParent'
  | 'suggestions'
  | 'suggestionItem'
  | 'chip-UP'
  | 'chip-DOWN'
  | 'selectedSuggestionItem'
  | 'statusHeader'
  | 'statusChip'
  | 'passiveChecks';

const styles: StyleRulesCallback<ClassNames> = theme => ({
  root: {},
  inner: {},
  divider: {
    marginTop: theme.spacing.unit,
    marginBottom: theme.spacing.unit
  },
  backendIPAction: {
    paddingLeft: theme.spacing.unit * 2,
    marginLeft: -theme.spacing.unit,
    [theme.breakpoints.down('md')]: {
      marginLeft: -32,
      marginTop: -theme.spacing.unit
    },
    [theme.breakpoints.down('xs')]: {
      marginTop: 0
    }
  },
  suggestionsParent: {
    position: 'relative'
  },
  suggestions: {
    position: 'absolute',
    left: 0,
    right: 0,
    top: 80,
    padding: 0,
    boxShadow: `0 0 10px ${theme.color.boxShadow}`,
    maxHeight: 150,
    overflowY: 'auto',
    width: '100%',
    maxWidth: 415,
    zIndex: 2
  },
  suggestionItem: {
    borderBottom: `1px solid ${theme.palette.divider}`,
    color: theme.palette.text.primary,
    '&:hover, &:focus': {
      backgroundColor: `${theme.palette.primary.main} !important`,
      color: `white !important`
    },
    '&:last-item': {
      border: 0
    }
  },
  selectedSuggestionItem: {
    backgroundColor: `${theme.palette.primary.main} !important`,
    color: '#fff !important'
  },
  'chip-UP': {
    backgroundColor: theme.color.green
  },
  'chip-DOWN': {
    backgroundColor: theme.color.red
  },
  statusHeader: {
    fontSize: '.9rem',
    color: theme.color.label
  },
  statusChip: {
    marginTop: theme.spacing.unit,
    color: 'white',
    '&.undefined': {
      backgroundColor: theme.color.grey2,
      color: theme.palette.text.primary
    }
  },
  passiveChecks: {
    marginTop: theme.spacing.unit
  }
});

const styled = withStyles(styles);

interface Props {
  linodesWithPrivateIPs?: Linode.Linode[] | null;
  errors?: Linode.ApiFieldError[];
  nodeMessage?: string;
  configIdx?: number;

  forEdit?: boolean;
  submitting?: boolean;
  onSave?: () => void;
  onDelete?: () => void;

  algorithm: 'roundrobin' | 'leastconn' | 'source';
  onAlgorithmChange: (v: string) => void;

  checkPassive: boolean;
  onCheckPassiveChange: (v: boolean) => void;

  checkBody: string;
  onCheckBodyChange: (v: string) => void;

  checkPath: string;
  onCheckPathChange: (v: string) => void;

  port: number;
  onPortChange: (v: string | number) => void;

  protocol: 'http' | 'https' | 'tcp';
  onProtocolChange: (v: string) => void;

  healthCheckType: 'none' | 'connection' | 'http' | 'http_body';
  onHealthCheckTypeChange: (v: string) => void;

  healthCheckAttempts: number;
  onHealthCheckAttemptsChange: (v: string | number) => void;

  healthCheckInterval: number;
  onHealthCheckIntervalChange: (v: string | number) => void;

  healthCheckTimeout: number;
  onHealthCheckTimeoutChange: (v: string | number) => void;

  sessionStickiness: 'none' | 'table' | 'http_cookie';
  onSessionStickinessChange: (v: string) => void;

  sslCertificate: string;
  onSslCertificateChange: (v: string) => void;

  privateKey: string;
  onPrivateKeyChange: (v: string) => void;

  nodes: Linode.NodeBalancerConfigNodeFields[];
  disabled?: boolean;
  addNode: (nodeIdx?: number) => void;
  removeNode: (nodeIdx: number) => void;
  onNodeLabelChange: (nodeIdx: number, value: string) => void;
  onNodeAddressChange: (nodeIdx: number, value: string) => void;
  onNodePortChange: (nodeIdx: number, value: string) => void;
  onNodeWeightChange: (nodeIdx: number, value: string) => void;
  onNodeModeChange?: (nodeIdx: number, value: string) => void;
}

type CombinedProps = Props & WithStyles<ClassNames>;

interface State {
  currentNodeAddressIndex: number | null;
}

class NodeBalancerConfigPanel extends React.Component<CombinedProps> {
  state: State = {
    currentNodeAddressIndex: null
  };

  static defaultProps: Partial<Props> = {};

  onAlgorithmChange = (e: React.ChangeEvent<HTMLInputElement>) =>
    this.props.onAlgorithmChange(e.target.value);

  onCheckPassiveChange = (
    e: React.ChangeEvent<HTMLInputElement>,
    value: boolean
  ) => this.props.onCheckPassiveChange(value);

  onCheckBodyChange = (e: React.ChangeEvent<HTMLInputElement>) =>
    this.props.onCheckBodyChange(e.target.value);

  onCheckPathChange = (e: React.ChangeEvent<HTMLInputElement>) =>
    this.props.onCheckPathChange(e.target.value);

  onHealthCheckAttemptsChange = (e: React.ChangeEvent<HTMLInputElement>) =>
    this.props.onHealthCheckAttemptsChange(e.target.value);

  onHealthCheckIntervalChange = (e: React.ChangeEvent<HTMLInputElement>) =>
    this.props.onHealthCheckIntervalChange(e.target.value);

  onHealthCheckTimeoutChange = (e: React.ChangeEvent<HTMLInputElement>) =>
    this.props.onHealthCheckTimeoutChange(e.target.value);

  onHealthCheckTypeChange = (e: React.ChangeEvent<HTMLInputElement>) =>
    this.props.onHealthCheckTypeChange(e.target.value);

  onPortChange = (e: React.ChangeEvent<HTMLInputElement>) =>
    this.props.onPortChange(e.target.value);

  onPrivateKeyChange = (e: React.ChangeEvent<HTMLInputElement>) =>
    this.props.onPrivateKeyChange(e.target.value);

  onProtocolChange = (e: React.ChangeEvent<HTMLInputElement>) => {
    const { healthCheckType } = this.props;
    const {
      target: { value: protocol }
    } = e;

    this.props.onProtocolChange(e.target.value);

    if (
      protocol === 'tcp' &&
      (healthCheckType === 'http' || healthCheckType === 'http_body')
    ) {
      this.props.onHealthCheckTypeChange('connection');
    }
    if (protocol === 'http' && healthCheckType === 'connection') {
      this.props.onHealthCheckTypeChange('http');
    }
    if (protocol === 'https' && healthCheckType === 'connection') {
      this.props.onHealthCheckTypeChange('http');
    }
  };

  onSessionStickinessChange = (e: React.ChangeEvent<HTMLInputElement>) =>
    this.props.onSessionStickinessChange(e.target.value);

  onSslCertificateChange = (e: React.ChangeEvent<HTMLInputElement>) =>
    this.props.onSslCertificateChange(e.target.value);

  onNodeLabelChange = (e: React.ChangeEvent<HTMLInputElement>) => {
    const nodeIdx = e.currentTarget.getAttribute('data-node-idx');
    if (nodeIdx) {
      this.props.onNodeLabelChange(+nodeIdx, e.target.value);
    }
  };

  onNodeAddressChange = (e: React.ChangeEvent<HTMLInputElement>) => {
    const nodeIdx = e.currentTarget.getAttribute('data-node-idx');
    if (nodeIdx) {
      this.props.onNodeAddressChange(+nodeIdx, e.target.value);
    }
  };

  onNodePortChange = (e: React.ChangeEvent<HTMLInputElement>) => {
    const nodeIdx = e.currentTarget.getAttribute('data-node-idx');
    if (nodeIdx) {
      this.props.onNodePortChange(+nodeIdx, e.target.value);
    }
  };

  onNodeWeightChange = (e: React.ChangeEvent<HTMLInputElement>) => {
    const nodeIdx = e.currentTarget.getAttribute('data-node-idx');
    if (nodeIdx) {
      this.props.onNodeWeightChange(+nodeIdx, e.target.value);
    }
  };

  onNodeModeChange = (e: React.ChangeEvent<HTMLInputElement>) => {
    const nodeIdx = e.currentTarget.getAttribute('data-node-idx');
    if (nodeIdx) {
      this.props.onNodeModeChange!(+nodeIdx, e.target.value);
    }
  };

  addNode = (e: React.MouseEvent<HTMLElement>) => {
    if (this.props.disabled) {
      return;
    }
    this.props.addNode();
  };

  removeNode = (e: React.MouseEvent<HTMLElement>) => {
    if (this.props.disabled) {
      return;
    }
    const nodeIdx: string | null = e.currentTarget.getAttribute(
      'data-node-idx'
    );
    const { removeNode } = this.props;
    if (removeNode && nodeIdx) {
      return removeNode(+nodeIdx);
    }
  };

  onSave = this.props.onSave;

  onDelete = this.props.onDelete;

  handleSelectSuggestion = (selection: string) => {
    const { currentNodeAddressIndex } = this.state;
    if (currentNodeAddressIndex) {
      this.props.onNodeAddressChange(+currentNodeAddressIndex, selection);
    }
  };

  handleFocusAddressField = (e: React.ChangeEvent<HTMLInputElement>) => {
    const nodeIdx = e.currentTarget.getAttribute('data-node-idx');
    // this is necesssary because when we select a suggested
    // ip address, it needs to know what index we're looking at.
    this.setState({ currentNodeAddressIndex: nodeIdx });
  };

  renderSearchSuggestion = (
    linode: Linode.Linode,
    index: number,
    highlightedIndex: number | null,
    itemProps: any
  ) => {
    const isHighlighted = highlightedIndex === index;
    const { classes } = this.props;

    const privateIPRegex = /^10\.|^172\.1[6-9]\.|^172\.2[0-9]\.|^172\.3[0-1]\.|^192\.168\.|^fd/;
    const privateIP = linode.ipv4.find(ipv4 => !!ipv4.match(privateIPRegex));
    return (
      <MenuItem
        // when the suggested is selected, put the private IP in the field
        {...itemProps({ item: privateIP })}
        key={index}
        component="div"
        selected={isHighlighted}
        className={classes.suggestionItem}
        classes={{ selected: classes.selectedSuggestionItem }}
      >
        {
          <React.Fragment>
            <strong>{privateIP}</strong>&nbsp;{linode.label}
          </React.Fragment>
        }
      </MenuItem>
    );
  };

  downshiftStateReducer = (
    state: DownshiftState,
    changes: StateChangeOptions
  ) => {
    switch (changes.type) {
      // basically, don't clear the field value when we leave the field
      case Downshift.stateChangeTypes.blurInput:
      case Downshift.stateChangeTypes.mouseUp:
        return {
          ...changes,
          inputValue: state.inputValue || '',
          isOpen: false
        };
      default:
        return changes;
    }
  };

  renderActiveCheck() {
    const {
      checkBody,
      checkPath,
      configIdx,
      errors,
      forEdit,
      healthCheckAttempts,
      healthCheckInterval,
      healthCheckTimeout,
      healthCheckType,
      protocol,
      disabled
    } = this.props;

    const hasErrorFor = getAPIErrorFor(
      {
        check_attempts: 'Check attempts',
        check_body: 'Check body',
        check_interval: 'Check interval',
        check_path: 'Check path',
        check_timeout: 'Check timeout',
        check: 'Check type'
      },
      errors
    );

    return (
      <Grid item xs={12} md={4} xl={2}>
        <Grid container>
          <Grid
            updateFor={[]} // never update after initial render
            item
            xs={12}
          >
            <Typography role="header" variant="h2" data-qa-active-checks-header>
              Active Health Checks
            </Typography>
          </Grid>
          <Grid
            updateFor={[
              protocol,
              healthCheckType,
              hasErrorFor('check'),
              configIdx
            ]}
            item
            xs={12}
          >
            <Grid item xs={12}>
              <TextField
                label="Type"
                value={healthCheckType}
                select
                onChange={this.onHealthCheckTypeChange}
                errorText={hasErrorFor('check')}
                errorGroup={forEdit ? `${configIdx}` : undefined}
                data-qa-active-check-select
                small
                disabled={disabled}
              >
                <MenuItem value="none">None</MenuItem>
                <MenuItem
                  value="connection"
                  disabled={protocol === 'http' || protocol === 'https'}
                >
                  TCP Connection
                </MenuItem>

                <MenuItem value="http" disabled={protocol === 'tcp'}>
                  HTTP Status
                </MenuItem>

                <MenuItem value="http_body" disabled={protocol === 'tcp'}>
                  HTTP Body
                </MenuItem>
              </TextField>
            </Grid>
          </Grid>
          {healthCheckType !== 'none' && (
            <React.Fragment>
              <Grid
                updateFor={[
                  healthCheckInterval,
                  hasErrorFor('check_interval'),
                  configIdx
                ]}
                item
                xs={12}
              >
                <TextField
                  type="number"
                  label="Interval"
                  InputProps={{
                    'aria-label': 'Active Health Check Interval',
                    endAdornment: (
                      <InputAdornment position="end">seconds</InputAdornment>
                    )
                  }}
                  value={healthCheckInterval}
                  onChange={this.onHealthCheckIntervalChange}
                  errorText={hasErrorFor('check_interval')}
                  errorGroup={forEdit ? `${configIdx}` : undefined}
                  data-qa-active-check-interval
                  disabled={disabled}
                />
              </Grid>
              <Grid
                updateFor={[
                  healthCheckTimeout,
                  hasErrorFor('check_timeout'),
                  configIdx
                ]}
                item
                xs={12}
              >
                <TextField
                  type="number"
                  label="Timeout"
                  InputProps={{
                    'aria-label': 'Active Health Check Timeout',
                    endAdornment: (
                      <InputAdornment position="end">seconds</InputAdornment>
                    )
                  }}
                  value={healthCheckTimeout}
                  onChange={this.onHealthCheckTimeoutChange}
                  errorText={hasErrorFor('check_timeout')}
                  errorGroup={forEdit ? `${configIdx}` : undefined}
                  data-qa-active-check-timeout
                  disabled={disabled}
                />
              </Grid>
              <Grid
                updateFor={[
                  healthCheckAttempts,
                  hasErrorFor('check_attempts'),
                  configIdx
                ]}
                item
                xs={12}
                lg={3}
              >
                <TextField
                  type="number"
                  label="Attempts"
                  value={healthCheckAttempts}
                  onChange={this.onHealthCheckAttemptsChange}
                  errorText={hasErrorFor('check_attempts')}
                  errorGroup={forEdit ? `${configIdx}` : undefined}
                  InputProps={{
                    'aria-label': 'Active Health Check Attempts'
                  }}
                  data-qa-active-check-attempts
                  disabled={disabled}
                />
              </Grid>
              {['http', 'http_body'].includes(healthCheckType) && (
                <Grid
                  updateFor={[
                    checkPath,
                    healthCheckType,
                    hasErrorFor('check_path'),
                    configIdx
                  ]}
                  item
                  xs={12}
                  md={4}
                >
                  <TextField
                    label="Check HTTP Path"
                    value={checkPath || ''}
                    onChange={this.onCheckPathChange}
                    required={['http', 'http_body'].includes(healthCheckType)}
                    errorText={hasErrorFor('check_path')}
                    errorGroup={forEdit ? `${configIdx}` : undefined}
                    disabled={disabled}
                  />
                </Grid>
              )}
              {healthCheckType === 'http_body' && (
                <Grid
                  updateFor={[
                    checkBody,
                    healthCheckType,
                    hasErrorFor('check_body'),
                    configIdx
                  ]}
                  item
                  xs={12}
                  md={4}
                >
                  <TextField
                    label="Expected HTTP Body"
                    value={checkBody}
                    onChange={this.onCheckBodyChange}
                    required={healthCheckType === 'http_body'}
                    errorText={hasErrorFor('check_body')}
                    errorGroup={forEdit ? `${configIdx}` : undefined}
                    disabled={disabled}
                  />
                </Grid>
              )}
            </React.Fragment>
          )}
        </Grid>
      </Grid>
    );
  }

  renderPassiveCheck() {
    const { checkPassive, classes, disabled } = this.props;

    return (
      <Grid item xs={12} md={6}>
        <Grid updateFor={[checkPassive]} container>
          <Grid item xs={12}>
            <Typography
              role="header"
              variant="h2"
              data-qa-passive-checks-header
            >
              Passive Checks
            </Typography>
          </Grid>
          <Grid item xs={12}>
            <FormControlLabel
              className={classes.passiveChecks}
              control={
                <Toggle
                  checked={checkPassive}
                  onChange={this.onCheckPassiveChange}
                  data-qa-passive-checks-toggle={checkPassive}
                  disabled={disabled}
                />
              }
              label="Passive Checks"
            />
          </Grid>
        </Grid>
      </Grid>
    );
  }

  render() {
    const {
      algorithm,
      classes,
      configIdx,
      errors,
      forEdit,
      nodes,
      nodeMessage,
      port,
      privateKey,
      protocol,
      sessionStickiness,
      sslCertificate,
      submitting,
      disabled
    } = this.props;

    const hasErrorFor = getAPIErrorFor(
      {
        algorithm: 'Algorithm',
        check_attempts: 'Check attempts',
        check_body: 'Check body',
        check_interval: 'Check interval',
        check_passive: 'Passive check',
        check_path: 'Check path',
        check_timeout: 'Check timeout',
        check: 'Check type',
        cipher_suite: 'Cipher suite',
        configs: 'configs',
        port: 'Port',
        protocol: 'Protocol',
        ssl_cert: 'SSL certificate',
        ssl_key: 'SSL private key',
        stickiness: 'Session stickiness',
        nodes: 'Nodes'
      },
      errors
    );

    return (
      <Grid item xs={12}>
        <Paper className={classes.root} data-qa-label-header>
          <div className={classes.inner}>
            <Grid
              updateFor={[
                port,
                hasErrorFor('port'),
                protocol,
                hasErrorFor('protocol'),
                algorithm,
                hasErrorFor('algorithm'),
                sessionStickiness,
                hasErrorFor('stickiness'),
                configIdx,
                sslCertificate,
                privateKey
              ]}
              container
            >
              <Grid item xs={12}>
                <Typography
                  role="header"
                  variant="h2"
                  data-qa-port-config-header
                >
                  Port Configuration
                </Typography>
              </Grid>
              <Grid item xs={6} sm={4} md={3} lg={2}>
                <TextField
                  type="number"
                  label="Port"
                  required
                  value={port || ''}
                  onChange={this.onPortChange}
                  errorText={hasErrorFor('port') || hasErrorFor('configs')}
                  errorGroup={forEdit ? `${configIdx}` : undefined}
                  data-qa-port
                  small
                  disabled={disabled}
                />
              </Grid>
              <Grid item xs={6} sm={4} md={3} lg={2}>
                <TextField
                  label="Protocol"
                  value={protocol}
                  select
                  onChange={this.onProtocolChange}
                  errorText={hasErrorFor('protocol')}
                  errorGroup={forEdit ? `${configIdx}` : undefined}
                  data-qa-protocol-select
                  small
                  disabled={disabled}
                >
                  <MenuItem value="tcp" data-qa-option="tcp">
                    TCP
                  </MenuItem>
                  <MenuItem value="http" data-qa-option="http">
                    HTTP
                  </MenuItem>
                  <MenuItem value="https" data-qa-option="https">
                    HTTPS
                  </MenuItem>
                </TextField>
              </Grid>

              {protocol === 'https' && (
<<<<<<< HEAD
                <Grid
                  updateFor={[
                    sslCertificate,
                    protocol,
                    hasErrorFor('ssl_cert'),
                    privateKey,
                    hasErrorFor('ssl_key'),
                    configIdx
                  ]}
                  container
                >
                  <Grid item xs={6} sm={4} md={3} lg={2}>
                    <TextField
                      multiline
                      rows={3}
                      label="SSL Certificate"
                      value={sslCertificate || ''}
                      onChange={this.onSslCertificateChange}
                      required={protocol === 'https'}
                      errorText={hasErrorFor('ssl_cert')}
                      errorGroup={forEdit ? `${configIdx}` : undefined}
                      data-qa-cert-field
                      small
                      disabled={disabled}
                    />
                  </Grid>
                  <Grid item xs={6} sm={4} md={3} lg={2}>
                    <TextField
                      multiline
                      rows={3}
                      label="Private Key"
                      value={privateKey || ''}
                      onChange={this.onPrivateKeyChange}
                      required={protocol === 'https'}
                      errorText={hasErrorFor('ssl_key')}
                      errorGroup={forEdit ? `${configIdx}` : undefined}
                      data-qa-private-key-field
                      small
                      disabled={disabled}
                    />
=======
                <Grid item xs={12}>
                  <Grid
                    updateFor={[
                      sslCertificate,
                      protocol,
                      hasErrorFor('ssl_cert'),
                      privateKey,
                      hasErrorFor('ssl_key'),
                      configIdx
                    ]}
                    container
                  >
                    <Grid item xs={12}>
                      <TextField
                        multiline
                        rows={3}
                        label="SSL Certificate"
                        value={sslCertificate || ''}
                        onChange={this.onSslCertificateChange}
                        required={protocol === 'https'}
                        errorText={hasErrorFor('ssl_cert')}
                        errorGroup={forEdit ? `${configIdx}` : undefined}
                        data-qa-cert-field
                        small
                      />
                    </Grid>
                    <Grid item xs={12}>
                      <TextField
                        multiline
                        rows={3}
                        label="Private Key"
                        value={privateKey || ''}
                        onChange={this.onPrivateKeyChange}
                        required={protocol === 'https'}
                        errorText={hasErrorFor('ssl_key')}
                        errorGroup={forEdit ? `${configIdx}` : undefined}
                        data-qa-private-key-field
                        small
                      />
                    </Grid>
>>>>>>> 850afc82
                  </Grid>
                </Grid>
              )}

              <Grid item xs={6} sm={4} md={3} lg={2}>
                <TextField
                  label="Algorithm"
                  value={algorithm}
                  select
                  onChange={this.onAlgorithmChange}
                  errorText={hasErrorFor('algorithm')}
                  errorGroup={forEdit ? `${configIdx}` : undefined}
                  data-qa-algorithm-select
                  small
                  disabled={disabled}
                >
                  <MenuItem value="roundrobin" data-qa-option="roundrobin">
                    Round Robin
                  </MenuItem>
                  <MenuItem value="leastconn" data-qa-option="leastconn">
                    Least Connections
                  </MenuItem>
                  <MenuItem value="source" data-qa-option="source">
                    Source
                  </MenuItem>
                </TextField>
              </Grid>

              <Grid item xs={6} sm={4} md={3} lg={2}>
                <TextField
                  label="Session Stickiness"
                  value={sessionStickiness}
                  select
                  onChange={this.onSessionStickinessChange}
                  errorText={hasErrorFor('stickiness')}
                  errorGroup={forEdit ? `${configIdx}` : undefined}
                  data-qa-session-stickiness-select
                  small
                  disabled={disabled}
                >
                  <MenuItem value="none" data-qa-option="none">
                    None
                  </MenuItem>
                  <MenuItem value="table" data-qa-option="table">
                    Table
                  </MenuItem>
                  <MenuItem value="http_cookie" data-qa-option="http_cookie">
                    HTTP Cookie
                  </MenuItem>
                </TextField>
              </Grid>
              <Grid item xs={12}>
                <Divider className={classes.divider} />
              </Grid>
            </Grid>
            <Grid container>
              {this.renderActiveCheck()}
              {this.renderPassiveCheck()}
              <Grid item xs={12}>
                <Divider className={classes.divider} />
              </Grid>
            </Grid>

            <Grid updateFor={[nodes, errors, nodeMessage]} container>
              <Grid item xs={12}>
                <Grid updateFor={[nodeMessage]} item xs={12}>
                  {nodeMessage && <Notice text={nodeMessage} success />}
                </Grid>
                <Typography
                  role="header"
                  variant="h2"
                  data-qa-backend-ip-header
                >
                  Backend Nodes
                </Typography>
                {hasErrorFor('nodes') && (
                  <FormHelperText error>{hasErrorFor('nodes')}</FormHelperText>
                )}
              </Grid>
              <Grid item xs={12} style={{ paddingBottom: 24 }}>
                <Grid container>
                  {nodes &&
                    nodes.map((node, idx) => {
                      if (node.modifyStatus === 'delete') {
                        /* This node has been marked for deletion, don't display it */
                        return null;
                      }

                      const nodesHasErrorFor = getAPIErrorFor(
                        {
                          label: 'label',
                          address: 'address',
                          weight: 'weight',
                          port: 'port',
                          mode: 'mode'
                        },
                        node.errors
                      );

                      return (
                        <React.Fragment key={`nb-node-${idx}`}>
                          <Grid
                            updateFor={[nodes.length, node, errors, configIdx]}
                            item
                            data-qa-node
                            xs={12}
                          >
                            {idx !== 0 && (
                              <Grid item xs={12}>
                                <Divider
                                  style={{
                                    marginTop: forEdit ? 8 : 24,
                                    marginBottom: 24
                                  }}
                                />
                              </Grid>
                            )}
                            <Grid container>
                              <Grid
                                item
                                xs={6}
                                sm={forEdit ? 4 : 6}
                                lg={forEdit ? 2 : 4}
                              >
                                <TextField
                                  label="Label"
                                  value={node.label}
                                  inputProps={{ 'data-node-idx': idx }}
                                  onChange={this.onNodeLabelChange}
                                  errorText={nodesHasErrorFor('label')}
                                  errorGroup={
                                    forEdit ? `${configIdx}` : undefined
                                  }
                                  data-qa-backend-ip-label
                                  small
                                  disabled={disabled}
                                />
                              </Grid>
                              {node.status && (
                                <Grid item xs={6} sm={4} lg={2}>
                                  <Typography
                                    role="header"
                                    variant="h3"
                                    data-qa-active-checks-header
                                    className={classes.statusHeader}
                                  >
                                    Status
                                    <div>
                                      <Chip
                                        className={`
                                          ${classes.statusChip}
                                          ${classes[`chip-${node.status}`]}
                                        `}
                                        label={node.status}
                                        component="div"
                                      />
                                    </div>
                                  </Typography>
                                </Grid>
                              )}
                            </Grid>
                          </Grid>
                          <Grid item xs={12}>
                            <Grid
                              key={idx}
                              updateFor={[
                                nodes.length,
                                node,
                                errors,
                                configIdx
                              ]}
                              container
                              data-qa-node
                            >
                              <Grid
                                item
                                xs={12}
                                sm={forEdit ? 3 : 3}
                                lg={forEdit ? 2 : 4}
                              >
                                <Downshift
                                  onSelect={this.handleSelectSuggestion}
                                  stateReducer={this.downshiftStateReducer}
                                >
                                  {({
                                    getInputProps,
                                    getItemProps,
                                    isOpen,
                                    inputValue,
                                    highlightedIndex,
                                    openMenu
                                  }) => {
                                    return (
                                      <div
                                        className={classes.suggestionsParent}
                                      >
                                        <TextField
                                          {...getInputProps({
                                            onChange: this.onNodeAddressChange,
                                            placeholder: 'Enter IP Address',
                                            value: node.address,
                                            onFocus: e => {
                                              openMenu();
                                              this.handleFocusAddressField(e);
                                            }
                                          })}
                                          label="IP Address"
                                          inputProps={{ 'data-node-idx': idx }}
                                          errorText={nodesHasErrorFor(
                                            'address'
                                          )}
                                          errorGroup={`${configIdx}`}
                                          data-qa-backend-ip-address
                                          small
                                          disabled={disabled}
                                        />
                                        {isOpen && (
                                          <Paper
                                            className={classes.suggestions}
                                          >
                                            {/*
                                             * Do not change from this.props.linodesWithPrivateIPS
                                             * For some reason, referencing the destructured element
                                             * was returning an empty array, while this.props
                                             * is returning what we want
                                             */}
                                            {this.props.linodesWithPrivateIPs &&
                                              this.props.linodesWithPrivateIPs
                                                // filter out the linodes that don't match what we're typing
                                                // filter by private ip and label
                                                .filter(
                                                  (linode: Linode.Linode) => {
                                                    /*
                                                     * Show all results if we have nothing entered
                                                     */
                                                    if (!inputValue) {
                                                      return true;
                                                    }
                                                    const privateIPRegex = /^10\.|^172\.1[6-9]\.|^172\.2[0-9]\.|^172\.3[0-1]\.|^192\.168\.|^fd/;
                                                    const privateIP = linode.ipv4.find(
                                                      ipv4 =>
                                                        !!ipv4.match(
                                                          privateIPRegex
                                                        )
                                                    );
                                                    return (
                                                      linode.label
                                                        .toLowerCase()
                                                        .includes(
                                                          inputValue.toLowerCase()
                                                        ) ||
                                                      privateIP!.includes(
                                                        inputValue.toLowerCase()
                                                      )
                                                    );
                                                  }
                                                )
                                                // limit the results to 5. we don't want too
                                                // many in the suggestions
                                                .splice(0, 10)
                                                // finally map over the results and render the suggestion
                                                .map((linode, index) => {
                                                  return this.renderSearchSuggestion(
                                                    linode,
                                                    index,
                                                    highlightedIndex,
                                                    getItemProps
                                                  );
                                                })}
                                          </Paper>
                                        )}
                                      </div>
                                    );
                                  }}
                                </Downshift>
                              </Grid>
                              <Grid item xs={6} sm={3} lg={2}>
                                <TextField
                                  type="number"
                                  label="Port"
                                  value={node.port}
                                  inputProps={{ 'data-node-idx': idx }}
                                  onChange={this.onNodePortChange}
                                  errorText={nodesHasErrorFor('port')}
                                  errorGroup={
                                    forEdit ? `${configIdx}` : undefined
                                  }
                                  data-qa-backend-ip-port
                                  small
                                  disabled={disabled}
                                />
                              </Grid>
                              <Grid item xs={6} sm={3} lg={2}>
                                <TextField
                                  type="number"
                                  label="Weight"
                                  value={node.weight}
                                  inputProps={{ 'data-node-idx': idx }}
                                  onChange={this.onNodeWeightChange}
                                  errorText={nodesHasErrorFor('weight')}
                                  errorGroup={
                                    forEdit ? `${configIdx}` : undefined
                                  }
                                  data-qa-backend-ip-weight
                                  small
                                  disabled={disabled}
                                />
                              </Grid>
                              {forEdit && (
                                <Grid item xs={6} sm={3} lg={2}>
                                  <TextField
                                    label="Mode"
                                    value={node.mode}
                                    select
                                    inputProps={{ 'data-node-idx': idx }}
                                    onChange={this.onNodeModeChange}
                                    errorText={nodesHasErrorFor('mode')}
                                    data-qa-backend-ip-mode
                                    small
                                    disabled={disabled}
                                  >
                                    <MenuItem
                                      value="accept"
                                      data-node-idx={idx}
                                    >
                                      Accept
                                    </MenuItem>
                                    <MenuItem
                                      value="reject"
                                      data-node-idx={idx}
                                    >
                                      Reject
                                    </MenuItem>
                                    <MenuItem value="drain" data-node-idx={idx}>
                                      Drain
                                    </MenuItem>
                                  </TextField>
                                </Grid>
                              )}
                              <ActionsPanel className={classes.backendIPAction}>
                                {(forEdit || idx !== 0) && (
                                  <Button
                                    type="remove"
                                    data-node-idx={idx}
                                    onClick={this.removeNode}
                                    data-qa-remove-node
                                    disabled={disabled}
                                  />
                                )}
                              </ActionsPanel>
                            </Grid>
                          </Grid>
                        </React.Fragment>
                      );
                    })}
                  <Grid
                    item
                    xs={12}
                    updateFor={[]}
                    // is the Save/Delete ActionsPanel showing?
                    style={
                      forEdit || configIdx !== 0
                        ? { marginTop: 0, marginBottom: -16 }
                        : { marginTop: 16 }
                    }
                  >
                    <AddNewLink
                      label="Add a Node"
                      onClick={this.addNode}
                      left
                    />
                  </Grid>
                </Grid>
              </Grid>
            </Grid>

            {(forEdit || configIdx !== 0) && (
              <React.Fragment>
                <Grid updateFor={[]} item xs={12}>
                  <Divider className={classes.divider} />
                </Grid>
                <Grid
                  updateFor={[submitting]}
                  container
                  justify="space-between"
                  alignItems="center"
                >
                  <Grid item style={{ marginTop: 16 }} className="py0">
                    <ActionsPanel style={{ padding: 0 }}>
                      {forEdit && (
                        <Button
                          type="primary"
                          onClick={this.onSave}
                          loading={submitting}
                          data-qa-save-config
                          disabled={disabled}
                        >
                          Save
                        </Button>
                      )}
                      {(forEdit || configIdx !== 0) && (
                        <Button
                          onClick={this.onDelete}
                          type="secondary"
                          destructive
                          data-qa-delete-config
                          disabled={disabled}
                        >
                          Delete
                        </Button>
                      )}
                    </ActionsPanel>
                  </Grid>
                </Grid>
              </React.Fragment>
            )}
          </div>
        </Paper>
      </Grid>
    );
  }
}

export default styled(NodeBalancerConfigPanel) as React.ComponentType<Props>;<|MERGE_RESOLUTION|>--- conflicted
+++ resolved
@@ -718,48 +718,6 @@
               </Grid>
 
               {protocol === 'https' && (
-<<<<<<< HEAD
-                <Grid
-                  updateFor={[
-                    sslCertificate,
-                    protocol,
-                    hasErrorFor('ssl_cert'),
-                    privateKey,
-                    hasErrorFor('ssl_key'),
-                    configIdx
-                  ]}
-                  container
-                >
-                  <Grid item xs={6} sm={4} md={3} lg={2}>
-                    <TextField
-                      multiline
-                      rows={3}
-                      label="SSL Certificate"
-                      value={sslCertificate || ''}
-                      onChange={this.onSslCertificateChange}
-                      required={protocol === 'https'}
-                      errorText={hasErrorFor('ssl_cert')}
-                      errorGroup={forEdit ? `${configIdx}` : undefined}
-                      data-qa-cert-field
-                      small
-                      disabled={disabled}
-                    />
-                  </Grid>
-                  <Grid item xs={6} sm={4} md={3} lg={2}>
-                    <TextField
-                      multiline
-                      rows={3}
-                      label="Private Key"
-                      value={privateKey || ''}
-                      onChange={this.onPrivateKeyChange}
-                      required={protocol === 'https'}
-                      errorText={hasErrorFor('ssl_key')}
-                      errorGroup={forEdit ? `${configIdx}` : undefined}
-                      data-qa-private-key-field
-                      small
-                      disabled={disabled}
-                    />
-=======
                 <Grid item xs={12}>
                   <Grid
                     updateFor={[
@@ -784,6 +742,7 @@
                         errorGroup={forEdit ? `${configIdx}` : undefined}
                         data-qa-cert-field
                         small
+                        disabled={disabled}
                       />
                     </Grid>
                     <Grid item xs={12}>
@@ -798,9 +757,9 @@
                         errorGroup={forEdit ? `${configIdx}` : undefined}
                         data-qa-private-key-field
                         small
+                        disabled={disabled}
                       />
                     </Grid>
->>>>>>> 850afc82
                   </Grid>
                 </Grid>
               )}
