--- conflicted
+++ resolved
@@ -452,22 +452,17 @@
             </Grid>
 
             <Grid container>
-<<<<<<< HEAD
-              <Grid item xs={12}>
-                <Typography
-                  variant="title"
-                  data-qa-active-checks-header
-                >
-                  Active Health Checks
-                </Typography>
-=======
               <Grid
                 updateFor={[]} // never update after initial render
                 item
                 xs={12}
               >
-                <Typography variant="title">Active Health Checks</Typography>
->>>>>>> 1a33fef4
+                <Typography
+                  variant="title"
+                  data-qa-active-checks-header
+                >
+                  Active Health Checks
+                </Typography>
               </Grid>
               <Grid
                 updateFor={[
@@ -632,128 +627,22 @@
                 </Typography>
               </Grid>
               <Grid item xs={12}>
-<<<<<<< HEAD
-              <FormControlLabel
-                control={
-                  <Toggle
-                    checked={checkPassive}
-                    onChange={(e, value) => onCheckPassiveChange(value)}
-                    data-qa-passive-checks-toggle
-                  />
-                }
-                label="Passive Checks"
-              />
-=======
                 <FormControlLabel
                   control={
                     <Toggle
                       checked={checkPassive}
                       onChange={this.onCheckPassiveChange}
+                      data-qa-passive-checks-toggle
                     />
                   }
                   label="Passive Checks"
                 />
->>>>>>> 1a33fef4
               </Grid>
               <Grid item xs={12}>
                 <Divider className={classes.divider} />
               </Grid>
             </Grid>
 
-<<<<<<< HEAD
-            {(nodes.length > 0) &&
-              <Grid container>
-                <Grid item xs={12}>
-                  <Typography
-                    variant="title"
-                    data-qa-backend-ip-header
-                  >
-                    Choose Backend IPs
-                  </Typography>
-                </Grid>
-                <Grid item xs={12}>
-                  {
-                    nodes.map((node, idx) => {
-                      const hasErrorFor = getAPIErrorFor({
-                        label: 'label',
-                        address: 'address',
-                        weight: 'weight',
-                        mode: 'mode',
-                      }, filterErrors(idx)(errors || []));
-
-                      return (
-                        <Grid key={idx} container alignItems="flex-end" data-qa-backend-ip>
-                          {idx !== 0 &&
-                            <Grid item xs={12}>
-                              <Divider style={{ marginTop: 24 }}/>
-                            </Grid>
-                          }
-                          <Grid item xs={11} lg={2}>
-                            <TextField
-                              label="Label"
-                              value={node.label}
-                              onChange={e => onNodeLabelChange(idx, e.target.value)}
-                              errorText={hasErrorFor('label')}
-                              data-qa-backend-ip-label
-                            />
-                          </Grid>
-                          <Grid item xs={11} lg={3}>
-                            <TextField
-                              label="Address"
-                              value={node.address}
-                              onChange={e => onNodeAddressChange(idx, e.target.value)}
-                              errorText={hasErrorFor('address')}
-                              data-qa-backend-ip-address
-                            />
-                          </Grid>
-                          <Grid item xs={11} lg={3}>
-                            <TextField
-                              label="Weight"
-                              type="number"
-                              value={node.weight}
-                              onChange={e => onNodeWeightChange(idx, e.target.valueAsNumber)}
-                              errorText={hasErrorFor('weight')}
-                              data-qa-backend-ip-weight
-                            />
-                          </Grid>
-                          <Grid item xs={11} lg={3}>
-                            <TextField
-                              label="Mode"
-                              value={node.mode}
-                              select
-                              onChange={e => onNodeModeChange(idx, e.target.value)}
-                              errorText={hasErrorFor('mode')}
-                              data-qa-backend-ip-mode
-                            >
-                              <MenuItem value="accept">Accept</MenuItem>
-                              <MenuItem value="reject">Reject</MenuItem>
-                              <MenuItem value="drain">Drain</MenuItem>
-                            </TextField>
-                          </Grid>
-                          <Grid item xs={1}>
-                            {idx !== 0 &&
-                              <IconButton onClick={() => removeNode(idx)} data-qa-remove-node>
-                                <Delete />
-                              </IconButton>
-                            }
-                          </Grid>
-                        </Grid>
-                      );
-                    })
-                  }
-                </Grid>
-                <Grid item xs={12}>
-                <AddNewLink
-                  onClick={addNode}
-                  label="Add a Node"
-                  data-qa-add-node
-                />
-                </Grid>
-              </Grid>
-            }
-
-=======
->>>>>>> 1a33fef4
             {forEdit &&
               <Grid
                 updateFor={[submitting]}
@@ -803,7 +692,12 @@
               container
             >
               <Grid item xs={12}>
-                <Typography variant="title">Choose Backend IPs</Typography>
+                <Typography
+                  variant="title"
+                  data-qa-backend-ip-header
+                >
+                  Choose Backend IPs
+                </Typography>
               </Grid>
               <Grid item xs={12}>
                 {
@@ -838,6 +732,7 @@
                             inputProps={{ 'data-config-idx': idx }}
                             onChange={this.onNodeLabelChange}
                             errorText={hasErrorFor('label')}
+                            data-qa-backend-ip-label
                           />
                         </Grid>
                         <Grid item xs={11} lg={3}>
@@ -847,6 +742,7 @@
                             inputProps={{ 'data-config-idx': idx }}
                             onChange={this.onNodeAddressChange}
                             errorText={hasErrorFor('address')}
+                            data-qa-backend-ip-address
                           />
                         </Grid>
                         <Grid item xs={11} lg={forEdit ? 2 : 3}>
@@ -856,6 +752,7 @@
                             inputProps={{ 'data-config-idx': idx }}
                             onChange={this.onNodeWeightChange}
                             errorText={hasErrorFor('weight')}
+                            data-qa-backend-ip-weight
                           />
                         </Grid>
                         <Grid item xs={11} lg={forEdit ? 2 : 3}>
@@ -866,6 +763,7 @@
                             inputProps={{ 'data-config-idx': idx }}
                             onChange={this.onNodeModeChange}
                             errorText={hasErrorFor('mode')}
+                            data-qa-backend-ip-mode
                           >
                             <MenuItem value="accept">Accept</MenuItem>
                             <MenuItem value="reject">Reject</MenuItem>
@@ -890,6 +788,7 @@
                               data-config-idx={idx}
                               type="primary"
                               onClick={this.addNode}
+                              data-qa-add-node
                             >
                               Add
                             </Button>
@@ -902,7 +801,11 @@
                             * for the final index if we are editing the Config.
                             **/}
                           {(forEdit ? idx !== (nodes.length - 1) : idx !== 0) &&
-                            <IconButton data-config-idx={idx} onClick={this.removeNode}>
+                            <IconButton
+                              data-config-idx={idx}
+                              onClick={this.removeNode}
+                              data-qa-remove-node
+                            >
                               <Delete />
                             </IconButton>
                           }
