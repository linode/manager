import * as React from 'react';

<<<<<<< HEAD
import { withStyles, StyleRulesCallback, WithStyles, Theme } from 'material-ui';
import Paper from 'material-ui/Paper';
=======
import { withStyles, StyleRulesCallback, WithStyles, Theme } from '@material-ui/core/styles';
import Paper from '@material-ui/core/Paper';
import Typography from '@material-ui/core/Typography';
>>>>>>> f63a6d3c

import Button from 'src/components/Button';
import Grid from 'src/components/Grid';
import ActionsPanel from 'src/components/ActionsPanel';
import Notice from 'src/components/Notice';
import TextField, { Props as TextFieldProps } from 'src/components/TextField';

type ClassNames = 'root'
| 'inner'
| 'expPanelButton';

const styles: StyleRulesCallback<ClassNames> = (theme: Theme & Linode.Theme) => ({
  root: {
    flexGrow: 1,
    width: '100%',
    marginTop: theme.spacing.unit * 3,
    backgroundColor: theme.color.white,
  },
  inner: {
    padding: theme.spacing.unit * 3,
  },
  expPanelButton: {
    padding: 0,
    marginTop: theme.spacing.unit * 2,
  },
});

const styled = withStyles(styles, { withTheme: true });

interface IsFormProps {
  action?: () => void;
  isSubmitting: boolean;
  success: string | undefined;
}

interface Props {
  error?: string;
  textFieldProps?: TextFieldProps;
  isForm?: IsFormProps;
}

type CombinedProps = Props & WithStyles<ClassNames>;

class ClientConnectionThrottlePanel extends React.Component<CombinedProps> {

  static defaultProps: Partial<Props> = {
    textFieldProps: {
      placeholder: '0',
    },
  };

  render() {
    const { isForm, error, classes, textFieldProps } = this.props;

    return (
      <React.Fragment>
        {!!isForm // will either be an expandable panel that will save the settings or a card
          ? <Paper style={{ padding: 24, marginTop: 24 }}>
              <Grid item xs={12}>
                {isForm.success &&
                  <Notice
                    success
                    text={isForm.success}
                  />
                }
              </Grid>
              <div className={!isForm ? classes.inner : ''}>
                {error && <Notice text={error} error />}
                <TextField data-qa-connection-throttle {...textFieldProps} />
              </div>
              {isForm.action &&
                <ActionsPanel className={isForm ? classes.expPanelButton : ''}>
                  <Button
                    onClick={isForm.action}
                    disabled={isForm.isSubmitting}
                    type="primary"
                    data-qa-label-save
                  >
                    Save
                  </Button>
                </ActionsPanel>
              }
            </Paper>
          : <Paper className={classes.root} data-qa-throttle-section>
            <div className={classes.inner}>
              <TextField
                type="number"
                data-qa-connection-throttle
                {...textFieldProps}
              />
            </div>
          </Paper>
        }
      </React.Fragment>
    );
  }
}

export default styled<Props>(ClientConnectionThrottlePanel);<|MERGE_RESOLUTION|>--- conflicted
+++ resolved
@@ -1,13 +1,8 @@
 import * as React from 'react';
 
-<<<<<<< HEAD
-import { withStyles, StyleRulesCallback, WithStyles, Theme } from 'material-ui';
-import Paper from 'material-ui/Paper';
-=======
 import { withStyles, StyleRulesCallback, WithStyles, Theme } from '@material-ui/core/styles';
 import Paper from '@material-ui/core/Paper';
 import Typography from '@material-ui/core/Typography';
->>>>>>> f63a6d3c
 
 import Button from 'src/components/Button';
 import Grid from 'src/components/Grid';
