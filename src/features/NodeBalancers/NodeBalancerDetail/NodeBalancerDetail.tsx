--- conflicted
+++ resolved
@@ -129,11 +129,7 @@
       this.setState({ nodeBalancer: { ...nodeBalancer, tags }, ApiError: undefined })
     })
     .catch(() => {
-<<<<<<< HEAD
-      this.props.enqueueSnackbar(`There was an error updating tags for this NodeBalancer.`, { variant: 'error' });
-=======
       this.props.enqueueSnackbar("There was an error updating tags for this NodeBalancer.", { variant: 'error' });
->>>>>>> 262cdf05
     });
   }
 
