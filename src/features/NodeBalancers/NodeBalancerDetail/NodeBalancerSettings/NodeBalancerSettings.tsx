import * as React from 'react';
import { compose, clamp, defaultTo } from 'ramda';
import {
  withStyles,
  StyleRulesCallback,
  Theme,
  WithStyles,
} from 'material-ui';
import Typography from 'material-ui/Typography';
import InputAdornment from 'material-ui/Input/InputAdornment';

import LabelAndTagsPanel from 'src/components/LabelAndTagsPanel';
import ClientConnectionThrottlePanel from '../../ClientConnectionThrottlePanel';
import Notice from 'src/components/Notice';

import getAPIErrorFor from 'src/utilities/getAPIErrorFor';
import defaultNumeric from 'src/utilities/defaultNumeric';

import { updateNodeBalancer } from 'src/services/nodebalancers';

type ClassNames = 'root'
| 'title'
| 'inner'
| 'adornment';

const styles: StyleRulesCallback<ClassNames> = (theme: Theme) => ({
  root: {},
  title: {
    marginTop: theme.spacing.unit,
    marginBottom: theme.spacing.unit * 2,
  },
  inner: {
    padding: 0,
  },
  adornment: {
    fontSize: '.9rem',
    marginRight: 10,
  },
});

interface Props {
  nodeBalancerId: number;
  nodeBalancerLabel: string;
  nodeBalancerClientConnThrottle: number;
}

interface State {
  isSubmitting: boolean;
  errors?: Linode.ApiFieldError[];
  success?: SuccessMessages;
  fields: FieldsState;
}

type updateNodeBalancerData = 'label' | 'client_conn_throttle';

interface FieldsState {
  label?: string;
  client_conn_throttle?: number;
}

interface SuccessMessages {
  label?: string;
  client_conn_throttle?: string;
}

type CombinedProps = Props & WithStyles<ClassNames>;

const errorResources = {
  label: 'label',
  client_conn_throttle: 'client connection throttle',
};

class NodeBalancerSettings extends React.Component<CombinedProps, State> {
  static defaultFieldsStates = (props: CombinedProps) => ({
    label: props.nodeBalancerLabel,
    client_conn_throttle: props.nodeBalancerClientConnThrottle,
  })

  static defaultSuccessMessages = {
    label: undefined,
    client_conn_throttle: undefined,
  };

  state: State = {
    isSubmitting: false,
    errors: undefined,
    fields: NodeBalancerSettings.defaultFieldsStates(this.props),
    success: NodeBalancerSettings.defaultSuccessMessages,
  };

  updateNodeBalancer = (whichField: updateNodeBalancerData) => {
    const { label, client_conn_throttle } = this.state.fields;
    this.setState({
      isSubmitting: true,
      errors: undefined,
      success: NodeBalancerSettings.defaultSuccessMessages,
    });
    const data = (whichField === 'label') ? { label } : { client_conn_throttle };
    updateNodeBalancer(this.props.nodeBalancerId, data).then((data) => {
      this.setState({
        isSubmitting: false,
        success: (whichField === 'label')
          ? {
            ...this.state.success,
            label: 'Label updated successfully',
          }
          : {
            ...this.state.success,
            client_conn_throttle: 'Client Connection Throttle updated successfully',
          },
      });
    }).catch((error) => {
      this.setState({ isSubmitting: false, errors: error.response.data.errors });
    });
  }

  render() {
    const { fields, isSubmitting, success } = this.state;
    const { classes } = this.props;
    const hasErrorFor = getAPIErrorFor(errorResources, this.state.errors);
    const generalError = hasErrorFor('none');

    return (
      <React.Fragment>
        <Typography variant="headline" className={classes.title}>
          Settings
          </Typography>

<<<<<<< HEAD
        {generalError && <Notice error>{generalError}</Notice>}
        <LabelAndTagsPanel
          expansion={{
            action: () => this.updateNodeBalancer('label'),
            isSubmitting,
            success: success!.label,
          }}
          labelFieldProps={{
            onChange: e => this.setState({
              fields: {
                ...fields,
                label: e.target.value,
              },
            }),
            label: 'NodeBalancer Label',
            placeholder: 'Enter a label between 3 and 32 characters',
            errorText: hasErrorFor('label'),
          }}
        />

        <ClientConnectionThrottlePanel
          expansion={{
            action: () => this.updateNodeBalancer('client_conn_throttle'),
            isSubmitting,
            success: success!.client_conn_throttle,
          }}
          textFieldProps={{
            label: 'Client Connection Throttle',
            placeholder: '0',
            InputProps: {
              endAdornment:
                <InputAdornment position="end" className={classes.adornment}>
                  / second
=======
          {generalError && <Notice error>{generalError}</Notice>}
          <LabelAndTagsPanel
            isExpansion={true}
            success={success!.label}
            isSubmitting={isSubmitting}
            actions={this.updateNodeBalancer}
            labelFieldProps={{
              value: this.state.fields.label,
              onChange: e => this.setState({
                fields: {
                  ...fields,
                  label: e.target.value,
                },
              }),
              label: 'NodeBalancer Label',
              placeholder: 'Enter a label between 3 and 32 characters',
              errorText: hasErrorFor('label'),
            }}
          />

          <ClientConnectionThrottlePanel
            isExpansion={true}
            isSubmitting={isSubmitting}
            success={success!.client_conn_throttle}
            actions={this.updateNodeBalancer}
            textFieldProps={{
              label: 'Client Connection Throttle',
              placeholder: '0',
              InputProps: {
                endAdornment:
                  <InputAdornment position="end" className={classes.adornment}>
                    / second
>>>>>>> 04f17632
                  </InputAdornment>,
            },
            errorText: hasErrorFor('client_conn_throttle'),
            value: defaultTo(0, fields.client_conn_throttle),
            onChange: e => this.setState({
              fields: {
                ...fields,
                client_conn_throttle: controlClientConnectionThrottle(e.target.value),
              },
            }),
          }}
        />
      </React.Fragment>
    );
  }
}

const controlClientConnectionThrottle = compose(
  clamp(0, 20),
  defaultNumeric(0),
);

const styled = withStyles(styles, { withTheme: true });

export default styled(NodeBalancerSettings);<|MERGE_RESOLUTION|>--- conflicted
+++ resolved
@@ -126,7 +126,6 @@
           Settings
           </Typography>
 
-<<<<<<< HEAD
         {generalError && <Notice error>{generalError}</Notice>}
         <LabelAndTagsPanel
           expansion={{
@@ -160,40 +159,6 @@
               endAdornment:
                 <InputAdornment position="end" className={classes.adornment}>
                   / second
-=======
-          {generalError && <Notice error>{generalError}</Notice>}
-          <LabelAndTagsPanel
-            isExpansion={true}
-            success={success!.label}
-            isSubmitting={isSubmitting}
-            actions={this.updateNodeBalancer}
-            labelFieldProps={{
-              value: this.state.fields.label,
-              onChange: e => this.setState({
-                fields: {
-                  ...fields,
-                  label: e.target.value,
-                },
-              }),
-              label: 'NodeBalancer Label',
-              placeholder: 'Enter a label between 3 and 32 characters',
-              errorText: hasErrorFor('label'),
-            }}
-          />
-
-          <ClientConnectionThrottlePanel
-            isExpansion={true}
-            isSubmitting={isSubmitting}
-            success={success!.client_conn_throttle}
-            actions={this.updateNodeBalancer}
-            textFieldProps={{
-              label: 'Client Connection Throttle',
-              placeholder: '0',
-              InputProps: {
-                endAdornment:
-                  <InputAdornment position="end" className={classes.adornment}>
-                    / second
->>>>>>> 04f17632
                   </InputAdornment>,
             },
             errorText: hasErrorFor('client_conn_throttle'),
