--- conflicted
+++ resolved
@@ -9,11 +9,6 @@
 import CircleProgress from 'src/components/CircleProgress';
 import FormControlLabel from 'src/components/core/FormControlLabel';
 import { StyleRulesCallback, withStyles, WithStyles } from 'src/components/core/styles';
-<<<<<<< HEAD
-=======
-import TableBody from 'src/components/core/TableBody';
-import TableHead from 'src/components/core/TableHead';
->>>>>>> 54f1b150
 import Typography from 'src/components/core/Typography';
 import setDocs from 'src/components/DocsSidebar/setDocs';
 import { DocumentTitleSegment } from 'src/components/DocumentTitle';
@@ -21,13 +16,6 @@
 import OrderBy from 'src/components/OrderBy';
 import { PaginationProps } from 'src/components/Pagey';
 import Placeholder from 'src/components/Placeholder';
-<<<<<<< HEAD
-=======
-import StatusIndicator, { getStatusForVolume } from 'src/components/StatusIndicator';
-import Table from 'src/components/Table';
-import TableCell from 'src/components/TableCell';
-import TableRow from 'src/components/TableRow';
->>>>>>> 54f1b150
 import TableRowError from 'src/components/TableRowError';
 import Toggle from 'src/components/Toggle';
 import _withEvents, { EventsProps } from 'src/containers/events.container';
@@ -45,9 +33,7 @@
 
 type ClassNames = 'root'
   | 'title'
-<<<<<<< HEAD
-  | 'tagGroup';
-=======
+  | 'tagGroup'
   | 'labelCol'
   | 'icon'
   | 'labelStatusWrapper'
@@ -58,20 +44,15 @@
   | 'volumesWrapper'
   | 'linodeVolumesWrapper';
 
-  type TagClassNames = 'tagWrapper';
->>>>>>> 54f1b150
-
 const styles: StyleRulesCallback<ClassNames> = (theme) => ({
   root: {},
-  title: {
-    marginBottom: theme.spacing.unit * 2,
-  },
-<<<<<<< HEAD
   tagGroup: {
     flexDirection: 'row-reverse',
     marginBottom: theme.spacing.unit -2,
-  }
-=======
+  },
+  title: {
+    marginBottom: theme.spacing.unit * 2,
+  },
   // styles for /volumes table
   volumesWrapper: {
   },
@@ -130,16 +111,6 @@
     width: '25%',
     minWidth: 250,
   },
-});
-
-const tagStyles: StyleRulesCallback<TagClassNames> = (theme) => ({
-  tagWrapper: {
-    marginTop: theme.spacing.unit / 2,
-    '& [class*="MuiChip"]': {
-      cursor: 'pointer',
-    },
-  },
->>>>>>> 54f1b150
 });
 
 interface WithLinodesProps {
@@ -395,7 +366,6 @@
   };
 
   renderData = (volumes: ExtendedVolume[]) => {
-    const { classes } = this.props;
     const isVolumesLanding = this.props.match.params.linodeId === undefined;
     const renderProps = {
       isVolumesLanding,
@@ -408,7 +378,6 @@
       openForResize: this.props.openForResize,
     };
 
-<<<<<<< HEAD
     return (
       <OrderBy data={volumes} order={'desc'} orderBy={'label'}>
         {({ data: orderedData, handleOrderChange, order, orderBy }) => {
@@ -426,99 +395,6 @@
       </OrderBy>
     )
   }
-=======
-    return volumes.map((volume) => {
-      const label = pathOr('', ['label'], volume);
-      const size = pathOr('', ['size'], volume);
-      const filesystemPath = pathOr(
-        /** @todo Remove path default when API releases filesystem_path. */
-        `/dev/disk/by-id/scsi-0Linode_Volume_${label}`,
-        ['filesystem_path'],
-        volume,
-      );
-      const regionID = pathOr('', ['region'], volume);
-      const region = formatRegion(regionID);
-
-      return isVolumeUpdating(volume.recentEvent)
-        ? (
-          <TableRow key={volume.id} data-qa-volume-loading className="fade-in-table">
-            <TableCell data-qa-volume-cell-label={label}>
-              <Grid container wrap="nowrap" alignItems="center">
-                <Grid item className="py0">
-                  <VolumesIcon className={classes.icon}/>
-                </Grid>
-                <Grid item>
-                  <div className={classes.labelStatusWrapper}>
-                    <Typography role="header" variant="h3" data-qa-label>
-                    {label}
-                    </Typography>
-                    <div className={classes.statusOuter}>
-                      <StatusIndicator status={getStatusForVolume(status)} />
-                    </div>
-                  </div>
-                  <RenderTags tags={volume.tags} />
-                </Grid>
-              </Grid>
-            </TableCell>
-            <TableCell colSpan={5}>
-              <LinearProgress value={progressFromEvent(volume.recentEvent)} />
-            </TableCell>
-          </TableRow>
-        )
-        : (
-          <TableRow key={volume.id} data-qa-volume-cell={volume.id} className="fade-in-table">
-            <TableCell parentColumn="Label" data-qa-volume-cell-label={volume.label}>
-              <Grid container wrap="nowrap" alignItems="center">
-                <Grid item className="py0">
-                  <VolumesIcon className={classes.icon} />
-                </Grid>
-                <Grid item>
-                  <div className={classes.labelStatusWrapper}>
-                    <Typography role="header" variant="h3" data-qa-label>
-                    {volume.label}
-                    </Typography>
-                    <div className={classes.statusOuter}>
-                      <StatusIndicator status={getStatusForVolume(volume.status)} />
-                    </div>
-                  </div>
-                  <RenderTags tags={volume.tags} />
-                </Grid>
-              </Grid>
-            </TableCell>
-            {isVolumesLanding && <TableCell parentColumn="Region" data-qa-volume-region>{region}</TableCell>}
-            <TableCell parentColumn="Size" data-qa-volume-size>{size} GiB</TableCell>
-            <TableCell parentColumn="File System Path" data-qa-fs-path>{filesystemPath}</TableCell>
-            {isVolumesLanding && <TableCell parentColumn="Attached To" data-qa-volume-cell-attachment={volume.linodeLabel}>
-              {volume.linodeLabel &&
-                <Link to={`/linodes/${volume.linode_id}`}>
-                  {volume.linodeLabel}
-                </Link>
-              }</TableCell>}
-            <TableCell>
-              <VolumesActionMenu
-                onShowConfig={this.props.openForConfig}
-                filesystemPath={filesystemPath}
-                linodeLabel={volume.linodeLabel}
-                regionID={regionID}
-                volumeID={volume.id}
-                volumeTags={volume.tags}
-                size={size}
-                label={label}
-                onEdit={this.props.openForEdit}
-                onResize={this.props.openForResize}
-                onClone={this.props.openForClone}
-                attached={Boolean(volume.linode_id)}
-                onAttach={this.handleAttach}
-                onDetach={this.handleDetach}
-                poweredOff={volume.linodeStatus === 'offline'}
-                onDelete={this.handleDelete}
-              />
-            </TableCell>
-          </TableRow>
-        );
-    });
-  };
->>>>>>> 54f1b150
 
   closeDestructiveDialog = () => {
     this.setState({
