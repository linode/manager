import * as React from 'react';

import { compose, equals, pathOr } from 'ramda';

import { StyleRulesCallback, Theme, withStyles, WithStyles } from '@material-ui/core/styles';

import { connect, Dispatch } from 'react-redux';
import { bindActionCreators } from 'redux';


import Paper from '@material-ui/core/Paper';
import TableBody from '@material-ui/core/TableBody';
import TableCell from '@material-ui/core/TableCell';
import TableHead from '@material-ui/core/TableHead';
import TableRow from '@material-ui/core/TableRow';
import Typography from '@material-ui/core/Typography';

import AddNewLink from 'src/components/AddNewLink';
import setDocs from 'src/components/DocsSidebar/setDocs';
import Grid from 'src/components/Grid';
import Table from 'src/components/Table';

import { sendToast } from 'src/features/ToastNotifications/toasts';

import { dcDisplayNames } from 'src/constants';
import { getLinodes } from 'src/services/linodes';
import { _delete, detach,  } from 'src/services/volumes';

import { generateInFilter, resetEventsPolling } from 'src/events';
<<<<<<< HEAD
import { openForClone, openForCreating, openForEdit, openForResize,  } from 'src/store/reducers/volumeDrawer';
=======
import { openForEdit, openForResize, openForClone } from 'src/store/reducers/volumeDrawer';
import { detach, _delete } from 'src/services/volumes';
import LinearProgress from 'src/components/LinearProgress';
>>>>>>> 7869e37f

import DestructiveVolumeDialog from './DestructiveVolumeDialog';
import VolumeAttachmentDrawer from './VolumeAttachmentDrawer';
import VolumeConfigDrawer from './VolumeConfigDrawer';
import VolumesActionMenu from './VolumesActionMenu';

type ClassNames = 'root' | 'title';

const styles: StyleRulesCallback<ClassNames> = (theme: Theme) => ({
  root: {},
  title: {
    marginBottom: theme.spacing.unit * 2,
  },
});

interface Props {
  volumes: Linode.Volume[];
  openForEdit: typeof openForEdit;
  openForResize: typeof openForResize;
  openForClone: typeof openForClone;
  openForCreating: typeof openForCreating;
}

interface State {
  linodeLabels: { [id: number]: string };
  linodeStatuses: { [id: number]: string };
  configDrawer: {
    open: boolean;
    volumePath?: string;
    volumeLabel?: string;
  };
  attachmentDrawer: {
    open: boolean;
    volumeID?: number;
    volumeLabel?: string;
    linodeRegion?: string;
  };
  destructiveDialog: {
    open: boolean;
    mode: 'detach' | 'delete';
    volumeID?: number;
  };
}

type CombinedProps = Props & WithStyles<ClassNames>;

class VolumesLanding extends React.Component<CombinedProps, State> {
  state: State = {
    linodeLabels: {},
    linodeStatuses: {},
    configDrawer: {
      open: false,
    },
    attachmentDrawer: {
      open: false,
    },
    destructiveDialog: {
      open: false,
      mode: 'detach',
    },
  };

  static docs: Linode.Doc[] = [
    {
      title: 'How to Use Block Storage with Your Linode',
      /* tslint:disable-next-line */
      src: `https://www.linode.com/docs/platform/block-storage/how-to-use-block-storage-with-your-linode`,
      body: `Linode’s Block Storage service allows you to attach additional storage volumes to your
      Linode. A single volume can range from 10 GiB to 10,000 GiB in size and costs $0.10/GiB per
      month. They can be partitioned however you like and can accommodate any filesystem type you
      choose. Up to eight volumes can be attached to a single Linode, be it new or already
      existing, so you do not need to recreate your server to add a Block Storage Volume.`,
    },
    {
      title: 'Boot a Linode from a Block Storage Volume',
      src: `https://www.linode.com/docs/platform/block-storage/boot-from-block-storage-volume/`,
      body: `Linode’s Block Storage service allows you to attach additional storage volumes to your
      Linode. In addition to storing files and media, you can also use a Block Storage Volume as a
      boot disk. This can provide a low-cost way to maintain an image that can be quickly attached
      to a new Linode and booted up when needed.`,
    },
  ];

  getLinodeLabels() {
    const linodeIDs = this.props.volumes.map(volume => volume.linode_id).filter(Boolean);
    const xFilter = generateInFilter('id', linodeIDs);
    getLinodes(undefined, xFilter)
      .then((response) => {
        const linodeLabels = {};
        for (const linode of response.data) {
          linodeLabels[linode.id] = linode.label;
        }
        this.setState({ linodeLabels });

        const linodeStatuses = {};
        for (const linode of response.data) {
          linodeStatuses[linode.id] = linode.status;
        }
        this.setState({ linodeStatuses });
      })
      .catch((err) => { /** @todo how do we want to display this error */ });
  }

  componentDidMount() {
    this.getLinodeLabels();
  }

  componentDidUpdate(prevProps: CombinedProps) {
    if (!equals(prevProps.volumes, this.props.volumes)) {
      this.getLinodeLabels();
    }
  }

  closeDestructiveDialog() {
    this.setState({
      destructiveDialog: { open: false, mode: 'detach' },
    });
  }

  openCreateVolumeDrawer = (e: any) => {
    this.props.openForCreating();
    e.preventDefault();
}

  detachVolume = () => {
    const { destructiveDialog: { volumeID } } = this.state;
    if (!volumeID) { return; }

    detach(volumeID)
      .then((response) => {
        /* @todo: show a progress bar for volume detachment */
        sendToast('Volume detachment started');
        this.closeDestructiveDialog();
        resetEventsPolling();
      })
      .catch((response) => {
        /** @todo Error handling. */
      });
  }

  deleteVolume = () => {
    const { destructiveDialog: { volumeID } } = this.state;
    if (!volumeID) { return; }

    _delete(volumeID)
      .then((response) => {
        this.closeDestructiveDialog();
        resetEventsPolling();
      })
      .catch((response) => {
        /** @todo Error handling. */
      });
  }

  render() {
    const {
      volumes,
      classes,
      openForEdit,
      openForResize,
      openForClone,
    } = this.props;
    const { linodeLabels, linodeStatuses } = this.state;
    return (
      <React.Fragment>
        <Grid container justify="space-between" alignItems="flex-end" style={{ marginTop: 8 }}>
          <Grid item>
            <Typography variant="headline" className={classes.title} data-qa-title >
              Volumes
            </Typography>
          </Grid>
          <Grid item>
            <Grid container alignItems="flex-end">
              <Grid item>
                <AddNewLink
                  onClick={this.openCreateVolumeDrawer}
                  label="Create a Volume"
                />
              </Grid>
            </Grid>
          </Grid>
        </Grid>
        <Paper>
          <Table>
            <TableHead>
              <TableRow>
                <TableCell>Label</TableCell>
                <TableCell>Attachment</TableCell>
                <TableCell>Size</TableCell>
                <TableCell>File System Path</TableCell>
                <TableCell>Region</TableCell>
                <TableCell/>
              </TableRow>
            </TableHead>
            <TableBody>
              {volumes.map((volume) => {
                const label = pathOr('', ['label'], volume);
                const linodeLabel = volume.linode_id ? linodeLabels[volume.linode_id] : '';
                const linodeStatus = volume.linode_id ? linodeStatuses[volume.linode_id] : '';
                const size = pathOr('', ['size'], volume);
                const filesystem_path = pathOr(
                  /** @todo Remove path default when API releases filesystem_path. */
                  `/dev/disk/by-id/scsi-0Linode_Volume_${label}`,
                  ['filesystem_path'],
                  volume,
                );
                const regionID = pathOr('', ['region'], volume);
                const region = dcDisplayNames[regionID];

                return isVolumeUpdating(volume.recentEvent)
                  ? (
                    <TableRow key={volume.id} data-qa-volume-cell={volume.id}>
                      <TableCell data-qa-volume-cell-label>{label}</TableCell>
                      <TableCell colSpan={5}>
                        <LinearProgress value={progressFromEvent(volume.recentEvent)} />
                      </TableCell>
                    </TableRow>
                  )
                  : (
                    <TableRow key={volume.id} data-qa-volume-cell={volume.id}>
                      <TableCell data-qa-volume-cell-label>{label}</TableCell>
                      <TableCell data-qa-volume-cell-attachment>{linodeLabel}</TableCell>
                      <TableCell data-qa-volume-size>{size} GB</TableCell>
                      <TableCell data-qa-fs-path>{filesystem_path}</TableCell>
                      <TableCell data-qa-volume-region>{region}</TableCell>
                      <TableCell>
                        <VolumesActionMenu
                          onShowConfig={() => {
                            this.setState({
                              configDrawer: {
                                open: true,
                                volumePath: filesystem_path,
                                volumeLabel: label,
                              },
                            });
                          }}
                          onEdit={() => openForEdit(
                            volume.id,
                            label,
                            size,
                            regionID,
                            linodeLabel,
                          )}
                          onResize={() => openForResize(
                            volume.id,
                            label,
                            size,
                            regionID,
                            linodeLabel,
                          )}
                          onClone={() => openForClone(
                            volume.id,
                            label,
                            size,
                            regionID,
                          )}
                          attached={Boolean(linodeLabel)}
                          onAttach={() => {
                            this.setState({
                              attachmentDrawer: {
                                open: true,
                                volumeID: volume.id,
                                volumeLabel: label,
                                linodeRegion: regionID,
                              },
                            });
                          }}
                          onDetach={() => {
                            this.setState({
                              destructiveDialog: {
                                open: true,
                                mode: 'detach',
                                volumeID: volume.id,
                              },
                            });
                          }}
                          poweredOff={linodeStatus === 'offline'}
                          onDelete={() => {
                            this.setState({
                              destructiveDialog: {
                                open: true,
                                mode: 'delete',
                                volumeID: volume.id,
                              },
                            });
                          }}
                        />
                      </TableCell>
                    </TableRow>
                  );
              })}
            </TableBody>
          </Table>
        </Paper>
        <VolumeConfigDrawer
          open={this.state.configDrawer.open}
          onClose={() => { this.setState({ configDrawer: { open: false } }); }}
          volumePath={this.state.configDrawer.volumePath}
          volumeLabel={this.state.configDrawer.volumeLabel}
        />
        <VolumeAttachmentDrawer
          open={this.state.attachmentDrawer.open}
          volumeID={this.state.attachmentDrawer.volumeID || 0}
          volumeLabel={this.state.attachmentDrawer.volumeLabel || ''}
          linodeRegion={this.state.attachmentDrawer.linodeRegion || ''}
          onClose={() => { this.setState({ attachmentDrawer: { open: false } }); }}
        />
        <DestructiveVolumeDialog
          open={this.state.destructiveDialog.open}
          mode={this.state.destructiveDialog.mode}
          onClose={() => this.closeDestructiveDialog()}
          onDetach={() => this.detachVolume()}
          onDelete={() => this.deleteVolume()}
        />
      </React.Fragment>
    );
  }
}

const isVolumeUpdating = (e?: Linode.Event) => {
  return e
    && ['volume_attach', 'volume_detach', 'volume_create'].includes(e.action)
    && e.status !== 'finished';
};

const progressFromEvent = (e?: Linode.Event) => {
  if (!e) { return undefined }

  if (e.status === 'started' && e.percent_complete) {
    return e.percent_complete;
  }

  return undefined;
}

const mapDispatchToProps = (dispatch: Dispatch<any>) => bindActionCreators(
  { openForEdit, openForResize, openForClone, openForCreating },
  dispatch,
);

const connected = connect(undefined, mapDispatchToProps);

const styled = withStyles(styles, { withTheme: true });

const documented = setDocs(VolumesLanding.docs);

export default compose<Linode.TodoAny, Linode.TodoAny, Linode.TodoAny, Linode.TodoAny>(
  documented,
  connected,
  styled,
)(VolumesLanding);<|MERGE_RESOLUTION|>--- conflicted
+++ resolved
@@ -1,40 +1,25 @@
-import * as React from 'react';
-
-import { compose, equals, pathOr } from 'ramda';
-
+import Paper from '@material-ui/core/Paper';
 import { StyleRulesCallback, Theme, withStyles, WithStyles } from '@material-ui/core/styles';
-
-import { connect, Dispatch } from 'react-redux';
-import { bindActionCreators } from 'redux';
-
-
-import Paper from '@material-ui/core/Paper';
 import TableBody from '@material-ui/core/TableBody';
 import TableCell from '@material-ui/core/TableCell';
 import TableHead from '@material-ui/core/TableHead';
 import TableRow from '@material-ui/core/TableRow';
 import Typography from '@material-ui/core/Typography';
-
+import { compose, equals, pathOr } from 'ramda';
+import * as React from 'react';
+import { connect, Dispatch } from 'react-redux';
+import { bindActionCreators } from 'redux';
 import AddNewLink from 'src/components/AddNewLink';
 import setDocs from 'src/components/DocsSidebar/setDocs';
 import Grid from 'src/components/Grid';
+import LinearProgress from 'src/components/LinearProgress';
 import Table from 'src/components/Table';
-
+import { dcDisplayNames } from 'src/constants';
+import { generateInFilter, resetEventsPolling } from 'src/events';
 import { sendToast } from 'src/features/ToastNotifications/toasts';
-
-import { dcDisplayNames } from 'src/constants';
 import { getLinodes } from 'src/services/linodes';
-import { _delete, detach,  } from 'src/services/volumes';
-
-import { generateInFilter, resetEventsPolling } from 'src/events';
-<<<<<<< HEAD
-import { openForClone, openForCreating, openForEdit, openForResize,  } from 'src/store/reducers/volumeDrawer';
-=======
-import { openForEdit, openForResize, openForClone } from 'src/store/reducers/volumeDrawer';
 import { detach, _delete } from 'src/services/volumes';
-import LinearProgress from 'src/components/LinearProgress';
->>>>>>> 7869e37f
-
+import { openForClone, openForCreating, openForEdit, openForResize } from 'src/store/reducers/volumeDrawer';
 import DestructiveVolumeDialog from './DestructiveVolumeDialog';
 import VolumeAttachmentDrawer from './VolumeAttachmentDrawer';
 import VolumeConfigDrawer from './VolumeConfigDrawer';
