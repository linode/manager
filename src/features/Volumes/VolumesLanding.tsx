import Paper from '@material-ui/core/Paper';
import { StyleRulesCallback, Theme, withStyles, WithStyles } from '@material-ui/core/styles';
import TableBody from '@material-ui/core/TableBody';
import TableCell from '@material-ui/core/TableCell';
import TableHead from '@material-ui/core/TableHead';
import TableRow from '@material-ui/core/TableRow';
import Typography from '@material-ui/core/Typography';
import { compose, equals, pathOr } from 'ramda';
import * as React from 'react';
import { connect, Dispatch } from 'react-redux';
import { bindActionCreators } from 'redux';
import { Subject } from 'rxjs/Subject';
import { ISubscription } from 'rxjs/Subscription';
import VolumesIcon from 'src/assets/addnewmenu/volume.svg';
import AddNewLink from 'src/components/AddNewLink';
import CircleProgress from 'src/components/CircleProgress';
import setDocs from 'src/components/DocsSidebar/setDocs';
import ErrorState from 'src/components/ErrorState';
import Grid from 'src/components/Grid';
import LinearProgress from 'src/components/LinearProgress';
import Placeholder from 'src/components/Placeholder';
import Table from 'src/components/Table';
import { dcDisplayNames } from 'src/constants';
import { events$, generateInFilter, resetEventsPolling } from 'src/events';
import { sendToast } from 'src/features/ToastNotifications/toasts';
import { getLinodes } from 'src/services/linodes';
import { detachVolume, getVolumes, deleteVolume } from 'src/services/volumes';
import { openForClone, openForCreating, openForEdit, openForResize } from 'src/store/reducers/volumeDrawer';
import DestructiveVolumeDialog from './DestructiveVolumeDialog';
import VolumeAttachmentDrawer from './VolumeAttachmentDrawer';
import VolumeConfigDrawer from './VolumeConfigDrawer';
import VolumesActionMenu from './VolumesActionMenu';

<<<<<<< HEAD
export const updateVolumes$ = new Subject<boolean>();

type ClassNames = 'root' | 'title';
=======
type ClassNames = 'root'
  | 'title'
  | 'label'
  | 'attachment';
>>>>>>> 581e49a1

const styles: StyleRulesCallback<ClassNames> = (theme: Theme) => ({
  root: {},
  title: {
    marginBottom: theme.spacing.unit * 2,
  },
  label: {
    width: '15%',
  },
  attachment: {
    width: '15%',
  },
});

interface Props {
  openForEdit: typeof openForEdit;
  openForResize: typeof openForResize;
  openForClone: typeof openForClone;
  openForCreating: typeof openForCreating;
}

interface State {
  loading: boolean;
  errors?: Linode.ApiFieldError[];
  volumes: Linode.Volume[];
  linodeLabels: { [id: number]: string };
  linodeStatuses: { [id: number]: string };
  configDrawer: {
    open: boolean;
    volumePath?: string;
    volumeLabel?: string;
  };
  attachmentDrawer: {
    open: boolean;
    volumeID?: number;
    volumeLabel?: string;
    linodeRegion?: string;
  };
  destructiveDialog: {
    open: boolean;
    mode: 'detach' | 'delete';
    volumeID?: number;
  };
}

type CombinedProps = Props & WithStyles<ClassNames>;

class VolumesLanding extends React.Component<CombinedProps, State> {
  state: State = {
    volumes: [],
    loading: true,
    linodeLabels: {},
    linodeStatuses: {},
    configDrawer: {
      open: false,
    },
    attachmentDrawer: {
      open: false,
    },
    destructiveDialog: {
      open: false,
      mode: 'detach',
    },
  };

  componentDidMount() {
    this.mounted = true;

    this.getVolumes();

    this.getLinodeLabels();

    this.eventsSub = events$
      .filter(event => (
        !event._initial
        && [
          'volume_create',
          'volume_attach',
          'volume_delete',
          'volume_detach',
          'volume_resize',
          'volume_clone',
        ].includes(event.action)
      ))
      .merge(updateVolumes$)
      .subscribe((event) => {
        getVolumes()
          .then((volumes) => {
            this.setState({
              volumes: volumes.data.map((v) => ({
                ...v,
                ...maybeAddEvent(event, v),
              })),
            });
          })
          .catch(() => {
            /* @todo: how do we want to display this error? */
          });
      });
  }

  componentWillUnmount() {
    this.mounted = false;
  }

  componentDidUpdate(prevProps: CombinedProps, prevState: State) {
    if (!equals(prevState.volumes, this.state.volumes)) {
      this.getLinodeLabels();
    }
  }

  render() {
    const { classes, openForEdit, openForResize, openForClone } = this.props;
    const { loading, errors, volumes, linodeLabels, linodeStatuses } = this.state;

    if (errors) {
      return <ErrorState errorText="An error occured while loading Volumes." />
    }

    if (loading) {
      return <CircleProgress />
    }

    if (volumes.length === 0) {
      return (
        <Placeholder
          title="Create a Volume"
          copy="Add storage to your Linodes using the resilient Volumes service"
          icon={VolumesIcon}
          buttonProps={{
            onClick: this.props.openForCreating,
            children: 'Create a Volume',
          }}
        />
      );
    }

    return (
      <React.Fragment>
        <Grid container justify="space-between" alignItems="flex-end" style={{ marginTop: 8 }}>
          <Grid item>
            <Typography variant="headline" className={classes.title} data-qa-title >
              Volumes
            </Typography>
          </Grid>
          <Grid item>
            <Grid container alignItems="flex-end">
              <Grid item>
                <AddNewLink
                  onClick={this.openCreateVolumeDrawer}
                  label="Create a Volume"
                />
              </Grid>
            </Grid>
          </Grid>
        </Grid>
        <Paper>
          <Table>
            <TableHead>
              <TableRow>
                <TableCell className={classes.label}>Label</TableCell>
                <TableCell className={classes.attachment}>Attachment</TableCell>
                <TableCell>Size</TableCell>
                <TableCell>File System Path</TableCell>
                <TableCell>Region</TableCell>
                <TableCell />
              </TableRow>
            </TableHead>
            <TableBody>
              {volumes.map((volume) => {
                const label = pathOr('', ['label'], volume);
                const linodeLabel = volume.linode_id ? linodeLabels[volume.linode_id] : '';
                const linodeStatus = volume.linode_id ? linodeStatuses[volume.linode_id] : '';
                const size = pathOr('', ['size'], volume);
                const filesystem_path = pathOr(
                  /** @todo Remove path default when API releases filesystem_path. */
                  `/dev/disk/by-id/scsi-0Linode_Volume_${label}`,
                  ['filesystem_path'],
                  volume,
                );
                const regionID = pathOr('', ['region'], volume);
                const region = dcDisplayNames[regionID];

                return isVolumeUpdating(volume.recentEvent)
                  ? (
                    <TableRow key={volume.id} data-qa-volume-cell={volume.id}>
                      <TableCell data-qa-volume-cell-label>{label}</TableCell>
                      <TableCell colSpan={5}>
                        <LinearProgress value={progressFromEvent(volume.recentEvent)} />
                      </TableCell>
                    </TableRow>
                  )
                  : (
                    <TableRow key={volume.id} data-qa-volume-cell={volume.id}>
                      <TableCell data-qa-volume-cell-label>{label}</TableCell>
                      <TableCell data-qa-volume-cell-attachment>{linodeLabel}</TableCell>
                      <TableCell data-qa-volume-size>{size} GB</TableCell>
                      <TableCell data-qa-fs-path>{filesystem_path}</TableCell>
                      <TableCell data-qa-volume-region>{region}</TableCell>
                      <TableCell>
                        <VolumesActionMenu
                          onShowConfig={() => {
                            this.setState({
                              configDrawer: {
                                open: true,
                                volumePath: filesystem_path,
                                volumeLabel: label,
                              },
                            });
                          }}
                          onEdit={() => openForEdit(
                            volume.id,
                            label,
                            size,
                            regionID,
                            linodeLabel,
                          )}
                          onResize={() => openForResize(
                            volume.id,
                            label,
                            size,
                            regionID,
                            linodeLabel,
                          )}
                          onClone={() => openForClone(
                            volume.id,
                            label,
                            size,
                            regionID,
                          )}
                          attached={Boolean(linodeLabel)}
                          onAttach={() => {
                            this.setState({
                              attachmentDrawer: {
                                open: true,
                                volumeID: volume.id,
                                volumeLabel: label,
                                linodeRegion: regionID,
                              },
                            });
                          }}
                          onDetach={() => {
                            this.setState({
                              destructiveDialog: {
                                open: true,
                                mode: 'detach',
                                volumeID: volume.id,
                              },
                            });
                          }}
                          poweredOff={linodeStatus === 'offline'}
                          onDelete={() => {
                            this.setState({
                              destructiveDialog: {
                                open: true,
                                mode: 'delete',
                                volumeID: volume.id,
                              },
                            });
                          }}
                        />
                      </TableCell>
                    </TableRow>
                  );
              })}
            </TableBody>
          </Table>
        </Paper>
        <VolumeConfigDrawer
          open={this.state.configDrawer.open}
          onClose={() => { this.setState({ configDrawer: { open: false } }); }}
          volumePath={this.state.configDrawer.volumePath}
          volumeLabel={this.state.configDrawer.volumeLabel}
        />
        <VolumeAttachmentDrawer
          open={this.state.attachmentDrawer.open}
          volumeID={this.state.attachmentDrawer.volumeID || 0}
          volumeLabel={this.state.attachmentDrawer.volumeLabel || ''}
          linodeRegion={this.state.attachmentDrawer.linodeRegion || ''}
          onClose={() => { this.setState({ attachmentDrawer: { open: false } }); }}
        />
        <DestructiveVolumeDialog
          open={this.state.destructiveDialog.open}
          mode={this.state.destructiveDialog.mode}
          onClose={() => this.closeDestructiveDialog()}
          onDetach={() => this.detachVolume()}
          onDelete={() => this.deleteVolume()}
        />
      </React.Fragment>
    );
  }

  eventsSub: ISubscription;

  mounted: boolean = false;

  static docs: Linode.Doc[] = [
    {
      title: 'How to Use Block Storage with Your Linode',
      /* tslint:disable-next-line */
      src: `https://www.linode.com/docs/platform/block-storage/how-to-use-block-storage-with-your-linode`,
      body: `Linode’s Block Storage service allows you to attach additional storage volumes to your
      Linode. A single volume can range from 10 GiB to 10,000 GiB in size and costs $0.10/GiB per
      month. They can be partitioned however you like and can accommodate any filesystem type you
      choose. Up to eight volumes can be attached to a single Linode, be it new or already
      existing, so you do not need to recreate your server to add a Block Storage Volume.`,
    },
    {
      title: 'Boot a Linode from a Block Storage Volume',
      src: `https://www.linode.com/docs/platform/block-storage/boot-from-block-storage-volume/`,
      body: `Linode’s Block Storage service allows you to attach additional storage volumes to your
      Linode. In addition to storing files and media, you can also use a Block Storage Volume as a
      boot disk. This can provide a low-cost way to maintain an image that can be quickly attached
      to a new Linode and booted up when needed.`,
    },
  ];


  getVolumes = () => {
    getVolumes()
      .then((response) => this.mounted && this.setState({
        loading: false,
        volumes: response.data,
      }))
      .catch((err) => this.mounted && this.setState({
        loading: false,
        errors: pathOr([{ reason: 'Unable to load Volumes.' }], ['response', 'data', 'errors'], err),
      }));
  };

  getLinodeLabels() {
    const linodeIDs = this.state.volumes.map(volume => volume.linode_id).filter(Boolean);
    const xFilter = generateInFilter('id', linodeIDs);
    getLinodes(undefined, xFilter)
      .then((response) => {
        if (!this.mounted) { return; }
        const linodeLabels = {};
        for (const linode of response.data) {
          linodeLabels[linode.id] = linode.label;
        }
        this.setState({ linodeLabels });

        const linodeStatuses = {};
        for (const linode of response.data) {
          linodeStatuses[linode.id] = linode.status;
        }
        this.setState({ linodeStatuses });
      })
      .catch((err) => { /** @todo how do we want to display this error */ });
  }

  closeDestructiveDialog() {
    this.setState({
      destructiveDialog: { open: false, mode: 'detach' },
    });
  }

  openCreateVolumeDrawer = (e: any) => {
    this.props.openForCreating();
    e.preventDefault();
  }

  detachVolume = () => {
    const { destructiveDialog: { volumeID } } = this.state;
    if (!volumeID) { return; }

    detachVolume(volumeID)
      .then((response) => {
        /* @todo: show a progress bar for volume detachment */
        sendToast('Volume detachment started');
        this.closeDestructiveDialog();
        resetEventsPolling();
      })
      .catch((response) => {
        /** @todo Error handling. */
      });
  }

  deleteVolume = () => {
    const { destructiveDialog: { volumeID } } = this.state;
    if (!volumeID) { return; }

    deleteVolume(volumeID)
      .then((response) => {
        this.closeDestructiveDialog();
        resetEventsPolling();
      })
      .catch((response) => {
        /** @todo Error handling. */
      });
  }
}

const isVolumeUpdating = (e?: Linode.Event) => {
  return e
    && ['volume_attach', 'volume_detach', 'volume_create'].includes(e.action)
    && e.status !== 'finished';
};

const progressFromEvent = (e?: Linode.Event) => {
  if (!e) { return undefined }

  if (e.status === 'started' && e.percent_complete) {
    return e.percent_complete;
  }

  return undefined;
}

const maybeAddEvent = (e: boolean | Linode.Event, volume: Linode.Volume) => {
  if (typeof e === 'boolean') { return {} };
  if (!e.entity || e.entity.id !== volume.id) { return {} }
  return { recentEvent: e };
};

const mapDispatchToProps = (dispatch: Dispatch<any>) => bindActionCreators(
  { openForEdit, openForResize, openForClone, openForCreating },
  dispatch,
);

const connected = connect(undefined, mapDispatchToProps);

const styled = withStyles(styles, { withTheme: true });

const documented = setDocs(VolumesLanding.docs);

export default compose<Linode.TodoAny, Linode.TodoAny, Linode.TodoAny, Linode.TodoAny>(
  documented,
  connected,
  styled,
)(VolumesLanding);<|MERGE_RESOLUTION|>--- conflicted
+++ resolved
@@ -9,7 +9,6 @@
 import * as React from 'react';
 import { connect, Dispatch } from 'react-redux';
 import { bindActionCreators } from 'redux';
-import { Subject } from 'rxjs/Subject';
 import { ISubscription } from 'rxjs/Subscription';
 import VolumesIcon from 'src/assets/addnewmenu/volume.svg';
 import AddNewLink from 'src/components/AddNewLink';
@@ -23,24 +22,19 @@
 import { dcDisplayNames } from 'src/constants';
 import { events$, generateInFilter, resetEventsPolling } from 'src/events';
 import { sendToast } from 'src/features/ToastNotifications/toasts';
+import { updateVolumes$ } from 'src/features/Volumes/Volumes.tsx';
 import { getLinodes } from 'src/services/linodes';
-import { detachVolume, getVolumes, deleteVolume } from 'src/services/volumes';
+import { deleteVolume, detachVolume, getVolumes } from 'src/services/volumes';
 import { openForClone, openForCreating, openForEdit, openForResize } from 'src/store/reducers/volumeDrawer';
 import DestructiveVolumeDialog from './DestructiveVolumeDialog';
 import VolumeAttachmentDrawer from './VolumeAttachmentDrawer';
 import VolumeConfigDrawer from './VolumeConfigDrawer';
 import VolumesActionMenu from './VolumesActionMenu';
 
-<<<<<<< HEAD
-export const updateVolumes$ = new Subject<boolean>();
-
-type ClassNames = 'root' | 'title';
-=======
 type ClassNames = 'root'
   | 'title'
   | 'label'
   | 'attachment';
->>>>>>> 581e49a1
 
 const styles: StyleRulesCallback<ClassNames> = (theme: Theme) => ({
   root: {},
