--- conflicted
+++ resolved
@@ -92,10 +92,10 @@
 
 class VolumesLanding extends React.Component<CombinedProps, State> {
   state: State = {
+    page: 1,
+    count: 0,
+    pageSize: 25,
     volumes: [],
-    count: 0,
-    page: 1,
-    pageSize: 25,
     loading: true,
     linodeLabels: {},
     linodeStatuses: {},
@@ -224,112 +224,7 @@
               </TableRow>
             </TableHead>
             <TableBody>
-<<<<<<< HEAD
               {this.renderContent()}
-=======
-              {volumes.map((volume) => {
-                const label = pathOr('', ['label'], volume);
-                const linodeLabel = volume.linode_id ? linodeLabels[volume.linode_id] : '';
-                const linodeStatus = volume.linode_id ? linodeStatuses[volume.linode_id] : '';
-                const size = pathOr('', ['size'], volume);
-                const filesystem_path = pathOr(
-                  /** @todo Remove path default when API releases filesystem_path. */
-                  `/dev/disk/by-id/scsi-0Linode_Volume_${label}`,
-                  ['filesystem_path'],
-                  volume,
-                );
-                const regionID = pathOr('', ['region'], volume);
-                const region = dcDisplayNames[regionID];
-
-                return isVolumeUpdating(volume.recentEvent)
-                  ? (
-                    <TableRow key={volume.id} data-qa-volume-loading>
-                      <TableCell data-qa-volume-cell-label>{label}</TableCell>
-                      <TableCell colSpan={5}>
-                        <LinearProgress value={progressFromEvent(volume.recentEvent)} />
-                      </TableCell>
-                    </TableRow>
-                  )
-                  : (
-                    <TableRow key={volume.id} data-qa-volume-cell={volume.id}>
-                      <TableCell data-qa-volume-cell-label>{label}</TableCell>
-                      <TableCell data-qa-volume-cell-attachment={linodeLabel}>
-                        {linodeLabel &&
-                          <Link to={`/linodes/${volume.linode_id}`}>
-                            {linodeLabel}
-                          </Link>
-                        }
-                      </TableCell>
-                      <TableCell data-qa-volume-size>{size} GB</TableCell>
-                      <TableCell data-qa-fs-path>{filesystem_path}</TableCell>
-                      <TableCell data-qa-volume-region>{region}</TableCell>
-                      <TableCell>
-                        <VolumesActionMenu
-                          onShowConfig={() => {
-                            this.setState({
-                              configDrawer: {
-                                open: true,
-                                volumePath: filesystem_path,
-                                volumeLabel: label,
-                              },
-                            });
-                          }}
-                          onEdit={() => openForEdit(
-                            volume.id,
-                            label,
-                            size,
-                            regionID,
-                            linodeLabel,
-                          )}
-                          onResize={() => openForResize(
-                            volume.id,
-                            label,
-                            size,
-                            regionID,
-                            linodeLabel,
-                          )}
-                          onClone={() => openForClone(
-                            volume.id,
-                            label,
-                            size,
-                            regionID,
-                          )}
-                          attached={Boolean(linodeLabel)}
-                          onAttach={() => {
-                            this.setState({
-                              attachmentDrawer: {
-                                open: true,
-                                volumeID: volume.id,
-                                volumeLabel: label,
-                                linodeRegion: regionID,
-                              },
-                            });
-                          }}
-                          onDetach={() => {
-                            this.setState({
-                              destructiveDialog: {
-                                open: true,
-                                mode: 'detach',
-                                volumeID: volume.id,
-                              },
-                            });
-                          }}
-                          poweredOff={linodeStatus === 'offline'}
-                          onDelete={() => {
-                            this.setState({
-                              destructiveDialog: {
-                                open: true,
-                                mode: 'delete',
-                                volumeID: volume.id,
-                              },
-                            });
-                          }}
-                        />
-                      </TableCell>
-                    </TableRow>
-                  );
-              })}
->>>>>>> 24e76234
             </TableBody>
           </Table>
         </Paper>
@@ -433,8 +328,13 @@
         )
         : (
           <TableRow key={volume.id} data-qa-volume-cell={volume.id}>
-            <TableCell data-qa-volume-cell-label>{label}</TableCell>
-            <TableCell data-qa-volume-cell-attachment>{linodeLabel}</TableCell>
+            <TableCell data-qa-volume-cell-label>{volume.label}</TableCell>
+            <TableCell data-qa-volume-cell-attachment>
+              {linodeLabel &&
+                <Link to={`/linodes/${volume.linode_id}`}>
+                  {linodeLabel}
+                </Link>
+              }</TableCell>
             <TableCell data-qa-volume-size>{size} GB</TableCell>
             <TableCell data-qa-fs-path>{filesystem_path}</TableCell>
             <TableCell data-qa-volume-region>{region}</TableCell>
