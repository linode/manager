import { Form, Formik } from 'formik';
import { append, contains, filter, lensPath, over, path, set, view, when } from 'ramda';
import * as React from 'react';
import { connect, Dispatch } from 'react-redux';
import { bindActionCreators, compose } from 'redux';
import 'rxjs/add/operator/filter';
import { Subscription } from 'rxjs/Subscription';

import FormControl from '@material-ui/core/FormControl';
import FormHelperText from '@material-ui/core/FormHelperText';
import InputAdornment from '@material-ui/core/InputAdornment';
import InputLabel from '@material-ui/core/InputLabel';
import MenuItem from '@material-ui/core/MenuItem';
<<<<<<< HEAD
import { StyleRulesCallback, Theme, withStyles, WithStyles } from '@material-ui/core/styles';
=======
import { StyleRulesCallback, withStyles, WithStyles } from '@material-ui/core/styles';
import { append, filter, lensPath, over, path, set, view, when } from 'ramda';
import * as React from 'react';
import { connect, Dispatch } from 'react-redux';
import { bindActionCreators, compose } from 'redux';
import 'rxjs/add/operator/filter';
import { Subscription } from 'rxjs/Subscription';
import { debounce } from 'throttle-debounce';
>>>>>>> bccc65ec

import ActionsPanel from 'src/components/ActionsPanel';
import Button from 'src/components/Button';
import Drawer from 'src/components/Drawer';
import EnhancedSelect, { Item } from 'src/components/EnhancedSelect/Select';
import Notice from 'src/components/Notice';
import SectionErrorBoundary from 'src/components/SectionErrorBoundary';
import Select from 'src/components/Select';
import TextField from 'src/components/TextField';
import { withRegions } from 'src/context/regions';
import { events$, resetEventsPolling } from 'src/events';
import { sendToast } from 'src/features/ToastNotifications/toasts';
import { updateVolumes$ } from 'src/features/Volumes/WithEvents';
import { getLinodeConfigs, getLinodes } from 'src/services/linodes';
import { cloneVolume, createVolume, resizeVolume, updateVolume, VolumeRequestPayload } from 'src/services/volumes';
import { close } from 'src/store/reducers/volumeDrawer';
import { formatRegion } from 'src/utilities';
import composeState from 'src/utilities/composeState';
import getAPIErrorFor from 'src/utilities/getAPIErrorFor';
import scrollErrorIntoView from 'src/utilities/scrollErrorIntoView';
import { debounce } from 'throttle-debounce';
import { number, object, string } from 'yup';


type ClassNames = 'root'
  | 'actionPanel';

const styles: StyleRulesCallback<ClassNames> = (theme) => ({
  root: {},
  actionPanel: {
    marginTop: theme.spacing.unit * 2,
  },
});

export interface Props {
  cloneLabel?: string;
}

interface RegionsContextProps {
  regionsData?: Linode.Region[];
}

interface ActionCreatorProps {
  handleClose: typeof close;
}

interface ActionMeta {
  action: string;
}

interface ReduxProps {
  mode: string;
  volumeID: number;
  label: string;
  size: number;
  region: string;
  linodeLabel: string;
  linodeId: number;
}

interface State {
  cloneLabel?: string;
  label: string;
  size: number;
  region: string;
  linodes: Item[];
  linodesLoading: boolean;
  linodeId: number;
  configs: string[][];
  selectedConfig?: string;
  apiErrors?: Linode.ApiFieldError[];
  submitting: boolean;
  success?: string;
}

type CombinedProps =
  Props &
  ReduxProps &
  RegionsContextProps &
  ActionCreatorProps &
  WithStyles<ClassNames>;

export const modes = {
  CLOSED: 'closed',
  CREATING: 'creating',
  RESIZING: 'resizing',
  CLONING: 'cloning',
  EDITING: 'editing',
};

const titleMap = {
  [modes.CLOSED]: '',
  [modes.CREATING]: 'Create a Volume',
  [modes.RESIZING]: 'Resize a Volume',
  [modes.CLONING]: 'Clone a Volume',
  [modes.EDITING]: 'Rename a Volume',
};

const L = {
  cloneLabel: lensPath(['cloneLabel']),
  configs: lensPath(['configs']),
  apiErrors: lensPath(['apiErrors']),
  label: lensPath(['label']),
  linodeId: lensPath(['linodeId']),
  linodes: lensPath(['linodes']),
  region: lensPath(['region']),
  selectedConfig: lensPath(['selectedConfig']),
  size: lensPath(['size']),
  submitting: lensPath(['submitting']),
  success: lensPath(['success']),
};

class VolumeDrawer extends React.Component<CombinedProps, State> {
  mounted: boolean = false;
  eventsSub: Subscription;

  state: State = {
    submitting: false,
    cloneLabel: this.props.cloneLabel,
    label: this.props.label,
    size: this.props.size,
    region: this.props.region,
    linodes: [],
    linodesLoading: false,
    linodeId: this.props.linodeId,
    configs: [],
  };

  handleAPIErrorResponse = (errorResponse: any) => this.composeState([
    set(L.apiErrors, path(['response', 'data', 'errors'], errorResponse)),
    set(L.submitting, false)
  ], () => scrollErrorIntoView());

  composeState = composeState;

  componentDidMount() {
    this.mounted = true;
    this.eventsSub = events$
      .filter(event => (
        !event._initial
        && [
          'volume_detach',
          'volume_create',
          'volume_delete',
        ].includes(event.action)
      ))
      .subscribe((event) => {
        if (event.action === 'volume_detach' && event.status === 'finished') {
          sendToast(`Volume ${event.entity && event.entity.label} finished detaching`);
        }
        /**
         * If a volume is created, but not attached, the event is volume_create with a status of notification.
         * If a volume is created and attached, the event is volume_create with status of scheduled, started, failed, finished.
         */
        if (event.action === 'volume_create' && (event.status === 'notification' || event.status === 'finished')) {
          sendToast(`Volume ${event.entity && event.entity.label} has been created successfully.`);
        }

        if (event.action === 'volume_delete' && event.status === 'notification') {
          sendToast(`Volume ${event.entity && event.entity.label} has been deleted.`);
        }
      });
  }

  componentWillUnmount() {
    this.mounted = false;
  }

  componentWillReceiveProps(nextProps: CombinedProps) {
    this.composeState([
      set(L.cloneLabel, nextProps.cloneLabel || ''),
      set(L.label, nextProps.label),
      set(L.size, nextProps.size),
      set(L.region, nextProps.region),
      set(L.linodeId, nextProps.linodeId),
      set(L.apiErrors, undefined),
    ]);

    /* If the drawer is opening */
    if ((this.props.mode === modes.CLOSED) && !(nextProps.mode === modes.CLOSED)) {
      /* re-request the list of Linodes */
      this.searchLinodes();
    }
  }

  updateConfigs(linodeID: number) {
    getLinodeConfigs(linodeID)
      .then((response) => {
        const configChoices = response.data.map((config) => {
          return [`${config.id}`, config.label];
        });
        this.setState({ configs: configChoices });
        if (configChoices.length > 1) {
          this.setState({
            selectedConfig: configChoices[0][0],
          });
        }
      })
      .catch(() => {
        /*
         * @note: If we can't get configs for the Linode, then the user can
         * still create the volume, so we probably shouldn't show any error
         * state if this fails.
         */
      });
  }

  reset = () => this.composeState([
    set(L.cloneLabel, ''),
    set(L.apiErrors, undefined),
    set(L.label, ''),
    set(L.linodeId, 0),
    set(L.region, 'none'),
    set(L.submitting, false),
    set(L.success, undefined),
    set(L.configs, []),
    set(L.selectedConfig, undefined),
  ]);

  onClose = () => {
    this.reset();
    this.props.handleClose();
  }

  onSubmit = () => {
    const { mode, volumeID, handleClose } = this.props;
    const { cloneLabel, label, size, region, linodeId } = this.state;

    switch (mode) {
      case modes.CREATING:

        this.composeState([
          set(L.submitting, true),
          set(L.apiErrors, undefined),
        ]);

        const payload: VolumeRequestPayload = {
          label,
          size,
          region: region === 'none' ? undefined : region,
          linode_id: linodeId === 0 ? undefined : linodeId,
        };

        createVolume(payload)
          .then(() => {
            resetEventsPolling();
            this.composeState([
              set(L.success, 'Volume has been scheduled for creation.'),
              set(L.submitting, false),
            ])

            setTimeout(() => {
              this.composeState([
                set(L.success, undefined),
              ], handleClose)
            }, 4000);;
          })
          .catch(this.handleAPIErrorResponse);
        return;
      case modes.EDITING:
        if (!volumeID) {
          return;
        }

        if (!label) {
          this.composeState([
            set(L.apiErrors, [{ field: 'label', reason: 'Label cannot be blank.' }])
          ], () => scrollErrorIntoView());

          return;
        }

        updateVolume(volumeID, label)
          .then(() => {
            updateVolumes$.next(true);
            handleClose();
          })
          .catch(this.handleAPIErrorResponse);
        return;
      case modes.RESIZING:
        if (!volumeID) {
          return;
        }

        if (!label) {
          if (this.mounted) {
            this.setState({
              apiErrors: [{ field: 'size', reason: 'Size cannot be blank.' }],
            }, () => {
              scrollErrorIntoView();
            });
          }
          return;
        }

        resizeVolume(volumeID, Number(size))
          .then(() => {
            resetEventsPolling();
            handleClose();
          })
          .catch(this.handleAPIErrorResponse);
        return;
      case modes.CLONING:
        if (!volumeID) {
          return;
        }

        if (!cloneLabel) {
          if (this.mounted) {
            this.setState({
              apiErrors: [{ field: 'label', reason: 'Label cannot be blank.' }],
            }, () => {
              scrollErrorIntoView();
            });
          }
          return;
        }

        cloneVolume(volumeID, cloneLabel)
          .then(() => {
            resetEventsPolling();
            handleClose();
          })
          .catch(this.handleAPIErrorResponse);
        return;
      default:
        return;
    }
  }

  setCloneLabel = (e: any) => {
    if (this.mounted) { this.setState({ cloneLabel: (e.target.value) }); }
  }

  setLabel = (e: any) => {
    if (this.mounted) { this.setState({ label: (e.target.value) }); }
  }

  setSelectedConfig = (e: React.ChangeEvent<HTMLSelectElement>) => {
    this.setState({ selectedConfig: e.target.value });
  }

  setSelectedLinode = (selected:Item) => {
    if (!this.mounted) { return; }
    if (selected) {
      this.setState({
        linodeId: Number(selected.value),
      });
    }
    else {
      this.setState({
        linodeId: 0,
      })
    }
  }

  setSelectedRegion = (e: React.ChangeEvent<HTMLSelectElement>) => {
    if (this.mounted) {
      this.setState({
        region: (e.target.value),
        linodeId: 0,
        configs: [],
      }, this.searchLinodes);
    }
  }

  setSize = (e: React.ChangeEvent<HTMLInputElement>) => {
    this.composeState([
      when<State, State>(
        (prevState) => prevState.size <= 10240 && Boolean(prevState.apiErrors),
        over(L.apiErrors, filter((event: Linode.ApiFieldError) => event.field !== 'size')),
      ),

      // (prevState: State) => {
      //   const { size, errors } = prevState;
      //   if (size <= 10240 && errors) {
      //     return {
      //       ...prevState,
      //       errors: errors.filter(e => e.field !== 'size'),
      //     };
      //   }

      //   return prevState;
      // }

      when<State, State>(
        (prevState) => prevState.size > 10240,
        over(L.apiErrors, append({ field: 'size', reason: 'Size cannot be over 10240.' })),
      ),

      // (prevState: State) => {
      //   const { size, errors } = prevState;
      //   if (size > 10240) {
      //     return {
      //       ...prevState,
      //       errors: (errors || []).push({ field: 'size', reason: 'Size cannot be over 10240.' }),
      //     };
      //   }

      //   return prevState;
      // }

      set(L.size, +e.target.value || ''),
    ]);
  }

  getLinodeFilter = (inputValue:string) => {
    const { region } = this.state;
    if (region && region !== 'none') {
      return {
        label: {
          '+contains': inputValue,
        },
        region
      }
    } else {
      return {
        label: {
          '+contains': inputValue,
        }
      }
    }
  }

  searchLinodes = (inputValue: string = '') => {
    if (!this.mounted) { return; }
    this.setState({ linodesLoading: true });
    const filterLinodes = this.getLinodeFilter(inputValue);
    getLinodes({}, filterLinodes)
      .then((response) => {
        if (!this.mounted) { return; }
        const linodes = this.renderLinodeOptions(response.data);
        this.setState({ linodes, linodesLoading: false });
      })
      .catch(() => {
        if (!this.mounted) { return; }
        this.setState({ linodesLoading: false });
      })
  }

  debouncedSearch = debounce(400, false, this.searchLinodes);

  onInputChange = (inputValue: string, actionMeta: ActionMeta) => {
    if (!this.mounted) { return; }
    if (actionMeta.action !== 'input-change') { return; }
    this.setState({ linodesLoading: true });
    this.debouncedSearch(inputValue);
  }

  getSelectedLinode = (linodeId: number) => {
    const { linodes } = this.state;
    const idx = linodes.findIndex((linode) => Number(linodeId) === Number(linode.value));
    return idx > -1 ? linodes[idx] : 0;
  }

  renderLinodeOptions = (linodes: Linode.Linode[]) => {
    const { linodeLabel, mode } = this.props;
    if (!linodes) { return []; }
    const options: Item[] = linodes.map((linode: Linode.Linode) => {
        return {
          value: linode.id,
          label: linode.label,
          data: { region: linode.region }
        }
      });
    if (mode === modes.EDITING || mode === modes.RESIZING) {
      /*
      * We optimize the lookup of the linodeLabel by providing it
      * explicitly when editing or resizing
      */
      return [{ value: 'none', label: linodeLabel, data: { region: 'none'} }];
    }
    return options;
  }

  render() {
    const { mode } = this.props;
    const regions = this.props.regionsData;

    const {
      cloneLabel,
      // label,
      // size,
      region,
      configs,
      selectedConfig,
      apiErrors,
      linodes,
      linodesLoading
    } = this.state;

    const hasErrorFor = getAPIErrorFor({
      linode_id: 'Linode',
      config_id: 'Config',
      region: 'Region',
      size: 'Size',
      label: 'Label',
    }, apiErrors);
    const success = view<State, string>(L.success, this.state);
    const submitting = view<State, boolean>(L.submitting, this.state);
    const labelError = hasErrorFor('label');
    const sizeError = hasErrorFor('size');
    const regionError = hasErrorFor('region');
    const linodeError = hasErrorFor('linode_id');
    const configError = hasErrorFor('config_id');
    const generalError = hasErrorFor('none');

    // Collect linodeIds for use in validation schema
    const linodeIds: number[] = linodes
    ? linodes.map(l => l.value as number)
    : [];

    // See: https://developers.dev.linode.com/api/v4#operation/createVolume
    const volumeLabelNameRegex: RegExp = /^[a-zA-Z]((?!--|__)[a-zA-Z0-9-_])+$/;

    // FORM VALIDATION SCHEMA
    const ValidationSchema = object().shape({
      label: string()
        .min(1, 'Length must be 1-32 characters.')
        .max(32, 'Length must be 1-32 characters.')
        .matches(volumeLabelNameRegex, 'Invalid label name.')
        .required('Label name is required.'),
      size: number()
        .typeError('Size must be a number')
        .positive('Size must be a positive number')
        .max(10240, 'Size cannot be over 10240.')
        .required(),
      region: string()
        .when('linode', {
          is: (val: Item) => {
            return val && contains(val.value, linodeIds)
          },
          then: string().required(),
          otherwise: string().matches(/[^none]/, 'You must select a Region, Linode, or both.')
      }),
      linode: object()
        .nullable(true)
    });

    const formValueDefaults = {
      label: '',
      size: 20,
      region: 'none',
      linode: null
    };

    const formikOptions = {
      initialValues: formValueDefaults,
      onSubmit:  this.onSubmit,
      validateOnChange: false,
      validationSchema: ValidationSchema,
    }

    return (
      <Drawer
        open={mode !== modes.CLOSED}
        onClose={this.onClose}
        title={titleMap[mode]}
      >
        {success &&
          <Notice
            success
            text={success}
          />
        }

        {generalError &&
          <Notice
            error
            text={generalError}
            data-qa-notice
          />
        }

        {/* TODO: This should be a child of the Formik component  */}
        {mode === modes.CLONING &&
          <TextField
            label="Cloned Label"
            value={cloneLabel}
            onChange={this.setCloneLabel}
            error={Boolean(labelError)}
            errorText={labelError}
            data-qa-clone-from
          />
        }

        <Formik
          {...formikOptions}

          render={({
            values,
            errors,
            touched,
            handleChange,
            handleBlur,
            setFieldValue,
            submitForm
          }): React.ReactNode => {

            // Returns the Formik error text IF:
            // 1) The form element has been touched
            // 2) There is an error
            // Otherwise returns an empty string
            const getFormikError = (type: string): string => {
              return touched[type] && errors[type]
                ? errors[type]
                : '';
            }

            // FINAL ERRORS: use EITHER the validation error from Formik OR the error from the API. Use Formik error
            // first because this is validated onBlur, instead of on API request.
            type finalError = string | undefined;
            const finalLabelError: finalError = getFormikError('label') || labelError;
            const finalSizeError: finalError = getFormikError('size') || sizeError;
            const finalRegionError: finalError = getFormikError('region') || regionError;
            const finalLinodeError: finalError = getFormikError('linode') || linodeError;

            return (
              <Form>
                <TextField
                  label="Label"
                  name="label"
                  // TODO: Why isn't the maxLength property working?
                  maxLength="32"
                  required
                  value={values.label}
                  onChange={(e: React.ChangeEvent<HTMLInputElement>): void => {
                    this.setLabel(e);
                    handleChange(e); // <-- handles Formik state
                  }}
                  onBlur={handleBlur}
                  error={finalLabelError}
                  errorText={finalLabelError}
                  disabled={mode === modes.RESIZING || mode === modes.CLONING}
                  data-qa-volume-label
                />

                <TextField
                  label="Size"
                  name="size"
                  required
                  value={values.size}
                  onChange={(e: React.ChangeEvent<HTMLInputElement>): void => {
                    this.setSize(e);
                    handleChange(e);
                  }}
                  onBlur={handleBlur}
                  error={finalSizeError}
                  errorText={finalSizeError}
                  disabled={mode === modes.CLONING || mode === modes.EDITING}
                  helperText={'Maximum: 10240 GB'}
                  InputProps={{
                    endAdornment:
                      <InputAdornment position="end">
                        GB
                      </InputAdornment>,
                  }}
                  data-qa-size
                />

                <FormControl fullWidth>
                  <InputLabel
                    htmlFor="region"
                    disableAnimation
                    shrink={true}
                    error={Boolean(regionError)}
                  >
                    Region
                  </InputLabel>
                  <Select
                    value={values.region}
                    name="region"
                    placeholder='Select a Region'
                    disabled={
                      mode === modes.CLONING
                      || mode === modes.EDITING
                      || mode === modes.RESIZING
                    }
                    onChange={(e: React.ChangeEvent<HTMLSelectElement>): void => {
                      this.setSelectedRegion(e);
                      handleChange(e);
                    }}
                    inputProps={{ name: 'region', id: 'region' }}
                    error={Boolean(finalRegionError)}
                    data-qa-select-region
                  >
                    <MenuItem key="none" value="none">Select a Region</MenuItem>,
                    {regions && regions.map(eachRegion =>
                      <MenuItem
                        key={eachRegion.id}
                        value={eachRegion.id}
                        data-qa-attach-to-region={eachRegion.id}
                      >
                        {formatRegion('' + eachRegion.id)}
                      </MenuItem>,
                    )}
                  </Select>
                  {finalRegionError &&
                    <FormHelperText error={Boolean(finalRegionError)}>
                      {finalRegionError}
                    </FormHelperText>
                  }
                </FormControl>

                {mode !== modes.CLONING &&
                  <FormControl fullWidth>
                    <EnhancedSelect
                      label="Linode"
                      name="linode"
                      placeholder="Select a Linode"
                      value={values.linode}
                      isLoading={linodesLoading}
                      errorText={finalLinodeError}
                      disabled={
                        mode === modes.EDITING
                        || mode === modes.RESIZING
                      }
                      options={linodes}
                      onChange={(linode: Item) => {
                        this.setSelectedLinode(linode);
                        setFieldValue('linode', linode);
                      }}
                      // onInputChange={this.onInputChange}
                      data-qa-select-linode
                    />
                    {region !== 'none' && mode !== modes.RESIZING &&
                      <FormHelperText>
                        Only Linodes in the selected region are displayed.
                      </FormHelperText>
                    }
                  {finalLinodeError &&
                    <FormHelperText error={Boolean(finalLinodeError)}>
                      {finalLinodeError}
                    </FormHelperText>
                  }
                  </FormControl>
                }

                {configs.length > 1 &&
                  <FormControl fullWidth>
                    <InputLabel
                      htmlFor="config"
                      disableAnimation
                      shrink={true}
                      error={Boolean(configError)}
                    >
                      Config
                    </InputLabel>
                    <Select
                      value={selectedConfig || ''}
                      onChange={this.setSelectedConfig}
                      inputProps={{ name: 'config', id: 'config' }}
                      error={Boolean(configError)}
                    >
                      {
                        configs && configs.map((el) => {
                          return <MenuItem key={el[0]} value={el[0]}>{el[1]}</MenuItem>;
                        })
                      }
                    </Select>
                    {Boolean(configError) && <FormHelperText error>{configError}</FormHelperText>}
                  </FormControl>
                }

                <ActionsPanel style={{ marginTop: 16 }}>
                  <Button
                    onClick={submitForm}
                    type="primary"
                    loading={submitting}
                    data-qa-submit
                  >
                    Submit
                  </Button>
                  <Button
                    onClick={this.onClose}
                    type="cancel"
                    data-qa-cancel
                  >
                    Cancel
                  </Button>
                </ActionsPanel>
              </Form>
            );
          }}

        />
      </Drawer>
    );
  }
}

const mapDispatchToProps = (dispatch: Dispatch<any>) => bindActionCreators(
  {
    handleClose: () => close()
  },
  dispatch,
);

const mapStateToProps = (state: ApplicationState) => ({
  mode: path(['volumeDrawer', 'mode'], state),
  volumeID: path(['volumeDrawer', 'volumeID'], state),
  label: path(['volumeDrawer', 'label'], state),
  size: path(['volumeDrawer', 'size'], state),
  region: path(['volumeDrawer', 'region'], state),
  linodeLabel: path(['volumeDrawer', 'linodeLabel'], state),
  linodeId: path(['volumeDrawer', 'linodeId'], state),
});

const regionsContext = withRegions(({ data }) => ({
  regionsData: data,
}))

const connected = connect(mapStateToProps, mapDispatchToProps);

const styled = withStyles(styles, { withTheme: true });

export default compose<any, any, any, any, any>(
  connected,
  regionsContext,
  styled,
  SectionErrorBoundary,
)(VolumeDrawer);<|MERGE_RESOLUTION|>--- conflicted
+++ resolved
@@ -11,9 +11,7 @@
 import InputAdornment from '@material-ui/core/InputAdornment';
 import InputLabel from '@material-ui/core/InputLabel';
 import MenuItem from '@material-ui/core/MenuItem';
-<<<<<<< HEAD
-import { StyleRulesCallback, Theme, withStyles, WithStyles } from '@material-ui/core/styles';
-=======
+
 import { StyleRulesCallback, withStyles, WithStyles } from '@material-ui/core/styles';
 import { append, filter, lensPath, over, path, set, view, when } from 'ramda';
 import * as React from 'react';
@@ -22,7 +20,6 @@
 import 'rxjs/add/operator/filter';
 import { Subscription } from 'rxjs/Subscription';
 import { debounce } from 'throttle-debounce';
->>>>>>> bccc65ec
 
 import ActionsPanel from 'src/components/ActionsPanel';
 import Button from 'src/components/Button';
