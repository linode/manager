--- conflicted
+++ resolved
@@ -432,16 +432,10 @@
         '+contains': inputValue,
       }
     }
-<<<<<<< HEAD
-    getLinodes({}, filterLinodes)
-      .then((response) => {
-        this.setState({ linodes: response.data });
-=======
     return getLinodes({}, filterLinodes)
       .then((response) => {
         this.setState({ linodes: response.data });
         return this.renderLinodeOptions(response.data);
->>>>>>> 4086f577
       })
   }
 
@@ -451,12 +445,8 @@
     this.debouncedSearch(inputValue);
   }
 
-<<<<<<< HEAD
-  renderLinodeOptions = (linodes:Linode.Linode[], mode:string, region:string, linodeLabel:string) => {
-=======
   renderLinodeOptions = (linodes:Linode.Linode[]) => {
     const { linodeLabel, mode, region } = this.props;
->>>>>>> 4086f577
     if (!linodes) { return []; }
     const options: Item[] = linodes.filter((linode) => {
       return (
@@ -613,10 +603,6 @@
         {mode !== modes.CLONING &&
           <FormControl fullWidth>
             <EnhancedSelect
-<<<<<<< HEAD
-=======
-              variant="async"
->>>>>>> 4086f577
               label="Linode"
               placeholder="Select a Linode"
               errorText={linodeError}
@@ -628,10 +614,6 @@
               loadOptions={this.searchLinodes}
               onChange={this.setSelectedLinode}
               onInputChange={this.onInputChange}
-<<<<<<< HEAD
-              options={this.renderLinodeOptions(linodes, mode, region, linodeLabel)}
-=======
->>>>>>> 4086f577
               data-qa-select-linode
             />
             {region !== 'none' &&
