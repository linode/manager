import * as React from 'react';
import { compose } from 'recompose';
import Button from 'src/components/Button';
import {
  StyleRulesCallback,
  WithStyles,
  withStyles
} from 'src/components/core/styles';
import Typography from 'src/components/core/Typography';
import { displayPrice } from 'src/components/DisplayPrice';
import renderGuard, { RenderGuardProps } from 'src/components/RenderGuard';
import TableCell from 'src/components/TableCell';
import TableRow from 'src/components/TableRow';
import TextField from 'src/components/TextField';
import { ExtendedType } from 'src/features/linodes/LinodesCreate/SelectPlanPanel';
import { displayTypeForKubePoolNode } from 'src/features/linodes/presentation';

import { ExtendedPoolNode } from '.././types';

type ClassNames = 'root' | 'link';

const styles: StyleRulesCallback<ClassNames> = theme => ({
  root: {},
  link: {
    color: `${theme.palette.primary.main} !important`
  }
});

interface Props {
  pool: ExtendedPoolNode;
  type?: ExtendedType;
  idx: number;
  handleDelete: (poolIdx: number) => void;
<<<<<<< HEAD
  // handleChange: (nodeCount: number) => void;
=======
  updatePool: (poolIdx: number, updatedPool: ExtendedPoolNode) => void;
>>>>>>> 09a3238c
}

type CombinedProps = Props & WithStyles<ClassNames>;

export const NodePoolRow: React.FunctionComponent<CombinedProps> = props => {
<<<<<<< HEAD
  const { classes, pool, idx, handleDelete, type } = props;
=======
  const { classes, pool, idx, handleDelete, type, updatePool } = props;
>>>>>>> 09a3238c
  const typeLabel = type
    ? displayTypeForKubePoolNode(type.class, type.memory, type.vcpus)
    : 'Unknown type'; // This should never happen, but better not to crash if it does.

  return (
    <TableRow data-testid={'node-pool-table-row'}>
      <TableCell parentColumn="Plan">
        <Typography>{typeLabel}</Typography>
      </TableCell>
      <TableCell parentColumn="Node Count">
        {/* @todo make the onchange work */}
        <TextField
          small
          tiny
          type="number"
          value={pool.count}
<<<<<<< HEAD
          // onChange={e => handleChange(+e.target.value)}
=======
          onChange={e => updatePool(idx, { ...pool, count: +e.target.value })}
>>>>>>> 09a3238c
        />
      </TableCell>
      <TableCell parentColumn="Pricing">
        <Typography>{`${displayPrice(pool.totalMonthlyPrice)}/mo`}</Typography>
      </TableCell>
      <TableCell>
        <Button
          type="remove"
          data-testid={`delete-node-row-${idx}`}
          onClick={() => handleDelete(idx)}
          className={classes.link}
        />
      </TableCell>
    </TableRow>
  );
};

const styled = withStyles(styles);

const enhanced = compose<CombinedProps, Props & RenderGuardProps>(
  styled,
  renderGuard
);

export default enhanced(NodePoolRow);<|MERGE_RESOLUTION|>--- conflicted
+++ resolved
@@ -31,21 +31,13 @@
   type?: ExtendedType;
   idx: number;
   handleDelete: (poolIdx: number) => void;
-<<<<<<< HEAD
-  // handleChange: (nodeCount: number) => void;
-=======
   updatePool: (poolIdx: number, updatedPool: ExtendedPoolNode) => void;
->>>>>>> 09a3238c
 }
 
 type CombinedProps = Props & WithStyles<ClassNames>;
 
 export const NodePoolRow: React.FunctionComponent<CombinedProps> = props => {
-<<<<<<< HEAD
-  const { classes, pool, idx, handleDelete, type } = props;
-=======
   const { classes, pool, idx, handleDelete, type, updatePool } = props;
->>>>>>> 09a3238c
   const typeLabel = type
     ? displayTypeForKubePoolNode(type.class, type.memory, type.vcpus)
     : 'Unknown type'; // This should never happen, but better not to crash if it does.
@@ -56,17 +48,12 @@
         <Typography>{typeLabel}</Typography>
       </TableCell>
       <TableCell parentColumn="Node Count">
-        {/* @todo make the onchange work */}
         <TextField
           small
           tiny
           type="number"
           value={pool.count}
-<<<<<<< HEAD
-          // onChange={e => handleChange(+e.target.value)}
-=======
           onChange={e => updatePool(idx, { ...pool, count: +e.target.value })}
->>>>>>> 09a3238c
         />
       </TableCell>
       <TableCell parentColumn="Pricing">
