import * as React from 'react';
import { Link } from 'react-router-dom';
<<<<<<< HEAD
import * as copy from 'copy-to-clipboard';
=======
>>>>>>> 0366ba52

import {
  withStyles,
  Theme,
  WithStyles,
  StyleRulesCallback,
} from 'material-ui/styles';
import Typography from 'material-ui/Typography';
import TableRow from 'material-ui/Table/TableRow';
import TableCell from 'material-ui/Table/TableCell';

import ActionMenu from 'src/components/ActionMenu';
import Tag from 'src/components/Tag';
import RegionIndicator from './RegionIndicator';
import IPAddress from './IPAddress';
import { displayLabel } from './presentation';
import { actions } from './menuActions';

type CSSClasses = 'inlineItems';

const styles: StyleRulesCallback<CSSClasses> = (theme: Theme) => ({
  inlineItems: {
    lineHeight: '30px',
    verticalAlign: 'middle',
    display: 'inline-flex',
    margin: '0 3px',
  },
});

interface Props {
  linode: Linode.Linode;
<<<<<<< HEAD
  memory?: number;
  image?: string;
=======
  type?: Linode.LinodeType;
  image?: Linode.Image;
>>>>>>> 0366ba52
}

type PropsWithStyles = Props & WithStyles<CSSClasses>;

class LinodeRow extends React.Component<PropsWithStyles> {
  render() {
<<<<<<< HEAD
    const { classes, linode, memory, image } = this.props;
    const label = displayLabel(memory, image);
=======
    const { linode, type, image } = this.props;
    const specsLabel = type && image && displayLabel(type.memory, image.label);
>>>>>>> 0366ba52

    /**
     * @todo Until tags are implemented we're using the group as a faux tag.
     * */
    const tags = [linode.group].filter(Boolean);

    return (
      <TableRow key={linode.id}>
        <TableCell>
          <div>
            <div>
              <Link to={`/linodes/${linode.id}`}>
                <Typography variant="title">
                  {linode.label}
                </Typography>
              </Link>
            </div>
            {specsLabel && <div>{specsLabel}</div>}
          </div>
        </TableCell>
        <TableCell>
          {tags.map((v: string, idx) => <Tag key={idx} label={v} />)}
        </TableCell>
        <TableCell>
          <IPAddress ips={linode.ipv4} />
          <IPAddress ips={[linode.ipv6]} />
        </TableCell>
        <TableCell>
          <RegionIndicator region={linode.region} />
        </TableCell>
        <TableCell>
          <ActionMenu actions={actions} />
        </TableCell>
      </TableRow >
    );
  }
}

export default withStyles(styles, { withTheme: true })(LinodeRow);<|MERGE_RESOLUTION|>--- conflicted
+++ resolved
@@ -1,9 +1,5 @@
 import * as React from 'react';
 import { Link } from 'react-router-dom';
-<<<<<<< HEAD
-import * as copy from 'copy-to-clipboard';
-=======
->>>>>>> 0366ba52
 
 import {
   withStyles,
@@ -35,26 +31,16 @@
 
 interface Props {
   linode: Linode.Linode;
-<<<<<<< HEAD
-  memory?: number;
-  image?: string;
-=======
   type?: Linode.LinodeType;
   image?: Linode.Image;
->>>>>>> 0366ba52
 }
 
 type PropsWithStyles = Props & WithStyles<CSSClasses>;
 
 class LinodeRow extends React.Component<PropsWithStyles> {
   render() {
-<<<<<<< HEAD
-    const { classes, linode, memory, image } = this.props;
-    const label = displayLabel(memory, image);
-=======
     const { linode, type, image } = this.props;
     const specsLabel = type && image && displayLabel(type.memory, image.label);
->>>>>>> 0366ba52
 
     /**
      * @todo Until tags are implemented we're using the group as a faux tag.
