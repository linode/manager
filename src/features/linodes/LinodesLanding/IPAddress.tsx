import * as copy from 'copy-to-clipboard';
import { tail } from 'ramda';
import * as React from 'react';
import CopyTooltip from 'src/components/CopyTooltip';
import { StyleRulesCallback, withStyles, WithStyles } from 'src/components/core/styles';
import ShowMore from 'src/components/ShowMore';

type CSSClasses =  'root'
| 'left'
| 'right'
| 'icon'
| 'row'
| 'ip'
| 'ipLink';

const styles: StyleRulesCallback<CSSClasses> = (theme) => ({
  '@keyframes popUp': {
    from: {
      opacity: 0,
      top: -10,
      transform: 'scale(.1)',
    },
    to: {
      opacity: 1,
      top: -40,
      transform: 'scale(1)',
    },
  },
  root: {
    marginBottom: theme.spacing.unit / 2,
    width: '100%',
    '&:last-child': {
      marginBottom: 0,
    },
  },
  row: {
    display: 'flex',
    alignItems: 'center',
  },
  left: {
    marginLeft: theme.spacing.unit,
  },
  right: {
    marginLeft: theme.spacing.unit,
  },
  icon: {
    '&:hover': {
      backgroundColor: theme.color.grey1,
      '& svg': {
        fill: 'white',
      },
    },
    '& svg': {
      top: 1,
      width: 12,
      height: 12,
      fill: theme.color.grey1,
    },
  },
  ip: {
    color: theme.palette.text.primary,
    fontSize: '.9rem',
  },
  ipLink: {
    color: theme.palette.primary.main,
    position: 'relative',
    display: 'inline-block',
    width: 28,
    transition: theme.transitions.create(['color']),
  },
});

interface Props {
  ips: string[];
  copyRight?: boolean;
}

const privateIPRegex = /^10\.|^172\.1[6-9]\.|^172\.2[0-9]\.|^172\.3[0-1]\.|^192\.168\.|^fd/;

export const sortIPAddress = (ip1: string, ip2: string) =>
  ((privateIPRegex.test(ip1) ? 1 : -1) - (privateIPRegex.test(ip2) ? 1 : -1));

class IPAddress extends React.Component<Props & WithStyles<CSSClasses>> {
  state = {
    copied: false,
  };

  copiedTimeout: number | null = null;

  componentWillUnmount() {
    if (this.copiedTimeout !== null) {
      window.clearTimeout(this.copiedTimeout);
    }
  }

  clickIcon = (ip: string) => {
    this.setState({
      copied: true,
    });
    window.setTimeout(() => this.setState({ copied: false }), 1500);
    copy(ip);
  }

  renderCopyIcon = (ip: string) => {
    const { classes, copyRight } = this.props;

    return (
      <div className={classes.ipLink} data-qa-copy-ip>
        <CopyTooltip
          text={ip}
          className={`${classes.icon} ${copyRight ? classes.right : classes.left}`}
        />
      </div>
    );
  }

  renderIP = (ip: string, copyRight?: Boolean, key?: number) => {
    const { classes } = this.props;
    return (
      <div key={key} className={classes.row}>
        <div className={`${classes.ip} ${'ip'}`}>{ip}</div>
        {copyRight && this.renderCopyIcon(ip)}
      </div>
    );
  }

  render() {
    const { classes, ips, copyRight } = this.props;

    const formattedIPS = ips
      .map(ip => ip.replace('/64', ''))
<<<<<<< HEAD
      .sort(sortIPAddress);
=======
      .sort((ip1, ip2) => ((privateIPRegex.test(ip1) ? 1 : -1) - (privateIPRegex.test(ip2) ? 1 : -1)));
>>>>>>> 1eb9f6a2

    return (
      <div className={`dif ${classes.root}`}>
        { this.renderIP(formattedIPS[0], copyRight) }
        {
          formattedIPS.length > 1 && <ShowMore
            items={tail(formattedIPS)}
            render={(ipsAsArray: string[]) => {
              return ipsAsArray.map((ip, idx) => this.renderIP(ip.replace('/64', ''), copyRight, idx));
            }} />
        }
      </div>
    );
  }
}

export default withStyles(styles)(IPAddress);<|MERGE_RESOLUTION|>--- conflicted
+++ resolved
@@ -129,11 +129,7 @@
 
     const formattedIPS = ips
       .map(ip => ip.replace('/64', ''))
-<<<<<<< HEAD
       .sort(sortIPAddress);
-=======
-      .sort((ip1, ip2) => ((privateIPRegex.test(ip1) ? 1 : -1) - (privateIPRegex.test(ip2) ? 1 : -1)));
->>>>>>> 1eb9f6a2
 
     return (
       <div className={`dif ${classes.root}`}>
