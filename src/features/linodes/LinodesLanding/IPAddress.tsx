--- conflicted
+++ resolved
@@ -143,13 +143,8 @@
     const formattedIPS = ips.map(ip => ip.replace('/64', ''));
 
     return (
-<<<<<<< HEAD
       <div className={`dif ${classes.root}`}>
         { this.renderIP(formattedIPS[0], copyRight) }
-=======
-      <div className={classes.root}>
-        { this.renderIP(ips[0], copyRight) }
->>>>>>> 26fea765
         {
           formattedIPS.length > 1 && <ShowMore
             items={tail(formattedIPS)}
