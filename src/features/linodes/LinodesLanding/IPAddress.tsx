--- conflicted
+++ resolved
@@ -120,11 +120,8 @@
         className={classes.ipLink}
         title={ip}
         onClick={() => this.clickIcon(ip)}
-<<<<<<< HEAD
+        href="javascript:void(0)"
         data-qa-copy-ip
-=======
-        href="javascript:void(0)"
->>>>>>> abeef2cc
       >
         {copied && <span className={classes.copied} data-qa-copied>copied</span>}
         <ContentCopyIcon
