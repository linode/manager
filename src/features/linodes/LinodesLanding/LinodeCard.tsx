--- conflicted
+++ resolved
@@ -21,12 +21,7 @@
 import RegionIndicator from './RegionIndicator';
 import IPAddress from './IPAddress';
 import LinodeActionMenu from './LinodeActionMenu';
-<<<<<<< HEAD
-import { rebootLinode } from './powerActions';
 import { typeLabelDetails, displayType } from '../presentation';
-=======
-import { typeLabelLong } from '../presentation';
->>>>>>> 0942d738
 import transitionStatus from '../linodeTransitionStatus';
 import LinodeStatusIndicator from './LinodeStatusIndicator';
 
@@ -148,15 +143,11 @@
     linodeId: number, linodeLabel: string) => void;
 }
 
-<<<<<<< HEAD
 interface ConnectedProps {
   typeLabel: string;
 }
 
 type CombinedProps = Props & ConnectedProps & WithStyles<CSSClasses>;
-=======
-type CombinedProps = Props & WithStyles<CSSClasses>;
->>>>>>> 0942d738
 
 class LinodeCard extends React.Component<CombinedProps> {
   renderTitle() {
@@ -220,18 +211,10 @@
     return (
       <CardContent className={`${classes.cardContent} ${classes.customeMQ}`}>
         <div>
-<<<<<<< HEAD
           <div className={classes.cardSection} data-qa-linode-summary>
             {`${typeLabel}: `}
             {typeLabelDetails(linodeSpecMemory, linodeSpecDisk, linodeSpecVcpus)}
           </div>
-=======
-          {image && type &&
-            <div className={classes.cardSection} data-qa-linode-summary>
-              {typeLabelLong(type.memory, type.disk, type.vcpus)}
-            </div>
-          }
->>>>>>> 0942d738
           <div className={classes.cardSection} data-qa-region>
             <RegionIndicator region={linodeRegion} />
           </div>
@@ -239,11 +222,7 @@
             <IPAddress ips={linodeIpv4} copyRight />
             <IPAddress ips={[linodeIpv6]} copyRight />
           </div>
-<<<<<<< HEAD
           {image &&
-=======
-          {image && type &&
->>>>>>> 0942d738
             <div className={classes.cardSection} data-qa-image>
               {image.label}
             </div>
@@ -286,10 +265,7 @@
                   linodeLabel={linodeLabel}
                   linodeStatus={linodeStatus}
                   openConfigDrawer={openConfigDrawer}
-<<<<<<< HEAD
-=======
                   toggleConfirmation={toggleConfirmation}
->>>>>>> 0942d738
                 />
               </div>
             }
@@ -321,7 +297,11 @@
 }
 
 const connected = connect((state: Linode.AppState, ownProps: Props) => ({
-  typeLabel: displayType(ownProps.linodeType, pathOr([], ['resources', 'types', 'data'], state)),
+  typeLabel: displayType(
+    ownProps.linodeType,
+    pathOr([], ['resources', 'types', 'data', 'data'],
+    state),
+  ),
 }));
 
 export default compose(
