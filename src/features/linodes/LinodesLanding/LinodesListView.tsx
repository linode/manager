import * as React from 'react';

import Grid from 'src/components/Grid';
import Paper from 'material-ui/Paper';
import TableBody from 'material-ui/Table/TableBody';
import TableCell from 'material-ui/Table/TableCell';
import TableHead from 'material-ui/Table/TableHead';
import TableRow from 'material-ui/Table/TableRow';

import Table from 'src/components/Table';
import LinodeRow from './LinodeRow';
import { LinodeConfigSelectionDrawerCallback } from 'src/features/LinodeConfigSelectionDrawer';

interface Props {
  linodes: Linode.EnhancedLinode[];
  images: Linode.Image[];
  openConfigDrawer: (c: Linode.Config[], action: LinodeConfigSelectionDrawerCallback) => void;
  toggleConfirmation: (bootOption: Linode.BootAction,
     linodeId: number, linodeLabel: string) => void;
}

const LinodesListView: React.StatelessComponent<Props> = (props) => {
<<<<<<< HEAD
  const { linodes, openConfigDrawer } = props;
=======
  const { linodes, types, openConfigDrawer, toggleConfirmation } = props;
>>>>>>> 0942d738

  return (
    <Paper>
      <Grid container className="my0">
        <Grid item xs={12} className="py0">
          <Table>
            <TableHead data-qa-table-head>
              <TableRow>
                <TableCell>Linode</TableCell>
                <TableCell>IP Addresses</TableCell>
                <TableCell>Region</TableCell>
                <TableCell></TableCell>
              </TableRow>
            </TableHead>
            <TableBody>
              {linodes.map(linode =>
                <LinodeRow
                  key={linode.id}
                  linodeId={linode.id}
                  linodeType={linode.type}
                  linodeStatus={linode.status}
                  linodeIpv4={linode.ipv4}
                  linodeIpv6={linode.ipv6}
                  linodeRegion={linode.region}
                  linodeNotification={linode.notification}
                  linodeLabel={linode.label}
                  linodeRecentEvent={linode.recentEvent}
                  openConfigDrawer={openConfigDrawer}
                  toggleConfirmation={toggleConfirmation}
                />,
              )}
            </TableBody>
          </Table>
        </Grid>
      </Grid>
    </Paper>
  );
};
export default LinodesListView;<|MERGE_RESOLUTION|>--- conflicted
+++ resolved
@@ -20,11 +20,7 @@
 }
 
 const LinodesListView: React.StatelessComponent<Props> = (props) => {
-<<<<<<< HEAD
-  const { linodes, openConfigDrawer } = props;
-=======
-  const { linodes, types, openConfigDrawer, toggleConfirmation } = props;
->>>>>>> 0942d738
+  const { linodes, openConfigDrawer, toggleConfirmation } = props;
 
   return (
     <Paper>
