import * as React from 'react';
import { compose } from 'recompose';
import LinodeIcon from 'src/assets/addnewmenu/linode.svg';
import Flag from 'src/assets/icons/flag.svg';
import Tooltip from 'src/components/core/Tooltip';
<<<<<<< HEAD
=======
import Grid from 'src/components/Grid';
>>>>>>> 4f8e35c4
import TableCell from 'src/components/TableCell';
import TableRow from 'src/components/TableRow';
import withImages from 'src/containers/withImages.container';
import { LinodeConfigSelectionDrawerCallback } from 'src/features/LinodeConfigSelectionDrawer';
import { linodeInTransition } from 'src/features/linodes/transitions';
import getLinodeDescription from 'src/utilities/getLinodeDescription';
import hasMutationAvailable, { HasMutationAvailable } from '../hasMutationAvailable';
import IPAddress from '../IPAddress';
import LinodeActionMenu from '../LinodeActionMenu';
import RegionIndicator from '../RegionIndicator';
import withDisplayType, { WithDisplayType } from '../withDisplayType';
import withNotifications, { WithNotifications } from '../withNotifications';
import withRecentEvent, { WithRecentEvent } from '../withRecentEvent';
import styled, { StyleProps } from './LinodeRow.style';
import LinodeRowBackupCell from './LinodeRowBackupCell';
import LinodeRowHeadCell from './LinodeRowHeadCell';
import LinodeRowLoading from './LinodeRowLoading';
import LinodeRowTagCell from './LinodeRowTagCell';

interface Props {
  linodeBackups: Linode.LinodeBackups;
  linodeId: number;
  linodeImage: string | null;
  linodeIpv4: string[];
  linodeIpv6: string;
  linodeLabel: string;
  linodeRegion: string;
  linodeSpecs: Linode.LinodeSpecs;
  linodeStatus: Linode.LinodeStatus;
  linodeType: null | string;
  linodeTags: string[];
  mostRecentBackup?: string;
  openConfigDrawer: (configs: Linode.Config[], action: LinodeConfigSelectionDrawerCallback) => void;
  toggleConfirmation: (bootOption: Linode.BootAction, linodeId: number, linodeLabel: string) => void;
}

export type CombinedProps =
  & Props
  & HasMutationAvailable
  & WithDisplayType
  & WithImagesProps
  & WithRecentEvent
  & WithNotifications
  & StyleProps

export const LinodeRow: React.StatelessComponent<CombinedProps> = (props) => {
  const {
    classes,
    displayType,
    imagesData,
    linodeBackups,
    linodeId,
    linodeImage,
    linodeIpv4,
    linodeIpv6,
    linodeLabel,
    linodeNotifications,
    linodeRegion,
    linodeSpecs: {
      memory,
      disk,
      vcpus,
    },
    linodeStatus,
    linodeTags,
    mostRecentBackup,
    mutationAvailable,
    openConfigDrawer,
    toggleConfirmation,
    // displayType, @todo use for M3-2059
    recentEvent,
  } = props;
  const loading = linodeInTransition(linodeStatus, recentEvent);

  const description = getLinodeDescription(
    displayType,
    memory,
    disk,
    vcpus,
    linodeImage,
    imagesData,
    )

  const headCell = <LinodeRowHeadCell
    loading={loading}
    linodeDescription={description}
    linodeId={linodeId}
    linodeRecentEvent={recentEvent}
    linodeLabel={linodeLabel}
    linodeStatus={linodeStatus}
  />

  return (
    <React.Fragment>
      {loading && <LinodeRowLoading linodeStatus={linodeStatus} linodeId={linodeId} linodeRecentEvent={recentEvent}>
        {headCell}
      </ LinodeRowLoading>}
      <TableRow
        key={linodeId}
        className={classes.bodyRow}
        data-qa-loading
        data-qa-linode={linodeLabel}
        rowLink={`/linodes/${linodeId}`}
        arial-label={linodeLabel}
      >
<<<<<<< HEAD
=======
        <TableCell className={classes.iconTableCell}>
          <Grid item className={classes.iconGridCell}>
            <LinodeIcon className={classes.icon} />
          </Grid>
        </TableCell>
>>>>>>> 4f8e35c4
        {!loading && headCell}
        <LinodeRowTagCell tags={linodeTags} />
        <LinodeRowBackupCell linodeId={linodeId} mostRecentBackup={mostRecentBackup} />
        <TableCell parentColumn="IP Addresses" className={classes.ipCell} data-qa-ips>
          <div className={classes.ipCellWrapper}>
            <IPAddress ips={linodeIpv4} copyRight />
            <IPAddress ips={[linodeIpv6]} copyRight />
          </div>
        </TableCell>
        <TableCell parentColumn="Region" className={classes.regionCell} data-qa-region>
          <RegionIndicator region={linodeRegion} />
        </TableCell>
        <TableCell className={classes.actionCell} data-qa-notifications>
          <div className={classes.actionInner}>
            <RenderFlag
              mutationAvailable={mutationAvailable}
              linodeNotifications={linodeNotifications}
              classes={classes}
            />
            <LinodeActionMenu
              linodeId={linodeId}
              linodeLabel={linodeLabel}
              linodeStatus={linodeStatus}
              linodeBackups={linodeBackups}
              openConfigDrawer={openConfigDrawer}
              toggleConfirmation={toggleConfirmation}
            />
          </div>
        </TableCell>
      </TableRow>
    </React.Fragment>
  );
};

interface WithImagesProps {
  imagesData: Linode.Image[]
}

const enhanced = compose<CombinedProps, Props>(
  styled,
  withRecentEvent,
  withDisplayType,
  withImages((ownProps, imagesData, imagesLoading) => ({
    ...ownProps,
    imagesData: imagesData.filter(i => i.is_public === true),
  })),
  hasMutationAvailable,
  withNotifications,
);

export default enhanced(LinodeRow);

export const RenderFlag: React.StatelessComponent<{
  mutationAvailable: boolean;
  linodeNotifications: Linode.Notification[],
  classes: any
}> = (props) => {
  /*
  * Render either a flag for if the Linode has a notification
  * or if it has a pending mutation available. Mutations take
  * precedent over notifications
  */
  const { mutationAvailable, linodeNotifications, classes } = props;

  if (mutationAvailable) {
    return (
      <Tooltip title="There is a free upgrade available for this Linode">
        <Flag className={classes.flag} />
      </Tooltip>
    )
  }
  if (linodeNotifications.length > 0) {
    return (
      <>
        {
          linodeNotifications.map((notification, idx) => (
            <Tooltip key={idx} title={notification.message}><Flag className={classes.flag} /></Tooltip>
          ))
        }
      </>
    );
  }
  return null;
}

RenderFlag.displayName = `RenderFlag`;<|MERGE_RESOLUTION|>--- conflicted
+++ resolved
@@ -3,10 +3,6 @@
 import LinodeIcon from 'src/assets/addnewmenu/linode.svg';
 import Flag from 'src/assets/icons/flag.svg';
 import Tooltip from 'src/components/core/Tooltip';
-<<<<<<< HEAD
-=======
-import Grid from 'src/components/Grid';
->>>>>>> 4f8e35c4
 import TableCell from 'src/components/TableCell';
 import TableRow from 'src/components/TableRow';
 import withImages from 'src/containers/withImages.container';
@@ -112,14 +108,11 @@
         rowLink={`/linodes/${linodeId}`}
         arial-label={linodeLabel}
       >
-<<<<<<< HEAD
-=======
         <TableCell className={classes.iconTableCell}>
-          <Grid item className={classes.iconGridCell}>
+          <div className={classes.iconGridCell}>
             <LinodeIcon className={classes.icon} />
-          </Grid>
-        </TableCell>
->>>>>>> 4f8e35c4
+          </div>
+        </TableCell>
         {!loading && headCell}
         <LinodeRowTagCell tags={linodeTags} />
         <LinodeRowBackupCell linodeId={linodeId} mostRecentBackup={mostRecentBackup} />
