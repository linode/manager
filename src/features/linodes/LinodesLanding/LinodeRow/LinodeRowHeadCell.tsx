--- conflicted
+++ resolved
@@ -1,6 +1,7 @@
 import * as React from 'react';
 import { Link } from 'react-router-dom';
 import { StyleRulesCallback, withStyles, WithStyles } from 'src/components/core/styles';
+import Grid from 'src/components/Grid';
 import Typography from 'src/components/core/Typography';
 import TableCell from 'src/components/TableCell';
 import { linodeInTransition, transitionText } from 'src/features/linodes/transitions';
@@ -10,13 +11,9 @@
  | 'link'
  | 'loadingStatus'
  | 'labelWrapper'
-<<<<<<< HEAD
- | 'linodeDescription';
-=======
  | 'linodeDescription'
  | 'status'
  | 'labelRow';
->>>>>>> 4f8e35c4
 
 const styles: StyleRulesCallback<ClassNames> = (theme) => ({
   link: {
@@ -27,16 +24,14 @@
     paddingTop: theme.spacing.unit / 4,
   },
   root: {
-    width: '35%',
+    width: '100%',
     '& h3': {
       transition: theme.transitions.create(['color']),
     },
-    [theme.breakpoints.down('sm')]: {
-      width: '100%'
+    [theme.breakpoints.up('xl')]: {
+      width: '35%'
     },
   },
-<<<<<<< HEAD
-=======
   status: {
     marginLeft: theme.spacing.unit / 2,
     position: 'relative',
@@ -48,15 +43,11 @@
     flexFlow: 'row nowrap',
     alignItems: 'center',
   },
->>>>>>> 4f8e35c4
   loadingStatus: {
     marginBottom: theme.spacing.unit / 2,
   },
   linodeDescription: {
     paddingTop: theme.spacing.unit / 2,
-    [theme.breakpoints.up('lg')]: {
-      whiteSpace: 'nowrap'
-    }
   },
 });
 
@@ -90,7 +81,6 @@
       rowSpan={loading ? 2 : 1}
     >
       <Link to={`/linodes/${linodeId}`} className={classes.link}>
-<<<<<<< HEAD
         <Grid container wrap="nowrap" alignItems="center">
           <Grid item className="py0">
             <LinodeStatusIndicator status={linodeStatus} />
@@ -114,29 +104,6 @@
             </div>
           </Grid>
         </Grid>
-=======
-        <div className={loading ? classes.labelWrapper : ''}>
-          {
-            linodeRecentEvent && linodeInTransition(linodeStatus, linodeRecentEvent) &&
-            <ProgressDisplay
-              className={classes.loadingStatus}
-              text={transitionText(linodeStatus, linodeRecentEvent)}
-              progress={linodeRecentEvent.percent_complete}
-            />
-          }
-          <div className={classes.labelRow}>
-            <Typography role="header" variant="h3" data-qa-label>
-              {linodeLabel}
-            </Typography>
-            <div className={classes.status} >
-              <LinodeStatusIndicator status={linodeStatus} />
-            </div>
-          </div>
-          <Typography className={classes.linodeDescription}>
-                {linodeDescription}
-            </Typography>
-        </div>
->>>>>>> 4f8e35c4
       </Link>
     </TableCell>
   );
