import * as React from 'react';

import { withRouter, RouteComponentProps } from 'react-router-dom';
import * as moment from 'moment';
import {
  allPass,
  clone,
  compose,
  filter,
  gte,
  has,
  ifElse,
  isEmpty,
  pathEq,
  path,
  pathOr,
  prop,
  propEq,
  uniqBy,
} from 'ramda';

import { Observable, Subscription } from 'rxjs/Rx';

import { withStyles, StyleRulesCallback, Theme } from 'material-ui/styles';
import Hidden from 'material-ui/Hidden';

import { getImages } from 'src/services/images';
import { getLinodes, getLinode } from 'src/services/linodes';
import { events$ } from 'src/events';
import notifications$ from 'src/notifications';
import { rebootLinode, powerOffLinode } from './powerActions';

import { newLinodeEvents } from 'src/features/linodes/events';
import PromiseLoader, { PromiseLoaderResponse } from 'src/components/PromiseLoader/PromiseLoader';
import ErrorState from 'src/components/ErrorState';
import Grid from 'src/components/Grid';
import PaginationFooter from 'src/components/PaginationFooter';
import LinodeConfigSelectionDrawer, {
  LinodeConfigSelectionDrawerCallback,
} from 'src/features/LinodeConfigSelectionDrawer';
import setDocs, { SetDocsProps } from 'src/components/DocsSidebar/setDocs';
import ProductNotification from 'src/components/ProductNotification';
import ConfirmationDialog from 'src/components/ConfirmationDialog';
import ActionsPanel from 'src/components/ActionsPanel';
import Button from 'material-ui/Button';

import LinodesListView from './LinodesListView';
import LinodesGridView from './LinodesGridView';
import ListLinodesEmptyState from './ListLinodesEmptyState';
import ToggleBox from './ToggleBox';

import { Typography, WithStyles } from 'material-ui';

type ClassNames = 'root' | 'title';

const styles: StyleRulesCallback<ClassNames> = (theme: Theme) => ({
  root: {},
  title: {
    marginbottom: theme.spacing.unit * 2,
  },
});

interface Props { }

interface PreloadedProps {
  linodes: PromiseLoaderResponse<Linode.ResourcePage<Linode.EnhancedLinode>>;
  images: PromiseLoaderResponse<Linode.ResourcePage<Linode.Image>>;
}

interface ConfigDrawerState {
  open: boolean;
  configs: Linode.Config[];
  error?: string;
  selected?: number;
  action?: LinodeConfigSelectionDrawerCallback;
}

interface State {
  linodes: Linode.EnhancedLinode[];
  notifications?: Linode.Notification[];
  page: number;
  pages: number;
  results: number;
  pageSize: number;
  configDrawer: ConfigDrawerState;
  powerAlertOpen: boolean;
  bootOption: Linode.BootAction;
  selectedLinodeId: number | null;
  selectedLinodeLabel: string;
}

const preloaded = PromiseLoader<Props>({
  linodes: () => getLinodes({ page_size: 25 }),

  images: () => getImages(),
});

type CombinedProps = Props
  & PreloadedProps
  & RouteComponentProps<{}>
  & WithStyles<ClassNames>
  & SetDocsProps;

export class ListLinodes extends React.Component<CombinedProps, State> {
  eventsSub: Subscription;
  notificationSub: Subscription;
  notificationsSubscription: Subscription;
  mounted: boolean = false;

  state: State = {
    linodes: pathOr([], ['response', 'data'], this.props.linodes),
    page: pathOr(-1, ['response', 'page'], this.props.linodes),
    pages: pathOr(-1, ['response', 'pages'], this.props.linodes),
    results: pathOr(0, ['response', 'results'], this.props.linodes),
    configDrawer: {
      open: false,
      configs: [],
      error: undefined,
      selected: undefined,
      action: (id: number) => null,
    },
    pageSize: 25,
    powerAlertOpen: false,
    bootOption: null,
    selectedLinodeId: null,
    selectedLinodeLabel: '',
  };

  static docs = [
    {
      title: 'Getting Started with Linode',
      src: 'https://linode.com/docs/getting-started/',
      body: `Thank you for choosing Linode as your cloud hosting provider! This guide will help you
      sign up for an account, set up a Linux distribution, boot your Linode, and perform some basic
      system administr...`,
    },
    {
      title: 'How to Secure your Server',
      src: 'https://linode.com/docs/security/securing-your-server/',
      body: `Keeping your software up to date is the single biggest security precaution you can
      take for any operating system. Software updates range from critical vulnerability patches to
      minor bug fixes, and...`,
    },

  ];

  componentDidMount() {
    this.mounted = true;
    const mountTime = moment().subtract(5, 'seconds');

    this.eventsSub = events$
      .filter(newLinodeEvents(mountTime))
      .filter(e => !e._initial)
      .subscribe((linodeEvent) => {
        const linodeId = path<number>(['entity', 'id'], linodeEvent);
        if (!linodeId) { return; }

        getLinode(linodeId)
          .then(response => response.data)
          .then((linode) => {
            if (!this.mounted) { return; }

            return this.setState((prevState) => {
              const targetIndex = prevState.linodes.findIndex(
                _linode => _linode.id === (linodeEvent.entity as Linode.Entity).id);
              const updatedLinodes = clone(prevState.linodes);
              updatedLinodes[targetIndex] = linode;
              updatedLinodes[targetIndex].recentEvent = linodeEvent;
              return { linodes: updatedLinodes };
            });
          });
      });

    this.notificationSub = Observable
      .combineLatest(
        notifications$
          .map(notifications => notifications.filter(pathEq(['entity', 'type'], 'linode'))),
        Observable.of(this.props.linodes),
    )
      .map(([notifications, linodes]) => {
        /** Imperative and gross a/f. Ill fix it. */
        linodes.response.data = linodes.response.data.map((linode) => {
          const notification = notifications.find(pathEq(['entity', 'id'], linode.id));
          if (notification) {
            linode.notification = notification.message;
            return linode;
          }

          return linode;
        });

        return linodes;
      })
      .subscribe((response) => {
        if (!this.mounted) { return; }

        return this.setState({ linodes: response.response.data });
      });

    this.notificationsSubscription = notifications$
      .map(compose(
        uniqBy(prop('type')),
        filter(allPass([
          pathEq(['entity', 'type'], 'linode'),
          has('message'),
        ])),
      ))
      .subscribe((notifications: Linode.Notification[]) =>
        this.setState({ notifications }));
  }

  componentWillUnmount() {
    this.mounted = false;
    this.eventsSub.unsubscribe();
    this.notificationSub.unsubscribe();
  }

  openConfigDrawer = (configs: Linode.Config[], action: LinodeConfigSelectionDrawerCallback) => {
    this.setState({
      configDrawer: {
        open: true,
        configs,
        selected: configs[0].id,
        action,
      },
    });
  }

  closeConfigDrawer = () => {
    this.setState({
      configDrawer: {
        open: false,
        configs: [],
        error: undefined,
        selected: undefined,
        action: (id: number) => null,
      },
    });
  }

  changeViewStyle = (style: string) => {
    const { history } = this.props;
    history.push(`#${style}`);
  }

  renderListView = (
    linodes: Linode.Linode[],
    images: Linode.Image[],
  ) => {
    return (
      <LinodesListView
        linodes={linodes}
        images={images}
        openConfigDrawer={this.openConfigDrawer}
        toggleConfirmation={this.toggleDialog}
      />
    );
  }

  renderGridView = (
    linodes: Linode.Linode[],
    images: Linode.Image[],
  ) => {
    return (
      <LinodesGridView
        linodes={linodes}
        images={images}
        openConfigDrawer={this.openConfigDrawer}
        toggleConfirmation={this.toggleDialog}
      />
    );
  }

  getLinodes = (page = 1, pageSize = 25) => {
    const lastPage = Math.ceil(this.state.results / pageSize);
    getLinodes({
      page: Math.min(lastPage, page),
      page_size: pageSize,
    })
      .then(response => response.data)
      .then((response) => {
        if (!this.mounted) { return; }

        this.setState(prevResults => ({
          ...prevResults,
          linodes: pathOr([], ['data'], response),
          page: pathOr(0, ['page'], response),
          pages: pathOr(0, ['pages'], response),
          results: pathOr(0, ['results'], response),
          pageSize,
        }));
      });
  }

  handlePageSelection = (page: number) => {
    this.getLinodes(Math.min(page), this.state.pageSize);
  }

  handlePageSizeChange = (event: React.ChangeEvent<HTMLInputElement>) => {
    this.getLinodes(this.state.page, parseInt(event.target.value, 0));
  }

  selectConfig = (id: number) => {
    this.setState(prevState => ({
      configDrawer: {
        ...prevState.configDrawer,
        selected: id,
      },
    }));
  }

  submitConfigChoice = () => {
    const { action, selected } = this.state.configDrawer;
    if (selected && action) {
      action(selected);
      this.closeConfigDrawer();
    }
  }

  toggleDialog = (bootOption: Linode.BootAction,
     selectedLinodeId: number, selectedLinodeLabel: string) => {
    this.setState({
      powerAlertOpen: !this.state.powerAlertOpen,
      selectedLinodeId,
      selectedLinodeLabel,
      bootOption,
    });
  }

  rebootOrPowerLinode = () => {
    const { bootOption, selectedLinodeId, selectedLinodeLabel } = this.state;
    if (bootOption === 'reboot') {
      rebootLinode(this.openConfigDrawer, selectedLinodeId!, selectedLinodeLabel);
    } else {
      powerOffLinode(selectedLinodeId!, selectedLinodeLabel);
    }
    this.setState({ powerAlertOpen: false });
  }

  render() {
<<<<<<< HEAD
    const { location: { hash } } = this.props;
    const { linodes, configDrawer } = this.state;
=======
    const { types, location: { hash } } = this.props;
    const { linodes, configDrawer, bootOption, powerAlertOpen } = this.state;
>>>>>>> 0942d738
    const images = pathOr([], ['response', 'data'], this.props.images);

    if (linodes.length === 0) {
      return <ListLinodesEmptyState />;
    }

    if (this.props.linodes.error) {
      return (
        <ErrorState errorText="Error loading data" />
      );
    }

    if (this.props.images.error) {
      return (
        <ErrorState errorText="Error loading data" />
      );
    }


    const displayGrid: 'grid' | 'list' = getDisplayFormat({ hash, length: linodes.length });

    return (
      <Grid container>
        <Grid item xs={12}>
          <Typography
            variant="headline"
            className={this.props.classes.title}
            data-qa-title
          >
            Linodes
          </Typography>
          <Hidden smDown>
            <ToggleBox
              handleClick={this.changeViewStyle}
              status={displayGrid}
            />
          </Hidden>
        </Grid>
        <Grid item xs={12}>
          {
            (this.state.notifications || []).map(n =>
              <ProductNotification key={n.type} severity={n.severity} text={n.message} />)
          }
          <Hidden mdUp>
            {this.renderGridView(linodes, images)}
          </Hidden>
          <Hidden smDown>
            {displayGrid === 'grid'
              ? this.renderGridView(linodes, images)
              : this.renderListView(linodes, images)
            }
          </Hidden>
        </Grid>
        <Grid item xs={12}>
          {
            this.state.results > 25 &&
            <PaginationFooter
              handlePageChange={this.handlePageSelection}
              handleSizeChange={this.handlePageSizeChange}
              pageSize={this.state.pageSize}
              pages={this.state.pages}
              page={this.state.page}
            />
          }
          <LinodeConfigSelectionDrawer
            onClose={this.closeConfigDrawer}
            onSubmit={this.submitConfigChoice}
            onChange={this.selectConfig}
            open={configDrawer.open}
            configs={configDrawer.configs}
            selected={String(configDrawer.selected)}
            error={configDrawer.error}
          />
        </Grid>
        <ConfirmationDialog
          title={(bootOption === 'reboot') ? 'Confirm Reboot' : 'Powering Down'}
          actions={() =>
            <ActionsPanel style={{ padding: 0 }}>
              <Button
                variant="raised"
                color="secondary"
                className="destructive"
                onClick={this.rebootOrPowerLinode}
                data-qa-confirm-cancel
              >
                {(bootOption === 'reboot')
                  ? 'Reboot'
                  : 'Power Down'}
              </Button>
              <Button
                onClick={() => this.setState({ powerAlertOpen: false })}
                variant="raised"
                color="secondary"
                className="cancel"
                data-qa-cancel-cancel
              >
                Cancel
            </Button>
            </ActionsPanel>
          }
          open={powerAlertOpen}
        >
          {bootOption === 'reboot'
            ? 'Are you sure you want to reboot your Linode'
            : 'Are you sure you want to power down your Linode'}
        </ConfirmationDialog>
      </Grid>
    );
  }
}

const getDisplayFormat = ifElse(
  compose(isEmpty, prop('hash')),
  /* is empty */
  ifElse(
    compose(gte(3), prop('length')),
    () => 'grid',
    () => 'list',
  ),
  /* is not empty */
  ifElse(
    propEq('hash', '#grid'),
    () => 'grid',
    () => 'list',
  ),
);

export const styled = withStyles(styles, { withTheme: true });

export const enhanced = compose(
  withRouter,
  styled,
  preloaded,
  setDocs(ListLinodes.docs),
);

export default enhanced(ListLinodes) as typeof ListLinodes;<|MERGE_RESOLUTION|>--- conflicted
+++ resolved
@@ -338,13 +338,8 @@
   }
 
   render() {
-<<<<<<< HEAD
     const { location: { hash } } = this.props;
-    const { linodes, configDrawer } = this.state;
-=======
-    const { types, location: { hash } } = this.props;
     const { linodes, configDrawer, bootOption, powerAlertOpen } = this.state;
->>>>>>> 0942d738
     const images = pathOr([], ['response', 'data'], this.props.images);
 
     if (linodes.length === 0) {
