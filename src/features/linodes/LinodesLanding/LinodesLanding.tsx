import withWidth, { WithWidth } from '@material-ui/core/withWidth';
import { InjectedNotistackProps, withSnackbar } from 'notistack';
import { parse, stringify } from 'qs';
import { pathOr } from 'ramda';
import * as React from 'react';
import { connect, MapStateToProps } from 'react-redux';
import { RouteComponentProps, withRouter } from 'react-router-dom';
import { compose, withStateHandlers } from 'recompose';
import ActionsPanel from 'src/components/ActionsPanel';
import Button from 'src/components/Button';
import CircleProgress from 'src/components/CircleProgress';
import ConfirmationDialog from 'src/components/ConfirmationDialog';
import FormControlLabel from 'src/components/core/FormControlLabel';
import Hidden from 'src/components/core/Hidden';
import { StyleRulesCallback, withStyles, WithStyles } from 'src/components/core/styles';
import Typography from 'src/components/core/Typography';
import setDocs, { SetDocsProps } from 'src/components/DocsSidebar/setDocs';
import { DocumentTitleSegment } from 'src/components/DocumentTitle';
import ErrorState from 'src/components/ErrorState';
import Grid from 'src/components/Grid';
import OrderBy from 'src/components/OrderBy';
import Toggle from 'src/components/Toggle';
import { LinodeGettingStarted, SecuringYourServer } from 'src/documentation';
import LinodeConfigSelectionDrawer, { LinodeConfigSelectionDrawerCallback } from 'src/features/LinodeConfigSelectionDrawer';
import { getImages } from 'src/services/images';
<<<<<<< HEAD
import { storage, views } from 'src/utilities/storage';
import CardView from './CardView';
import DisplayGroupedLinodes from './DisplayGroupedLinodes';
import DisplayLinodes from './DisplayLinodes';
import styled, { StyleProps } from './LinodesLanding.styles';
=======
import { getLinodes } from 'src/services/linodes';
import { requestLinodesWithoutBackups } from 'src/store/reducers/backupDrawer';
import { addBackupsToSidebar, clearSidebar } from 'src/store/reducers/sidebar';
import { sendEvent } from 'src/utilities/analytics';
import { views } from 'src/utilities/storage';
import LinodesViewWrapper from './LinodesViewWrapper';
>>>>>>> 00f555d9
import ListLinodesEmptyState from './ListLinodesEmptyState';
import ListView from './ListView';
import { powerOffLinode, rebootLinode } from './powerActions';
import ToggleBox from './ToggleBox';

type ClassNames = 'tagGroup' | 'tagToggle';

const styles: StyleRulesCallback<ClassNames> = (theme) => ({
  title: {
    flex: 1
  },
  tagGroup: {
    flexDirection: 'row-reverse'
  },
  tagToggle: {
    '&.checked': {
      '& .square': {
        fill: `${theme.color.toggleActive} !important`,
      },
    },
    '& > span:last-child': {
      backgroundColor: '#f4f4f4 !important',
      opacity: 0.38,
      borderColor: '#999 !important',
    },
    '& .square': {
      fill: '##abadaf !important',
    },
  },
});

interface ConfigDrawerState {
  open: boolean;
  configs: Linode.Config[];
  error?: string;
  selected?: number;
  action?: LinodeConfigSelectionDrawerCallback;
}

interface State {
  configDrawer: ConfigDrawerState;
  powerAlertOpen: boolean;
  bootOption: Linode.BootAction;
  selectedLinodeId: number | null;
  selectedLinodeLabel: string;
  images: {
    loading: boolean;
    data: Linode.Image[];
    error?: Error;
  },
  groupByTag: boolean;
}

interface Params {
  view?: string;
  groupByTag?: 'true' | 'false';
}

type RouteProps = RouteComponentProps<Params>

type CombinedProps =
  & WithWidth
  & ToggleGroupByTagsProps
  & StateProps
  & RouteProps
  & StyleProps
  & SetDocsProps
  & InjectedNotistackProps
  & WithStyles<ClassNames>;

export class ListLinodes extends React.Component<CombinedProps, State> {
  static eventCategory = 'linodes landing';

  mounted: boolean = false;

  state: State = {
    configDrawer: {
      open: false,
      configs: [],
      error: undefined,
      selected: undefined,
      action: (id: number) => null,
    },
    images: {
      loading: true,
      data: [],
    },
    powerAlertOpen: false,
    bootOption: null,
    selectedLinodeId: null,
    selectedLinodeLabel: '',
    groupByTag: false,
  };

  static docs = [
    LinodeGettingStarted,
    SecuringYourServer,
  ];

  getImages = () => {
    if (this.state.images.loading === false) {
      this.setState({ images: { ...this.state.images, loading: true } });
    }

    getImages()
      .then(response => this.setState({
        images: {
          ...this.state.images,
          loading: false,
          data: response.data,
        }
      }))
      .catch(response => this.setState({
        images: {
          ...this.state.images,
          loading: false,
          error: new Error('Unable to load image data.'),
        }
      }))
  }

  componentDidMount() {

    this.mounted = true;

    this.getImages();
  }

  componentWillUnmount() {
    this.mounted = false
  }

  openConfigDrawer = (configs: Linode.Config[], action: LinodeConfigSelectionDrawerCallback) => {
    this.setState({
      configDrawer: {
        open: true,
        configs,
        selected: configs[0].id,
        action,
      },
    });
  }

  closeConfigDrawer = () => {
    this.setState({
      configDrawer: {
        open: false,
        configs: [],
        error: undefined,
        selected: undefined,
        action: (id: number) => null,
      },
    });
  }

  changeView = (style: 'grid' | 'list') => {
    const { history, location } = this.props;

    const updatedParams = updateParams<Params>(location.search, (params) => ({ ...params, view: style }));

    history.push(`?${updatedParams}`);

    if (style === 'grid') {
      views.linode.set('grid');
    } else {
      views.linode.set('list');
    }

    sendEvent({
      category: ListLinodes.eventCategory,
      action: 'switch view',
      label: style
    })
  }

  selectConfig = (id: number) => {
    this.setState(prevState => ({
      configDrawer: {
        ...prevState.configDrawer,
        selected: id,
      },
    }));
  }

  submitConfigChoice = () => {
    const { action, selected } = this.state.configDrawer;
    if (selected && action) {
      action(selected);
      this.closeConfigDrawer();
    }
  }

  toggleDialog = (
    bootOption: Linode.BootAction,
    selectedLinodeId: number,
    selectedLinodeLabel: string,
  ) => {
    this.setState({
      powerAlertOpen: !this.state.powerAlertOpen,
      selectedLinodeId,
      selectedLinodeLabel,
      bootOption,
    });
  }

  rebootOrPowerLinode = () => {
    const { bootOption, selectedLinodeId, selectedLinodeLabel } = this.state;
    if (bootOption === 'reboot') {
      rebootLinode(
        this.openConfigDrawer,
        selectedLinodeId!,
        selectedLinodeLabel,
        this.props.enqueueSnackbar,
      );
    } else {
      powerOffLinode(selectedLinodeId!, selectedLinodeLabel);
    }
    this.setState({ powerAlertOpen: false });
  }

<<<<<<< HEAD
=======
  renderContent = (linodes: Linode.Linode[], images: Linode.Image[], view: 'grid' | 'list') => {
    return (
      <LinodesViewWrapper
        view={view}
        linodes={linodes}
        images={images}
        openConfigDrawer={this.openConfigDrawer}
        toggleConfirmation={this.toggleDialog}
        order={this.props.order}
        orderBy={this.props.orderBy}
        handleOrderChange={this.props.handleOrderChange}
        isSorting={this.props.isSorting}
      />
    )
  }

>>>>>>> 00f555d9
  render() {
    const {
      linodesRequestError,
      linodesRequestLoading,
      linodesCount,
      linodesData,
      groupByTags,
      width,
      classes
    } = this.props;

    const {
      configDrawer,
      bootOption,
      powerAlertOpen,
      images: {
        error: imagesError,
        loading: imagesLoading,
        data: imagesData,
      },
    } = this.state;

    const params: Params = parse(this.props.location.search, { ignoreQueryPrefix: true });

    const userSelectedDisplay = getUserSelectedDisplay(params.view);

    const display: 'grid' | 'list' = getDisplayType(width, linodesCount, userSelectedDisplay);

    const component = display === 'grid' ? CardView : ListView;

    const componentProps = {
      images: imagesData,
      openConfigDrawer: this.openConfigDrawer,
      toggleConfirmation: this.toggleDialog,
      display,
      component,
      count: linodesCount,
    };

    if (imagesError || linodesRequestError) {
      return (
        <React.Fragment>
          <DocumentTitleSegment segment="Linodes" />
          <ErrorState errorText="Error loading data" />
        </React.Fragment>
      );
    }

    if (linodesRequestLoading || imagesLoading) {
      return <CircleProgress />;
    }

    if (this.props.linodesCount === 0) {
      return <ListLinodesEmptyState />
    }

    return (
      <Grid container>
        <DocumentTitleSegment segment="Linodes" />
        <Grid container justify="space-between" item xs={12}>
        <Grid item className={classes.title}>
          <Typography
            role="header"
            variant="h1"
            className={this.props.classes.title}
            data-qa-title
          >
            Linodes
          </Typography>
          </Grid>
          <Hidden smDown>
            <FormControlLabel
              className={classes.tagGroup}
              control={
                <Toggle
                  className={classes.tagToggle + (this.props.groupByTags ? ' checked' : ' unchecked')}
                  onChange={this.props.toggleGroupByTag}
                  checked={this.props.groupByTags} />
              }
              label="Group by Tag:"
            />
            <ToggleBox handleClick={this.changeView} status={display} />
          </Hidden>
        </Grid>
        <Grid item xs={12}>
<<<<<<< HEAD
          <OrderBy data={linodesData} order={'asc'} orderBy={'label'}>
            {({ data, handleOrderChange, order, orderBy }) => {
              const finalProps = {
                ...componentProps,
                data,
                handleOrderChange,
                order,
                orderBy,
              }
              const render = groupByTags
                ? <DisplayGroupedLinodes {...finalProps} />
                : <DisplayLinodes {...finalProps} />;

              return render;
            }}
          </OrderBy>
=======
          <Hidden mdUp>
            {this.renderContent(linodes, imagesData, 'grid')}
          </Hidden>
          <Hidden smDown>
            {displayGrid === 'grid'
              ? this.renderContent(linodes, imagesData, 'grid')
              : this.renderContent(linodes, imagesData, 'list')
            }
          </Hidden>
        </Grid>
        <Grid item xs={12}>
          {
            <PaginationFooter
              count={this.props.count}
              handlePageChange={this.props.handlePageChange}
              handleSizeChange={this.props.handlePageSizeChange}
              pageSize={this.props.pageSize}
              page={this.props.page}
              eventCategory={ListLinodes.eventCategory}
            />
          }
          <LinodeConfigSelectionDrawer
            onClose={this.closeConfigDrawer}
            onSubmit={this.submitConfigChoice}
            onChange={this.selectConfig}
            open={configDrawer.open}
            configs={configDrawer.configs}
            selected={String(configDrawer.selected)}
            error={configDrawer.error}
          />
>>>>>>> 00f555d9
        </Grid>
        <LinodeConfigSelectionDrawer
          onClose={this.closeConfigDrawer}
          onSubmit={this.submitConfigChoice}
          onChange={this.selectConfig}
          open={configDrawer.open}
          configs={configDrawer.configs}
          selected={String(configDrawer.selected)}
          error={configDrawer.error}
        />
        <ConfirmationDialog
          title={(bootOption === 'reboot') ? 'Confirm Reboot' : 'Powering Off'}
          actions={this.renderConfirmationActions}
          open={powerAlertOpen}
          onClose={this.closePowerAlert}
        >
          <Typography>
            {bootOption === 'reboot'
              ? 'Are you sure you want to reboot your Linode?'
              : 'Are you sure you want to power down your Linode?'
            }
          </Typography>
        </ConfirmationDialog>
      </Grid>
    );
  }

  renderConfirmationActions = () => {
    const { bootOption } = this.state;
    return (
      <ActionsPanel style={{ padding: 0 }}>
        <Button
          type="cancel"
          onClick={this.closePowerAlert}
          data-qa-cancel-cancel
        >
          Cancel
        </Button>
        <Button
          type="primary"
          onClick={this.rebootOrPowerLinode}
          data-qa-confirm-cancel
        >
          {bootOption === 'reboot' ? 'Reboot' : 'Power Off'}
        </Button>
      </ActionsPanel>
    );
  };

  closePowerAlert = () => this.setState({ powerAlertOpen: false });
}

const getUserSelectedDisplay = (value?: string): undefined | 'grid' | 'list' => {
  /** Value comes from the URL */
  if (value) {
    return value === 'grid' ? 'grid' : 'list';
  }

  /* If local storage exists, set the view based on that */
  const localStorageValue = views.linode.get();
  if (localStorageValue !== null) {
    return localStorageValue;
  }

  return;
};

interface StateProps {
  managed: boolean;
  linodesCount: number;
  linodesData: Linode.Linode[];
  linodesRequestError?: Linode.ApiFieldError[];
  linodesRequestLoading: boolean;
}

const mapStateToProps: MapStateToProps<StateProps, {}, ApplicationState> = (state, ownProps) => {
  return {
    managed: pathOr(false, ['__resources', 'accountSettings', 'data', 'managed'], state),
    linodesCount: state.__resources.linodes.results.length,
    linodesData: state.__resources.linodes.entities,
    linodesRequestLoading: state.__resources.linodes.loading,
    linodesRequestError: state.__resources.linodes.error,
  }
};

interface ToggleGroupByTagsProps {
  groupByTags: boolean;
  toggleGroupByTag: (e: React.ChangeEvent<any>, checked: boolean) => void;
}

const styler = withStyles(styles);

const connected = connect(mapStateToProps);

export const enhanced = compose(
  withRouter,

    withStateHandlers(
    (ownProps: RouteProps) => {
      const localStorageSelection = storage.views.grouped.get();
      return {
        groupByTags: localStorageSelection === undefined
          ? false
          : localStorageSelection
      }
    },
    {
      toggleGroupByTag: (state, ownProps) => (e, checked) => {
        storage.views.grouped.set(checked ? 'true' : 'false')
        return { ...state, groupByTags: checked };
      },
    },
  ),

  styled,
  styler,
  setDocs(ListLinodes.docs),
  withSnackbar,
  connected,
);

export default styler(enhanced(withWidth()(ListLinodes)));

const updateParams = <T extends any>(params: string, updater: (s: T) => T) => {
  const paramsAsObject: T = parse(params, { ignoreQueryPrefix: true });
  return stringify(updater(paramsAsObject));
};

const getDisplayType = (width: string, linodesCount: number, userSelect?: 'grid' | 'list') => {
  /**
   * We force the use of grid view at sm and xs viewports.
   */
  if (['sm', 'xs'].includes(width)) {
    return 'grid';
  }

  /**
   * If the user has made a selection (via URL param or localStorage) then use that value.
   */
  if (userSelect) {
    return userSelect;
  }

  /**
   * Default to choosing based on the total number of Linodes.
   * Note: Don't use data.length, otherwise the last page of 100000 Linodes will
   * display as a grid (and people don't like it).
   */
  return linodesCount >= 3 ? 'list' : 'grid';
};<|MERGE_RESOLUTION|>--- conflicted
+++ resolved
@@ -23,20 +23,12 @@
 import { LinodeGettingStarted, SecuringYourServer } from 'src/documentation';
 import LinodeConfigSelectionDrawer, { LinodeConfigSelectionDrawerCallback } from 'src/features/LinodeConfigSelectionDrawer';
 import { getImages } from 'src/services/images';
-<<<<<<< HEAD
+import { sendEvent } from 'src/utilities/analytics';
 import { storage, views } from 'src/utilities/storage';
 import CardView from './CardView';
 import DisplayGroupedLinodes from './DisplayGroupedLinodes';
 import DisplayLinodes from './DisplayLinodes';
 import styled, { StyleProps } from './LinodesLanding.styles';
-=======
-import { getLinodes } from 'src/services/linodes';
-import { requestLinodesWithoutBackups } from 'src/store/reducers/backupDrawer';
-import { addBackupsToSidebar, clearSidebar } from 'src/store/reducers/sidebar';
-import { sendEvent } from 'src/utilities/analytics';
-import { views } from 'src/utilities/storage';
-import LinodesViewWrapper from './LinodesViewWrapper';
->>>>>>> 00f555d9
 import ListLinodesEmptyState from './ListLinodesEmptyState';
 import ListView from './ListView';
 import { powerOffLinode, rebootLinode } from './powerActions';
@@ -257,25 +249,6 @@
     this.setState({ powerAlertOpen: false });
   }
 
-<<<<<<< HEAD
-=======
-  renderContent = (linodes: Linode.Linode[], images: Linode.Image[], view: 'grid' | 'list') => {
-    return (
-      <LinodesViewWrapper
-        view={view}
-        linodes={linodes}
-        images={images}
-        openConfigDrawer={this.openConfigDrawer}
-        toggleConfirmation={this.toggleDialog}
-        order={this.props.order}
-        orderBy={this.props.orderBy}
-        handleOrderChange={this.props.handleOrderChange}
-        isSorting={this.props.isSorting}
-      />
-    )
-  }
-
->>>>>>> 00f555d9
   render() {
     const {
       linodesRequestError,
@@ -361,7 +334,6 @@
           </Hidden>
         </Grid>
         <Grid item xs={12}>
-<<<<<<< HEAD
           <OrderBy data={linodesData} order={'asc'} orderBy={'label'}>
             {({ data, handleOrderChange, order, orderBy }) => {
               const finalProps = {
@@ -378,38 +350,6 @@
               return render;
             }}
           </OrderBy>
-=======
-          <Hidden mdUp>
-            {this.renderContent(linodes, imagesData, 'grid')}
-          </Hidden>
-          <Hidden smDown>
-            {displayGrid === 'grid'
-              ? this.renderContent(linodes, imagesData, 'grid')
-              : this.renderContent(linodes, imagesData, 'list')
-            }
-          </Hidden>
-        </Grid>
-        <Grid item xs={12}>
-          {
-            <PaginationFooter
-              count={this.props.count}
-              handlePageChange={this.props.handlePageChange}
-              handleSizeChange={this.props.handlePageSizeChange}
-              pageSize={this.props.pageSize}
-              page={this.props.page}
-              eventCategory={ListLinodes.eventCategory}
-            />
-          }
-          <LinodeConfigSelectionDrawer
-            onClose={this.closeConfigDrawer}
-            onSubmit={this.submitConfigChoice}
-            onChange={this.selectConfig}
-            open={configDrawer.open}
-            configs={configDrawer.configs}
-            selected={String(configDrawer.selected)}
-            error={configDrawer.error}
-          />
->>>>>>> 00f555d9
         </Grid>
         <LinodeConfigSelectionDrawer
           onClose={this.closeConfigDrawer}
