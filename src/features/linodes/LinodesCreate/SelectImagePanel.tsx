import * as React from 'react';
import * as moment from 'moment';
import {
  compose,
  filter,
  flatten,
  groupBy,
  head,
  map,
  prop,
  propSatisfies,
  reverse,
  sortBy,
  startsWith,
  tail,
  values,
} from 'ramda';

import Grid from 'material-ui/Grid';

import TabbedPanel from 'src/components/TabbedPanel';
import ExpandPanel from 'src/components/ExpandPanel';
import SelectionCard from 'src/components/SelectionCard';

const distroIcons = {
  Arch: 'archlinux',
  CentOS: 'centos',
  CoreOS: 'coreos',
  Debian: 'debian',
  Fedora: 'fedora',
  Gentoo: 'gentoo',
  openSUSE: 'opensuse',
  Slackware: 'slackware',
  Ubuntu: 'ubuntu',
};

interface Props {
  images: Linode.Image[];
  selectedImageID: string | null;
  handleSelection: (key: string) => (event: React.MouseEvent<HTMLElement>, value: string) => void;
}

const sortByVendor = sortBy(prop('vendor'));

const sortCreatedDESC = compose(
  reverse,
  sortBy(
    compose(
      created => moment(created).format('x'),
      prop('created'),
    ),
  ),
);

const groupByVendor = groupBy(prop('vendor'));

export const getPublicImages = compose<any, any, any, any, any, any, any>(
  sortByVendor,
  values,
  map(head),
  groupByVendor,
  sortCreatedDESC,
  filter(propSatisfies(startsWith('linode'), 'id')),
);

export const getOlderPublicImages = compose<any, any, any, any, any, any>(
  sortByVendor,
  compose(flatten, values, map(tail)),
  groupByVendor,
  sortCreatedDESC,
  filter(propSatisfies(startsWith('linode'), 'id')),
);

export const getMyImages = compose<any, any, any>(
  sortCreatedDESC,
  filter(propSatisfies(startsWith('private'), 'id')),
);

const CreateFromImage: React.StatelessComponent<Props> = (props) => {
  const { images } = props;
  const publicImages = getPublicImages(images);
  const olderPublicImages = getOlderPublicImages(images);
  const myImages = getMyImages(images);
  const handleSelection = props.handleSelection('selectedImageID');

  return (
    <TabbedPanel
      header="Select Image Type"
      tabs={[
        {
          title: 'Public Images',
          render: () => (
            <React.Fragment>
              <Grid container spacing={8} style={{ marginBottom: 4 }}>
                {publicImages.length
                && publicImages.map((image: Linode.Image, idx: number) => (
                  <SelectionCard
                    key={idx}
                    checked={image.id === String(props.selectedImageID)}
                    onClick={e => handleSelection(e, image.id)}
                    renderIcon={() => {
                      return <span className={`fl-${distroIcons[(image.vendor as string)]}`} />;
                    }}
                    heading={(image.vendor as string)}
                    subheadings={[image.label]}
                  />
                ))}
              </Grid>
              <ExpandPanel name="Show Older Images">
<<<<<<< HEAD
                <Grid container spacing={8}>
=======
                <Grid container spacing={8} style={{ marginTop: 16 }}>
>>>>>>> 97d613b8
                  {olderPublicImages.length
                  && olderPublicImages.map((image: Linode.Image, idx: number) => (
                    <SelectionCard
                      key={idx}
                      checked={image.id === String(props.selectedImageID)}
                      onClick={e => handleSelection(e, image.id)}
                      renderIcon={() => {
                        return <span className={`fl-${distroIcons[(image.vendor as string)]}`} />;
                      }}
                      heading={(image.vendor as string)}
                      subheadings={[image.label]}
                    />
                  ))}
                </Grid>
              </ExpandPanel>
            </React.Fragment>
          ),
        },
        {
          title: 'My Images',
          render: () => (
            <Grid container>
              { myImages && myImages.map((image: Linode.Image, idx: number) => (
                <SelectionCard
                  key={idx}
                  checked={image.id === String(props.selectedImageID)}
                  onClick={e => handleSelection(e, image.id)}
                  renderIcon={() => <span className="fl-tux" /> }
                  heading={(image.label as string)}
                  subheadings={[(image.description as string)]}
                />
              )) }
            </Grid>
          ),
        },
      ]}
    >
    </TabbedPanel>
  );
};

export default CreateFromImage;<|MERGE_RESOLUTION|>--- conflicted
+++ resolved
@@ -107,11 +107,7 @@
                 ))}
               </Grid>
               <ExpandPanel name="Show Older Images">
-<<<<<<< HEAD
-                <Grid container spacing={8}>
-=======
                 <Grid container spacing={8} style={{ marginTop: 16 }}>
->>>>>>> 97d613b8
                   {olderPublicImages.length
                   && olderPublicImages.map((image: Linode.Image, idx: number) => (
                     <SelectionCard
