import { InjectedNotistackProps, withSnackbar } from 'notistack';
import { find, path, pathOr } from 'ramda';
import * as React from 'react';
import { Sticky, StickyProps } from 'react-sticky';
import { compose } from 'recompose';
import AccessPanel, { Disabled } from 'src/components/AccessPanel';
import CheckoutBar from 'src/components/CheckoutBar';
import {
  StyleRulesCallback,
  withStyles,
  WithStyles
} from 'src/components/core/styles';
import CreateLinodeDisabled from 'src/components/CreateLinodeDisabled';
import Grid from 'src/components/Grid';
import LabelAndTagsPanel from 'src/components/LabelAndTagsPanel';
import Notice from 'src/components/Notice';
import SelectRegionPanel, {
  ExtendedRegion
} from 'src/components/SelectRegionPanel';
import { Tag } from 'src/components/TagsInput';
import { resetEventsPolling } from 'src/events';
import userSSHKeyHoc, {
  State as UserSSHKeyProps
} from 'src/features/linodes/userSSHKeyHoc';
import {
  LinodeActionsProps,
  withLinodeActions
} from 'src/store/linodes/linode.containers';
import { allocatePrivateIP } from 'src/utilities/allocateIPAddress';
import { getAPIErrorOrDefault, getTagErrors } from 'src/utilities/errorUtils';
import getAPIErrorsFor from 'src/utilities/getAPIErrorFor';
import scrollErrorIntoView from 'src/utilities/scrollErrorIntoView';
import AddonsPanel from '../AddonsPanel';
import SelectImagePanel from '../SelectImagePanel';
import SelectPlanPanel, { ExtendedType } from '../SelectPlanPanel';
import { Info } from '../util';
import withLabelGenerator, { LabelProps } from '../withLabelGenerator';
import { renderBackupsDisplaySection } from './utils';
const DEFAULT_IMAGE = 'linode/debian9';

type ClassNames = 'root' | 'main' | 'sidebar';

const styles: StyleRulesCallback<ClassNames> = theme => ({
  root: {},
  main: {},
  sidebar: {
    [theme.breakpoints.up('lg')]: {
      marginTop: -130
    }
  }
});

interface Notice {
  text: string;
  level: 'warning' | 'error'; // most likely only going to need these two
}

interface Props {
  errors?: Linode.ApiFieldError[];
  notice?: Notice;
  images: Linode.Image[];
  regions: ExtendedRegion[];
  types: ExtendedType[];
  getBackupsMonthlyPrice: (selectedTypeID: string | null) => number | null;
  getTypeInfo: (selectedTypeID: string | null) => TypeInfo;
  getRegionInfo: (selectedRegionID: string | null) => Info;
  history: any;
  accountBackups: boolean;
  handleDisablePasswordField: (imageSelected: boolean) => Disabled | undefined;
  disabled?: boolean;
}

interface State {
  selectedImageID: string | null;
  selectedRegionID: string | null;
  selectedTypeID: string | null;
  label: string;
  errors?: Linode.ApiFieldError[];
  backups: boolean;
  privateIP: boolean;
  password: string | null;
  isMakingRequest: boolean;
  initTab?: number;
  tags: Tag[];
}

export type TypeInfo =
  | {
      title: string;
      details: string;
      monthly: number;
      backupsMonthly: number | null;
    }
  | undefined;

const errorResources = {
  type: 'A plan selection',
  region: 'A region selection',
  label: 'A label',
  root_pass: 'A root password',
  image: 'Image'
};

type CombinedProps = Props &
  LinodeActionsProps &
  UserSSHKeyProps &
  InjectedNotistackProps &
  LabelProps &
  WithStyles<ClassNames>;

export class FromImageContent extends React.Component<CombinedProps, State> {
  state: State = {
    selectedImageID: pathOr(
      DEFAULT_IMAGE,
      ['history', 'location', 'state', 'selectedImageId'],
      this.props
    ),
    selectedTypeID: null,
    selectedRegionID: null,
    password: '',
    label: '',
    backups: false,
    privateIP: false,
    isMakingRequest: false,
    initTab: pathOr(
      null,
      ['history', 'location', 'state', 'initTab'],
      this.props
    ),
    tags: []
  };

  mounted: boolean = false;

  handleSelectImage = (id: string) => {
    // Allow for deselecting an image
    id === this.state.selectedImageID
      ? this.setState({ selectedImageID: null })
      : this.setState({ selectedImageID: id });
  };

  handleSelectRegion = (id: string) => {
    this.setState({ selectedRegionID: id });
  };

  handleSelectPlan = (id: string) => {
    this.setState({ selectedTypeID: id });
  };

  handleChangeTags = (selected: Tag[]) => {
    this.setState({ tags: selected });
  };

  handleTypePassword = (value: string) => {
    this.setState({ password: value });
  };

  handleToggleBackups = () => {
    this.setState({ backups: !this.state.backups });
  };

  handleTogglePrivateIP = () => {
    this.setState({ privateIP: !this.state.privateIP });
  };

  getImageInfo = (image: Linode.Image | undefined): Info => {
    return (
      image && {
        title: `${image.vendor || image.label}`,
        details: `${image.vendor ? image.label : ''}`
      }
    );
  };

  label = () => {
    const { selectedImageID, selectedRegionID } = this.state;
    const { getLabel, images } = this.props;

    const selectedImage = images.find(img => img.id === selectedImageID);

    // Use 'vendor' if it's a public image, otherwise use label (because 'vendor' will be null)
    const image =
      selectedImage &&
      (selectedImage.is_public ? selectedImage.vendor : selectedImage.label);

    return getLabel(image, selectedRegionID);
  };

  createNewLinode = () => {
    const {
      history,
      userSSHKeys,
      linodeActions: { createLinode }
    } = this.props;
    const {
      selectedImageID,
      selectedRegionID,
      selectedTypeID,
      password,
      backups,
      privateIP,
      tags
    } = this.state;

    this.setState({ isMakingRequest: true });

    const label = this.label();

    createLinode({
      region: selectedRegionID,
      type: selectedTypeID,
      /* label is optional, pass null instead of empty string to bypass Yup validation. */
      label: label ? label : null,
      root_pass: password /* required if image ID is provided */,
      image: selectedImageID /* optional */,
      backups_enabled: backups /* optional */,
      booted: true,
      authorized_users: userSSHKeys
        .filter(u => u.selected)
        .map(u => u.username),
      tags: tags.map((item: Tag) => item.value)
    })
      .then((linode: Linode.Linode) => {
        if (privateIP) {
          allocatePrivateIP(linode.id);
        }

        this.props.enqueueSnackbar(`Your Linode ${label} is being created.`, {
          variant: 'success'
        });

        resetEventsPolling();
        history.push('/linodes');
      })
      .catch((error: any) => {
        if (!this.mounted) {
          return;
        }

        this.setState(
          () => ({
            errors: getAPIErrorOrDefault(error)
          }),
          () => {
            scrollErrorIntoView();
          }
        );
      })
      .finally(() => {
        if (!this.mounted) {
          return;
        }
        // regardless of whether request failed or not, change state and enable the submit btn
        this.setState({ isMakingRequest: false });
      });
  };

  componentWillUnmount() {
    this.mounted = false;
  }

  componentDidMount() {
    this.mounted = true;

    if (
      !find(image => image.id === this.state.selectedImageID, this.props.images)
    ) {
      this.setState({ selectedImageID: null });
    }
  }

  render() {
    const {
      errors,
      backups,
      privateIP,
      selectedImageID,
      tags,
      selectedRegionID,
      selectedTypeID,
      password,
      isMakingRequest,
      initTab
    } = this.state;

    const {
      accountBackups,
      classes,
      notice,
      types,
      regions,
      images,
      getBackupsMonthlyPrice,
      getRegionInfo,
      getTypeInfo,
      updateCustomLabel,
      userSSHKeys,
      disabled
    } = this.props;

    const hasErrorFor = getAPIErrorsFor(errorResources, errors);
    const generalError = hasErrorFor('none');
    // getTagErrors returns a string[]; for now, just use the first one
    // since tagError is expecting string | undefined.
    const tagError = path<string | undefined>([0], getTagErrors(errors));

    const imageInfo = this.getImageInfo(
      this.props.images.find(image => image.id === selectedImageID)
    );

    const regionInfo = getRegionInfo(selectedRegionID);

    const typeInfo = getTypeInfo(selectedTypeID);

    const hasBackups = backups || accountBackups;

    const label = this.label();

    return (
      <React.Fragment>
        <Grid item className={`${classes.main} mlMain`}>
          {notice && (
            <Notice
              text={notice.text}
              error={notice.level === 'error'}
              warning={notice.level === 'warning'}
            />
          )}
          <CreateLinodeDisabled isDisabled={disabled} />
          {generalError && <Notice text={generalError} error={true} />}
          <SelectImagePanel
            images={images}
            handleSelection={this.handleSelectImage}
            selectedImageID={selectedImageID}
            updateFor={[selectedImageID, errors]}
            initTab={initTab}
            error={hasErrorFor('image')}
            disabled={disabled}
          />
          <SelectRegionPanel
            error={hasErrorFor('region')}
            regions={regions}
            handleSelection={this.handleSelectRegion}
            selectedID={selectedRegionID}
            copy="Determine the best location for your Linode."
            updateFor={[selectedRegionID, errors]}
            disabled={disabled}
          />
          <SelectPlanPanel
            error={hasErrorFor('type')}
            types={types}
            onSelect={this.handleSelectPlan}
            selectedID={selectedTypeID}
            updateFor={[selectedTypeID, errors]}
            disabled={disabled}
          />
          <LabelAndTagsPanel
            labelFieldProps={{
              label: 'Linode Label',
              value: label || '',
              onChange: updateCustomLabel,
              errorText: hasErrorFor('label'),
              disabled
            }}
            tagsInputProps={{
              value: tags,
              onChange: this.handleChangeTags,
<<<<<<< HEAD
              tagError
=======
              tagError: hasErrorFor('tag'),
              disabled
>>>>>>> bbe424c5
            }}
            updateFor={[tags, label, errors]}
          />
          <AccessPanel
            /* disable the password field if we haven't selected an image */
            passwordFieldDisabled={
              this.props.handleDisablePasswordField(!!selectedImageID) || {
                disabled
              }
            }
            error={hasErrorFor('root_pass')}
            password={password}
            handleChange={this.handleTypePassword}
            updateFor={[password, errors, userSSHKeys, selectedImageID]}
            users={userSSHKeys.length > 0 && selectedImageID ? userSSHKeys : []}
          />
          <AddonsPanel
            backups={backups}
            accountBackups={accountBackups}
            backupsMonthly={getBackupsMonthlyPrice(selectedTypeID)}
            privateIP={privateIP}
            changeBackups={this.handleToggleBackups}
            changePrivateIP={this.handleTogglePrivateIP}
            updateFor={[privateIP, backups, selectedTypeID]}
            disabled={disabled}
          />
        </Grid>
        <Grid item className={`${classes.sidebar} mlSidebar`}>
          <Sticky topOffset={-24} disableCompensation>
            {(props: StickyProps) => {
              const displaySections = [];
              if (imageInfo) {
                displaySections.push(imageInfo);
              }

              if (regionInfo) {
                displaySections.push({
                  title: regionInfo.title,
                  details: regionInfo.details
                });
              }

              if (typeInfo) {
                displaySections.push(typeInfo);
              }

              if (hasBackups && typeInfo && typeInfo.backupsMonthly) {
                displaySections.push(
                  renderBackupsDisplaySection(
                    accountBackups,
                    typeInfo.backupsMonthly
                  )
                );
              }

              let calculatedPrice = pathOr(0, ['monthly'], typeInfo);
              if (hasBackups && typeInfo && typeInfo.backupsMonthly) {
                calculatedPrice += typeInfo.backupsMonthly;
              }

              return (
                <CheckoutBar
                  heading={`${label || 'Linode'} Summary`}
                  calculatedPrice={calculatedPrice}
                  isMakingRequest={isMakingRequest}
                  disabled={isMakingRequest || disabled}
                  onDeploy={this.createNewLinode}
                  displaySections={displaySections}
                  {...props}
                />
              );
            }}
          </Sticky>
        </Grid>
      </React.Fragment>
    );
  }
}

const styled = withStyles(styles);

const enhanced = compose<CombinedProps, Props>(
  styled,
  withSnackbar,
  userSSHKeyHoc,
  withLabelGenerator,
  withLinodeActions
);

export default enhanced(FromImageContent);<|MERGE_RESOLUTION|>--- conflicted
+++ resolved
@@ -365,12 +365,8 @@
             tagsInputProps={{
               value: tags,
               onChange: this.handleChangeTags,
-<<<<<<< HEAD
-              tagError
-=======
-              tagError: hasErrorFor('tag'),
+              tagError,
               disabled
->>>>>>> bbe424c5
             }}
             updateFor={[tags, label, errors]}
           />
