import { InjectedNotistackProps, withSnackbar } from 'notistack';
import { find, pathOr } from 'ramda';
import * as React from 'react';
import { Sticky, StickyProps } from 'react-sticky';
import { compose } from 'recompose';
import AccessPanel, { Disabled } from 'src/components/AccessPanel';
import CheckoutBar from 'src/components/CheckoutBar';
import { StyleRulesCallback, withStyles, WithStyles } from 'src/components/core/styles';
import Grid from 'src/components/Grid';
import LabelAndTagsPanel from 'src/components/LabelAndTagsPanel';
import Notice from 'src/components/Notice';
import SelectRegionPanel, { ExtendedRegion } from 'src/components/SelectRegionPanel';
import { Tag } from 'src/components/TagsInput';
import linodeRequestsContainer, { LinodeRequests } from 'src/containers/linodeRequests.container';
import { resetEventsPolling } from 'src/events';
import { Info } from 'src/features/linodes/LinodesCreate/LinodesCreate';
import userSSHKeyHoc, { State as UserSSHKeyProps } from 'src/features/linodes/userSSHKeyHoc';
import { allocatePrivateIP } from 'src/utilities/allocateIPAddress';
import getAPIErrorsFor from 'src/utilities/getAPIErrorFor';
import scrollErrorIntoView from 'src/utilities/scrollErrorIntoView';
import AddonsPanel from '../AddonsPanel';
import SelectImagePanel from '../SelectImagePanel';
import SelectPlanPanel, { ExtendedType } from '../SelectPlanPanel';
import withLabelGenerator, { LabelProps } from '../withLabelGenerator';
import { renderBackupsDisplaySection } from './utils';

const DEFAULT_IMAGE = 'linode/ubuntu18.10';

type ClassNames = 'root' | 'main' | 'sidebar';

const styles: StyleRulesCallback<ClassNames> = (theme) => ({
  root: {},
  main: {},
  sidebar: {
    [theme.breakpoints.up('lg')]: {
      marginTop: -130,
    },
  },
});

interface Notice {
  text: string;
  level: 'warning' | 'error'; // most likely only going to need these two
}

interface Props {
  errors?: Linode.ApiFieldError[];
  notice?: Notice;
  images: Linode.Image[];
  regions: ExtendedRegion[];
  types: ExtendedType[];
  getBackupsMonthlyPrice: (selectedTypeID: string | null) => number | null;
  getTypeInfo: (selectedTypeID: string | null) => TypeInfo;
  getRegionInfo: (selectedRegionID: string | null) => Info;
  history: any;
  accountBackups: boolean;
  handleDisablePasswordField: (imageSelected: boolean) => Disabled | undefined;
}

interface State {
  selectedImageID: string | null;
  selectedRegionID: string | null;
  selectedTypeID: string | null;
  label: string;
  errors?: Linode.ApiFieldError[];
  backups: boolean;
  privateIP: boolean;
  password: string | null;
  isMakingRequest: boolean;
  initTab?: number;
  tags: Tag[];
}

export type TypeInfo = {
  title: string,
  details: string,
  monthly: number,
  backupsMonthly: number | null,
} | undefined;

const errorResources = {
  type: 'A plan selection',
  region: 'A region selection',
  label: 'A label',
  root_pass: 'A root password',
  image: 'Image',
};

type CombinedProps =
  & Props
  & LinodeRequests
  & UserSSHKeyProps
  & InjectedNotistackProps
  & LabelProps
  & WithStyles<ClassNames>;

export class FromImageContent extends React.Component<CombinedProps, State> {
  state: State = {
    selectedImageID: pathOr(DEFAULT_IMAGE, ['history', 'location', 'state', 'selectedImageId'], this.props),
    selectedTypeID: null,
    selectedRegionID: null,
    password: '',
    label: '',
    backups: false,
    privateIP: false,
    isMakingRequest: false,
    initTab: pathOr(null, ['history', 'location', 'state', 'initTab'], this.props),
    tags: [],
  };

  mounted: boolean = false;

  handleSelectImage = (id: string) => {
    // Allow for deselecting an image
    id === this.state.selectedImageID
      ? this.setState({ selectedImageID: null })
      : this.setState({ selectedImageID: id });
  }

  handleSelectRegion = (id: string) => {
    this.setState({ selectedRegionID: id });
  }

  handleSelectPlan = (id: string) => {
    this.setState({ selectedTypeID: id });
  }

  handleChangeTags = (selected: Tag[]) => {
    this.setState({ tags: selected })
  }

  handleTypePassword = (value: string) => {
    this.setState({ password: value });
  }

  handleToggleBackups = () => {
    this.setState({ backups: !this.state.backups });
  }

  handleTogglePrivateIP = () => {
    this.setState({ privateIP: !this.state.privateIP });
  }

  getImageInfo = (image: Linode.Image | undefined): Info => {
    return image && {
      title: `${image.vendor || image.label}`,
      details: `${image.vendor ? image.label : ''}`,
    };
  }

  label = () => {
    const { selectedImageID, selectedRegionID } = this.state;;
    const { getLabel, images } = this.props;

    const selectedImage = images.find(img => img.id === selectedImageID);

    // Use 'vendor' if it's a public image, otherwise use label (because 'vendor' will be null)
    const image = selectedImage && (selectedImage.is_public
      ? selectedImage.vendor
      : selectedImage.label);


    return getLabel(image, selectedRegionID);
  }

  createNewLinode = () => {
    const { history, userSSHKeys, createLinode } = this.props;
    const {
      selectedImageID,
      selectedRegionID,
      selectedTypeID,
      password,
      backups,
      privateIP,
      tags,
    } = this.state;

    this.setState({ isMakingRequest: true });

    const label = this.label();

    createLinode({
      region: selectedRegionID,
      type: selectedTypeID,
      /* label is optional, pass null instead of empty string to bypass Yup validation. */
      label: label ? label : null,
      root_pass: password, /* required if image ID is provided */
      image: selectedImageID, /* optional */
      backups_enabled: backups, /* optional */
      booted: true,
      authorized_users: userSSHKeys.filter(u => u.selected).map((u) => u.username),
      tags: tags.map((item: Tag) => item.value),
    })
      .then((linode: Linode.Linode) => {
        if (privateIP) { allocatePrivateIP(linode.id); }

        this.props.enqueueSnackbar(`Your Linode ${label} is being created.`, { variant: 'success' });

        resetEventsPolling();
        history.push('/linodes');
      })
      .catch((error: any) => {
        if (!this.mounted) { return; }

        this.setState(() => ({
          errors: error.response && error.response.data && error.response.data.errors,
        }), () => {
          scrollErrorIntoView();
        });
      })
      .finally(() => {
        if (!this.mounted) { return; }
        // regardless of whether request failed or not, change state and enable the submit btn
        this.setState({ isMakingRequest: false });
      });
  }

  componentWillUnmount() {
    this.mounted = false;
  }

  componentDidMount() {
    this.mounted = true;

    if (!find((image) => image.id === this.state.selectedImageID, this.props.images)) {
      this.setState({ selectedImageID: null });
    }
  }

  render() {
    const { errors, backups, privateIP, selectedImageID, tags,
      selectedRegionID, selectedTypeID, password, isMakingRequest, initTab } = this.state;


    const { accountBackups, classes, notice, types, regions, images, getBackupsMonthlyPrice,
      getRegionInfo, getTypeInfo, updateCustomLabel, userSSHKeys } = this.props;

    const hasErrorFor = getAPIErrorsFor(errorResources, errors);
    const generalError = hasErrorFor('none');

    const imageInfo = this.getImageInfo(this.props.images.find(
      image => image.id === selectedImageID));

    const regionInfo = getRegionInfo(selectedRegionID);

    const typeInfo = getTypeInfo(selectedTypeID);

    const hasBackups = backups || accountBackups;

    const label = this.label();

    return (
      <React.Fragment>
        <Grid item className={`${classes.main} mlMain`}>
          {notice &&
            <Notice
              text={notice.text}
              error={(notice.level) === 'error'}
              warning={(notice.level === 'warning')}
            />
          }
          {generalError &&
            <Notice text={generalError} error={true} />
          }
          <SelectImagePanel
            images={images}
            handleSelection={this.handleSelectImage}
            selectedImageID={selectedImageID}
            updateFor={[selectedImageID, errors]}
            initTab={initTab}
            error={hasErrorFor('image')}
          />
          <SelectRegionPanel
            error={hasErrorFor('region')}
            regions={regions}
            handleSelection={this.handleSelectRegion}
            selectedID={selectedRegionID}
            copy="Determine the best location for your Linode."
            updateFor={[selectedRegionID, errors]}
          />
          <SelectPlanPanel
            error={hasErrorFor('type')}
            types={types}
            onSelect={this.handleSelectPlan}
            selectedID={selectedTypeID}
            updateFor={[selectedTypeID, errors]}
          />
          <LabelAndTagsPanel
            labelFieldProps={{
              label: 'Linode Label',
              value: label || '',
              onChange: updateCustomLabel,
              errorText: hasErrorFor('label'),
            }}
            tagsInputProps={{
              value: tags,
              onChange: this.handleChangeTags,
              tagError: hasErrorFor('tag'),
            }}
            updateFor={[tags, label, errors]}
          />
          <AccessPanel
            /* disable the password field if we haven't selected an image */
            passwordFieldDisabled={this.props.handleDisablePasswordField(!!selectedImageID)}
            error={hasErrorFor('root_pass')}
            password={password}
            handleChange={this.handleTypePassword}
            updateFor={[password, errors, userSSHKeys, selectedImageID]}
            users={userSSHKeys.length > 0 && selectedImageID ? userSSHKeys : []}
          />
          <AddonsPanel
            backups={backups}
            accountBackups={accountBackups}
            backupsMonthly={getBackupsMonthlyPrice(selectedTypeID)}
            privateIP={privateIP}
            changeBackups={this.handleToggleBackups}
            changePrivateIP={this.handleTogglePrivateIP}
            updateFor={[privateIP, backups, selectedTypeID]}
          />
        </Grid>
        <Grid item className={`${classes.sidebar} mlSidebar`}>
          <Sticky
            topOffset={-24}
            disableCompensation>
            {
              (props: StickyProps) => {
                const displaySections = [];
                if (imageInfo) {
                  displaySections.push(imageInfo);
                }

                if (regionInfo) {
                  displaySections.push({
                    title: regionInfo.title,
                    details: regionInfo.details,
                  });
                }

                if (typeInfo) {
                  displaySections.push(typeInfo);
                }

                if (hasBackups && typeInfo && typeInfo.backupsMonthly) {
                  displaySections.push(renderBackupsDisplaySection(accountBackups, typeInfo.backupsMonthly));
                }

                let calculatedPrice = pathOr(0, ['monthly'], typeInfo);
                if (hasBackups && typeInfo && typeInfo.backupsMonthly) {
                  calculatedPrice += typeInfo.backupsMonthly;
                }

                return (
                  <CheckoutBar
                    heading={`${label || 'Linode'} Summary`}
                    calculatedPrice={calculatedPrice}
                    disabled={isMakingRequest}
                    onDeploy={this.createNewLinode}
                    displaySections={displaySections}
                    {...props}
                  />
                );
              }
            }
          </Sticky>
        </Grid>
      </React.Fragment>
    );
  }
}


const styled = withStyles(styles);

const enhanced = compose<CombinedProps, Props>(
  styled,
  withSnackbar,
  userSSHKeyHoc,
<<<<<<< HEAD
  linodeRequestsContainer,
=======
  withLabelGenerator
>>>>>>> a3526b57
);

export default enhanced(FromImageContent);<|MERGE_RESOLUTION|>--- conflicted
+++ resolved
@@ -375,11 +375,8 @@
   styled,
   withSnackbar,
   userSSHKeyHoc,
-<<<<<<< HEAD
   linodeRequestsContainer,
-=======
   withLabelGenerator
->>>>>>> a3526b57
 );
 
 export default enhanced(FromImageContent);