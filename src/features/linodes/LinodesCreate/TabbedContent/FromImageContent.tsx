<<<<<<< HEAD
import { pathOr } from 'ramda';
import * as React from 'react';
import { Sticky, StickyProps } from 'react-sticky';

import { StyleRulesCallback, Theme, withStyles, WithStyles } from '@material-ui/core/styles';

=======
import * as React from 'react';

import {
  StyleRulesCallback,
  Theme,
  WithStyles,
  withStyles,
} from '@material-ui/core/styles';
import { pathOr } from 'ramda';
import { Sticky, StickyProps } from 'react-sticky';

>>>>>>> a741e8cd
import CheckoutBar from 'src/components/CheckoutBar';
import Grid from 'src/components/Grid';
import LabelAndTagsPanel from 'src/components/LabelAndTagsPanel';
import Notice from 'src/components/Notice';
import SelectRegionPanel, { ExtendedRegion } from 'src/components/SelectRegionPanel';
import { resetEventsPolling } from 'src/events';
<<<<<<< HEAD
import { allocatePrivateIP, createLinode } from 'src/services/linodes';
import getAPIErrorsFor from 'src/utilities/getAPIErrorFor';
import scrollErrorIntoView from 'src/utilities/scrollErrorIntoView';

=======
import getAPIErrorsFor from 'src/utilities/getAPIErrorFor';
import scrollErrorIntoView from 'src/utilities/scrollErrorIntoView';

import {
  allocatePrivateIP,
  createLinode,
} from 'src/services/linodes';

>>>>>>> a741e8cd
import AddonsPanel from '../AddonsPanel';
import PasswordPanel from '../PasswordPanel';
import SelectImagePanel from '../SelectImagePanel';
import SelectPlanPanel, { ExtendedType } from '../SelectPlanPanel';

type ClassNames = 'root' | 'main' | 'sidebar';

const styles: StyleRulesCallback<ClassNames> = (theme: Theme) => ({
  root: {},
  main: {},
  sidebar: {
    [theme.breakpoints.up('lg')]: {
      marginTop: -130,
    },
  },
});

interface Notice {
  text: string;
  level: 'warning' | 'error'; // most likely only going to need these two
}

interface Props {
  errors?: Linode.ApiFieldError[];
  notice?: Notice;
  images: Linode.Image[];
  regions: ExtendedRegion[];
  types: ExtendedType[];
  getBackupsMonthlyPrice: (selectedTypeID: string | null) => number | null;
  getTypeInfo: (selectedTypeID: string | null) => TypeInfo;
  getRegionName: (selectedRegionID: string | null) => string | undefined;
  history: any;
}

interface State {
  selectedImageID: string | null;
  selectedRegionID: string | null;
  selectedTypeID: string | null;
  label: string;
  errors?: Linode.ApiFieldError[];
  backups: boolean;
  privateIP: boolean;
  password: string | null;
  isMakingRequest: boolean;
  initTab?: number;
}

export type TypeInfo = {
  title: string,
  details: string,
  monthly: number,
  backupsMonthly: number | null,
} | undefined;

const errorResources = {
  type: 'A plan selection',
  region: 'A region selection',
  label: 'A label',
  root_pass: 'A root password',
};

type Info = { title: string, details?: string } | undefined;

type CombinedProps = Props & WithStyles<ClassNames>;

export class FromImageContent extends React.Component<CombinedProps, State> {
  state: State = {
    selectedImageID: pathOr(null, ['history', 'location', 'state', 'selectedImageId'], this.props),
    selectedTypeID: null,
    selectedRegionID: null,
    password: '',
    label: '',
    backups: false,
    privateIP: false,
    isMakingRequest: false,
    initTab: pathOr(null, ['history', 'location', 'state', 'initTab'], this.props),
  };

  mounted: boolean = false;

  handleSelectImage = (id: string) => {
    this.setState({ selectedImageID: id });
  }

  handleSelectRegion = (id: string) => {
    this.setState({ selectedRegionID: id });
  }

  handleSelectPlan = (id: string) => {
    this.setState({ selectedTypeID: id });
  }

  handleTypeLabel = (e: any) => {
    this.setState({ label: e.target.value });
  }

  handleTypePassword = (value: string) => {
    this.setState({ password: value });
  }

  handleToggleBackups = () => {
    this.setState({ backups: !this.state.backups });
  }

  handleTogglePrivateIP = () => {
    this.setState({ privateIP: !this.state.privateIP });
  }

  getImageInfo = (image: Linode.Image | undefined): Info => {
    return image && {
      title: `${image.vendor || image.label}`,
      details: `${image.vendor ? image.label : ''}`,
    };
  }

  createNewLinode = () => {
    const { history } = this.props;
    const {
      selectedImageID,
      selectedRegionID,
      selectedTypeID,
      label,
      password,
      backups,
      privateIP,
    } = this.state;

    this.setState({ isMakingRequest: true });

    createLinode({
      region: selectedRegionID,
      type: selectedTypeID,
      label, /* optional */
      root_pass: password, /* required if image ID is provided */
      image: selectedImageID, /* optional */
      backups_enabled: backups, /* optional */
      booted: true,
    })
      .then((linode) => {
        if (privateIP) { allocatePrivateIP(linode.id); }
        resetEventsPolling();
        history.push('/linodes');
      })
      .catch((error) => {
        if (!this.mounted) { return; }

        this.setState(() => ({
          errors: error.response && error.response.data && error.response.data.errors,
        }), () => {
          scrollErrorIntoView();
        });
      })
      .finally(() => {
        if (!this.mounted) { return; }
        // regardless of whether request failed or not, change state and enable the submit btn
        this.setState({ isMakingRequest: false });
      });
  }

  componentWillUnmount() {
    this.mounted = false;
  }

  componentDidMount() {
    this.mounted = true;
  }

  render() {
    const { errors, backups, privateIP, label, selectedImageID,
      selectedRegionID, selectedTypeID, password, isMakingRequest, initTab } = this.state;

    const { classes, notice, types, regions, images, getBackupsMonthlyPrice,
      getRegionName, getTypeInfo } = this.props;

    const hasErrorFor = getAPIErrorsFor(errorResources, errors);
    const generalError = hasErrorFor('none');

    const imageInfo = this.getImageInfo(this.props.images.find(
      image => image.id === selectedImageID));

    const regionName = getRegionName(selectedRegionID);

    const typeInfo = getTypeInfo(selectedTypeID);

    return (
      <React.Fragment>
        <Grid item className={`${classes.main} mlMain`}>
          {notice &&
            <Notice
              text={notice.text}
              error={(notice.level) === 'error'}
              warning={(notice.level === 'warning')}
            />
          }
          {generalError &&
            <Notice text={generalError} error={true} />
          }
          <SelectImagePanel
            images={images}
            handleSelection={this.handleSelectImage}
            selectedImageID={selectedImageID}
            updateFor={[selectedImageID]}
            initTab={initTab}
          />
          <SelectRegionPanel
            error={hasErrorFor('region')}
            regions={regions}
            handleSelection={this.handleSelectRegion}
            selectedID={selectedRegionID}
            copy="Determine the best location for your Linode."
            updateFor={[selectedRegionID, errors]}
          />
          <SelectPlanPanel
            error={hasErrorFor('type')}
            types={types}
            onSelect={this.handleSelectPlan}
            selectedID={selectedTypeID}
            updateFor={[selectedTypeID, errors]}
          />
          <LabelAndTagsPanel
            labelFieldProps={{
              label: 'Linode Label',
              value: label || '',
              onChange: this.handleTypeLabel,
              errorText: hasErrorFor('label'),
            }}
            updateFor={[label, errors]}
          />
          <PasswordPanel
            error={hasErrorFor('root_pass')}
            password={password}
            handleChange={this.handleTypePassword}
            updateFor={[password, errors]}
          />
          <AddonsPanel
            backups={backups}
            backupsMonthly={getBackupsMonthlyPrice(selectedTypeID)}
            privateIP={privateIP}
            changeBackups={this.handleToggleBackups}
            changePrivateIP={this.handleTogglePrivateIP}
            updateFor={[privateIP, backups, selectedTypeID]}
          />
        </Grid>
        <Grid item className={`${classes.sidebar} mlSidebar`}>
          <Sticky
            topOffset={-24}
            disableCompensation>
            {
              (props: StickyProps) => {
                const displaySections = [];
                if (imageInfo) {
                  displaySections.push(imageInfo);
                }

                if (regionName) {
                  displaySections.push({ title: regionName });
                }

                if (typeInfo) {
                  displaySections.push(typeInfo);
                }

                if (backups && typeInfo && typeInfo.backupsMonthly) {
                  displaySections.push({
                    title: 'Backups Enabled',
                    ...(typeInfo.backupsMonthly &&
                      { details: `$${typeInfo.backupsMonthly.toFixed(2)} / monthly` }),
                  });
                }

                let calculatedPrice = pathOr(0, ['monthly'], typeInfo);
                if (backups && typeInfo && typeInfo.backupsMonthly) {
                  calculatedPrice += typeInfo.backupsMonthly;
                }

                return (
                  <CheckoutBar
                    heading={`${label || 'Linode'} Summary`}
                    calculatedPrice={calculatedPrice}
                    disabled={isMakingRequest}
                    onDeploy={this.createNewLinode}
                    displaySections={displaySections}
                    {...props}
                  />
                );
              }
            }
          </Sticky>
        </Grid>
      </React.Fragment>
    );
  }
}

const styled = withStyles(styles, { withTheme: true });

export default styled(FromImageContent);<|MERGE_RESOLUTION|>--- conflicted
+++ resolved
@@ -1,44 +1,19 @@
-<<<<<<< HEAD
 import { pathOr } from 'ramda';
 import * as React from 'react';
 import { Sticky, StickyProps } from 'react-sticky';
 
 import { StyleRulesCallback, Theme, withStyles, WithStyles } from '@material-ui/core/styles';
 
-=======
-import * as React from 'react';
-
-import {
-  StyleRulesCallback,
-  Theme,
-  WithStyles,
-  withStyles,
-} from '@material-ui/core/styles';
-import { pathOr } from 'ramda';
-import { Sticky, StickyProps } from 'react-sticky';
-
->>>>>>> a741e8cd
 import CheckoutBar from 'src/components/CheckoutBar';
 import Grid from 'src/components/Grid';
 import LabelAndTagsPanel from 'src/components/LabelAndTagsPanel';
 import Notice from 'src/components/Notice';
 import SelectRegionPanel, { ExtendedRegion } from 'src/components/SelectRegionPanel';
 import { resetEventsPolling } from 'src/events';
-<<<<<<< HEAD
 import { allocatePrivateIP, createLinode } from 'src/services/linodes';
 import getAPIErrorsFor from 'src/utilities/getAPIErrorFor';
 import scrollErrorIntoView from 'src/utilities/scrollErrorIntoView';
 
-=======
-import getAPIErrorsFor from 'src/utilities/getAPIErrorFor';
-import scrollErrorIntoView from 'src/utilities/scrollErrorIntoView';
-
-import {
-  allocatePrivateIP,
-  createLinode,
-} from 'src/services/linodes';
-
->>>>>>> a741e8cd
 import AddonsPanel from '../AddonsPanel';
 import PasswordPanel from '../PasswordPanel';
 import SelectImagePanel from '../SelectImagePanel';
