import { assocPath, pathOr } from 'ramda';
import * as React from 'react';
import { Sticky, StickyProps } from 'react-sticky';
import { compose } from 'recompose';
import AccessPanel from 'src/components/AccessPanel';
import CheckoutBar from 'src/components/CheckoutBar';
import Paper from 'src/components/core/Paper';
import {
  StyleRulesCallback,
  withStyles,
  WithStyles
} from 'src/components/core/styles';
import Typography from 'src/components/core/Typography';
import CreateLinodeDisabled from 'src/components/CreateLinodeDisabled';
import Grid from 'src/components/Grid';
import LabelAndTagsPanel from 'src/components/LabelAndTagsPanel';
import Notice from 'src/components/Notice';
import SelectRegionPanel from 'src/components/SelectRegionPanel';
import { Tag } from 'src/components/TagsInput';
import CASelectStackScriptPanel from 'src/features/StackScripts/SelectStackScriptPanel/CASelectStackScriptPanel';
import StackScriptDrawer from 'src/features/StackScripts/StackScriptDrawer';
import UserDefinedFieldsPanel from 'src/features/StackScripts/UserDefinedFieldsPanel';
import getAPIErrorsFor from 'src/utilities/getAPIErrorFor';
import AddonsPanel from '../AddonsPanel';
import SelectImagePanel from '../SelectImagePanel';
import SelectPlanPanel from '../SelectPlanPanel';

import { filterPublicImages, filterUDFErrors } from './formUtilities';
import { renderBackupsDisplaySection } from './utils';

import {
  StackScriptFormStateHandlers,
  WithAll,
  WithDisplayData
} from '../types';

type ClassNames =
  | 'main'
  | 'sidebar'
  | 'emptyImagePanel'
  | 'emptyImagePanelText';

const styles: StyleRulesCallback<ClassNames> = theme => ({
<<<<<<< HEAD
  root: {},
  main: {},
=======
  main: {
    '&.mlMain': {
      [theme.breakpoints.up('lg')]: {
        order: 3
      }
    }
  },
>>>>>>> 6d7028e5
  sidebar: {
    [theme.breakpoints.up('lg')]: {
      marginTop: '-130px !important'
    }
  },
  emptyImagePanel: {
    padding: theme.spacing.unit * 3
  },
  emptyImagePanelText: {
    marginTop: theme.spacing.unit,
    padding: `${theme.spacing.unit}px 0`
  }
});

interface Props {
  request: (
    username: string,
    params?: any,
    filter?: any
  ) => Promise<Linode.ResourcePage<Linode.StackScript.Response>>;
  header: string;
}

const errorResources = {
  type: 'A plan selection',
  region: 'A region selection',
  label: 'A label',
  root_pass: 'A root password',
  image: 'image',
  tags: 'Tags',
  stackscript_id: 'A StackScript'
};

type InnerProps = Props & WithAll;

type CombinedProps = InnerProps &
  StackScriptFormStateHandlers &
  WithDisplayData &
  WithStyles<ClassNames>;

export class FromStackScriptContent extends React.PureComponent<CombinedProps> {
  handleSelectStackScript = (
    id: number,
    label: string,
    username: string,
    stackScriptImages: string[],
    userDefinedFields: Linode.StackScript.UserDefinedField[]
  ) => {
    /**
     * based on the list of images we get back from the API, compare those
     * to our list of master images supported by Linode and filter out the ones
     * that aren't compatible with our selected StackScript
     */
    const compatibleImages = this.props.imagesData.filter(eachImage => {
      return stackScriptImages.some(
        eachSSImage => eachSSImage === eachImage.id
      );
    });

    /**
     * if a UDF field comes back from the API with a "default"
     * value, it means we need to pre-populate the field and form state
     */
    const defaultUDFData = userDefinedFields.reduce((accum, eachField) => {
      if (eachField.default) {
        accum[eachField.name] = eachField.default;
      }
      return accum;
    }, {});

    this.props.updateStackScript(
      id,
      label,
      username,
      userDefinedFields,
      compatibleImages,
      defaultUDFData
    );
  };

  handleChangeUDF = (key: string, value: string) => {
    // either overwrite or create new selection
    const newUDFData = assocPath([key], value, this.props.selectedUDFs);

    this.props.handleSelectUDFs({ ...this.props.selectedUDFs, ...newUDFData });
  };

  handleCreateLinode = () => {
    const {
      backupsEnabled,
      password,
      privateIPEnabled,
      userSSHKeys,
      handleSubmitForm,
      selectedImageID,
      selectedRegionID,
      selectedStackScriptID,
      selectedTypeID,
      selectedUDFs,
      tags
    } = this.props;

    handleSubmitForm('createFromStackScript', {
      region: selectedRegionID,
      type: selectedTypeID,
      stackscript_id: selectedStackScriptID,
      stackscript_data: selectedUDFs,
      label: this.props.label /* optional */,
      root_pass: password /* required if image ID is provided */,
      image: selectedImageID /* optional */,
      backups_enabled: backupsEnabled /* optional */,
      booted: true,
      private_ip: privateIPEnabled,
      authorized_users: userSSHKeys
        .filter(u => u.selected)
        .map(u => u.username),
      tags: tags ? tags.map((item: Tag) => item.value) : []
    });
  };

  render() {
    const {
      accountBackupsEnabled,
      errors,
      backupsMonthlyPrice,
      regionsData,
      typesData,
      classes,
      imageDisplayInfo,
      regionDisplayInfo,
      selectedImageID,
      selectedRegionID,
      selectedStackScriptID,
      selectedTypeID,
      typeDisplayInfo,
      privateIPEnabled,
      tags,
      backupsEnabled,
      password,
      imagesData,
      userSSHKeys,
      userCannotCreateLinode: disabled,
      selectedStackScriptUsername,
      selectedStackScriptLabel,
      label,
      request,
      header,
      toggleBackupsEnabled,
      togglePrivateIPEnabled,
      updateImageID,
      updatePassword,
      updateRegionID,
      updateTags,
      updateTypeID,
      availableUserDefinedFields: userDefinedFields,
      availableStackScriptImages: compatibleImages,
      selectedUDFs: udf_data
    } = this.props;

    const hasErrorFor = getAPIErrorsFor(errorResources, errors);
    const generalError = hasErrorFor('none');

    const hasBackups = Boolean(backupsEnabled || accountBackupsEnabled);

    return (
      <React.Fragment>
<<<<<<< HEAD
        <Grid item className={`${classes.main} mlMain py0`}>
=======
        <Grid item className={`mlMain`}>
>>>>>>> 6d7028e5
          <CreateLinodeDisabled isDisabled={disabled} />
          {generalError && <Notice text={generalError} error={true} />}
          <CASelectStackScriptPanel
            error={hasErrorFor('stackscript_id')}
            header={header}
            selectedId={selectedStackScriptID}
            selectedUsername={selectedStackScriptUsername}
            updateFor={[selectedStackScriptID, errors]}
            onSelect={this.handleSelectStackScript}
            publicImages={filterPublicImages(imagesData) || []}
            resetSelectedStackScript={() => null}
            disabled={disabled}
            request={request}
          />
          {!disabled && userDefinedFields && userDefinedFields.length > 0 && (
            <UserDefinedFieldsPanel
              errors={filterUDFErrors(errorResources, this.props.errors)}
              selectedLabel={selectedStackScriptLabel || ''}
              selectedUsername={selectedStackScriptUsername || ''}
              handleChange={this.handleChangeUDF}
              userDefinedFields={userDefinedFields}
              updateFor={[userDefinedFields, udf_data, errors]}
              udf_data={udf_data || {}}
            />
          )}
          {!disabled && compatibleImages && compatibleImages.length > 0 ? (
            <SelectImagePanel
              images={compatibleImages}
              handleSelection={updateImageID}
              updateFor={[selectedImageID, compatibleImages, errors]}
              selectedImageID={selectedImageID}
              error={hasErrorFor('image')}
              variant="public"
            />
          ) : (
            <Paper className={classes.emptyImagePanel}>
              {/* empty state for images */}
              {hasErrorFor('image') && (
                <Notice error={true} text={hasErrorFor('image')} />
              )}
              <Typography role="header" variant="h2" data-qa-tp="Select Image">
                Select Image
              </Typography>
              <Typography
                variant="body1"
                className={classes.emptyImagePanelText}
                data-qa-no-compatible-images
              >
                No Compatible Images Available
              </Typography>
            </Paper>
          )}
          <SelectRegionPanel
            error={hasErrorFor('region')}
            regions={regionsData}
            handleSelection={updateRegionID}
            selectedID={selectedRegionID}
            updateFor={[selectedRegionID, errors]}
            copy="Determine the best location for your Linode."
            disabled={disabled}
          />
          <SelectPlanPanel
            error={hasErrorFor('type')}
            types={typesData}
            onSelect={updateTypeID}
            updateFor={[selectedTypeID, errors]}
            selectedID={selectedTypeID}
            disabled={disabled}
          />
          <LabelAndTagsPanel
            labelFieldProps={{
              label: 'Linode Label',
              value: label || '',
              onChange: this.props.updateLabel,
              errorText: hasErrorFor('label'),
              disabled
            }}
            tagsInputProps={{
              value: tags || [],
              onChange: updateTags,
              tagError: hasErrorFor('tags'),
              disabled
            }}
            updateFor={[tags, label, errors]}
          />
          <AccessPanel
            /* disable the password field if we haven't selected an image */
            disabled={!this.props.selectedImageID}
            disabledReason={
              !this.props.selectedImageID
                ? 'You must select an image to set a root password'
                : ''
            }
            error={hasErrorFor('root_pass')}
            updateFor={[password, errors, userSSHKeys, selectedImageID]}
            password={password}
            handleChange={updatePassword}
            users={userSSHKeys.length > 0 && selectedImageID ? userSSHKeys : []}
          />
          <AddonsPanel
            backups={backupsEnabled}
            accountBackups={accountBackupsEnabled}
            backupsMonthly={backupsMonthlyPrice}
            privateIP={privateIPEnabled}
            changeBackups={toggleBackupsEnabled}
            changePrivateIP={togglePrivateIPEnabled}
            updateFor={[privateIPEnabled, backupsEnabled, selectedTypeID]}
            disabled={disabled}
          />
        </Grid>
        <Grid item className={`${classes.sidebar} mlSidebar`}>
          <Sticky topOffset={-24} disableCompensation>
            {(props: StickyProps) => {
              const displaySections = [];

              if (selectedStackScriptUsername && selectedStackScriptLabel) {
                displaySections.push({
                  title:
                    selectedStackScriptUsername +
                    ' / ' +
                    selectedStackScriptLabel
                });
              }

              if (imageDisplayInfo) {
                displaySections.push(imageDisplayInfo);
              }

              if (regionDisplayInfo) {
                displaySections.push({
                  title: regionDisplayInfo.title,
                  details: regionDisplayInfo.details
                });
              }

              if (typeDisplayInfo) {
                displaySections.push(typeDisplayInfo);
              }

              if (hasBackups && typeDisplayInfo && backupsMonthlyPrice) {
                displaySections.push(
                  renderBackupsDisplaySection(
                    accountBackupsEnabled,
                    backupsMonthlyPrice
                  )
                );
              }

              let calculatedPrice = pathOr(0, ['monthly'], typeDisplayInfo);
              if (hasBackups && typeDisplayInfo && backupsMonthlyPrice) {
                calculatedPrice += backupsMonthlyPrice;
              }

              return (
                <CheckoutBar
                  heading={`${label || 'Linode'} Summary`}
                  calculatedPrice={calculatedPrice}
                  isMakingRequest={this.props.formIsSubmitting}
                  disabled={this.props.formIsSubmitting || disabled}
                  onDeploy={this.handleCreateLinode}
                  displaySections={displaySections}
                  {...props}
                />
              );
            }}
          </Sticky>
        </Grid>
        <StackScriptDrawer />
      </React.Fragment>
    );
  }
}

const styled = withStyles(styles);

const enhanced = compose<CombinedProps, InnerProps>(styled);

export default enhanced(FromStackScriptContent);<|MERGE_RESOLUTION|>--- conflicted
+++ resolved
@@ -41,18 +41,8 @@
   | 'emptyImagePanelText';
 
 const styles: StyleRulesCallback<ClassNames> = theme => ({
-<<<<<<< HEAD
   root: {},
   main: {},
-=======
-  main: {
-    '&.mlMain': {
-      [theme.breakpoints.up('lg')]: {
-        order: 3
-      }
-    }
-  },
->>>>>>> 6d7028e5
   sidebar: {
     [theme.breakpoints.up('lg')]: {
       marginTop: '-130px !important'
@@ -219,11 +209,7 @@
 
     return (
       <React.Fragment>
-<<<<<<< HEAD
         <Grid item className={`${classes.main} mlMain py0`}>
-=======
-        <Grid item className={`mlMain`}>
->>>>>>> 6d7028e5
           <CreateLinodeDisabled isDisabled={disabled} />
           {generalError && <Notice text={generalError} error={true} />}
           <CASelectStackScriptPanel
