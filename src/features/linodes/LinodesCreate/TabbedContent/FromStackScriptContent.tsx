import { InjectedNotistackProps, withSnackbar } from 'notistack';
import { assocPath, path, pathOr } from 'ramda';
import * as React from 'react';
import { Sticky, StickyProps } from 'react-sticky';
import { compose } from 'recompose';
import AccessPanel, {
  Disabled,
  UserSSHKeyObject
} from 'src/components/AccessPanel';
import CheckoutBar from 'src/components/CheckoutBar';
import Paper from 'src/components/core/Paper';
import {
  StyleRulesCallback,
  withStyles,
  WithStyles
} from 'src/components/core/styles';
import Typography from 'src/components/core/Typography';
import CreateLinodeDisabled from 'src/components/CreateLinodeDisabled';
import Grid from 'src/components/Grid';
import LabelAndTagsPanel from 'src/components/LabelAndTagsPanel';
import Notice from 'src/components/Notice';
import SelectRegionPanel, {
  ExtendedRegion
} from 'src/components/SelectRegionPanel';
import { Tag } from 'src/components/TagsInput';
import { resetEventsPolling } from 'src/events';
import userSSHKeyHoc from 'src/features/linodes/userSSHKeyHoc';
import SelectStackScriptPanel from 'src/features/StackScripts/SelectStackScriptPanel';
import StackScriptDrawer from 'src/features/StackScripts/StackScriptDrawer';
import UserDefinedFieldsPanel from 'src/features/StackScripts/UserDefinedFieldsPanel';
import {
  LinodeActionsProps,
  withLinodeActions
} from 'src/store/linodes/linode.containers';
import { allocatePrivateIP } from 'src/utilities/allocateIPAddress';
import { getAPIErrorOrDefault, getTagErrors } from 'src/utilities/errorUtils';
import getAPIErrorsFor from 'src/utilities/getAPIErrorFor';
import scrollErrorIntoView from 'src/utilities/scrollErrorIntoView';
import AddonsPanel from '../AddonsPanel';
import SelectImagePanel from '../SelectImagePanel';
import SelectPlanPanel, { ExtendedType } from '../SelectPlanPanel';
import { Info } from '../util';
import withLabelGenerator, { LabelProps } from '../withLabelGenerator';
import { renderBackupsDisplaySection } from './utils';

type ClassNames =
  | 'root'
  | 'main'
  | 'sidebar'
  | 'emptyImagePanel'
  | 'emptyImagePanelText';

const styles: StyleRulesCallback<ClassNames> = theme => ({
  root: {},
  main: {},
  sidebar: {
    [theme.breakpoints.up('lg')]: {
      marginTop: -130
    }
  },
  emptyImagePanel: {
    padding: theme.spacing.unit * 3
  },
  emptyImagePanelText: {
    marginTop: theme.spacing.unit,
    padding: `${theme.spacing.unit}px 0`
  }
});

interface Notice {
  text: string;
  level: 'warning' | 'error'; // most likely only going to need these two
}

export type TypeInfo =
  | {
      title: string;
      details: string;
      monthly: number;
      backupsMonthly: number | null;
    }
  | undefined;

interface Props {
  notice?: Notice;
  images: Linode.Image[];
  regions: ExtendedRegion[];
  types: ExtendedType[];
  getBackupsMonthlyPrice: (selectedTypeID: string | null) => number | null;
  getTypeInfo: (selectedTypeID: string | null) => TypeInfo;
  getRegionInfo: (selectedRegionID: string | null) => Info;
  history: any;
  selectedTabFromQuery?: string;
  selectedStackScriptFromQuery?: number;
  accountBackups: boolean;
  disabled?: boolean;

  /** Comes from HOC */
  userSSHKeys: UserSSHKeyObject[];
  handleDisablePasswordField: (imageSelected: boolean) => Disabled | undefined;
}

interface State {
  userDefinedFields: Linode.StackScript.UserDefinedField[];
  udf_data: any;
  errors?: Linode.ApiFieldError[];
  selectedStackScriptID: number | undefined;
  selectedStackScriptLabel: string;
  selectedStackScriptUsername: string;
  selectedImageID: string | null;
  selectedRegionID: string | null;
  selectedTypeID: string | null;
  backups: boolean;
  privateIP: boolean;
  label: string | null;
  password: string | null;
  isMakingRequest: boolean;
  compatibleImages: Linode.Image[];
  tags: Tag[];
}

const errorResources = {
  type: 'A plan selection',
  region: 'A region selection',
  label: 'A label',
  root_pass: 'A root password',
  image: 'image'
};

type CombinedProps = Props &
  LinodeActionsProps &
  InjectedNotistackProps &
  LabelProps &
  WithStyles<ClassNames>;

export class FromStackScriptContent extends React.Component<
  CombinedProps,
  State
> {
  state: State = {
    userDefinedFields: [],
    udf_data: null,
    selectedStackScriptID: this.props.selectedStackScriptFromQuery || undefined,
    selectedStackScriptLabel: '',
    selectedStackScriptUsername: this.props.selectedTabFromQuery || '',
    selectedImageID: null,
    selectedRegionID: null,
    selectedTypeID: null,
    backups: false,
    privateIP: false,
    label: '',
    password: '',
    isMakingRequest: false,
    compatibleImages: [],
    tags: []
  };

  mounted: boolean = false;

  handleSelectStackScript = (
    id: number,
    label: string,
    username: string,
    stackScriptImages: string[],
    userDefinedFields: Linode.StackScript.UserDefinedField[]
  ) => {
    const { images } = this.props;
    const filteredImages = images.filter(image => {
      for (const stackScriptImage of stackScriptImages) {
        if (image.id === stackScriptImage) {
          return true;
        }
      }
      return false;
    });

    const defaultUDFData = {};
    userDefinedFields.forEach(eachField => {
      if (!!eachField.default) {
        defaultUDFData[eachField.name] = eachField.default;
      }
    });
    // first need to make a request to get the stackscript
    // then update userDefinedFields to the fields returned
    this.setState({
      selectedStackScriptID: id,
      selectedStackScriptUsername: username,
      selectedStackScriptLabel: label,
      compatibleImages: filteredImages,
      userDefinedFields,
      udf_data: defaultUDFData
      // prob gonna need to update UDF here too
    });
  };

  resetStackScriptSelection = () => {
    // reset stackscript selection to unselected
    if (!this.mounted) {
      return;
    }
    this.setState({
      selectedStackScriptID: undefined,
      selectedStackScriptLabel: '',
      selectedStackScriptUsername: '',
      udf_data: null,
      userDefinedFields: [],
      compatibleImages: [],
      selectedImageID: null // stackscripts don't support all images, so we need to reset it
    });
  };

  handleChangeUDF = (key: string, value: string) => {
    // either overwrite or create new selection
    const newUDFData = assocPath([key], value, this.state.udf_data);

    this.setState({
      udf_data: { ...this.state.udf_data, ...newUDFData }
    });
  };

  handleSelectImage = (id: string) => {
    this.setState({ selectedImageID: id });
  };

  handleSelectRegion = (id: string) => {
    this.setState({ selectedRegionID: id });
  };

  handleSelectPlan = (id: string) => {
    this.setState({ selectedTypeID: id });
  };

  handleChangeTags = (selected: Tag[]) => {
    this.setState({ tags: selected });
  };

  handleTypePassword = (value: string) => {
    this.setState({ password: value });
  };

  handleToggleBackups = () => {
    this.setState({ backups: !this.state.backups });
  };

  handleTogglePrivateIP = () => {
    this.setState({ privateIP: !this.state.privateIP });
  };

  getImageInfo = (image: Linode.Image | undefined): Info => {
    return (
      image && {
        title: `${image.vendor || image.label}`,
        details: `${image.vendor ? image.label : ''}`
      }
    );
  };

  createFromStackScript = () => {
    if (!this.state.selectedStackScriptID) {
      this.setState(
        {
          errors: [
            { field: 'stackscript_id', reason: 'You must select a StackScript' }
          ]
        },
        () => {
          scrollErrorIntoView();
        }
      );
      return;
    }
    this.createLinode();
  };

  createLinode = () => {
    const {
      history,
      userSSHKeys,
      linodeActions: { createLinode }
    } = this.props;
    const {
      selectedImageID,
      selectedRegionID,
      selectedTypeID,
      selectedStackScriptID,
      udf_data,
      password,
      backups,
      privateIP,
      tags
    } = this.state;

    this.setState({ isMakingRequest: true });

    const label = this.label();

    createLinode({
      region: selectedRegionID,
      type: selectedTypeID,
      stackscript_id: selectedStackScriptID,
      stackscript_data: udf_data,
      label: label ? label : null /* optional */,
      root_pass: password /* required if image ID is provided */,
      image: selectedImageID /* optional */,
      backups_enabled: backups /* optional */,
      booted: true,
      authorized_users: userSSHKeys
        .filter(u => u.selected)
        .map(u => u.username),
      tags: tags.map((item: Tag) => item.value)
    })
      .then(linode => {
        if (privateIP) {
          allocatePrivateIP(linode.id);
        }

        this.props.enqueueSnackbar(`Your Linode ${label} is being created.`, {
          variant: 'success'
        });

        resetEventsPolling();
        history.push('/linodes');
      })
      .catch(error => {
        if (!this.mounted) {
          return;
        }
        this.setState(
          () => ({
            errors: getAPIErrorOrDefault(error)
          }),
          () => {
            scrollErrorIntoView();
          }
        );
      })
      .finally(() => {
        if (!this.mounted) {
          return;
        }
        // regardless of whether request failed or not, change state and enable the submit btn
        this.setState({ isMakingRequest: false });
      });
  };

  componentDidMount() {
    this.mounted = true;
  }

  componentWillUnmount() {
    this.mounted = false;
  }

  filterPublicImages = (images: Linode.Image[]) => {
    return images.filter((image: Linode.Image) => image.is_public);
  };

  label = () => {
    const {
      selectedStackScriptLabel,
      selectedImageID,
      selectedRegionID
    } = this.state;
    const { getLabel, images } = this.props;

    const selectedImage = images.find(img => img.id === selectedImageID);

    const image = selectedImage && selectedImage.vendor;

    return getLabel(selectedStackScriptLabel, image, selectedRegionID);
  };

  render() {
    const {
      errors,
      userDefinedFields,
      udf_data,
      selectedImageID,
      selectedRegionID,
      selectedStackScriptID,
      selectedTypeID,
      backups,
      privateIP,
      tags,
      password,
      isMakingRequest,
      compatibleImages,
      selectedStackScriptLabel,
      selectedStackScriptUsername
    } = this.state;

    const {
      accountBackups,
      notice,
      getBackupsMonthlyPrice,
      regions,
      types,
      classes,
      getRegionInfo,
      getTypeInfo,
      images,
      userSSHKeys,
      updateCustomLabel,
      disabled
    } = this.props;

    const hasErrorFor = getAPIErrorsFor(errorResources, errors);
    const generalError = hasErrorFor('none');
    // getTagErrors returns a string[]; for now, just use the first one
    // since tagError is expecting string | undefined.
    const tagError = path<string | undefined>([0], getTagErrors(errors));

    const hasBackups = Boolean(backups || accountBackups);

    const label = this.label();

    /*
     * errors with UDFs have dynamic keys
     * for exmaple, if there are UDFs that aren't filled out, you can can
     * errors that look something like this
     * { field: 'wordpress_pass', reason: 'you must fill out a WP password' }
     * Because of this, we need to both make each error doesn't match any
     * that are in our errorResources map and that it has a 'field' key in the first
     * place. Then, we can confirm we are indeed looking at a UDF error
     */
    const udfErrors = errors
      ? errors.filter(error => {
          // ensure the error isn't a root_pass, image, region, type, label
          const isNotUDFError = Object.keys(errorResources).some(errorKey => {
            return errorKey === error.field;
          });
          // if the 'field' prop exists and isn't any other error
          return !!error.field && !isNotUDFError;
        })
      : undefined;

    const regionInfo = getRegionInfo(selectedRegionID);
    const typeInfo = getTypeInfo(selectedTypeID);
    const imageInfo = this.getImageInfo(
      images.find(image => image.id === selectedImageID)
    );

    return (
      <React.Fragment>
        <Grid item className={`${classes.main} mlMain`}>
          <CreateLinodeDisabled isDisabled={disabled} />
          {!disabled && notice && (
            <Notice
              text={notice.text}
              error={notice.level === 'error'}
              warning={notice.level === 'warning'}
            />
          )}
          {generalError && <Notice text={generalError} error={true} />}
          <SelectStackScriptPanel
            error={hasErrorFor('stackscript_id')}
            selectedId={selectedStackScriptID}
            selectedUsername={selectedStackScriptUsername}
            updateFor={[selectedStackScriptID, errors]}
            onSelect={this.handleSelectStackScript}
            publicImages={this.filterPublicImages(images) || []}
            resetSelectedStackScript={this.resetStackScriptSelection}
            disabled={disabled}
          />
          {!disabled && userDefinedFields && userDefinedFields.length > 0 && (
            <UserDefinedFieldsPanel
              errors={udfErrors}
              selectedLabel={selectedStackScriptLabel}
              selectedUsername={selectedStackScriptUsername}
              handleChange={this.handleChangeUDF}
              userDefinedFields={userDefinedFields}
              updateFor={[userDefinedFields, udf_data, errors]}
              udf_data={udf_data}
            />
          )}
          {!disabled && compatibleImages && compatibleImages.length > 0 ? (
            <SelectImagePanel
              images={compatibleImages}
              handleSelection={this.handleSelectImage}
              updateFor={[selectedImageID, compatibleImages, errors]}
              selectedImageID={selectedImageID}
              error={hasErrorFor('image')}
              hideMyImages={true}
            />
          ) : (
            <Paper className={classes.emptyImagePanel}>
              {/* empty state for images */}
              {hasErrorFor('image') && (
                <Notice error={true} text={hasErrorFor('image')} />
              )}
              <Typography role="header" variant="h2" data-qa-tp="Select Image">
                Select Image
              </Typography>
              <Typography
                variant="body1"
                className={classes.emptyImagePanelText}
                data-qa-no-compatible-images
              >
                No Compatible Images Available
              </Typography>
            </Paper>
          )}
          <SelectRegionPanel
            error={hasErrorFor('region')}
            regions={regions}
            handleSelection={this.handleSelectRegion}
            selectedID={selectedRegionID}
            updateFor={[selectedRegionID, errors]}
            copy="Determine the best location for your Linode."
            disabled={disabled}
          />
          <SelectPlanPanel
            error={hasErrorFor('type')}
            types={types}
            onSelect={this.handleSelectPlan}
            updateFor={[selectedTypeID, errors]}
            selectedID={selectedTypeID}
            disabled={disabled}
          />
          <LabelAndTagsPanel
            labelFieldProps={{
              label: 'Linode Label',
              value: label || '',
              onChange: updateCustomLabel,
              errorText: hasErrorFor('label'),
              disabled
            }}
            tagsInputProps={{
              value: tags,
              onChange: this.handleChangeTags,
<<<<<<< HEAD
              tagError
=======
              tagError: hasErrorFor('tag'),
              disabled
>>>>>>> bbe424c5
            }}
            updateFor={[tags, label, errors]}
          />
          <AccessPanel
            /* disable the password field if we haven't selected an image */
            passwordFieldDisabled={
              this.props.handleDisablePasswordField(!!selectedImageID) || {
                disabled
              }
            }
            error={hasErrorFor('root_pass')}
            updateFor={[password, errors, userSSHKeys, selectedImageID]}
            password={password}
            handleChange={this.handleTypePassword}
            users={userSSHKeys.length > 0 && selectedImageID ? userSSHKeys : []}
          />
          <AddonsPanel
            backups={backups}
            accountBackups={accountBackups}
            backupsMonthly={getBackupsMonthlyPrice(selectedTypeID)}
            privateIP={privateIP}
            changeBackups={this.handleToggleBackups}
            changePrivateIP={this.handleTogglePrivateIP}
            updateFor={[privateIP, backups, selectedTypeID]}
            disabled={disabled}
          />
        </Grid>
        <Grid item className={`${classes.sidebar} mlSidebar`}>
          <Sticky topOffset={-24} disableCompensation>
            {(props: StickyProps) => {
              const displaySections = [];

              if (selectedStackScriptUsername && selectedStackScriptLabel) {
                displaySections.push({
                  title:
                    selectedStackScriptUsername +
                    ' / ' +
                    selectedStackScriptLabel
                });
              }

              if (imageInfo) {
                displaySections.push(imageInfo);
              }

              if (regionInfo) {
                displaySections.push({
                  title: regionInfo.title,
                  details: regionInfo.details
                });
              }

              if (typeInfo) {
                displaySections.push(typeInfo);
              }

              if (hasBackups && typeInfo && typeInfo.backupsMonthly) {
                displaySections.push(
                  renderBackupsDisplaySection(
                    accountBackups,
                    typeInfo.backupsMonthly
                  )
                );
              }

              let calculatedPrice = pathOr(0, ['monthly'], typeInfo);
              if (hasBackups && typeInfo && typeInfo.backupsMonthly) {
                calculatedPrice += typeInfo.backupsMonthly;
              }

              return (
                <CheckoutBar
                  heading={`${label || 'Linode'} Summary`}
                  calculatedPrice={calculatedPrice}
                  isMakingRequest={isMakingRequest}
                  disabled={isMakingRequest || disabled}
                  onDeploy={this.createFromStackScript}
                  displaySections={displaySections}
                  {...props}
                />
              );
            }}
          </Sticky>
        </Grid>
        <StackScriptDrawer />
      </React.Fragment>
    );
  }
}

const styled = withStyles(styles);

const enhanced = compose<CombinedProps, Props>(
  styled,
  withSnackbar,
  userSSHKeyHoc,
  withLabelGenerator,
  withLinodeActions
);

export default enhanced(FromStackScriptContent) as any;<|MERGE_RESOLUTION|>--- conflicted
+++ resolved
@@ -528,12 +528,8 @@
             tagsInputProps={{
               value: tags,
               onChange: this.handleChangeTags,
-<<<<<<< HEAD
-              tagError
-=======
-              tagError: hasErrorFor('tag'),
+              tagError,
               disabled
->>>>>>> bbe424c5
             }}
             updateFor={[tags, label, errors]}
           />
