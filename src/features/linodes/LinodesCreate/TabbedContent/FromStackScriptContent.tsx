--- conflicted
+++ resolved
@@ -534,17 +534,11 @@
 const styled = withStyles(styles);
 
 const enhanced = compose<CombinedProps, Props>(
-<<<<<<< HEAD
+  styled,
   linodesRequestsContainer,
-  styled,
-  withSnackbar,
-  userSSHKeyHoc,
-=======
-  styled,
   withSnackbar,
   userSSHKeyHoc,
   withLabelGenerator
->>>>>>> a3526b57
 );
 
 export default enhanced(FromStackScriptContent);