--- conflicted
+++ resolved
@@ -27,11 +27,7 @@
 import AddonsPanel from '../AddonsPanel';
 import SelectImagePanel from '../SelectImagePanel';
 import SelectPlanPanel, { ExtendedType } from '../SelectPlanPanel';
-<<<<<<< HEAD
-=======
-import tagsHoc, { TagObject } from '../tagsHoc';
 import { renderBackupsDisplaySection } from './utils';
->>>>>>> 79ef3816
 
 type ClassNames = 'root'
   | 'main'
@@ -315,13 +311,8 @@
       password, isMakingRequest, compatibleImages, selectedStackScriptLabel,
       selectedStackScriptUsername } = this.state;
 
-<<<<<<< HEAD
-    const { notice, getBackupsMonthlyPrice, regions, types, classes,
+    const { accountBackups, notice, getBackupsMonthlyPrice, regions, types, classes,
       getRegionInfo, getTypeInfo, images, userSSHKeys } = this.props;
-=======
-    const { accountBackups, notice, getBackupsMonthlyPrice, regions, types, classes,
-      getRegionInfo, getTypeInfo, images, tagObject, userSSHKeys } = this.props;
->>>>>>> 79ef3816
 
     const hasErrorFor = getAPIErrorsFor(errorResources, errors);
     const generalError = hasErrorFor('none');
