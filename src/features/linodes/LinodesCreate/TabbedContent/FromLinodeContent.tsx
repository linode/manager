import { InjectedNotistackProps, withSnackbar } from 'notistack';
import { pathOr } from 'ramda';
import * as React from 'react';
import { Sticky, StickyProps } from 'react-sticky';
import { compose } from 'recompose';
import VolumeIcon from 'src/assets/addnewmenu/volume.svg';
import CheckoutBar from 'src/components/CheckoutBar';
import { StyleRulesCallback, withStyles, WithStyles } from 'src/components/core/styles';
import Grid from 'src/components/Grid';
import LabelAndTagsPanel from 'src/components/LabelAndTagsPanel';
import Notice from 'src/components/Notice';
import Placeholder from 'src/components/Placeholder';
import SelectRegionPanel, { ExtendedRegion } from 'src/components/SelectRegionPanel';
import { Tag } from 'src/components/TagsInput';
import linodesRequestContainer, { LinodeRequests } from 'src/containers/linodeRequests.container';
import { resetEventsPolling } from 'src/events';
import { Info } from 'src/features/linodes/LinodesCreate/LinodesCreate';
import { allocatePrivateIP } from 'src/utilities/allocateIPAddress';
import getAPIErrorsFor from 'src/utilities/getAPIErrorFor';
import scrollErrorIntoView from 'src/utilities/scrollErrorIntoView';
import AddonsPanel from '../AddonsPanel';
import SelectLinodePanel, { ExtendedLinode } from '../SelectLinodePanel';
import SelectPlanPanel, { ExtendedType } from '../SelectPlanPanel';
import withLabelGenerator, { LabelProps } from '../withLabelGenerator';
import { renderBackupsDisplaySection } from './utils';

type ClassNames = 'root' | 'main' | 'sidebar';

const styles: StyleRulesCallback<ClassNames> = (theme) => ({
  root: {},
  main: {},
  sidebar: {
    [theme.breakpoints.up('lg')]: {
      marginTop: -130,
    },
  },
});

interface Notice {
  text: string;
  level: 'warning' | 'error'; // most likely only going to need these two
}

export type TypeInfo = {
  title: string,
  details: string,
  monthly: number,
  backupsMonthly: number | null,
} | undefined;

interface State {
  selectedImageID: string | null;
  selectedRegionID: string | null;
  selectedTypeID: string | null;
  selectedLinodeID: number | undefined;
  selectedDiskSize?: number;
  label: string;
  errors?: Linode.ApiFieldError[];
  backups: boolean;
  privateIP: boolean;
  password: string | null;
  isMakingRequest: boolean;
  tags: Tag[];
}

interface Props {
  notice?: Notice;
  regions: ExtendedRegion[];
  types: ExtendedType[];
  getBackupsMonthlyPrice: (selectedTypeID: string | null) => number | null;
  extendLinodes: (linodes: Linode.Linode[]) => ExtendedLinode[];
  linodes: Linode.Linode[];
  getTypeInfo: (selectedTypeID: string | null) => TypeInfo;
  getRegionInfo: (selectedRegionID: string | null) => Info;
  history: any;
  accountBackups: boolean;
}

const errorResources = {
  type: 'A plan selection',
  region: 'A region selection',
  label: 'A label',
  root_pass: 'A root password',
};

type CombinedProps =
  & LinodeRequests
  & Props
  & WithUpsertLinode
  & InjectedNotistackProps
  & LabelProps
  & WithStyles<ClassNames>;

export class FromLinodeContent extends React.Component<CombinedProps, State> {
  state: State = {
    selectedImageID: null,
    selectedTypeID: null,
    selectedRegionID: null,
    password: '',
    label: '',
    backups: false,
    privateIP: false,
    isMakingRequest: false,
    selectedLinodeID: undefined,
    tags: [],
  };

  mounted: boolean = false;

  handleSelectLinode = (linode: Linode.Linode) => {
    this.setState({
      selectedLinodeID: linode.id,
      selectedTypeID: null,
      selectedDiskSize: linode.specs.disk,
    });
  }

  handleSelectRegion = (id: string) => {
    this.setState({ selectedRegionID: id });
  }

  handleSelectPlan = (id: string) => {
    this.setState({ selectedTypeID: id });
  }

  handleChangeTags = (selected: Tag[]) => {
    this.setState({ tags: selected })
  }

  handleTypePassword = (value: string) => {
    this.setState({ password: value });
  }

  handleToggleBackups = () => {
    this.setState({ backups: !this.state.backups });
  }

  handleTogglePrivateIP = () => {
    this.setState({ privateIP: !this.state.privateIP });
  }

  cloneLinode = () => {
    const { history, cloneLinode } = this.props;
    const {
      selectedRegionID,
      selectedTypeID,
      selectedLinodeID,
      backups, // optional
      privateIP,
      tags,
    } = this.state;

    this.setState({ isMakingRequest: true });

<<<<<<< HEAD
    if(!selectedLinodeID){ return; }

    cloneLinode({
      id: selectedLinodeID,
=======
    const label = this.label();

    cloneLinode(selectedLinodeID!, {
>>>>>>> a3526b57
      region: selectedRegionID,
      type: selectedTypeID,
      label: label ? label : null,
      backups_enabled: backups,
      tags: tags.map((item: Tag) => item.value),
    })
      .then((linode) => {
        if (privateIP) { allocatePrivateIP(linode.id) };
        this.props.upsertLinode(linode);
        this.props.enqueueSnackbar(`Your Linode is being cloned.`, { variant: 'success' });

        resetEventsPolling();
        history.push('/linodes');
      })
      .catch((error) => {
        if (!this.mounted) { return; }

        this.setState(() => ({
          errors: error.response && error.response.data && error.response.data.errors,
        }), () => {
          scrollErrorIntoView();
        });
      })
      .finally(() => {
        if (!this.mounted) { return; }
        // regardless of whether request failed or not, change state and enable the submit btn
        this.setState({ isMakingRequest: false });
      });
  }

  componentWillUnmount() {
    this.mounted = false;
  }

  componentDidMount() {
    this.mounted = true;
  }

  label = () => {
    const { selectedLinodeID, selectedRegionID } = this.state;
    const { getLabel, linodes } = this.props;

    const selectedLinode = linodes.find(l => l.id === selectedLinodeID);
    const linodeLabel = selectedLinode && selectedLinode.label;

    return getLabel(linodeLabel, 'clone', selectedRegionID);
  }

  render() {
    const { errors, backups, privateIP, selectedLinodeID, tags,
      selectedRegionID, selectedTypeID, selectedDiskSize, isMakingRequest, } = this.state;

    const { accountBackups, notice, types, linodes, regions, extendLinodes, getBackupsMonthlyPrice,
      getTypeInfo, getRegionInfo, classes, updateCustomLabel } = this.props;

    const hasErrorFor = getAPIErrorsFor(errorResources, errors);
    const generalError = hasErrorFor('none');

    const regionInfo = getRegionInfo(selectedRegionID);

    const typeInfo = getTypeInfo(selectedTypeID);

    const hasBackups = backups || accountBackups;

    const label = this.label();

    return (
      <React.Fragment>
        {
          (linodes && linodes.length === 0)
            ? <Grid item className={`${classes.main} mlMain`}>
                <Placeholder
                  icon={VolumeIcon}
                  copy="You do not have any existing Linodes to clone from.
                  Please first create a Linode from either an Image or StackScript."
                  title="Clone from Existing Linode"
                />
              </Grid>
            : <React.Fragment>
              <Grid item className={`${classes.main} mlMain`}>
                {notice &&
                  <Notice
                    text={notice.text}
                    error={(notice.level) === 'error'}
                    warning={(notice.level === 'warning')}
                  />
                }
                {generalError &&
                  <Notice text={generalError} error={true} />
                }
                <SelectLinodePanel
                  error={hasErrorFor('linode_id')}
                  linodes={extendLinodes(linodes)}
                  selectedLinodeID={selectedLinodeID}
                  header={'Select Linode to Clone From'}
                  handleSelection={this.handleSelectLinode}
                  updateFor={[selectedLinodeID, errors]}
                />
                <SelectRegionPanel
                  error={hasErrorFor('region')}
                  regions={regions}
                  handleSelection={this.handleSelectRegion}
                  selectedID={selectedRegionID}
                  copy="Determine the best location for your Linode."
                  updateFor={[selectedRegionID, errors]}
                />
                <SelectPlanPanel
                  error={hasErrorFor('type')}
                  types={types}
                  onSelect={this.handleSelectPlan}
                  selectedID={selectedTypeID}
                  selectedDiskSize={selectedDiskSize}
                  updateFor={[selectedDiskSize, selectedTypeID, errors]}
                />
                <LabelAndTagsPanel
                  labelFieldProps={{
                    label: 'Linode Label',
                    value: label || '',
                    onChange: updateCustomLabel,
                    errorText: hasErrorFor('label'),
                  }}
                  tagsInputProps={{
                    value: tags,
                    onChange: this.handleChangeTags,
                    tagError: hasErrorFor('tag'),
                  }}
                  updateFor={[tags, label, errors]}
                />
                <AddonsPanel
                  backups={backups}
                  accountBackups={accountBackups}
                  backupsMonthly={getBackupsMonthlyPrice(selectedTypeID)}
                  privateIP={privateIP}
                  changeBackups={this.handleToggleBackups}
                  changePrivateIP={this.handleTogglePrivateIP}
                  updateFor={[privateIP, backups, selectedTypeID]}
                />
              </Grid>
              <Grid item className={`${classes.sidebar} mlSidebar`}>
                <Sticky
                  topOffset={-24}
                  disableCompensation>
                  {
                    (props: StickyProps) => {
                      const displaySections = [];
                      if (regionInfo) {
                        displaySections.push({
                          title: regionInfo.title,
                          details: regionInfo.details,
                        });
                      }

                      if (typeInfo) {
                        displaySections.push(typeInfo);
                      }

                      if (hasBackups && typeInfo && typeInfo.backupsMonthly) {
                        displaySections.push(renderBackupsDisplaySection(accountBackups, typeInfo.backupsMonthly));
                      }

                      let calculatedPrice = pathOr(0, ['monthly'], typeInfo);
                      if (hasBackups && typeInfo && typeInfo.backupsMonthly) {
                        calculatedPrice += typeInfo.backupsMonthly;
                      }

                      return (
                        <CheckoutBar
                          heading={`${label || 'Linode'} Summary`}
                          calculatedPrice={calculatedPrice}
                          disabled={isMakingRequest}
                          onDeploy={this.cloneLinode}
                          displaySections={displaySections}
                          {...props}
                        />
                      );
                    }
                  }
                </Sticky>
              </Grid>
          </React.Fragment>
        }
      </React.Fragment>
    );
  }
}
interface WithUpsertLinode {
  upsertLinode: (l: Linode.Linode) => void;
}

const styled = withStyles(styles);

const enhanced = compose<CombinedProps, Props>(
  styled,
  linodesRequestContainer,
  withSnackbar,
  withLabelGenerator
);

export default enhanced(FromLinodeContent);<|MERGE_RESOLUTION|>--- conflicted
+++ resolved
@@ -152,16 +152,12 @@
 
     this.setState({ isMakingRequest: true });
 
-<<<<<<< HEAD
     if(!selectedLinodeID){ return; }
+
+    const label = this.label();
 
     cloneLinode({
       id: selectedLinodeID,
-=======
-    const label = this.label();
-
-    cloneLinode(selectedLinodeID!, {
->>>>>>> a3526b57
       region: selectedRegionID,
       type: selectedTypeID,
       label: label ? label : null,
