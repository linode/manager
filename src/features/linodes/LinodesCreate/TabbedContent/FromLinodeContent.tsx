--- conflicted
+++ resolved
@@ -1,7 +1,6 @@
 import { InjectedNotistackProps, withSnackbar } from 'notistack';
 import { pathOr } from 'ramda';
 import * as React from 'react';
-import { connect } from 'react-redux';
 import { Sticky, StickyProps } from 'react-sticky';
 import { compose } from 'recompose';
 import VolumeIcon from 'src/assets/addnewmenu/volume.svg';
@@ -16,11 +15,6 @@
 import linodesRequestContainer, { LinodeRequests } from 'src/containers/linodeRequests.container';
 import { resetEventsPolling } from 'src/events';
 import { Info } from 'src/features/linodes/LinodesCreate/LinodesCreate';
-<<<<<<< HEAD
-=======
-import { cloneLinode } from 'src/services/linodes';
-import { upsertLinode } from 'src/store/linodes/linodes.actions';
->>>>>>> 26844817
 import { allocatePrivateIP } from 'src/utilities/allocateIPAddress';
 import getAPIErrorsFor from 'src/utilities/getAPIErrorFor';
 import scrollErrorIntoView from 'src/utilities/scrollErrorIntoView';
@@ -342,18 +336,11 @@
   upsertLinode: (l: Linode.Linode) => void;
 }
 
-const WithUpsertLinode = connect(undefined, { upsertLinode });
-
 const styled = withStyles(styles);
 
 const enhanced = compose<CombinedProps, Props>(
-<<<<<<< HEAD
   styled,
   linodesRequestContainer,
-=======
-  WithUpsertLinode,
-  styled,
->>>>>>> 26844817
   withSnackbar,
 );
 
