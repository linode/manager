--- conflicted
+++ resolved
@@ -11,8 +11,8 @@
 import Tabs from 'src/components/core/Tabs';
 import Typography from 'src/components/core/Typography';
 import Grid from 'src/components/Grid';
+import { CreateTypes } from 'src/store/linodeCreate/linodeCreate.actions';
 
-<<<<<<< HEAD
 type ClassNames = 'root' | 'inner';
 
 const styles: StyleRulesCallback<ClassNames> = theme => ({
@@ -28,9 +28,6 @@
     }
   }
 });
-=======
-import { CreateTypes } from 'src/store/linodeCreate/linodeCreate.actions';
->>>>>>> c1eeee91
 
 export interface Tab {
   title: string;
@@ -93,11 +90,7 @@
   };
 
   render() {
-<<<<<<< HEAD
-    const { type, tabs, classes } = this.props;
-=======
-    const { tabs } = this.props;
->>>>>>> c1eeee91
+    const { tabs, classes } = this.props;
     const { selectedTab: selectedTabFromState } = this.state;
 
     const queryParams = parse(location.search.replace('?', ''));
@@ -115,7 +108,6 @@
     const selectedTabContentRender = tabs[selectedTab].render;
 
     return (
-<<<<<<< HEAD
       <React.Fragment>
         <Grid item className="mlMain">
           <Paper className={`${classes.root}`}>
@@ -132,7 +124,7 @@
                   variant="scrollable"
                   scrollButtons="on"
                 >
-                  {tabsToRender.map((tab, idx) => (
+                  {tabs.map((tab, idx) => (
                     <MUITab
                       key={idx}
                       label={tab.title}
@@ -143,28 +135,6 @@
               </AppBar>
             </div>
           </Paper>
-=======
-      <Grid container>
-        <Grid item className={`mlMain`}>
-          <AppBar position="static" color="default">
-            <Tabs
-              value={selectedTab}
-              onChange={this.handleTabChange}
-              indicatorColor="primary"
-              textColor="primary"
-              variant="scrollable"
-              scrollButtons="on"
-            >
-              {tabs.map((tab, idx) => (
-                <MUITab
-                  key={idx}
-                  label={tab.title}
-                  data-qa-create-from={tab.title}
-                />
-              ))}
-            </Tabs>
-          </AppBar>
->>>>>>> c1eeee91
         </Grid>
         {selectedTabContentRender()}
       </React.Fragment>
