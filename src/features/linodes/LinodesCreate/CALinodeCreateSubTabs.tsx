import { parse } from 'querystring';
import * as React from 'react';
import AppBar from 'src/components/core/AppBar';
import Paper from 'src/components/core/Paper';
import {
  StyleRulesCallback,
  withStyles,
  WithStyles
} from 'src/components/core/styles';
import MUITab from 'src/components/core/Tab';
import Tabs from 'src/components/core/Tabs';
import Typography from 'src/components/core/Typography';
import Grid from 'src/components/Grid';

type ClassNames = 'root' | 'inner';

const styles: StyleRulesCallback<ClassNames> = theme => ({
  root: {
    flexGrow: 1,
    width: '100%',
    backgroundColor: theme.color.white
  },
  inner: {
    padding: theme.spacing.unit * 2,
    [theme.breakpoints.up('sm')]: {
      padding: theme.spacing.unit * 3
    }
  }
});

export interface Tab {
  title: string;
  render: () => JSX.Element;
}

interface Props {
  history: any;
  tabs?: Tab[];
  type: 'oneClick' | 'myImages';
}

interface State {
  selectedTab: number;
}

type CombinedProps = Props & WithStyles<ClassNames>;

class CALinodeCreateSubTabs extends React.PureComponent<CombinedProps, State> {
  constructor(props: CombinedProps) {
    super(props);

    const tabsToRender = this.getTabsToRender(props.type, props.tabs);

    /** get the query params as an object, excluding the "?" */
    const queryParams = parse(location.search.replace('?', ''));

    /** will be -1 if the query param is not found */
    const preSelectedTab = tabsToRender.findIndex((eachTab, index) => {
      return eachTab.title === queryParams.subtype;
    });

    this.state = {
      selectedTab: preSelectedTab !== -1 ? preSelectedTab : 0
    };
  }

  oneClickTabs: Tab[] = [
    {
      title: 'One-Click Apps',
      render: () => {
        return <React.Fragment />;
      }
    },
    {
      title: 'Community StackScripts',
      render: () => {
        return <React.Fragment />;
      }
    }
  ];

  getTabsToRender = (type: string, tabs?: Tab[]) => {
    if (tabs) {
      return tabs;
    }
    return type === 'oneClick' ? this.oneClickTabs : [];
  };

  handleTabChange = (
    event: React.ChangeEvent<HTMLDivElement>,
    value: number
  ) => {
    /** get the query params as an object, excluding the "?" */
    const queryParams = parse(location.search.replace('?', ''));

    this.props.history.push({
      search: `?type=${queryParams.type}&subtype=${event.target.textContent}`
    });
    this.setState({
      selectedTab: value
    });
  };

  render() {
<<<<<<< HEAD
    const { type, classes } = this.props;
=======
    const { type, tabs } = this.props;
>>>>>>> 870f0f53
    const { selectedTab } = this.state;

    const tabsToRender = this.getTabsToRender(type, tabs);
    const selectedTabContentRender = tabsToRender[selectedTab].render;

    return (
      <React.Fragment>
        <Grid item className={`mlMain`}>
          <Paper className={`${classes.root}`}>
            <div className={`${classes.inner}`}>
              <Typography role="header" variant="h2">
                Create From:
              </Typography>
              <AppBar position="static" color="default">
                <Tabs
                  value={selectedTab}
                  onChange={this.handleTabChange}
                  indicatorColor="primary"
                  textColor="primary"
                  variant="scrollable"
                  scrollButtons="on"
                >
                  {tabsToRender.map((tab, idx) => (
                    <MUITab
                      key={idx}
                      label={tab.title}
                      data-qa-create-from={tab.title}
                    />
                  ))}
                </Tabs>
              </AppBar>
            </div>
          </Paper>
        </Grid>
        {selectedTabContentRender()}
      </React.Fragment>
    );
  }
}

export default withStyles(styles)(CALinodeCreateSubTabs);<|MERGE_RESOLUTION|>--- conflicted
+++ resolved
@@ -102,11 +102,7 @@
   };
 
   render() {
-<<<<<<< HEAD
-    const { type, classes } = this.props;
-=======
-    const { type, tabs } = this.props;
->>>>>>> 870f0f53
+    const { type, tabs, classes } = this.props;
     const { selectedTab } = this.state;
 
     const tabsToRender = this.getTabsToRender(type, tabs);
