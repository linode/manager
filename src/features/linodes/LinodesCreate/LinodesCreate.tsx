--- conflicted
+++ resolved
@@ -35,14 +35,10 @@
   displayType,
   typeLabelDetails
 } from 'src/features/linodes/presentation';
-<<<<<<< HEAD
-import { isRestrictedUser, hasGrant } from 'src/features/Profile/permissionsHelpers';
-=======
 import {
   hasGrant,
   isRestrictedUser
 } from 'src/features/Profile/permissionsHelpers';
->>>>>>> 535f2636
 import { ApplicationState } from 'src/store';
 import { MapState } from 'src/store/types';
 import { parseQueryParams } from 'src/utilities/queryParams';
@@ -484,11 +480,7 @@
     state
   ),
   // disabled if the profile is restricted and doesn't have add_linodes grant
-<<<<<<< HEAD
-  disabled: isRestrictedUser(state) && hasGrant(state, 'add_linodes')
-=======
   disabled: isRestrictedUser(state) && !hasGrant(state, 'add_linodes')
->>>>>>> 535f2636
 });
 
 const connected = connect(mapStateToProps);
