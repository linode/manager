--- conflicted
+++ resolved
@@ -1,19 +1,9 @@
-<<<<<<< HEAD
-=======
-import * as React from 'react';
-
->>>>>>> a741e8cd
 import { compose, find, lensPath, map, pathOr, prop, propEq, set } from 'ramda';
 import * as React from 'react';
 import { connect } from 'react-redux';
 import { RouteComponentProps, withRouter } from 'react-router-dom';
 import { StickyContainer } from 'react-sticky';
 
-<<<<<<< HEAD
-=======
-import { StyleRules, Theme, withStyles, WithStyles } from '@material-ui/core/styles';
-
->>>>>>> a741e8cd
 import AppBar from '@material-ui/core/AppBar';
 import { StyleRules, Theme, withStyles, WithStyles } from '@material-ui/core/styles';
 import Tab from '@material-ui/core/Tab';
