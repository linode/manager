--- conflicted
+++ resolved
@@ -114,12 +114,8 @@
   id: number;
   label: string;
   status: Linode.LinodeStatus;
-<<<<<<< HEAD
-  noImage: boolean;
   disabled?: boolean;
-=======
   noConfigs: boolean;
->>>>>>> ea224044
   recentEvent?: Linode.Event;
   openConfigDrawer: (
     config: Linode.Config[],
@@ -183,11 +179,7 @@
   };
 
   render() {
-<<<<<<< HEAD
-    const { status, classes, recentEvent, noImage, disabled } = this.props;
-=======
-    const { status, classes, recentEvent, noConfigs } = this.props;
->>>>>>> ea224044
+    const { status, classes, recentEvent, noConfigs, disabled } = this.props;
     const {
       menu: { anchorEl },
       bootOption,
@@ -297,11 +289,7 @@
               onClick={this.powerOn}
               className={classes.menuItem}
               data-qa-set-power="powerOn"
-<<<<<<< HEAD
-              disabled={noImage || disabled}
-=======
-              disabled={noConfigs}
->>>>>>> ea224044
+              disabled={noConfigs || disabled}
               tooltip={
                 noConfigs
                   ? 'A config needs to be added before powering on a Linode'
