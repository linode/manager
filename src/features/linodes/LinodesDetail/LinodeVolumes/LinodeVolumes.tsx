import { compose, equals, pathOr } from 'ramda';
import * as React from 'react';
<<<<<<< HEAD
import { Subscription } from 'rxjs/Rx';

import Paper from '@material-ui/core/Paper';
import { StyleRulesCallback, Theme, withStyles, WithStyles } from '@material-ui/core/styles';
=======

import { RouteComponentProps, withRouter } from 'react-router-dom';

import { compose, pathOr } from 'ramda';

import { Subscription } from 'rxjs/Rx';

import { StyleRulesCallback, Theme, withStyles,  WithStyles } from '@material-ui/core/styles';

import Paper from '@material-ui/core/Paper';
>>>>>>> bcb70ddf
import TableBody from '@material-ui/core/TableBody';
import TableCell from '@material-ui/core/TableCell';
import TableHead from '@material-ui/core/TableHead';
import TableRow from '@material-ui/core/TableRow';
import Typography from '@material-ui/core/Typography';

<<<<<<< HEAD
import VolumeIcon from 'src/assets/addnewmenu/volume.svg';
=======
import {
  _delete as deleteVolume,
  attach as attachtoLinode,
  clone as cloneVolume,
  create as createVolume,
  detach as detachVolume,
  getVolumes,
  resize as resizeVolume,
  update as updateVolume,
} from 'src/services/volumes';

>>>>>>> bcb70ddf
import ActionsPanel from 'src/components/ActionsPanel';
import AddNewLink from 'src/components/AddNewLink';
import Button from 'src/components/Button';
<<<<<<< HEAD
import ConfirmationDialog from 'src/components/ConfirmationDialog';
import ErrorState from 'src/components/ErrorState';
=======
>>>>>>> bcb70ddf
import Grid from 'src/components/Grid';
import Table from 'src/components/Table';

import VolumeIcon from 'src/assets/addnewmenu/volume.svg';

import AddNewLink, { Props as AddNewLinkProps } from 'src/components/AddNewLink';
import ConfirmationDialog from 'src/components/ConfirmationDialog';
import ErrorState from 'src/components/ErrorState';
import Placeholder, { PlaceholderProps } from 'src/components/Placeholder';
import PromiseLoader, { PromiseLoaderResponse } from 'src/components/PromiseLoader';
<<<<<<< HEAD
import renderGuard from 'src/components/RenderGuard';
import SectionErrorBoundary from 'src/components/SectionErrorBoundary';
import Table from 'src/components/Table';
import { events$, resetEventsPolling } from 'src/events';
import { getLinodeConfigs, getLinodeVolumes } from 'src/services/linodes';
import { attachVolume, cloneVolume, createVolume, deleteVolume, detachVolume, getVolumes, resizeVolume, updateVolume } from 'src/services/volumes';
=======
import SectionErrorBoundary from 'src/components/SectionErrorBoundary';

import { events$, resetEventsPolling } from 'src/events';
import { getLinodeConfigs, getLinodeVolumes } from 'src/services/linodes';


import AttachVolumeDrawer from './AttachVolumeDrawer';
import ActionMenu from './LinodeVolumesActionMenu';
import UpdateVolumeDrawer, { Props as UpdateVolumeDrawerProps } from './UpdateVolumeDrawer';

>>>>>>> bcb70ddf
import scrollErrorIntoView from 'src/utilities/scrollErrorIntoView';

import { withLinode, withVolumes } from '../context';
import ActionMenu from './LinodeVolumesActionMenu';
import VolumeDrawer, { Modes, Props as VolumeDrawerProps } from './VolumeDrawer';

type ClassNames = 'title';

const styles: StyleRulesCallback<ClassNames> = (theme: Theme) => ({
  title: {
    marginTop: theme.spacing.unit,
    marginBottom: theme.spacing.unit * 2,
  },
});

interface Props {
  /** PromiseLoader */
  volumes: PromiseLoaderResponse<Linode.Volume[]>;
  linodeConfigs: PromiseLoaderResponse<Linode.Config[]>;
}

interface VolumesContextProps {
  linodeVolumes: Linode.Volume[];
  updateVolumes: (update: (volumes: Linode.Volume[]) => Linode.Volume[]) => void;
}

interface LinodeContextProps {
  linodeLabel: string;
  linodeRegion: string;
  linodeID: number;
}

interface UpdateDialogState {
  open: boolean;
  mode?: 'detach' | 'delete';
  id?: number;
}

interface VolumeDrawer extends VolumeDrawerProps {
  mode: Modes;
  id?: number;
}

interface State {
  attachedVolumes: Linode.Volume[];
  attachableVolumes: Linode.Volume[];
  updateDialog: UpdateDialogState;
  volumeDrawer: VolumeDrawer;
}

type CombinedProps = Props
<<<<<<< HEAD
  & VolumesContextProps
  & LinodeContextProps
  & WithStyles<ClassNames>;
=======
& WithStyles<ClassNames>
& ContextProps
& RouteComponentProps<{}>;
>>>>>>> bcb70ddf

export class LinodeVolumes extends React.Component<CombinedProps, State> {
  mounted: boolean = false;

  static defaultProps = {
    volumes: [],
    linodeConfigs: [],
  };

  static attachVolumeDrawerDefaultState = {
    open: false,
    selectedVolume: null,
  };

  static updateDialogDefaultState = {
    open: false,
  };

  static volumeDrawerDefaultState = {
    mode: 'create' as Modes,
    selectedVolume: 'none',
    open: false,
    label: '',
    title: '',
    linodeLabel: '',
    size: 0,
    region: '',
    linodeId: 0,
    onClose: () => null,
    onChange: () => null,
    onSubmit: () => null,
  };

  constructor(props: CombinedProps) {
    super(props);

    this.state = {
      attachedVolumes: [],
      attachableVolumes: [],
      updateDialog: LinodeVolumes.updateDialogDefaultState,
      volumeDrawer: LinodeVolumes.volumeDrawerDefaultState,
    };
  }

  static getDerivedStateFromProps(props: CombinedProps, state: State) {
    const attachedVolumesUpdate = !equals(props.linodeVolumes, state.attachedVolumes);
    const attachableVolumesUpdate = !equals(props.volumes.response, state.attachableVolumes);

    if (attachedVolumesUpdate || attachableVolumesUpdate) {
      return {
        attachedVolumes: props.linodeVolumes,
        attachableVolumes: props.volumes.response,
      };
    }

    return null;
  }

  eventSubscription: Subscription;

  componentDidMount() {
    this.mounted = true;

    this.eventSubscription = events$
      /** @todo filter on mount time. */
      .filter(e => [
        'volume_attach',
        'volume_clone',
        'volume_create',
        'volume_delete',
        'volume_detach',
        'volume_resize',
      ].includes(e.action))
      .filter(e => !e._initial)
      .subscribe((v) => {
        if (this.mounted) {
          this.getAllVolumes();
        }
      });
  }

  componentWillUnmount() {
    this.mounted = false;
    this.eventSubscription.unsubscribe();
  }

  getAllVolumes = () => {
    const { linodeRegion } = this.props;
    const getAttachedVolumes = getLinodeVolumes(this.props.linodeID)
      .then(response => response.data);
    const getAttachableVolumes = getVolumes()
      .then(response => response
        .data
        .filter(volume => volume.region === linodeRegion && volume.linode_id === null));

    Promise
      .all([
        getAttachedVolumes,
        getAttachableVolumes,
      ])
      .then(([attachedVolumes, attachableVolumes]) => {
        this.setState({
          attachedVolumes,
          attachableVolumes,
        });
      });
  }

  goToSettings = () => {
    const { history, linodeID } = this.props;
    history.push(`/linodes/${linodeID}/settings#configs`);
  }

  /** Attachment */
  attachVolume = () => {
    const { linodeID, updateVolumes } = this.props;
    const { volumeDrawer: { selectedVolume } } = this.state;

    /** This should be handled by Joi */
    if (selectedVolume === "none") {
      this.setState({
        volumeDrawer: {
          ...this.state.volumeDrawer,
          errors: [{ field: 'volume', reason: 'volume cannot be blank.' }],
        },
      }, () => {
        scrollErrorIntoView();
      });
      return;
    }

    attachVolume(Number(selectedVolume), { linode_id: Number(linodeID) })
      .then(({ data }) => {
        this.closeUpdatingDrawer();
        updateVolumes((volumes) => ([...volumes, data]));
      })
      .catch((errorResponse) => {
        const fallbackError = [{ reason: 'Unable to attach volume.' }];

        this.setState({
          volumeDrawer: {
            ...this.state.volumeDrawer,
            errors: pathOr(fallbackError, ['response', 'data', 'errors'], errorResponse),
          },
        }, () => {
          scrollErrorIntoView();
        });
      });
  }

  /** Detachment / Deletion */
  openUpdateDialog = (mode: 'detach' | 'delete', id: number) => () => {
    this.setState({
      updateDialog: {
        mode,
        open: true,
        id,
      },
    });
  }

  closeUpdateDialog = () => {
    this.setState({
      updateDialog: LinodeVolumes.updateDialogDefaultState,
    });
  }

  detachVolume = () => {
    const { updateVolumes } = this.props;
    const { updateDialog: { id } } = this.state;
    if (!id) { return; }

    detachVolume(id)
      .then(() => {
        this.closeUpdateDialog();
        updateVolumes((volumes) => volumes.filter((v) => v.id !== id));
      })
      .catch((errorResponse) => {
        const fallbackError = [{ reason: 'Unable to attach volume.' }];

        this.setState({
          volumeDrawer: {
            ...this.state.volumeDrawer,
            errors: pathOr(fallbackError, ['response', 'data', 'errors'], errorResponse),
          },
        }, () => {
          scrollErrorIntoView();
        });
      });
  }

  deleteVolume = () => {
    const { updateDialog: { id } } = this.state;
    if (!id) { return; }

    deleteVolume(id)
      .then((response) => {
        this.closeUpdateDialog();
        resetEventsPolling();
      })
      .catch((response) => {
        this.closeUpdateDialog();
        /** @todo Error handling */
      });
  }

  UpdateDialog = (): null | JSX.Element => {
    const {
      updateDialog: {
        mode,
        open,
      },
    } = this.state;

    if (!mode) { return null; }

    const method = (() => {
      switch (mode) {
        case 'detach': return this.detachVolume;
        case 'delete': return this.deleteVolume;
      }
    })();

    const title = (function () {
      switch (mode) {
        case 'detach': return 'Detach Volume';
        case 'delete': return 'Delete Volume';
      }
    })();

    return (
      <ConfirmationDialog
        onClose={this.closeUpdateDialog}
        actions={() => <div>
          <ActionsPanel style={{ padding: 0 }}>
            <Button
              type="secondary"
              destructive
              onClick={method}
              data-qa-confirm
            >
              Confirm
            </Button>
            <Button
              onClick={this.closeUpdateDialog}
              type="cancel"
              data-qa-cancel
            >
              Cancel
            </Button>
          </ActionsPanel>
        </div>}
        open={open}
        title={title}
      >
        <Typography> Are you sure you want to {mode} this volume?</Typography>
      </ConfirmationDialog>
    );
  }

  /** Create / Edit / Resize / Cloning */
  openUpdatingDrawer = (
    mode: 'create' | 'edit' | 'resize' | 'clone',
    id: number,
    label: string,
    size: number,
  ) => () => {
    const { linodeLabel, linodeRegion, linodeID } = this.props;

    switch (mode) {
      case 'create':
        return this.setState({
          volumeDrawer: {
            errors: undefined,
            selectedVolume: undefined,
            mode: 'create',
            open: true,
            label: '',
            title: 'Create a Volume',
            linodeLabel,
            size: 20,
            region: linodeRegion,
            linodeId: linodeID,
            onClose: this.closeUpdatingDrawer,
            attachableVolumes: this.state.attachableVolumes,
            onModeChange: (mode: Modes) => this.setState(prevState => ({
              volumeDrawer: {
                ...prevState.volumeDrawer,
                mode,
              },
            })),
            onLabelChange: (label: string) => this.setState(prevState => ({
              volumeDrawer: {
                ...prevState.volumeDrawer,
                label,
              },
            })),
            onSizeChange: (size: string) => this.setState(prevState => ({
              volumeDrawer: {
                ...prevState.volumeDrawer,
                size: Number(size),
              },
            })),
            onVolumeChange: (selectedVolume: string) => this.setState(prevState => ({
              volumeDrawer: {
                ...prevState.volumeDrawer,
                selectedVolume,
              },
            })),
            onSubmit: this.createVolume,
          },
        });

      case 'resize':
        return this.setState({
          volumeDrawer: {
            errors: undefined,
            selectedVolume: undefined,
            mode: 'resize',
            open: true,
            id,
            label: label!,
            title: 'Resize a Volume',
            linodeLabel,
            size: size!,
            region: linodeRegion,
            linodeId: linodeID,
            onClose: this.closeUpdatingDrawer,
            onSizeChange: (size: string) => this.setState(prevState => ({
              volumeDrawer: {
                ...prevState.volumeDrawer,
                size: Number(size),
              },
            })),
            onSubmit: this.resizeVolume,
          },
        });

      case 'clone':
        return this.setState({
          volumeDrawer: {
            errors: undefined,
            selectedVolume: undefined,
            mode: 'clone',
            open: true,
            id,
            label: label!,
            title: 'Clone a Volume',
            cloning: true,
            cloneLabel: '',
            linodeLabel,
            size: size!,
            region: linodeRegion,
            linodeId: linodeID,
            onClose: this.closeUpdatingDrawer,
            onCloneLabelChange: (cloneLabel: string) => this.setState(prevState => ({
              volumeDrawer: {
                ...prevState.volumeDrawer,
                cloneLabel,
              },
            })),
            onSubmit: this.cloneVolume,
          },
        });

      case 'edit':
        return this.setState({
          volumeDrawer: {
            errors: undefined,
            selectedVolume: undefined,
            mode: 'edit',
            open: true,
            id,
            label: label!,
            title: 'Rename a Volume',
            linodeLabel,
            size: size!,
            region: linodeRegion,
            linodeId: linodeID,
            onClose: this.closeUpdatingDrawer,
            onLabelChange: (label: string) => this.setState(prevState => ({
              volumeDrawer: {
                ...prevState.volumeDrawer,
                label,
              },
            })),
            onSubmit: this.editVolume,
          },
        });

      default: return {};
    }
  }

  closeUpdatingDrawer = () => this.setState(prevState => ({
    volumeDrawer: {
      ...prevState.volumeDrawer,
      open: false,
    },
  }))

  createVolume = () => {
    if (this.state.volumeDrawer.mode === 'attach') {
      return this.attachVolume();
    }

    const {
      volumeDrawer: {
        label, size, region, linodeId,
      },
    } = this.state;

    if (!region || !linodeId) { return; }

    if (!label) {
      return this.setState({
        volumeDrawer: {
          ...this.state.volumeDrawer,
          errors: [{ field: 'label', reason: 'Label cannot be blank.' }],
        },
      }, () => {
        scrollErrorIntoView();
      });
    }

    if (!size) {
      return this.setState({
        volumeDrawer: {
          ...this.state.volumeDrawer,
          errors: [{ field: 'size', reason: 'cannot be blank.' }],
        },
      }, () => {
        scrollErrorIntoView();
      });
    }

    createVolume({
      label,
      size: Number(size),
      region,
      linode_id: linodeId,
    })
      .then(() => {
        this.closeUpdatingDrawer();
        this.getAllVolumes();
        resetEventsPolling();
      })
      .catch((errorResponse) => {
        this.setState({
          volumeDrawer: {
            ...this.state.volumeDrawer,
            errors: errorResponse.response.data.errors,
          },
        }, () => {
          scrollErrorIntoView();
        });
      });
  }

  editVolume = () => {
    const {
      volumeDrawer: {
        id,
        label,
      },
    } = this.state;

    if (!id) {
      return;
    }

    if (!label) {
      return this.setState({
        volumeDrawer: {
          ...this.state.volumeDrawer,
          errors: [{ field: 'label', reason: 'Label cannot be blank.' }],
        },
      }, () => {
        scrollErrorIntoView();
      });
    }

    updateVolume(id, label)
      .then(() => {
        this.closeUpdatingDrawer();
        this.getAllVolumes();
      })
      .catch((errorResponse: any) => {
        this.setState({
          volumeDrawer: {
            ...this.state.volumeDrawer,
            errors: errorResponse.response.data.errors,
          },
        }, () => {
          scrollErrorIntoView();
        });
      });
  }

  resizeVolume = () => {
    const {
      volumeDrawer: {
        id,
        size,
      },
    } = this.state;

    if (!id) {
      return;
    }

    if (!size) {
      return this.setState({
        volumeDrawer: {
          ...this.state.volumeDrawer,
          errors: [{ field: 'size', reason: 'Size cannot be blank.' }],
        },
      }, () => {
        scrollErrorIntoView();
      });
    }

    resizeVolume(id, Number(size))
      .then(() => {
        this.closeUpdatingDrawer();
        resetEventsPolling();
      })
      .catch((errorResponse: any) => {
        this.setState({
          volumeDrawer: {
            ...this.state.volumeDrawer,
            errors: errorResponse.response.data.errors.map(({ reason }: Linode.ApiFieldError) => ({
              field: 'size',
              reason,
            })),
          },
        }, () => {
          scrollErrorIntoView();
        });
      });
  }

  cloneVolume = () => {
    const { volumeDrawer: { id, cloneLabel } } = this.state;

    if (!cloneLabel) {
      return this.setState({
        volumeDrawer: {
          ...this.state.volumeDrawer,
          errors: [{ field: 'label', reason: 'Label cannot be blank.' }],
        },
      }, () => {
        scrollErrorIntoView();
      });
    }

    if (!id) {
      return;
    }

    cloneVolume(id, cloneLabel)
      .then(() => {
        /**
         * @todo Now what? Per CF parity the volume is not automagically attached.
        */
        this.closeUpdatingDrawer();
        resetEventsPolling();
      })
      .catch((error) => {
        /** @todo Error handling. */
        this.setState({
          volumeDrawer: {
            ...this.state.volumeDrawer,
            errors: error.response.data.errors,
          },
        }, () => {
          scrollErrorIntoView();
        });
      });
  }

  /**
   * Only ever show if the Linode has attached volumes.
   *
   * IconTextLink is
   *  - If user has no configs, show null.
   *  - Else "Create a Volume"
   */
  IconTextLink = (): null | JSX.Element => {
    const { linodeConfigs: { response: configs } } = this.props;

    if (configs.length === 0) {
      return null;
    }

    return <AddNewLink
      onClick={this.openUpdatingDrawer('create', 0, '', 0)}
      label='Add a Volume'
    />;
  }

  /**
   * Placeholder is
   * - If Linode has volumes, null.
   *  - Else
   *    - If user has no configs, show "View Linode Config"
   *    - Else "Create a Volume"
   */
  Placeholder = (): null | JSX.Element => {
    const { linodeConfigs: { response: configs } } = this.props;
    const { attachedVolumes } = this.state;
    let props: PlaceholderProps;

    if (attachedVolumes.length > 0) {
      return null;
    }

    if (configs.length === 0) {
      props = {
        buttonProps: {
<<<<<<< HEAD
          onClick: () => null,
          children: 'View Linode Config',
=======
          onClick: this.goToSettings,
          children: 'View Linode Configurations',
>>>>>>> bcb70ddf
        },
        icon: VolumeIcon,
        title: 'No configs available',
        copy: 'This Linode has no configurations. Click below to create a configuration.',
      };
      return <Placeholder {...props} />;
    }

    props = {
      buttonProps: {
        onClick: this.openUpdatingDrawer('create', 0, '', 0),
        children: 'Add a Volume',
      },
      icon: VolumeIcon,
      title: 'No volumes found',
      copy: 'Click below to add a volume.',
    };

    return <Placeholder {...props} />;
  }

  /**
   * Table is
   * - If Linode has no volumes, null.
   * - Else show rows of volumes.
   */
  Table = renderGuard((): null | JSX.Element => {
    const { classes } = this.props;
    const { attachedVolumes } = this.state;

    if (attachedVolumes.length === 0) {
      return null;
    }

    return (
      <React.Fragment>
        <Grid container justify="space-between" alignItems="flex-end">
          <Grid item>
            <Typography
              variant="headline"
              className={classes.title}
              data-qa-title>
              Attached Volumes
            </Typography>
          </Grid>
          <Grid item>
            <this.IconTextLink />
          </Grid>
        </Grid>
        <Paper>
          <Table>
            <TableHead>
              <TableRow>
                <TableCell>Label</TableCell>
                <TableCell>Size</TableCell>
                <TableCell>File System Path</TableCell>
                <TableCell />
              </TableRow>
            </TableHead>
            <TableBody>
              {
                attachedVolumes!.map((volume) => {
                  /** @todo Remove path defaulting when API releases filesystem_path. */
                  const label = pathOr('', ['label'], volume);
                  const size = pathOr('', ['size'], volume);
                  const filesystem_path = pathOr(
                    `/dev/disk/by-id/scsi-0Linode_Volume_${label}`,
                    ['filesystem_path'],
                    volume,
                  );

                  return <TableRow key={volume.id} data-qa-volume-cell={volume.id}>
                    <TableCell data-qa-volume-cell-label>{label}</TableCell>
                    <TableCell data-qa-volume-size>{size} GiB</TableCell>
                    <TableCell data-qa-fs-path>{filesystem_path}</TableCell>
                    <TableCell>
                      <ActionMenu
                        volumeId={volume.id}
                        onDetach={this.openUpdateDialog('detach', volume.id)}
                        onDelete={this.openUpdateDialog('delete', volume.id)}
                        onClone={this.openUpdatingDrawer(
                          'clone',
                          volume.id,
                          volume.label,
                          volume.size,
                        )}
                        onEdit={this.openUpdatingDrawer(
                          'edit',
                          volume.id,
                          volume.label,
                          volume.size,
                        )}
                        onResize={this.openUpdatingDrawer(
                          'resize',
                          volume.id,
                          volume.label,
                          volume.size,
                        )}
                      />
                    </TableCell>
                  </TableRow>;
                })
              }
            </TableBody>
          </Table>
        </Paper>
      </React.Fragment>
    );
  })

  /**
   * Important numbers;
   * number of configs
   * number of this linodes volumes
   * number of eligible volumes
   */
  render() {
    const {
      volumes: { error: volumesError },
      linodeConfigs: { error: linodeConfigsError },
    } = this.props;

<<<<<<< HEAD
    const { volumeDrawer } = this.state;
=======
    const { updateVolumeDrawer } = this.state;
  
>>>>>>> bcb70ddf

    if (volumesError || linodeConfigsError) {
      return <ErrorState errorText="An error has occured." />;
    }

    return (
      <React.Fragment>
        <this.Placeholder />
        <this.Table updateFor={[this.props.linodeVolumes]} />
        <VolumeDrawer {...volumeDrawer} />
        <this.UpdateDialog />
      </React.Fragment>
    );
  }
}

const styled = withStyles(styles, { withTheme: true });

const preloaded = PromiseLoader<Props & LinodeContextProps & VolumesContextProps>({
  linodeConfigs: (props) => getLinodeConfigs(props.linodeID)
    .then(response => response.data),

  volumes: (props) => getVolumes()
    .then(response => response.data
      .filter(volume => volume.region === props.linodeRegion && volume.linode_id === null)),
});

const linodeContext = withLinode((context) => ({
  linodeID: context.data!.id,
  linodeLabel: context.data!.label,
  linodeRegion: context.data!.region,
}));

const volumesContext = withVolumes((context) => ({
  linodeVolumes: context.data,
  updateVolumes: context.update,
}));

export default compose<any, any, any, any, any, any, any>(
  linodeContext,
  volumesContext,
  styled,
  withRouter,
  SectionErrorBoundary,
  preloaded,
)(LinodeVolumes);<|MERGE_RESOLUTION|>--- conflicted
+++ resolved
@@ -1,82 +1,32 @@
 import { compose, equals, pathOr } from 'ramda';
 import * as React from 'react';
-<<<<<<< HEAD
+import { RouteComponentProps, withRouter } from 'react-router-dom';
 import { Subscription } from 'rxjs/Rx';
 
 import Paper from '@material-ui/core/Paper';
 import { StyleRulesCallback, Theme, withStyles, WithStyles } from '@material-ui/core/styles';
-=======
-
-import { RouteComponentProps, withRouter } from 'react-router-dom';
-
-import { compose, pathOr } from 'ramda';
-
-import { Subscription } from 'rxjs/Rx';
-
-import { StyleRulesCallback, Theme, withStyles,  WithStyles } from '@material-ui/core/styles';
-
-import Paper from '@material-ui/core/Paper';
->>>>>>> bcb70ddf
 import TableBody from '@material-ui/core/TableBody';
 import TableCell from '@material-ui/core/TableCell';
 import TableHead from '@material-ui/core/TableHead';
 import TableRow from '@material-ui/core/TableRow';
 import Typography from '@material-ui/core/Typography';
 
-<<<<<<< HEAD
 import VolumeIcon from 'src/assets/addnewmenu/volume.svg';
-=======
-import {
-  _delete as deleteVolume,
-  attach as attachtoLinode,
-  clone as cloneVolume,
-  create as createVolume,
-  detach as detachVolume,
-  getVolumes,
-  resize as resizeVolume,
-  update as updateVolume,
-} from 'src/services/volumes';
-
->>>>>>> bcb70ddf
 import ActionsPanel from 'src/components/ActionsPanel';
 import AddNewLink from 'src/components/AddNewLink';
 import Button from 'src/components/Button';
-<<<<<<< HEAD
 import ConfirmationDialog from 'src/components/ConfirmationDialog';
 import ErrorState from 'src/components/ErrorState';
-=======
->>>>>>> bcb70ddf
 import Grid from 'src/components/Grid';
-import Table from 'src/components/Table';
-
-import VolumeIcon from 'src/assets/addnewmenu/volume.svg';
-
-import AddNewLink, { Props as AddNewLinkProps } from 'src/components/AddNewLink';
-import ConfirmationDialog from 'src/components/ConfirmationDialog';
-import ErrorState from 'src/components/ErrorState';
 import Placeholder, { PlaceholderProps } from 'src/components/Placeholder';
 import PromiseLoader, { PromiseLoaderResponse } from 'src/components/PromiseLoader';
-<<<<<<< HEAD
 import renderGuard from 'src/components/RenderGuard';
 import SectionErrorBoundary from 'src/components/SectionErrorBoundary';
 import Table from 'src/components/Table';
 import { events$, resetEventsPolling } from 'src/events';
 import { getLinodeConfigs, getLinodeVolumes } from 'src/services/linodes';
 import { attachVolume, cloneVolume, createVolume, deleteVolume, detachVolume, getVolumes, resizeVolume, updateVolume } from 'src/services/volumes';
-=======
-import SectionErrorBoundary from 'src/components/SectionErrorBoundary';
-
-import { events$, resetEventsPolling } from 'src/events';
-import { getLinodeConfigs, getLinodeVolumes } from 'src/services/linodes';
-
-
-import AttachVolumeDrawer from './AttachVolumeDrawer';
-import ActionMenu from './LinodeVolumesActionMenu';
-import UpdateVolumeDrawer, { Props as UpdateVolumeDrawerProps } from './UpdateVolumeDrawer';
-
->>>>>>> bcb70ddf
 import scrollErrorIntoView from 'src/utilities/scrollErrorIntoView';
-
 import { withLinode, withVolumes } from '../context';
 import ActionMenu from './LinodeVolumesActionMenu';
 import VolumeDrawer, { Modes, Props as VolumeDrawerProps } from './VolumeDrawer';
@@ -126,15 +76,10 @@
 }
 
 type CombinedProps = Props
-<<<<<<< HEAD
   & VolumesContextProps
   & LinodeContextProps
+  & RouteComponentProps<{}>
   & WithStyles<ClassNames>;
-=======
-& WithStyles<ClassNames>
-& ContextProps
-& RouteComponentProps<{}>;
->>>>>>> bcb70ddf
 
 export class LinodeVolumes extends React.Component<CombinedProps, State> {
   mounted: boolean = false;
@@ -755,13 +700,8 @@
     if (configs.length === 0) {
       props = {
         buttonProps: {
-<<<<<<< HEAD
-          onClick: () => null,
-          children: 'View Linode Config',
-=======
           onClick: this.goToSettings,
           children: 'View Linode Configurations',
->>>>>>> bcb70ddf
         },
         icon: VolumeIcon,
         title: 'No configs available',
@@ -884,12 +824,8 @@
       linodeConfigs: { error: linodeConfigsError },
     } = this.props;
 
-<<<<<<< HEAD
     const { volumeDrawer } = this.state;
-=======
-    const { updateVolumeDrawer } = this.state;
-  
->>>>>>> bcb70ddf
+
 
     if (volumesError || linodeConfigsError) {
       return <ErrorState errorText="An error has occured." />;
