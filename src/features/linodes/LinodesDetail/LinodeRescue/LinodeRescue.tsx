import * as React from 'react';
import {
  always,
  assoc,
  clamp,
  compose,
  contains,
  filter,
  ifElse,
  isNil,
  last,
  map,
  objOf,
  path,
  prop,
  split,
  pathOr,
} from 'ramda';
import SectionErrorBoundary from 'src/components/SectionErrorBoundary';

import {
  withStyles,
  StyleRulesCallback,
  Theme,
  WithStyles,
} from 'material-ui';
import Paper from 'material-ui/Paper';
import Typography from 'material-ui/Typography';
import Button from 'material-ui/Button';
import {
  rescueLinode,
  getLinodeDisks,
  RescueRequestObject,
} from 'src/services/linodes';
import { getVolumes } from 'src/services/volumes';
import { resetEventsPolling } from 'src/events';
import PlusSquare from 'src/assets/icons/plus-square.svg';
import { sendToast } from 'src/features/ToastNotifications/toasts';
import IconTextLink from 'src/components/IconTextLink';
import PromiseLoader, { PromiseLoaderResponse } from 'src/components/PromiseLoader';
import ActionsPanel from 'src/components/ActionsPanel';
import ErrorState from 'src/components/ErrorState';
import DeviceSelection, { ExtendedDisk, ExtendedVolume } from './DeviceSelection';

type ClassNames = 'root'
  | 'title'
  | 'intro'
  | 'actionPanel';

const styles: StyleRulesCallback<ClassNames> = (theme: Theme) => ({
  root: {
    padding: theme.spacing.unit * 3,
    paddingBottom: theme.spacing.unit * 1,
    '& .iconTextLink': {
      display: 'inline-flex',
      margin: `${theme.spacing.unit * 3}px 0 0 0`,
    },
  },
  title: {
    marginBottom: theme.spacing.unit * 2,
  },
  intro: {
    marginBottom: theme.spacing.unit * 2,
  },
  actionPanel: {
    padding: theme.spacing.unit * 2,
    paddingBottom: theme.spacing.unit * 3,
  },
});

interface Props {
  linodeId: number;
}

interface PromiseLoaderProps {
  disks: PromiseLoaderResponse<ExtendedDisk[]>;
  volumes: PromiseLoaderResponse<ExtendedVolume[]>;
}

interface RescueDeviceState {
  sda?: string;
  sdb?: string;
  sdc?: string;
  sdd?: string;
  sde?: string;
  sdf?: string;
  sdg?: string;
  sdh?: string;
}

interface State {
  rescueDevices: RescueDeviceState;
  errors?: Linode.ApiFieldError[];
  devices: {
    disks: ExtendedDisk[];
    volumes: ExtendedVolume[];
  };
  config?: Linode.Config;
  counter: number;
}

type CombinedProps = Props & PromiseLoaderProps & WithStyles<ClassNames>;

let getIdOrNullFor: (t: string) => (d?: string) => null | Linode.VolumeDevice | Linode.DiskDevice;
getIdOrNullFor = type => compose(
  ifElse(isNil, always(null), compose(
    ifElse(
      contains(type),
      compose<string, string[], string, number, Record<string, number>>(
        objOf(`${type}_id`), Number, last, split('-'),
      ),
      always(null),
    ),
  )),
);

const idForDisk = getIdOrNullFor('disk');
const idForVolume = getIdOrNullFor('volume');

export let createRescueDevicesPostObject: (v: RescueDeviceState) => RescueRequestObject;
createRescueDevicesPostObject = devices => ({
  sda: idForDisk(devices.sda) || idForVolume(devices.sda),
  sdb: idForDisk(devices.sdb) || idForVolume(devices.sdb),
  sdc: idForDisk(devices.sdc) || idForVolume(devices.sdc),
  sdd: idForDisk(devices.sdd) || idForVolume(devices.sdd),
  sde: idForDisk(devices.sde) || idForVolume(devices.sde),
  sdf: idForDisk(devices.sdf) || idForVolume(devices.sdf),
  sdg: idForDisk(devices.sdg) || idForVolume(devices.sdg),
});


class LinodeRescue extends React.Component<CombinedProps, State> {
  constructor(props: CombinedProps) {
    super(props);
    this.state = {
      devices: {
        disks: props.disks.response || [],
        volumes: props.volumes.response || [],
      },
      counter: 1,
      rescueDevices: {
        sda: undefined,
        sdb: undefined,
        sdc: undefined,
        sdd: undefined,
        sde: undefined,
        sdf: undefined,
        sdg: undefined,
        sdh: undefined,
      },
    };
  }

  onSubmit = () => {
    const { linodeId } = this.props;
    const { rescueDevices } = this.state;

    rescueLinode(linodeId, createRescueDevicesPostObject(rescueDevices))
      .then((response) => {
        this.setState({
          counter: 1,
          rescueDevices: {
            sda: undefined,
            sdb: undefined,
            sdc: undefined,
            sdd: undefined,
            sde: undefined,
            sdf: undefined,
            sdg: undefined,
            sdh: undefined,
          },
        });
        sendToast('Linode rescue started.');
        resetEventsPolling();
      })
      .catch((errorResponse) => {
        pathOr([], ['response', 'data', 'errors'], errorResponse)
          .forEach((err: Linode.ApiFieldError) => sendToast(err.reason, 'error'));
      });
  }

  incrementCounter = () => {
    this.setState(
      { counter: clamp(1, 6, this.state.counter + 1) },
    );
  }

  /** string format is type-id */
  onChange = (slot: string, _id: string) => this.setState({
    rescueDevices: {
      ...this.state.rescueDevices,
      [slot]: _id,
    },
  })

  render() {
<<<<<<< HEAD
    return (<h1 data-qa-title>Rescue</h1>);
=======
    const { devices } = this.state;
    const { disks: { error: disksError }, volumes: { error: volumesError }, classes } = this.props;

    if (disksError) {
      return <ErrorState errorText="There was an error retrieving disks information." />;
    }

    if (volumesError) {
      return <ErrorState errorText="There was an error retrieving volumes information." />;
    }

    return (
      <React.Fragment>
        <Paper className={classes.root}>
          <Typography variant="headline" className={classes.title}>Rescue</Typography>
          <Typography className={classes.intro}>
            If you suspect that your primary filesystem is corrupt, use the Linode Manager to boot
            your Linode into Rescue Mode. This is a safe environment for performing many system
            recovery and disk management tasks.
          </Typography>
          <DeviceSelection
            devices={devices}
            onChange={this.onChange}
            getSelected={slot => pathOr('', ['rescueDevices', slot], this.state)}
            counter={this.state.counter}
          />
          <IconTextLink
            SideIcon={PlusSquare}
            onClick={() => this.incrementCounter()}
            text="Add Disk"
            title="Add Disk"
            data-qa-oauth-create
            disabled={this.state.counter >= 6}
          />
        </Paper>
        <ActionsPanel className={classes.actionPanel}>
          <Button onClick={this.onSubmit} variant="raised" color="primary">Submit</Button>
        </ActionsPanel>
      </React.Fragment>
    );
>>>>>>> 5b4e876d
  }
}

const styled = withStyles(styles, { withTheme: true });

const preloaded = PromiseLoader({
  /** @todo filter for available */
  disks: ({ linodeId }): Promise<ExtendedDisk[]> => getLinodeDisks(linodeId)
    .then(
      compose(
        map((disk: Linode.Disk) => assoc('_id', `disk-${disk.id}`, disk)),
        path(['data']),
      ),
  ),

  /** @todo filter for available */
  volumes: ({ linodeId, linodeRegion }): Promise<ExtendedVolume[]> => getVolumes()
    .then(
      compose<
        Linode.ManyResourceState<Linode.Volume>,
        Linode.Volume[],
        ExtendedVolume[],
        ExtendedVolume[]
        >(
          filter<ExtendedVolume>(volume => volume.region === linodeRegion),
          map(volume => assoc('_id', `volume-${volume.id}`, volume)),
          prop('data'),
      ),
  ),
});

export default compose<any, any, any, any>(
  preloaded,
  SectionErrorBoundary,
  styled,
)(LinodeRescue);
<|MERGE_RESOLUTION|>--- conflicted
+++ resolved
@@ -194,9 +194,6 @@
   })
 
   render() {
-<<<<<<< HEAD
-    return (<h1 data-qa-title>Rescue</h1>);
-=======
     const { devices } = this.state;
     const { disks: { error: disksError }, volumes: { error: volumesError }, classes } = this.props;
 
@@ -211,7 +208,13 @@
     return (
       <React.Fragment>
         <Paper className={classes.root}>
-          <Typography variant="headline" className={classes.title}>Rescue</Typography>
+          <Typography
+            variant="headline"
+            className={classes.title}
+            data-qa-title
+          >
+            Rescue
+          </Typography>
           <Typography className={classes.intro}>
             If you suspect that your primary filesystem is corrupt, use the Linode Manager to boot
             your Linode into Rescue Mode. This is a safe environment for performing many system
@@ -237,7 +240,6 @@
         </ActionsPanel>
       </React.Fragment>
     );
->>>>>>> 5b4e876d
   }
 }
 
