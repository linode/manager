import { compose, pathOr } from 'ramda';
import * as React from 'react';

import Button from '@material-ui/core/Button';
import Paper from '@material-ui/core/Paper';
import { StyleRulesCallback, Theme, withStyles, WithStyles } from '@material-ui/core/styles';
import Typography from '@material-ui/core/Typography';

import ActionsPanel from 'src/components/ActionsPanel';
import SelectionCard from 'src/components/SelectionCard';
import { withTypes } from 'src/context/types';
import { resetEventsPolling } from 'src/events';
import SelectPlanPanel, { ExtendedType } from 'src/features/linodes/LinodesCreate/SelectPlanPanel';
import { withLinode } from 'src/features/linodes/LinodesDetail/context';
import { typeLabelDetails } from 'src/features/linodes/presentation';
import { linodeInTransition } from 'src/features/linodes/transitions';
import { sendToast } from 'src/features/ToastNotifications/toasts';
import { resizeLinode } from 'src/services/linodes';

type ClassNames = 'root'
  | 'title'
  | 'subTitle'
  | 'currentPlanContainer';

const styles: StyleRulesCallback<ClassNames> = (theme: Theme & Linode.Theme) => ({
  root: {
    padding: theme.spacing.unit * 3,
    paddingBottom: theme.spacing.unit * 2,
  },
  title: {
    marginBottom: theme.spacing.unit * 2,
  },
  subTitle: {
    margin: `${theme.spacing.unit * 3}px 0`,
  },
  currentPlanContainer: {
    '& .selectionCard': {
      padding: `0 ${theme.spacing.unit}px 0 0`,
      cursor: 'not-allowed',
      '& > div, &:focus > div': {
        backgroundColor: theme.bg.main,
        borderColor: theme.color.border2,
      },
    },
  },
});

interface Props { }

interface TypesContextProps {
  typesData: ExtendedType[];
}

<<<<<<< HEAD
interface LinodeContextProps {
  linodeId: number;
  linodeType: null | string;
=======
interface ContextProps {
  linodeId?: number;
  linodeType?: null | string;
  linodeStatus?: Linode.LinodeStatus;
>>>>>>> fd7573ce
}

interface State {
  selectedId: string;
  errors?: Linode.ApiFieldError[];
}

type CombinedProps =
  Props &
  TypesContextProps &
  LinodeContextProps &
  WithStyles<ClassNames>;

export class LinodeResize extends React.Component<CombinedProps, State> {
  state: State = {
    selectedId: '',
  };

  static extendType = (type: Linode.LinodeType): ExtendedType => {
    const {
      label,
      memory,
      vcpus,
      disk,
      price: { monthly, hourly },
    } = type;

    return ({
      ...type,
      heading: label,
      subHeadings: [
        `$${monthly}/mo ($${hourly}/hr)`,
        typeLabelDetails(memory, disk, vcpus),
      ],
    });
  }

  onSubmit = () => {
    const { linodeId } = this.props;
    const { selectedId } = this.state;

    if (!linodeId) { return; }

    resizeLinode(linodeId, selectedId)
      .then((response) => {
        sendToast('Linode resize started.');
        this.setState({ selectedId: '' });
        resetEventsPolling();
      })
      .catch((errorResponse) => {
        pathOr([], ['response', 'data', 'errors'], errorResponse)
          .forEach((err: Linode.ApiFieldError) => sendToast(err.reason, 'error'));
        this.setState({ selectedId: '' });
      });
  }

  handleSelectPlan = (id: string) => {
    this.setState({ selectedId: id });
  }

  render() {
    const { typesData, linodeType, classes } = this.props;
    const type = typesData.find(t => t.id === linodeType);

    const currentPlanHeading = linodeType
      ? type
        ? type.label
        : 'Unknown Plan'
      : 'No Assigned Plan';

    const currentPlanSubHeadings = linodeType
      ? type
        ? [
          `$${type.price.monthly}/mo ($${type.price.hourly}/hr)`,
          typeLabelDetails(type.memory, type.disk, type.vcpus),
        ]
        : []
      : [];

    return (
      <React.Fragment>
        <Paper className={classes.root}>
          <Typography
            variant="title"
            className={classes.title}
            data-qa-title
          >
            Resize
          </Typography>
          <Typography data-qa-description>
            If you're expecting a temporary burst of traffic to your website,
            or if you're not using your Linode as much as you thought,
            you can temporarily or permanently resize your Linode
            to a different plan.
          </Typography>
          <div className={classes.currentPlanContainer} data-qa-current-container>
            <Typography
              variant="title"
              className={classes.subTitle}
              data-qa-current-header
            >
              Current Plan
            </Typography>
            {<SelectionCard
              data-qa-current-plan
              checked={false}
              heading={currentPlanHeading}
              subheadings={currentPlanSubHeadings}
            />}
          </div>
        </Paper>
        <SelectPlanPanel
          currentPlanHeading={currentPlanHeading}
          types={this.props.typesData}
          onSelect={this.handleSelectPlan}
          selectedID={this.state.selectedId}
        />
        <ActionsPanel>
          <Button
            disabled={!this.state.selectedId || linodeInTransition(this.props.linodeStatus || '') }
            variant="raised"
            color="primary"
            onClick={this.onSubmit}
            data-qa-submit
          >
            Submit
          </Button>
        </ActionsPanel>
      </React.Fragment>
    );
  }
}

const styled = withStyles(styles, { withTheme: true });

const typesContext = withTypes(({ data }) => ({
  typesData: (data || []).map(LinodeResize.extendType),
}));

const linodeContext = withLinode((context) => ({
  linodeId: pathOr(undefined, ['data', 'id'], context),
  linodeType: pathOr(undefined, ['data', 'type'], context),
  linodeStatus: pathOr(undefined, ['data', 'status'], context),
}));

export default compose<any, any, any, any>(
  linodeContext,
  typesContext,
  styled,
)(LinodeResize);<|MERGE_RESOLUTION|>--- conflicted
+++ resolved
@@ -51,16 +51,10 @@
   typesData: ExtendedType[];
 }
 
-<<<<<<< HEAD
 interface LinodeContextProps {
   linodeId: number;
   linodeType: null | string;
-=======
-interface ContextProps {
-  linodeId?: number;
-  linodeType?: null | string;
   linodeStatus?: Linode.LinodeStatus;
->>>>>>> fd7573ce
 }
 
 interface State {
