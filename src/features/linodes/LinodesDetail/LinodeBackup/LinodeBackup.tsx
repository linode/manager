--- conflicted
+++ resolved
@@ -433,6 +433,7 @@
         <Typography
           variant="headline"
           className={classes.title}
+          data-qa-title
         >
           Backups
         </Typography>
@@ -466,9 +467,6 @@
   }
 
   render() {
-<<<<<<< HEAD
-    return (<h1 data-qa-title>Backup</h1>);
-=======
     const { backupsEnabled } = this.props;
 
     return (
@@ -479,7 +477,6 @@
         }
       </React.Fragment>
     );
->>>>>>> 5b4e876d
   }
 }
 
