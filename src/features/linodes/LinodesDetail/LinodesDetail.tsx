import { Location } from 'history';
import * as moment from 'moment';
import { compose, Lens, lensPath, pathEq, pathOr, set } from 'ramda';
import * as React from 'react';
import { connect, MapDispatchToProps } from 'react-redux';
import { RouteComponentProps } from 'react-router-dom';
import 'rxjs/add/observable/timer';
import 'rxjs/add/operator/debounce';
import 'rxjs/add/operator/filter';
import { Observable } from 'rxjs/Observable';
import { Subscription } from 'rxjs/Subscription';

import CircleProgress from 'src/components/CircleProgress';
import ErrorState from 'src/components/ErrorState';
import NotFound from 'src/components/NotFound';
import { events$ } from 'src/events';
import { reportException } from 'src/exceptionReporting';
import LinodeConfigSelectionDrawer from 'src/features/LinodeConfigSelectionDrawer';
import { newLinodeEvents } from 'src/features/linodes/events';
import { sendToast } from 'src/features/ToastNotifications/toasts';
import { Requestable } from 'src/requestableContext';
import { getImage } from 'src/services/images';
import {
  getLinode,
  getLinodeConfigs,
  getType,
  startMutation,
  updateLinode,
} from 'src/services/linodes';
import { _getLinodeDisks } from 'src/store/reducers/features/linodeDetail/disks';
import { _getLinodeVolumes } from 'src/store/reducers/features/linodeDetail/volumes';
import haveAnyBeenModified from 'src/utilities/haveAnyBeenModified';
import scrollErrorIntoView from 'src/utilities/scrollErrorIntoView';

import { ConfigsProvider, ImageProvider, LinodeProvider } from './context';
import LinodeDetailErrorBoundary from './LinodeDetailErrorBoundary';
import LinodesDetailHeader from './LinodesDetailHeader';
import MutateDrawer from './MutateDrawer';
import reloadableWithRouter from './reloadableWithRouter';

interface ConfigDrawerState {
  open: boolean;
  configs: Linode.Config[];
  error?: string;
  selected?: number;
  action?: (id: number) => void;
}

interface MutateInfo {
  vcpus: number | null;
  memory: number | null;
  disk: number | null;
  transfer: number | null;
  network_out: number | null;
}

interface MutateDrawer {
  open: boolean;
  loading: boolean;
  error: string;
}

interface State {
  context: {
    configs: Requestable<Linode.Config[]>;
    image: Requestable<Linode.Image>;
    linode: Requestable<Linode.Linode>;
  };
  configDrawer: ConfigDrawerState;
  labelInput: { label: string; errorText: string; };
  showPendingMutation: boolean;
  mutateInfo: MutateInfo | null;
  mutateDrawer: MutateDrawer
  currentNetworkOut: number | null;
}

interface MatchProps { linodeId?: number };

type RouteProps = RouteComponentProps<MatchProps>;

type CombinedProps = DispatchProps & RouteProps;

const labelInputLens = lensPath(['labelInput']);
const configsLens = lensPath(['context', 'configs']);
const imageLens = lensPath(['context', 'image']);
const linodeLens = lensPath(['context', 'linode']);

const L = {
  configs: {
    configs: configsLens,
    data: compose(configsLens, lensPath(['data'])) as Lens,
    errors: compose(configsLens, lensPath(['errors'])) as Lens,
    lastUpdated: compose(configsLens, lensPath(['lastUpdated'])) as Lens,
    loading: compose(configsLens, lensPath(['loading'])) as Lens,
  },
  image: {
    data: compose(imageLens, lensPath(['data'])) as Lens,
    errors: compose(imageLens, lensPath(['errors'])) as Lens,
    image: imageLens,
    lastUpdated: compose(imageLens, lensPath(['lastUpdated'])) as Lens,
    loading: compose(imageLens, lensPath(['loading'])) as Lens,
  },
  labelInput: {
    errorText: compose(labelInputLens, lensPath(['errorText'])) as Lens,
    label: compose(labelInputLens, lensPath(['label'])) as Lens,
    labelInput: labelInputLens,
  },
  linode: {
    data: compose(linodeLens, lensPath(['data'])) as Lens,
    errors: compose(linodeLens, lensPath(['errors'])) as Lens,
    lastUpdated: compose(linodeLens, lensPath(['lastUpdated'])) as Lens,
    linode: linodeLens,
    loading: compose(linodeLens, lensPath(['loading'])) as Lens,
  },
};

type StateSetter = <S>(v: S) => S;

class LinodeDetail extends React.Component<CombinedProps, State> {
  eventsSubscription: Subscription;

  volumeEventsSubscription: Subscription;

<<<<<<< HEAD
  notificationsSubscription: Subscription;
=======
  diskResizeSubscription: Subscription;
>>>>>>> 39a354d4

  mounted: boolean = false;

  state: State = {
    configDrawer: {
      action: (id: number) => null,
      configs: [],
      error: undefined,
      open: false,
      selected: undefined,
    },
    context: {
      configs: {
        lastUpdated: 0,
        loading: true,
        request: () => {
          this.setState(set(L.configs.loading, true));

          return getLinodeConfigs(this.props.match.params.linodeId!)
            .then(({ data }) => {
              this.composeState(
                set(L.configs.loading, false),
                set(L.configs.data, data),
                set(L.configs.lastUpdated, Date.now()),
              );
              return data;
            })
            .catch((r) => {
              this.composeState(
                set(L.configs.lastUpdated, Date.now()),
                set(L.configs.loading, false),
                set(L.configs.errors, r)
              );
            });
        },
        update: (updater) => {
          const { data: configs } = this.state.context.configs;
          if (!configs) { return }

          this.composeState(
            set(L.configs.data, updater(configs)),
          );
        },
      },
      image: {
        lastUpdated: 0,
        loading: true,
        request: (image: string) => {

          if (!image) {
            const i: Partial<Linode.Image> = { id: 'unknown', label: 'Unknown Image', type: 'Unknown', vendor: 'unknown' };
            this.composeState(
              set(L.image.lastUpdated, Date.now()),
              set(L.image.data, i),
            );

            return Promise.resolve();
          }

          this.setState(set(L.image.loading, true));

          return getImage(image)
            .then((data) => {
              this.composeState(
                set(L.image.loading, false),
                set(L.image.data, data),
                set(L.image.lastUpdated, Date.now()),
              );
              return data;
            })
            .catch((r) => {
              this.composeState(
                set(L.image.lastUpdated, Date.now()),
                set(L.image.loading, false),
                set(L.image.errors, r)
              );
            });
        },
        update: (updater) => {
          const { data: image } = this.state.context.image;
          if (!image) { return }

          this.composeState(
            set(L.image.data, updater(image)),
          );
        },
      },
      linode: {
        lastUpdated: 0,
        loading: true,
        request: (recentEvent?: Linode.Event) => {
          this.setState(set(L.linode.loading, true));

          return getLinode(this.props.match.params.linodeId!)
            .then(({ data }) => {
              this.composeState(
                set(L.labelInput.label, data.label),
                set(L.linode.loading, false),
                set(L.linode.data, { ...data, recentEvent }),
                set(L.linode.lastUpdated, Date.now()),
              );
              return data;
            })
            .catch((r) => {
              this.composeState(
                set(L.linode.lastUpdated, Date.now()),
                set(L.linode.loading, false),
                set(L.linode.errors, r)
              );
            });
        },
        update: (updater) => {
          const { data: linode } = this.state.context.linode;
          if (!linode) { return }

          const updatedLinode = updater(linode);

          this.composeState(
            set(L.linode.data, updatedLinode),
            set(L.labelInput.label, updatedLinode.label),
          );
        },
      },
    },
    labelInput: {
      label: '',
      errorText: '',
    },
    showPendingMutation: false,
    mutateInfo: null,
    mutateDrawer: {
      open: false,
      loading: false,
      error: '',
    },
    currentNetworkOut: null,
  };

  composeState = (...fns: StateSetter[]) =>
    this.setState((state) => fns.reverse().reduce((result, current) => current(result), state));

  shouldComponentUpdate(nextProps: CombinedProps, nextState: State) {
    const { location } = this.props;
    const { location: nextLocation } = nextProps;

    return haveAnyBeenModified<State>(
      this.state,
      nextState,
      ['context', 'configDrawer', 'labelInput', 'mutateDrawer', 'showPendingMutation'],
    )
      || haveAnyBeenModified<Location>(location, nextLocation, ['pathname', 'search']);
  }

  componentWillUnmount() {
    this.mounted = false;
    this.eventsSubscription.unsubscribe();
<<<<<<< HEAD
    this.notificationsSubscription.unsubscribe();
=======
>>>>>>> 39a354d4
    this.volumeEventsSubscription.unsubscribe();
  }

  componentDidUpdate(prevProps: CombinedProps, prevState: State) {
    const { context: { linode: { data: linode } } } = this.state;

    /*
    * /linodes/instances/types/type has a "successor" property
    * that will have a non-null value if this Linode has an upgrade
    * available
    */
    if (!!linode
      && prevState.context.linode.data !== linode
      && linode.type) {

      getType(linode.type)
        .then((currentType: Linode.LinodeType) => {

          const typeIsDeprecated = currentType.successor !== null;
          /*
          * Now that we know the type is deprecated, get the successor's new
          * specs so we can show the user what exactly is getting upgraded
          */
          if (!!currentType.successor && typeIsDeprecated) {
            getType(currentType.successor!)
              .then((successorData: Linode.LinodeType) => {
                // finally show the notice to the user with the upgrade info
                this.setState({
                  showPendingMutation: true,
                  currentNetworkOut: currentType.network_out,
                  // data is only relevant if the upgrade data is different from the current type's data
                  mutateInfo: {
                    vcpus: (successorData.vcpus !== currentType.vcpus) ? successorData.vcpus : null,
                    network_out: (successorData.network_out !== currentType.network_out) ? successorData.network_out : null,
                    disk: (successorData.disk !== currentType.disk) ? successorData.disk : null,
                    transfer: (successorData.transfer !== currentType.transfer) ? successorData.transfer : null,
                    memory: (successorData.memory !== currentType.memory) ? successorData.memory : null,
                  }
                });
              })
              // no action needed. Worse case scenario, the user doesn't
              // see the notice
              .catch((e: Error) => e);
          } else { // type is not deprecated
            this.setState({ showPendingMutation: false })
          }
        })
        // no action needed. Worse case scenario, the user doesn't
        // see the notice
        .catch((e: Error) => e);
    }
  }

  componentDidMount() {
    this.mounted = true;

    const { context: { configs, image, linode } } = this.state;
    const mountTime = moment().subtract(5, 'seconds');
    const { actions, match: { params: { linodeId } } } = this.props;

<<<<<<< HEAD
=======
    this.diskResizeSubscription = events$
      .filter((e) => !e._initial)
      .filter(pathEq(['entity', 'id'], Number(linodeId)))
      .filter((e) => e.status === 'finished' && e.action === 'disk_resize')
      .subscribe((e) => disks.request())

>>>>>>> 39a354d4
    this.eventsSubscription = events$
      .filter(pathEq(['entity', 'id'], Number(linodeId)))
      .filter(newLinodeEvents(mountTime))
      .debounce(() => Observable.timer(1000))
      .subscribe((linodeEvent) => {
        configs.request();
        actions.getLinodeDisks();
        actions.getLinodeVolumes();
        linode.request(linodeEvent)
          .then((l) => {
            if (l) { image.request(l.image) }
          })
          .catch(console.error);
      });

    /** Get events which are related to volumes and this Linode */
    this.volumeEventsSubscription = events$
      .filter(e => [
        'volume_attach',
        'volume_clone',
        'volume_create',
        'volume_delete',
        'volume_detach',
        'volume_resize',
      ].includes(e.action))
      .filter(e => !e._initial)
      .subscribe((v) => {
        actions.getLinodeVolumes();
      });

<<<<<<< HEAD
    /** Get /notifications relevant to this Linode */
    this.notificationsSubscription = notifications$
      .map(filter(allPass([
        pathEq(['entity', 'id'], Number(linodeId)),
        has('message'),
      ])))
      .subscribe((notifications: Linode.Notification[]) =>
        this.setState({ notifications }));

=======
>>>>>>> 39a354d4
    configs.request();
    actions.getLinodeVolumes();
    linode.request()
      .then((l) => {
        if (l) { image.request(l.image) }
      })
      .catch(console.error);
  }

  openConfigDrawer = (configs: Linode.Config[], action: (id: number) => void) => {
    this.setState({
      configDrawer: {
        action,
        configs,
        open: true,
        selected: configs[0].id,
      },
    });
  }

  closeConfigDrawer = () => {
    this.setState({
      configDrawer: {
        action: (id: number) => null,
        configs: [],
        error: undefined,
        open: false,
        selected: undefined,
      },
    });
  }

  selectConfig = (id: number) => {
    this.setState(prevState => ({
      configDrawer: {
        ...prevState.configDrawer,
        selected: id,
      },
    }));
  }

  submitConfigChoice = () => {
    const { action, selected } = this.state.configDrawer;
    if (selected && action) {
      action(selected);
      this.closeConfigDrawer();
    }
  }

  // @TODO add support for multiple error messages
  // (Currently, including multiple error strings
  // breaks the layout)
  updateLabel = (label: string) => {
    const { data: linode } = this.state.context.linode;
    if (!linode) { return; }

    updateLinode(linode.id, { label })
      .then((linodeResponse) => {
        this.composeState(
          set(L.linode.data, linodeResponse),
          set(L.labelInput.label, linodeResponse.label),
          set(L.labelInput.errorText, undefined),
        );
      })
      .catch((err) => {
        const errors: Linode.ApiFieldError[] = pathOr([], ['response', 'data', 'errors'], err);
        const errorStrings: string[] = errors.map(e => e.reason);
        this.setState({ labelInput: { label, errorText: errorStrings[0] } }, () => {
          scrollErrorIntoView();
        });
      });
  }

  cancelUpdate = () => {
    const { data: linode } = this.state.context.linode;
    if (!linode) { return; }

    this.setState({ labelInput: { label: linode.label, errorText: '' } });
    this.forceUpdate();
  }

  openMutateDrawer = () => {
    this.setState({ mutateDrawer: { ...this.state.mutateDrawer, open: true } });
  }

  closeMutateDrawer = () => {
    this.setState({
      mutateDrawer: {
        ...this.state.mutateDrawer,
        open: false,
        error: '',
      }
    });
  }

  initMutation = () => {
    const { mutateDrawer, context: { linode } } = this.state;

    this.setState({
      mutateDrawer: {
        ...mutateDrawer,
        loading: true,
        error: '',
      }
    })
    /*
    * It's okay to disregard the possiblity of linode
    * being undefined. The upgrade message won't appear unless
    * it's defined
    */
    startMutation(linode.data!.id)
      .then(() => {
        linode.request();
        this.setState({
          mutateDrawer: {
            ...mutateDrawer,
            open: false,
            error: '',
            loading: false,
          },
        });
        sendToast('Linode upgrade has been initiated')
      })
      .catch(() => {
        this.setState({
          mutateDrawer: {
            ...mutateDrawer,
            loading: false,
            error: 'Mutation could not be initiated. Please try again later.'
          }
        })
      });
  }

  render() {
    const { match: { url } } = this.props;
    const {
      labelInput,
      configDrawer,
      mutateDrawer,
      mutateInfo,
      context: {
        linode: {
          data: linode,
          lastUpdated: linodeLastUpdated,
          errors: linodeErrors,
        },
        configs: {
          data: configs,
          lastUpdated: configsLastUpdated,
          errors: configsErrors,
        },
      },
    } = this.state;

    const initialLoad = linodeLastUpdated === 0 || configsLastUpdated === 0;

    if (initialLoad) {
      return <CircleProgress />
    }

    if (!linode) {
      return <NotFound />;
    }

    if (linodeErrors) {
      reportException(
        Error('Error while loading Linode.'),
        linodeErrors,
      )
      return <ErrorState errorText="Error while loading Linode." />;
    }

    if (!configs) {
      throw Error('Configs undefined on LinodeLanding.');
    }

    if (configsErrors) {
      reportException(
        Error('Error loading configs data.'),
        configsErrors,
      )
      return <ErrorState errorText="Error while loading configurations." />;
    }

    return (
      <React.Fragment>
        <ConfigsProvider value={this.state.context.configs}>
          <React.Fragment>
            <ImageProvider value={this.state.context.image}>
              <LinodeProvider value={this.state.context.linode}>
                <React.Fragment>
                  <LinodesDetailHeader
<<<<<<< HEAD
=======
                    openMutateDrawer={this.openMutateDrawer} 
>>>>>>> 39a354d4
                    showPendingMutation={this.state.showPendingMutation}
                    labelInput={{
                      label: labelInput.label,
                      errorText: labelInput.errorText,
                      onCancel: this.cancelUpdate,
                      onEdit: this.updateLabel,
                    }}
                    linode={{
                      id: linode.id,
                      label: linode.label,
                      status: linode.status,
                      recentEvent: linode.recentEvent,
                      tags: linode.tags,
                      update: this.state.context.linode.request,
                    }}
                    url={url}
                    history={this.props.history}
                    openConfigDrawer={this.openConfigDrawer}
                  />
                  <LinodeConfigSelectionDrawer
                    onClose={this.closeConfigDrawer}
                    onSubmit={this.submitConfigChoice}
                    onChange={this.selectConfig}
                    open={configDrawer.open}
                    configs={configDrawer.configs}
                    selected={String(configDrawer.selected)}
                    error={configDrawer.error}
                  />
                  {this.state.showPendingMutation && linode &&
                    <MutateDrawer
                      linodeId={linode.id}
                      open={mutateDrawer.open}
                      loading={mutateDrawer.loading}
                      error={mutateDrawer.error}
                      handleClose={this.closeMutateDrawer}
                      mutateInfo={mutateInfo!}
                      currentTypeInfo={{
                        vcpus: linode.specs.vcpus,
                        transfer: linode.specs.transfer,
                        disk: linode.specs.disk,
                        memory: linode.specs.memory,
                        network_out: this.state.currentNetworkOut,
                      }}
                      initMutation={this.initMutation}
                    />
                  }
                </React.Fragment>
              </LinodeProvider>
            </ImageProvider>
          </React.Fragment>
        </ConfigsProvider>
      </React.Fragment>
    );
  }
}

const reloadable = reloadableWithRouter<CombinedProps, MatchProps>((routePropsOld, routePropsNew) => {
  return routePropsOld.match.params.linodeId !== routePropsNew.match.params.linodeId;
});

interface DispatchProps {
  actions: {
    getLinodeVolumes: () => void;
    getLinodeDisks: () => void;
  },
}

const mapDispatchToProps: MapDispatchToProps<DispatchProps, RouteProps> = (dispatch, ownProps) => {
  const { match: { params: { linodeId } } } = ownProps;

  return {
    actions: {
      getLinodeVolumes: typeof linodeId === 'string'
        ? () => dispatch(_getLinodeVolumes(linodeId))
        : () => null,
      getLinodeDisks: typeof linodeId === 'string'
        ? () => dispatch(_getLinodeDisks(linodeId))
        : () => null,
    },
  };
};

const connected = connect(undefined, mapDispatchToProps);

const enhanced = compose(
  connected,
  reloadable,
  LinodeDetailErrorBoundary,
);

export default enhanced(LinodeDetail);<|MERGE_RESOLUTION|>--- conflicted
+++ resolved
@@ -121,11 +121,7 @@
 
   volumeEventsSubscription: Subscription;
 
-<<<<<<< HEAD
-  notificationsSubscription: Subscription;
-=======
   diskResizeSubscription: Subscription;
->>>>>>> 39a354d4
 
   mounted: boolean = false;
 
@@ -282,10 +278,6 @@
   componentWillUnmount() {
     this.mounted = false;
     this.eventsSubscription.unsubscribe();
-<<<<<<< HEAD
-    this.notificationsSubscription.unsubscribe();
-=======
->>>>>>> 39a354d4
     this.volumeEventsSubscription.unsubscribe();
   }
 
@@ -346,15 +338,12 @@
     const mountTime = moment().subtract(5, 'seconds');
     const { actions, match: { params: { linodeId } } } = this.props;
 
-<<<<<<< HEAD
-=======
     this.diskResizeSubscription = events$
       .filter((e) => !e._initial)
       .filter(pathEq(['entity', 'id'], Number(linodeId)))
       .filter((e) => e.status === 'finished' && e.action === 'disk_resize')
-      .subscribe((e) => disks.request())
-
->>>>>>> 39a354d4
+      .subscribe((e) => actions.getLinodeDisks())
+
     this.eventsSubscription = events$
       .filter(pathEq(['entity', 'id'], Number(linodeId)))
       .filter(newLinodeEvents(mountTime))
@@ -385,18 +374,6 @@
         actions.getLinodeVolumes();
       });
 
-<<<<<<< HEAD
-    /** Get /notifications relevant to this Linode */
-    this.notificationsSubscription = notifications$
-      .map(filter(allPass([
-        pathEq(['entity', 'id'], Number(linodeId)),
-        has('message'),
-      ])))
-      .subscribe((notifications: Linode.Notification[]) =>
-        this.setState({ notifications }));
-
-=======
->>>>>>> 39a354d4
     configs.request();
     actions.getLinodeVolumes();
     linode.request()
@@ -590,10 +567,7 @@
               <LinodeProvider value={this.state.context.linode}>
                 <React.Fragment>
                   <LinodesDetailHeader
-<<<<<<< HEAD
-=======
-                    openMutateDrawer={this.openMutateDrawer} 
->>>>>>> 39a354d4
+                    openMutateDrawer={this.openMutateDrawer}
                     showPendingMutation={this.state.showPendingMutation}
                     labelInput={{
                       label: labelInput.label,
