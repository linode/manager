import * as React from 'react';
import { Link } from 'react-router-dom';

import {
  withStyles,
  StyleRulesCallback,
  Theme,
  WithStyles,
} from 'material-ui';
import Paper from 'material-ui/Paper';
import Grid from 'material-ui/Grid';
import Typography from 'material-ui/Typography';

import { typeLabelLong, formatRegion } from 'src/features/linodes/presentation';
import IPAddress from 'src/features/linodes/LinodesLanding/IPAddress';

type ClassNames = 'root'
| 'title'
| 'section'
| 'region'
| 'volumeLink';

const styles: StyleRulesCallback<ClassNames> = (theme: Theme) => ({
  root: {
    padding: theme.spacing.unit * 3,
    paddingBottom: 20,
    marginTop: theme.spacing.unit * 2,
  },
  title: {
    marginBottom: theme.spacing.unit * 2,
  },
  section: {
    marginBottom: theme.spacing.unit,
  },
  region: {
    [theme.breakpoints.between('sm', 'md')]: {
      flexBasis: '100%',
      maxWidth: '100%',
      display: 'flex',
      '& > span': {
        width: '50%',
      },
    },
  },
  volumeLink: {
    color: theme.palette.primary.main,
    fontSize: '1rem',
    '&:hover, &:focus': {
      textDecoration: 'underline',
    },
  },
});

interface Props {
  linode: Linode.Linode;
  image?: Linode.Image;
  type?: Linode.LinodeType;
  volumes: Linode.Volume[];
}

type CombinedProps = Props & WithStyles<ClassNames>;

const SummaryPanel: React.StatelessComponent<CombinedProps> = (props) => {
  const { classes, linode, image, type, volumes } = props;
  return (
    <Paper className={classes.root}>
      <Grid container>
        <Grid item xs={12}>
          <Typography
<<<<<<< HEAD
            variant="title"
            className={classes.title}
            data-qa-title>
=======
            variant="headline"
            className={classes.title}
            data-qa-title
          >
>>>>>>> db90e23b
            Summary
          </Typography>
        </Grid>
        <Grid item xs={12} sm={6} lg={4}>
          <Typography className={classes.section} variant="caption">
            {image
              ? <span>{image.label} {image.description}</span>
              : linode.image
                ? <span>{linode.image}</span>
                : <span>Unknown Image</span>
            }
          </Typography>
          <Typography className={classes.section} variant="caption">
            {type
              ? <span>{typeLabelLong(type.memory, type.disk, type.vcpus)}</span>
              : <span>Unknown Plan</span>
            }
          </Typography>
        </Grid>
        <Grid item xs={12} sm={6} lg={4}>
          <Typography className={classes.section} variant="caption">
            <IPAddress ips={linode.ipv4} copyRight />
          </Typography>
          <Typography className={classes.section} variant="caption">
            <IPAddress ips={[linode.ipv6]} copyRight />
          </Typography>
        </Grid>
        <Grid item xs={12} sm={6} lg={4} className={classes.region}>
          <Typography className={`${classes.section}`} variant="caption">
            {formatRegion(linode.region)}
          </Typography>
          <Typography
            className={classes.section}
            variant="caption"
            data-qa-volumes={volumes.length}
          >
            Volumes: <Link
              className={classes.volumeLink}
              to={`/linodes/${linode.id}/volumes`}>{volumes.length}</Link>
          </Typography>
        </Grid>
      </Grid>
    </Paper>
  );
};

const styled = withStyles(styles, { withTheme: true });

export default styled<Props>(SummaryPanel);<|MERGE_RESOLUTION|>--- conflicted
+++ resolved
@@ -67,16 +67,10 @@
       <Grid container>
         <Grid item xs={12}>
           <Typography
-<<<<<<< HEAD
-            variant="title"
-            className={classes.title}
-            data-qa-title>
-=======
             variant="headline"
             className={classes.title}
             data-qa-title
           >
->>>>>>> db90e23b
             Summary
           </Typography>
         </Grid>
