import * as React from 'react';
import { path } from 'ramda';
import {
  withStyles,
  StyleRulesCallback,
  Theme,
  WithStyles,
} from 'material-ui';
import Typography from 'material-ui/Typography';
import TextField from 'src/components/TextField';
import FormHelperText from 'material-ui/Form/FormHelperText';
import Button from 'material-ui/Button';

import { updateIP } from 'src/services/networking';
import Drawer from 'src/components/Drawer';
import ActionsPanel from 'src/components/ActionsPanel';
import getAPIErrorsFor from 'src/utilities/getAPIErrorFor';

type ClassNames = 'root';

const styles: StyleRulesCallback<ClassNames> = (theme: Theme) => ({
  root: {},
});

interface Props {
  open: boolean;
  onClose: () => void;
  rdns?: string;
  address?: string;
}

interface State {
  rdns?: string;
  address?: string;
  errors?: Linode.ApiFieldError[];
}

type CombinedProps = Props & WithStyles<ClassNames>;

class ViewRangeDrawer extends React.Component<CombinedProps, State> {
  state: State = {
    rdns: this.props.rdns,
    address: this.props.address,
  };

  errorResources = {
    rdns: 'RDNS',
  };

  componentWillReceiveProps(nextProps: CombinedProps) {
    this.setState({
      rdns: nextProps.rdns,
      address: nextProps.address,
      errors: undefined,
    });
  }

  save() {
    const { onClose } = this.props;
    const { rdns, address } = this.state;
    updateIP(address!, { rdns: (!rdns || rdns === '') ? null : rdns })
      .then((ipAddress) => {
        onClose();
      })
      .catch((errResponse) => {
        this.setState({
          errors: path(['response', 'data', 'errors'], errResponse),
        });
      });
  }

  render() {
    const { open, onClose } = this.props;
    const { rdns, errors } = this.state;

    const hasErrorFor = getAPIErrorsFor(this.errorResources, errors);

    return (
      <Drawer
        open={open}
        onClose={onClose}
        title={`Edit Reverse DNS`}
      >
        <React.Fragment>
          <TextField
            placeholder="Enter a domain name"
            value={rdns || ''}
            errorText={hasErrorFor('rdns')}
            onChange={e => this.setState({ rdns: e.target.value })}
            data-qa-domain-name
          />
<<<<<<< HEAD
          { hasErrorFor('none') &&
            <FormHelperText error data-qa-error>{ hasErrorFor('none') }</FormHelperText>
          }

=======
>>>>>>> fe27a2d5
          <Typography variant="caption">
            Leave this field blank to reset RDNS
          </Typography>

          { hasErrorFor('none') &&
            <FormHelperText error style={{ marginTop: 16 }}>
              { hasErrorFor('none') }
            </FormHelperText>
          }

          <ActionsPanel style={{ marginTop: 16 }}>
            <Button
              variant="raised"
              color="primary"
              onClick={() => this.save()}
              data-qa-submit
            >
              Save
            </Button>
            <Button
              variant="raised"
              color="secondary"
              className="cancel"
              onClick={onClose}
              data-qa-cancel
            >
              Close
            </Button>
          </ActionsPanel>
        </React.Fragment>
      </Drawer>
    );
  }
}

const styled = withStyles(styles, { withTheme: true });

export default styled<Props>(ViewRangeDrawer);<|MERGE_RESOLUTION|>--- conflicted
+++ resolved
@@ -89,19 +89,12 @@
             onChange={e => this.setState({ rdns: e.target.value })}
             data-qa-domain-name
           />
-<<<<<<< HEAD
-          { hasErrorFor('none') &&
-            <FormHelperText error data-qa-error>{ hasErrorFor('none') }</FormHelperText>
-          }
-
-=======
->>>>>>> fe27a2d5
           <Typography variant="caption">
             Leave this field blank to reset RDNS
           </Typography>
 
           { hasErrorFor('none') &&
-            <FormHelperText error style={{ marginTop: 16 }}>
+            <FormHelperText error style={{ marginTop: 16 }} data-qa-error>
               { hasErrorFor('none') }
             </FormHelperText>
           }
