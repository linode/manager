import * as React from 'react';
<<<<<<< HEAD
import { compose, path, pathOr, head } from 'ramda';
import {
  withStyles,
  StyleRulesCallback,
  Theme,
  WithStyles,
} from '@material-ui/core/styles';
import Typography from '@material-ui/core/Typography';
=======

import { StyleRulesCallback, Theme, withStyles, WithStyles } from '@material-ui/core/styles';

>>>>>>> b36765b7
import Paper from '@material-ui/core/Paper';
import TableBody from '@material-ui/core/TableBody';
import TableCell from '@material-ui/core/TableCell';
import TableHead from '@material-ui/core/TableHead';
import TableRow from '@material-ui/core/TableRow';
import Tooltip from '@material-ui/core/Tooltip';
import Typography from '@material-ui/core/Typography';

import Grid from 'src/components/Grid';
import Table from 'src/components/Table';
import { getLinodeIPs } from 'src/services/linodes';

import PromiseLoader, { PromiseLoaderResponse } from 'src/components/PromiseLoader';
import { ZONES } from 'src/constants';

import AddNewLink from 'src/components/AddNewLink';
import CreateIPv4Drawer from './CreateIPv4Drawer';
import CreateIPv6Drawer from './CreateIPv6Drawer';
import EditRDNSDrawer from './EditRDNSDrawer';
import LinodeNetworkingActionMenu from './LinodeNetworkingActionMenu';
import IPTransferPanel from './LinodeNetworkingIPTransferPanel';
import ViewIPDrawer from './ViewIPDrawer';
import ViewRangeDrawer from './ViewRangeDrawer';

import LinodeNetworkingSummaryPanel from './LinodeNetworkingSummaryPanel';

type ClassNames =
  'root'
  | 'title'
  | 'address'
  | 'reverseDNS'
  | 'defaultGateway'
  | 'type'
  | 'action'
  | 'ipv4Container'
  | 'ipv4Title'
  | 'ipv4TitleContainer';

const styles: StyleRulesCallback<ClassNames> = (theme: Theme) => ({
  root: {},
  title: {
    marginTop: `${theme.spacing.unit}px`,
    marginBottom: `${theme.spacing.unit * 2}px`,
  },
  address: {
    width: '30%',
  },
  reverseDNS: {
    width: '30%',
  },
  defaultGateway: {
    width: '20%',
  },
  type: {
    width: '20%',
  },
  action: {
    textAlign: 'right',
    '& a': {
      marginRight: theme.spacing.unit,
    },
  },
  ipv4Container: {
    [theme.breakpoints.down('sm')]: {
      justifyContent: 'flex-start',
      '& button': {
        marginLeft: -14,
      },
    },
  },
  ipv4Title: {
    marginBottom: theme.spacing.unit * 2,
    marginTop: theme.spacing.unit * 4,
  },
  ipv4TitleContainer: {
    flex: 1,
    [theme.breakpoints.down('sm')]: {
      flexBasis: '100%',
    },
  }
});

interface Props {
  linodeID: number;
  linodeRegion: string;
<<<<<<< HEAD
  linodeLabel: string;
=======
>>>>>>> b36765b7
}

interface PreloadedProps {
  linodeIPs: PromiseLoaderResponse<Linode.LinodeIPsResponse>;
}

interface State {
  linodeIPs: Linode.LinodeIPsResponse;
  viewIPDrawer: {
    open: boolean;
    ip?: Linode.IPAddress;
  };
  viewRangeDrawer: {
    open: boolean;
    range?: Linode.IPRange;
  };
  editRDNSDrawer: {
    open: boolean;
    address?: string;
    rdns?: string;
  };
  createIPv4Drawer: {
    forPublic: boolean;
    open: boolean;
  };
  createIPv6Drawer: {
    open: boolean;
  };
}

type CombinedProps = Props & PreloadedProps & WithStyles<ClassNames>;

class LinodeNetworking extends React.Component<CombinedProps, State> {
  state: State = {
    createIPv4Drawer: {
      forPublic: true,
      open: false,
    },
    createIPv6Drawer: {
      open: false,
    },
    editRDNSDrawer: {
      open: false,
    },
    linodeIPs: this.props.linodeIPs.response,
    viewIPDrawer: {
      open: false,
    },
    viewRangeDrawer: {
      open: false,
    },
  };

  refreshIPs = () => {
<<<<<<< HEAD
    getLinodeIPs(this.props.linodeID)
=======
    return getLinodeIPs(this.props.linodeID)
>>>>>>> b36765b7
      .then(ips => this.setState({ linodeIPs: ips }))
      .catch(() => {
        /* @todo: we need a pattern for handling these errors */
      });
  }

  displayRangeDrawer = (range: Linode.IPRange) => () => {
    this.setState({
      viewRangeDrawer: { open: true, range },
    })
  }

  displayIPDrawer = (ip: Linode.IPAddress) => () => {
    this.setState({
      viewIPDrawer: { open: true, ip },
    });
  }

  renderRangeRow(range: Linode.IPRange, type: string) {
    const { classes } = this.props;

    return (
      <TableRow key={range.range}>
        <TableCell>
          {range.range}
        </TableCell>
        <TableCell />
        <TableCell>
          {type}
        </TableCell>
        <TableCell className={classes.action}>
          <LinodeNetworkingActionMenu
            onView={this.displayRangeDrawer(range)}
          />
        </TableCell>
      </TableRow>
    );
  }

  renderIPRow(ip: Linode.IPAddress, type: string) {
    /* Don't show edit RDNS for private IP addresses */
    const onEditAction = (type === 'Private' || type === 'Link Local')
      ? undefined
      : () => {
        this.setState({
          editRDNSDrawer: { open: true, address: ip.address, rdns: ip.rdns },
        });
      };
    const { classes } = this.props;

    return (
      <TableRow key={ip.address} data-qa-ip={ip.address}>
        <TableCell data-qa-ip-address>
          {ip.address}
        </TableCell>
        <TableCell>
          {ip.gateway}
        </TableCell>
        <TableCell data-qa-rdns>
          {ip.rdns}
        </TableCell>
        <TableCell data-qa-type>
          {type}
        </TableCell>
        <TableCell className={classes.action} data-qa-action>
          <LinodeNetworkingActionMenu
            onView={this.displayIPDrawer(ip)}
            onEdit={onEditAction}
          />
        </TableCell>
      </TableRow>
    );
  }

  closeViewIPDrawer = () => this.setState({ viewIPDrawer: { open: false, ip: undefined }, })

  closeViewRangeDrawer = () => this.setState({ viewRangeDrawer: { open: false, range: undefined }, })

  closeEditRDNSDrawer = () => {
    this.setState({ editRDNSDrawer: { open: false, address: undefined, rnds: undefined }, });
    this.refreshIPs()
  }

  closeCreateIPv4Drawer = () => {
    this.setState({ createIPv4Drawer: { ...this.state.createIPv4Drawer, open: false }, });
    this.refreshIPs()
  }

  closeCreateIPv6Drawer = () => this.setState({ createIPv6Drawer: { open: false } });

  openCreateIPv6Drawer = () => this.setState({ createIPv6Drawer: { open: true } })

  openCreatePublicIPv4Drawer = () => this.setState({ createIPv4Drawer: { ...this.state.createIPv4Drawer, open: true, forPublic: true } })

  openCreatePrivateIPv4Drawer = () => this.setState({ createIPv4Drawer: { ...this.state.createIPv4Drawer, open: true, forPublic: false } })

  hasPrivateIPAddress() {
    const { linodeIPs } = this.state;
    return Boolean(linodeIPs.ipv4.private.length);
  }

  render() {
<<<<<<< HEAD
    const { classes, linodeID, linodeLabel, linodeRegion } = this.props;
=======
    const { classes, linodeID, linodeRegion } = this.props;
>>>>>>> b36765b7
    const { linodeIPs } = this.state;
    const firstPublicIPAddress = getFirstPublicIPv4FromResponse(linodeIPs);
    return (
      <React.Fragment>
<<<<<<< HEAD

        <LinodeNetworkingSummaryPanel
          linkLocal={path(['ipv6', 'link_local', 'address'], linodeIPs)}
          sshIPAddress={firstPublicIPAddress}
          linodeLabel={linodeLabel}
          linodeRegion={ZONES[linodeRegion]}
        />

        <Grid container justify="space-between" alignItems="flex-end">
          <Grid item className={classes.ipv4TitleContainer}>
=======
        <Typography
          variant="headline"
          className={classes.title}
          data-qa-title
        >
          Networking
        </Typography>
        <Grid container justify="space-between" alignItems="flex-end" className={classes.ipv4Container}>
          <Grid item className={classes.ipv4TitleContainer}
              data-qa-ipv4-subheading>
>>>>>>> b36765b7
            <Typography
              variant="title"
              className={classes.ipv4Title}
              data-qa-ipv4-subheading
            >
              IPv4
            </Typography>
          </Grid>
          <Grid item>
            <Tooltip title={this.hasPrivateIPAddress()
              ? 'This Linode has a private IPv4 address.'
              : ''
            }>
              <div>
                <AddNewLink
                  onClick={this.openCreatePrivateIPv4Drawer}
                  disabled={Boolean(this.hasPrivateIPAddress())}
                  label="Add Private IPv4"
                />
              </div>
            </Tooltip>
          </Grid>
          <Grid item>
            <AddNewLink
              onClick={this.openCreatePublicIPv4Drawer}
              label="Add Public IPv4"
            />
          </Grid>
        </Grid>
        <Paper style={{ padding: 0 }}>
          <Table>
            <TableHead>
              <TableRow>
                <TableCell className={classes.address}>Address</TableCell>
                <TableCell className={classes.defaultGateway}>Default Gateway</TableCell>
                <TableCell className={classes.reverseDNS}>Reverse DNS</TableCell>
                <TableCell className={classes.type}>Type</TableCell>
                <TableCell />
              </TableRow>
            </TableHead>
            <TableBody>
              {linodeIPs.ipv4.public.map((ip: Linode.IPAddress) => this.renderIPRow(ip, 'Public'))}
              {linodeIPs.ipv4.private.map((ip: Linode.IPAddress) => this.renderIPRow(ip, 'Private'))}
              {linodeIPs.ipv4.shared.map((ip: Linode.IPAddress) => this.renderIPRow(ip, 'Shared'))}
            </TableBody>
          </Table>
        </Paper>

        <Grid
          container
          justify="space-between"
          alignItems="flex-end">
          <Grid item>
            <Typography
              variant="title"
              className={classes.ipv4Title}
              data-qa-ipv6-subheading
            >
              IPv6
            </Typography>
          </Grid>
          <Grid item>
            <AddNewLink
              onClick={this.openCreateIPv6Drawer}
              label="Add IPv6"
            />
          </Grid>
        </Grid>
        <Paper style={{ padding: 0 }}>
          <Table>
            <TableHead>
              <TableRow>
                <TableCell className={classes.address}>Address</TableCell>
                <TableCell className={classes.defaultGateway}>Default Gateway</TableCell>
                <TableCell className={classes.reverseDNS}>Reverse DNS</TableCell>
                <TableCell className={classes.type}>Type</TableCell>
                <TableCell />
              </TableRow>
            </TableHead>
            <TableBody>
              {[linodeIPs.ipv6.slaac].map((ip: Linode.IPAddress) => this.renderIPRow(ip, 'SLAAC'))}
              {[linodeIPs.ipv6.link_local].map((ip: Linode.IPAddress) => this.renderIPRow(ip, 'Link Local'))}
              {linodeIPs.ipv6.global.map((range: Linode.IPRange) => this.renderRangeRow(range, 'Range'))}
            </TableBody>
          </Table>
        </Paper>

        <IPTransferPanel
          linodeID={linodeID}
          linodeRegion={linodeRegion}
          refreshIPs={this.refreshIPs}
          ipAddresses={[
            ...linodeIPs.ipv4.public.map(i => i.address),
            ...linodeIPs.ipv4.private.map(i => i.address),
          ]}
        />

        <ViewIPDrawer
          open={this.state.viewIPDrawer.open}
<<<<<<< HEAD
          onClose={this.closeViewIPDrawer}
=======
          onClose={() => this.closeViewIPDrawer()}
>>>>>>> b36765b7
          ip={this.state.viewIPDrawer.ip}
        />

        <ViewRangeDrawer
          open={this.state.viewRangeDrawer.open}
<<<<<<< HEAD
          onClose={this.closeViewRangeDrawer}
=======
          onClose={() => this.closeViewRangeDrawer()}
>>>>>>> b36765b7
          range={this.state.viewRangeDrawer.range}
        />

        <EditRDNSDrawer
          open={this.state.editRDNSDrawer.open}
          onClose={this.closeEditRDNSDrawer}
          address={this.state.editRDNSDrawer.address}
          rdns={this.state.editRDNSDrawer.rdns}
        />

        <CreateIPv6Drawer
          open={this.state.createIPv6Drawer.open}
          onClose={this.closeCreateIPv6Drawer}
        />

        <CreateIPv4Drawer
          forPublic={this.state.createIPv4Drawer.forPublic}
          open={this.state.createIPv4Drawer.open}
          onClose={this.closeCreateIPv4Drawer}
          linodeID={linodeID}
        />
      </React.Fragment>
    );
  }
}

const preloaded = PromiseLoader<Props>({
  linodeIPs: (props: Props) => getLinodeIPs(props.linodeID),
});

const styled = withStyles(styles, { withTheme: true });

const getFirstPublicIPv4FromResponse = compose(
  path<string>(['address']),
  head,
  pathOr([], ['ipv4', 'public']),
);

export default preloaded(styled(LinodeNetworking));<|MERGE_RESOLUTION|>--- conflicted
+++ resolved
@@ -1,18 +1,6 @@
 import * as React from 'react';
-<<<<<<< HEAD
 import { compose, path, pathOr, head } from 'ramda';
-import {
-  withStyles,
-  StyleRulesCallback,
-  Theme,
-  WithStyles,
-} from '@material-ui/core/styles';
-import Typography from '@material-ui/core/Typography';
-=======
-
-import { StyleRulesCallback, Theme, withStyles, WithStyles } from '@material-ui/core/styles';
-
->>>>>>> b36765b7
+import { withStyles, StyleRulesCallback, Theme, WithStyles } from '@material-ui/core/styles';
 import Paper from '@material-ui/core/Paper';
 import TableBody from '@material-ui/core/TableBody';
 import TableCell from '@material-ui/core/TableCell';
@@ -98,10 +86,7 @@
 interface Props {
   linodeID: number;
   linodeRegion: string;
-<<<<<<< HEAD
   linodeLabel: string;
-=======
->>>>>>> b36765b7
 }
 
 interface PreloadedProps {
@@ -156,11 +141,7 @@
   };
 
   refreshIPs = () => {
-<<<<<<< HEAD
-    getLinodeIPs(this.props.linodeID)
-=======
     return getLinodeIPs(this.props.linodeID)
->>>>>>> b36765b7
       .then(ips => this.setState({ linodeIPs: ips }))
       .catch(() => {
         /* @todo: we need a pattern for handling these errors */
@@ -263,16 +244,11 @@
   }
 
   render() {
-<<<<<<< HEAD
     const { classes, linodeID, linodeLabel, linodeRegion } = this.props;
-=======
-    const { classes, linodeID, linodeRegion } = this.props;
->>>>>>> b36765b7
     const { linodeIPs } = this.state;
     const firstPublicIPAddress = getFirstPublicIPv4FromResponse(linodeIPs);
     return (
       <React.Fragment>
-<<<<<<< HEAD
 
         <LinodeNetworkingSummaryPanel
           linkLocal={path(['ipv6', 'link_local', 'address'], linodeIPs)}
@@ -283,18 +259,6 @@
 
         <Grid container justify="space-between" alignItems="flex-end">
           <Grid item className={classes.ipv4TitleContainer}>
-=======
-        <Typography
-          variant="headline"
-          className={classes.title}
-          data-qa-title
-        >
-          Networking
-        </Typography>
-        <Grid container justify="space-between" alignItems="flex-end" className={classes.ipv4Container}>
-          <Grid item className={classes.ipv4TitleContainer}
-              data-qa-ipv4-subheading>
->>>>>>> b36765b7
             <Typography
               variant="title"
               className={classes.ipv4Title}
@@ -394,21 +358,13 @@
 
         <ViewIPDrawer
           open={this.state.viewIPDrawer.open}
-<<<<<<< HEAD
           onClose={this.closeViewIPDrawer}
-=======
-          onClose={() => this.closeViewIPDrawer()}
->>>>>>> b36765b7
           ip={this.state.viewIPDrawer.ip}
         />
 
         <ViewRangeDrawer
           open={this.state.viewRangeDrawer.open}
-<<<<<<< HEAD
           onClose={this.closeViewRangeDrawer}
-=======
-          onClose={() => this.closeViewRangeDrawer()}
->>>>>>> b36765b7
           range={this.state.viewRangeDrawer.range}
         />
 
