--- conflicted
+++ resolved
@@ -4,10 +4,7 @@
 import { object, string } from 'yup';
 
 import { StyleRulesCallback, withStyles, WithStyles } from '@material-ui/core/styles';
-<<<<<<< HEAD
-=======
 
->>>>>>> bccc65ec
 import ActionsPanel from 'src/components/ActionsPanel';
 import Button from 'src/components/Button';
 import withEnhancedValidation, { EnhancedValidationProps } from 'src/components/EnhancedValidation';
@@ -20,11 +17,7 @@
 
 type ClassNames = 'root';
 
-<<<<<<< HEAD
-const styles: StyleRulesCallback<ClassNames> = () => ({
-=======
 const styles: StyleRulesCallback<ClassNames> = (theme) => ({
->>>>>>> bccc65ec
   root: {},
 });
 
@@ -97,7 +90,6 @@
   );
 }
 
-<<<<<<< HEAD
 const mapPropsToValues = (props: Props) => ({
   label: props.linodeLabel
 });
@@ -122,79 +114,6 @@
   request,
   successMessage
 );
-=======
-type CombinedProps = ContextProps & WithStyles<ClassNames>;
-
-class LinodeSettingsLabelPanel extends React.Component<CombinedProps, State> {
-  state: State = {
-    initialValue: this.props.linodeLabel,
-    updatedValue: this.props.linodeLabel,
-    submitting: false,
-  };
-
-  changeLabel = () => {
-    this.setState(set(lensPath(['submitting']), true));
-    this.setState(set(lensPath(['success']), undefined));
-    this.setState(set(lensPath(['errors']), undefined));
-
-    updateLinode(this.props.linodeId, { label: this.state.updatedValue })
-      .then(response => response)
-      .then((linode) => {
-        this.props.updateLinode((existingLinode) => ({
-          ...existingLinode,
-          ...linode,
-        }));
-
-        this.setState(compose(
-          set(lensPath(['success']), `Linode label changed successfully.`),
-          set(lensPath(['submitting']), false),
-        ));
-      })
-      .catch((error) => {
-        this.setState(set(lensPath(['errors']), error.response.data.errors), () => {
-          scrollErrorIntoView('linode-settings-label');
-        });
-      });
-  }
-
-  render() {
-    const hasErrorFor = getAPIErrorFor({}, this.state.errors);
-    const labelError = hasErrorFor('label');
-    const { submitting } = this.state;
-
-    return (
-      <ExpansionPanel
-        heading="Linode Label"
-        success={this.state.success}
-        actions={() =>
-          <ActionsPanel>
-            <Button
-              onClick={this.changeLabel}
-              type="primary"
-              disabled={submitting && !labelError}
-              loading={submitting && !labelError}
-              data-qa-label-save
-            >
-              Save
-            </Button>
-          </ActionsPanel>
-        }
-      >
-        <TextField
-          label="Label"
-          value={this.state.updatedValue}
-          onChange={(e: React.ChangeEvent<HTMLInputElement>) =>
-            this.setState(set(lensPath(['updatedValue']), e.target.value))}
-          errorText={labelError}
-          errorGroup="linode-settings-label"
-          error={Boolean(labelError)}
-          data-qa-label
-        />
-      </ExpansionPanel>
-    );
-  }
-}
->>>>>>> bccc65ec
 
 const styled = withStyles(styles, { withTheme: true });
 
