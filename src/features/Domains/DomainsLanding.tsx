--- conflicted
+++ resolved
@@ -1,29 +1,15 @@
-<<<<<<< HEAD
-=======
-import * as React from 'react';
-
-import { compose, pathOr } from 'ramda';
-
-import { Link, RouteComponentProps, withRouter } from 'react-router-dom';
-
-import { StyleRulesCallback, Theme, WithStyles, withStyles } from '@material-ui/core/styles';
-
->>>>>>> 7869e37f
 import Button from '@material-ui/core/Button';
 import Paper from '@material-ui/core/Paper';
-import { StyleRulesCallback, Theme, withStyles, WithStyles } from '@material-ui/core/styles';
+import { StyleRulesCallback, Theme, WithStyles, withStyles } from '@material-ui/core/styles';
 import TableBody from '@material-ui/core/TableBody';
 import TableCell from '@material-ui/core/TableCell';
 import TableHead from '@material-ui/core/TableHead';
 import TableRow from '@material-ui/core/TableRow';
 import Typography from '@material-ui/core/Typography';
-<<<<<<< HEAD
 import { compose, pathOr } from 'ramda';
 import * as React from 'react';
 import { Link, RouteComponentProps, withRouter } from 'react-router-dom';
-=======
-
->>>>>>> 7869e37f
+import DomainIcon from 'src/assets/addnewmenu/domain.svg';
 import ActionsPanel from 'src/components/ActionsPanel';
 import AddNewLink from 'src/components/AddNewLink';
 import ConfirmationDialog from 'src/components/ConfirmationDialog';
@@ -33,26 +19,12 @@
 import Placeholder from 'src/components/Placeholder';
 import PromiseLoader, { PromiseLoaderResponse } from 'src/components/PromiseLoader';
 import Table from 'src/components/Table';
-<<<<<<< HEAD
 import { sendToast } from 'src/features/ToastNotifications/toasts';
 import { deleteDomain, getDomains } from 'src/services/domains';
 import scrollErrorIntoView from 'src/utilities/scrollErrorIntoView';
 import ActionMenu from './DomainActionMenu';
 import DomainCreateDrawer from './DomainCreateDrawer';
 import DomainZoneImportDrawer from './DomainZoneImportDrawer';
-=======
-
-import DomainIcon from 'src/assets/addnewmenu/domain.svg';
-
-import ActionMenu from './DomainActionMenu';
-import DomainCreateDrawer from './DomainCreateDrawer';
-
-import { sendToast } from 'src/features/ToastNotifications/toasts';
-
-import { deleteDomain, getDomains } from 'src/services/domains';
-
-import scrollErrorIntoView from 'src/utilities/scrollErrorIntoView';
->>>>>>> 7869e37f
 
 type ClassNames = 'root' | 'title' | 'domain';
 
@@ -138,7 +110,6 @@
     this.setState({ error }, () => { scrollErrorIntoView(); });
   }
 
-<<<<<<< HEAD
   openImportZoneDrawer = () => this.setState({ importDrawer: { ...this.state.importDrawer, open: true }});
 
   closeImportZoneDrawer = () => this.setState({ importDrawer: {
@@ -149,10 +120,7 @@
     errors: undefined,
   }});
 
-  openCreateDrawer() {
-=======
   openCreateDrawer = () => {
->>>>>>> 7869e37f
     this.setState({
       createDrawer: { open: true, mode: 'create' },
     });
@@ -282,17 +250,13 @@
             <Grid container alignItems="flex-end">
               <Grid item>
                 <AddNewLink
-<<<<<<< HEAD
                   onClick={this.openImportZoneDrawer}
                   label="Import a Zone"
                 />
               </Grid>
               <Grid item>
                 <AddNewLink
-                  onClick={() => this.openCreateDrawer()}
-=======
                   onClick={this.openCreateDrawer}
->>>>>>> 7869e37f
                   label="Add a Domain"
                 />
               </Grid>
