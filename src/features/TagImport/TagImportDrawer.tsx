--- conflicted
+++ resolved
@@ -74,23 +74,14 @@
   const domainGroups = getGroupImportList(domains);
   return (
     <Drawer
-<<<<<<< HEAD
-        title="Import Display Groups Now"
-=======
         title="Import Display Groups as Tags"
->>>>>>> eec2ce8c
         open={open}
         onClose={close}
       >
         <Grid container direction={'column'} >
           <Grid item>
             <Typography variant="body1">
-<<<<<<< HEAD
-              You now have the ability to import your Display Groups in the Classic Manager to tags and they will be associated to your Domains and Linodes.
-              This will give you the ability to organize and view your Linodes by tags. <strong>Your existing tags will not be affected.</strong>
-=======
               You now have the ability to import your Display Groups from Classic Manager as tags and they will be associated with your Domains and Linodes. This will give you the ability to organize and view your Linodes by tags. <strong>Your existing tags will not be affected.</strong>
->>>>>>> eec2ce8c
             </Typography>
           </Grid>
           {!isEmpty(errors) && errors.map((error, idx: number) =>
