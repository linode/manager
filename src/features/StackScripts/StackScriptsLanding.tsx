import { compose } from 'ramda';
import * as React from 'react';
import { RouteComponentProps, withRouter } from 'react-router-dom';
import AddNewLink from 'src/components/AddNewLink';
import CircleProgress from 'src/components/CircleProgress';
import { StyleRulesCallback, withStyles, WithStyles } from 'src/components/core/styles';
import Typography from 'src/components/core/Typography';
import setDocs, { SetDocsProps } from 'src/components/DocsSidebar/setDocs';
import { DocumentTitleSegment } from 'src/components/DocumentTitle';
import Grid from 'src/components/Grid';
import Notice from 'src/components/Notice';
import withImagesContainer from 'src/containers/withImages.container';
import { StackScripts } from 'src/documentation';
<<<<<<< HEAD
import { getLinodeImages } from 'src/services/images';

import StackScriptPanel from './StackScriptPanel';
=======
import SelectStackScriptPanel from './SelectStackScriptPanel';
>>>>>>> b691cc91

type ClassNames = 'root' | 'title';

const styles: StyleRulesCallback<ClassNames> = (theme) => ({
  root: {},
  title: {
    marginBottom: theme.spacing.unit * 2,
  },
});

type CombinedProps = SetDocsProps
  & WithImagesProps
  & WithStyles<ClassNames>
  & RouteComponentProps<{}>;

export class StackScriptsLanding extends React.Component<CombinedProps, {}> {
  static docs = [
    StackScripts,
  ];

  goToCreateStackScript = () => {
    const { history } = this.props;
    history.push('/stackscripts/create');
  }

  render() {

    const { classes, history, imagesData, imagesLoading } = this.props;

    return (
      <React.Fragment>
        <DocumentTitleSegment segment="StackScripts" />
        {!!history.location.state && !!history.location.state.successMessage &&
          <Notice success text={history.location.state.successMessage} />
        }
        <Grid container justify="space-between" alignItems="flex-end" style={{ marginTop: 8 }}>
          <Grid item>
            <Typography role="header" variant="h1" className={classes.title} data-qa-title >
              StackScripts
            </Typography>
          </Grid>
          <Grid item>
            <Grid container alignItems="flex-end">
              <Grid item>
                <AddNewLink
                  onClick={this.goToCreateStackScript}
                  label="Create New StackScript"
                  data-qa-create-new-stackscript
                />
              </Grid>
            </Grid>
          </Grid>
        </Grid>
        <Grid container>
<<<<<<< HEAD
          <StackScriptPanel
            publicImages={images.response}
          />
=======
          {
            imagesLoading
              ? <CircleProgress />
              : <SelectStackScriptPanel
                publicImages={imagesData}
                noHeader={true}
              />
          }
>>>>>>> b691cc91
        </Grid>
      </React.Fragment>
    );
  }
}

const styled = withStyles(styles);

interface WithImagesProps {
  imagesData: Linode.Image[];
  imagesLoading: boolean;
  imagesError?: Linode.ApiFieldError[];
}

export default compose(

  withImagesContainer((ownProps, imagesData, imagesLoading, imagesError) => ({
    ...ownProps,
    imagesData: imagesData.filter((i) => i.is_public === true),
    imagesLoading,
    imagesError,
  })),

  styled,
  withRouter,
  setDocs(StackScriptsLanding.docs),
)(StackScriptsLanding);<|MERGE_RESOLUTION|>--- conflicted
+++ resolved
@@ -11,13 +11,7 @@
 import Notice from 'src/components/Notice';
 import withImagesContainer from 'src/containers/withImages.container';
 import { StackScripts } from 'src/documentation';
-<<<<<<< HEAD
-import { getLinodeImages } from 'src/services/images';
-
 import StackScriptPanel from './StackScriptPanel';
-=======
-import SelectStackScriptPanel from './SelectStackScriptPanel';
->>>>>>> b691cc91
 
 type ClassNames = 'root' | 'title';
 
@@ -72,20 +66,14 @@
           </Grid>
         </Grid>
         <Grid container>
-<<<<<<< HEAD
-          <StackScriptPanel
-            publicImages={images.response}
-          />
-=======
           {
             imagesLoading
               ? <CircleProgress />
-              : <SelectStackScriptPanel
+              : <StackScriptPanel
                 publicImages={imagesData}
                 noHeader={true}
               />
           }
->>>>>>> b691cc91
         </Grid>
       </React.Fragment>
     );
