--- conflicted
+++ resolved
@@ -10,11 +10,8 @@
 import PromiseLoader from 'src/components/PromiseLoader';
 import { getImages } from 'src/services/images';
 
-<<<<<<< HEAD
 import SelectStackScriptPanel from './SelectStackScriptPanel';
 
-=======
->>>>>>> a741e8cd
 type ClassNames = 'root' | 'title';
 
 const styles: StyleRulesCallback<ClassNames> = (theme: Theme) => ({
