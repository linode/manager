--- conflicted
+++ resolved
@@ -6,11 +6,7 @@
   withStyles,
   WithStyles
 } from 'src/components/core/styles';
-<<<<<<< HEAD
-import Typography from 'src/components/core/Typography';
-=======
 import MenuItem from 'src/components/MenuItem';
->>>>>>> e93baf83
 import Notice from 'src/components/Notice';
 import Radio from 'src/components/Radio';
 import RenderGuard from 'src/components/RenderGuard';
@@ -21,12 +17,9 @@
 const styles: StyleRulesCallback<ClassNames> = theme => ({
   root: {
     margin: `${theme.spacing.unit * 3}px 0 0`
-<<<<<<< HEAD
-=======
   },
   radioGroupLabel: {
     display: 'block'
->>>>>>> e93baf83
   }
 });
 
@@ -60,43 +53,6 @@
     const { oneof } = this.state;
     const { udf_data, error, field, classes, isOptional } = this.props;
 
-<<<<<<< HEAD
-    return (
-      <div className={classes.root}>
-        <Typography role="header" variant="h3">
-          {field.label}
-          {!isOptional && ' *'}
-        </Typography>
-        {error && <Notice error text={error} spacingTop={8} />}
-        {oneof.map((choice: string, index) => {
-          return (
-            <React.Fragment key={index}>
-              <FormControlLabel
-                value={choice}
-                control={
-                  <Radio
-                    name={choice}
-                    checked={
-                      !!udf_data[field.name] && udf_data[field.name] === choice
-                    }
-                    /*
-                    NOTE: Although the API returns a default value and we're auto selecting
-                    a value for the user, it is not necessary to store this value
-                    in the state because it's not necessary for the POST request, since
-                    the backend will automatically POST with that default value
-                  */
-                    onChange={this.handleSelectOneOf}
-                    data-qa-perm-none-radio
-                  />
-                }
-                label={choice}
-              />
-            </React.Fragment>
-          );
-        })}
-      </div>
-    );
-=======
     /* Display a select if there are more than 2 oneof options, otherwise display as radio. */
     if (oneof.length > 2) {
       return (
@@ -158,7 +114,6 @@
         </div>
       );
     }
->>>>>>> e93baf83
   }
 }
 
