import * as React from 'react';
import {
  StyleRulesCallback,
  withStyles,
  WithStyles
} from 'src/components/core/styles';
import Select, { Item } from 'src/components/EnhancedSelect/Select';
import Notice from 'src/components/Notice';
import RenderGuard from 'src/components/RenderGuard';

type ClassNames = 'root';

const styles: StyleRulesCallback<ClassNames> = theme => ({
  root: {}
});

interface Props {
  updateFormState: (key: string, value: any) => void;
  udf_data: Linode.StackScript.UserDefinedField;
  field: Linode.StackScript.UserDefinedField;
  isOptional: boolean;
  error?: string;
}

interface State {
  manyof: string[];
  selectedOptions: Item | Item[] | null;
}

type CombinedProps = Props & WithStyles<ClassNames>;

class UserDefinedMultiSelect extends React.Component<CombinedProps, State> {
  state: State = {
    manyof: this.props.field.manyof!.split(','),
    selectedOptions: null
  };

  handleSelectManyOf = (selectedOptions: Item) => {
    this.setState({ selectedOptions });
    const { updateFormState, field } = this.props;

    const arrayToString = Array.prototype.map
      .call(selectedOptions, (opt: Item) => opt.value)
      .toString();

    updateFormState(field.name, arrayToString);
  };

  render() {
    const { manyof, selectedOptions } = this.state;
    const { error, field, classes, isOptional } = this.props;

    const manyOfOptions = manyof.map((choice: string) => {
      return {
        label: choice,
        value: choice
      };
    });

    return (
      <div className={classes.root}>
<<<<<<< HEAD
=======
        <Typography variant="h3">
          {field.label}
          {!isOptional && ' *'}
        </Typography>
>>>>>>> a0f422e2
        {error && <Notice error text={error} spacingTop={8} />}
        <Select
          label={field.label}
          {...!isOptional && '*'}
          isMulti={true}
          onChange={this.handleSelectManyOf}
          options={manyOfOptions}
          value={selectedOptions}
          // small={isOptional}
        />
      </div>
    );
  }
}

const styled = withStyles(styles);

export default styled(RenderGuard<CombinedProps>(UserDefinedMultiSelect));<|MERGE_RESOLUTION|>--- conflicted
+++ resolved
@@ -37,11 +37,14 @@
 
   handleSelectManyOf = (selectedOptions: Item) => {
     this.setState({ selectedOptions });
-    const { updateFormState, field } = this.props;
+    const { updateFormState, udf_data, field } = this.props;
 
     const arrayToString = Array.prototype.map
       .call(selectedOptions, (opt: Item) => opt.value)
       .toString();
+
+    console.log(udf_data);
+    console.log(arrayToString);
 
     updateFormState(field.name, arrayToString);
   };
@@ -59,13 +62,6 @@
 
     return (
       <div className={classes.root}>
-<<<<<<< HEAD
-=======
-        <Typography variant="h3">
-          {field.label}
-          {!isOptional && ' *'}
-        </Typography>
->>>>>>> a0f422e2
         {error && <Notice error text={error} spacingTop={8} />}
         <Select
           label={field.label}
