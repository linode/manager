import * as React from 'react';
import AccessPanel from 'src/components/AccessPanel';
import {
  StyleRulesCallback,
  WithStyles,
  withStyles
} from 'src/components/core/styles';
import RenderGuard from 'src/components/RenderGuard';
import TextField from 'src/components/TextField';

type ClassNames = 'root' | 'accessPanel';

const styles: StyleRulesCallback<ClassNames> = theme => ({
  root: {},
  accessPanel: {
    marginTop: 0
  }
});

interface Props {
  isPassword?: boolean;
  field: Linode.StackScript.UserDefinedField;
  updateFormState: (key: string, value: any) => void;
  udf_data: Linode.StackScript.UserDefinedField;
  isOptional: boolean;
  placeholder?: string;
  error?: string;
}

type CombinedProps = Props & WithStyles<ClassNames>;

class UserDefinedText extends React.Component<CombinedProps, {}> {
  renderTextField = () => {
    const { udf_data, error, field, placeholder, isOptional } = this.props;

    return (
<<<<<<< HEAD
      <TextField
        required={!isOptional}
        onChange={this.handleUpdateText}
        label={field.label}
        value={udf_data[field.name] || ''}
        placeholder={placeholder}
        errorText={error}
      />
=======
      <React.Fragment>
        <TextField
          required={!isOptional}
          onChange={this.handleUpdateText}
          label={field.label}
          value={udf_data[field.name] || ''}
          errorText={error}
          // small={isOptional}
          helperText={placeholder}
        />
      </React.Fragment>
>>>>>>> e93baf83
    );
  };

  renderPasswordField = () => {
    const {
      udf_data,
      error,
      field,
      placeholder,
      isOptional,
      classes
    } = this.props;

    return (
      <AccessPanel
        required={!isOptional}
        password={udf_data[field.name] || ''}
        handleChange={this.handleUpdatePassword}
        label={field.label}
        noPadding
        placeholder={placeholder}
        error={error}
        hideStrengthLabel
        className={!isOptional ? classes.accessPanel : ''}
<<<<<<< HEAD
=======
        isOptional={isOptional}
>>>>>>> e93baf83
      />
    );
  };

  handleUpdateText = (e: any) => {
    const { updateFormState, field } = this.props;
    updateFormState(field.name, e.target.value);
  };

  handleUpdatePassword = (value: string) => {
    const { updateFormState, field } = this.props;
    updateFormState(field.name, value);
  };

  render() {
    const { classes } = this.props;
    return (
      <div className={classes.root}>
        {this.props.isPassword
          ? this.renderPasswordField()
          : this.renderTextField()}
      </div>
    );
  }
}

const styled = withStyles(styles);

export default styled(RenderGuard<CombinedProps>(UserDefinedText));<|MERGE_RESOLUTION|>--- conflicted
+++ resolved
@@ -34,16 +34,6 @@
     const { udf_data, error, field, placeholder, isOptional } = this.props;
 
     return (
-<<<<<<< HEAD
-      <TextField
-        required={!isOptional}
-        onChange={this.handleUpdateText}
-        label={field.label}
-        value={udf_data[field.name] || ''}
-        placeholder={placeholder}
-        errorText={error}
-      />
-=======
       <React.Fragment>
         <TextField
           required={!isOptional}
@@ -55,7 +45,6 @@
           helperText={placeholder}
         />
       </React.Fragment>
->>>>>>> e93baf83
     );
   };
 
@@ -80,10 +69,7 @@
         error={error}
         hideStrengthLabel
         className={!isOptional ? classes.accessPanel : ''}
-<<<<<<< HEAD
-=======
         isOptional={isOptional}
->>>>>>> e93baf83
       />
     );
   };
