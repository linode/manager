--- conflicted
+++ resolved
@@ -4,12 +4,8 @@
   StyleRulesCallback,
   Theme,
   WithStyles,
-<<<<<<< HEAD
-} from 'material-ui';
-=======
 } from '@material-ui/core/styles';
 import Typography from '@material-ui/core/Typography';
->>>>>>> f63a6d3c
 
 import TextField from 'src/components/TextField';
 import RenderGuard from 'src/components/RenderGuard';
