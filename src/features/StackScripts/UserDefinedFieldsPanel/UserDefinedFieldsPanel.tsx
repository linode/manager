import * as React from 'react';
import { compose } from 'recompose';
import Paper from 'src/components/core/Paper';
import {
  StyleRulesCallback,
  withStyles,
  WithStyles
} from 'src/components/core/styles';
import Typography from 'src/components/core/Typography';
import Grid from 'src/components/Grid';
import RenderGuard, { RenderGuardProps } from 'src/components/RenderGuard';
import ShowMoreExpansion from 'src/components/ShowMoreExpansion';
import UserDefinedMultiSelect from './FieldTypes/UserDefinedMultiSelect';
import UserDefinedSelect from './FieldTypes/UserDefinedSelect';
import UserDefinedText from './FieldTypes/UserDefinedText';

type ClassNames =
  | 'root'
  | 'username'
  | 'advDescription'
  | 'optionalFieldWrapper';

const styles: StyleRulesCallback<ClassNames> = theme => ({
  root: {
    padding: theme.spacing.unit * 3,
    marginBottom: theme.spacing.unit * 3,
    '& > div:last-child': {
      border: 0,
      marginBottom: 0,
      paddingBottom: 0
    }
  },
  advDescription: {
    margin: `${theme.spacing.unit * 2}px 0`
  },
  username: {
    color: theme.color.grey1
  },
  optionalFieldWrapper: {}
});

interface Props {
  errors?: Linode.ApiFieldError[];
  userDefinedFields?: Linode.StackScript.UserDefinedField[];
  handleChange: (key: string, value: any) => void;
  udf_data: any;
  selectedLabel: string;
  selectedUsername: string;
}

type CombinedProps = Props & WithStyles<ClassNames>;

class UserDefinedFieldsPanel extends React.PureComponent<CombinedProps> {
  renderField = (
    field: Linode.StackScript.UserDefinedField,
    error?: string
  ) => {
    const { udf_data, handleChange } = this.props;
    // if the 'default' key is returned from the API, the field is optional
    const isOptional = field.hasOwnProperty('default');
    if (isMultiSelect(field)) {
      return (
<<<<<<< HEAD
        <Grid item xs={12} key={field.name}>
=======
        <Grid item xs={12} sm={6} md={4} key={field.name}>
>>>>>>> e93baf83
          <UserDefinedMultiSelect
            key={field.name}
            field={field}
            udf_data={udf_data}
            updateFormState={handleChange}
            updateFor={[udf_data[field.name], error]}
            isOptional={isOptional}
            error={error}
          />
        </Grid>
      );
    }
    if (isOneSelect(field)) {
      return (
<<<<<<< HEAD
        <Grid item xs={12} key={field.name}>
=======
        <Grid item xs={12} sm={6} md={4} key={field.name}>
>>>>>>> e93baf83
          <UserDefinedSelect
            field={field}
            updateFormState={handleChange}
            udf_data={udf_data}
            updateFor={[udf_data[field.name], error]}
            isOptional={isOptional}
            key={field.name}
            error={error}
          />{' '}
        </Grid>
      );
    }
    if (isPasswordField(field.name)) {
      return (
        <Grid item xs={12} sm={6} md={4} key={field.name}>
          <UserDefinedText
            updateFormState={handleChange}
            isPassword={true}
            field={field}
            udf_data={udf_data}
            updateFor={[udf_data[field.name], error]}
            isOptional={isOptional}
            placeholder={field.example}
            error={error}
          />
        </Grid>
      );
    }
    return (
      <Grid item xs={12} sm={6} md={4} key={field.name}>
        <UserDefinedText
          updateFormState={handleChange}
          field={field}
          udf_data={udf_data}
          updateFor={[udf_data[field.name], error]}
          isOptional={isOptional}
          placeholder={field.example}
          error={error}
        />
      </Grid>
    );
  };

  render() {
    const { userDefinedFields, classes } = this.props;

    const [requiredUDFs, optionalUDFs] = seperateUDFsByRequiredStatus(
      userDefinedFields!
    );

    return (
      <Paper className={classes.root}>
        <Typography
          role="header"
          variant="h2"
          data-qa-user-defined-field-header
        >
          <span>{`${this.props.selectedLabel} Options`}</span>
        </Typography>

        {/* Required Fields */}
        {requiredUDFs.map((field: Linode.StackScript.UserDefinedField) => {
          const error = getError(field, this.props.errors);
          return this.renderField(field, error);
        })}

        {/* Optional Fields */}
        {optionalUDFs.length !== 0 && (
<<<<<<< HEAD
          <ShowMoreExpansion
            name="Show Advanced Options"
            defaultExpanded={true}
          >
=======
          <ShowMoreExpansion name="Advanced Options" defaultExpanded={true}>
>>>>>>> e93baf83
            <Typography variant="body1" className={classes.advDescription}>
              These fields are additional configuration options and are not
              required for creation.
            </Typography>
            <div
              className={`${classes.optionalFieldWrapper} optionalFieldWrapper`}
            >
<<<<<<< HEAD
              <Grid container alignItems="center">
                {optionalUDFs.map(
                  (field: Linode.StackScript.UserDefinedField) => {
                    const error = getError(field, this.props.errors);
                    return this.renderField(field, error);
                  }
                )}
              </Grid>
=======
              {optionalUDFs.map(
                (field: Linode.StackScript.UserDefinedField) => {
                  const error = getError(field, this.props.errors);
                  return this.renderField(field, error);
                }
              )}
>>>>>>> e93baf83
            </div>
          </ShowMoreExpansion>
        )}
      </Paper>
    );
  }
}

const getError = (
  field: Linode.StackScript.UserDefinedField,
  errors?: Linode.ApiFieldError[]
) => {
  if (!errors) {
    return;
  }
  const error = errors.find(thisError => thisError.field === field.name);
  return error ? error.reason.replace('the UDF', '') : undefined;
};

const isPasswordField = (udfName: string) => {
  return udfName.toLowerCase().includes('password');
};

const isOneSelect = (udf: Linode.StackScript.UserDefinedField) => {
  return !!udf.oneof; // if we have a oneof prop, it's a radio button
};

const isMultiSelect = (udf: Linode.StackScript.UserDefinedField) => {
  return !!udf.manyof; // if we have a manyof prop, it's a checkbox
};

/**
 * Used to separate required UDFs from non-required ones
 *
 * @return nested array [[...requiredUDFs], [...nonRequiredUDFs]]
 */
const seperateUDFsByRequiredStatus = (
  udfs: Linode.StackScript.UserDefinedField[]
) => {
  return udfs.reduce(
    (accum, eachUDF) => {
      /**
       * if the "default" key exists, it's optional
       */
      if (eachUDF.hasOwnProperty('default')) {
        return [[...accum[0]], [...accum[1], eachUDF]];
      } else {
        return [[...accum[0], eachUDF], [...accum[1]]];
      }
    },
    [[], []]
  );
};

const styled = withStyles(styles);

export default compose<CombinedProps, Props & RenderGuardProps>(
  RenderGuard,
  styled
)(UserDefinedFieldsPanel);<|MERGE_RESOLUTION|>--- conflicted
+++ resolved
@@ -60,11 +60,7 @@
     const isOptional = field.hasOwnProperty('default');
     if (isMultiSelect(field)) {
       return (
-<<<<<<< HEAD
-        <Grid item xs={12} key={field.name}>
-=======
         <Grid item xs={12} sm={6} md={4} key={field.name}>
->>>>>>> e93baf83
           <UserDefinedMultiSelect
             key={field.name}
             field={field}
@@ -79,11 +75,7 @@
     }
     if (isOneSelect(field)) {
       return (
-<<<<<<< HEAD
-        <Grid item xs={12} key={field.name}>
-=======
         <Grid item xs={12} sm={6} md={4} key={field.name}>
->>>>>>> e93baf83
           <UserDefinedSelect
             field={field}
             updateFormState={handleChange}
@@ -152,14 +144,7 @@
 
         {/* Optional Fields */}
         {optionalUDFs.length !== 0 && (
-<<<<<<< HEAD
-          <ShowMoreExpansion
-            name="Show Advanced Options"
-            defaultExpanded={true}
-          >
-=======
           <ShowMoreExpansion name="Advanced Options" defaultExpanded={true}>
->>>>>>> e93baf83
             <Typography variant="body1" className={classes.advDescription}>
               These fields are additional configuration options and are not
               required for creation.
@@ -167,23 +152,12 @@
             <div
               className={`${classes.optionalFieldWrapper} optionalFieldWrapper`}
             >
-<<<<<<< HEAD
-              <Grid container alignItems="center">
-                {optionalUDFs.map(
-                  (field: Linode.StackScript.UserDefinedField) => {
-                    const error = getError(field, this.props.errors);
-                    return this.renderField(field, error);
-                  }
-                )}
-              </Grid>
-=======
               {optionalUDFs.map(
                 (field: Linode.StackScript.UserDefinedField) => {
                   const error = getError(field, this.props.errors);
                   return this.renderField(field, error);
                 }
               )}
->>>>>>> e93baf83
             </div>
           </ShowMoreExpansion>
         )}
