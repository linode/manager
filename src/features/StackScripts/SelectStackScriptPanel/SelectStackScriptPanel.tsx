--- conflicted
+++ resolved
@@ -1,24 +1,13 @@
 import * as React from 'react';
 
 import * as classNames from 'classnames';
-<<<<<<< HEAD
 
 import { StyleRulesCallback, Theme, withStyles, WithStyles } from '@material-ui/core/styles';
-
-import { getLinodeStackscripts, getMyStackscripts, getStackscripts }
-=======
-import { withStyles, StyleRulesCallback, Theme, WithStyles } from 'material-ui';
-import TableCell from 'material-ui/Table/TableCell';
-import TableHead from 'material-ui/Table/TableHead';
-import TableRow from 'material-ui/Table/TableRow';
-import KeyboardArrowDown from 'material-ui-icons/KeyboardArrowDown';
-import KeyboardArrowUp from 'material-ui-icons/KeyboardArrowUp';
 
 import { connect } from 'react-redux';
 import { pathOr, compose } from 'ramda';
 
 import { getStackScriptsByUser, getCommunityStackscripts }
->>>>>>> 4b2a7268
   from 'src/services/stackscripts';
 
 import TableCell from '@material-ui/core/TableCell';
