--- conflicted
+++ resolved
@@ -13,15 +13,12 @@
 
   return {
     root: {
-<<<<<<< HEAD
       ...theme.notificationList,
       borderLeft: '5px solid transparent',
-=======
       padding: `${theme.spacing.unit * 2}px ${theme.spacing.unit * 3}px`,
       borderBottom: `1px solid ${theme.palette.divider}`,
       opacity: .7,
       transition: theme.transitions.create(['border-color', 'opacity']),
->>>>>>> a6859831
     },
     title: {
       ...theme.typography.subheading,
