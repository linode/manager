import * as moment from 'moment';
import { assoc, compose, sort, take, values } from 'ramda';
import * as React from 'react';
import 'rxjs/add/observable/combineLatest';
import 'rxjs/add/observable/fromEvent'
import 'rxjs/add/observable/interval';
import 'rxjs/add/operator/debounce';
import 'rxjs/add/operator/filter';
import 'rxjs/add/operator/map';
import 'rxjs/add/operator/scan';
import 'rxjs/add/operator/withLatestFrom';
import { Observable } from 'rxjs/Observable';
import { Subscription } from 'rxjs/Subscription';

import Menu from '@material-ui/core/Menu';
import { StyleRulesCallback, Theme, withStyles, WithStyles } from '@material-ui/core/styles';

import { events$, init } from 'src/events';
import { markEventsSeen } from 'src/services/account';

import UserNotificationButton from './UserNotificationButton';
import UserNotificationList from './UserNotificationList';

type ClassNames = 'root' | 'dropDown';

const styles: StyleRulesCallback<ClassNames> = (theme: Theme & Linode.Theme) => ({
  root: {
    transform: `translate(-${theme.spacing.unit * 2}px, ${theme.spacing.unit}px)`,
  },
  dropDown: {
    position: 'absolute',
    outline: 0,
    boxShadow: `0 0 5px ${theme.color.boxShadow}`,
    overflowY: 'auto',
    overflowX: 'hidden',
    minHeight: 16,
    width: 250,
    maxHeight: 300,
    [theme.breakpoints.up('sm')]: {
      width: 380,
    },
  },
});

interface Props {
  [index: string]: any;
}

interface State {
  anchorEl?: HTMLElement;
  events: Linode.Event[];
<<<<<<< HEAD
  hasNew?: boolean;
=======
  unseenCount?: number;
  notifications: Linode.Notification[];
>>>>>>> a6859831
}

type CombinedProps = {} & WithStyles<ClassNames>;

interface EventsMap {
  [index: string]: Linode.Event;
}

class UserNotificationMenu extends React.Component<CombinedProps, State> {
  state = {
    events: [],
    notifications: [],
    anchorEl: undefined,
    unseenCount: 0,
  };

  subscription: Subscription;

  mounted: boolean = false;

  static defaultProps = {
    unseenCount: 0,
  };

  componentDidMount() {
    this.mounted = true;
    this.subscription = events$
      /** Filter the fuax event used to kick off the progress bars. */
      .filter((event: Linode.Event) => event.id !== 1)

      /** Create a map of the Events using Event.ID as the key. */
      .scan((events: EventsMap, event: Linode.Event) =>
        assoc(String(event.id), event, events), {})

      /** Wait for the events to settle before calling setState. */
      .debounce(() => Observable.interval(250))

      /** Notifications are fine, but the events need to be extracts and sorted. */
      .map(extractAndSortByCreated)
      .subscribe(
        (events: Linode.Event[]) => {
          if (!this.mounted) { return; }
          this.setState({
<<<<<<< HEAD
=======
            unseenCount: getNumUnseenEvents(events),
>>>>>>> a6859831
            events,
            hasNew: hasUnseenEvent(events),
          });
        },
        () => null,
    );

    Observable
      .fromEvent(this.buttonRef, 'click')
      .withLatestFrom(
        events$
          .filter(e => e.id !== 1)
          .map(e => e.id),
    )
      .subscribe(([e, id]) => {
        markEventsSeen(id)
          .then(() => init())
          .catch(console.error);
      });
  }

  componentWillUnmount() {
    this.mounted = false;
    this.subscription.unsubscribe();
  }

  private buttonRef: HTMLElement;

  setRef = (element: HTMLElement) => {
    this.buttonRef = element;
  }

  render() {
    const { anchorEl, events, unseenCount, notifications } = this.state;
    const { classes } = this.props;

    return (
      <React.Fragment>
        <UserNotificationButton
          onClick={e => this.setState({ anchorEl: e.currentTarget })}
          getRef={this.setRef}
          notificationCount={unseenCount}
          disabled={notifications.length + events.length === 0}
          className={anchorEl ? 'active' : ''}
        />
        <Menu
          anchorEl={anchorEl}
          getContentAnchorEl={undefined}
          anchorOrigin={{ vertical: 'bottom', horizontal: 'right' }}
          transformOrigin={{ vertical: 'top', horizontal: 'right' }}
          open={Boolean(anchorEl)}
          onClose={() => this.setState({ anchorEl: undefined })}
          className={classes.root}
          PaperProps={{ className: classes.dropDown }}
        >
          <UserNotificationList notifications={notifications} events={events} />
        </Menu>
      </React.Fragment>
    );
  }
}

const styled = withStyles(styles, { withTheme: true });

const extractAndSortByCreated = compose(
  take(25),
  sort((a: Linode.Event, b: Linode.Event) => moment(b.created).diff(moment(a.created))),
  values,
);

const getNumUnseenEvents = (events: Linode.Event[]) => {
  const len = events.length;
  let unseenCount = 0;
  let idx = 0;
  while (idx < len) {
    if (!events[idx].seen) {
      unseenCount += 1;
    }

    idx += 1;
  }

  return unseenCount;
};

export default styled<Props>(UserNotificationMenu);<|MERGE_RESOLUTION|>--- conflicted
+++ resolved
@@ -49,12 +49,8 @@
 interface State {
   anchorEl?: HTMLElement;
   events: Linode.Event[];
-<<<<<<< HEAD
-  hasNew?: boolean;
-=======
   unseenCount?: number;
   notifications: Linode.Notification[];
->>>>>>> a6859831
 }
 
 type CombinedProps = {} & WithStyles<ClassNames>;
@@ -98,12 +94,8 @@
         (events: Linode.Event[]) => {
           if (!this.mounted) { return; }
           this.setState({
-<<<<<<< HEAD
-=======
             unseenCount: getNumUnseenEvents(events),
->>>>>>> a6859831
             events,
-            hasNew: hasUnseenEvent(events),
           });
         },
         () => null,
@@ -144,7 +136,7 @@
           onClick={e => this.setState({ anchorEl: e.currentTarget })}
           getRef={this.setRef}
           notificationCount={unseenCount}
-          disabled={notifications.length + events.length === 0}
+          disabled={events.length === 0}
           className={anchorEl ? 'active' : ''}
         />
         <Menu
