import { pathOr } from 'ramda';
import * as React from 'react';
import { Link } from 'react-router-dom';
import { compose } from 'recompose';

import Hidden from 'src/components/core/Hidden';
import { StyleRulesCallback, withStyles, WithStyles } from 'src/components/core/styles';
import Typography from 'src/components/core/Typography';
import DateTimeDisplay from 'src/components/DateTimeDisplay';
import { Item } from 'src/components/EnhancedSelect/Select';
import Grid from 'src/components/Grid';
import TableCell from 'src/components/TableCell';
import TableRow from 'src/components/TableRow';
import Tags from 'src/components/Tags';
import LinodeStatusIndicator from 'src/features/linodes/LinodesLanding/LinodeStatusIndicator';
import RegionIndicator from 'src/features/linodes/LinodesLanding/RegionIndicator';

import { iconMap } from './utils';

type ClassNames = 'root'
| 'label'
| 'icon'
| 'labelRow'
| 'resultBody'
| 'status'
| 'iconGridCell'
| 'tag'
| 'link'
| 'labelCell'
| 'iconTableCell'
| 'regionCell'
| 'createdCell'
| 'tagCell';

const styles: StyleRulesCallback<ClassNames> = (theme) => ({
  transition: theme.transitions.create(['background-color']),
  root: {
    paddingTop: '0 !important',
    paddingBottom: '0 !important',
    width: '100%',
    cursor: 'pointer',
    '&:hover': {
      '& $rowContent': {
        background: theme.bg.tableHeader,
        '&:before': {
          backgroundColor: theme.palette.primary.main,
        }
      }
    },
  },
  label: {
    wordBreak: 'break-all',
  },
  labelCell: {
    width: '100%', 
    [theme.breakpoints.up('md')]: {
      width: '35%',
    },
  },
  iconTableCell: {
    [theme.breakpoints.up('md')]: {
      width: '5%',
    },
  },
  regionCell: {
    width: '100%', 
    [theme.breakpoints.up('md')]: {
      width: '15%',
    },
  },
  createdCell: {
    width: '100%', 
    [theme.breakpoints.up('md')]: {
      width: '20%',
    },
  },
  tagCell: {
    width: '100%',
    [theme.breakpoints.up('md')]: {
      width: '30%',
    },
  },
  icon: {
    position: 'relative',
    top: 1,
    width: 40,
    height: 40,
    '& .circle': {
      fill: theme.bg.offWhiteDT,
    },
    '& .outerCircle': {
      stroke: theme.bg.main,
    },
  },
  labelRow: {
    display: 'flex',
    flexFlow: 'row nowrap',
    alignItems: 'center',
    justifyContent: 'flex-end',
    [theme.breakpoints.up('md')]: {
      justifyContent: 'flex-start',
    },
  },
  resultBody: {
  },
  status: {
    marginLeft: theme.spacing.unit / 2,
    position: 'relative',
    top: 0,
    lineHeight: '0.8rem',
  },
  iconGridCell: {
    display: 'flex',
    alignItems: 'center',
    padding: '4px 8px !important',
  },
  tag: {
    margin: theme.spacing.unit / 2,
  },
  link: {
    display: 'block',
  }
});

interface Props {
  result: Item;
}

type CombinedProps = Props & WithStyles<ClassNames>;

export const ResultRow: React.StatelessComponent<CombinedProps> = (props) => {
  const { classes, result } = props;
  const icon = pathOr<string>('default', ['data','icon'], result);
  const Icon = iconMap[icon];
  return (
    <TableRow
      className={classes.root}
      rowLink={result.data.path}
    >
<<<<<<< HEAD
      <Hidden smDown>
        <TableCell className={classes.iconTableCell}>
          <Grid item className={classes.iconGridCell}>
            <Icon className={classes.icon} />
=======
    <Paper className={classes.rowContent}>
          <Grid container direction="row" alignItems="center" wrap="nowrap">
            <Grid item className={classes.tableCell}>
              <Icon className={classes.icon} />
            </Grid>
            <Grid item xs={12} className={classes.tableCell}>
              <Grid
                container
                direction="row"
                alignItems="center"
                justify="space-between"
              >
                <Grid item className={classes.label}>
                  <a href="javascript:;" onClick={handleClick} className={classes.link} title={result.label}>
                    <Typography variant="h3">{result.label}</Typography>
                    <Typography variant="body1">{result.data.description}</Typography>
                  </a>
                </Grid>
                <Grid item>
                  {result.data.tags.map((tag: string, idx: number) =>
                    <Tag key={idx} label={tag} colorVariant={"blue"} className={classes.tag} data-qa-tag-item />
                  )}
                 </Grid>
              </Grid>
            </Grid>
>>>>>>> b6ab4432
          </Grid>
          </TableCell>
      </Hidden>
      <TableCell className={classes.labelCell} parentColumn="Label">
        <div className={classes.labelRow}>
          <Link to={result.data.path} className={classes.link} title={result.label}>
            <div className={classes.labelRow}>
              <Typography variant="subheading" className={classes.label}>{result.label}</Typography>
              <div className={classes.status} >
                {result.data.status && <LinodeStatusIndicator status={result.data.status} />}
              </div>
            </div>
            <Typography variant="body1">{result.data.description}</Typography>
          </Link>
        </div>
      </TableCell>
      <TableCell className={classes.regionCell} parentColumn="Region">
        {result.data.region &&
          <RegionIndicator region={result.data.region} />
        }
      </TableCell>
      <TableCell className={classes.createdCell} parentColumn="Created">
        {result.data.created &&
          <React.Fragment>
            <Typography >
              Created <DateTimeDisplay value={result.data.created} />
            </Typography>
          </React.Fragment>
        }
      </TableCell>
      <TableCell className={classes.tagCell} parentColumn="Tags">
        <Tags tags={result.data.tags} />
      </TableCell>
    </TableRow>
  );
};

const styled = withStyles(styles);

const enhanced = compose<CombinedProps, Props>(
  styled,
)(ResultRow);

export default enhanced;<|MERGE_RESOLUTION|>--- conflicted
+++ resolved
@@ -39,14 +39,6 @@
     paddingBottom: '0 !important',
     width: '100%',
     cursor: 'pointer',
-    '&:hover': {
-      '& $rowContent': {
-        background: theme.bg.tableHeader,
-        '&:before': {
-          backgroundColor: theme.palette.primary.main,
-        }
-      }
-    },
   },
   label: {
     wordBreak: 'break-all',
@@ -55,29 +47,34 @@
     width: '100%', 
     [theme.breakpoints.up('md')]: {
       width: '35%',
+      padding: 4,
     },
   },
   iconTableCell: {
     [theme.breakpoints.up('md')]: {
-      width: '5%',
+      width: '4%',
+      padding: 4,
     },
   },
   regionCell: {
     width: '100%', 
     [theme.breakpoints.up('md')]: {
       width: '15%',
+      padding: 4,
     },
   },
   createdCell: {
     width: '100%', 
     [theme.breakpoints.up('md')]: {
       width: '20%',
+      padding: 4,
     },
   },
   tagCell: {
     width: '100%',
     [theme.breakpoints.up('md')]: {
       width: '30%',
+      padding: 4,
     },
   },
   icon: {
@@ -112,7 +109,7 @@
   iconGridCell: {
     display: 'flex',
     alignItems: 'center',
-    padding: '4px 8px !important',
+    padding: 4,
   },
   tag: {
     margin: theme.spacing.unit / 2,
@@ -137,38 +134,10 @@
       className={classes.root}
       rowLink={result.data.path}
     >
-<<<<<<< HEAD
       <Hidden smDown>
         <TableCell className={classes.iconTableCell}>
           <Grid item className={classes.iconGridCell}>
             <Icon className={classes.icon} />
-=======
-    <Paper className={classes.rowContent}>
-          <Grid container direction="row" alignItems="center" wrap="nowrap">
-            <Grid item className={classes.tableCell}>
-              <Icon className={classes.icon} />
-            </Grid>
-            <Grid item xs={12} className={classes.tableCell}>
-              <Grid
-                container
-                direction="row"
-                alignItems="center"
-                justify="space-between"
-              >
-                <Grid item className={classes.label}>
-                  <a href="javascript:;" onClick={handleClick} className={classes.link} title={result.label}>
-                    <Typography variant="h3">{result.label}</Typography>
-                    <Typography variant="body1">{result.data.description}</Typography>
-                  </a>
-                </Grid>
-                <Grid item>
-                  {result.data.tags.map((tag: string, idx: number) =>
-                    <Tag key={idx} label={tag} colorVariant={"blue"} className={classes.tag} data-qa-tag-item />
-                  )}
-                 </Grid>
-              </Grid>
-            </Grid>
->>>>>>> b6ab4432
           </Grid>
           </TableCell>
       </Hidden>
@@ -176,7 +145,7 @@
         <div className={classes.labelRow}>
           <Link to={result.data.path} className={classes.link} title={result.label}>
             <div className={classes.labelRow}>
-              <Typography variant="subheading" className={classes.label}>{result.label}</Typography>
+              <Typography variant="h3" className={classes.label}>{result.label}</Typography>
               <div className={classes.status} >
                 {result.data.status && <LinodeStatusIndicator status={result.data.status} />}
               </div>
