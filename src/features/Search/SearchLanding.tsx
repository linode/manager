--- conflicted
+++ resolved
@@ -157,11 +157,7 @@
               entity={displayMap[entityType]}
               results={results[entityType]}
               loading={loading}
-<<<<<<< HEAD
               groupSize={100}
-=======
-              groupSize={25}
->>>>>>> 187bc79b
             />
           )}
         </Grid>
