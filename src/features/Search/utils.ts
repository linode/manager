--- conflicted
+++ resolved
@@ -4,13 +4,9 @@
 import NodebalIcon from 'src/assets/addnewmenu/nodebalancer.svg';
 import VolumeIcon from 'src/assets/addnewmenu/volume.svg';
 import { Item } from 'src/components/EnhancedSelect/Select';
-<<<<<<< HEAD
 import { reportException } from 'src/exceptionReporting';
 import { displayType, typeLabelLong } from 'src/features/linodes/presentation';
-=======
-import { displayType } from 'src/features/linodes/presentation';
 import getLinodeDescription from 'src/utilities/getLinodeDescription';
->>>>>>> 26844817
 
 export interface SearchResults {
   linodes: Item[];
@@ -53,7 +49,6 @@
   query: string,
   typesData: Linode.LinodeType[],
   images: Linode.Image[],
-<<<<<<< HEAD
 ) => {
   let results: Item[] = [];
 
@@ -65,7 +60,7 @@
         value: linode.id,
         data: {
           tags: linode.tags,
-          description: linodeDescription(
+          description: getLinodeDescription(
             displayType(linode.type, typesData),
             linode.specs.memory,
             linode.specs.disk,
@@ -107,29 +102,6 @@
           region: volume.region,
         }
       }]
-=======
-  ) =>
-  linodes.filter(linode => filterMatched(query, linode.label, linode.tags))
-  .map(linode => ({
-    label: linode.label,
-    value: linode.id,
-    data: {
-      tags: linode.tags,
-      description: getLinodeDescription(
-        displayType(linode.type, typesData),
-        linode.specs.memory,
-        linode.specs.disk,
-        linode.specs.vcpus,
-        linode.image!,
-        images,
-      ),
-      icon: 'LinodeIcon',
-      path: `/linodes/${linode.id}`,
-      searchText: query,
-      created: linode.created,
-      region: linode.region,
-      status: linode.status,
->>>>>>> 26844817
     }
   }
 
@@ -180,7 +152,6 @@
         }
       }]
     }
-<<<<<<< HEAD
   }
 
   return results;
@@ -206,30 +177,6 @@
           created: image.created,
         }
       }]
-=======
-  }));
-
-  export const searchAll = (
-    _linodes: Linode.Linode[],
-    _volumes: Linode.Volume[],
-    _nodebalancers: Linode.NodeBalancer[],
-    _domains: Linode.Domain[],
-    _images: Linode.Image[],
-    query: string,
-    typesData: Linode.LinodeType[] = [],
-  ) => {
-    const linodes = searchLinodes(_linodes, query, typesData, _images);
-    const volumes = searchVolumes(_volumes, query);
-    const nodebalancers = searchNodeBalancers(_nodebalancers, query);
-    const domains = searchDomains(_domains, query);
-    const images = searchImages(_images, query);
-    return {
-      linodes,
-      volumes,
-      nodebalancers,
-      domains,
-      images
->>>>>>> 26844817
     }
   }
 
