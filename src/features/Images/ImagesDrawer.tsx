--- conflicted
+++ resolved
@@ -118,9 +118,8 @@
   }
   
   onSubmit = () => {
-<<<<<<< HEAD
-    const { mode, history, imageID, onSuccess } = this.props;
-    const { label, description, selectedDisk, selectedLinode } = this.state;
+    const { mode, imageID, onSuccess, label, description, history, selectedDisk, selectedLinode } = this.props;
+    const safeDescription = description ? description : ' ';
     const errors = [];
     
     switch (mode) {
@@ -130,38 +129,13 @@
         }
 
         if (!label) {
-=======
-    const { mode, imageID, onSuccess, label, description, selectedDisk } = this.props;
-    const safeDescription = description ? description : ' ';
-    
-    if (!label) {
-      this.setState({
-        errors: [{ field: 'label', reason: 'Label cannot be blank.' }],
-      });
-      return;
-    }
-    
-    switch (mode) {
-      case modes.EDITING:
-      if (!imageID) {
-        return;
-      }
-      
-      updateImage(imageID, label, safeDescription)
-      .then(() => {
-        onSuccess();
-        this.close();
-      })
-      .catch((errorResponse) => {
-        if (this.mounted) {
->>>>>>> 73be494b
           this.setState({
             errors: [{ field: 'label', reason: 'Label cannot be blank.' }],
           });
           return;
         }
-        
-        updateImage(imageID, label, description)
+      
+      updateImage(imageID, label, safeDescription)
         .then(() => {
           onSuccess();
           this.close();
@@ -169,21 +143,23 @@
         .catch((errorResponse) => {
           if (this.mounted) {
             this.setState({
-              errors: pathOr('Image could not be updated.', ['response', 'data', 'errors'], errorResponse),
+              errors: [{ field: 'label', reason: 'Label cannot be blank.' }],
             });
+            return;
           }
         });
         return;
-<<<<<<< HEAD
+
       case modes.CREATING:
         if (!selectedDisk) { errors.push({ field: 'disk_id', reason: 'Choose a disk.' }); }
-        else if (!label)   { errors.push({ field: 'label', reason: 'Label cannot be blank.' }); }
+        if (!label)   { errors.push({ field: 'label', reason: 'Label cannot be blank.' }); }
         if (errors) { 
           this.setState({ errors }) 
           return;
         };
-
-        createImage(Number(selectedDisk), label, description)
+        // If no label it will return after error checking above, so we can be confident
+        // the value is declared here.
+        createImage(Number(selectedDisk), label!, safeDescription)
         .then((response) => {
           resetEventsPolling();
           this.setState({
@@ -195,21 +171,8 @@
           this.setState({
             errors: pathOr('There was an error creating the image.', ['response', 'data', 'errors'], errorResponse),
           });
-=======
-      }
-      createImage(Number(selectedDisk), label, safeDescription)
-      .then((response) => {
-        resetEventsPolling();
-        this.setState({
-          notice: "Image queued for creation.",
         });
-        setTimeout(this.close, 4000);
-      })
-      .catch((errorResponse) => {
-        this.setState({
-          errors: pathOr('There was an error creating the image.', ['response', 'data', 'errors'], errorResponse),
->>>>>>> 73be494b
-        });
+        return;
       case modes.RESTORING:
         if (!selectedLinode) {
           this.setState({
@@ -222,7 +185,7 @@
           state: { selectedImageId: imageID },
         })
       default:
-      return;
+        return;
     }
   }
   
@@ -322,14 +285,13 @@
         />
        }
 
-<<<<<<< HEAD
         {['create','edit'].includes(mode) &&
           <React.Fragment>
             <TextField
               label="Label"
               required
               value={label}
-              onChange={this.setLabel}
+              onChange={changeLabel}
               error={Boolean(labelError)}
               errorText={labelError}
               data-qa-volume-label
@@ -340,35 +302,13 @@
               multiline
               rows={4}
               value={description}
-              onChange={this.setDescription}
+              onChange={changeDescription}
               error={Boolean(descriptionError)}
               errorText={descriptionError}
               data-qa-size
             />
           </React.Fragment>
         }
-=======
-        <TextField
-          label="Label"
-          required
-          value={label}
-          onChange={changeLabel}
-          error={Boolean(labelError)}
-          errorText={labelError}
-          data-qa-volume-label
-        />
-
-        <TextField
-          label="Description"
-          multiline
-          rows={4}
-          value={description}
-          onChange={changeDescription}
-          error={Boolean(descriptionError)}
-          errorText={descriptionError}
-          data-qa-size
-        />
->>>>>>> 73be494b
 
         <ActionsPanel style={{ marginTop: 16 }}>
           <Button
