--- conflicted
+++ resolved
@@ -39,21 +39,6 @@
   description?: string;
   imageID?: string;
   label?: string;
-<<<<<<< HEAD
-  onClose: () => void;
-  onSuccess: () => void;
-}
-
-interface State {
-  label: string;
-  description: string;
-  disks: Linode.Disk[];
-  linodes: string[][];
-  notice?: string;
-  selectedLinode?: string;
-  selectedDisk?: string;
-  imageID?: string;
-=======
   selectedDisk?: string;
   selectedLinode?: string;
   onClose: () => void;
@@ -68,7 +53,6 @@
   disks: Linode.Disk[];
   linodes: string[][];
   notice?: string;
->>>>>>> 60227401
   errors?: Linode.ApiFieldError[];
 }
 
@@ -94,21 +78,10 @@
   mounted: boolean = false;
   eventsSub: Subscription;
   state = { 
-<<<<<<< HEAD
-    description: this.props.description ? this.props.description : ' ',
-    disks: [],
-    label: this.props.label ? this.props.label : '',
-    linodes: [],
-    errors: undefined,
-    notice: undefined,
-    selectedDisk: undefined,
-    selectedLinode: undefined,
-=======
     disks: [],
     linodes: [],
     errors: undefined,
     notice: undefined,
->>>>>>> 60227401
   };
 
   componentDidMount() {
@@ -121,21 +94,12 @@
   }
 
   componentDidUpdate(prevProps: CombinedProps, prevState: State) {
-<<<<<<< HEAD
-    if (this.state.selectedLinode && this.state.selectedLinode !== prevState.selectedLinode) {
-      getLinodeDisks(Number(this.state.selectedLinode))
-      .then((response) => {
-        const filteredDisks = response.data.filter((disk) => disk.filesystem !== 'swap')
-        if (!equals(this.state.disks, filteredDisks)) {
-          this.setState({ disks: filteredDisks, selectedDisk: undefined })
-=======
     if (this.props.selectedLinode && this.props.selectedLinode !== prevProps.selectedLinode) {
       getLinodeDisks(Number(this.props.selectedLinode))
       .then((response) => {
         const filteredDisks = response.data.filter((disk) => disk.filesystem !== 'swap')
         if (!equals(this.state.disks, filteredDisks)) {
           this.setState({ disks: filteredDisks })
->>>>>>> 60227401
         }
       })
       .catch((error) => {
@@ -148,34 +112,16 @@
     }
   }
 
-<<<<<<< HEAD
-  changeSelectedLinode = (e: React.ChangeEvent<HTMLInputElement>) => {
-    this.setState({ selectedLinode: e.target.value });
-  }
-
-  changeSelectedDisk = (e: React.ChangeEvent<HTMLInputElement>) => {
-    this.setState({ selectedDisk: e.target.value });
-  }
-
-  close = () => {
-    this.setState({ description: '', label: '', errors: undefined, });
-=======
 
   close = () => {
     this.setState({ errors: undefined, notice: undefined, });
->>>>>>> 60227401
     this.props.onClose();
   }
 
   
   onSubmit = () => {
-<<<<<<< HEAD
-    const { mode, imageID, onSuccess } = this.props;
-    const { label, description, selectedDisk } = this.state;
-=======
     const { mode, imageID, onSuccess, label, description, selectedDisk } = this.props;
     const safeDescription = description ? description : ' ';
->>>>>>> 60227401
     
     if (!label) {
       this.setState({
@@ -190,11 +136,7 @@
         return;
       }
       
-<<<<<<< HEAD
-      updateImage(imageID, label, description)
-=======
       updateImage(imageID, label, safeDescription)
->>>>>>> 60227401
       .then(() => {
         onSuccess();
         this.close();
@@ -214,11 +156,7 @@
         });
         return;
       }
-<<<<<<< HEAD
-      createImage(Number(selectedDisk), label, description)
-=======
       createImage(Number(selectedDisk), label, safeDescription)
->>>>>>> 60227401
       .then((response) => {
         resetEventsPolling();
         this.setState({
@@ -236,17 +174,6 @@
     }
   }
   
-<<<<<<< HEAD
-  setLabel = (e: React.ChangeEvent<HTMLInputElement>) => {
-    this.setState({ label: e.target.value });
-  }
-  
-  setDescription = (e: React.ChangeEvent<HTMLInputElement>) => {
-    this.setState({ description: e.target.value });
-  }
-  
-=======
->>>>>>> 60227401
   updateLinodes() {
     getLinodes({ page: 1 })
       .then((response) => {
@@ -258,10 +185,6 @@
   }
 
   render() {
-<<<<<<< HEAD
-    const { mode, } = this.props;
-    const { disks, label, linodes, description, notice, selectedDisk, selectedLinode } = this.state;
-=======
     const { label, 
             description, 
             selectedDisk, 
@@ -272,7 +195,6 @@
             changeLabel,
             changeDescription, } = this.props;
     const { disks, linodes, notice,} = this.state;
->>>>>>> 60227401
     const { errors } = this.state;
     // When creating an image, disable the submit button until a Linode,
     // disk, and label are selected. When editing, only a label is required.
@@ -320,11 +242,7 @@
           linodes={linodes}
           selectedLinode={selectedLinode || 'none'}
           linodeError={linodeError}
-<<<<<<< HEAD
-          handleChange={this.changeSelectedLinode}
-=======
           handleChange={changeLinode}
->>>>>>> 60227401
         />
         }
 
@@ -333,11 +251,7 @@
           selectedDisk={selectedDisk || 'none'}
           disks={disks}
           diskError={diskError}
-<<<<<<< HEAD
-          handleChange={this.changeSelectedDisk}
-=======
           handleChange={changeDisk}
->>>>>>> 60227401
         />
        }
 
@@ -345,11 +259,7 @@
           label="Label"
           required
           value={label}
-<<<<<<< HEAD
-          onChange={this.setLabel}
-=======
           onChange={changeLabel}
->>>>>>> 60227401
           error={Boolean(labelError)}
           errorText={labelError}
           data-qa-volume-label
@@ -360,11 +270,7 @@
           multiline
           rows={4}
           value={description}
-<<<<<<< HEAD
-          onChange={this.setDescription}
-=======
           onChange={changeDescription}
->>>>>>> 60227401
           error={Boolean(descriptionError)}
           errorText={descriptionError}
           data-qa-size
