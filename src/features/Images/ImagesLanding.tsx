import * as React from 'react';
import { RouteComponentProps, withRouter } from 'react-router-dom';

import { compose, pathOr } from 'ramda';
import { Subscription } from 'rxjs/Rx';

import { StyleRulesCallback, Theme, WithStyles, withStyles } from '@material-ui/core/styles';

import Paper from '@material-ui/core/Paper';
import TableBody from '@material-ui/core/TableBody';
import TableCell from '@material-ui/core/TableCell';
import TableHead from '@material-ui/core/TableHead';
import TableRow from '@material-ui/core/TableRow';
import Typography from '@material-ui/core/Typography';

import ActionsPanel from 'src/components/ActionsPanel';
import AddNewLink from 'src/components/AddNewLink';
import Button from 'src/components/Button';
import ConfirmationDialog from 'src/components/ConfirmationDialog';
import setDocs from 'src/components/DocsSidebar/setDocs';
import ErrorState from 'src/components/ErrorState';
import Grid from 'src/components/Grid';
import Notice from 'src/components/Notice';
import Placeholder from 'src/components/Placeholder';
import PromiseLoader, { PromiseLoaderResponse } from 'src/components/PromiseLoader';
import Table from 'src/components/Table';
import { events$ } from 'src/events';
import { sendToast } from 'src/features/ToastNotifications/toasts';
import { deleteImage, getUserImages } from 'src/services/images';
import scrollErrorIntoView from 'src/utilities/scrollErrorIntoView';

import ImageRow from './ImageRow';
import ImagesDrawer from './ImagesDrawer';

type ClassNames = 'root' | 'title';

const styles: StyleRulesCallback<ClassNames> = (theme: Theme) => ({
  root: {},
  title: {
    marginBottom: theme.spacing.unit * 2,
  },
});

interface Props { }

interface PromiseLoaderProps {
  images: PromiseLoaderResponse<Linode.Image>;
}

interface State {
  images: Linode.Image[];
  error?: Error;
  imageDrawer: {
    open: boolean,
    mode: 'edit' | 'create' | 'delete' | 'deploy',
    imageID?: string,
    label?: string,
<<<<<<< HEAD
    description?: string, 
=======
    description?: string,
    selectedLinode?: string,
    selectedDisk?: string,
>>>>>>> 60227401
  };
  removeDialog: {
    open: boolean,
    submitting: boolean,
    image?: string,
    imageID?: string,
    error?: string,
  };
}

type CombinedProps = Props & PromiseLoaderProps & WithStyles<ClassNames> & RouteComponentProps<{}>;

class ImagesLanding extends React.Component<CombinedProps, State> {
  mounted: boolean = false;
  eventsSub: Subscription;
  state: State = {
    images: pathOr([], ['response', 'data'], this.props.images),
    error: pathOr(undefined, ['error'], this.props.images),
    imageDrawer: {
      open: false,
      mode: 'edit',
      label: '',
      description: '',
    },
    removeDialog: {
      open: false,
      submitting: false,
    },
  };

  static docs: Linode.Doc[] = [
    {
      title: 'Linode Images',
      src: 'https://linode.com/docs/platform/linode-images/',
      body: `Linode Images allows you to take snapshots of your disks, 
      and then deploy them to any Linode under your account. 
      This can be useful for bootstrapping a master image for a large deployment, 
      or retaining a disk for a configuration that you may not need running, 
      but wish to return to in the future.`,
    },
    {
      title: 'Deploy an Image to a Linode',
      src: 'https://linode.com/docs/quick-answers/linode-platform/deploy-an-image-to-a-linode/',
      body: `This QuickAnswer will show you how to deploy a Linux distribution to your Linode.`
    }
  ];

  componentDidMount() {
    this.mounted = true;
    
    this.eventsSub = events$
      .filter(event => (
        !event._initial
        && [
          'disk_imagize',
          'image_delete',
        ].includes(event.action)
      ))
      .subscribe((event) => {
        if (event.action === 'disk_imagize' && event.status === 'finished') {
          sendToast('Image created successfully.');
          this.refreshImages();
        }

        if (event.action === 'disk_imagize' && event.status === 'failed') {
          sendToast('There was an error creating the image.', 'error');
          this.refreshImages();
        }

        if (event.action === 'image_delete' && event.status === 'notification') {
          sendToast('Image has been deleted successfully.')
        }
      });
  }

  componentWillUnmount() {
    this.mounted = false;
  }

  componentDidCatch(error: Error) {
    this.setState({ error }, () => { scrollErrorIntoView(); });
  }

  refreshImages = () => {
    getUserImages()
      .then((response) => {
       if (this.mounted) { this.setState({ images: response.data }); }
      });
 }

  openForCreate = () => {
<<<<<<< HEAD
    this.setState({
      imageDrawer: { open: true, mode: 'create', label: '', description: '', },
    });
  }

  openRemoveDialog = (image: string, imageID: string) => {
    this.setState({
      removeDialog: { open: true, image, imageID, submitting: false, error: undefined, },
    });
  }

  closeRemoveDialog = () => {
    const { removeDialog } = this.state;
    this.setState({
      removeDialog: { ...removeDialog, open: false, },
    });
  }

  openForEdit = (label: string, description: string, imageID: string) => {
    this.setState({
      imageDrawer: {
        open: true,
        mode: 'edit',
        description,
        imageID,
        label,
      }
    })
  }

  deployNewLinode = (imageID: string) => {
    const { history } = this.props;
    history.push({
      pathname: '/linodes/create',
      state: { selectedImageId: imageID, selectedTab: 0, initTab: 1},
=======
    this.setState({
      imageDrawer: { open: true, mode: 'create', label: '', description: '', selectedLinode: '', },
    });
  }

  openRemoveDialog = (image: string, imageID: string) => {
    this.setState({
      removeDialog: { open: true, image, imageID, submitting: false, error: undefined, },
>>>>>>> 60227401
    });
  }

  closeRemoveDialog = () => {
    const { removeDialog } = this.state;
    this.setState({
      removeDialog: { ...removeDialog, open: false, },
    });
  }

  openForEdit = (label: string, description: string, imageID: string) => {
    this.setState({
      imageDrawer: {
        open: true,
        mode: 'edit',
        description,
        imageID,
        label,
      }
    })
  }

  removeImage = () => {
    const { removeDialog } = this.state;
    if (!this.state.removeDialog.imageID) { 
      this.setState({ removeDialog: { ...removeDialog, error: "Image is not available."}});
      return;
     }
    this.setState({ removeDialog: { ...removeDialog, submitting: true, errors: undefined, }});
    deleteImage(this.state.removeDialog.imageID)
      .then(() => {
        this.closeRemoveDialog();
        this.refreshImages();
      })
      .catch((err) => {
        const errors: Linode.ApiFieldError[] = pathOr([], ['response', 'data', 'errors'], err);
        const error: string = errors.length > 0 ? errors[0].reason : "There was an error deleting the image."
        this.setState({ removeDialog:  { ...removeDialog, error} });
      })
  }

  changeSelectedLinode = (e: React.ChangeEvent<HTMLInputElement>) => {
    this.setState({ imageDrawer: { ...this.state.imageDrawer, selectedLinode: e.target.value }});
  }

  changeSelectedDisk = (e: React.ChangeEvent<HTMLInputElement>) => {
    this.setState({ imageDrawer: { ...this.state.imageDrawer, selectedDisk: e.target.value }});
  }

  setLabel = (e: React.ChangeEvent<HTMLInputElement>) => {
    this.setState({ imageDrawer: { ...this.state.imageDrawer, label: e.target.value }});
  }
  
  setDescription = (e: React.ChangeEvent<HTMLInputElement>) => {
    this.setState({ imageDrawer: { ...this.state.imageDrawer, description: e.target.value }});
  }

  getActions = () => {
    return (
      <ActionsPanel>
        <Button
          variant="raised"
          type="secondary"
          destructive={true}
          loading={this.state.removeDialog.submitting}
          onClick={this.removeImage}
          data-qa-submit
        >
          Confirm
        </Button>
        <Button
          onClick={this.closeRemoveDialog}
          variant="raised"
          color="secondary"
          className="cancel"
          data-qa-cancel
        >
          Cancel
        </Button>
      </ActionsPanel>
    )
  }

  closeImageDrawer = () => {
    this.setState({ imageDrawer: { open: false, mode: 'create', label: '', description: '' }});
<<<<<<< HEAD
=======
  }

  renderImageDrawer = () => {
    const { imageDrawer } = this.state;
    return <ImagesDrawer
      open={imageDrawer.open}
      mode={imageDrawer.mode}
      label={imageDrawer.label}
      description={imageDrawer.description}
      selectedDisk={imageDrawer.selectedDisk}
      selectedLinode={imageDrawer.selectedLinode}
      imageID={imageDrawer.imageID}
      changeDisk={this.changeSelectedDisk}
      changeLinode={this.changeSelectedLinode}
      changeLabel={this.setLabel}
      changeDescription={this.setDescription}
      onClose={this.closeImageDrawer}
      onSuccess={this.refreshImages}
    />
>>>>>>> 60227401
  }

  renderImageDrawer = () => {
    return <ImagesDrawer
      open={this.state.imageDrawer.open}
      mode={this.state.imageDrawer.mode}
      label={this.state.imageDrawer.label}
      description={this.state.imageDrawer.description}
      imageID={this.state.imageDrawer.imageID}
      onClose={this.closeImageDrawer}
      onSuccess={this.refreshImages}
    />
  }

  render() {
    const { classes } = this.props;
    const { error, images } = this.state;

    /** Error State */
    if (error) {
      return <ErrorState
        errorText="There was an error retrieving your images. Please reload and try again."
      />;
    }

    /** Empty State */
    if (images.length === 0) {
      return (
        <React.Fragment>
          <Placeholder
            title="Add an Image"
            copy="Adding a new image is easy. Click below to add an image."
            buttonProps={{
              onClick: this.openForCreate,
              children: 'Add an Image',
            }}
          />
<<<<<<< HEAD
          {this.state.imageDrawer.open && this.renderImageDrawer()}
=======
          {this.renderImageDrawer()}
>>>>>>> 60227401
        </React.Fragment>
      );
    }

    return (
      <React.Fragment>
        <Grid container justify="space-between" alignItems="flex-end" style={{ marginTop: 8 }} >
          <Grid item>
            <Typography variant="headline" data-qa-title className={classes.title}>
              Images
            </Typography>
          </Grid>
          <Grid item>
            <Grid container alignItems="flex-end">
              <Grid item>
                <AddNewLink
                  onClick={this.openForCreate}
                  label="Add an Image"
                />
              </Grid>
            </Grid>
          </Grid>
        </Grid>
        <Paper>
          <Table>
            <TableHead>
              <TableRow>
                <TableCell data-qa-image-name-header>Label</TableCell>
                <TableCell data-qa-image-date-header>Date Created</TableCell>
                <TableCell data-qa-image-size-header>Size</TableCell>
                <TableCell />
              </TableRow>
            </TableHead>
            <TableBody>
              {images.map((image, idx) =>
                <ImageRow key={idx} 
                          image={image}
                          onRestore={() => null}
                          onDeploy={this.deployNewLinode}
                          onEdit={this.openForEdit} 
                          onDelete={this.openRemoveDialog}
                          updateFor={[image]} />
              )}
            </TableBody>
          </Table>
        </Paper>
<<<<<<< HEAD
        {this.state.imageDrawer.open && this.renderImageDrawer()}
=======
        {this.renderImageDrawer()}
>>>>>>> 60227401
        <ConfirmationDialog
          open={this.state.removeDialog.open}
          title={`Remove ${this.state.removeDialog.image}`}
          onClose={this.closeRemoveDialog}
          actions={this.getActions}
        >
          { this.state.removeDialog.error &&
          <Notice error text={this.state.removeDialog.error} />
          }
          <Typography>Are you sure you want to remove this image?</Typography>
        </ConfirmationDialog>
      </React.Fragment>
    );
  }
}

const styled = withStyles(styles, { withTheme: true });

const loaded = PromiseLoader<Props>({
  images: props => getUserImages(),
});

export default compose(
  setDocs(ImagesLanding.docs),
  withRouter,
  loaded,
  styled,
)(ImagesLanding);<|MERGE_RESOLUTION|>--- conflicted
+++ resolved
@@ -55,13 +55,9 @@
     mode: 'edit' | 'create' | 'delete' | 'deploy',
     imageID?: string,
     label?: string,
-<<<<<<< HEAD
-    description?: string, 
-=======
     description?: string,
     selectedLinode?: string,
     selectedDisk?: string,
->>>>>>> 60227401
   };
   removeDialog: {
     open: boolean,
@@ -153,7 +149,6 @@
  }
 
   openForCreate = () => {
-<<<<<<< HEAD
     this.setState({
       imageDrawer: { open: true, mode: 'create', label: '', description: '', },
     });
@@ -189,36 +184,7 @@
     history.push({
       pathname: '/linodes/create',
       state: { selectedImageId: imageID, selectedTab: 0, initTab: 1},
-=======
-    this.setState({
-      imageDrawer: { open: true, mode: 'create', label: '', description: '', selectedLinode: '', },
     });
-  }
-
-  openRemoveDialog = (image: string, imageID: string) => {
-    this.setState({
-      removeDialog: { open: true, image, imageID, submitting: false, error: undefined, },
->>>>>>> 60227401
-    });
-  }
-
-  closeRemoveDialog = () => {
-    const { removeDialog } = this.state;
-    this.setState({
-      removeDialog: { ...removeDialog, open: false, },
-    });
-  }
-
-  openForEdit = (label: string, description: string, imageID: string) => {
-    this.setState({
-      imageDrawer: {
-        open: true,
-        mode: 'edit',
-        description,
-        imageID,
-        label,
-      }
-    })
   }
 
   removeImage = () => {
@@ -284,8 +250,6 @@
 
   closeImageDrawer = () => {
     this.setState({ imageDrawer: { open: false, mode: 'create', label: '', description: '' }});
-<<<<<<< HEAD
-=======
   }
 
   renderImageDrawer = () => {
@@ -305,19 +269,6 @@
       onClose={this.closeImageDrawer}
       onSuccess={this.refreshImages}
     />
->>>>>>> 60227401
-  }
-
-  renderImageDrawer = () => {
-    return <ImagesDrawer
-      open={this.state.imageDrawer.open}
-      mode={this.state.imageDrawer.mode}
-      label={this.state.imageDrawer.label}
-      description={this.state.imageDrawer.description}
-      imageID={this.state.imageDrawer.imageID}
-      onClose={this.closeImageDrawer}
-      onSuccess={this.refreshImages}
-    />
   }
 
   render() {
@@ -343,11 +294,7 @@
               children: 'Add an Image',
             }}
           />
-<<<<<<< HEAD
-          {this.state.imageDrawer.open && this.renderImageDrawer()}
-=======
           {this.renderImageDrawer()}
->>>>>>> 60227401
         </React.Fragment>
       );
     }
@@ -394,11 +341,7 @@
             </TableBody>
           </Table>
         </Paper>
-<<<<<<< HEAD
-        {this.state.imageDrawer.open && this.renderImageDrawer()}
-=======
         {this.renderImageDrawer()}
->>>>>>> 60227401
         <ConfirmationDialog
           open={this.state.removeDialog.open}
           title={`Remove ${this.state.removeDialog.image}`}
