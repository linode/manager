import KeyboardArrowLeft from '@material-ui/icons/KeyboardArrowLeft';
<<<<<<< HEAD
import { pathOr } from 'ramda';
=======
import { compose } from 'ramda';
>>>>>>> 1c5eea80
import * as React from 'react';
import { Link, RouteComponentProps, withRouter } from 'react-router-dom';
import { compose } from 'recompose';
import Paper from 'src/components/core/Paper';
import { StyleRulesCallback, withStyles, WithStyles } from 'src/components/core/styles';
import Typography from 'src/components/core/Typography';
import Grid from 'src/components/Grid';
import IconButton from 'src/components/IconButton';
import { getInvoice, getInvoiceItems } from 'src/services/account';
<<<<<<< HEAD
import InvoiceTable from './InvoiceTable';
=======
import { getAPIErrorOrDefault } from 'src/utilities/errorUtils';
>>>>>>> 1c5eea80

type ClassNames = 'root' | 'backButton' | 'titleWrapper';

const styles: StyleRulesCallback<ClassNames> = (theme) => ({
  root: {
    padding: `${theme.spacing.unit * 2}px ${theme.spacing.unit * 3}px`,
  },
  titleWrapper: {
    display: 'flex',
    alignItems: 'center',
  },
  backButton: {
    margin: '5px 0 0 -16px',
    '& svg': {
      width: 34,
      height: 34,
    },
  },
});

interface State {
  invoice?: Linode.Invoice;
  items?: Linode.InvoiceItem[];
  loading: boolean;
  errors?: Linode.ApiFieldError[];
}

type CombinedProps = RouteComponentProps<{ invoiceId: number }> & WithStyles<ClassNames>;

class InvoiceDetail extends React.Component<CombinedProps, State> {
  state: State = {
    loading: false,
  };

  mounted: boolean = false;

  requestData = () => {
    const { match: { params: { invoiceId } } } = this.props;
    this.setState({ loading: true });

    Promise.all([
      getInvoice(invoiceId),
      getInvoiceItems(invoiceId),
    ]).then(([invoice, { data: items }]) => {
      this.setState({
        loading: false,
        invoice,
        items,
      })
    })
      .catch((errorResponse) => {
        this.setState({
          errors: getAPIErrorOrDefault(errorResponse, 'Unable to retrieve invoice details. '),
        })
      });
  };

  componentDidMount() {
    this.mounted = true;
    this.requestData();
  }

  componentWillUnmount() {
    this.mounted = false;
  }

  render() {
    const { classes } = this.props;
    const { invoice, loading, errors, items } = this.state;

    return (
      <Paper className={classes.root}>
        <Grid container>
          <Grid item xs={12}>
            <Grid container justify="space-between">
              <Grid item className={classes.titleWrapper}>
                <Link to={`/account/billing`}>
                  <IconButton className={classes.backButton}>
                    <KeyboardArrowLeft />
                  </IconButton>
                </Link>
                {invoice && <Typography role="header" variant="h2">Invoice #{invoice.id}</Typography>}
              </Grid>
              <Grid item className={classes.titleWrapper}>
                {invoice && <Typography role="header" variant="h2">Total ${Number(invoice.total).toFixed(2)}</Typography>}
              </Grid>
            </Grid>
          </Grid>
          <Grid item xs={12}>
            <InvoiceTable loading={loading} items={items} errors={errors} />
          </Grid>
          <Grid item xs={12}>
            <Grid container justify="space-between">
              <Grid item className={classes.titleWrapper}>
                {invoice && <a target="_blank" href={`/account/billing/invoices/${invoice.id}/print`}>Download / Print</a>}
              </Grid>
              <Grid item className={classes.titleWrapper}>
                {invoice && <Typography role="header" variant="h2">Total ${Number(invoice.total).toFixed(2)}</Typography>}
              </Grid>
            </Grid>
          </Grid>
        </Grid>
      </Paper>
    );
  }
}

const styled = withStyles(styles);

const enhanced = compose<CombinedProps, {}>(styled, withRouter);

export default enhanced(InvoiceDetail);
<|MERGE_RESOLUTION|>--- conflicted
+++ resolved
@@ -1,9 +1,4 @@
 import KeyboardArrowLeft from '@material-ui/icons/KeyboardArrowLeft';
-<<<<<<< HEAD
-import { pathOr } from 'ramda';
-=======
-import { compose } from 'ramda';
->>>>>>> 1c5eea80
 import * as React from 'react';
 import { Link, RouteComponentProps, withRouter } from 'react-router-dom';
 import { compose } from 'recompose';
@@ -13,11 +8,8 @@
 import Grid from 'src/components/Grid';
 import IconButton from 'src/components/IconButton';
 import { getInvoice, getInvoiceItems } from 'src/services/account';
-<<<<<<< HEAD
+import { getAPIErrorOrDefault } from 'src/utilities/errorUtils';
 import InvoiceTable from './InvoiceTable';
-=======
-import { getAPIErrorOrDefault } from 'src/utilities/errorUtils';
->>>>>>> 1c5eea80
 
 type ClassNames = 'root' | 'backButton' | 'titleWrapper';
 
