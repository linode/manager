--- conflicted
+++ resolved
@@ -1,9 +1,4 @@
 import KeyboardArrowLeft from '@material-ui/icons/KeyboardArrowLeft';
-<<<<<<< HEAD
-import { compose } from 'ramda';
-=======
-import { pathOr } from 'ramda';
->>>>>>> 50c66f85
 import * as React from 'react';
 import { Link, RouteComponentProps, withRouter } from 'react-router-dom';
 import { compose } from 'recompose';
@@ -14,11 +9,8 @@
 import Grid from 'src/components/Grid';
 import IconButton from 'src/components/IconButton';
 import { getInvoice, getInvoiceItems } from 'src/services/account';
-<<<<<<< HEAD
 import { getAPIErrorOrDefault } from 'src/utilities/errorUtils';
-=======
 import InvoiceTable from './InvoiceTable';
->>>>>>> 50c66f85
 
 type ClassNames = 'root' | 'backButton' | 'titleWrapper';
 
