--- conflicted
+++ resolved
@@ -128,9 +128,7 @@
       fields,
       submissionErrors,
       success,
-      countryRegionItems,
-      selectedCountry,
-      selectedRegion
+      countryRegionItems
     } = this.state;
 
     const hasErrorFor = getAPIErrorFor(
@@ -167,19 +165,12 @@
           : country.countryShortCode === account.country
     );
 
-    const regionResults = currentCountryResult[0]['regions'].map(
-      (region: any) => {
-        return {
-          value: region.shortCode,
-          label: region.name
-        };
-      }
-    );
-
-    console.log('selectedCountry: ' + selectedCountry);
-    console.log('selectedRegion: ' + selectedRegion);
-    console.log('Account Values: ' + account.country, account.state);
-    console.log('Fields Values: ' + fields.country, fields.state);
+    const regionResults = currentCountryResult[0].regions.map((region: any) => {
+      return {
+        value: region.shortCode,
+        label: region.name
+      };
+    });
 
     return (
       <Grid
@@ -398,759 +389,6 @@
     );
   };
 
-<<<<<<< HEAD
-=======
-  static countryItems = () => [
-    <MenuItem value="AF" key="AF">
-      Afghanistan
-    </MenuItem>,
-    <MenuItem value="AX" key="AX">
-      Åland Islands
-    </MenuItem>,
-    <MenuItem value="AL" key="AL">
-      Albania
-    </MenuItem>,
-    <MenuItem value="DZ" key="DZ">
-      Algeria
-    </MenuItem>,
-    <MenuItem value="AS" key="AS">
-      American Samoa
-    </MenuItem>,
-    <MenuItem value="AD" key="AD">
-      Andorra
-    </MenuItem>,
-    <MenuItem value="AO" key="AO">
-      Angola
-    </MenuItem>,
-    <MenuItem value="AI" key="AI">
-      Anguilla
-    </MenuItem>,
-    <MenuItem value="AQ" key="AQ">
-      Antarctica
-    </MenuItem>,
-    <MenuItem value="AG" key="AG">
-      Antigua and Barbuda
-    </MenuItem>,
-    <MenuItem value="AR" key="AR">
-      Argentina
-    </MenuItem>,
-    <MenuItem value="AM" key="AM">
-      Armenia
-    </MenuItem>,
-    <MenuItem value="AW" key="AW">
-      Aruba
-    </MenuItem>,
-    <MenuItem value="AU" key="AU">
-      Australia
-    </MenuItem>,
-    <MenuItem value="AT" key="AT">
-      Austria
-    </MenuItem>,
-    <MenuItem value="AZ" key="AZ">
-      Azerbaijan
-    </MenuItem>,
-    <MenuItem value="BS" key="BS">
-      Bahamas
-    </MenuItem>,
-    <MenuItem value="BH" key="BH">
-      Bahrain
-    </MenuItem>,
-    <MenuItem value="BD" key="BD">
-      Bangladesh
-    </MenuItem>,
-    <MenuItem value="BB" key="BB">
-      Barbados
-    </MenuItem>,
-    <MenuItem value="BY" key="BY">
-      Belarus
-    </MenuItem>,
-    <MenuItem value="BE" key="BE">
-      Belgium
-    </MenuItem>,
-    <MenuItem value="BZ" key="BZ">
-      Belize
-    </MenuItem>,
-    <MenuItem value="BJ" key="BJ">
-      Benin
-    </MenuItem>,
-    <MenuItem value="BM" key="BM">
-      Bermuda
-    </MenuItem>,
-    <MenuItem value="BT" key="BT">
-      Bhutan
-    </MenuItem>,
-    <MenuItem value="BO" key="BO">
-      Bolivia (Plurinational State of)
-    </MenuItem>,
-    <MenuItem value="BQ" key="BQ">
-      Bonaire, Sint Eustatius and Saba
-    </MenuItem>,
-    <MenuItem value="BA" key="BA">
-      Bosnia and Herzegovina
-    </MenuItem>,
-    <MenuItem value="BW" key="BW">
-      Botswana
-    </MenuItem>,
-    <MenuItem value="BV" key="BV">
-      Bouvet Island
-    </MenuItem>,
-    <MenuItem value="BR" key="BR">
-      Brazil
-    </MenuItem>,
-    <MenuItem value="IO" key="IO">
-      British Indian Ocean Territory
-    </MenuItem>,
-    <MenuItem value="BN" key="BN">
-      Brunei Darussalam
-    </MenuItem>,
-    <MenuItem value="BG" key="BG">
-      Bulgaria
-    </MenuItem>,
-    <MenuItem value="BF" key="BF">
-      Burkina Faso
-    </MenuItem>,
-    <MenuItem value="BI" key="BI">
-      Burundi
-    </MenuItem>,
-    <MenuItem value="CV" key="CV">
-      Cabo Verde
-    </MenuItem>,
-    <MenuItem value="KH" key="KH">
-      Cambodia
-    </MenuItem>,
-    <MenuItem value="CM" key="CM">
-      Cameroon
-    </MenuItem>,
-    <MenuItem value="CA" key="CA">
-      Canada
-    </MenuItem>,
-    <MenuItem value="KY" key="KY">
-      Cayman Islands
-    </MenuItem>,
-    <MenuItem value="CF" key="CF">
-      Central African Republic
-    </MenuItem>,
-    <MenuItem value="TD" key="TD">
-      Chad
-    </MenuItem>,
-    <MenuItem value="CL" key="CL">
-      Chile
-    </MenuItem>,
-    <MenuItem value="CN" key="CN">
-      China
-    </MenuItem>,
-    <MenuItem value="CX" key="CX">
-      Christmas Island
-    </MenuItem>,
-    <MenuItem value="CC" key="CC">
-      Cocos (Keeling) Islands
-    </MenuItem>,
-    <MenuItem value="CO" key="CO">
-      Colombia
-    </MenuItem>,
-    <MenuItem value="KM" key="KM">
-      Comoros
-    </MenuItem>,
-    <MenuItem value="CG" key="CG">
-      Congo
-    </MenuItem>,
-    <MenuItem value="CD" key="CD">
-      Congo (Democratic Republic of the)
-    </MenuItem>,
-    <MenuItem value="CK" key="CK">
-      Cook Islands
-    </MenuItem>,
-    <MenuItem value="CR" key="CR">
-      Costa Rica
-    </MenuItem>,
-    <MenuItem value="CI" key="CI">
-      Côte d'Ivoire
-    </MenuItem>,
-    <MenuItem value="HR" key="HR">
-      Croatia
-    </MenuItem>,
-    <MenuItem value="CU" key="CU">
-      Cuba
-    </MenuItem>,
-    <MenuItem value="CW" key="CW">
-      Curaçao
-    </MenuItem>,
-    <MenuItem value="CY" key="CY">
-      Cyprus
-    </MenuItem>,
-    <MenuItem value="CZ" key="CZ">
-      Czechia
-    </MenuItem>,
-    <MenuItem value="DK" key="DK">
-      Denmark
-    </MenuItem>,
-    <MenuItem value="DJ" key="DJ">
-      Djibouti
-    </MenuItem>,
-    <MenuItem value="DM" key="DM">
-      Dominica
-    </MenuItem>,
-    <MenuItem value="DO" key="DO">
-      Dominican Republic
-    </MenuItem>,
-    <MenuItem value="EC" key="EC">
-      Ecuador
-    </MenuItem>,
-    <MenuItem value="EG" key="EG">
-      Egypt
-    </MenuItem>,
-    <MenuItem value="SV" key="SV">
-      El Salvador
-    </MenuItem>,
-    <MenuItem value="GQ" key="GQ">
-      Equatorial Guinea
-    </MenuItem>,
-    <MenuItem value="ER" key="ER">
-      Eritrea
-    </MenuItem>,
-    <MenuItem value="EE" key="EE">
-      Estonia
-    </MenuItem>,
-    <MenuItem value="ET" key="ET">
-      Ethiopia
-    </MenuItem>,
-    <MenuItem value="FK" key="FK">
-      Falkland Islands (Malvinas)
-    </MenuItem>,
-    <MenuItem value="FO" key="FO">
-      Faroe Islands
-    </MenuItem>,
-    <MenuItem value="FJ" key="FJ">
-      Fiji
-    </MenuItem>,
-    <MenuItem value="FI" key="FI">
-      Finland
-    </MenuItem>,
-    <MenuItem value="FR" key="FR">
-      France
-    </MenuItem>,
-    <MenuItem value="GF" key="GF">
-      French Guiana
-    </MenuItem>,
-    <MenuItem value="PF" key="PF">
-      French Polynesia
-    </MenuItem>,
-    <MenuItem value="TF" key="TF">
-      French Southern Territories
-    </MenuItem>,
-    <MenuItem value="GA" key="GA">
-      Gabon
-    </MenuItem>,
-    <MenuItem value="GM" key="GM">
-      Gambia
-    </MenuItem>,
-    <MenuItem value="GE" key="GE">
-      Georgia
-    </MenuItem>,
-    <MenuItem value="DE" key="DE">
-      Germany
-    </MenuItem>,
-    <MenuItem value="GH" key="GH">
-      Ghana
-    </MenuItem>,
-    <MenuItem value="GI" key="GI">
-      Gibraltar
-    </MenuItem>,
-    <MenuItem value="GR" key="GR">
-      Greece
-    </MenuItem>,
-    <MenuItem value="GL" key="GL">
-      Greenland
-    </MenuItem>,
-    <MenuItem value="GD" key="GD">
-      Grenada
-    </MenuItem>,
-    <MenuItem value="GP" key="GP">
-      Guadeloupe
-    </MenuItem>,
-    <MenuItem value="GU" key="GU">
-      Guam
-    </MenuItem>,
-    <MenuItem value="GT" key="GT">
-      Guatemala
-    </MenuItem>,
-    <MenuItem value="GG" key="GG">
-      Guernsey
-    </MenuItem>,
-    <MenuItem value="GN" key="GN">
-      Guinea
-    </MenuItem>,
-    <MenuItem value="GW" key="GW">
-      Guinea-Bissau
-    </MenuItem>,
-    <MenuItem value="GY" key="GY">
-      Guyana
-    </MenuItem>,
-    <MenuItem value="HT" key="HT">
-      Haiti
-    </MenuItem>,
-    <MenuItem value="HM" key="HM">
-      Heard Island and McDonald Islands
-    </MenuItem>,
-    <MenuItem value="VA" key="VA">
-      Holy See
-    </MenuItem>,
-    <MenuItem value="HN" key="HN">
-      Honduras
-    </MenuItem>,
-    <MenuItem value="HK" key="HK">
-      Hong Kong
-    </MenuItem>,
-    <MenuItem value="HU" key="HU">
-      Hungary
-    </MenuItem>,
-    <MenuItem value="IS" key="IS">
-      Iceland
-    </MenuItem>,
-    <MenuItem value="IN" key="IN">
-      India
-    </MenuItem>,
-    <MenuItem value="ID" key="ID">
-      Indonesia
-    </MenuItem>,
-    <MenuItem value="IR" key="IR">
-      Iran (Islamic Republic of)
-    </MenuItem>,
-    <MenuItem value="IQ" key="IQ">
-      Iraq
-    </MenuItem>,
-    <MenuItem value="IE" key="IE">
-      Ireland
-    </MenuItem>,
-    <MenuItem value="IM" key="IM">
-      Isle of Man
-    </MenuItem>,
-    <MenuItem value="IL" key="IL">
-      Israel
-    </MenuItem>,
-    <MenuItem value="IT" key="IT">
-      Italy
-    </MenuItem>,
-    <MenuItem value="JM" key="JM">
-      Jamaica
-    </MenuItem>,
-    <MenuItem value="JP" key="JP">
-      Japan
-    </MenuItem>,
-    <MenuItem value="JE" key="JE">
-      Jersey
-    </MenuItem>,
-    <MenuItem value="JO" key="JO">
-      Jordan
-    </MenuItem>,
-    <MenuItem value="KZ" key="KZ">
-      Kazakhstan
-    </MenuItem>,
-    <MenuItem value="KE" key="KE">
-      Kenya
-    </MenuItem>,
-    <MenuItem value="KI" key="KI">
-      Kiribati
-    </MenuItem>,
-    <MenuItem value="KP" key="KP">
-      Korea (Democratic People's Republic of)
-    </MenuItem>,
-    <MenuItem value="KR" key="KR">
-      Korea (Republic of)
-    </MenuItem>,
-    <MenuItem value="KW" key="KW">
-      Kuwait
-    </MenuItem>,
-    <MenuItem value="KG" key="KG">
-      Kyrgyzstan
-    </MenuItem>,
-    <MenuItem value="LA" key="LA">
-      Lao People's Democratic Republic
-    </MenuItem>,
-    <MenuItem value="LV" key="LV">
-      Latvia
-    </MenuItem>,
-    <MenuItem value="LB" key="LB">
-      Lebanon
-    </MenuItem>,
-    <MenuItem value="LS" key="LS">
-      Lesotho
-    </MenuItem>,
-    <MenuItem value="LR" key="LR">
-      Liberia
-    </MenuItem>,
-    <MenuItem value="LY" key="LY">
-      Libya
-    </MenuItem>,
-    <MenuItem value="LI" key="LI">
-      Liechtenstein
-    </MenuItem>,
-    <MenuItem value="LT" key="LT">
-      Lithuania
-    </MenuItem>,
-    <MenuItem value="LU" key="LU">
-      Luxembourg
-    </MenuItem>,
-    <MenuItem value="MO" key="MO">
-      Macao
-    </MenuItem>,
-    <MenuItem value="MK" key="MK">
-      Macedonia (the former Yugoslav Republic of)
-    </MenuItem>,
-    <MenuItem value="MG" key="MG">
-      Madagascar
-    </MenuItem>,
-    <MenuItem value="MW" key="MW">
-      Malawi
-    </MenuItem>,
-    <MenuItem value="MY" key="MY">
-      Malaysia
-    </MenuItem>,
-    <MenuItem value="MV" key="MV">
-      Maldives
-    </MenuItem>,
-    <MenuItem value="ML" key="ML">
-      Mali
-    </MenuItem>,
-    <MenuItem value="MT" key="MT">
-      Malta
-    </MenuItem>,
-    <MenuItem value="MH" key="MH">
-      Marshall Islands
-    </MenuItem>,
-    <MenuItem value="MQ" key="MQ">
-      Martinique
-    </MenuItem>,
-    <MenuItem value="MR" key="MR">
-      Mauritania
-    </MenuItem>,
-    <MenuItem value="MU" key="MU">
-      Mauritius
-    </MenuItem>,
-    <MenuItem value="YT" key="YT">
-      Mayotte
-    </MenuItem>,
-    <MenuItem value="MX" key="MX">
-      Mexico
-    </MenuItem>,
-    <MenuItem value="FM" key="FM">
-      Micronesia (Federated States of)
-    </MenuItem>,
-    <MenuItem value="MD" key="MD">
-      Moldova (Republic of)
-    </MenuItem>,
-    <MenuItem value="MC" key="MC">
-      Monaco
-    </MenuItem>,
-    <MenuItem value="MN" key="MN">
-      Mongolia
-    </MenuItem>,
-    <MenuItem value="ME" key="ME">
-      Montenegro
-    </MenuItem>,
-    <MenuItem value="MS" key="MS">
-      Montserrat
-    </MenuItem>,
-    <MenuItem value="MA" key="MA">
-      Morocco
-    </MenuItem>,
-    <MenuItem value="MZ" key="MZ">
-      Mozambique
-    </MenuItem>,
-    <MenuItem value="MM" key="MM">
-      Myanmar
-    </MenuItem>,
-    <MenuItem value="NA" key="NA">
-      Namibia
-    </MenuItem>,
-    <MenuItem value="NR" key="NR">
-      Nauru
-    </MenuItem>,
-    <MenuItem value="NP" key="NP">
-      Nepal
-    </MenuItem>,
-    <MenuItem value="NL" key="NL">
-      Netherlands
-    </MenuItem>,
-    <MenuItem value="NC" key="NC">
-      New Caledonia
-    </MenuItem>,
-    <MenuItem value="NZ" key="NZ">
-      New Zealand
-    </MenuItem>,
-    <MenuItem value="NI" key="NI">
-      Nicaragua
-    </MenuItem>,
-    <MenuItem value="NE" key="NE">
-      Niger
-    </MenuItem>,
-    <MenuItem value="NG" key="NG">
-      Nigeria
-    </MenuItem>,
-    <MenuItem value="NU" key="NU">
-      Niue
-    </MenuItem>,
-    <MenuItem value="NF" key="NF">
-      Norfolk Island
-    </MenuItem>,
-    <MenuItem value="MP" key="MP">
-      Northern Mariana Islands
-    </MenuItem>,
-    <MenuItem value="NO" key="NO">
-      Norway
-    </MenuItem>,
-    <MenuItem value="OM" key="OM">
-      Oman
-    </MenuItem>,
-    <MenuItem value="PK" key="PK">
-      Pakistan
-    </MenuItem>,
-    <MenuItem value="PW" key="PW">
-      Palau
-    </MenuItem>,
-    <MenuItem value="PS" key="PS">
-      Palestine, State of
-    </MenuItem>,
-    <MenuItem value="PA" key="PA">
-      Panama
-    </MenuItem>,
-    <MenuItem value="PG" key="PG">
-      Papua New Guinea
-    </MenuItem>,
-    <MenuItem value="PY" key="PY">
-      Paraguay
-    </MenuItem>,
-    <MenuItem value="PE" key="PE">
-      Peru
-    </MenuItem>,
-    <MenuItem value="PH" key="PH">
-      Philippines
-    </MenuItem>,
-    <MenuItem value="PN" key="PN">
-      Pitcairn
-    </MenuItem>,
-    <MenuItem value="PL" key="PL">
-      Poland
-    </MenuItem>,
-    <MenuItem value="PT" key="PT">
-      Portugal
-    </MenuItem>,
-    <MenuItem value="PR" key="PR">
-      Puerto Rico
-    </MenuItem>,
-    <MenuItem value="QA" key="QA">
-      Qatar
-    </MenuItem>,
-    <MenuItem value="RE" key="RE">
-      Réunion
-    </MenuItem>,
-    <MenuItem value="RO" key="RO">
-      Romania
-    </MenuItem>,
-    <MenuItem value="RU" key="RU">
-      Russian Federation
-    </MenuItem>,
-    <MenuItem value="RW" key="RW">
-      Rwanda
-    </MenuItem>,
-    <MenuItem value="BL" key="BL">
-      Saint Barthélemy
-    </MenuItem>,
-    <MenuItem value="SH" key="SH">
-      Saint Helena, Ascension and Tristan da Cunha
-    </MenuItem>,
-    <MenuItem value="KN" key="KN">
-      Saint Kitts and Nevis
-    </MenuItem>,
-    <MenuItem value="LC" key="LC">
-      Saint Lucia
-    </MenuItem>,
-    <MenuItem value="MF" key="MF">
-      Saint Martin (French part)
-    </MenuItem>,
-    <MenuItem value="PM" key="PM">
-      Saint Pierre and Miquelon
-    </MenuItem>,
-    <MenuItem value="VC" key="VC">
-      Saint Vincent and the Grenadines
-    </MenuItem>,
-    <MenuItem value="WS" key="WS">
-      Samoa
-    </MenuItem>,
-    <MenuItem value="SM" key="SM">
-      San Marino
-    </MenuItem>,
-    <MenuItem value="ST" key="ST">
-      Sao Tome and Principe
-    </MenuItem>,
-    <MenuItem value="SA" key="SA">
-      Saudi Arabia
-    </MenuItem>,
-    <MenuItem value="SN" key="SN">
-      Senegal
-    </MenuItem>,
-    <MenuItem value="RS" key="RS">
-      Serbia
-    </MenuItem>,
-    <MenuItem value="SC" key="SC">
-      Seychelles
-    </MenuItem>,
-    <MenuItem value="SL" key="SL">
-      Sierra Leone
-    </MenuItem>,
-    <MenuItem value="SG" key="SG">
-      Singapore
-    </MenuItem>,
-    <MenuItem value="SX" key="SX">
-      Sint Maarten (Dutch part)
-    </MenuItem>,
-    <MenuItem value="SK" key="SK">
-      Slovakia
-    </MenuItem>,
-    <MenuItem value="SI" key="SI">
-      Slovenia
-    </MenuItem>,
-    <MenuItem value="SB" key="SB">
-      Solomon Islands
-    </MenuItem>,
-    <MenuItem value="SO" key="SO">
-      Somalia
-    </MenuItem>,
-    <MenuItem value="ZA" key="ZA">
-      South Africa
-    </MenuItem>,
-    <MenuItem value="GS" key="GS">
-      South Georgia and the South Sandwich Islands
-    </MenuItem>,
-    <MenuItem value="SS" key="SS">
-      South Sudan
-    </MenuItem>,
-    <MenuItem value="ES" key="ES">
-      Spain
-    </MenuItem>,
-    <MenuItem value="LK" key="LK">
-      Sri Lanka
-    </MenuItem>,
-    <MenuItem value="SD" key="SD">
-      Sudan
-    </MenuItem>,
-    <MenuItem value="SR" key="SR">
-      Suriname
-    </MenuItem>,
-    <MenuItem value="SJ" key="SJ">
-      Svalbard and Jan Mayen
-    </MenuItem>,
-    <MenuItem value="SZ" key="SZ">
-      Swaziland
-    </MenuItem>,
-    <MenuItem value="SE" key="SE">
-      Sweden
-    </MenuItem>,
-    <MenuItem value="CH" key="CH">
-      Switzerland
-    </MenuItem>,
-    <MenuItem value="SY" key="SY">
-      Syrian Arab Republic
-    </MenuItem>,
-    <MenuItem value="TW" key="TW">
-      Taiwan
-    </MenuItem>,
-    <MenuItem value="TJ" key="TJ">
-      Tajikistan
-    </MenuItem>,
-    <MenuItem value="TZ" key="TZ">
-      Tanzania, United Republic of
-    </MenuItem>,
-    <MenuItem value="TH" key="TH">
-      Thailand
-    </MenuItem>,
-    <MenuItem value="TL" key="TL">
-      Timor-Leste
-    </MenuItem>,
-    <MenuItem value="TG" key="TG">
-      Togo
-    </MenuItem>,
-    <MenuItem value="TK" key="TK">
-      Tokelau
-    </MenuItem>,
-    <MenuItem value="TO" key="TO">
-      Tonga
-    </MenuItem>,
-    <MenuItem value="TT" key="TT">
-      Trinidad and Tobago
-    </MenuItem>,
-    <MenuItem value="TN" key="TN">
-      Tunisia
-    </MenuItem>,
-    <MenuItem value="TR" key="TR">
-      Turkey
-    </MenuItem>,
-    <MenuItem value="TM" key="TM">
-      Turkmenistan
-    </MenuItem>,
-    <MenuItem value="TC" key="TC">
-      Turks and Caicos Islands
-    </MenuItem>,
-    <MenuItem value="TV" key="TV">
-      Tuvalu
-    </MenuItem>,
-    <MenuItem value="UG" key="UG">
-      Uganda
-    </MenuItem>,
-    <MenuItem value="UA" key="UA">
-      Ukraine
-    </MenuItem>,
-    <MenuItem value="AE" key="AE">
-      United Arab Emirates
-    </MenuItem>,
-    <MenuItem value="GB" key="GB">
-      United Kingdom of Great Britain and Northern Ireland
-    </MenuItem>,
-    <MenuItem value="US" key="US">
-      United States of America
-    </MenuItem>,
-    <MenuItem value="UM" key="UM">
-      United States Minor Outlying Islands
-    </MenuItem>,
-    <MenuItem value="UY" key="UY">
-      Uruguay
-    </MenuItem>,
-    <MenuItem value="UZ" key="UZ">
-      Uzbekistan
-    </MenuItem>,
-    <MenuItem value="VU" key="VU">
-      Vanuatu
-    </MenuItem>,
-    <MenuItem value="VE" key="VE">
-      Venezuela (Bolivarian Republic of)
-    </MenuItem>,
-    <MenuItem value="VN" key="VN">
-      Viet Nam
-    </MenuItem>,
-    <MenuItem value="VG" key="VG">
-      Virgin Islands (British)
-    </MenuItem>,
-    <MenuItem value="VI" key="VI">
-      Virgin Islands (U.S.)
-    </MenuItem>,
-    <MenuItem value="WF" key="WF">
-      Wallis and Futuna
-    </MenuItem>,
-    <MenuItem value="EH" key="EH">
-      Western Sahara
-    </MenuItem>,
-    <MenuItem value="YE" key="YE">
-      Yemen
-    </MenuItem>,
-    <MenuItem value="ZM" key="ZM">
-      Zambia
-    </MenuItem>,
-    <MenuItem value="ZW" key="ZW">
-      Zimbabwe
-    </MenuItem>
-  ];
-
->>>>>>> 79c00e07
   renderFormActions = () => {
     const { loading, lastUpdated, errors } = this.props;
 
