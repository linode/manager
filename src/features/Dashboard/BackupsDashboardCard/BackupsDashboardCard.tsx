import * as classNames from 'classnames';
import { compose } from 'ramda';
import * as React from 'react';
import { Link, RouteComponentProps, withRouter } from 'react-router-dom';

import Paper from '@material-ui/core/Paper';
import { StyleRulesCallback, Theme, withStyles, WithStyles } from '@material-ui/core/styles';
import Typography from '@material-ui/core/Typography';
import Backup from '@material-ui/icons/Backup';

import DashboardCard from '../DashboardCard';

type ClassNames = 'root'
| 'itemTitle'
| 'header'
| 'icon'
| 'section'
| 'sectionLink'
| 'title'
| 'ctaLink';

const styles: StyleRulesCallback<ClassNames> = (theme: Theme) => ({
  root: {
    width: '100%',
  },
  header: {
    textAlign: 'center',
    fontSize: 18,
  },
  icon: {
    color: theme.color.blueDTwhite,
    margin: theme.spacing.unit,
    fontSize: 32,
  },
  itemTitle: {
    marginBottom: theme.spacing.unit,
    color: theme.color.blueDTwhite,
  },
  section: {
    padding: theme.spacing.unit * 3,
    borderBottom: `1px solid ${theme.palette.divider}`,
  },
  sectionLink: {
    cursor: 'pointer',
  },
  title: {
    background: theme.bg.offWhite,
    display: 'flex',
    flexFlow: 'row nowrap',
    alignItems: 'center',
    justifyContent: 'center',
    padding: `${theme.spacing.unit}px !important`,
  },
  ctaLink: {
    display: 'block',
  },
});

interface Props {
  accountBackups: boolean;
  linodesWithoutBackups: number;
  openBackupDrawer: () => void;
}

type CombinedProps = Props & RouteComponentProps<{}> & WithStyles<ClassNames>;

export const BackupsDashboardCard: React.StatelessComponent<CombinedProps> = (props) => {
  const { accountBackups, classes, linodesWithoutBackups, openBackupDrawer } = props;

  if (accountBackups && !linodesWithoutBackups) { return null; }

  return (
    <DashboardCard>
      <Paper className={classNames(
        {
          [classes.section]: true,
          [classes.title]: true
        }
      )}>
        <Backup className={classes.icon} />
        <Typography className={classes.header} variant="headline">
          Back Up Your Data and Keep it Safe
        </Typography>
      </Paper>
<<<<<<< HEAD
      <Link to="/account/settings" data-qa-account-link className={classes.ctaLink}>
        <Paper className={classNames(
          {
            [classes.section]: true,
            [classes.sectionLink]: true
          }
          )}
        >
          <Typography variant="subheading" className={classes.itemTitle} >
            Linode Backup Auto-Enrollment
          </Typography>
          <Typography variant="caption" >
            If you enable this global setting, new Linodes will be automatically enrolled
            in the Backups service.
          </Typography>
        </Paper>
      </Link>
=======
      {!accountBackups &&
        <Link to="/account/settings" data-qa-account-link>
          <Paper className={classNames(
            {
              [classes.section]: true,
              [classes.sectionLink]: true
            }
            )}
          >
            <Typography variant="subheading" className={classes.itemTitle} >
              Linode Backup Auto-Enrollment
            </Typography>
            <Typography variant="caption" >
              If you enable this global setting, new Linodes will be automatically enrolled
              in the Backups service.
            </Typography>
          </Paper>
        </Link>
      }
>>>>>>> f6460a90
      {/* Only show this section if the user has Linodes without backups */}
      {Boolean(linodesWithoutBackups) &&
        <a onClick={openBackupDrawer} data-qa-backup-existing className={classes.ctaLink} href="javascript:;">
          <Paper
            className={classNames(
              {
                [classes.section]: true,
                [classes.sectionLink]: true
              }
            )}
          >
            <Typography variant="subheading" className={classes.itemTitle} >
              Enable Backups for Existing Linodes
            </Typography>
            <Typography variant="caption" data-qa-linodes-message>
              {
                `You currently have
                ${linodesWithoutBackups} ${linodesWithoutBackups > 1 ? 'Linodes' : 'Linode'}
                without backups. Enable backups to protect your data.`
              }
            </Typography>
          </Paper>
        </a>
      }
    </DashboardCard>
  );
};

BackupsDashboardCard.displayName = "BackupsDashboardCard";

const styled = withStyles(styles, { withTheme: true });

const enhanced: any = compose(
  styled,
  withRouter,
)(BackupsDashboardCard)

export default enhanced;<|MERGE_RESOLUTION|>--- conflicted
+++ resolved
@@ -82,27 +82,8 @@
           Back Up Your Data and Keep it Safe
         </Typography>
       </Paper>
-<<<<<<< HEAD
-      <Link to="/account/settings" data-qa-account-link className={classes.ctaLink}>
-        <Paper className={classNames(
-          {
-            [classes.section]: true,
-            [classes.sectionLink]: true
-          }
-          )}
-        >
-          <Typography variant="subheading" className={classes.itemTitle} >
-            Linode Backup Auto-Enrollment
-          </Typography>
-          <Typography variant="caption" >
-            If you enable this global setting, new Linodes will be automatically enrolled
-            in the Backups service.
-          </Typography>
-        </Paper>
-      </Link>
-=======
       {!accountBackups &&
-        <Link to="/account/settings" data-qa-account-link>
+        <Link to="/account/settings" data-qa-account-link className={classes.ctaLink}>
           <Paper className={classNames(
             {
               [classes.section]: true,
@@ -120,7 +101,6 @@
           </Paper>
         </Link>
       }
->>>>>>> f6460a90
       {/* Only show this section if the user has Linodes without backups */}
       {Boolean(linodesWithoutBackups) &&
         <a onClick={openBackupDrawer} data-qa-backup-existing className={classes.ctaLink} href="javascript:;">
