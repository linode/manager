--- conflicted
+++ resolved
@@ -105,12 +105,7 @@
       </Paper>
       <Paper className={classes.section}>
         <Typography variant="body1" data-qa-group-cta-body>
-<<<<<<< HEAD
         You now have the ability to import your Display Groups from Classic Manager as tags and they will be associated with your Domains and Linodes. This will give you the ability to organize and view your Linodes by tags. <strong>Your existing tags will not be affected.</strong>
-=======
-          You now have the ability to import your Display Groups in the Classic Manager to tags and they will be associated to your Domains and Linodes.
-          This will give you the ability to organize and view your Linodes by tags. Your existing tags will not be affected.
->>>>>>> 9bed4996
         </Typography>
         <Button
           type="primary"
