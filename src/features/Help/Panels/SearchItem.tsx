<<<<<<< HEAD
import OpenInNew from '@material-ui/icons/OpenInNew';
=======
import Arrow from 'src/assets/icons/diagonalArrow.svg';

import { compose } from 'ramda';
>>>>>>> 722876a7
import * as React from 'react';
import { compose } from 'recompose';
import ListItem from 'src/components/core/ListItem';
import { StyleRulesCallback, withStyles, WithStyles } from 'src/components/core/styles';
import Typography from 'src/components/core/Typography';
import { Item } from 'src/components/EnhancedSelect';
import RenderGuard from 'src/components/RenderGuard';

type ClassNames = 'root'
| 'label'
| 'source'
| 'icon'
| 'row';

const styles: StyleRulesCallback<ClassNames> = (theme) => ({
  root: {
    flexDirection: 'column',
    alignItems: 'flex-start',
  },
  label: {
    display: 'inline',
    color: theme.palette.text.primary,
    maxWidth: '95%',
  },
  icon: {
    display: 'inline-block',
    width: 12,
    height: 12,
    position: 'relative',
    top: 5,
    marginLeft: theme.spacing.unit / 2,
    color: theme.palette.primary.main,
  },
  source: {
    marginTop: theme.spacing.unit / 2,
    fontFamily: 'LatoWebBold',
  },
  row: {
    display: 'flex',
    width: '100%',
    justifyContent: 'space-between',
  },
});

interface Props {
  item: Item;
  highlighted: boolean;
}

type CombinedProps = Props & WithStyles<ClassNames>;

const searchItem: React.StatelessComponent<CombinedProps> = (props) => {
  const getLabel = () => {
    if (isFinal) {
      return item.label ? `Search for "${item.label}"` : 'Search';
    } else { return item.label}
  }

  const { classes, item } = props;
  const source = item.data ? item.data.source : '';
  const isFinal = source === 'finalLink';

  return (
    <React.Fragment>
      <ListItem className={classes.root} component="div">
        <div className={classes.row}>
          <div className={classes.label} dangerouslySetInnerHTML={{__html: getLabel()}} />
          {!isFinal && <Arrow className={classes.icon} />}
        </div>
        {!isFinal && <Typography variant="caption" className={classes.source}>{source}</Typography>}
      </ListItem>
    </React.Fragment>
  );
}

const styled = withStyles(styles);

export default compose<CombinedProps, Props>(
  styled,
  RenderGuard
  )(searchItem);<|MERGE_RESOLUTION|>--- conflicted
+++ resolved
@@ -1,10 +1,4 @@
-<<<<<<< HEAD
-import OpenInNew from '@material-ui/icons/OpenInNew';
-=======
 import Arrow from 'src/assets/icons/diagonalArrow.svg';
-
-import { compose } from 'ramda';
->>>>>>> 722876a7
 import * as React from 'react';
 import { compose } from 'recompose';
 import ListItem from 'src/components/core/ListItem';
