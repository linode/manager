--- conflicted
+++ resolved
@@ -141,7 +141,7 @@
       loading: false,
     })
   }
-  
+
   loadSelectedEntities = () => {
     this.setState({ loading: true });
     const entity = this.state.ticket.entity_type;
@@ -222,12 +222,12 @@
   onInputValueChange = (inputValue:string) => {
     this.setState({ inputValue });
   }
-  
+
   onSubmit = () => {
     const { description, entity_type, entity_id, summary } = this.state.ticket;
     const { onSuccess } = this.props;
     if (!['none','general'].includes(entity_type) && !entity_id) {
-      this.setState({ 
+      this.setState({
         errors: [{ field: 'input', reason: `Please select a ${entityIdtoNameMap[entity_type]}.`}]
       });
       return;
@@ -301,14 +301,10 @@
           />
         }
 
-        <Typography 
+        <Typography
           data-qa-support-ticket-helper-text
         >
-<<<<<<< HEAD
           {`We love our customers, and we're here to help if you need us.
-=======
-          We love helping our customers.
->>>>>>> c88a06ca
           Please keep in mind that not all topics are within the scope of our support.
           For overall system status, please see `}
           <a href="https://status.linode.com">status.linode.com</a>.
@@ -326,7 +322,7 @@
           {this.renderEntityTypes()}
           <MenuItem key={'general'} value={'general'}>None/General</MenuItem>
         </TextField>
-        
+
         {!['none','general'].includes(ticket.entity_type) &&
           <EnhancedSelect
             options={data}
