--- conflicted
+++ resolved
@@ -28,14 +28,10 @@
   | 'expButton'
   | 'toggle'
   | 'isCurrentUser'
-<<<<<<< HEAD
   | 'formattedText'
   | 'hivelyContainer'
   | 'hivelyLink'
   | 'hivelyImage';
-=======
-  | 'formattedText';
->>>>>>> c88a06ca
 
 const styles: StyleRulesCallback<ClassNames> = (theme: Theme & Linode.Theme) => ({
   '@keyframes fadeIn': {
@@ -118,7 +114,6 @@
   formattedText: {
     whiteSpace: 'pre-line',
   },
-<<<<<<< HEAD
   hivelyLink: {
     textDecoration: 'none',
     color: theme.color.black,
@@ -133,8 +128,6 @@
     alignItems: 'center',
     marginTop: theme.spacing.unit * 2,
   }
-=======
->>>>>>> c88a06ca
 });
 
 interface Props {
@@ -216,7 +209,6 @@
     return data!;
   }
 
-<<<<<<< HEAD
   renderHively = (linodeUsername: string, ticketId: string, replyId: string) => {
     const { classes } = this.props;
     const href = `https://secure.teamhively.com/ratings/add/account/587/source/hs/ext/${linodeUsername}/ticket/${ticketId}-${replyId}/rating/`;
@@ -248,8 +240,6 @@
     )
   }
 
-=======
->>>>>>> c88a06ca
   renderAvatar(url: string) {
     const { classes } = this.props;
 
@@ -269,7 +259,7 @@
 
     const truncatedText = truncateText(data.description, 175);
     const text = open ? data.description : truncatedText;
-    
+
     return (
       <Grid item className={classes.root}>
         <Paper className={
