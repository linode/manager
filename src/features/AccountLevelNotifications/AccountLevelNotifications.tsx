--- conflicted
+++ resolved
@@ -1,22 +1,9 @@
-import { compose, contains, filter, pathOr, prop, propSatisfies, uniqBy } from 'ramda';
+import { compose, contains, filter, pathOr, propSatisfies } from 'ramda';
 import * as React from 'react';
-<<<<<<< HEAD
-import { Subscription } from 'rxjs/Rx';
-import {
-  compose,
-  contains,
-  filter,
-  pathOr,
-  propSatisfies,
-} from 'ramda';
-
-import { withStyles, StyleRulesCallback, Theme, WithStyles } from 'material-ui';
-=======
 import 'rxjs/add/operator/map';
 import { Subscription } from 'rxjs/Subscription';
 
 import { StyleRulesCallback, Theme, withStyles, WithStyles } from '@material-ui/core/styles';
->>>>>>> a6859831
 
 import Notice from 'src/components/Notice';
 import notifications$ from 'src/notifications';
