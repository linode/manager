import * as React from 'react';
import Button from 'src/components/Button';
import { StyleRulesCallback, withStyles, WithStyles } from 'src/components/core/styles';
import Typography from 'src/components/core/Typography';
import ExpansionPanel from 'src/components/ExpansionPanel';

type ClassNames = 'root' | 'helperText';

const styles: StyleRulesCallback<ClassNames> = (theme) => ({
  root: {},
  helperText: {
    marginBottom: theme.spacing.unit * 2,
  }
});

interface Props {
  openDrawer: () => void;
}

type CombinedProps = Props & WithStyles<ClassNames>;

export const ImportGroupsAsTags: React.StatelessComponent<CombinedProps> = (props) => {
  const { classes, openDrawer } = props;
  return (
    <ExpansionPanel
      className={classes.root}
      defaultExpanded={true}
      heading={"Import Display Groups as Tags!"}
    >
      <Typography variant="body1" className={classes.helperText}>
<<<<<<< HEAD
      You now have the ability to import your Display Groups in the Classic Manager to tags and they will be associated to your Domains and Linodes.  
      This will give you the ability to organize and view your Linodes by tags. Your existing tags will not be affected.
      </Typography>
      <Button type="primary" onClick={openDrawer} data-qa-open-group-import-drawer>
        Import Display Groups!
=======
        You now have the ability to import your Display Groups from Classic Manager as tags and they will be associated with your Domains and Linodes. This will give you the ability to organize and view your Linodes by tags. <strong>Your existing tags will not be affected.</strong>
      </Typography>
      <Button type="primary" onClick={openDrawer} data-qa-open-group-import-drawer>
        Import Display Groups Now
>>>>>>> eec2ce8c
      </Button>
    </ExpansionPanel>
  );
};

const styled = withStyles(styles);

export default styled(ImportGroupsAsTags);<|MERGE_RESOLUTION|>--- conflicted
+++ resolved
@@ -28,18 +28,10 @@
       heading={"Import Display Groups as Tags!"}
     >
       <Typography variant="body1" className={classes.helperText}>
-<<<<<<< HEAD
-      You now have the ability to import your Display Groups in the Classic Manager to tags and they will be associated to your Domains and Linodes.  
-      This will give you the ability to organize and view your Linodes by tags. Your existing tags will not be affected.
-      </Typography>
-      <Button type="primary" onClick={openDrawer} data-qa-open-group-import-drawer>
-        Import Display Groups!
-=======
         You now have the ability to import your Display Groups from Classic Manager as tags and they will be associated with your Domains and Linodes. This will give you the ability to organize and view your Linodes by tags. <strong>Your existing tags will not be affected.</strong>
       </Typography>
       <Button type="primary" onClick={openDrawer} data-qa-open-group-import-drawer>
         Import Display Groups Now
->>>>>>> eec2ce8c
       </Button>
     </ExpansionPanel>
   );
