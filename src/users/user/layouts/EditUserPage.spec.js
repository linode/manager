import { mount } from 'enzyme';
import React from 'react';
import sinon from 'sinon';

import { EditUserPage } from '~/users/user/layouts/EditUserPage';

import {
  createSimulatedEvent,
  expectDispatchOrStoreErrors,
  expectRequest,
} from '~/test.helpers';
import { testUser } from '~/data/users';


describe('users/user/layouts/EditUserPage', () => {
  const sandbox = sinon.sandbox.create();

  afterEach(() => {
    sandbox.restore();
  });

  const dispatch = sandbox.stub();

<<<<<<< HEAD
  // it('should render without error', () => {
  //   const mockDispatch = jest.fn();
  //   const wrapper = shallow(<EditUserPage dispatch={mockDispatch} user={testUser} />);
  //   expect(wrapper).toMatchSnapshot();
  // });

  it.skip('should commit changes to the API', async () => {
=======
  it('should commit changes to the API', async () => {
>>>>>>> 8cebcb5c
    const page = mount(
      <EditUserPage
        dispatch={dispatch}
        user={testUser}
      />
    );

    page.find('input[name="username"]')
      .simulate('change', createSimulatedEvent('username', 'the-username'));
    page.find('input[name="email"]')
      .simulate('change', createSimulatedEvent('email', 'the-email'));

    dispatch.reset();
    await page.find('Form').props().onSubmit({ preventDefault() { } });

    expect(dispatch.callCount).toBe(1);

    await expectDispatchOrStoreErrors(dispatch.firstCall.args[0], [
      ([fn]) => expectRequest(fn, `/account/users/${testUser.username}`, {
        method: 'PUT',
        body: {
          username: 'the-username',
          email: 'the-email',
          restricted: false,
        },
      }),
    ], 4);
  });
});<|MERGE_RESOLUTION|>--- conflicted
+++ resolved
@@ -11,8 +11,10 @@
 } from '~/test.helpers';
 import { testUser } from '~/data/users';
 
-
-describe('users/user/layouts/EditUserPage', () => {
+/**
+ * This is testing UserForm, not EditUserPage.
+ */
+describe.skip('users/user/layouts/EditUserPage', () => {
   const sandbox = sinon.sandbox.create();
 
   afterEach(() => {
@@ -21,17 +23,7 @@
 
   const dispatch = sandbox.stub();
 
-<<<<<<< HEAD
-  // it('should render without error', () => {
-  //   const mockDispatch = jest.fn();
-  //   const wrapper = shallow(<EditUserPage dispatch={mockDispatch} user={testUser} />);
-  //   expect(wrapper).toMatchSnapshot();
-  // });
-
-  it.skip('should commit changes to the API', async () => {
-=======
   it('should commit changes to the API', async () => {
->>>>>>> 8cebcb5c
     const page = mount(
       <EditUserPage
         dispatch={dispatch}
