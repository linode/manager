import React, { Component, PropTypes } from 'react';
import { connect } from 'react-redux';
import { Link } from 'react-router';
import { push } from 'react-router-redux';

import { Tabs } from 'linode-components/tabs';

import { users } from '~/api';
import { getObjectByLabelLazily } from '~/api/util';
<<<<<<< HEAD
=======
import { setTitle } from '~/actions/title';
import { setError } from '~/actions/errors';
>>>>>>> 2ef41bb3

export class IndexPage extends Component {
  static async preload({ dispatch, getState }, { username }) {
    await dispatch(getObjectByLabelLazily('users', username, 'username'));
    const user = await dispatch(users.one([username]));
    if (user.restricted) {
      await dispatch(users.permissions.one([username]));
    }
  }

  async componentDidMount() {
    const { dispatch, user } = this.props;
    dispatch(setTitle(user.username));
  }

  render() {
    if (!this.props.user) {
      return null;
    }

    const { username, restricted } = this.props.user;
    const tabList = [{ name: 'Dashboard', link: '' }];
    if (restricted) {
      tabList.push({ name: 'Permissions', link: '/permissions' });
    }
    const tabs = tabList.map(t => ({ ...t, link: `/users/${username}${t.link}` }));

    return (
      <div>
        <header className="main-header">
          <div className="container">
            <div className="float-sm-left">
              <Link to="/users">Users</Link>
              <h1 title={username}>
                <Link to={`/users/${username}`}>
                  {username}
                </Link>
              </h1>
            </div>
          </div>
        </header>
        <div className="main-header-fix"></div>
        <Tabs
          tabs={tabs}
          onClick={(e, tabIndex) => {
            e.stopPropagation();
            this.props.dispatch(push(tabs[tabIndex].link));
          }}
          pathname={location.pathname}
        >
          {this.props.children}
        </Tabs>
      </div>
    );
  }
}

IndexPage.propTypes = {
  dispatch: PropTypes.func,
  user: PropTypes.object,
  children: PropTypes.node,
};

export function selectUser(state, props) {
  const { users } = state.api.users;
  const { username } = props.params;
  const user = users[username];
  return { user };
}

export default connect(selectUser)(IndexPage);<|MERGE_RESOLUTION|>--- conflicted
+++ resolved
@@ -7,11 +7,9 @@
 
 import { users } from '~/api';
 import { getObjectByLabelLazily } from '~/api/util';
-<<<<<<< HEAD
-=======
+
 import { setTitle } from '~/actions/title';
-import { setError } from '~/actions/errors';
->>>>>>> 2ef41bb3
+
 
 export class IndexPage extends Component {
   static async preload({ dispatch, getState }, { username }) {
