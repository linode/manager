--- conflicted
+++ resolved
@@ -18,10 +18,7 @@
     this.state = {
       username: props.username,
       email: props.email,
-<<<<<<< HEAD
       restricted: props.restricted,
-=======
->>>>>>> a346a01f
       password: '',
     };
   }
@@ -73,7 +70,6 @@
             <FormGroupError errors={errors} name="email" />
           </div>
         </FormGroup>
-<<<<<<< HEAD
         {this.props.username ? null :
           <FormGroup errors={errors} name="password" className="row">
             <label className="col-sm-2 col-form-label">Password</label>
@@ -105,17 +101,6 @@
               />
             </Checkboxes>
             <FormGroupError errors={errors} name="restricted" />
-=======
-        <FormGroup errors={errors} name="password" className="row">
-          <label className="col-sm-2 col-form-label">Password</label>
-          <div className="col-sm-10">
-            <PasswordInput
-              onChange={password => this.setState({ password })}
-              value={password}
-              id="new-password"
-            />
-            <FormGroupError errors={errors} name="password" />
->>>>>>> a346a01f
           </div>
         </FormGroup>
         <ErrorSummary errors={errors} />
@@ -133,18 +118,12 @@
   onSubmit: PropTypes.func,
   username: PropTypes.string,
   email: PropTypes.string,
-<<<<<<< HEAD
   restricted: PropTypes.bool,
-=======
->>>>>>> a346a01f
   errors: PropTypes.any,
 };
 
 UserForm.defaultProps = {
   username: '',
   email: '',
-<<<<<<< HEAD
   restricted: true,
-=======
->>>>>>> a346a01f
 };