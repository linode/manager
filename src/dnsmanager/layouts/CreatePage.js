import React, { Component, PropTypes } from 'react';
import { connect } from 'react-redux';
import { push } from 'react-router-redux';

import Card from '~/components/Card';
import Tabs from '~/components/Tabs';
import { setSource } from '~/actions/source';
import { setTitle } from '~/actions/title';
import { dnszones } from '~/api';
import NewMasterZone from '../components/NewMasterZone';
import NewSlaveZone from '../components/NewSlaveZone';
import { reduceErrors } from '~/errors';

export class CreatePage extends Component {
  constructor(props) {
    super(props);
    this.addZone = this.addZone.bind(this);
    this.zoneStateChange = this.zoneStateChange.bind(this);
    this.state = {
      tabIndex: 0,
      loading: false,
      newMasterZone: {
        dnszone: '',
        soa_email: props.email,
        type: 'master',
        loading: false,
        errors: {},
      },
      newSlaveZone: {
        dnszone: '',
        master_ips: [],
        type: 'slave',
        loading: false,
        errors: {},
      },
    };
  }

  componentDidMount() {
    const { dispatch } = this.props;
    dispatch(setSource(__filename));
    dispatch(setTitle('Add a zone'));
  }

  async addZone(e, tab) {
    e.preventDefault();
    const { dispatch } = this.props;
    this.setState({ [tab]: {
      ...this.state[tab],
      loading: true,
    } });
    try {
      await dispatch(dnszones.post(this.state[tab]));
      await dispatch(push('/dnsmanager'));
    } catch (response) {
      const errors = await reduceErrors(response);
      this.setState({ [tab]: {
        ...this.state[tab],
        loading: false,
        errors,
      } });
    }
  }

  zoneStateChange(field, tab) {
    return e => {
      let value = e.target.value;
      if (field === 'master_ips') {
        value = value.split(';');
      }
      this.setState({ [tab]: {
        ...this.state[tab],
        [field]: value,
      } });
    };
  }

  render() {
    const tabs = [
      {
        name: 'New Master',
        children: (
          <NewMasterZone
<<<<<<< HEAD
            onSubmit={(e) => this.addZone(e, 'newMasterZone')}
            onChange={(e) => this.zoneStateChange(e, 'newMasterZone')}
            soa_email={this.state.newMasterZone.soa_email}
            dnszone={this.state.newMasterZone.dnszone}
            loading={this.state.newMasterZone.loading}
            errors={this.state.newMasterZone.errors}
=======
            onSubmit={this.addMasterZone}
            onChange={this.newMasterZoneChange}
            soa_email={this.state.newMasterZone.soa_email}
            dnszone={this.state.newMasterZone.dnszone}
>>>>>>> 3a6b9180
          />
        ),
      },
      {
        name: 'New Slave',
<<<<<<< HEAD
        children: (
          <NewSlaveZone
            onSubmit={(e) => this.addZone(e, 'newSlaveZone')}
            onChange={(e) => this.zoneStateChange(e, 'newSlaveZone')}
            master_ips={this.state.newSlaveZone.master_ips}
            dnszone={this.state.newSlaveZone.dnszone}
            loading={this.state.newSlaveZone.loading}
            errors={this.state.newSlaveZone.errors}
          />
        ),
=======
        children: 'TODO',
>>>>>>> 3a6b9180
      },
      {
        name: 'Import',
        children: 'TODO',
      },
      {
        name: 'Clone',
        children: 'TODO',
      },
    ];
<<<<<<< HEAD
=======

>>>>>>> 3a6b9180
    return (
      <div className="container create-page">
        <header>
          <h1>Add a zone</h1>
        </header>
        <Card title="Source">
          <Tabs
            tabs={tabs}
<<<<<<< HEAD
            onClick={(_, index) => this.setState({ tabIndex: index })}
=======
            onClick={index => this.setState({ tabIndex: index })}
>>>>>>> 3a6b9180
            selected={this.state.tabIndex}
            isSubTabs
          />
        </Card>
      </div>
    );
  }
}

CreatePage.propTypes = {
  dispatch: PropTypes.func.isRequired,
  email: PropTypes.string.isRequired,
};

function select(state) {
  return {
    email: state.authentication.email,
  };
}

export default connect(select)(CreatePage);<|MERGE_RESOLUTION|>--- conflicted
+++ resolved
@@ -81,25 +81,17 @@
         name: 'New Master',
         children: (
           <NewMasterZone
-<<<<<<< HEAD
             onSubmit={(e) => this.addZone(e, 'newMasterZone')}
             onChange={(e) => this.zoneStateChange(e, 'newMasterZone')}
             soa_email={this.state.newMasterZone.soa_email}
             dnszone={this.state.newMasterZone.dnszone}
             loading={this.state.newMasterZone.loading}
             errors={this.state.newMasterZone.errors}
-=======
-            onSubmit={this.addMasterZone}
-            onChange={this.newMasterZoneChange}
-            soa_email={this.state.newMasterZone.soa_email}
-            dnszone={this.state.newMasterZone.dnszone}
->>>>>>> 3a6b9180
           />
         ),
       },
       {
         name: 'New Slave',
-<<<<<<< HEAD
         children: (
           <NewSlaveZone
             onSubmit={(e) => this.addZone(e, 'newSlaveZone')}
@@ -110,9 +102,6 @@
             errors={this.state.newSlaveZone.errors}
           />
         ),
-=======
-        children: 'TODO',
->>>>>>> 3a6b9180
       },
       {
         name: 'Import',
@@ -123,10 +112,7 @@
         children: 'TODO',
       },
     ];
-<<<<<<< HEAD
-=======
 
->>>>>>> 3a6b9180
     return (
       <div className="container create-page">
         <header>
@@ -135,11 +121,7 @@
         <Card title="Source">
           <Tabs
             tabs={tabs}
-<<<<<<< HEAD
             onClick={(_, index) => this.setState({ tabIndex: index })}
-=======
-            onClick={index => this.setState({ tabIndex: index })}
->>>>>>> 3a6b9180
             selected={this.state.tabIndex}
             isSubTabs
           />
