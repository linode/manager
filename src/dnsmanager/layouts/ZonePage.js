import React, { Component, PropTypes } from 'react';
import { connect } from 'react-redux';
import _ from 'lodash';

import { showModal, hideModal } from '~/actions/modal';
import { formatDNSSeconds, ONE_DAY } from '../components/SelectDNSSeconds';
import EditSOARecord from '../components/EditSOARecord';
import EditNSRecord from '../components/EditNSRecord';
import EditMXRecord from '../components/EditMXRecord';
import EditARecord from '../components/EditARecord';
import EditTXTRecord from '../components/EditTXTRecord';
<<<<<<< HEAD
import EditSRVRecord from '../components/EditSRVRecord';
=======
import EditCNAMERecord from '../components/EditCNAMERecord';
>>>>>>> 4f1ff44e
import { setError } from '~/actions/errors';
import { dnszones } from '~/api';
import { getObjectByLabelLazily } from '~/api/util';
import { setSource } from '~/actions/source';
import { setTitle } from '~/actions/title';
import { Button } from '~/components/buttons';
import { Card } from '~/components/cards';
import SecondaryTable from '~/components/SecondaryTable';
import { NAME_SERVERS } from '~/constants';

export class ZonePage extends Component {
  static async preload({ dispatch, getState }, { dnszoneLabel }) {
    try {
      const { id } = await dispatch(getObjectByLabelLazily('dnszones', dnszoneLabel, 'dnszone'));
      await dispatch(dnszones.records.all([id]));
    } catch (e) {
      // eslint-disable-next-line no-console
      console.error(e);
      dispatch(setError(e));
    }
  }

  constructor(props) {
    super(props);

    const updateCurrentDNSZone = (props) => {
      const currentDNSZone = Object.values(props.dnszones.dnszones).filter(
        d => d.dnszone === props.params.dnszoneLabel)[0];
      this.state = {
        currentDNSZone: {
          ...currentDNSZone,
          _groupedRecords: _.groupBy(currentDNSZone._records.records, 'type'),
        },
      };
    };

    // currentDNSZone needs to be updated now and every time props changes
    this.componentWillReceiveProps = updateCurrentDNSZone;
    updateCurrentDNSZone(props);
  }

  async componentDidMount() {
    const { dispatch } = this.props;
    dispatch(setSource(__filename));

    dispatch(setTitle('DNS Manager'));
  }

  formatNSRecords() {
    const { currentDNSZone } = this.state;
    const nsRecords = NAME_SERVERS.map(ns => ({
      target: ns,
      ttl_sec: ONE_DAY,
      name: currentDNSZone.dnszone,
    }));

    const { NS } = currentDNSZone._groupedRecords;
    (NS || []).forEach(record => {
      nsRecords.push({
        ...record,
        name: record.name || currentDNSZone.dnszone,
      });
    });

    return nsRecords.map((record, i) => ({
      ...record,
      nav: i < NAME_SERVERS.length ? <small className="text-muted">Read-only</small> : (
        <div>
          <Button
            onClick={this.renderEditNSRecord('Edit NS Record', record.id)}
            className="btn-secondary"
          >Edit</Button>
          <Button className="btn-secondary">Delete</Button>
        </div>
      ),
    }));
  }

  formatMXRecords() {
    const { currentDNSZone } = this.state;

    const { MX } = currentDNSZone._groupedRecords;
    return (MX || []).map(record => ({
      ...record,
      name: record.name || currentDNSZone.dnszone,
    }));
  }

  formatARecords() {
    const { currentDNSZone } = this.state;

    const { A, AAAA } = currentDNSZone._groupedRecords;
    return (A || []).concat(AAAA || []).filter(a => a !== undefined);
  }

  formatSRVRecords() {
    const { currentDNSZone } = this.state;

    const { SRV } = currentDNSZone._groupedRecords;
    return (SRV || []).map(record => ({
      ...record, domain: currentDNSZone.dnszone,
    }));
  }

  formatTXTRecords() {
    const { currentDNSZone } = this.state;

    const { TXT } = currentDNSZone._groupedRecords;
    return (TXT || []).map(record => ({
      ...record,
      name: record.name || currentDNSZone.dnszone,
    }));
  }

  formatCNAMERecords() {
    const { currentDNSZone } = this.state;

    const { CNAME } = currentDNSZone._groupedRecords;
    return (CNAME || []).map(record => ({
      ...record,
      name: record.name || currentDNSZone.dnszone,
    }));
  }

  renderRecords = ({ title, id, records, labels, keys, nav, navOnClick }) => {
    let cardContents = <p>No records created.</p>;
    if (records && records.length) {
      cardContents = (
        <SecondaryTable
          labels={labels}
          keys={keys}
          rows={records}
        />
      );
    }

    const titleSingular =
      title[title.length - 1] === 's' ? title.substring(0, title.length - 1) : title;

    return (
      <Card
        title={title}
        id={id}
        nav={nav === undefined ? <Button onClick={navOnClick}>Add {titleSingular}</Button> : nav}
      >
        {cardContents}
      </Card>
    );
  }

  renderEditRecord(title, component, props = {}) {
    const { dispatch } = this.props;
    const { currentDNSZone: zone } = this.state;
    return () => dispatch(showModal(
      title,
      React.createElement(component, {
        ...props,
        dispatch,
        zone,
        close: () => dispatch(hideModal()),
      })));
  }

  renderEditSOARecord(title) {
    return this.renderEditRecord(title, EditSOARecord);
  }

  renderEditNSRecord(title, id) {
    return this.renderEditRecord(title, EditNSRecord, { id });
  }

  renderEditMXRecord(title, id) {
    return this.renderEditRecord(title, EditMXRecord, { id });
  }

  renderEditARecord(title, id) {
    return this.renderEditRecord(title, EditARecord, { id });
  }

  renderEditTXTRecord(title, id) {
    return this.renderEditRecord(title, EditTXTRecord, { id });
  }

<<<<<<< HEAD
  renderEditSRVRecord(title, id) {
    return this.renderEditRecord(title, EditSRVRecord, { id });
=======
  renderEditCNAMERecord(title, id) {
    return this.renderEditRecord(title, EditCNAMERecord, { id });
>>>>>>> 4f1ff44e
  }

  render() {
    const { currentDNSZone } = this.state;

    const formatSeconds = (records) => records.map(record => {
      const { ttl_sec: ttlSec } = record;
      const { ttl_sec: defaultTTLSec } = currentDNSZone;
      return {
        ...record,
        ttl_sec: formatDNSSeconds(ttlSec, defaultTTLSec),
      };
    });
    const addNav = (records, onEdit, onDelete) => records.map(record => ({
      ...record, nav: (
        <div>
          <Button
            onClick={onEdit && onEdit(record.id)}
            className="btn-secondary"
          >Edit</Button>
          <Button
            onClick={onDelete && onDelete(record.id)}
            className="btn-secondary"
          >Delete</Button>
        </div>
      ),
    }));

    const nsRecords = formatSeconds(
      this.formatNSRecords());
    const mxRecords = formatSeconds(
      addNav(this.formatMXRecords(), (id) => this.renderEditMXRecord('Edit MX Record', id)));
    const aRecords = formatSeconds(
      addNav(this.formatARecords(), (id) => this.renderEditARecord('Edit A/AAAA Record', id)));
    const cnameRecords = formatSeconds(
      addNav(this.formatCNAMERecords(),
        (id) => this.renderEditCNAMERecord('Edit CNAME Record', id)));
    const txtRecords = formatSeconds(
      addNav(this.formatTXTRecords(), (id) => this.renderEditTXTRecord('Edit TXT Record', id)));
    const srvRecords = formatSeconds(
      addNav(this.formatSRVRecords(), (id) => this.renderEditSRVRecord('Edit SRV Record', id)));
    const soaRecord = {
      ...currentDNSZone,
      ttl_sec: formatDNSSeconds(currentDNSZone.ttl_sec),
      refresh_sec: formatDNSSeconds(currentDNSZone.refresh_sec),
      retry_sec: formatDNSSeconds(currentDNSZone.retry_sec),
      expire_sec: formatDNSSeconds(currentDNSZone.expire_sec, 604800),
      nav: (
        <div>
          <Button
            onClick={this.renderEditSOARecord('Edit SOA Record')}
            className="btn-secondary"
          >Edit</Button>
          <Button
            onClick={() => {}}
            className="btn-secondary"
          >Delete</Button>
        </div>
      ),
    };

    return (
      <div>
        <header className="main-header main-header--border">
          <div className="container">
            <h1 title={currentDNSZone.id}>
              {currentDNSZone.display_group ? `${currentDNSZone.display_group} / ` : ''}
              {currentDNSZone.dnszone}
            </h1>
          </div>
        </header>
        <div className="container">
          <this.renderRecords
            title="SOA Record"
            id="soa"
            records={[soaRecord]}
            labels={['Primary DNS', 'Email', 'Default TTL', 'Refresh Rate', 'Retry Rate',
                     'Expire Time', '']}
            keys={['dnszone', 'soa_email', 'ttl_sec', 'refresh_sec', 'retry_sec', 'expire_sec',
                   'nav']}
            nav={null}
          />
          <this.renderRecords
            title="NS Records"
            id="ns"
            records={nsRecords}
            navOnClick={this.renderEditNSRecord('Add NS Record')}
            labels={['Name Server', 'Subdomain', 'TTL', '']}
            keys={['target', 'name', 'ttl_sec', 'nav']}
          />
          <this.renderRecords
            title="MX Records"
            id="mx"
            records={mxRecords}
            navOnClick={this.renderEditMXRecord('Add MX Record')}
            labels={['Mail Server', 'Preference', 'Subdomain', '']}
            keys={['target', 'priority', 'name', 'nav']}
          />
          <this.renderRecords
            title="A/AAAA Records"
            id="a"
            records={aRecords}
            navOnClick={this.renderEditARecord('Add A/AAAA Record')}
            labels={['Hostname', 'IP Address', 'TTL', '']}
            keys={['name', 'target', 'ttl_sec', 'nav']}
          />
          <this.renderRecords
            title="CNAME Records"
            id="cname"
            navOnClick={this.renderEditCNAMERecord('Add CNAME Record')}
            records={cnameRecords}
            labels={['Hostname', 'Aliases to', 'TTL', '']}
            keys={['name', 'target', 'ttl_sec', 'nav']}
          />
          <this.renderRecords
            title="TXT Records"
            id="txt"
            records={txtRecords}
            navOnClick={this.renderEditTXTRecord('Add TXT Record')}
            labels={['Name', 'Value', 'TTL', '']}
            keys={['name', 'target', 'ttl_sec', 'nav']}
          />
          <this.renderRecords
            title="SRV Records"
            id="srv"
            records={srvRecords}
            navOnClick={this.renderEditSRVRecord('Add SRV Record')}
            labels={['Service', 'Priority', 'Domain', 'Weight', 'Port', 'Target', 'TTL', '']}
            keys={['service', 'priority', 'domain', 'weight', 'port', 'target', 'ttl_sec', 'nav']}
          />
        </div>
      </div>
    );
  }
}

ZonePage.propTypes = {
  dispatch: PropTypes.func.isRequired,
  dnszones: PropTypes.object.isRequired,
  params: PropTypes.shape({
    dnszoneLabel: PropTypes.string.isRequired,
  }),
};

function select(state) {
  return {
    dnszones: state.api.dnszones,
  };
}

export default connect(select)(ZonePage);<|MERGE_RESOLUTION|>--- conflicted
+++ resolved
@@ -9,11 +9,8 @@
 import EditMXRecord from '../components/EditMXRecord';
 import EditARecord from '../components/EditARecord';
 import EditTXTRecord from '../components/EditTXTRecord';
-<<<<<<< HEAD
 import EditSRVRecord from '../components/EditSRVRecord';
-=======
 import EditCNAMERecord from '../components/EditCNAMERecord';
->>>>>>> 4f1ff44e
 import { setError } from '~/actions/errors';
 import { dnszones } from '~/api';
 import { getObjectByLabelLazily } from '~/api/util';
@@ -197,13 +194,13 @@
     return this.renderEditRecord(title, EditTXTRecord, { id });
   }
 
-<<<<<<< HEAD
+
   renderEditSRVRecord(title, id) {
     return this.renderEditRecord(title, EditSRVRecord, { id });
-=======
+  }
+
   renderEditCNAMERecord(title, id) {
     return this.renderEditRecord(title, EditCNAMERecord, { id });
->>>>>>> 4f1ff44e
   }
 
   render() {
