import createBreakpoints from 'material-ui/styles/createBreakpoints';

const breakpoints = createBreakpoints({});

const LinodeTheme: Linode.Theme = {
  '@keyframes rotate': {
    from: {
      transform: 'rotate(0deg)',
    },
    to: {
      transform: 'rotate(360deg)',
    },
  },
  breakpoints: { breakpoints },
  overrides: {
    MuiAppBar: {
      colorDefault: {
        backgroundColor: 'inherit',
      },
    },
    MuiBackdrop: {
      root: {
        backgroundColor: 'rgba(255, 255, 255, 0.8)',
      },
    },
    MuiButton: {
      root: {
        textTransform: 'inherit',
        borderRadius: 0,
        fontSize: '1rem',
        fontWeight: 700,
        color: '#3B85D9',
        padding: '12px 28px 14px',
        '&:hover': {
          backgroundColor: '#fff',
        },
        '&:focus': {
          backgroundColor: 'transparent',
        },
      },
      raisedPrimary: {
        '&:hover, &:focus': {
          backgroundColor: '#5F99EA',
        },
        '&:active': {
          backgroundColor: '#3566AE',
        },
        '&$disabled': {
          color: 'white',
        },
      },
      raisedSecondary: {
        backgroundColor: 'transparent',
        color: '#3B85D9',
        border: '1px solid #3B85D9',
        padding: '11px 26px 13px',
        transition: 'border 225ms ease-in-out, color 225ms ease-in-out',
        '&:hover, &:focus': {
          backgroundColor: 'transparent',
          color: '#5F99EA',
          borderColor: '#5F99EA',
        },
        '&:active': {
          backgroundColor: 'transparent',
          color: '#3566AE',
          borderColor: '#3566AE',
        },
        '&$disabled': {
          borderColor: '#C9CACB',
          backgroundColor: 'transparent',
          color: '#C9CACB',
        },
        '&.cancel': {
          borderColor: 'transparent',
          marginLeft: 0,
          '&:hover, &:focus': {
            borderColor: '#5F99EA',
          },
        },
        '&.destructive': {
          borderColor: '#C44742',
          color: '#C44742',
          '&:hover, &:focus': {
            color: '#DF6560',
            borderColor: '#DF6560',
          },
          '&:active': {
            color: '#963530',
            borderColor: '#963530',
          },
        },
        '&.loading': {
          '& svg': {
            width: 22,
            height: 22,
            animation: 'rotate 2s linear infinite',
          },
        },
      },
    },
    MuiButtonBase: {
      root: {
        fontSize: '1rem',
      },
    },
    MuiCardHeader: {
      root: {
        backgroundColor: '#fbfbfb',
      },
    },
    MuiChip: {
      root: {
        backgroundColor: '#f4f4f4',
        height: 20,
        borderRadius: 4,
        color: '#555',
      },
      label: {
        paddingLeft: 4,
        paddingRight: 4,
      },
      deleteIcon: {
        color: '#aaa',
        width: 20,
        height: 20,
        marginLeft: 2,
      },
    },
    MuiCircularProgress: {
      circle: {
        strokeLinecap: 'inherit',
      },
    },
    MuiDialog: {
      paper: {
        boxShadow: '0 0 5px #bbb',
        maxWidth: '768px !important',
      },
    },
    MuiDialogActions: {
      root: {
        margin: 0,
        padding: '0 24px 24px 24px',
        justifyContent: 'flex-start',
        '& button': {
          marginRight: 8,
          '&:first-child': {
            marginLeft: 0,
          },
          '&:last-child': {
            marginRight: 0,
          },
        },
      },
      action: {
        margin: 0,
      },
    },
    MuiDialogTitle: {
      root: {
        borderBottom: '1px solid #eee',
        marginBottom: 20,
      },
    },
    MuiDrawer: {
      paper: {
        boxShadow: '0 0 5px #bbb',
        overflowY: 'overlay',
        fallbacks: {
          overflowY: 'auto',
        },
      },
    },
    MuiExpansionPanel: {},
    MuiExpansionPanelActions: {
      root: {
        display: 'block',
        backgroundColor: 'white',
      },
      action: {
        '&:first-child': {
          marginRight: 8,
        },
      },
    },
    MuiExpansionPanelDetails: {
      root: {
        padding: 16,
        backgroundColor: 'white',
      },
    },
    MuiExpansionPanelSummary: {
      root: {
        padding: '0 16px',
        backgroundColor: '#fbfbfb',
        '&:hover, &:focus': {
          '& h3': {
            color: '#5F99EA',
          },
        },
      },
      expanded: {
        minHeight: 48,
      },
      contentExpanded: {
        margin: '12px 0',
      },
      expandIcon: {
        transition: 'color 225ms ease-in-out',
        top: 0,
        right: 0,
        transform: 'none',
        color: '#3B85D9',
        '& svg': {
          width: 22,
          height: 22,
        },
      },
      expandIconExpanded: {
        transform: 'none',
      },
    },
    MuiFormControl: {
      root: {
        minHeight: 50,
        marginTop: 16,
        minWidth: 200,
      },
    },
    MuiFormControlLabel: {
      root: {
        marginLeft: -11,
      },
    },
    MuiFormLabel: {
      root: {
        color: '#555',
        fontWeight: 700,
        fontSize: '.9rem',
        marginBottom: 2,
      },
      focused: {
        color: '#555',
      },
      error: {
        color: '#555',
      },
    },
    MuiFormHelperText: {
      root: {
        flexBasis: '100%',
      },
      error: {
        color: '#CA0813',
      },
    },
    MuiInput: {
      root: {
        maxWidth: 415,
        border: '1px solid #ccc',
        alignItems: 'center',
        transition: 'border-color 225ms ease-in-out',
        lineHeight: 1,
        minHeight: 44,
        boxSizing: 'border-box',
        backgroundColor: 'white',
        [breakpoints.down('xs')]: {
          maxWidth: 250,
        },
        '& svg': {
          fontSize: 18,
          cursor: 'pointer',
          color: '#3B85D9',
          '&:hover': {
            color: '#5E9AEA',
          },
        },
        '&.affirmative': {
          borderColor: '#00B159',
        },
      },
      inputMultiline: {
        minHeight: 125,
        padding: '5px 12px',
      },
      focused: {
        borderColor: '#666',
      },
      error: {
        borderColor: '#CA0813',
      },
      disabled: {
        borderColor: '#f4f4f4',
      },
      input: {
        padding: '12px 12px 13px',
        fontSize: '.9rem',
        boxSizing: 'border-box',
      },
      inputType: {
        height: 'auto',
      },
      formControl: {
        'label + &': {
          marginTop: 0,
        },
      },
    },
    MuiInputLabel: {
      formControl: {
        position: 'relative',
      },
      shrink: {
        transform: 'none',
      },
    },
    MuiList: {
      padding: {
        paddingTop: 0,
        paddingBottom: 0,
      },
    },
    MuiListItem: {
      root: {
        '&.selectHeader': {
          opacity: 1,
          paddingBottom: 4,
          fontWeight: 700,
          fontSize: '1rem',
        },
      },
      disabled: {
        opacity: 1,
      },
    },
    MuiListItemText: {
      secondary: {
        marginTop: 4,
        lineHeight: '1.2em',
      },
    },
    MuiMenuItem: {
      root: {
        height: 'auto',
        fontWeight: 400,
        fontSize: '.9rem',
        whiteSpace: 'initial',
        textOverflow: 'initial',
        color: '#3B85D9',
        transition: `${'background-color 150ms cubic-bezier(0.4, 0, 0.2, 1), '}
        ${'color .2s cubic-bezier(0.4, 0, 0.2, 1)'}`,
        '&:hover, &:focus': {
          backgroundColor: '#3B85D9',
          color: 'white',
        },
        '& em': {
          fontStyle: 'normal !important',
        },
      },
      selected: {
        backgroundColor: 'white !important',
        color: '#3B85D9 !important',
        cursor: 'initial',
      },
    },
    MuiPopover: {
      paper: {
        boxShadow: '0 0 5px #ddd',
        borderRadius: 0,
        minWidth: 200,
        [breakpoints.up('lg')]: {
          minWidth: 250,
        },
      },
    },
    MuiSelect: {
      root: {},
      selectMenu: {
<<<<<<< HEAD
        padding: '5px 32px 5px 10px',
=======
        padding: '5px 32px 5px 16px',
>>>>>>> 0d95f928
        color: '#666',
        backgroundColor: '#fff',
        lineHeight: 2.2,
        minHeight: 40,
        '&:focus': {
          backgroundColor: '#fff',
        },
      },
      select: {
        '&[aria-pressed="true"]': {
          '&+ input + $icon': {
            transform: 'scale(1.25)',
            stroke: '#666',
          },
        },
      },
      icon: {
        marginTop: -5,
        width: 32,
        height: 32,
        fill: 'none',
        stroke: '#999',
        clipPath: 'inset(45% 0 0 0)',
        transition: 'transform 225ms ease-in-out, color 225ms ease-in-out',
      },
      disabled: {
        '&+ input + $icon': {
          opacity: '.5',
        },
      },
    },
    MuiSnackbarContent: {
      root: {
        boxShadow: '0 0 5px #ddd',
        color: '#666',
        padding: 16,
        margin: 16,
        backgroundColor: 'transparent',
        [breakpoints.up('md')]: {
          margin: 0,
          padding: 24,
        },
      },
      message: {
        margin: '0 auto',
        width: '100%',
        padding: 0,
      },
    },
    MuiSwitch: {
      root: {
        '& .icon': {
          transition: 'transform 150ms cubic-bezier(0.4, 0, 0.2, 1) 0ms',
          position: 'relative',
          left: 0,
          width: 16,
          height: 16,
          borderRadius: 0,
        },
        '& .square': {
          transition: 'fill 250ms cubic-bezier(0.4, 0, 0.2, 1) 0ms',
        },
        '&:hover, &:focus, & [class*="MuiButtonBase-keyboardFocused"]': {
          '& $bar, & + $bar': {
            borderColor: '#666',
          },
          '& .square': {
            fill: '#aaa',
          },
        },
      },
      checked: {
        transform: 'translateX(20px)',
        color: '#3B85D9 !important',
        '& input': {
          left: -20,
        },
        '& .square': {
          fill: 'white !important',
        },
        '& + $bar': {
          opacity: 1,
          backgroundColor: '#3B85D9 !important',
          borderColor: '#2967B1',
        },
      },
      bar: {
        top: 12,
        left: 12,
        marginLeft: 0,
        marginTop: 0,
        width: 42,
        height: 22,
        borderRadius: 0,
        backgroundColor: '#F4F4F4',
        border: '1px solid #999',
        boxSizing: 'content-box',
      },
    },
    MuiTab: {
      root: {
        color: '#C5C6C8',
        minWidth: 50,
        textTransform: 'inherit',
        fontWeight: 400,
        [breakpoints.up('md')]: {
          minWidth: 75,
        },
      },
      textColorPrimarySelected: {
        color: '#32363C',
        fontWeight: 700,
      },
      label: {
        [breakpoints.up('md')]: {
          fontSize: '1rem',
        },
      },
      labelContainer: {
        paddingLeft: 9,
        paddingRight: 9,
        [breakpoints.up('md')]: {
          paddingLeft: 18,
          paddingRight: 18,
        },
      },
    },
    MuiTabIndicator: {
      root: {
        bottom: 0,
        backgroundColor: '#3B85D9',
      },
    },
    MuiTable: {
      root: {},
    },
    MuiTableCell: {
      root: {
        padding: '18px',
        borderBottom: '1px solid #f4f4f4',
        '&:last-child': {
          paddingRight: 18,
        },
      },
      head: {
        fontSize: '.9rem',
      },
      body: {
        fontSize: '.9rem',
      },
    },
    MuiTableHead: {
      root: {
        backgroundColor: '#fbfbfb',
      },
    },
    MuiTabs: {
      root: {
        margin: '16px 0',
        boxShadow: 'inset 0 -1px 0 #C5C6C8',
      },
    },
    MuiTooltip: {
      tooltip: {
        borderRadius: 0,
        maxWidth: 200,
        backgroundColor: 'white',
        boxShadow: '0 0 5px #bbb',
        color: '#666',
        textAlign: 'center',
        [breakpoints.up('sm')]: {
          padding: '12px  16px',
          fontSize: '.9rem',
        },
      },
    },
    Popover: {
      root: {
        borderRadius: 0,
      },
    },
    Notice: {
      root: {
        marginTop: 0,
      },
    },
  },
  palette: {
    primary: {
      main: '#3B85D9',
      light: '#5F99EA',
      dark: '#3566AE',
    },
    text: {
      primary: '#666',
    },
    divider: '#f4f4f4',
    status: {
      success: '#d7e3EF',
      successDark: '#3682dd',
      warning: '#fdf4da',
      warningDark: '#ffd002',
      error: '#f8dedf',
      errorDark: '#cd2227',
    },
  },
  typography: {
    fontFamily: '"Lato", sans-serif',
    fontSize: 16,
    headline: {
      color: '#333',
      fontSize: '1.5rem',
      fontWeight: 700,
    },
    title: {
      fontSize: '1.125rem',
      fontWeight: 700,
      color: '#32363C',
      lineHeight: '1.35417em',
    },
    subheading: {
      color: '#333',
      fontSize: '1rem',
      fontWeight: 700,
      lineHeight: '1.2em',
    },
    body1: {
      fontSize: '1rem',
    },
    body2: {
      fontSize: '.78rem',
      lineHeight: '1.3em',
    },
    caption: {
      fontSize: '.9rem',
      lineHeight: '1.1em',
    },
  },
  color: {
    headline: '#32363C',
    red: '#CA0813',
    green: '#00B159',
    yellow: '#FECF2F',
    border1: '#ABADAF',
    border2: '#C5C6C8',
    border3: '#eee',
    grey1: '#abadaf',
    grey2: '#E7E7E7',
    grey3: '#ccc',
    white: '#fff',
    boxShadow: '#ddd',
  },
  bg: {
    main: '#f4f4f4',
    offWhite: '#fbfbfb',
    navy: '#32363C',
    lightBlue: '#D7E3EF',
    white: '#fff',
  },
};

export default LinodeTheme;<|MERGE_RESOLUTION|>--- conflicted
+++ resolved
@@ -376,11 +376,7 @@
     MuiSelect: {
       root: {},
       selectMenu: {
-<<<<<<< HEAD
-        padding: '5px 32px 5px 10px',
-=======
         padding: '5px 32px 5px 16px',
->>>>>>> 0d95f928
         color: '#666',
         backgroundColor: '#fff',
         lineHeight: 2.2,
