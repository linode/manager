const LinodeTheme: Linode.Theme = {
  overrides: {
    MuiButton: {
      root: {
        textTransform: 'inherit',
        borderRadius: 0,
        fontSize: '1rem',
        fontWeight: 700,
        padding: '12px 28px 14px',
        '&:hover, &:focus': {
          backgroundColor: '#fff',
        },
      },
      raisedPrimary: {
        '&:hover, &:focus': {
          backgroundColor: '#5F99EA',
        },
        '&:active': {
          backgroundColor: '#3566AE',
        },
        '&$disabled': {
          color: 'white',
        },
      },
      raisedSecondary: {
        backgroundColor: 'transparent',
        color: '#3B85D9',
        border: '1px solid #3B85D9',
        '&:hover, &:focus': {
          backgroundColor: 'transparent',
          color: '#5F99EA',
          borderColor: '#5F99EA',
        },
        '&:active': {
          backgroundColor: 'transparent',
          color: '#3566AE',
          borderColor: '#3566AE',
        },
        '&$disabled': {
          borderColor: '#C9CACB',
          backgroundColor: 'transparent',
          color: '#C9CACB',
        },
        '&.destructive': {
          borderColor: '#C44742',
          color: '#C44742',
          '&:hover, &:focus': {
            color: '#DF6560',
            borderColor: '#DF6560',
          },
          '&:active': {
            color: '#963530',
            borderColor: '#963530',
          },
        },
      },
    },
    Popover: {
      root: {
        borderRadius: 0,
      },
    },
    MuiChip: {
      root: {
        backgroundColor: '#eee',
        height: 20,
        borderRadius: 4,
        color: '#555',
      },
      label: {
        paddingLeft: 4,
        paddingRight: 4,
      },
    },
<<<<<<< HEAD
    MuiTableHead: {
      root: {
        backgroundColor: '#fbfbfb',
      },
    },
    MuiTableCell: {
      root: {
        padding: '18px',
        borderBottom: '1px solid #f4f4f4',
      },
      head: {
        fontSize: '.9rem',
      },
      body: {
        fontSize: '.9rem',
=======
    MuiCircularProgress: {
      circle: {
        strokeLinecap: 'inherit',
>>>>>>> a8ad2696
      },
    },
  },
  palette: {
    primary: {
      main: '#3B85D9',
      light: '#5F99EA',
      dark: '#3566AE',
    },
    text: {
      primary: '#666',
    },
    divider: '#f4f4f4',
  },
  typography: {
    fontFamily: '"Lato", sans-serif',
    fontSize: 16,
    headline: {
      color: '#333',
      fontSize: '1.5rem',
      fontWeight: 700,
    },
    title: {
      fontSize: '1.5rem',
      fontWeight: 700,
      color: '#00B159',
      lineHeight: '1.35417em',
    },
    subheading: {
      color: '#333',
      fontSize: '1rem',
      fontWeight: 700,
      lineHeight: '1.2em',
    },
    body1: {
      fontSize: '1rem',
    },
    body2: {
      fontSize: '.78rem',
      lineHeight: '1.3em',
    },
  },
  color: {
    headline: '#333',
    grey1: '#ABADAF',
    green: '#00B159',
    border1: '#ABADAF',
  },
  bg: {
    main: '#f4f4f4',
    offWhite: '#fbfbfb',
    navy: '#32363C',
    lightBlue: '#D7E3EF',
  },
};

export default LinodeTheme;<|MERGE_RESOLUTION|>--- conflicted
+++ resolved
@@ -72,7 +72,6 @@
         paddingRight: 4,
       },
     },
-<<<<<<< HEAD
     MuiTableHead: {
       root: {
         backgroundColor: '#fbfbfb',
@@ -88,11 +87,11 @@
       },
       body: {
         fontSize: '.9rem',
-=======
+      },
+    },
     MuiCircularProgress: {
       circle: {
         strokeLinecap: 'inherit',
->>>>>>> a8ad2696
       },
     },
   },
