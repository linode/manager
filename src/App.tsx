--- conflicted
+++ resolved
@@ -273,7 +273,6 @@
       <React.Fragment>
         {longLivedLoaded &&
           <React.Fragment>
-<<<<<<< HEAD
             <TypesProvider value={this.state.typesContext}>
               <RegionsProvider value={this.state.regionsContext}>
                 <div className={classes.appFrame}>
@@ -284,22 +283,19 @@
                       <Grid container spacing={0} className={classes.grid}>
                         <Grid item className={`${classes.switchWrapper} ${hasDoc ? 'mlMain' : ''}`}>
                           <Switch>
-                            <Route exact path="/dashboard" render={() =>
-                              <Placeholder title="Dashboard" />} />
+                            <Route exact path="/dashboard" render={this.Dashboard} />
                             <Route path="/linodes" component={LinodesRoutes} />
                             <Route path="/volumes" component={Volumes} />
                             <Route path="/nodebalancers" component={NodeBalancers} />
                             <Route path="/domains" component={Domains} />
-                            <Route exact path="/managed" render={() =>
-                              <Placeholder title="Managed" />} />
-                            <Route exact path="/longview" render={() =>
-                              <Placeholder title="Longview" />} />
+                            <Route exact path="/managed" render={this.Managed} />
+                            <Route exact path="/longview" render={this.Longview} />
                             <Route path="/images" component={Images} />
                             <Route path="/stackscripts" component={StackScripts} />
                             <Route exact path="/billing" component={Account} />
+                            <Route exact path="/billing/invoices/:invoiceId" component={InvoiceDetail} />
                             <Route path="/users" component={Users} />
-                            <Route exact path="/support" render={() =>
-                              <Placeholder title="Support" />} />
+                            <Route exact path="/support" render={this.Support} />
                             <Route path="/profile" component={Profile} />
                             {/* Update to Dashboard when complete */}
                             <Route exact path="/" component={LinodesRoutes} />
@@ -311,37 +307,6 @@
                     </div>
                   </main>
                   <Footer />
-=======
-            <div className={classes.appFrame}>
-              <SideMenu open={menuOpen} toggle={this.toggleMenu} toggleTheme={toggleTheme} />
-              <main className={classes.content}>
-                <TopMenu toggleSideMenu={this.toggleMenu} />
-                <div className={classes.wrapper}>
-                  <Grid container spacing={0} className={classes.grid}>
-                    <Grid item className={`${classes.switchWrapper} ${hasDoc ? 'mlMain' : ''}`}>
-                      <Switch>
-                        <Route exact path="/dashboard" render={this.Dashboard} />
-                        <Route path="/linodes" component={LinodesRoutes} />
-                        <Route path="/volumes" component={Volumes} />
-                        <Route path="/nodebalancers" component={NodeBalancers} />
-                        <Route path="/domains" component={Domains} />
-                        <Route exact path="/managed" render={this.Managed} />
-                        <Route exact path="/longview" render={this.Longview} />
-                        <Route path="/images" component={Images} />
-                        <Route path="/stackscripts" component={StackScripts} />
-                        <Route exact path="/billing" component={Account} />
-                        <Route exact path="/billing/invoices/:invoiceId" component={InvoiceDetail} />
-                        <Route path="/users" component={Users} />
-                        <Route exact path="/support" render={this.Support} />
-                        <Route path="/profile" component={Profile} />
-                        {/* Update to Dashboard when complete */}
-                        <Route exact path="/" component={LinodesRoutes} />
-                        <Route component={NotFound} />
-                      </Switch>
-                    </Grid>
-                    <DocsSidebar docs={documentation} />
-                  </Grid>
->>>>>>> 48133234
                 </div>
                 <BetaNotification
                   open={this.state.betaNotification}
