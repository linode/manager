--- conflicted
+++ resolved
@@ -132,7 +132,6 @@
     const { classes } = this.props;
 
     return (
-<<<<<<< HEAD
       <MuiThemeProvider theme={theme}>
         <React.Fragment>
           <Reboot />
@@ -140,41 +139,26 @@
             <TopMenu toggleSideMenu={this.toggleMenu} />
             <SideMenu open={menuOpen} toggle={this.toggleMenu} />
             <main className={classes.content}>
-=======
-      <React.Fragment>
-        <Reboot />
-        <div className={classes.appFrame}>
-          <TopMenu toggleSideMenu={this.toggleMenu} />
-          <SideMenu open={menuOpen} toggle={this.toggleMenu} />
-          <main className={classes.content}>
-            <div className={classes.wrapper}>
->>>>>>> a1e7f891
-              <Switch>
-                <TempRoute exact path="/dashboard" render={() => 'Dashboard'} />
-                <Route exact path="/linodes" component={ListLinodes} />
-                <TempRoute exact path="/volumes" render={() => 'Volumes'} />
-                <TempRoute exact path="/nodebalancers" render={() => 'NodeBalancers'} />
-                <TempRoute exact path="/domains" render={() => 'Domains'} />
-                <TempRoute exact path="/managed" render={() => 'Managed'} />
-                <TempRoute exact path="/longview" render={() => 'LongView'} />
-                <TempRoute exact path="/stackscripts" render={() => 'StackScripts'} />
-                <TempRoute exact path="/images" render={() => 'Images'} />
-                <TempRoute exact path="/profile" render={() => 'Profile'} />
-                <Route exact path="/" render={() => (<Redirect to="/dashboard" />)} />
-              </Switch>
-<<<<<<< HEAD
+              <div className={classes.wrapper}>
+                <Switch>
+                  <TempRoute exact path="/dashboard" render={() => 'Dashboard'} />
+                  <Route exact path="/linodes" component={ListLinodes} />
+                  <TempRoute exact path="/volumes" render={() => 'Volumes'} />
+                  <TempRoute exact path="/nodebalancers" render={() => 'NodeBalancers'} />
+                  <TempRoute exact path="/domains" render={() => 'Domains'} />
+                  <TempRoute exact path="/managed" render={() => 'Managed'} />
+                  <TempRoute exact path="/longview" render={() => 'LongView'} />
+                  <TempRoute exact path="/stackscripts" render={() => 'StackScripts'} />
+                  <TempRoute exact path="/images" render={() => 'Images'} />
+                  <TempRoute exact path="/profile" render={() => 'Profile'} />
+                  <Route exact path="/" render={() => (<Redirect to="/dashboard" />)} />
+                </Switch>
+              </div>
             <Footer />
             </main>
           </div>
         </React.Fragment>
       </MuiThemeProvider>
-=======
-            </div>
-          <Footer />
-          </main>
-        </div>
-      </React.Fragment>
->>>>>>> a1e7f891
     );
   }
 }
