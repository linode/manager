--- conflicted
+++ resolved
@@ -275,7 +275,6 @@
       <React.Fragment>
         {longLivedLoaded &&
           <React.Fragment>
-<<<<<<< HEAD
             <TypesProvider value={this.state.typesContext}>
               <RegionsProvider value={this.state.regionsContext}>
                 <div className={classes.appFrame}>
@@ -292,7 +291,7 @@
                             <Route path="/nodebalancers" component={NodeBalancers} />
                             <Route path="/domains" component={Domains} />
                             <Route exact path="/managed" render={this.Managed} />
-                            <Route exact path="/longview" render={this.Longview} />
+                            <Route exact path="/longview" component={Longview} />
                             <Route path="/images" component={Images} />
                             <Route path="/stackscripts" component={StackScripts} />
                             <Route exact path="/billing" component={Account} />
@@ -310,37 +309,6 @@
                     </div>
                   </main>
                   <Footer />
-=======
-            <div className={classes.appFrame}>
-              <SideMenu open={menuOpen} toggle={this.toggleMenu} toggleTheme={toggleTheme} />
-              <main className={classes.content}>
-                <TopMenu toggleSideMenu={this.toggleMenu} />
-                <div className={classes.wrapper}>
-                  <Grid container spacing={0} className={classes.grid}>
-                    <Grid item className={`${classes.switchWrapper} ${hasDoc ? 'mlMain' : ''}`}>
-                      <Switch>
-                        <Route exact path="/dashboard" render={this.Dashboard} />
-                        <Route path="/linodes" component={LinodesRoutes} />
-                        <Route path="/volumes" component={Volumes} />
-                        <Route path="/nodebalancers" component={NodeBalancers} />
-                        <Route path="/domains" component={Domains} />
-                        <Route exact path="/managed" render={this.Managed} />
-                        <Route exact path="/longview" component={Longview}/>
-                        <Route path="/images" component={Images} />
-                        <Route path="/stackscripts" component={StackScripts} />
-                        <Route exact path="/billing" component={Account} />
-                        <Route exact path="/billing/invoices/:invoiceId" component={InvoiceDetail} />
-                        <Route path="/users" component={Users} />
-                        <Route exact path="/support" render={this.Support} />
-                        <Route path="/profile" component={Profile} />
-                        {/* Update to Dashboard when complete */}
-                        <Route exact path="/" component={LinodesRoutes} />
-                        <Route component={NotFound} />
-                      </Switch>
-                    </Grid>
-                    <DocsSidebar docs={documentation} />
-                  </Grid>
->>>>>>> a41170fa
                 </div>
                 <BetaNotification
                   open={this.state.betaNotification}
