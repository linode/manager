--- conflicted
+++ resolved
@@ -178,7 +178,6 @@
               <main className={classes.content}>
                 <TopMenu toggleSideMenu={this.toggleMenu} />
                 <div className={classes.wrapper}>
-<<<<<<< HEAD
                   <Grid container className={classes.grid}>
                     <div className={classes.switchWrapper}>
                       <Switch>
@@ -215,50 +214,11 @@
                         <Route exact path="/support" render={() =>
                           <Placeholder title="Support" />} />
                         <Route path="/profile" component={Profile} />
-                        <Route exact path="/" render={() => (<Redirect to="/linodes" />)} />
-                        <Route render={() => (<Redirect to="/linodes" />)} />
+                        <Redirect to="/linodes" />
                       </Switch>
                     </div>
                     <DocsSidebar docs={documentation} />
                   </Grid>
-=======
-                  <Switch>
-                    <Route exact path="/dashboard" render={() =>
-                      <Placeholder title="Dashboard" />} />
-                    <Route path="/linodes" component={LinodesRoutes} />
-                    <Route exact path="/volumes" render={() =>
-                      <Placeholder
-                        title="Volumes"
-                        icon={VolumeIcon}
-                      />}
-                    />
-                    <Route exact path="/nodebalancers" render={() =>
-                      <Placeholder
-                        title="NodeBalancers"
-                        icon={NodeBalancerIcon}
-                      />}
-                    />
-                    <Route exact path="/domains" render={() =>
-                      <Placeholder title="Domains" />} />
-                    <Route exact path="/managed" render={() =>
-                      <Placeholder title="Managed" />} />
-                    <Route exact path="/longview" render={() =>
-                      <Placeholder title="Longview" />} />
-                    <Route exact path="/stackscripts" render={() =>
-                      <Placeholder title="StackScripts" />} />
-                    <Route exact path="/images" render={() =>
-                      <Placeholder title="Images" />} />
-                    <Route exact path="/billing" render={() =>
-                      <Placeholder title="Billing" />} />
-                    <Route exact path="/users" render={() =>
-                      <Placeholder title="Users" />} />
-                    <Route path="/profile" component={Profile} />
-                    <Route exact path="/support" render={() =>
-                      <Placeholder title="Support" />} />
-                    <Route path="/profile" component={Profile} />
-                    <Redirect to="/linodes" />
-                  </Switch>
->>>>>>> edd6703a
                 </div>
                 <Footer />
               </main>
