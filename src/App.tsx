import * as React from 'react';
import { Switch, Route } from 'react-router-dom';
import { connect, Dispatch } from 'react-redux';
import { compose, bindActionCreators } from 'redux';
import { append, pathOr, range, flatten } from 'ramda';
import * as Promise from 'bluebird';
import { shim } from 'promise.prototype.finally';
shim(); // allows for .finally() usage

import { withStyles, WithStyles, StyleRulesCallback, Theme } from '@material-ui/core/styles';
import 'typeface-lato';

import StackScriptIcon from 'src/assets/addnewmenu/stackscripts.svg';
import { getLinodeTypes, getLinodeKernels } from 'src/services/linodes';
import { getProfile } from 'src/services/profile';
import TopMenu from 'src/features/TopMenu';
import Grid from 'src/components/Grid';
import SideMenu from 'src/components/SideMenu';
import DefaultLoader from 'src/components/DefaultLoader';
import { request, response } from 'src/store/reducers/resources';
import Footer from 'src/features/Footer';
import Placeholder from 'src/components/Placeholder';
import NotFound from 'src/components/NotFound';

import ToastNotifications from 'src/features/ToastNotifications';
import AccountLevelNotifications from 'src/features/AccountLevelNotifications';

import BetaNotification from './BetaNotification';
import DocsSidebar from 'src/components/DocsSidebar';
import VolumeDrawer from 'src/features/Volumes/VolumeDrawer';
import { getRegions } from 'src/services/misc';

const LinodesRoutes = DefaultLoader({
  loader: () => import('src/features/linodes'),
});

const Volumes = DefaultLoader({
  loader: () => import('src/features/Volumes'),
});

const Domains = DefaultLoader({
  loader: () => import('src/features/Domains'),
});

const Images = DefaultLoader({
  loader: () => import('src/features/Images'),
})

const Profile = DefaultLoader({
  loader: () => import('src/features/profile'),
});

const NodeBalancers = DefaultLoader({
  loader: () => import('src/features/NodeBalancers'),
});

type ClassNames = 'appFrame'
  | 'content'
  | 'wrapper'
  | 'grid'
  | 'switchWrapper';

const styles: StyleRulesCallback = (theme: Theme & Linode.Theme) => ({
  appFrame: {
    position: 'relative',
    display: 'flex',
    minHeight: '100vh',
    flexDirection: 'column',
    backgroundColor: theme.bg.main,
  },
  content: {
    flex: 1,
    [theme.breakpoints.up('md')]: {
      marginLeft: 215,
    },
    [theme.breakpoints.up('xl')]: {
      marginLeft: 275,
    },
  },
  wrapper: {
    padding: theme.spacing.unit * 3,
    [theme.breakpoints.down('sm')]: {
      paddingTop: theme.spacing.unit * 2,
      paddingLeft: theme.spacing.unit * 2,
      paddingRight: theme.spacing.unit * 2,
    },
  },
  grid: {
    [theme.breakpoints.up('lg')]: {
      height: '100%',
    },
  },
  switchWrapper: {
    flex: 1,
    maxWidth: '100%',
    position: 'relative',
    '&.mlMain': {
      [theme.breakpoints.up('lg')]: {
        maxWidth: '78.8%',
      },
    },
  },
});

interface Props { toggleTheme: () => void;
  longLivedLoaded: boolean;
}

interface ConnectedProps {
  request: typeof request;
  response: typeof response;
  documentation: Linode.Doc[];
}

interface State {
  menuOpen: Boolean;
  betaNotification: Boolean;
}

type CombinedProps = Props & WithStyles<ClassNames> & ConnectedProps;

export class App extends React.Component<CombinedProps, State> {
  state = {
    menuOpen: false,
    betaNotification: false,
  };

  componentDidMount() {
    const { request, response } = this.props;

    const betaNotification = window.localStorage.getItem('BetaNotification');
    if (betaNotification !== 'closed') {
      this.setState({ betaNotification: true });
    }

    const promises = [
      new Promise(() => {
        request(['regions']);
        return getRegions()
          .then(({ data }) => response(['regions', 'data'], data))
          .catch(error => response(['regions'], error));
      }),
      new Promise(() => {
        request(['types']);
        return getLinodeTypes()
          .then(({ data }) => response(['types', 'data'], data))
          .catch(error => response(['types'], error));
      }),
      new Promise(() => {
        request(['profile']);
        return getProfile()
          .then(({ data }) => {
            response(['profile'], data);
          })
          .catch(error => response(['profile'], error));
      }),
      new Promise(() => {
        request(['kernels']);
        // Get first page of kernels.
        return getLinodeKernels()
          .then(({ data: firstPageData, page, pages }) => {
            // If we only have one page, return it.
            if (page === pages) { return firstPageData; }

            // Create an iterable list of the remaining pages.
            const remainingPages = range(page + 1, pages + 1);

            return Promise.map(remainingPages, currentPage =>
              getLinodeKernels(currentPage)
                .then(response => response.data),
            )
              .then(compose(flatten, append(firstPageData)));
          })
          .then(data => response(['kernels'], data))
          .catch(error => response(['kernels'], error));
      }),
    ];

    Promise
      .all(promises)
      .then((results) => {
        /**
         * We don't really need to do anything here. The Redux actions are dispatched
         * by the individual promises, we have no concept of 'loading'. The consumer of these
         * cached entities can check their individual status and do what they will with them.
         */
      });
  }

  toggleMenu = () => {
    this.setState({
      menuOpen: !this.state.menuOpen,
    });
  }

  closeBetaNotice = () => {
    this.setState({ betaNotification: false });
    window.localStorage.setItem('BetaNotification', 'closed');
  }

  render() {
    const { menuOpen } = this.state;
    const { classes, longLivedLoaded, documentation, toggleTheme } = this.props;
    const hasDoc = documentation.length > 0;

    return (
      <React.Fragment>
        {longLivedLoaded &&
          <React.Fragment>
            <div className={classes.appFrame}>
              <SideMenu open={menuOpen} toggle={this.toggleMenu} toggleTheme={toggleTheme} />
              <main className={classes.content}>
                <AccountLevelNotifications />
                <TopMenu toggleSideMenu={this.toggleMenu} />
                <div className={classes.wrapper}>
                  <Grid container spacing={0} className={classes.grid}>
                    <Grid item className={`${classes.switchWrapper} ${hasDoc ? 'mlMain' : ''}`}>
                      <Switch>
                        <Route exact path="/dashboard" render={() =>
                          <Placeholder title="Dashboard" />} />
                        <Route path="/linodes" component={LinodesRoutes} />
                        <Route path="/volumes" component={Volumes} />
                        <Route path="/nodebalancers" component={NodeBalancers} />
                        <Route path="/domains" component={Domains} />
                        <Route exact path="/managed" render={() =>
                          <Placeholder title="Managed" />} />
                        <Route exact path="/longview" render={() =>
                          <Placeholder title="Longview" />} />
                        <Route exact path="/stackscripts" render={() =>
<<<<<<< HEAD
                          <Placeholder title="StackScripts" />} />
=======
                          <Placeholder title="StackScripts" icon={StackScriptIcon} />} />
>>>>>>> 499bbd5d
                        <Route path="/images" component={Images} />
                        <Route exact path="/billing" render={() =>
                          <Placeholder title="Billing" />} />
                        <Route exact path="/users" render={() =>
                          <Placeholder title="Users" />} />
                        <Route exact path="/support" render={() =>
                          <Placeholder title="Support" />} />
                        <Route path="/profile" component={Profile} />
                        {/* Update to Dashboard when complete */}
                        <Route exact path="/" component={LinodesRoutes} />
                        <Route component={NotFound} />
                      </Switch>
                    </Grid>
                    <DocsSidebar docs={documentation} />
                  </Grid>
                </div>
              </main>
              <Footer />
            </div>
            <BetaNotification
              open={this.state.betaNotification}
              onClose={this.closeBetaNotice}
              data-qa-beta-notice />
            <ToastNotifications />
            <VolumeDrawer />
          </React.Fragment>
        }
      </React.Fragment>
    );
  }
}

const mapDispatchToProps = (dispatch: Dispatch<any>) => bindActionCreators(
  { request, response },
  dispatch,
);

const mapStateToProps = (state: Linode.AppState) => ({
  longLivedLoaded:
    Boolean(pathOr(false, ['resources', 'types', 'data', 'data'], state))
    && Boolean(pathOr(false, ['resources', 'kernels', 'data'], state))
    && Boolean(pathOr(false, ['resources', 'profile', 'data'], state))
    && Boolean(pathOr(false, ['resources', 'regions', 'data'], state)),
  documentation: state.documentation,
});

export const connected = connect(mapStateToProps, mapDispatchToProps);

export const styled = withStyles(styles, { withTheme: true });

export default compose(
  connected,
  styled,
)(App);<|MERGE_RESOLUTION|>--- conflicted
+++ resolved
@@ -227,11 +227,7 @@
                         <Route exact path="/longview" render={() =>
                           <Placeholder title="Longview" />} />
                         <Route exact path="/stackscripts" render={() =>
-<<<<<<< HEAD
-                          <Placeholder title="StackScripts" />} />
-=======
                           <Placeholder title="StackScripts" icon={StackScriptIcon} />} />
->>>>>>> 499bbd5d
                         <Route path="/images" component={Images} />
                         <Route exact path="/billing" render={() =>
                           <Placeholder title="Billing" />} />
