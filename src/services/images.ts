--- conflicted
+++ resolved
@@ -26,16 +26,8 @@
   )
     .then(response => response.data);
 
-<<<<<<< HEAD
-export const updateImage = (imageId: string, label: string, description: string) => {
-  // Blank descriptions are represented as ' ' in the API;
-  // API will return an error if passed the empty string.
-  const safeDescription = description === '' ? ' ' : description;
-  return Request<{}>(
-=======
-export const updateImage = (imageId: string, label: string, description: string) => 
+export const updateImage = (imageId: string, label: string, description: string) =>
   Request<Image>(
->>>>>>> a741e8cd
     setURL(`${API_ROOT}/images/${imageId}`),
     setMethod('PUT'),
     setData({ label, description: getSafeDescription(description) }),
@@ -49,7 +41,7 @@
   setURL(`${API_ROOT}/images`),
   setMethod('POST'),
   setData({ disk_id: diskID,
-            label, 
+            label,
             description: getSafeDescription(description) }),
   );
 
@@ -61,7 +53,7 @@
 }
 
 const getSafeDescription = (description: string) => {
-  // Blank descriptions are represented as ' ' in the API; 
+  // Blank descriptions are represented as ' ' in the API;
   // API will return an error if passed the empty string.
   const trimmed = description.trim();
   return trimmed === ''
