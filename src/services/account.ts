--- conflicted
+++ resolved
@@ -86,11 +86,14 @@
   )
     .then(response => response.data);
 
-<<<<<<< HEAD
 export const updateAccountInfo = (data: Partial<Linode.Account>) =>
   Request<Linode.Account>(
     setURL(`${API_ROOT}/account`),
-=======
+    setMethod('PUT'),
+    setData(data),
+  )
+    .then(response => response.data);
+
 export const getUser = (username: string) =>
   Request<Linode.User>(
     setURL(`${API_ROOT}/account/users/${username}`),
@@ -101,7 +104,6 @@
 export const updateUser = (username: string, data: Partial<Linode.User>) =>
   Request<Linode.User>(
     setURL(`${API_ROOT}/account/users/${username}`),
->>>>>>> 9044aba3
     setMethod('PUT'),
     setData(data),
   )
