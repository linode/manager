--- conflicted
+++ resolved
@@ -156,7 +156,6 @@
   )
     .then(response => response.data);
 
-<<<<<<< HEAD
 export const getInvoice = (invoiceId: number) =>
   Request<Linode.Invoice>(
     setURL(`${API_ROOT}/account/invoices/${invoiceId}`),
@@ -172,12 +171,11 @@
     setXFilter(filters),
   )
     .then(response => response.data);
-=======
+
 export const makePayment = (data: { usd: string, ccv: string }) =>
   Request<Linode.Payment>(
     setURL(`${API_ROOT}/account/payments`),
     setMethod('POST'),
     setData(data),
   )
-    .then(response => response.data)
->>>>>>> 5507dba6
+    .then(response => response.data)