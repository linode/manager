--- conflicted
+++ resolved
@@ -86,9 +86,6 @@
   )
     .then(response => response.data);
 
-<<<<<<< HEAD
-
-
 export const getPayments = (pagination: Linode.PaginationOptions = {}) =>
   Request<Page<Linode.Payment>>(
     setURL(`${API_ROOT}/account/payments`),
@@ -102,7 +99,9 @@
     setURL(`${API_ROOT}/account/invoices`),
     setMethod('GET'),
     setParams(pagination),
-=======
+  )
+    .then(response => response.data);
+
 export const getUser = (username: string) =>
   Request<Linode.User>(
     setURL(`${API_ROOT}/account/users/${username}`),
@@ -115,6 +114,5 @@
     setURL(`${API_ROOT}/account/users/${username}`),
     setMethod('PUT'),
     setData(data),
->>>>>>> 9044aba3
   )
     .then(response => response.data);