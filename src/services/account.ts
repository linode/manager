--- conflicted
+++ resolved
@@ -156,7 +156,6 @@
   )
     .then(response => response.data);
 
-<<<<<<< HEAD
 interface SaveCreditCardData {
   card_number: string,
   expiry_year: number,
@@ -169,7 +168,7 @@
   setData(data),
 )
   .then(response => response.data);
-=======
+
 export const getInvoice = (invoiceId: number) =>
   Request<Linode.Invoice>(
     setURL(`${API_ROOT}/account/invoices/${invoiceId}`),
@@ -192,5 +191,4 @@
     setMethod('POST'),
     setData(data),
   )
-    .then(response => response.data)
->>>>>>> 693368ac
+    .then(response => response.data)