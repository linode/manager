--- conflicted
+++ resolved
@@ -16,8 +16,7 @@
     setData(data),
   );
 
-<<<<<<< HEAD
-export const listIPs = (region?: string) => {
+export const getIPs = (region?: string) => {
   const requestOptions = [
     setURL(`${API_ROOT}/networking/ips`),
     setMethod('GET'),
@@ -34,13 +33,4 @@
     setURL(`${API_ROOT}/networking/ipv4/share`),
     setMethod('POST'),
     setData(data),
-  );
-=======
-export const getIPs = () => {
-  return Request<Linode.ResourcePage<Linode.IPAddress>>(
-    setURL(`${API_ROOT}/networking/ips`),
-    setMethod('GET'),
-  )
-    .then(response => response.data);
-}
->>>>>>> 499bbd5d
+  );