--- conflicted
+++ resolved
@@ -41,7 +41,7 @@
 export const getKubernetesCluster = (clusterID: string) =>
   Request<Linode.KubernetesCluster>(
     setMethod('GET'),
-    setURL(`${API_ROOT}/lke/clusters/${clusterID}`)
+    setURL(`${BETA_API_ROOT}/lke/clusters/${clusterID}`)
   ).then(response => response.data);
 
 /**
@@ -56,7 +56,6 @@
     setData(data, createKubeClusterSchema)
   ).then(response => response.data);
 
-<<<<<<< HEAD
 /**
  * updateKubernetesCluster
  *
@@ -68,7 +67,7 @@
 ) =>
   Request<Linode.KubernetesCluster>(
     setMethod('PUT'),
-    setURL(`${API_ROOT}/lke/clusters/${clusterID}`),
+    setURL(`${BETA_API_ROOT}/lke/clusters/${clusterID}`),
     setData(data)
   ).then(response => response.data);
 
@@ -80,7 +79,7 @@
 export const deleteKubernetesCluster = (clusterID: number) =>
   Request<{}>(
     setMethod('DELETE'),
-    setURL(`${API_ROOT}/lke/clusters/${clusterID}`)
+    setURL(`${BETA_API_ROOT}/lke/clusters/${clusterID}`)
   ).then(response => response.data);
 
 /**
@@ -94,7 +93,7 @@
 ) =>
   Request<Linode.KubeNodePoolResponse>(
     setMethod('POST'),
-    setURL(`${API_ROOT}/lke/clusters/${clusterID}/pools`),
+    setURL(`${BETA_API_ROOT}/lke/clusters/${clusterID}/pools`),
     setData(data, nodePoolSchema)
   ).then(response => response.data);
 
@@ -110,7 +109,7 @@
 ) =>
   Request<Linode.KubeNodePoolResponse>(
     setMethod('PUT'),
-    setURL(`${API_ROOT}/lke/clusters/${clusterID}/pools/${nodePoolID}`),
+    setURL(`${BETA_API_ROOT}/lke/clusters/${clusterID}/pools/${nodePoolID}`),
     setData(data, nodePoolSchema)
   ).then(response => response.data);
 
@@ -122,11 +121,9 @@
 export const deleteNodePool = (clusterID: number, nodePoolID: number) =>
   Request<{}>(
     setMethod('DELETE'),
-    setURL(`${API_ROOT}/lke/clusters/${clusterID}/pools/${nodePoolID}`)
+    setURL(`${BETA_API_ROOT}/lke/clusters/${clusterID}/pools/${nodePoolID}`)
   ).then(response => response.data);
 
-=======
->>>>>>> 2663ed60
 /** getKubeConfig
  *
  * Returns a base64 encoded string of a cluster's kubeconfig.yaml
