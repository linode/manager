--- conflicted
+++ resolved
@@ -1,10 +1,4 @@
 import { API_ROOT } from 'src/constants';
-<<<<<<< HEAD
-
-=======
-import store from 'src/store';
-import { upsertLinode } from 'src/store/linodes/linodes.actions';
->>>>>>> 26844817
 import Request, { setData, setMethod, setParams, setURL, setXFilter } from '../index';
 import { CreateLinodeSchema, UpdateLinodeSchema } from './linode.schema';
 
@@ -121,15 +115,7 @@
     setMethod('PUT'),
     setData(values, UpdateLinodeSchema),
   )
-<<<<<<< HEAD
     .then(response => response.data);
-=======
-    .then(response => response.data)
-    .then(linode => {
-      store.dispatch(upsertLinode(linode))
-      return linode;
-    });
->>>>>>> 26844817
 
 /**
  * deleteLinode
