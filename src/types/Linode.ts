namespace Linode {
  /* tslint:disable-next-line */
  export interface Linode {
    id: number;
    alerts: LinodeAlerts;
    backups: LinodeBackups;
    created: string;
    region: string;
    image: string | null;
    group?: string;
    ipv4: string[];
    ipv6: string;
    label: string;
    type: null | string;
    status: LinodeStatus;
    updated: string;
    hypervisor: Hypervisor;
    specs: LinodeSpecs;
    watchdog_enabled: boolean;
    tags: string[];
    /** Added by UI */
<<<<<<< HEAD
=======
    recentEvent?: Linode.Event;
    notifications?: Linode.Notification[];
  }

  export interface EnhancedLinode extends Linode.Linode {
>>>>>>> 30ddf5d7
    recentEvent?: Linode.Event;
    notification?: string;
    mostRecentBackup?: string;
  }

  export interface LinodeAlerts {
    cpu: number;
    io: number;
    network_in: number;
    network_out: number;
    transfer_quota: number;
  }

  export interface LinodeBackups {
    enabled?: boolean;
    schedule: LinodeBackupSchedule;
    last_backup?: LinodeBackup;
    snapshot?: LinodeBackup;
  }

  export type Window = "Scheduling" | "W0" | "W2" | "W4" | "W8" | "W10" |
    "W12" | "W14" | "W16" | "W18" | "W20" | "W22";

  export type Day = "Scheduling" | "Sunday" | "Monday" | "Tuesday" |
    "Wednesday" | "Thursday" | "Friday" | "Saturday";

  export interface LinodeBackupSchedule {
    window: Window | null;
    day: Day | null;
  }

  export interface LinodeBackupsResponse {
    automatic: LinodeBackup[];
    snapshot: {
      current: LinodeBackup | null,
      in_progress: LinodeBackup | null,
    };
  }

  export interface LinodeWithBackups extends Linode {
    currentBackups: LinodeBackupsResponse;
  }

  export interface LinodeBackupDisk {
    size: number;
    label: string;
    filesystem: string;
  }

  export interface LinodeBackup {
    id: number;
    label: string | null;
    status: LinodeBackupStatus;
    type: LinodeBackupType;
    region: string;
    created: string;
    updated: string;
    finished: string;
    configs: string[];
    disks: LinodeBackupDisk[];
    /**
     * @todo Waiting on API to clarify as this is documented as an ENUM.
     */
    availability?: string;
  }

  export type LinodeBackupType = 'auto' | 'snapshot';

  export type LinodeBackupStatus =
    'pending'
    | 'running'
    | 'needsPostProcessing'
    | 'successful'
    | 'failed'
    | 'userAborted';

  export interface IPAddress {
    address: string;
    gateway: string;
    subnet_mask: string;
    prefix: number;
    type: string;
    public: boolean;
    rdns: string;
    linode_id: number;
    region: string;
  }

  export interface IPRange {
    range: string;
    region: string;
    prefix?: number;
  }

  export interface LinodeIPsResponse {
    ipv4: LinodeIPsResponseIPV4;
    ipv6?: LinodeIPsResponseIPV6;
  }

  export interface LinodeIPsResponseIPV4 {
    public: IPAddress[];
    private: IPAddress[];
    shared: IPAddress[];
  }

  export interface LinodeIPsResponseIPV6 {
    link_local: IPAddress;
    slaac: IPAddress;
    global: IPRange[];
  }

  export type LinodeStatus =
    'offline'
    | 'booting'
    | 'running'
    | 'shutting_down'
    | 'rebooting'
    | 'provisioning'
    | 'deleting'
    | 'migrating';

  export interface Config {
    id: number;
    kernel: string;
    comments: string;
    memory_limit: number;
    root_device: string;
    run_level: 'default' | 'single' | 'binbash';
    virt_mode: 'paravirt' | 'fullvirt';
    helpers: any;
    label: string;
    devices: Devices;
    created: string;
    updated: string;
    initrd: string | null;
  }

  export interface DiskDevice {
    disk_id: null | number;
  }
  export interface VolumeDevice {
    volume_id: null | number;
  }

  export type Filesystem = "raw" | "swap" | "ext3" | "ext4" | "initrd";

  export interface Devices {
    sda: null | DiskDevice | VolumeDevice;
    sdb: null | DiskDevice | VolumeDevice;
    sdc: null | DiskDevice | VolumeDevice;
    sdd: null | DiskDevice | VolumeDevice;
    sde: null | DiskDevice | VolumeDevice;
    sdf: null | DiskDevice | VolumeDevice;
    sdg: null | DiskDevice | VolumeDevice;
    sdh: null | DiskDevice | VolumeDevice;
  }

  export interface Kernel {
    id: string;
    label: string;
    version: string;
    kvm: boolean;
    xen: boolean;
    architecture: string;
    pvops: boolean;
  }

  export type BootAction = 'reboot' | 'power_down' | null;

  interface NetStats {
    in: number[][];
    out: number[][];
    private_in: number[][];
    private_out: number[][];
  }

  export interface Stats {
    title: string;
    cpu: number[][];
    io: {
      io: number[][];
      swap: number[][];
    }
    netv4: NetStats;
    netv6: NetStats;
  }
}<|MERGE_RESOLUTION|>--- conflicted
+++ resolved
@@ -19,15 +19,8 @@
     watchdog_enabled: boolean;
     tags: string[];
     /** Added by UI */
-<<<<<<< HEAD
-=======
     recentEvent?: Linode.Event;
     notifications?: Linode.Notification[];
-  }
-
-  export interface EnhancedLinode extends Linode.Linode {
->>>>>>> 30ddf5d7
-    recentEvent?: Linode.Event;
     notification?: string;
     mostRecentBackup?: string;
   }
