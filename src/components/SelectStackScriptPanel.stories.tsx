--- conflicted
+++ resolved
@@ -3,13 +3,10 @@
 import { StaticRouter } from 'react-router';
 
 import { images } from 'src/__data__/images';
-<<<<<<< HEAD
+import { stackScripts } from 'src/__data__/stackScripts';
 import SelectStackScriptPanel from 'src/features/StackScripts/SelectStackScriptPanel';
 
 import ThemeDecorator from '../utilities/storybookDecorators';
-=======
-import { stackScripts } from 'src/__data__/stackScripts';
->>>>>>> a741e8cd
 
 interface State {
   selectedId: number | null;
