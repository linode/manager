--- conflicted
+++ resolved
@@ -1,29 +1,9 @@
 import AddCircle from '@material-ui/icons/AddCircle';
 import { clone, pathOr } from 'ramda';
 import * as React from 'react';
-<<<<<<< HEAD
-
-import IconButton from '@material-ui/core/IconButton';
-import {
-  StyleRulesCallback,
-
-  withStyles,
-  WithStyles,
-} from '@material-ui/core/styles';
-import Tooltip from '@material-ui/core/Tooltip';
-import AddCircle from '@material-ui/icons/AddCircle';
-
-import TagsPanelItem from './TagsPanelItem';
-
-import { getTags } from 'src/services/tags';
-
-import { sendToast } from 'src/features/ToastNotifications/toasts';
-
-=======
 import IconButton from 'src/components/core/IconButton';
 import { StyleRulesCallback, withStyles, WithStyles } from 'src/components/core/styles';
 import Tooltip from 'src/components/core/Tooltip';
->>>>>>> fb595b4a
 import Select from 'src/components/EnhancedSelect/Select';
 import { sendToast } from 'src/features/ToastNotifications/toasts';
 import { getTags } from 'src/services/tags';
