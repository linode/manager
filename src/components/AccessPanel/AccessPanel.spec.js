const { navigateToStory } = require('../../../e2e/utils/storybook');
const { constants } = require('../../../e2e/constants');

describe('Access Panel Suite', () => {
    const component = 'Access Panel';
    const childStories = ['Password Access', 'Password and SSH Key Access'];
    const passwordRegion = '[data-qa-password-input]';

    describe('Password Access Suite', () => {
<<<<<<< HEAD
      const passwordstrength = '[data-qa-password-strength]';
=======
      const passwordStrength = '[data-qa-password-strength]';
>>>>>>> 73b49dd9
      const passwordInput = `${passwordRegion} input`;
      const hideShowPassword = '[data-qa-hide] svg';

        beforeAll(() => {
            navigateToStory(component, childStories[0], () => {
                browser.waitForVisible(passwordRegion, constants.wait.normal);
            });
        });

        it('there should be a root password input field', () => {
            expect($(passwordInput).isVisible()).toBe(true);
            expect($(`${passwordRegion} label`).getText()).toEqual('Root Password')
        });

        it('there should be an icon to show plain text password, but should be hidden by default',()=> {
            expect($(hideShowPassword).isVisible()).toBe(true);
            expect($(passwordInput).getAttribute('type')).toEqual('password');
        });

        it('password input changes to text type when show password option is selected',()=> {
            $(hideShowPassword).click();
            expect($(passwordInput).getAttribute('type')).toEqual('text');
            //Hide for remaining tests
            $(hideShowPassword).click();
        });

<<<<<<< HEAD
        it('there should be a password strength indicator', () => {
            expect($(passwordstrength).isVisible()).toBe(true);
        });

        it('pasword strength indicator updates on input', () => {
            const passwords = [{password: 'password', strength: 'Weak'},
                {password: '12345test!', strength: 'Fair'},
                {password: '9]%3%7?98+n[', strength: 'Good'}
=======
        it('there should be a password strenth indicator', () => {
            expect($(passwordStrength).isVisible()).toBe(true);
        });

        it('pasword strentgh indicator updates on input', () => {
            const passwords = [{password: 'password', strenth: 'Weak'},
                {password: '12345test!', strenth: 'Fair'},
                {password: '9]%3%7?98+n[', strenth: 'Good'}
>>>>>>> 73b49dd9
            ];

            passwords.forEach((passwordEntry) => {
                $(passwordInput).setValue(passwordEntry.password);
<<<<<<< HEAD
                expect($(passwordstrength).getText()).toEqual(`Strength: ${passwordEntry.strength}`);
=======
                expect($(passwordStrength).getText()).toEqual(`Strength: ${passwordEntry.strenth}`);
>>>>>>> 73b49dd9
            });
        });
    });

    describe('Password and SSH Key Access Suite', () =>{
        const sshKeysTable = '[data-qa-table=\"SSH Keys\"]';
        const userTableHeader = '[data-qa-table-header=\"User\"]';
        const checkboxAttribute = 'data-qa-checked'
        const checkboxes = `[${checkboxAttribute}]`;

        function checkAllBoxes(checkOrUnchecked){
            $$(checkboxes).forEach((checkbox) => {
                checkbox.click();
                expect(checkbox.getAttribute(checkboxAttribute)).toEqual(checkOrUnchecked.toString());
            });

        }

        beforeAll(() => {
            navigateToStory(component, childStories[1], () => {
                browser.waitForVisible(passwordRegion, constants.wait.normal);
            });
        });

        it('there should be an ssh key table', () => {
            expect($(sshKeysTable).isVisible()).toBe(true);
            expect($(sshKeysTable).getText()).toEqual('SSH Keys');
        });

        it('the table should have a checkbox column, User column, and a SSH Keys column', () => {
            const sshKeysHeader = '[data-qa-table-header=\"SSH Keys\"]';

            expect($(userTableHeader).isVisible()).toBe(true);
            expect($(userTableHeader).getText()).toEqual('User');

            expect($(sshKeysHeader).isVisible()).toBe(true);
            expect($(sshKeysHeader).getText()).toEqual('SSH Keys');

            expect($$(checkboxes).length).toEqual(3);
        });

        it('the checkboxes are clickable', () => {
            checkAllBoxes(true);
            checkAllBoxes(false);
        });
    });

});<|MERGE_RESOLUTION|>--- conflicted
+++ resolved
@@ -7,11 +7,7 @@
     const passwordRegion = '[data-qa-password-input]';
 
     describe('Password Access Suite', () => {
-<<<<<<< HEAD
       const passwordstrength = '[data-qa-password-strength]';
-=======
-      const passwordStrength = '[data-qa-password-strength]';
->>>>>>> 73b49dd9
       const passwordInput = `${passwordRegion} input`;
       const hideShowPassword = '[data-qa-hide] svg';
 
@@ -38,7 +34,6 @@
             $(hideShowPassword).click();
         });
 
-<<<<<<< HEAD
         it('there should be a password strength indicator', () => {
             expect($(passwordstrength).isVisible()).toBe(true);
         });
@@ -47,25 +42,11 @@
             const passwords = [{password: 'password', strength: 'Weak'},
                 {password: '12345test!', strength: 'Fair'},
                 {password: '9]%3%7?98+n[', strength: 'Good'}
-=======
-        it('there should be a password strenth indicator', () => {
-            expect($(passwordStrength).isVisible()).toBe(true);
-        });
-
-        it('pasword strentgh indicator updates on input', () => {
-            const passwords = [{password: 'password', strenth: 'Weak'},
-                {password: '12345test!', strenth: 'Fair'},
-                {password: '9]%3%7?98+n[', strenth: 'Good'}
->>>>>>> 73b49dd9
             ];
 
             passwords.forEach((passwordEntry) => {
                 $(passwordInput).setValue(passwordEntry.password);
-<<<<<<< HEAD
                 expect($(passwordstrength).getText()).toEqual(`Strength: ${passwordEntry.strength}`);
-=======
-                expect($(passwordStrength).getText()).toEqual(`Strength: ${passwordEntry.strenth}`);
->>>>>>> 73b49dd9
             });
         });
     });
