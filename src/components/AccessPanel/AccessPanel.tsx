import * as classNames from 'classnames';
import * as React from 'react';
import { compose } from 'recompose';
import CheckBox from 'src/components/CheckBox';
import Paper from 'src/components/core/Paper';
import {
  StyleRulesCallback,
  withStyles,
  WithStyles
} from 'src/components/core/styles';
import TableBody from 'src/components/core/TableBody';
import TableHead from 'src/components/core/TableHead';
import TableRow from 'src/components/core/TableRow';
import Notice from 'src/components/Notice';
import PasswordInput from 'src/components/PasswordInput';
import RenderGuard, { RenderGuardProps } from 'src/components/RenderGuard';
import Table from 'src/components/Table';
import TableCell from 'src/components/TableCell';
import TableHeader from 'src/components/TableHeader';

type ClassNames =
  | 'root'
  | 'inner'
  | 'panelBody'
  | 'cellCheckbox'
  | 'cellUser'
  | 'userWrapper'
  | 'gravatar'
  | 'small'
  | 'passwordInputOuter'
  | 'isOptional';

const styles: StyleRulesCallback<ClassNames> = theme => ({
  root: {
    flexGrow: 1,
    width: '100%',
    marginTop: theme.spacing.unit * 3,
    backgroundColor: theme.color.white
  },
  inner: {
    padding: theme.spacing.unit * 3
  },
  panelBody: {
    padding: `${theme.spacing.unit * 3}px 0 ${theme.spacing.unit}px`
  },
  cellCheckbox: {
    width: 50,
    paddingLeft: theme.spacing.unit,
    paddingRight: theme.spacing.unit
  },
  cellUser: {
    width: '30%'
  },
  userWrapper: {
    display: 'inline-flex',
    alignItems: 'center',
    marginTop: theme.spacing.unit / 2
  },
  gravatar: {
    borderRadius: '50%',
    marginRight: theme.spacing.unit
  },
  small: {
    '&$root': {
      marginTop: 0
    },
    '& $passwordInputOuter': {
      marginTop: 0
    },
    '& .input': {
      minHeight: 32,
      '& input': {
        padding: 8
      }
    }
  },
  passwordInputOuter: {},
  isOptional: {
    '& $passwordInputOuter': {
      marginTop: 0
    }
  }
});

const styled = withStyles(styles);

interface Props {
  password: string | null;
  error?: string;
  handleChange: (value: string) => void;
  heading?: string;
  label?: string;
  noPadding?: boolean;
  required?: boolean;
  placeholder?: string;
  users?: UserSSHKeyObject[];
  disabled?: boolean;
  disabledReason?: string;
  hideStrengthLabel?: boolean;
  className?: string;
<<<<<<< HEAD
=======
  small?: boolean;
  isOptional?: boolean;
>>>>>>> e93baf83
}

export interface UserSSHKeyObject {
  gravatarUrl: string;
  username: string;
  selected: boolean;
  keys: string[];
  onSSHKeyChange: (
    e: React.ChangeEvent<HTMLInputElement>,
    result: boolean
  ) => void;
}

type CombinedProps = Props & WithStyles<ClassNames>;

class AccessPanel extends React.Component<CombinedProps> {
  render() {
    const {
      classes,
      error,
      label,
      noPadding,
      required,
      placeholder,
      users,
      disabled,
      disabledReason,
      hideStrengthLabel,
<<<<<<< HEAD
      className
=======
      className,
      small,
      isOptional
>>>>>>> e93baf83
    } = this.props;

    return (
      <Paper
        className={classNames(
          {
<<<<<<< HEAD
            [classes.root]: true
=======
            [classes.root]: true,
            [classes.small]: small,
            [classes.isOptional]: isOptional
>>>>>>> e93baf83
          },
          className
        )}
      >
        <div className={!noPadding ? classes.inner : ''} data-qa-password-input>
          {error && <Notice text={error} error />}
          <PasswordInput
            className={classes.passwordInputOuter}
            required={required}
            disabled={disabled}
            disabledReason={disabledReason || ''}
            autoComplete="new-password"
            value={this.props.password || ''}
            label={label || 'Root Password'}
            placeholder={placeholder || 'Enter a password.'}
            onChange={this.handleChange}
            hideStrengthLabel={hideStrengthLabel}
          />
          {users && users.length > 0 && this.renderUserSSHKeyTable(users)}
        </div>
      </Paper>
    );
  }

  renderUserSSHKeyTable = (users: UserSSHKeyObject[]) => {
    const { classes } = this.props;

    return (
      <React.Fragment>
        <TableHeader title="SSH Keys" />
        <Table isResponsive={false} border spacingBottom={16}>
          <TableHead>
            <TableRow>
              <TableCell className={classes.cellCheckbox} />
              <TableCell
                className={classes.cellUser}
                data-qa-table-header="User"
              >
                User
              </TableCell>
              <TableCell data-qa-table-header="SSH Keys">SSH Keys</TableCell>
            </TableRow>
          </TableHead>
          <TableBody>
            {users.map(
              ({ gravatarUrl, keys, onSSHKeyChange, selected, username }) => (
                <TableRow key={username} data-qa-ssh-public-key>
                  <TableCell className={classes.cellCheckbox}>
                    <CheckBox checked={selected} onChange={onSSHKeyChange} />
                  </TableCell>
                  <TableCell className={classes.cellUser}>
                    <div className={classes.userWrapper}>
                      <img
                        src={gravatarUrl}
                        className={classes.gravatar}
                        alt={username}
                      />
                      {username}
                    </div>
                  </TableCell>
                  <TableCell>{keys.join(', ')}</TableCell>
                </TableRow>
              )
            )}
          </TableBody>
        </Table>
      </React.Fragment>
    );
  };

  handleChange = (e: React.ChangeEvent<HTMLInputElement>) =>
    this.props.handleChange(e.target.value);
}

export default compose<CombinedProps, Props & RenderGuardProps>(
  RenderGuard,
  styled
)(AccessPanel);<|MERGE_RESOLUTION|>--- conflicted
+++ resolved
@@ -98,11 +98,8 @@
   disabledReason?: string;
   hideStrengthLabel?: boolean;
   className?: string;
-<<<<<<< HEAD
-=======
   small?: boolean;
   isOptional?: boolean;
->>>>>>> e93baf83
 }
 
 export interface UserSSHKeyObject {
@@ -131,26 +128,18 @@
       disabled,
       disabledReason,
       hideStrengthLabel,
-<<<<<<< HEAD
-      className
-=======
       className,
       small,
       isOptional
->>>>>>> e93baf83
     } = this.props;
 
     return (
       <Paper
         className={classNames(
           {
-<<<<<<< HEAD
-            [classes.root]: true
-=======
             [classes.root]: true,
             [classes.small]: small,
             [classes.isOptional]: isOptional
->>>>>>> e93baf83
           },
           className
         )}
