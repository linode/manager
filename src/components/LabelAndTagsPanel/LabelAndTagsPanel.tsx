import * as React from 'react';

import { withStyles, StyleRulesCallback, WithStyles, Theme } from '@material-ui/core/styles';

<<<<<<< HEAD
import Paper from 'material-ui/Paper';
=======
import Paper from '@material-ui/core/Paper';
import Typography from '@material-ui/core/Typography';
>>>>>>> f63a6d3c

import TextField, { Props as TextFieldProps } from 'src/components/TextField';
import Notice from 'src/components/Notice';
import Grid from 'src/components/Grid';
import Button from 'src/components/Button';
import ActionsPanel from 'src/components/ActionsPanel';

import RenderGuard from 'src/components/RenderGuard';

type ClassNames = 'root'
  | 'inner'
  | 'expPanelButton';

const styles: StyleRulesCallback<ClassNames> = (theme: Theme & Linode.Theme) => ({
  root: {
    flexGrow: 1,
    width: '100%',
    marginTop: theme.spacing.unit * 3,
    backgroundColor: theme.color.white,
  },
  inner: {
    padding: theme.spacing.unit * 3,
  },
  expPanelButton: {
    padding: 0,
    marginTop: theme.spacing.unit * 2,
  },
});

const styled = withStyles(styles, { withTheme: true });

interface IsFormProps {
  action?: () => void;
  isSubmitting: boolean;
  success: string | undefined;
}

interface Props {
  error?: string;
  labelFieldProps?: TextFieldProps;
  isForm?: IsFormProps;
}

type CombinedProps = Props & WithStyles<ClassNames>;

class InfoPanel extends React.Component<CombinedProps> {

  static defaultProps: Partial<Props> = {
    labelFieldProps: {
      label: 'Label',
      placeholder: 'Enter a Label',
    },
  };

  render() {
    const { classes, error, labelFieldProps, isForm } = this.props;

    return (
      <React.Fragment>
        {!!isForm // will either be a form that will save the settings or a card
          ? <Paper style={{ padding: 24 }}>
              <Grid item xs={12}>
                {isForm.success &&
                  <Notice
                    success
                    text={isForm.success}
                  />
                }
              </Grid>
              <div className={!isForm ? classes.inner : ''}>
                {error && <Notice text={error} error />}
                <TextField data-qa-label-panel {...labelFieldProps} />
              </div>
              {!!isForm.action &&
                <ActionsPanel
                  className={isForm ? classes.expPanelButton : ''}
                >
                  <Button
                    onClick={isForm.action}
                    type="primary"
                    disabled={isForm.isSubmitting}
                    data-qa-label-save
                  >
                    Save
                </Button>
                </ActionsPanel>
              }
            </Paper>
          : <Paper className={classes.root} data-qa-label-header>
            <div className={classes.inner}>
              {error && <Notice text={error} error />}
              <TextField {...labelFieldProps} data-qa-label-input />
            </div>
          </Paper>
        }
      </React.Fragment>
    );
  }
}

export default styled(RenderGuard<CombinedProps>(InfoPanel));<|MERGE_RESOLUTION|>--- conflicted
+++ resolved
@@ -2,12 +2,8 @@
 
 import { withStyles, StyleRulesCallback, WithStyles, Theme } from '@material-ui/core/styles';
 
-<<<<<<< HEAD
-import Paper from 'material-ui/Paper';
-=======
 import Paper from '@material-ui/core/Paper';
 import Typography from '@material-ui/core/Typography';
->>>>>>> f63a6d3c
 
 import TextField, { Props as TextFieldProps } from 'src/components/TextField';
 import Notice from 'src/components/Notice';
