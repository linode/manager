--- conflicted
+++ resolved
@@ -109,14 +109,10 @@
         {icon &&
           <span className={classes.icon} data-qa-tile-icon>{icon}</span>
         }
-<<<<<<< HEAD
-        <Typography variant="subheading" className={classes.tileTitle} data-qa-tile-title>
-=======
         {errorText &&
           <Notice error={true} text={errorText} />
         }
-        <Typography variant="subheading" className={classes.tileTitle}>
->>>>>>> 5353f2ca
+        <Typography variant="subheading" className={classes.tileTitle} data-qa-tile-title>
           <React.Fragment>
             {link
               ?
