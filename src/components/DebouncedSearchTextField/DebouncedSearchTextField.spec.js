--- conflicted
+++ resolved
@@ -39,10 +39,7 @@
         });
 
         it('should display options on a valid search query', () => {
-<<<<<<< HEAD
-=======
             // Add the value twice to fix test flakiness when running the entire functional test suite
->>>>>>> 378e6a79
             const enhancedSelectInput = enhancedSelect.$('..').$('input').selector;
             browser.trySetValue(enhancedSelectInput, validQuery);
 
