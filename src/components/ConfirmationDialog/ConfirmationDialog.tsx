--- conflicted
+++ resolved
@@ -31,16 +31,11 @@
     ...rest,
   } = props;
   return (
-<<<<<<< HEAD
-    <Dialog { ...dialogProps } data-qa-dialog>
-      <DialogTitle id="alert-dialog-title" data-qa-dialog-title>{title}</DialogTitle>
-=======
     <Dialog
       { ...rest }
       disableBackdropClick={true}
     >
-      <DialogTitle id="alert-dialog-title">{title}</DialogTitle>
->>>>>>> 1f0cfdf3
+      <DialogTitle id="alert-dialog-title" data-qa-dialog-title>{title}</DialogTitle>
       <DialogContent>
         { children }
       </DialogContent>
