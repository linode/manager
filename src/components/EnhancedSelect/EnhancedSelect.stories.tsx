import { storiesOf } from '@storybook/react';
import * as React from 'react';

import ThemeDecorator from '../../utilities/storybookDecorators';

import Select, { Item } from './Select';

import timezones from 'src/assets/timezones/timezones';

const tz = timezones.map((timezone:any) => {
  return { value: timezone.name, label: timezone.label };
});

const fruit = [
  {
    label: 'Apple',
    value: 'apple'
  },
  {
    label: 'Pear',
    value: 'pear'
  },
  {
    label: 'Mango',
    value: 'mango'
  },
  {
    label: 'Durian',
    value: 'durian'
  },
  {
    label: 'Strawberry',
    value: 'strawberry'
  },
]

interface State {
  open: boolean;
  valueCreatable: Item[];
  valueMulti: Item[];
  valueSingle: Item | null;
<<<<<<< HEAD
=======
  valueAsync: Item | null;
>>>>>>> 4086f577
}

class Example extends React.Component<{},State> {
  state:State = { 
    open: false,
    valueCreatable: [],
    valueMulti: [],
    valueSingle: null,
<<<<<<< HEAD
=======
    valueAsync: null,
>>>>>>> 4086f577
  };

  toggleDrawer = (v: boolean) => (e: React.MouseEvent<any>) => {
    this.setState({ open: v });
  }

  handleChangeSingle = (valueSingle:Item) => {
    this.setState({ 
      valueSingle,
    })
  }

  handleChangeCreatable = (valueCreatable:Item[]) => {
    this.setState({
      valueCreatable,
    });
  };

  handleChangeMulti = (valueMulti:Item[]) => {
    this.setState({
      valueMulti,
    })
  }

<<<<<<< HEAD
=======
  handleChangeAsync = (valueAsync:Item) => {
    this.setState({
      valueAsync,
    })
  }

  filterFruit = (value:string) => {
    return fruit.filter((f) => f.label.toLowerCase().includes(value.toLowerCase()));
  }

  loadOptions = (inputValue:string) : Promise<Item[]> => {
    return new Promise((resolve) => {
      setTimeout(() => resolve(this.filterFruit(inputValue)), 2000);
    })
  }

>>>>>>> 4086f577
  createNew = (inputValue:string) => {
    const { valueCreatable } = this.state;
    const newItem = {value:inputValue, label:inputValue};
    tz.push(newItem);
    valueCreatable.push(newItem);
    this.setState({ valueCreatable });
  }

  render() {
<<<<<<< HEAD
    const { valueCreatable, valueMulti, valueSingle } = this.state;
=======
    const { valueAsync, valueCreatable, valueMulti, valueSingle } = this.state;
>>>>>>> 4086f577
    return (
      <React.Fragment>
        <Select
          label="Basic Select"
          value={valueSingle}
          placeholder="Choose one fruit"
          onChange={this.handleChangeSingle}
          options={fruit}
        />
        <Select
          label="Basic Select with Error"
          errorText="You didn't choose the correct fruit."
          value={valueSingle}
          placeholder="Choose one fruit"
          onChange={this.handleChangeSingle}
          options={fruit}
        />
        <Select
          label="Multi Select"
          isMulti={true}
          value={valueMulti}
          placeholder="Choose some fruit"
          onChange={this.handleChangeMulti}
          options={fruit}
        />
        <Select
          label="Creatable Select"
<<<<<<< HEAD
          isCreatable={true}
=======
          variant="creatable"
>>>>>>> 4086f577
          isMulti={true}
          value={valueCreatable}
          placeholder="Choose some timezones"
          onChange={this.handleChangeCreatable}
          options={tz}
          createNew={this.createNew}
<<<<<<< HEAD
=======
        />
        <Select
          variant="async"
          loadOptions={this.loadOptions}
          label="Async Select"
          value={valueAsync}
          onChange={this.handleChangeAsync}
>>>>>>> 4086f577
        />
      </React.Fragment>
    );
  }
}

storiesOf('Enhanced Select', module)
  .addDecorator(ThemeDecorator)
  .add('Example', () => (
    <Example />
  ));<|MERGE_RESOLUTION|>--- conflicted
+++ resolved
@@ -39,10 +39,7 @@
   valueCreatable: Item[];
   valueMulti: Item[];
   valueSingle: Item | null;
-<<<<<<< HEAD
-=======
   valueAsync: Item | null;
->>>>>>> 4086f577
 }
 
 class Example extends React.Component<{},State> {
@@ -51,10 +48,7 @@
     valueCreatable: [],
     valueMulti: [],
     valueSingle: null,
-<<<<<<< HEAD
-=======
     valueAsync: null,
->>>>>>> 4086f577
   };
 
   toggleDrawer = (v: boolean) => (e: React.MouseEvent<any>) => {
@@ -79,8 +73,6 @@
     })
   }
 
-<<<<<<< HEAD
-=======
   handleChangeAsync = (valueAsync:Item) => {
     this.setState({
       valueAsync,
@@ -97,7 +89,6 @@
     })
   }
 
->>>>>>> 4086f577
   createNew = (inputValue:string) => {
     const { valueCreatable } = this.state;
     const newItem = {value:inputValue, label:inputValue};
@@ -107,11 +98,7 @@
   }
 
   render() {
-<<<<<<< HEAD
-    const { valueCreatable, valueMulti, valueSingle } = this.state;
-=======
     const { valueAsync, valueCreatable, valueMulti, valueSingle } = this.state;
->>>>>>> 4086f577
     return (
       <React.Fragment>
         <Select
@@ -139,19 +126,13 @@
         />
         <Select
           label="Creatable Select"
-<<<<<<< HEAD
-          isCreatable={true}
-=======
           variant="creatable"
->>>>>>> 4086f577
           isMulti={true}
           value={valueCreatable}
           placeholder="Choose some timezones"
           onChange={this.handleChangeCreatable}
           options={tz}
           createNew={this.createNew}
-<<<<<<< HEAD
-=======
         />
         <Select
           variant="async"
@@ -159,7 +140,6 @@
           label="Async Select"
           value={valueAsync}
           onChange={this.handleChangeAsync}
->>>>>>> 4086f577
         />
       </React.Fragment>
     );
