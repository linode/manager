import Downshift, { DownshiftState, StateChangeOptions } from 'downshift';
import { compose, pathOr } from 'ramda';
import * as React from 'react';

import InputAdornment from '@material-ui/core/InputAdornment';
import Paper from '@material-ui/core/Paper';
import { StyleRulesCallback, Theme, withStyles, WithStyles } from '@material-ui/core/styles';
import Search from '@material-ui/icons/Search';

import RenderGuard from 'src/components/RenderGuard';
import TextField from 'src/components/TextField';

import './EnhancedSelect.css';

type ClassNames = 'root'
  | 'searchSuggestions'
  | 'searchIcon';

const styles: StyleRulesCallback = (theme: Theme & Linode.Theme) => ({
  root: {
    position: 'relative',
    width: '100%',
  },
  searchIcon: {
    color: `${theme.color.grey1} !important`,
  },
  searchSuggestions: {
    position: 'absolute',
    left: 0,
    right: 0,
    top: '100%',
    padding: 0,
    borderRadius: 0,
    border: '1px solid #999',
    overflowY: 'auto',
    maxWidth: '100%',
    zIndex: 2,
    marginTop: -2,
    '& .enhancedSelect-menu-item': {
      color: theme.palette.text.primary,
    },
  },
})

interface Props {
  options: Item[];
  value: string;
  handleSelect: (selected:Item) => void;
  onSubmit?: () => void;
  disabled?: boolean;
  errorText?: string;
  helperText?: string;
  label?: string;
  placeholder?: string;
  inputValue: string;
  onInputValueChange: (input:string) => void;
  renderItems?: (items:Item, index:number, highlighted:boolean, inputProps:any, classes:string) => React.ReactElement<any>[];
  noFilter?: boolean;
  search?: boolean;
<<<<<<< HEAD
=======
  maxHeight?: number;
  className?: string;
>>>>>>> 4864e78a
}

interface State {}

export interface Item {
  value: string;
  label: string;
  data?: any;
}

type CombinedProps = Props & WithStyles<ClassNames>;

class EnhancedSelect extends React.Component<CombinedProps, State> {
  optionsIdx: any = {};

  componentDidMount() {
    this.createItemIndex();
  }

  componentDidUpdate(prevProps:CombinedProps, prevState:State) {
    if (this.props.options !== prevProps.options) {
      this.createItemIndex();
    }
  }

  createItemIndex = () => {
    this.props.options.forEach((item:Item) => {
      this.optionsIdx[item.value] = item;
    })
  }

  itemToString = (item:Item) => {
    return (item && item.label) ? item.label : '';
  }

  getIndex = (item:Item) => {
    return this.props.options.findIndex((element) => {
      return element === item;
    });
  }

  getSearchSuggestions = (inputText:string) => {
    const { options, noFilter } = this.props;
    if (noFilter) { return options };
    const text = inputText.toLowerCase();
    return options.filter((item:Item) => {
      return item.label ? item.label.toLowerCase().includes(text) : false;
    })
  }

  onSubmit = () => {
    const { onSubmit } = this.props;
    if (onSubmit) { onSubmit() }
  }

  downshiftStateReducer = (state: DownshiftState, changes: StateChangeOptions) => {
    const { value } = this.props;
    switch (changes.type) {
      // Don't clear the field value when we leave the field
      case Downshift.stateChangeTypes.blurInput:
      case Downshift.stateChangeTypes.mouseUp:
        return {
          ...changes,
          inputValue: pathOr('',['label'], this.optionsIdx[value]),
          isOpen: false,
        }
        default:
          return changes;
    }
  }

  renderDownshift = (downshift:any) => {
    const {
      clearSelection,
      getInputProps,
      getItemProps,
      isOpen,
      inputValue,
      highlightedIndex,
      openMenu,
      selectHighlightedItem,
      selectedItem,
    } = downshift;

<<<<<<< HEAD
    const { classes, disabled, errorText, helperText, label, placeholder, search } = this.props;
=======
    const { classes, className, maxHeight, disabled, errorText, helperText, label, placeholder, search } = this.props;
>>>>>>> 4864e78a
    const selectedIndex = this.getIndex(selectedItem);
    const placeholderText = placeholder ? placeholder : "Enter a value"

    return (
      <div className={`${classes.root} ${className}`}>
        <TextField
<<<<<<< HEAD
=======
          data-qa-enhanced-select
>>>>>>> 4864e78a
          InputProps={search && {
            startAdornment: <InputAdornment position="end">
              <Search className={classes.searchIcon} />
            </InputAdornment>
          }}
          {...getInputProps({
            placeholder: placeholderText,
            errorText,
            disabled,
            helperText,
            label,
            onKeyDown: (e:React.KeyboardEvent<KeyboardEvent>) => {
              if (e.key === 'Enter') {
                if (highlightedIndex !== null) { selectHighlightedItem(); }
                else { this.onSubmit(); }
              }
            },
            onFocus: (e:React.ChangeEvent<HTMLInputElement>) => {
              clearSelection();
              openMenu();
            }
          })}
        />
        {isOpen &&
          <Paper className={classes.searchSuggestions} style={{ maxHeight: maxHeight || 192 }}>
            {this.getSearchSuggestions(inputValue).map((suggestion:Item, index:number) => {
              return this.renderSuggestion(
                suggestion,
                index,
                highlightedIndex,
                selectedIndex,
                getItemProps({ item: suggestion }),
              );
            })}
          </Paper>
        }
      </div>
    )
  }

  renderSuggestion = (
    item:Item,
    index:number,
    highlightedIndex:number | null,
    selectedIndex: number | null,
    itemProps:any,
  ) => {
    const isHighlighted = highlightedIndex === index;
    const isSelected = selectedIndex === index;
    let classes = "enhancedSelect-menu-item"
    if ( isHighlighted ) { classes += " enhancedSelect-menu-item-highlighted"; }
    if ( isSelected )    { classes += " enhancedSelect-menu-item-selected"; }

    return this.props.renderItems 
      ? this.props.renderItems(item, index, isHighlighted, itemProps, classes)
      :
      <div className={classes}
        key={index} 
        {...itemProps}
        data-qa-select-menu-item={item.label}
      >
        {item.label}
      </div>
  }
  
  render() {
    const { value, handleSelect, inputValue, onInputValueChange } = this.props;
    return (
      <Downshift
        selectedItem={this.optionsIdx[value]}
        onSelect={handleSelect}
        itemToString={this.itemToString}
        render={this.renderDownshift}
        inputValue={inputValue}
        onInputValueChange={onInputValueChange}
        stateReducer={this.downshiftStateReducer}
      />
    )
  }
}

const styled = withStyles(styles, { withTheme: true });

export default compose<any, any, any>(
  styled,
  RenderGuard)(EnhancedSelect);<|MERGE_RESOLUTION|>--- conflicted
+++ resolved
@@ -57,11 +57,8 @@
   renderItems?: (items:Item, index:number, highlighted:boolean, inputProps:any, classes:string) => React.ReactElement<any>[];
   noFilter?: boolean;
   search?: boolean;
-<<<<<<< HEAD
-=======
   maxHeight?: number;
   className?: string;
->>>>>>> 4864e78a
 }
 
 interface State {}
@@ -146,21 +143,14 @@
       selectedItem,
     } = downshift;
 
-<<<<<<< HEAD
-    const { classes, disabled, errorText, helperText, label, placeholder, search } = this.props;
-=======
     const { classes, className, maxHeight, disabled, errorText, helperText, label, placeholder, search } = this.props;
->>>>>>> 4864e78a
     const selectedIndex = this.getIndex(selectedItem);
     const placeholderText = placeholder ? placeholder : "Enter a value"
 
     return (
       <div className={`${classes.root} ${className}`}>
         <TextField
-<<<<<<< HEAD
-=======
           data-qa-enhanced-select
->>>>>>> 4864e78a
           InputProps={search && {
             startAdornment: <InputAdornment position="end">
               <Search className={classes.searchIcon} />
