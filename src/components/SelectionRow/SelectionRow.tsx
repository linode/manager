import * as invariant from 'invariant';
import { compose, isEmpty, lensIndex, map, over, splitAt, unless } from 'ramda';
import { connect, Dispatch } from 'react-redux';
import * as React from 'react';
<<<<<<< HEAD
import { compose } from 'recompose';
import { bindActionCreators } from 'redux';
=======
>>>>>>> 93575a59
import { Link } from 'react-router-dom';
import { StyleRulesCallback, withStyles, WithStyles } from 'src/components/core/styles';
import TableCell from 'src/components/core/TableCell';
import Typography from 'src/components/core/Typography';
import Radio from 'src/components/Radio';
import RenderGuard from 'src/components/RenderGuard';
import ShowMore from 'src/components/ShowMore';
import TableRow from 'src/components/TableRow';
import Tag from 'src/components/Tag';
import StackScriptsActionMenu from 'src/features/StackScripts/SelectStackScriptPanel/StackScriptActionMenu';
import { openStackScriptDrawer } from 'src/store/reducers/stackScriptDrawer';

type ClassNames = 'root'
  | 'respPadding'
  | 'images'
  | 'libTitleContainer'
  | 'libRadio'
  | 'libRadioLabel'
  | 'libTitle'
  | 'libTitleLink'
  | 'libDescription'
  | 'colImages'
  | 'stackScriptCell'
  | 'stackScriptUsername'
  | 'deployButton';

const styles: StyleRulesCallback<ClassNames> = (theme) => ({
  root: {
    padding: theme.spacing.unit * 2,
    borderBottom: `solid 1px ${theme.palette.grey['200']}`,
  },
  labelCell: {
    background: theme.bg.offWhite,
    marginBottom: theme.spacing.unit * 2,
  },
  respPadding: {
    [theme.breakpoints.down('md')]: {
      paddingLeft: '78px !important',
    },
  },
  colImages: {
    padding: theme.spacing.unit,
  },
  libTitleContainer: {
    display: 'flex',
  },
  libRadio: {
    display: 'flex',
    flexWrap: 'wrap',
    height: '100%',
    alignItems: 'center',
    width: 70,
  },
  libRadioLabel: {
    cursor: 'pointer',
  },
  libTitle: {
    display: 'flex',
    flexWrap: 'wrap',
    maxWidth: '100%',
    justifyContent: 'space-between',
    paddingBottom: '0 !important',
    '& h3': {
      marginRight: 10,
    },
  },
  libTitleLink: {
    display: 'block',
    marginTop: -1,
    fontSize: '.9rem',
  },
  libDescription: {
    paddingTop: '0 !important',
    [theme.breakpoints.up('md')]: {
      paddingRight: '100px !important',
    },
  },
  images: {
    marginLeft: theme.spacing.unit,
    marginRight: theme.spacing.unit,
    marginBottom: theme.spacing.unit,
  },
  stackScriptCell: {
    maxWidth: '200px',
  },
  stackScriptUsername: {
    color: theme.color.grey1,
  },
  deployButton: {
    // marginLeft: -26,
    // width: '100%',
    // justifyContent: 'flex-start',
    whiteSpace: 'nowrap',
    border: 0,
  },
});

export interface Props {
  label: string;
  description: string;
  images: string[];
  deploymentsActive: number;
  updated: string;
  onSelect?: (e: any | React.ChangeEvent<HTMLElement>, value: boolean) => void;
  checked?: boolean;
  showDeployLink?: boolean;
  stackScriptID: number;
  stackScriptUsername: string;
  triggerDelete?: (id: number, label: string) => void;
  triggerMakePublic?: (id: number, label: string) => void;
  canDelete: boolean;
  canEdit: boolean;
  isPublic: boolean;
}

interface DispatchProps {
  openStackScriptDrawer: (stackScriptId: number) => void;
}

type CombinedProps = Props & WithStyles<ClassNames> & DispatchProps;

class SelectionRow extends React.Component<CombinedProps, {}> {
  render() {
    const {
      classes,
      onSelect,
      checked,
      label,
      description,
      images,
      deploymentsActive,
      updated,
      showDeployLink,
      stackScriptID,
      stackScriptUsername,
      triggerDelete,
      triggerMakePublic,
      canDelete,
      canEdit,
      isPublic,
      openStackScriptDrawer,
    } = this.props;
  
    /** onSelect and showDeployLink should not be used simultaneously */
    invariant(
      !(onSelect && showDeployLink),
      'onSelect and showDeployLink are mutually exclusive.',
    );
  
    const renderLabel = () => {
      return (
        <Typography role="header" variant="h3">
          {stackScriptUsername &&
            <label
              htmlFor={`${stackScriptID}`}
              className={`${classes.libRadioLabel} ${classes.stackScriptUsername}`}>
              {stackScriptUsername} /&nbsp;
      </label>
          }
          <label
            htmlFor={`${stackScriptID}`}
            className={classes.libRadioLabel}>
            {label}
          </label>
        </Typography>
      )
    }
  
    return (
      <React.Fragment>
        <TableRow data-qa-table-row={label} rowLink={() => onSelect && onSelect({}, !checked)}>
          {onSelect &&
            <TableCell>
              <Radio checked={checked} onChange={onSelect} id={`${stackScriptID}`} />
            </TableCell>
          }
          <TableCell className={classes.stackScriptCell} data-qa-stackscript-title>
            {!showDeployLink
              ? <button onClick={() => {openStackScriptDrawer(stackScriptID)}}>{renderLabel()}</button>
              : <Link to={`/stackscripts/${stackScriptID}`}>
                {renderLabel()}
              </Link>
            }
            <Typography variant="body1">{description}</Typography>
          </TableCell>
          <TableCell>
            <Typography
              role="header"
              variant="h3"
              data-qa-stackscript-deploys
            >
              {deploymentsActive}
            </Typography>
          </TableCell>
<<<<<<< HEAD
=======
        }
        <TableCell className={classes.stackScriptCell} data-qa-stackscript-title>
          {!showDeployLink
            ? renderLabel()
            : <Link to={`/stackscripts/${stackScriptID}`}>
              {renderLabel()}
            </Link>
          }
          <Typography variant="body1">{description}</Typography>
        </TableCell>
        <TableCell>
          <Typography
            role="header"
            variant="h3"
            data-qa-stackscript-deploys
          >
            {deploymentsActive}
          </Typography>
        </TableCell>
        <TableCell>
          <Typography role="header" variant="h3" data-qa-stackscript-revision>{updated}</Typography>
        </TableCell>
        <TableCell className={classes.stackScriptCell} data-qa-stackscript-images>
          {
            displayTagsAndShowMore(images)
          }
        </TableCell>
        {showDeployLink &&
>>>>>>> 93575a59
          <TableCell>
            <Typography role="header" variant="h3" data-qa-stackscript-revision>{updated}</Typography>
          </TableCell>
          <TableCell className={classes.stackScriptCell} data-qa-stackscript-images>
            {
              displayTagsAndShowMore(images)
            }
          </TableCell>
          {showDeployLink &&
            <TableCell>
            <StackScriptsActionMenu
              stackScriptID={stackScriptID}
              stackScriptUsername={stackScriptUsername}
              stackScriptLabel={label}
              triggerDelete={triggerDelete!}
              triggerMakePublic={triggerMakePublic!}
              canDelete={canDelete}
              canEdit={canEdit}
              isPublic={isPublic}
            />
            </TableCell>
          }
        </TableRow>
      </React.Fragment>
    );
  
  }
};

const styled = withStyles(styles);

const mapDispatchToProps = (dispatch: Dispatch<any>) => bindActionCreators(
  { openStackScriptDrawer },
  dispatch,
);

export const connected = connect(undefined, mapDispatchToProps);

export default compose(
  RenderGuard,
  connected,
  styled,
)(SelectionRow)

const createTag: (images: string) => JSX.Element =
  v => <Tag label={v} key={v} colorVariant="lightBlue" style={{ margin: '2px 2px' }} />;

const createTags: (images: string[]) => JSX.Element[] =
  map(createTag);

const createShowMore: (images: string[]) => JSX.Element =
  images => <ShowMore key={0} items={images} render={createTags} />;

const displayTagsAndShowMore: (s: string[]) => JSX.Element[][] =
  compose<string[], string[][], any, JSX.Element[][]>(
    over(lensIndex(1), unless(isEmpty, createShowMore)),
    over(lensIndex(0), createTags),
    splitAt(3),
  );<|MERGE_RESOLUTION|>--- conflicted
+++ resolved
@@ -2,11 +2,7 @@
 import { compose, isEmpty, lensIndex, map, over, splitAt, unless } from 'ramda';
 import { connect, Dispatch } from 'react-redux';
 import * as React from 'react';
-<<<<<<< HEAD
-import { compose } from 'recompose';
 import { bindActionCreators } from 'redux';
-=======
->>>>>>> 93575a59
 import { Link } from 'react-router-dom';
 import { StyleRulesCallback, withStyles, WithStyles } from 'src/components/core/styles';
 import TableCell from 'src/components/core/TableCell';
@@ -149,13 +145,13 @@
       isPublic,
       openStackScriptDrawer,
     } = this.props;
-  
+
     /** onSelect and showDeployLink should not be used simultaneously */
     invariant(
       !(onSelect && showDeployLink),
       'onSelect and showDeployLink are mutually exclusive.',
     );
-  
+
     const renderLabel = () => {
       return (
         <Typography role="header" variant="h3">
@@ -174,7 +170,7 @@
         </Typography>
       )
     }
-  
+
     return (
       <React.Fragment>
         <TableRow data-qa-table-row={label} rowLink={() => onSelect && onSelect({}, !checked)}>
@@ -201,37 +197,6 @@
               {deploymentsActive}
             </Typography>
           </TableCell>
-<<<<<<< HEAD
-=======
-        }
-        <TableCell className={classes.stackScriptCell} data-qa-stackscript-title>
-          {!showDeployLink
-            ? renderLabel()
-            : <Link to={`/stackscripts/${stackScriptID}`}>
-              {renderLabel()}
-            </Link>
-          }
-          <Typography variant="body1">{description}</Typography>
-        </TableCell>
-        <TableCell>
-          <Typography
-            role="header"
-            variant="h3"
-            data-qa-stackscript-deploys
-          >
-            {deploymentsActive}
-          </Typography>
-        </TableCell>
-        <TableCell>
-          <Typography role="header" variant="h3" data-qa-stackscript-revision>{updated}</Typography>
-        </TableCell>
-        <TableCell className={classes.stackScriptCell} data-qa-stackscript-images>
-          {
-            displayTagsAndShowMore(images)
-          }
-        </TableCell>
-        {showDeployLink &&
->>>>>>> 93575a59
           <TableCell>
             <Typography role="header" variant="h3" data-qa-stackscript-revision>{updated}</Typography>
           </TableCell>
@@ -257,9 +222,8 @@
         </TableRow>
       </React.Fragment>
     );
-  
   }
-};
+}
 
 const styled = withStyles(styles);
 
