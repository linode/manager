--- conflicted
+++ resolved
@@ -1,31 +1,19 @@
-<<<<<<< HEAD
-=======
-import * as React from 'react';
-
->>>>>>> a741e8cd
 import * as invariant from 'invariant';
 import { compose, isEmpty, lensIndex, map, over, splitAt, unless } from 'ramda';
 import * as React from 'react';
-import { Link } from 'react-router-dom';
 
 import { StyleRulesCallback, Theme, withStyles, WithStyles } from '@material-ui/core/styles';
 import TableCell from '@material-ui/core/TableCell';
 import TableRow from '@material-ui/core/TableRow';
 import Typography from '@material-ui/core/Typography';
 
+
 import Radio from 'src/components/Radio';
 import RenderGuard from 'src/components/RenderGuard';
 import ShowMore from 'src/components/ShowMore';
 import Tag from 'src/components/Tag';
-
-<<<<<<< HEAD
-=======
-import Typography from '@material-ui/core/Typography';
-
-import StackScriptsActionMenu
-  from 'src/features/StackScripts/SelectStackScriptPanel/StackScriptActionMenu';
-
->>>>>>> a741e8cd
+import StackScriptsActionMenu from 'src/features/StackScripts/SelectStackScriptPanel/StackScriptActionMenu';
+
 type ClassNames = 'root'
   | 'respPadding'
   | 'images'
@@ -211,7 +199,7 @@
             stackScriptLabel={label}
             triggerDelete={triggerDelete!}
             canDelete={canDelete}
-          /> 
+          />
           </TableCell>
         }
       </TableRow>
