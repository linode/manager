import * as React from 'react';

import * as invariant from 'invariant';

import { compose, isEmpty, lensIndex, map, over, splitAt, unless } from 'ramda';

import { StyleRulesCallback, Theme, withStyles, WithStyles } from '@material-ui/core/styles';

import TableCell from '@material-ui/core/TableCell';
import TableRow from '@material-ui/core/TableRow';

import Radio from 'src/components/Radio';
import RenderGuard from 'src/components/RenderGuard';
import ShowMore from 'src/components/ShowMore';
import Tag from 'src/components/Tag';

import Typography from '@material-ui/core/Typography';

import StackScriptsActionMenu
  from 'src/features/StackScripts/SelectStackScriptPanel/StackScriptActionMenu';

type ClassNames = 'root'
  | 'respPadding'
  | 'images'
  | 'libTitleContainer'
  | 'libRadio'
  | 'libRadioLabel'
  | 'libTitle'
  | 'libTitleLink'
  | 'libDescription'
  | 'colImages'
  | 'stackScriptCell'
  | 'stackScriptUsername'
  | 'deployButton';

const styles: StyleRulesCallback<ClassNames> = (theme: Theme & Linode.Theme) => ({
  root: {
    padding: theme.spacing.unit * 2,
    borderBottom: `solid 1px ${theme.palette.grey['200']}`,
  },
  labelCell: {
    background: theme.bg.offWhite,
    marginBottom: theme.spacing.unit * 2,
  },
  respPadding: {
    [theme.breakpoints.down('md')]: {
      paddingLeft: '78px !important',
    },
  },
  colImages: {
    padding: theme.spacing.unit,
  },
  libTitleContainer: {
    display: 'flex',
  },
  libRadio: {
    display: 'flex',
    flexWrap: 'wrap',
    height: '100%',
    alignItems: 'center',
    width: 70,
  },
  libRadioLabel: {
    cursor: 'pointer',
  },
  libTitle: {
    display: 'flex',
    flexWrap: 'wrap',
    maxWidth: '100%',
    justifyContent: 'space-between',
    paddingBottom: '0 !important',
    '& h3': {
      marginRight: 10,
    },
  },
  libTitleLink: {
    display: 'block',
    marginTop: -1,
    fontSize: '.9rem',
  },
  libDescription: {
    paddingTop: '0 !important',
    [theme.breakpoints.up('md')]: {
      paddingRight: '100px !important',
    },
  },
  images: {
    marginLeft: theme.spacing.unit,
    marginRight: theme.spacing.unit,
    marginBottom: theme.spacing.unit,
  },
  stackScriptCell: {
    maxWidth: '200px',
  },
  stackScriptUsername: {
    color: theme.color.grey1,
  },
  deployButton: {
    // marginLeft: -26,
    // width: '100%',
    // justifyContent: 'flex-start',
    whiteSpace: 'nowrap',
    border: 0,
  },
});

export interface Props {
  label: string;
  description: string;
  images: string[];
  deploymentsActive: number;
  updated: string;
  onSelect?: (e: React.ChangeEvent<HTMLElement>, value: boolean) => void;
  checked?: boolean;
  showDeployLink?: boolean;
  stackScriptID: number;
  stackScriptUsername: string;
  triggerDelete?: (id: number, label: string) => void;
  canDelete: boolean;
}

type CombinedProps = Props & WithStyles<ClassNames>;

const SelectionRow: React.StatelessComponent<CombinedProps> = (props) => {
  const {
    classes,
    onSelect,
    checked,
    label,
    description,
    images,
    deploymentsActive,
    updated,
    showDeployLink,
    stackScriptID,
    stackScriptUsername,
    triggerDelete,
    canDelete,
  } = props;

  /** onSelect and showDeployLink should not be used simultaneously */
  invariant(
    !(onSelect && showDeployLink),
    'onSelect and showDeployLink are mutually exclusive.',
  );

  const renderLabel = () => {
    return (
      <Typography variant="subheading">
        {stackScriptUsername &&
          <label
            htmlFor={`${stackScriptID}`}
            className={`${classes.libRadioLabel} ${classes.stackScriptUsername}`}>
            {stackScriptUsername} /&nbsp;
    </label>
        }
        <label
          htmlFor={`${stackScriptID}`}
          className={classes.libRadioLabel}>
          {label}
        </label>
      </Typography>
    )
  }

  return (
    <React.Fragment>
      <TableRow data-qa-table-row={label}>
        {onSelect &&
          <TableCell>
            <Radio checked={checked} onChange={onSelect} id={`${stackScriptID}`} />
          </TableCell>
        }
        <TableCell className={classes.stackScriptCell} data-qa-stackscript-title>
          {!showDeployLink
            ? renderLabel()
            : <a target="_blank" href={`https://www.linode.com/stackscripts/view/${stackScriptID}`}>
              {renderLabel()}
            </a>
          }
          <Typography>{description}</Typography>
        </TableCell>
        <TableCell>
          <Typography
            variant="subheading"
            data-qa-stackscript-deploys
          >
            {deploymentsActive}
          </Typography>
        </TableCell>
        <TableCell>
          <Typography variant="subheading" data-qa-stackscript-revision>{updated}</Typography>
        </TableCell>
        <TableCell className={classes.stackScriptCell} data-qa-stackscript-images>
          {
            displayTagsAndShowMore(images)
          }
        </TableCell>
        {showDeployLink &&
<<<<<<< HEAD
          <TableCell data-qa-stackscript-deploy>
          <Link to={`/linodes/create?type=fromStackScript` +
            `&stackScriptID=${stackScriptID}&stackScriptUsername=${stackScriptUsername}`}>
            <Button
              type="secondary"
              className={classes.deployButton}
            >
              Deploy New Linode
            </Button>
          </Link>
=======
          <TableCell>
          <StackScriptsActionMenu
            stackScriptID={stackScriptID}
            stackScriptUsername={stackScriptUsername}
            stackScriptLabel={label}
            triggerDelete={triggerDelete!}
            canDelete={canDelete}
          /> 
>>>>>>> 1b2f09c1
          </TableCell>
        }
      </TableRow>
    </React.Fragment>
  );
};

const styled = withStyles(styles, { withTheme: true });

export default styled(RenderGuard<CombinedProps>(SelectionRow));

const createTag: (images: string) => JSX.Element =
  v => <Tag label={v} key={v} variant="lightBlue" style={{ margin: '2px 2px' }} />;

const createTags: (images: string[]) => JSX.Element[] =
  map(createTag);

const createShowMore: (images: string[]) => JSX.Element =
  images => <ShowMore key={0} items={images} render={createTags} />;

const displayTagsAndShowMore: (s: string[]) => JSX.Element[][] =
  compose<string[], string[][], any, JSX.Element[][]>(
    over(lensIndex(1), unless(isEmpty, createShowMore)),
    over(lensIndex(0), createTags),
    splitAt(3),
  );<|MERGE_RESOLUTION|>--- conflicted
+++ resolved
@@ -197,18 +197,6 @@
           }
         </TableCell>
         {showDeployLink &&
-<<<<<<< HEAD
-          <TableCell data-qa-stackscript-deploy>
-          <Link to={`/linodes/create?type=fromStackScript` +
-            `&stackScriptID=${stackScriptID}&stackScriptUsername=${stackScriptUsername}`}>
-            <Button
-              type="secondary"
-              className={classes.deployButton}
-            >
-              Deploy New Linode
-            </Button>
-          </Link>
-=======
           <TableCell>
           <StackScriptsActionMenu
             stackScriptID={stackScriptID}
@@ -217,7 +205,6 @@
             triggerDelete={triggerDelete!}
             canDelete={canDelete}
           /> 
->>>>>>> 1b2f09c1
           </TableCell>
         }
       </TableRow>
