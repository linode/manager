import { isEmpty } from 'ramda';
import * as React from 'react';
import {
  StyleRulesCallback,
  withStyles,
  WithStyles
} from 'src/components/core/styles';
import Typography from 'src/components/core/Typography';
import Grid from 'src/components/Grid';
import { Props as TextFieldProps } from 'src/components/TextField';
import * as zxcvbn from 'zxcvbn';
import StrengthIndicator from '../PasswordInput/StrengthIndicator';
import HideShowText from './HideShowText';

type Props = TextFieldProps & {
  value?: string;
  required?: boolean;
  disabledReason?: string;
  hideStrengthLabel?: boolean;
<<<<<<< HEAD
=======
  showHelperText?: boolean;
>>>>>>> e93baf83
};

interface State {
  strength: null | 0 | 1 | 2 | 3;
}

type ClassNames = 'container' | 'strengthIndicator' | 'infoText';

const styles: StyleRulesCallback = theme => ({
  container: {
    position: 'relative',
    marginBottom: theme.spacing.unit,
    paddingBottom: theme.spacing.unit / 2
  },
  strengthIndicator: {
    position: 'absolute',
    width: '100%',
    bottom: 0,
    [theme.breakpoints.down('xs')]: {
      maxWidth: '100%'
    }
  },
  infoText: {
    fontSize: '0.85rem',
    marginTop: 12
  }
});

type CombinedProps = Props & WithStyles<ClassNames>;

class PasswordInput extends React.Component<CombinedProps, State> {
  state: State = {
    strength: maybeStrength(this.props.value)
  };

  componentWillReceiveProps(nextProps: CombinedProps) {
    const { value } = nextProps;
    this.setState({ strength: maybeStrength(value) });
  }

  onChange = (e: React.ChangeEvent<HTMLInputElement>) => {
    const value: string = e.currentTarget.value;

    if (this.props.onChange) {
      this.props.onChange(e);
    }
    this.setState({ strength: maybeStrength(value) });
  };

  render() {
    const { strength } = this.state;
    const {
      classes,
      value,
      required,
      disabledReason,
      hideStrengthLabel,
<<<<<<< HEAD
=======
      showHelperText,
>>>>>>> e93baf83
      ...rest
    } = this.props;

    return (
      <React.Fragment>
        <Grid container className={classes.container}>
          <Grid item xs={12}>
            <HideShowText
              {...rest}
              tooltipText={disabledReason}
              value={value}
              onChange={this.onChange}
              fullWidth
              required={required}
            />
          </Grid>
          <Grid item xs={12} className={`${classes.strengthIndicator} py0`}>
            <StrengthIndicator
              strength={strength}
              hideStrengthLabel={hideStrengthLabel}
            />
          </Grid>
        </Grid>
        {showHelperText && (
          <Typography variant="body1" className={classes.infoText}>
            Password must be at least 6 characters and contain each of the
            following characters: uppercase, lowercase, numeric, and special
            character.
          </Typography>
        )}
      </React.Fragment>
    );
  }
}

const maybeStrength = (value?: string) => {
  if (!value || isEmpty(value)) {
    return null;
  } else {
    const score = zxcvbn(value).score;
    if (score === 4) {
      return 3;
    }
    return score;
  }
};

const styled = withStyles(styles);

export default styled(PasswordInput);<|MERGE_RESOLUTION|>--- conflicted
+++ resolved
@@ -17,10 +17,7 @@
   required?: boolean;
   disabledReason?: string;
   hideStrengthLabel?: boolean;
-<<<<<<< HEAD
-=======
   showHelperText?: boolean;
->>>>>>> e93baf83
 };
 
 interface State {
@@ -78,10 +75,7 @@
       required,
       disabledReason,
       hideStrengthLabel,
-<<<<<<< HEAD
-=======
       showHelperText,
->>>>>>> e93baf83
       ...rest
     } = this.props;
 
