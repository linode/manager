import * as classNames from 'classnames';
import * as React from 'react';

import { StyleRulesCallback, withStyles, WithStyles } from '@material-ui/core/styles';
import Typography, { TypographyProps } from '@material-ui/core/Typography';

import Flag from 'src/assets/icons/flag.svg';
import Grid, { GridProps } from 'src/components/Grid';

type ClassNames = 'root'
  | 'inner'
  | 'error'
  | 'errorList'
  | 'warning'
  | 'warningList'
  | 'success'
  | 'successList'
  | 'flag';

const styles: StyleRulesCallback = (theme: Linode.Theme) => {
  const { palette: { status } } = theme;

  return {
    root: {
      marginBottom: theme.spacing.unit * 2,
      padding: theme.spacing.unit * 2,
      maxWidth: '100%',
      display: 'flex',
      alignItems: 'center',
      '& p': {
        wordWrap: 'break-word',
      },
      '& + .notice': {
        marginTop: `${theme.spacing.unit}px !important`,
      },
    },
    inner: {
      width: '100%',
    },
    error: {
      backgroundColor: status.error,
      borderLeft: `5px solid ${status.errorDark}`,
      '& p': {
        color: status.errorDark,
      },
    },
    errorList: {
      borderLeft: `5px solid ${status.errorDark}`,
    },
    warning: {
      backgroundColor: status.warning,
      borderLeft: `5px solid ${status.warningDark}`,
    },
    warningList: {
      borderLeft: `5px solid ${status.warningDark}`,
    },
    success: {
      backgroundColor: status.success,
      border: `5px solid ${status.successDark}`,
    },
    successList: {
      borderLeft: `5px solid ${status.successDark}`,
    },
    flag: {
      marginRight: theme.spacing.unit * 2,
    },
  };
};

interface Props extends GridProps {
  text?: string;
  html?: string;
  error?: boolean;
  errorGroup?: string;
  warning?: boolean;
  success?: boolean;
  typeProps?: TypographyProps;
  className?: string;
  flag?: boolean;
  notificationList?: boolean;
  onClick?: (e: React.MouseEvent<HTMLElement>) => void;
}

type CombinedProps = Props & WithStyles<ClassNames>;

const Notice: React.StatelessComponent<CombinedProps> = (props) => {
  const {
    classes,
    className,
    text,
    error,
    errorGroup,
    warning,
    success,
    typeProps,
    children,
    flag,
    html,
    notificationList,
    onClick,
  } = props;

  const c = html
    ? (
      <Typography {...typeProps} dangerouslySetInnerHTML={{ __html: html }} />
    )
    : (
<<<<<<< HEAD
      <Typography {...typeProps} onClick={onClick}>
=======
      <Typography {...typeProps} component="div">
>>>>>>> 4c88d398
        {text && text}
        {children && children}
      </Typography>
    );

  const errorScrollClassName = errorGroup ? `error-for-scroll-${errorGroup}` : `error-for-scroll`;

  return (
    <Grid
      item
      className={classNames({
        [classes.root]: true,
        [errorScrollClassName]: error,
        [classes.error]: error && !notificationList,
        [classes.errorList]: error && notificationList,
        [classes.success]: success && !notificationList,
        [classes.successList]: success && notificationList,
        [classes.warning]: warning && !notificationList,
        [classes.warningList]: warning && notificationList,
        notice: true,
        ...(className && { [className]: true }),
      })}
      data-qa-notice
    >
      {
        flag &&
        <Grid item>
          <Flag className={classes.flag} />
        </Grid>
      }
      <div className={classes.inner}>
        {c}
      </div>
    </Grid>
  );
};

const styled = withStyles(styles, { withTheme: true });

export default styled<Props>(Notice);<|MERGE_RESOLUTION|>--- conflicted
+++ resolved
@@ -105,11 +105,7 @@
       <Typography {...typeProps} dangerouslySetInnerHTML={{ __html: html }} />
     )
     : (
-<<<<<<< HEAD
-      <Typography {...typeProps} onClick={onClick}>
-=======
-      <Typography {...typeProps} component="div">
->>>>>>> 4c88d398
+      <Typography {...typeProps} component="div"onClick={onClick}>
         {text && text}
         {children && children}
       </Typography>
