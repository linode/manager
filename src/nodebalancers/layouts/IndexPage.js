import React, { Component, PropTypes } from 'react';
import { connect } from 'react-redux';

import { PrimaryButton } from 'linode-components/buttons';
import { Input } from 'linode-components/forms';
import { DeleteModalBody } from 'linode-components/modals';
import CreateHelper from '~/components/CreateHelper';
import { List } from 'linode-components/lists';
import { Table } from 'linode-components/tables';
import { ListBody } from 'linode-components/lists/bodies';
import { ListHeader } from 'linode-components/lists/headers';
import {
  ButtonCell,
  CheckboxCell,
  LinkCell,
} from 'linode-components/tables/cells';
import {
  RegionCell,
  IPAddressCell,
} from '~/components/tables/cells';
import { MassEditControl } from 'linode-components/lists/controls';

import { setAnalytics, setSource, setTitle } from '~/actions';
import { showModal, hideModal } from '~/actions/modal';
import { default as toggleSelected } from '~/actions/select';
import { nodebalancers as api } from '~/api';
import { transform } from '~/api/util';

import { AddNodeBalancer } from '../components';


const OBJECT_TYPE = 'nodebalancers';

export class IndexPage extends Component {
  static async preload({ dispatch }) {
    await dispatch(api.all());
  }

  constructor(props) {
    super(props);

    this.deleteNodeBalancers = this.deleteNodeBalancers.bind(this);

    this.state = { filter: '' };
  }

  async componentDidMount() {
    const { dispatch } = this.props;
    dispatch(setSource(__filename));
    dispatch(setTitle('NodeBalancers'));
    dispatch(setAnalytics(['nodebalancers']));
  }

  deleteNodeBalancers(nodebalancers) {
    const { dispatch } = this.props;
    const nodebalancersArr = Array.isArray(nodebalancers) ? nodebalancers : [nodebalancers];
    const title = 'Delete NodeBalancer(s)';

    dispatch(showModal(title,
      <DeleteModalBody
        onSubmit={async () => {
          const ids = nodebalancersArr.map(function (nodebalancer) { return nodebalancer.id; });

          await Promise.all(ids.map(id => dispatch(api.delete(id))));
          dispatch(toggleSelected(OBJECT_TYPE, ids));
          dispatch(hideModal());
        }}
        onCancel={() => dispatch(hideModal())}
        items={nodebalancersArr.map(n => n.label)}
        typeOfItem="NodeBalancers"
      />
    ));
  }

  render() {
    const { dispatch, nodebalancers, selectedMap } = this.props;
    const { filter } = this.state;

    const { sorted } = transform(nodebalancers.nodebalancers, {
      filterBy: filter,
    });

    const renderNodeBalancers = () => (
      <List>
        <ListHeader className="Menu">
          <div className="Menu-item">
            <MassEditControl
              data={sorted}
              dispatch={dispatch}
              massEditGroups={[{ elements: [
                { name: 'Delete', action: this.deleteNodeBalancers },
              ] }]}
              selectedMap={selectedMap}
              objectType={OBJECT_TYPE}
              toggleSelected={toggleSelected}
            />
          </div>
          <div className="Menu-item">
            <Input
              placeholder="Filter..."
              onChange={({ target: { value } }) => this.setState({ filter: value })}
              value={this.state.filter}
            />
          </div>
        </ListHeader>
        <ListBody>
          <Table
            columns={[
              { cellComponent: CheckboxCell, headerClassName: 'CheckboxColumn' },
              {
                cellComponent: LinkCell,
                hrefFn: (nodebalancer) => { return `/nodebalancers/${nodebalancer.label}`; },
                tooltipEnabled: true,
              },
              { cellComponent: IPAddressCell, headerClassName: 'IPAddressColumn' },
              { cellComponent: RegionCell },
              {
                cellComponent: ButtonCell,
                headerClassName: 'ButtonColumn',
                onClick: (nodebalancer) => { this.deleteNodeBalancers(nodebalancer); },
                text: 'Delete',
              },
            ]}
            noDataMessage={"No NodeBalancers found."}
            data={sorted}
            selectedMap={selectedMap}
            disableHeader
            onToggleSelect={(record) => {
              dispatch(toggleSelected(OBJECT_TYPE, record.id));
            }}
          />
        </ListBody>
      </List>
    );

    const addNodeBalancer = () => AddNodeBalancer.trigger(dispatch);

    return (
      <div className="PrimaryPage container">
        <header className="PrimaryPage-header">
          <div className="PrimaryPage-headerRow clearfix">
<<<<<<< HEAD
            <h1 className="float-left">NodeBalancers</h1>
            <PrimaryButton to="/nodebalancers/create" className="float-right">
=======
            <h1 className="float-sm-left">NodeBalancers</h1>
            <PrimaryButton onClick={addNodeBalancer} className="float-sm-right">
>>>>>>> bce405bc
              Add a NodeBalancer
            </PrimaryButton>
          </div>
        </header>
        <div className="PrimaryPage-body">
          {Object.values(nodebalancers.nodebalancers).length ? renderNodeBalancers() : (
            <CreateHelper
              label="NodeBalancers"
              linkText="Add a NodeBalancer"
              onClick={addNodeBalancer}
            />
          )}
        </div>
      </div>
    );
  }
}

IndexPage.propTypes = {
  dispatch: PropTypes.func,
  nodebalancers: PropTypes.object,
  selectedMap: PropTypes.object.isRequired,
};


function select(state) {
  return {
    nodebalancers: state.api.nodebalancers,
    selectedMap: state.select.selected[OBJECT_TYPE] || {},
  };
}

export default connect(select)(IndexPage);<|MERGE_RESOLUTION|>--- conflicted
+++ resolved
@@ -139,13 +139,8 @@
       <div className="PrimaryPage container">
         <header className="PrimaryPage-header">
           <div className="PrimaryPage-headerRow clearfix">
-<<<<<<< HEAD
             <h1 className="float-left">NodeBalancers</h1>
-            <PrimaryButton to="/nodebalancers/create" className="float-right">
-=======
-            <h1 className="float-sm-left">NodeBalancers</h1>
             <PrimaryButton onClick={addNodeBalancer} className="float-sm-right">
->>>>>>> bce405bc
               Add a NodeBalancer
             </PrimaryButton>
           </div>
