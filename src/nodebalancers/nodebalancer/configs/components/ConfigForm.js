--- conflicted
+++ resolved
@@ -147,17 +147,9 @@
               name="stickiness"
               value={stickiness}
               onChange={this.onChange}
-<<<<<<< HEAD
-            >
-              <option value="none">None</option>
-              <option value="table">Table</option>
-              <option value="http_cookie">HTTP Cookie</option>
-            </Select>
-=======
               options={Array.from(NODEBALANCER_CONFIG_STICKINESS.entries()).map(
                 ([value, label]) => ({ value, label }))}
             />
->>>>>>> 2332b167
             <div>
               <small className="text-muted">
                 Enable subsequent requests from the same client to
@@ -307,19 +299,11 @@
 };
 
 ConfigForm.defaultProps = {
-  config: {
+  config: {:
     protocol: 'http',
     algorithm: 'roundrobin',
     stickiness: 'table',
     check: 'connection',
     check_passive: true,
-<<<<<<< HEAD
-    check_interval: 5,
-    check_timeout: 3,
-    check_attempts: 2,
-    ssl_cert: '',
-    ssl_key: '',
-=======
->>>>>>> 2332b167
   },
 };