--- conflicted
+++ resolved
@@ -16,14 +16,8 @@
   static async preload({ dispatch, getState }, { nbLabel, configId }) {
     try {
       const { id } = await dispatch(getObjectByLabelLazily('nodebalancers', nbLabel));
-<<<<<<< HEAD
       await dispatch(nodebalancers.configs.one([id, configId]));
       await dispatch(nodebalancers.configs.nodes.all([id, configId]));
-=======
-      console.log('nodebalancers', nodebalancers);
-      console.log('nodebalancernodes aka nodes aka NodetoriousBIG', nodes);
-      await dispatch(nodes.all([id, configId]));
->>>>>>> 6df88146
     } catch (response) {
       // eslint-disable-next-line no-console
       console.error(response);
@@ -41,16 +35,8 @@
   }
 
   render() {
-<<<<<<< HEAD
     const { nodebalancer, config } = this.props;
-
     const nodes = Object.values(config._nodes.nodes);
-
-=======
-    const { nodebalancer, config, nodes } = this.props;
-    console.log('config', config);
-
->>>>>>> 6df88146
     return (
       <div>
         <div className="container">
