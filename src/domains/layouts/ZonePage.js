import _ from 'lodash';
import React, { Component, PropTypes } from 'react';
import { connect } from 'react-redux';
import { Link } from 'react-router';
import { replace } from 'react-router-redux';

import { DeleteModalBody } from 'linode-components/modals';
import { Button } from 'linode-components/buttons';
import { Card, CardHeader } from 'linode-components/cards';
import { Table } from 'linode-components/tables';
import { ButtonCell } from 'linode-components/tables/cells';

import { setError } from '~/actions/errors';
import { showModal, hideModal } from '~/actions/modal';
import { setSource } from '~/actions/source';
import { setTitle } from '~/actions/title';
import { domains } from '~/api';
import { getObjectByLabelLazily } from '~/api/util';
import { NameserversCell } from '~/components/tables/cells';
import { NAME_SERVERS } from '~/constants';

import { formatDNSSeconds, ONE_DAY } from '../components/SelectDNSSeconds';
import EditSOARecord from '../components/EditSOARecord';
import EditNSRecord from '../components/EditNSRecord';
import EditMXRecord from '../components/EditMXRecord';
import EditARecord from '../components/EditARecord';
import EditTXTRecord from '../components/EditTXTRecord';
import EditSRVRecord from '../components/EditSRVRecord';
import EditCNAMERecord from '../components/EditCNAMERecord';


export class ZonePage extends Component {
  static async preload({ dispatch, getState }, { domainLabel }) {
    try {
      const { id } = await dispatch(getObjectByLabelLazily('domains', domainLabel, 'domain'));
      await dispatch(domains.records.all([id]));
    } catch (e) {
      // eslint-disable-next-line no-console
      console.error(e);
      dispatch(setError(e));
    }
  }

  async componentDidMount() {
    const { dispatch, domain } = this.props;
    dispatch(setSource(__filename));

    dispatch(setTitle(domain.domain));
  }

  formatNSRecords() {
    const { domain } = this.props;
    const nsRecords = NAME_SERVERS.map(ns => ({
      target: ns,
      ttl_sec: ONE_DAY,
      name: domain.domain,
    }));

    const { NS } = domain._groupedRecords;
    (NS || []).forEach(record => {
      nsRecords.push({
        ...record,
        name: record.name || domain.domain,
      });
    });

    return nsRecords;
  }

  formatMXRecords() {
    const { domain } = this.props;

    const { MX } = domain._groupedRecords;
    return (MX || []).map(record => ({
      ...record,
      name: record.name || domain.domain,
    }));
  }

  formatARecords() {
    const { domain } = this.props;

    const { A, AAAA } = domain._groupedRecords;
    return (A || []).concat(AAAA || []).filter(a => a !== undefined);
  }

  formatSRVRecords() {
    const { domain } = this.props;

    const { SRV } = domain._groupedRecords;
    return (SRV || []).map(record => ({
      ...record, domain: domain.domain,
    }));
  }

  formatTXTRecords() {
    const { domain } = this.props;

    const { TXT } = domain._groupedRecords;
    return (TXT || []).map(record => ({
      ...record,
      name: record.name || domain.domain,
    }));
  }

  formatCNAMERecords() {
    const { domain } = this.props;

    const { CNAME } = domain._groupedRecords;
    return (CNAME || []).map(record => ({
      ...record,
      name: record.name || domain.domain,
    }));
  }

  renderDeleteRecord(title, id) {
    const { dispatch, domain } = this.props;

    dispatch(showModal(title,
      <DeleteModalBody
        onOk={async () => {
          await dispatch(domains.records.delete(domain.id, id));
          dispatch(hideModal());
        }}
        items={[domain.domain]}
        typeOfItem="Domains"
        onCancel={() => dispatch(hideModal())}
      />
    ));
  }

  renderSOAEditRecord() {
    const { dispatch, domain } = this.props;

    dispatch(showModal(
      'Edit SOA Record',
      <EditSOARecord
        dispatch={dispatch}
        zone={domain}
        close={(newDomain) => () => {
          dispatch(hideModal());
          dispatch(replace(`/domains/${newDomain || domain.domain}`));
        }}
      />
    ));
  }

  renderEditRecord(title, component, props = {}) {
    const { dispatch, domain } = this.props;
    dispatch(showModal(
      title,
      React.createElement(component, {
        ...props,
        dispatch,
        zone: domain,
        close: () => dispatch(hideModal()),
      }),
    ));
  }

  renderEditSOARecord(title) {
    return this.renderEditRecord(title, EditSOARecord);
  }

  renderEditMXRecord(title, id) {
    return this.renderEditRecord(title, EditMXRecord, { id });
  }

  renderEditNSRecord(title, id) {
    return this.renderEditRecord(title, EditNSRecord, { id });
  }

  renderEditARecord(title, id) {
    return this.renderEditRecord(title, EditARecord, { id });
  }

  renderEditTXTRecord(title, id) {
    return this.renderEditRecord(title, EditTXTRecord, { id });
  }

  renderEditSRVRecord(title, id) {
    return this.renderEditRecord(title, EditSRVRecord, { id });
  }

  renderEditCNAMERecord(title, id) {
    return this.renderEditRecord(title, EditCNAMERecord, { id });
  }

  render() {
    const { domain } = this.props;

    if (!domain) {
      return null;
    }

    const formatSeconds = (records) => {
      return records.map(record => {
        const { ttl_sec: ttlSec } = record;
        const { ttl_sec: defaultTTLSec } = domain;
        return {
          ...record,
          ttl_sec: formatDNSSeconds(ttlSec, defaultTTLSec, true),
        };
      });
    };

    const nsRecords = formatSeconds(this.formatNSRecords());
    const mxRecords = formatSeconds(this.formatMXRecords());
    const aRecords = formatSeconds(this.formatARecords());
    const cnameRecords = formatSeconds(this.formatCNAMERecords());
    const txtRecords = formatSeconds(this.formatTXTRecords());
    const srvRecords = formatSeconds(this.formatSRVRecords());

    const soaRecord = {
      ...domain,
      ttl_sec: formatDNSSeconds(domain.ttl_sec, undefined, true),
      refresh_sec: formatDNSSeconds(domain.refresh_sec, undefined, true),
      retry_sec: formatDNSSeconds(domain.retry_sec, undefined, true),
      expire_sec: formatDNSSeconds(domain.expire_sec, 604800, true),
    };

    return (
      <div>
        <header className="main-header main-header--border">
<<<<<<< HEAD
          <div className="container">
            <Link to="/domains">Domains</Link>
            <h1 title={domain.id}>
              {domain.group ? `${domain.group} / ` : ''}
              {domain.domain}
            </h1>
=======
          <div className="container clearfix">
            <div className="float-sm-left">
              <Link to="/domains">Domains</Link>
              <h1 title={domain.id}>
                <Link to={`/domains/${domain.domain}`}>
                  {domain.group ? `${domain.group} / ${domain.domain}` : domain.domain}
                </Link>
              </h1>
            </div>
>>>>>>> fa670541
          </div>
        </header>
        <div className="container">
          <Card
            id="soa"
            header={
              <CardHeader title="SOA Record" />
            }
          >
            <Table
              className="Table--secondary"
              columns={[
                { dataKey: 'domain', label: 'Primary Domain' },
                { dataKey: 'soa_email', label: 'Email' },
                { dataKey: 'ttl_sec', label: 'Default TTL' },
                { dataKey: 'refresh_sec', label: 'Refresh Rate' },
                { dataKey: 'retry_sec', label: 'Retry Rate' },
                { dataKey: 'expire_sec', label: 'Expire Time' },
                {
                  cellComponent: ButtonCell,
                  headerClassName: 'ButtonColumn',
                  text: 'Edit',
                  onClick: () => {
                    this.renderSOAEditRecord();
                  },
                },
              ]}
              data={[soaRecord]}
            />
          </Card>
          <Card
            id="ns"
            header={
              <CardHeader
                title="NS Records"
                nav={
                  <Button
                    onClick={() => {
                      this.renderEditRecord('Add NS Record', EditNSRecord);
                    }}
                  >
                    Add NS Record
                  </Button>
                }
              />
            }
          >
            <Table
              className="Table--secondary"
              columns={[
                { dataKey: 'target', label: 'Name Server' },
                { dataKey: 'name', label: 'Subdomain' },
                { dataKey: 'ttl_sec', label: 'TTL' },
                {
                  cellComponent: NameserversCell,
                  onEditClick: ({ id }) => this.renderEditNSRecord('Edit NS Record', id),
                  onDeleteClick: ({ id }) => this.renderDeleteRecord('Delete NS Record', id),
                },
              ]}
              data={nsRecords}
            />
          </Card>
          <Card
            id="mx"
            header={
              <CardHeader
                title="MX Records"
                nav={
                  <Button
                    onClick={() => { this.renderEditRecord('Add MX Record', EditMXRecord); }}
                  >
                    Add MX Record
                  </Button>
                }
              />
            }
          >
            <Table
              className="Table--secondary"
              columns={[
                { dataKey: 'target', label: 'Mail Server' },
                { dataKey: 'priority', label: 'Preference' },
                { dataKey: 'name', label: 'Subdomain' },
                {
                  cellComponent: ButtonCell,
                  headerClassName: 'ButtonColumn',
                  text: 'Edit',
                  onClick: ({ id }) => this.renderEditMXRecord('Edit MX Record', id),
                },
                {
                  cellComponent: ButtonCell,
                  headerClassName: 'ButtonColumn',
                  text: 'Delete',
                  onClick: ({ id }) => this.renderDeleteRecord('Delete MX Record', id),
                },
              ]}
              data={mxRecords}
            />
          </Card>
          <Card
            id="a"
            header={
              <CardHeader
                title="A/AAAA Records"
                nav={
                  <Button
                    onClick={() => { this.renderEditRecord('Add A/AAAA Record', EditARecord); }}
                  >
                    Add A/AAAA Record
                  </Button>
                }
              />
            }
          >
            <Table
              className="Table--secondary"
              columns={[
                { dataKey: 'name', label: 'Hostname' },
                { dataKey: 'target', label: 'IP Address' },
                { dataKey: 'ttl_sec', label: 'TTL' },
                {
                  cellComponent: ButtonCell,
                  text: 'Edit',
                  onClick: ({ id }) => this.renderEditARecord('Edit A/AAAA Record', id),
                },
                {
                  cellComponent: ButtonCell,
                  headerClassName: 'ButtonColumn',
                  text: 'Delete',
                  onClick: ({ id }) => this.renderDeleteRecord('Delete A/AAAA Record', id),
                },
              ]}
              data={aRecords}
            />
          </Card>
          <Card
            id="cname"
            header={
              <CardHeader
                title="CNAME Records"
                nav={
                  <Button
                    onClick={() => {
                      this.renderEditRecord('Add CNAME Record', EditCNAMERecord);
                    }}
                  >
                    Add CNAME Record
                  </Button>
                }
              />
            }
          >
            <Table
              className="Table--secondary"
              columns={[
                { dataKey: 'name', label: 'Hostname' },
                { dataKey: 'target', label: 'Aliases to' },
                { dataKey: 'ttl_sec', label: 'TTL' },
                {
                  cellComponent: ButtonCell,
                  headerClassName: 'ButtonColumn',
                  text: 'Edit',
                  onClick: ({ id }) => this.renderEditCNAMERecord('Edit CNAME Record', id),
                },
                {
                  cellComponent: ButtonCell,
                  headerClassName: 'ButtonColumn',
                  text: 'Delete',
                  onClick: ({ id }) => this.renderDeleteRecord('Delete CNAME Record', id),
                },
              ]}
              data={cnameRecords}
            />
          </Card>
          <Card
            id="txt"
            header={
              <CardHeader
                title="TXT Records"
                nav={
                  <Button
                    onClick={() => { this.renderEditRecord('Add TXT Record', EditTXTRecord); }}
                  >
                    Add TXT Record
                  </Button>
                }
              />
            }
          >
            <Table
              className="Table--secondary"
              columns={[
                { dataKey: 'name', label: 'Name' },
                { dataKey: 'target', label: 'Value' },
                { dataKey: 'ttl_sec', label: 'TTL' },
                {
                  cellComponent: ButtonCell,
                  headerClassName: 'ButtonColumn',
                  text: 'Edit',
                  onClick: ({ id }) => this.renderEditTXTRecord('Edit TXT Record', id),
                },
                {
                  cellComponent: ButtonCell,
                  headerClassName: 'ButtonColumn',
                  text: 'Delete',
                  onClick: ({ id }) => this.renderDeleteRecord('Delete TXT Record', id),
                },
              ]}
              data={txtRecords}
            />
          </Card>
          <Card
            id="srv"
            header={
              <CardHeader
                title="SRV Records"
                nav={
                  <Button
                    onClick={() => { this.renderEditRecord('Add SRV Record', EditSRVRecord); }}
                  >
                    Add SRV Record
                  </Button>
                }
              />
            }
          >
            <Table
              className="Table--secondary"
              columns={[
                { dataKey: 'service', label: 'Service' },
                { dataKey: 'priority', label: 'Priority' },
                { dataKey: 'domain', label: 'Domain' },
                { dataKey: 'weight', label: 'Weight' },
                { dataKey: 'port', label: 'Port' },
                { dataKey: 'target', label: 'Target' },
                { dataKey: 'ttl_sec', label: 'TTL' },
                {
                  cellComponent: ButtonCell,
                  headerClassName: 'ButtonColumn',
                  text: 'Edit',
                  onClick: ({ id }) => this.renderEditSRVRecord('Edit SRV Record', id),
                },
                {
                  cellComponent: ButtonCell,
                  headerClassName: 'ButtonColumn',
                  text: 'Delete',
                  onClick: ({ id }) => this.renderDeleteRecord('Delete SRV Record', id),
                },
              ]}
              data={srvRecords}
            />
          </Card>
        </div>
      </div>
    );
  }
}

ZonePage.propTypes = {
  dispatch: PropTypes.func.isRequired,
  domain: PropTypes.object.isRequired,
};

function select(state, ownProps) {
  const { domains } = state.api;
  const { params } = ownProps;
  let domain = Object.values(domains.domains).filter(
    d => d.domain === params.domainLabel)[0];

  if (domain) {
    domain = {
      ...domain,
      _groupedRecords: _.groupBy(domain._records.records, 'type'),
    };
  }
  return { domain };
}

export default connect(select)(ZonePage);<|MERGE_RESOLUTION|>--- conflicted
+++ resolved
@@ -222,14 +222,6 @@
     return (
       <div>
         <header className="main-header main-header--border">
-<<<<<<< HEAD
-          <div className="container">
-            <Link to="/domains">Domains</Link>
-            <h1 title={domain.id}>
-              {domain.group ? `${domain.group} / ` : ''}
-              {domain.domain}
-            </h1>
-=======
           <div className="container clearfix">
             <div className="float-sm-left">
               <Link to="/domains">Domains</Link>
@@ -239,7 +231,6 @@
                 </Link>
               </h1>
             </div>
->>>>>>> fa670541
           </div>
         </header>
         <div className="container">
