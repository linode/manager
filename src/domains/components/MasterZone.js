--- conflicted
+++ resolved
@@ -236,180 +236,6 @@
                 ]}
                 data={[soaRecord]}
               />
-<<<<<<< HEAD
-            }
-          >
-            <Table
-              className="Table--secondary"
-              columns={[
-                { dataKey: 'target', label: 'Name Server' },
-                { dataKey: 'name', label: 'Subdomain' },
-                { dataKey: 'ttl_sec', label: 'TTL' },
-                {
-                  cellComponent: NameserversCell,
-                  onEditClick: ({ id }) => this.renderEditNSRecord('Edit NS Record', id),
-                  onDeleteClick: ({ id, target }) =>
-                    this.renderDeleteRecord('Delete NS Record', id, target),
-                },
-              ]}
-              data={nsRecords}
-            />
-          </Card>
-          <Card
-            id="mx"
-            header={
-              <CardHeader
-                title="MX Records"
-                nav={
-                  <Button
-                    onClick={() => { this.renderEditRecord('Add MX Record', EditMXRecord); }}
-                  >
-                    Add MX Record
-                  </Button>
-                }
-              />
-            }
-          >
-            <Table
-              className="Table--secondary"
-              columns={[
-                { dataKey: 'target', label: 'Mail Server' },
-                { dataKey: 'priority', label: 'Preference' },
-                { dataKey: 'name', label: 'Subdomain' },
-                {
-                  cellComponent: ButtonCell,
-                  headerClassName: 'ButtonColumn',
-                  text: 'Edit',
-                  onClick: ({ id }) => this.renderEditMXRecord('Edit MX Record', id),
-                },
-                {
-                  cellComponent: ButtonCell,
-                  headerClassName: 'ButtonColumn',
-                  text: 'Delete',
-                  onClick: ({ id, target }) =>
-                    this.renderDeleteRecord('Delete MX Record', id, target),
-                },
-              ]}
-              data={mxRecords}
-            />
-          </Card>
-          <Card
-            id="a"
-            header={
-              <CardHeader
-                title="A/AAAA Records"
-                nav={
-                  <Button
-                    onClick={() => { this.renderEditRecord('Add A/AAAA Record', EditARecord); }}
-                  >
-                    Add A/AAAA Record
-                  </Button>
-                }
-              />
-            }
-          >
-            <Table
-              className="Table--secondary"
-              columns={[
-                { dataKey: 'name', label: 'Hostname' },
-                { dataKey: 'target', label: 'IP Address' },
-                { dataKey: 'ttl_sec', label: 'TTL' },
-                {
-                  cellComponent: ButtonCell,
-                  text: 'Edit',
-                  onClick: ({ id }) => this.renderEditARecord('Edit A/AAAA Record', id),
-                },
-                {
-                  cellComponent: ButtonCell,
-                  headerClassName: 'ButtonColumn',
-                  text: 'Delete',
-                  onClick: ({ id, name }) =>
-                    this.renderDeleteRecord('Delete A/AAAA Record', id, name),
-                },
-              ]}
-              data={aRecords}
-            />
-          </Card>
-          <Card
-            id="cname"
-            header={
-              <CardHeader
-                title="CNAME Records"
-                nav={
-                  <Button
-                    onClick={() => {
-                      this.renderEditRecord('Add CNAME Record', EditCNAMERecord);
-                    }}
-                  >
-                    Add CNAME Record
-                  </Button>
-                }
-              />
-            }
-          >
-            <Table
-              className="Table--secondary"
-              columns={[
-                { dataKey: 'name', label: 'Hostname' },
-                { dataKey: 'target', label: 'Aliases to' },
-                { dataKey: 'ttl_sec', label: 'TTL' },
-                {
-                  cellComponent: ButtonCell,
-                  headerClassName: 'ButtonColumn',
-                  text: 'Edit',
-                  onClick: ({ id }) => this.renderEditCNAMERecord('Edit CNAME Record', id),
-                },
-                {
-                  cellComponent: ButtonCell,
-                  headerClassName: 'ButtonColumn',
-                  text: 'Delete',
-                  onClick: ({ id, name }) =>
-                    this.renderDeleteRecord('Delete CNAME Record', id, name),
-                },
-              ]}
-              data={cnameRecords}
-            />
-          </Card>
-          <Card
-            id="txt"
-            header={
-              <CardHeader
-                title="TXT Records"
-                nav={
-                  <Button
-                    onClick={(name) => {
-                      this.renderEditRecord('Add TXT Record', EditTXTRecord, name);
-                    }}
-                  >
-                    Add TXT Record
-                  </Button>
-                }
-              />
-            }
-          >
-            <Table
-              className="Table--secondary"
-              columns={[
-                { dataKey: 'name', label: 'Name' },
-                { dataKey: 'target', label: 'Value' },
-                { dataKey: 'ttl_sec', label: 'TTL' },
-                {
-                  cellComponent: ButtonCell,
-                  headerClassName: 'ButtonColumn',
-                  text: 'Edit',
-                  onClick: ({ id }) => this.renderEditTXTRecord('Edit TXT Record', id),
-                },
-                {
-                  cellComponent: ButtonCell,
-                  headerClassName: 'ButtonColumn',
-                  text: 'Delete',
-                  onClick: ({ id, name }) => this.renderDeleteRecord('Delete TXT Record', id, name),
-                },
-              ]}
-              data={txtRecords}
-            />
-          </Card>
-=======
             </Card>
           </section>
           <section>
@@ -439,7 +265,8 @@
                   {
                     cellComponent: NameserversCell,
                     onEditClick: ({ id }) => this.renderEditNSRecord('Edit NS Record', id),
-                    onDeleteClick: ({ id }) => this.renderDeleteRecord('Delete NS Record', id),
+                    onDeleteClick: ({ id, target }) =>
+                      this.renderDeleteRecord('Delete NS Record', id, target),
                   },
                 ]}
                 data={nsRecords}
@@ -478,7 +305,8 @@
                     cellComponent: ButtonCell,
                     headerClassName: 'ButtonColumn',
                     text: 'Delete',
-                    onClick: ({ id }) => this.renderDeleteRecord('Delete MX Record', id),
+                    onClick: ({ id, target }) =>
+                      this.renderDeleteRecord('Delete MX Record', id, target),
                   },
                 ]}
                 data={mxRecords}
@@ -516,7 +344,8 @@
                     cellComponent: ButtonCell,
                     headerClassName: 'ButtonColumn',
                     text: 'Delete',
-                    onClick: ({ id }) => this.renderDeleteRecord('Delete A/AAAA Record', id),
+                    onClick: ({ id, name }) =>
+                      this.renderDeleteRecord('Delete A/AAAA Record', id, name),
                   },
                 ]}
                 data={aRecords}
@@ -557,7 +386,8 @@
                     cellComponent: ButtonCell,
                     headerClassName: 'ButtonColumn',
                     text: 'Delete',
-                    onClick: ({ id }) => this.renderDeleteRecord('Delete CNAME Record', id),
+                    onClick: ({ id, name }) =>
+                      this.renderDeleteRecord('Delete CNAME Record', id, name),
                   },
                 ]}
                 data={cnameRecords}
@@ -596,14 +426,13 @@
                     cellComponent: ButtonCell,
                     headerClassName: 'ButtonColumn',
                     text: 'Delete',
-                    onClick: ({ id }) => this.renderDeleteRecord('Delete TXT Record', id),
+                    onClick: ({ id, name }) => this.renderDeleteRecord('Delete TXT Record', id, name),
                   },
                 ]}
                 data={txtRecords}
               />
             </Card>
           </section>
->>>>>>> f9f39f6b
           <Card
             id="srv"
             header={
