--- conflicted
+++ resolved
@@ -53,19 +53,10 @@
               <FormGroupError errors={errors} name="label" />
             </div>
           </FormGroup>
-<<<<<<< HEAD
           <FormGroup name="root_pass" errors={errors} className="row">
-            <label htmlFor="password" className="col-sm-2">Root Password</label>
-=======
-          <FormGroup
-            name="password"
-            errors={errors}
-            className="row"
-          >
             <div className="col-sm-2 label-col">
               <label htmlFor="password">Root password</label>
             </div>
->>>>>>> 745e87c0
             <div className="col-sm-10">
               <PasswordInput
                 type="text"
@@ -75,19 +66,10 @@
               <FormGroupError errors={errors} name="group" />
             </div>
           </FormGroup>
-<<<<<<< HEAD
           <FormGroup name="backups" errors={errors} className="row">
-            <label htmlFor="backups" className="col-sm-2">Enable Backups</label>
-=======
-          <FormGroup
-            name="backups"
-            errors={errors}
-            className="row"
-          >
             <div className="col-sm-2 label-col">
               <label htmlFor="backups">Enable backups</label>
             </div>
->>>>>>> 745e87c0
             <div className="col-sm-10">
               <input
                 id="backups"
