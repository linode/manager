--- conflicted
+++ resolved
@@ -323,170 +323,6 @@
     const linode = this.getLinode();
     return (
       <section className="card">
-<<<<<<< HEAD
-        <header>
-          <h2>
-            {create ? 'Add config' : 'Edit config'}
-            <HelpButton to="https://example.org" />
-          </h2>
-          <h3 className="sub-header">Label and Note</h3>
-        </header>
-        <div>
-          {this.renderFormElement('Label', 'label', (
-            <input
-              className="form-control"
-              id="config-label"
-              disabled={loading}
-              placeholder={'My new config'}
-              value={label}
-              onChange={e => this.setState({ label: e.target.value })}
-            />
-           ))}
-          {this.renderFormElement('Notes', 'comments', (
-            <textarea
-              className="form-control"
-              id="config-comments"
-              placeholder="Notes"
-              value={comments}
-              disabled={loading}
-              onChange={e => this.setState({ comments: e.target.value })}
-            />
-           ))}
-        </div>
-        <h3 className="sub-header">Virtual Machine Mode</h3>
-        <div>
-          <fieldset className="form-group row">
-            <label className="col-sm-2 col-form-label">
-              Virtualization mode
-            </label>
-            <div className="col-sm-6">
-              {this.renderRadio('Paravirtualization', 'virtMode', 'paravirt')}
-              {this.renderRadio('Full virtualization', 'virtMode', 'fullvirt')}
-            </div>
-          </fieldset>
-        </div>
-        <h3 className="sub-header">Block Device Assignment</h3>
-        <div>
-          <div className="form-group row">
-            <label className="col-sm-2 col-form-label" htmlFor="config-kernel">
-              Kernel
-            </label>
-            <div className="col-sm-6">
-              <select
-                className="form-control"
-                id="config-kernel"
-                value={kernel}
-                disabled={loading}
-                onChange={e => this.setState({ kernel: e.target.value })}
-              >
-                <optgroup label="Current">
-                  {Object.values(kernels.kernels).map(kernel => {
-                    const map = {
-                      'linode/latest': 'Latest 32-bit kernel',
-                      'linode/latest_64': 'Latest 64-bit kernel',
-                    };
-                    if (kernel.deprecated) return;
-                    return (
-                      <option key={kernel.id} value={kernel.id}>
-                        {map[kernel.id] || kernel.label}
-                      </option>
-                    );
-                  })}
-                </optgroup>
-                <optgroup label="Deprecated">
-                  {Object.values(kernels.kernels).map(kernel => {
-                    const map = {
-                      'linode/latest': 'Latest 32-bit kernel',
-                      'linode/latest_64': 'Latest 64-bit kernel',
-                    };
-                    if (!kernel.deprecated) return;
-                    return (
-                      <option key={kernel.id} value={kernel.id}>
-                        {map[kernel.id] || kernel.label}
-                      </option>
-                    );
-                  })}
-                </optgroup>
-              </select>
-            </div>
-          </div>
-          <fieldset className="form-group row">
-            <label className="col-sm-2 col-form-label">
-                Run level
-            </label>
-            <div className="col-sm-6">
-              {this.renderRadio('Default', 'runLevel', 'default')}
-              {this.renderRadio('Single-user mode', 'runLevel', 'single')}
-              {this.renderRadio('init=/bin/bash', 'runLevel', 'binbash')}
-            </div>
-          </fieldset>
-          <div className="form-group row">
-            <label className="col-sm-2 col-form-label">
-              Memory limit
-            </label>
-            <div className="input-container col-sm-6">
-              {this.renderRadio(
-                <span>Maximum ({
-                  linode.type.length ? linode.type[0].ram : null
-                } MB)</span>,
-                'isMaxRam',
-                true
-              )}
-              {this.renderRadio(
-                <span>
-                  <input
-                    className="form-control"
-                    id="config-ramLimit"
-                    disabled={loading}
-                    placeholder="Memory limit"
-                    type="number"
-                    value={ramLimit}
-                    onChange={e => this.setState({ ramLimit: e.target.value })}
-                  />
-                  <span className="measure-unit">MB</span>
-                </span>,
-                'isMaxRam',
-                false
-              )}
-            </div>
-          </div>
-          {diskSlots.map(this.renderDiskSlot)}
-          <div className="form-group row">
-            <label className="col-sm-2 col-form-label">
-              initrd
-            </label>
-            <div className="input-container col-sm-6">
-              <select
-                id="config-initrd"
-                disabled={loading}
-                value={initrd}
-                className="form-control"
-                onChange={e => this.setState({ initrd: e.target.value })}
-              >
-                <option value="">No initrd</option>
-                <option value="25669">Recovery - Finnix (initrd)</option>
-              </select>
-            </div>
-          </div>
-          <div className="form-group row">
-            <label className="col-sm-2 col-form-label">
-              root / boot device
-            </label>
-            <div className="input-container col-sm-6">
-              {this.renderRadio(
-                <span className="multi-radio clearfix">
-                  <span>
-                    Standard
-                  </span>
-                  <select
-                    id="config-root-device-select"
-                    className="form-control float-xs-right"
-                    value={isCustomRoot ? '/dev/sda' : rootDevice}
-                    disabled={loading || isCustomRoot}
-                    onChange={e => this.setState({ rootDevice: e.target.value })}
-                  >
-                    {diskSlots.map((_, i) =>
-=======
         <Form onSubmit={() => this.saveChanges()}>
           <header>
             <h2>
@@ -668,7 +504,6 @@
                     selectDisabled={loading || isCustomRoot}
                     selectOnChange={e => this.setState({ rootDevice: e.target.value })}
                     selectChildren={diskSlots.map((_, i) =>
->>>>>>> 008389b7
                       <option key={i} value={`/dev/${AVAILABLE_DISK_SLOTS[i]}`}>
                         /dev/{AVAILABLE_DISK_SLOTS[i]}
                       </option>
@@ -696,48 +531,6 @@
               </div>
             </div>
           </div>
-<<<<<<< HEAD
-        </div>
-        <h3 className="sub-header">Filesystem/Boot Helpers</h3>
-        <div>
-          <fieldset className="form-group row">
-            <label className="col-sm-2 col-form-label">
-                Boot helpers
-            </label>
-            <div className="col-md-8">
-              {this.renderCheckbox(
-                'Enable distro helper',
-                'enableDistroHelper',
-                'Helps maintain correct inittab/upstart console device')}
-              {this.renderCheckbox(
-                'Disable updatedb',
-                'disableUpdatedb',
-                'Disables updatedb cron job to avoid disk thrashing')}
-              {this.renderCheckbox(
-                'Enable modules.dep helper',
-                'enableModulesdepHelper',
-                'Creates a modules dependency file for the kernel you run')}
-              {this.renderCheckbox(
-                'Enable network helper',
-                'enableNetworkHelper',
-                <span>
-                  Automatically configure static networking <a
-                    href="https://www.linode.com/docs/platform/network-helper"
-                  >
-                    (more info)
-                  </a>
-                </span>)}
-            </div>
-          </fieldset>
-          <ErrorSummary errors={errors} />
-          <div className="row">
-            <div className="offset-sm-2 col-sm-10">
-              <SubmitButton
-                disabled={loading}
-                onClick={() => this.saveChanges()} // Look this up onClick for testing purposes
-              >{this.props.create ? 'Add config' : 'Save'}</SubmitButton>
-              <CancelButton to={`/linodes/${linodeLabel}/settings/advanced`} />
-=======
           <h3 className="sub-header">Filesystem/Boot Helpers</h3>
           <div>
             <fieldset className="form-group row">
@@ -819,7 +612,6 @@
                 <SubmitButton>{this.props.create ? 'Add config' : 'Save'}</SubmitButton>
                 <CancelButton to={`/linodes/${linodeLabel}/settings/advanced`} />
               </div>
->>>>>>> 008389b7
             </div>
           </div>
         </Form>
