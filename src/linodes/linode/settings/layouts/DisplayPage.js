import React, { Component, PropTypes } from 'react';
import { connect } from 'react-redux';
import { push } from 'react-router-redux';

import { getLinode } from '~/linodes/linode/layouts/IndexPage';
import { linodes } from '~/api';
import { Card } from '~/components';
import { Form, FormGroup, FormGroupError, Input, SubmitButton } from '~/components/form';
import { ErrorSummary, reduceErrors } from '~/errors';
import { setSource } from '~/actions/source';

export class DisplayPage extends Component {
  constructor(props) {
    super(props);
    this.getLinode = getLinode.bind(this);
    this.onSubmit = this.onSubmit.bind(this);
    const { group, label } = this.getLinode();
    this.state = { group, label, errors: {}, loading: false };
  }

  async componentDidMount() {
    const { dispatch } = this.props;
    dispatch(setSource(__filename));
  }

  async onSubmit() {
    const { dispatch } = this.props;
    const { id, label: oldLabel, group: oldGroup } = this.getLinode();
    const { group, label } = this.state;

    this.setState({ loading: true, errors: {} });

    try {
      await dispatch(linodes.put({ group, label }, id));
      if (oldLabel !== label || oldGroup !== group) {
        await dispatch(push(`/linodes/${label}/settings`));
      }
    } catch (response) {
      const errors = await reduceErrors(response);
      this.setState({ errors });
    }

    this.setState({ loading: false });
  }

  render() {
    const { group, label, errors } = this.state;
    return (
<<<<<<< HEAD
      <Card title="Display">
        <Form onSubmit={this.onSubmit}>
          <FormGroup errors={errors} className="row" name="group">
            <div className="col-sm-1 label-col">
              <label htmlFor="group">Group:</label>
            </div>
            <div className="col-sm-11">
              <Input
                id="group"
                value={group}
                className="LinodesLinodeSettingsDisplay-group"
                onChange={e => this.setState({ group: e.target.value })}
              />
              <FormGroupError errors={errors} name="group" />
            </div>
          </FormGroup>
          <FormGroup errors={errors} className="row" name="label">
            <div className="col-sm-1 label-col">
              <label htmlFor="label">Label:</label>
            </div>
            <div className="col-sm-11 content-col">
              <Input
                id="label"
                className="LinodesLinodeSettingsDisplay-label"
                value={label}
                onChange={e => this.setState({ label: e.target.value })}
              />
              <FormGroupError errors={errors} name="label" />
            </div>
          </FormGroup>
          <ErrorSummary errors={errors} />
          <FormGroup className="row">
            <div className="offset-sm-1 col-sm-11">
              <SubmitButton />
            </div>
          </FormGroup>
        </Form>
      </Card>
=======
      <div className="subtab-content-container">
        <Card title="Display">
          <Form onSubmit={this.onSubmit}>
            <FormGroup errors={errors} className="row" name="group">
              <label htmlFor="group" className="col-sm-1 col-form-label">Group:</label>
              <div className="col-sm-11">
                <Input
                  id="group"
                  value={group}
                  className="LinodesLinodeSettingsDisplay-group"
                  onChange={e => this.setState({ group: e.target.value })}
                />
                <FormGroupError errors={errors} name="group" />
              </div>
            </FormGroup>
            <FormGroup errors={errors} className="row" name="label">
              <label htmlFor="label" className="col-sm-1 col-form-label">Label:</label>
              <div className="col-sm-11">
                <Input
                  id="label"
                  className="LinodesLinodeSettingsDisplay-label"
                  value={label}
                  onChange={e => this.setState({ label: e.target.value })}
                />
                <FormGroupError errors={errors} name="label" />
              </div>
            </FormGroup>
            <ErrorSummary errors={errors} />
            <FormGroup className="row">
              <div className="offset-sm-1 col-sm-11">
                <SubmitButton />
              </div>
            </FormGroup>
          </Form>
        </Card>
      </div>
>>>>>>> 56cc5d0c
    );
  }
}

DisplayPage.propTypes = {
  linodes: PropTypes.object.isRequired,
  dispatch: PropTypes.func.isRequired,
};

function select(state) {
  return { linodes: state.api.linodes };
}

export default connect(select)(DisplayPage);<|MERGE_RESOLUTION|>--- conflicted
+++ resolved
@@ -46,13 +46,10 @@
   render() {
     const { group, label, errors } = this.state;
     return (
-<<<<<<< HEAD
       <Card title="Display">
         <Form onSubmit={this.onSubmit}>
           <FormGroup errors={errors} className="row" name="group">
-            <div className="col-sm-1 label-col">
-              <label htmlFor="group">Group:</label>
-            </div>
+            <label htmlFor="group" className="col-sm-1 col-form-label">Group:</label>
             <div className="col-sm-11">
               <Input
                 id="group"
@@ -64,10 +61,8 @@
             </div>
           </FormGroup>
           <FormGroup errors={errors} className="row" name="label">
-            <div className="col-sm-1 label-col">
-              <label htmlFor="label">Label:</label>
-            </div>
-            <div className="col-sm-11 content-col">
+            <label htmlFor="label" className="col-sm-1 col-form-label">Label:</label>
+            <div className="col-sm-11">
               <Input
                 id="label"
                 className="LinodesLinodeSettingsDisplay-label"
@@ -85,44 +80,6 @@
           </FormGroup>
         </Form>
       </Card>
-=======
-      <div className="subtab-content-container">
-        <Card title="Display">
-          <Form onSubmit={this.onSubmit}>
-            <FormGroup errors={errors} className="row" name="group">
-              <label htmlFor="group" className="col-sm-1 col-form-label">Group:</label>
-              <div className="col-sm-11">
-                <Input
-                  id="group"
-                  value={group}
-                  className="LinodesLinodeSettingsDisplay-group"
-                  onChange={e => this.setState({ group: e.target.value })}
-                />
-                <FormGroupError errors={errors} name="group" />
-              </div>
-            </FormGroup>
-            <FormGroup errors={errors} className="row" name="label">
-              <label htmlFor="label" className="col-sm-1 col-form-label">Label:</label>
-              <div className="col-sm-11">
-                <Input
-                  id="label"
-                  className="LinodesLinodeSettingsDisplay-label"
-                  value={label}
-                  onChange={e => this.setState({ label: e.target.value })}
-                />
-                <FormGroupError errors={errors} name="label" />
-              </div>
-            </FormGroup>
-            <ErrorSummary errors={errors} />
-            <FormGroup className="row">
-              <div className="offset-sm-1 col-sm-11">
-                <SubmitButton />
-              </div>
-            </FormGroup>
-          </Form>
-        </Card>
-      </div>
->>>>>>> 56cc5d0c
     );
   }
 }
