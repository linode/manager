import _ from 'lodash';
import React, { Component, PropTypes } from 'react';
import { push } from 'react-router-redux';

import { CancelButton, ExternalLink } from 'linode-components/buttons';
import {
  Form,
  FormGroup,
  FormSummary,
  FormGroupError,
  Input,
  Select,
  Radio,
  RadioInputCombo,
  RadioSelectCombo,
  Checkbox,
  Checkboxes,
  SubmitButton,
  Textarea,
} from 'linode-components/forms';

import { linodes } from '~/api';
import { dispatchOrStoreErrors } from '~/api/util';
import { AVAILABLE_DISK_SLOTS } from '~/constants';

import { DeviceSelect } from '../../../components';


export default class CreateOrEditConfig extends Component {
  constructor(props) {
    super(props);

    this.state = { errors: {}, loading: false };

    this.componentWillReceiveProps = this.componentWillMount;
  }

  componentWillMount(nextProps) {
    const { config, account, linode } = nextProps || this.props;
    const slots = AVAILABLE_DISK_SLOTS[linode.hypervisor];
    const rootSansDev = config.root_device.substring('/dev/'.length);

    this.setState({
      label: config.label,
      comments: config.comments,
      kernel: config.kernel,
      initrd: config.initrd || '',
      rootDevice: config.root_device || `/dev/${slots[0]}`,
      devices: _.mapValues(config.devices, d => JSON.stringify(_.pickBy(d, Boolean))),
      virtMode: config.virt_mode,
      runLevel: config.run_level,
      ramLimit: config.ram_limit,
      isCustomRoot: !!config.root_device.length && (slots.indexOf(rootSansDev) === -1),
      isMaxRam: config.ram_limit === 0,
<<<<<<< HEAD
      enableDistroHelper: config.helpers.enable_distro_helper,
      enableNetworkHelper: config.helpers.enable_network_helper,
      enableModulesDepHelper: config.helpers.enable_modules_dep_helper,
      disableUpdatedb: config.helpers.disable_updatedb,
      ...this.state,
=======
      enableDistroHelper: config.helpers.distro_helper_enabled,
      enableNetworkHelper: config.helpers.network_helper_enabled,
      enableModulesDepHelper: config.helpers.modules_dep_helper_enabled,
      disableUpdatedb: config.helpers.updatedb_disabled,
>>>>>>> 2cde12db
    });

    if (!config.id) {
      this.setState({ enableNetworkHelper: account.network_helper });
    }
  }

  onSubmit = () => {
    const { dispatch, linode, config } = this.props;

    const data = {
      label: this.state.label,
      comments: this.state.comments,
      kernel: this.state.kernel,
      devices: DeviceSelect.format(this.state.devices),
      // API expects this to be null not ''
      initrd: this.state.initrd || null,
      root_device: this.state.rootDevice,
      virt_mode: this.state.virtMode,
      run_level: this.state.runLevel,
      ram_limit: this.state.isMaxRam ? 0 : parseInt(this.state.ramLimit),
      helpers: {
        distro_helper_enabled: this.state.enableDistroHelper,
        network_helper_enabled: this.state.enableNetworkHelper,
        modules_dep_helper_enabled: this.state.enableModulesDepHelper,
        updatedb_disabled: this.state.disableUpdatedb,
      },
    };

    const idsPath = [linode.id, config.id].filter(Boolean);
    return dispatch(dispatchOrStoreErrors.call(this, [
      () => linodes.configs[config.id ? 'put' : 'post'](data, ...idsPath),
      () => push(`/linodes/${linode.label}/settings/advanced`),
    ]));
  }

  onChange = ({ target: { name, value, type, checked } }) =>
    this.setState({ [name]: type === 'checkbox' ? checked : value })

  kernelOptions() {
    const { kernels } = this.props;

    const ungroupedKernelOptions = _.sortBy(_.map(kernels.kernels, kernel => ({
      ...kernel,
      value: kernel.id,
    })), 'version').reverse();

    return [
      {
        label: 'Current',
        options: _.filter(ungroupedKernelOptions, 'current'),
      },
      {
        label: 'Deprecated',
        options: _.filter(ungroupedKernelOptions, 'deprecated'),
      },
    ];
  }
  render() {
    const { linode, config } = this.props;
    const {
      loading, label, comments, kernel, isCustomRoot, rootDevice, initrd, errors, virtMode,
      runLevel, ramLimit, isMaxRam, devices, enableDistroHelper, enableNetworkHelper,
      enableModulesDepHelper, disableUpdatedb,
    } = this.state;
    const defaultRootDevice = `/dev/${AVAILABLE_DISK_SLOTS[linode.hypervisor][0]}`;


    return (
      <Form
        onSubmit={this.onSubmit}
        analytics={{ title: 'Linode Config Settings', action: config.id ? 'edit' : 'add' }}
      >
        <FormGroup errors={errors} name="label" className="row">
          <label htmlFor="label" className="col-sm-2 col-form-label">Label</label>
          <div className="col-sm-10">
            <Input
              name="label"
              id="label"
              placeholder="My new config"
              value={label}
              onChange={this.onChange}
            />
            <FormGroupError errors={errors} name="label" />
          </div>
        </FormGroup>
        <FormGroup errors={errors} name="comments" className="row">
          <label htmlFor="comments" className="col-sm-2 col-form-label">Notes</label>
          <div className="col-sm-10">
            <Textarea
              name="comments"
              id="comments"
              placeholder="Notes"
              value={comments}
              onChange={this.onChange}
            />
            <FormGroupError errors={errors} name="comments" />
          </div>
        </FormGroup>
        <h3 className="sub-header">Virtual Machine Mode</h3>
        <FormGroup errors={errors} name="virtMode" className="row">
          <label className="col-form-label col-sm-2">Virtualization mode</label>
          <div className="col-sm-10">
            <Checkboxes>
              <Radio
                name="virtMode"
                checked={virtMode === 'paravirt'}
                value="paravirt"
                label="Paravirtualization"
                onChange={this.onChange}
              />
              <Radio
                name="virtMode"
                checked={virtMode === 'fullvirt'}
                value="fullvirt"
                onChange={this.onChange}
                label="Full virtualization"
              />
            </Checkboxes>
          </div>
        </FormGroup>
        <h3 className="sub-header">Boot Settings</h3>
        <FormGroup errors={errors} name="kernel" className="row">
          <label htmlFor="kernel" className="col-sm-2 col-form-label">Kernel</label>
          <div className="col-sm-10">
            <Select
              className="input-md"
              name="kernel"
              id="kernel"
              value={kernel}
              onChange={this.onChange}
              options={this.kernelOptions()}
            />
            <FormGroupError errors={errors} name="kernel" />
          </div>
        </FormGroup>
        <FormGroup errors={errors} name="runLevel" className="row">
          <label className="col-sm-2 col-form-label">Run level</label>
          <div className="col-sm-10">
            <Checkboxes>
              <Radio
                name="runLevel"
                checked={runLevel === 'default'}
                value="default"
                label="Default"
                onChange={this.onChange}
              />
              <Radio
                name="runLevel"
                value="single"
                checked={runLevel === 'single'}
                label="Single-user mode"
                onChange={this.onChange}
              />
              <Radio
                name="runLevel"
                value="binbash"
                checked={runLevel === 'binbash'}
                label="init=/bin/bash"
                onChange={this.onChange}
              />
            </Checkboxes>
          </div>
        </FormGroup>
        <FormGroup errors={errors} name="ram_limit" className="row">
          <label className="col-sm-2 col-form-label">Memory limit</label>
          <div className="col-sm-10">
            <div>
              <Radio
                name="isMaxRam"
                checked={isMaxRam}
                id="isMaxRam-true"
                onChange={this.onChange}
                label={`Maximum (${linode.type.memory} MB)`}
              />
            </div>
            <div>
              <RadioInputCombo
                radioId="isMaxRam-false"
                radioLabel=""
                radioChecked={!isMaxRam}
                radioOnChange={() => this.setState({ isMaxRam: false })}
                inputId="ramLimit"
                inputLabel="MB"
                inputDisabled={isMaxRam}
                inputValue={ramLimit}
                inputOnChange={e => this.setState({ ramLimit: e.target.value })}
              />
              <FormGroupError errors={errors} name="ram_limit" />
            </div>
          </div>
        </FormGroup>
        <h3 className="sub-header">Block Device Assignment</h3>
        {AVAILABLE_DISK_SLOTS[linode.hypervisor].map((slot, i) => (
          <DeviceSelect
            key={i}
            errors={errors}
            configuredDevices={devices}
            disks={this.props.disks}
            volumes={this.props.volumes}
            slot={slot}
            labelClassName="col-sm-2"
            fieldClassName="col-sm-10"
            onChange={({ target: { value, name } }) =>
              this.setState({ devices: { ...this.state.devices, [name]: value } })}
          />
        ))}
        <FormGroup className="row">
          <label htmlFor="initrd" className="col-sm-2 col-form-label">initrd</label>
          <div className="col-sm-10">
            <Select
              name="initrd"
              id="initrd"
              value={initrd}
              onChange={this.onChange}
              options={[
                { value: '', label: '-- None --' },
                { value: '25669', label: 'Recover (Finnix)' },
              ]}
            />
          </div>
        </FormGroup>
        <FormGroup className="row" errors={errors} name="root_device">
          <label className="col-sm-2 col-form-label">root / boot device</label>
          <div className="col-sm-10">
            <FormGroup>
              <RadioSelectCombo
                radioChecked={isCustomRoot === false}
                radioOnChange={() => this.setState({
                  isCustomRoot: false,
                  rootDevice: defaultRootDevice,
                })}
                radioLabel="Standard"
                selectId="root-device-select"
                selectValue={isCustomRoot ? defaultRootDevice : rootDevice}
                selectDisabled={isCustomRoot}
                selectOnChange={e => this.setState({ rootDevice: e.target.value })}
                selectOptions={AVAILABLE_DISK_SLOTS[linode.hypervisor].map((slot) => ({
                  value: `/dev/${slot}`, label: `/dev/${slot}`,
                }))}
              />
              <FormGroupError errors={errors} name={!isCustomRoot ? 'root_device' : ''} />
            </FormGroup>
            <FormGroup>
              <RadioInputCombo
                radioId="isCustomRoot-true"
                radioLabel="Custom"
                radioChecked={isCustomRoot === true}
                radioOnChange={() => this.setState({
                  isCustomRoot: true,
                  rootDevice: defaultRootDevice,
                })}
                inputId="custom-root-device"
                inputPlaceholder={defaultRootDevice}
                inputValue={isCustomRoot ? rootDevice : ''}
                inputDisabled={isCustomRoot === false}
                inputType="text"
                inputOnChange={e => this.setState({ rootDevice: e.target.value })}
              />
              <FormGroupError errors={errors} name={isCustomRoot ? 'root_device' : ''} />
            </FormGroup>
          </div>
        </FormGroup>
        <h3 className="sub-header">Filesystem/Boot Helpers</h3>
        <FormGroup className="row">
          <label className="col-sm-2 col-form-label">Boot helpers</label>
          <div className="col-md-8">
            <Checkboxes>
              <Checkbox
                name="enableDistroHelper"
                id="enableDistroHelper"
                checked={enableDistroHelper}
                onChange={this.onChange}
                label="Enable distro helper"
              />
              <div>
                <small className="text-muted">
                  Helps maintain correct inittab/upstart console device
                </small>
              </div>
              <Checkbox
                name="disableUpdatedb"
                id="disableUpdatedb"
                checked={disableUpdatedb}
                onChange={this.onChange}
                label="Disable updatedb"
              />
              <div>
                <small className="text-muted">
                  Disables updatedb cron job to avoid disk thrashing
                </small>
              </div>
              <Checkbox
                name="enableModulesDepHelper"
                id="enableModulesDepHelper"
                checked={enableModulesDepHelper}
                onChange={this.onChange}
                label="Enable modules.dep helper"
              />
              <div>
                <small className="text-muted">
                  Creates a modules dependency file for the kernel you run
                </small>
              </div>
              <Checkbox
                name="enableNetworkHelper"
                id="enableNetworkHelper"
                checked={enableNetworkHelper}
                onChange={this.onChange}
                label="Enable network helper"
              />
              <div>
                <small className="text-muted">
                  Automatically configure static networking.
                  &nbsp;<ExternalLink to="https://www.linode.com/docs/platform/network-helper">Learn More</ExternalLink>
                </small>
              </div>
            </Checkboxes>
          </div>
        </FormGroup>
        <FormGroup className="row">
          <div className="offset-sm-2 col-sm-10">
            <SubmitButton
              disabled={loading}
              disabledChildren={this.props.submitDisabledText}
            >{this.props.submitText}</SubmitButton>
            <CancelButton to={`/linodes/${linode.label}/settings/advanced`} />
            <FormSummary errors={errors} />
          </div>
        </FormGroup>
      </Form>
    );
  }
}

CreateOrEditConfig.propTypes = {
  dispatch: PropTypes.func.isRequired,
  kernels: PropTypes.object.isRequired,
  linode: PropTypes.object.isRequired,
  config: PropTypes.object.isRequired,
  disks: PropTypes.object.isRequired,
  volumes: PropTypes.object.isRequired,
  account: PropTypes.object.isRequired,
  submitText: PropTypes.string,
  submitDisabledText: PropTypes.string,
};

CreateOrEditConfig.defaultProps = {
  config: {
    devices: {},
    isCustomRoot: false,
    root_device: '',
    helpers: {
      distro_helper_enabled: true,
      network_helper_enabled: true,
      modules_dep_helper_enabled: true,
      updatedb_disabled: true,
    },
    kernel: 'linode/latest-64bit',
    virt_mode: 'paravirt',
    run_level: 'default',
    ram_limit: 0,
  },
};<|MERGE_RESOLUTION|>--- conflicted
+++ resolved
@@ -52,18 +52,11 @@
       ramLimit: config.ram_limit,
       isCustomRoot: !!config.root_device.length && (slots.indexOf(rootSansDev) === -1),
       isMaxRam: config.ram_limit === 0,
-<<<<<<< HEAD
-      enableDistroHelper: config.helpers.enable_distro_helper,
-      enableNetworkHelper: config.helpers.enable_network_helper,
-      enableModulesDepHelper: config.helpers.enable_modules_dep_helper,
-      disableUpdatedb: config.helpers.disable_updatedb,
-      ...this.state,
-=======
       enableDistroHelper: config.helpers.distro_helper_enabled,
       enableNetworkHelper: config.helpers.network_helper_enabled,
       enableModulesDepHelper: config.helpers.modules_dep_helper_enabled,
       disableUpdatedb: config.helpers.updatedb_disabled,
->>>>>>> 2cde12db
+      ...this.state,
     });
 
     if (!config.id) {
