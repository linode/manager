--- conflicted
+++ resolved
@@ -3,18 +3,12 @@
 import { push } from 'react-router-redux';
 import { Link } from 'react-router';
 
-<<<<<<< HEAD
 import { Form, SubmitButton } from 'linode-components/forms';
 import { Card, CardHeader } from 'linode-components/cards';
 
 import { takeBackup } from '~/api/backups';
 import { TimeDisplay } from '~/components';
-=======
-import { Form } from 'linode-components/forms';
-import { Card, CardHeader } from 'linode-components/cards';
 
-import { takeBackup } from '~/api/backups';
->>>>>>> b1b637a3
 import { dispatchOrStoreErrors, FormSummary } from '~/components/forms';
 
 import { selectLinode } from '../../utilities';
@@ -51,11 +45,7 @@
   }
 
   renderEmptySnapshot() {
-<<<<<<< HEAD
     const { loading, errors } = this.state;
-=======
-    const { loading } = this.state;
->>>>>>> b1b637a3
 
     return (
       <Form onSubmit={this.onSubmit} className="Backup Backup-emptySnapshot col-sm-3">
@@ -74,11 +64,7 @@
     );
   }
 
-<<<<<<< HEAD
   renderBlock = ({ title, backup }) => {
-=======
-  renderBlock({ title, backup }) {
->>>>>>> b1b637a3
     const { linode } = this.props;
 
     if (!backup || !backup.finished) {
@@ -102,7 +88,6 @@
     const { linode: { _backups: backups } } = this.props;
 
     const daily = backups.daily;
-<<<<<<< HEAD
     const snapshot = backups.snapshot ?
                      (backups.snapshot.in_progress ?
                       backups.snapshot.in_progress :
@@ -110,12 +95,6 @@
                      undefined;
     const weekly = backups.weekly && backups.weekly.length ? backups.weekly[0] : undefined;
     const biweekly = backups.weekly && backups.weekly.length === 2 ? backups.weekly[1] : undefined;
-=======
-    const snapshot = backups.snapshot.in_progress ?
-      backups.snapshot.in_progress : backups.snapshot.current;
-    const weekly = backups.weekly.length ? backups.weekly[0] : undefined;
-    const biweekly = backups.weekly.length === 2 ? backups.weekly[1] : undefined;
->>>>>>> b1b637a3
 
     return (
       <Card header={<CardHeader title="Restorable backups" />}>
