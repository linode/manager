/* eslint-disable max-len */
import PropTypes from 'prop-types';
import React, { Component } from 'react';
import { connect } from 'react-redux';
import moment from 'moment-timezone';
import {
  Form,
  FormGroup,
  FormGroupError,
  FormSummary,
  Select,
  SubmitButton,
} from 'linode-components';
import { onChange } from 'linode-components';
import { sortBy, find } from 'lodash';
import api from '~/api';
import { dispatchOrStoreErrors } from '~/api/util';

const dayOptions = [
  { value: 'Scheduling', label: 'Choose a day' },
  { value: 'Sunday', label: 'Sunday' },
  { value: 'Monday', label: 'Monday' },
  { value: 'Tuesday', label: 'Tuesday' },
  { value: 'Wednesday', label: 'Wednesday' },
  { value: 'Thursday', label: 'Thursday' },
  { value: 'Friday', label: 'Friday' },
  { value: 'Saturday', label: 'Saturday' },
];

// If the adjusted time falls on an odd hour, we drop it back by one.
const shift = (n) => {
  if (n === 0) return n;
  return (n % 2 === 0) ? n : n - 1;
};

/**
 * Given a timezone return a list of options where the value is the
 * adjusted window for the supplied timezone.
 *
 * Note; The addition of 1 and 2 hours is per an offset at the API level.
 *
 * @param {string} timezone
 * @returns {ScheduleOptions[]}
 */
export function createAdjustedScheduleOptions(timezone, day) {
  const format = 'HH:mm';
  const days = ['sunday', 'monday', 'tuesday', 'wednesday', 'thursday', 'friday', 'saturday'];
  const idx = days.indexOf(day.toLowerCase());

  let list = [0, 2, 4, 6, 8, 10, 12, 14, 16, 18, 20, 22].map((hour) => {
    const start = moment.utc({ hour })
      .day(idx)
      .add(moment.duration({ hours: 1 }))
      .tz(timezone);

    const finish = moment.utc({ hour })
      .day(idx)
      .add(moment.duration({ hours: 3 }))
      .tz(timezone);

    return {
      start,
      finish,
      label: `${start.format(format)} - ${finish.format(format)}`,
      value: `W${shift(moment.utc({ hour }).format('H'))}`,
    };
  });

  list = sortBy(list, (i) => i.label);

  list.unshift({ label: 'Choose a time', value: '' });

  return list;
}

export class ScheduleForm extends Component {
  constructor(props) {
    super(props);

    this.state = {
      errors: {},
      loading: false,
      window: props.window,
      day: props.day,
    };

    this.onChange = onChange.bind(this);
    this.disabledChildren = this.disabledChildren.bind(this);
  }

  onSubmit = () => {
    const { dispatch, linode } = this.props;
    const { day, window } = this.state;

    return dispatch(dispatchOrStoreErrors.call(this, [
      () => api.linodes.put({ backups: { schedule: { day, window } } }, linode.id),
    ]));
  }

  disabledChildren() {
    if (this.state.loading) {
      return 'Saving';
    }
    if (this.state.day === 'Scheduling' || !this.state.window || this.state.window === '') {
      return 'Save';
    }
  }

  render() {
    const { errors, loading, window, day } = this.state;
    const { tz } = this.props;
    const dayIsSet = day !== 'Scheduling';
    const timeIsSet = window && window !== '';
    const isScheduled = timeIsSet && dayIsSet;
    const adjustedScheduleOptions = createAdjustedScheduleOptions(tz, day);
    const scheduleOption = find(adjustedScheduleOptions, (i) => i.value === window);
    const { start, finish } = scheduleOption;
    const timezoneAbbr = moment.tz(tz).format('z');

    return (
      <Form
        onSubmit={this.onSubmit}
        analytics={{ title: 'Backups Schedule' }}
      >
        <FormGroup name="day" errors={errors} className="row">
          <label htmlFor="day" className="col-sm-2 col-form-label">Day of Week</label>
          <div className="col-sm-10 clearfix">
            <Select
              id="day"
              name="day"
              value={day}
              onChange={this.onChange}
              className="float-sm-left"
              options={dayOptions}
            />
            {isScheduled && <small className="form-text text-muted">
              Weekly Backups will be attempted between {start.format('dddd HH:mm z')}
              &nbsp;and {finish.format('dddd HH:mm z')}.
            </small>}
            <FormGroupError errors={errors} name="day" />
          </div>
        </FormGroup>
<<<<<<< HEAD
        <FormGroup className="row" name="submit">
=======
        {dayIsSet && <FormGroup name="window" errors={errors} className="row">
          <label htmlFor="window" className="col-sm-2 col-form-label">
            Time of Day ({timezoneAbbr})
          </label>
          <div className="col-sm-10">
            <Select
              id="window"
              name="window"
              value={dayIsSet ? window : ''}
              onChange={this.onChange}
              options={adjustedScheduleOptions}
            />
            {isScheduled && <small className="form-text text-muted">
              Daily backups will be attempted {start.format('HH:mm z')} - {finish.format('HH:mm z')}.
            </small>}
            <FormGroupError errors={errors} name="day" />
          </div>
        </FormGroup>}
        <FormGroup name="submit" className="row">
>>>>>>> 5b6fc4a5
          <div className="offset-sm-2 col-sm-10">
            <SubmitButton
              disabled={loading || !dayIsSet || !timeIsSet}
              disabledChildren={this.disabledChildren()}
            />
            <FormSummary errors={errors} success="Schedule settings saved." />
          </div>
        </FormGroup>
      </Form>
    );
  }
}
const mapStateToProps = (state) => ({
  tz: state.api.profile.timezone,
});

export default connect(mapStateToProps)(ScheduleForm);

ScheduleForm.propTypes = {
  window: PropTypes.string.isRequired,
  day: PropTypes.string.isRequired,
  linode: PropTypes.object.isRequired,
  dispatch: PropTypes.func.isRequired,
  tz: PropTypes.string.isRequired,
};<|MERGE_RESOLUTION|>--- conflicted
+++ resolved
@@ -140,9 +140,6 @@
             <FormGroupError errors={errors} name="day" />
           </div>
         </FormGroup>
-<<<<<<< HEAD
-        <FormGroup className="row" name="submit">
-=======
         {dayIsSet && <FormGroup name="window" errors={errors} className="row">
           <label htmlFor="window" className="col-sm-2 col-form-label">
             Time of Day ({timezoneAbbr})
@@ -162,7 +159,6 @@
           </div>
         </FormGroup>}
         <FormGroup name="submit" className="row">
->>>>>>> 5b6fc4a5
           <div className="offset-sm-2 col-sm-10">
             <SubmitButton
               disabled={loading || !dayIsSet || !timeIsSet}
