--- conflicted
+++ resolved
@@ -174,12 +174,7 @@
 
   renderDetails() {
     const { username, linode } = this.props;
-<<<<<<< HEAD
-    const lishLink = `${username}@lish-${DATACENTERS[linode.region.id]}.linode.com`;
-=======
-    const plan = (<PlanStyle plan={linode.type} />);
     const lishLink = `${username}@lish-${ZONES[linode.region.id]}.linode.com`;
->>>>>>> e6c359fe
 
     return (
       <div className="row">
