--- conflicted
+++ resolved
@@ -4,16 +4,10 @@
 import { connect } from 'react-redux';
 import { Link } from 'react-router';
 
-<<<<<<< HEAD
-import { Button } from 'linode-components/buttons';
-import { Card, CardHeader } from 'linode-components/cards';
-import { FormGroup, Input, Select } from 'linode-components/forms';
-import { onChange } from 'linode-components/forms/utilities';
-=======
 import { Button } from 'linode-components';
 import { Card, CardHeader } from 'linode-components';
 import { FormGroup, Input } from 'linode-components';
->>>>>>> 6941fd26
+import { onChange } from 'linode-components';
 
 import { setSource } from '~/actions/source';
 import { transferPool } from '~/api/ad-hoc//account';
