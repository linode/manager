import _ from 'lodash';
import moment from 'moment';
import React, { Component, PropTypes } from 'react';
import { connect } from 'react-redux';
import { Link } from 'react-router';
<<<<<<< HEAD

import CreateHelper from '~/components/CreateHelper';
=======
>>>>>>> 8c6c6c6a

import { ScrollingList } from 'linode-components/lists';
import { ListBody, ListGroup } from 'linode-components/lists/bodies';
import { MassEditControl } from 'linode-components/lists/controls';
import { ListHeader } from 'linode-components/lists/headers';
import { List } from 'linode-components/lists';
import { ConfirmModalBody, DeleteModalBody } from 'linode-components/modals';
import StatusDropdownCell from '~/linodes/components/StatusDropdownCell';
import { Table } from 'linode-components/tables';
import {
  CheckboxCell,
  LinkCell,
} from 'linode-components/tables/cells';
import {
  IPAddressCell,
  RegionCell,
  BackupsCell,
} from '~/components/tables/cells';

import { default as toggleSelected } from '~/actions/select';
import { showModal, hideModal } from '~/actions/modal';
import { setSource } from '~/actions/source';
import { setTitle } from '~/actions/title';
import { linodes as api } from '~/api';
import {
  powerOnLinode,
  powerOffLinode,
  rebootLinode,
} from '~/api/linodes';
import CreateHelper from '~/components/CreateHelper';


const OBJECT_TYPE = 'linodes';

export class IndexPage extends Component {
  static async preload({ dispatch }) {
    await dispatch(api.all());
  }

  componentDidMount() {
    const { dispatch } = this.props;
    dispatch(setSource(__filename));
    dispatch(setTitle('Linodes'));
  }

  genericAction(actionToDispatch, linodes, confirmType) {
    const { dispatch } = this.props;

    const callback = () => {
      linodes.forEach(linode => dispatch(actionToDispatch(linode.id)));
      dispatch(hideModal());
    };

    if (!confirmType) {
      return callback();
    }

    let modalBody = (
      <div>
        <p>Are you sure you want to {confirmType.toLowerCase()} these Linodes?</p>
        <ScrollingList items={linodes.map(l => l.label)} />
      </div>
    );
    if (linodes.length === 1) {
      modalBody = (
        <p>
          Are you sure you want to {confirmType.toLowerCase()} <strong>{linodes[0].label}</strong>?
        </p>
      );
    }

    dispatch(showModal(`Confirm ${confirmType}`, (
      <ConfirmModalBody
        onCancel={() => dispatch(hideModal())}
        onOk={callback}
      >{modalBody}</ConfirmModalBody>
    )));
  }

  powerOn = (linodes) => this.genericAction(powerOnLinode, linodes)
  powerOff = (linodes) => this.genericAction(powerOffLinode, linodes, 'Power Off')
  reboot = (linodes) => this.genericAction(rebootLinode, linodes, 'Reboot')

  deleteLinodes = (linodesToBeRemoved) => {
    const { dispatch } = this.props;
    const linodesArray = Array.isArray(linodesToBeRemoved)
                       ? linodesToBeRemoved
                       : [linodesToBeRemoved];

    const selectedLinodes = linodesArray.map(l => l.label);

    dispatch(showModal('Delete Linode(s)',
      <DeleteModalBody
        onOk={async () => {
          const ids = linodesToBeRemoved.map(function (linode) { return linode.id; });

          await Promise.all(ids.map(id => dispatch(api.delete(id))));
          dispatch(toggleSelected(OBJECT_TYPE, ids));
          dispatch(hideModal());
        }}
        items={selectedLinodes}
        typeOfItem="Linodes"
        onCancel={() => dispatch(hideModal())}
      />
    ));
  }

  renderLinodes(linodes) {
    const { dispatch, selectedMap } = this.props;
    // TODO: add sort function in linodes config definition
    const sortedLinodes = _.sortBy(Object.values(linodes), l => moment(l.created));

    const groups = _.sortBy(
      _.map(_.groupBy(sortedLinodes, l => l.group), (_linodes, _group) => {
        return {
          name: _group,
          data: _linodes,
        };
      }), lg => lg.name);

    return (
      <List>
        <ListHeader>
          <div className="pull-sm-left">
            <MassEditControl
              data={sortedLinodes}
              dispatch={dispatch}
              massEditOptions={[
                { name: 'Reboot', action: this.reboot },
                { name: 'Power On', action: this.powerOn },
                { name: 'Power Off', action: this.powerOff },
                null,
                { name: 'Delete', action: this.deleteLinodes },
              ]}
              selectedMap={selectedMap}
              objectType={OBJECT_TYPE}
              toggleSelected={toggleSelected}
            />
          </div>
        </ListHeader>
        <ListBody>
          {groups.map((group, index) => {
            return (
              <ListGroup
                key={index}
                name={group.name}
              >
                <Table
                  columns={[
                    { cellComponent: CheckboxCell, headerClassName: 'CheckboxColumn' },
                    {
                      className: 'RowLabelCell',
                      cellComponent: LinkCell,
                      hrefFn: (linode) => `/linodes/${linode.label}`,
                    },
                    { cellComponent: IPAddressCell, headerClassName: 'IPAddressColumn' },
                    {
                      cellComponent: RegionCell,
                      headerClassName: 'RegionColumn hidden-md-down',
                      className: 'hidden-md-down',
                    },
                    {
                      cellComponent: BackupsCell,
                      className: 'hidden-lg-down',
                      headerClassName: 'BackupsColumn hidden-lg-down',
                      hrefFn: (linode) => `/linodes/${linode.label}/backups`,
                    },
                    {
                      cellComponent: StatusDropdownCell,
                      headerClassName: 'StatusDropdownColumn',
                      dispatch: dispatch,
                    },
                  ]}
                  data={group.data}
                  selectedMap={selectedMap}
                  disableHeader
                  onToggleSelect={(record) => {
                    dispatch(toggleSelected(OBJECT_TYPE, record.id));
                  }}
                />
              </ListGroup>
            );
          })}
        </ListBody>
      </List>
    );
  }

  render() {
    const { linodes } = this.props.linodes;

    return (
      <div className="PrimaryPage container">
        <header className="PrimaryPage-header">
          <div className="PrimaryPage-headerRow clearfix">
            <h1 className="float-sm-left">Linodes</h1>
            <Link to="/linodes/create" className="linode-add btn btn-primary float-sm-right">
              <span className="fa fa-plus"></span>
              Add a Linode
            </Link>
          </div>
        </header>
        <div className="PrimaryPage-body">
          {Object.keys(this.props.linodes.linodes).length ? this.renderLinodes(linodes) :
            <CreateHelper label="Linodes" href="/linodes/create" linkText="Add a Linode" />}
        </div>
      </div>
    );
  }
}

IndexPage.propTypes = {
  dispatch: PropTypes.func,
  linodes: PropTypes.object,
  selectedMap: PropTypes.object.isRequired,
};

function select(state) {
  return {
    linodes: state.api.linodes,
    selectedMap: state.select.selected[OBJECT_TYPE] || {},
  };
}

export default connect(select)(IndexPage);<|MERGE_RESOLUTION|>--- conflicted
+++ resolved
@@ -3,11 +3,8 @@
 import React, { Component, PropTypes } from 'react';
 import { connect } from 'react-redux';
 import { Link } from 'react-router';
-<<<<<<< HEAD
 
 import CreateHelper from '~/components/CreateHelper';
-=======
->>>>>>> 8c6c6c6a
 
 import { ScrollingList } from 'linode-components/lists';
 import { ListBody, ListGroup } from 'linode-components/lists/bodies';
@@ -37,7 +34,6 @@
   powerOffLinode,
   rebootLinode,
 } from '~/api/linodes';
-import CreateHelper from '~/components/CreateHelper';
 
 
 const OBJECT_TYPE = 'linodes';
