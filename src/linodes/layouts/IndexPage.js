--- conflicted
+++ resolved
@@ -194,11 +194,6 @@
     const addLinode = () => AddLinode.trigger(dispatch, images, types);
     const cloneLinode = () => CloneLinode.trigger(dispatch, linodes, types);
     const restoreLinode = () => RestoreLinode.trigger(dispatch, linodes, types);
-<<<<<<< HEAD
-    const linodeFromImage = async () => LinodeFromImage.trigger(dispatch, types,
-      await dispatch(api.images.all()));
-=======
->>>>>>> ef34c7e3
 
     const addOptions = [
       { name: 'Create from Backup', action: restoreLinode },
