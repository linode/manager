import _ from 'lodash';
import React, { Component, PropTypes } from 'react';
import { connect } from 'react-redux';

import { PrimaryButton } from 'linode-components/buttons';
import { Input } from 'linode-components/forms';
import { List, ScrollingList } from 'linode-components/lists';
import { ListBody, ListGroup } from 'linode-components/lists/bodies';
import { MassEditControl } from 'linode-components/lists/controls';
import { ListHeader } from 'linode-components/lists/headers';
import { ConfirmModalBody, DeleteModalBody } from 'linode-components/modals';
import { Table } from 'linode-components/tables';
import { CheckboxCell, LinkCell } from 'linode-components/tables/cells';

import { setAnalytics, setSource, setTitle } from '~/actions';
import { showModal, hideModal } from '~/actions/modal';
import { default as toggleSelected } from '~/actions/select';
import * as api from '~/api';
import { powerOnLinode, powerOffLinode, rebootLinode } from '~/api/linodes';
import { fullyLoadedObject, transform } from '~/api/util';
import CreateHelper from '~/components/CreateHelper';
import { IPAddressCell, RegionCell, BackupsCell } from '~/components/tables/cells';
import StatusDropdownCell from '~/linodes/components/StatusDropdownCell';

<<<<<<< HEAD
import { planStats } from '../components/PlanStyle';
=======
import { AddLinode, CloneLinode } from '../components';
>>>>>>> e6c359fe


const OBJECT_TYPE = 'linodes';

export class IndexPage extends Component {
  static async preload({ dispatch }) {
    await dispatch(api.linodes.all());

    ['distributions', 'types'].map(f => dispatch(api[f].all()));
  }

  constructor() {
    super();

    this.state = { filter: '' };
  }

  componentDidMount() {
    const { dispatch } = this.props;
    dispatch(setSource(__filename));
    dispatch(setTitle('Linodes'));
    dispatch(setAnalytics(['linodes']));
  }

  genericAction(actionToDispatch, linodes, confirmType) {
    const { dispatch } = this.props;

    const callback = () => {
      linodes.forEach(linode => dispatch(actionToDispatch(linode.id)));
      dispatch(hideModal());
    };

    if (!confirmType) {
      return callback();
    }

    let modalBody = (
      <div>
        <p>Are you sure you want to {confirmType.toLowerCase()} these Linodes?</p>
        <ScrollingList items={linodes.map(l => l.label)} />
      </div>
    );
    if (linodes.length === 1) {
      modalBody = (
        <p>
          Are you sure you want to {confirmType.toLowerCase()} <strong>{linodes[0].label}</strong>?
        </p>
      );
    }

    const title = `Confirm ${confirmType}`;
    dispatch(showModal(title, (
      <ConfirmModalBody
        onCancel={() => dispatch(hideModal())}
        onSubmit={callback}
        analytics={{ title }}
      >{modalBody}</ConfirmModalBody>
    )));
  }

  powerOn = (linodes) => this.genericAction(powerOnLinode, linodes)
  powerOff = (linodes) => this.genericAction(powerOffLinode, linodes, 'Power Off')
  reboot = (linodes) => this.genericAction(rebootLinode, linodes, 'Reboot')

  deleteLinodes = (linodesToBeRemoved) => {
    const { dispatch } = this.props;
    const linodesArray = Array.isArray(linodesToBeRemoved)
                       ? linodesToBeRemoved
                       : [linodesToBeRemoved];

    const selectedLinodes = linodesArray.map(l => l.label);

    dispatch(showModal('Delete Linode(s)',
      <DeleteModalBody
        onSubmit={async () => {
          const ids = linodesToBeRemoved.map(function (linode) { return linode.id; });

          await Promise.all(ids.map(id => dispatch(api.linodes.delete(id))));
          dispatch(toggleSelected(OBJECT_TYPE, ids));
          dispatch(hideModal());
        }}
        items={selectedLinodes}
        typeOfItem="Linodes"
        onCancel={() => dispatch(hideModal())}
      />
    ));
  }

  renderLinodes(linodes) {
    const { dispatch, selectedMap } = this.props;
    const { filter } = this.state;

    const { groups, sorted: sortedLinodes } = transform(linodes, {
      filterBy: filter,
    });

    return (
      <List>
        <ListHeader className="Menu">
          <div className="Menu-item">
            <MassEditControl
              data={sortedLinodes}
              dispatch={dispatch}
              massEditGroups={[
                { elements: [{ name: 'Reboot', action: this.reboot }] },
                { elements: [
                  { name: 'Power On', action: this.powerOn },
                  { name: 'Power Off', action: this.powerOff },
                ] },
                { elements: [{ name: 'Delete', action: this.deleteLinodes }] },
              ]}
              selectedMap={selectedMap}
              objectType={OBJECT_TYPE}
              toggleSelected={toggleSelected}
            />
          </div>
          <div className="Menu-item">
            <Input
              placeholder="Filter..."
              onChange={({ target: { value } }) => this.setState({ filter: value })}
              value={this.state.filter}
            />
          </div>
        </ListHeader>
        <ListBody>
          {groups.map((group, index) => {
            return (
              <ListGroup
                key={index}
                name={group.name}
              >
                <Table
                  columns={[
                    { cellComponent: CheckboxCell, headerClassName: 'CheckboxColumn' },
                    {
                      cellComponent: LinkCell,
                      hrefFn: (linode) => `/linodes/${linode.label}`,
                      tooltipEnabled: true,
                      subtitleFn: linode => planStats(linode.type),
                    },
                    { cellComponent: IPAddressCell, headerClassName: 'LinodeIPAddressColumn' },
                    {
                      cellComponent: RegionCell,
                      headerClassName: 'RegionColumn',
                    },
                    {
                      cellComponent: BackupsCell,
                      className: 'BackupsCell hidden-lg-down',
                      disableTooltip: true,
                      headerClassName: 'BackupsColumn hidden-lg-down',
                      hrefFn: (linode) => `/linodes/${linode.label}/backups`,
                    },
                    {
                      cellComponent: StatusDropdownCell,
                      headerClassName: 'StatusDropdownColumn',
                      dispatch: dispatch,
                    },
                  ]}
                  noDataMessage="No Linodes found."
                  data={group.data}
                  selectedMap={selectedMap}
                  disableHeader
                  onToggleSelect={(record) => {
                    dispatch(toggleSelected(OBJECT_TYPE, record.id));
                  }}
                />
              </ListGroup>
            );
          })}
        </ListBody>
      </List>
    );
  }

  render() {
    const { dispatch, linodes, distributions, types } = this.props;

    const addLinode = () => AddLinode.trigger(dispatch, distributions, types);
    const cloneLinode = () => CloneLinode.trigger(dispatch, linodes, types);

    const addOptions = [
      { name: 'Create from Backup', action: 1 },
      { name: 'Create from StackScript', action: 1 },
      { name: 'Clone a Linode', action: cloneLinode },
    ];

    return (
      <div className="PrimaryPage container">
        <header className="PrimaryPage-header">
          <div className="PrimaryPage-headerRow clearfix">
            <h1 className="float-sm-left">Linodes</h1>
            <PrimaryButton
              className="float-sm-right"
              onClick={addLinode}
              options={addOptions}
            >
              Add a Linode
            </PrimaryButton>
          </div>
        </header>
        <div className="PrimaryPage-body">
          {Object.keys(linodes).length ? this.renderLinodes(linodes) : (
            <CreateHelper
              label="Linodes"
              linkText="Add a Linode"
              onClick={addLinode}
            />
          )}
        </div>
      </div>
    );
  }
}

IndexPage.propTypes = {
  dispatch: PropTypes.func,
  linodes: PropTypes.object.isRequired,
  types: PropTypes.object.isRequired,
  distributions: PropTypes.object.isRequired,
  selectedMap: PropTypes.object.isRequired,
};

function select(state) {
  const linodes = _.pickBy(state.api.linodes.linodes, fullyLoadedObject);
  const distributions = state.api.distributions.distributions;
  const types = state.api.types.types;

  return {
    linodes,
    distributions,
    types,
    selectedMap: state.select.selected[OBJECT_TYPE] || {},
  };
}

export default connect(select)(IndexPage);<|MERGE_RESOLUTION|>--- conflicted
+++ resolved
@@ -22,11 +22,8 @@
 import { IPAddressCell, RegionCell, BackupsCell } from '~/components/tables/cells';
 import StatusDropdownCell from '~/linodes/components/StatusDropdownCell';
 
-<<<<<<< HEAD
 import { planStats } from '../components/PlanStyle';
-=======
 import { AddLinode, CloneLinode } from '../components';
->>>>>>> e6c359fe
 
 
 const OBJECT_TYPE = 'linodes';
