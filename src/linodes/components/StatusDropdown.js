--- conflicted
+++ resolved
@@ -3,15 +3,9 @@
 import React, { Component } from 'react';
 import { push } from 'react-router-redux';
 
-<<<<<<< HEAD
-import { FormGroup } from 'linode-components/forms';
-import { Dropdown } from 'linode-components/dropdowns';
-import { ConfirmModalBody, DeleteModalBody } from 'linode-components/modals';
-=======
 import { FormGroup } from 'linode-components';
 import { Dropdown } from 'linode-components';
 import { ConfirmModalBody, DeleteModalBody } from 'linode-components';
->>>>>>> 2fe8d383
 
 import { hideModal, showModal } from '~/actions/modal';
 import api from '~/api';
