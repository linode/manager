import PropTypes from 'prop-types';
import React, { Component } from 'react';
import { connect } from 'react-redux';
<<<<<<< HEAD

import { PrimaryButton } from 'linode-components';
import { Input } from 'linode-components';
import { List } from 'linode-components';
import { Table } from 'linode-components';
import { Dropdown } from 'linode-components';
import { MassEditControl } from 'linode-components';
import { ListHeader } from 'linode-components';
import { ListBody } from 'linode-components';
=======
import _ from 'lodash';
import { PrimaryButton } from 'linode-components/buttons';
import { Input } from 'linode-components/forms';
import { List } from 'linode-components/lists';
import { Table } from 'linode-components/tables';
import { Dropdown } from 'linode-components/dropdowns';
import { MassEditControl } from 'linode-components/lists/controls';
import { ListHeader } from 'linode-components/lists/headers';
import { ListBody } from 'linode-components/lists/bodies';
>>>>>>> b1f0a521
import { setAnalytics, setSource } from '~/actions';
import { showModal, hideModal } from '~/actions/modal';
import { DeleteModalBody } from 'linode-components';
import {
  LabelCell,
  CheckboxCell,
  TableCell,
} from 'linode-components';

import { default as toggleSelected } from '~/actions/select';
import api from '~/api';
import { transform } from '~/api/util';
import { ChainedDocumentTitle } from '~/components';
import CreateHelper from '~/components/CreateHelper';
import { TimeCell } from '~/components/tables/cells';

import { AddImage, EditImage } from '../components';


const OBJECT_TYPE = 'images';

export class IndexPage extends Component {
  static async preload({ dispatch }) {
    await dispatch(api.images.all());
    await dispatch(api.linodes.all());
  }

  constructor(props) {
    super(props);

    this.state = { filter: '' };
  }

  async componentDidMount() {
    const { dispatch } = this.props;
    dispatch(setSource(__filename));
    dispatch(setAnalytics(['images']));
  }

  deleteImages = (imagesToDelete) => {
    const { dispatch } = this.props;
    const imagesArr = Array.isArray(imagesToDelete) ? imagesToDelete : [imagesToDelete];

    const selectedStackimages = imagesArr.map(l => l.label);

    dispatch(showModal('Delete Image(s)', (
      <DeleteModalBody
        onSubmit={async () => {
          const ids = imagesArr.map(function (image) { return image.id; });

          await Promise.all(ids.map(id => dispatch(api.images.delete(id))));
          dispatch(toggleSelected(OBJECT_TYPE, ids));
          dispatch(hideModal());
        }}
        items={selectedStackimages}
        typeOfItem="Images"
        onCancel={() => dispatch(hideModal())}
      />
    )));
  }

  renderImageActions = ({ column, record }) => {
    const { dispatch } = this.props;

    const groups = [
      { elements: [{ name: 'Edit', action: () =>
        EditImage.trigger(dispatch, record) }] },
      { elements: [{ name: 'Delete', action: () => this.deleteImages(record) }] },
    ];

    return (
      <TableCell column={column} record={record} className="ActionsCell">
        <Dropdown
          groups={groups}
          analytics={{ title: 'Disk actions' }}
        />
      </TableCell>
    );
  }

  renderImages(images) {
    const { dispatch, selectedMap } = this.props;
    const { filter } = this.state;

    const { sorted } = transform(images, {
      filterBy: filter,
    });

    return (
      <List>
        <ListHeader className="Menu">
          <div className="Menu-item">
            <MassEditControl
              data={sorted}
              dispatch={dispatch}
              massEditGroups={[{ elements: [
                { name: 'Delete', action: this.deleteImages },
              ] }]}
              selectedMap={selectedMap}
              objectType={OBJECT_TYPE}
              toggleSelected={toggleSelected}
            />
          </div>
          <div className="Menu-item">
            <Input
              placeholder="Filter..."
              onChange={({ target: { value } }) => this.setState({ filter: value })}
              value={this.state.filter}
            />
          </div>
        </ListHeader>
        <ListBody>
          <Table
            columns={[
              { cellComponent: CheckboxCell, headerClassName: 'CheckboxColumn' },
              {
                cellComponent: LabelCell,
                headerClassName: 'LabelColumn',
                label: 'Label',
                dataKey: 'label',
                titleKey: 'label',
              },
              {
                label: 'Size',
                dataFn: (image) => {
                  const size = image.min_deploy_size;
                  return `${size} MB`;
                },
              },
              {
                cellComponent: TimeCell,
                timeKey: 'created',
                label: 'Created',
              },
              {
                cellComponent: LabelCell,
                dataKey: 'status',
                headerClassName: 'StatusColumn',
                titleKey: 'status',
                label: 'Status',
              },
              { cellComponent: this.renderImageActions },
            ]}
            data={sorted}
            selectedMap={selectedMap}
            onToggleSelect={(record) => {
              dispatch(toggleSelected(OBJECT_TYPE, record.id));
            }}
          />
        </ListBody>
      </List>
    );
  }

  render() {
    const { dispatch, images, linodes } = this.props;

    return (
      <div className="PrimaryPage container">
        <ChainedDocumentTitle title="Images" />
        <header className="PrimaryPage-header">
          <div className="PrimaryPage-headerRow clearfix">
            <h1 className="float-sm-left">Images</h1>
            <PrimaryButton
              className="float-sm-right"
              onClick={() => AddImage.trigger(dispatch, linodes)}
            >
              Add an Image
            </PrimaryButton>
          </div>
        </header>
        <div className="PrimaryPage-body">
          {Object.keys(images.images).length ?
            this.renderImages(_.filter(images.images, i => !i.is_public)) :
            <CreateHelper
              label="Images"
              onClick={() => AddImage.trigger(dispatch, linodes)}
              linkText="Add an Image"
            />
          }
        </div>
      </div>
    );
  }
}

IndexPage.propTypes = {
  dispatch: PropTypes.func,
  images: PropTypes.object,
  linodes: PropTypes.object,
  selectedMap: PropTypes.object.isRequired,
};


function select(state) {
  return {
    images: state.api.images,
    linodes: state.api.linodes,
    selectedMap: state.select.selected[OBJECT_TYPE] || {},
  };
}

export default connect(select)(IndexPage);<|MERGE_RESOLUTION|>--- conflicted
+++ resolved
@@ -1,8 +1,8 @@
 import PropTypes from 'prop-types';
 import React, { Component } from 'react';
 import { connect } from 'react-redux';
-<<<<<<< HEAD
-
+
+import _ from 'lodash';
 import { PrimaryButton } from 'linode-components';
 import { Input } from 'linode-components';
 import { List } from 'linode-components';
@@ -11,17 +11,6 @@
 import { MassEditControl } from 'linode-components';
 import { ListHeader } from 'linode-components';
 import { ListBody } from 'linode-components';
-=======
-import _ from 'lodash';
-import { PrimaryButton } from 'linode-components/buttons';
-import { Input } from 'linode-components/forms';
-import { List } from 'linode-components/lists';
-import { Table } from 'linode-components/tables';
-import { Dropdown } from 'linode-components/dropdowns';
-import { MassEditControl } from 'linode-components/lists/controls';
-import { ListHeader } from 'linode-components/lists/headers';
-import { ListBody } from 'linode-components/lists/bodies';
->>>>>>> b1f0a521
 import { setAnalytics, setSource } from '~/actions';
 import { showModal, hideModal } from '~/actions/modal';
 import { DeleteModalBody } from 'linode-components';
