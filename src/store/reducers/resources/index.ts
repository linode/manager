--- conflicted
+++ resolved
@@ -1,30 +1,18 @@
 import { combineReducers } from "redux";
-<<<<<<< HEAD
-
-import account, { DEFAULT_STATE  as defaultAccountState } from './account';
-import accountSettings, { DEFAULT_STATE  as defaultAccountSettingsState } from './accountSettings';
-=======
+import account, { DEFAULT_STATE as defaultAccountState } from './account';
 import accountSettings, { DEFAULT_STATE as defaultAccountSettingsState } from './accountSettings';
 import domains, { defaultState as defaultDomainsState } from './domains';
 import linodes, { defaultState as defaultLinodesState } from './linodes';
->>>>>>> 1c5eea80
 import profile, { DEFAULT_STATE as defaultProfileState } from './profile';
 import types, { defaultState as defaultTypesState } from './types';
 
-
 export const defaultState = {
+  account: defaultAccountState,
   accountSettings: defaultAccountSettingsState,
-  profile: defaultProfileState,
-<<<<<<< HEAD
-  account: defaultAccountState,
-}
-
-export default combineReducers({ account, accountSettings, profile });
-=======
   domains: defaultDomainsState,
   linodes: defaultLinodesState,
+  profile: defaultProfileState,
   types: defaultTypesState,
 }
 
-export default combineReducers({ accountSettings, profile, domains, linodes, types });
->>>>>>> 1c5eea80
+export default combineReducers({ account, accountSettings, profile, domains, linodes, types });