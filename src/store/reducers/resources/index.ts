import { combineReducers } from "redux";
import account, { DEFAULT_STATE as defaultAccountState } from './account';
import accountSettings, { DEFAULT_STATE as defaultAccountSettingsState } from './accountSettings';
import domains, { defaultState as defaultDomainsState } from './domains';
import images, { defaultState as defaultImagesState } from './images';
import linodes, { defaultState as defaultLinodesState } from './linodes';
import profile, { DEFAULT_STATE as defaultProfileState } from './profile';
import types, { defaultState as defaultTypesState } from './types';

export const defaultState = {
  account: defaultAccountState,
  accountSettings: defaultAccountSettingsState,
  domains: defaultDomainsState,
  linodes: defaultLinodesState,
  profile: defaultProfileState,
  types: defaultTypesState,
  images: defaultImagesState,
}

<<<<<<< HEAD
export default combineReducers({ accountSettings, profile, domains, linodes, types, images });
=======
export default combineReducers({ account, accountSettings, profile, domains, linodes, types });
>>>>>>> 50c66f85
<|MERGE_RESOLUTION|>--- conflicted
+++ resolved
@@ -17,8 +17,4 @@
   images: defaultImagesState,
 }
 
-<<<<<<< HEAD
-export default combineReducers({ accountSettings, profile, domains, linodes, types, images });
-=======
-export default combineReducers({ account, accountSettings, profile, domains, linodes, types });
->>>>>>> 50c66f85
+export default combineReducers({ account, accountSettings, profile, domains, linodes, types, images });