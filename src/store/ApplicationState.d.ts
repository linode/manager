declare interface ExtendedEvent extends Linode.Event {
  _deleted?: string;
  _initial?: boolean;
}

declare interface ApplicationState {
  __resources: {
    profile: RequestableData<Linode.Profile>,
    accountSettings: RequestableData<Linode.AccountSettings>;
    types: {
      results: string[];
      entities: Linode.LinodeType[];
      loading: boolean;
      lastUpdated: number;
      error?: Linode.ApiFieldError[];
    },
    images: {
      results: string[];
      entities: Linode.Image[];
      loading: boolean;
      lastUpdated: number;
      error?: Linode.ApiFieldError[];
    },
    linodes: {
      results: number[];
      entities: Linode.Linode[];
      loading: boolean;
      lastUpdated: number;
      error?: Linode.ApiFieldError[];
    },
    domains: {
      results: number[];
      entities: Linode.Domain[];
      loading: boolean;
      lastUpdated: number;
      error?: Linode.ApiFieldError[];
    },
<<<<<<< HEAD
    volumes: {
      results: number[];
      entities: Linode.Volume[];
      loading: boolean;
      lastUpdated: number;
      error?: Linode.ApiFieldError[];
    },
    nodeBalancers: {
      results: number[];
      entities: Linode.NodeBalancer[];
=======
    regions: {
      results: string[];
      entities: Linode.Region[];
>>>>>>> a3526b57
      loading: boolean;
      lastUpdated: number;
      error?: Linode.ApiFieldError[];
    },
    account: RequestableData<Linode.Account>
  },
  authentication: AuthState;
  backups: BackupDrawerState;
  documentation: DocumentationState;
  features: FeaturesState;
  volumeDrawer: VolumeDrawerState;
  tagImportDrawer: TagImportDrawerState;
  notifications: RequestableData<Linode.Notification[]>;
  domainDrawer: DomainDrawerState;
  stackScriptDrawer: StackScriptDrawerState;
  /** @todo extract */
  events: {
    events: ExtendedEvent[];
    mostRecentEventTime: number;
    countUnseenEvents: number,
    inProgressEvents: Record<number, boolean>,
  }
}

declare interface AuthState {
  token: null | string;
  scopes: null | string;
}

declare type DocumentationState = Linode.Doc[];

declare interface VolumeDrawerState {
  mode: string;
  volumeId?: number;
  volumeLabel?: string;
  volumeRegion?: string;
  volumeSize?: number;
  volumeTags?: string[];
  volumePath?: string;
  linodeId?: number;
  linodeLabel?: string;
  linodeRegion?: string;
  message?: string;
}

declare interface TagError {
  entityId: string | number;
  entityLabel?: string;
  reason: string;
}
declare interface TagImportDrawerState {
  open: boolean;
  loading: boolean;
  errors: TagError[];
  success: boolean;
}

declare interface SidebarState {
  backupsCTA: boolean;
}
declare interface BackupError {
  linodeId: number;
  reason: string;
}
declare interface BackupDrawerState {
  open: boolean;
  enabling: boolean;
  enableErrors: BackupError[];
  enableSuccess: boolean;
  updatedCount: number;
  autoEnroll: boolean;
  autoEnrollError?: string;
  enrolling: boolean;
  error?: Error | Linode.ApiFieldError[];
  data?: Linode.Linode[];
}

declare interface DomainDrawerState {
  open: boolean;
  mode: string;
  cloneId?: number;
  domain?: string;
}

declare interface StackScriptDrawerState {
  open: boolean;
  stackScriptId?: number;
}

declare interface RequestableData<D> {
  lastUpdated: number;
  loading: boolean;
  data?: D;
  error?: Error | Linode.ApiFieldError[];
}

declare interface AccountSettingsState extends RequestableData<Linode.AccountSettings> {
  updateError?: Linode.ApiFieldError[];
}

declare interface FeaturesState {
  linodeDetail: {
    volumes: RequestableData<Linode.Volume[]>
    disks: RequestableData<Linode.Disk[]>
  }
}<|MERGE_RESOLUTION|>--- conflicted
+++ resolved
@@ -35,7 +35,6 @@
       lastUpdated: number;
       error?: Linode.ApiFieldError[];
     },
-<<<<<<< HEAD
     volumes: {
       results: number[];
       entities: Linode.Volume[];
@@ -46,11 +45,13 @@
     nodeBalancers: {
       results: number[];
       entities: Linode.NodeBalancer[];
-=======
+      loading: boolean;
+      lastUpdated: number;
+      error?: Linode.ApiFieldError[];
+    },
     regions: {
       results: string[];
       entities: Linode.Region[];
->>>>>>> a3526b57
       loading: boolean;
       lastUpdated: number;
       error?: Linode.ApiFieldError[];
