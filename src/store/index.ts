--- conflicted
+++ resolved
@@ -1,6 +1,5 @@
 import { applyMiddleware, combineReducers, compose, createStore } from 'redux';
 import thunk from 'redux-thunk';
-<<<<<<< HEAD
 import eventsMiddleware from './middleware/events';
 import authentication, { defaultState as authenticationDefaultState } from './reducers/authentication';
 import backups, { defaultState as backupsDefaultState } from './reducers/backupDrawer';
@@ -10,21 +9,9 @@
 import features, { defaultState as featuresDefaultState } from './reducers/features';
 import notifications, { DEFAULT_STATE as notificationsDefaultState } from './reducers/notifications';
 import __resources, { defaultState as resourcesDefaultState } from './reducers/resources';
+import stackScriptDrawer, { defaultState as stackScriptDrawerDefaultState } from './reducers/stackScriptDrawer';
 import tagImportDrawer, { defaultState as tagDrawerDefaultState } from './reducers/tagImportDrawer';
 import volumeDrawer, { defaultState as volumeDrawerDefaultState } from './reducers/volumeDrawer';
-=======
-import authentication from './reducers/authentication';
-import backups from './reducers/backupDrawer';
-import documentation from './reducers/documentation';
-import domainDrawer from './reducers/domainDrawer';
-import events from './reducers/events';
-import features from './reducers/features';
-import notifications from './reducers/notifications';
-import __resources from './reducers/resources';
-import sidebar from './reducers/sidebar';
-import stackScriptDrawer from './reducers/stackScriptDrawer';
-import volumeDrawer from './reducers/volumeDrawer';
->>>>>>> 00f555d9
 
 const reduxDevTools = (window as any).__REDUX_DEVTOOLS_EXTENSION__;
 
@@ -33,13 +20,13 @@
   authentication,
   backups,
   documentation,
-  features,
-  volumeDrawer,
-  stackScriptDrawer,
-  notifications,
   domainDrawer,
   events,
+  features,
+  notifications,
+  stackScriptDrawer,
   tagImportDrawer,
+  volumeDrawer,
 });
 
 const defaultState: ApplicationState = {
@@ -47,12 +34,13 @@
   authentication: authenticationDefaultState,
   backups: backupsDefaultState,
   documentation: documentationDefaultState,
-  features: featuresDefaultState,
-  volumeDrawer: volumeDrawerDefaultState,
-  notifications: notificationsDefaultState,
   domainDrawer: domainDrawerDefaultState,
   events: eventsDefaultState,
+  features: featuresDefaultState,
+  notifications: notificationsDefaultState,
+  stackScriptDrawer: stackScriptDrawerDefaultState,
   tagImportDrawer: tagDrawerDefaultState,
+  volumeDrawer: volumeDrawerDefaultState,
 };
 
 const enhancers = compose(
