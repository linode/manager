import { Reducer } from 'redux';
import { MappedEntityState } from 'src/store/types';
import { isType } from 'typescript-fsa';
<<<<<<< HEAD
import { createDefaultState, onCreateOrUpdate, onDeleteSuccess, onError, onGetAllSuccess, onStart } from '../store.helpers';
import { attachVolumeActions, cloneVolumeActions, createVolumeActions, deleteVolumeActions, detachVolumeActions, getAllVolumesActions, getOneVolumeActions, resizeVolumeActions, updateVolumeActions, updateVolumeStatus } from './volume.actions';

type State = ApplicationState['__resources']['volumes'];
=======
import { createDefaultState, onCreateOrUpdate, onDeleteSuccess, onError, onGetAllSuccess, onStart } from "../store.helpers";
import { createVolumeActions, deleteVolumeActions, getAllVolumesActions, updateVolumeActions } from './volume.actions';

export type State = MappedEntityState<Linode.Volume>;
>>>>>>> f28dba7e

export const defaultState: State = createDefaultState<Linode.Volume>();

const reducer: Reducer<State> = (state = defaultState, action) => {

  /*
  * Create Volume
  **/
  if (isType(action, createVolumeActions.done)) {
    const { result } = action.payload;
    return onCreateOrUpdate<Linode.Volume>(result, state)
  }
<<<<<<< HEAD
=======

>>>>>>> f28dba7e
  if (isType(action, createVolumeActions.failed)) {
    const { error } = action.payload;
    return onError(error, state)
  }

  /*
  * Update Volume
  **/
  if (isType(action, updateVolumeActions.done)) {
    const { result } = action.payload;
    return onCreateOrUpdate<Linode.Volume>(result, state)
  }
<<<<<<< HEAD
=======

>>>>>>> f28dba7e
  if (isType(action, updateVolumeActions.failed)) {
    const { error } = action.payload;
    return onError(error, state)
  }

  /*
  * Delete Volume
  **/
  if (isType(action, deleteVolumeActions.done)) {
    const { params } = action.payload;
    return onDeleteSuccess<Linode.Volume>(params.volumeId, state)
  }
<<<<<<< HEAD
=======

>>>>>>> f28dba7e
  if (isType(action, deleteVolumeActions.failed)) {
    const { error } = action.payload;
    return onError(error, state)
  }

  /*
<<<<<<< HEAD
  * Attach Volume
  */
  if (isType(action, attachVolumeActions.done)) {
    const { result } = action.payload;
    return onCreateOrUpdate<Linode.Volume>(result, state)
  }
  /*
  * Detach Volume
  */
  if (isType(action, detachVolumeActions.done)) {
    const { volumeId } = action.payload.params;
    const { itemsById } = state;
    return {
      ...state,
      itemsById: {
        ...itemsById,
        [volumeId]: {
          ...itemsById[volumeId],
          linode_id: null
        }
      }
    };
  }

  /*
  * Clone Volume
  */
  if (isType(action, cloneVolumeActions.done)) {
    const { result } = action.payload;

    // When we send a POST to clone a volume, we get back a 200 with the new volume as JSON. The status will be
    // "creating", since it takes some time to clone a volume. There's a problem: the event notification that we will
    // get back in a few seconds from the API won't include the new volume. The status will at this point still be
    // "creating" most likely, and WE WILL NOT GET ANOTHER EVENT WHEN THE STATUS IS ACTIVE.
    //
    // Therefore, we will have a volume that is stuck in a "creating" state until the next request to get all volumes.
    //
    // We don't know how long this will take, so we can't simply delay a request to get all volumes from the time the
    // cloning notification event comes through. So, at this point, we will choose to hardcode the status as "active"
    // once a POST to clone a volume is successful.
    //
    // THIS IS NOT IDEAL, AND SHOULD BE IMPROVED!
    const hardcodedStatus: Linode.VolumeStatus = 'active';
    const resultHardcodedWithActiveStatus = { ...result, status: hardcodedStatus }

    return onCreateOrUpdate<Linode.Volume>(resultHardcodedWithActiveStatus, state)
  }

  /*
  * Resize Volume
  */
  if (isType(action, resizeVolumeActions.done)) {
    const { result } = action.payload;
    return onCreateOrUpdate<Linode.Volume>(result, state);
  }

  /*
  * Get One Volume
  */
  if (isType(action, getOneVolumeActions.done)) {
    const { result } = action.payload;
    return onCreateOrUpdate<Linode.Volume>(result, state);
  }

  /*
=======
>>>>>>> f28dba7e
  * Get All Volumes
  **/
  if (isType(action, getAllVolumesActions.started)) {
    return onStart(state);
  }
  if (isType(action, getAllVolumesActions.done)) {
    const { result } = action.payload;
    return onGetAllSuccess(result, state);
  }
  if (isType(action, getAllVolumesActions.failed)) {
    const { error } = action.payload;
    return onError(error, state)
  }

  /*
  * Update Volume Status
  */
  if (isType(action, updateVolumeStatus)) {
    const { volumeId, status } = action.payload;
    const { itemsById } = state;

    return {
      ...state,
      itemsById: {
        ...itemsById,
        [volumeId]: {
          ...itemsById[volumeId],
          status
        }
      }
    }
  }

  return state;
}

export default reducer;<|MERGE_RESOLUTION|>--- conflicted
+++ resolved
@@ -1,17 +1,10 @@
 import { Reducer } from 'redux';
 import { MappedEntityState } from 'src/store/types';
 import { isType } from 'typescript-fsa';
-<<<<<<< HEAD
 import { createDefaultState, onCreateOrUpdate, onDeleteSuccess, onError, onGetAllSuccess, onStart } from '../store.helpers';
 import { attachVolumeActions, cloneVolumeActions, createVolumeActions, deleteVolumeActions, detachVolumeActions, getAllVolumesActions, getOneVolumeActions, resizeVolumeActions, updateVolumeActions, updateVolumeStatus } from './volume.actions';
 
 type State = ApplicationState['__resources']['volumes'];
-=======
-import { createDefaultState, onCreateOrUpdate, onDeleteSuccess, onError, onGetAllSuccess, onStart } from "../store.helpers";
-import { createVolumeActions, deleteVolumeActions, getAllVolumesActions, updateVolumeActions } from './volume.actions';
-
-export type State = MappedEntityState<Linode.Volume>;
->>>>>>> f28dba7e
 
 export const defaultState: State = createDefaultState<Linode.Volume>();
 
@@ -24,10 +17,6 @@
     const { result } = action.payload;
     return onCreateOrUpdate<Linode.Volume>(result, state)
   }
-<<<<<<< HEAD
-=======
-
->>>>>>> f28dba7e
   if (isType(action, createVolumeActions.failed)) {
     const { error } = action.payload;
     return onError(error, state)
@@ -40,10 +29,6 @@
     const { result } = action.payload;
     return onCreateOrUpdate<Linode.Volume>(result, state)
   }
-<<<<<<< HEAD
-=======
-
->>>>>>> f28dba7e
   if (isType(action, updateVolumeActions.failed)) {
     const { error } = action.payload;
     return onError(error, state)
@@ -56,17 +41,12 @@
     const { params } = action.payload;
     return onDeleteSuccess<Linode.Volume>(params.volumeId, state)
   }
-<<<<<<< HEAD
-=======
-
->>>>>>> f28dba7e
   if (isType(action, deleteVolumeActions.failed)) {
     const { error } = action.payload;
     return onError(error, state)
   }
 
   /*
-<<<<<<< HEAD
   * Attach Volume
   */
   if (isType(action, attachVolumeActions.done)) {
@@ -132,8 +112,7 @@
   }
 
   /*
-=======
->>>>>>> f28dba7e
+
   * Get All Volumes
   **/
   if (isType(action, getAllVolumesActions.started)) {
