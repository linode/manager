import { actions } from '../generic/volumes';
import { fetch } from '../fetch';


export function detachVolume(volumeId) {
<<<<<<< HEAD
  return async function (dispatch) {
    await dispatch(fetch.post(`/linode/volumes/${volumeId}/detach`));
=======
  return async function(dispatch) {
    await dispatch(fetch.post(`/volumes/${volumeId}/detach`));
>>>>>>> ef34c7e3
    dispatch(actions.one({ linode_id: null }, volumeId));
  };
}

export function attachVolume(volumeId, linodeId, configId = null) {
  return async function (dispatch) {
    const data = {
      linode_id: linodeId,
      config_id: (configId === null ? configId : parseInt(configId)),
    };

    if (!data.config_id) {
      delete data.config_id;
    }

    await dispatch(fetch.post(`/volumes/${volumeId}/attach`, data));
    dispatch(actions.one({ linode_id: linodeId }, volumeId));
  };
}

export function resizeVolume(volumeId, size) {
<<<<<<< HEAD
  return async function (dispatch) {
    await dispatch(fetch.post(`/linode/volumes/${volumeId}/resize`, { size }));
=======
  return async function(dispatch) {
    await dispatch(fetch.post(`/volumes/${volumeId}/resize`, { size }));
>>>>>>> ef34c7e3
    dispatch(actions.one({ size: size }, volumeId));
  };
}<|MERGE_RESOLUTION|>--- conflicted
+++ resolved
@@ -3,13 +3,8 @@
 
 
 export function detachVolume(volumeId) {
-<<<<<<< HEAD
-  return async function (dispatch) {
-    await dispatch(fetch.post(`/linode/volumes/${volumeId}/detach`));
-=======
   return async function(dispatch) {
     await dispatch(fetch.post(`/volumes/${volumeId}/detach`));
->>>>>>> ef34c7e3
     dispatch(actions.one({ linode_id: null }, volumeId));
   };
 }
@@ -31,13 +26,8 @@
 }
 
 export function resizeVolume(volumeId, size) {
-<<<<<<< HEAD
-  return async function (dispatch) {
-    await dispatch(fetch.post(`/linode/volumes/${volumeId}/resize`, { size }));
-=======
   return async function(dispatch) {
     await dispatch(fetch.post(`/volumes/${volumeId}/resize`, { size }));
->>>>>>> ef34c7e3
     dispatch(actions.one({ size: size }, volumeId));
   };
 }