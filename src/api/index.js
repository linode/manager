--- conflicted
+++ resolved
@@ -22,11 +22,7 @@
 export const dnszones = apiActionReducerGenerator(dnszonesModule.config, dnszonesModule.actions);
 export const nodebalancers = apiActionReducerGenerator(nodebalancersModule.config,
                                                        nodebalancersModule.actions);
-<<<<<<< HEAD
 export const profile = apiActionReducerGenerator(profileModule.config, profileModule.actions);
 export const events = apiActionReducerGenerator(eventsModule.config, eventsModule.actions);
-=======
-export const events = apiActionReducerGenerator(eventsModule.config, eventsModule.actions);
 export const tokens = apiActionReducerGenerator(tokensModule.config, tokensModule.actions);
-export const clients = apiActionReducerGenerator(clientsModule.config, clientsModule.actions);
->>>>>>> 3378c655
+export const clients = apiActionReducerGenerator(clientsModule.config, clientsModule.actions);