--- conflicted
+++ resolved
@@ -1,46 +1,5 @@
 import { combineReducers } from 'redux';
 
-<<<<<<< HEAD
-import { reducer as linodes } from './configs/linodes';
-import { reducer as volumes } from './configs/volumes';
-import { reducer as distributions } from './configs/distributions';
-import { reducer as regions } from './configs/regions';
-import { reducer as types } from './configs/types';
-import { reducer as kernels } from './configs/kernels';
-import { reducer as domains } from './configs/domains';
-import { reducer as nodebalancers } from './configs/nodebalancers';
-import { reducer as profile } from './configs/profile';
-import { reducer as account } from './configs/account';
-import { reducer as invoices } from './configs/invoices';
-import { reducer as events } from './configs/events';
-import { reducer as tokens } from './configs/tokens';
-import { reducer as apps } from './configs/apps';
-import { reducer as clients } from './configs/clients';
-import { reducer as users } from './configs/users';
-import { reducer as tickets } from './configs/tickets';
-import { reducer as stackscripts } from './configs/stackscripts';
-
-export default combineReducers({
-  linodes,
-  volumes,
-  regions,
-  distributions,
-  types,
-  kernels,
-  domains,
-  events,
-  nodebalancers,
-  profile,
-  tokens,
-  clients,
-  users,
-  tickets,
-  account,
-  invoices,
-  stackscripts,
-  apps,
-});
-=======
 import * as generic from './generic';
 
 
@@ -48,5 +7,4 @@
   return module.reducer;
 }
 
-export default combineReducers(generic.exportWith(reducerExporter));
->>>>>>> d132ab40
+export default combineReducers(generic.exportWith(reducerExporter));