import { combineReducers } from 'redux';

import { reducer as linodes } from './configs/linodes';
import { reducer as distributions } from './configs/distributions';
import { reducer as datacenters } from './configs/datacenters';
import { reducer as types } from './configs/types';
import { reducer as kernels } from './configs/kernels';
import { reducer as dnszones } from './configs/dnszones';
import { reducer as nodebalancers } from './configs/nodebalancers';
import { reducer as profile } from './configs/profile';
import { reducer as events } from './configs/events';
import { reducer as tokens } from './configs/tokens';
import { reducer as clients } from './configs/clients';

export default combineReducers({
  linodes,
  datacenters,
  distributions,
  types,
  kernels,
  dnszones,
  events,
  nodebalancers,
<<<<<<< HEAD
  profile,
=======
  tokens,
  clients,
>>>>>>> 3378c655
});<|MERGE_RESOLUTION|>--- conflicted
+++ resolved
@@ -21,10 +21,7 @@
   dnszones,
   events,
   nodebalancers,
-<<<<<<< HEAD
   profile,
-=======
   tokens,
   clients,
->>>>>>> 3378c655
 });