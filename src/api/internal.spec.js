--- conflicted
+++ resolved
@@ -84,7 +84,6 @@
         addParentRefs(config, parent)
       ).toEqual(expected);
     });
-<<<<<<< HEAD
 
     it('should add parent to multiple subresources', () => {
       const config = {
@@ -148,6 +147,10 @@
 
     it('should return parsed integer if arg is a number', () => {
       expect(parseIntIfActualInt('1')).toBe(1);
+    });
+
+    it('should return parsed integer if arg is a number', () => {
+      expect(parseIntIfActualInt('Andrew is number 1')).toBe('Andrew is number 1');
     });
   });
 
@@ -255,182 +258,6 @@
     });
   });
 
-=======
-
-    it('should add parent to multiple subresources', () => {
-      const config = {
-        value: 1,
-        subresources: {
-          _1: { value: 11 },
-          _2: { value: 12 },
-        },
-      };
-
-      const expected = {
-        value: 1,
-        parent: { value: 2 },
-        subresources: {
-          _1: { value: 11 },
-          _2: { value: 12 },
-        },
-      };
-
-      expected.subresources._1.parent = expected;
-      expected.subresources._2.parent = expected;
-
-      expect(
-        addParentRefs(config, { value: 2 })
-      ).toEqual(expected);
-    });
-  });
-
-
-  describe('fullyQualified', () => {
-    const o = { name: 'name' };
-    const parent = { name: 'parent' };
-    const grandparent = { name: 'grandparent' };
-
-    it('should return a simple path', () => {
-      expect(fullyQualified(o)).toBe('name');
-    });
-
-    it('should should return a parent path', () => {
-      expect(fullyQualified({
-        ...o,
-        parent,
-      })).toBe('parent.name');
-    });
-
-    it('should should return a grandparent path', () => {
-      expect(fullyQualified({
-        ...o,
-        parent: {
-          ...parent,
-          parent: grandparent,
-        },
-      })).toBe('grandparent.parent.name');
-    });
-  });
-
-  describe('parseIntIfActualInt', () => {
-    it('should return unmodified arg if arg is not a number', () => {
-      expect(parseIntIfActualInt('self')).toBe('self');
-    });
-
-    it('should return parsed integer if arg is a number', () => {
-      expect(parseIntIfActualInt('1')).toBe(1);
-    });
-
-    it('should return parsed integer if arg is a number', () => {
-      expect(parseIntIfActualInt('Andrew is number 1')).toBe('Andrew is number 1');
-    });
-  });
-
-  describe('genActions', () => {
-    it('generates an action to update one resource', function () {
-      const config = testConfigOne;
-
-      const actions = genActions(config);
-      const actionOne = actions.one(resource, '23');
-
-      expect(actionOne.resource.label).toBe('nodebalancer-1');
-      expect(actionOne.type).toBe('GEN@nodebalancers/ONE');
-      expect(actionOne.ids[0]).toBe(23);
-    });
-
-    it('generates an action to update many resources', function () {
-      const config = testConfigMany;
-
-      const actions = genActions(config);
-      const actionMany = actions.many(page);
-
-      expect(actionMany.page.nodebalancers[0].label)
-        .toBe('nodebalancer-1');
-      expect(actionMany.page.nodebalancers[1].label)
-        .toBe('nodebalancer-2');
-      expect(actionMany.type).toBe('GEN@nodebalancers/MANY');
-    });
-
-    it('generates an action to delete a resource', function () {
-      const config = testConfigDelete;
-
-      const actions = genActions(config);
-      const deleteAction = actions.delete('23');
-
-      expect(deleteAction.ids[0]).toBe(23);
-      expect(deleteAction.type).toBe('GEN@nodebalancers/DELETE');
-    });
-
-    it('should recursively call genAction on subresources', () => {
-      const config = {
-        name: 'linodes',
-        supports: [ONE, MANY, DELETE],
-        subresources: {
-          _configs: {
-            name: 'configs',
-            supports: [ONE, MANY, DELETE],
-          },
-        },
-      };
-
-      const {
-        type,
-        one,
-        many,
-        delete: ddelete,
-        configs: {
-          type: cType,
-          one: cOne,
-          many: cMany,
-          delete: cDelete,
-        },
-      } = genActions(config);
-
-      expect(type).toBe('linodes');
-      expect(one).toBeInstanceOf(Function);
-      expect(many).toBeInstanceOf(Function);
-      expect(ddelete).toBeInstanceOf(Function);
-
-
-      expect(cType).toBe('configs');
-      expect(cOne).toBeInstanceOf(Function);
-      expect(cMany).toBeInstanceOf(Function);
-      expect(cDelete).toBeInstanceOf(Function);
-    });
-
-    it('should gracefully handle unexpected features', () => {
-      const config = {
-        name: 'linodes',
-        supports: [ONE, MANY, DELETE, 'SHENANIGANS'],
-      };
-
-      const { type, one, many, delete: ddelete } = genActions(config);
-
-      expect(type).toBe('linodes');
-      expect(one).toBeInstanceOf(Function);
-      expect(many).toBeInstanceOf(Function);
-      expect(ddelete).toBeInstanceOf(Function);
-    });
-  });
-
-  describe('generateDefaultStateFull', () => {
-    it('should return empty object if non-plural', () => {
-      const config = { supports: [] };
-      const result = generateDefaultStateFull(config);
-
-      expect(result).toEqual({});
-    });
-
-    it('should return default state if plural', () => {
-      const config = { name: 'whatever', supports: [MANY] };
-      const result = generateDefaultStateFull(config);
-      const expected = createDefaultState('whatever');
-
-      expect(result).toEqual(expected);
-    });
-  });
-
->>>>>>> d5620fe8
   describe('generateDefaultStateOne', () => {
     it('should return the spread ONE object parameter', () => {
       const expected = { one: 'one' };
@@ -439,11 +266,7 @@
       expect(result).toEqual(expected);
     });
 
-<<<<<<< HEAD
-    it('should return something...er other', () => {
-=======
     it('should an object with recursively initialized default state', () => {
->>>>>>> d5620fe8
       const subresources = {
         _1: { _1key: '_1value', supports: [] },
         _2: { _2key: '_2value', supports: [] },
