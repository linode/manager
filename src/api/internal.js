--- conflicted
+++ resolved
@@ -200,17 +200,6 @@
   }
 
   /**
-<<<<<<< HEAD
-   *
-   * @param {ReduxConfig} config
-   * @param {State} prevState
-   * @param {ManyAction} action
-   * @param {Date} [updatedAt]
-   * @returns {State}
-   */
-  static many(config, prevState, action, updatedAt = new Date()) {
-    const { page, dispatch } = action;
-=======
    * Create a new array of size totalResults filled with nulls.
    * Fill it with oldIDs in their existing location.
    * Then fill it with newPageIDs at the appropriate location by using pageNum
@@ -233,9 +222,15 @@
     return newIDs;
   }
 
-  static many(config, oldState, action) {
-    const { page } = action;
->>>>>>> 488f5fa2
+  /**
+  * @param {ReduxConfig} config
+  * @param {State} prevState
+  * @param {ManyAction} action
+  * @param {Date} [updatedAt]
+  * @returns {State}
+  */
+  static many(config, prevState, action, updatedAt = new Date()) {
+    const { page, dispatch } = action;
 
     const newState = page[config.name].reduce((stateAccumulator, oneObject) =>
       ReducerGenerator.one(config, stateAccumulator, {
@@ -244,13 +239,6 @@
         dispatch,
       }, updatedAt), prevState);
 
-<<<<<<< HEAD
-    const ids = Object.values(newState[config.name]).map((obj) => obj[config.primaryKey]);
-
-    return {
-      ...newState,
-      ids: config.sortFn ? config.sortFn(ids, newState[config.name]) : ids,
-=======
     /* Add to the Array of all IDs */
     let newIDs = Object.values(newState[config.name]).map((obj) => obj[config.primaryKey]);
     if (config.sortFn) {
@@ -258,18 +246,17 @@
     }
 
     /* Add to the Array of IDs for each sort order */
-    let newPageIDs = oldState.pageIDsBy_id;
+    let newPageIDs = prevState.pageIDsBy_id;
     if (page.data) { // don't populate this array for ad-hoc actions that don't include .data
       const thisPageIds = page.data.map((obj) => obj[config.primaryKey]);
       newPageIDs = this.coalesceIDs(
-        oldState.pageIDsBy_id, thisPageIds, page.page, page.results);
+        prevState.pageIDsBy_id, thisPageIds, page.page, page.results);
     }
 
     return {
       ...newState,
       ids: newIDs,
       pageIDsBy_id: newPageIDs,
->>>>>>> 488f5fa2
       totalPages: page.pages,
       totalResults: page.results,
     };
@@ -286,13 +273,8 @@
     const id = action.ids[action.ids.length - 1];
     const newMany = omit(prevState[config.name], id);
     return {
-<<<<<<< HEAD
       ...prevState,
-      ids: Object.values(newMany).map(({ id }) => id),
-=======
-      ...state,
-      ids: state.ids.filter((_id) => _id !== id),
->>>>>>> 488f5fa2
+      ids: prevState.ids.filter((_id) => _id !== id),
       [config.name]: newMany,
     };
   }
