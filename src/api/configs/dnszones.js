import {
  genConfig, ReducerGenerator, genActions,
  ONE, MANY, PUT, DELETE, POST,
} from '~/api/apiResultActionReducerGenerator';

export const config = genConfig({
  plural: 'dnszones',
  singular: 'dnszone',
  endpoint: id => `/dns/zones/${id}`,
<<<<<<< HEAD
  supports: [ONE, MANY, POST, DELETE],
=======
  supports: [ONE, MANY, POST, PUT, DELETE],
>>>>>>> 3a6b9180
  subresources: {
    _records: {
      plural: 'records',
      singular: 'record',
      endpoint: (dnszone, record) => `/dns/zones/${dnszone}/records/${record}`,
      supports: [ONE, MANY, PUT, DELETE],
    },
  },
});

export const actions = genActions(config);
export const { reducer } = new ReducerGenerator(config);<|MERGE_RESOLUTION|>--- conflicted
+++ resolved
@@ -7,11 +7,7 @@
   plural: 'dnszones',
   singular: 'dnszone',
   endpoint: id => `/dns/zones/${id}`,
-<<<<<<< HEAD
-  supports: [ONE, MANY, POST, DELETE],
-=======
   supports: [ONE, MANY, POST, PUT, DELETE],
->>>>>>> 3a6b9180
   subresources: {
     _records: {
       plural: 'records',
