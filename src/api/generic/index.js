// Add file names to this list for their actions and reducers to be exported.
const generics = [
  'images', 'regions', 'types', 'linodes', 'volumes', 'stackscripts', 'kernels', 'domains',
  'nodebalancers', 'profile', 'account', 'events', 'tokens', 'clients', 'users', 'tickets', 'apps',
<<<<<<< HEAD
  'invoices', 'payments', 'images', 'banners',
=======
  'invoices', 'payments',
>>>>>>> 4883bfe9
];

// eslint-disable-next-line global-require
const modules = generics.map((name) => require(`./${name}`));

export function exportWith(exporter) {
  const exports = {};

  modules.forEach(function (module, i) {
    const name = generics[i];
    exports[name] = exporter(module);
  });

  return exports;
}<|MERGE_RESOLUTION|>--- conflicted
+++ resolved
@@ -2,11 +2,7 @@
 const generics = [
   'images', 'regions', 'types', 'linodes', 'volumes', 'stackscripts', 'kernels', 'domains',
   'nodebalancers', 'profile', 'account', 'events', 'tokens', 'clients', 'users', 'tickets', 'apps',
-<<<<<<< HEAD
-  'invoices', 'payments', 'images', 'banners',
-=======
-  'invoices', 'payments',
->>>>>>> 4883bfe9
+  'invoices', 'payments', 'banners',
 ];
 
 // eslint-disable-next-line global-require
