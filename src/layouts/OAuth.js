import { Component, PropTypes } from 'react';
import { connect } from 'react-redux';
import { push } from 'react-router-redux';

import { LOGIN_ROOT, ENVIRONMENT } from '~/constants';
import { rawFetch } from '~/fetch';
import { clientId, clientSecret } from '~/secrets';
import * as session from '~/session';


export class OAuthCallbackPage extends Component {
  async componentDidMount() {
    const { dispatch, location } = this.props;
    const { error, code } = location.query;
    const returnTo = location.query['return'];

    if (error) {
      // These errors only happen while developing or setting up the app.
      /* eslint-disable no-console */
      console.log('Error during OAuth callback:');
      console.error(error);
      /* eslint-enable no-console */
      return;
    }

    if (code) {
      const data = new FormData();
      data.append('client_id', clientId);
      data.append('client_secret', clientSecret);
      data.append('code', code);

      // Exchange temporary code for access token.
<<<<<<< HEAD
      const resp = await rawFetch(`${LOGIN_ROOT}/oauth/token`, {
        method: 'POST',
        body: data,
        mode: 'cors',
      });
      const { access_token, scope: scopes, expires_in: expiresIn } = await resp.json();
=======
      let resp;
      try {
        resp = await rawFetch(`${LOGIN_ROOT}/oauth/token`, {
          method: 'POST',
          body: data,
          mode: 'cors',
        });
      } catch (e) {
        const message = `Failed to exchange temporary code for access token: ${e}`;
        if (ENVIRONMENT === 'development') {
          /* eslint-disable no-alert */
          alert(message);
          /* eslint-enable no-alert */
        } else {
          /* eslint-disable no-console */
          console.log(message);
          /* eslint-enable no-console */
        }
      }

      const { access_token, scopes, expires_in: expiresIn } = await resp.json();
>>>>>>> bce405bc

      const expires = new Date();
      expires.setSeconds(expires.getSeconds() + expiresIn);
      // Token needs to be in redux state for all API calls
      dispatch(session.start(access_token, scopes, expires));

      // Done OAuth flow. Let the app begin.
      dispatch(push(returnTo || '/'));
    } else {
      dispatch(push('/'));
    }
  }

  render() {
    return null;
  }
}

OAuthCallbackPage.propTypes = {
  dispatch: PropTypes.func.isRequired,
  location: PropTypes.object.isRequired,
};

export default connect()(OAuthCallbackPage);<|MERGE_RESOLUTION|>--- conflicted
+++ resolved
@@ -30,14 +30,6 @@
       data.append('code', code);
 
       // Exchange temporary code for access token.
-<<<<<<< HEAD
-      const resp = await rawFetch(`${LOGIN_ROOT}/oauth/token`, {
-        method: 'POST',
-        body: data,
-        mode: 'cors',
-      });
-      const { access_token, scope: scopes, expires_in: expiresIn } = await resp.json();
-=======
       let resp;
       try {
         resp = await rawFetch(`${LOGIN_ROOT}/oauth/token`, {
@@ -58,8 +50,7 @@
         }
       }
 
-      const { access_token, scopes, expires_in: expiresIn } = await resp.json();
->>>>>>> bce405bc
+      const { access_token, scope: scopes, expires_in: expiresIn } = await resp.json();
 
       const expires = new Date();
       expires.setSeconds(expires.getSeconds() + expiresIn);
