import * as Bluebird from 'bluebird';
import { range } from 'ramda';
import { getDomains } from 'src/services/domains';
import { getNodeBalancers } from 'src/services/nodebalancers';
import { getVolumes } from 'src/services/volumes';

/**
 * getAllEntities
 *
 * Uses getAll to request all instances of each type of entity and return
 * a 2d array of the combined results.
 *
 * @param cb Function that will be called after all requests have completed
 * with a 2d array of all the returned entities.
 */
import store from 'src/store';
import { sendEvent } from 'src/utilities/analytics';

export interface APIResponsePage<T> {
  page: number,
  pages: number,
  data: T,
  results: number,
}

export type GetFunction = (params?: any, filters?: any) => Promise<APIResponsePage<any>>;
export type GetFromEntity = (entityId?: number, params?: any, filters?: any) => Promise<APIResponsePage<any>>;

interface GetAllData<T> {
  data: T;
  results: number;
}

/**
 * getAll
 *
 * HOF that takes any paginated get function from the services library and returns a Promise
 * that resolves to an array of the passed object. The function makes an initial request
 * using the getter, then uses the response to determine the number of remaining pages.
 * Subsequent requests are then made and the results combined into a single array. This
 * procedure is necessary when retrieving all entities whenever the possible number of
 * entities is greater than 100 (the max number of results the API will return in a single
 * page).
 *
 * @param getter { Function } one of the Get functions from the API services library. Accepts
 * pagination or filter parameters.
 *
 * @example const getAllLinodes = getAll(getLinodes)
 * @example getAllLinodes(params, filter)
 *
 */
export const getAll: <T>(getter: GetFunction) => (params?: any, filter?: any) => Promise<GetAllData<T[]>> =
  (getter) =>
    (params?: any, filter?: any) => {
      const pagination = { ...params, page_size: 100 };
      return getter(pagination, filter)
        .then(({ data: firstPageData, page, pages, results }) => {

          // If we only have one page, return it.
          if (page === pages) {
            return {
              data: firstPageData,
              results
            };
           }

          // Create an iterable list of the remaining pages.
          const remainingPages = range(page + 1, pages + 1);

          //
          return Bluebird
            .map(remainingPages, nextPage =>
              getter({ ...pagination, page: nextPage }, filter).then(response => response.data),
            )
            /** We're given Linode.NodeBalancer[][], so we flatten that, and append the first page response. */
            .then(resultPages => {
              const combinedData = resultPages.reduce((result, nextPage) => {
              return [...result, ...nextPage]
            }, firstPageData);
              return {
                data: combinedData,
                results
              }
          });
        });
    }

export const getAllFromEntity: (getter: GetFromEntity) => (params?: any, filter?: any) => Promise<any> =
  (getter) =>
    (entityId: number, params?: any, filter?: any) => {
      const pagination = { ...params, page_size: 100 };
      return getter(entityId, pagination, filter)
        .then(({ data: firstPageData, page, pages }) => {

          // If we only have one page, return it.
          if (page === pages) { return firstPageData; }

          // Create an iterable list of the remaining pages.
          const remainingPages = range(page + 1, pages + 1);

          //
          return Bluebird
            .map(remainingPages, nextPage =>
              getter({ ...pagination, page: nextPage }, filter).then(response => response.data),
            )
            /** We're given Linode.NodeBalancer[][], so we flatten that, and append the first page response. */
            .then(resultPages => resultPages.reduce((result, nextPage) => [...result, ...nextPage], firstPageData));
        });
    }
<<<<<<< HEAD
const getAllLinodes = () => Promise.resolve(store.getState().__resources.linodes.entities);
const getAllNodeBalancers = getAll<Linode.NodeBalancer>(getNodeBalancers);
const getAllVolumes = getAll<Linode.Volume>(getVolumes);
const getAllDomains = getAll<Linode.Domain>(getDomains);
=======
>>>>>>> 26844817

export type GetAllHandler = (
  linodes: Linode.Linode[],
  nodebalancers: Linode.NodeBalancer[],
  volumes: Linode.Volume[],
  domains: Linode.Domain[],
) => any;

export const getAllEntities = (cb: GetAllHandler) =>
  Bluebird.join(
    getAll<Linode.Linode>(getLinodes)(),
    getAll<Linode.NodeBalancer>(getNodeBalancers)(),
    getAll<Linode.Volume>(getVolumes)(),
    getAll<Linode.Domain>(getDomains)(),
    /** for some reason typescript thinks ...results is implicitly typed as 'any' */
    // @ts-ignore
    (...results) => {

      const resultData = [
        results[0].data,
        results[1].data,
        results[2].data,
        results[3].data,
      ]

      /** total number of entities returned, as determined by the results API property */
      const numOfEntities = results[0].results
      + results[1].results
      + results[2].results
      + results[3].results
      sendGetAllRequestToAnalytics(numOfEntities);
      /** for some reason typescript thinks ...results is implicitly typed as 'any' */
      // @ts-ignore
      cb(...resultData)
    }
  );

/**
 * sends off an analytics event with how many entities came back from a search request
 * for the purposes of determining how many entities does an average user have.
 *
 * @param { number } howManyThingsRequested - how many entities came back in our
 * network request to get all the things
 */
const sendGetAllRequestToAnalytics = (howManyThingsRequested: number) => {
  /**
   * We are splitting analytics tracking into a few different buckets
   */
  let bucketText = '';
  if (howManyThingsRequested > 500) {
    bucketText = '500+'
  } else if (howManyThingsRequested > 100) {
    bucketText = '100-499'
  } else if (howManyThingsRequested > 25) {
    bucketText = '26-100'
  } else if (howManyThingsRequested > 10) {
    bucketText = '11-26'
  } else {
    bucketText = '0-10'
  }

  /**
   * send an event with the number of requested entities
   * and the URL pathname and query string
   */
  sendEvent({
    category: 'Search',
    action: 'Data fetch all entities',
    label: bucketText,
    value: howManyThingsRequested
  });
}<|MERGE_RESOLUTION|>--- conflicted
+++ resolved
@@ -1,6 +1,7 @@
 import * as Bluebird from 'bluebird';
 import { range } from 'ramda';
 import { getDomains } from 'src/services/domains';
+import { getLinodes } from 'src/services/linodes';
 import { getNodeBalancers } from 'src/services/nodebalancers';
 import { getVolumes } from 'src/services/volumes';
 
@@ -13,7 +14,6 @@
  * @param cb Function that will be called after all requests have completed
  * with a 2d array of all the returned entities.
  */
-import store from 'src/store';
 import { sendEvent } from 'src/utilities/analytics';
 
 export interface APIResponsePage<T> {
@@ -107,13 +107,6 @@
             .then(resultPages => resultPages.reduce((result, nextPage) => [...result, ...nextPage], firstPageData));
         });
     }
-<<<<<<< HEAD
-const getAllLinodes = () => Promise.resolve(store.getState().__resources.linodes.entities);
-const getAllNodeBalancers = getAll<Linode.NodeBalancer>(getNodeBalancers);
-const getAllVolumes = getAll<Linode.Volume>(getVolumes);
-const getAllDomains = getAll<Linode.Domain>(getDomains);
-=======
->>>>>>> 26844817
 
 export type GetAllHandler = (
   linodes: Linode.Linode[],
