import createBreakpoints from 'src/components/core/styles/createBreakpoints';
import createTheme, { ThemeOverrides } from './themeFactory';

const breakpoints = createBreakpoints({});

export const light = (options: ThemeOverrides) =>
  createTheme({
    name: 'lightTheme',
    ...options
  });

const primaryColors = {
  main: '#3683dc',
  light: '#4d99f1',
  dark: '#2466b3',
  text: '#ffffff',
  headline: '#f4f4f4',
  divider: '#222222',
  offBlack: '#fff',
  white: '#222'
};

const iconCircleAnimation = {
  '& .circle': {
    fill: primaryColors.main,
    transition: 'fill .2s ease-in-out .2s'
  },
  '& .outerCircle': {
    stroke: primaryColors.dark,
    strokeDasharray: 1000,
    strokeDashoffset: 1000,
    animation: '$dash 2s linear forwards'
  },
  '& .insidePath *': {
    transition: 'fill .2s ease-in-out .2s, stroke .2s ease-in-out .2s',
    stroke: 'white'
  }
};

export const dark = (options: ThemeOverrides) =>
  createTheme({
    name: 'darkTheme',
    breakpoints,
    '@keyframes rotate': {
      from: {
        transform: 'rotate(0deg)'
      },
      to: {
        transform: 'rotate(360deg)'
      }
    },
    '@keyframes dash': {
      to: {
        'stroke-dashoffset': 0
      }
    },
    bg: {
      main: '#2f3236',
      offWhite: '#111111',
      offWhiteDT: '#444', // better handing for dark theme
      navy: '#32363c',
      lightBlue: '#222',
      white: '#32363c',
      pureWhite: '#000',
      tableHeader: '#2B2E32',
      primaryNavActive: '#303235',
      primaryNavActiveBG: '#464c53',
      primaryNavBorder: '#303235',
      primaryNavPaper: '#3a3f45',
      topMenu: '#33383d'
    },
    color: {
      headline: primaryColors.headline,
      red: '#ca0813',
      green: '#00b159',
      yellow: '#fecf2f',
      border1: '#000',
      border2: '#111',
      border3: '#222',
      borderPagination: '#222222',
      grey1: '#abadaf',
      grey2: 'rgba(0, 0, 0, 0.2)',
      grey3: '#999',
      white: '#32363c',
      black: '#fff',
      offBlack: primaryColors.offBlack,
      boxShadow: '#222',
      boxShadowDark: '#000',
      focusBorder: '#999',
      absWhite: '#000',
      blueDTwhite: '#fff',
      selectDropDowns: primaryColors.main,
      borderRow: 'rgba(0, 0, 0, 0.15)',
      tableHeaderText: '#fff',
      toggleActive: '#444',
      diskSpaceBorder: '#222222',
      drawerBackdrop: 'rgba(0, 0, 0, 0.5)',
      label: '#c9cacb',
      disabledText: '#c9cacb',
<<<<<<< HEAD
      kubeLabel: '#fff'
=======
      primaryNavText: '#fff'
>>>>>>> 2663ed60
    },
    animateCircleIcon: {
      ...iconCircleAnimation
    },
    notificationList: {
      borderBottom: '1px solid #f4f4f4',
      '&:hover': {
        backgroundColor: '#111111'
      }
    },
    palette: {
      divider: primaryColors.divider,
      primary: primaryColors,
      text: {
        primary: primaryColors.text
      }
    },
    typography: {
      h1: {
        color: primaryColors.headline
      },
      h2: {
        color: primaryColors.headline
      },
      h3: {
        color: primaryColors.headline
      },
      caption: {
        color: primaryColors.text
      },
      h4: {
        color: primaryColors.text
      },
      body1: {
        color: primaryColors.text
      },
      subtitle1: {
        color: primaryColors.text
      }
    },
    overrides: {
      MuiAppBar: {
        colorDefault: {
          backgroundColor: 'transparent'
        }
      },
      MuiBackdrop: {
        root: {
          backgroundColor: 'rgba(0, 0, 0, 0.5)'
        }
      },
      MuiButton: {
        label: {
          position: 'relative'
        },
        root: {
          color: primaryColors.main,
          '&:hover': {
            backgroundColor: '#000'
          },
          '&[aria-expanded="true"]': {
            backgroundColor: primaryColors.dark
          },
          '&$disabled': {
            color: '#888'
          },
          '&.loading': {
            color: primaryColors.text
          }
        },
        text: {
          '&:hover': {
            backgroundColor: 'transparent'
          }
        },
        containedPrimary: {
          '&:hover, &:focus': {
            backgroundColor: primaryColors.light
          },
          '&:active': {
            backgroundColor: primaryColors.dark
          },
          '&$disabled': {
            color: '#888'
          },
          '&.loading': {
            backgroundColor: primaryColors.text
          },
          '&.cancel': {
            '&:hover, &:focus': {
              borderColor: '#fff'
            }
          }
        },
        containedSecondary: {
          color: primaryColors.main,
          border: `1px solid ${primaryColors.main}`,
          '&:hover, &:focus': {
            color: primaryColors.light,
            borderColor: primaryColors.light
          },
          '&:active': {
            color: primaryColors.dark,
            borderColor: primaryColors.dark
          },
          '&$disabled': {
            borderColor: '#c9cacb',
            color: '#c9cacb'
          },
          '&.cancel': {
            borderColor: 'transparent',
            '&:hover, &:focus': {
              borderColor: primaryColors.light
            }
          },
          '&.destructive': {
            borderColor: '#c44742',
            color: '#c44742',
            '&:hover, &:focus': {
              color: '#df6560',
              borderColor: '#df6560',
              backgroundColor: 'transparent'
            },
            '&:active': {
              color: '#963530',
              borderColor: '#963530'
            }
          },
          '&.loading': {
            borderColor: primaryColors.text,
            color: primaryColors.text,
            minWidth: 100,
            '& svg': {
              width: 22,
              height: 22,
              animation: '$rotate 2s linear infinite'
            }
          }
        }
      },
      MuiButtonBase: {
        root: {
          fontSize: '1rem'
        }
      },
      MuiCardHeader: {
        root: {
          backgroundColor: 'rgba(0, 0, 0, 0.2)'
        }
      },
      MuiChip: {
        root: {
          color: primaryColors.text,
          backgroundColor: primaryColors.main
        }
      },
      MuiCardActions: {
        root: {
          backgroundColor: 'rgba(0, 0, 0, 0.2) !important'
        }
      },
      MuiDialog: {
        paper: {
          boxShadow: '0 0 5px #222',
          background: '#000'
        }
      },
      MuiDialogTitle: {
        root: {
          borderBottom: '1px solid #222',
          '& h2': {
            color: primaryColors.headline
          }
        }
      },
      MuiDrawer: {
        paper: {
          boxShadow: '0 0 5px #222'
        }
      },
      MuiExpansionPanel: {
        root: {
          '& table': {
            border: `1px solid ${primaryColors.divider}`
          }
        }
      },
      MuiExpansionPanelDetails: {
        root: {
          backgroundColor: '#32363c'
        }
      },
      MuiExpansionPanelSummary: {
        root: {
          '&$focused': {
            backgroundColor: '#111111'
          },
          backgroundColor: '#32363c',
          '&:hover': {
            '& h3': {
              color: primaryColors.light
            },
            '& $expandIcon': {
              '& svg': {
                fill: primaryColors.light
              }
            }
          }
        },
        expandIcon: {
          color: primaryColors.main,
          '& svg': {
            fill: 'transparent'
          },
          '& .border': {
            stroke: `${primaryColors.light} !important`
          }
        },
        focused: {}
      },
      MuiFormControl: {
        root: {
          '&.copy > div': {
            backgroundColor: '#2f3236'
          }
        }
      },
      MuiFormControlLabel: {
        root: {
          '& $disabled': {
            color: '#aaa !important'
          }
        },
        label: {
          color: primaryColors.text
        },
        disabled: {}
      },
      MuiFormLabel: {
        root: {
          color: '#c9cacb',
          '&$focused': {
            color: '#c9cacb'
          },
          '&$error': {
            color: '#c9cacb'
          },
          '&$disabled': {
            color: '#c9cacb'
          }
        }
      },
      MuiFormHelperText: {
        root: {
          color: '#c9cacb',
          '&$error': {
            color: '#ca0813'
          }
        }
      },
      MuiIconButton: {
        root: {
          color: primaryColors.main,
          '&:hover': {
            color: primaryColors.light
          }
        }
      },
      MuiInput: {
        root: {
          '&$disabled': {
            borderColor: '#606469',
            color: '#ccc !important'
          },
          '&$focused': {
            borderColor: primaryColors.main,
            boxShadow: '0 0 2px 1px #222'
          },
          border: '1px solid #222',
          color: primaryColors.text,
          backgroundColor: '#444',
          '& svg': {
            color: primaryColors.main
          }
        },
        focused: {},
        disabled: {}
      },
      MuiInputAdornment: {
        root: {
          color: '#eee',
          '& p': {
            color: '#eee'
          }
        }
      },
      MuiListItem: {
        root: {
          color: primaryColors.text,
          '&.selectHeader': {
            color: primaryColors.text
          }
        }
      },
      MuiMenuItem: {
        root: {
          color: primaryColors.text,
          '&$selected, &$selected:hover': {
            backgroundColor: 'transparent',
            color: primaryColors.main,
            opacity: 1
          }
        },
        selected: {}
      },
      MuiPaper: {
        root: {
          backgroundColor: '#32363c',
          '& pre': {
            backgroundColor: '#181C21',
            padding: '8px',
            fontSize: '1rem'
          },
          '& span.hljs-comment, & span.hljs-quote': {
            color: '#655f6d'
          },
          [`
            & span.hljs-variable, 
            & span.hljs-template-variable,
            & span.hljs-attribute,
            & span.hljs-tag,
            & span.hljs-name,
            & span.hljs-regexp
            & span.hljs-link,
            & span.hljs-selector-id,
            & span.hljs-selector-class
          `]: {
            color: '#be4678'
          },
          [`
            & span.hljs-number,
            & span.hljs-meta,
            & span.hljs-built_in,
            & span.hljs-butonin-name,
            & span.hljs-literal,
            & span.hljs-type,
            & span.hljs-params
          `]: {
            color: '#aa573c'
          },
          [`
            & span.hljs-string,
            & span.hljs-symbol,
            & span.hljs-bullet
          `]: {
            color: '#25ffff'
          },
          [`
            & span.hljs-title,
            & span.hljs-section
          `]: {
            color: '#576ddb'
          },
          [`
            & span.hljs-keyword,
            & span.hljs-selector-tag
          `]: {
            color: '#8c73af'
          },
          [`
            & span.hljs-deletion,
            & span.hljs-addition
          `]: {
            color: '#19171c',
            display: 'inline-block',
            width: '100%'
          },
          '& span.hljs-deletion': {
            backgroundColor: '#be4678'
          },
          '& span.hljs-addition': {
            backgroundColor: '#2a9292'
          },
          '& span.hljs': {
            display: 'block',
            overflowX: 'auto',
            background: '#efecf4',
            color: `#585260`,
            padding: '0.5em'
          },
          '& span.hljs-emphasis': {
            fontStyle: 'italic'
          },
          '& span.hljs-strong': {
            fontWeight: 'bold'
          }
        }
      },
      MuiPopover: {
        paper: {
          boxShadow: '0 0 5px #222'
        }
      },
      MuiSelect: {
        selectMenu: {
          color: primaryColors.text,
          backgroundColor: '#444',
          '&:focus': {
            backgroundColor: '#444'
          }
        }
      },
      MuiSnackbarContent: {
        root: {
          backgroundColor: '#32363c',
          color: primaryColors.text,
          boxShadow: '0 0 5px #222'
        }
      },
      MuiSwitch: {
        root: {
          '& $checked': {
            color: `#abadaf !important`,
            '& .square': {
              fill: 'white !important'
            }
          }
        },
        checked: {},
        switchBase: {
          color: '#abadaf !important'
        },
        track: {
          border: '1px solid #222'
        }
      },
      MuiTab: {
        root: {
          color: '#fff',
          '&$selected, &$selected:hover': {
            color: '#fff'
          }
        },
        textColorPrimary: {
          color: '#fff',
          '&$selected, &$selected:hover': {
            color: '#fff'
          }
        },
        selected: {}
      },
      MuiTableCell: {
        root: {
          borderBottom: `2px solid ${primaryColors.divider}`
        },
        head: {
          color: primaryColors.text,
          backgroundColor: 'rgba(0, 0, 0, 0.15)'
        }
      },
      MuiTabs: {
        root: {
          boxShadow: 'inset 0 -1px 0 #222'
        },
        flexContainer: {
          '& $scrollButtons:first-child': {
            color: '#222'
          }
        },
        scrollButtons: {
          color: '#fff'
        }
      },
      MuiTableRow: {
        root: {
          backgroundColor: '#32363c',
          '&:before': {
            borderLeftColor: '#32363c'
          },
          '&:hover, &:focus': {
            '&$hover': {
              backgroundColor: 'rgba(0, 0, 0, 0.1)',
              '&:before': {
                borderLeftColor: primaryColors.main
              }
            }
          }
        },
        head: {
          backgroundColor: '#32363c',
          '&:before': {
            backgroundColor: 'rgba(0, 0, 0, 0.15) !important'
          }
        },
        hover: {
          '& a': {
            color: primaryColors.main
          }
        }
      },
      MuiTooltip: {
        tooltip: {
          backgroundColor: '#444',
          boxShadow: '0 0 5px #222',
          color: '#fff'
        }
      },
      MuiTypography: {
        root: {
          '& a.black': {
            color: primaryColors.text
          },
          '& a.black:visited': {
            color: primaryColors.text
          },
          '& a.black:hover': {
            color: primaryColors.text
          }
        }
      }
    },
    ...options
  });<|MERGE_RESOLUTION|>--- conflicted
+++ resolved
@@ -97,11 +97,8 @@
       drawerBackdrop: 'rgba(0, 0, 0, 0.5)',
       label: '#c9cacb',
       disabledText: '#c9cacb',
-<<<<<<< HEAD
-      kubeLabel: '#fff'
-=======
+      kubeLabel: '#fff',
       primaryNavText: '#fff'
->>>>>>> 2663ed60
     },
     animateCircleIcon: {
       ...iconCircleAnimation
