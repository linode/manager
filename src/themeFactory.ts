--- conflicted
+++ resolved
@@ -214,11 +214,8 @@
       drawerBackdrop: 'rgba(255, 255, 255, 0.5)',
       label: '#555',
       disabledText: '#c9cacb',
-<<<<<<< HEAD
-      kubeLabel: '#272b31'
-=======
+      kubeLabel: '#272b31',
       primaryNavText: '#c9cacb'
->>>>>>> 2663ed60
     },
     font: {
       normal: primaryFonts.normal,
