import { createStore, compose, applyMiddleware } from 'redux';
import { routerMiddleware } from 'react-router-redux';
<<<<<<< HEAD
import thunk from 'redux-thunk';
import reducers from './reducers';
import createHistory from 'history/createBrowserHistory';
=======
import { browserHistory } from 'react-router';
import authenticationMiddleware from '~/middleware/authentication';
import reducer from '~/reducers';
import DevTools from '~/components/DevTools';

const enhancers = [
  applyMiddleware(
    thunk,
    routerMiddleware(browserHistory),
    authenticationMiddleware
  ),
];
if (DevTools.instrument) {
  enhancers.push(DevTools.instrument());
}

const composedEnhancers = compose(...enhancers);
>>>>>>> c6413bcd

export const history = createHistory();

const composeEnhancers = window.__REDUX_DEVTOOLS_EXTENSION_COMPOSE__ || compose;

function initStore(history) {
  return createStore(
    reducers,
    composeEnhancers(
      applyMiddleware(...[
        /**
         * List middleware here in order of expected execution from top down.
         */
        routerMiddleware(history),
        thunk,
      ]),
    ),
  );
}

export const store = initStore(history);<|MERGE_RESOLUTION|>--- conflicted
+++ resolved
@@ -1,28 +1,9 @@
 import { createStore, compose, applyMiddleware } from 'redux';
 import { routerMiddleware } from 'react-router-redux';
-<<<<<<< HEAD
 import thunk from 'redux-thunk';
+import authenticationMiddleware from '~/middleware/authentication';
 import reducers from './reducers';
 import createHistory from 'history/createBrowserHistory';
-=======
-import { browserHistory } from 'react-router';
-import authenticationMiddleware from '~/middleware/authentication';
-import reducer from '~/reducers';
-import DevTools from '~/components/DevTools';
-
-const enhancers = [
-  applyMiddleware(
-    thunk,
-    routerMiddleware(browserHistory),
-    authenticationMiddleware
-  ),
-];
-if (DevTools.instrument) {
-  enhancers.push(DevTools.instrument());
-}
-
-const composedEnhancers = compose(...enhancers);
->>>>>>> c6413bcd
 
 export const history = createHistory();
 
@@ -38,6 +19,7 @@
          */
         routerMiddleware(history),
         thunk,
+        authenticationMiddleware,
       ]),
     ),
   );
