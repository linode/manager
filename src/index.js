import 'babel-polyfill';
import React from 'react';
import { render } from 'react-dom';
import reactGuard from 'react-guard';
import { Provider } from 'react-redux';
import Raven from 'raven-js';
import { Switch, Route, Redirect } from 'react-router-dom';
import { ConnectedRouter } from 'react-router-redux';
import NotFound from 'linode-components/dist/errors/NotFound';

import ClickCapture from '~/components/ClickCapture';
import ChainedDocumentTitle from '~/components/ChainedDocumentTitle';
import Logout from '~/components/Logout';
import OAuthComponent from '~/layouts/OAuth';

import handleError from './handleError';
import { GA_ID, ENVIRONMENT, SENTRY_URL } from '~/constants';
import { init as initAnalytics } from './analytics';
import * as session from '~/session';
import { store, history } from '~/store';
import { isPathOneOf } from '~/utilities';
import Linodes from '~/linodes';
<<<<<<< HEAD
import NodeBalancers from '~/nodebalancers';
import Domains from '~/domains';
import Support from '~/support';
=======
import StackScripts from './stackscripts';
>>>>>>> c22837d3

import Navigation from '~/layouts/Navigation';
import ContextNavigation from '~/layouts/ContextNavigation';
import Footer from '~/layouts/Footer';
import MiniHeader from '~/layouts/MiniHeader';

import AuthenticationWrapper from '~/components/AuthenticationWrapper';

/**
 * @todo I believe we can just import without defining a variable.
 */
import styles from '../scss/manager.scss'; // eslint-disable-line no-unused-vars

/**
 * Page View Analytics
 */
initAnalytics(ENVIRONMENT, GA_ID);
history.listen(({ pathname }) => {
  if (!isPathOneOf(['/oauth'], pathname)) {
    window.ga('send', 'pageview');
  }
});

window.handleError = handleError(history);

store.dispatch(session.initialize);


if (ENVIRONMENT === 'production') {
  Raven
    .config(SENTRY_URL)
    .install();
}

const init = () => {
  try {
    render(
      <Provider store={store}>
        <ClickCapture>
          <ConnectedRouter history={history}>
            <div>
              <AuthenticationWrapper>
                <div className="Layout" >
                  <ChainedDocumentTitle title="Linode Manager" />
                  <div className="Layout-inner">
                    {/* <ModalShell
                      open={modal.open}
                      title={modal.title}
                      close={() => hideModal()}
                    >
                      {modal.body}
                    </ModalShell> */}
                    <div className="Header">
                      <MiniHeader />
                      <Navigation />
                      <ContextNavigation />
                    </div>
                    <Switch>
                      <Route path="/linodes" component={Linodes} />
<<<<<<< HEAD
                      <Route path="/nodebalancers" component={NodeBalancers} />
                      <Route path="/domains" component={Domains} />
                      <Route path="/support" component={Support} />
                      <Route path="/support" component={Support} />
                      {/* <Route path="/stackscripts" component={Stackscripts} />
                      <Route path="/images" component={Images} />
                      <Route path="/volumes" component={Volumes} />
                      <Route path="/billing" component={Billing} />
                      <Route path="/profile" component={Profile} />
                      <Route path="/settings" component={Settings} />
                      <Route path="/users" component={Users} /> */}
=======
                      <Route path="/stackscripts" component={StackScripts} />
>>>>>>> c22837d3
                      <Route exact path="/" render={() => (<Redirect to="/linodes" />)} />
                      <Route exact path="/logout" component={Logout} />
                      <Route exact path="/oauth/callback" component={OAuthComponent} />
                      <Route component={NotFound} />
                    </Switch>
                  </div>
                  <Footer />
                </div>
              </AuthenticationWrapper>
            </div>
          </ConnectedRouter>
        </ClickCapture>
      </Provider>,
      document.getElementById('root')
    );
  } catch (e) {
    window.handleError(e);
  }
};

window.init = init;

// React is not in a great state right now w.r.t. error handling in render functions.
// Here is a thread discussing current workarounds: https://github.com/facebook/react/issues/2461
// react-guard is a solution presented there and seems good enough for now.
reactGuard(React, window.handleError);<|MERGE_RESOLUTION|>--- conflicted
+++ resolved
@@ -20,13 +20,10 @@
 import { store, history } from '~/store';
 import { isPathOneOf } from '~/utilities';
 import Linodes from '~/linodes';
-<<<<<<< HEAD
 import NodeBalancers from '~/nodebalancers';
 import Domains from '~/domains';
 import Support from '~/support';
-=======
 import StackScripts from './stackscripts';
->>>>>>> c22837d3
 
 import Navigation from '~/layouts/Navigation';
 import ContextNavigation from '~/layouts/ContextNavigation';
@@ -86,21 +83,17 @@
                     </div>
                     <Switch>
                       <Route path="/linodes" component={Linodes} />
-<<<<<<< HEAD
                       <Route path="/nodebalancers" component={NodeBalancers} />
                       <Route path="/domains" component={Domains} />
                       <Route path="/support" component={Support} />
                       <Route path="/support" component={Support} />
-                      {/* <Route path="/stackscripts" component={Stackscripts} />
-                      <Route path="/images" component={Images} />
+                      <Route path="/stackscripts" component={StackScripts} />
+                      {/* <Route path="/images" component={Images} />
                       <Route path="/volumes" component={Volumes} />
                       <Route path="/billing" component={Billing} />
                       <Route path="/profile" component={Profile} />
                       <Route path="/settings" component={Settings} />
                       <Route path="/users" component={Users} /> */}
-=======
-                      <Route path="/stackscripts" component={StackScripts} />
->>>>>>> c22837d3
                       <Route exact path="/" render={() => (<Redirect to="/linodes" />)} />
                       <Route exact path="/logout" component={Logout} />
                       <Route exact path="/oauth/callback" component={OAuthComponent} />
