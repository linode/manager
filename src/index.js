import 'babel-polyfill';
import React from 'react';
import { render } from 'react-dom';
import reactGuard from 'react-guard';
import { Provider } from 'react-redux';
import Raven from 'raven-js';
import { Switch, Route, Redirect } from 'react-router-dom';
import { ConnectedRouter } from 'react-router-redux';
import NotFound from 'linode-components/dist/errors/NotFound';

import ClickCapture from '~/components/ClickCapture';
import ChainedDocumentTitle from '~/components/ChainedDocumentTitle';
import Logout from '~/components/Logout';
import OAuthComponent from '~/layouts/OAuth';

import handleError from './handleError';
import { GA_ID, ENVIRONMENT, SENTRY_URL } from '~/constants';
import { init as initAnalytics } from './analytics';
import * as session from '~/session';
import { store, history } from '~/store';
import { isPathOneOf } from '~/utilities';
import Linodes from '~/linodes';
<<<<<<< HEAD
import NodeBalancers from '~/nodebalancers';
import Domains from '~/domains';
import Support from '~/support';
import StackScripts from './stackscripts';
import Images from '~/images';
import Volumes from '~/volumes';
import Billing from '~/billing';
import Profile from '~/profile';
=======
import Settings from '~/settings';
>>>>>>> a9870234

import Navigation from '~/layouts/Navigation';
import ContextNavigation from '~/layouts/ContextNavigation';
import Footer from '~/layouts/Footer';
import MiniHeader from '~/layouts/MiniHeader';

import AuthenticationWrapper from '~/components/AuthenticationWrapper';

/**
 * @todo I believe we can just import without defining a variable.
 */
import styles from '../scss/manager.scss'; // eslint-disable-line no-unused-vars

/**
 * Page View Analytics
 */
initAnalytics(ENVIRONMENT, GA_ID);
history.listen(({ pathname }) => {
  if (!isPathOneOf(['/oauth'], pathname)) {
    window.ga('send', 'pageview');
  }
});

window.handleError = handleError(history);

store.dispatch(session.initialize);


if (ENVIRONMENT === 'production') {
  Raven
    .config(SENTRY_URL)
    .install();
}

const init = () => {
  try {
    render(
      <Provider store={store}>
        <ClickCapture>
          <ConnectedRouter history={history}>
            <div>
              <AuthenticationWrapper>
                <div className="Layout" >
                  <ChainedDocumentTitle title="Linode Manager" />
                  <div className="Layout-inner">
                    {/* <ModalShell
                      open={modal.open}
                      title={modal.title}
                      close={() => hideModal()}
                    >
                      {modal.body}
                    </ModalShell> */}
                    <div className="Header">
                      <MiniHeader />
                      <Navigation />
                      <ContextNavigation />
                    </div>
                    <Switch>
                      <Route path="/linodes" component={Linodes} />
<<<<<<< HEAD
                      <Route path="/nodebalancers" component={NodeBalancers} />
                      <Route path="/domains" component={Domains} />
                      <Route path="/support" component={Support} />
                      <Route path="/support" component={Support} />
                      <Route path="/stackscripts" component={StackScripts} />
                      <Route path="/images" component={Images} />
                      <Route path="/volumes" component={Volumes} />
                      <Route path="/billing" component={Billing} />
                      <Route path="/profile" component={Profile} />
                      {/* <Route path="/settings" component={Settings} />
                      <Route path="/users" component={Users} /> */}
=======
                      <Route path="/settings" component={Settings} />
>>>>>>> a9870234
                      <Route exact path="/" render={() => (<Redirect to="/linodes" />)} />
                      <Route exact path="/logout" component={Logout} />
                      <Route exact path="/oauth/callback" component={OAuthComponent} />
                      <Route component={NotFound} />
                    </Switch>
                  </div>
                  <Footer />
                </div>
              </AuthenticationWrapper>
            </div>
          </ConnectedRouter>
        </ClickCapture>
      </Provider>,
      document.getElementById('root')
    );
  } catch (e) {
    window.handleError(e);
  }
};

window.init = init;

// React is not in a great state right now w.r.t. error handling in render functions.
// Here is a thread discussing current workarounds: https://github.com/facebook/react/issues/2461
// react-guard is a solution presented there and seems good enough for now.
reactGuard(React, window.handleError);<|MERGE_RESOLUTION|>--- conflicted
+++ resolved
@@ -20,7 +20,6 @@
 import { store, history } from '~/store';
 import { isPathOneOf } from '~/utilities';
 import Linodes from '~/linodes';
-<<<<<<< HEAD
 import NodeBalancers from '~/nodebalancers';
 import Domains from '~/domains';
 import Support from '~/support';
@@ -29,9 +28,7 @@
 import Volumes from '~/volumes';
 import Billing from '~/billing';
 import Profile from '~/profile';
-=======
 import Settings from '~/settings';
->>>>>>> a9870234
 
 import Navigation from '~/layouts/Navigation';
 import ContextNavigation from '~/layouts/ContextNavigation';
@@ -91,7 +88,6 @@
                     </div>
                     <Switch>
                       <Route path="/linodes" component={Linodes} />
-<<<<<<< HEAD
                       <Route path="/nodebalancers" component={NodeBalancers} />
                       <Route path="/domains" component={Domains} />
                       <Route path="/support" component={Support} />
@@ -101,11 +97,8 @@
                       <Route path="/volumes" component={Volumes} />
                       <Route path="/billing" component={Billing} />
                       <Route path="/profile" component={Profile} />
-                      {/* <Route path="/settings" component={Settings} />
-                      <Route path="/users" component={Users} /> */}
-=======
                       <Route path="/settings" component={Settings} />
->>>>>>> a9870234
+                      {/* <Route path="/users" component={Users} /> */}
                       <Route exact path="/" render={() => (<Redirect to="/linodes" />)} />
                       <Route exact path="/logout" component={Logout} />
                       <Route exact path="/oauth/callback" component={OAuthComponent} />
