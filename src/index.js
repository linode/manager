import 'babel-polyfill';
import React from 'react';
import { render } from 'react-dom';
import reactGuard from 'react-guard';
import { Provider } from 'react-redux';
import Raven from 'raven-js';
import { Switch, Route, Redirect } from 'react-router-dom';
import { ConnectedRouter } from 'react-router-redux';
import NotFound from 'linode-components/dist/errors/NotFound';

import ClickCapture from '~/components/ClickCapture';
import ChainedDocumentTitle from '~/components/ChainedDocumentTitle';
import Logout from '~/components/Logout';
import OAuthComponent from '~/layouts/OAuth';

import handleError from './handleError';
import { GA_ID, ENVIRONMENT, SENTRY_URL } from '~/constants';
import { init as initAnalytics } from './analytics';
import * as session from '~/session';
import { store, history } from '~/store';
import { isPathOneOf } from '~/utilities';
import Linodes from '~/linodes';
<<<<<<< HEAD
import NodeBalancers from '~/nodebalancers';
import Domains from '~/domains';
import Support from '~/support';
import StackScripts from './stackscripts';
import Images from '~/images';
import Volumes from '~/volumes';
=======
import Billing from '~/billing';
>>>>>>> 40cf8677

import Navigation from '~/layouts/Navigation';
import ContextNavigation from '~/layouts/ContextNavigation';
import Footer from '~/layouts/Footer';
import MiniHeader from '~/layouts/MiniHeader';

import AuthenticationWrapper from '~/components/AuthenticationWrapper';

/**
 * @todo I believe we can just import without defining a variable.
 */
import styles from '../scss/manager.scss'; // eslint-disable-line no-unused-vars

/**
 * Page View Analytics
 */
initAnalytics(ENVIRONMENT, GA_ID);
history.listen(({ pathname }) => {
  if (!isPathOneOf(['/oauth'], pathname)) {
    window.ga('send', 'pageview');
  }
});

window.handleError = handleError(history);

store.dispatch(session.initialize);


if (ENVIRONMENT === 'production') {
  Raven
    .config(SENTRY_URL)
    .install();
}

const init = () => {
  try {
    render(
      <Provider store={store}>
        <ClickCapture>
          <ConnectedRouter history={history}>
            <div>
              <AuthenticationWrapper>
                <div className="Layout" >
                  <ChainedDocumentTitle title="Linode Manager" />
                  <div className="Layout-inner">
                    {/* <ModalShell
                      open={modal.open}
                      title={modal.title}
                      close={() => hideModal()}
                    >
                      {modal.body}
                    </ModalShell> */}
                    <div className="Header">
                      <MiniHeader />
                      <Navigation />
                      <ContextNavigation />
                    </div>
                    <Switch>
                      <Route path="/linodes" component={Linodes} />
<<<<<<< HEAD
                      <Route path="/nodebalancers" component={NodeBalancers} />
                      <Route path="/domains" component={Domains} />
                      <Route path="/support" component={Support} />
                      <Route path="/support" component={Support} />
                      <Route path="/stackscripts" component={StackScripts} />
                      <Route path="/images" component={Images} />
                      <Route path="/volumes" component={Volumes} />
                      {/* <Route path="/billing" component={Billing} />
                      <Route path="/profile" component={Profile} />
                      <Route path="/settings" component={Settings} />
                      <Route path="/users" component={Users} /> */}
=======
                      <Route path="/billing" component={Billing} />
>>>>>>> 40cf8677
                      <Route exact path="/" render={() => (<Redirect to="/linodes" />)} />
                      <Route exact path="/logout" component={Logout} />
                      <Route exact path="/oauth/callback" component={OAuthComponent} />
                      <Route component={NotFound} />
                    </Switch>
                  </div>
                  <Footer />
                </div>
              </AuthenticationWrapper>
            </div>
          </ConnectedRouter>
        </ClickCapture>
      </Provider>,
      document.getElementById('root')
    );
  } catch (e) {
    window.handleError(e);
  }
};

window.init = init;

// React is not in a great state right now w.r.t. error handling in render functions.
// Here is a thread discussing current workarounds: https://github.com/facebook/react/issues/2461
// react-guard is a solution presented there and seems good enough for now.
reactGuard(React, window.handleError);<|MERGE_RESOLUTION|>--- conflicted
+++ resolved
@@ -20,16 +20,13 @@
 import { store, history } from '~/store';
 import { isPathOneOf } from '~/utilities';
 import Linodes from '~/linodes';
-<<<<<<< HEAD
 import NodeBalancers from '~/nodebalancers';
 import Domains from '~/domains';
 import Support from '~/support';
 import StackScripts from './stackscripts';
 import Images from '~/images';
 import Volumes from '~/volumes';
-=======
 import Billing from '~/billing';
->>>>>>> 40cf8677
 
 import Navigation from '~/layouts/Navigation';
 import ContextNavigation from '~/layouts/ContextNavigation';
@@ -89,7 +86,6 @@
                     </div>
                     <Switch>
                       <Route path="/linodes" component={Linodes} />
-<<<<<<< HEAD
                       <Route path="/nodebalancers" component={NodeBalancers} />
                       <Route path="/domains" component={Domains} />
                       <Route path="/support" component={Support} />
@@ -97,13 +93,10 @@
                       <Route path="/stackscripts" component={StackScripts} />
                       <Route path="/images" component={Images} />
                       <Route path="/volumes" component={Volumes} />
-                      {/* <Route path="/billing" component={Billing} />
-                      <Route path="/profile" component={Profile} />
+                      <Route path="/billing" component={Billing} />
+                      {/* <Route path="/profile" component={Profile} />
                       <Route path="/settings" component={Settings} />
                       <Route path="/users" component={Users} /> */}
-=======
-                      <Route path="/billing" component={Billing} />
->>>>>>> 40cf8677
                       <Route exact path="/" render={() => (<Redirect to="/linodes" />)} />
                       <Route exact path="/logout" component={Logout} />
                       <Route exact path="/oauth/callback" component={OAuthComponent} />
