--- conflicted
+++ resolved
@@ -20,7 +20,6 @@
 import { store, history } from '~/store';
 import { isPathOneOf } from '~/utilities';
 import Linodes from '~/linodes';
-<<<<<<< HEAD
 import NodeBalancers from '~/nodebalancers';
 import Domains from '~/domains';
 import Support from '~/support';
@@ -28,9 +27,7 @@
 import Images from '~/images';
 import Volumes from '~/volumes';
 import Billing from '~/billing';
-=======
 import Profile from '~/profile';
->>>>>>> 63fe997f
 
 import Navigation from '~/layouts/Navigation';
 import ContextNavigation from '~/layouts/ContextNavigation';
@@ -90,7 +87,6 @@
                     </div>
                     <Switch>
                       <Route path="/linodes" component={Linodes} />
-<<<<<<< HEAD
                       <Route path="/nodebalancers" component={NodeBalancers} />
                       <Route path="/domains" component={Domains} />
                       <Route path="/support" component={Support} />
@@ -99,12 +95,9 @@
                       <Route path="/images" component={Images} />
                       <Route path="/volumes" component={Volumes} />
                       <Route path="/billing" component={Billing} />
-                      {/* <Route path="/profile" component={Profile} />
-                      <Route path="/settings" component={Settings} />
+                      <Route path="/profile" component={Profile} />
+                      {/* <Route path="/settings" component={Settings} />
                       <Route path="/users" component={Users} /> */}
-=======
-                      <Route path="/profile" component={Profile} />
->>>>>>> 63fe997f
                       <Route exact path="/" render={() => (<Redirect to="/linodes" />)} />
                       <Route exact path="/logout" component={Logout} />
                       <Route exact path="/oauth/callback" component={OAuthComponent} />
