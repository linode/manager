--- conflicted
+++ resolved
@@ -173,7 +173,6 @@
 
 export const GRAVATAR_BASE_URL = 'https://gravatar.com/avatar/';
 
-<<<<<<< HEAD
 export const NODEBALANCER_CONFIG_ALGORITHMS = new Map([
   ['roundrobin', 'Round Robin'],
   ['leastconn', 'Least Connections'],
@@ -191,7 +190,6 @@
   ['http', 'HTTP Valid Status'],
   ['http_body', 'HTTP Body Regex'],
 ]);
-=======
+
 export const AVAILABLE_DISK_SLOTS =
-  ['sda', 'sdb', 'sdc', 'sdd', 'sde', 'sdf', 'sdg', 'sdh'];
->>>>>>> a48c9eda
+  ['sda', 'sdb', 'sdc', 'sdd', 'sde', 'sdf', 'sdg', 'sdh'];