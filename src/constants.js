import moment from 'moment';
import 'moment-timezone';

/* eslint-disable no-undef */
export const API_ROOT = ENV_API_ROOT || 'https://api.alpha.linode.com/v4';
export const LOGIN_ROOT = ENV_LOGIN_ROOT || 'https://login.alpha.linode.com';
export const APP_ROOT = ENV_APP_ROOT || 'http://localhost:3000';
export const GA_ID = ENV_GA_ID || '000000';

export const DEVTOOLS_DISABLED = ENV_DEVTOOLS_DISABLED || process.env.NODE_ENV === 'production';

/* eslint-enable no-undef */

export const EVENT_POLLING_DELAY = 3000; // milliseconds

export const LinodeStates = {
  pending: [
    'booting',
    'rebooting',
    'shutting_down',
    'migrating',
    'provisioning',
    'deleting',
  ],
};

export const regionMap = {
  'North America': ['newark', 'dallas', 'fremont', 'atlanta'],
  Europe: ['frankfurt', 'london'],
  Asia: ['tokyo', 'singapore', 'tokyo 2'],
};

export const LinodeStatesReadable = {
  shutting_down: 'Powering off',
  offline: 'Offline',
  running: 'Running',
  booting: 'Booting',
  provisioning: 'Provisioning',
  rebooting: 'Rebooting',
};

export const ipv4ns = {
  dallas: [
    '173.255.199.5',
    '66.228.53.5',
    '96.126.122.5',
    '96.126.124.5',
    '96.126.127.5',
    '198.58.107.5',
    '198.58.111.5',
    '23.239.24.5',
    '72.14.179.5',
    '72.14.188.5'],
  fremont: [
    '173.230.145.5',
    '173.230.147.5',
    '173.230.155.5',
    '173.255.212.5',
    '173.255.219.5',
    '173.255.241.5',
    '173.255.243.5',
    '173.255.244.5',
    '74.207.241.5',
    '74.207.242.5'],
  atlanta: [
    '173.230.129.5',
    '173.230.136.5',
    '173.230.140.5',
    '66.228.59.5',
    '66.228.62.5',
    '50.116.35.5',
    '50.116.41.5',
    '23.239.18.5',
    '75.127.97.6',
    '75.127.97.7'],
  newark: [
    '66.228.42.5',
    '96.126.106.5',
    '50.116.53.5',
    '50.116.58.5',
    '50.116.61.5',
    '50.116.62.5',
    '66.175.211.5',
    '97.107.133.4',
    '207.192.69.4',
    '207.192.69.5'],
  london: [
    '178.79.182.5',
    '176.58.107.5',
    '176.58.116.5',
    '176.58.121.5',
    '151.236.220.5',
    '212.71.252.5',
    '212.71.253.5',
    '109.74.192.20',
    '109.74.193.20',
    '109.74.194.20'],
  tokyo: [
    '106.187.90.5',
    '106.187.93.5',
    '106.187.94.5',
    '106.187.95.5',
    '106.186.116.5',
    '106.186.123.5',
    '106.186.124.5',
    '106.187.34.20',
    '106.187.35.20',
    '106.187.36.20'],
  singapore: [
    '139.162.11.5',
    '139.162.13.5',
    '139.162.14.5',
    '139.162.15.5',
    '139.162.16.5',
    '139.162.21.5',
    '139.162.27.5',
    '103.3.60.18',
    '103.3.60.19',
    '103.3.60.20'],
  frankfurt: [
    '139.162.130.5',
    '139.162.131.5',
    '139.162.132.5',
    '139.162.133.5',
    '139.162.134.5',
    '139.162.135.5',
    '139.162.136.5',
    '139.162.137.5',
    '139.162.138.5',
    '139.162.139.5'],
  'tokyo 2': [
    '139.162.66.5',
    '139.162.67.5',
    '139.162.68.5',
    '139.162.69.5',
    '139.162.70.5',
    '139.162.71.5',
    '139.162.72.5',
    '139.162.73.5',
    '139.162.74.5',
    '139.162.75.5'],
};
export const ipv6ns = {
  dallas: '2600:3c00::',
  fremont: '2600:3c01::',
  atlanta: '2600:3c02::',
  newark: '2600:3c03::',
  london: '2a01:7e00::',
  tokyo: '2400:8900::',
  singapore: '2400:8901::',
  frankfurt: '2a01:7e01::',
  'tokyo 2': '2400:8902::',
};
export const ipv6nsSuffix = ['5', '6', '7', '8', '9', 'b', 'c'];

<<<<<<< HEAD
export const TIME_ZONES = moment.tz.names();
=======
export const NAME_SERVERS = [
  'ns1.linode.com', 'ns2.linode.com', 'ns3.linode.com', 'ns4.linode.com', 'ns5.linode.com',
];
>>>>>>> 7257de6a
<|MERGE_RESOLUTION|>--- conflicted
+++ resolved
@@ -153,10 +153,8 @@
 };
 export const ipv6nsSuffix = ['5', '6', '7', '8', '9', 'b', 'c'];
 
-<<<<<<< HEAD
 export const TIME_ZONES = moment.tz.names();
-=======
+
 export const NAME_SERVERS = [
   'ns1.linode.com', 'ns2.linode.com', 'ns3.linode.com', 'ns4.linode.com', 'ns5.linode.com',
-];
->>>>>>> 7257de6a
+];