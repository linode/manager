version: '3.1'
services: 
  selenium-hub:
    image: selenium/hub:3.11.0-bismuth
    ports:
      - "4444:4444"
  chrome:
    image: selenium/node-chrome:3.11.0-bismuth
    depends_on:
      - selenium-hub
    volumes:
      - /dev/shm:/dev/shm #Mitigates the Chromium issue described at https://code.google.com/p/chromium/issues/detail?id=519952
    environment:
      - HUB_PORT_4444_TCP_ADDR=selenium-hub
      - HUB_PORT_4444_TCP_PORT=4444
  manager-storybook:
    container_name: manager_storybook
    ports:
      - "6006:6006"
    build:
      context: .
      dockerfile: Dockerfile
    volumes:
      - ./src:/src/src
    entrypoint: yarn storybook
    depends_on:
      - chrome
  manager-local:
    container_name: manager_local
    ports:
      - "3000:3000"
    environment:
      - HTTPS=true
      - REACT_APP_APP_ROOT=https://manager-local:3000
    build:
      context: .
      dockerfile: Dockerfile
    volumes:
      - ./src:/src/src
    entrypoint: yarn start
  manager-e2e:
    container_name: manager_e2e
    environment:
      - DOCKER=true
    build:
      context: .
      dockerfile: Dockerfile
<<<<<<< HEAD
    entrypoint: ["./scripts/wait-for-it.sh", "-t", "250", "-s", "manager-local:3000", "--", "yarn","e2e:all"]
=======
    volumes:
      - ./src:/src/src
      - ./e2e:/src/e2e
    entrypoint: ["./scripts/wait-for-it.sh", "-t", "250", "-s", "manager-local:3000", "--", "yarn","e2e"]
>>>>>>> 52892437
    depends_on:
      - manager-storybook
      - manager-local<|MERGE_RESOLUTION|>--- conflicted
+++ resolved
@@ -45,14 +45,10 @@
     build:
       context: .
       dockerfile: Dockerfile
-<<<<<<< HEAD
-    entrypoint: ["./scripts/wait-for-it.sh", "-t", "250", "-s", "manager-local:3000", "--", "yarn","e2e:all"]
-=======
     volumes:
       - ./src:/src/src
       - ./e2e:/src/e2e
-    entrypoint: ["./scripts/wait-for-it.sh", "-t", "250", "-s", "manager-local:3000", "--", "yarn","e2e"]
->>>>>>> 52892437
+    entrypoint: ["./scripts/wait-for-it.sh", "-t", "250", "-s", "manager-local:3000", "--", "yarn","e2e:all"]
     depends_on:
       - manager-storybook
       - manager-local