---

# Environment variables that will be exposed to every Cypress runner.
x-e2e-env:
  &default-env

  # CI build information for Cypress Dashboard.
  BUILD_ID: "${GIT_BRANCH}-${BUILD_NUMBER}"
  BUILD_NUMBER: ${BUILD_NUMBER}
  BUILD_URL: ${BUILD_URL}

  # Exposing `COMMIT_INFO_*` environment variables to Cypress allows us to
  # manually specify git commit information. This is required because Cypress
  # cannot retrieve the information automatically from within the container due
  # to file ownership differences.
  #
  # See also:
  # - https://github.com/cypress-io/commit-info
  # - https://github.blog/2022-04-18-highlights-from-git-2-36/#stricter-repository-ownership-checks
  COMMIT_INFO_AUTHOR: ${COMMIT_INFO_AUTHOR}
  COMMIT_INFO_BRANCH: ${CHANGE_BRANCH}
  COMMIT_INFO_EMAIL: ${COMMIT_INFO_EMAIL}
  COMMIT_INFO_MESSAGE: ${COMMIT_INFO_MESSAGE}
  COMMIT_INFO_REMOTE: ${GIT_URL}
  COMMIT_INFO_SHA: ${GIT_COMMIT}

  # Cypress environment variables for run environment and CI configuration.
  CYPRESS_BASE_URL: ${CYPRESS_BASE_URL}
  CYPRESS_PULL_REQUEST_ID: ${CHANGE_ID}
  CYPRESS_PULL_REQUEST_URL: ${CHANGE_URL}
  CYPRESS_RECORD: ${CYPRESS_RECORD}
  CYPRESS_RECORD_KEY: ${CYPRESS_RECORD_KEY}

  # Cloud Manager-specific test configuration.
  CY_TEST_SUITE: ${CY_TEST_SUITE}
  CY_TEST_REGION: ${CY_TEST_REGION}
  CY_TEST_FEATURE_FLAGS: ${CY_TEST_FEATURE_FLAGS}
  CY_TEST_TAGS: ${CY_TEST_TAGS}
  CY_TEST_DISABLE_RETRIES: ${CY_TEST_DISABLE_RETRIES}
  CY_TEST_RESET_PREFERENCES: ${CY_TEST_RESET_PREFERENCES}

  # Cypress environment variables for alternative parallelization.
  CY_TEST_SPLIT_RUN: ${CY_TEST_SPLIT_RUN}
  CY_TEST_SPLIT_RUN_TOTAL: ${CY_TEST_SPLIT_RUN_TOTAL}
  CY_TEST_SPLIT_RUN_INDEX: ${CY_TEST_SPLIT_RUN_INDEX}

  # Cypress performance.
  CY_TEST_ACCOUNT_CACHE_DIR: ${CY_TEST_ACCOUNT_CACHE_DIR}

  # Cypress reporting.
  CY_TEST_JUNIT_REPORT: ${CY_TEST_JUNIT_REPORT}
  CY_TEST_USER_REPORT: ${CY_TEST_USER_REPORT}

  # Cloud Manager build environment.
  HOME: /home/node
  REACT_APP_API_ROOT: ${REACT_APP_API_ROOT}
  REACT_APP_CLIENT_ID: ${REACT_APP_CLIENT_ID}
  REACT_APP_DISABLE_NEW_RELIC: ${REACT_APP_DISABLE_NEW_RELIC}
  REACT_APP_LAUNCH_DARKLY_ID: ${REACT_APP_LAUNCH_DARKLY_ID}
  REACT_APP_LOGIN_ROOT: ${REACT_APP_LOGIN_ROOT}

  # Miscellaneous Jenkins vars.
  HUDSON_HOME: ${HUDSON_HOME}
  HUDSON_URL: ${HUDSON_URL}

# Volumes that will be exposed to every end-to-end Cypress runner.
x-e2e-volumes:
  &default-volumes
  - ./.git:/home/node/app/.git
  - ./cache:/home/node/app/cache
  - ./packages:/home/node/app/packages
  - ./package.json:/home/node/app/package.json
  - ./node_modules:/home/node/app/node_modules

# Base Docker Compose service config for each Cypress runner.
# This can be extended/overridden on a per-runner basis for e.g.container name
# and OAuth token.
x-e2e-runners:
  &default-runner
  build:
    context: .
    dockerfile: ./packages/manager/Dockerfile
    target: e2e
  env_file: ./packages/manager/.env
  volumes: *default-volumes
  entrypoint: 'pnpm'

services:
  # Serves a local instance of Cloud Manager for Cypress to use for its tests.
  # Not all of the runner containers require a local instance of Cypress, but
  # this service can be used in all cases.
  web:
    build:
      context: .
      dockerfile: ./packages/manager/Dockerfile
      target: manager
    ports:
      - "3000"
    volumes:
      - ./packages/manager:/home/node/app/packages/manager
      - ./package.json:/home/node/app/package.json
      - ./node_modules:/home/node/app/node_modules
    healthcheck:
      test: ['CMD', 'curl', '-f', 'http://localhost:3000']
      interval: 15s
      timeout: 10s
      retries: 10

  # Cypress test runner service to run tests against a remotely-served Cloud instance.
  #
  # This is useful when testing against a standard Cloud Manager environment,
  # like Production at cloud.linode.com, but can also be used to run tests against
  # pre-Prod environments, PR preview links, and more.
  cypress_remote:
    <<: *default-runner
    environment:
      <<: *default-env
      MANAGER_OAUTH: ${MANAGER_OAUTH}

  # Cypress test runner service to run tests against a local Cloud instance.
  #
  # This is useful when testing against a Cloud Manager instance served locally at
  # `localhost:3000`, e.g. during development.
  #
  # If the local Cloud Manager instance is not served at `localhost:3000` (when
  # served from a container, for example), prefer the `cypress_containerized`
  # service instead.
  cypress_local:
    <<: *default-runner
    environment:
      <<: *default-env
      MANAGER_OAUTH: ${MANAGER_OAUTH}
    depends_on:
      web:
        condition: service_healthy

  # Cypress test runner service to run tests against a containerized Cloud instance.
  #
  # This service reverse proxies the given $CYPRESS_BASE_URL to `localhost:3000`.
  # This is necessary for certain tests which require a secure context, which
  # can typically only be achieved when Cloud is served at `localhost` or
  # remotely behind SSL.
  #
  # For more information, refer to:
  # https://developer.mozilla.org/en-US/docs/Web/Security/Secure_Contexts
  #
  # If the local Cloud Manager instance is served at `localhost:3000` (when
  # running Cloud Manager locally during development, for example), prefer the
  # `cypress_local` service instead.
  cypress_containerized:
    <<: *default-runner
    build:
      context: .
      dockerfile: ./packages/manager/Dockerfile
      target: e2e-reverse-proxy
    environment:
      <<: *default-env
      MANAGER_OAUTH: ${MANAGER_OAUTH}
      CYPRESS_BASE_URL: "http://localhost:3000"
      REVERSE_PROXY_URL: ${CYPRESS_BASE_URL}
    depends_on:
      web:
        condition: service_healthy
    entrypoint:
      - "/bin/sh"
      - "-c"
<<<<<<< HEAD
      - "caddy reverse-proxy --from $${CYPRESS_BASE_URL} --to $${REVERSE_PROXY_URL} & pnpm $0 $@"
=======
      - "caddy reverse-proxy --from $${CYPRESS_BASE_URL} --to $${REVERSE_PROXY_URL} > /dev/null 2>&1 & yarn $0 $@"
>>>>>>> 46d56279

  # Cypress component test runner service.
  #
  # Unlike other Cloud Manager Cypress tests, these tests can be run without
  # requiring a Cloud Manager environment.
  cypress_component:
    <<: *default-runner
    environment:
      CY_TEST_DISABLE_RETRIES: ${CY_TEST_DISABLE_RETRIES}
      CY_TEST_JUNIT_REPORT: ${CY_TEST_JUNIT_REPORT}


  # --> ! DEPRECATION NOTICE ! <--
  # The services below this line are deprecated, and will be deleted soon.
  # Don't build any pipelines or write any scripts that depend on these.
  # Instead, opt to use `cypress_local` in places where you would've used `e2e`,
  # use `cypress_remote` in places where you would've used `e2e_heimdall`, and
  # use `cypress_component` in places where you would've used `component`.

  # Generic end-to-end test runner for Cloud's primary testing pipeline.
  # Configured to run against a local Cloud instance.
  e2e:
    <<: *default-runner
    environment:
      <<: *default-env
      MANAGER_OAUTH: ${MANAGER_OAUTH}
    entrypoint: ['pnpm', 'cy:e2e']

  # Component test runner.
  # Does not require any Cloud Manager environment to run.
  component:
    <<: *default-runner
    depends_on: []
    environment:
      CY_TEST_DISABLE_RETRIES: ${CY_TEST_DISABLE_RETRIES}
      CY_TEST_JUNIT_REPORT: ${CY_TEST_JUNIT_REPORT}
    entrypoint: ['pnpm', 'cy:component:run']

  # End-to-end test runner for Cloud's synthetic monitoring tests.
  # Configured to run against a remote Cloud instance hosted at some URL.
  e2e_heimdall:
    <<: *default-runner
    depends_on: []
    environment:
      <<: *default-env
      MANAGER_OAUTH: ${MANAGER_OAUTH}
    entrypoint: ['pnpm', 'cy:e2e']<|MERGE_RESOLUTION|>--- conflicted
+++ resolved
@@ -164,11 +164,7 @@
     entrypoint:
       - "/bin/sh"
       - "-c"
-<<<<<<< HEAD
-      - "caddy reverse-proxy --from $${CYPRESS_BASE_URL} --to $${REVERSE_PROXY_URL} & pnpm $0 $@"
-=======
-      - "caddy reverse-proxy --from $${CYPRESS_BASE_URL} --to $${REVERSE_PROXY_URL} > /dev/null 2>&1 & yarn $0 $@"
->>>>>>> 46d56279
+      - "caddy reverse-proxy --from $${CYPRESS_BASE_URL} --to $${REVERSE_PROXY_URL} > /dev/null 2>&1 & pnpm $0 $@"
 
   # Cypress component test runner service.
   #
