# Change Log

All notable changes to this project will be documented in this file.

The format is based on [Keep a Changelog](http://keepachangelog.com/) and this project adheres to [Semantic Versioning](http://semver.org/).

## [2023-05-01] - v1.92.0

### Added:
<<<<<<< HEAD

- Metadata
- Add No Results section for Marketplace Search #8999
- Add Private IP checkbox when cloning a Linode #9039
- Accessible graph tabled data for `LineGraph` component #5915

### Changed:

- `<RegionSelect />` can now dynamically get country flag and group all countries #8996
- Adjust banner text size and spacing to improve readability #9064

### Fixed:

- Typesafety of the `<Select />` component #8986
- Clear the Kubernetes Delete Dialog when it is re-opened #9000
- @linode/validation version badge Label in `README.md` #9011
- Event entities should only be linked for true labels
- Radio button hover effect #9031
- Prevent form submission unless action was taken (IP transfer & IP sharing modals) #5976
- Recycle LKE Node confirmation dialog gets dismissed upon submission #9054
=======
- No Results section for Marketplace Search #8999
- Private IP checkbox when cloning a Linode #9039
- Metadata migrate warning #9033

### Changed:
- Region Select will dynamically get country flags and group all countries based on API data #8996
- Removed MongoDB Marketplace Apps #9071

### Fixed:
- Kubernetes Delete Dialog clears when it is re-opened #9000
- HTML showing up in event messages #9003
>>>>>>> 39cb5c5e
- Inability to edit and save Linode Configurations #9053
- Marketplace One Click Cluster UDF caching issue #8997
- Prevent IP transfer & sharing modals form submission if no action selected #9026
- Increase radio button padding to fix hover effect shape #9031
- Blank Kubernetes Node Pool plan selection #9009

### Tech Stories:
<<<<<<< HEAD

- MUIv5 Migration - Components > CircleProgress #9028
- MUIv5 Migration - Components > StatusIcon #9014
- MUIv5 Migration - Components > TagsInput, TagsPanel #8995
- MUIv5 Migration - Grid v2 for Features #8985
- MUIv5 Migration - Components > Dialog #9020
- MUIv5 Migration - Components > DialogTitle #9050
- MUIv5 Migration - Components > DeletionDialog #9047
- MUIv5 Migration - Components > Currency #9030
- MUIv5 Migration - Components > DisplayPrice #9022
- MUIv5 Migration - Components > CreateLinodeDisabled #9015
- MUIv5 Migration - `Components > DateTimeDisplay, DebouncedSearchTextField` #9007
- MUIv5 Migration - `SRC > Components > ConfirmationDialog` #9016
- MUIv5 Migration - `SRC > Components > CopyTooltip` #9040
- MUIv5 Migration - `SRC > Components > CopyTooltip` #9040
- MUIv5 Migration - `SRC > Components > CheckoutBar` #9051
- MUIv5 Migration - `SRC > Components > CopyableTextField` #9018
- Add basic Adobe Analytics tracking #8989
- Add Adobe Analytics custom event tracking #9004
=======
- MUI v5 Migration - `Components > CircleProgress` #9028
- MUI v5 Migration - `Components > StatusIcon` #9014
- MUI v5 Migration - `Components > TagsInput, TagsPanel` #8995
- MUI v5 Migration - Grid v2 for Features #8985
- MUI v5 Migration - `Components > Dialog` #9020
- MUI v5 Migration - `Components > DeletionDialog` #9047
- MUI v5 Migration - `Components > Currency` #9030
- MUI v5 Migration - `Components > DisplayPrice` #9022
- MUI v5 Migration - `Components > CreateLinodeDisabled` #9015
- MUI v5 Migration - `Components > DateTimeDisplay, DebouncedSearchTextField` #9007
- MUI v5 Migration - `Components > ConfirmationDialog` #9016
- MUI v5 Migration - `Components > CopyTooltip` #9040
- MUI v5 Migration - `Components > CheckoutBar` #9051
- MUI v5 Migration - `Components > CreateLinodeDisabled` #9015
- MUI v5 Migration - `Components > ColorPalette` #9013
- MUI v5 Migration - `Components > Tile` #9001
- MUI v5 Migration - `Components > TagsInput, TagsPanel` #8995
- MUI v5 Migration - `Components > DismissibleBanner` #8998
- MUI v5 Migration - `Components > SupportLink, TextTooltip` #8993
- MUI v5 Migration - `Components > Toggle` #8990
- MUI v5 Migration - `Components > SplashScreen` #8994
- Remove `ConditionalWrapper` #9002
- Upgrade New Relic to v1230 #9005
- Add basic Adobe Analytics tracking #8989
- Add more eslint rules #9043
- @linode/validation version badge Label in `README.md` #9011
- Improve Firewall ports regex to prevent exponential backtracking #9010
- Fix code scanning alert that DOM text is reinterpreted as HTML #9032
- Fix the typesafety of the `<Select />` component #8986
- Update PayPal and Braintree dependencies #9052
>>>>>>> 39cb5c5e

## [2023-04-18] - v1.91.1

### Fixed:

- Add Premium plans to LKE #9021

## [2023-04-17] - v1.91.0

### Added:

- Cross Data Center Clone warning #8937
- `Plan` column header to plan select table #8943

### Changed:

- Use Akamai logo for TPA provider screen #8982
- Use Akamai logo for the favicon #8988
- Only fetch grants when the user is restricted #8941
- Improve the StackScript user defined fields (UDF) forms #8973

### Fixed:

- Styling of Linode Details Add Configurations modal header #8981
- Alignment issues with Kubernetes Node Pool table and buttons #8967
- Domain Records not updating when navigating #8957
- Notification menu displaying empty menu on secondary status click #8902

### Tech Story:

- React Query for NodeBalancers #8964
- React Query for Profile - Trusted Devices #8942
- React Query for OAuth Apps #8938
- Un-Redux-ify Object Storage Drawer #8965
- MUI v5 Migration - `Components > BarPercent` #8962
- MUI v5 Migration - `Components > BetaChip & Breadcrumb` #8968
- MUI v5 Migration - `Features > Billing` #8933
- MUI v5 Migration - `Components > CheckBox` #8980
- MUI v5 Migration - `Components > BackupStatus` #8960
- Use MUI Grid v2 #8959
- Update the `usePagination` hook to use Query Params instead of state #8914
- Use Query Client from Context #8949

## [2023-04-03] - v1.90.0

### Added:

- Delete warning to LKE [#8891](https://github.com/linode/manager/pull/8891)
- “to another region” to the title of the Linode Migrate Dialog [#8920](https://github.com/linode/manager/pull/8920)

### Changed:

- Disable Download CA Certificate when DB is provisioning [#8890](https://github.com/linode/manager/pull/8890)
- Update OCC logos to include naming convention [#8927](https://github.com/linode/manager/pull/8927)
- MUI v5 Migration - Features > Billing [#8895](https://github.com/linode/manager/pull/8895)
- MUI v5 Migration - Features > Account [#8893](https://github.com/linode/manager/pull/8893)
- MUI v5 Migration - Components > Drawer, DrawerContent [#8908](https://github.com/linode/manager/pull/8908)
- MUI v5 Migration - Components > Accordion [#8905](https://github.com/linode/manager/pull/8905)
- MUI v5 Migration - Components > SelectionCard [#8939](https://github.com/linode/manager/pull/8939)
- MUI v5 Migration - Components > AccountActivation, ActionMenu [#8930](https://github.com/linode/manager/pull/8930)
- MUI v5 Migration - Components > AbuseTicketBanner, AccessPanel [#8913](https://github.com/linode/manager/pull/8913)
- MUI v5 Migration - Components > DocsLink, ExternalLink, IconTextLink [#8919](https://github.com/linode/manager/pull/8919)
- MUI v5 Migration - Features > Databases [#8896](https://github.com/linode/manager/pull/8896)
- React Query for Firewalls [#8889](https://github.com/linode/manager/pull/8889)
- RQ-ify Types endpoints [#8840](https://github.com/linode/manager/pull/8840)
- React Query for SSH Keys [#8892](https://github.com/linode/manager/pull/8892)
- React Query for Notifications [#8915](https://github.com/linode/manager/pull/8915)

### Fixed:

- Filtering by `Status` on Linode Details Volumes Table [#8947](https://github.com/linode/manager/pull/8947)
- Tag drawer in LinodesLanding summary view [#8909](https://github.com/linode/manager/pull/8909)
- Crash for Events with a `null` community post `entity` [#8912](https://github.com/linode/manager/pull/8912)
- Incorrect headline in Linode Details Networking table [#8925](https://github.com/linode/manager/pull/8925)
- One Click Cluster UDF Caching issue [#8997](https://github.com/linode/manager/pull/8997)

### Removed:

- Repo clean up, remove old Redux Docs [#8907](https://github.com/linode/manager/pull/8907)

## [2023-03-28] - v1.89.1

### Fixed:

- NodeBalancer Configurations not saving [#8929](https://github.com/linode/manager/pull/8929)

## [2023-03-20] - v1.89.0

### Added:

- One Click Clusters [#8878](​​https://github.com/linode/manager/pull/8878)
- Infinitely Loaded Volume Select [#8876](https://github.com/linode/manager/pull/8876)
- Allow users to select `system` as a theme option [#8869](https://github.com/linode/manager/pull/8869)
- Vite [#8838](https://github.com/linode/manager/pull/8838)
- Resource links to Kubernetes empty state landing page [#8827](https://github.com/linode/manager/pull/8827)

### Changed:

- Updated maintenance and account activation screen logo [#8879](https://github.com/linode/manager/pull/8879)
- Updated `VolumeStatus` type and logic [#8862](https://github.com/linode/manager/pull/8862)
- Temporarily changed Remit To invoice address [#8847](https://github.com/linode/manager/pull/8847)
- Improved notification event links [#8828](https://github.com/linode/manager/pull/8828)
- Improved Linode disk downsize error messaging [#8861](https://github.com/linode/manager/pull/8861)
- Refactored LandingHeader & EntityHeader [#8856](https://github.com/linode/manager/pull/8856)
- Use region `label` from `/v4/regions` instead of `dcDisplayNames` constant [#8851](https://github.com/linode/manager/pull/8851)

### Fixed:

- Use our custom dialog for Monthly Network Transfer Pool instead of MUI's [#8874](https://github.com/linode/manager/pull/8874)
- Radio Styles after Vite Upgrade [#8871](https://github.com/linode/manager/pull/8871)
- Disable/hide showAll for PaginationFooter [#8826](https://github.com/linode/manager/pull/8826)
- Invalidate Firewall devices cache when a Linode is deleted [#8848](https://github.com/linode/manager/pull/8848)

### Removed:

- VLANs from Redux [#8872](https://github.com/linode/manager/pull/8872)
- Unused packages + update lint-staged [#8860](https://github.com/linode/manager/pull/8860)
- /core/styles abstraction for tss-react codemod [#8875](https://github.com/linode/manager/pull/8875)

## [2023-03-06] - v1.88.0

### Breaking:

- Remove deprecated `ip_whitelist_enabled` Profile Toggle

### Added:

- Support for local development access from local domain
- Account Logins Show `Successful` or `Failed` Access

### Changed:

- Increased minimum acceptable password strength for Linode root passwords
- Use React Query to fetch and store user preferences, tags, and images
- Use `URLSearchParams` to standardize query string parsing and stringifying
- Improvements to PrimaryNav new branded logo animation, transition, and accessibility
- Update Node.js from 14.17.4 LTS to 18.14.1 LTS
- Add `tss-react` and refactor `Button` to styled API
- Use Region ID to dynamically generate LISH URLs

### Removed:

- `wait-on` package for CVE-2023-25166

### Fixed:

- Firewall Rules Table rendering overlapping text
- `validateDOMNesting` warning in console

## [2023-02-21] - v1.87.0

### Added:

- Ability to create Object Storage folders

### Changed:

- Standardize Text tooltip
- Prevent Firewall Rule Drawer reset if the same preset is reselected

## [2023-02-13] - v1.86.0

### Added:

- “Status” column to Linode Backups table

### Changed:

- Migrate to Material UI v5 theme format
- Accessibility improvements to TopMenu icons
- Logo updates
- Account Agreements Query Small Optimization

### Fixed:

- Uneven Breakpoints in Kubernetes Landing Table

## [2023-02-07] - v1.85.0

### Added:

- Databases as a User Permissions Option
- Monthly Network Transfer Pool to select empty state landing pages
- API/CLI usage information to Linode Create

### Changed:

- Improve firewall rule list screen reader support
- UX copy for “Getting Started” playlists

### Fixed:

- API Tokens revocation

## [2023-01-18] - v1.84.0

### Added:

- Jan 2023 Marketplace Apps
- Type-to-confirm to more destructive actions

### Changed:

- Standardized usage of dismissible banners and notices
- Aligned left modal title
- Standardized `Disk IO` -> `Disk I/O` formatting across app

### Fixed:

- Linodes Landing Extra Padding
- Broken URL for Peppermint Marketplace App

## [2023-01-13] - v1.83.2

### Fixed:

- Linodes Detail Showing Past Maintenance Events
- Incorrect Linode Plan tab selection on Linode Create
- Inability to save changes to NodeBalancer Mode selection
- Deploying a Linode Backup to a new Linode forces a different plan size to be chosen

## [2023-01-11] - v1.83.1

### Fixed:

- Showing past completed maintenance on Linodes

## [2023-01-09] - v1.83.0

### Added:

- Support for new Washington, DC datacenter
- Account Login History
- `completed` Account Maintenance Events
- External link icons to YouTube links on Database landing page

### Changed:

- Relocate SMTP restriction notice for better visibility
- Update text for Akamai-billed customers
- Update and improve PayPal payment limits and logic
- Update links to the Marketplace app guides
- Update Docs Search URL regarding VLANs
- Update to Material UI v5
- Re-worked Gravatar loading and fallback logic
- Filter blocklisted events from Notification Menu
- Remove NVMe chip from Volumes

### Fixed:

- /32 IP address Access Controls for DBaaS
- Show correct plan tab when cloning a Linode
- Stackscripts loading for large accounts

## [2022-12-12] - v1.82.0

### Added:

- SMTP restriction support ticket form
- Region to Database summary view
- Mastodon Marketplace App

### Changed:

- Updated secrets modal button text
- Improved Linode migration time estimates
- Made help banner text more readable
- Switched to Akamai billing information and tax identification numbers
- Filter deprecated Linux images

### Fixed:

- Delayed loading of /56 ranges in Linode Network tab

## [2022-11-30] - v1.81.0

### Added:

- SMTP restriction notice helper text
- Object Storage type to confirm
- Copyable Linode IP Address text
- Copyable Kubernetes Node Pool IP address text
- React Query for Volumes

### Fixed:

- Landing page empty state 2-column layout

## [2022-11-14] - v1.80.0

### Added:

- Paste functionality restored for Glish
- Support for user-defined headers in stackscripts

### Changed:

- LKE UI refinements

## [2022-11-07] - v1.79.1

### Fixed:

- Bug when managing user permissions for large accounts

## [2022-11-01] - v1.79.0

### Added:

- Set custom UserAgent header for api-v4 when run in node

### Changed:

- Linode label max characters increased to 64 chars
- Update Configuration Profile doc link
- Marketplace app info button can be focused via keyboard
- Notices that suggest opening a support ticket now include a link to do so

### Fixed:

- Error when swapping Linode IPs after having already done so
- Issue preventing more than 100 Marketplace apps from appearing
- Error when updating billing contact info without a company name in certain circumstances

## [2022-10-17] - v1.78.0

### Added:

- Support for Pro Dedicated Plans
- Support ticket link for Account Limit notice text
- HA chip for highly available clusters in the Kubernetes landing page
- Visual indicator when keyboard navigating Linode and Database plan selection tables
- React Query for Managed

### Changed:

- Disable delete pool button if there is only one pool
- Display friendly name for Support ticket reply

### Fixed:

- Accessibility and zoom issue for inputs on Safari iOS

## [2022-10-04] - v1.77.0

### Added:

- ARIA labels for network transfer history previous/next buttons
- Firewall Support for `IPENCAP` Protocol
- New Linode Logo
- Getting Started links on the Linodes and Databases empty landing pages

### Changed:

- New environment docs and updated PR Template

### Fixed:

- Linode “Add Disk” drawer UI width bug
- Object Storage overwrite file error causing the app to crash

## [2022-09-19] - v1.76.0

### Added:

- Ability to select a disk for initrd in Linode Config modal
- Contextual help links on Linode create page

### Changed:

- Invoice tax and logo updates
- Improve timezone offsets by pulling them from `Luxon`
- Allow deletion of private IPv4 addresses
- Make database engine icons more visible on focus
- Replace `novnc-node` with `react-vnc`

### Fixed:

- Issue where long drawer titles force "Close" button to new line
- Database maintenance window day mapping and notification message for database_update
- Confirm that 2FA toggle is not present in either state when security questions are not answered

## [2022-09-06] - v1.75.0

### Added:

- Marketplace Search & Filtering and UI refinements
- Sept 2022 Marketplace Apps
- More Insightful Credit Card Expiration Date Validation
- Volume Status on Volumes landing page

### Changed:

- Remove Type-To-Confirm checkbox from Modals
- Documentation link for Powered off Linode Accrued Charges

### Fixed:

- Ant Media Server display in drawer
- Apostrophes in Linode Resize and Host Maintenance error messages

## [2022-08-24] - v1.74.1

### Fixed:

- Issue causing user-defined fields to clear erroneously during Linode StackScript deploy

## [2022-08-22] - v1.74.0

### Added:

- Support for “Any/All” option for StackScript target images

### Changed:

- Update billing UI for Akamai customers
- Build `api-v4` and `validation` with `tsup`

### Fixed:

- Slight adjustment to browser back button behavior on User Permissions tab
- Make "Copy IP" buttons visible on keyboard focus as well as table row hover

## [2022-08-08] - v1.73.0

### Added:

- Local storage warning to Kubernetes upgrade flow
- August 2022 Marketplace apps

### Changed:

- Filter `read_only` Linodes From Firewall Select For Restricted Users

### Fixed:

- Linode Backups tab error certain users were experiencing
- Invoice formatting issue

## [2022-07-25] - v1.72.0

### Changed:

- Phone Verification and Security Questions copy
- PayPal Loading State improvement
- Button placement in User Permissions
- Add Payment Drawer error from toast to notice

### Fixed:

- Mobile graph legends alignment
- Region selection not clearing when switching between Linode Create tabs

## [2022-07-20] - v1.71.1

### Added:

- Banner regarding maintenance to the Databases Landing and Database Create pages

## [2022-07-12] - v1.71.0

### Added:

- Kali distro icon
- Ability to download secret keys

### Changed:

- UI in Keys and secrets modals
- Update 2FA Security Questions Notice font size
- Main content banner width
- Use React Query for Domains
- Removed create image cost estimator
- Don't make /account requests if restricted user
- Persist Last Updated column on small screens in Support Ticket Table

### Fixed:

- Image upload max size bug on Linux
- Responsiveness of Linode stats graphs
- Curly apostrophe on cancel landing page
- Phone Verification when verifying the same phone number

## [2022-07-01] - v1.70.1

### Fixed:

- Banner text wrapping for certain viewport widths

## [2022-06-23] - v1.70.0

### Added:

- June 2022 Marketplace release
- Security questions for account verification
- Phone number SMS verification opt-in and opt-out

### Changed:

- Move Upload Image region text to tooltip
- Enabling or resetting 2FA requires security questions to be answered
- Clean up dismissed notifications more frequently in User Preferences

### Fixed:

- Show errors in Firewall rules table
- Make notification badge a true circle

## [2022-06-13] - v1.69.0

### Added:

- Display tax lines on invoices
- Ability for users to migrate unattached volumes to NVMe block storage

## [2022-06-08] - v1.68.1

### Fixed:

- Notification Menu spamming calls when clicking a link

## [2022-06-06] - v1.68.0

### Added:

- Tooltip explaining public/private hosts for MongoDB clusters
- Support for scoping Database and Firewall permissions

### Changed:

- Tweak Connection Details for Mongo clusters
- Bold the Entity Label, Actions, and Username in the Notification Menu
- Enable Google Analytics IP anonymization

### Fixed:

- Height of Region select

## [2022] - v1.67.0

### Added:

- Marketplace Add: May 2022 Release

### Changed:

- Allow more sorting options for Databases
- Remove NVMe marketing banners
- Remove Ada chat bot

### Fixed:

- Linode Configs Cancel Button functionality
- Events sometimes disappearing from the notification menu

## [2022-05-16] - v1.66.2

### Changed:

- Display linroot as the username for MongoDB and MySQL clusters, and linpostgres as the username for PostgreSQL clusters

## [2022-05-16] - v1.66.1

### Changed:

- Display 'admin' as username for MongoDB database clusters

## [2022-05-16] - v1.66.0

### Added:

- Support and icons for PostgreSQL and MongoDB

### Changed:

- Expanded accessibility and styling docs
- Icon for MySQL

### Fixed:

- Marketplace Wazuh link

## [2022-05-02] - v1.65.0

### Added:

- Outlined chip variant

### Changed:

- Hyphenate “type-to-confirm”
- Curly all single quotes
- Max node pool copy
- Limit collection of country and tax information
- Spacing on DBaaS Settings page
- Unbold Object links in Object Storage
- All No Stats Available States

### Fixed:

- Linode Activity Feed undefined loading state
- Button text not vertically centered in Firefox

## [2022-04-28] - v1.64.1

### Changed

- Code refactors to accommodate API database type changes

## [2022-04-18] - v1.64.0

### Added:

- Support for DBaaS Maintenance Windows

### Changed:

- Update DBaaS Beta notice to include end date
- Notification Drawer updates and refinements
- Improve Table Loading States
- Premium LKE Create page UI refinements
- Display placeholder text while stats are not yet available in Linode Network tab
- Support Ticket Refinements

### Fixed:

- Show /116s in networking panel
- Typo in migrate Linode modal
- Max value for Node Pools is 100

## [2022-04-08] - v1.63.1

### Fixed:

- Issue where Community StackScripts were inaccessible

## [2022-04-07] - v1.63.0

### Added:

- IPv6 sharing support
- Ability to add Gravatars to My Profile settings

### Changed:

- Font size for "Billing & Payment History" header
- Swapped button order in Restore from Backup drawer
- Events page refinements
- Default permissions and expiry for personal access tokens

### Fixed:

- Prometheus & Grafana and Ant Media Enterprise docs link
- Linodes missing from Firewall Linode selection
- Prevent Linode Landing table from scrolling

## [2022-03-28] - v1.62.1

### Added:

- March 2022 Marketplace release

## [2022-03-21] - v1.62.0

### Added:

- Dynamically-shown warning for raw disks in Capture Image tab
- Kubernetes Dashboard link

### Changed:

- Replace Linode Checkout Sidebar with Summary Paper
- Prevent referral link from being modified
- Remove manage SSH keys link from success notice
- DBaaS cluster labels now editable

### Fixed:

- Tags Panel causing extra PUT requests
- Select Dropdown overflow
- Linode Disk delete modal cancel button
- Mismatching Marketplace app drawers
- Hover state for Linode Detail header copy icon on Safari

## [2022-03-08] - v1.61.1

### Added:

- Early Adopter Program SLA banners to Database Create and empty state Database landing pages for beta

### Fixed:

- Fixed issue where limited users without billing access could not use the app

## [2022-03-07] - v1.61.0

### Added:

- Transfer and Network In/Out columns to Linode plans tables
- Type to confirm toggle

### Changed:

- Drupal Marketplace app logo
- Feedback link
- Improve styling consistency for backup auto enrollment
- Replaced copy icon and added copy tooltip on hover

#### Storybook

- Colors
- Icons
- Loading states
- Notifications
- Tooltip
- Typography

### Fixed:

- Extra character in Support Ticket entity selection
- Status icon alignment in tables
- Linode Details action link colors in dark mode
- Linode Details Configurations table alignment

## [2022-02-25] - v1.60.1

### Added:

- Check for regions/states in the Tax Collection Banner

## [2022-02-21] - v1.60.0

### Added:

- Copy IP address tooltip in the Linode Networking tab
- February 2022 Marketplace release

### Changed:

- Update Storybook components
- Glish URL root from “alpha” to “dev”

### Fixed:

- Prevent previous saved support text from loading into a ticket reply

## [2022-02-14] - v1.59.1

### Changed:

- Disable "Make a Payment" button if restricted user has read_only access
- Default Linode image to Debian 11

### Fixed:

- Icon showing after IP address in Linodes landing table

## [2022-02-07] - v1.59.0

### Added:

- Databases support
- Option to download invoices as CSV
- Ability to link Databases and Firewalls to Support Tickets
- GitHub workflows documentation
- Tax collection banner

### Changed:

- Un-exclude Armed Forced regions from billing region dropdown

### Fixed:

- ‘X’ misalignment when IP input field has error

## [{2022-01-24] - v1.58.1

### Fixed:

- Display previous region as placeholder

## [2022-01-24] - v1.58.0

### Added:

- Marketplace January 2022 Release

### Changed:

- Upgrade to High Availability Dialog Copy
- NVMe Block Storage banner copy in the Volume Create form
- Marketplace document link updates and cleanup

### Fixed:

- Icon Alignment for Kubernetes Nodes

## [2022-01-10] - v1.57.0

### Changed:

- Marketplace: Utunnel app name update
- Override Domain type display in search results
- Backup Auto Enrollment – Remove redundant head
- Removed copy re: OBJ buckets needing to be empty prior to canceling Object Storage Subscription

### Fixed:

- Customer unable to edit Cloud Firewall Rules
- Editing a Secondary Domain that caused freeze and crash
- Support ticket entity param bug for LKE clusters

## [2021-11-30] - v1.56.0

### Added:

- Warning when booting into Rescue Mode that Cloud Firewall will not be enabled
- URL paging for the Linodes table

### Fixed:

- Row height and extra spacing around ActionMenu in Safari
- Transferred column on NodeBalancer page not showing the correct amount
- Axis label UI bugs

## [2021-11-15] - v1.55.0

### Added:

Elastic IPs:

- Add IPv6 ranges to IP Transfer modal
- Handle IPv6 events language
- Handle IPv6 range deletion

PayPal:

- Add PayPal as recurring payment method
- Use react-paypal-js for one time PayPal payments

- Add Q4 releases for Marketplace
- Add delete button to NodeBalancer Detail in settings

### Changed:

- Update "Add an IP Address" drawer and provide the ability to add IPv6 ranges
- Updates to payment method logic and UI

### Fixed:

- Table row height too high in Safari

## [2021-11-09] - v1.54.0

### Added:

- Support for Block Storage migrations and flow for upgrading volumes to NVMe

### Changed:

- URL of HA Cluster guide link
- Removed "File System Path" column from Volumes landing table

### Fixed:

- Button order in the Add Linode to Firewall drawer
- Button alignment in the Enable All Backups drawer
- Linode Networking Graph Overlapping with DNS Resolvers

## [2021-11-01] - v1.53.0

### Added:

- Kubernetes High Availability feature

### Changed:

- Remove deprecate Linode domains banner
- IP address font color on Firefox in dark mode

### Fixed:

- Button placement and improved spacing in Add Node Pool Drawer
- Inserting default values from NodeBalancers when creating new Domain
- Timezone issue with NodeBalancer graphs

## [2021-10-20] - v1.52.0

### Added:

- NVMe banner for Newark, NJ

### Changed:

- Update to React v17.0.2
- Raise threshold for large account
- Add hover states for top nav icons

### Fixed:

- Consistent spelling of "canceled"
- Vertical alignment for Linode status column

## [2021-10-05] - v1.51.0

### Added:

- Support for Autoscaling NodePools

### Changed:

- Improve experience attaching a VLAN when creating a Linode from a Backup or Clone
- Swap Create Access Key button order
- Validation error message with NodeBalancer

### Fixed:

- Formatting of long strings in Domains TXT records
- Validation saying "expiring too far in the future" when entering credit card expiration date

## [2021-09-17] - v1.50.0

### Added:

- GDPR Compliance notification, banner, and checkboxes

### Changed:

- GiB to GB for Volumes
- Remove “Glish” tab for Bare Metal Linodes
- Reduce bottom padding for linodes grouped by tag
- Removed /128 prefix length from IPv6 address in Linode details
- Primary button position to the right in Drawers and Modals

### Fixed:

- Bug preventing Linode Configuration changes

## [2021-09-09] - v1.49.0

### Added:

- Promotional banner for Object Storage
- Banner and screen for upcoming maintenance
- More validation for the label field in Firewall rules

### Changed:

- Preserve Support Ticket replies between refreshes
- Font size for Managed Credentials and Contacts copy
- Vertically center icons and texts in dropdown
- Allow more room for image names

### Fixed:

- Action buttons being disabled upon Firewall creation for restricted users
- Issue adding tags during Volume creation

## [2021-08-31] - v1.48.0

### Added:

- Copy for Images pricing on the Create Image page
- Price estimation for captured images

### Changed:

- Labels’ “(required)” substring adjusted to normal weight

### Fixed:

- Not all Linode maintenance events being populated

## [2021-08-26] - v1.47.1

### Added:

- Display maintenance view when API is in maintenance mode

### Fixed:

- Crash in account/billing for certain accounts

## [2021-08-24] - v1.47.0

### Added:

- Support for multiple payment methods in “Make a Payment” drawer
- Support for multiple payment methods in “Add a Payment” drawer
- New minimum TTL values for domains
- Restricted user support for Firewalls

### Changed:

- Swap order of Shared and Dedicated CPU tabs
- Button Placements and Styles (includes Migration modal fixes)
- Marketplace app name from Severalnines to ClusterControl
- Tighten spacing for Support Ticket Details
- Remove data center verbiage from Firewalls
- Remove redundant headers for Managed

### Fixed:

- Support ticket input with different font sizes
- Kubernetes Debian images showing up in the Rebuild and Stackscript Dialogs
- Warning styles
- Primary button loading state in dark mode
- Users unable to specify a Label and Description when capturing an Image

## [2021-08-11] - v1.46.1

### Fixed:

- Inability to add Firewall rules that use ICMP protocol
- Root Device bugs in Linode Config dialog
- UI bugs for action buttons in dark mode

### Changed:

- Copy in Create Firewall and Add Linode to Firewall drawers

## [2021-08-09] - v1.46.0

### Added:

Billing:

- Ability to add a promo code to account
- Ability to delete payment method
- Temporary credit card notice to Add Payment Method drawer

- Banner for Block Storage availability in Atlanta
- Handling for entity_transfer_accept_recipient events
- Linode Create flow filtering for Bare Metal plans
- Handle firewall error message for unsupported hosts
- Cleanup Button and add documentation
- Marketplace Q3 Apps

### Changed:

Billing:

- Hide Google Pay notice when loading payment methods
- Prevent logging of Google Pay payment closed or timeout errors to Sentry
- Refined handling of payment_due notifications in Notifications drawer

- Improve Table Loading and Table Error Styles
- Instances of “Add a SSH Key” corrected to “Add an SSH Key”
- My Profile / Account dropdown changes
- Refresh on permission change
- Remove checkout sidebar for Volume Create flow
- Reduce spacing for NodeBalancer Settings
- Remove parenthetical GB limit
- Remove redundant headers
- Standardize secret token modals
- Use React Query for Account Settings
- Update Linode logo on TPA
- Update Linode Plan card view to prevent text wrapping
- Update several dependencies and upgrade Node to 14.17.4
- Update Firewall Details table header and Longview Plan chip
- Upgrade cypress to see if it helps CI performance issues

### Fixed:

- Delay in Linode Analytics graphs updating when navigating to another Linode via the search bar
- "Unknown Plan" and "Unknown Image" in Search
- Inability to add tags to Volumes during creation

## [2021-07-30] - v1.45.1

### Fixed:

- Bug preventing some users from editing their accounts

## [2021-07-29] - v1.45.0

### Added:

- Google Pay support
- Analytics for Image Uploads
- Ability to retry an Image upload

### Changed:

- Communicate account balances differently depending on whether balance is past due or not
- Updated font-logos and added Rocky Linux icon in map
- Remove remaining CMR flag dependency and clean up Accordion
- Referrals, ActionMenu CMR, and Linode Settings cleanup
- Copy for High Memory plans
- UI tweaks for LKE Detail page
- Remove "Other Entities" from Monthly Network Transfer section of Network tab
- Never display payments in Payment Activity table as negative
- Expand all Linode Settings accordions by default
- Table consistency across app
- Use new status page URL for system status

### Fixed:

- Visibility of Block Device errors in Linode Config dialog
- staticContext console warning
- Nodebalancer table console error regarding children with the same key
- Formatting error when showing rDNS error
- Referral link showing for customers who have not met the $25 min payment threshold
- Kubernetes navigation link showing as inactive on /kubernetes/create
- Typecheck error in FileUploader by importing Dispatch type
- Image uploads not working on some systems

## [2021-07-01] - v1.44.1

### Fixed:

- Referral link is not hidden properly

## [2021-06-28] - v1.44.0

### Added:

- Dedicated Maintenance Table at `/account/maintenance`
- Use React Query query to populate account network transfer

### Changed:

- Referral page changes
- Update Virtualmin and Webmin Marketplace links
- EntityTables and Tables CMR cleanup

### Fixed:

- Console warning for Divider custom props
- Object Storage landing table UI bugs
- Ability to access /dev/sdh Block Device in Configuration modal

## [2021-06-17] - v1.43.1

### Added:

- Notice to the Referrals page to highlight upcoming changes to the program

## [2021-06-16] - v1.43.0

### Added:

- Toast notifications and updated table entries for Image upload success/failures
- Drag & Drop Image uploads
- Time of migration to Scheduled Migrations banner

### Changed:

- Event text for Domain record creation and update
- Minimum LKE node warning message
- Remove "beta" tag from Machine Images

### Fixed:

- Clearing ticket form state after submit
- Domains table header for large accounts
- IP Sharing for large accounts
- Paper padding regression in Create Cluster
- Prevent Linode disks from being deleted while a Linode is running

## [2021-06-01] - v1.42.0

### Added:

- Connect with LISH copy in Rescue modal for Bare Metal instances
- Dismissible banner for Images pricing

### Changed:

- Images landing tables default sorted by label ascending
- NodeBalancers landing table default sorted by label ascending

- Add AlmaLinux icon
- Remove focus styles for mouse users
- Update Credit Card drawer
- Update LKE Create Cluster default node pool size to 3

### Fixed:

- Search Linodes by IP address
- Input field error message positioning and width
- Viewing all Object Storage objects for some Buckets

## [2021-05-19] - v1.41.3

### Fixed:

- Search by IP for large accounts

## [2021-05-18] - v1.41.2

### Changed:

- Fallback to tux icon for unknown distros

## [2021-05-18] - v1.41.1

### Fixed:

- Fix Validation package on NPM

## [2021-05-18] - v1.41.0

### Added:

- Link to documentation on Linode Rescue Modal

### Changed:

- Create LKE Cluster UI buttons and change default number of nodes to 3
- Hide Trusted Devices table if no devices are selected and rename “Untrust” to “Revoke”
- Update keyboard shortcuts for Windows and Linux

Images:

- Rename sections
- Rename dropdown option “Deploy to Existing Linode” to “Rebuild an Existing Linode”

### Fixed:

- Create Cluster plan panel buttons flickering
- IP sharing display for large accounts

## [2021-05-12] - v1.40.1

### Changed

- Remove Beta notifications and text for Cloud Firewalls as part of GA release

## [2021-05-05] - v1.40.0

### Added:

- Google as TPA provider

### Changed:

Bare Metal:

- Show “N/A” with helper text in "Last Backup" cell for Bare Metal instances
- Confirmation dialog for booting Bare Metal Linodes into rescue mode
- Add docs link in "Last Backup" Bare Metal column tooltips

- EventsLanding table column headers styling
- VLAN Refinements in Linode Create flow
- “Disk Imagize” status changed to “Capturing Image”
- Add box rule and adjust spacing in account billing
- Show promo service type in billing summary
- Update buttons styles on Firewalls Linodes tab to match the Rules tab

### Fixed:

- “Add Disk” button styling in RescueDialog
- Prevent SideMenu scroll bar from overlapping text
- Don’t request tags for restricted users

## [2021-05-03] - v1.39.2

### Added:

- For release: Remove beta notices and link for VLANs since they're leaving beta

## [2021-04-28] - v1.39.1

### Changed:

- Update Image Upload docs link
- Update Image Upload curl command to match Linode docs

### Fixed:

- "Create Image" button from Image Landing empty state not allowing image uploads

## [2021-04-22] - v1.39.0

### Added:

- @linode/validation package for maintaining validation schemas
- Marketplace Partner Apps Q2/2021
- Delete Cluster button/modal in LKE Detail view
- Remove overriding font style for Receive Transfer modal
- Upload Image tab

### Changed:

- Swap order of username and gravatar in the navbar
- Update hover states for docs and secondary buttons
- Filter out creating and pending images from ImageSelect in the Create flow
- Linode Detail view graphs legend and spacing adjustments
- NodeBalancer IP Addresses' copy tooltips appear on row hover

Images:

- Move Images Create drawer to a separate page
- Separate Images into two tables: “Manual Images” and “Automatic Images”
- Rename deployment actions in Images Landing action menu

### Fixed:

- Error for restricted users with Linode creation permissions

## [2021-04-13] - v1.38.0

### Changed:

VLANs:

- Add placeholder and tooltip to clarify IPAM address format
- Public interface can appear in any slot
- Display all interfaces all the time in Linode configuration modal

- Update README.md
- Separate password change flow for Bare Metal instances

### Fixed:

- Ensuring VLANs are fresh when opening the configs drawer
- Editing VLAN configs
- Wrapping for Account > User Permissions > Specific Permissions dropdown

## [2021-04-05] - v1.37.0

### Added:

- VLANs
- Support for Bare Metal plans in Linode create flow

### Changed:

- Changes for VLAN attachment in Linode Create flow
- Hide unneeded fields on LinodeDetail for Bare Metal plans
- Make Domain, OBJ and LKE upgrade banners dismissible

### Fixed:

- Wrapping on Firewall Rule table
- IP transfer not showing all options
- Properly handle migration_pending notification
- IP sharing bug

## [2021-03-23] - 1.36.0

### Added:

- Status banners on all /support pages showing open status.linode.com incidents

### Changed:

- VLANs can now be created through the Linode Config create/edit dialog
- Update Configurations table in Linode Detail to show revised VLAN information
- Remove Kernel and VM Mode columns from Configurations table
- Make button and dialog naming conventions consistent
- Remove default Firewall rules (new Firewalls are created empty, with policies set to Accept)
- Make abuse ticket banners dismissible
- Closing the notification drawer marks notifications as read

### Fixed:

- Don't clear support modal contents from local storage on close
- Alignment on Longview Landing filter input
- Clear Linode config form when opening the modal
- Scrollbar overlaps with UserMenu dropdown
- Prevent wrapping of Linode Detail graph legends

## [2021-03-17] - v1.35.0

### Added:

- CopyTooltip next to tokens in Service Transfer tables
- Confirmation dialog when entering the migration queue
- Banners for open status.linode.com incidents displayed on all /support pages

### Changed:

- Billing Summary updates
- Update hover states
- "Status" column removed from Community StackScripts landing page

### Fixed:

- Fix UI collision on Firewall “Linodes” tab

## JS Client

### Fixed

- Update Firewall schema to make “label” required
- Update types for VLAN revamp

## [2021-03-09] - v1.34.0

### Added:

- Valheim Marketplace app

### Changed:

#### Cloud Firewalls:

- Allow Firewall Rules to be reordered
- Enable keyboard shortcuts for reordering Firewall Rules
- Inputs and table column for Firewall rule actions
- Enforce masks for Firewall Rules IPs
- Policy toggles for Firewall Rules tables
- Add actions and policies to default Firewall rules and factories

#### Service Transfers:

- Filter transfers by descending created date
- Improve responsiveness of Service Transfer tables
- Display text on empty state in checkout bar
- Transfer display tables are now paginated through the API

#### Miscellaneous

- Selecting a Linode auto-selects the region when creating a Volume
- Update style for table pagination controls

### Fixed:

- Search/pagination bug in LinodeTransferTable

## JS SDK

### Changed:

- Firewall rule type schema (add accept or drop policy field)

## [2021-03-01] - v1.33.1

### Fixed:

- Display account balance correctly

### Changed:

- Use /account/maintenance endpoint to display maintenance information

## JS Client

### Added:

- Types and methods for /account/maintenance

## [2021-02-24] - v1.33.0

### Added:

- Ability to transfer Linodes to another account

### Changed:

- Linode Configurations drawer is now a modal
- Improve responsiveness of NodeBalancers display

## [2021-02-21] - v1.32.0

### Added:

- One-Click Apps:
  - CyberPanel
  - ServerWand
  - Yacht
  - Zabbix

### Changed:

- Update TypeScript to v4

## [2021-02-19] - v1.31.0

### Changed:

- Update maintenance notice text on Linodes Landing
- Add outline style variant for Buttons
- Remove VLANs landing, create, and Linode detail tables

### Fixed:

- Event progress bars should always be full width

## [2021-02-15] - v1.30.0

### Added:

#### Cloud Firewalls:

- Firewalls beta notification
- Presets for port selection when creating/editing a Firewall rule
- Label and Description fields for firewall rules
- Clone action for firewall rules

- Visual indicator for "Skip to Main Content" link
- Update Breadcrumb styles
- New Accordion expand/collapse icons
- Network Transfer Display on NodeBalancer, Object Storage, and Kubernetes landing pages

### Changed:

#### Cloud Firewalls:

- Move save changes button to bottom of rules table

#### Notification Drawer:

Remove existing sections and replace with Notifications and Events sections
Show balance past due notification in the Notifications section
Mark all events as read when the drawer is closed

- Upgrade Node version from 10.16 to 14.15.4
- Change wording for OBJ utilization
- Network Transfer Display: redesigned text-based display
- Use React-Query when fetching regions
- Hide "Linode Expert" for Linode accounts in Support ticket replies
- Move summary and Auto Enroll toggle to the top of the Enable Backups drawer

### Fixed:

- Scheduled migration banner font color on dark mode
- Prevent SelectPlanPanel wrap in Linode Create flow
- Disk selection when opening Rebuild from /linodes
- Alignment of ActionMenu in mobile on Firewall landing page
- Calculate days to billing in EST to match billing practices

## [2020-01-25] - v1.29.0

### Added:

- Ability to recycle LKE nodes
- Ability to recycle all nodes in an LKE cluster
- Upgrade flow for LKE Kubernetes minor versions
- “Plan” column in the Linodes list table
- Copyable StackScript ID field on StackScripts Detail page

### Changed:

- Remove "Pilot" language from GPU tab under Linodes
- Update URL appropriately when opening, closing, and navigating to Resize, Rebuild, Rescue, and Migrate modals
- Use query params for routing for Resize, Rebuild, Rescue, and Migrate dialogs (e.g. linodes/123/storage?resize=true)
- Improve responsiveness of Linode Network Summary
- Hide Volumes table for Linodes in regions without Block Storage
- Sort Firewall rule ports in ascending order
- Make empty state message for outbound Firewall rules more explicit
- Remove icons from buttons on Domain Detail page

### Fixed:

- Fix wrapping in UserMenu causing disappearing “Log Out” button

## [2021-01-20] - v1.28.3

### Fixed:

- Missing metadata and images for Kepler Builder OCA
- Documentation links broken for several apps

## [2021-01-15] - v1.28.2

### Fixed:

- Resize action not appearing in Linode detail entity header

## [2021-01-14] - v1.28.1

### Fixed:

- Make sure inline reboot action isn't disabled for Linodes

## [2021-01-13] - v1.28.0

### Added:

- Add Network Transfer Graph to Linodes Landing
- Add Marketplace Q4 apps
- Sort Linode Details > Storage > Disks table by created (ascending) on default

### Changed:

- Remove rounded corners for buttons
- Disable submission until required fields are present and remove tags field from the Domain create flow
- Disable Firewall and Image create flows for restricted users
- Increase timeout for Longview on accounts with more Longviews
- Convert Support Ticket drawer to a dialog and make inputs bigger
- Update text to accurately reflect what read_only account access lets you do

### Fixed:

- Set highlight.js theme on app load
- Color scheme for Dark Mode toggle button's enabled state
- Disable create flow fields for restricted users
- Remove duplicate restricted banner for Marketplace
- Tooltip and disabled action functionality in action menus
- Update timezone logic to account for time zones that use a quarter hour
- Object Storage list not showing more than 100 objects

## [2020-12-18] - 1.27.1

### Fixed:

- Revert upgrade to Chart.js that was causing Sentry errors and graph display errors

## [2020-12-16] - 1.27.0

This release includes sweeping changes to the Cloud Manager UI. For more details, please visit https://www.linode.com/blog/linode/cloud-manager-enhancements-dec2020/

### Added:

- Deep link to the Payment drawer
- Add missing link to invoice details in invoice rows

### Changed:

- Replace all user-facing Domains master/slave terminology with primary/secondary
- Sortable tables now update the URL on sort change to make sort preferences bookmarkable
- Upgrade: Chart.js 3.0 (beta)
- Move theme toggle to My Profile > Settings
- New icon set for CMR
- Update empty states for all entities
- Add warning when migrating a Linode with VLANs to a region w/o VLANs
- Make time displays consistent throughout the app (ISO format)
- Smaller page sizes for Longview Landing
- Move abuse ticket banner to global notifications
- Update URL query param on input change on support search landing page
- Remove the Dashboard
- Hide Longview pagination footer if there's only one page
- Use Region Select styles in Object Storage Cluster selection
- Improve Backups column in Linode .csv file

### Fixed:

- Low reputation error when resizing a Linode intercepted by disk size error logic
- Prevent multiple imagize submissions in succession

## [2020-12-03] - 1.26.0

### Added:

- Secure Your Server One-Click App

## [2020-11-18] - 1.25.2

### Fixed:

- Only display 5 Linodes on the Dashboard
- Performance regression for large accounts
- Longview graph data not displaying correctly

## [2020-11-17] - 1.25.1

### Fixed:

- Users with no Domains were unable to create a Domain
- Table cell arrow icons had an incorrect color

## [2020-11-17] - 1.25.0

### Added:

- Bucket and Object level access controls
- Display total Object Storage usage on Bucket Landing page
- Progress bar to LinodeDiskRow when a disk is resizing
- “Objects” column to the Bucket Landing table
- Bucket Details Drawer
- Bucket results to search bar

### Changed:

- Add hideOnTablet prop to Entity Table component
- Remove 'Copy to Clipboard' text in OBJ drawers
- Disable API polling from inactive tabs
- Add copy explaining billing address restrictions
- Make typeToConfirm optional in DeletionDialog
- Lazy load OBJ Buckets
- Remove "Delete" option from DBaaS backups table
- Hide permissions table if user has no buckets
- Move Domain creation drawer content to a separate page at /domains/create
- Handle API warnings after a successful payment.
- Update Resize error message and add link

### Fixed:

- Remove filtering of app tokens
- IP popover displaying incorrectly when adding a private IP address to a Linode

## [2020-11-13] - v1.24.1

### Fixed:

- Overreporting Sentry errors

## [2020-11-02] - v1.24.0

### Added:

- Ability to update username from Profile > Display

DBaaS:

- Landing
- Creation modal
- Details page

### Changed:

- Group kernels in dropdown when selecting in Config drawer
- Show all devices (not just root) in Config rows
- Allow multi-select when adding VLANs during Linode create
- Polling improvements
- Hide billing section of dashboard for users without account access
- Apply CMR table components to search results landing

VLANS:

- Warning notice to reboot Linodes attached to a VLAN
- Don't filter out VLANs without an IP address from the table in linode/networking
- Use type-to-confirm in Deletion Dialog Modal
- Remove default value for IP range and mark Region as required
- Display ‘None’ for IP for interfaces without an address
- Hide backups CTA on Linodes Landing in VLAN context

### Fixed:

- Make sure we don't filter private images containing 'kube'
- Documentation link on the Linodes Landing page
- Code typo in "Paginating Things" example
- Extraneous comma display in Linode > Networking > VLANs
- IP addresses truncation link and Volumes landing
- "null" progress on CMR Dashboard
- Linodes Landing docs link (CMR)

## [2020-10-20] - v1.23.0

### Added:

VLAN:

- Landing table
- Details table
- Linode Networking panel
- Attach and detach Linode to VLAN drawer
  CMR:
- Banner for open abuse tickets

### Changed:

- Request Domains on load to determine account size
- Update dark theme styling
- Add helper text for NodeBalancer Proxy Protocol field
- Add tooltip for sort in Notifications drawer

### Fixed:

VLAN:

- Attach Linode drawer fixes
  CMR:
- Wide table width with overflow when cloning Linodes
- Fix Lish link
- Sync animations for pending actions
- Remove underscores in Linode statuses in LinodeEntityDetail

- Long Domain records overflowing table rows
- Incorrect flag shown for Sydney in Linode Migrate
- Search results not displaying for some restricted users

## JS Client

### Changed:

- Update VLAN Linodes typing

## [2020-10-13] - v1.22.1

### Changed:

- Make CVV required when adding a credit card.

## [2020-10-05] - v1.22.0

### Added:

- Notification for when an email to a user couldn’t be delivered
- Warning about 24 hour wait period before disabling backups for a Linode
- Warning about blocked SMTP ports for new accounts
- CMR:
  - Apply animations and adjustments to Linode Summary view
  - Apply table styles for Longview tables
  - Hide status chip if there are no corresponding Linodes with that status
  - "Message" column to the Activity Feed table
  - Prevent overflow of resolvers in Linode Network tab
  - Prevent text from being flush to the screen
- Object Storage:
  - Add ability to upload an SSL/TLS certificate for a Bucket
  - Add access management for OBJ access keys
  - Add loading state in OBJ access key drawer if buckets are loading
  - Add view mode to OBJ access key drawer
- VLANs:
  - Create modal
  - Add VLAN attachment option to Linode Create flow
  - Add VLAN table to Linode Network tab
  - Add VLAN column to Linode Configuration table

### Changed:

- Improve handling of Managed accounts when backing up Linodes

### Fixed:

- Cloning a Domain leads to “Not Found” page
- Navigation bug in Longview
- Tab-based navigation

## JS Client

### Added:

- UploadCertificateSchema endpoint
- uploadSSLCert endpoint
- getSSLCert endpoint
- deleteSSLCert endpoint
- ObjectStorageBucketSSLRequest endpoint
- ObjectStorageBucketSSLResponse endpoint
- CreateVLANPayload endpoint
- createVlanSchema endpoint
- getVlans endpoint
- getVlan endpoint
- createVlan endpoint
- deleteVlan endpoint
- connectVlan endpoint
- disconnectVlan endpoint
- getInterfaces endpoint
- getInterface endpoint
- createInterface endpoint
- deleteInterface endpoint
- linodeInterfaceItemSchema endpoint
- linodeInterfaceSchema endpoint
- LinodeInterfacePayload endpoint
- LinodeInterface endpoint

### Fixed:

- getLinode method now returns Promise<Linode> instead of Axios response
- getLinodeLishToken method now returns Promise<{ lish_token: string}> instead of Axios response
- deleteLinode method now returns Promise<{}> instead of Axios response

## [2020-09-29] - v1.21.0

### Added:

One-Click Apps:

- Jitsi
- Webmin
- Virtualmin
- Plex
- phpMyAdmin
- Azuracast

## [2020-09-21] - v1.20.0

### Added:

- Object Details Drawer
- Proxy Protocol field in NodeBalancer settings
- Add link to NotificationDrawer from Linode busy status
- Prevent text and other components from being flushed to the edge when <1280px

### Changed:

- Improve handling for unknown Linode types
- List allowed regions when creating or adding Linodes to Firewalls
- Prevent migration of a Linode with attached Firewalls to an unsupported Data Center
- CMR:
- Close notification drawer on internal links
- Style updates for:
- Object Storage > Buckets & Object Storage > Access Key headers
- OBJ Bucket Detail table

### Fixed:

- Change "Create Kubernetes" to "Create Kubernetes Cluster"
- Calculations for large LKE clusters (total CPU/memory) were incorrect
- Missing/duplicate page titles throughout app
- OrderBy lifecycle bug
- Typos: consecutive occurrences of 'the'
- MigrateLanding routing bug
- Add units (GB) to RAM in Linode Detail view
- Various CMR menu issues

## [2020-09-14] - 1.19.1

### Fixed:

- Cloud Firewalls could be attached to Linodes in unsupported regions
- Duplicate rows when editing Firewall rules

## [2020-09-09] - 1.19.0

### Added:

CMR:

- Managed Dashboard card to CMR dashboard
- System Status section in Notification drawer

- Environment switcher for dev tools
- Controls for mock service worker in dev tools

### Changed:

CMR:

- Change URL on Linode modal close
- Make OAuth apps table sortable
- Linode status icons should blink for in-progress actions
- Adding CMR header to the config/disk clone landing
- Table style updates for: - Account > Users
- Managed
- Billing
- SelectPlanPanel
- Make API tokens table sortable
- Make Rescue dialog full height
- Routing for Linode Modals
- Graph labels hidden for mobile

Cloud Firewalls:

- All IPv6 for Firewalls should be read as ::/0
- Disable port range in Firewalls drawer when selecting ICMP protocol
- Update Firewall doc URL
- Don't set outbound rules for firewall presets
- Firewall labels are not required; remove required annotation from textfield

- Fix tab change handler
- Improve error handling for API token drawer
- Always honor Linodes "group by tag” setting
- Stabilize table sort
- Update MySQL info to clarify that we install MariaDB
- Change Minecraft OCA to Minecraft: Java Edition
- Display general errors at top of VolumeAttachmentDrawer

### Fixed:

CMR:

- Hide hidden links from mobile nav
- Close action menu after action is selected
- Move domains banner above table

- Prevent error message overlap on Firewalls detail
- getLinode errors blocking landing page display
- Console error (isResponsive prop not recognized)
- Casing of NodeBalancer breadcrumb was incorrect
- NodeBalancer Config form submission
- Firewall detail breadcrumb
- The search bar sometimes returned no results for restricted users
- Managed Issue Drawer was crashing for users with empty timezones
- Longview: MySQL tab not rendering if NGINX is not installed
- Firewalls: handling of empty IPv6 responses

## [2020-08-25] - v1.18.0

### Changed:

- Disable Atlanta region for most customers, add messaging regarding the datacenter upgrade

## [2020-08-25] - v1.17.0

### Added:

- CMR:
- Primary Nav responsive scaffold + styles
- Use CMR action menu for Longview client rows
- Plan link in Linode detail header should open the resize dialog
- Table Styles:
  Managed: SSH Access, Credentials
  Profile: SSH Keys, API Tokens, OAuth Apps
  Support Tickets
- Linode Table Adjustments
- Notification drawer: chronological display
- Linode Storage Tab
- Linode Rebuild Dialog
- Flavor text in LinodeNews banner
- Backups enable from Linode action menu
- Mark events as seen when requesting in the notificationContext
- Completed progress events
- Longview processes tables to preferences sortKeys
- Enforced 64 character limit on text input
- Confirm enabling backups
- Handling strange timezone cases for summary graphs

### Changed:

- Longview installation instructions
- Clear UDF data on tab change in Linode Create
- Language to “allowlist” and “blocklist”

### Fixed:

- Interoperability issues
- Linode creation preselection params for from Clone, from Image, from Backup
- Loading spinner in Notification drawer
- Missing yup types dependency
- SSH fingerprint display issues for various key types
- Issue where loading a Domain’s Detail page directly wasn’t working on large accounts

## [2020-08-14] - v1.16.2

### Fixed:

- Clear UDF data on tab change
- Form fields issue on One-click Apps and StackScripts creation flows

## [2020-08-13] - v1.16.1

### Fixed:

- Add withRouter to LinodeRescue
- Update NodeBalancer details routing

## [2020-08-11] - v.1.16.0

### Added:

- CMR
- Table styles for Profile > Trusted Devices
- Table styles for Volumes landing table
- Table styles for Images landing table
- Table styles for NodeBalancer landing table
- Table styles for Firewall > Rules
- Table styles for Firewall > Linodes
- Responsive table styles for Firewall Landing and K8 Cluster landing
- Responsive styling for entity header (all variants)
- Responsive styling for Dashboard
- Dashboard Notifications: Add Community Updates, Pending Actions, and “Show more” button to Drawer
- Dialog full height
- Rescue Linode dialog
- Migration dialog
- Static banner for Linode changelog
- Tag styles
- Support Tickets and loading state
- Notification context
- Notification drawer

### Changed:

- Refactor tabbable content to be accessible by keyboard
- Update Popular Posts on /help page
- Use API Pagination for Domains when account size is large
- Display tax id of customer in invoice if available
- Use longview/plan endpoint to get active plan

### Fixed:

- Default zone if no user timezone
- Dates in several places displayed as “Invalid DateTime”
- OAuth tokens with expiry of null were crashing the app

## [2020-07-27] - v1.15.0

### Added:

- Ability to recycle all LKE pool nodes
- CMR: Dashboard
- Notifications
- View for single Linodes
- View for multiple Linodes
- CMR: Linode Details - Filter Linodes by status - Implement LinodeEntityDetail component
- Networking tab:
- Add Linode Monthly Transfer graph
- Add Historic Network Data graph - Add IP actions
- CMR: Responsiveness
- Linodes Landing
- Domains Landing
- Add reusable InlineMenuActions component - Apply updated table styles and action menu to Firewalls
- Custom dev tools
- User preferences editor

### Changed:

- CMR: Update Linode status pill designs
- Use API search and hide search tips for large accounts

- Use base 10 for network graphs

### Fixed:

- CMR: Adjust grid sizes to prevent EntityHeader elements from wrapping
- Brasilia timezone offset should be GMT-3
- Correct years in Linode Summary graph options
- Create Object Storage Bucket types
- Per-Linode network transfer total

## JS Client

### Added

- getLinodeTransferByDate endpoint
- recycleAllNodes endpoint (LKE)

### Changed

- Add access control and CORS fields to ObjectStorageBucketRequestPayload interface

## [2020-07-13] - v1.14.0

### Added:

- Color palette component in Storybook

### Changed:

- CMR: Linode Detail - Storage tab - Analytics tab - Network tab
- CMR: Linodes Landing - Add tag cell to Linode row - Summary view (replaces Grid view)
- CMR: Move Linode Resize action from tab to new modal component
- CMR: Apply updated table styles and action menus to LKE and Domains
- CMR: Secondary nav width
- Linode maintenance improvements
- Show maintenance time in UTC in downloaded CSV

### Fixed:

- Consistent Notices for restricted users when creating a Volume
- Longview CPU formatting
- Handle null dates in invoice details logic
- Expiry date check

## [2020-07-02] - v1.13.1

### Changed:

- Changed Percona OCA to Percona (PMM)

### Fixed:

- Matching logic for OCAs was breaking on parentheses

## [2020-06-30] - v1.13.0

### Added:

- Size column on the Object Storage Buckets table
- OCA: Percona PPM and Nextcloud
- Billing notice on Object Storage landing page when a user without Buckets has Object Storage enabled
- Notice that powered down Linodes still accrue charges
- Notice when user tries adding an NS record to a Domain without a A/AAAA record

### Changed:

- Adjustments to the Linode plan selection table
- Update password validation to match API change
- Update form validation for the Linode Disk drawer
- Make target field for TXT records multiline

### Fixed:

- Set autocomplete to false in password inputs
- Restricted users were able to view unavailable actions in Linode action menus
- Sort order on Domains page
- Prevent clickable events for deleted entities
- Prevent multiple Not found displays for Linodes

## [2020-06-16] - v1.12.1

Fix:

- 404 logic for Linodes Detail crashing for some Linodes

## [2020-06-16] - v1.12.0

### Added:

- Support for OBJ Singapore

### Changed:

- Move Nanode to “Standard” tab, change label to “Shared CPU”
- Handle host maintenance status
- Improve handling of negative amount on invoice details
- Upon rebooting Linode into Rescue Mode, prevent dropdown from reverting to "None"
- Save StackScript progress when creating or editing a script

## [2020-06-09] - v1.11.0

### Changed:

- Clarify Linode password fields in Reset Root Password vs. Rebuild
- Hide SSH key remove button for LISH settings when no keys are present
- Make main content banner dismissible
- Show error when Volumes limit has been reached but attempt is made to add a new Volume

### Fixed:

- CAA record input duplicating name/value

## [2020-06-03] - @linode/api-v4 v.0.27.1

### Fixed

- Remove required from createDomain validation schema

## [2020-06-02] - v1.10.0

### Added:

- Progress bar for newly-created Images

### Changed:

- Improve UX for GPU selection
- Add a link to Support in all “Verification is required” errors
- Allow clearable numeric inputs in Domain Records Drawer
- Remove Cloud Manager version tag from Support Tickets

### Fixed:

- Broken SVG combination when creating a Linode
- Profile routing didn’t handle incorrect routes
- Firewall document title
- ICMP port bug when editing Firewall rules
- Update textfield to use input id for "for" attribute
- Copy fix for Profile -> Referrals
- Accessibility of Dashboard “View Details” links

## [2020-05-21] - 1.9.0

### Added:

- @-expansion for Target field in Domain records
- “Last Modified” column to Domains landing page
- Support for Third-Party Authentication

### Changed:

- Default support ticket option to 'General'
- Defer requests to Linodes and Images until after app has loaded
- Redesign Billing section of app
- Request Domains when hovering over Primary Nav link
- Update behavior for TFA cancel button
- Rename linode-js-sdk to @linode/api-v4 to prepare for NPM publication
- Update @linode/api-v4 documentation
- Lazy load Linodes on BackupsDashboardCard

### Fixed:

- Keyboard access to open Support ticket creation drawer
- Missing SSH keys in some flows for Linode creation
- Second column alignment for NodeBalancer on dashboard
- Tag display on mobile viewport
- Removed extra requests
- Prevent crashing for unactivated users
- Remove duplicate instance requests

## [2020-05-04] - v1.8.0

### Changed:

- "Node Status" is now "Backend Status" on NodeBalancers list and detail view
- Minimum payment placeholder text
- Hide Recycle Node in the LKE Node action menu
- Provide cluster summary information for LKE search results

### Fixed:

- Remove invalid credits
- NodeBalancer Error Handling (SSL)
- Xterm flow control errors
- Remove stray characters in FromBackupsContent

## [2020-04-20] - v1.7.0

### Added:

- Firewalls: Client-side form validation

### Changed:

- Make LKE available regardless of customer account response
- Request OBJ Buckets per-cluster
- Theming performance optimizations

### Fixed:

- Correct alignment for “Date Created” field on mobile invoice table
- NodeBalancer error handling
- Current size of pool was updating along with target size when resizing a Node Pool.

## [2020-04-15] - v1.6.0

### Added:

- EnhancedNumberInput component

### Changed:

- Redesign of LKE interface, including Detail and Create Cluster views
- Add LKE clusters to search results

### Fixed:

- Case where some long-running actions may not be updated when complete

## [2020-04-10] - 1.5.1

### Changed:

- Update LKE schema to reflect breaking API changes (version is now k8s_version)

## [2020-04-07] - 1.5.0

### Changed:

- [Performance] Lazy load Domains data
- Set a timeout when requesting Gravatars
- Preserve Support ticket text on page reload

### Fixed:

- Account tab crashing for some users
- Fix handling of local storage on logout
- Longview NGINX tab crashing for some users
- Screen readers cannot access "Create Linode" interface
- Values on LV Network graphs displayed incorrectly
- Placeholder component double h1 display issue

## [2020-03-30] - v.1.4.1

### Fixed:

- Images not available on Marketplace flow

## [2020-03-30] - v1.4.0

### Changed:

- Change "One-Click Apps" to "Marketplace"
- Change message in the Events table empty state
- Allow up to 10,000 USD payment with PayPal
- Lazy load Images

### Fixed:

- Improve skeleton loading screen in the Events table
- Fix bug in Image select
- Fix visual bug in OAuth Apps table header (dark mode)
- Edit DNS Records containing "linode.com" substring

## [2020-03-23] - v1.3.0

### Added:

- Firewalls:
  - Add, Edit, and Delete rules
  - Prompt when navigating away from unsaved rule
  - Add icon to table rows

### Changed:

- Remove “Active Deploys” StackScripts table column and add “Total Deploys” column
- Update customer referral criteria text
- Improve syntax highlighting
- Include LKE clusters in Support tickets dropdown
- Make Support Ticket table sortable by summary, ID, and updated_by
- Update Images messaging to reflect new 6144 MB default limit
- Remove deprecated border on graph legends
- Adjust header padding in Linode Group By Tag
- Cloud Manager PDF invoices pull in customer tax ID regardless of added date

### Fixed:

- Volumes creation bug
- Accessibility warnings for password inputs
- Remove page break on invoices
- Fix collision of tax ID and address on invoices
- 404 error after importing Domain Zone
- Enable editing of DNS Records containing "linode.com" substring
- Removed extraneous table header cell on Search Landing table
- Add error handling for Kubernetes breadcrumb
- Prevent Linode Power Control menu from being empty upon click

## [v1.2.0] - 2020-03-09

### Added:

Cloud Firewalls:

- Firewall Linode view
- Add Device drawer in Firewall Linodes view
- Remove device modal in Firewall Linodes view
- Firewall Rule Table
- Firewall Rule Drawer
- Remove devices from Firewall Devices action menu

### Changed:

- Make Linode links in Firewall rows clickable
- Pin GitHub release link to linode-manager tag
- Add support for secondary promo button
- Delay data request until user types in Search bar
- Display invalid StackScript errors on Linode rebuild
- Show error when request to /pools fails in LKE
- Respond to linode_config events

### Fixed:

- Uptime calculation in Longview
- Sorting by Object Storage region
- Sorting the OBJ Bucket table resulted in duplicate rows when there were multiple buckets with the same name

## [v1.1.1] - 2020-02-28

### Fixed:

- Ensure Object Storage is displayed for restricted users.

## [v1.1.0] - 2020-02-25

### Added:

- Cloud Firewalls:
  - Add Firewalls endpoints to SDK
  - Allow enable/disable/delete Firewall actions
  - Enable Firewall creation
- LKE:
  - Warn users before creating/resizing a cluster to a single node
  - Handling for LKE events (lke_node_create)
- Accessibility improvements:
  - Add aria attributes on Linodes, Images, and Kubernetes Landing pages
  - Add aria attributes to Action Menu items
  - Improve accuracy of column header count
  - Add title to ADA chat bot

### Changed:

- Update CPU threshold alert validation
- Use display: standalone in manifest.json for IOS support
- Update event toasts and add new toasts for clone/resize events
- Increase line height of rendered Markdown for readability
- Remove Import Tags CTA on the Dashboard
- Remove obsolete GDPR Modal
- Close all active Lish sessions when logging out
- Unify IP address input patterns for Domains
- Allow direct links to OCA details drawers
- Always allow TCP Connection as a health check for NodeBalancers
- Hide duration for host_reboot events

### Fixed:

- Mode persistence in Linode Disk drawer
- Formatting/highlighting in kubeconfig preview drawer
- Incorrect disks sometimes displayed in different tabs
- Regression from Notistack update
- fixing selected table row for rows with active caret variant
- Remove plural for hour on DNS manager
- Use appropriate button text when restoring from an Image

## [v1.0.1] - 2020-02-13

### Added:

- Support for Object Storage in Frankfurt, DE

### Fixed:

- Removed feature flag logic preventing some users from accessing Longview

## [v1.0.0] - 2020-02-10

### Added:

- New One-Click Apps:
  - MEAN
  - MongoDB
  - Flask
  - Django
  - Redis
  - Ruby on Rails
  - PostgreSQL

### Changed:

- Change default distro to Debian 10
- Fix changelog to match GitHub release
- Update graph units on Linode Details page
- Fetch backups after selecting Linode in Linode Create
- Toast notifications for Image related events
- Unify graph colors across the app
- LKE: Warn users before allowing a single-node cluster
- LKE: Update typings for node pools
- Show Domains Import Zone Drawer button when a user has no Domains
- Improve compile time
- Cleanup axios version management and aligning
- Prevent unneeded requests when loading Lish window

### Fixed:

- Updating a Linode causes in-progress events to stop being displayed
- Safari: Open ticket button issue
- Remove plural for hour on DNS manager
- 'Show More' tooltip accessibility fix

## [0.84.1] - 2020-02-04

### Fixed:

- Fix issue where only 100 Images were displayed

## [v0.84.0] - 2020-01-28

### Added:

- Add Domain Transfers to Domain Drawer for slave Domains
- “Delete” button to Domain Drawer
- Improve Form context help/info in Configuration Edit
- Ability to delete a Domain from Domain Detail
- Show a banner when one or more Regions experience outages
- New One-Click App: phpMyAdmin
- Show progress on the target Linode while cloning

### Changed:

- Add link to Resizing a Linode Guide
- [LKE] Node pools should have 3 nodes by default
- Longview Process Arrow Rework
- StackScript author links from StackScript Detail page
- Sort Kubernetes versions by label descending in dropdown
- OAuth Scopes can be space separated
- Store Longview time selection in user preferences

### Fixed:

- Longview Overview graphs were incorrectly showing data as “today”
- Refactor LineGraphs to allow mixed units for network graphs
- Routing on Search Landing page for slave Domains
- Fix Linode network graph units
- Display updated credit card info in Billing Summary when credit card is updated
- Visual regression on Clone Configs/Disks
- Loading state for Longview landing page (visual bug)

## [v0.83.0] - 2020-01-17

### Added:

- Longview:
  - Apache
  - MySQL
  - Processes
- “Show All” option on Domain Records
- Ability to edit AXFR for slave Domains

### Changed:

- Hide Backups CTAs from restricted users
- Update Longview graph colors
- Support API requests for up to 200 entities at a time
- Make One-Click apps visible to all users from primary navigation

### Fixed:

- Rounding in Longview line graphs
- Add space to API Tokens HTML title
- Allow rebooting from Rescue mode

## [v0.82.0] - 2020-01-08

### Added:

- Source Linodes from Redux in Networking and Backups
- Longview: empty and loading states for Disks tab
- Longview: NGINX tab
- Longview: Network tab
- Show All option for Volumes, Domains, NodeBalancers
- Sentry improvements
- Ignore newrelic and chrome extension errors
- Add security.txt at cloud.linode.com/.well-known/security.txt

### Changed:

- Copy for Prometheus and Grafana One-Click Apps
- Show confirmation dialog when resizing a Linode
- Update LV documentation to include info on warnings/errors
- Add copy explaining prorated transfer
- Move untagged items under tagged items for all entities
- Allow primary nav to set multiple active links
- Allow Charts.js native (canvas) legends for graphs
- Filter processes by username or process name
- Error feedback for failed snapshot backups
- Support for Disks/Configs events
- Add URL param to reset password button
- Linode details accessibility adjustments

### Fixed:

- Layout overflow on Longview overview graph section
- Missing error/loading states in AccessKey table & drawer
- Older invoices causing an error when creating PDF
- Weblish error (safe access properties)
- Docs links for Longview installation instructions

## [v0.81.1] - 2019-12-23

### Change:

- Update error reporting to reduce unnecessary reports

## [v0.81.0] - 2019-12-19

### Added:

- Longview:
  - Display non-error Notifications from Longview API on Longview Details page
  - Empty and loading states for Overview graphs

### Changed:

- Use “Last Backup” data on /linode/instances endpoint to avoid multiple requests to /backups (improves performance)
- Show deprecated label for distros in Images dropdown

### Fixed:

- Display invoice PDF total, tax, and amount values in \$0.00 format
- Reduce OCA tile spacing between icon and label

## [v0.80.0] - 2019-12-16

### Added:

- Remove check zone from domain action menu
- Move sidebar in Domains detail
- Duration time to Events Landing and Activity Feed
- Display billing notice when deleting last Object Storage Bucket
- Longview: - Landing page - Overview page - Installation page - Enable client sorting on Landing page - Packages drawer
- New One-Click Apps:
- Docker
- Jenkins
- Grafana
- Prometheus
- MySQL
- LEMP Stack
- Shadowsocks

### Changed:

- Remove ZXCVBN and improve password hints
- Remove (disabled) Check Zone and Zone File actions from Domains
- LKE added to PAT Scopes
- Make search bar case-insensitive
- Option to show all Linodes on Linode Landing
- Remove same-domain SOA email restriction (client-side validation)
- Update release docs
- Styling adjustment to IconTextLink

### Fixed:

- Accessibility features overhaul
- Update Object Storage icon color
- Error formatting on editable input labels
- Event badge hidden behind scrollbar
- Linode status not updated after resizing is complete
- State not responding to Longview events

## [v0.79.0] - 2019-11-19

### Added:

- Longview: Static tables for listening services/active connections
- Longview: Line Graph abstraction
- Longview: Sort clients by values
- Longview: Client count warning modal
- Longview: Installation tab
- Longview: Overview section scaffolding
- Longview: Footer text for non-Pro users
- Longview: Uptime, Packages, and Hostname data added to client rows
- Longview: Display circle loader if client doesn’t exist or is still being loaded
- Longview: Overview icon section with some static data
- Ability to edit rDNS for IPv6 ranges and pools
- Display of route target for IPv6 ranges
- Abstraction of buttonLink
- Ability to collapse main navigation on larger screen sizes

### Changed:

- Longview: Change landing view from table to cards
- LKE Landing documentation link target
- Loading state and clear errors on Linode Backups form submission
- Longview documentation link target
- Remove welcome banner
- Updated logo asset
- Updated header and footer styles

### Fixed:

- Linode list not being updated when creating Linodes externally
- Type checking in getAPIErrorFor
- Duplicate error display in account/settings
- Empty volumes create button

## [v0.78.0] - 2019-11-12

### Added:

- Support for new Sydney datacenter
- Longview: Handle restricted users
- Longview: Plan Details page
- React a11y Linters
- Ability to Search For Longview Clients

### Changed:

- Longview: Use live SysInfo data on landing page
- Longview: Landing page uses card layout rather than table
- Longview: Use cached data to populate Gauges
- LKE: split details page into Details and Resize tabs
- Enhanced BreadCrumb Component
- A/AAAA record drawer title

### Fixed:

- LKE Node pool deletion
- LKE Routing

## [v0.77.1] - 2019-11-11

### Fixed:

- Hotfix: Safe access event.secondary_entity

## [v0.77.0] - 2019-11-06

### Added:

- Supply the LKE Cluster options from APIv4
- Longview Client Gauges for Swap and Storage
- Ability to paste clipboard content into the Glish interface from your local machine
- Longview landing tabs
- Skeleton loader to table rows

### Changed:

- [SDK] - Implement Object Storage endpoints
- Longview Client creation workflow
- Display the booted configuration in Linode Boot and Reboot event messages
- Pre-fill Disk select fields rescue tab with available Disks
- Refactor Create Volume Workflow
- Update Object Storage confirmation modal copy
- Client-side validation for CVV field on the Billing page
- Making CVV code a required field within Billing page
- Update favicon
- Updated syntax for Linode details specs
- Filter out GPU from plan selection for LKE
- Filter out regions that don’t have LKE capabilities

### Fixed:

- Blog feed on Dashboard
- StackScript detail breadcrumbs
- Adjustments to Kubeconfig buttons on smaller breakpoints

## [v0.76.0] - 2019-10-30

### Added:

- cPanel and Plesk One-Click Apps
- Confirmation modal when adding Object Storage service
- Option to cancel Object Storage service in account/settings
- Object Storage to list of Personal Access Token scopes

### Changed:

- Download Objects instead of opening them in a new window
- Make Object Storage Bucket URLs clickable
- Invoice/Payment PDF Updates
- Remove tags from Kubernetes cluster creation and detail

### Fixed:

- Error handling for 404s on Kubernetes cluster detail

## [v0.75.0] - 2019-10-22

### Added:

- Ability to view, add, edit, and delete Longview Clients
- Interactive flag for Linode card
- Maintenance status schedule date always visible on table row
- Maintenance status to Linodes Dashboard Card
- Confirmation modal when creating new backup snapshot

### Changed:

- Add helper text to Kubernetes Node Pool rows if not all Nodes are accounted for
- Adjust display of expiring credit in expandable panel header
- Collapse primary nav at wider breakpoint
- Copy changes for Plesk and cPanel One-Click Apps
- Update Managed dashboard graphs
- Update Access Key creation message (Object Storage)

### Fixed:

- Sort by status (Linodes)
- Consistency with display of charts legend units
- NodeBalancers configuration layout
- Maintenance status not be displayed after updated a Linode

## [v0.74.1] - 2019-10-08

### Changed:

- Managed Dashboard chart colors to match corresponding charts from the Linode Detail screen

### Fixed:

- Issue with TextField components missing labels
- Issue with Managed Dashboard "Open a Ticket" button not functioning

## [v0.74.0] - 2019-10-07

### Breaking:

- Remove ability to delete buckets that contain objects

### Added:

- File Uploads for Object Storage
- Ability to delete Objects
- Managed Dashboard widget
- Ability to Edit Domain Status

### Changed:

- Expand Linode public SSH Key on hover
- Add copy indicator to Linode public SSH Key button

### Fixed:

- Issue with chart tooltips not showing correct time
- Cell height for Kubernetes Clusters while in edit mode
- Link to status.linode.com for all maintenance notifications

## [v0.73.0] - 2019-10-01

### Added:

- One-Click App support for feature flags
- cPanel to One-Click App Library
- Plesk to One-Click App Library
- Firewall Landing and Table

### Changed:

- Update manifest.json to allow for iOS and Android “pin-to-home-screen” functionality
- Display country flag after Region has been selected
- Improve links in Add New menu
- Disallow duplicate bucket names
- Allow deletion of disks on active Linodes
- Sort support tickets by order created
- Add AU tax ID to invoice generator
- Move Managed activation flow to /account/settings
- Add height to radio cell for resize table
- Adjustments to chip label styles
- Linode JS SDK Documentation usage guide with examples

### Fixed:

- Overflow-x in select drop downs on compact mode

## [v0.72.0] - 2019-09-23

### Added:

- Managed service monitor history drawer
- Firewall Landing and Routing
- New landing page for unactivated users
- New table-based flow for selecting a Linode plan
- Managed endpoints to JavaScript SDK

### Changed:

- Display Never for Managed credentials that have never been decrypted.
- Use password input component for credential drawers
- Don’t show DNS “Your Linodes are not being served” banner for restricted users

### Fixed:

- Error handling for Managed dashboard card
- Tooltip for current plan on resize Linode workflow
- Layout issue with nodeBalancers create workflow
- Stackscripts creation routing and CTAs

## [v0.71.0] - 2019-09-18

### Added:

- Bucket Detail page (Object Storage)

### Changed:

- Display “Never” for Managed credentials without a last_encrypted field
- Update copy on EnableManagedPlaceholder
- Add Normalized Data Structure to Images in Redux
- Hide active caret on mobile navigation
- Add Edit action to Kubernetes Cluster action menu
- Add Kubernetes cluster label to filename when downloading kubeconfig
- Switch position of “Region” and “Last Backup” columns on Linode table
- Account for over limit case for account transfer display on dashboard
- [SDK] Migrate /regions
- [SDK] Migrate /linodes
- [SDK] Migrate /kubernetes
- [SDK] Migrate /profile
- [SDK] Migrate authentication requests

### Fixed:

- Overflow in react selects
- Error with Placeholders missing key prop
- Image select bug
- LinodeConfig memory size limit not displayed
- Style regression for notification thresholds panel
- Tooltip not showing for selection cards
- Update dependencies to resolve vulnerabilities
- Security issue with external links

## [v0.70.0] - 2019-09-9

### Added:

- One-Click App navigation
- Placeholder to enable Managed for an account

### Changed:

- Remove Private IP Checkbox from Clone Linode form
- Edit drawer for Managed service monitors
- Use dropdown instead of cards when selecting an image/distribution
- Replace Region/Province Select with Text field in the Update Contact Information form
- Managed credential drawer now uses separate forms for label and password/username
- Update Managed icon on the dashboard to align with entity icons
- Messaging and billing calculations for expiring credits
- Use account credentials and groups when creating or editing a Monitor
- Monitor dashboard card links to /managed/monitors instead of /support/tickets
- Better error messaging for Inter-datacenter migrations

### Fixed:

- Client Secret key wrapping
- Backups and clones always labeled as Debian
- Correctly show upgrade banner for all deprecated types
- Issue with kernel input not being populated with a default value in the Edit Linode Configuration form
- Stop inverting SSH key access to account for the API fix for this bug

## [v0.69.0] - 2019-08-28

### Added:

- Inter-datacenter Migrations for Linodes
- Warning text to detach volume dialog
- Ability to add, edit, and delete Managed credentials
- Ability to add, edit, and delete Managed contacts
- Ability to add, update, and delete Managed service monitors
- Ability to update Managed SSH Access for Linodes
- Button to navigate to Create Linode workflow from the Linodes landing page

### Changed:

- Use dynamic versions for Kubernetes create workflow
- Remove tags from Domains landing table rows
- Support Tickets refactor
- Improve splash page loader animation
- Required textfields now show “(required)” instead of an asterisk
- Show tax banner on dashboard and account landing only
- Region selection in both the Create Linode and Create Volume workflows
- Object Storage documentation

### Fixed:

- Update copy in credentials table
- StackScript error handling

## [v0.68.0] - 2019-08-15

### Added:

- Support for promotion codes and expiring credits
- SSH Access Key Table for Managed
- Delete monitor action to MonitorActionMenu
- GST notification for users in Australia and India

### Fixed:

- CSS animations in JSS
- NodeBalancer connection grid display
- Long titles broken on image names
- Button types for cancel actions
- Issue with entity labels not being able to be updated when an event was in-progress
- Billing form state resets when changing country selection
- One-click cards display on large breakpoints

## [v0.67.0] - 2019-08-12

### Added:

- Ability to close account from Cloud Manager
- Managed SSH Access: Linode Public Key component
- Disable Managed service monitor
- Display list of Managed service monitors
- Adding tooltip display variant + styles
- Breadcrumb enhancements
- Tooltip for cluster command on Kubernetes detail page
- Managed service monitor list
- Add SupportWidget to Managed landing
- Adjustments to view config drawer
- Adjustments to buttons
- Optional CVV field when updating credit card information

### Changed:

- Region selection in create workflow
- Improve error handling for LKE node pools
- LKE form element UI adjustments
- Make search link the first option in Algolia search bar
- Add Logic to CSV Link to Prevent CSV Injections
- Add Mutation Time to Banner
- Disable Add User Button for Restricted Users
- Select user by default after adding an SSH key using the AccessPanel
- Add max-width to main content
- Handling for new event types
- Improve link styles for PDF downloads in account
- Enable hot reload for local development

### Fixed:

- Charts display issue
- Issue with css transitions on theme switch
- Firefox issue with flag icons
- Broken error key scrolling in Get Help search bar

## [v0.66.0] - 2019-07-30

### Added:

- Public Cloud manager codebase is now officially a monorepo, leveraging Lerna
- New splash screen on initial app load
- Linodes list status column
- Show Linode tax ID on invoices for users in EU
- Unauthorized messaging for tokens and users
- User preferences for Domains group-by-tag
- User preferences for NodeBalancers group-by-tag
- User preferences for Linode view
- Tooltips for zone-related actions

### Changed:

- Abstract Link component so that it can handle external links
- Better helper text for failed image creation
- Make SSH key-fetching conditional on whether user is restricted
- Error handling for adding SSH keys in creation workflow

### Fixed:

- Events regressions and add handling for new event types
- IP Transfer panel refreshing when a long-running event was occurring
- Issue with empty data set render blocking the app
- Issue with power control not showing “Busy” status when Linode was busy
- Configs view crashing after Linode rebuild
- Clone config/disk not updating when number of disks changed

## [v0.65.0] - 2019-07-17

### Added:

- Mutation estimated time to Drawer
- Cookies enabled check
- Option to create SSH Keys in the Linode creation workflow
- Tooltip to Zone File action item for Domains
- Time-delayed patience text when editing RDNS
- Loading state for submit button in edit RDNS drawer

### Changed:

- Observe user preferences for Volumes-group-by-tag
- Observe user preferences for Linodes-group-by-tag
- Linode Backup helper text

### Fixed:

- White screen issue affecting users with slower connections

## [v0.64.0] - 2019-07-15

### Added:

- Feature: Clone configs/disks from Linode detail page

### Changed:

- Improve markup for click behaviors for entity titles in clickable rows
- Remove allocation of private IP on Linode create
- Filter private IPs in NodeBalancer config node by region
- Update NB config node schema

### Fixed:

- Domain record validation
- Important notice icon placement
- Fix spelling mistake in LinodeConfigDrawer
- Safe access backups.snapshot

## [v0.63.1] - 2019-07-08

### Changed:

- Remove VAT banner.

## [v0.63.0] - 2019-07-03

### Added:

- Add username to event rows on both Events Landing and Linode Detail views
- Use preferences endpoint to save theme and spacing
- Show helper text for auto-backups for Managed users
- Use account.capabilities for displaying LKE

### Changed:

- Update monthly network transfer panels
- Update breadcrumbs site-wide
- Update primary navigation active state icon
- Disable auto-resize option when moving to a smaller plan

### Fixed:

- Linode Notification Threshold updates not displaying
- Group by Tag behaving inconsistently
- Progress button loading icon
- Fix console warnings for sidebar styles
- Margin in header on PDF invoices
- LinodeCreate selected region tab state
- Issue with Volume size not updating
- Do not attempt to create DNS records for Linodes with IPv6 disabled

## [v0.62.0] - 2019-06-21

### Added:

- Add One-Click Apps detail view
- Add helper text for auto backups
- Add links to Object Storage documentation
- Allow external links to open Support ticket drawer

### Changed:

- Updates to base theme
- Make entity links in Support tickets clickable
- Do not attempt to create domain records for slave domains
- Update max length for Bucket label
- Reduce NodeBalancer price
- Copy for maintenance notifications
- Update styles for important/critical notifications
- Add link to support ticket in SelectTabPanel
- UI for selecting memory limit on Linode Config Profiles
- Adjustments for compact mode, some adjustments for mobile compact on help banner panel as well

### Fixed:

- Dashboard header spacing
- User-defined fields not resetting on App/StackScript change
- Catch deleted events errors
- IP sharing private addresses not showing
- Regression with maintenance notification list item severity
- Expandable panel icons
- Point of entry in dashboard
- Animation isolation logic
- Abuse ticket banner fix

## [v0.61.0] - 2019-06-14

### Added:

- Add support for GPU instances
- Validate no whitespace in bucket name
- Implement ctrl+click on the events drop down options
- Radio Toggle For Config Memory Limit
- Maintenance window to CSV
- Add support for Mumbai datacenter
- New Bucket icon for Object Storage
- Check SOA email when updating domain
- Add normal error handling for delete/detach Volume confirmation modals
- Add validation to prevent email addresses in the target domain
- Add client validation for duplicate domain records
- Added tooling to capture performance metrics

### Changed:

- Always update profile with authorized_keys (LISH)
- Source Dashboard cards from Redux
- Replace Algolia search bar with React-Select
- Makes the maintenance notification badge a warning instead of error

### Fixed:

- Conditional Logic When Validating SOA Record for Slave Domains
- Fix Linode Clone kebab
- REACT_APP_LISH_ROOT typo
- Maintenance Banner Styles
- Added missing issuer to TFA URI
- Adds Linode Label to Notification Drawer List Item

## [v0.60.0] - 2019-06-07

### Added:

- Support for critical maintenance banners, times, and tickets
- Clone Linode from Linode Action Menu

### Changed:

- LKE: Creation Table UI for editable node count and remove actions
- Remove Tags input field when cloning a Domain
- Default Linode config memory limit to 0 if a limit is not already set

### Fixed:

- Show progress for Linode upgrades
- Select Plan Panel default tab select logic
- Primary Nav was showing a scrollbar
- Support Ticket Drawer should retrieve all entities for selection
- Nodebalancer config select values
- Split token on logout before revoking it
- Re-add Kubernetes button in Create menu

## [v0.59.0] - 2019-05-31

### Changed:

- Add name of data center in outage notifications
- Update table cell styles

### Fixed:

- Main search bar styles

## [v0.58.0] - 2019-05-29

### Added:

- Ability to optionally resize disks after Linode resize
- Option to automatically create domain records
- VAT banner

### Changed:

- Replace circle progress on Linode summary
- Replace circle progress on dashboard
- IP component placement
- Adjustments for tablet Linode list view styles
- Update NB empty state copy
- Update empty copy for Images and StackScripts
- Include app name in reset and delete oAuth app modal
- Use account.capabilities to determine if OBJ is enabled.

### Fixed:

- Show all line items on invoice PDF and detail screen
- Error and loading states for OAuth view
- Error handling re: Linode settings panels
- Uncaught error in disks and configs requests
- Domain SPA record editing error
- StackScripts sorting issue

## [v0.57.0] - 2019-05-21

### Added:

- Markdown and Markup Support for Support Tickets and Replies
- Notice for domains when they aren't being served
- Abuse ticket banner
- Enable ctrl+click on profile dropdown buttons and clickable rows
- Ability to update email from Account -> User Profile
- Add event messages for host reboots, Lassie reboots, and Lish boots
- Create a Kubernetes cluster
- Action menu item to download Kubernetes kubeconfig.yaml

### Changed:

- Include the Linode Label in delete dialog modals
- Include Linode and Volume labels in Volume dialog modals
- Re-enable plan type copy and update the text
- Small style change for NodeBalancer config action panel
- Update timezone selection
- Update Linode backup selects
- Copy in delete Bucket confirmation modal
- Object Storage: separate "Size" column into "Objects" and "Size"
- Improved Select components across the app

### Fixed:

- Linode network transfer stats
- Linode migration success/error states
- IPv6 DNS Resolvers
- Typo in Disable TFA dialog
- Block device assignment
- Issue where error views were displaying after data was loaded

## [v0.56.0] - 2019-05-08

### Changed:

- Update Sentry Whitelist URLs
- Display bucket size using base 2 instead of base 10
- Update Events Landing in Real-Time
- Validate Rebuild from Image form before modal opens

### Fixed:

- App crashes when downloading an invoice PDF for unlabeled backups
- Deploy new Linode from backup
- Fixing Sentry Errors
- Prefix Length to the IPv6 Pools and Ranges
- Pagination Footer numbering

## [v0.55.0] - 2019-05-06

### Added:

- Improve GA Event Imports in Manager
- Local storage optimizations
- Remove Volumes From MaybeRenderError
- Add error handling documentation
- Replace all pathOr<string>s with getErrorStringOrDefault
- Placement of Object Storage in Primary Navbar
- Add /buckets to OBJ link in PrimaryNav
- Add Ada google analytics
- Reverse sorting arrows for sortable tables
- Explicitly display regions error in Linode volumes form
- Taxes and Subtotal on Invoice
- Fixed positioning of ADA CTA
- Add docs for pushing tags to upstream
- Add polling for NBs on landing page
- Add polling to NB detail
- Check region filtering
- Make Linode dropdown menus searchable via React Select

### Changed:

- Scroll-to logic for Disks and Configs page changes
- Stats request optimization
- Display reserved IPs in IPv4 table (Linode Detail)
- Style Updates to Invoice PDF
- Update Activity Stream Based on Events
- Sentry Updates
- Move Object Storage keys to the OBJ Landing page
- Update Notistack and make toasts dismissible
- Update IP address listing on card view and styling
- Paginate Disks and Configs with Paginate Render Props Component
- Removing tag column and cells styles updates
- Lish tabs style updates
- Sync up with disk select changes and reset disk options on Linode select clear
- adjustments to UDF widths for medium + breakpoints
- Manual backup errors appear within form instead of as toasts

### Fixed:

- Fix issue with error appearing on volume attach drawer
- Fix pre-selected Cluster select
- fix to action menu on mobile (align right for consistency)

## [v0.54.0] - 2019-04-23

### Added:

- Ada support bot available app-wide
- Ability to delete Object Storage buckets

### Changed:

- Update ListBuckets
- Don't use last Stats reading on Linode/NodeBalancer graphs
- Adjust messaging in UserEventsList for deleted entities
- Add documentation to CONTRIBUTING.md
- Expire token on logout
- Catch disk error correctly for blocked requests
- Use EnhancedSelect for the DiskSelect component

### Fixed:

- AxiosError handling for getErrorStringOrDefault

## [v0.53.0] - 2019-04-18

### Added:

- Event stream summary
- Empty search logic
- List all IP addresses in summary panel
- Activity tab on Linode Details
- Account Creation Date to Summary Panel
- GA event for compact mode switcher
- GA events for billing-related actions
- New icons for Managed Services and StackScripts

### Changed:

- Styling no results page
- Styles and mobile handling
- Remove tag column and styling for NodeBalancers Landing
- Remove tag column and styling for Linode Landing
- Re-order fields on monthly network transfer panels
- Place disk spaces in sidebar
- Moving disk space component
- Adjustments for tables for devices
- Making beta tag blue for both themes
- Adjust spacing for add buttons for domain records
- Remove bolding from notices
- Styling of disk storage panel
- Adjustments to table row for DT and activity feed updates
- Scroll buttons styles for mobile tabs
- Resolvers object to match new Toronto name
- Table cell sizes
- Focus states for clickable rows
- Styling for graph legend on Linode detail page

### Fixed:

- Wrap domains text on Domain landing
- Routing on Support Ticket pages
- Detach from deleted Linode
- Image creation drawer labels spacing
- Linodes graphs legends placement
- Minor copy fixes
- Typos and init code guidelines

## [v0.52.1] - 2019.04.09

### Added:

- Feature: One-Click Apps
- Events landing page
- Image expiry date to Image table
- Drop-shadow on "Create" menu
- Setup GA to track usage of Linode create screens
- Missing typography for backup placeholder text
- Front-end validation for tag input error
- Loading states to tag panel
- Added "nofail" to Volume Config Form

### Changed:

- Do not show Hively icons from Linode user
- Removed Linode StackScripts from StackScript Landing page
- Combined My StackScripts and Account StackScripts under one tab
- UDF Style Updates
- Hide helper text for UDFs so it will display for Linode Root Password
- Update Linode Detail permissions
- Change Toronto display from CA to ON
- Update Volume Landing on Linode Details
- Update label for Taiwan in the Update Contact info panel

### Fixed:

- User events dropdown items styles
- Delete Linode button modal button style
- Backup CTA link
- Backups creation error display
- Styling for disabled destructive buttons
- Wrong header for accessibility tags
- Settings icon placement
- Restore process finished event handling
- Config updating bug
- Non-field errors for NodeBalancers

## [v0.51.2] - 2019.03.28

### Fixed:

- Fix issue with Lish console not rendering correctly (#4736)

## [0.51.0] - 2019.03.25

### Added:

- Add uninvoiced balance display
- Delete Linode from kebab menu
- Support and icon for Alpine Linux
- Missing typography for crash message
- New event types and account events messages
- Card payment confirmation modal
- Add aria labels to inputProps for textfields and radios

### Changed:

- Update list of available timezones and fix offset sorting
- Include pagination on clone from Linode flow
- Adjust dialog size to md to accommodate for api token width
- Request notifications after migration finished
- Reset error state on disk and configs request
- Improve placement of entity icons on mobile tables
- Make sure all radios inherit proper labeling
- Dim main content when searching
- iOS/Mobile Cloud Manager Welcome Screen
- Make CVV Optional when making a credit card payment
- Adjust "No Results" message when searching in a Select element
- Handle volume permissions
- Update Auth Code
- UI for restricted edit volumes form
- Delete confirmation includes Linode Label
- Source Linode Rescue volumes/disks from redux
- Update slave domain editing UX
- Add props.classes for RenderGuard updateFor

### Fixed:

- Only disable Linode Boot if there are no configs
- Prevent NodeBalancers from crashing during creation
- Linodes with no type data cause error state
- Kernel Select sometimes was not populated on load
- Upgrade and Fix PayPal
- Fix logger, add report button
- Remove extra scrollbar on tables on Firefox
- Request notifications after migration finished
- Issue with Created Linodes with no image being in an indefinite loading state
- Issue with 0600-0800 not being a valid backups timeslot

## [0.50] - 2019.03.11

### Added:

- Fix Linode label update error
- Display guidance to bottom of search bar to make it easier for users to work with enhanced search functionality
- Add Compact Mode (theme toggle) and corresponding settings panel on PrimaryNav
- Users can now rebuild a Linode from a StackScript
- Backup mode support for NB nodes
- Support for Toronto region
- Improve spacing of Domain table
- Password requirements to the PasswordInputField
- Add last auth IP address and last auth time to trusted devices table
- Include transfer stats to Linode summary panel
- Additional helper text for Volumes creation drawer
- Helper text when creating NodeBalancers
- Enable user to Remove Public IP Addresses
- Add tags column to NBs and volumes
- Filter volume select based on grants
- Apply convention for HEX values in theme files
- Updated-by column to support tickets
- Adjustments for Dark Theme in account pdf links

### Changed:

- Display confirmation dialog before rebuilding Linode
- For Backups creation flow, only reset selection if different Linode is clicked
- Linode Resize flow adjusted to follow API changes (resizing Linodes now enter the migration queue)
- Rebuild Linode image select now uses tiles instead of a dropdown
- Update list of whitelisted events to include new event types returned by the API
- Update all instances of updateFor to include props.classes
- Remove Tokyo 1 as an option when creating Linodes and NodeBalancers
- Pre-populate payment amount to the current Balance
- Add disk imagize events to show progress
- Volume Labels Sorting
- Hide global backups setting from managed users

### Fixed:

- Request notifications after migration finished
- Keyboard scrolling on custom MenuList component
- Regression with pagination dropdown
- Show error message when a Linode on the user's account is jailed.
- 2FA panel
- Creation workflow styles
- Instances of renderGuard not updating components
- React-select isClearable logic
- Dashboard spacing
- PDF generation failure
- Error handling for SSL certificate and key when creating a NodeBalancer.
- Default lastFour (credit card digits) to empty string to prevent visual bug
- Graphs need better breakpoints

## [0.49.0] - 2019.02.25

### Added:

- Enhanced Search functionality!
  - Users can now specify the search entity with `type:{linode, volume, domain, nodebalancer}` or `is:{linode, volume, domain, nodebalancer}`
  - Aside from entities, other searchable fields are `label:`, `tags:`, `ips:`
    - Users can search for entries with multiple tags applied by adding the desired tags to a comma separated list after specifying the tags field. Example `tags:tagA,tagB` will return all entities with tagA and tagB applied.
    - The same pattern described above applies to the ips as well.
  - Logical operators can by applied to queries: `&&`/`AND`, `||`/`OR`, `-` for the not operator, and grouping with `()`. A query with multiple fields and no operators is implicitly treated as true for all.
- Status indicators have been incorporated into the entity icons for Linodes and Domains to provide a better visual experience.
  - Also added the Linode icon and status to the power button.
- A reset password button in Profile > Password & Authentication that will open the reset password workflow in a separate tab.
- A better user experience for secondary/restricted account users that displays messaging around and disables features that the user doesn't have access to.

### Changed:

- Domains now displayed in alphabetical order on the Domain listing page.
- Timestamps display in last backup table rather than humanized dates.
- Added a tooltip on the power icon for a Linode with no image, indicating that an image must be added to the Linode in order to boot.

### Fixed:

- Removed client side validation that incorrectly prevented user from creating a Linode when the label started with a numeric character.

## [0.48.0] - 2019.02.11

### Added:

- Support tickets now appended with current Cloud Manager version.
- Individual Node status in NodeBalancer Detail > Configuration > Ports
- Implemented pagey pagination to all Domain DNS records, for example a user with over 25 A/AAAA records will have a paginated table in Domain > DNS records page.
- Public and Private IP addresses are now searchable fields, displaying the corresponding Linode in the search suggestion dropdown.
- Sidebar components in Account Settings page:
  - Contact information component displaying company name, name, dddress, email, and phone number.
  - Billing information component displaying current account balance, credit card, and credit card expiration date.

### Changed:

- Linode summary moved to the sidebar with individual components for:
  - Linode details
  - IP addresses
  - Last backup
  - Tags
- NodeBalancer summary moved to the sidebar with individual components for:
  - NodeBalancer details
  - IP addresses
  - Tags
- Domain Tags input field moved to the sidebar in an individual componenet
- Underlined text removed from application, notably:
  - Breadcrumb headers
  - Event notifications
  - Help landing page
  - Secondary links in table rows
- Backups CTA is now dismissible.
- NodeBalancer ports now clickable links on the NodeBalancer listing page
  - When a NodeBalancer port is clicked, the user is navigated to the Port Configuration page with the accordion panel of the port clicked expanded by default.
- NodeBalancer Graphs were removed from accordion panels, and are now displayed prominently on the NodeBalancer summary page.
- Disks added to Linodes default to the maximum size, so the user can adjust form there.
- In the additions disks table located in Linode Detail > Settings > Advanced Configuration now display the disk file system type located between the label and size columns.
- The option to reboot a Linode is removed unless the Linode is powered on.
- Only regions with block storage available are displayed in Volume creation panel.
  - Additional messaging added to Volume creation panel informing user of the data center limitations.

### Fixed:

- Typo in Manual Snapshot copy.
- Spacing of Grouped NodeBalancer headers.

## [0.47.0] - 2019.01.29

### Added:

- Sorting for remaining Linode table headers.
- Entity icons on Dashboard page, and entity listing pages for:
  - NodeBalancers
  - Domains
  - Volumes
- Group by Tag for NodeBalancers.
- Group by Tag for Volumes.
- Friendly error message when graph data is unavailable for a newly created Linode.

### Changed:

- Graph Display Options (Last 30 Days).
- Removed Documentation panel sidebar.
- Improve pagination experience.
- Friendly error message when graph data is unavailable.
- Order of tabs on the Profile page.
- My Profile > My Apps changed to My Profile > OAuth Apps.

### Fixed:

- Update timezone error.
- Fix pagination display logic.
- Invalid Date on OAuth Apps.

## [0.46.0] - 2019.01.18

### Added:

- Dedicated CPU in plan selection in Create Linode workflow.

## [0.45.0] - 2019.01.14

### Added:

- Disk storage information modal in Linode > Settings > Advanced
- Grouping of Domains by tags on Domain listing page.
- Add payment PDF generation
- Add invoice PDF generation
- Display loading until images are available.
  - Source images data from Redux.
  - Add images to Redux on load.
- Improved linode listing page table.
  - Remove + icon to display all ip addresses on linode row.
  - Hide copy icon for ip addresses until hover.
  - The icon for a Linode was added to the Linode row.
  - Plan column removed, linode plan and details now listed under the label in the Linodes columns.
  - Added a column for tags.
- Account tab for StackScripts, lists all scripts created on the account the user has permissions to read/write.
  - If an account user does not have access to StackScripts, then a message indicating the user does not have the proper permissions will display.
- Trusted Device table in My Profile> Password & Authentication> New section titled Trusted Devices.
  - Lists devices that have been active on the account for the past 30 days, device name and browser used.
  - Ability to untrust/delete a trusted device.

### Changed:

- Explicitly check for errors before setting local storage.
- Move image toast logic to ToastNotifications.tsx
- Allow submitting empty array for IP sharing
- Explicitly declaring background color on table cells for printer compatibility.
- Update documentation. Update casing on label.
- Set default image in Create from Image flow.
- Default label name during Linode creation.
- Update react-dev-utils and webpack-dev-server
- Update Radio Input Label text size on Create Volume drawer
- Update pagination styling
- Update source Linode on linode_clone schedule/start
- Refactor domains dashboard card to use Redux state
- Update community events, make all clickable.
- Update dashboard transfer card to new design
- Add Render Guard to Contact Info/Config Forms
- Change Pagination Controls to handle many pages
- Add reduxed images to LinodeRebuild
- Improved error handling.
- Respond to community_like events, display in menu
- Update Copy Around Restricted Users
- Update search results size limit to 100
- Capitalize linode progress bar text

### Fixed:

- Credit card payment request ccv field.
- Safari autofill on root password reset.
- Parse timestamps in UTC for notifications.
- Hide radio buttons on edit disk drawer.
- Display notice on successful deletion of a user.
- Submission of the enable back ups for all Linodes drawer caused duplicate listings of Linodes.
- Display Scratch Code when enabling TFA

## [0.44.1] - 2019.01.10

### Fixed:

- Credit card payment request ccv field.

## [0.44.0] - 2019.01.03

### Added:

- Printer friendly invoice page by navigating to Account > Billing info > Recent Invoices > Invoice
  - Clicking Print/Download navigates to a printer friendly invoice page and opens a a browser print preview to print and save to a PDF.
  - CTL/Command + P from the invoice page will achieve the same as clicking the Print/Download button.

## [0.43.0] - 2018.12.20

### Added:

- Users can now display their Linodes grouped by its tags.
- Users can import existing display groups from Linodes and Domains as tags from the dashboard.
- For example; If a user were to have three Linodes in the display group "production", a new tag
  of "production" would be created and applied to those three Linodes.
- The existing display groups remain unchanged.

### Fixed:

- Linode chart statistics sometimes cause a crash.
- Viewing one StackScript, out of 1100, caused the application to crash. Gee thanks!
- URL encoded text was being injected into the search bar.

## [0.42.0] - 2018.12.17

### Added:

- Add Total Traffic to stats
- Styling for Stats/Units
- Paypal Client-Side Validation
- Revert error poc
- Reorder providers. Convert ThemeProvider to renderChildren.
- style toast messages
- create component abstraction for toasts
- add: toasts story
- pass props to tags to close suggestion menu on click\
- error poc
- make CVV field optional
- Add analytics to GetAllEntities()
- Correct permission decision logic in API token utils.
- code cleanup and destructure new asSuggestion prop
- style tags inside search result suggestion
- event propagation and focus styles
- Stats/Units on graphs
- make tags in selects consistent with new styles
- refactor tag button styles
- Tag links
- updating back up data section for dark theme
- updating copy icon component colors, removing the override from IP address component
- better padding for dashboard table cells
- Make clickable row UX more consistent
- switch volume columns
- add search data
- Upgrade Typography component consistent with @material-ui/core@3.5.1
- Display resize instructions on form submission.
- Add SSH key event message...
- Refresh volumes list on volume_clone event.
- Report counts of successes and failures for backups
- Remove sendToast for enqueSnacback
- Replace Toasts with Notistack

### Changed:

- reduce main nav items padding under medium breakpoint
- update progress bar for linodes
- Update docs links to Cloud Manager versions.
- update notistck version and remove unecessary declaration
- Update email notification setting label for clarity
- Events polling updated.

### Fixed:

- fix: send config id with attach volume request
- Edit SOA drawer loading button styling bug
- fix typing for notistack
- Fix NodeBalancer Tag Error
- Fix mutation error handling

## [0.41.0] - 2018.12.04

##Added:

- Tags for NodeBalancers
  - Tags can be added during NodeBalancer creation
  - Tags can be added/removed from an existing NodeBalancer

##Changed:

- Search results page link appears first in the search bar results
- Reverted StackScript table pagination

## [0.40.0] - 2018.12.03

##Added:

- Search results page with a dedicated URL
  - Search results page is grouped by entities (Linodes, NodeBalancers, etc.)
  - Search results page displays the first five results per entity, and a button to display remaining results for the given entity
  - Search can be used to display all entities with a common tag
- Tags for Volumes
  - Tags can be added during Volume creation
  - Tags can be added/removed from an existing Volume
- Pagination on the StackScripts page
- Network helper global setting
  - Users now have the option to enable/disable
  - Network helper is enabled by default
- Ability to attach a file to a support ticket
- Breadcrumb navigation to Users and User Detail
- Mobile typography was implemented throughout the app

##Changed:

- UX improvement when creating/resizing a volume attached to a linode with the addition steps necessary to complete the volume creation process
- Get Help section links and tiles were updated for consistent displays and interactions
- Added pricing to Volume clone and resize panel

##Fixed:

- External (public) Ip's are displayed first (before private IPs) on Linode grid cards, and Linode Details page
- Character decoding on the blog feed
- Tags extending beyond the search bar results now wrap

# [0.39.0] - 2018.11.15

## Breaking:

- User management has been merged into the account section.
  - The Account & Billing and Users navigation items have been removed in favor of just "Account".
  - This caused breaking changes to the URL pattern.
    - /users -> account/users
    - /users/stevemcqueen -> /account/users/stevemcqueen
    - /users/stevemcqueen/permissions -> /account/users/stevemcqueen/permissions

# Added:

- Domains can now be tagged and will be included in search results when searching for tags.
- Linode Backups
  - Users can now enable automatic backups for all existing Linodes which do not have backups.
  - Users can now enroll in automatic backups for all newly created Linodes.
  - Added backup information and actions on the dashboard.
  - Added time since last backup to the list view of user's Linodes.
- Pricing information has been added to the;
  - Volume creation drawer
  - Volumes call to action placeholder
  - Backups call to action placeholder
- Updated by/closed by details to support tickets.
- Breadcrumb navigation to Linodes, NodeBalancers, Domains, and Support Tickets.
-

# Changed:

- We're now preventing users from submitting the create a support ticket form until all necessary
  information has been provided.
- Hide the "current credit card" if there is no credit card on file.
- The CPU chart on the Linode detail page has been updated to scale the to usage.
- Details about a Linode and Domains are no longer tucked away in accordions.
- Payments and invoices are now sorted by descending date (newest first).
- We've made some mobile friendly adjustments to the display of our menu!
- Documentation links now have a persistent underline to make it clear they're links.
- Providing feedback via Hively now opens in a new window.
- Made tab navigation much easier on mobile.
- Enhanced select styles are now visually consistent with regular selects.

# Fixed:

- Side navigation was hidden for certain users.
- Toggling between grid and list view on the Linodes screen would not persist event progress information.
- Attempting to delete the active user would crash the application. (Hey, it's better than deleting yourself!)
- TTL can now be set/changed for MX records.
- Booting from a user created configuration was failing.
- H1s are now used only once per page site-wide.

## [0.38.0] - 2018.11.05

### Added:

- Customer Support
  - Linode Community questions are now searchable from the Support Landing Page
  - Customers can now close their own support tickets under the following conditions:
    - Ticket is in "autoclose" status
    - Ticket has not been opened by Linode (covered by autoclose requirement)
    - May not close tickets that have not been interacted with by Linode (covered by autoclose requirement)
    - Tickets closed by customer should be marked as closed by customer
    - Support Ticket objects should indicate if they are closable

### Changed:

- Tightened whitespace on tables. Considerably reduced the padding on table cells to give users the ability to see more items at a glance. Similar changes were made to summary panels in an ongoing effort to improve our information density overall.
- We changed the way that a user will view their DNS records. Today when you view DNS records you have to expand all of the accordions to see details of your domains. Now when you view a domain you can see all details of the domain without having to expand all the accordions.
- Updated Launch console button to appear as a link on mobile devices.
- Hively got an upgrade!
  - Icons have been enhanced to support new icons.
  - Hively icons will not show on tickets more than 7 days old

### Fixed:

- The account owner was able to restrict their account by toggling the permissions.
- A recent refactor didn't take into account paginated API methods that take an entityId. This was causing an API 404 error when requesting Disks from the LinodeConfig menu.
- Issue on the List Linodes page, where switching to list view after linode creation would display the Linode as "Provisioning" after it already booted.
- On the volumes listing page, addressed an issue where updating a volume label would fail.
- In order to make the clickable table row entries more efficient, we made tags clickable.
- Fixed an issue where attempting to create a linode from a snapshot (coming from the linode detail page) displayed plans smaller than the original Linode snapshot as selectable.
- When creating a linode from a backup or snapshot, the linode created does not automatically boot, rather it must be booted manually after the restoration from backup is complete. Also, the Distro image fails to display in the manager, until the linode has been booted.
- Issue where users were unable to deploy a new linode from a snapshot when landing on the Create From Backup creation page from the Linode Detail - Backups page.
- Resolved an edge case where attempting to restore a snapshot to an existing linode, if the restore drawer was dismissed and then reopened, the Linodes select would fail to list any linodes.

## [0.37.1] - 2018-10.22

### Fixed:

- Backup restore not restoring to destination Linode

## [0.37.0] - 2018-10.22

### Added:

- Pagination!
  - Users can now page through large lists of entities thoughout the app, including: Nodebalancers/Images/Oauth Clients(Apps)/Tokens/Users/Volumes/Invoices/LinodeConfigs
- Documentation!
  - The documentation panel has received some updates, including Docs for volumes, domains and stackscripts

### Changed:

- Eliminate pencil icon site-wide, using hover/edit state instead.
- Defer API requests on Linode summary, settings and Nodebalancer summary until user action is taken

### Fixed:

- Error reporting when creating a new Nodebalancer config
- Ellipsis being truncated on blog texts incorrectly
- Text overflow in the dashboard of entities with long names
- Linodes with flags/long names breaking the layout on list linodes
- Issue where a users settings are erroneously requested multiple times
- Linodes with unknown images failing to display in the linode summary panel

## [0.36.0] - 2018-10.08

### Changed:

- Support
  - Allow selecting multiple files when attaching to a ticket
  - Auto-collapse attachments when a ticket contains more than 5 attachments
  - Increase support search results to display up to 20 results
- Profile
  - Truncate whitespace when adding SSH keys
- Billing
  - Display last four credit card digits when submitting payment

### Fixed:

- Volumes
  - Issue where creating a volume would potentially display the wrong region for the attached linode
- Stackscripts
  - When creating a linode from Stackscript, the SSH Key access panel failed to display on image selection
- Misc.
  - Issue where certain modals could not be dismissed with the escape key
  - On Linode creation, the password field now appears disabled until an image is selected
  - Two-factor authentication QR code border visibility in dark theme

## [0.35.0] - 2018-10.01

### Added:

- Users can now provide feedback on Linode support in tickets.
- Added a welcome banner describing new features.
- Users can now migrate/mutate Linodes.

## [0.34.1] - 2018-09-24

### Added:

- Linodes
  - Users can now add tags to a Linode on creation or on the detail page
  - Tags display on Linode list, grid and detail views
  - Tags can be managed on Linode detail view
- Search
  - Tags are searchable. The main Search bar will return a list of Linodes with a tag or tags that match the search term
- Small Screen Enhancements
  - Tables on small screens are now useable and beautiful
  - Expanded all inputs to full width on small screens

### Changed:

- Copy updates
- Create header icon on small screens
- Updated profile timezone and volume creation selects to be searchable

### Fixed:

- Search issue affecting small screens using the dark theme
- Bug where deleting a linode erroneously routed the user to the dashboard, now routes to linodes
- Issue where updating contact information results in a blank credit card
- Issue where changing tabs on the user profile would enable the Delete button for your own user
- "Unknown Plan" would display during Linode resizing
- Prevent user from submitting empty replies in support tickets

## [0.33.2] - 2018-09-11

### Added:

- Profile
  - Users can now add SSH keys to their profile
- Linodes
  - Create or Rebuild Linodes with SSH keys that have been added to the user's profile
- Dashboard
  - Notify users an upgrade is available for their Linode
- Support
  - Search the Linode Docs for answers within the manager support section

### Changed:

- Make tiles clickable site-wide
- Table rows are now clickable on instances where the row links to another page
- Linode disk resize free space calculation made more clear
- Support tickets now respect customer's timezone preference

### Fixed:

- Bug where cloned domains failed to display until the page was manually refreshed
- Bug where image creation would return an error message
- Bug where revoked personal access tokens still displayed in the access token table
- Delete volume action being available while the Linode it was attached to was powered on

## [0.32.1] - 2018-08-27

### Added:

- Project version link as been added to the global footer.
- Enable backups from the list Linodes page.
- Create a domain record from the global "Create" button.
- Users can now make a payment via Paypal.
- Update document title based on location within the application.
- Support
  - Added "Get Help" link to primary navigation.
  - Users can now reply to support tickets and attach files.

### Changed:

- "Managed" item removed from primary navigation unless user already has the managed service.
- "Account security" was renamed "Whitelist IP (legacy)" to better clarify intent.

### Fixed:

- Bug during NodeBalancer creation that would prevent the user from creating a NodeBalancer.
- Bug where the UI would not update after allocating a new private IP.

## [0.31.5] - 2018-08-16

### Fixed:

- Various bugfixes for Account information display

## [0.31.4] - 2018-08-14

### Added:

- Toggle for dark theme

### Fixed:

- Support ticket links in event menu
- Images links in search bar

## [0.31.3] - 2018-08-13

### Added:

- Account
  - Update credit card on file
  - Make a payment
- Support
  - View open support tickets
  - Open a support ticket
  - View ticket replies
  - Reply to ticket
- Polyfill for ES2015+ methods, createImageBitmap
- Linode Settings
  - Create image from disk, "Imagize"
- Get Help
  - Get Help landing page
  - Popular Documentation and Community Posts
  - Ada chat bot
- Dashboard
  - Linode services Dashboard
  - Make Dashboard the default route
- Add warning for unsupported browser

### Changed:

- StackScripts
  - Added placeholders to User-Defined Fields
  - Show UDF errors adjacent to each field
  - Infinite-scroll on Community StackScript selection
- Linodes
  - Linodes without IPv6 do not attempt to render ipv6 components
- Documentation
  - Summary truncated at 200 characters
- Volumes
  - Warn user before they attempt to create a Volume larger than 10TB
- Confirmation Dialogs
  - Actions to the right, Power-Off and Reboot not considered destructive
- Notices
  - New appearance
- SelectionCards
  - Consistent appearance with/without selection
- Region Names
  - Format consistently throughout the application
- TextField Select
  - Show select icon

### Fixed:

- Safari compatibilty with SelectionCard interaction
- Ripple effect when using Toggle component
- Domain deletion confirmation no longer flashes "Undefiend"
- Pressing the spacebar to select a SelectionCard no longer scrolls the page
- Rebuilding a Linode appears as a transitional state
- PrimaryNav does not seem to open randomly on window resize
- Focus state for Toggle components
- Some instances where functions were not bound to component instance
- Re-request domains on successful creation
- Settings helper text language improvements
- Address spacing in Account settings
- Some instances where state properties were being read directly
- LinodeRow plan name does not wrap below status indicator
- Ability to create a NodeBalancer with a check path of '/'

## [0.30.1] - 2018-07-26

### Fixed:

- Notification icon position
- Description of billing permission levels
- Tooltip for user delete action

## [0.30.0] - 2018-07-26

### Added:

- My Profile
  - Toggle for disabling "Whitelist IPs" feature
  - Update e-mail address
  - Enable/disable two-factor authentication using QR code
  - Update Timezone
- User Management
  - List users
  - Add new users
  - Edit user profile
  - Edit user permissions, including entity-specific permissions
  - Change user type restricted/unrestricted
- Billing
  - View recent billing activity: invoices and payments
  - View contact information
  - Update contact information
- StackScripts
  - Update StackScript

### Changed:

- "Notifications" (global and product level notices) are now displayed in a side-wide menu located in the top-right corner of the screen
- "Events" (entity-specific notices) are shown in a different color when they have been marked as read
- "Events" are clickable and direct the user to the page of the entity
- Privacy Policy notice is now shown using a persistent modal dialog

### Fixed:

- When creating a Linode from StackScript, an error notice is now displayed when the user does not select an image

## [0.29.3] - 2018-07-13

### Added:

- StackScripts
  - List StackScripts
  - Search StackScripts by label
  - Create StackScript
  - Delete private StackScripts
- NodeBalancers
  - Search Node IPs by label or IP
- Linodes Networking
  - IP Sharing
- Domains
  - Create Slave Domains
  - Zone Import
- Images
  - View Image Details
  - Delete Image
  - Rebuild Linode from Image
  - Create Image from Linode Disk
- Disks
  - Edit the size of a Disk
- Account
  - Referral codes and completed referrals shown
  - Disable/enable e-mail notifications
  - Add SSH Keys for Lish, choose authentication method
- Glish
  - Switch quickly between Weblish and Glish
  - Auto re-connect on power status change

### Changed:

- Disabled plans during deployment have a tooltip explaining why
- Successful volume creation shows a message in the drawer
- Show progress bar for
  - Volume Attach/Detatch
  - Disk Creation
  - Snapshot Creation
- Create a Volume drawer is now "Add a Volume" drawer, which allows both creation and adding of existing volumes
- Remove "Status" from Domains List

### Fixed:

- Linode Detail Progress Bar on all types of in-progress events
- IP Transfer Actions Disabled if there are no IPs to Transfer

## [0.28.0] - 2018-07-02

### Added:

- Networking
  - Default DNS resolvers for both IPv4 and IPv6, SSH access, and Lish via SSH are now all available on the Linode Networking feature.
  - Users can now add a private IP to their Linode via the Linode Networking feature.
  - Transfer or move an IP to another Linode.
- Display a progress bar during back-up snapshot generation.
- Linode Watchdog settings; Enable to automatically restart a Linode.
- Added help text to the volume creation drawer.
- Display the remaining space on a Linode during disk creation.

### Changed:

- Linode
  - Page scrolls to top upon switching pages on Linode landing view
  - Disable current plan in list of target plans for LinodeResize view
  - Disable Linode Resize submit btn if no plan is selected
  - Rebooting a Linode is disabled while provisioning.
  - Display "Unknown Image" on Linode cards when using a non-standard image.
  - Corrected sort order of available images in dropdown during Linode rebuild.
  - Users will now see a 404 when attempting to access a nonexistent Linode.
  - Simplified the password change form in the Linode settings feature.
  - When changing Linode alert thresholds, we no longer hide the input field.
  - Users without any Linodes, who are attempting to create a Linode by cloning, will now see a placeholder.
  - The backup window selection is now displayed in the timezone the user has selected in their profile.
  - Linodes without backups are no longer displayed in the Create Linode from Backup feature.
- Node Balancer
  - NodeBalancer creation, including configurations and nodes, is now made with a single request.
  - Updated changes to interval text on and view features.
  - "Client Connection Throttle" is no longer displayed on creation (Still available during editing).
  - "Session Stickiness" is now defaulted to "table" during creation.
  - "Mode" option is now available during editing (but not creation) of a Node Balancer Node.
- StackScripts
  - StackScripts which only apply to deprecated images are no longer displayed during creation of a Linode from StackScript.
  - StackScripts can now be sorted by label, revision date, and active deploys in the create Linode from StackScript form
  - Title of required fields updated to reflect the StackScript's name.
  - Changed the color of image tags during creation from Linode.
  - Use a Github style naming convention for StackScripts. (username/Title)
  - Corrected "active deploy" to "active deploys".
  - Update dates to use ISO-8601.

### Fixed:

- Users are now correctly scrolled to the top of the list when using pagination.
- Users are now correctly scrolled to the first error in a form on submission.
- Fix an issue where users could issue a resize command without selecting a plan or their current plan.
- Removed several duplicate form labels.
- During StackScript creation Linode StackScripts will no longer appear under the "community" category.
- Corrected an issue preventing the search bar from displaying results.

## [0.27.1] - 2018-06-15

### Added:

- NodeBalancer Management
  - List NodeBalancers
  - Create NodeBalancer from action menu
    - Configure protocol and TLS
    - Configure stickiness
    - Configure health checks
    - Client-side validation
    - Create, update, delete backend Nodes
  - NodeBalancer Details Page
  - NodeBalancer Summary
  - NodeBalancer Performance Charts
  - Create, update, delete NodeBalancer Configurations
  - NodeBalancer Settings
- Create Linode From StackScript
  - Select StackScripts Panel
  - StackScript Detail Row
  - User Defined Fields dynamic form inputs
  - Select Image based on selected StackScript
- AddNewLink component
- Documentation links on Volumes landing page
- Documentation links on Linodes detail page
- Documentation links on NodeBalancers detail page

### Changed:

- Prevent changing root password on disks if Linode is not offline
- Force active status when updating domain
- Domain records, "Edit" changed to "Save"
- Rename "Master Record" to "Edit SOA Record"
- Edit-in-place component now displays errors locally

### Fixed:

- List Domains, cancel button fails to dismiss confirmation modal
- Page crash when editing SOA record
- Disable ineligible plans in the clone Linode creation flow
- Don't allow create from backup without selecting a backup
- Update Linode Volume count on create/delete on Linodes Detail page
- Display newly created Linodes in the global create Volume drawer
- Reset password strength indicator after submitting a new password
- External Links open in a new tab
- Edit SOA Record, Remove "edit mode" from Domain Status
- Index the formatted IPs array from public to private
- Close button on delete domain modal crashing page
- On hover and focus destructive/cancel button background color
- Typo in volume drawer

## [0.25.3] - 2018-05-23

### Fixed:

- Fixed an issue causing the search bar to crash.

### Changed:

- Disabled toast notifications for failed stat requests.
- No longer display the Region panel when creating a new Linode from a backup.

## [0.25.2] - 2018-05-22

### Added:

- Create, update, and delete Domains.
- Create, update, and delete SOA, NS, MX, A/AAAA, CNAME, TXT, SRV, and CAA records.
- Create Linode from an existing Linode's backup.
- Create Linode from cloning an existing Linode.
- A flag icon to product level notification to better direct users.
- Added documentation to volumes and Linode detail sections.
- Confirmation dialogs when attempting to shutdown a Linode, reboot a Linode, and cancel backups on a Linode.
- "Select All" options for permissions when creating a Personal Access Token.

### Fixed:

- Several typographical anomalies.
- Prevent multiple submit clicks upon creating Linode.
- Close expansion panel only if the header is clicked.
- Resizing linodes will not have a pre-selected option.
- Allow deletion of default value in several form inputs.
- "Show Older Images" panel when creating a new Linode would close when selecting an image.
- Filtered ineligible volumes/disks from rescue selects.
- Remove edit option from client generated (apps) tokens.
- Resolved an issue where resizing was not being tracked/displayed.
- Reduced the overall number of API requests for certain features.
- Fixed an issue where Gravatar requests were duplicated.
- A CSS rendering which cause the footer to unexpected jump up the page.

## Changed:

- Display client generated (Apps) tokesn below user generated (Personal Access Tokesn).

## [0.24.2] - 2018-05-07

### Fixed:

- Logout

## [0.24.1] - 2018-05-07

### Added:

- Change the label of a Linode via settings
- Reset a Linode's root password
- Alert Thresholds: set and modify
- Linode Configurations: add, edit and delete
- Linode Disks: add, edit and delete
- Delete a Linode via settings
- Product level notifications
- Account-level notifications
- IPv4 and IPv6 addresses: display and edit
- Backup actions, restore and deploy
- Global volume creation drawer
- Volumes section: show commands for configuration
- CopyTooltip component
- Volumes section: edit, resize, attach, detach, delete, clone

### Changed:

- Toast timeout set to 6 seconds

### Fixed:

- Prevent showing null image name on CheckoutBar
- Show relative date for date created on backups page
- Don't show expired /app tokens
- Show app tokens and PATs in chronological order

## [0.23.1] - 2018-04-19

### Fixed:

- Fixed an issue where unexpected requests were sent when opening the notification menu.
- Fixed an issue Firefox on Windows would report "to much recursion".
- Fixed an issue preventing Linode reboots from ever finishing.
- Fixed an issue preventing users from creating Linodes in Frankfurt Germany.

## [0.23.0] - 2018-04-18

### Added:

- Added toast notifications for several Linode actions.
- Added usage charts to the Linode summary page.
- Users can now search for their Linodes, Volumes, Domains, and NodeBalancers.
- Users can now resize their Linode.
- Users can now rebuild their Linode.
- Users can now rescue their Linode using Finnix.
- Users can now enable or disable backups for a Linode.
- Users can now view a list of their backups for a Linode.
- Users can now take a manual backup snapshot of their Linodes.
- Users can now set their automatic backup time and day of the week preferences for a Linode.
- Users can now view a list of attached Volumes for a Linode.
- Users can now rename, resize, detach, and delete a volume attached to their Linode.
- Users can now attach an existing volume to their Linode.
- Users can now access Weblish, a web-based shell, for their Linodes.
- Linode label is now editable on the Linode detail page.

### Changed:

- Darkened the header of the Linode cards when viewing the Linodes grid.

### Known Issues:

- Linode Detail - Attach volume drawer menu should display "Select a Volume" be default.
- Linode Detail - Linodes Rescue menus show invalid items (volumes attached to other Linodes).
- Actions which produce a loading status sometime become stuck and require the user to reload the application.
- Linode Summary - Volume count fails to update on create/delete.
- App API Tokens cannot be edited or revoked.
- Rebooting or shutting down a Linode should prompt for confirmation.
- Cannot read property 'getBoundingClientRect' of null.
- n.response.data is undefined on LinodesLanding.
- Personal Access Token still displays after revoke.
- Under rare circumstances the Linode detail page may be blank due to an unexpected user configuration.

## [0.22.6] - 2018-04-10

### Fixed:

- Issues related to uncommon regions, plan types, and images
- Clipping of copy animation on linode row

## [0.22.5] - 2018-04-10

### Fixed:

- Show personal access tokens upon creation
- Show notifications for Linode community site

## [0.22.4] - 2018-04-10

### Added:

- Early-access notice

### Changed:

- Updated placeholder components and copy

## [0.22.3] - 2018-04-09

### Added:

- API Token Management
- OAuth Client Management
- Linode Config selection on boot actions
- Notifications and Events menu
- Display flag on Linode row/card for notifications.
- Linode Busy indicator to Linode Details page
- Linode summary panel to details page
- Documentation for unit testing
- Linode Detail tabs and routes
- TESTING.md, Updates to CONTRIBUTING.md
- Responsive tables
- Add Grid wrapper in response to MUI changes.
- Create a simple confirm/decline dialog
- Editable text component
- Docker script commands
- Add gitchangelog configuration and documentation
- data-qa selectors for e2e tests

### Changed:

- Navigate to storybook before each e2e test w/wdio before hook

### Fixed:

- Show user feedback immediately upon Linode power action

## [0.21.0] - 2018-03-26

### Added

- A variety of style and appearance updates
- Linode Logo as scaleable SVG
- Use Lato as our sitewide font
- Use Axios interceptor to redirect to login on 401
- Storybook for component development in isolation
- Abstract ShowMore component for IPs and Tags
- Event polling with backoff using RxJS Observable and Subject
- Linode menu power actions function as expected
- Grid view when user as <= 3 Linodes
- Grid view when user is on mobile
- loading state to Linode Row
- loading state to Linode Card
- TabbedPanel abstraction
- Linodes Pagination
- Import SVGs as React Components
- SelectionCard component
- Linux Distro icon font font-logos
- Password Input Component
- CheckoutBar sidebar during Linode Creation
- Linode Creation from Image
- Linode Creation Validation
- Notice Component

### Fixed

- Shifting of user menu when popover menus are used

## [0.20.3] - 2018-03-06

A new visual design has begun!

### Added

- Main navigation
- User menu
- "Add New" menu
- Linodes list view
- Linodes grid view
- Documentation sidebar
- Footer
- Promise preloader HOC
- Request/response Redux action creators

## [0.18.7] - 2018-04-02

### Changed

- Update region names for upcoming changes (#3104)
- Update API calls for API-53 (#3108)

## [0.18.6] - 2018-03-29

### Changed

- enable block storage volume support in us-south-1a (Dallas)

## [0.18.5] - 2018-03-05

### Fixed

- fix non-expiring token creation
- fix stats graphs rendering by correcting destructuring
- throttle OAuth refresh between tabs
- Refresh OAuth token only on user interaction

## [0.18.4] - 2018-02-26

## [0.18.3] - 2018-02-20

### Added

- Pagination added to `/domains`
- Added vendor specific CSS prefixes via PostCSS and Autoprefixer.
- Glish window now contains a link to the Linode page.
- Added unit tests for Redux generator functions. (api/internal.js api/external.js).

### Changed

- Significant build changes to reduce initial page load.
- Added asset filename hashes for caching purposes.
- Moved from the OAuth2 code flow to the implicit flow for security and performance.

### Removed

- Removed unnecessary “No VNC” text on Linode detail page Glish button.

### Fixed

- Corrected an issue that was forcing a full re-render of the application when clicking session/notifications menu.
- Corrected an issue preventing a disk label from appearing in the Add Image modal.
- Corrected an issue which prevented proper redirection on logout.
- Corrected an issue where notification banners weren’t provided the ID of the Linode they referenced.
- Corrected an issue preventing users from deleting Volumes.

## [0.18.2] 2018-01-25

### Fixed

- Prevent notifications from fetching during login and logout

## [0.18.1] 2018-01-24

### Fixed

- Glish and weblish token fetching bug corrected

## [0.18.0] 2018-01-24

### Added

- Glish - a web-based VNC connection to your Linodes
- Implement some modals using React 16 Portals

### Changed

- Initial bundle sizes reduced with code splitting
- Upgraded to React 16
- Upgrade to React Router 4
- Moved "Volumes" to top-level navigation

## [0.17.3] 2018-01-15

### Fixed

- Allow config selection when adding a Volume to a Linode

## [0.17.2] 2018-01-09

### Fixed

- fix image selection being filtered on status
- fix backups listing on create from backup modal

## [0.17.1] 2018-01-08

### Fixed

- Fix permissions page for usernames with numbers (#2884)

## [0.17.0] 2018-01-08

### Added

- Pre-commit hook to run "yarn test && yarn lint"
- Paravirt and Fullvirt appear with a description
- Notification Banners for various account and Linode states
- User feedback when there is an error performing a power action

### Fixed

- Allow users to reboot into something other than Finnix after using Finnix
- Backups window descriptions can cross midnight
- OAuth Redirect UI doesn't overflow its container
- Updates to and removals of IP RDNS appear without refresh
- Clean up a variety of required-prop warnings
- Updates for changes to the /images field names

### Changed

- The Add Image form now shows disk selection only for complex Linodes
- Upgraded to React 15.6 from React 15.1
- Tests now run using Jest instead of Karma
- Manager, Docs, and Components now in separate repos
- Backup window selection is a multi-step process
- Reduced payload size via specific lodash imports

## [0.16.4] 2017-12-12

### Fixed

- 0.16.3 changes were lost in a squash

## [0.16.3] 2017-12-11

### Fixed

- always show user images last (after distributions) (#2838)
- submit volume attachment requests with a numeric linode id
- fix UI bugs where configs were not updated and errors were not reflected upon changing linodes in volume modals

## [0.16.2] 2017-12-11

### Fixed

- Changing Region in Volume attach dialog did not reset Linode Config (#2812)
- Volume attachment API requests must use integer config_id (#2813)

### Changed

- Image and Distro selector combined and fields renamed to match API (#2803)
- Addresses /volumes API endpoint moving from /linode/volumes (#2803)

## [0.16.1] 2017-12-01

### Fixed

- Pricing information showed `[Object Object]` in some places since 0.16.0 (#2808)

## [0.16.0] 2017-11-29

### Added

- List CoreOS in Linode create (#2576)
- Support for CAA records (#2626)
- Public option for OAuth clients (#2655)
- Create disks from images (#2680)
- Rebuild Linodes from images (#2681)
- Use more specific page titles (#2701)
- Display current balance on payment page (#2704)

### Changed

- Disable Linode power actions during transition states (#2319)
- Render backup schedule time slots in the user's local timezone (#2563)
- User permissions page matches the new options (#2656)
- Exclude "swap" from the disk list for imagizing (#2710)
- Make "Create Image" behave the same from all entrypoints (#2717)

### Fixed

- Negative numbers in invoices should appear with parenthesis (#2705)
- Credit card dropdowns should line up with their container (#2706)
- Don't crash if we try to create a Linode from image with no images (#2717)

## [0.15.5] 2017-11-20

### Added

- Contact info can be edited (#2684)
- Images can be listed, created, and deployed as Linodes
- CoreOS is included in Distribution lists

### Changed

- (Docs) updated to 0.15.0
- All User Grants are now represented
- User Grants have been remapped to None,ReadOnly,ReadWrite

### Fixed

- Handle unknown event types to prevent error splash (#2624, #2621)

## [0.15.4] 2017-11-05

### Added

- Added Billing components and pages

### Changed

- Handle deprecations in preparation for React 16.0
- (Docs) updated to 0.14.1

## [0.15.3] 2017-10-13

### Fixed

- Send custom integers correctly on volume create

## [0.15.2] 2017-10-13

### Fixed

- Rendering of selects
- Filtering Linodes by region correctly when attaching

## [0.15.1] 2017-10-13

### Added

- Fremont as available Volume region

## [0.15.0] 2017-10-10

### Added

- Added volume_clone, credit_card_updated, payment_submitted event support #2622
- KVMify #2562, #2611
- Noscript #2565
- Logout if in maintenance mode #2627

### Changed

- Use full backup names in dialogs #2564
- Restore from Backup should not offer Region #2586
- Buttons that are dropdowns include the default action in the dropdown #2585
- Configs should be offered when creating from volume #2544
- Restrict Volumes to availability regions #2623
- Hide volume Linodes and Configs when appropriate #2630
- (Docs) updated to 0.13.3

### Fixed

- Allow Notifications to poll with no previous Events #2618
- Fix multi select (stackscript distros ui) #2614

## [0.14.2] 2017-10-04

### Changed

- Changes to work with the latest API changes
- (Docs) Updated to 0.13.2

## [0.14.1] 2017-09-28

### Fixed

- Oauth Client default image renders properly
- IP Transfer didn't send region correctly
- Rebooting did not work when multiple configs exist
- Reset RDNS did not show the default value after reset
- Reset RDNS should not be offered when default is in use
- (Docs) Updated to 0.13.1

## [0.14.0] 2017-09-26

### Added

- Transfer pool is shown (#2508)
- (Docs) Add a sidebar (#2494)
- Add Volume resize (#2500)
- Option to clone with label and backup (#2482)

### Changed

- Use Yarn rather than NPM (#2520)
- More graph options (#2501)
- show number of duplicates when deleting (#2484)
- set an initial disk array for rescue configs (#2491)
- (Docs) Bumped to 0.13.0
- (Docs) removed extraneous "\_" from properties
- (Docs) Show more of example up front
- (Docs) Smarter height on collapsed examples

### Fixed

- More fixes for API changes (#2549)
- Fix IP setRDNS creating duplicate (#2542)
- Fix disk delete (#2543)
- Fixes for docs and manager regressions (#2526)
- fix default root device in new linode configs (#2523)
- handle xen disk labels correctly (xvda-xvdh) (#2510)
- Render no graphs message correctly (#2518)
- CNAME hostname placeholder should not be a FQDN (#2514)
- Give tooltip a max width (#2513)
- Restart polling on actions

## [0.13.1] 2017-09-18

### Fixed

- API breaking changes #2547

## [0.13.0] 2017-08-29

### Added

- set a label when taking a snapshot #2366
- handle oauth token errors #2323
- enable private IP button separate from public #2370
- dns zone status on dns zone list page #2368
- plan visible on Linode list #2364
- add create Linode from backup #2380
- display all block storage volumes #2406
- Lish settings page #2365
- indeterminate checkbox state #2407
- support for implicit OAuth flow #2402
- attachments shown in tickets #2428
- input auto focus when enabling TFA #2419
- advanced filter for all lists #2416
- volumes shown on Linode advanced page #2408
- support for volumes in configs #2440

### Changed

- Linode, domain, NodeBalancer, and user creates are modals #2352
- use Bearer token type in OAuth flow #2280
- PAT creation defaults to no access #2421
- creating a ticket can now reference volumes and "Other" #2415

### Fixed

- stop long notifications from overflowing #2381
- stop secondary tables from overflowing #2379
- prevent public stackscripts from appearing to be privatizable #2378
- stop notifications in header from breaking on small screens #2363
- show correct links in CONTRIBUTING.md #2409
- show public ipv4 in SSH line in Access section #2429
- notification hover and dropdown fixes for Firefox #2426
- error formatting when snapshots fail #2425
- misc fixes for support tickets #2437
- crashing when no distro is selected in add disk modal #2438

## [0.12.7] 2017-08-08

### Added

- volume event formatters #2403

## [0.12.6] 2017-08-08

### Fixed

- don't crash when you have no weekly backups #2404

## [0.12.5] 2017-08-08

### Changed

- setState when using default value in Select #2401

## [0.12.4] 2017-08-07

### Fixed

- don't crash on rescue page when no disks are present because of bad Select logic

## [0.12.3] 2017-08-04

### Fixed

- allow no distro option when creating disk #2375

## [0.12.2] 2017-08-04

### Fixed

- reset disk slot to null correctly when deselecting a slot #2369

## [0.12.1] 2017-08-03

### Fixed

- breaking api changes #2354

## [0.12.0] 2017-08-01

### Added

- added linode filtering #2271
- added user filtering #2282
- added nodebalancer filtering #2273
- added domains filtering #2272
- added support link to main header #2296
- enabled external source map #2314
- added stackscript list and delete support #2317
- moar contrast #2292
- added subheader for navigation to stackscripts, volumes, lists #2321
- added support for adding and editing stackscripts #2322

### Changed

- switched to webpack 2.6.0 #2278
- fetch api pages asynchronously #2274
- users view is a list #2282
- regrouped tokens and PATs and moved out oauth tokens #2284
- use source-map instead of module-eval-source-map for better errors #2214
- expire token automatically rather than after attempting a request #2295
- refactor and use modal body components more consistently #2189
- default to sort by label #2360

### Fixed

- set min zero requirements on relevant nodebalancer config fields #2313
- render correct tooltip data when switching between units #2315
- allow shutdown from Linode status dropdown #2340

## [0.11.6] 2017-07-21

### Added

- response_type to OAuth flow to conform to RFC 6749

## [0.11.5] 2017-07-18

### Fixed

- no 3rd-party script includes # 2294

## [0.11.4] 2017-07-18

### Fixed

- group by lowercase distribution vendor names #2309

## [0.11.3] 2017-07-18

### Added

- rebuild confirm check #2302

## [0.11.2] 2017-07-12

### Changed

- don't track pageviews on /oauth page #2269

## [0.11.1] 2017-07-12

### Added

- add delete IP support #2270

### Fixed

- add linode_deleteip event formatting #2270

## [0.11.0] 2017-07-11

### Added

- unit selection to graphs #2185
- support for no access tokens #2192
- volumes to oauth scopes #2224

### Changed

- shared vertical nav updates for components, styleguide, docs, #2218
- tone down the miniheader #2229

### Fixed

- input placeholder styles on nodebalancers ssl fields and domains fields #2188
- buttons page in styleguide #2213

### Removed

- NodeBalancer config label field where present #2224

## [0.10.0] 2017-06-27

### Added

- analytics in modals and selects #2083
- sentry for error tracking #2149

### Changed

- prevent graph from re-rendering needlessly #2153
- contributing guidelines to include new git flow #2106
- minor wording updates, beta > early-access #2146
- console.trace is now console.error #2111

### Fixed

- reset RDNS wording and only display when relevant #2140
- other linode in iptransfer must be in same datacenter #2145
- oauth scope formatting # 2139
- redirect to /linodes on delete #2147
- updated srv record target placeholder #2161
- removed details from TTL defaults on domains #2161
- add TTL defaults to dropdowns on domain record edits #2161
- adjust how editing A/AAAA records handles ipv4 and ipv6 #2161
- logout redirection #2177
- user permission page crash #2175
- a duplicate scss import #2172
- component imports that reference manager #2166
- renamed track event to emit event #2166

## [0.9.10] 2017-06-27

### Changed

- rename dnszone grant to domain

## [0.9.9] 2017-06-26

### Fixed

- overflowing text in domains txt record values now gets truncated

## [0.9.8] 2017-06-19

### Changed

- remove ReactGA completely and more detailed errors

## [0.9.7] 2017-06-19

### Changed

- skip ReactGA for sending exceptions

## [0.9.6] 2017-06-19

### Changed

- added ips to oauth scopes constants

## [0.9.5] 2017-06-16

### Fixed

- don't render private ipv4 on Linode list

## [0.9.4] 2017-06-16

### Fixed

- allow saving soa records on slave domains

## [0.9.3] 2017-06-16

### Fixed

- don't crash on no nodebalancer ipv6

## [0.9.2] 2017-06-16

### Fixed

- hide ipv6 when no slaac is available on linode dashboard

## [0.9.1] 2017-06-16

### Fixed

- networking glue code when no slaac and link-local ips are present

## [0.9.0] 2017-06-16

### Added

- object count to the delete modal #2062
- tooltip component, defaults to disabled, included on primary label and link table cells #2007, #2073, #2074
- ability to add additional IPs, links to opening a support ticket #2066
- enable private IP to the networking tab #2066
- delete IP functionality to the networking tab #2066
- global IP pools to networking tab #2066
- beta banner including link to the classic manager #2088
- required overwrite modal to backup restore #800
- missing check_body and check_path fields to NodeBalancer config active health check form section #2089

### Changed

- long text in link and label table cells are now truncated based on the width of the th,
  an ellipsis is shown with a tooltip enabled #2007
- network tab revamped, IP Sharing and IP Transfer split into 2 separate tabs #2066
- network tab now shows proper gateway for all addresses #2066
- API_ROOT and LOGIN_ROOT constants in manager no longer default to alpha, and instead default to cloud.linode.com #2088

### Fixed

- linode list and linode dashboard correctly shows ipv4 addresses #2066
- destroy all disks and configs when checked using backup restore #2084
- ensure Linodes outside of region are not available to backup restore #2084
- breaks in styleguide forms, styles, header etc #2081

## [0.8.3] 2017-06-12

### Changed

- reinstate hover states, collapsed borders on adjacent active tabs

## [0.8.2] 2017-06-12

### Fixed

- retain tab active border color

## [0.8.1] 2017-06-12

### Changed

- reduced padding and margin on tabs

## [0.8.0] 2017-06-08

### Changed

- added Linode Employee identifier to ticket reply #2038
- confirmation added to revoke token button #2033
- uses classic Manager graph colors #2002
- confirmation added to reboot and power off #1987
- delete added to Linode dropdown #1987

### Fixed

- fixed support ticket layout and clearing text field on reply submission #2038
- fixed notification text not granular enough #2032
- fixed page title changes when the user triggers a change on the page #2016
- fixed error handling to display a modal on error except for 401s and 404s #2009
- launch lish is available from any Linode state #1987
- rebuild and bulk actions trigger power progress bar #1987
- fixed page source link 404 #2044

## [0.7.2] 2017-06-02

### Fixed

- two_factor_auth on profile is a boolean #1997

## [0.7.1] 2017-05-31

### Fixed

- fixed nodebalancer config create #1981

## [0.7.0] 2017-05-31

### Changed

- added delete nodebalancer config #1879
- added delete nodebalancer config node #1880
- added missing fields to soa record #1768
- dropped help buttons #1897
- scroll to top of page in docs on page change #1918
- reworded docs error section #1917
- added app loader #1859
- redirect /reference to home #1958
- added referral page #1914
- increased docs endpoint column width #1978
- replaced docs warning html #1966
- delayed preload calls #1962
- remove built docs files #1970
- graphs start y access at zero #1969
- optimized networking requests #1923

### Fixed

- updated oauth docs to link to new location #1896
- render nodebalancer config events correctly #1895
- format graph tooltip data correctly #1837
- fixed echoed docs snippet to prevent shell interpretation #1898
- fixed array rendering in docs #1899
- fixed tabs bug #1892
- fixed UK flag rendering and stop displaying tokyo1 #1893
- fixed weblish connection #1925
- fixed ipv4 rendering on dashboard #1919
- fixed slave create bug #1957
- fixed bad reference in docs breadcrumbs #1963
- fixed PAT creation #1924
- fixed disk password reset #1961
- misc css fixes #1922
- fixed docs linode types #1964
- fixed rescue mode disk mapping #1959
- fixed domain record deletion messages #1960

## [0.6.1] 2017-05-26

### Fixed

- fixed domain event rendering

## [0.6.0] 2017-05-24

### Changed

- lookup lish domains based on datacenter #1795
- delay fetching kernels until config pages #1846
- increase timeout between event requests #1856
- border-right on docs layout #1843
- added indicator to elements with title attribute #1840
- added nested response objects #1755
- removed referrals page #1838
- added docs python guide #1763
- lish not hard-coded to alpha #1795
- added nodebalancer graphs #1805

### Fixed

- domain groups displayed correctly #1844
- fixed mass delete #1845
- fixed missing response examples #1849
- fixed plan style #1783
- fixed node up down display #1780
- fixed backup price calculation #1783
- fixed plan price calculation #1814

## [0.5.6] 2017-05-19

### Fixed

- fixed ipv4 rendering in nodebalancers list #1826

## [0.5.5] 2017-05-19

### Fixed

- fixed region rendering #1823

## [0.5.4] 2017-05-19

### Fixed

- fixed ipv4 rendering #1817

## [0.5.3] 2017-05-18

### Fixed

- fixed miscalculated plan values #1811

## [0.5.2] 2017-05-18

### Fixed

- fixed user restricted radio #1808

## [0.5.1] 2017-05-18

### Fixed

- fixed reset my application secret #1801

## [0.5.0] 2017-05-18

### Fixed

- fix tests and linter errors #1770
- excess profile requests #1793
- static endpoint requests reference error #1800

### Changed

- update TFA forms with success states #1774
- simplify initial api call logic #1770
- now using `npm --no-git-tag-version version patch|minor|major` to bump versions so that shrinkwrap also gets updated<|MERGE_RESOLUTION|>--- conflicted
+++ resolved
@@ -7,28 +7,6 @@
 ## [2023-05-01] - v1.92.0
 
 ### Added:
-<<<<<<< HEAD
-
-- Metadata
-- Add No Results section for Marketplace Search #8999
-- Add Private IP checkbox when cloning a Linode #9039
-- Accessible graph tabled data for `LineGraph` component #5915
-
-### Changed:
-
-- `<RegionSelect />` can now dynamically get country flag and group all countries #8996
-- Adjust banner text size and spacing to improve readability #9064
-
-### Fixed:
-
-- Typesafety of the `<Select />` component #8986
-- Clear the Kubernetes Delete Dialog when it is re-opened #9000
-- @linode/validation version badge Label in `README.md` #9011
-- Event entities should only be linked for true labels
-- Radio button hover effect #9031
-- Prevent form submission unless action was taken (IP transfer & IP sharing modals) #5976
-- Recycle LKE Node confirmation dialog gets dismissed upon submission #9054
-=======
 - No Results section for Marketplace Search #8999
 - Private IP checkbox when cloning a Linode #9039
 - Metadata migrate warning #9033
@@ -40,7 +18,6 @@
 ### Fixed:
 - Kubernetes Delete Dialog clears when it is re-opened #9000
 - HTML showing up in event messages #9003
->>>>>>> 39cb5c5e
 - Inability to edit and save Linode Configurations #9053
 - Marketplace One Click Cluster UDF caching issue #8997
 - Prevent IP transfer & sharing modals form submission if no action selected #9026
@@ -48,27 +25,6 @@
 - Blank Kubernetes Node Pool plan selection #9009
 
 ### Tech Stories:
-<<<<<<< HEAD
-
-- MUIv5 Migration - Components > CircleProgress #9028
-- MUIv5 Migration - Components > StatusIcon #9014
-- MUIv5 Migration - Components > TagsInput, TagsPanel #8995
-- MUIv5 Migration - Grid v2 for Features #8985
-- MUIv5 Migration - Components > Dialog #9020
-- MUIv5 Migration - Components > DialogTitle #9050
-- MUIv5 Migration - Components > DeletionDialog #9047
-- MUIv5 Migration - Components > Currency #9030
-- MUIv5 Migration - Components > DisplayPrice #9022
-- MUIv5 Migration - Components > CreateLinodeDisabled #9015
-- MUIv5 Migration - `Components > DateTimeDisplay, DebouncedSearchTextField` #9007
-- MUIv5 Migration - `SRC > Components > ConfirmationDialog` #9016
-- MUIv5 Migration - `SRC > Components > CopyTooltip` #9040
-- MUIv5 Migration - `SRC > Components > CopyTooltip` #9040
-- MUIv5 Migration - `SRC > Components > CheckoutBar` #9051
-- MUIv5 Migration - `SRC > Components > CopyableTextField` #9018
-- Add basic Adobe Analytics tracking #8989
-- Add Adobe Analytics custom event tracking #9004
-=======
 - MUI v5 Migration - `Components > CircleProgress` #9028
 - MUI v5 Migration - `Components > StatusIcon` #9014
 - MUI v5 Migration - `Components > TagsInput, TagsPanel` #8995
@@ -99,37 +55,31 @@
 - Fix code scanning alert that DOM text is reinterpreted as HTML #9032
 - Fix the typesafety of the `<Select />` component #8986
 - Update PayPal and Braintree dependencies #9052
->>>>>>> 39cb5c5e
 
 ## [2023-04-18] - v1.91.1
 
 ### Fixed:
-
 - Add Premium plans to LKE #9021
 
 ## [2023-04-17] - v1.91.0
 
 ### Added:
-
 - Cross Data Center Clone warning #8937
 - `Plan` column header to plan select table #8943
 
 ### Changed:
-
 - Use Akamai logo for TPA provider screen #8982
 - Use Akamai logo for the favicon #8988
 - Only fetch grants when the user is restricted #8941
 - Improve the StackScript user defined fields (UDF) forms #8973
 
 ### Fixed:
-
 - Styling of Linode Details Add Configurations modal header #8981
 - Alignment issues with Kubernetes Node Pool table and buttons #8967
 - Domain Records not updating when navigating #8957
 - Notification menu displaying empty menu on secondary status click #8902
 
 ### Tech Story:
-
 - React Query for NodeBalancers #8964
 - React Query for Profile - Trusted Devices #8942
 - React Query for OAuth Apps #8938
