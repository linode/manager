--- conflicted
+++ resolved
@@ -4,14 +4,6 @@
 
 The format is based on [Keep a Changelog](http://keepachangelog.com/) and this project adheres to [Semantic Versioning](http://semver.org/).
 
-<<<<<<< HEAD
-## [2021-09-17] - v1.50.0
-
-### Added:
-- GDPR Compliance notification, banner, and checkboxes
-
-### Changed:
-=======
 ## [2021-10-05] - v1.51.0
 
 ### Added:
@@ -37,7 +29,6 @@
 
 ### Changed:
 
->>>>>>> f92ea72a
 - GiB to GB for Volumes
 - Remove “Glish” tab for Bare Metal Linodes
 - Reduce bottom padding for linodes grouped by tag
@@ -45,38 +36,42 @@
 - Primary button position to the right in Drawers and Modals
 
 ### Fixed:
-<<<<<<< HEAD
-=======
-
->>>>>>> f92ea72a
+
+# <<<<<<< HEAD
+
+> > > > > > > release-1.51.0
+
 - Bug preventing Linode Configuration changes
 
 ## [2021-09-09] - v1.49.0
 
 ### Added:
-<<<<<<< HEAD
-=======
-
->>>>>>> f92ea72a
+
+# <<<<<<< HEAD
+
+> > > > > > > release-1.51.0
+
 - Promotional banner for Object Storage
 - Banner and screen for upcoming maintenance
 - More validation for the label field in Firewall rules
 
 ### Changed:
-<<<<<<< HEAD
-=======
-
->>>>>>> f92ea72a
+
+# <<<<<<< HEAD
+
+> > > > > > > release-1.51.0
+
 - Preserve Support Ticket replies between refreshes
 - Font size for Managed Credentials and Contacts copy
 - Vertically center icons and texts in dropdown
 - Allow more room for image names
 
 ### Fixed:
-<<<<<<< HEAD
-=======
-
->>>>>>> f92ea72a
+
+# <<<<<<< HEAD
+
+> > > > > > > release-1.51.0
+
 - Action buttons being disabled upon Firewall creation for restricted users
 - Issue adding tags during Volume creation
 
