# Change Log

All notable changes to this project will be documented in this file.

The format is based on [Keep a Changelog](http://keepachangelog.com/) and this project adheres to [Semantic Versioning](http://semver.org/).

## [Unreleased]

### Added:
- Resource links to empty state Images landing page #9095
- Resource links to empty state Object Storage landing page #9098

### Changed:


### Fixed:

- Ability to search Linodes by IPv6 #9073

### Tech Stories:

- React Query - Linodes - Networking #9046
- React Query - Linodes - Details Header #9099
- MUI v5 Migration - `Components > IconButton` #9102
- MUI v5 Migration - `Components > EntityHeader` #9109


## [2023-05-15] - v1.93.0

### Added:
- Resource links to empty state Volumes landing page #9065
- Resource links to empty state Firewalls landing page #9078
- Resource links to empty state StackScripts landing page #9091
- Resource links to empty state Domains landing page #9092
- Ability download DNS zone file #9075
- New flag to deliver DC availability notice for premium plans #9066
- Accessible graph data for LineGraphs #9045

### Changed:
- Banner text size and spacing to improve readability #9064
- Updated ClusterControl description #9081
- Highlighted Marketplace apps and button card height on empty state Linodes landing page #9083

### Fixed:
- Ability to search Linodes by IPv6 #9073
- Surface general errors in the Object Storage Bucket Create Drawer #9067
- Large file size for invoices due to uncompressed JPG logo #9069
- Phone Verification error does not reset #9059
- Show error for PayPal payments #9058
- Send Adobe Analytics page views #9108

### Tech Stories:
- MUI v5 Migration - `Components > CheckoutSummary` #9100
- MUI v5 Migration - `Components > CopyableTextField` #9018
- MUI v5 Migration - `Components > DialogTitle` #9050
- MUI v5 Migration - `Components > DownloadCSV` #9084
- MUI v5 Migration - `Components > Notice` #9094
- MUI v5 Migration - `Components > PrimaryNav` #9090
- MUI v5 Migration - `Components > ShowMoreExpansion` #9096
- MUI v5 Migration - `Components > Table` #9082
- MUI v5 Migration - `Components > TableBody` #9082
- MUI v5 Migration - `Components > TableCell` #9082
- MUI v5 Migration - `Components > TableHead` #9082
- MUI v5 Migration - `Components > TableRow` #9082
<<<<<<< HEAD
- MUI v5 Migration - `Components > DownloadCSV` #9084
- MUI v5 Migration - `Components > Notice` #9094
- MUI v5 Migration - `Components > CheckoutSummary` #9100
- MUI v5 Migration - `Components > PrimaryNav` #9090
- MUI v5 Migration - `Components > TransferDisplay` #9107
- React Query for Linodes Landing #9062
=======
- MUI v5 Migration - `Components > TableSortCell` #9082
- React Query - Linodes - Prepare for React Query for Linodes #9049
- React Query - Linodes - Landing #9062
- React Query - Linodes - Detail - Backups #9079
- Add Adobe Analytics custom event tracking #9004

>>>>>>> 5497c706

## [2023-05-01] - v1.92.0

### Added:

- No Results section for Marketplace Search #8999
- Private IP checkbox when cloning a Linode #9039
- Metadata migrate warning #9033

### Changed:

- Region Select will dynamically get country flags and group all countries based on API data #8996
- Removed MongoDB Marketplace Apps #9071

### Fixed:

- Kubernetes Delete Dialog clears when it is re-opened #9000
- HTML showing up in event messages #9003
- Inability to edit and save Linode Configurations #9053
- Excessively large file size for invoices due to uncompressed JPG logo #9069
- Marketplace One Click Cluster UDF caching issue #8997
- Prevent IP transfer & sharing modals form submission if no action selected #9026
- Increase radio button padding to fix hover effect shape #9031
- Blank Kubernetes Node Pool plan selection #9009

### Tech Stories:

- MUI v5 Migration - `Components > CircleProgress` #9028
- MUI v5 Migration - `Components > StatusIcon` #9014
- MUI v5 Migration - `Components > TagsInput, TagsPanel` #8995
- MUI v5 Migration - Grid v2 for Features #8985
- MUI v5 Migration - `Components > Dialog` #9020
- MUI v5 Migration - `Components > DeletionDialog` #9047
- MUI v5 Migration - `Components > Currency` #9030
- MUI v5 Migration - `Components > DisplayPrice` #9022
- MUI v5 Migration - `Components > CreateLinodeDisabled` #9015
- MUI v5 Migration - `Components > DateTimeDisplay, DebouncedSearchTextField` #9007
- MUI v5 Migration - `Components > ConfirmationDialog` #9016
- MUI v5 Migration - `Components > CopyTooltip` #9040
- MUI v5 Migration - `Components > CheckoutBar` #9051
- MUI v5 Migration - `Components > CreateLinodeDisabled` #9015
- MUI v5 Migration - `Components > ColorPalette` #9013
- MUI v5 Migration - `Components > Tile` #9001
- MUI v5 Migration - `Components > TagsInput, TagsPanel` #8995
- MUI v5 Migration - `Components > DismissibleBanner` #8998
- MUI v5 Migration - `Components > SupportLink, TextTooltip` #8993
- MUI v5 Migration - `Components > Toggle` #8990
- MUI v5 Migration - `Components > SplashScreen` #8994
- Remove `ConditionalWrapper` #9002
- Upgrade New Relic to v1230 #9005
- Add basic Adobe Analytics tracking #8989
- Add more eslint rules #9043
- @linode/validation version badge Label in `README.md` #9011
- Improve Firewall ports regex to prevent exponential backtracking #9010
- Fix code scanning alert that DOM text is reinterpreted as HTML #9032
- Fix the typesafety of the `<Select />` component #8986
- Update PayPal and Braintree dependencies #9052

## [2023-04-18] - v1.91.1

### Fixed:

- Add Premium plans to LKE #9021

## [2023-04-17] - v1.91.0

### Added:

- Cross Data Center Clone warning #8937
- `Plan` column header to plan select table #8943

### Changed:

- Use Akamai logo for TPA provider screen #8982
- Use Akamai logo for the favicon #8988
- Only fetch grants when the user is restricted #8941
- Improve the StackScript user defined fields (UDF) forms #8973

### Fixed:

- Styling of Linode Details Add Configurations modal header #8981
- Alignment issues with Kubernetes Node Pool table and buttons #8967
- Domain Records not updating when navigating #8957
- Notification menu displaying empty menu on secondary status click #8902

### Tech Story:

- React Query for NodeBalancers #8964
- React Query for Profile - Trusted Devices #8942
- React Query for OAuth Apps #8938
- Un-Redux-ify Object Storage Drawer #8965
- MUI v5 Migration - `Components > BarPercent` #8962
- MUI v5 Migration - `Components > BetaChip & Breadcrumb` #8968
- MUI v5 Migration - `Features > Billing` #8933
- MUI v5 Migration - `Components > CheckBox` #8980
- MUI v5 Migration - `Components > BackupStatus` #8960
- Use MUI Grid v2 #8959
- Update the `usePagination` hook to use Query Params instead of state #8914
- Use Query Client from Context #8949

## [2023-04-03] - v1.90.0

### Added:

- Delete warning to LKE [#8891](https://github.com/linode/manager/pull/8891)
- “to another region” to the title of the Linode Migrate Dialog [#8920](https://github.com/linode/manager/pull/8920)

### Changed:

- Disable Download CA Certificate when DB is provisioning [#8890](https://github.com/linode/manager/pull/8890)
- Update OCC logos to include naming convention [#8927](https://github.com/linode/manager/pull/8927)
- MUI v5 Migration - Features > Billing [#8895](https://github.com/linode/manager/pull/8895)
- MUI v5 Migration - Features > Account [#8893](https://github.com/linode/manager/pull/8893)
- MUI v5 Migration - Components > Drawer, DrawerContent [#8908](https://github.com/linode/manager/pull/8908)
- MUI v5 Migration - Components > Accordion [#8905](https://github.com/linode/manager/pull/8905)
- MUI v5 Migration - Components > SelectionCard [#8939](https://github.com/linode/manager/pull/8939)
- MUI v5 Migration - Components > AccountActivation, ActionMenu [#8930](https://github.com/linode/manager/pull/8930)
- MUI v5 Migration - Components > AbuseTicketBanner, AccessPanel [#8913](https://github.com/linode/manager/pull/8913)
- MUI v5 Migration - Components > DocsLink, ExternalLink, IconTextLink [#8919](https://github.com/linode/manager/pull/8919)
- MUI v5 Migration - Features > Databases [#8896](https://github.com/linode/manager/pull/8896)
- React Query for Firewalls [#8889](https://github.com/linode/manager/pull/8889)
- RQ-ify Types endpoints [#8840](https://github.com/linode/manager/pull/8840)
- React Query for SSH Keys [#8892](https://github.com/linode/manager/pull/8892)
- React Query for Notifications [#8915](https://github.com/linode/manager/pull/8915)

### Fixed:

- Filtering by `Status` on Linode Details Volumes Table [#8947](https://github.com/linode/manager/pull/8947)
- Tag drawer in LinodesLanding summary view [#8909](https://github.com/linode/manager/pull/8909)
- Crash for Events with a `null` community post `entity` [#8912](https://github.com/linode/manager/pull/8912)
- Incorrect headline in Linode Details Networking table [#8925](https://github.com/linode/manager/pull/8925)
- One Click Cluster UDF Caching issue [#8997](https://github.com/linode/manager/pull/8997)

### Removed:

- Repo clean up, remove old Redux Docs [#8907](https://github.com/linode/manager/pull/8907)

## [2023-03-28] - v1.89.1

### Fixed:

- NodeBalancer Configurations not saving [#8929](https://github.com/linode/manager/pull/8929)

## [2023-03-20] - v1.89.0

### Added:

- One Click Clusters [#8878](​​https://github.com/linode/manager/pull/8878)
- Infinitely Loaded Volume Select [#8876](https://github.com/linode/manager/pull/8876)
- Allow users to select `system` as a theme option [#8869](https://github.com/linode/manager/pull/8869)
- Vite [#8838](https://github.com/linode/manager/pull/8838)
- Resource links to Kubernetes empty state landing page [#8827](https://github.com/linode/manager/pull/8827)

### Changed:

- Updated maintenance and account activation screen logo [#8879](https://github.com/linode/manager/pull/8879)
- Updated `VolumeStatus` type and logic [#8862](https://github.com/linode/manager/pull/8862)
- Temporarily changed Remit To invoice address [#8847](https://github.com/linode/manager/pull/8847)
- Improved notification event links [#8828](https://github.com/linode/manager/pull/8828)
- Improved Linode disk downsize error messaging [#8861](https://github.com/linode/manager/pull/8861)
- Refactored LandingHeader & EntityHeader [#8856](https://github.com/linode/manager/pull/8856)
- Use region `label` from `/v4/regions` instead of `dcDisplayNames` constant [#8851](https://github.com/linode/manager/pull/8851)

### Fixed:

- Use our custom dialog for Monthly Network Transfer Pool instead of MUI's [#8874](https://github.com/linode/manager/pull/8874)
- Radio Styles after Vite Upgrade [#8871](https://github.com/linode/manager/pull/8871)
- Disable/hide showAll for PaginationFooter [#8826](https://github.com/linode/manager/pull/8826)
- Invalidate Firewall devices cache when a Linode is deleted [#8848](https://github.com/linode/manager/pull/8848)

### Removed:

- VLANs from Redux [#8872](https://github.com/linode/manager/pull/8872)
- Unused packages + update lint-staged [#8860](https://github.com/linode/manager/pull/8860)
- /core/styles abstraction for tss-react codemod [#8875](https://github.com/linode/manager/pull/8875)

## [2023-03-06] - v1.88.0

### Breaking:

- Remove deprecated `ip_whitelist_enabled` Profile Toggle

### Added:

- Support for local development access from local domain
- Account Logins Show `Successful` or `Failed` Access

### Changed:

- Increased minimum acceptable password strength for Linode root passwords
- Use React Query to fetch and store user preferences, tags, and images
- Use `URLSearchParams` to standardize query string parsing and stringifying
- Improvements to PrimaryNav new branded logo animation, transition, and accessibility
- Update Node.js from 14.17.4 LTS to 18.14.1 LTS
- Add `tss-react` and refactor `Button` to styled API
- Use Region ID to dynamically generate LISH URLs

### Removed:

- `wait-on` package for CVE-2023-25166

### Fixed:

- Firewall Rules Table rendering overlapping text
- `validateDOMNesting` warning in console

## [2023-02-21] - v1.87.0

### Added:

- Ability to create Object Storage folders

### Changed:

- Standardize Text tooltip
- Prevent Firewall Rule Drawer reset if the same preset is reselected

## [2023-02-13] - v1.86.0

### Added:

- “Status” column to Linode Backups table

### Changed:

- Migrate to Material UI v5 theme format
- Accessibility improvements to TopMenu icons
- Logo updates
- Account Agreements Query Small Optimization

### Fixed:

- Uneven Breakpoints in Kubernetes Landing Table

## [2023-02-07] - v1.85.0

### Added:

- Databases as a User Permissions Option
- Monthly Network Transfer Pool to select empty state landing pages
- API/CLI usage information to Linode Create

### Changed:

- Improve firewall rule list screen reader support
- UX copy for “Getting Started” playlists

### Fixed:

- API Tokens revocation

## [2023-01-18] - v1.84.0

### Added:

- Jan 2023 Marketplace Apps
- Type-to-confirm to more destructive actions

### Changed:

- Standardized usage of dismissible banners and notices
- Aligned left modal title
- Standardized `Disk IO` -> `Disk I/O` formatting across app

### Fixed:

- Linodes Landing Extra Padding
- Broken URL for Peppermint Marketplace App

## [2023-01-13] - v1.83.2

### Fixed:

- Linodes Detail Showing Past Maintenance Events
- Incorrect Linode Plan tab selection on Linode Create
- Inability to save changes to NodeBalancer Mode selection
- Deploying a Linode Backup to a new Linode forces a different plan size to be chosen

## [2023-01-11] - v1.83.1

### Fixed:

- Showing past completed maintenance on Linodes

## [2023-01-09] - v1.83.0

### Added:

- Support for new Washington, DC datacenter
- Account Login History
- `completed` Account Maintenance Events
- External link icons to YouTube links on Database landing page

### Changed:

- Relocate SMTP restriction notice for better visibility
- Update text for Akamai-billed customers
- Update and improve PayPal payment limits and logic
- Update links to the Marketplace app guides
- Update Docs Search URL regarding VLANs
- Update to Material UI v5
- Re-worked Gravatar loading and fallback logic
- Filter blocklisted events from Notification Menu
- Remove NVMe chip from Volumes

### Fixed:

- /32 IP address Access Controls for DBaaS
- Show correct plan tab when cloning a Linode
- Stackscripts loading for large accounts

## [2022-12-12] - v1.82.0

### Added:

- SMTP restriction support ticket form
- Region to Database summary view
- Mastodon Marketplace App

### Changed:

- Updated secrets modal button text
- Improved Linode migration time estimates
- Made help banner text more readable
- Switched to Akamai billing information and tax identification numbers
- Filter deprecated Linux images

### Fixed:

- Delayed loading of /56 ranges in Linode Network tab

## [2022-11-30] - v1.81.0

### Added:

- SMTP restriction notice helper text
- Object Storage type to confirm
- Copyable Linode IP Address text
- Copyable Kubernetes Node Pool IP address text
- React Query for Volumes

### Fixed:

- Landing page empty state 2-column layout

## [2022-11-14] - v1.80.0

### Added:

- Paste functionality restored for Glish
- Support for user-defined headers in stackscripts

### Changed:

- LKE UI refinements

## [2022-11-07] - v1.79.1

### Fixed:

- Bug when managing user permissions for large accounts

## [2022-11-01] - v1.79.0

### Added:

- Set custom UserAgent header for api-v4 when run in node

### Changed:

- Linode label max characters increased to 64 chars
- Update Configuration Profile doc link
- Marketplace app info button can be focused via keyboard
- Notices that suggest opening a support ticket now include a link to do so

### Fixed:

- Error when swapping Linode IPs after having already done so
- Issue preventing more than 100 Marketplace apps from appearing
- Error when updating billing contact info without a company name in certain circumstances

## [2022-10-17] - v1.78.0

### Added:

- Support for Pro Dedicated Plans
- Support ticket link for Account Limit notice text
- HA chip for highly available clusters in the Kubernetes landing page
- Visual indicator when keyboard navigating Linode and Database plan selection tables
- React Query for Managed

### Changed:

- Disable delete pool button if there is only one pool
- Display friendly name for Support ticket reply

### Fixed:

- Accessibility and zoom issue for inputs on Safari iOS

## [2022-10-04] - v1.77.0

### Added:

- ARIA labels for network transfer history previous/next buttons
- Firewall Support for `IPENCAP` Protocol
- New Linode Logo
- Getting Started links on the Linodes and Databases empty landing pages

### Changed:

- New environment docs and updated PR Template

### Fixed:

- Linode “Add Disk” drawer UI width bug
- Object Storage overwrite file error causing the app to crash

## [2022-09-19] - v1.76.0

### Added:

- Ability to select a disk for initrd in Linode Config modal
- Contextual help links on Linode create page

### Changed:

- Invoice tax and logo updates
- Improve timezone offsets by pulling them from `Luxon`
- Allow deletion of private IPv4 addresses
- Make database engine icons more visible on focus
- Replace `novnc-node` with `react-vnc`

### Fixed:

- Issue where long drawer titles force "Close" button to new line
- Database maintenance window day mapping and notification message for database_update
- Confirm that 2FA toggle is not present in either state when security questions are not answered

## [2022-09-06] - v1.75.0

### Added:

- Marketplace Search & Filtering and UI refinements
- Sept 2022 Marketplace Apps
- More Insightful Credit Card Expiration Date Validation
- Volume Status on Volumes landing page

### Changed:

- Remove Type-To-Confirm checkbox from Modals
- Documentation link for Powered off Linode Accrued Charges

### Fixed:

- Ant Media Server display in drawer
- Apostrophes in Linode Resize and Host Maintenance error messages

## [2022-08-24] - v1.74.1

### Fixed:

- Issue causing user-defined fields to clear erroneously during Linode StackScript deploy

## [2022-08-22] - v1.74.0

### Added:

- Support for “Any/All” option for StackScript target images

### Changed:

- Update billing UI for Akamai customers
- Build `api-v4` and `validation` with `tsup`

### Fixed:

- Slight adjustment to browser back button behavior on User Permissions tab
- Make "Copy IP" buttons visible on keyboard focus as well as table row hover

## [2022-08-08] - v1.73.0

### Added:

- Local storage warning to Kubernetes upgrade flow
- August 2022 Marketplace apps

### Changed:

- Filter `read_only` Linodes From Firewall Select For Restricted Users

### Fixed:

- Linode Backups tab error certain users were experiencing
- Invoice formatting issue

## [2022-07-25] - v1.72.0

### Changed:

- Phone Verification and Security Questions copy
- PayPal Loading State improvement
- Button placement in User Permissions
- Add Payment Drawer error from toast to notice

### Fixed:

- Mobile graph legends alignment
- Region selection not clearing when switching between Linode Create tabs

## [2022-07-20] - v1.71.1

### Added:

- Banner regarding maintenance to the Databases Landing and Database Create pages

## [2022-07-12] - v1.71.0

### Added:

- Kali distro icon
- Ability to download secret keys

### Changed:

- UI in Keys and secrets modals
- Update 2FA Security Questions Notice font size
- Main content banner width
- Use React Query for Domains
- Removed create image cost estimator
- Don't make /account requests if restricted user
- Persist Last Updated column on small screens in Support Ticket Table

### Fixed:

- Image upload max size bug on Linux
- Responsiveness of Linode stats graphs
- Curly apostrophe on cancel landing page
- Phone Verification when verifying the same phone number

## [2022-07-01] - v1.70.1

### Fixed:

- Banner text wrapping for certain viewport widths

## [2022-06-23] - v1.70.0

### Added:

- June 2022 Marketplace release
- Security questions for account verification
- Phone number SMS verification opt-in and opt-out

### Changed:

- Move Upload Image region text to tooltip
- Enabling or resetting 2FA requires security questions to be answered
- Clean up dismissed notifications more frequently in User Preferences

### Fixed:

- Show errors in Firewall rules table
- Make notification badge a true circle

## [2022-06-13] - v1.69.0

### Added:

- Display tax lines on invoices
- Ability for users to migrate unattached volumes to NVMe block storage

## [2022-06-08] - v1.68.1

### Fixed:

- Notification Menu spamming calls when clicking a link

## [2022-06-06] - v1.68.0

### Added:

- Tooltip explaining public/private hosts for MongoDB clusters
- Support for scoping Database and Firewall permissions

### Changed:

- Tweak Connection Details for Mongo clusters
- Bold the Entity Label, Actions, and Username in the Notification Menu
- Enable Google Analytics IP anonymization

### Fixed:

- Height of Region select

## [2022] - v1.67.0

### Added:

- Marketplace Add: May 2022 Release

### Changed:

- Allow more sorting options for Databases
- Remove NVMe marketing banners
- Remove Ada chat bot

### Fixed:

- Linode Configs Cancel Button functionality
- Events sometimes disappearing from the notification menu

## [2022-05-16] - v1.66.2

### Changed:

- Display linroot as the username for MongoDB and MySQL clusters, and linpostgres as the username for PostgreSQL clusters

## [2022-05-16] - v1.66.1

### Changed:

- Display 'admin' as username for MongoDB database clusters

## [2022-05-16] - v1.66.0

### Added:

- Support and icons for PostgreSQL and MongoDB

### Changed:

- Expanded accessibility and styling docs
- Icon for MySQL

### Fixed:

- Marketplace Wazuh link

## [2022-05-02] - v1.65.0

### Added:

- Outlined chip variant

### Changed:

- Hyphenate “type-to-confirm”
- Curly all single quotes
- Max node pool copy
- Limit collection of country and tax information
- Spacing on DBaaS Settings page
- Unbold Object links in Object Storage
- All No Stats Available States

### Fixed:

- Linode Activity Feed undefined loading state
- Button text not vertically centered in Firefox

## [2022-04-28] - v1.64.1

### Changed

- Code refactors to accommodate API database type changes

## [2022-04-18] - v1.64.0

### Added:

- Support for DBaaS Maintenance Windows

### Changed:

- Update DBaaS Beta notice to include end date
- Notification Drawer updates and refinements
- Improve Table Loading States
- Premium LKE Create page UI refinements
- Display placeholder text while stats are not yet available in Linode Network tab
- Support Ticket Refinements

### Fixed:

- Show /116s in networking panel
- Typo in migrate Linode modal
- Max value for Node Pools is 100

## [2022-04-08] - v1.63.1

### Fixed:

- Issue where Community StackScripts were inaccessible

## [2022-04-07] - v1.63.0

### Added:

- IPv6 sharing support
- Ability to add Gravatars to My Profile settings

### Changed:

- Font size for "Billing & Payment History" header
- Swapped button order in Restore from Backup drawer
- Events page refinements
- Default permissions and expiry for personal access tokens

### Fixed:

- Prometheus & Grafana and Ant Media Enterprise docs link
- Linodes missing from Firewall Linode selection
- Prevent Linode Landing table from scrolling

## [2022-03-28] - v1.62.1

### Added:

- March 2022 Marketplace release

## [2022-03-21] - v1.62.0

### Added:

- Dynamically-shown warning for raw disks in Capture Image tab
- Kubernetes Dashboard link

### Changed:

- Replace Linode Checkout Sidebar with Summary Paper
- Prevent referral link from being modified
- Remove manage SSH keys link from success notice
- DBaaS cluster labels now editable

### Fixed:

- Tags Panel causing extra PUT requests
- Select Dropdown overflow
- Linode Disk delete modal cancel button
- Mismatching Marketplace app drawers
- Hover state for Linode Detail header copy icon on Safari

## [2022-03-08] - v1.61.1

### Added:

- Early Adopter Program SLA banners to Database Create and empty state Database landing pages for beta

### Fixed:

- Fixed issue where limited users without billing access could not use the app

## [2022-03-07] - v1.61.0

### Added:

- Transfer and Network In/Out columns to Linode plans tables
- Type to confirm toggle

### Changed:

- Drupal Marketplace app logo
- Feedback link
- Improve styling consistency for backup auto enrollment
- Replaced copy icon and added copy tooltip on hover

#### Storybook

- Colors
- Icons
- Loading states
- Notifications
- Tooltip
- Typography

### Fixed:

- Extra character in Support Ticket entity selection
- Status icon alignment in tables
- Linode Details action link colors in dark mode
- Linode Details Configurations table alignment

## [2022-02-25] - v1.60.1

### Added:

- Check for regions/states in the Tax Collection Banner

## [2022-02-21] - v1.60.0

### Added:

- Copy IP address tooltip in the Linode Networking tab
- February 2022 Marketplace release

### Changed:

- Update Storybook components
- Glish URL root from “alpha” to “dev”

### Fixed:

- Prevent previous saved support text from loading into a ticket reply

## [2022-02-14] - v1.59.1

### Changed:

- Disable "Make a Payment" button if restricted user has read_only access
- Default Linode image to Debian 11

### Fixed:

- Icon showing after IP address in Linodes landing table

## [2022-02-07] - v1.59.0

### Added:

- Databases support
- Option to download invoices as CSV
- Ability to link Databases and Firewalls to Support Tickets
- GitHub workflows documentation
- Tax collection banner

### Changed:

- Un-exclude Armed Forced regions from billing region dropdown

### Fixed:

- ‘X’ misalignment when IP input field has error

## [{2022-01-24] - v1.58.1

### Fixed:

- Display previous region as placeholder

## [2022-01-24] - v1.58.0

### Added:

- Marketplace January 2022 Release

### Changed:

- Upgrade to High Availability Dialog Copy
- NVMe Block Storage banner copy in the Volume Create form
- Marketplace document link updates and cleanup

### Fixed:

- Icon Alignment for Kubernetes Nodes

## [2022-01-10] - v1.57.0

### Changed:

- Marketplace: Utunnel app name update
- Override Domain type display in search results
- Backup Auto Enrollment – Remove redundant head
- Removed copy re: OBJ buckets needing to be empty prior to canceling Object Storage Subscription

### Fixed:

- Customer unable to edit Cloud Firewall Rules
- Editing a Secondary Domain that caused freeze and crash
- Support ticket entity param bug for LKE clusters

## [2021-11-30] - v1.56.0

### Added:

- Warning when booting into Rescue Mode that Cloud Firewall will not be enabled
- URL paging for the Linodes table

### Fixed:

- Row height and extra spacing around ActionMenu in Safari
- Transferred column on NodeBalancer page not showing the correct amount
- Axis label UI bugs

## [2021-11-15] - v1.55.0

### Added:

Elastic IPs:

- Add IPv6 ranges to IP Transfer modal
- Handle IPv6 events language
- Handle IPv6 range deletion

PayPal:

- Add PayPal as recurring payment method
- Use react-paypal-js for one time PayPal payments

- Add Q4 releases for Marketplace
- Add delete button to NodeBalancer Detail in settings

### Changed:

- Update "Add an IP Address" drawer and provide the ability to add IPv6 ranges
- Updates to payment method logic and UI

### Fixed:

- Table row height too high in Safari

## [2021-11-09] - v1.54.0

### Added:

- Support for Block Storage migrations and flow for upgrading volumes to NVMe

### Changed:

- URL of HA Cluster guide link
- Removed "File System Path" column from Volumes landing table

### Fixed:

- Button order in the Add Linode to Firewall drawer
- Button alignment in the Enable All Backups drawer
- Linode Networking Graph Overlapping with DNS Resolvers

## [2021-11-01] - v1.53.0

### Added:

- Kubernetes High Availability feature

### Changed:

- Remove deprecate Linode domains banner
- IP address font color on Firefox in dark mode

### Fixed:

- Button placement and improved spacing in Add Node Pool Drawer
- Inserting default values from NodeBalancers when creating new Domain
- Timezone issue with NodeBalancer graphs

## [2021-10-20] - v1.52.0

### Added:

- NVMe banner for Newark, NJ

### Changed:

- Update to React v17.0.2
- Raise threshold for large account
- Add hover states for top nav icons

### Fixed:

- Consistent spelling of "canceled"
- Vertical alignment for Linode status column

## [2021-10-05] - v1.51.0

### Added:

- Support for Autoscaling NodePools

### Changed:

- Improve experience attaching a VLAN when creating a Linode from a Backup or Clone
- Swap Create Access Key button order
- Validation error message with NodeBalancer

### Fixed:

- Formatting of long strings in Domains TXT records
- Validation saying "expiring too far in the future" when entering credit card expiration date

## [2021-09-17] - v1.50.0

### Added:

- GDPR Compliance notification, banner, and checkboxes

### Changed:

- GiB to GB for Volumes
- Remove “Glish” tab for Bare Metal Linodes
- Reduce bottom padding for linodes grouped by tag
- Removed /128 prefix length from IPv6 address in Linode details
- Primary button position to the right in Drawers and Modals

### Fixed:

- Bug preventing Linode Configuration changes

## [2021-09-09] - v1.49.0

### Added:

- Promotional banner for Object Storage
- Banner and screen for upcoming maintenance
- More validation for the label field in Firewall rules

### Changed:

- Preserve Support Ticket replies between refreshes
- Font size for Managed Credentials and Contacts copy
- Vertically center icons and texts in dropdown
- Allow more room for image names

### Fixed:

- Action buttons being disabled upon Firewall creation for restricted users
- Issue adding tags during Volume creation

## [2021-08-31] - v1.48.0

### Added:

- Copy for Images pricing on the Create Image page
- Price estimation for captured images

### Changed:

- Labels’ “(required)” substring adjusted to normal weight

### Fixed:

- Not all Linode maintenance events being populated

## [2021-08-26] - v1.47.1

### Added:

- Display maintenance view when API is in maintenance mode

### Fixed:

- Crash in account/billing for certain accounts

## [2021-08-24] - v1.47.0

### Added:

- Support for multiple payment methods in “Make a Payment” drawer
- Support for multiple payment methods in “Add a Payment” drawer
- New minimum TTL values for domains
- Restricted user support for Firewalls

### Changed:

- Swap order of Shared and Dedicated CPU tabs
- Button Placements and Styles (includes Migration modal fixes)
- Marketplace app name from Severalnines to ClusterControl
- Tighten spacing for Support Ticket Details
- Remove data center verbiage from Firewalls
- Remove redundant headers for Managed

### Fixed:

- Support ticket input with different font sizes
- Kubernetes Debian images showing up in the Rebuild and Stackscript Dialogs
- Warning styles
- Primary button loading state in dark mode
- Users unable to specify a Label and Description when capturing an Image

## [2021-08-11] - v1.46.1

### Fixed:

- Inability to add Firewall rules that use ICMP protocol
- Root Device bugs in Linode Config dialog
- UI bugs for action buttons in dark mode

### Changed:

- Copy in Create Firewall and Add Linode to Firewall drawers

## [2021-08-09] - v1.46.0

### Added:

Billing:

- Ability to add a promo code to account
- Ability to delete payment method
- Temporary credit card notice to Add Payment Method drawer

- Banner for Block Storage availability in Atlanta
- Handling for entity_transfer_accept_recipient events
- Linode Create flow filtering for Bare Metal plans
- Handle firewall error message for unsupported hosts
- Cleanup Button and add documentation
- Marketplace Q3 Apps

### Changed:

Billing:

- Hide Google Pay notice when loading payment methods
- Prevent logging of Google Pay payment closed or timeout errors to Sentry
- Refined handling of payment_due notifications in Notifications drawer

- Improve Table Loading and Table Error Styles
- Instances of “Add a SSH Key” corrected to “Add an SSH Key”
- My Profile / Account dropdown changes
- Refresh on permission change
- Remove checkout sidebar for Volume Create flow
- Reduce spacing for NodeBalancer Settings
- Remove parenthetical GB limit
- Remove redundant headers
- Standardize secret token modals
- Use React Query for Account Settings
- Update Linode logo on TPA
- Update Linode Plan card view to prevent text wrapping
- Update several dependencies and upgrade Node to 14.17.4
- Update Firewall Details table header and Longview Plan chip
- Upgrade cypress to see if it helps CI performance issues

### Fixed:

- Delay in Linode Analytics graphs updating when navigating to another Linode via the search bar
- "Unknown Plan" and "Unknown Image" in Search
- Inability to add tags to Volumes during creation

## [2021-07-30] - v1.45.1

### Fixed:

- Bug preventing some users from editing their accounts

## [2021-07-29] - v1.45.0

### Added:

- Google Pay support
- Analytics for Image Uploads
- Ability to retry an Image upload

### Changed:

- Communicate account balances differently depending on whether balance is past due or not
- Updated font-logos and added Rocky Linux icon in map
- Remove remaining CMR flag dependency and clean up Accordion
- Referrals, ActionMenu CMR, and Linode Settings cleanup
- Copy for High Memory plans
- UI tweaks for LKE Detail page
- Remove "Other Entities" from Monthly Network Transfer section of Network tab
- Never display payments in Payment Activity table as negative
- Expand all Linode Settings accordions by default
- Table consistency across app
- Use new status page URL for system status

### Fixed:

- Visibility of Block Device errors in Linode Config dialog
- staticContext console warning
- Nodebalancer table console error regarding children with the same key
- Formatting error when showing rDNS error
- Referral link showing for customers who have not met the $25 min payment threshold
- Kubernetes navigation link showing as inactive on /kubernetes/create
- Typecheck error in FileUploader by importing Dispatch type
- Image uploads not working on some systems

## [2021-07-01] - v1.44.1

### Fixed:

- Referral link is not hidden properly

## [2021-06-28] - v1.44.0

### Added:

- Dedicated Maintenance Table at `/account/maintenance`
- Use React Query query to populate account network transfer

### Changed:

- Referral page changes
- Update Virtualmin and Webmin Marketplace links
- EntityTables and Tables CMR cleanup

### Fixed:

- Console warning for Divider custom props
- Object Storage landing table UI bugs
- Ability to access /dev/sdh Block Device in Configuration modal

## [2021-06-17] - v1.43.1

### Added:

- Notice to the Referrals page to highlight upcoming changes to the program

## [2021-06-16] - v1.43.0

### Added:

- Toast notifications and updated table entries for Image upload success/failures
- Drag & Drop Image uploads
- Time of migration to Scheduled Migrations banner

### Changed:

- Event text for Domain record creation and update
- Minimum LKE node warning message
- Remove "beta" tag from Machine Images

### Fixed:

- Clearing ticket form state after submit
- Domains table header for large accounts
- IP Sharing for large accounts
- Paper padding regression in Create Cluster
- Prevent Linode disks from being deleted while a Linode is running

## [2021-06-01] - v1.42.0

### Added:

- Connect with LISH copy in Rescue modal for Bare Metal instances
- Dismissible banner for Images pricing

### Changed:

- Images landing tables default sorted by label ascending
- NodeBalancers landing table default sorted by label ascending

- Add AlmaLinux icon
- Remove focus styles for mouse users
- Update Credit Card drawer
- Update LKE Create Cluster default node pool size to 3

### Fixed:

- Search Linodes by IP address
- Input field error message positioning and width
- Viewing all Object Storage objects for some Buckets

## [2021-05-19] - v1.41.3

### Fixed:

- Search by IP for large accounts

## [2021-05-18] - v1.41.2

### Changed:

- Fallback to tux icon for unknown distros

## [2021-05-18] - v1.41.1

### Fixed:

- Fix Validation package on NPM

## [2021-05-18] - v1.41.0

### Added:

- Link to documentation on Linode Rescue Modal

### Changed:

- Create LKE Cluster UI buttons and change default number of nodes to 3
- Hide Trusted Devices table if no devices are selected and rename “Untrust” to “Revoke”
- Update keyboard shortcuts for Windows and Linux

Images:

- Rename sections
- Rename dropdown option “Deploy to Existing Linode” to “Rebuild an Existing Linode”

### Fixed:

- Create Cluster plan panel buttons flickering
- IP sharing display for large accounts

## [2021-05-12] - v1.40.1

### Changed

- Remove Beta notifications and text for Cloud Firewalls as part of GA release

## [2021-05-05] - v1.40.0

### Added:

- Google as TPA provider

### Changed:

Bare Metal:

- Show “N/A” with helper text in "Last Backup" cell for Bare Metal instances
- Confirmation dialog for booting Bare Metal Linodes into rescue mode
- Add docs link in "Last Backup" Bare Metal column tooltips

- EventsLanding table column headers styling
- VLAN Refinements in Linode Create flow
- “Disk Imagize” status changed to “Capturing Image”
- Add box rule and adjust spacing in account billing
- Show promo service type in billing summary
- Update buttons styles on Firewalls Linodes tab to match the Rules tab

### Fixed:

- “Add Disk” button styling in RescueDialog
- Prevent SideMenu scroll bar from overlapping text
- Don’t request tags for restricted users

## [2021-05-03] - v1.39.2

### Added:

- For release: Remove beta notices and link for VLANs since they're leaving beta

## [2021-04-28] - v1.39.1

### Changed:

- Update Image Upload docs link
- Update Image Upload curl command to match Linode docs

### Fixed:

- "Create Image" button from Image Landing empty state not allowing image uploads

## [2021-04-22] - v1.39.0

### Added:

- @linode/validation package for maintaining validation schemas
- Marketplace Partner Apps Q2/2021
- Delete Cluster button/modal in LKE Detail view
- Remove overriding font style for Receive Transfer modal
- Upload Image tab

### Changed:

- Swap order of username and gravatar in the navbar
- Update hover states for docs and secondary buttons
- Filter out creating and pending images from ImageSelect in the Create flow
- Linode Detail view graphs legend and spacing adjustments
- NodeBalancer IP Addresses' copy tooltips appear on row hover

Images:

- Move Images Create drawer to a separate page
- Separate Images into two tables: “Manual Images” and “Automatic Images”
- Rename deployment actions in Images Landing action menu

### Fixed:

- Error for restricted users with Linode creation permissions

## [2021-04-13] - v1.38.0

### Changed:

VLANs:

- Add placeholder and tooltip to clarify IPAM address format
- Public interface can appear in any slot
- Display all interfaces all the time in Linode configuration modal

- Update README.md
- Separate password change flow for Bare Metal instances

### Fixed:

- Ensuring VLANs are fresh when opening the configs drawer
- Editing VLAN configs
- Wrapping for Account > User Permissions > Specific Permissions dropdown

## [2021-04-05] - v1.37.0

### Added:

- VLANs
- Support for Bare Metal plans in Linode create flow

### Changed:

- Changes for VLAN attachment in Linode Create flow
- Hide unneeded fields on LinodeDetail for Bare Metal plans
- Make Domain, OBJ and LKE upgrade banners dismissible

### Fixed:

- Wrapping on Firewall Rule table
- IP transfer not showing all options
- Properly handle migration_pending notification
- IP sharing bug

## [2021-03-23] - 1.36.0

### Added:

- Status banners on all /support pages showing open status.linode.com incidents

### Changed:

- VLANs can now be created through the Linode Config create/edit dialog
- Update Configurations table in Linode Detail to show revised VLAN information
- Remove Kernel and VM Mode columns from Configurations table
- Make button and dialog naming conventions consistent
- Remove default Firewall rules (new Firewalls are created empty, with policies set to Accept)
- Make abuse ticket banners dismissible
- Closing the notification drawer marks notifications as read

### Fixed:

- Don't clear support modal contents from local storage on close
- Alignment on Longview Landing filter input
- Clear Linode config form when opening the modal
- Scrollbar overlaps with UserMenu dropdown
- Prevent wrapping of Linode Detail graph legends

## [2021-03-17] - v1.35.0

### Added:

- CopyTooltip next to tokens in Service Transfer tables
- Confirmation dialog when entering the migration queue
- Banners for open status.linode.com incidents displayed on all /support pages

### Changed:

- Billing Summary updates
- Update hover states
- "Status" column removed from Community StackScripts landing page

### Fixed:

- Fix UI collision on Firewall “Linodes” tab

## JS Client

### Fixed

- Update Firewall schema to make “label” required
- Update types for VLAN revamp

## [2021-03-09] - v1.34.0

### Added:

- Valheim Marketplace app

### Changed:

#### Cloud Firewalls:

- Allow Firewall Rules to be reordered
- Enable keyboard shortcuts for reordering Firewall Rules
- Inputs and table column for Firewall rule actions
- Enforce masks for Firewall Rules IPs
- Policy toggles for Firewall Rules tables
- Add actions and policies to default Firewall rules and factories

#### Service Transfers:

- Filter transfers by descending created date
- Improve responsiveness of Service Transfer tables
- Display text on empty state in checkout bar
- Transfer display tables are now paginated through the API

#### Miscellaneous

- Selecting a Linode auto-selects the region when creating a Volume
- Update style for table pagination controls

### Fixed:

- Search/pagination bug in LinodeTransferTable

## JS SDK

### Changed:

- Firewall rule type schema (add accept or drop policy field)

## [2021-03-01] - v1.33.1

### Fixed:

- Display account balance correctly

### Changed:

- Use /account/maintenance endpoint to display maintenance information

## JS Client

### Added:

- Types and methods for /account/maintenance

## [2021-02-24] - v1.33.0

### Added:

- Ability to transfer Linodes to another account

### Changed:

- Linode Configurations drawer is now a modal
- Improve responsiveness of NodeBalancers display

## [2021-02-21] - v1.32.0

### Added:

- One-Click Apps:
  - CyberPanel
  - ServerWand
  - Yacht
  - Zabbix

### Changed:

- Update TypeScript to v4

## [2021-02-19] - v1.31.0

### Changed:

- Update maintenance notice text on Linodes Landing
- Add outline style variant for Buttons
- Remove VLANs landing, create, and Linode detail tables

### Fixed:

- Event progress bars should always be full width

## [2021-02-15] - v1.30.0

### Added:

#### Cloud Firewalls:

- Firewalls beta notification
- Presets for port selection when creating/editing a Firewall rule
- Label and Description fields for firewall rules
- Clone action for firewall rules

- Visual indicator for "Skip to Main Content" link
- Update Breadcrumb styles
- New Accordion expand/collapse icons
- Network Transfer Display on NodeBalancer, Object Storage, and Kubernetes landing pages

### Changed:

#### Cloud Firewalls:

- Move save changes button to bottom of rules table

#### Notification Drawer:

Remove existing sections and replace with Notifications and Events sections
Show balance past due notification in the Notifications section
Mark all events as read when the drawer is closed

- Upgrade Node version from 10.16 to 14.15.4
- Change wording for OBJ utilization
- Network Transfer Display: redesigned text-based display
- Use React-Query when fetching regions
- Hide "Linode Expert" for Linode accounts in Support ticket replies
- Move summary and Auto Enroll toggle to the top of the Enable Backups drawer

### Fixed:

- Scheduled migration banner font color on dark mode
- Prevent SelectPlanPanel wrap in Linode Create flow
- Disk selection when opening Rebuild from /linodes
- Alignment of ActionMenu in mobile on Firewall landing page
- Calculate days to billing in EST to match billing practices

## [2020-01-25] - v1.29.0

### Added:

- Ability to recycle LKE nodes
- Ability to recycle all nodes in an LKE cluster
- Upgrade flow for LKE Kubernetes minor versions
- “Plan” column in the Linodes list table
- Copyable StackScript ID field on StackScripts Detail page

### Changed:

- Remove "Pilot" language from GPU tab under Linodes
- Update URL appropriately when opening, closing, and navigating to Resize, Rebuild, Rescue, and Migrate modals
- Use query params for routing for Resize, Rebuild, Rescue, and Migrate dialogs (e.g. linodes/123/storage?resize=true)
- Improve responsiveness of Linode Network Summary
- Hide Volumes table for Linodes in regions without Block Storage
- Sort Firewall rule ports in ascending order
- Make empty state message for outbound Firewall rules more explicit
- Remove icons from buttons on Domain Detail page

### Fixed:

- Fix wrapping in UserMenu causing disappearing “Log Out” button

## [2021-01-20] - v1.28.3

### Fixed:

- Missing metadata and images for Kepler Builder OCA
- Documentation links broken for several apps

## [2021-01-15] - v1.28.2

### Fixed:

- Resize action not appearing in Linode detail entity header

## [2021-01-14] - v1.28.1

### Fixed:

- Make sure inline reboot action isn't disabled for Linodes

## [2021-01-13] - v1.28.0

### Added:

- Add Network Transfer Graph to Linodes Landing
- Add Marketplace Q4 apps
- Sort Linode Details > Storage > Disks table by created (ascending) on default

### Changed:

- Remove rounded corners for buttons
- Disable submission until required fields are present and remove tags field from the Domain create flow
- Disable Firewall and Image create flows for restricted users
- Increase timeout for Longview on accounts with more Longviews
- Convert Support Ticket drawer to a dialog and make inputs bigger
- Update text to accurately reflect what read_only account access lets you do

### Fixed:

- Set highlight.js theme on app load
- Color scheme for Dark Mode toggle button's enabled state
- Disable create flow fields for restricted users
- Remove duplicate restricted banner for Marketplace
- Tooltip and disabled action functionality in action menus
- Update timezone logic to account for time zones that use a quarter hour
- Object Storage list not showing more than 100 objects

## [2020-12-18] - 1.27.1

### Fixed:

- Revert upgrade to Chart.js that was causing Sentry errors and graph display errors

## [2020-12-16] - 1.27.0

This release includes sweeping changes to the Cloud Manager UI. For more details, please visit https://www.linode.com/blog/linode/cloud-manager-enhancements-dec2020/

### Added:

- Deep link to the Payment drawer
- Add missing link to invoice details in invoice rows

### Changed:

- Replace all user-facing Domains master/slave terminology with primary/secondary
- Sortable tables now update the URL on sort change to make sort preferences bookmarkable
- Upgrade: Chart.js 3.0 (beta)
- Move theme toggle to My Profile > Settings
- New icon set for CMR
- Update empty states for all entities
- Add warning when migrating a Linode with VLANs to a region w/o VLANs
- Make time displays consistent throughout the app (ISO format)
- Smaller page sizes for Longview Landing
- Move abuse ticket banner to global notifications
- Update URL query param on input change on support search landing page
- Remove the Dashboard
- Hide Longview pagination footer if there's only one page
- Use Region Select styles in Object Storage Cluster selection
- Improve Backups column in Linode .csv file

### Fixed:

- Low reputation error when resizing a Linode intercepted by disk size error logic
- Prevent multiple imagize submissions in succession

## [2020-12-03] - 1.26.0

### Added:

- Secure Your Server One-Click App

## [2020-11-18] - 1.25.2

### Fixed:

- Only display 5 Linodes on the Dashboard
- Performance regression for large accounts
- Longview graph data not displaying correctly

## [2020-11-17] - 1.25.1

### Fixed:

- Users with no Domains were unable to create a Domain
- Table cell arrow icons had an incorrect color

## [2020-11-17] - 1.25.0

### Added:

- Bucket and Object level access controls
- Display total Object Storage usage on Bucket Landing page
- Progress bar to LinodeDiskRow when a disk is resizing
- “Objects” column to the Bucket Landing table
- Bucket Details Drawer
- Bucket results to search bar

### Changed:

- Add hideOnTablet prop to Entity Table component
- Remove 'Copy to Clipboard' text in OBJ drawers
- Disable API polling from inactive tabs
- Add copy explaining billing address restrictions
- Make typeToConfirm optional in DeletionDialog
- Lazy load OBJ Buckets
- Remove "Delete" option from DBaaS backups table
- Hide permissions table if user has no buckets
- Move Domain creation drawer content to a separate page at /domains/create
- Handle API warnings after a successful payment.
- Update Resize error message and add link

### Fixed:

- Remove filtering of app tokens
- IP popover displaying incorrectly when adding a private IP address to a Linode

## [2020-11-13] - v1.24.1

### Fixed:

- Overreporting Sentry errors

## [2020-11-02] - v1.24.0

### Added:

- Ability to update username from Profile > Display

DBaaS:

- Landing
- Creation modal
- Details page

### Changed:

- Group kernels in dropdown when selecting in Config drawer
- Show all devices (not just root) in Config rows
- Allow multi-select when adding VLANs during Linode create
- Polling improvements
- Hide billing section of dashboard for users without account access
- Apply CMR table components to search results landing

VLANS:

- Warning notice to reboot Linodes attached to a VLAN
- Don't filter out VLANs without an IP address from the table in linode/networking
- Use type-to-confirm in Deletion Dialog Modal
- Remove default value for IP range and mark Region as required
- Display ‘None’ for IP for interfaces without an address
- Hide backups CTA on Linodes Landing in VLAN context

### Fixed:

- Make sure we don't filter private images containing 'kube'
- Documentation link on the Linodes Landing page
- Code typo in "Paginating Things" example
- Extraneous comma display in Linode > Networking > VLANs
- IP addresses truncation link and Volumes landing
- "null" progress on CMR Dashboard
- Linodes Landing docs link (CMR)

## [2020-10-20] - v1.23.0

### Added:

VLAN:

- Landing table
- Details table
- Linode Networking panel
- Attach and detach Linode to VLAN drawer
  CMR:
- Banner for open abuse tickets

### Changed:

- Request Domains on load to determine account size
- Update dark theme styling
- Add helper text for NodeBalancer Proxy Protocol field
- Add tooltip for sort in Notifications drawer

### Fixed:

VLAN:

- Attach Linode drawer fixes
  CMR:
- Wide table width with overflow when cloning Linodes
- Fix Lish link
- Sync animations for pending actions
- Remove underscores in Linode statuses in LinodeEntityDetail

- Long Domain records overflowing table rows
- Incorrect flag shown for Sydney in Linode Migrate
- Search results not displaying for some restricted users

## JS Client

### Changed:

- Update VLAN Linodes typing

## [2020-10-13] - v1.22.1

### Changed:

- Make CVV required when adding a credit card.

## [2020-10-05] - v1.22.0

### Added:

- Notification for when an email to a user couldn’t be delivered
- Warning about 24 hour wait period before disabling backups for a Linode
- Warning about blocked SMTP ports for new accounts
- CMR:
  - Apply animations and adjustments to Linode Summary view
  - Apply table styles for Longview tables
  - Hide status chip if there are no corresponding Linodes with that status
  - "Message" column to the Activity Feed table
  - Prevent overflow of resolvers in Linode Network tab
  - Prevent text from being flush to the screen
- Object Storage:
  - Add ability to upload an SSL/TLS certificate for a Bucket
  - Add access management for OBJ access keys
  - Add loading state in OBJ access key drawer if buckets are loading
  - Add view mode to OBJ access key drawer
- VLANs:
  - Create modal
  - Add VLAN attachment option to Linode Create flow
  - Add VLAN table to Linode Network tab
  - Add VLAN column to Linode Configuration table

### Changed:

- Improve handling of Managed accounts when backing up Linodes

### Fixed:

- Cloning a Domain leads to “Not Found” page
- Navigation bug in Longview
- Tab-based navigation

## JS Client

### Added:

- UploadCertificateSchema endpoint
- uploadSSLCert endpoint
- getSSLCert endpoint
- deleteSSLCert endpoint
- ObjectStorageBucketSSLRequest endpoint
- ObjectStorageBucketSSLResponse endpoint
- CreateVLANPayload endpoint
- createVlanSchema endpoint
- getVlans endpoint
- getVlan endpoint
- createVlan endpoint
- deleteVlan endpoint
- connectVlan endpoint
- disconnectVlan endpoint
- getInterfaces endpoint
- getInterface endpoint
- createInterface endpoint
- deleteInterface endpoint
- linodeInterfaceItemSchema endpoint
- linodeInterfaceSchema endpoint
- LinodeInterfacePayload endpoint
- LinodeInterface endpoint

### Fixed:

- getLinode method now returns Promise<Linode> instead of Axios response
- getLinodeLishToken method now returns Promise<{ lish_token: string}> instead of Axios response
- deleteLinode method now returns Promise<{}> instead of Axios response

## [2020-09-29] - v1.21.0

### Added:

One-Click Apps:

- Jitsi
- Webmin
- Virtualmin
- Plex
- phpMyAdmin
- Azuracast

## [2020-09-21] - v1.20.0

### Added:

- Object Details Drawer
- Proxy Protocol field in NodeBalancer settings
- Add link to NotificationDrawer from Linode busy status
- Prevent text and other components from being flushed to the edge when <1280px

### Changed:

- Improve handling for unknown Linode types
- List allowed regions when creating or adding Linodes to Firewalls
- Prevent migration of a Linode with attached Firewalls to an unsupported Data Center
- CMR:
- Close notification drawer on internal links
- Style updates for:
- Object Storage > Buckets & Object Storage > Access Key headers
- OBJ Bucket Detail table

### Fixed:

- Change "Create Kubernetes" to "Create Kubernetes Cluster"
- Calculations for large LKE clusters (total CPU/memory) were incorrect
- Missing/duplicate page titles throughout app
- OrderBy lifecycle bug
- Typos: consecutive occurrences of 'the'
- MigrateLanding routing bug
- Add units (GB) to RAM in Linode Detail view
- Various CMR menu issues

## [2020-09-14] - 1.19.1

### Fixed:

- Cloud Firewalls could be attached to Linodes in unsupported regions
- Duplicate rows when editing Firewall rules

## [2020-09-09] - 1.19.0

### Added:

CMR:

- Managed Dashboard card to CMR dashboard
- System Status section in Notification drawer

- Environment switcher for dev tools
- Controls for mock service worker in dev tools

### Changed:

CMR:

- Change URL on Linode modal close
- Make OAuth apps table sortable
- Linode status icons should blink for in-progress actions
- Adding CMR header to the config/disk clone landing
- Table style updates for: - Account > Users
- Managed
- Billing
- SelectPlanPanel
- Make API tokens table sortable
- Make Rescue dialog full height
- Routing for Linode Modals
- Graph labels hidden for mobile

Cloud Firewalls:

- All IPv6 for Firewalls should be read as ::/0
- Disable port range in Firewalls drawer when selecting ICMP protocol
- Update Firewall doc URL
- Don't set outbound rules for firewall presets
- Firewall labels are not required; remove required annotation from textfield

- Fix tab change handler
- Improve error handling for API token drawer
- Always honor Linodes "group by tag” setting
- Stabilize table sort
- Update MySQL info to clarify that we install MariaDB
- Change Minecraft OCA to Minecraft: Java Edition
- Display general errors at top of VolumeAttachmentDrawer

### Fixed:

CMR:

- Hide hidden links from mobile nav
- Close action menu after action is selected
- Move domains banner above table

- Prevent error message overlap on Firewalls detail
- getLinode errors blocking landing page display
- Console error (isResponsive prop not recognized)
- Casing of NodeBalancer breadcrumb was incorrect
- NodeBalancer Config form submission
- Firewall detail breadcrumb
- The search bar sometimes returned no results for restricted users
- Managed Issue Drawer was crashing for users with empty timezones
- Longview: MySQL tab not rendering if NGINX is not installed
- Firewalls: handling of empty IPv6 responses

## [2020-08-25] - v1.18.0

### Changed:

- Disable Atlanta region for most customers, add messaging regarding the datacenter upgrade

## [2020-08-25] - v1.17.0

### Added:

- CMR:
- Primary Nav responsive scaffold + styles
- Use CMR action menu for Longview client rows
- Plan link in Linode detail header should open the resize dialog
- Table Styles:
  Managed: SSH Access, Credentials
  Profile: SSH Keys, API Tokens, OAuth Apps
  Support Tickets
- Linode Table Adjustments
- Notification drawer: chronological display
- Linode Storage Tab
- Linode Rebuild Dialog
- Flavor text in LinodeNews banner
- Backups enable from Linode action menu
- Mark events as seen when requesting in the notificationContext
- Completed progress events
- Longview processes tables to preferences sortKeys
- Enforced 64 character limit on text input
- Confirm enabling backups
- Handling strange timezone cases for summary graphs

### Changed:

- Longview installation instructions
- Clear UDF data on tab change in Linode Create
- Language to “allowlist” and “blocklist”

### Fixed:

- Interoperability issues
- Linode creation preselection params for from Clone, from Image, from Backup
- Loading spinner in Notification drawer
- Missing yup types dependency
- SSH fingerprint display issues for various key types
- Issue where loading a Domain’s Detail page directly wasn’t working on large accounts

## [2020-08-14] - v1.16.2

### Fixed:

- Clear UDF data on tab change
- Form fields issue on One-click Apps and StackScripts creation flows

## [2020-08-13] - v1.16.1

### Fixed:

- Add withRouter to LinodeRescue
- Update NodeBalancer details routing

## [2020-08-11] - v.1.16.0

### Added:

- CMR
- Table styles for Profile > Trusted Devices
- Table styles for Volumes landing table
- Table styles for Images landing table
- Table styles for NodeBalancer landing table
- Table styles for Firewall > Rules
- Table styles for Firewall > Linodes
- Responsive table styles for Firewall Landing and K8 Cluster landing
- Responsive styling for entity header (all variants)
- Responsive styling for Dashboard
- Dashboard Notifications: Add Community Updates, Pending Actions, and “Show more” button to Drawer
- Dialog full height
- Rescue Linode dialog
- Migration dialog
- Static banner for Linode changelog
- Tag styles
- Support Tickets and loading state
- Notification context
- Notification drawer

### Changed:

- Refactor tabbable content to be accessible by keyboard
- Update Popular Posts on /help page
- Use API Pagination for Domains when account size is large
- Display tax id of customer in invoice if available
- Use longview/plan endpoint to get active plan

### Fixed:

- Default zone if no user timezone
- Dates in several places displayed as “Invalid DateTime”
- OAuth tokens with expiry of null were crashing the app

## [2020-07-27] - v1.15.0

### Added:

- Ability to recycle all LKE pool nodes
- CMR: Dashboard
- Notifications
- View for single Linodes
- View for multiple Linodes
- CMR: Linode Details - Filter Linodes by status - Implement LinodeEntityDetail component
- Networking tab:
- Add Linode Monthly Transfer graph
- Add Historic Network Data graph - Add IP actions
- CMR: Responsiveness
- Linodes Landing
- Domains Landing
- Add reusable InlineMenuActions component - Apply updated table styles and action menu to Firewalls
- Custom dev tools
- User preferences editor

### Changed:

- CMR: Update Linode status pill designs
- Use API search and hide search tips for large accounts

- Use base 10 for network graphs

### Fixed:

- CMR: Adjust grid sizes to prevent EntityHeader elements from wrapping
- Brasilia timezone offset should be GMT-3
- Correct years in Linode Summary graph options
- Create Object Storage Bucket types
- Per-Linode network transfer total

## JS Client

### Added

- getLinodeTransferByDate endpoint
- recycleAllNodes endpoint (LKE)

### Changed

- Add access control and CORS fields to ObjectStorageBucketRequestPayload interface

## [2020-07-13] - v1.14.0

### Added:

- Color palette component in Storybook

### Changed:

- CMR: Linode Detail - Storage tab - Analytics tab - Network tab
- CMR: Linodes Landing - Add tag cell to Linode row - Summary view (replaces Grid view)
- CMR: Move Linode Resize action from tab to new modal component
- CMR: Apply updated table styles and action menus to LKE and Domains
- CMR: Secondary nav width
- Linode maintenance improvements
- Show maintenance time in UTC in downloaded CSV

### Fixed:

- Consistent Notices for restricted users when creating a Volume
- Longview CPU formatting
- Handle null dates in invoice details logic
- Expiry date check

## [2020-07-02] - v1.13.1

### Changed:

- Changed Percona OCA to Percona (PMM)

### Fixed:

- Matching logic for OCAs was breaking on parentheses

## [2020-06-30] - v1.13.0

### Added:

- Size column on the Object Storage Buckets table
- OCA: Percona PPM and Nextcloud
- Billing notice on Object Storage landing page when a user without Buckets has Object Storage enabled
- Notice that powered down Linodes still accrue charges
- Notice when user tries adding an NS record to a Domain without a A/AAAA record

### Changed:

- Adjustments to the Linode plan selection table
- Update password validation to match API change
- Update form validation for the Linode Disk drawer
- Make target field for TXT records multiline

### Fixed:

- Set autocomplete to false in password inputs
- Restricted users were able to view unavailable actions in Linode action menus
- Sort order on Domains page
- Prevent clickable events for deleted entities
- Prevent multiple Not found displays for Linodes

## [2020-06-16] - v1.12.1

Fix:

- 404 logic for Linodes Detail crashing for some Linodes

## [2020-06-16] - v1.12.0

### Added:

- Support for OBJ Singapore

### Changed:

- Move Nanode to “Standard” tab, change label to “Shared CPU”
- Handle host maintenance status
- Improve handling of negative amount on invoice details
- Upon rebooting Linode into Rescue Mode, prevent dropdown from reverting to "None"
- Save StackScript progress when creating or editing a script

## [2020-06-09] - v1.11.0

### Changed:

- Clarify Linode password fields in Reset Root Password vs. Rebuild
- Hide SSH key remove button for LISH settings when no keys are present
- Make main content banner dismissible
- Show error when Volumes limit has been reached but attempt is made to add a new Volume

### Fixed:

- CAA record input duplicating name/value

## [2020-06-03] - @linode/api-v4 v.0.27.1

### Fixed

- Remove required from createDomain validation schema

## [2020-06-02] - v1.10.0

### Added:

- Progress bar for newly-created Images

### Changed:

- Improve UX for GPU selection
- Add a link to Support in all “Verification is required” errors
- Allow clearable numeric inputs in Domain Records Drawer
- Remove Cloud Manager version tag from Support Tickets

### Fixed:

- Broken SVG combination when creating a Linode
- Profile routing didn’t handle incorrect routes
- Firewall document title
- ICMP port bug when editing Firewall rules
- Update textfield to use input id for "for" attribute
- Copy fix for Profile -> Referrals
- Accessibility of Dashboard “View Details” links

## [2020-05-21] - 1.9.0

### Added:

- @-expansion for Target field in Domain records
- “Last Modified” column to Domains landing page
- Support for Third-Party Authentication

### Changed:

- Default support ticket option to 'General'
- Defer requests to Linodes and Images until after app has loaded
- Redesign Billing section of app
- Request Domains when hovering over Primary Nav link
- Update behavior for TFA cancel button
- Rename linode-js-sdk to @linode/api-v4 to prepare for NPM publication
- Update @linode/api-v4 documentation
- Lazy load Linodes on BackupsDashboardCard

### Fixed:

- Keyboard access to open Support ticket creation drawer
- Missing SSH keys in some flows for Linode creation
- Second column alignment for NodeBalancer on dashboard
- Tag display on mobile viewport
- Removed extra requests
- Prevent crashing for unactivated users
- Remove duplicate instance requests

## [2020-05-04] - v1.8.0

### Changed:

- "Node Status" is now "Backend Status" on NodeBalancers list and detail view
- Minimum payment placeholder text
- Hide Recycle Node in the LKE Node action menu
- Provide cluster summary information for LKE search results

### Fixed:

- Remove invalid credits
- NodeBalancer Error Handling (SSL)
- Xterm flow control errors
- Remove stray characters in FromBackupsContent

## [2020-04-20] - v1.7.0

### Added:

- Firewalls: Client-side form validation

### Changed:

- Make LKE available regardless of customer account response
- Request OBJ Buckets per-cluster
- Theming performance optimizations

### Fixed:

- Correct alignment for “Date Created” field on mobile invoice table
- NodeBalancer error handling
- Current size of pool was updating along with target size when resizing a Node Pool.

## [2020-04-15] - v1.6.0

### Added:

- EnhancedNumberInput component

### Changed:

- Redesign of LKE interface, including Detail and Create Cluster views
- Add LKE clusters to search results

### Fixed:

- Case where some long-running actions may not be updated when complete

## [2020-04-10] - 1.5.1

### Changed:

- Update LKE schema to reflect breaking API changes (version is now k8s_version)

## [2020-04-07] - 1.5.0

### Changed:

- [Performance] Lazy load Domains data
- Set a timeout when requesting Gravatars
- Preserve Support ticket text on page reload

### Fixed:

- Account tab crashing for some users
- Fix handling of local storage on logout
- Longview NGINX tab crashing for some users
- Screen readers cannot access "Create Linode" interface
- Values on LV Network graphs displayed incorrectly
- Placeholder component double h1 display issue

## [2020-03-30] - v.1.4.1

### Fixed:

- Images not available on Marketplace flow

## [2020-03-30] - v1.4.0

### Changed:

- Change "One-Click Apps" to "Marketplace"
- Change message in the Events table empty state
- Allow up to 10,000 USD payment with PayPal
- Lazy load Images

### Fixed:

- Improve skeleton loading screen in the Events table
- Fix bug in Image select
- Fix visual bug in OAuth Apps table header (dark mode)
- Edit DNS Records containing "linode.com" substring

## [2020-03-23] - v1.3.0

### Added:

- Firewalls:
  - Add, Edit, and Delete rules
  - Prompt when navigating away from unsaved rule
  - Add icon to table rows

### Changed:

- Remove “Active Deploys” StackScripts table column and add “Total Deploys” column
- Update customer referral criteria text
- Improve syntax highlighting
- Include LKE clusters in Support tickets dropdown
- Make Support Ticket table sortable by summary, ID, and updated_by
- Update Images messaging to reflect new 6144 MB default limit
- Remove deprecated border on graph legends
- Adjust header padding in Linode Group By Tag
- Cloud Manager PDF invoices pull in customer tax ID regardless of added date

### Fixed:

- Volumes creation bug
- Accessibility warnings for password inputs
- Remove page break on invoices
- Fix collision of tax ID and address on invoices
- 404 error after importing Domain Zone
- Enable editing of DNS Records containing "linode.com" substring
- Removed extraneous table header cell on Search Landing table
- Add error handling for Kubernetes breadcrumb
- Prevent Linode Power Control menu from being empty upon click

## [v1.2.0] - 2020-03-09

### Added:

Cloud Firewalls:

- Firewall Linode view
- Add Device drawer in Firewall Linodes view
- Remove device modal in Firewall Linodes view
- Firewall Rule Table
- Firewall Rule Drawer
- Remove devices from Firewall Devices action menu

### Changed:

- Make Linode links in Firewall rows clickable
- Pin GitHub release link to linode-manager tag
- Add support for secondary promo button
- Delay data request until user types in Search bar
- Display invalid StackScript errors on Linode rebuild
- Show error when request to /pools fails in LKE
- Respond to linode_config events

### Fixed:

- Uptime calculation in Longview
- Sorting by Object Storage region
- Sorting the OBJ Bucket table resulted in duplicate rows when there were multiple buckets with the same name

## [v1.1.1] - 2020-02-28

### Fixed:

- Ensure Object Storage is displayed for restricted users.

## [v1.1.0] - 2020-02-25

### Added:

- Cloud Firewalls:
  - Add Firewalls endpoints to SDK
  - Allow enable/disable/delete Firewall actions
  - Enable Firewall creation
- LKE:
  - Warn users before creating/resizing a cluster to a single node
  - Handling for LKE events (lke_node_create)
- Accessibility improvements:
  - Add aria attributes on Linodes, Images, and Kubernetes Landing pages
  - Add aria attributes to Action Menu items
  - Improve accuracy of column header count
  - Add title to ADA chat bot

### Changed:

- Update CPU threshold alert validation
- Use display: standalone in manifest.json for IOS support
- Update event toasts and add new toasts for clone/resize events
- Increase line height of rendered Markdown for readability
- Remove Import Tags CTA on the Dashboard
- Remove obsolete GDPR Modal
- Close all active Lish sessions when logging out
- Unify IP address input patterns for Domains
- Allow direct links to OCA details drawers
- Always allow TCP Connection as a health check for NodeBalancers
- Hide duration for host_reboot events

### Fixed:

- Mode persistence in Linode Disk drawer
- Formatting/highlighting in kubeconfig preview drawer
- Incorrect disks sometimes displayed in different tabs
- Regression from Notistack update
- fixing selected table row for rows with active caret variant
- Remove plural for hour on DNS manager
- Use appropriate button text when restoring from an Image

## [v1.0.1] - 2020-02-13

### Added:

- Support for Object Storage in Frankfurt, DE

### Fixed:

- Removed feature flag logic preventing some users from accessing Longview

## [v1.0.0] - 2020-02-10

### Added:

- New One-Click Apps:
  - MEAN
  - MongoDB
  - Flask
  - Django
  - Redis
  - Ruby on Rails
  - PostgreSQL

### Changed:

- Change default distro to Debian 10
- Fix changelog to match GitHub release
- Update graph units on Linode Details page
- Fetch backups after selecting Linode in Linode Create
- Toast notifications for Image related events
- Unify graph colors across the app
- LKE: Warn users before allowing a single-node cluster
- LKE: Update typings for node pools
- Show Domains Import Zone Drawer button when a user has no Domains
- Improve compile time
- Cleanup axios version management and aligning
- Prevent unneeded requests when loading Lish window

### Fixed:

- Updating a Linode causes in-progress events to stop being displayed
- Safari: Open ticket button issue
- Remove plural for hour on DNS manager
- 'Show More' tooltip accessibility fix

## [0.84.1] - 2020-02-04

### Fixed:

- Fix issue where only 100 Images were displayed

## [v0.84.0] - 2020-01-28

### Added:

- Add Domain Transfers to Domain Drawer for slave Domains
- “Delete” button to Domain Drawer
- Improve Form context help/info in Configuration Edit
- Ability to delete a Domain from Domain Detail
- Show a banner when one or more Regions experience outages
- New One-Click App: phpMyAdmin
- Show progress on the target Linode while cloning

### Changed:

- Add link to Resizing a Linode Guide
- [LKE] Node pools should have 3 nodes by default
- Longview Process Arrow Rework
- StackScript author links from StackScript Detail page
- Sort Kubernetes versions by label descending in dropdown
- OAuth Scopes can be space separated
- Store Longview time selection in user preferences

### Fixed:

- Longview Overview graphs were incorrectly showing data as “today”
- Refactor LineGraphs to allow mixed units for network graphs
- Routing on Search Landing page for slave Domains
- Fix Linode network graph units
- Display updated credit card info in Billing Summary when credit card is updated
- Visual regression on Clone Configs/Disks
- Loading state for Longview landing page (visual bug)

## [v0.83.0] - 2020-01-17

### Added:

- Longview:
  - Apache
  - MySQL
  - Processes
- “Show All” option on Domain Records
- Ability to edit AXFR for slave Domains

### Changed:

- Hide Backups CTAs from restricted users
- Update Longview graph colors
- Support API requests for up to 200 entities at a time
- Make One-Click apps visible to all users from primary navigation

### Fixed:

- Rounding in Longview line graphs
- Add space to API Tokens HTML title
- Allow rebooting from Rescue mode

## [v0.82.0] - 2020-01-08

### Added:

- Source Linodes from Redux in Networking and Backups
- Longview: empty and loading states for Disks tab
- Longview: NGINX tab
- Longview: Network tab
- Show All option for Volumes, Domains, NodeBalancers
- Sentry improvements
- Ignore newrelic and chrome extension errors
- Add security.txt at cloud.linode.com/.well-known/security.txt

### Changed:

- Copy for Prometheus and Grafana One-Click Apps
- Show confirmation dialog when resizing a Linode
- Update LV documentation to include info on warnings/errors
- Add copy explaining prorated transfer
- Move untagged items under tagged items for all entities
- Allow primary nav to set multiple active links
- Allow Charts.js native (canvas) legends for graphs
- Filter processes by username or process name
- Error feedback for failed snapshot backups
- Support for Disks/Configs events
- Add URL param to reset password button
- Linode details accessibility adjustments

### Fixed:

- Layout overflow on Longview overview graph section
- Missing error/loading states in AccessKey table & drawer
- Older invoices causing an error when creating PDF
- Weblish error (safe access properties)
- Docs links for Longview installation instructions

## [v0.81.1] - 2019-12-23

### Change:

- Update error reporting to reduce unnecessary reports

## [v0.81.0] - 2019-12-19

### Added:

- Longview:
  - Display non-error Notifications from Longview API on Longview Details page
  - Empty and loading states for Overview graphs

### Changed:

- Use “Last Backup” data on /linode/instances endpoint to avoid multiple requests to /backups (improves performance)
- Show deprecated label for distros in Images dropdown

### Fixed:

- Display invoice PDF total, tax, and amount values in \$0.00 format
- Reduce OCA tile spacing between icon and label

## [v0.80.0] - 2019-12-16

### Added:

- Remove check zone from domain action menu
- Move sidebar in Domains detail
- Duration time to Events Landing and Activity Feed
- Display billing notice when deleting last Object Storage Bucket
- Longview: - Landing page - Overview page - Installation page - Enable client sorting on Landing page - Packages drawer
- New One-Click Apps:
- Docker
- Jenkins
- Grafana
- Prometheus
- MySQL
- LEMP Stack
- Shadowsocks

### Changed:

- Remove ZXCVBN and improve password hints
- Remove (disabled) Check Zone and Zone File actions from Domains
- LKE added to PAT Scopes
- Make search bar case-insensitive
- Option to show all Linodes on Linode Landing
- Remove same-domain SOA email restriction (client-side validation)
- Update release docs
- Styling adjustment to IconTextLink

### Fixed:

- Accessibility features overhaul
- Update Object Storage icon color
- Error formatting on editable input labels
- Event badge hidden behind scrollbar
- Linode status not updated after resizing is complete
- State not responding to Longview events

## [v0.79.0] - 2019-11-19

### Added:

- Longview: Static tables for listening services/active connections
- Longview: Line Graph abstraction
- Longview: Sort clients by values
- Longview: Client count warning modal
- Longview: Installation tab
- Longview: Overview section scaffolding
- Longview: Footer text for non-Pro users
- Longview: Uptime, Packages, and Hostname data added to client rows
- Longview: Display circle loader if client doesn’t exist or is still being loaded
- Longview: Overview icon section with some static data
- Ability to edit rDNS for IPv6 ranges and pools
- Display of route target for IPv6 ranges
- Abstraction of buttonLink
- Ability to collapse main navigation on larger screen sizes

### Changed:

- Longview: Change landing view from table to cards
- LKE Landing documentation link target
- Loading state and clear errors on Linode Backups form submission
- Longview documentation link target
- Remove welcome banner
- Updated logo asset
- Updated header and footer styles

### Fixed:

- Linode list not being updated when creating Linodes externally
- Type checking in getAPIErrorFor
- Duplicate error display in account/settings
- Empty volumes create button

## [v0.78.0] - 2019-11-12

### Added:

- Support for new Sydney datacenter
- Longview: Handle restricted users
- Longview: Plan Details page
- React a11y Linters
- Ability to Search For Longview Clients

### Changed:

- Longview: Use live SysInfo data on landing page
- Longview: Landing page uses card layout rather than table
- Longview: Use cached data to populate Gauges
- LKE: split details page into Details and Resize tabs
- Enhanced BreadCrumb Component
- A/AAAA record drawer title

### Fixed:

- LKE Node pool deletion
- LKE Routing

## [v0.77.1] - 2019-11-11

### Fixed:

- Hotfix: Safe access event.secondary_entity

## [v0.77.0] - 2019-11-06

### Added:

- Supply the LKE Cluster options from APIv4
- Longview Client Gauges for Swap and Storage
- Ability to paste clipboard content into the Glish interface from your local machine
- Longview landing tabs
- Skeleton loader to table rows

### Changed:

- [SDK] - Implement Object Storage endpoints
- Longview Client creation workflow
- Display the booted configuration in Linode Boot and Reboot event messages
- Pre-fill Disk select fields rescue tab with available Disks
- Refactor Create Volume Workflow
- Update Object Storage confirmation modal copy
- Client-side validation for CVV field on the Billing page
- Making CVV code a required field within Billing page
- Update favicon
- Updated syntax for Linode details specs
- Filter out GPU from plan selection for LKE
- Filter out regions that don’t have LKE capabilities

### Fixed:

- Blog feed on Dashboard
- StackScript detail breadcrumbs
- Adjustments to Kubeconfig buttons on smaller breakpoints

## [v0.76.0] - 2019-10-30

### Added:

- cPanel and Plesk One-Click Apps
- Confirmation modal when adding Object Storage service
- Option to cancel Object Storage service in account/settings
- Object Storage to list of Personal Access Token scopes

### Changed:

- Download Objects instead of opening them in a new window
- Make Object Storage Bucket URLs clickable
- Invoice/Payment PDF Updates
- Remove tags from Kubernetes cluster creation and detail

### Fixed:

- Error handling for 404s on Kubernetes cluster detail

## [v0.75.0] - 2019-10-22

### Added:

- Ability to view, add, edit, and delete Longview Clients
- Interactive flag for Linode card
- Maintenance status schedule date always visible on table row
- Maintenance status to Linodes Dashboard Card
- Confirmation modal when creating new backup snapshot

### Changed:

- Add helper text to Kubernetes Node Pool rows if not all Nodes are accounted for
- Adjust display of expiring credit in expandable panel header
- Collapse primary nav at wider breakpoint
- Copy changes for Plesk and cPanel One-Click Apps
- Update Managed dashboard graphs
- Update Access Key creation message (Object Storage)

### Fixed:

- Sort by status (Linodes)
- Consistency with display of charts legend units
- NodeBalancers configuration layout
- Maintenance status not be displayed after updated a Linode

## [v0.74.1] - 2019-10-08

### Changed:

- Managed Dashboard chart colors to match corresponding charts from the Linode Detail screen

### Fixed:

- Issue with TextField components missing labels
- Issue with Managed Dashboard "Open a Ticket" button not functioning

## [v0.74.0] - 2019-10-07

### Breaking:

- Remove ability to delete buckets that contain objects

### Added:

- File Uploads for Object Storage
- Ability to delete Objects
- Managed Dashboard widget
- Ability to Edit Domain Status

### Changed:

- Expand Linode public SSH Key on hover
- Add copy indicator to Linode public SSH Key button

### Fixed:

- Issue with chart tooltips not showing correct time
- Cell height for Kubernetes Clusters while in edit mode
- Link to status.linode.com for all maintenance notifications

## [v0.73.0] - 2019-10-01

### Added:

- One-Click App support for feature flags
- cPanel to One-Click App Library
- Plesk to One-Click App Library
- Firewall Landing and Table

### Changed:

- Update manifest.json to allow for iOS and Android “pin-to-home-screen” functionality
- Display country flag after Region has been selected
- Improve links in Add New menu
- Disallow duplicate bucket names
- Allow deletion of disks on active Linodes
- Sort support tickets by order created
- Add AU tax ID to invoice generator
- Move Managed activation flow to /account/settings
- Add height to radio cell for resize table
- Adjustments to chip label styles
- Linode JS SDK Documentation usage guide with examples

### Fixed:

- Overflow-x in select drop downs on compact mode

## [v0.72.0] - 2019-09-23

### Added:

- Managed service monitor history drawer
- Firewall Landing and Routing
- New landing page for unactivated users
- New table-based flow for selecting a Linode plan
- Managed endpoints to JavaScript SDK

### Changed:

- Display Never for Managed credentials that have never been decrypted.
- Use password input component for credential drawers
- Don’t show DNS “Your Linodes are not being served” banner for restricted users

### Fixed:

- Error handling for Managed dashboard card
- Tooltip for current plan on resize Linode workflow
- Layout issue with nodeBalancers create workflow
- Stackscripts creation routing and CTAs

## [v0.71.0] - 2019-09-18

### Added:

- Bucket Detail page (Object Storage)

### Changed:

- Display “Never” for Managed credentials without a last_encrypted field
- Update copy on EnableManagedPlaceholder
- Add Normalized Data Structure to Images in Redux
- Hide active caret on mobile navigation
- Add Edit action to Kubernetes Cluster action menu
- Add Kubernetes cluster label to filename when downloading kubeconfig
- Switch position of “Region” and “Last Backup” columns on Linode table
- Account for over limit case for account transfer display on dashboard
- [SDK] Migrate /regions
- [SDK] Migrate /linodes
- [SDK] Migrate /kubernetes
- [SDK] Migrate /profile
- [SDK] Migrate authentication requests

### Fixed:

- Overflow in react selects
- Error with Placeholders missing key prop
- Image select bug
- LinodeConfig memory size limit not displayed
- Style regression for notification thresholds panel
- Tooltip not showing for selection cards
- Update dependencies to resolve vulnerabilities
- Security issue with external links

## [v0.70.0] - 2019-09-9

### Added:

- One-Click App navigation
- Placeholder to enable Managed for an account

### Changed:

- Remove Private IP Checkbox from Clone Linode form
- Edit drawer for Managed service monitors
- Use dropdown instead of cards when selecting an image/distribution
- Replace Region/Province Select with Text field in the Update Contact Information form
- Managed credential drawer now uses separate forms for label and password/username
- Update Managed icon on the dashboard to align with entity icons
- Messaging and billing calculations for expiring credits
- Use account credentials and groups when creating or editing a Monitor
- Monitor dashboard card links to /managed/monitors instead of /support/tickets
- Better error messaging for Inter-datacenter migrations

### Fixed:

- Client Secret key wrapping
- Backups and clones always labeled as Debian
- Correctly show upgrade banner for all deprecated types
- Issue with kernel input not being populated with a default value in the Edit Linode Configuration form
- Stop inverting SSH key access to account for the API fix for this bug

## [v0.69.0] - 2019-08-28

### Added:

- Inter-datacenter Migrations for Linodes
- Warning text to detach volume dialog
- Ability to add, edit, and delete Managed credentials
- Ability to add, edit, and delete Managed contacts
- Ability to add, update, and delete Managed service monitors
- Ability to update Managed SSH Access for Linodes
- Button to navigate to Create Linode workflow from the Linodes landing page

### Changed:

- Use dynamic versions for Kubernetes create workflow
- Remove tags from Domains landing table rows
- Support Tickets refactor
- Improve splash page loader animation
- Required textfields now show “(required)” instead of an asterisk
- Show tax banner on dashboard and account landing only
- Region selection in both the Create Linode and Create Volume workflows
- Object Storage documentation

### Fixed:

- Update copy in credentials table
- StackScript error handling

## [v0.68.0] - 2019-08-15

### Added:

- Support for promotion codes and expiring credits
- SSH Access Key Table for Managed
- Delete monitor action to MonitorActionMenu
- GST notification for users in Australia and India

### Fixed:

- CSS animations in JSS
- NodeBalancer connection grid display
- Long titles broken on image names
- Button types for cancel actions
- Issue with entity labels not being able to be updated when an event was in-progress
- Billing form state resets when changing country selection
- One-click cards display on large breakpoints

## [v0.67.0] - 2019-08-12

### Added:

- Ability to close account from Cloud Manager
- Managed SSH Access: Linode Public Key component
- Disable Managed service monitor
- Display list of Managed service monitors
- Adding tooltip display variant + styles
- Breadcrumb enhancements
- Tooltip for cluster command on Kubernetes detail page
- Managed service monitor list
- Add SupportWidget to Managed landing
- Adjustments to view config drawer
- Adjustments to buttons
- Optional CVV field when updating credit card information

### Changed:

- Region selection in create workflow
- Improve error handling for LKE node pools
- LKE form element UI adjustments
- Make search link the first option in Algolia search bar
- Add Logic to CSV Link to Prevent CSV Injections
- Add Mutation Time to Banner
- Disable Add User Button for Restricted Users
- Select user by default after adding an SSH key using the AccessPanel
- Add max-width to main content
- Handling for new event types
- Improve link styles for PDF downloads in account
- Enable hot reload for local development

### Fixed:

- Charts display issue
- Issue with css transitions on theme switch
- Firefox issue with flag icons
- Broken error key scrolling in Get Help search bar

## [v0.66.0] - 2019-07-30

### Added:

- Public Cloud manager codebase is now officially a monorepo, leveraging Lerna
- New splash screen on initial app load
- Linodes list status column
- Show Linode tax ID on invoices for users in EU
- Unauthorized messaging for tokens and users
- User preferences for Domains group-by-tag
- User preferences for NodeBalancers group-by-tag
- User preferences for Linode view
- Tooltips for zone-related actions

### Changed:

- Abstract Link component so that it can handle external links
- Better helper text for failed image creation
- Make SSH key-fetching conditional on whether user is restricted
- Error handling for adding SSH keys in creation workflow

### Fixed:

- Events regressions and add handling for new event types
- IP Transfer panel refreshing when a long-running event was occurring
- Issue with empty data set render blocking the app
- Issue with power control not showing “Busy” status when Linode was busy
- Configs view crashing after Linode rebuild
- Clone config/disk not updating when number of disks changed

## [v0.65.0] - 2019-07-17

### Added:

- Mutation estimated time to Drawer
- Cookies enabled check
- Option to create SSH Keys in the Linode creation workflow
- Tooltip to Zone File action item for Domains
- Time-delayed patience text when editing RDNS
- Loading state for submit button in edit RDNS drawer

### Changed:

- Observe user preferences for Volumes-group-by-tag
- Observe user preferences for Linodes-group-by-tag
- Linode Backup helper text

### Fixed:

- White screen issue affecting users with slower connections

## [v0.64.0] - 2019-07-15

### Added:

- Feature: Clone configs/disks from Linode detail page

### Changed:

- Improve markup for click behaviors for entity titles in clickable rows
- Remove allocation of private IP on Linode create
- Filter private IPs in NodeBalancer config node by region
- Update NB config node schema

### Fixed:

- Domain record validation
- Important notice icon placement
- Fix spelling mistake in LinodeConfigDrawer
- Safe access backups.snapshot

## [v0.63.1] - 2019-07-08

### Changed:

- Remove VAT banner.

## [v0.63.0] - 2019-07-03

### Added:

- Add username to event rows on both Events Landing and Linode Detail views
- Use preferences endpoint to save theme and spacing
- Show helper text for auto-backups for Managed users
- Use account.capabilities for displaying LKE

### Changed:

- Update monthly network transfer panels
- Update breadcrumbs site-wide
- Update primary navigation active state icon
- Disable auto-resize option when moving to a smaller plan

### Fixed:

- Linode Notification Threshold updates not displaying
- Group by Tag behaving inconsistently
- Progress button loading icon
- Fix console warnings for sidebar styles
- Margin in header on PDF invoices
- LinodeCreate selected region tab state
- Issue with Volume size not updating
- Do not attempt to create DNS records for Linodes with IPv6 disabled

## [v0.62.0] - 2019-06-21

### Added:

- Add One-Click Apps detail view
- Add helper text for auto backups
- Add links to Object Storage documentation
- Allow external links to open Support ticket drawer

### Changed:

- Updates to base theme
- Make entity links in Support tickets clickable
- Do not attempt to create domain records for slave domains
- Update max length for Bucket label
- Reduce NodeBalancer price
- Copy for maintenance notifications
- Update styles for important/critical notifications
- Add link to support ticket in SelectTabPanel
- UI for selecting memory limit on Linode Config Profiles
- Adjustments for compact mode, some adjustments for mobile compact on help banner panel as well

### Fixed:

- Dashboard header spacing
- User-defined fields not resetting on App/StackScript change
- Catch deleted events errors
- IP sharing private addresses not showing
- Regression with maintenance notification list item severity
- Expandable panel icons
- Point of entry in dashboard
- Animation isolation logic
- Abuse ticket banner fix

## [v0.61.0] - 2019-06-14

### Added:

- Add support for GPU instances
- Validate no whitespace in bucket name
- Implement ctrl+click on the events drop down options
- Radio Toggle For Config Memory Limit
- Maintenance window to CSV
- Add support for Mumbai datacenter
- New Bucket icon for Object Storage
- Check SOA email when updating domain
- Add normal error handling for delete/detach Volume confirmation modals
- Add validation to prevent email addresses in the target domain
- Add client validation for duplicate domain records
- Added tooling to capture performance metrics

### Changed:

- Always update profile with authorized_keys (LISH)
- Source Dashboard cards from Redux
- Replace Algolia search bar with React-Select
- Makes the maintenance notification badge a warning instead of error

### Fixed:

- Conditional Logic When Validating SOA Record for Slave Domains
- Fix Linode Clone kebab
- REACT_APP_LISH_ROOT typo
- Maintenance Banner Styles
- Added missing issuer to TFA URI
- Adds Linode Label to Notification Drawer List Item

## [v0.60.0] - 2019-06-07

### Added:

- Support for critical maintenance banners, times, and tickets
- Clone Linode from Linode Action Menu

### Changed:

- LKE: Creation Table UI for editable node count and remove actions
- Remove Tags input field when cloning a Domain
- Default Linode config memory limit to 0 if a limit is not already set

### Fixed:

- Show progress for Linode upgrades
- Select Plan Panel default tab select logic
- Primary Nav was showing a scrollbar
- Support Ticket Drawer should retrieve all entities for selection
- Nodebalancer config select values
- Split token on logout before revoking it
- Re-add Kubernetes button in Create menu

## [v0.59.0] - 2019-05-31

### Changed:

- Add name of data center in outage notifications
- Update table cell styles

### Fixed:

- Main search bar styles

## [v0.58.0] - 2019-05-29

### Added:

- Ability to optionally resize disks after Linode resize
- Option to automatically create domain records
- VAT banner

### Changed:

- Replace circle progress on Linode summary
- Replace circle progress on dashboard
- IP component placement
- Adjustments for tablet Linode list view styles
- Update NB empty state copy
- Update empty copy for Images and StackScripts
- Include app name in reset and delete oAuth app modal
- Use account.capabilities to determine if OBJ is enabled.

### Fixed:

- Show all line items on invoice PDF and detail screen
- Error and loading states for OAuth view
- Error handling re: Linode settings panels
- Uncaught error in disks and configs requests
- Domain SPA record editing error
- StackScripts sorting issue

## [v0.57.0] - 2019-05-21

### Added:

- Markdown and Markup Support for Support Tickets and Replies
- Notice for domains when they aren't being served
- Abuse ticket banner
- Enable ctrl+click on profile dropdown buttons and clickable rows
- Ability to update email from Account -> User Profile
- Add event messages for host reboots, Lassie reboots, and Lish boots
- Create a Kubernetes cluster
- Action menu item to download Kubernetes kubeconfig.yaml

### Changed:

- Include the Linode Label in delete dialog modals
- Include Linode and Volume labels in Volume dialog modals
- Re-enable plan type copy and update the text
- Small style change for NodeBalancer config action panel
- Update timezone selection
- Update Linode backup selects
- Copy in delete Bucket confirmation modal
- Object Storage: separate "Size" column into "Objects" and "Size"
- Improved Select components across the app

### Fixed:

- Linode network transfer stats
- Linode migration success/error states
- IPv6 DNS Resolvers
- Typo in Disable TFA dialog
- Block device assignment
- Issue where error views were displaying after data was loaded

## [v0.56.0] - 2019-05-08

### Changed:

- Update Sentry Whitelist URLs
- Display bucket size using base 2 instead of base 10
- Update Events Landing in Real-Time
- Validate Rebuild from Image form before modal opens

### Fixed:

- App crashes when downloading an invoice PDF for unlabeled backups
- Deploy new Linode from backup
- Fixing Sentry Errors
- Prefix Length to the IPv6 Pools and Ranges
- Pagination Footer numbering

## [v0.55.0] - 2019-05-06

### Added:

- Improve GA Event Imports in Manager
- Local storage optimizations
- Remove Volumes From MaybeRenderError
- Add error handling documentation
- Replace all pathOr<string>s with getErrorStringOrDefault
- Placement of Object Storage in Primary Navbar
- Add /buckets to OBJ link in PrimaryNav
- Add Ada google analytics
- Reverse sorting arrows for sortable tables
- Explicitly display regions error in Linode volumes form
- Taxes and Subtotal on Invoice
- Fixed positioning of ADA CTA
- Add docs for pushing tags to upstream
- Add polling for NBs on landing page
- Add polling to NB detail
- Check region filtering
- Make Linode dropdown menus searchable via React Select

### Changed:

- Scroll-to logic for Disks and Configs page changes
- Stats request optimization
- Display reserved IPs in IPv4 table (Linode Detail)
- Style Updates to Invoice PDF
- Update Activity Stream Based on Events
- Sentry Updates
- Move Object Storage keys to the OBJ Landing page
- Update Notistack and make toasts dismissible
- Update IP address listing on card view and styling
- Paginate Disks and Configs with Paginate Render Props Component
- Removing tag column and cells styles updates
- Lish tabs style updates
- Sync up with disk select changes and reset disk options on Linode select clear
- adjustments to UDF widths for medium + breakpoints
- Manual backup errors appear within form instead of as toasts

### Fixed:

- Fix issue with error appearing on volume attach drawer
- Fix pre-selected Cluster select
- fix to action menu on mobile (align right for consistency)

## [v0.54.0] - 2019-04-23

### Added:

- Ada support bot available app-wide
- Ability to delete Object Storage buckets

### Changed:

- Update ListBuckets
- Don't use last Stats reading on Linode/NodeBalancer graphs
- Adjust messaging in UserEventsList for deleted entities
- Add documentation to CONTRIBUTING.md
- Expire token on logout
- Catch disk error correctly for blocked requests
- Use EnhancedSelect for the DiskSelect component

### Fixed:

- AxiosError handling for getErrorStringOrDefault

## [v0.53.0] - 2019-04-18

### Added:

- Event stream summary
- Empty search logic
- List all IP addresses in summary panel
- Activity tab on Linode Details
- Account Creation Date to Summary Panel
- GA event for compact mode switcher
- GA events for billing-related actions
- New icons for Managed Services and StackScripts

### Changed:

- Styling no results page
- Styles and mobile handling
- Remove tag column and styling for NodeBalancers Landing
- Remove tag column and styling for Linode Landing
- Re-order fields on monthly network transfer panels
- Place disk spaces in sidebar
- Moving disk space component
- Adjustments for tables for devices
- Making beta tag blue for both themes
- Adjust spacing for add buttons for domain records
- Remove bolding from notices
- Styling of disk storage panel
- Adjustments to table row for DT and activity feed updates
- Scroll buttons styles for mobile tabs
- Resolvers object to match new Toronto name
- Table cell sizes
- Focus states for clickable rows
- Styling for graph legend on Linode detail page

### Fixed:

- Wrap domains text on Domain landing
- Routing on Support Ticket pages
- Detach from deleted Linode
- Image creation drawer labels spacing
- Linodes graphs legends placement
- Minor copy fixes
- Typos and init code guidelines

## [v0.52.1] - 2019.04.09

### Added:

- Feature: One-Click Apps
- Events landing page
- Image expiry date to Image table
- Drop-shadow on "Create" menu
- Setup GA to track usage of Linode create screens
- Missing typography for backup placeholder text
- Front-end validation for tag input error
- Loading states to tag panel
- Added "nofail" to Volume Config Form

### Changed:

- Do not show Hively icons from Linode user
- Removed Linode StackScripts from StackScript Landing page
- Combined My StackScripts and Account StackScripts under one tab
- UDF Style Updates
- Hide helper text for UDFs so it will display for Linode Root Password
- Update Linode Detail permissions
- Change Toronto display from CA to ON
- Update Volume Landing on Linode Details
- Update label for Taiwan in the Update Contact info panel

### Fixed:

- User events dropdown items styles
- Delete Linode button modal button style
- Backup CTA link
- Backups creation error display
- Styling for disabled destructive buttons
- Wrong header for accessibility tags
- Settings icon placement
- Restore process finished event handling
- Config updating bug
- Non-field errors for NodeBalancers

## [v0.51.2] - 2019.03.28

### Fixed:

- Fix issue with Lish console not rendering correctly (#4736)

## [0.51.0] - 2019.03.25

### Added:

- Add uninvoiced balance display
- Delete Linode from kebab menu
- Support and icon for Alpine Linux
- Missing typography for crash message
- New event types and account events messages
- Card payment confirmation modal
- Add aria labels to inputProps for textfields and radios

### Changed:

- Update list of available timezones and fix offset sorting
- Include pagination on clone from Linode flow
- Adjust dialog size to md to accommodate for api token width
- Request notifications after migration finished
- Reset error state on disk and configs request
- Improve placement of entity icons on mobile tables
- Make sure all radios inherit proper labeling
- Dim main content when searching
- iOS/Mobile Cloud Manager Welcome Screen
- Make CVV Optional when making a credit card payment
- Adjust "No Results" message when searching in a Select element
- Handle volume permissions
- Update Auth Code
- UI for restricted edit volumes form
- Delete confirmation includes Linode Label
- Source Linode Rescue volumes/disks from redux
- Update slave domain editing UX
- Add props.classes for RenderGuard updateFor

### Fixed:

- Only disable Linode Boot if there are no configs
- Prevent NodeBalancers from crashing during creation
- Linodes with no type data cause error state
- Kernel Select sometimes was not populated on load
- Upgrade and Fix PayPal
- Fix logger, add report button
- Remove extra scrollbar on tables on Firefox
- Request notifications after migration finished
- Issue with Created Linodes with no image being in an indefinite loading state
- Issue with 0600-0800 not being a valid backups timeslot

## [0.50] - 2019.03.11

### Added:

- Fix Linode label update error
- Display guidance to bottom of search bar to make it easier for users to work with enhanced search functionality
- Add Compact Mode (theme toggle) and corresponding settings panel on PrimaryNav
- Users can now rebuild a Linode from a StackScript
- Backup mode support for NB nodes
- Support for Toronto region
- Improve spacing of Domain table
- Password requirements to the PasswordInputField
- Add last auth IP address and last auth time to trusted devices table
- Include transfer stats to Linode summary panel
- Additional helper text for Volumes creation drawer
- Helper text when creating NodeBalancers
- Enable user to Remove Public IP Addresses
- Add tags column to NBs and volumes
- Filter volume select based on grants
- Apply convention for HEX values in theme files
- Updated-by column to support tickets
- Adjustments for Dark Theme in account pdf links

### Changed:

- Display confirmation dialog before rebuilding Linode
- For Backups creation flow, only reset selection if different Linode is clicked
- Linode Resize flow adjusted to follow API changes (resizing Linodes now enter the migration queue)
- Rebuild Linode image select now uses tiles instead of a dropdown
- Update list of whitelisted events to include new event types returned by the API
- Update all instances of updateFor to include props.classes
- Remove Tokyo 1 as an option when creating Linodes and NodeBalancers
- Pre-populate payment amount to the current Balance
- Add disk imagize events to show progress
- Volume Labels Sorting
- Hide global backups setting from managed users

### Fixed:

- Request notifications after migration finished
- Keyboard scrolling on custom MenuList component
- Regression with pagination dropdown
- Show error message when a Linode on the user's account is jailed.
- 2FA panel
- Creation workflow styles
- Instances of renderGuard not updating components
- React-select isClearable logic
- Dashboard spacing
- PDF generation failure
- Error handling for SSL certificate and key when creating a NodeBalancer.
- Default lastFour (credit card digits) to empty string to prevent visual bug
- Graphs need better breakpoints

## [0.49.0] - 2019.02.25

### Added:

- Enhanced Search functionality!
  - Users can now specify the search entity with `type:{linode, volume, domain, nodebalancer}` or `is:{linode, volume, domain, nodebalancer}`
  - Aside from entities, other searchable fields are `label:`, `tags:`, `ips:`
    - Users can search for entries with multiple tags applied by adding the desired tags to a comma separated list after specifying the tags field. Example `tags:tagA,tagB` will return all entities with tagA and tagB applied.
    - The same pattern described above applies to the ips as well.
  - Logical operators can by applied to queries: `&&`/`AND`, `||`/`OR`, `-` for the not operator, and grouping with `()`. A query with multiple fields and no operators is implicitly treated as true for all.
- Status indicators have been incorporated into the entity icons for Linodes and Domains to provide a better visual experience.
  - Also added the Linode icon and status to the power button.
- A reset password button in Profile > Password & Authentication that will open the reset password workflow in a separate tab.
- A better user experience for secondary/restricted account users that displays messaging around and disables features that the user doesn't have access to.

### Changed:

- Domains now displayed in alphabetical order on the Domain listing page.
- Timestamps display in last backup table rather than humanized dates.
- Added a tooltip on the power icon for a Linode with no image, indicating that an image must be added to the Linode in order to boot.

### Fixed:

- Removed client side validation that incorrectly prevented user from creating a Linode when the label started with a numeric character.

## [0.48.0] - 2019.02.11

### Added:

- Support tickets now appended with current Cloud Manager version.
- Individual Node status in NodeBalancer Detail > Configuration > Ports
- Implemented pagey pagination to all Domain DNS records, for example a user with over 25 A/AAAA records will have a paginated table in Domain > DNS records page.
- Public and Private IP addresses are now searchable fields, displaying the corresponding Linode in the search suggestion dropdown.
- Sidebar components in Account Settings page:
  - Contact information component displaying company name, name, dddress, email, and phone number.
  - Billing information component displaying current account balance, credit card, and credit card expiration date.

### Changed:

- Linode summary moved to the sidebar with individual components for:
  - Linode details
  - IP addresses
  - Last backup
  - Tags
- NodeBalancer summary moved to the sidebar with individual components for:
  - NodeBalancer details
  - IP addresses
  - Tags
- Domain Tags input field moved to the sidebar in an individual componenet
- Underlined text removed from application, notably:
  - Breadcrumb headers
  - Event notifications
  - Help landing page
  - Secondary links in table rows
- Backups CTA is now dismissible.
- NodeBalancer ports now clickable links on the NodeBalancer listing page
  - When a NodeBalancer port is clicked, the user is navigated to the Port Configuration page with the accordion panel of the port clicked expanded by default.
- NodeBalancer Graphs were removed from accordion panels, and are now displayed prominently on the NodeBalancer summary page.
- Disks added to Linodes default to the maximum size, so the user can adjust form there.
- In the additions disks table located in Linode Detail > Settings > Advanced Configuration now display the disk file system type located between the label and size columns.
- The option to reboot a Linode is removed unless the Linode is powered on.
- Only regions with block storage available are displayed in Volume creation panel.
  - Additional messaging added to Volume creation panel informing user of the data center limitations.

### Fixed:

- Typo in Manual Snapshot copy.
- Spacing of Grouped NodeBalancer headers.

## [0.47.0] - 2019.01.29

### Added:

- Sorting for remaining Linode table headers.
- Entity icons on Dashboard page, and entity listing pages for:
  - NodeBalancers
  - Domains
  - Volumes
- Group by Tag for NodeBalancers.
- Group by Tag for Volumes.
- Friendly error message when graph data is unavailable for a newly created Linode.

### Changed:

- Graph Display Options (Last 30 Days).
- Removed Documentation panel sidebar.
- Improve pagination experience.
- Friendly error message when graph data is unavailable.
- Order of tabs on the Profile page.
- My Profile > My Apps changed to My Profile > OAuth Apps.

### Fixed:

- Update timezone error.
- Fix pagination display logic.
- Invalid Date on OAuth Apps.

## [0.46.0] - 2019.01.18

### Added:

- Dedicated CPU in plan selection in Create Linode workflow.

## [0.45.0] - 2019.01.14

### Added:

- Disk storage information modal in Linode > Settings > Advanced
- Grouping of Domains by tags on Domain listing page.
- Add payment PDF generation
- Add invoice PDF generation
- Display loading until images are available.
  - Source images data from Redux.
  - Add images to Redux on load.
- Improved linode listing page table.
  - Remove + icon to display all ip addresses on linode row.
  - Hide copy icon for ip addresses until hover.
  - The icon for a Linode was added to the Linode row.
  - Plan column removed, linode plan and details now listed under the label in the Linodes columns.
  - Added a column for tags.
- Account tab for StackScripts, lists all scripts created on the account the user has permissions to read/write.
  - If an account user does not have access to StackScripts, then a message indicating the user does not have the proper permissions will display.
- Trusted Device table in My Profile> Password & Authentication> New section titled Trusted Devices.
  - Lists devices that have been active on the account for the past 30 days, device name and browser used.
  - Ability to untrust/delete a trusted device.

### Changed:

- Explicitly check for errors before setting local storage.
- Move image toast logic to ToastNotifications.tsx
- Allow submitting empty array for IP sharing
- Explicitly declaring background color on table cells for printer compatibility.
- Update documentation. Update casing on label.
- Set default image in Create from Image flow.
- Default label name during Linode creation.
- Update react-dev-utils and webpack-dev-server
- Update Radio Input Label text size on Create Volume drawer
- Update pagination styling
- Update source Linode on linode_clone schedule/start
- Refactor domains dashboard card to use Redux state
- Update community events, make all clickable.
- Update dashboard transfer card to new design
- Add Render Guard to Contact Info/Config Forms
- Change Pagination Controls to handle many pages
- Add reduxed images to LinodeRebuild
- Improved error handling.
- Respond to community_like events, display in menu
- Update Copy Around Restricted Users
- Update search results size limit to 100
- Capitalize linode progress bar text

### Fixed:

- Credit card payment request ccv field.
- Safari autofill on root password reset.
- Parse timestamps in UTC for notifications.
- Hide radio buttons on edit disk drawer.
- Display notice on successful deletion of a user.
- Submission of the enable back ups for all Linodes drawer caused duplicate listings of Linodes.
- Display Scratch Code when enabling TFA

## [0.44.1] - 2019.01.10

### Fixed:

- Credit card payment request ccv field.

## [0.44.0] - 2019.01.03

### Added:

- Printer friendly invoice page by navigating to Account > Billing info > Recent Invoices > Invoice
  - Clicking Print/Download navigates to a printer friendly invoice page and opens a a browser print preview to print and save to a PDF.
  - CTL/Command + P from the invoice page will achieve the same as clicking the Print/Download button.

## [0.43.0] - 2018.12.20

### Added:

- Users can now display their Linodes grouped by its tags.
- Users can import existing display groups from Linodes and Domains as tags from the dashboard.
- For example; If a user were to have three Linodes in the display group "production", a new tag
  of "production" would be created and applied to those three Linodes.
- The existing display groups remain unchanged.

### Fixed:

- Linode chart statistics sometimes cause a crash.
- Viewing one StackScript, out of 1100, caused the application to crash. Gee thanks!
- URL encoded text was being injected into the search bar.

## [0.42.0] - 2018.12.17

### Added:

- Add Total Traffic to stats
- Styling for Stats/Units
- Paypal Client-Side Validation
- Revert error poc
- Reorder providers. Convert ThemeProvider to renderChildren.
- style toast messages
- create component abstraction for toasts
- add: toasts story
- pass props to tags to close suggestion menu on click\
- error poc
- make CVV field optional
- Add analytics to GetAllEntities()
- Correct permission decision logic in API token utils.
- code cleanup and destructure new asSuggestion prop
- style tags inside search result suggestion
- event propagation and focus styles
- Stats/Units on graphs
- make tags in selects consistent with new styles
- refactor tag button styles
- Tag links
- updating back up data section for dark theme
- updating copy icon component colors, removing the override from IP address component
- better padding for dashboard table cells
- Make clickable row UX more consistent
- switch volume columns
- add search data
- Upgrade Typography component consistent with @material-ui/core@3.5.1
- Display resize instructions on form submission.
- Add SSH key event message...
- Refresh volumes list on volume_clone event.
- Report counts of successes and failures for backups
- Remove sendToast for enqueSnacback
- Replace Toasts with Notistack

### Changed:

- reduce main nav items padding under medium breakpoint
- update progress bar for linodes
- Update docs links to Cloud Manager versions.
- update notistck version and remove unecessary declaration
- Update email notification setting label for clarity
- Events polling updated.

### Fixed:

- fix: send config id with attach volume request
- Edit SOA drawer loading button styling bug
- fix typing for notistack
- Fix NodeBalancer Tag Error
- Fix mutation error handling

## [0.41.0] - 2018.12.04

##Added:

- Tags for NodeBalancers
  - Tags can be added during NodeBalancer creation
  - Tags can be added/removed from an existing NodeBalancer

##Changed:

- Search results page link appears first in the search bar results
- Reverted StackScript table pagination

## [0.40.0] - 2018.12.03

##Added:

- Search results page with a dedicated URL
  - Search results page is grouped by entities (Linodes, NodeBalancers, etc.)
  - Search results page displays the first five results per entity, and a button to display remaining results for the given entity
  - Search can be used to display all entities with a common tag
- Tags for Volumes
  - Tags can be added during Volume creation
  - Tags can be added/removed from an existing Volume
- Pagination on the StackScripts page
- Network helper global setting
  - Users now have the option to enable/disable
  - Network helper is enabled by default
- Ability to attach a file to a support ticket
- Breadcrumb navigation to Users and User Detail
- Mobile typography was implemented throughout the app

##Changed:

- UX improvement when creating/resizing a volume attached to a linode with the addition steps necessary to complete the volume creation process
- Get Help section links and tiles were updated for consistent displays and interactions
- Added pricing to Volume clone and resize panel

##Fixed:

- External (public) Ip's are displayed first (before private IPs) on Linode grid cards, and Linode Details page
- Character decoding on the blog feed
- Tags extending beyond the search bar results now wrap

# [0.39.0] - 2018.11.15

## Breaking:

- User management has been merged into the account section.
  - The Account & Billing and Users navigation items have been removed in favor of just "Account".
  - This caused breaking changes to the URL pattern.
    - /users -> account/users
    - /users/stevemcqueen -> /account/users/stevemcqueen
    - /users/stevemcqueen/permissions -> /account/users/stevemcqueen/permissions

# Added:

- Domains can now be tagged and will be included in search results when searching for tags.
- Linode Backups
  - Users can now enable automatic backups for all existing Linodes which do not have backups.
  - Users can now enroll in automatic backups for all newly created Linodes.
  - Added backup information and actions on the dashboard.
  - Added time since last backup to the list view of user's Linodes.
- Pricing information has been added to the;
  - Volume creation drawer
  - Volumes call to action placeholder
  - Backups call to action placeholder
- Updated by/closed by details to support tickets.
- Breadcrumb navigation to Linodes, NodeBalancers, Domains, and Support Tickets.
-

# Changed:

- We're now preventing users from submitting the create a support ticket form until all necessary
  information has been provided.
- Hide the "current credit card" if there is no credit card on file.
- The CPU chart on the Linode detail page has been updated to scale the to usage.
- Details about a Linode and Domains are no longer tucked away in accordions.
- Payments and invoices are now sorted by descending date (newest first).
- We've made some mobile friendly adjustments to the display of our menu!
- Documentation links now have a persistent underline to make it clear they're links.
- Providing feedback via Hively now opens in a new window.
- Made tab navigation much easier on mobile.
- Enhanced select styles are now visually consistent with regular selects.

# Fixed:

- Side navigation was hidden for certain users.
- Toggling between grid and list view on the Linodes screen would not persist event progress information.
- Attempting to delete the active user would crash the application. (Hey, it's better than deleting yourself!)
- TTL can now be set/changed for MX records.
- Booting from a user created configuration was failing.
- H1s are now used only once per page site-wide.

## [0.38.0] - 2018.11.05

### Added:

- Customer Support
  - Linode Community questions are now searchable from the Support Landing Page
  - Customers can now close their own support tickets under the following conditions:
    - Ticket is in "autoclose" status
    - Ticket has not been opened by Linode (covered by autoclose requirement)
    - May not close tickets that have not been interacted with by Linode (covered by autoclose requirement)
    - Tickets closed by customer should be marked as closed by customer
    - Support Ticket objects should indicate if they are closable

### Changed:

- Tightened whitespace on tables. Considerably reduced the padding on table cells to give users the ability to see more items at a glance. Similar changes were made to summary panels in an ongoing effort to improve our information density overall.
- We changed the way that a user will view their DNS records. Today when you view DNS records you have to expand all of the accordions to see details of your domains. Now when you view a domain you can see all details of the domain without having to expand all the accordions.
- Updated Launch console button to appear as a link on mobile devices.
- Hively got an upgrade!
  - Icons have been enhanced to support new icons.
  - Hively icons will not show on tickets more than 7 days old

### Fixed:

- The account owner was able to restrict their account by toggling the permissions.
- A recent refactor didn't take into account paginated API methods that take an entityId. This was causing an API 404 error when requesting Disks from the LinodeConfig menu.
- Issue on the List Linodes page, where switching to list view after linode creation would display the Linode as "Provisioning" after it already booted.
- On the volumes listing page, addressed an issue where updating a volume label would fail.
- In order to make the clickable table row entries more efficient, we made tags clickable.
- Fixed an issue where attempting to create a linode from a snapshot (coming from the linode detail page) displayed plans smaller than the original Linode snapshot as selectable.
- When creating a linode from a backup or snapshot, the linode created does not automatically boot, rather it must be booted manually after the restoration from backup is complete. Also, the Distro image fails to display in the manager, until the linode has been booted.
- Issue where users were unable to deploy a new linode from a snapshot when landing on the Create From Backup creation page from the Linode Detail - Backups page.
- Resolved an edge case where attempting to restore a snapshot to an existing linode, if the restore drawer was dismissed and then reopened, the Linodes select would fail to list any linodes.

## [0.37.1] - 2018-10.22

### Fixed:

- Backup restore not restoring to destination Linode

## [0.37.0] - 2018-10.22

### Added:

- Pagination!
  - Users can now page through large lists of entities thoughout the app, including: Nodebalancers/Images/Oauth Clients(Apps)/Tokens/Users/Volumes/Invoices/LinodeConfigs
- Documentation!
  - The documentation panel has received some updates, including Docs for volumes, domains and stackscripts

### Changed:

- Eliminate pencil icon site-wide, using hover/edit state instead.
- Defer API requests on Linode summary, settings and Nodebalancer summary until user action is taken

### Fixed:

- Error reporting when creating a new Nodebalancer config
- Ellipsis being truncated on blog texts incorrectly
- Text overflow in the dashboard of entities with long names
- Linodes with flags/long names breaking the layout on list linodes
- Issue where a users settings are erroneously requested multiple times
- Linodes with unknown images failing to display in the linode summary panel

## [0.36.0] - 2018-10.08

### Changed:

- Support
  - Allow selecting multiple files when attaching to a ticket
  - Auto-collapse attachments when a ticket contains more than 5 attachments
  - Increase support search results to display up to 20 results
- Profile
  - Truncate whitespace when adding SSH keys
- Billing
  - Display last four credit card digits when submitting payment

### Fixed:

- Volumes
  - Issue where creating a volume would potentially display the wrong region for the attached linode
- Stackscripts
  - When creating a linode from Stackscript, the SSH Key access panel failed to display on image selection
- Misc.
  - Issue where certain modals could not be dismissed with the escape key
  - On Linode creation, the password field now appears disabled until an image is selected
  - Two-factor authentication QR code border visibility in dark theme

## [0.35.0] - 2018-10.01

### Added:

- Users can now provide feedback on Linode support in tickets.
- Added a welcome banner describing new features.
- Users can now migrate/mutate Linodes.

## [0.34.1] - 2018-09-24

### Added:

- Linodes
  - Users can now add tags to a Linode on creation or on the detail page
  - Tags display on Linode list, grid and detail views
  - Tags can be managed on Linode detail view
- Search
  - Tags are searchable. The main Search bar will return a list of Linodes with a tag or tags that match the search term
- Small Screen Enhancements
  - Tables on small screens are now useable and beautiful
  - Expanded all inputs to full width on small screens

### Changed:

- Copy updates
- Create header icon on small screens
- Updated profile timezone and volume creation selects to be searchable

### Fixed:

- Search issue affecting small screens using the dark theme
- Bug where deleting a linode erroneously routed the user to the dashboard, now routes to linodes
- Issue where updating contact information results in a blank credit card
- Issue where changing tabs on the user profile would enable the Delete button for your own user
- "Unknown Plan" would display during Linode resizing
- Prevent user from submitting empty replies in support tickets

## [0.33.2] - 2018-09-11

### Added:

- Profile
  - Users can now add SSH keys to their profile
- Linodes
  - Create or Rebuild Linodes with SSH keys that have been added to the user's profile
- Dashboard
  - Notify users an upgrade is available for their Linode
- Support
  - Search the Linode Docs for answers within the manager support section

### Changed:

- Make tiles clickable site-wide
- Table rows are now clickable on instances where the row links to another page
- Linode disk resize free space calculation made more clear
- Support tickets now respect customer's timezone preference

### Fixed:

- Bug where cloned domains failed to display until the page was manually refreshed
- Bug where image creation would return an error message
- Bug where revoked personal access tokens still displayed in the access token table
- Delete volume action being available while the Linode it was attached to was powered on

## [0.32.1] - 2018-08-27

### Added:

- Project version link as been added to the global footer.
- Enable backups from the list Linodes page.
- Create a domain record from the global "Create" button.
- Users can now make a payment via Paypal.
- Update document title based on location within the application.
- Support
  - Added "Get Help" link to primary navigation.
  - Users can now reply to support tickets and attach files.

### Changed:

- "Managed" item removed from primary navigation unless user already has the managed service.
- "Account security" was renamed "Whitelist IP (legacy)" to better clarify intent.

### Fixed:

- Bug during NodeBalancer creation that would prevent the user from creating a NodeBalancer.
- Bug where the UI would not update after allocating a new private IP.

## [0.31.5] - 2018-08-16

### Fixed:

- Various bugfixes for Account information display

## [0.31.4] - 2018-08-14

### Added:

- Toggle for dark theme

### Fixed:

- Support ticket links in event menu
- Images links in search bar

## [0.31.3] - 2018-08-13

### Added:

- Account
  - Update credit card on file
  - Make a payment
- Support
  - View open support tickets
  - Open a support ticket
  - View ticket replies
  - Reply to ticket
- Polyfill for ES2015+ methods, createImageBitmap
- Linode Settings
  - Create image from disk, "Imagize"
- Get Help
  - Get Help landing page
  - Popular Documentation and Community Posts
  - Ada chat bot
- Dashboard
  - Linode services Dashboard
  - Make Dashboard the default route
- Add warning for unsupported browser

### Changed:

- StackScripts
  - Added placeholders to User-Defined Fields
  - Show UDF errors adjacent to each field
  - Infinite-scroll on Community StackScript selection
- Linodes
  - Linodes without IPv6 do not attempt to render ipv6 components
- Documentation
  - Summary truncated at 200 characters
- Volumes
  - Warn user before they attempt to create a Volume larger than 10TB
- Confirmation Dialogs
  - Actions to the right, Power-Off and Reboot not considered destructive
- Notices
  - New appearance
- SelectionCards
  - Consistent appearance with/without selection
- Region Names
  - Format consistently throughout the application
- TextField Select
  - Show select icon

### Fixed:

- Safari compatibilty with SelectionCard interaction
- Ripple effect when using Toggle component
- Domain deletion confirmation no longer flashes "Undefiend"
- Pressing the spacebar to select a SelectionCard no longer scrolls the page
- Rebuilding a Linode appears as a transitional state
- PrimaryNav does not seem to open randomly on window resize
- Focus state for Toggle components
- Some instances where functions were not bound to component instance
- Re-request domains on successful creation
- Settings helper text language improvements
- Address spacing in Account settings
- Some instances where state properties were being read directly
- LinodeRow plan name does not wrap below status indicator
- Ability to create a NodeBalancer with a check path of '/'

## [0.30.1] - 2018-07-26

### Fixed:

- Notification icon position
- Description of billing permission levels
- Tooltip for user delete action

## [0.30.0] - 2018-07-26

### Added:

- My Profile
  - Toggle for disabling "Whitelist IPs" feature
  - Update e-mail address
  - Enable/disable two-factor authentication using QR code
  - Update Timezone
- User Management
  - List users
  - Add new users
  - Edit user profile
  - Edit user permissions, including entity-specific permissions
  - Change user type restricted/unrestricted
- Billing
  - View recent billing activity: invoices and payments
  - View contact information
  - Update contact information
- StackScripts
  - Update StackScript

### Changed:

- "Notifications" (global and product level notices) are now displayed in a side-wide menu located in the top-right corner of the screen
- "Events" (entity-specific notices) are shown in a different color when they have been marked as read
- "Events" are clickable and direct the user to the page of the entity
- Privacy Policy notice is now shown using a persistent modal dialog

### Fixed:

- When creating a Linode from StackScript, an error notice is now displayed when the user does not select an image

## [0.29.3] - 2018-07-13

### Added:

- StackScripts
  - List StackScripts
  - Search StackScripts by label
  - Create StackScript
  - Delete private StackScripts
- NodeBalancers
  - Search Node IPs by label or IP
- Linodes Networking
  - IP Sharing
- Domains
  - Create Slave Domains
  - Zone Import
- Images
  - View Image Details
  - Delete Image
  - Rebuild Linode from Image
  - Create Image from Linode Disk
- Disks
  - Edit the size of a Disk
- Account
  - Referral codes and completed referrals shown
  - Disable/enable e-mail notifications
  - Add SSH Keys for Lish, choose authentication method
- Glish
  - Switch quickly between Weblish and Glish
  - Auto re-connect on power status change

### Changed:

- Disabled plans during deployment have a tooltip explaining why
- Successful volume creation shows a message in the drawer
- Show progress bar for
  - Volume Attach/Detatch
  - Disk Creation
  - Snapshot Creation
- Create a Volume drawer is now "Add a Volume" drawer, which allows both creation and adding of existing volumes
- Remove "Status" from Domains List

### Fixed:

- Linode Detail Progress Bar on all types of in-progress events
- IP Transfer Actions Disabled if there are no IPs to Transfer

## [0.28.0] - 2018-07-02

### Added:

- Networking
  - Default DNS resolvers for both IPv4 and IPv6, SSH access, and Lish via SSH are now all available on the Linode Networking feature.
  - Users can now add a private IP to their Linode via the Linode Networking feature.
  - Transfer or move an IP to another Linode.
- Display a progress bar during back-up snapshot generation.
- Linode Watchdog settings; Enable to automatically restart a Linode.
- Added help text to the volume creation drawer.
- Display the remaining space on a Linode during disk creation.

### Changed:

- Linode
  - Page scrolls to top upon switching pages on Linode landing view
  - Disable current plan in list of target plans for LinodeResize view
  - Disable Linode Resize submit btn if no plan is selected
  - Rebooting a Linode is disabled while provisioning.
  - Display "Unknown Image" on Linode cards when using a non-standard image.
  - Corrected sort order of available images in dropdown during Linode rebuild.
  - Users will now see a 404 when attempting to access a nonexistent Linode.
  - Simplified the password change form in the Linode settings feature.
  - When changing Linode alert thresholds, we no longer hide the input field.
  - Users without any Linodes, who are attempting to create a Linode by cloning, will now see a placeholder.
  - The backup window selection is now displayed in the timezone the user has selected in their profile.
  - Linodes without backups are no longer displayed in the Create Linode from Backup feature.
- Node Balancer
  - NodeBalancer creation, including configurations and nodes, is now made with a single request.
  - Updated changes to interval text on and view features.
  - "Client Connection Throttle" is no longer displayed on creation (Still available during editing).
  - "Session Stickiness" is now defaulted to "table" during creation.
  - "Mode" option is now available during editing (but not creation) of a Node Balancer Node.
- StackScripts
  - StackScripts which only apply to deprecated images are no longer displayed during creation of a Linode from StackScript.
  - StackScripts can now be sorted by label, revision date, and active deploys in the create Linode from StackScript form
  - Title of required fields updated to reflect the StackScript's name.
  - Changed the color of image tags during creation from Linode.
  - Use a Github style naming convention for StackScripts. (username/Title)
  - Corrected "active deploy" to "active deploys".
  - Update dates to use ISO-8601.

### Fixed:

- Users are now correctly scrolled to the top of the list when using pagination.
- Users are now correctly scrolled to the first error in a form on submission.
- Fix an issue where users could issue a resize command without selecting a plan or their current plan.
- Removed several duplicate form labels.
- During StackScript creation Linode StackScripts will no longer appear under the "community" category.
- Corrected an issue preventing the search bar from displaying results.

## [0.27.1] - 2018-06-15

### Added:

- NodeBalancer Management
  - List NodeBalancers
  - Create NodeBalancer from action menu
    - Configure protocol and TLS
    - Configure stickiness
    - Configure health checks
    - Client-side validation
    - Create, update, delete backend Nodes
  - NodeBalancer Details Page
  - NodeBalancer Summary
  - NodeBalancer Performance Charts
  - Create, update, delete NodeBalancer Configurations
  - NodeBalancer Settings
- Create Linode From StackScript
  - Select StackScripts Panel
  - StackScript Detail Row
  - User Defined Fields dynamic form inputs
  - Select Image based on selected StackScript
- AddNewLink component
- Documentation links on Volumes landing page
- Documentation links on Linodes detail page
- Documentation links on NodeBalancers detail page

### Changed:

- Prevent changing root password on disks if Linode is not offline
- Force active status when updating domain
- Domain records, "Edit" changed to "Save"
- Rename "Master Record" to "Edit SOA Record"
- Edit-in-place component now displays errors locally

### Fixed:

- List Domains, cancel button fails to dismiss confirmation modal
- Page crash when editing SOA record
- Disable ineligible plans in the clone Linode creation flow
- Don't allow create from backup without selecting a backup
- Update Linode Volume count on create/delete on Linodes Detail page
- Display newly created Linodes in the global create Volume drawer
- Reset password strength indicator after submitting a new password
- External Links open in a new tab
- Edit SOA Record, Remove "edit mode" from Domain Status
- Index the formatted IPs array from public to private
- Close button on delete domain modal crashing page
- On hover and focus destructive/cancel button background color
- Typo in volume drawer

## [0.25.3] - 2018-05-23

### Fixed:

- Fixed an issue causing the search bar to crash.

### Changed:

- Disabled toast notifications for failed stat requests.
- No longer display the Region panel when creating a new Linode from a backup.

## [0.25.2] - 2018-05-22

### Added:

- Create, update, and delete Domains.
- Create, update, and delete SOA, NS, MX, A/AAAA, CNAME, TXT, SRV, and CAA records.
- Create Linode from an existing Linode's backup.
- Create Linode from cloning an existing Linode.
- A flag icon to product level notification to better direct users.
- Added documentation to volumes and Linode detail sections.
- Confirmation dialogs when attempting to shutdown a Linode, reboot a Linode, and cancel backups on a Linode.
- "Select All" options for permissions when creating a Personal Access Token.

### Fixed:

- Several typographical anomalies.
- Prevent multiple submit clicks upon creating Linode.
- Close expansion panel only if the header is clicked.
- Resizing linodes will not have a pre-selected option.
- Allow deletion of default value in several form inputs.
- "Show Older Images" panel when creating a new Linode would close when selecting an image.
- Filtered ineligible volumes/disks from rescue selects.
- Remove edit option from client generated (apps) tokens.
- Resolved an issue where resizing was not being tracked/displayed.
- Reduced the overall number of API requests for certain features.
- Fixed an issue where Gravatar requests were duplicated.
- A CSS rendering which cause the footer to unexpected jump up the page.

## Changed:

- Display client generated (Apps) tokesn below user generated (Personal Access Tokesn).

## [0.24.2] - 2018-05-07

### Fixed:

- Logout

## [0.24.1] - 2018-05-07

### Added:

- Change the label of a Linode via settings
- Reset a Linode's root password
- Alert Thresholds: set and modify
- Linode Configurations: add, edit and delete
- Linode Disks: add, edit and delete
- Delete a Linode via settings
- Product level notifications
- Account-level notifications
- IPv4 and IPv6 addresses: display and edit
- Backup actions, restore and deploy
- Global volume creation drawer
- Volumes section: show commands for configuration
- CopyTooltip component
- Volumes section: edit, resize, attach, detach, delete, clone

### Changed:

- Toast timeout set to 6 seconds

### Fixed:

- Prevent showing null image name on CheckoutBar
- Show relative date for date created on backups page
- Don't show expired /app tokens
- Show app tokens and PATs in chronological order

## [0.23.1] - 2018-04-19

### Fixed:

- Fixed an issue where unexpected requests were sent when opening the notification menu.
- Fixed an issue Firefox on Windows would report "to much recursion".
- Fixed an issue preventing Linode reboots from ever finishing.
- Fixed an issue preventing users from creating Linodes in Frankfurt Germany.

## [0.23.0] - 2018-04-18

### Added:

- Added toast notifications for several Linode actions.
- Added usage charts to the Linode summary page.
- Users can now search for their Linodes, Volumes, Domains, and NodeBalancers.
- Users can now resize their Linode.
- Users can now rebuild their Linode.
- Users can now rescue their Linode using Finnix.
- Users can now enable or disable backups for a Linode.
- Users can now view a list of their backups for a Linode.
- Users can now take a manual backup snapshot of their Linodes.
- Users can now set their automatic backup time and day of the week preferences for a Linode.
- Users can now view a list of attached Volumes for a Linode.
- Users can now rename, resize, detach, and delete a volume attached to their Linode.
- Users can now attach an existing volume to their Linode.
- Users can now access Weblish, a web-based shell, for their Linodes.
- Linode label is now editable on the Linode detail page.

### Changed:

- Darkened the header of the Linode cards when viewing the Linodes grid.

### Known Issues:

- Linode Detail - Attach volume drawer menu should display "Select a Volume" be default.
- Linode Detail - Linodes Rescue menus show invalid items (volumes attached to other Linodes).
- Actions which produce a loading status sometime become stuck and require the user to reload the application.
- Linode Summary - Volume count fails to update on create/delete.
- App API Tokens cannot be edited or revoked.
- Rebooting or shutting down a Linode should prompt for confirmation.
- Cannot read property 'getBoundingClientRect' of null.
- n.response.data is undefined on LinodesLanding.
- Personal Access Token still displays after revoke.
- Under rare circumstances the Linode detail page may be blank due to an unexpected user configuration.

## [0.22.6] - 2018-04-10

### Fixed:

- Issues related to uncommon regions, plan types, and images
- Clipping of copy animation on linode row

## [0.22.5] - 2018-04-10

### Fixed:

- Show personal access tokens upon creation
- Show notifications for Linode community site

## [0.22.4] - 2018-04-10

### Added:

- Early-access notice

### Changed:

- Updated placeholder components and copy

## [0.22.3] - 2018-04-09

### Added:

- API Token Management
- OAuth Client Management
- Linode Config selection on boot actions
- Notifications and Events menu
- Display flag on Linode row/card for notifications.
- Linode Busy indicator to Linode Details page
- Linode summary panel to details page
- Documentation for unit testing
- Linode Detail tabs and routes
- TESTING.md, Updates to CONTRIBUTING.md
- Responsive tables
- Add Grid wrapper in response to MUI changes.
- Create a simple confirm/decline dialog
- Editable text component
- Docker script commands
- Add gitchangelog configuration and documentation
- data-qa selectors for e2e tests

### Changed:

- Navigate to storybook before each e2e test w/wdio before hook

### Fixed:

- Show user feedback immediately upon Linode power action

## [0.21.0] - 2018-03-26

### Added

- A variety of style and appearance updates
- Linode Logo as scaleable SVG
- Use Lato as our sitewide font
- Use Axios interceptor to redirect to login on 401
- Storybook for component development in isolation
- Abstract ShowMore component for IPs and Tags
- Event polling with backoff using RxJS Observable and Subject
- Linode menu power actions function as expected
- Grid view when user as <= 3 Linodes
- Grid view when user is on mobile
- loading state to Linode Row
- loading state to Linode Card
- TabbedPanel abstraction
- Linodes Pagination
- Import SVGs as React Components
- SelectionCard component
- Linux Distro icon font font-logos
- Password Input Component
- CheckoutBar sidebar during Linode Creation
- Linode Creation from Image
- Linode Creation Validation
- Notice Component

### Fixed

- Shifting of user menu when popover menus are used

## [0.20.3] - 2018-03-06

A new visual design has begun!

### Added

- Main navigation
- User menu
- "Add New" menu
- Linodes list view
- Linodes grid view
- Documentation sidebar
- Footer
- Promise preloader HOC
- Request/response Redux action creators

## [0.18.7] - 2018-04-02

### Changed

- Update region names for upcoming changes (#3104)
- Update API calls for API-53 (#3108)

## [0.18.6] - 2018-03-29

### Changed

- enable block storage volume support in us-south-1a (Dallas)

## [0.18.5] - 2018-03-05

### Fixed

- fix non-expiring token creation
- fix stats graphs rendering by correcting destructuring
- throttle OAuth refresh between tabs
- Refresh OAuth token only on user interaction

## [0.18.4] - 2018-02-26

## [0.18.3] - 2018-02-20

### Added

- Pagination added to `/domains`
- Added vendor specific CSS prefixes via PostCSS and Autoprefixer.
- Glish window now contains a link to the Linode page.
- Added unit tests for Redux generator functions. (api/internal.js api/external.js).

### Changed

- Significant build changes to reduce initial page load.
- Added asset filename hashes for caching purposes.
- Moved from the OAuth2 code flow to the implicit flow for security and performance.

### Removed

- Removed unnecessary “No VNC” text on Linode detail page Glish button.

### Fixed

- Corrected an issue that was forcing a full re-render of the application when clicking session/notifications menu.
- Corrected an issue preventing a disk label from appearing in the Add Image modal.
- Corrected an issue which prevented proper redirection on logout.
- Corrected an issue where notification banners weren’t provided the ID of the Linode they referenced.
- Corrected an issue preventing users from deleting Volumes.

## [0.18.2] 2018-01-25

### Fixed

- Prevent notifications from fetching during login and logout

## [0.18.1] 2018-01-24

### Fixed

- Glish and weblish token fetching bug corrected

## [0.18.0] 2018-01-24

### Added

- Glish - a web-based VNC connection to your Linodes
- Implement some modals using React 16 Portals

### Changed

- Initial bundle sizes reduced with code splitting
- Upgraded to React 16
- Upgrade to React Router 4
- Moved "Volumes" to top-level navigation

## [0.17.3] 2018-01-15

### Fixed

- Allow config selection when adding a Volume to a Linode

## [0.17.2] 2018-01-09

### Fixed

- fix image selection being filtered on status
- fix backups listing on create from backup modal

## [0.17.1] 2018-01-08

### Fixed

- Fix permissions page for usernames with numbers (#2884)

## [0.17.0] 2018-01-08

### Added

- Pre-commit hook to run "yarn test && yarn lint"
- Paravirt and Fullvirt appear with a description
- Notification Banners for various account and Linode states
- User feedback when there is an error performing a power action

### Fixed

- Allow users to reboot into something other than Finnix after using Finnix
- Backups window descriptions can cross midnight
- OAuth Redirect UI doesn't overflow its container
- Updates to and removals of IP RDNS appear without refresh
- Clean up a variety of required-prop warnings
- Updates for changes to the /images field names

### Changed

- The Add Image form now shows disk selection only for complex Linodes
- Upgraded to React 15.6 from React 15.1
- Tests now run using Jest instead of Karma
- Manager, Docs, and Components now in separate repos
- Backup window selection is a multi-step process
- Reduced payload size via specific lodash imports

## [0.16.4] 2017-12-12

### Fixed

- 0.16.3 changes were lost in a squash

## [0.16.3] 2017-12-11

### Fixed

- always show user images last (after distributions) (#2838)
- submit volume attachment requests with a numeric linode id
- fix UI bugs where configs were not updated and errors were not reflected upon changing linodes in volume modals

## [0.16.2] 2017-12-11

### Fixed

- Changing Region in Volume attach dialog did not reset Linode Config (#2812)
- Volume attachment API requests must use integer config_id (#2813)

### Changed

- Image and Distro selector combined and fields renamed to match API (#2803)
- Addresses /volumes API endpoint moving from /linode/volumes (#2803)

## [0.16.1] 2017-12-01

### Fixed

- Pricing information showed `[Object Object]` in some places since 0.16.0 (#2808)

## [0.16.0] 2017-11-29

### Added

- List CoreOS in Linode create (#2576)
- Support for CAA records (#2626)
- Public option for OAuth clients (#2655)
- Create disks from images (#2680)
- Rebuild Linodes from images (#2681)
- Use more specific page titles (#2701)
- Display current balance on payment page (#2704)

### Changed

- Disable Linode power actions during transition states (#2319)
- Render backup schedule time slots in the user's local timezone (#2563)
- User permissions page matches the new options (#2656)
- Exclude "swap" from the disk list for imagizing (#2710)
- Make "Create Image" behave the same from all entrypoints (#2717)

### Fixed

- Negative numbers in invoices should appear with parenthesis (#2705)
- Credit card dropdowns should line up with their container (#2706)
- Don't crash if we try to create a Linode from image with no images (#2717)

## [0.15.5] 2017-11-20

### Added

- Contact info can be edited (#2684)
- Images can be listed, created, and deployed as Linodes
- CoreOS is included in Distribution lists

### Changed

- (Docs) updated to 0.15.0
- All User Grants are now represented
- User Grants have been remapped to None,ReadOnly,ReadWrite

### Fixed

- Handle unknown event types to prevent error splash (#2624, #2621)

## [0.15.4] 2017-11-05

### Added

- Added Billing components and pages

### Changed

- Handle deprecations in preparation for React 16.0
- (Docs) updated to 0.14.1

## [0.15.3] 2017-10-13

### Fixed

- Send custom integers correctly on volume create

## [0.15.2] 2017-10-13

### Fixed

- Rendering of selects
- Filtering Linodes by region correctly when attaching

## [0.15.1] 2017-10-13

### Added

- Fremont as available Volume region

## [0.15.0] 2017-10-10

### Added

- Added volume_clone, credit_card_updated, payment_submitted event support #2622
- KVMify #2562, #2611
- Noscript #2565
- Logout if in maintenance mode #2627

### Changed

- Use full backup names in dialogs #2564
- Restore from Backup should not offer Region #2586
- Buttons that are dropdowns include the default action in the dropdown #2585
- Configs should be offered when creating from volume #2544
- Restrict Volumes to availability regions #2623
- Hide volume Linodes and Configs when appropriate #2630
- (Docs) updated to 0.13.3

### Fixed

- Allow Notifications to poll with no previous Events #2618
- Fix multi select (stackscript distros ui) #2614

## [0.14.2] 2017-10-04

### Changed

- Changes to work with the latest API changes
- (Docs) Updated to 0.13.2

## [0.14.1] 2017-09-28

### Fixed

- Oauth Client default image renders properly
- IP Transfer didn't send region correctly
- Rebooting did not work when multiple configs exist
- Reset RDNS did not show the default value after reset
- Reset RDNS should not be offered when default is in use
- (Docs) Updated to 0.13.1

## [0.14.0] 2017-09-26

### Added

- Transfer pool is shown (#2508)
- (Docs) Add a sidebar (#2494)
- Add Volume resize (#2500)
- Option to clone with label and backup (#2482)

### Changed

- Use Yarn rather than NPM (#2520)
- More graph options (#2501)
- show number of duplicates when deleting (#2484)
- set an initial disk array for rescue configs (#2491)
- (Docs) Bumped to 0.13.0
- (Docs) removed extraneous "\_" from properties
- (Docs) Show more of example up front
- (Docs) Smarter height on collapsed examples

### Fixed

- More fixes for API changes (#2549)
- Fix IP setRDNS creating duplicate (#2542)
- Fix disk delete (#2543)
- Fixes for docs and manager regressions (#2526)
- fix default root device in new linode configs (#2523)
- handle xen disk labels correctly (xvda-xvdh) (#2510)
- Render no graphs message correctly (#2518)
- CNAME hostname placeholder should not be a FQDN (#2514)
- Give tooltip a max width (#2513)
- Restart polling on actions

## [0.13.1] 2017-09-18

### Fixed

- API breaking changes #2547

## [0.13.0] 2017-08-29

### Added

- set a label when taking a snapshot #2366
- handle oauth token errors #2323
- enable private IP button separate from public #2370
- dns zone status on dns zone list page #2368
- plan visible on Linode list #2364
- add create Linode from backup #2380
- display all block storage volumes #2406
- Lish settings page #2365
- indeterminate checkbox state #2407
- support for implicit OAuth flow #2402
- attachments shown in tickets #2428
- input auto focus when enabling TFA #2419
- advanced filter for all lists #2416
- volumes shown on Linode advanced page #2408
- support for volumes in configs #2440

### Changed

- Linode, domain, NodeBalancer, and user creates are modals #2352
- use Bearer token type in OAuth flow #2280
- PAT creation defaults to no access #2421
- creating a ticket can now reference volumes and "Other" #2415

### Fixed

- stop long notifications from overflowing #2381
- stop secondary tables from overflowing #2379
- prevent public stackscripts from appearing to be privatizable #2378
- stop notifications in header from breaking on small screens #2363
- show correct links in CONTRIBUTING.md #2409
- show public ipv4 in SSH line in Access section #2429
- notification hover and dropdown fixes for Firefox #2426
- error formatting when snapshots fail #2425
- misc fixes for support tickets #2437
- crashing when no distro is selected in add disk modal #2438

## [0.12.7] 2017-08-08

### Added

- volume event formatters #2403

## [0.12.6] 2017-08-08

### Fixed

- don't crash when you have no weekly backups #2404

## [0.12.5] 2017-08-08

### Changed

- setState when using default value in Select #2401

## [0.12.4] 2017-08-07

### Fixed

- don't crash on rescue page when no disks are present because of bad Select logic

## [0.12.3] 2017-08-04

### Fixed

- allow no distro option when creating disk #2375

## [0.12.2] 2017-08-04

### Fixed

- reset disk slot to null correctly when deselecting a slot #2369

## [0.12.1] 2017-08-03

### Fixed

- breaking api changes #2354

## [0.12.0] 2017-08-01

### Added

- added linode filtering #2271
- added user filtering #2282
- added nodebalancer filtering #2273
- added domains filtering #2272
- added support link to main header #2296
- enabled external source map #2314
- added stackscript list and delete support #2317
- moar contrast #2292
- added subheader for navigation to stackscripts, volumes, lists #2321
- added support for adding and editing stackscripts #2322

### Changed

- switched to webpack 2.6.0 #2278
- fetch api pages asynchronously #2274
- users view is a list #2282
- regrouped tokens and PATs and moved out oauth tokens #2284
- use source-map instead of module-eval-source-map for better errors #2214
- expire token automatically rather than after attempting a request #2295
- refactor and use modal body components more consistently #2189
- default to sort by label #2360

### Fixed

- set min zero requirements on relevant nodebalancer config fields #2313
- render correct tooltip data when switching between units #2315
- allow shutdown from Linode status dropdown #2340

## [0.11.6] 2017-07-21

### Added

- response_type to OAuth flow to conform to RFC 6749

## [0.11.5] 2017-07-18

### Fixed

- no 3rd-party script includes # 2294

## [0.11.4] 2017-07-18

### Fixed

- group by lowercase distribution vendor names #2309

## [0.11.3] 2017-07-18

### Added

- rebuild confirm check #2302

## [0.11.2] 2017-07-12

### Changed

- don't track pageviews on /oauth page #2269

## [0.11.1] 2017-07-12

### Added

- add delete IP support #2270

### Fixed

- add linode_deleteip event formatting #2270

## [0.11.0] 2017-07-11

### Added

- unit selection to graphs #2185
- support for no access tokens #2192
- volumes to oauth scopes #2224

### Changed

- shared vertical nav updates for components, styleguide, docs, #2218
- tone down the miniheader #2229

### Fixed

- input placeholder styles on nodebalancers ssl fields and domains fields #2188
- buttons page in styleguide #2213

### Removed

- NodeBalancer config label field where present #2224

## [0.10.0] 2017-06-27

### Added

- analytics in modals and selects #2083
- sentry for error tracking #2149

### Changed

- prevent graph from re-rendering needlessly #2153
- contributing guidelines to include new git flow #2106
- minor wording updates, beta > early-access #2146
- console.trace is now console.error #2111

### Fixed

- reset RDNS wording and only display when relevant #2140
- other linode in iptransfer must be in same datacenter #2145
- oauth scope formatting # 2139
- redirect to /linodes on delete #2147
- updated srv record target placeholder #2161
- removed details from TTL defaults on domains #2161
- add TTL defaults to dropdowns on domain record edits #2161
- adjust how editing A/AAAA records handles ipv4 and ipv6 #2161
- logout redirection #2177
- user permission page crash #2175
- a duplicate scss import #2172
- component imports that reference manager #2166
- renamed track event to emit event #2166

## [0.9.10] 2017-06-27

### Changed

- rename dnszone grant to domain

## [0.9.9] 2017-06-26

### Fixed

- overflowing text in domains txt record values now gets truncated

## [0.9.8] 2017-06-19

### Changed

- remove ReactGA completely and more detailed errors

## [0.9.7] 2017-06-19

### Changed

- skip ReactGA for sending exceptions

## [0.9.6] 2017-06-19

### Changed

- added ips to oauth scopes constants

## [0.9.5] 2017-06-16

### Fixed

- don't render private ipv4 on Linode list

## [0.9.4] 2017-06-16

### Fixed

- allow saving soa records on slave domains

## [0.9.3] 2017-06-16

### Fixed

- don't crash on no nodebalancer ipv6

## [0.9.2] 2017-06-16

### Fixed

- hide ipv6 when no slaac is available on linode dashboard

## [0.9.1] 2017-06-16

### Fixed

- networking glue code when no slaac and link-local ips are present

## [0.9.0] 2017-06-16

### Added

- object count to the delete modal #2062
- tooltip component, defaults to disabled, included on primary label and link table cells #2007, #2073, #2074
- ability to add additional IPs, links to opening a support ticket #2066
- enable private IP to the networking tab #2066
- delete IP functionality to the networking tab #2066
- global IP pools to networking tab #2066
- beta banner including link to the classic manager #2088
- required overwrite modal to backup restore #800
- missing check_body and check_path fields to NodeBalancer config active health check form section #2089

### Changed

- long text in link and label table cells are now truncated based on the width of the th,
  an ellipsis is shown with a tooltip enabled #2007
- network tab revamped, IP Sharing and IP Transfer split into 2 separate tabs #2066
- network tab now shows proper gateway for all addresses #2066
- API_ROOT and LOGIN_ROOT constants in manager no longer default to alpha, and instead default to cloud.linode.com #2088

### Fixed

- linode list and linode dashboard correctly shows ipv4 addresses #2066
- destroy all disks and configs when checked using backup restore #2084
- ensure Linodes outside of region are not available to backup restore #2084
- breaks in styleguide forms, styles, header etc #2081

## [0.8.3] 2017-06-12

### Changed

- reinstate hover states, collapsed borders on adjacent active tabs

## [0.8.2] 2017-06-12

### Fixed

- retain tab active border color

## [0.8.1] 2017-06-12

### Changed

- reduced padding and margin on tabs

## [0.8.0] 2017-06-08

### Changed

- added Linode Employee identifier to ticket reply #2038
- confirmation added to revoke token button #2033
- uses classic Manager graph colors #2002
- confirmation added to reboot and power off #1987
- delete added to Linode dropdown #1987

### Fixed

- fixed support ticket layout and clearing text field on reply submission #2038
- fixed notification text not granular enough #2032
- fixed page title changes when the user triggers a change on the page #2016
- fixed error handling to display a modal on error except for 401s and 404s #2009
- launch lish is available from any Linode state #1987
- rebuild and bulk actions trigger power progress bar #1987
- fixed page source link 404 #2044

## [0.7.2] 2017-06-02

### Fixed

- two_factor_auth on profile is a boolean #1997

## [0.7.1] 2017-05-31

### Fixed

- fixed nodebalancer config create #1981

## [0.7.0] 2017-05-31

### Changed

- added delete nodebalancer config #1879
- added delete nodebalancer config node #1880
- added missing fields to soa record #1768
- dropped help buttons #1897
- scroll to top of page in docs on page change #1918
- reworded docs error section #1917
- added app loader #1859
- redirect /reference to home #1958
- added referral page #1914
- increased docs endpoint column width #1978
- replaced docs warning html #1966
- delayed preload calls #1962
- remove built docs files #1970
- graphs start y access at zero #1969
- optimized networking requests #1923

### Fixed

- updated oauth docs to link to new location #1896
- render nodebalancer config events correctly #1895
- format graph tooltip data correctly #1837
- fixed echoed docs snippet to prevent shell interpretation #1898
- fixed array rendering in docs #1899
- fixed tabs bug #1892
- fixed UK flag rendering and stop displaying tokyo1 #1893
- fixed weblish connection #1925
- fixed ipv4 rendering on dashboard #1919
- fixed slave create bug #1957
- fixed bad reference in docs breadcrumbs #1963
- fixed PAT creation #1924
- fixed disk password reset #1961
- misc css fixes #1922
- fixed docs linode types #1964
- fixed rescue mode disk mapping #1959
- fixed domain record deletion messages #1960

## [0.6.1] 2017-05-26

### Fixed

- fixed domain event rendering

## [0.6.0] 2017-05-24

### Changed

- lookup lish domains based on datacenter #1795
- delay fetching kernels until config pages #1846
- increase timeout between event requests #1856
- border-right on docs layout #1843
- added indicator to elements with title attribute #1840
- added nested response objects #1755
- removed referrals page #1838
- added docs python guide #1763
- lish not hard-coded to alpha #1795
- added nodebalancer graphs #1805

### Fixed

- domain groups displayed correctly #1844
- fixed mass delete #1845
- fixed missing response examples #1849
- fixed plan style #1783
- fixed node up down display #1780
- fixed backup price calculation #1783
- fixed plan price calculation #1814

## [0.5.6] 2017-05-19

### Fixed

- fixed ipv4 rendering in nodebalancers list #1826

## [0.5.5] 2017-05-19

### Fixed

- fixed region rendering #1823

## [0.5.4] 2017-05-19

### Fixed

- fixed ipv4 rendering #1817

## [0.5.3] 2017-05-18

### Fixed

- fixed miscalculated plan values #1811

## [0.5.2] 2017-05-18

### Fixed

- fixed user restricted radio #1808

## [0.5.1] 2017-05-18

### Fixed

- fixed reset my application secret #1801

## [0.5.0] 2017-05-18

### Fixed

- fix tests and linter errors #1770
- excess profile requests #1793
- static endpoint requests reference error #1800

### Changed

- update TFA forms with success states #1774
- simplify initial api call logic #1770
- now using `npm --no-git-tag-version version patch|minor|major` to bump versions so that shrinkwrap also gets updated<|MERGE_RESOLUTION|>--- conflicted
+++ resolved
@@ -23,6 +23,7 @@
 - React Query - Linodes - Details Header #9099
 - MUI v5 Migration - `Components > IconButton` #9102
 - MUI v5 Migration - `Components > EntityHeader` #9109
+- MUI v5 Migration - `Components > TransferDisplay` #9107
 
 
 ## [2023-05-15] - v1.93.0
@@ -62,21 +63,12 @@
 - MUI v5 Migration - `Components > TableCell` #9082
 - MUI v5 Migration - `Components > TableHead` #9082
 - MUI v5 Migration - `Components > TableRow` #9082
-<<<<<<< HEAD
-- MUI v5 Migration - `Components > DownloadCSV` #9084
-- MUI v5 Migration - `Components > Notice` #9094
-- MUI v5 Migration - `Components > CheckoutSummary` #9100
-- MUI v5 Migration - `Components > PrimaryNav` #9090
-- MUI v5 Migration - `Components > TransferDisplay` #9107
-- React Query for Linodes Landing #9062
-=======
 - MUI v5 Migration - `Components > TableSortCell` #9082
 - React Query - Linodes - Prepare for React Query for Linodes #9049
 - React Query - Linodes - Landing #9062
 - React Query - Linodes - Detail - Backups #9079
 - Add Adobe Analytics custom event tracking #9004
 
->>>>>>> 5497c706
 
 ## [2023-05-01] - v1.92.0
 
