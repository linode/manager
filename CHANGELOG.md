# Change Log

All notable changes to this project will be documented in this file.

The format is based on [Keep a Changelog](http://keepachangelog.com/) and this project adheres to [Semantic Versioning](http://semver.org/).

<<<<<<< HEAD
=======
## [2020-08-14] - v1.16.2

### Fixed:

- Clear UDF data on tab change
- Form fields issue on One-click Apps and StackScripts creation flows

>>>>>>> 7d04192d
## [2020-08-13] - v1.16.1

### Fixed:

- Add withRouter to LinodeRescue
- Update NodeBalancer details routing

## [2020-08-11] - v.1.16.0

### Added:

- CMR
- Table styles for Profile > Trusted Devices
- Table styles for Volumes landing table
- Table styles for Images landing table
- Table styles for NodeBalancer landing table
- Table styles for Firewall > Rules
- Table styles for Firewall > Linodes
- Responsive table styles for Firewall Landing and K8 Cluster landing
- Responsive styling for entity header (all variants)
- Responsive styling for Dashboard
- Dashboard Notifications: Add Community Updates, Pending Actions, and “Show more” button to Drawer
- Dialog full height
- Rescue Linode dialog
- Migration dialog
- Static banner for Linode changelog
- Tag styles
- Support Tickets and loading state
- Notification context
- Notification drawer

### Changed:

- Refactor tabbable content to be accessible by keyboard
- Update Popular Posts on /help page
- Use API Pagination for Domains when account size is large
- Display tax id of customer in invoice if available
- Use longview/plan endpoint to get active plan

### Fixed:

- Default zone if no user timezone
- Dates in several places displayed as “Invalid DateTime”
- OAuth tokens with expiry of null were crashing the app

## [2020-07-27] - v1.15.0

### Added:

- Ability to recycle all LKE pool nodes
- CMR: Dashboard
- Notifications
- View for single Linodes
- View for multiple Linodes
- CMR: Linode Details - Filter Linodes by status - Implement LinodeEntityDetail component
- Networking tab:
- Add Linode Monthly Transfer graph
- Add Historic Network Data graph - Add IP actions
- CMR: Responsiveness
- Linodes Landing
- Domains Landing
- Add reusable InlineMenuActions component - Apply updated table styles and action menu to Firewalls
- Custom dev tools
- User preferences editor

### Changed:

- CMR: Update Linode status pill designs
- Use API search and hide search tips for large accounts

- Use base 10 for network graphs

### Fixed:

- CMR: Adjust grid sizes to prevent EntityHeader elements from wrapping
- Brasilia timezone offset should be GMT-3
- Correct years in Linode Summary graph options
- Create Object Storage Bucket types
- Per-Linode network transfer total

## JS Client

### Added

- getLinodeTransferByDate endpoint
- recycleAllNodes endpoint (LKE)

### Changed

- Add access control and CORS fields to ObjectStorageBucketRequestPayload interface

## [2020-07-13] - v1.14.0

### Added:

- Color palette component in Storybook

### Changed:

- CMR: Linode Detail - Storage tab - Analytics tab - Network tab
- CMR: Linodes Landing - Add tag cell to Linode row - Summary view (replaces Grid view)
- CMR: Move Linode Resize action from tab to new modal component
- CMR: Apply updated table styles and action menus to LKE and Domains
- CMR: Secondary nav width
- Linode maintenance improvements
- Show maintenance time in UTC in downloaded CSV

### Fixed:

- Consistent Notices for restricted users when creating a Volume
- Longview CPU formatting
- Handle null dates in invoice details logic
- Expiry date check

## [2020-07-02] - v1.13.1

### Changed:

- Changed Percona OCA to Percona (PMM)

### Fixed:

- Matching logic for OCAs was breaking on parentheses

## [2020-06-30] - v1.13.0

### Added:

- Size column on the Object Storage Buckets table
- OCA: Percona PPM and Nextcloud
- Billing notice on Object Storage landing page when a user without Buckets has Object Storage enabled
- Notice that powered down Linodes still accrue charges
- Notice when user tries adding an NS record to a Domain without a A/AAAA record

### Changed:

- Adjustments to the Linode plan selection table
- Update password validation to match API change
- Update form validation for the Linode Disk drawer
- Make target field for TXT records multiline

### Fixed:

- Set autocomplete to false in password inputs
- Restricted users were able to view unavailable actions in Linode action menus
- Sort order on Domains page
- Prevent clickable events for deleted entities
- Prevent multiple Not found displays for Linodes

## [2020-06-16] - v1.12.1

Fix:

- 404 logic for Linodes Detail crashing for some Linodes

## [2020-06-16] - v1.12.0

### Added:

- Support for OBJ Singapore

### Changed:

- Move Nanode to “Standard” tab, change label to “Shared CPU”
- Handle host maintenance status
- Improve handling of negative amount on invoice details
- Upon rebooting Linode into Rescue Mode, prevent dropdown from reverting to "None"
- Save StackScript progress when creating or editing a script

## [2020-06-09] - v1.11.0

### Changed:

- Clarify Linode password fields in Reset Root Password vs. Rebuild
- Hide SSH key remove button for LISH settings when no keys are present
- Make main content banner dismissible
- Show error when Volumes limit has been reached but attempt is made to add a new Volume

### Fixed:

- CAA record input duplicating name/value

## [2020-06-03] - @linode/api-v4 v.0.27.1

### Fixed

- Remove required from createDomain validation schema

## [2020-06-02] - v1.10.0

### Added:

- Progress bar for newly-created Images

### Changed:

- Improve UX for GPU selection
- Add a link to Support in all “Verification is required” errors
- Allow clearable numeric inputs in Domain Records Drawer
- Remove Cloud Manager version tag from Support Tickets

### Fixed:

- Broken SVG combination when creating a Linode
- Profile routing didn’t handle incorrect routes
- Firewall document title
- ICMP port bug when editing Firewall rules
- Update textfield to use input id for "for" attribute
- Copy fix for Profile -> Referrals
- Accessibility of Dashboard “View Details” links

## [2020-05-21] - 1.9.0

### Added:

- @-expansion for Target field in Domain records
- “Last Modified” column to Domains landing page
- Support for Third-Party Authentication

### Changed:

- Default support ticket option to 'General'
- Defer requests to Linodes and Images until after app has loaded
- Redesign Billing section of app
- Request Domains when hovering over Primary Nav link
- Update behavior for TFA cancel button
- Rename linode-js-sdk to @linode/api-v4 to prepare for NPM publication
- Update @linode/api-v4 documentation
- Lazy load Linodes on BackupsDashboardCard

### Fixed:

- Keyboard access to open Support ticket creation drawer
- Missing SSH keys in some flows for Linode creation
- Second column alignment for NodeBalancer on dashboard
- Tag display on mobile viewport
- Removed extra requests
- Prevent crashing for unactivated users
- Remove duplicate instance requests

## [2020-05-04] - v1.8.0

### Changed:

- "Node Status" is now "Backend Status" on NodeBalancers list and detail view
- Minimum payment placeholder text
- Hide Recycle Node in the LKE Node action menu
- Provide cluster summary information for LKE search results

### Fixed:

- Remove invalid credits
- NodeBalancer Error Handling (SSL)
- Xterm flow control errors
- Remove stray characters in FromBackupsContent

## [2020-04-20] - v1.7.0

### Added:

- Firewalls: Client-side form validation

### Changed:

- Make LKE available regardless of customer account response
- Request OBJ Buckets per-cluster
- Theming performance optimizations

### Fixed:

- Correct alignment for “Date Created” field on mobile invoice table
- NodeBalancer error handling
- Current size of pool was updating along with target size when resizing a Node Pool.

## [2020-04-15] - v1.6.0

### Added:

- EnhancedNumberInput component

### Changed:

- Redesign of LKE interface, including Detail and Create Cluster views
- Add LKE clusters to search results

### Fixed:

- Case where some long-running actions may not be updated when complete

## [2020-04-10] - 1.5.1

### Changed:

- Update LKE schema to reflect breaking API changes (version is now k8s_version)

## [2020-04-07] - 1.5.0

### Changed:

- [Performance] Lazy load Domains data
- Set a timeout when requesting Gravatars
- Preserve Support ticket text on page reload

### Fixed:

- Account tab crashing for some users
- Fix handling of local storage on logout
- Longview NGINX tab crashing for some users
- Screen readers cannot access "Create Linode" interface
- Values on LV Network graphs displayed incorrectly
- Placeholder component double h1 display issue

## [2020-03-30] - v.1.4.1

### Fixed:

- Images not available on Marketplace flow

## [2020-03-30] - v1.4.0

### Changed:

- Change "One-Click Apps" to "Marketplace"
- Change message in the Events table empty state
- Allow up to 10,000 USD payment with PayPal
- Lazy load Images

### Fixed:

- Improve skeleton loading screen in the Events table
- Fix bug in Image select
- Fix visual bug in OAuth Apps table header (dark mode)
- Edit DNS Records containing "linode.com" substring

## [2020-03-23] - v1.3.0

### Added:

- Firewalls:
  - Add, Edit, and Delete rules
  - Prompt when navigating away from unsaved rule
  - Add icon to table rows

### Changed:

- Remove “Active Deploys” StackScripts table column and add “Total Deploys” column
- Update customer referral criteria text
- Improve syntax highlighting
- Include LKE clusters in Support tickets dropdown
- Make Support Ticket table sortable by summary, ID, and updated_by
- Update Images messaging to reflect new 6144 MB default limit
- Remove deprecated border on graph legends
- Adjust header padding in Linode Group By Tag
- Cloud Manager PDF invoices pull in customer tax ID regardless of added date

### Fixed:

- Volumes creation bug
- Accessibility warnings for password inputs
- Remove page break on invoices
- Fix collision of tax ID and address on invoices
- 404 error after importing Domain Zone
- Enable editing of DNS Records containing "linode.com" substring
- Removed extraneous table header cell on Search Landing table
- Add error handling for Kubernetes breadcrumb
- Prevent Linode Power Control menu from being empty upon click

## [v1.2.0] - 2020-03-09

### Added:

Cloud Firewalls:

- Firewall Linode view
- Add Device drawer in Firewall Linodes view
- Remove device modal in Firewall Linodes view
- Firewall Rule Table
- Firewall Rule Drawer
- Remove devices from Firewall Devices action menu

### Changed:

- Make Linode links in Firewall rows clickable
- Pin GitHub release link to linode-manager tag
- Add support for secondary promo button
- Delay data request until user types in Search bar
- Display invalid StackScript errors on Linode rebuild
- Show error when request to /pools fails in LKE
- Respond to linode_config events

### Fixed:

- Uptime calculation in Longview
- Sorting by Object Storage region
- Sorting the OBJ Bucket table resulted in duplicate rows when there were multiple buckets with the same name

## [v1.1.1] - 2020-02-28

### Fixed:

- Ensure Object Storage is displayed for restricted users.

## [v1.1.0] - 2020-02-25

### Added:

- Cloud Firewalls:
  - Add Firewalls endpoints to SDK
  - Allow enable/disable/delete Firewall actions
  - Enable Firewall creation
- LKE:
  - Warn users before creating/resizing a cluster to a single node
  - Handling for LKE events (lke_node_create)
- Accessibility improvements:
  - Add aria attributes on Linodes, Images, and Kubernetes Landing pages
  - Add aria attributes to Action Menu items
  - Improve accuracy of column header count
  - Add title to ADA chat bot

### Changed:

- Update CPU threshold alert validation
- Use display: standalone in manifest.json for IOS support
- Update event toasts and add new toasts for clone/resize events
- Increase line height of rendered Markdown for readability
- Remove Import Tags CTA on the Dashboard
- Remove obsolete GDPR Modal
- Close all active Lish sessions when logging out
- Unify IP address input patterns for Domains
- Allow direct links to OCA details drawers
- Always allow TCP Connection as a health check for NodeBalancers
- Hide duration for host_reboot events

### Fixed:

- Mode persistence in Linode Disk drawer
- Formatting/highlighting in kubeconfig preview drawer
- Incorrect disks sometimes displayed in different tabs
- Regression from Notistack update
- fixing selected table row for rows with active caret variant
- Remove plural for hour on DNS manager
- Use appropriate button text when restoring from an Image

## [v1.0.1] - 2020-02-13

### Added:

- Support for Object Storage in Frankfurt, DE

### Fixed:

- Removed feature flag logic preventing some users from accessing Longview

## [v1.0.0] - 2020-02-10

### Added:

- New One-Click Apps:
  - MEAN
  - MongoDB
  - Flask
  - Django
  - Redis
  - Ruby on Rails
  - PostgreSQL

### Changed:

- Change default distro to Debian 10
- Fix changelog to match GitHub release
- Update graph units on Linode Details page
- Fetch backups after selecting Linode in Linode Create
- Toast notifications for Image related events
- Unify graph colors across the app
- LKE: Warn users before allowing a single-node cluster
- LKE: Update typings for node pools
- Show Domains Import Zone Drawer button when a user has no Domains
- Improve compile time
- Cleanup axios version management and aligning
- Prevent unneeded requests when loading Lish window

### Fixed:

- Updating a Linode causes in-progress events to stop being displayed
- Safari: Open ticket button issue
- Remove plural for hour on DNS manager
- 'Show More' tooltip accessibility fix

## [0.84.1] - 2020-02-04

### Fixed:

- Fix issue where only 100 Images were displayed

## [v0.84.0] - 2020-01-28

### Added:

- Add Domain Transfers to Domain Drawer for slave Domains
- “Delete” button to Domain Drawer
- Improve Form context help/info in Configuration Edit
- Ability to delete a Domain from Domain Detail
- Show a banner when one or more Regions experience outages
- New One-Click App: phpMyAdmin
- Show progress on the target Linode while cloning

### Changed:

- Add link to Resizing a Linode Guide
- [LKE] Node pools should have 3 nodes by default
- Longview Process Arrow Rework
- StackScript author links from StackScript Detail page
- Sort Kubernetes versions by label descending in dropdown
- OAuth Scopes can be space separated
- Store Longview time selection in user preferences

### Fixed:

- Longview Overview graphs were incorrectly showing data as “today”
- Refactor LineGraphs to allow mixed units for network graphs
- Routing on Search Landing page for slave Domains
- Fix Linode network graph units
- Display updated credit card info in Billing Summary when credit card is updated
- Visual regression on Clone Configs/Disks
- Loading state for Longview landing page (visual bug)

## [v0.83.0] - 2020-01-17

### Added:

- Longview:
  - Apache
  - MySQL
  - Processes
- “Show All” option on Domain Records
- Ability to edit AXFR for slave Domains

### Changed:

- Hide Backups CTAs from restricted users
- Update Longview graph colors
- Support API requests for up to 200 entities at a time
- Make One-Click apps visible to all users from primary navigation

### Fixed:

- Rounding in Longview line graphs
- Add space to API Tokens HTML title
- Allow rebooting from Rescue mode

## [v0.82.0] - 2020-01-08

### Added:

- Source Linodes from Redux in Networking and Backups
- Longview: empty and loading states for Disks tab
- Longview: NGINX tab
- Longview: Network tab
- Show All option for Volumes, Domains, NodeBalancers
- Sentry improvements
- Ignore newrelic and chrome extension errors
- Add security.txt at cloud.linode.com/.well-known/security.txt

### Changed:

- Copy for Prometheus and Grafana One-Click Apps
- Show confirmation dialog when resizing a Linode
- Update LV documentation to include info on warnings/errors
- Add copy explaining prorated transfer
- Move untagged items under tagged items for all entities
- Allow primary nav to set multiple active links
- Allow Charts.js native (canvas) legends for graphs
- Filter processes by username or process name
- Error feedback for failed snapshot backups
- Support for Disks/Configs events
- Add URL param to reset password button
- Linode details accessibility adjustments

### Fixed:

- Layout overflow on Longview overview graph section
- Missing error/loading states in AccessKey table & drawer
- Older invoices causing an error when creating PDF
- Weblish error (safe access properties)
- Docs links for Longview installation instructions

## [v0.81.1] - 2019-12-23

### Change:

- Update error reporting to reduce unnecessary reports

## [v0.81.0] - 2019-12-19

### Added:

- Longview:
  - Display non-error Notifications from Longview API on Longview Details page
  - Empty and loading states for Overview graphs

### Changed:

- Use “Last Backup” data on /linode/instances endpoint to avoid multiple requests to /backups (improves performance)
- Show deprecated label for distros in Images dropdown

### Fixed:

- Display invoice PDF total, tax, and amount values in \$0.00 format
- Reduce OCA tile spacing between icon and label

## [v0.80.0] - 2019-12-16

### Added:

- Remove check zone from domain action menu
- Move sidebar in Domains detail
- Duration time to Events Landing and Activity Feed
- Display billing notice when deleting last Object Storage Bucket
- Longview: - Landing page - Overview page - Installation page - Enable client sorting on Landing page - Packages drawer
- New One-Click Apps:
- Docker
- Jenkins
- Grafana
- Prometheus
- MySQL
- LEMP Stack
- Shadowsocks

### Changed:

- Remove ZXCVBN and improve password hints
- Remove (disabled) Check Zone and Zone File actions from Domains
- LKE added to PAT Scopes
- Make search bar case-insensitive
- Option to show all Linodes on Linode Landing
- Remove same-domain SOA email restriction (client-side validation)
- Update release docs
- Styling adjustment to IconTextLink

### Fixed:

- Accessibility features overhaul
- Update Object Storage icon color
- Error formatting on editable input labels
- Event badge hidden behind scrollbar
- Linode status not updated after resizing is complete
- State not responding to Longview events

## [v0.79.0] - 2019-11-19

### Added:

- Longview: Static tables for listening services/active connections
- Longview: Line Graph abstraction
- Longview: Sort clients by values
- Longview: Client count warning modal
- Longview: Installation tab
- Longview: Overview section scaffolding
- Longview: Footer text for non-Pro users
- Longview: Uptime, Packages, and Hostname data added to client rows
- Longview: Display circle loader if client doesn’t exist or is still being loaded
- Longview: Overview icon section with some static data
- Ability to edit rDNS for IPv6 ranges and pools
- Display of route target for IPv6 ranges
- Abstraction of buttonLink
- Ability to collapse main navigation on larger screen sizes

### Changed:

- Longview: Change landing view from table to cards
- LKE Landing documentation link target
- Loading state and clear errors on Linode Backups form submission
- Longview documentation link target
- Remove welcome banner
- Updated logo asset
- Updated header and footer styles

### Fixed:

- Linode list not being updated when creating Linodes externally
- Type checking in getAPIErrorFor
- Duplicate error display in account/settings
- Empty volumes create button

## [v0.78.0] - 2019-11-12

### Added:

- Support for new Sydney datacenter
- Longview: Handle restricted users
- Longview: Plan Details page
- React a11y Linters
- Ability to Search For Longview Clients

### Changed:

- Longview: Use live SysInfo data on landing page
- Longview: Landing page uses card layout rather than table
- Longview: Use cached data to populate Gauges
- LKE: split details page into Details and Resize tabs
- Enhanced BreadCrumb Component
- A/AAAA record drawer title

### Fixed:

- LKE Node pool deletion
- LKE Routing

## [v0.77.1] - 2019-11-11

### Fixed:

- Hotfix: Safe access event.secondary_entity

## [v0.77.0] - 2019-11-06

### Added:

- Supply the LKE Cluster options from APIv4
- Longview Client Gauges for Swap and Storage
- Ability to paste clipboard content into the Glish interface from your local machine
- Longview landing tabs
- Skeleton loader to table rows

### Changed:

- [SDK] - Implement Object Storage endpoints
- Longview Client creation workflow
- Display the booted configuration in Linode Boot and Reboot event messages
- Pre-fill Disk select fields rescue tab with available Disks
- Refactor Create Volume Workflow
- Update Object Storage confirmation modal copy
- Client-side validation for CVV field on the Billing page
- Making CVV code a required field within Billing page
- Update favicon
- Updated syntax for Linode details specs
- Filter out GPU from plan selection for LKE
- Filter out regions that don’t have LKE capabilities

### Fixed:

- Blog feed on Dashboard
- StackScript detail breadcrumbs
- Adjustments to Kubeconfig buttons on smaller breakpoints

## [v0.76.0] - 2019-10-30

### Added:

- cPanel and Plesk One-Click Apps
- Confirmation modal when adding Object Storage service
- Option to cancel Object Storage service in account/settings
- Object Storage to list of Personal Access Token scopes

### Changed:

- Download Objects instead of opening them in a new window
- Make Object Storage Bucket URLs clickable
- Invoice/Payment PDF Updates
- Remove tags from Kubernetes cluster creation and detail

### Fixed:

- Error handling for 404s on Kubernetes cluster detail

## [v0.75.0] - 2019-10-22

### Added:

- Ability to view, add, edit, and delete Longview Clients
- Interactive flag for Linode card
- Maintenance status schedule date always visible on table row
- Maintenance status to Linodes Dashboard Card
- Confirmation modal when creating new backup snapshot

### Changed:

- Add helper text to Kubernetes Node Pool rows if not all Nodes are accounted for
- Adjust display of expiring credit in expandable panel header
- Collapse primary nav at wider breakpoint
- Copy changes for Plesk and cPanel One-Click Apps
- Update Managed dashboard graphs
- Update Access Key creation message (Object Storage)

### Fixed:

- Sort by status (Linodes)
- Consistency with display of charts legend units
- NodeBalancers configuration layout
- Maintenance status not be displayed after updated a Linode

## [v0.74.1] - 2019-10-08

### Changed:

- Managed Dashboard chart colors to match corresponding charts from the Linode Detail screen

### Fixed:

- Issue with TextField components missing labels
- Issue with Managed Dashboard "Open a Ticket" button not functioning

## [v0.74.0] - 2019-10-07

### Breaking:

- Remove ability to delete buckets that contain objects

### Added:

- File Uploads for Object Storage
- Ability to delete Objects
- Managed Dashboard widget
- Ability to Edit Domain Status

### Changed:

- Expand Linode public SSH Key on hover
- Add copy indicator to Linode public SSH Key button

### Fixed:

- Issue with chart tooltips not showing correct time
- Cell height for Kubernetes Clusters while in edit mode
- Link to status.linode.com for all maintenance notifications

## [v0.73.0] - 2019-10-01

### Added:

- One-Click App support for feature flags
- cPanel to One-Click App Library
- Plesk to One-Click App Library
- Firewall Landing and Table

### Changed:

- Update manifest.json to allow for iOS and Android “pin-to-home-screen” functionality
- Display country flag after Region has been selected
- Improve links in Add New menu
- Disallow duplicate bucket names
- Allow deletion of disks on active Linodes
- Sort support tickets by order created
- Add AU tax ID to invoice generator
- Move Managed activation flow to /account/settings
- Add height to radio cell for resize table
- Adjustments to chip label styles
- Linode JS SDK Documentation usage guide with examples

### Fixed:

- Overflow-x in select drop downs on compact mode

## [v0.72.0] - 2019-09-23

### Added:

- Managed service monitor history drawer
- Firewall Landing and Routing
- New landing page for unactivated users
- New table-based flow for selecting a Linode plan
- Managed endpoints to JavaScript SDK

### Changed:

- Display Never for Managed credentials that have never been decrypted.
- Use password input component for credential drawers
- Don’t show DNS “Your Linodes are not being served” banner for restricted users

### Fixed:

- Error handling for Managed dashboard card
- Tooltip for current plan on resize Linode workflow
- Layout issue with nodeBalancers create workflow
- Stackscripts creation routing and CTAs

## [v0.71.0] - 2019-09-18

### Added:

- Bucket Detail page (Object Storage)

### Changed:

- Display “Never” for Managed credentials without a last_encrypted field
- Update copy on EnableManagedPlaceholder
- Add Normalized Data Structure to Images in Redux
- Hide active caret on mobile navigation
- Add Edit action to Kubernetes Cluster action menu
- Add Kubernetes cluster label to filename when downloading kubeconfig
- Switch position of “Region” and “Last Backup” columns on Linode table
- Account for over limit case for account transfer display on dashboard
- [SDK] Migrate /regions
- [SDK] Migrate /linodes
- [SDK] Migrate /kubernetes
- [SDK] Migrate /profile
- [SDK] Migrate authentication requests

### Fixed:

- Overflow in react selects
- Error with Placeholders missing key prop
- Image select bug
- LinodeConfig memory size limit not displayed
- Style regression for notification thresholds panel
- Tooltip not showing for selection cards
- Update dependencies to resolve vulnerabilities
- Security issue with external links

## [v0.70.0] - 2019-09-9

### Added:

- One-Click App navigation
- Placeholder to enable Managed for an account

### Changed:

- Remove Private IP Checkbox from Clone Linode form
- Edit drawer for Managed service monitors
- Use dropdown instead of cards when selecting an image/distribution
- Replace Region/Province Select with Text field in the Update Contact Information form
- Managed credential drawer now uses separate forms for label and password/username
- Update Managed icon on the dashboard to align with entity icons
- Messaging and billing calculations for expiring credits
- Use account credentials and groups when creating or editing a Monitor
- Monitor dashboard card links to /managed/monitors instead of /support/tickets
- Better error messaging for Inter-datacenter migrations

### Fixed:

- Client Secret key wrapping
- Backups and clones always labeled as Debian
- Correctly show upgrade banner for all deprecated types
- Issue with kernel input not being populated with a default value in the Edit Linode Configuration form
- Stop inverting SSH key access to account for the API fix for this bug

## [v0.69.0] - 2019-08-28

### Added:

- Inter-datacenter Migrations for Linodes
- Warning text to detach volume dialog
- Ability to add, edit, and delete Managed credentials
- Ability to add, edit, and delete Managed contacts
- Ability to add, update, and delete Managed service monitors
- Ability to update Managed SSH Access for Linodes
- Button to navigate to Create Linode workflow from the Linodes landing page

### Changed:

- Use dynamic versions for Kubernetes create workflow
- Remove tags from Domains landing table rows
- Support Tickets refactor
- Improve splash page loader animation
- Required textfields now show “(required)” instead of an asterisk
- Show tax banner on dashboard and account landing only
- Region selection in both the Create Linode and Create Volume workflows
- Object Storage documentation

### Fixed:

- Update copy in credentials table
- StackScript error handling

## [v0.68.0] - 2019-08-15

### Added:

- Support for promotion codes and expiring credits
- SSH Access Key Table for Managed
- Delete monitor action to MonitorActionMenu
- GST notification for users in Australia and India

### Fixed:

- CSS animations in JSS
- NodeBalancer connection grid display
- Long titles broken on image names
- Button types for cancel actions
- Issue with entity labels not being able to be updated when an event was in-progress
- Billing form state resets when changing country selection
- One-click cards display on large breakpoints

## [v0.67.0] - 2019-08-12

### Added:

- Ability to close account from Cloud Manager
- Managed SSH Access: Linode Public Key component
- Disable Managed service monitor
- Display list of Managed service monitors
- Adding tooltip display variant + styles
- Breadcrumb enhancements
- Tooltip for cluster command on Kubernetes detail page
- Managed service monitor list
- Add SupportWidget to Managed landing
- Adjustments to view config drawer
- Adjustments to buttons
- Optional CVV field when updating credit card information

### Changed:

- Region selection in create workflow
- Improve error handling for LKE node pools
- LKE form element UI adjustments
- Make search link the first option in Algolia search bar
- Add Logic to CSV Link to Prevent CSV Injections
- Add Mutation Time to Banner
- Disable Add User Button for Restricted Users
- Select user by default after adding an SSH key using the AccessPanel
- Add max-width to main content
- Handling for new event types
- Improve link styles for PDF downloads in account
- Enable hot reload for local development

### Fixed:

- Charts display issue
- Issue with css transitions on theme switch
- Firefox issue with flag icons
- Broken error key scrolling in Get Help search bar

## [v0.66.0] - 2019-07-30

### Added:

- Public Cloud manager codebase is now officially a monorepo, leveraging Lerna
- New splash screen on initial app load
- Linodes list status column
- Show Linode tax ID on invoices for users in EU
- Unauthorized messaging for tokens and users
- User preferences for Domains group-by-tag
- User preferences for NodeBalancers group-by-tag
- User preferences for Linode view
- Tooltips for zone-related actions

### Changed:

- Abstract Link component so that it can handle external links
- Better helper text for failed image creation
- Make SSH key-fetching conditional on whether user is restricted
- Error handling for adding SSH keys in creation workflow

### Fixed:

- Events regressions and add handling for new event types
- IP Transfer panel refreshing when a long-running event was occurring
- Issue with empty data set render blocking the app
- Issue with power control not showing “Busy” status when Linode was busy
- Configs view crashing after Linode rebuild
- Clone config/disk not updating when number of disks changed

## [v0.65.0] - 2019-07-17

### Added:

- Mutation estimated time to Drawer
- Cookies enabled check
- Option to create SSH Keys in the Linode creation workflow
- Tooltip to Zone File action item for Domains
- Time-delayed patience text when editing RDNS
- Loading state for submit button in edit RDNS drawer

### Changed:

- Observe user preferences for Volumes-group-by-tag
- Observe user preferences for Linodes-group-by-tag
- Linode Backup helper text

### Fixed:

- White screen issue affecting users with slower connections

## [v0.64.0] - 2019-07-15

### Added:

- Feature: Clone configs/disks from Linode detail page

### Changed:

- Improve markup for click behaviors for entity titles in clickable rows
- Remove allocation of private IP on Linode create
- Filter private IPs in NodeBalancer config node by region
- Update NB config node schema

### Fixed:

- Domain record validation
- Important notice icon placement
- Fix spelling mistake in LinodeConfigDrawer
- Safe access backups.snapshot

## [v0.63.1] - 2019-07-08

### Changed:

- Remove VAT banner.

## [v0.63.0] - 2019-07-03

### Added:

- Add username to event rows on both Events Landing and Linode Detail views
- Use preferences endpoint to save theme and spacing
- Show helper text for auto-backups for Managed users
- Use account.capabilities for displaying LKE

### Changed:

- Update monthly network transfer panels
- Update breadcrumbs site-wide
- Update primary navigation active state icon
- Disable auto-resize option when moving to a smaller plan

### Fixed:

- Linode Notification Threshold updates not displaying
- Group by Tag behaving inconsistently
- Progress button loading icon
- Fix console warnings for sidebar styles
- Margin in header on PDF invoices
- LinodeCreate selected region tab state
- Issue with Volume size not updating
- Do not attempt to create DNS records for Linodes with IPv6 disabled

## [v0.62.0] - 2019-06-21

### Added:

- Add One-Click Apps detail view
- Add helper text for auto backups
- Add links to Object Storage documentation
- Allow external links to open Support ticket drawer

### Changed:

- Updates to base theme
- Make entity links in Support tickets clickable
- Do not attempt to create domain records for slave domains
- Update max length for Bucket label
- Reduce NodeBalancer price
- Copy for maintenance notifications
- Update styles for important/critical notifications
- Add link to support ticket in SelectTabPanel
- UI for selecting memory limit on Linode Config Profiles
- Adjustments for compact mode, some adjustments for mobile compact on help banner panel as well

### Fixed:

- Dashboard header spacing
- User-defined fields not resetting on App/StackScript change
- Catch deleted events errors
- IP sharing private addresses not showing
- Regression with maintenance notification list item severity
- Expandable panel icons
- Point of entry in dashboard
- Animation isolation logic
- Abuse ticket banner fix

## [v0.61.0] - 2019-06-14

### Added:

- Add support for GPU instances
- Validate no whitespace in bucket name
- Implement ctrl+click on the events drop down options
- Radio Toggle For Config Memory Limit
- Maintenance window to CSV
- Add support for Mumbai datacenter
- New Bucket icon for Object Storage
- Check SOA email when updating domain
- Add normal error handling for delete/detach Volume confirmation modals
- Add validation to prevent email addresses in the target domain
- Add client validation for duplicate domain records
- Added tooling to capture performance metrics

### Changed:

- Always update profile with authorized_keys (LISH)
- Source Dashboard cards from Redux
- Replace Algolia search bar with React-Select
- Makes the maintenance notification badge a warning instead of error

### Fixed:

- Conditional Logic When Validating SOA Record for Slave Domains
- Fix Linode Clone kebab
- REACT_APP_LISH_ROOT typo
- Maintenance Banner Styles
- Added missing issuer to TFA URI
- Adds Linode Label to Notification Drawer List Item

## [v0.60.0] - 2019-06-07

### Added:

- Support for critical maintenance banners, times, and tickets
- Clone Linode from Linode Action Menu

### Changed:

- LKE: Creation Table UI for editable node count and remove actions
- Remove Tags input field when cloning a Domain
- Default Linode config memory limit to 0 if a limit is not already set

### Fixed:

- Show progress for Linode upgrades
- Select Plan Panel default tab select logic
- Primary Nav was showing a scrollbar
- Support Ticket Drawer should retrieve all entities for selection
- Nodebalancer config select values
- Split token on logout before revoking it
- Re-add Kubernetes button in Create menu

## [v0.59.0] - 2019-05-31

### Changed:

- Add name of data center in outage notifications
- Update table cell styles

### Fixed:

- Main search bar styles

## [v0.58.0] - 2019-05-29

### Added:

- Ability to optionally resize disks after Linode resize
- Option to automatically create domain records
- VAT banner

### Changed:

- Replace circle progress on Linode summary
- Replace circle progress on dashboard
- IP component placement
- Adjustments for tablet Linode list view styles
- Update NB empty state copy
- Update empty copy for Images and StackScripts
- Include app name in reset and delete oAuth app modal
- Use account.capabilities to determine if OBJ is enabled.

### Fixed:

- Show all line items on invoice PDF and detail screen
- Error and loading states for OAuth view
- Error handling re: Linode settings panels
- Uncaught error in disks and configs requests
- Domain SPA record editing error
- StackScripts sorting issue

## [v0.57.0] - 2019-05-21

### Added:

- Markdown and Markup Support for Support Tickets and Replies
- Notice for domains when they aren't being served
- Abuse ticket banner
- Enable ctrl+click on profile dropdown buttons and clickable rows
- Ability to update email from Account -> User Profile
- Add event messages for host reboots, Lassie reboots, and Lish boots
- Create a Kubernetes cluster
- Action menu item to download Kubernetes kubeconfig.yaml

### Changed:

- Include the Linode Label in delete dialog modals
- Include Linode and Volume labels in Volume dialog modals
- Re-enable plan type copy and update the text
- Small style change for NodeBalancer config action panel
- Update timezone selection
- Update Linode backup selects
- Copy in delete Bucket confirmation modal
- Object Storage: separate "Size" column into "Objects" and "Size"
- Improved Select components across the app

### Fixed:

- Linode network transfer stats
- Linode migration success/error states
- IPv6 DNS Resolvers
- Typo in Disable TFA dialog
- Block device assignment
- Issue where error views were displaying after data was loaded

## [v0.56.0] - 2019-05-08

### Changed:

- Update Sentry Whitelist URLs
- Display bucket size using base 2 instead of base 10
- Update Events Landing in Real-Time
- Validate Rebuild from Image form before modal opens

### Fixed:

- App crashes when downloading an invoice PDF for unlabeled backups
- Deploy new Linode from backup
- Fixing Sentry Errors
- Prefix Length to the IPv6 Pools and Ranges
- Pagination Footer numbering

## [v0.55.0] - 2019-05-06

### Added:

- Improve GA Event Imports in Manager
- Local storage optimizations
- Remove Volumes From MaybeRenderError
- Add error handling documentation
- Replace all pathOr<string>s with getErrorStringOrDefault
- Placement of Object Storage in Primary Navbar
- Add /buckets to OBJ link in PrimaryNav
- Add Ada google analytics
- Reverse sorting arrows for sortable tables
- Explicitly display regions error in Linode volumes form
- Taxes and Subtotal on Invoice
- Fixed positioning of ADA CTA
- Add docs for pushing tags to upstream
- Add polling for NBs on landing page
- Add polling to NB detail
- Check region filtering
- Make Linode dropdown menus searchable via React Select

### Changed:

- Scroll-to logic for Disks and Configs page changes
- Stats request optimization
- Display reserved IPs in IPv4 table (Linode Detail)
- Style Updates to Invoice PDF
- Update Activity Stream Based on Events
- Sentry Updates
- Move Object Storage keys to the OBJ Landing page
- Update Notistack and make toasts dismissible
- Update IP address listing on card view and styling
- Paginate Disks and Configs with Paginate Render Props Component
- Removing tag column and cells styles updates
- Lish tabs style updates
- Sync up with disk select changes and reset disk options on Linode select clear
- adjustments to UDF widths for medium + breakpoints
- Manual backup errors appear within form instead of as toasts

### Fixed:

- Fix issue with error appearing on volume attach drawer
- Fix pre-selected Cluster select
- fix to action menu on mobile (align right for consistency)

## [v0.54.0] - 2019-04-23

### Added:

- Ada support bot available app-wide
- Ability to delete Object Storage buckets

### Changed:

- Update ListBuckets
- Don't use last Stats reading on Linode/NodeBalancer graphs
- Adjust messaging in UserEventsList for deleted entities
- Add documentation to CONTRIBUTING.md
- Expire token on logout
- Catch disk error correctly for blocked requests
- Use EnhancedSelect for the DiskSelect component

### Fixed:

- AxiosError handling for getErrorStringOrDefault

## [v0.53.0] - 2019-04-18

### Added:

- Event stream summary
- Empty search logic
- List all IP addresses in summary panel
- Activity tab on Linode Details
- Account Creation Date to Summary Panel
- GA event for compact mode switcher
- GA events for billing-related actions
- New icons for Managed Services and StackScripts

### Changed:

- Styling no results page
- Styles and mobile handling
- Remove tag column and styling for NodeBalancers Landing
- Remove tag column and styling for Linode Landing
- Re-order fields on monthly network transfer panels
- Place disk spaces in sidebar
- Moving disk space component
- Adjustments for tables for devices
- Making beta tag blue for both themes
- Adjust spacing for add buttons for domain records
- Remove bolding from notices
- Styling of disk storage panel
- Adjustments to table row for DT and activity feed updates
- Scroll buttons styles for mobile tabs
- Resolvers object to match new Toronto name
- Table cell sizes
- Focus states for clickable rows
- Styling for graph legend on Linode detail page

### Fixed:

- Wrap domains text on Domain landing
- Routing on Support Ticket pages
- Detach from deleted Linode
- Image creation drawer labels spacing
- Linodes graphs legends placement
- Minor copy fixes
- Typos and init code guidelines

## [v0.52.1] - 2019.04.09

### Added:

- Feature: One-Click Apps
- Events landing page
- Image expiry date to Image table
- Drop-shadow on "Create" menu
- Setup GA to track usage of Linode create screens
- Missing typography for backup placeholder text
- Front-end validation for tag input error
- Loading states to tag panel
- Added "nofail" to Volume Config Form

### Changed:

- Do not show Hively icons from Linode user
- Removed Linode StackScripts from StackScript Landing page
- Combined My StackScripts and Account StackScripts under one tab
- UDF Style Updates
- Hide helper text for UDFs so it will display for Linode Root Password
- Update Linode Detail permissions
- Change Toronto display from CA to ON
- Update Volume Landing on Linode Details
- Update label for Taiwan in the Update Contact info panel

### Fixed:

- User events dropdown items styles
- Delete Linode button modal button style
- Backup CTA link
- Backups creation error display
- Styling for disabled destructive buttons
- Wrong header for accessibility tags
- Settings icon placement
- Restore process finished event handling
- Config updating bug
- Non-field errors for NodeBalancers

## [v0.51.2] - 2019.03.28

### Fixed:

- Fix issue with Lish console not rendering correctly (#4736)

## [0.51.0] - 2019.03.25

### Added:

- Add uninvoiced balance display
- Delete Linode from kebab menu
- Support and icon for Alpine Linux
- Missing typography for crash message
- New event types and account events messages
- Card payment confirmation modal
- Add aria labels to inputProps for textfields and radios

### Changed:

- Update list of available timezones and fix offset sorting
- Include pagination on clone from Linode flow
- Adjust dialog size to md to accommodate for api token width
- Request notifications after migration finished
- Reset error state on disk and configs request
- Improve placement of entity icons on mobile tables
- Make sure all radios inherit proper labeling
- Dim main content when searching
- iOS/Mobile Cloud Manager Welcome Screen
- Make CVV Optional when making a credit card payment
- Adjust "No Results" message when searching in a Select element
- Handle volume permissions
- Update Auth Code
- UI for restricted edit volumes form
- Delete confirmation includes Linode Label
- Source Linode Rescue volumes/disks from redux
- Update slave domain editing UX
- Add props.classes for RenderGuard updateFor

### Fixed:

- Only disable Linode Boot if there are no configs
- Prevent NodeBalancers from crashing during creation
- Linodes with no type data cause error state
- Kernel Select sometimes was not populated on load
- Upgrade and Fix PayPal
- Fix logger, add report button
- Remove extra scrollbar on tables on Firefox
- Request notifications after migration finished
- Issue with Created Linodes with no image being in an indefinite loading state
- Issue with 0600-0800 not being a valid backups timeslot

## [0.50] - 2019.03.11

### Added:

- Fix Linode label update error
- Display guidance to bottom of search bar to make it easier for users to work with enhanced search functionality
- Add Compact Mode (theme toggle) and corresponding settings panel on PrimaryNav
- Users can now rebuild a Linode from a StackScript
- Backup mode support for NB nodes
- Support for Toronto region
- Improve spacing of Domain table
- Password requirements to the PasswordInputField
- Add last auth IP address and last auth time to trusted devices table
- Include transfer stats to Linode summary panel
- Additional helper text for Volumes creation drawer
- Helper text when creating NodeBalancers
- Enable user to Remove Public IP Addresses
- Add tags column to NBs and volumes
- Filter volume select based on grants
- Apply convention for HEX values in theme files
- Updated-by column to support tickets
- Adjustments for Dark Theme in account pdf links

### Changed:

- Display confirmation dialog before rebuilding Linode
- For Backups creation flow, only reset selection if different Linode is clicked
- Linode Resize flow adjusted to follow API changes (resizing Linodes now enter the migration queue)
- Rebuild Linode image select now uses tiles instead of a dropdown
- Update list of whitelisted events to include new event types returned by the API
- Update all instances of updateFor to include props.classes
- Remove Tokyo 1 as an option when creating Linodes and NodeBalancers
- Pre-populate payment amount to the current Balance
- Add disk imagize events to show progress
- Volume Labels Sorting
- Hide global backups setting from managed users

### Fixed:

- Request notifications after migration finished
- Keyboard scrolling on custom MenuList component
- Regression with pagination dropdown
- Show error message when a Linode on the user's account is jailed.
- 2FA panel
- Creation workflow styles
- Instances of renderGuard not updating components
- React-select isClearable logic
- Dashboard spacing
- PDF generation failure
- Error handling for SSL certificate and key when creating a NodeBalancer.
- Default lastFour (credit card digits) to empty string to prevent visual bug
- Graphs need better breakpoints

## [0.49.0] - 2019.02.25

### Added:

- Enhanced Search functionality!
  - Users can now specify the search entity with `type:{linode, volume, domain, nodebalancer}` or `is:{linode, volume, domain, nodebalancer}`
  - Aside from entities, other searchable fields are `label:`, `tags:`, `ips:`
    - Users can search for entries with multiple tags applied by adding the desired tags to a comma separated list after specifying the tags field. Example `tags:tagA,tagB` will return all entities with tagA and tagB applied.
    - The same pattern described above applies to the ips as well.
  - Logical operators can by applied to queries: `&&`/`AND`, `||`/`OR`, `-` for the not operator, and grouping with `()`. A query with multiple fields and no operators is implicitly treated as true for all.
- Status indicators have been incorporated into the entity icons for Linodes and Domains to provide a better visual experience.
  - Also added the Linode icon and status to the power button.
- A reset password button in Profile > Password & Authentication that will open the reset password workflow in a separate tab.
- A better user experience for secondary/restricted account users that displays messaging around and disables features that the user doesn't have access to.

### Changed:

- Domains now displayed in alphabetical order on the Domain listing page.
- Timestamps display in last backup table rather than humanized dates.
- Added a tooltip on the power icon for a Linode with no image, indicating that an image must be added to the Linode in order to boot.

### Fixed:

- Removed client side validation that incorrectly prevented user from creating a Linode when the label started with a numeric character.

## [0.48.0] - 2019.02.11

### Added:

- Support tickets now appended with current Cloud Manager version.
- Individual Node status in NodeBalancer Detail > Configuration > Ports
- Implemented pagey pagination to all Domain DNS records, for example a user with over 25 A/AAAA records will have a paginated table in Domain > DNS records page.
- Public and Private IP addresses are now searchable fields, displaying the corresponding Linode in the search suggestion dropdown.
- Sidebar components in Account Settings page:
  - Contact information component displaying company name, name, dddress, email, and phone number.
  - Billing information component displaying current account balance, credit card, and credit card expiration date.

### Changed:

- Linode summary moved to the sidebar with individual components for:
  - Linode details
  - IP addresses
  - Last backup
  - Tags
- NodeBalancer summary moved to the sidebar with individual components for:
  - NodeBalancer details
  - IP addresses
  - Tags
- Domain Tags input field moved to the sidebar in an individual componenet
- Underlined text removed from application, notably:
  - Breadcrumb headers
  - Event notifications
  - Help landing page
  - Secondary links in table rows
- Backups CTA is now dismissible.
- NodeBalancer ports now clickable links on the NodeBalancer listing page
  - When a NodeBalancer port is clicked, the user is navigated to the Port Configuration page with the accordion panel of the port clicked expanded by default.
- NodeBalancer Graphs were removed from accordion panels, and are now displayed prominently on the NodeBalancer summary page.
- Disks added to Linodes default to the maximum size, so the user can adjust form there.
- In the additions disks table located in Linode Detail > Settings > Advanced Configuration now display the disk file system type located between the label and size columns.
- The option to reboot a Linode is removed unless the Linode is powered on.
- Only regions with block storage available are displayed in Volume creation panel.
  - Additional messaging added to Volume creation panel informing user of the data center limitations.

### Fixed:

- Typo in Manual Snapshot copy.
- Spacing of Grouped NodeBalancer headers.

## [0.47.0] - 2019.01.29

### Added:

- Sorting for remaining Linode table headers.
- Entity icons on Dashboard page, and entity listing pages for:
  - NodeBalancers
  - Domains
  - Volumes
- Group by Tag for NodeBalancers.
- Group by Tag for Volumes.
- Friendly error message when graph data is unavailable for a newly created Linode.

### Changed:

- Graph Display Options (Last 30 Days).
- Removed Documentation panel sidebar.
- Improve pagination experience.
- Friendly error message when graph data is unavailable.
- Order of tabs on the Profile page.
- My Profile > My Apps changed to My Profile > OAuth Apps.

### Fixed:

- Update timezone error.
- Fix pagination display logic.
- Invalid Date on OAuth Apps.

## [0.46.0] - 2019.01.18

### Added:

- Dedicated CPU in plan selection in Create Linode workflow.

## [0.45.0] - 2019.01.14

### Added:

- Disk storage information modal in Linode > Settings > Advanced
- Grouping of Domains by tags on Domain listing page.
- Add payment PDF generation
- Add invoice PDF generation
- Display loading until images are available.
  - Source images data from Redux.
  - Add images to Redux on load.
- Improved linode listing page table.
  - Remove + icon to display all ip addresses on linode row.
  - Hide copy icon for ip addresses until hover.
  - The icon for a Linode was added to the Linode row.
  - Plan column removed, linode plan and details now listed under the label in the Linodes columns.
  - Added a column for tags.
- Account tab for StackScripts, lists all scripts created on the account the user has permissions to read/write.
  - If an account user does not have access to StackScripts, then a message indicating the user does not have the proper permissions will display.
- Trusted Device table in My Profile> Password & Authentication> New section titled Trusted Devices.
  - Lists devices that have been active on the account for the past 30 days, device name and browser used.
  - Ability to untrust/delete a trusted device.

### Changed:

- Explicitly check for errors before setting local storage.
- Move image toast logic to ToastNotifications.tsx
- Allow submitting empty array for IP sharing
- Explicitly declaring background color on table cells for printer compatibility.
- Update documentation. Update casing on label.
- Set default image in Create from Image flow.
- Default label name during Linode creation.
- Update react-dev-utils and webpack-dev-server
- Update Radio Input Label text size on Create Volume drawer
- Update pagination styling
- Update source Linode on linode_clone schedule/start
- Refactor domains dashboard card to use Redux state
- Update community events, make all clickable.
- Update dashboard transfer card to new design
- Add Render Guard to Contact Info/Config Forms
- Change Pagination Controls to handle many pages
- Add reduxed images to LinodeRebuild
- Improved error handling.
- Respond to community_like events, display in menu
- Update Copy Around Restricted Users
- Update search results size limit to 100
- Capitalize linode progress bar text

### Fixed:

- Credit card payment request ccv field.
- Safari autofill on root password reset.
- Parse timestamps in UTC for notifications.
- Hide radio buttons on edit disk drawer.
- Display notice on successful deletion of a user.
- Submission of the enable back ups for all Linodes drawer caused duplicate listings of Linodes.
- Display Scratch Code when enabling TFA

## [0.44.1] - 2019.01.10

### Fixed:

- Credit card payment request ccv field.

## [0.44.0] - 2019.01.03

### Added:

- Printer friendly invoice page by navigating to Account > Billing info > Recent Invoices > Invoice
  - Clicking Print/Download navigates to a printer friendly invoice page and opens a a browser print preview to print and save to a PDF.
  - CTL/Command + P from the invoice page will achieve the same as clicking the Print/Download button.

## [0.43.0] - 2018.12.20

### Added:

- Users can now display their Linodes grouped by its tags.
- Users can import existing display groups from Linodes and Domains as tags from the dashboard.
- For example; If a user were to have three Linodes in the display group "production", a new tag
  of "production" would be created and applied to those three Linodes.
- The existing display groups remain unchanged.

### Fixed:

- Linode chart statistics sometimes cause a crash.
- Viewing one StackScript, out of 1100, caused the application to crash. Gee thanks!
- URL encoded text was being injected into the search bar.

## [0.42.0] - 2018.12.17

### Added:

- Add Total Traffic to stats
- Styling for Stats/Units
- Paypal Client-Side Validation
- Revert error poc
- Reorder providers. Convert ThemeProvider to renderChildren.
- style toast messages
- create component abstraction for toasts
- add: toasts story
- pass props to tags to close suggestion menu on click\
- error poc
- make CVV field optional
- Add analytics to GetAllEntities()
- Correct permission decision logic in API token utils.
- code cleanup and destructure new asSuggestion prop
- style tags inside search result suggestion
- event propagation and focus styles
- Stats/Units on graphs
- make tags in selects consistent with new styles
- refactor tag button styles
- Tag links
- updating back up data section for dark theme
- updating copy icon component colors, removing the override from IP address component
- better padding for dashboard table cells
- Make clickable row UX more consistent
- switch volume columns
- add search data
- Upgrade Typography component consistent with @material-ui/core@3.5.1
- Display resize instructions on form submission.
- Add SSH key event message...
- Refresh volumes list on volume_clone event.
- Report counts of successes and failures for backups
- Remove sendToast for enqueSnacback
- Replace Toasts with Notistack

### Changed:

- reduce main nav items padding under medium breakpoint
- update progress bar for linodes
- Update docs links to Cloud Manager versions.
- update notistck version and remove unecessary declaration
- Update email notification setting label for clarity
- Events polling updated.

### Fixed:

- fix: send config id with attach volume request
- Edit SOA drawer loading button styling bug
- fix typing for notistack
- Fix NodeBalancer Tag Error
- Fix mutation error handling

## [0.41.0] - 2018.12.04

##Added:

- Tags for NodeBalancers
  - Tags can be added during NodeBalancer creation
  - Tags can be added/removed from an existing NodeBalancer

##Changed:

- Search results page link appears first in the search bar results
- Reverted StackScript table pagination

## [0.40.0] - 2018.12.03

##Added:

- Search results page with a dedicated URL
  - Search results page is grouped by entities (Linodes, NodeBalancers, etc.)
  - Search results page displays the first five results per entity, and a button to display remaining results for the given entity
  - Search can be used to display all entities with a common tag
- Tags for Volumes
  - Tags can be added during Volume creation
  - Tags can be added/removed from an existing Volume
- Pagination on the StackScripts page
- Network helper global setting
  - Users now have the option to enable/disable
  - Network helper is enabled by default
- Ability to attach a file to a support ticket
- Breadcrumb navigation to Users and User Detail
- Mobile typography was implemented throughout the app

##Changed:

- UX improvement when creating/resizing a volume attached to a linode with the addition steps necessary to complete the volume creation process
- Get Help section links and tiles were updated for consistent displays and interactions
- Added pricing to Volume clone and resize panel

##Fixed:

- External (public) Ip's are displayed first (before private IPs) on Linode grid cards, and Linode Details page
- Character decoding on the blog feed
- Tags extending beyond the search bar results now wrap

# [0.39.0] - 2018.11.15

## Breaking:

- User management has been merged into the account section.
  - The Account & Billing and Users navigation items have been removed in favor of just "Account".
  - This caused breaking changes to the URL pattern.
    - /users -> account/users
    - /users/stevemcqueen -> /account/users/stevemcqueen
    - /users/stevemcqueen/permissions -> /account/users/stevemcqueen/permissions

# Added:

- Domains can now be tagged and will be included in search results when searching for tags.
- Linode Backups
  - Users can now enable automatic backups for all existing Linodes which do not have backups.
  - Users can now enroll in automatic backups for all newly created Linodes.
  - Added backup information and actions on the dashboard.
  - Added time since last backup to the list view of user's Linodes.
- Pricing information has been added to the;
  - Volume creation drawer
  - Volumes call to action placeholder
  - Backups call to action placeholder
- Updated by/closed by details to support tickets.
- Breadcrumb navigation to Linodes, NodeBalancers, Domains, and Support Tickets.
-

# Changed:

- We're now preventing users from submitting the create a support ticket form until all necessary
  information has been provided.
- Hide the "current credit card" if there is no credit card on file.
- The CPU chart on the Linode detail page has been updated to scale the to usage.
- Details about a Linode and Domains are no longer tucked away in accordions.
- Payments and invoices are now sorted by descending date (newest first).
- We've made some mobile friendly adjustments to the display of our menu!
- Documentation links now have a persistent underline to make it clear they're links.
- Providing feedback via Hively now opens in a new window.
- Made tab navigation much easier on mobile.
- Enhanced select styles are now visually consistent with regular selects.

# Fixed:

- Side navigation was hidden for certain users.
- Toggling between grid and list view on the Linodes screen would not persist event progress information.
- Attempting to delete the active user would crash the application. (Hey, it's better than deleting yourself!)
- TTL can now be set/changed for MX records.
- Booting from a user created configuration was failing.
- H1s are now used only once per page site-wide.

## [0.38.0] - 2018.11.05

### Added:

- Customer Support
  - Linode Community questions are now searchable from the Support Landing Page
  - Customers can now close their own support tickets under the following conditions:
    - Ticket is in "autoclose" status
    - Ticket has not been opened by Linode (covered by autoclose requirement)
    - May not close tickets that have not been interacted with by Linode (covered by autoclose requirement)
    - Tickets closed by customer should be marked as closed by customer
    - Support Ticket objects should indicate if they are closable

### Changed:

- Tightened whitespace on tables. Considerably reduced the padding on table cells to give users the ability to see more items at a glance. Similar changes were made to summary panels in an ongoing effort to improve our information density overall.
- We changed the way that a user will view their DNS records. Today when you view DNS records you have to expand all of the accordions to see details of your domains. Now when you view a domain you can see all details of the domain without having to expand all the accordions.
- Updated Launch console button to appear as a link on mobile devices.
- Hively got an upgrade!
  - Icons have been enhanced to support new icons.
  - Hively icons will not show on tickets more than 7 days old

### Fixed:

- The account owner was able to restrict their account by toggling the permissions.
- A recent refactor didn't take into account paginated API methods that take an entityId. This was causing an API 404 error when requesting Disks from the LinodeConfig menu.
- Issue on the List Linodes page, where switching to list view after linode creation would display the Linode as "Provisioning" after it already booted.
- On the volumes listing page, addressed an issue where updating a volume label would fail.
- In order to make the clickable table row entries more efficient, we made tags clickable.
- Fixed an issue where attempting to create a linode from a snapshot (coming from the linode detail page) displayed plans smaller than the original Linode snapshot as selectable.
- When creating a linode from a backup or snapshot, the linode created does not automatically boot, rather it must be booted manually after the restoration from backup is complete. Also, the Distro image fails to display in the manager, until the linode has been booted.
- Issue where users were unable to deploy a new linode from a snapshot when landing on the Create From Backup creation page from the Linode Detail - Backups page.
- Resolved an edge case where attempting to restore a snapshot to an existing linode, if the restore drawer was dismissed and then reopened, the Linodes select would fail to list any linodes.

## [0.37.1] - 2018-10.22

### Fixed:

- Backup restore not restoring to destination Linode

## [0.37.0] - 2018-10.22

### Added:

- Pagination!
  - Users can now page through large lists of entities thoughout the app, including: Nodebalancers/Images/Oauth Clients(Apps)/Tokens/Users/Volumes/Invoices/LinodeConfigs
- Documentation!
  - The documentation panel has received some updates, including Docs for volumes, domains and stackscripts

### Changed:

- Eliminate pencil icon site-wide, using hover/edit state instead.
- Defer API requests on Linode summary, settings and Nodebalancer summary until user action is taken

### Fixed:

- Error reporting when creating a new Nodebalancer config
- Ellipsis being truncated on blog texts incorrectly
- Text overflow in the dashboard of entities with long names
- Linodes with flags/long names breaking the layout on list linodes
- Issue where a users settings are erroneously requested multiple times
- Linodes with unknown images failing to display in the linode summary panel

## [0.36.0] - 2018-10.08

### Changed:

- Support
  - Allow selecting multiple files when attaching to a ticket
  - Auto-collapse attachments when a ticket contains more than 5 attachments
  - Increase support search results to display up to 20 results
- Profile
  - Truncate whitespace when adding SSH keys
- Billing
  - Display last four credit card digits when submitting payment

### Fixed:

- Volumes
  - Issue where creating a volume would potentially display the wrong region for the attached linode
- Stackscripts
  - When creating a linode from Stackscript, the SSH Key access panel failed to display on image selection
- Misc.
  - Issue where certain modals could not be dismissed with the escape key
  - On Linode creation, the password field now appears disabled until an image is selected
  - Two-factor authentication QR code border visibility in dark theme

## [0.35.0] - 2018-10.01

### Added:

- Users can now provide feedback on Linode support in tickets.
- Added a welcome banner describing new features.
- Users can now migrate/mutate Linodes.

## [0.34.1] - 2018-09-24

### Added:

- Linodes
  - Users can now add tags to a Linode on creation or on the detail page
  - Tags display on Linode list, grid and detail views
  - Tags can be managed on Linode detail view
- Search
  - Tags are searchable. The main Search bar will return a list of Linodes with a tag or tags that match the search term
- Small Screen Enhancements
  - Tables on small screens are now useable and beautiful
  - Expanded all inputs to full width on small screens

### Changed:

- Copy updates
- Create header icon on small screens
- Updated profile timezone and volume creation selects to be searchable

### Fixed:

- Search issue affecting small screens using the dark theme
- Bug where deleting a linode erroneously routed the user to the dashboard, now routes to linodes
- Issue where updating contact information results in a blank credit card
- Issue where changing tabs on the user profile would enable the Delete button for your own user
- "Unknown Plan" would display during Linode resizing
- Prevent user from submitting empty replies in support tickets

## [0.33.2] - 2018-09-11

### Added:

- Profile
  - Users can now add SSH keys to their profile
- Linodes
  - Create or Rebuild Linodes with SSH keys that have been added to the user's profile
- Dashboard
  - Notify users an upgrade is available for their Linode
- Support
  - Search the Linode Docs for answers within the manager support section

### Changed:

- Make tiles clickable site-wide
- Table rows are now clickable on instances where the row links to another page
- Linode disk resize free space calculation made more clear
- Support tickets now respect customer's timezone preference

### Fixed:

- Bug where cloned domains failed to display until the page was manually refreshed
- Bug where image creation would return an error message
- Bug where revoked personal access tokens still displayed in the access token table
- Delete volume action being available while the Linode it was attached to was powered on

## [0.32.1] - 2018-08-27

### Added:

- Project version link as been added to the global footer.
- Enable backups from the list Linodes page.
- Create a domain record from the global "Create" button.
- Users can now make a payment via Paypal.
- Update document title based on location within the application.
- Support
  - Added "Get Help" link to primary navigation.
  - Users can now reply to support tickets and attach files.

### Changed:

- "Managed" item removed from primary navigation unless user already has the managed service.
- "Account security" was renamed "Whitelist IP (legacy)" to better clarify intent.

### Fixed:

- Bug during NodeBalancer creation that would prevent the user from creating a NodeBalancer.
- Bug where the UI would not update after allocating a new private IP.

## [0.31.5] - 2018-08-16

### Fixed:

- Various bugfixes for Account information display

## [0.31.4] - 2018-08-14

### Added:

- Toggle for dark theme

### Fixed:

- Support ticket links in event menu
- Images links in search bar

## [0.31.3] - 2018-08-13

### Added:

- Account
  - Update credit card on file
  - Make a payment
- Support
  - View open support tickets
  - Open a support ticket
  - View ticket replies
  - Reply to ticket
- Polyfill for ES2015+ methods, createImageBitmap
- Linode Settings
  - Create image from disk, "Imagize"
- Get Help
  - Get Help landing page
  - Popular Documentation and Community Posts
  - Ada chat bot
- Dashboard
  - Linode services Dashboard
  - Make Dashboard the default route
- Add warning for unsupported browser

### Changed:

- StackScripts
  - Added placeholders to User-Defined Fields
  - Show UDF errors adjacent to each field
  - Infinite-scroll on Community StackScript selection
- Linodes
  - Linodes without IPv6 do not attempt to render ipv6 components
- Documentation
  - Summary truncated at 200 characters
- Volumes
  - Warn user before they attempt to create a Volume larger than 10TB
- Confirmation Dialogs
  - Actions to the right, Power-Off and Reboot not considered destructive
- Notices
  - New appearance
- SelectionCards
  - Consistent appearance with/without selection
- Region Names
  - Format consistently throughout the application
- TextField Select
  - Show select icon

### Fixed:

- Safari compatibilty with SelectionCard interaction
- Ripple effect when using Toggle component
- Domain deletion confirmation no longer flashes "Undefiend"
- Pressing the spacebar to select a SelectionCard no longer scrolls the page
- Rebuilding a Linode appears as a transitional state
- PrimaryNav does not seem to open randomly on window resize
- Focus state for Toggle components
- Some instances where functions were not bound to component instance
- Re-request domains on successful creation
- Settings helper text language improvements
- Address spacing in Account settings
- Some instances where state properties were being read directly
- LinodeRow plan name does not wrap below status indicator
- Ability to create a NodeBalancer with a check path of '/'

## [0.30.1] - 2018-07-26

### Fixed:

- Notification icon position
- Description of billing permission levels
- Tooltip for user delete action

## [0.30.0] - 2018-07-26

### Added:

- My Profile
  - Toggle for disabling "Whitelist IPs" feature
  - Update e-mail address
  - Enable/disable two-factor authentication using QR code
  - Update Timezone
- User Management
  - List users
  - Add new users
  - Edit user profile
  - Edit user permissions, including entity-specific permissions
  - Change user type restricted/unrestricted
- Billing
  - View recent billing activity: invoices and payments
  - View contact information
  - Update contact information
- StackScripts
  - Update StackScript

### Changed:

- "Notifications" (global and product level notices) are now displayed in a side-wide menu located in the top-right corner of the screen
- "Events" (entity-specific notices) are shown in a different color when they have been marked as read
- "Events" are clickable and direct the user to the page of the entity
- Privacy Policy notice is now shown using a persistent modal dialog

### Fixed:

- When creating a Linode from StackScript, an error notice is now displayed when the user does not select an image

## [0.29.3] - 2018-07-13

### Added:

- StackScripts
  - List StackScripts
  - Search StackScripts by label
  - Create StackScript
  - Delete private StackScripts
- NodeBalancers
  - Search Node IPs by label or IP
- Linodes Networking
  - IP Sharing
- Domains
  - Create Slave Domains
  - Zone Import
- Images
  - View Image Details
  - Delete Image
  - Rebuild Linode from Image
  - Create Image from Linode Disk
- Disks
  - Edit the size of a Disk
- Account
  - Referral codes and completed referrals shown
  - Disable/enable e-mail notifications
  - Add SSH Keys for Lish, choose authentication method
- Glish
  - Switch quickly between Weblish and Glish
  - Auto re-connect on power status change

### Changed:

- Disabled plans during deployment have a tooltip explaining why
- Successful volume creation shows a message in the drawer
- Show progress bar for
  - Volume Attach/Detatch
  - Disk Creation
  - Snapshot Creation
- Create a Volume drawer is now "Add a Volume" drawer, which allows both creation and adding of existing volumes
- Remove "Status" from Domains List

### Fixed:

- Linode Detail Progress Bar on all types of in-progress events
- IP Transfer Actions Disabled if there are no IPs to Transfer

## [0.28.0] - 2018-07-02

### Added:

- Networking
  - Default DNS resolvers for both IPv4 and IPv6, SSH access, and Lish via SSH are now all available on the Linode Networking feature.
  - Users can now add a private IP to their Linode via the Linode Networking feature.
  - Transfer or move an IP to another Linode.
- Display a progress bar during back-up snapshot generation.
- Linode Watchdog settings; Enable to automatically restart a Linode.
- Added help text to the volume creation drawer.
- Display the remaining space on a Linode during disk creation.

### Changed:

- Linode
  - Page scrolls to top upon switching pages on Linode landing view
  - Disable current plan in list of target plans for LinodeResize view
  - Disable Linode Resize submit btn if no plan is selected
  - Rebooting a Linode is disabled while provisioning.
  - Display "Unknown Image" on Linode cards when using a non-standard image.
  - Corrected sort order of available images in dropdown during Linode rebuild.
  - Users will now see a 404 when attempting to access a nonexistent Linode.
  - Simplified the password change form in the Linode settings feature.
  - When changing Linode alert thresholds, we no longer hide the input field.
  - Users without any Linodes, who are attempting to create a Linode by cloning, will now see a placeholder.
  - The backup window selection is now displayed in the timezone the user has selected in their profile.
  - Linodes without backups are no longer displayed in the Create Linode from Backup feature.
- Node Balancer
  - NodeBalancer creation, including configurations and nodes, is now made with a single request.
  - Updated changes to interval text on and view features.
  - "Client Connection Throttle" is no longer displayed on creation (Still available during editing).
  - "Session Stickiness" is now defaulted to "table" during creation.
  - "Mode" option is now available during editing (but not creation) of a Node Balancer Node.
- StackScripts
  - StackScripts which only apply to deprecated images are no longer displayed during creation of a Linode from StackScript.
  - StackScripts can now be sorted by label, revision date, and active deploys in the create Linode from StackScript form
  - Title of required fields updated to reflect the StackScript's name.
  - Changed the color of image tags during creation from Linode.
  - Use a Github style naming convention for StackScripts. (username/Title)
  - Corrected "active deploy" to "active deploys".
  - Update dates to use ISO-8601.

### Fixed:

- Users are now correctly scrolled to the top of the list when using pagination.
- Users are now correctly scrolled to the first error in a form on submission.
- Fix an issue where users could issue a resize command without selecting a plan or their current plan.
- Removed several duplicate form labels.
- During StackScript creation Linode StackScripts will no longer appear under the "community" category.
- Corrected an issue preventing the search bar from displaying results.

## [0.27.1] - 2018-06-15

### Added:

- NodeBalancer Management
  - List NodeBalancers
  - Create NodeBalancer from action menu
    - Configure protocol and TLS
    - Configure stickiness
    - Configure health checks
    - Client-side validation
    - Create, update, delete backend Nodes
  - NodeBalancer Details Page
  - NodeBalancer Summary
  - NodeBalancer Performance Charts
  - Create, update, delete NodeBalancer Configurations
  - NodeBalancer Settings
- Create Linode From StackScript
  - Select StackScripts Panel
  - StackScript Detail Row
  - User Defined Fields dynamic form inputs
  - Select Image based on selected StackScript
- AddNewLink component
- Documentation links on Volumes landing page
- Documentation links on Linodes detail page
- Documentation links on NodeBalancers detail page

### Changed:

- Prevent changing root password on disks if Linode is not offline
- Force active status when updating domain
- Domain records, "Edit" changed to "Save"
- Rename "Master Record" to "Edit SOA Record"
- Edit-in-place component now displays errors locally

### Fixed:

- List Domains, cancel button fails to dismiss confirmation modal
- Page crash when editing SOA record
- Disable ineligible plans in the clone Linode creation flow
- Don't allow create from backup without selecting a backup
- Update Linode Volume count on create/delete on Linodes Detail page
- Display newly created Linodes in the global create Volume drawer
- Reset password strength indicator after submitting a new password
- External Links open in a new tab
- Edit SOA Record, Remove "edit mode" from Domain Status
- Index the formatted IPs array from public to private
- Close button on delete domain modal crashing page
- On hover and focus destructive/cancel button background color
- Typo in volume drawer

## [0.25.3] - 2018-05-23

### Fixed:

- Fixed an issue causing the search bar to crash.

### Changed:

- Disabled toast notifications for failed stat requests.
- No longer display the Region panel when creating a new Linode from a backup.

## [0.25.2] - 2018-05-22

### Added:

- Create, update, and delete Domains.
- Create, update, and delete SOA, NS, MX, A/AAAA, CNAME, TXT, SRV, and CAA records.
- Create Linode from an existing Linode's backup.
- Create Linode from cloning an existing Linode.
- A flag icon to product level notification to better direct users.
- Added documentation to volumes and Linode detail sections.
- Confirmation dialogs when attempting to shutdown a Linode, reboot a Linode, and cancel backups on a Linode.
- "Select All" options for permissions when creating a Personal Access Token.

### Fixed:

- Several typographical anomalies.
- Prevent multiple submit clicks upon creating Linode.
- Close expansion panel only if the header is clicked.
- Resizing linodes will not have a pre-selected option.
- Allow deletion of default value in several form inputs.
- "Show Older Images" panel when creating a new Linode would close when selecting an image.
- Filtered ineligible volumes/disks from rescue selects.
- Remove edit option from client generated (apps) tokens.
- Resolved an issue where resizing was not being tracked/displayed.
- Reduced the overall number of API requests for certain features.
- Fixed an issue where Gravatar requests were duplicated.
- A CSS rendering which cause the footer to unexpected jump up the page.

## Changed:

- Display client generated (Apps) tokesn below user generated (Personal Access Tokesn).

## [0.24.2] - 2018-05-07

### Fixed:

- Logout

## [0.24.1] - 2018-05-07

### Added:

- Change the label of a Linode via settings
- Reset a Linode's root password
- Alert Thresholds: set and modify
- Linode Configurations: add, edit and delete
- Linode Disks: add, edit and delete
- Delete a Linode via settings
- Product level notifications
- Account-level notifications
- IPv4 and IPv6 addresses: display and edit
- Backup actions, restore and deploy
- Global volume creation drawer
- Volumes section: show commands for configuration
- CopyTooltip component
- Volumes section: edit, resize, attach, detach, delete, clone

### Changed:

- Toast timeout set to 6 seconds

### Fixed:

- Prevent showing null image name on CheckoutBar
- Show relative date for date created on backups page
- Don't show expired /app tokens
- Show app tokens and PATs in chronological order

## [0.23.1] - 2018-04-19

### Fixed:

- Fixed an issue where unexpected requests were sent when opening the notification menu.
- Fixed an issue Firefox on Windows would report "to much recursion".
- Fixed an issue preventing Linode reboots from ever finishing.
- Fixed an issue preventing users from creating Linodes in Frankfurt Germany.

## [0.23.0] - 2018-04-18

### Added:

- Added toast notifications for several Linode actions.
- Added usage charts to the Linode summary page.
- Users can now search for their Linodes, Volumes, Domains, and NodeBalancers.
- Users can now resize their Linode.
- Users can now rebuild their Linode.
- Users can now rescue their Linode using Finnix.
- Users can now enable or disable backups for a Linode.
- Users can now view a list of their backups for a Linode.
- Users can now take a manual backup snapshot of their Linodes.
- Users can now set their automatic backup time and day of the week preferences for a Linode.
- Users can now view a list of attached Volumes for a Linode.
- Users can now rename, resize, detach, and delete a volume attached to their Linode.
- Users can now attach an existing volume to their Linode.
- Users can now access Weblish, a web-based shell, for their Linodes.
- Linode label is now editable on the Linode detail page.

### Changed:

- Darkened the header of the Linode cards when viewing the Linodes grid.

### Known Issues:

- Linode Detail - Attach volume drawer menu should display "Select a Volume" be default.
- Linode Detail - Linodes Rescue menus show invalid items (volumes attached to other Linodes).
- Actions which produce a loading status sometime become stuck and require the user to reload the application.
- Linode Summary - Volume count fails to update on create/delete.
- App API Tokens cannot be edited or revoked.
- Rebooting or shutting down a Linode should prompt for confirmation.
- Cannot read property 'getBoundingClientRect' of null.
- n.response.data is undefined on LinodesLanding.
- Personal Access Token still displays after revoke.
- Under rare circumstances the Linode detail page may be blank due to an unexpected user configuration.

## [0.22.6] - 2018-04-10

### Fixed:

- Issues related to uncommon regions, plan types, and images
- Clipping of copy animation on linode row

## [0.22.5] - 2018-04-10

### Fixed:

- Show personal access tokens upon creation
- Show notifications for Linode community site

## [0.22.4] - 2018-04-10

### Added:

- Early-access notice

### Changed:

- Updated placeholder components and copy

## [0.22.3] - 2018-04-09

### Added:

- API Token Management
- OAuth Client Management
- Linode Config selection on boot actions
- Notifications and Events menu
- Display flag on Linode row/card for notifications.
- Linode Busy indicator to Linode Details page
- Linode summary panel to details page
- Documentation for unit testing
- Linode Detail tabs and routes
- TESTING.md, Updates to CONTRIBUTING.md
- Responsive tables
- Add Grid wrapper in response to MUI changes.
- Create a simple confirm/decline dialog
- Editable text component
- Docker script commands
- Add gitchangelog configuration and documentation
- data-qa selectors for e2e tests

### Changed:

- Navigate to storybook before each e2e test w/wdio before hook

### Fixed:

- Show user feedback immediately upon Linode power action

## [0.21.0] - 2018-03-26

### Added

- A variety of style and appearance updates
- Linode Logo as scaleable SVG
- Use Lato as our sitewide font
- Use Axios interceptor to redirect to login on 401
- Storybook for component development in isolation
- Abstract ShowMore component for IPs and Tags
- Event polling with backoff using RxJS Observable and Subject
- Linode menu power actions function as expected
- Grid view when user as <= 3 Linodes
- Grid view when user is on mobile
- loading state to Linode Row
- loading state to Linode Card
- TabbedPanel abstraction
- Linodes Pagination
- Import SVGs as React Components
- SelectionCard component
- Linux Distro icon font font-logos
- Password Input Component
- CheckoutBar sidebar during Linode Creation
- Linode Creation from Image
- Linode Creation Validation
- Notice Component

### Fixed

- Shifting of user menu when popover menus are used

## [0.20.3] - 2018-03-06

A new visual design has begun!

### Added

- Main navigation
- User menu
- "Add New" menu
- Linodes list view
- Linodes grid view
- Documentation sidebar
- Footer
- Promise preloader HOC
- Request/response Redux action creators

## [0.18.7] - 2018-04-02

### Changed

- Update region names for upcoming changes (#3104)
- Update API calls for API-53 (#3108)

## [0.18.6] - 2018-03-29

### Changed

- enable block storage volume support in us-south-1a (Dallas)

## [0.18.5] - 2018-03-05

### Fixed

- fix non-expiring token creation
- fix stats graphs rendering by correcting destructuring
- throttle OAuth refresh between tabs
- Refresh OAuth token only on user interaction

## [0.18.4] - 2018-02-26

## [0.18.3] - 2018-02-20

### Added

- Pagination added to `/domains`
- Added vendor specific CSS prefixes via PostCSS and Autoprefixer.
- Glish window now contains a link to the Linode page.
- Added unit tests for Redux generator functions. (api/internal.js api/external.js).

### Changed

- Significant build changes to reduce initial page load.
- Added asset filename hashes for caching purposes.
- Moved from the OAuth2 code flow to the implicit flow for security and performance.

### Removed

- Removed unnecessary “No VNC” text on Linode detail page Glish button.

### Fixed

- Corrected an issue that was forcing a full re-render of the application when clicking session/notifications menu.
- Corrected an issue preventing a disk label from appearing in the Add Image modal.
- Corrected an issue which prevented proper redirection on logout.
- Corrected an issue where notification banners weren’t provided the ID of the Linode they referenced.
- Corrected an issue preventing users from deleting Volumes.

## [0.18.2] 2018-01-25

### Fixed

- Prevent notifications from fetching during login and logout

## [0.18.1] 2018-01-24

### Fixed

- Glish and weblish token fetching bug corrected

## [0.18.0] 2018-01-24

### Added

- Glish - a web-based VNC connection to your Linodes
- Implement some modals using React 16 Portals

### Changed

- Initial bundle sizes reduced with code splitting
- Upgraded to React 16
- Upgrade to React Router 4
- Moved "Volumes" to top-level navigation

## [0.17.3] 2018-01-15

### Fixed

- Allow config selection when adding a Volume to a Linode

## [0.17.2] 2018-01-09

### Fixed

- fix image selection being filtered on status
- fix backups listing on create from backup modal

## [0.17.1] 2018-01-08

### Fixed

- Fix permissions page for usernames with numbers (#2884)

## [0.17.0] 2018-01-08

### Added

- Pre-commit hook to run "yarn test && yarn lint"
- Paravirt and Fullvirt appear with a description
- Notification Banners for various account and Linode states
- User feedback when there is an error performing a power action

### Fixed

- Allow users to reboot into something other than Finnix after using Finnix
- Backups window descriptions can cross midnight
- OAuth Redirect UI doesn't overflow its container
- Updates to and removals of IP RDNS appear without refresh
- Clean up a variety of required-prop warnings
- Updates for changes to the /images field names

### Changed

- The Add Image form now shows disk selection only for complex Linodes
- Upgraded to React 15.6 from React 15.1
- Tests now run using Jest instead of Karma
- Manager, Docs, and Components now in separate repos
- Backup window selection is a multi-step process
- Reduced payload size via specific lodash imports

## [0.16.4] 2017-12-12

### Fixed

- 0.16.3 changes were lost in a squash

## [0.16.3] 2017-12-11

### Fixed

- always show user images last (after distributions) (#2838)
- submit volume attachment requests with a numeric linode id
- fix UI bugs where configs were not updated and errors were not reflected upon changing linodes in volume modals

## [0.16.2] 2017-12-11

### Fixed

- Changing Region in Volume attach dialog did not reset Linode Config (#2812)
- Volume attachment API requests must use integer config_id (#2813)

### Changed

- Image and Distro selector combined and fields renamed to match API (#2803)
- Addresses /volumes API endpoint moving from /linode/volumes (#2803)

## [0.16.1] 2017-12-01

### Fixed

- Pricing information showed `[Object Object]` in some places since 0.16.0 (#2808)

## [0.16.0] 2017-11-29

### Added

- List CoreOS in Linode create (#2576)
- Support for CAA records (#2626)
- Public option for OAuth clients (#2655)
- Create disks from images (#2680)
- Rebuild Linodes from images (#2681)
- Use more specific page titles (#2701)
- Display current balance on payment page (#2704)

### Changed

- Disable Linode power actions during transition states (#2319)
- Render backup schedule time slots in the user's local timezone (#2563)
- User permissions page matches the new options (#2656)
- Exclude "swap" from the disk list for imagizing (#2710)
- Make "Create Image" behave the same from all entrypoints (#2717)

### Fixed

- Negative numbers in invoices should appear with parenthesis (#2705)
- Credit card dropdowns should line up with their container (#2706)
- Don't crash if we try to create a Linode from image with no images (#2717)

## [0.15.5] 2017-11-20

### Added

- Contact info can be edited (#2684)
- Images can be listed, created, and deployed as Linodes
- CoreOS is included in Distribution lists

### Changed

- (Docs) updated to 0.15.0
- All User Grants are now represented
- User Grants have been remapped to None,ReadOnly,ReadWrite

### Fixed

- Handle unknown event types to prevent error splash (#2624, #2621)

## [0.15.4] 2017-11-05

### Added

- Added Billing components and pages

### Changed

- Handle deprecations in preparation for React 16.0
- (Docs) updated to 0.14.1

## [0.15.3] 2017-10-13

### Fixed

- Send custom integers correctly on volume create

## [0.15.2] 2017-10-13

### Fixed

- Rendering of selects
- Filtering Linodes by region correctly when attaching

## [0.15.1] 2017-10-13

### Added

- Fremont as available Volume region

## [0.15.0] 2017-10-10

### Added

- Added volume_clone, credit_card_updated, payment_submitted event support #2622
- KVMify #2562, #2611
- Noscript #2565
- Logout if in maintenance mode #2627

### Changed

- Use full backup names in dialogs #2564
- Restore from Backup should not offer Region #2586
- Buttons that are dropdowns include the default action in the dropdown #2585
- Configs should be offered when creating from volume #2544
- Restrict Volumes to availability regions #2623
- Hide volume Linodes and Configs when appropriate #2630
- (Docs) updated to 0.13.3

### Fixed

- Allow Notifications to poll with no previous Events #2618
- Fix multi select (stackscript distros ui) #2614

## [0.14.2] 2017-10-04

### Changed

- Changes to work with the latest API changes
- (Docs) Updated to 0.13.2

## [0.14.1] 2017-09-28

### Fixed

- Oauth Client default image renders properly
- IP Transfer didn't send region correctly
- Rebooting did not work when multiple configs exist
- Reset RDNS did not show the default value after reset
- Reset RDNS should not be offered when default is in use
- (Docs) Updated to 0.13.1

## [0.14.0] 2017-09-26

### Added

- Transfer pool is shown (#2508)
- (Docs) Add a sidebar (#2494)
- Add Volume resize (#2500)
- Option to clone with label and backup (#2482)

### Changed

- Use Yarn rather than NPM (#2520)
- More graph options (#2501)
- show number of duplicates when deleting (#2484)
- set an initial disk array for rescue configs (#2491)
- (Docs) Bumped to 0.13.0
- (Docs) removed extraneous "\_" from properties
- (Docs) Show more of example up front
- (Docs) Smarter height on collapsed examples

### Fixed

- More fixes for API changes (#2549)
- Fix IP setRDNS creating duplicate (#2542)
- Fix disk delete (#2543)
- Fixes for docs and manager regressions (#2526)
- fix default root device in new linode configs (#2523)
- handle xen disk labels correctly (xvda-xvdh) (#2510)
- Render no graphs message correctly (#2518)
- CNAME hostname placeholder should not be a FQDN (#2514)
- Give tooltip a max width (#2513)
- Restart polling on actions

## [0.13.1] 2017-09-18

### Fixed

- API breaking changes #2547

## [0.13.0] 2017-08-29

### Added

- set a label when taking a snapshot #2366
- handle oauth token errors #2323
- enable private IP button separate from public #2370
- dns zone status on dns zone list page #2368
- plan visible on Linode list #2364
- add create Linode from backup #2380
- display all block storage volumes #2406
- Lish settings page #2365
- indeterminate checkbox state #2407
- support for implicit OAuth flow #2402
- attachments shown in tickets #2428
- input auto focus when enabling TFA #2419
- advanced filter for all lists #2416
- volumes shown on Linode advanced page #2408
- support for volumes in configs #2440

### Changed

- Linode, domain, NodeBalancer, and user creates are modals #2352
- use Bearer token type in OAuth flow #2280
- PAT creation defaults to no access #2421
- creating a ticket can now reference volumes and "Other" #2415

### Fixed

- stop long notifications from overflowing #2381
- stop secondary tables from overflowing #2379
- prevent public stackscripts from appearing to be privatizable #2378
- stop notifications in header from breaking on small screens #2363
- show correct links in CONTRIBUTING.md #2409
- show public ipv4 in SSH line in Access section #2429
- notification hover and dropdown fixes for Firefox #2426
- error formatting when snapshots fail #2425
- misc fixes for support tickets #2437
- crashing when no distro is selected in add disk modal #2438

## [0.12.7] 2017-08-08

### Added

- volume event formatters #2403

## [0.12.6] 2017-08-08

### Fixed

- don't crash when you have no weekly backups #2404

## [0.12.5] 2017-08-08

### Changed

- setState when using default value in Select #2401

## [0.12.4] 2017-08-07

### Fixed

- don't crash on rescue page when no disks are present because of bad Select logic

## [0.12.3] 2017-08-04

### Fixed

- allow no distro option when creating disk #2375

## [0.12.2] 2017-08-04

### Fixed

- reset disk slot to null correctly when deselecting a slot #2369

## [0.12.1] 2017-08-03

### Fixed

- breaking api changes #2354

## [0.12.0] 2017-08-01

### Added

- added linode filtering #2271
- added user filtering #2282
- added nodebalancer filtering #2273
- added domains filtering #2272
- added support link to main header #2296
- enabled external source map #2314
- added stackscript list and delete support #2317
- moar contrast #2292
- added subheader for navigation to stackscripts, volumes, lists #2321
- added support for adding and editing stackscripts #2322

### Changed

- switched to webpack 2.6.0 #2278
- fetch api pages asynchronously #2274
- users view is a list #2282
- regrouped tokens and PATs and moved out oauth tokens #2284
- use source-map instead of module-eval-source-map for better errors #2214
- expire token automatically rather than after attempting a request #2295
- refactor and use modal body components more consistently #2189
- default to sort by label #2360

### Fixed

- set min zero requirements on relevant nodebalancer config fields #2313
- render correct tooltip data when switching between units #2315
- allow shutdown from Linode status dropdown #2340

## [0.11.6] 2017-07-21

### Added

- response_type to OAuth flow to conform to RFC 6749

## [0.11.5] 2017-07-18

### Fixed

- no 3rd-party script includes # 2294

## [0.11.4] 2017-07-18

### Fixed

- group by lowercase distribution vendor names #2309

## [0.11.3] 2017-07-18

### Added

- rebuild confirm check #2302

## [0.11.2] 2017-07-12

### Changed

- don't track pageviews on /oauth page #2269

## [0.11.1] 2017-07-12

### Added

- add delete IP support #2270

### Fixed

- add linode_deleteip event formatting #2270

## [0.11.0] 2017-07-11

### Added

- unit selection to graphs #2185
- support for no access tokens #2192
- volumes to oauth scopes #2224

### Changed

- shared vertical nav updates for components, styleguide, docs, #2218
- tone down the miniheader #2229

### Fixed

- input placeholder styles on nodebalancers ssl fields and domains fields #2188
- buttons page in styleguide #2213

### Removed

- NodeBalancer config label field where present #2224

## [0.10.0] 2017-06-27

### Added

- analytics in modals and selects #2083
- sentry for error tracking #2149

### Changed

- prevent graph from re-rendering needlessly #2153
- contributing guidelines to include new git flow #2106
- minor wording updates, beta > early-access #2146
- console.trace is now console.error #2111

### Fixed

- reset RDNS wording and only display when relevant #2140
- other linode in iptransfer must be in same datacenter #2145
- oauth scope formatting # 2139
- redirect to /linodes on delete #2147
- updated srv record target placeholder #2161
- removed details from TTL defaults on domains #2161
- add TTL defaults to dropdowns on domain record edits #2161
- adjust how editing A/AAAA records handles ipv4 and ipv6 #2161
- logout redirection #2177
- user permission page crash #2175
- a duplicate scss import #2172
- component imports that reference manager #2166
- renamed track event to emit event #2166

## [0.9.10] 2017-06-27

### Changed

- rename dnszone grant to domain

## [0.9.9] 2017-06-26

### Fixed

- overflowing text in domains txt record values now gets truncated

## [0.9.8] 2017-06-19

### Changed

- remove ReactGA completely and more detailed errors

## [0.9.7] 2017-06-19

### Changed

- skip ReactGA for sending exceptions

## [0.9.6] 2017-06-19

### Changed

- added ips to oauth scopes constants

## [0.9.5] 2017-06-16

### Fixed

- don't render private ipv4 on Linode list

## [0.9.4] 2017-06-16

### Fixed

- allow saving soa records on slave domains

## [0.9.3] 2017-06-16

### Fixed

- don't crash on no nodebalancer ipv6

## [0.9.2] 2017-06-16

### Fixed

- hide ipv6 when no slaac is available on linode dashboard

## [0.9.1] 2017-06-16

### Fixed

- networking glue code when no slaac and link-local ips are present

## [0.9.0] 2017-06-16

### Added

- object count to the delete modal #2062
- tooltip component, defaults to disabled, included on primary label and link table cells #2007, #2073, #2074
- ability to add additional IPs, links to opening a support ticket #2066
- enable private IP to the networking tab #2066
- delete IP functionality to the networking tab #2066
- global IP pools to networking tab #2066
- beta banner including link to the classic manager #2088
- required overwrite modal to backup restore #800
- missing check_body and check_path fields to NodeBalancer config active health check form section #2089

### Changed

- long text in link and label table cells are now truncated based on the width of the th,
  an ellipsis is shown with a tooltip enabled #2007
- network tab revamped, IP Sharing and IP Transfer split into 2 separate tabs #2066
- network tab now shows proper gateway for all addresses #2066
- API_ROOT and LOGIN_ROOT constants in manager no longer default to alpha, and instead default to cloud.linode.com #2088

### Fixed

- linode list and linode dashboard correctly shows ipv4 addresses #2066
- destroy all disks and configs when checked using backup restore #2084
- ensure Linodes outside of region are not available to backup restore #2084
- breaks in styleguide forms, styles, header etc #2081

## [0.8.3] 2017-06-12

### Changed

- reinstate hover states, collapsed borders on adjacent active tabs

## [0.8.2] 2017-06-12

### Fixed

- retain tab active border color

## [0.8.1] 2017-06-12

### Changed

- reduced padding and margin on tabs

## [0.8.0] 2017-06-08

### Changed

- added Linode Employee identifier to ticket reply #2038
- confirmation added to revoke token button #2033
- uses classic Manager graph colors #2002
- confirmation added to reboot and power off #1987
- delete added to Linode dropdown #1987

### Fixed

- fixed support ticket layout and clearing text field on reply submission #2038
- fixed notification text not granular enough #2032
- fixed page title changes when the user triggers a change on the page #2016
- fixed error handling to display a modal on error except for 401s and 404s #2009
- launch lish is available from any Linode state #1987
- rebuild and bulk actions trigger power progress bar #1987
- fixed page source link 404 #2044

## [0.7.2] 2017-06-02

### Fixed

- two_factor_auth on profile is a boolean #1997

## [0.7.1] 2017-05-31

### Fixed

- fixed nodebalancer config create #1981

## [0.7.0] 2017-05-31

### Changed

- added delete nodebalancer config #1879
- added delete nodebalancer config node #1880
- added missing fields to soa record #1768
- dropped help buttons #1897
- scroll to top of page in docs on page change #1918
- reworded docs error section #1917
- added app loader #1859
- redirect /reference to home #1958
- added referral page #1914
- increased docs endpoint column width #1978
- replaced docs warning html #1966
- delayed preload calls #1962
- remove built docs files #1970
- graphs start y access at zero #1969
- optimized networking requests #1923

### Fixed

- updated oauth docs to link to new location #1896
- render nodebalancer config events correctly #1895
- format graph tooltip data correctly #1837
- fixed echoed docs snippet to prevent shell interpretation #1898
- fixed array rendering in docs #1899
- fixed tabs bug #1892
- fixed UK flag rendering and stop displaying tokyo1 #1893
- fixed weblish connection #1925
- fixed ipv4 rendering on dashboard #1919
- fixed slave create bug #1957
- fixed bad reference in docs breadcrumbs #1963
- fixed PAT creation #1924
- fixed disk password reset #1961
- misc css fixes #1922
- fixed docs linode types #1964
- fixed rescue mode disk mapping #1959
- fixed domain record deletion messages #1960

## [0.6.1] 2017-05-26

### Fixed

- fixed domain event rendering

## [0.6.0] 2017-05-24

### Changed

- lookup lish domains based on datacenter #1795
- delay fetching kernels until config pages #1846
- increase timeout between event requests #1856
- border-right on docs layout #1843
- added indicator to elements with title attribute #1840
- added nested response objects #1755
- removed referrals page #1838
- added docs python guide #1763
- lish not hard-coded to alpha #1795
- added nodebalancer graphs #1805

### Fixed

- domain groups displayed correctly #1844
- fixed mass delete #1845
- fixed missing response examples #1849
- fixed plan style #1783
- fixed node up down display #1780
- fixed backup price calculation #1783
- fixed plan price calculation #1814

## [0.5.6] 2017-05-19

### Fixed

- fixed ipv4 rendering in nodebalancers list #1826

## [0.5.5] 2017-05-19

### Fixed

- fixed region rendering #1823

## [0.5.4] 2017-05-19

### Fixed

- fixed ipv4 rendering #1817

## [0.5.3] 2017-05-18

### Fixed

- fixed miscalculated plan values #1811

## [0.5.2] 2017-05-18

### Fixed

- fixed user restricted radio #1808

## [0.5.1] 2017-05-18

### Fixed

- fixed reset my application secret #1801

## [0.5.0] 2017-05-18

### Fixed

- fix tests and linter errors #1770
- excess profile requests #1793
- static endpoint requests reference error #1800

### Changed

- update TFA forms with success states #1774
- simplify initial api call logic #1770
- now using `npm --no-git-tag-version version patch|minor|major` to bump versions so that shrinkwrap also gets updated<|MERGE_RESOLUTION|>--- conflicted
+++ resolved
@@ -4,8 +4,6 @@
 
 The format is based on [Keep a Changelog](http://keepachangelog.com/) and this project adheres to [Semantic Versioning](http://semver.org/).
 
-<<<<<<< HEAD
-=======
 ## [2020-08-14] - v1.16.2
 
 ### Fixed:
@@ -13,7 +11,6 @@
 - Clear UDF data on tab change
 - Form fields issue on One-click Apps and StackScripts creation flows
 
->>>>>>> 7d04192d
 ## [2020-08-13] - v1.16.1
 
 ### Fixed:
