--- conflicted
+++ resolved
@@ -6,13 +6,11 @@
 
 ## [Unreleased]
 
-<<<<<<< HEAD
 ### Fixed:
 - Clear the Kubernetes Delete Dialog when it is re-opened #9000
-=======
+
 ### Tech Stories:
 - MUIv5 Migration - Components > TagsInput, TagsPanel #8995
->>>>>>> 394e8d4e
 
 ## [2023-04-03] - v1.90.0
 
