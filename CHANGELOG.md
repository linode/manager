--- conflicted
+++ resolved
@@ -4,8 +4,6 @@
 The format is based on [Keep a Changelog](http://keepachangelog.com/)
 and this project adheres to [Semantic Versioning](http://semver.org/).
 
-<<<<<<< HEAD
-=======
 ## [v0.64.0] - 2019-07-15
 
 ### Added:
@@ -23,7 +21,6 @@
 - Fix spelling mistake in LinodeConfigDrawer
 - Safe access backups.snapshot
 
->>>>>>> b1967313
 ## [v0.63.1] - 2019-07-08
 
 ### Changed:
