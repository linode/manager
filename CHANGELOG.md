--- conflicted
+++ resolved
@@ -6,13 +6,11 @@
 
 ## [Unreleased]
 
-<<<<<<< HEAD
 ### Changed:
 - `<RegionSelect />` can now dynamically get country flag and group all countrys #8996
-=======
+
 ### Tech Stories:
 - MUIv5 Migration - Components > TagsInput, TagsPanel #8995
->>>>>>> 394e8d4e
 
 ## [2023-04-03] - v1.90.0
 
