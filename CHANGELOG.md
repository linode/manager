# Change Log

All notable changes to this project will be documented in this file.

The format is based on [Keep a Changelog](http://keepachangelog.com/) and this project adheres to [Semantic Versioning](http://semver.org/).

## [Unreleased]

### Added:
- Add No Results section for Marketplace Search #8999

### Changed:
- `<RegionSelect />` can now dynamically get country flag and group all countrys #8996

### Fixed:
- Typesafety of the `<Select />` component #8986
- Clear the Kubernetes Delete Dialog when it is re-opened #9000
- @linode/validation version badge Label in `README.md` #9011
- Event entities should only be linked for true labels
- Radio button hover effect #9031
- Prevent form submission unless action was taken (IP transfer & IP sharing modals) #5976

### Tech Stories:
- MUIv5 Migration - Components > CircleProgress #9028
- MUIv5 Migration - Components > StatusIcon #9014
- MUIv5 Migration - Components > TagsInput, TagsPanel #8995
- MUIv5 Migration - Grid v2 for Features #8985
<<<<<<< HEAD
- Add basic Adobe Analytics tracking #8989
=======
- MUIv5 Migration - `Components > DateTimeDisplay, DebouncedSearchTextField` #9007
- MUIv5 Migration - `SRC > Components > ConfirmationDialog` #9016

## [2023-04-18] - v1.91.1

### Fixed:
- Add Premium plans to LKE #9021

>>>>>>> 35cc500a
## [2023-04-17] - v1.91.0

### Added:
- Cross Data Center Clone warning #8937
- `Plan` column header to plan select table #8943

### Changed:
- Use Akamai logo for TPA provider screen #8982
- Use Akamai logo for the favicon #8988
- Only fetch grants when the user is restricted #8941
- Improve the StackScript user defined fields (UDF) forms #8973

### Fixed:
- Styling of Linode Details Add Configurations modal header #8981
- Alignment issues with Kubernetes Node Pool table and buttons #8967
- Domain Records not updating when navigating #8957
- Notification menu displaying empty menu on secondary status click #8902

### Tech Story:
- React Query for NodeBalancers #8964
- React Query for Profile - Trusted Devices #8942
- React Query for OAuth Apps #8938
- Un-Redux-ify Object Storage Drawer #8965
- MUI v5 Migration - `Components > BarPercent` #8962
- MUI v5 Migration - `Components > BetaChip & Breadcrumb` #8968
- MUI v5 Migration - `Features > Billing` #8933
- MUI v5 Migration - `Components > CheckBox` #8980
- MUI v5 Migration - `Components > BackupStatus` #8960
- Use MUI Grid v2 #8959
- Update the `usePagination` hook to use Query Params instead of state #8914
- Use Query Client from Context #8949

## [2023-04-03] - v1.90.0

### Added:

- Delete warning to LKE [#8891](https://github.com/linode/manager/pull/8891)
- “to another region” to the title of the Linode Migrate Dialog [#8920](https://github.com/linode/manager/pull/8920)

### Changed:

- Disable Download CA Certificate when DB is provisioning [#8890](https://github.com/linode/manager/pull/8890)
- Update OCC logos to include naming convention [#8927](https://github.com/linode/manager/pull/8927)
- MUI v5 Migration - Features > Billing [#8895](https://github.com/linode/manager/pull/8895)
- MUI v5 Migration - Features > Account [#8893](https://github.com/linode/manager/pull/8893)
- MUI v5 Migration - Components > Drawer, DrawerContent [#8908](https://github.com/linode/manager/pull/8908)
- MUI v5 Migration - Components > Accordion [#8905](https://github.com/linode/manager/pull/8905)
- MUI v5 Migration - Components > SelectionCard [#8939](https://github.com/linode/manager/pull/8939)
- MUI v5 Migration - Components > AccountActivation, ActionMenu [#8930](https://github.com/linode/manager/pull/8930)
- MUI v5 Migration - Components > AbuseTicketBanner, AccessPanel [#8913](https://github.com/linode/manager/pull/8913)
- MUI v5 Migration - Components > DocsLink, ExternalLink, IconTextLink [#8919](https://github.com/linode/manager/pull/8919)
- MUI v5 Migration - Features > Databases [#8896](https://github.com/linode/manager/pull/8896)
- React Query for Firewalls [#8889](https://github.com/linode/manager/pull/8889)
- RQ-ify Types endpoints [#8840](https://github.com/linode/manager/pull/8840)
- React Query for SSH Keys [#8892](https://github.com/linode/manager/pull/8892)
- React Query for Notifications [#8915](https://github.com/linode/manager/pull/8915)

### Fixed:

- Filtering by `Status` on Linode Details Volumes Table [#8947](https://github.com/linode/manager/pull/8947)
- Tag drawer in LinodesLanding summary view [#8909](https://github.com/linode/manager/pull/8909)
- Crash for Events with a `null` community post `entity` [#8912](https://github.com/linode/manager/pull/8912)
- Incorrect headline in Linode Details Networking table [#8925](https://github.com/linode/manager/pull/8925)
- One Click Cluster UDF Caching issue [#8997](https://github.com/linode/manager/pull/8997)

### Removed:

- Repo clean up, remove old Redux Docs [#8907](https://github.com/linode/manager/pull/8907)

## [2023-03-28] - v1.89.1

### Fixed:

- NodeBalancer Configurations not saving [#8929](https://github.com/linode/manager/pull/8929)

## [2023-03-20] - v1.89.0

### Added:

- One Click Clusters [#8878](​​https://github.com/linode/manager/pull/8878)
- Infinitely Loaded Volume Select [#8876](https://github.com/linode/manager/pull/8876)
- Allow users to select `system` as a theme option [#8869](https://github.com/linode/manager/pull/8869)
- Vite [#8838](https://github.com/linode/manager/pull/8838)
- Resource links to Kubernetes empty state landing page [#8827](https://github.com/linode/manager/pull/8827)

### Changed:

- Updated maintenance and account activation screen logo [#8879](https://github.com/linode/manager/pull/8879)
- Updated `VolumeStatus` type and logic [#8862](https://github.com/linode/manager/pull/8862)
- Temporarily changed Remit To invoice address [#8847](https://github.com/linode/manager/pull/8847)
- Improved notification event links [#8828](https://github.com/linode/manager/pull/8828)
- Improved Linode disk downsize error messaging [#8861](https://github.com/linode/manager/pull/8861)
- Refactored LandingHeader & EntityHeader [#8856](https://github.com/linode/manager/pull/8856)
- Use region `label` from `/v4/regions` instead of `dcDisplayNames` constant [#8851](https://github.com/linode/manager/pull/8851)

### Fixed:

- Use our custom dialog for Monthly Network Transfer Pool instead of MUI's [#8874](https://github.com/linode/manager/pull/8874)
- Radio Styles after Vite Upgrade [#8871](https://github.com/linode/manager/pull/8871)
- Disable/hide showAll for PaginationFooter [#8826](https://github.com/linode/manager/pull/8826)
- Invalidate Firewall devices cache when a Linode is deleted [#8848](https://github.com/linode/manager/pull/8848)

### Removed:

- VLANs from Redux [#8872](https://github.com/linode/manager/pull/8872)
- Unused packages + update lint-staged [#8860](https://github.com/linode/manager/pull/8860)
- /core/styles abstraction for tss-react codemod [#8875](https://github.com/linode/manager/pull/8875)

## [2023-03-06] - v1.88.0

### Breaking:

- Remove deprecated `ip_whitelist_enabled` Profile Toggle

### Added:

- Support for local development access from local domain
- Account Logins Show `Successful` or `Failed` Access

### Changed:

- Increased minimum acceptable password strength for Linode root passwords
- Use React Query to fetch and store user preferences, tags, and images
- Use `URLSearchParams` to standardize query string parsing and stringifying
- Improvements to PrimaryNav new branded logo animation, transition, and accessibility
- Update Node.js from 14.17.4 LTS to 18.14.1 LTS
- Add `tss-react` and refactor `Button` to styled API
- Use Region ID to dynamically generate LISH URLs

### Removed:

- `wait-on` package for CVE-2023-25166

### Fixed:

- Firewall Rules Table rendering overlapping text
- `validateDOMNesting` warning in console

## [2023-02-21] - v1.87.0

### Added:

- Ability to create Object Storage folders

### Changed:

- Standardize Text tooltip
- Prevent Firewall Rule Drawer reset if the same preset is reselected

## [2023-02-13] - v1.86.0

### Added:

- “Status” column to Linode Backups table

### Changed:

- Migrate to Material UI v5 theme format
- Accessibility improvements to TopMenu icons
- Logo updates
- Account Agreements Query Small Optimization

### Fixed:

- Uneven Breakpoints in Kubernetes Landing Table

## [2023-02-07] - v1.85.0

### Added:

- Databases as a User Permissions Option
- Monthly Network Transfer Pool to select empty state landing pages
- API/CLI usage information to Linode Create

### Changed:

- Improve firewall rule list screen reader support
- UX copy for “Getting Started” playlists

### Fixed:

- API Tokens revocation

## [2023-01-18] - v1.84.0

### Added:

- Jan 2023 Marketplace Apps
- Type-to-confirm to more destructive actions

### Changed:

- Standardized usage of dismissible banners and notices
- Aligned left modal title
- Standardized `Disk IO` -> `Disk I/O` formatting across app

### Fixed:

- Linodes Landing Extra Padding
- Broken URL for Peppermint Marketplace App

## [2023-01-13] - v1.83.2

### Fixed:

- Linodes Detail Showing Past Maintenance Events
- Incorrect Linode Plan tab selection on Linode Create
- Inability to save changes to NodeBalancer Mode selection
- Deploying a Linode Backup to a new Linode forces a different plan size to be chosen

## [2023-01-11] - v1.83.1

### Fixed:

- Showing past completed maintenance on Linodes

## [2023-01-09] - v1.83.0

### Added:

- Support for new Washington, DC datacenter
- Account Login History
- `completed` Account Maintenance Events
- External link icons to YouTube links on Database landing page

### Changed:

- Relocate SMTP restriction notice for better visibility
- Update text for Akamai-billed customers
- Update and improve PayPal payment limits and logic
- Update links to the Marketplace app guides
- Update Docs Search URL regarding VLANs
- Update to Material UI v5
- Re-worked Gravatar loading and fallback logic
- Filter blocklisted events from Notification Menu
- Remove NVMe chip from Volumes

### Fixed:

- /32 IP address Access Controls for DBaaS
- Show correct plan tab when cloning a Linode
- Stackscripts loading for large accounts

## [2022-12-12] - v1.82.0

### Added:

- SMTP restriction support ticket form
- Region to Database summary view
- Mastodon Marketplace App

### Changed:

- Updated secrets modal button text
- Improved Linode migration time estimates
- Made help banner text more readable
- Switched to Akamai billing information and tax identification numbers
- Filter deprecated Linux images

### Fixed:

- Delayed loading of /56 ranges in Linode Network tab

## [2022-11-30] - v1.81.0

### Added:

- SMTP restriction notice helper text
- Object Storage type to confirm
- Copyable Linode IP Address text
- Copyable Kubernetes Node Pool IP address text
- React Query for Volumes

### Fixed:

- Landing page empty state 2-column layout

## [2022-11-14] - v1.80.0

### Added:

- Paste functionality restored for Glish
- Support for user-defined headers in stackscripts

### Changed:

- LKE UI refinements

## [2022-11-07] - v1.79.1

### Fixed:

- Bug when managing user permissions for large accounts

## [2022-11-01] - v1.79.0

### Added:

- Set custom UserAgent header for api-v4 when run in node

### Changed:

- Linode label max characters increased to 64 chars
- Update Configuration Profile doc link
- Marketplace app info button can be focused via keyboard
- Notices that suggest opening a support ticket now include a link to do so

### Fixed:

- Error when swapping Linode IPs after having already done so
- Issue preventing more than 100 Marketplace apps from appearing
- Error when updating billing contact info without a company name in certain circumstances

## [2022-10-17] - v1.78.0

### Added:

- Support for Pro Dedicated Plans
- Support ticket link for Account Limit notice text
- HA chip for highly available clusters in the Kubernetes landing page
- Visual indicator when keyboard navigating Linode and Database plan selection tables
- React Query for Managed

### Changed:

- Disable delete pool button if there is only one pool
- Display friendly name for Support ticket reply

### Fixed:

- Accessibility and zoom issue for inputs on Safari iOS

## [2022-10-04] - v1.77.0

### Added:

- ARIA labels for network transfer history previous/next buttons
- Firewall Support for `IPENCAP` Protocol
- New Linode Logo
- Getting Started links on the Linodes and Databases empty landing pages

### Changed:

- New environment docs and updated PR Template

### Fixed:

- Linode “Add Disk” drawer UI width bug
- Object Storage overwrite file error causing the app to crash

## [2022-09-19] - v1.76.0

### Added:

- Ability to select a disk for initrd in Linode Config modal
- Contextual help links on Linode create page

### Changed:

- Invoice tax and logo updates
- Improve timezone offsets by pulling them from `Luxon`
- Allow deletion of private IPv4 addresses
- Make database engine icons more visible on focus
- Replace `novnc-node` with `react-vnc`

### Fixed:

- Issue where long drawer titles force "Close" button to new line
- Database maintenance window day mapping and notification message for database_update
- Confirm that 2FA toggle is not present in either state when security questions are not answered

## [2022-09-06] - v1.75.0

### Added:

- Marketplace Search & Filtering and UI refinements
- Sept 2022 Marketplace Apps
- More Insightful Credit Card Expiration Date Validation
- Volume Status on Volumes landing page

### Changed:

- Remove Type-To-Confirm checkbox from Modals
- Documentation link for Powered off Linode Accrued Charges

### Fixed:

- Ant Media Server display in drawer
- Apostrophes in Linode Resize and Host Maintenance error messages

## [2022-08-24] - v1.74.1

### Fixed:

- Issue causing user-defined fields to clear erroneously during Linode StackScript deploy

## [2022-08-22] - v1.74.0

### Added:

- Support for “Any/All” option for StackScript target images

### Changed:

- Update billing UI for Akamai customers
- Build `api-v4` and `validation` with `tsup`

### Fixed:

- Slight adjustment to browser back button behavior on User Permissions tab
- Make "Copy IP" buttons visible on keyboard focus as well as table row hover

## [2022-08-08] - v1.73.0

### Added:

- Local storage warning to Kubernetes upgrade flow
- August 2022 Marketplace apps

### Changed:

- Filter `read_only` Linodes From Firewall Select For Restricted Users

### Fixed:

- Linode Backups tab error certain users were experiencing
- Invoice formatting issue

## [2022-07-25] - v1.72.0

### Changed:

- Phone Verification and Security Questions copy
- PayPal Loading State improvement
- Button placement in User Permissions
- Add Payment Drawer error from toast to notice

### Fixed:

- Mobile graph legends alignment
- Region selection not clearing when switching between Linode Create tabs

## [2022-07-20] - v1.71.1

### Added:

- Banner regarding maintenance to the Databases Landing and Database Create pages

## [2022-07-12] - v1.71.0

### Added:

- Kali distro icon
- Ability to download secret keys

### Changed:

- UI in Keys and secrets modals
- Update 2FA Security Questions Notice font size
- Main content banner width
- Use React Query for Domains
- Removed create image cost estimator
- Don't make /account requests if restricted user
- Persist Last Updated column on small screens in Support Ticket Table

### Fixed:

- Image upload max size bug on Linux
- Responsiveness of Linode stats graphs
- Curly apostrophe on cancel landing page
- Phone Verification when verifying the same phone number

## [2022-07-01] - v1.70.1

### Fixed:

- Banner text wrapping for certain viewport widths

## [2022-06-23] - v1.70.0

### Added:

- June 2022 Marketplace release
- Security questions for account verification
- Phone number SMS verification opt-in and opt-out

### Changed:

- Move Upload Image region text to tooltip
- Enabling or resetting 2FA requires security questions to be answered
- Clean up dismissed notifications more frequently in User Preferences

### Fixed:

- Show errors in Firewall rules table
- Make notification badge a true circle

## [2022-06-13] - v1.69.0

### Added:

- Display tax lines on invoices
- Ability for users to migrate unattached volumes to NVMe block storage

## [2022-06-08] - v1.68.1

### Fixed:

- Notification Menu spamming calls when clicking a link

## [2022-06-06] - v1.68.0

### Added:

- Tooltip explaining public/private hosts for MongoDB clusters
- Support for scoping Database and Firewall permissions

### Changed:

- Tweak Connection Details for Mongo clusters
- Bold the Entity Label, Actions, and Username in the Notification Menu
- Enable Google Analytics IP anonymization

### Fixed:

- Height of Region select

## [2022] - v1.67.0

### Added:

- Marketplace Add: May 2022 Release

### Changed:

- Allow more sorting options for Databases
- Remove NVMe marketing banners
- Remove Ada chat bot

### Fixed:

- Linode Configs Cancel Button functionality
- Events sometimes disappearing from the notification menu

## [2022-05-16] - v1.66.2

### Changed:

- Display linroot as the username for MongoDB and MySQL clusters, and linpostgres as the username for PostgreSQL clusters

## [2022-05-16] - v1.66.1

### Changed:

- Display 'admin' as username for MongoDB database clusters

## [2022-05-16] - v1.66.0

### Added:

- Support and icons for PostgreSQL and MongoDB

### Changed:

- Expanded accessibility and styling docs
- Icon for MySQL

### Fixed:

- Marketplace Wazuh link

## [2022-05-02] - v1.65.0

### Added:

- Outlined chip variant

### Changed:

- Hyphenate “type-to-confirm”
- Curly all single quotes
- Max node pool copy
- Limit collection of country and tax information
- Spacing on DBaaS Settings page
- Unbold Object links in Object Storage
- All No Stats Available States

### Fixed:

- Linode Activity Feed undefined loading state
- Button text not vertically centered in Firefox

## [2022-04-28] - v1.64.1

### Changed

- Code refactors to accommodate API database type changes

## [2022-04-18] - v1.64.0

### Added:

- Support for DBaaS Maintenance Windows

### Changed:

- Update DBaaS Beta notice to include end date
- Notification Drawer updates and refinements
- Improve Table Loading States
- Premium LKE Create page UI refinements
- Display placeholder text while stats are not yet available in Linode Network tab
- Support Ticket Refinements

### Fixed:

- Show /116s in networking panel
- Typo in migrate Linode modal
- Max value for Node Pools is 100

## [2022-04-08] - v1.63.1

### Fixed:

- Issue where Community StackScripts were inaccessible

## [2022-04-07] - v1.63.0

### Added:

- IPv6 sharing support
- Ability to add Gravatars to My Profile settings

### Changed:

- Font size for "Billing & Payment History" header
- Swapped button order in Restore from Backup drawer
- Events page refinements
- Default permissions and expiry for personal access tokens

### Fixed:

- Prometheus & Grafana and Ant Media Enterprise docs link
- Linodes missing from Firewall Linode selection
- Prevent Linode Landing table from scrolling

## [2022-03-28] - v1.62.1

### Added:

- March 2022 Marketplace release

## [2022-03-21] - v1.62.0

### Added:

- Dynamically-shown warning for raw disks in Capture Image tab
- Kubernetes Dashboard link

### Changed:

- Replace Linode Checkout Sidebar with Summary Paper
- Prevent referral link from being modified
- Remove manage SSH keys link from success notice
- DBaaS cluster labels now editable

### Fixed:

- Tags Panel causing extra PUT requests
- Select Dropdown overflow
- Linode Disk delete modal cancel button
- Mismatching Marketplace app drawers
- Hover state for Linode Detail header copy icon on Safari

## [2022-03-08] - v1.61.1

### Added:

- Early Adopter Program SLA banners to Database Create and empty state Database landing pages for beta

### Fixed:

- Fixed issue where limited users without billing access could not use the app

## [2022-03-07] - v1.61.0

### Added:

- Transfer and Network In/Out columns to Linode plans tables
- Type to confirm toggle

### Changed:

- Drupal Marketplace app logo
- Feedback link
- Improve styling consistency for backup auto enrollment
- Replaced copy icon and added copy tooltip on hover

#### Storybook

- Colors
- Icons
- Loading states
- Notifications
- Tooltip
- Typography

### Fixed:

- Extra character in Support Ticket entity selection
- Status icon alignment in tables
- Linode Details action link colors in dark mode
- Linode Details Configurations table alignment

## [2022-02-25] - v1.60.1

### Added:

- Check for regions/states in the Tax Collection Banner

## [2022-02-21] - v1.60.0

### Added:

- Copy IP address tooltip in the Linode Networking tab
- February 2022 Marketplace release

### Changed:

- Update Storybook components
- Glish URL root from “alpha” to “dev”

### Fixed:

- Prevent previous saved support text from loading into a ticket reply

## [2022-02-14] - v1.59.1

### Changed:

- Disable "Make a Payment" button if restricted user has read_only access
- Default Linode image to Debian 11

### Fixed:

- Icon showing after IP address in Linodes landing table

## [2022-02-07] - v1.59.0

### Added:

- Databases support
- Option to download invoices as CSV
- Ability to link Databases and Firewalls to Support Tickets
- GitHub workflows documentation
- Tax collection banner

### Changed:

- Un-exclude Armed Forced regions from billing region dropdown

### Fixed:

- ‘X’ misalignment when IP input field has error

## [{2022-01-24] - v1.58.1

### Fixed:

- Display previous region as placeholder

## [2022-01-24] - v1.58.0

### Added:

- Marketplace January 2022 Release

### Changed:

- Upgrade to High Availability Dialog Copy
- NVMe Block Storage banner copy in the Volume Create form
- Marketplace document link updates and cleanup

### Fixed:

- Icon Alignment for Kubernetes Nodes

## [2022-01-10] - v1.57.0

### Changed:

- Marketplace: Utunnel app name update
- Override Domain type display in search results
- Backup Auto Enrollment – Remove redundant head
- Removed copy re: OBJ buckets needing to be empty prior to canceling Object Storage Subscription

### Fixed:

- Customer unable to edit Cloud Firewall Rules
- Editing a Secondary Domain that caused freeze and crash
- Support ticket entity param bug for LKE clusters

## [2021-11-30] - v1.56.0

### Added:

- Warning when booting into Rescue Mode that Cloud Firewall will not be enabled
- URL paging for the Linodes table

### Fixed:

- Row height and extra spacing around ActionMenu in Safari
- Transferred column on NodeBalancer page not showing the correct amount
- Axis label UI bugs

## [2021-11-15] - v1.55.0

### Added:

Elastic IPs:

- Add IPv6 ranges to IP Transfer modal
- Handle IPv6 events language
- Handle IPv6 range deletion

PayPal:

- Add PayPal as recurring payment method
- Use react-paypal-js for one time PayPal payments

- Add Q4 releases for Marketplace
- Add delete button to NodeBalancer Detail in settings

### Changed:

- Update "Add an IP Address" drawer and provide the ability to add IPv6 ranges
- Updates to payment method logic and UI

### Fixed:

- Table row height too high in Safari

## [2021-11-09] - v1.54.0

### Added:

- Support for Block Storage migrations and flow for upgrading volumes to NVMe

### Changed:

- URL of HA Cluster guide link
- Removed "File System Path" column from Volumes landing table

### Fixed:

- Button order in the Add Linode to Firewall drawer
- Button alignment in the Enable All Backups drawer
- Linode Networking Graph Overlapping with DNS Resolvers

## [2021-11-01] - v1.53.0

### Added:

- Kubernetes High Availability feature

### Changed:

- Remove deprecate Linode domains banner
- IP address font color on Firefox in dark mode

### Fixed:

- Button placement and improved spacing in Add Node Pool Drawer
- Inserting default values from NodeBalancers when creating new Domain
- Timezone issue with NodeBalancer graphs

## [2021-10-20] - v1.52.0

### Added:

- NVMe banner for Newark, NJ

### Changed:

- Update to React v17.0.2
- Raise threshold for large account
- Add hover states for top nav icons

### Fixed:

- Consistent spelling of "canceled"
- Vertical alignment for Linode status column

## [2021-10-05] - v1.51.0

### Added:

- Support for Autoscaling NodePools

### Changed:

- Improve experience attaching a VLAN when creating a Linode from a Backup or Clone
- Swap Create Access Key button order
- Validation error message with NodeBalancer

### Fixed:

- Formatting of long strings in Domains TXT records
- Validation saying "expiring too far in the future" when entering credit card expiration date

## [2021-09-17] - v1.50.0

### Added:

- GDPR Compliance notification, banner, and checkboxes

### Changed:

- GiB to GB for Volumes
- Remove “Glish” tab for Bare Metal Linodes
- Reduce bottom padding for linodes grouped by tag
- Removed /128 prefix length from IPv6 address in Linode details
- Primary button position to the right in Drawers and Modals

### Fixed:

- Bug preventing Linode Configuration changes

## [2021-09-09] - v1.49.0

### Added:

- Promotional banner for Object Storage
- Banner and screen for upcoming maintenance
- More validation for the label field in Firewall rules

### Changed:

- Preserve Support Ticket replies between refreshes
- Font size for Managed Credentials and Contacts copy
- Vertically center icons and texts in dropdown
- Allow more room for image names

### Fixed:

- Action buttons being disabled upon Firewall creation for restricted users
- Issue adding tags during Volume creation

## [2021-08-31] - v1.48.0

### Added:

- Copy for Images pricing on the Create Image page
- Price estimation for captured images

### Changed:

- Labels’ “(required)” substring adjusted to normal weight

### Fixed:

- Not all Linode maintenance events being populated

## [2021-08-26] - v1.47.1

### Added:

- Display maintenance view when API is in maintenance mode

### Fixed:

- Crash in account/billing for certain accounts

## [2021-08-24] - v1.47.0

### Added:

- Support for multiple payment methods in “Make a Payment” drawer
- Support for multiple payment methods in “Add a Payment” drawer
- New minimum TTL values for domains
- Restricted user support for Firewalls

### Changed:

- Swap order of Shared and Dedicated CPU tabs
- Button Placements and Styles (includes Migration modal fixes)
- Marketplace app name from Severalnines to ClusterControl
- Tighten spacing for Support Ticket Details
- Remove data center verbiage from Firewalls
- Remove redundant headers for Managed

### Fixed:

- Support ticket input with different font sizes
- Kubernetes Debian images showing up in the Rebuild and Stackscript Dialogs
- Warning styles
- Primary button loading state in dark mode
- Users unable to specify a Label and Description when capturing an Image

## [2021-08-11] - v1.46.1

### Fixed:

- Inability to add Firewall rules that use ICMP protocol
- Root Device bugs in Linode Config dialog
- UI bugs for action buttons in dark mode

### Changed:

- Copy in Create Firewall and Add Linode to Firewall drawers

## [2021-08-09] - v1.46.0

### Added:

Billing:

- Ability to add a promo code to account
- Ability to delete payment method
- Temporary credit card notice to Add Payment Method drawer

- Banner for Block Storage availability in Atlanta
- Handling for entity_transfer_accept_recipient events
- Linode Create flow filtering for Bare Metal plans
- Handle firewall error message for unsupported hosts
- Cleanup Button and add documentation
- Marketplace Q3 Apps

### Changed:

Billing:

- Hide Google Pay notice when loading payment methods
- Prevent logging of Google Pay payment closed or timeout errors to Sentry
- Refined handling of payment_due notifications in Notifications drawer

- Improve Table Loading and Table Error Styles
- Instances of “Add a SSH Key” corrected to “Add an SSH Key”
- My Profile / Account dropdown changes
- Refresh on permission change
- Remove checkout sidebar for Volume Create flow
- Reduce spacing for NodeBalancer Settings
- Remove parenthetical GB limit
- Remove redundant headers
- Standardize secret token modals
- Use React Query for Account Settings
- Update Linode logo on TPA
- Update Linode Plan card view to prevent text wrapping
- Update several dependencies and upgrade Node to 14.17.4
- Update Firewall Details table header and Longview Plan chip
- Upgrade cypress to see if it helps CI performance issues

### Fixed:

- Delay in Linode Analytics graphs updating when navigating to another Linode via the search bar
- "Unknown Plan" and "Unknown Image" in Search
- Inability to add tags to Volumes during creation

## [2021-07-30] - v1.45.1

### Fixed:

- Bug preventing some users from editing their accounts

## [2021-07-29] - v1.45.0

### Added:

- Google Pay support
- Analytics for Image Uploads
- Ability to retry an Image upload

### Changed:

- Communicate account balances differently depending on whether balance is past due or not
- Updated font-logos and added Rocky Linux icon in map
- Remove remaining CMR flag dependency and clean up Accordion
- Referrals, ActionMenu CMR, and Linode Settings cleanup
- Copy for High Memory plans
- UI tweaks for LKE Detail page
- Remove "Other Entities" from Monthly Network Transfer section of Network tab
- Never display payments in Payment Activity table as negative
- Expand all Linode Settings accordions by default
- Table consistency across app
- Use new status page URL for system status

### Fixed:

- Visibility of Block Device errors in Linode Config dialog
- staticContext console warning
- Nodebalancer table console error regarding children with the same key
- Formatting error when showing rDNS error
- Referral link showing for customers who have not met the $25 min payment threshold
- Kubernetes navigation link showing as inactive on /kubernetes/create
- Typecheck error in FileUploader by importing Dispatch type
- Image uploads not working on some systems

## [2021-07-01] - v1.44.1

### Fixed:

- Referral link is not hidden properly

## [2021-06-28] - v1.44.0

### Added:

- Dedicated Maintenance Table at `/account/maintenance`
- Use React Query query to populate account network transfer

### Changed:

- Referral page changes
- Update Virtualmin and Webmin Marketplace links
- EntityTables and Tables CMR cleanup

### Fixed:

- Console warning for Divider custom props
- Object Storage landing table UI bugs
- Ability to access /dev/sdh Block Device in Configuration modal

## [2021-06-17] - v1.43.1

### Added:

- Notice to the Referrals page to highlight upcoming changes to the program

## [2021-06-16] - v1.43.0

### Added:

- Toast notifications and updated table entries for Image upload success/failures
- Drag & Drop Image uploads
- Time of migration to Scheduled Migrations banner

### Changed:

- Event text for Domain record creation and update
- Minimum LKE node warning message
- Remove "beta" tag from Machine Images

### Fixed:

- Clearing ticket form state after submit
- Domains table header for large accounts
- IP Sharing for large accounts
- Paper padding regression in Create Cluster
- Prevent Linode disks from being deleted while a Linode is running

## [2021-06-01] - v1.42.0

### Added:

- Connect with LISH copy in Rescue modal for Bare Metal instances
- Dismissible banner for Images pricing

### Changed:

- Images landing tables default sorted by label ascending
- NodeBalancers landing table default sorted by label ascending

- Add AlmaLinux icon
- Remove focus styles for mouse users
- Update Credit Card drawer
- Update LKE Create Cluster default node pool size to 3

### Fixed:

- Search Linodes by IP address
- Input field error message positioning and width
- Viewing all Object Storage objects for some Buckets

## [2021-05-19] - v1.41.3

### Fixed:

- Search by IP for large accounts

## [2021-05-18] - v1.41.2

### Changed:

- Fallback to tux icon for unknown distros

## [2021-05-18] - v1.41.1

### Fixed:

- Fix Validation package on NPM

## [2021-05-18] - v1.41.0

### Added:

- Link to documentation on Linode Rescue Modal

### Changed:

- Create LKE Cluster UI buttons and change default number of nodes to 3
- Hide Trusted Devices table if no devices are selected and rename “Untrust” to “Revoke”
- Update keyboard shortcuts for Windows and Linux

Images:

- Rename sections
- Rename dropdown option “Deploy to Existing Linode” to “Rebuild an Existing Linode”

### Fixed:

- Create Cluster plan panel buttons flickering
- IP sharing display for large accounts

## [2021-05-12] - v1.40.1

### Changed

- Remove Beta notifications and text for Cloud Firewalls as part of GA release

## [2021-05-05] - v1.40.0

### Added:

- Google as TPA provider

### Changed:

Bare Metal:

- Show “N/A” with helper text in "Last Backup" cell for Bare Metal instances
- Confirmation dialog for booting Bare Metal Linodes into rescue mode
- Add docs link in "Last Backup" Bare Metal column tooltips

- EventsLanding table column headers styling
- VLAN Refinements in Linode Create flow
- “Disk Imagize” status changed to “Capturing Image”
- Add box rule and adjust spacing in account billing
- Show promo service type in billing summary
- Update buttons styles on Firewalls Linodes tab to match the Rules tab

### Fixed:

- “Add Disk” button styling in RescueDialog
- Prevent SideMenu scroll bar from overlapping text
- Don’t request tags for restricted users

## [2021-05-03] - v1.39.2

### Added:

- For release: Remove beta notices and link for VLANs since they're leaving beta

## [2021-04-28] - v1.39.1

### Changed:

- Update Image Upload docs link
- Update Image Upload curl command to match Linode docs

### Fixed:

- "Create Image" button from Image Landing empty state not allowing image uploads

## [2021-04-22] - v1.39.0

### Added:

- @linode/validation package for maintaining validation schemas
- Marketplace Partner Apps Q2/2021
- Delete Cluster button/modal in LKE Detail view
- Remove overriding font style for Receive Transfer modal
- Upload Image tab

### Changed:

- Swap order of username and gravatar in the navbar
- Update hover states for docs and secondary buttons
- Filter out creating and pending images from ImageSelect in the Create flow
- Linode Detail view graphs legend and spacing adjustments
- NodeBalancer IP Addresses' copy tooltips appear on row hover

Images:

- Move Images Create drawer to a separate page
- Separate Images into two tables: “Manual Images” and “Automatic Images”
- Rename deployment actions in Images Landing action menu

### Fixed:

- Error for restricted users with Linode creation permissions

## [2021-04-13] - v1.38.0

### Changed:

VLANs:

- Add placeholder and tooltip to clarify IPAM address format
- Public interface can appear in any slot
- Display all interfaces all the time in Linode configuration modal

- Update README.md
- Separate password change flow for Bare Metal instances

### Fixed:

- Ensuring VLANs are fresh when opening the configs drawer
- Editing VLAN configs
- Wrapping for Account > User Permissions > Specific Permissions dropdown

## [2021-04-05] - v1.37.0

### Added:

- VLANs
- Support for Bare Metal plans in Linode create flow

### Changed:

- Changes for VLAN attachment in Linode Create flow
- Hide unneeded fields on LinodeDetail for Bare Metal plans
- Make Domain, OBJ and LKE upgrade banners dismissible

### Fixed:

- Wrapping on Firewall Rule table
- IP transfer not showing all options
- Properly handle migration_pending notification
- IP sharing bug

## [2021-03-23] - 1.36.0

### Added:

- Status banners on all /support pages showing open status.linode.com incidents

### Changed:

- VLANs can now be created through the Linode Config create/edit dialog
- Update Configurations table in Linode Detail to show revised VLAN information
- Remove Kernel and VM Mode columns from Configurations table
- Make button and dialog naming conventions consistent
- Remove default Firewall rules (new Firewalls are created empty, with policies set to Accept)
- Make abuse ticket banners dismissible
- Closing the notification drawer marks notifications as read

### Fixed:

- Don't clear support modal contents from local storage on close
- Alignment on Longview Landing filter input
- Clear Linode config form when opening the modal
- Scrollbar overlaps with UserMenu dropdown
- Prevent wrapping of Linode Detail graph legends

## [2021-03-17] - v1.35.0

### Added:

- CopyTooltip next to tokens in Service Transfer tables
- Confirmation dialog when entering the migration queue
- Banners for open status.linode.com incidents displayed on all /support pages

### Changed:

- Billing Summary updates
- Update hover states
- "Status" column removed from Community StackScripts landing page

### Fixed:

- Fix UI collision on Firewall “Linodes” tab

## JS Client

### Fixed

- Update Firewall schema to make “label” required
- Update types for VLAN revamp

## [2021-03-09] - v1.34.0

### Added:

- Valheim Marketplace app

### Changed:

#### Cloud Firewalls:

- Allow Firewall Rules to be reordered
- Enable keyboard shortcuts for reordering Firewall Rules
- Inputs and table column for Firewall rule actions
- Enforce masks for Firewall Rules IPs
- Policy toggles for Firewall Rules tables
- Add actions and policies to default Firewall rules and factories

#### Service Transfers:

- Filter transfers by descending created date
- Improve responsiveness of Service Transfer tables
- Display text on empty state in checkout bar
- Transfer display tables are now paginated through the API

#### Miscellaneous

- Selecting a Linode auto-selects the region when creating a Volume
- Update style for table pagination controls

### Fixed:

- Search/pagination bug in LinodeTransferTable

## JS SDK

### Changed:

- Firewall rule type schema (add accept or drop policy field)

## [2021-03-01] - v1.33.1

### Fixed:

- Display account balance correctly

### Changed:

- Use /account/maintenance endpoint to display maintenance information

## JS Client

### Added:

- Types and methods for /account/maintenance

## [2021-02-24] - v1.33.0

### Added:

- Ability to transfer Linodes to another account

### Changed:

- Linode Configurations drawer is now a modal
- Improve responsiveness of NodeBalancers display

## [2021-02-21] - v1.32.0

### Added:

- One-Click Apps:
  - CyberPanel
  - ServerWand
  - Yacht
  - Zabbix

### Changed:

- Update TypeScript to v4

## [2021-02-19] - v1.31.0

### Changed:

- Update maintenance notice text on Linodes Landing
- Add outline style variant for Buttons
- Remove VLANs landing, create, and Linode detail tables

### Fixed:

- Event progress bars should always be full width

## [2021-02-15] - v1.30.0

### Added:

#### Cloud Firewalls:

- Firewalls beta notification
- Presets for port selection when creating/editing a Firewall rule
- Label and Description fields for firewall rules
- Clone action for firewall rules

- Visual indicator for "Skip to Main Content" link
- Update Breadcrumb styles
- New Accordion expand/collapse icons
- Network Transfer Display on NodeBalancer, Object Storage, and Kubernetes landing pages

### Changed:

#### Cloud Firewalls:

- Move save changes button to bottom of rules table

#### Notification Drawer:

Remove existing sections and replace with Notifications and Events sections
Show balance past due notification in the Notifications section
Mark all events as read when the drawer is closed

- Upgrade Node version from 10.16 to 14.15.4
- Change wording for OBJ utilization
- Network Transfer Display: redesigned text-based display
- Use React-Query when fetching regions
- Hide "Linode Expert" for Linode accounts in Support ticket replies
- Move summary and Auto Enroll toggle to the top of the Enable Backups drawer

### Fixed:

- Scheduled migration banner font color on dark mode
- Prevent SelectPlanPanel wrap in Linode Create flow
- Disk selection when opening Rebuild from /linodes
- Alignment of ActionMenu in mobile on Firewall landing page
- Calculate days to billing in EST to match billing practices

## [2020-01-25] - v1.29.0

### Added:

- Ability to recycle LKE nodes
- Ability to recycle all nodes in an LKE cluster
- Upgrade flow for LKE Kubernetes minor versions
- “Plan” column in the Linodes list table
- Copyable StackScript ID field on StackScripts Detail page

### Changed:

- Remove "Pilot" language from GPU tab under Linodes
- Update URL appropriately when opening, closing, and navigating to Resize, Rebuild, Rescue, and Migrate modals
- Use query params for routing for Resize, Rebuild, Rescue, and Migrate dialogs (e.g. linodes/123/storage?resize=true)
- Improve responsiveness of Linode Network Summary
- Hide Volumes table for Linodes in regions without Block Storage
- Sort Firewall rule ports in ascending order
- Make empty state message for outbound Firewall rules more explicit
- Remove icons from buttons on Domain Detail page

### Fixed:

- Fix wrapping in UserMenu causing disappearing “Log Out” button

## [2021-01-20] - v1.28.3

### Fixed:

- Missing metadata and images for Kepler Builder OCA
- Documentation links broken for several apps

## [2021-01-15] - v1.28.2

### Fixed:

- Resize action not appearing in Linode detail entity header

## [2021-01-14] - v1.28.1

### Fixed:

- Make sure inline reboot action isn't disabled for Linodes

## [2021-01-13] - v1.28.0

### Added:

- Add Network Transfer Graph to Linodes Landing
- Add Marketplace Q4 apps
- Sort Linode Details > Storage > Disks table by created (ascending) on default

### Changed:

- Remove rounded corners for buttons
- Disable submission until required fields are present and remove tags field from the Domain create flow
- Disable Firewall and Image create flows for restricted users
- Increase timeout for Longview on accounts with more Longviews
- Convert Support Ticket drawer to a dialog and make inputs bigger
- Update text to accurately reflect what read_only account access lets you do

### Fixed:

- Set highlight.js theme on app load
- Color scheme for Dark Mode toggle button's enabled state
- Disable create flow fields for restricted users
- Remove duplicate restricted banner for Marketplace
- Tooltip and disabled action functionality in action menus
- Update timezone logic to account for time zones that use a quarter hour
- Object Storage list not showing more than 100 objects

## [2020-12-18] - 1.27.1

### Fixed:

- Revert upgrade to Chart.js that was causing Sentry errors and graph display errors

## [2020-12-16] - 1.27.0

This release includes sweeping changes to the Cloud Manager UI. For more details, please visit https://www.linode.com/blog/linode/cloud-manager-enhancements-dec2020/

### Added:

- Deep link to the Payment drawer
- Add missing link to invoice details in invoice rows

### Changed:

- Replace all user-facing Domains master/slave terminology with primary/secondary
- Sortable tables now update the URL on sort change to make sort preferences bookmarkable
- Upgrade: Chart.js 3.0 (beta)
- Move theme toggle to My Profile > Settings
- New icon set for CMR
- Update empty states for all entities
- Add warning when migrating a Linode with VLANs to a region w/o VLANs
- Make time displays consistent throughout the app (ISO format)
- Smaller page sizes for Longview Landing
- Move abuse ticket banner to global notifications
- Update URL query param on input change on support search landing page
- Remove the Dashboard
- Hide Longview pagination footer if there's only one page
- Use Region Select styles in Object Storage Cluster selection
- Improve Backups column in Linode .csv file

### Fixed:

- Low reputation error when resizing a Linode intercepted by disk size error logic
- Prevent multiple imagize submissions in succession

## [2020-12-03] - 1.26.0

### Added:

- Secure Your Server One-Click App

## [2020-11-18] - 1.25.2

### Fixed:

- Only display 5 Linodes on the Dashboard
- Performance regression for large accounts
- Longview graph data not displaying correctly

## [2020-11-17] - 1.25.1

### Fixed:

- Users with no Domains were unable to create a Domain
- Table cell arrow icons had an incorrect color

## [2020-11-17] - 1.25.0

### Added:

- Bucket and Object level access controls
- Display total Object Storage usage on Bucket Landing page
- Progress bar to LinodeDiskRow when a disk is resizing
- “Objects” column to the Bucket Landing table
- Bucket Details Drawer
- Bucket results to search bar

### Changed:

- Add hideOnTablet prop to Entity Table component
- Remove 'Copy to Clipboard' text in OBJ drawers
- Disable API polling from inactive tabs
- Add copy explaining billing address restrictions
- Make typeToConfirm optional in DeletionDialog
- Lazy load OBJ Buckets
- Remove "Delete" option from DBaaS backups table
- Hide permissions table if user has no buckets
- Move Domain creation drawer content to a separate page at /domains/create
- Handle API warnings after a successful payment.
- Update Resize error message and add link

### Fixed:

- Remove filtering of app tokens
- IP popover displaying incorrectly when adding a private IP address to a Linode

## [2020-11-13] - v1.24.1

### Fixed:

- Overreporting Sentry errors

## [2020-11-02] - v1.24.0

### Added:

- Ability to update username from Profile > Display

DBaaS:

- Landing
- Creation modal
- Details page

### Changed:

- Group kernels in dropdown when selecting in Config drawer
- Show all devices (not just root) in Config rows
- Allow multi-select when adding VLANs during Linode create
- Polling improvements
- Hide billing section of dashboard for users without account access
- Apply CMR table components to search results landing

VLANS:

- Warning notice to reboot Linodes attached to a VLAN
- Don't filter out VLANs without an IP address from the table in linode/networking
- Use type-to-confirm in Deletion Dialog Modal
- Remove default value for IP range and mark Region as required
- Display ‘None’ for IP for interfaces without an address
- Hide backups CTA on Linodes Landing in VLAN context

### Fixed:

- Make sure we don't filter private images containing 'kube'
- Documentation link on the Linodes Landing page
- Code typo in "Paginating Things" example
- Extraneous comma display in Linode > Networking > VLANs
- IP addresses truncation link and Volumes landing
- "null" progress on CMR Dashboard
- Linodes Landing docs link (CMR)

## [2020-10-20] - v1.23.0

### Added:

VLAN:

- Landing table
- Details table
- Linode Networking panel
- Attach and detach Linode to VLAN drawer
  CMR:
- Banner for open abuse tickets

### Changed:

- Request Domains on load to determine account size
- Update dark theme styling
- Add helper text for NodeBalancer Proxy Protocol field
- Add tooltip for sort in Notifications drawer

### Fixed:

VLAN:

- Attach Linode drawer fixes
  CMR:
- Wide table width with overflow when cloning Linodes
- Fix Lish link
- Sync animations for pending actions
- Remove underscores in Linode statuses in LinodeEntityDetail

- Long Domain records overflowing table rows
- Incorrect flag shown for Sydney in Linode Migrate
- Search results not displaying for some restricted users

## JS Client

### Changed:

- Update VLAN Linodes typing

## [2020-10-13] - v1.22.1

### Changed:

- Make CVV required when adding a credit card.

## [2020-10-05] - v1.22.0

### Added:

- Notification for when an email to a user couldn’t be delivered
- Warning about 24 hour wait period before disabling backups for a Linode
- Warning about blocked SMTP ports for new accounts
- CMR:
  - Apply animations and adjustments to Linode Summary view
  - Apply table styles for Longview tables
  - Hide status chip if there are no corresponding Linodes with that status
  - "Message" column to the Activity Feed table
  - Prevent overflow of resolvers in Linode Network tab
  - Prevent text from being flush to the screen
- Object Storage:
  - Add ability to upload an SSL/TLS certificate for a Bucket
  - Add access management for OBJ access keys
  - Add loading state in OBJ access key drawer if buckets are loading
  - Add view mode to OBJ access key drawer
- VLANs:
  - Create modal
  - Add VLAN attachment option to Linode Create flow
  - Add VLAN table to Linode Network tab
  - Add VLAN column to Linode Configuration table

### Changed:

- Improve handling of Managed accounts when backing up Linodes

### Fixed:

- Cloning a Domain leads to “Not Found” page
- Navigation bug in Longview
- Tab-based navigation

## JS Client

### Added:

- UploadCertificateSchema endpoint
- uploadSSLCert endpoint
- getSSLCert endpoint
- deleteSSLCert endpoint
- ObjectStorageBucketSSLRequest endpoint
- ObjectStorageBucketSSLResponse endpoint
- CreateVLANPayload endpoint
- createVlanSchema endpoint
- getVlans endpoint
- getVlan endpoint
- createVlan endpoint
- deleteVlan endpoint
- connectVlan endpoint
- disconnectVlan endpoint
- getInterfaces endpoint
- getInterface endpoint
- createInterface endpoint
- deleteInterface endpoint
- linodeInterfaceItemSchema endpoint
- linodeInterfaceSchema endpoint
- LinodeInterfacePayload endpoint
- LinodeInterface endpoint

### Fixed:

- getLinode method now returns Promise<Linode> instead of Axios response
- getLinodeLishToken method now returns Promise<{ lish_token: string}> instead of Axios response
- deleteLinode method now returns Promise<{}> instead of Axios response

## [2020-09-29] - v1.21.0

### Added:

One-Click Apps:

- Jitsi
- Webmin
- Virtualmin
- Plex
- phpMyAdmin
- Azuracast

## [2020-09-21] - v1.20.0

### Added:

- Object Details Drawer
- Proxy Protocol field in NodeBalancer settings
- Add link to NotificationDrawer from Linode busy status
- Prevent text and other components from being flushed to the edge when <1280px

### Changed:

- Improve handling for unknown Linode types
- List allowed regions when creating or adding Linodes to Firewalls
- Prevent migration of a Linode with attached Firewalls to an unsupported Data Center
- CMR:
- Close notification drawer on internal links
- Style updates for:
- Object Storage > Buckets & Object Storage > Access Key headers
- OBJ Bucket Detail table

### Fixed:

- Change "Create Kubernetes" to "Create Kubernetes Cluster"
- Calculations for large LKE clusters (total CPU/memory) were incorrect
- Missing/duplicate page titles throughout app
- OrderBy lifecycle bug
- Typos: consecutive occurrences of 'the'
- MigrateLanding routing bug
- Add units (GB) to RAM in Linode Detail view
- Various CMR menu issues

## [2020-09-14] - 1.19.1

### Fixed:

- Cloud Firewalls could be attached to Linodes in unsupported regions
- Duplicate rows when editing Firewall rules

## [2020-09-09] - 1.19.0

### Added:

CMR:

- Managed Dashboard card to CMR dashboard
- System Status section in Notification drawer

- Environment switcher for dev tools
- Controls for mock service worker in dev tools

### Changed:

CMR:

- Change URL on Linode modal close
- Make OAuth apps table sortable
- Linode status icons should blink for in-progress actions
- Adding CMR header to the config/disk clone landing
- Table style updates for: - Account > Users
- Managed
- Billing
- SelectPlanPanel
- Make API tokens table sortable
- Make Rescue dialog full height
- Routing for Linode Modals
- Graph labels hidden for mobile

Cloud Firewalls:

- All IPv6 for Firewalls should be read as ::/0
- Disable port range in Firewalls drawer when selecting ICMP protocol
- Update Firewall doc URL
- Don't set outbound rules for firewall presets
- Firewall labels are not required; remove required annotation from textfield

- Fix tab change handler
- Improve error handling for API token drawer
- Always honor Linodes "group by tag” setting
- Stabilize table sort
- Update MySQL info to clarify that we install MariaDB
- Change Minecraft OCA to Minecraft: Java Edition
- Display general errors at top of VolumeAttachmentDrawer

### Fixed:

CMR:

- Hide hidden links from mobile nav
- Close action menu after action is selected
- Move domains banner above table

- Prevent error message overlap on Firewalls detail
- getLinode errors blocking landing page display
- Console error (isResponsive prop not recognized)
- Casing of NodeBalancer breadcrumb was incorrect
- NodeBalancer Config form submission
- Firewall detail breadcrumb
- The search bar sometimes returned no results for restricted users
- Managed Issue Drawer was crashing for users with empty timezones
- Longview: MySQL tab not rendering if NGINX is not installed
- Firewalls: handling of empty IPv6 responses

## [2020-08-25] - v1.18.0

### Changed:

- Disable Atlanta region for most customers, add messaging regarding the datacenter upgrade

## [2020-08-25] - v1.17.0

### Added:

- CMR:
- Primary Nav responsive scaffold + styles
- Use CMR action menu for Longview client rows
- Plan link in Linode detail header should open the resize dialog
- Table Styles:
  Managed: SSH Access, Credentials
  Profile: SSH Keys, API Tokens, OAuth Apps
  Support Tickets
- Linode Table Adjustments
- Notification drawer: chronological display
- Linode Storage Tab
- Linode Rebuild Dialog
- Flavor text in LinodeNews banner
- Backups enable from Linode action menu
- Mark events as seen when requesting in the notificationContext
- Completed progress events
- Longview processes tables to preferences sortKeys
- Enforced 64 character limit on text input
- Confirm enabling backups
- Handling strange timezone cases for summary graphs

### Changed:

- Longview installation instructions
- Clear UDF data on tab change in Linode Create
- Language to “allowlist” and “blocklist”

### Fixed:

- Interoperability issues
- Linode creation preselection params for from Clone, from Image, from Backup
- Loading spinner in Notification drawer
- Missing yup types dependency
- SSH fingerprint display issues for various key types
- Issue where loading a Domain’s Detail page directly wasn’t working on large accounts

## [2020-08-14] - v1.16.2

### Fixed:

- Clear UDF data on tab change
- Form fields issue on One-click Apps and StackScripts creation flows

## [2020-08-13] - v1.16.1

### Fixed:

- Add withRouter to LinodeRescue
- Update NodeBalancer details routing

## [2020-08-11] - v.1.16.0

### Added:

- CMR
- Table styles for Profile > Trusted Devices
- Table styles for Volumes landing table
- Table styles for Images landing table
- Table styles for NodeBalancer landing table
- Table styles for Firewall > Rules
- Table styles for Firewall > Linodes
- Responsive table styles for Firewall Landing and K8 Cluster landing
- Responsive styling for entity header (all variants)
- Responsive styling for Dashboard
- Dashboard Notifications: Add Community Updates, Pending Actions, and “Show more” button to Drawer
- Dialog full height
- Rescue Linode dialog
- Migration dialog
- Static banner for Linode changelog
- Tag styles
- Support Tickets and loading state
- Notification context
- Notification drawer

### Changed:

- Refactor tabbable content to be accessible by keyboard
- Update Popular Posts on /help page
- Use API Pagination for Domains when account size is large
- Display tax id of customer in invoice if available
- Use longview/plan endpoint to get active plan

### Fixed:

- Default zone if no user timezone
- Dates in several places displayed as “Invalid DateTime”
- OAuth tokens with expiry of null were crashing the app

## [2020-07-27] - v1.15.0

### Added:

- Ability to recycle all LKE pool nodes
- CMR: Dashboard
- Notifications
- View for single Linodes
- View for multiple Linodes
- CMR: Linode Details - Filter Linodes by status - Implement LinodeEntityDetail component
- Networking tab:
- Add Linode Monthly Transfer graph
- Add Historic Network Data graph - Add IP actions
- CMR: Responsiveness
- Linodes Landing
- Domains Landing
- Add reusable InlineMenuActions component - Apply updated table styles and action menu to Firewalls
- Custom dev tools
- User preferences editor

### Changed:

- CMR: Update Linode status pill designs
- Use API search and hide search tips for large accounts

- Use base 10 for network graphs

### Fixed:

- CMR: Adjust grid sizes to prevent EntityHeader elements from wrapping
- Brasilia timezone offset should be GMT-3
- Correct years in Linode Summary graph options
- Create Object Storage Bucket types
- Per-Linode network transfer total

## JS Client

### Added

- getLinodeTransferByDate endpoint
- recycleAllNodes endpoint (LKE)

### Changed

- Add access control and CORS fields to ObjectStorageBucketRequestPayload interface

## [2020-07-13] - v1.14.0

### Added:

- Color palette component in Storybook

### Changed:

- CMR: Linode Detail - Storage tab - Analytics tab - Network tab
- CMR: Linodes Landing - Add tag cell to Linode row - Summary view (replaces Grid view)
- CMR: Move Linode Resize action from tab to new modal component
- CMR: Apply updated table styles and action menus to LKE and Domains
- CMR: Secondary nav width
- Linode maintenance improvements
- Show maintenance time in UTC in downloaded CSV

### Fixed:

- Consistent Notices for restricted users when creating a Volume
- Longview CPU formatting
- Handle null dates in invoice details logic
- Expiry date check

## [2020-07-02] - v1.13.1

### Changed:

- Changed Percona OCA to Percona (PMM)

### Fixed:

- Matching logic for OCAs was breaking on parentheses

## [2020-06-30] - v1.13.0

### Added:

- Size column on the Object Storage Buckets table
- OCA: Percona PPM and Nextcloud
- Billing notice on Object Storage landing page when a user without Buckets has Object Storage enabled
- Notice that powered down Linodes still accrue charges
- Notice when user tries adding an NS record to a Domain without a A/AAAA record

### Changed:

- Adjustments to the Linode plan selection table
- Update password validation to match API change
- Update form validation for the Linode Disk drawer
- Make target field for TXT records multiline

### Fixed:

- Set autocomplete to false in password inputs
- Restricted users were able to view unavailable actions in Linode action menus
- Sort order on Domains page
- Prevent clickable events for deleted entities
- Prevent multiple Not found displays for Linodes

## [2020-06-16] - v1.12.1

Fix:

- 404 logic for Linodes Detail crashing for some Linodes

## [2020-06-16] - v1.12.0

### Added:

- Support for OBJ Singapore

### Changed:

- Move Nanode to “Standard” tab, change label to “Shared CPU”
- Handle host maintenance status
- Improve handling of negative amount on invoice details
- Upon rebooting Linode into Rescue Mode, prevent dropdown from reverting to "None"
- Save StackScript progress when creating or editing a script

## [2020-06-09] - v1.11.0

### Changed:

- Clarify Linode password fields in Reset Root Password vs. Rebuild
- Hide SSH key remove button for LISH settings when no keys are present
- Make main content banner dismissible
- Show error when Volumes limit has been reached but attempt is made to add a new Volume

### Fixed:

- CAA record input duplicating name/value

## [2020-06-03] - @linode/api-v4 v.0.27.1

### Fixed

- Remove required from createDomain validation schema

## [2020-06-02] - v1.10.0

### Added:

- Progress bar for newly-created Images

### Changed:

- Improve UX for GPU selection
- Add a link to Support in all “Verification is required” errors
- Allow clearable numeric inputs in Domain Records Drawer
- Remove Cloud Manager version tag from Support Tickets

### Fixed:

- Broken SVG combination when creating a Linode
- Profile routing didn’t handle incorrect routes
- Firewall document title
- ICMP port bug when editing Firewall rules
- Update textfield to use input id for "for" attribute
- Copy fix for Profile -> Referrals
- Accessibility of Dashboard “View Details” links

## [2020-05-21] - 1.9.0

### Added:

- @-expansion for Target field in Domain records
- “Last Modified” column to Domains landing page
- Support for Third-Party Authentication

### Changed:

- Default support ticket option to 'General'
- Defer requests to Linodes and Images until after app has loaded
- Redesign Billing section of app
- Request Domains when hovering over Primary Nav link
- Update behavior for TFA cancel button
- Rename linode-js-sdk to @linode/api-v4 to prepare for NPM publication
- Update @linode/api-v4 documentation
- Lazy load Linodes on BackupsDashboardCard

### Fixed:

- Keyboard access to open Support ticket creation drawer
- Missing SSH keys in some flows for Linode creation
- Second column alignment for NodeBalancer on dashboard
- Tag display on mobile viewport
- Removed extra requests
- Prevent crashing for unactivated users
- Remove duplicate instance requests

## [2020-05-04] - v1.8.0

### Changed:

- "Node Status" is now "Backend Status" on NodeBalancers list and detail view
- Minimum payment placeholder text
- Hide Recycle Node in the LKE Node action menu
- Provide cluster summary information for LKE search results

### Fixed:

- Remove invalid credits
- NodeBalancer Error Handling (SSL)
- Xterm flow control errors
- Remove stray characters in FromBackupsContent

## [2020-04-20] - v1.7.0

### Added:

- Firewalls: Client-side form validation

### Changed:

- Make LKE available regardless of customer account response
- Request OBJ Buckets per-cluster
- Theming performance optimizations

### Fixed:

- Correct alignment for “Date Created” field on mobile invoice table
- NodeBalancer error handling
- Current size of pool was updating along with target size when resizing a Node Pool.

## [2020-04-15] - v1.6.0

### Added:

- EnhancedNumberInput component

### Changed:

- Redesign of LKE interface, including Detail and Create Cluster views
- Add LKE clusters to search results

### Fixed:

- Case where some long-running actions may not be updated when complete

## [2020-04-10] - 1.5.1

### Changed:

- Update LKE schema to reflect breaking API changes (version is now k8s_version)

## [2020-04-07] - 1.5.0

### Changed:

- [Performance] Lazy load Domains data
- Set a timeout when requesting Gravatars
- Preserve Support ticket text on page reload

### Fixed:

- Account tab crashing for some users
- Fix handling of local storage on logout
- Longview NGINX tab crashing for some users
- Screen readers cannot access "Create Linode" interface
- Values on LV Network graphs displayed incorrectly
- Placeholder component double h1 display issue

## [2020-03-30] - v.1.4.1

### Fixed:

- Images not available on Marketplace flow

## [2020-03-30] - v1.4.0

### Changed:

- Change "One-Click Apps" to "Marketplace"
- Change message in the Events table empty state
- Allow up to 10,000 USD payment with PayPal
- Lazy load Images

### Fixed:

- Improve skeleton loading screen in the Events table
- Fix bug in Image select
- Fix visual bug in OAuth Apps table header (dark mode)
- Edit DNS Records containing "linode.com" substring

## [2020-03-23] - v1.3.0

### Added:

- Firewalls:
  - Add, Edit, and Delete rules
  - Prompt when navigating away from unsaved rule
  - Add icon to table rows

### Changed:

- Remove “Active Deploys” StackScripts table column and add “Total Deploys” column
- Update customer referral criteria text
- Improve syntax highlighting
- Include LKE clusters in Support tickets dropdown
- Make Support Ticket table sortable by summary, ID, and updated_by
- Update Images messaging to reflect new 6144 MB default limit
- Remove deprecated border on graph legends
- Adjust header padding in Linode Group By Tag
- Cloud Manager PDF invoices pull in customer tax ID regardless of added date

### Fixed:

- Volumes creation bug
- Accessibility warnings for password inputs
- Remove page break on invoices
- Fix collision of tax ID and address on invoices
- 404 error after importing Domain Zone
- Enable editing of DNS Records containing "linode.com" substring
- Removed extraneous table header cell on Search Landing table
- Add error handling for Kubernetes breadcrumb
- Prevent Linode Power Control menu from being empty upon click

## [v1.2.0] - 2020-03-09

### Added:

Cloud Firewalls:

- Firewall Linode view
- Add Device drawer in Firewall Linodes view
- Remove device modal in Firewall Linodes view
- Firewall Rule Table
- Firewall Rule Drawer
- Remove devices from Firewall Devices action menu

### Changed:

- Make Linode links in Firewall rows clickable
- Pin GitHub release link to linode-manager tag
- Add support for secondary promo button
- Delay data request until user types in Search bar
- Display invalid StackScript errors on Linode rebuild
- Show error when request to /pools fails in LKE
- Respond to linode_config events

### Fixed:

- Uptime calculation in Longview
- Sorting by Object Storage region
- Sorting the OBJ Bucket table resulted in duplicate rows when there were multiple buckets with the same name

## [v1.1.1] - 2020-02-28

### Fixed:

- Ensure Object Storage is displayed for restricted users.

## [v1.1.0] - 2020-02-25

### Added:

- Cloud Firewalls:
  - Add Firewalls endpoints to SDK
  - Allow enable/disable/delete Firewall actions
  - Enable Firewall creation
- LKE:
  - Warn users before creating/resizing a cluster to a single node
  - Handling for LKE events (lke_node_create)
- Accessibility improvements:
  - Add aria attributes on Linodes, Images, and Kubernetes Landing pages
  - Add aria attributes to Action Menu items
  - Improve accuracy of column header count
  - Add title to ADA chat bot

### Changed:

- Update CPU threshold alert validation
- Use display: standalone in manifest.json for IOS support
- Update event toasts and add new toasts for clone/resize events
- Increase line height of rendered Markdown for readability
- Remove Import Tags CTA on the Dashboard
- Remove obsolete GDPR Modal
- Close all active Lish sessions when logging out
- Unify IP address input patterns for Domains
- Allow direct links to OCA details drawers
- Always allow TCP Connection as a health check for NodeBalancers
- Hide duration for host_reboot events

### Fixed:

- Mode persistence in Linode Disk drawer
- Formatting/highlighting in kubeconfig preview drawer
- Incorrect disks sometimes displayed in different tabs
- Regression from Notistack update
- fixing selected table row for rows with active caret variant
- Remove plural for hour on DNS manager
- Use appropriate button text when restoring from an Image

## [v1.0.1] - 2020-02-13

### Added:

- Support for Object Storage in Frankfurt, DE

### Fixed:

- Removed feature flag logic preventing some users from accessing Longview

## [v1.0.0] - 2020-02-10

### Added:

- New One-Click Apps:
  - MEAN
  - MongoDB
  - Flask
  - Django
  - Redis
  - Ruby on Rails
  - PostgreSQL

### Changed:

- Change default distro to Debian 10
- Fix changelog to match GitHub release
- Update graph units on Linode Details page
- Fetch backups after selecting Linode in Linode Create
- Toast notifications for Image related events
- Unify graph colors across the app
- LKE: Warn users before allowing a single-node cluster
- LKE: Update typings for node pools
- Show Domains Import Zone Drawer button when a user has no Domains
- Improve compile time
- Cleanup axios version management and aligning
- Prevent unneeded requests when loading Lish window

### Fixed:

- Updating a Linode causes in-progress events to stop being displayed
- Safari: Open ticket button issue
- Remove plural for hour on DNS manager
- 'Show More' tooltip accessibility fix

## [0.84.1] - 2020-02-04

### Fixed:

- Fix issue where only 100 Images were displayed

## [v0.84.0] - 2020-01-28

### Added:

- Add Domain Transfers to Domain Drawer for slave Domains
- “Delete” button to Domain Drawer
- Improve Form context help/info in Configuration Edit
- Ability to delete a Domain from Domain Detail
- Show a banner when one or more Regions experience outages
- New One-Click App: phpMyAdmin
- Show progress on the target Linode while cloning

### Changed:

- Add link to Resizing a Linode Guide
- [LKE] Node pools should have 3 nodes by default
- Longview Process Arrow Rework
- StackScript author links from StackScript Detail page
- Sort Kubernetes versions by label descending in dropdown
- OAuth Scopes can be space separated
- Store Longview time selection in user preferences

### Fixed:

- Longview Overview graphs were incorrectly showing data as “today”
- Refactor LineGraphs to allow mixed units for network graphs
- Routing on Search Landing page for slave Domains
- Fix Linode network graph units
- Display updated credit card info in Billing Summary when credit card is updated
- Visual regression on Clone Configs/Disks
- Loading state for Longview landing page (visual bug)

## [v0.83.0] - 2020-01-17

### Added:

- Longview:
  - Apache
  - MySQL
  - Processes
- “Show All” option on Domain Records
- Ability to edit AXFR for slave Domains

### Changed:

- Hide Backups CTAs from restricted users
- Update Longview graph colors
- Support API requests for up to 200 entities at a time
- Make One-Click apps visible to all users from primary navigation

### Fixed:

- Rounding in Longview line graphs
- Add space to API Tokens HTML title
- Allow rebooting from Rescue mode

## [v0.82.0] - 2020-01-08

### Added:

- Source Linodes from Redux in Networking and Backups
- Longview: empty and loading states for Disks tab
- Longview: NGINX tab
- Longview: Network tab
- Show All option for Volumes, Domains, NodeBalancers
- Sentry improvements
- Ignore newrelic and chrome extension errors
- Add security.txt at cloud.linode.com/.well-known/security.txt

### Changed:

- Copy for Prometheus and Grafana One-Click Apps
- Show confirmation dialog when resizing a Linode
- Update LV documentation to include info on warnings/errors
- Add copy explaining prorated transfer
- Move untagged items under tagged items for all entities
- Allow primary nav to set multiple active links
- Allow Charts.js native (canvas) legends for graphs
- Filter processes by username or process name
- Error feedback for failed snapshot backups
- Support for Disks/Configs events
- Add URL param to reset password button
- Linode details accessibility adjustments

### Fixed:

- Layout overflow on Longview overview graph section
- Missing error/loading states in AccessKey table & drawer
- Older invoices causing an error when creating PDF
- Weblish error (safe access properties)
- Docs links for Longview installation instructions

## [v0.81.1] - 2019-12-23

### Change:

- Update error reporting to reduce unnecessary reports

## [v0.81.0] - 2019-12-19

### Added:

- Longview:
  - Display non-error Notifications from Longview API on Longview Details page
  - Empty and loading states for Overview graphs

### Changed:

- Use “Last Backup” data on /linode/instances endpoint to avoid multiple requests to /backups (improves performance)
- Show deprecated label for distros in Images dropdown

### Fixed:

- Display invoice PDF total, tax, and amount values in \$0.00 format
- Reduce OCA tile spacing between icon and label

## [v0.80.0] - 2019-12-16

### Added:

- Remove check zone from domain action menu
- Move sidebar in Domains detail
- Duration time to Events Landing and Activity Feed
- Display billing notice when deleting last Object Storage Bucket
- Longview: - Landing page - Overview page - Installation page - Enable client sorting on Landing page - Packages drawer
- New One-Click Apps:
- Docker
- Jenkins
- Grafana
- Prometheus
- MySQL
- LEMP Stack
- Shadowsocks

### Changed:

- Remove ZXCVBN and improve password hints
- Remove (disabled) Check Zone and Zone File actions from Domains
- LKE added to PAT Scopes
- Make search bar case-insensitive
- Option to show all Linodes on Linode Landing
- Remove same-domain SOA email restriction (client-side validation)
- Update release docs
- Styling adjustment to IconTextLink

### Fixed:

- Accessibility features overhaul
- Update Object Storage icon color
- Error formatting on editable input labels
- Event badge hidden behind scrollbar
- Linode status not updated after resizing is complete
- State not responding to Longview events

## [v0.79.0] - 2019-11-19

### Added:

- Longview: Static tables for listening services/active connections
- Longview: Line Graph abstraction
- Longview: Sort clients by values
- Longview: Client count warning modal
- Longview: Installation tab
- Longview: Overview section scaffolding
- Longview: Footer text for non-Pro users
- Longview: Uptime, Packages, and Hostname data added to client rows
- Longview: Display circle loader if client doesn’t exist or is still being loaded
- Longview: Overview icon section with some static data
- Ability to edit rDNS for IPv6 ranges and pools
- Display of route target for IPv6 ranges
- Abstraction of buttonLink
- Ability to collapse main navigation on larger screen sizes

### Changed:

- Longview: Change landing view from table to cards
- LKE Landing documentation link target
- Loading state and clear errors on Linode Backups form submission
- Longview documentation link target
- Remove welcome banner
- Updated logo asset
- Updated header and footer styles

### Fixed:

- Linode list not being updated when creating Linodes externally
- Type checking in getAPIErrorFor
- Duplicate error display in account/settings
- Empty volumes create button

## [v0.78.0] - 2019-11-12

### Added:

- Support for new Sydney datacenter
- Longview: Handle restricted users
- Longview: Plan Details page
- React a11y Linters
- Ability to Search For Longview Clients

### Changed:

- Longview: Use live SysInfo data on landing page
- Longview: Landing page uses card layout rather than table
- Longview: Use cached data to populate Gauges
- LKE: split details page into Details and Resize tabs
- Enhanced BreadCrumb Component
- A/AAAA record drawer title

### Fixed:

- LKE Node pool deletion
- LKE Routing

## [v0.77.1] - 2019-11-11

### Fixed:

- Hotfix: Safe access event.secondary_entity

## [v0.77.0] - 2019-11-06

### Added:

- Supply the LKE Cluster options from APIv4
- Longview Client Gauges for Swap and Storage
- Ability to paste clipboard content into the Glish interface from your local machine
- Longview landing tabs
- Skeleton loader to table rows

### Changed:

- [SDK] - Implement Object Storage endpoints
- Longview Client creation workflow
- Display the booted configuration in Linode Boot and Reboot event messages
- Pre-fill Disk select fields rescue tab with available Disks
- Refactor Create Volume Workflow
- Update Object Storage confirmation modal copy
- Client-side validation for CVV field on the Billing page
- Making CVV code a required field within Billing page
- Update favicon
- Updated syntax for Linode details specs
- Filter out GPU from plan selection for LKE
- Filter out regions that don’t have LKE capabilities

### Fixed:

- Blog feed on Dashboard
- StackScript detail breadcrumbs
- Adjustments to Kubeconfig buttons on smaller breakpoints

## [v0.76.0] - 2019-10-30

### Added:

- cPanel and Plesk One-Click Apps
- Confirmation modal when adding Object Storage service
- Option to cancel Object Storage service in account/settings
- Object Storage to list of Personal Access Token scopes

### Changed:

- Download Objects instead of opening them in a new window
- Make Object Storage Bucket URLs clickable
- Invoice/Payment PDF Updates
- Remove tags from Kubernetes cluster creation and detail

### Fixed:

- Error handling for 404s on Kubernetes cluster detail

## [v0.75.0] - 2019-10-22

### Added:

- Ability to view, add, edit, and delete Longview Clients
- Interactive flag for Linode card
- Maintenance status schedule date always visible on table row
- Maintenance status to Linodes Dashboard Card
- Confirmation modal when creating new backup snapshot

### Changed:

- Add helper text to Kubernetes Node Pool rows if not all Nodes are accounted for
- Adjust display of expiring credit in expandable panel header
- Collapse primary nav at wider breakpoint
- Copy changes for Plesk and cPanel One-Click Apps
- Update Managed dashboard graphs
- Update Access Key creation message (Object Storage)

### Fixed:

- Sort by status (Linodes)
- Consistency with display of charts legend units
- NodeBalancers configuration layout
- Maintenance status not be displayed after updated a Linode

## [v0.74.1] - 2019-10-08

### Changed:

- Managed Dashboard chart colors to match corresponding charts from the Linode Detail screen

### Fixed:

- Issue with TextField components missing labels
- Issue with Managed Dashboard "Open a Ticket" button not functioning

## [v0.74.0] - 2019-10-07

### Breaking:

- Remove ability to delete buckets that contain objects

### Added:

- File Uploads for Object Storage
- Ability to delete Objects
- Managed Dashboard widget
- Ability to Edit Domain Status

### Changed:

- Expand Linode public SSH Key on hover
- Add copy indicator to Linode public SSH Key button

### Fixed:

- Issue with chart tooltips not showing correct time
- Cell height for Kubernetes Clusters while in edit mode
- Link to status.linode.com for all maintenance notifications

## [v0.73.0] - 2019-10-01

### Added:

- One-Click App support for feature flags
- cPanel to One-Click App Library
- Plesk to One-Click App Library
- Firewall Landing and Table

### Changed:

- Update manifest.json to allow for iOS and Android “pin-to-home-screen” functionality
- Display country flag after Region has been selected
- Improve links in Add New menu
- Disallow duplicate bucket names
- Allow deletion of disks on active Linodes
- Sort support tickets by order created
- Add AU tax ID to invoice generator
- Move Managed activation flow to /account/settings
- Add height to radio cell for resize table
- Adjustments to chip label styles
- Linode JS SDK Documentation usage guide with examples

### Fixed:

- Overflow-x in select drop downs on compact mode

## [v0.72.0] - 2019-09-23

### Added:

- Managed service monitor history drawer
- Firewall Landing and Routing
- New landing page for unactivated users
- New table-based flow for selecting a Linode plan
- Managed endpoints to JavaScript SDK

### Changed:

- Display Never for Managed credentials that have never been decrypted.
- Use password input component for credential drawers
- Don’t show DNS “Your Linodes are not being served” banner for restricted users

### Fixed:

- Error handling for Managed dashboard card
- Tooltip for current plan on resize Linode workflow
- Layout issue with nodeBalancers create workflow
- Stackscripts creation routing and CTAs

## [v0.71.0] - 2019-09-18

### Added:

- Bucket Detail page (Object Storage)

### Changed:

- Display “Never” for Managed credentials without a last_encrypted field
- Update copy on EnableManagedPlaceholder
- Add Normalized Data Structure to Images in Redux
- Hide active caret on mobile navigation
- Add Edit action to Kubernetes Cluster action menu
- Add Kubernetes cluster label to filename when downloading kubeconfig
- Switch position of “Region” and “Last Backup” columns on Linode table
- Account for over limit case for account transfer display on dashboard
- [SDK] Migrate /regions
- [SDK] Migrate /linodes
- [SDK] Migrate /kubernetes
- [SDK] Migrate /profile
- [SDK] Migrate authentication requests

### Fixed:

- Overflow in react selects
- Error with Placeholders missing key prop
- Image select bug
- LinodeConfig memory size limit not displayed
- Style regression for notification thresholds panel
- Tooltip not showing for selection cards
- Update dependencies to resolve vulnerabilities
- Security issue with external links

## [v0.70.0] - 2019-09-9

### Added:

- One-Click App navigation
- Placeholder to enable Managed for an account

### Changed:

- Remove Private IP Checkbox from Clone Linode form
- Edit drawer for Managed service monitors
- Use dropdown instead of cards when selecting an image/distribution
- Replace Region/Province Select with Text field in the Update Contact Information form
- Managed credential drawer now uses separate forms for label and password/username
- Update Managed icon on the dashboard to align with entity icons
- Messaging and billing calculations for expiring credits
- Use account credentials and groups when creating or editing a Monitor
- Monitor dashboard card links to /managed/monitors instead of /support/tickets
- Better error messaging for Inter-datacenter migrations

### Fixed:

- Client Secret key wrapping
- Backups and clones always labeled as Debian
- Correctly show upgrade banner for all deprecated types
- Issue with kernel input not being populated with a default value in the Edit Linode Configuration form
- Stop inverting SSH key access to account for the API fix for this bug

## [v0.69.0] - 2019-08-28

### Added:

- Inter-datacenter Migrations for Linodes
- Warning text to detach volume dialog
- Ability to add, edit, and delete Managed credentials
- Ability to add, edit, and delete Managed contacts
- Ability to add, update, and delete Managed service monitors
- Ability to update Managed SSH Access for Linodes
- Button to navigate to Create Linode workflow from the Linodes landing page

### Changed:

- Use dynamic versions for Kubernetes create workflow
- Remove tags from Domains landing table rows
- Support Tickets refactor
- Improve splash page loader animation
- Required textfields now show “(required)” instead of an asterisk
- Show tax banner on dashboard and account landing only
- Region selection in both the Create Linode and Create Volume workflows
- Object Storage documentation

### Fixed:

- Update copy in credentials table
- StackScript error handling

## [v0.68.0] - 2019-08-15

### Added:

- Support for promotion codes and expiring credits
- SSH Access Key Table for Managed
- Delete monitor action to MonitorActionMenu
- GST notification for users in Australia and India

### Fixed:

- CSS animations in JSS
- NodeBalancer connection grid display
- Long titles broken on image names
- Button types for cancel actions
- Issue with entity labels not being able to be updated when an event was in-progress
- Billing form state resets when changing country selection
- One-click cards display on large breakpoints

## [v0.67.0] - 2019-08-12

### Added:

- Ability to close account from Cloud Manager
- Managed SSH Access: Linode Public Key component
- Disable Managed service monitor
- Display list of Managed service monitors
- Adding tooltip display variant + styles
- Breadcrumb enhancements
- Tooltip for cluster command on Kubernetes detail page
- Managed service monitor list
- Add SupportWidget to Managed landing
- Adjustments to view config drawer
- Adjustments to buttons
- Optional CVV field when updating credit card information

### Changed:

- Region selection in create workflow
- Improve error handling for LKE node pools
- LKE form element UI adjustments
- Make search link the first option in Algolia search bar
- Add Logic to CSV Link to Prevent CSV Injections
- Add Mutation Time to Banner
- Disable Add User Button for Restricted Users
- Select user by default after adding an SSH key using the AccessPanel
- Add max-width to main content
- Handling for new event types
- Improve link styles for PDF downloads in account
- Enable hot reload for local development

### Fixed:

- Charts display issue
- Issue with css transitions on theme switch
- Firefox issue with flag icons
- Broken error key scrolling in Get Help search bar

## [v0.66.0] - 2019-07-30

### Added:

- Public Cloud manager codebase is now officially a monorepo, leveraging Lerna
- New splash screen on initial app load
- Linodes list status column
- Show Linode tax ID on invoices for users in EU
- Unauthorized messaging for tokens and users
- User preferences for Domains group-by-tag
- User preferences for NodeBalancers group-by-tag
- User preferences for Linode view
- Tooltips for zone-related actions

### Changed:

- Abstract Link component so that it can handle external links
- Better helper text for failed image creation
- Make SSH key-fetching conditional on whether user is restricted
- Error handling for adding SSH keys in creation workflow

### Fixed:

- Events regressions and add handling for new event types
- IP Transfer panel refreshing when a long-running event was occurring
- Issue with empty data set render blocking the app
- Issue with power control not showing “Busy” status when Linode was busy
- Configs view crashing after Linode rebuild
- Clone config/disk not updating when number of disks changed

## [v0.65.0] - 2019-07-17

### Added:

- Mutation estimated time to Drawer
- Cookies enabled check
- Option to create SSH Keys in the Linode creation workflow
- Tooltip to Zone File action item for Domains
- Time-delayed patience text when editing RDNS
- Loading state for submit button in edit RDNS drawer

### Changed:

- Observe user preferences for Volumes-group-by-tag
- Observe user preferences for Linodes-group-by-tag
- Linode Backup helper text

### Fixed:

- White screen issue affecting users with slower connections

## [v0.64.0] - 2019-07-15

### Added:

- Feature: Clone configs/disks from Linode detail page

### Changed:

- Improve markup for click behaviors for entity titles in clickable rows
- Remove allocation of private IP on Linode create
- Filter private IPs in NodeBalancer config node by region
- Update NB config node schema

### Fixed:

- Domain record validation
- Important notice icon placement
- Fix spelling mistake in LinodeConfigDrawer
- Safe access backups.snapshot

## [v0.63.1] - 2019-07-08

### Changed:

- Remove VAT banner.

## [v0.63.0] - 2019-07-03

### Added:

- Add username to event rows on both Events Landing and Linode Detail views
- Use preferences endpoint to save theme and spacing
- Show helper text for auto-backups for Managed users
- Use account.capabilities for displaying LKE

### Changed:

- Update monthly network transfer panels
- Update breadcrumbs site-wide
- Update primary navigation active state icon
- Disable auto-resize option when moving to a smaller plan

### Fixed:

- Linode Notification Threshold updates not displaying
- Group by Tag behaving inconsistently
- Progress button loading icon
- Fix console warnings for sidebar styles
- Margin in header on PDF invoices
- LinodeCreate selected region tab state
- Issue with Volume size not updating
- Do not attempt to create DNS records for Linodes with IPv6 disabled

## [v0.62.0] - 2019-06-21

### Added:

- Add One-Click Apps detail view
- Add helper text for auto backups
- Add links to Object Storage documentation
- Allow external links to open Support ticket drawer

### Changed:

- Updates to base theme
- Make entity links in Support tickets clickable
- Do not attempt to create domain records for slave domains
- Update max length for Bucket label
- Reduce NodeBalancer price
- Copy for maintenance notifications
- Update styles for important/critical notifications
- Add link to support ticket in SelectTabPanel
- UI for selecting memory limit on Linode Config Profiles
- Adjustments for compact mode, some adjustments for mobile compact on help banner panel as well

### Fixed:

- Dashboard header spacing
- User-defined fields not resetting on App/StackScript change
- Catch deleted events errors
- IP sharing private addresses not showing
- Regression with maintenance notification list item severity
- Expandable panel icons
- Point of entry in dashboard
- Animation isolation logic
- Abuse ticket banner fix

## [v0.61.0] - 2019-06-14

### Added:

- Add support for GPU instances
- Validate no whitespace in bucket name
- Implement ctrl+click on the events drop down options
- Radio Toggle For Config Memory Limit
- Maintenance window to CSV
- Add support for Mumbai datacenter
- New Bucket icon for Object Storage
- Check SOA email when updating domain
- Add normal error handling for delete/detach Volume confirmation modals
- Add validation to prevent email addresses in the target domain
- Add client validation for duplicate domain records
- Added tooling to capture performance metrics

### Changed:

- Always update profile with authorized_keys (LISH)
- Source Dashboard cards from Redux
- Replace Algolia search bar with React-Select
- Makes the maintenance notification badge a warning instead of error

### Fixed:

- Conditional Logic When Validating SOA Record for Slave Domains
- Fix Linode Clone kebab
- REACT_APP_LISH_ROOT typo
- Maintenance Banner Styles
- Added missing issuer to TFA URI
- Adds Linode Label to Notification Drawer List Item

## [v0.60.0] - 2019-06-07

### Added:

- Support for critical maintenance banners, times, and tickets
- Clone Linode from Linode Action Menu

### Changed:

- LKE: Creation Table UI for editable node count and remove actions
- Remove Tags input field when cloning a Domain
- Default Linode config memory limit to 0 if a limit is not already set

### Fixed:

- Show progress for Linode upgrades
- Select Plan Panel default tab select logic
- Primary Nav was showing a scrollbar
- Support Ticket Drawer should retrieve all entities for selection
- Nodebalancer config select values
- Split token on logout before revoking it
- Re-add Kubernetes button in Create menu

## [v0.59.0] - 2019-05-31

### Changed:

- Add name of data center in outage notifications
- Update table cell styles

### Fixed:

- Main search bar styles

## [v0.58.0] - 2019-05-29

### Added:

- Ability to optionally resize disks after Linode resize
- Option to automatically create domain records
- VAT banner

### Changed:

- Replace circle progress on Linode summary
- Replace circle progress on dashboard
- IP component placement
- Adjustments for tablet Linode list view styles
- Update NB empty state copy
- Update empty copy for Images and StackScripts
- Include app name in reset and delete oAuth app modal
- Use account.capabilities to determine if OBJ is enabled.

### Fixed:

- Show all line items on invoice PDF and detail screen
- Error and loading states for OAuth view
- Error handling re: Linode settings panels
- Uncaught error in disks and configs requests
- Domain SPA record editing error
- StackScripts sorting issue

## [v0.57.0] - 2019-05-21

### Added:

- Markdown and Markup Support for Support Tickets and Replies
- Notice for domains when they aren't being served
- Abuse ticket banner
- Enable ctrl+click on profile dropdown buttons and clickable rows
- Ability to update email from Account -> User Profile
- Add event messages for host reboots, Lassie reboots, and Lish boots
- Create a Kubernetes cluster
- Action menu item to download Kubernetes kubeconfig.yaml

### Changed:

- Include the Linode Label in delete dialog modals
- Include Linode and Volume labels in Volume dialog modals
- Re-enable plan type copy and update the text
- Small style change for NodeBalancer config action panel
- Update timezone selection
- Update Linode backup selects
- Copy in delete Bucket confirmation modal
- Object Storage: separate "Size" column into "Objects" and "Size"
- Improved Select components across the app

### Fixed:

- Linode network transfer stats
- Linode migration success/error states
- IPv6 DNS Resolvers
- Typo in Disable TFA dialog
- Block device assignment
- Issue where error views were displaying after data was loaded

## [v0.56.0] - 2019-05-08

### Changed:

- Update Sentry Whitelist URLs
- Display bucket size using base 2 instead of base 10
- Update Events Landing in Real-Time
- Validate Rebuild from Image form before modal opens

### Fixed:

- App crashes when downloading an invoice PDF for unlabeled backups
- Deploy new Linode from backup
- Fixing Sentry Errors
- Prefix Length to the IPv6 Pools and Ranges
- Pagination Footer numbering

## [v0.55.0] - 2019-05-06

### Added:

- Improve GA Event Imports in Manager
- Local storage optimizations
- Remove Volumes From MaybeRenderError
- Add error handling documentation
- Replace all pathOr<string>s with getErrorStringOrDefault
- Placement of Object Storage in Primary Navbar
- Add /buckets to OBJ link in PrimaryNav
- Add Ada google analytics
- Reverse sorting arrows for sortable tables
- Explicitly display regions error in Linode volumes form
- Taxes and Subtotal on Invoice
- Fixed positioning of ADA CTA
- Add docs for pushing tags to upstream
- Add polling for NBs on landing page
- Add polling to NB detail
- Check region filtering
- Make Linode dropdown menus searchable via React Select

### Changed:

- Scroll-to logic for Disks and Configs page changes
- Stats request optimization
- Display reserved IPs in IPv4 table (Linode Detail)
- Style Updates to Invoice PDF
- Update Activity Stream Based on Events
- Sentry Updates
- Move Object Storage keys to the OBJ Landing page
- Update Notistack and make toasts dismissible
- Update IP address listing on card view and styling
- Paginate Disks and Configs with Paginate Render Props Component
- Removing tag column and cells styles updates
- Lish tabs style updates
- Sync up with disk select changes and reset disk options on Linode select clear
- adjustments to UDF widths for medium + breakpoints
- Manual backup errors appear within form instead of as toasts

### Fixed:

- Fix issue with error appearing on volume attach drawer
- Fix pre-selected Cluster select
- fix to action menu on mobile (align right for consistency)

## [v0.54.0] - 2019-04-23

### Added:

- Ada support bot available app-wide
- Ability to delete Object Storage buckets

### Changed:

- Update ListBuckets
- Don't use last Stats reading on Linode/NodeBalancer graphs
- Adjust messaging in UserEventsList for deleted entities
- Add documentation to CONTRIBUTING.md
- Expire token on logout
- Catch disk error correctly for blocked requests
- Use EnhancedSelect for the DiskSelect component

### Fixed:

- AxiosError handling for getErrorStringOrDefault

## [v0.53.0] - 2019-04-18

### Added:

- Event stream summary
- Empty search logic
- List all IP addresses in summary panel
- Activity tab on Linode Details
- Account Creation Date to Summary Panel
- GA event for compact mode switcher
- GA events for billing-related actions
- New icons for Managed Services and StackScripts

### Changed:

- Styling no results page
- Styles and mobile handling
- Remove tag column and styling for NodeBalancers Landing
- Remove tag column and styling for Linode Landing
- Re-order fields on monthly network transfer panels
- Place disk spaces in sidebar
- Moving disk space component
- Adjustments for tables for devices
- Making beta tag blue for both themes
- Adjust spacing for add buttons for domain records
- Remove bolding from notices
- Styling of disk storage panel
- Adjustments to table row for DT and activity feed updates
- Scroll buttons styles for mobile tabs
- Resolvers object to match new Toronto name
- Table cell sizes
- Focus states for clickable rows
- Styling for graph legend on Linode detail page

### Fixed:

- Wrap domains text on Domain landing
- Routing on Support Ticket pages
- Detach from deleted Linode
- Image creation drawer labels spacing
- Linodes graphs legends placement
- Minor copy fixes
- Typos and init code guidelines

## [v0.52.1] - 2019.04.09

### Added:

- Feature: One-Click Apps
- Events landing page
- Image expiry date to Image table
- Drop-shadow on "Create" menu
- Setup GA to track usage of Linode create screens
- Missing typography for backup placeholder text
- Front-end validation for tag input error
- Loading states to tag panel
- Added "nofail" to Volume Config Form

### Changed:

- Do not show Hively icons from Linode user
- Removed Linode StackScripts from StackScript Landing page
- Combined My StackScripts and Account StackScripts under one tab
- UDF Style Updates
- Hide helper text for UDFs so it will display for Linode Root Password
- Update Linode Detail permissions
- Change Toronto display from CA to ON
- Update Volume Landing on Linode Details
- Update label for Taiwan in the Update Contact info panel

### Fixed:

- User events dropdown items styles
- Delete Linode button modal button style
- Backup CTA link
- Backups creation error display
- Styling for disabled destructive buttons
- Wrong header for accessibility tags
- Settings icon placement
- Restore process finished event handling
- Config updating bug
- Non-field errors for NodeBalancers

## [v0.51.2] - 2019.03.28

### Fixed:

- Fix issue with Lish console not rendering correctly (#4736)

## [0.51.0] - 2019.03.25

### Added:

- Add uninvoiced balance display
- Delete Linode from kebab menu
- Support and icon for Alpine Linux
- Missing typography for crash message
- New event types and account events messages
- Card payment confirmation modal
- Add aria labels to inputProps for textfields and radios

### Changed:

- Update list of available timezones and fix offset sorting
- Include pagination on clone from Linode flow
- Adjust dialog size to md to accommodate for api token width
- Request notifications after migration finished
- Reset error state on disk and configs request
- Improve placement of entity icons on mobile tables
- Make sure all radios inherit proper labeling
- Dim main content when searching
- iOS/Mobile Cloud Manager Welcome Screen
- Make CVV Optional when making a credit card payment
- Adjust "No Results" message when searching in a Select element
- Handle volume permissions
- Update Auth Code
- UI for restricted edit volumes form
- Delete confirmation includes Linode Label
- Source Linode Rescue volumes/disks from redux
- Update slave domain editing UX
- Add props.classes for RenderGuard updateFor

### Fixed:

- Only disable Linode Boot if there are no configs
- Prevent NodeBalancers from crashing during creation
- Linodes with no type data cause error state
- Kernel Select sometimes was not populated on load
- Upgrade and Fix PayPal
- Fix logger, add report button
- Remove extra scrollbar on tables on Firefox
- Request notifications after migration finished
- Issue with Created Linodes with no image being in an indefinite loading state
- Issue with 0600-0800 not being a valid backups timeslot

## [0.50] - 2019.03.11

### Added:

- Fix Linode label update error
- Display guidance to bottom of search bar to make it easier for users to work with enhanced search functionality
- Add Compact Mode (theme toggle) and corresponding settings panel on PrimaryNav
- Users can now rebuild a Linode from a StackScript
- Backup mode support for NB nodes
- Support for Toronto region
- Improve spacing of Domain table
- Password requirements to the PasswordInputField
- Add last auth IP address and last auth time to trusted devices table
- Include transfer stats to Linode summary panel
- Additional helper text for Volumes creation drawer
- Helper text when creating NodeBalancers
- Enable user to Remove Public IP Addresses
- Add tags column to NBs and volumes
- Filter volume select based on grants
- Apply convention for HEX values in theme files
- Updated-by column to support tickets
- Adjustments for Dark Theme in account pdf links

### Changed:

- Display confirmation dialog before rebuilding Linode
- For Backups creation flow, only reset selection if different Linode is clicked
- Linode Resize flow adjusted to follow API changes (resizing Linodes now enter the migration queue)
- Rebuild Linode image select now uses tiles instead of a dropdown
- Update list of whitelisted events to include new event types returned by the API
- Update all instances of updateFor to include props.classes
- Remove Tokyo 1 as an option when creating Linodes and NodeBalancers
- Pre-populate payment amount to the current Balance
- Add disk imagize events to show progress
- Volume Labels Sorting
- Hide global backups setting from managed users

### Fixed:

- Request notifications after migration finished
- Keyboard scrolling on custom MenuList component
- Regression with pagination dropdown
- Show error message when a Linode on the user's account is jailed.
- 2FA panel
- Creation workflow styles
- Instances of renderGuard not updating components
- React-select isClearable logic
- Dashboard spacing
- PDF generation failure
- Error handling for SSL certificate and key when creating a NodeBalancer.
- Default lastFour (credit card digits) to empty string to prevent visual bug
- Graphs need better breakpoints

## [0.49.0] - 2019.02.25

### Added:

- Enhanced Search functionality!
  - Users can now specify the search entity with `type:{linode, volume, domain, nodebalancer}` or `is:{linode, volume, domain, nodebalancer}`
  - Aside from entities, other searchable fields are `label:`, `tags:`, `ips:`
    - Users can search for entries with multiple tags applied by adding the desired tags to a comma separated list after specifying the tags field. Example `tags:tagA,tagB` will return all entities with tagA and tagB applied.
    - The same pattern described above applies to the ips as well.
  - Logical operators can by applied to queries: `&&`/`AND`, `||`/`OR`, `-` for the not operator, and grouping with `()`. A query with multiple fields and no operators is implicitly treated as true for all.
- Status indicators have been incorporated into the entity icons for Linodes and Domains to provide a better visual experience.
  - Also added the Linode icon and status to the power button.
- A reset password button in Profile > Password & Authentication that will open the reset password workflow in a separate tab.
- A better user experience for secondary/restricted account users that displays messaging around and disables features that the user doesn't have access to.

### Changed:

- Domains now displayed in alphabetical order on the Domain listing page.
- Timestamps display in last backup table rather than humanized dates.
- Added a tooltip on the power icon for a Linode with no image, indicating that an image must be added to the Linode in order to boot.

### Fixed:

- Removed client side validation that incorrectly prevented user from creating a Linode when the label started with a numeric character.

## [0.48.0] - 2019.02.11

### Added:

- Support tickets now appended with current Cloud Manager version.
- Individual Node status in NodeBalancer Detail > Configuration > Ports
- Implemented pagey pagination to all Domain DNS records, for example a user with over 25 A/AAAA records will have a paginated table in Domain > DNS records page.
- Public and Private IP addresses are now searchable fields, displaying the corresponding Linode in the search suggestion dropdown.
- Sidebar components in Account Settings page:
  - Contact information component displaying company name, name, dddress, email, and phone number.
  - Billing information component displaying current account balance, credit card, and credit card expiration date.

### Changed:

- Linode summary moved to the sidebar with individual components for:
  - Linode details
  - IP addresses
  - Last backup
  - Tags
- NodeBalancer summary moved to the sidebar with individual components for:
  - NodeBalancer details
  - IP addresses
  - Tags
- Domain Tags input field moved to the sidebar in an individual componenet
- Underlined text removed from application, notably:
  - Breadcrumb headers
  - Event notifications
  - Help landing page
  - Secondary links in table rows
- Backups CTA is now dismissible.
- NodeBalancer ports now clickable links on the NodeBalancer listing page
  - When a NodeBalancer port is clicked, the user is navigated to the Port Configuration page with the accordion panel of the port clicked expanded by default.
- NodeBalancer Graphs were removed from accordion panels, and are now displayed prominently on the NodeBalancer summary page.
- Disks added to Linodes default to the maximum size, so the user can adjust form there.
- In the additions disks table located in Linode Detail > Settings > Advanced Configuration now display the disk file system type located between the label and size columns.
- The option to reboot a Linode is removed unless the Linode is powered on.
- Only regions with block storage available are displayed in Volume creation panel.
  - Additional messaging added to Volume creation panel informing user of the data center limitations.

### Fixed:

- Typo in Manual Snapshot copy.
- Spacing of Grouped NodeBalancer headers.

## [0.47.0] - 2019.01.29

### Added:

- Sorting for remaining Linode table headers.
- Entity icons on Dashboard page, and entity listing pages for:
  - NodeBalancers
  - Domains
  - Volumes
- Group by Tag for NodeBalancers.
- Group by Tag for Volumes.
- Friendly error message when graph data is unavailable for a newly created Linode.

### Changed:

- Graph Display Options (Last 30 Days).
- Removed Documentation panel sidebar.
- Improve pagination experience.
- Friendly error message when graph data is unavailable.
- Order of tabs on the Profile page.
- My Profile > My Apps changed to My Profile > OAuth Apps.

### Fixed:

- Update timezone error.
- Fix pagination display logic.
- Invalid Date on OAuth Apps.

## [0.46.0] - 2019.01.18

### Added:

- Dedicated CPU in plan selection in Create Linode workflow.

## [0.45.0] - 2019.01.14

### Added:

- Disk storage information modal in Linode > Settings > Advanced
- Grouping of Domains by tags on Domain listing page.
- Add payment PDF generation
- Add invoice PDF generation
- Display loading until images are available.
  - Source images data from Redux.
  - Add images to Redux on load.
- Improved linode listing page table.
  - Remove + icon to display all ip addresses on linode row.
  - Hide copy icon for ip addresses until hover.
  - The icon for a Linode was added to the Linode row.
  - Plan column removed, linode plan and details now listed under the label in the Linodes columns.
  - Added a column for tags.
- Account tab for StackScripts, lists all scripts created on the account the user has permissions to read/write.
  - If an account user does not have access to StackScripts, then a message indicating the user does not have the proper permissions will display.
- Trusted Device table in My Profile> Password & Authentication> New section titled Trusted Devices.
  - Lists devices that have been active on the account for the past 30 days, device name and browser used.
  - Ability to untrust/delete a trusted device.

### Changed:

- Explicitly check for errors before setting local storage.
- Move image toast logic to ToastNotifications.tsx
- Allow submitting empty array for IP sharing
- Explicitly declaring background color on table cells for printer compatibility.
- Update documentation. Update casing on label.
- Set default image in Create from Image flow.
- Default label name during Linode creation.
- Update react-dev-utils and webpack-dev-server
- Update Radio Input Label text size on Create Volume drawer
- Update pagination styling
- Update source Linode on linode_clone schedule/start
- Refactor domains dashboard card to use Redux state
- Update community events, make all clickable.
- Update dashboard transfer card to new design
- Add Render Guard to Contact Info/Config Forms
- Change Pagination Controls to handle many pages
- Add reduxed images to LinodeRebuild
- Improved error handling.
- Respond to community_like events, display in menu
- Update Copy Around Restricted Users
- Update search results size limit to 100
- Capitalize linode progress bar text

### Fixed:

- Credit card payment request ccv field.
- Safari autofill on root password reset.
- Parse timestamps in UTC for notifications.
- Hide radio buttons on edit disk drawer.
- Display notice on successful deletion of a user.
- Submission of the enable back ups for all Linodes drawer caused duplicate listings of Linodes.
- Display Scratch Code when enabling TFA

## [0.44.1] - 2019.01.10

### Fixed:

- Credit card payment request ccv field.

## [0.44.0] - 2019.01.03

### Added:

- Printer friendly invoice page by navigating to Account > Billing info > Recent Invoices > Invoice
  - Clicking Print/Download navigates to a printer friendly invoice page and opens a a browser print preview to print and save to a PDF.
  - CTL/Command + P from the invoice page will achieve the same as clicking the Print/Download button.

## [0.43.0] - 2018.12.20

### Added:

- Users can now display their Linodes grouped by its tags.
- Users can import existing display groups from Linodes and Domains as tags from the dashboard.
- For example; If a user were to have three Linodes in the display group "production", a new tag
  of "production" would be created and applied to those three Linodes.
- The existing display groups remain unchanged.

### Fixed:

- Linode chart statistics sometimes cause a crash.
- Viewing one StackScript, out of 1100, caused the application to crash. Gee thanks!
- URL encoded text was being injected into the search bar.

## [0.42.0] - 2018.12.17

### Added:

- Add Total Traffic to stats
- Styling for Stats/Units
- Paypal Client-Side Validation
- Revert error poc
- Reorder providers. Convert ThemeProvider to renderChildren.
- style toast messages
- create component abstraction for toasts
- add: toasts story
- pass props to tags to close suggestion menu on click\
- error poc
- make CVV field optional
- Add analytics to GetAllEntities()
- Correct permission decision logic in API token utils.
- code cleanup and destructure new asSuggestion prop
- style tags inside search result suggestion
- event propagation and focus styles
- Stats/Units on graphs
- make tags in selects consistent with new styles
- refactor tag button styles
- Tag links
- updating back up data section for dark theme
- updating copy icon component colors, removing the override from IP address component
- better padding for dashboard table cells
- Make clickable row UX more consistent
- switch volume columns
- add search data
- Upgrade Typography component consistent with @material-ui/core@3.5.1
- Display resize instructions on form submission.
- Add SSH key event message...
- Refresh volumes list on volume_clone event.
- Report counts of successes and failures for backups
- Remove sendToast for enqueSnacback
- Replace Toasts with Notistack

### Changed:

- reduce main nav items padding under medium breakpoint
- update progress bar for linodes
- Update docs links to Cloud Manager versions.
- update notistck version and remove unecessary declaration
- Update email notification setting label for clarity
- Events polling updated.

### Fixed:

- fix: send config id with attach volume request
- Edit SOA drawer loading button styling bug
- fix typing for notistack
- Fix NodeBalancer Tag Error
- Fix mutation error handling

## [0.41.0] - 2018.12.04

##Added:

- Tags for NodeBalancers
  - Tags can be added during NodeBalancer creation
  - Tags can be added/removed from an existing NodeBalancer

##Changed:

- Search results page link appears first in the search bar results
- Reverted StackScript table pagination

## [0.40.0] - 2018.12.03

##Added:

- Search results page with a dedicated URL
  - Search results page is grouped by entities (Linodes, NodeBalancers, etc.)
  - Search results page displays the first five results per entity, and a button to display remaining results for the given entity
  - Search can be used to display all entities with a common tag
- Tags for Volumes
  - Tags can be added during Volume creation
  - Tags can be added/removed from an existing Volume
- Pagination on the StackScripts page
- Network helper global setting
  - Users now have the option to enable/disable
  - Network helper is enabled by default
- Ability to attach a file to a support ticket
- Breadcrumb navigation to Users and User Detail
- Mobile typography was implemented throughout the app

##Changed:

- UX improvement when creating/resizing a volume attached to a linode with the addition steps necessary to complete the volume creation process
- Get Help section links and tiles were updated for consistent displays and interactions
- Added pricing to Volume clone and resize panel

##Fixed:

- External (public) Ip's are displayed first (before private IPs) on Linode grid cards, and Linode Details page
- Character decoding on the blog feed
- Tags extending beyond the search bar results now wrap

# [0.39.0] - 2018.11.15

## Breaking:

- User management has been merged into the account section.
  - The Account & Billing and Users navigation items have been removed in favor of just "Account".
  - This caused breaking changes to the URL pattern.
    - /users -> account/users
    - /users/stevemcqueen -> /account/users/stevemcqueen
    - /users/stevemcqueen/permissions -> /account/users/stevemcqueen/permissions

# Added:

- Domains can now be tagged and will be included in search results when searching for tags.
- Linode Backups
  - Users can now enable automatic backups for all existing Linodes which do not have backups.
  - Users can now enroll in automatic backups for all newly created Linodes.
  - Added backup information and actions on the dashboard.
  - Added time since last backup to the list view of user's Linodes.
- Pricing information has been added to the;
  - Volume creation drawer
  - Volumes call to action placeholder
  - Backups call to action placeholder
- Updated by/closed by details to support tickets.
- Breadcrumb navigation to Linodes, NodeBalancers, Domains, and Support Tickets.
-

# Changed:

- We're now preventing users from submitting the create a support ticket form until all necessary
  information has been provided.
- Hide the "current credit card" if there is no credit card on file.
- The CPU chart on the Linode detail page has been updated to scale the to usage.
- Details about a Linode and Domains are no longer tucked away in accordions.
- Payments and invoices are now sorted by descending date (newest first).
- We've made some mobile friendly adjustments to the display of our menu!
- Documentation links now have a persistent underline to make it clear they're links.
- Providing feedback via Hively now opens in a new window.
- Made tab navigation much easier on mobile.
- Enhanced select styles are now visually consistent with regular selects.

# Fixed:

- Side navigation was hidden for certain users.
- Toggling between grid and list view on the Linodes screen would not persist event progress information.
- Attempting to delete the active user would crash the application. (Hey, it's better than deleting yourself!)
- TTL can now be set/changed for MX records.
- Booting from a user created configuration was failing.
- H1s are now used only once per page site-wide.

## [0.38.0] - 2018.11.05

### Added:

- Customer Support
  - Linode Community questions are now searchable from the Support Landing Page
  - Customers can now close their own support tickets under the following conditions:
    - Ticket is in "autoclose" status
    - Ticket has not been opened by Linode (covered by autoclose requirement)
    - May not close tickets that have not been interacted with by Linode (covered by autoclose requirement)
    - Tickets closed by customer should be marked as closed by customer
    - Support Ticket objects should indicate if they are closable

### Changed:

- Tightened whitespace on tables. Considerably reduced the padding on table cells to give users the ability to see more items at a glance. Similar changes were made to summary panels in an ongoing effort to improve our information density overall.
- We changed the way that a user will view their DNS records. Today when you view DNS records you have to expand all of the accordions to see details of your domains. Now when you view a domain you can see all details of the domain without having to expand all the accordions.
- Updated Launch console button to appear as a link on mobile devices.
- Hively got an upgrade!
  - Icons have been enhanced to support new icons.
  - Hively icons will not show on tickets more than 7 days old

### Fixed:

- The account owner was able to restrict their account by toggling the permissions.
- A recent refactor didn't take into account paginated API methods that take an entityId. This was causing an API 404 error when requesting Disks from the LinodeConfig menu.
- Issue on the List Linodes page, where switching to list view after linode creation would display the Linode as "Provisioning" after it already booted.
- On the volumes listing page, addressed an issue where updating a volume label would fail.
- In order to make the clickable table row entries more efficient, we made tags clickable.
- Fixed an issue where attempting to create a linode from a snapshot (coming from the linode detail page) displayed plans smaller than the original Linode snapshot as selectable.
- When creating a linode from a backup or snapshot, the linode created does not automatically boot, rather it must be booted manually after the restoration from backup is complete. Also, the Distro image fails to display in the manager, until the linode has been booted.
- Issue where users were unable to deploy a new linode from a snapshot when landing on the Create From Backup creation page from the Linode Detail - Backups page.
- Resolved an edge case where attempting to restore a snapshot to an existing linode, if the restore drawer was dismissed and then reopened, the Linodes select would fail to list any linodes.

## [0.37.1] - 2018-10.22

### Fixed:

- Backup restore not restoring to destination Linode

## [0.37.0] - 2018-10.22

### Added:

- Pagination!
  - Users can now page through large lists of entities thoughout the app, including: Nodebalancers/Images/Oauth Clients(Apps)/Tokens/Users/Volumes/Invoices/LinodeConfigs
- Documentation!
  - The documentation panel has received some updates, including Docs for volumes, domains and stackscripts

### Changed:

- Eliminate pencil icon site-wide, using hover/edit state instead.
- Defer API requests on Linode summary, settings and Nodebalancer summary until user action is taken

### Fixed:

- Error reporting when creating a new Nodebalancer config
- Ellipsis being truncated on blog texts incorrectly
- Text overflow in the dashboard of entities with long names
- Linodes with flags/long names breaking the layout on list linodes
- Issue where a users settings are erroneously requested multiple times
- Linodes with unknown images failing to display in the linode summary panel

## [0.36.0] - 2018-10.08

### Changed:

- Support
  - Allow selecting multiple files when attaching to a ticket
  - Auto-collapse attachments when a ticket contains more than 5 attachments
  - Increase support search results to display up to 20 results
- Profile
  - Truncate whitespace when adding SSH keys
- Billing
  - Display last four credit card digits when submitting payment

### Fixed:

- Volumes
  - Issue where creating a volume would potentially display the wrong region for the attached linode
- Stackscripts
  - When creating a linode from Stackscript, the SSH Key access panel failed to display on image selection
- Misc.
  - Issue where certain modals could not be dismissed with the escape key
  - On Linode creation, the password field now appears disabled until an image is selected
  - Two-factor authentication QR code border visibility in dark theme

## [0.35.0] - 2018-10.01

### Added:

- Users can now provide feedback on Linode support in tickets.
- Added a welcome banner describing new features.
- Users can now migrate/mutate Linodes.

## [0.34.1] - 2018-09-24

### Added:

- Linodes
  - Users can now add tags to a Linode on creation or on the detail page
  - Tags display on Linode list, grid and detail views
  - Tags can be managed on Linode detail view
- Search
  - Tags are searchable. The main Search bar will return a list of Linodes with a tag or tags that match the search term
- Small Screen Enhancements
  - Tables on small screens are now useable and beautiful
  - Expanded all inputs to full width on small screens

### Changed:

- Copy updates
- Create header icon on small screens
- Updated profile timezone and volume creation selects to be searchable

### Fixed:

- Search issue affecting small screens using the dark theme
- Bug where deleting a linode erroneously routed the user to the dashboard, now routes to linodes
- Issue where updating contact information results in a blank credit card
- Issue where changing tabs on the user profile would enable the Delete button for your own user
- "Unknown Plan" would display during Linode resizing
- Prevent user from submitting empty replies in support tickets

## [0.33.2] - 2018-09-11

### Added:

- Profile
  - Users can now add SSH keys to their profile
- Linodes
  - Create or Rebuild Linodes with SSH keys that have been added to the user's profile
- Dashboard
  - Notify users an upgrade is available for their Linode
- Support
  - Search the Linode Docs for answers within the manager support section

### Changed:

- Make tiles clickable site-wide
- Table rows are now clickable on instances where the row links to another page
- Linode disk resize free space calculation made more clear
- Support tickets now respect customer's timezone preference

### Fixed:

- Bug where cloned domains failed to display until the page was manually refreshed
- Bug where image creation would return an error message
- Bug where revoked personal access tokens still displayed in the access token table
- Delete volume action being available while the Linode it was attached to was powered on

## [0.32.1] - 2018-08-27

### Added:

- Project version link as been added to the global footer.
- Enable backups from the list Linodes page.
- Create a domain record from the global "Create" button.
- Users can now make a payment via Paypal.
- Update document title based on location within the application.
- Support
  - Added "Get Help" link to primary navigation.
  - Users can now reply to support tickets and attach files.

### Changed:

- "Managed" item removed from primary navigation unless user already has the managed service.
- "Account security" was renamed "Whitelist IP (legacy)" to better clarify intent.

### Fixed:

- Bug during NodeBalancer creation that would prevent the user from creating a NodeBalancer.
- Bug where the UI would not update after allocating a new private IP.

## [0.31.5] - 2018-08-16

### Fixed:

- Various bugfixes for Account information display

## [0.31.4] - 2018-08-14

### Added:

- Toggle for dark theme

### Fixed:

- Support ticket links in event menu
- Images links in search bar

## [0.31.3] - 2018-08-13

### Added:

- Account
  - Update credit card on file
  - Make a payment
- Support
  - View open support tickets
  - Open a support ticket
  - View ticket replies
  - Reply to ticket
- Polyfill for ES2015+ methods, createImageBitmap
- Linode Settings
  - Create image from disk, "Imagize"
- Get Help
  - Get Help landing page
  - Popular Documentation and Community Posts
  - Ada chat bot
- Dashboard
  - Linode services Dashboard
  - Make Dashboard the default route
- Add warning for unsupported browser

### Changed:

- StackScripts
  - Added placeholders to User-Defined Fields
  - Show UDF errors adjacent to each field
  - Infinite-scroll on Community StackScript selection
- Linodes
  - Linodes without IPv6 do not attempt to render ipv6 components
- Documentation
  - Summary truncated at 200 characters
- Volumes
  - Warn user before they attempt to create a Volume larger than 10TB
- Confirmation Dialogs
  - Actions to the right, Power-Off and Reboot not considered destructive
- Notices
  - New appearance
- SelectionCards
  - Consistent appearance with/without selection
- Region Names
  - Format consistently throughout the application
- TextField Select
  - Show select icon

### Fixed:

- Safari compatibilty with SelectionCard interaction
- Ripple effect when using Toggle component
- Domain deletion confirmation no longer flashes "Undefiend"
- Pressing the spacebar to select a SelectionCard no longer scrolls the page
- Rebuilding a Linode appears as a transitional state
- PrimaryNav does not seem to open randomly on window resize
- Focus state for Toggle components
- Some instances where functions were not bound to component instance
- Re-request domains on successful creation
- Settings helper text language improvements
- Address spacing in Account settings
- Some instances where state properties were being read directly
- LinodeRow plan name does not wrap below status indicator
- Ability to create a NodeBalancer with a check path of '/'

## [0.30.1] - 2018-07-26

### Fixed:

- Notification icon position
- Description of billing permission levels
- Tooltip for user delete action

## [0.30.0] - 2018-07-26

### Added:

- My Profile
  - Toggle for disabling "Whitelist IPs" feature
  - Update e-mail address
  - Enable/disable two-factor authentication using QR code
  - Update Timezone
- User Management
  - List users
  - Add new users
  - Edit user profile
  - Edit user permissions, including entity-specific permissions
  - Change user type restricted/unrestricted
- Billing
  - View recent billing activity: invoices and payments
  - View contact information
  - Update contact information
- StackScripts
  - Update StackScript

### Changed:

- "Notifications" (global and product level notices) are now displayed in a side-wide menu located in the top-right corner of the screen
- "Events" (entity-specific notices) are shown in a different color when they have been marked as read
- "Events" are clickable and direct the user to the page of the entity
- Privacy Policy notice is now shown using a persistent modal dialog

### Fixed:

- When creating a Linode from StackScript, an error notice is now displayed when the user does not select an image

## [0.29.3] - 2018-07-13

### Added:

- StackScripts
  - List StackScripts
  - Search StackScripts by label
  - Create StackScript
  - Delete private StackScripts
- NodeBalancers
  - Search Node IPs by label or IP
- Linodes Networking
  - IP Sharing
- Domains
  - Create Slave Domains
  - Zone Import
- Images
  - View Image Details
  - Delete Image
  - Rebuild Linode from Image
  - Create Image from Linode Disk
- Disks
  - Edit the size of a Disk
- Account
  - Referral codes and completed referrals shown
  - Disable/enable e-mail notifications
  - Add SSH Keys for Lish, choose authentication method
- Glish
  - Switch quickly between Weblish and Glish
  - Auto re-connect on power status change

### Changed:

- Disabled plans during deployment have a tooltip explaining why
- Successful volume creation shows a message in the drawer
- Show progress bar for
  - Volume Attach/Detatch
  - Disk Creation
  - Snapshot Creation
- Create a Volume drawer is now "Add a Volume" drawer, which allows both creation and adding of existing volumes
- Remove "Status" from Domains List

### Fixed:

- Linode Detail Progress Bar on all types of in-progress events
- IP Transfer Actions Disabled if there are no IPs to Transfer

## [0.28.0] - 2018-07-02

### Added:

- Networking
  - Default DNS resolvers for both IPv4 and IPv6, SSH access, and Lish via SSH are now all available on the Linode Networking feature.
  - Users can now add a private IP to their Linode via the Linode Networking feature.
  - Transfer or move an IP to another Linode.
- Display a progress bar during back-up snapshot generation.
- Linode Watchdog settings; Enable to automatically restart a Linode.
- Added help text to the volume creation drawer.
- Display the remaining space on a Linode during disk creation.

### Changed:

- Linode
  - Page scrolls to top upon switching pages on Linode landing view
  - Disable current plan in list of target plans for LinodeResize view
  - Disable Linode Resize submit btn if no plan is selected
  - Rebooting a Linode is disabled while provisioning.
  - Display "Unknown Image" on Linode cards when using a non-standard image.
  - Corrected sort order of available images in dropdown during Linode rebuild.
  - Users will now see a 404 when attempting to access a nonexistent Linode.
  - Simplified the password change form in the Linode settings feature.
  - When changing Linode alert thresholds, we no longer hide the input field.
  - Users without any Linodes, who are attempting to create a Linode by cloning, will now see a placeholder.
  - The backup window selection is now displayed in the timezone the user has selected in their profile.
  - Linodes without backups are no longer displayed in the Create Linode from Backup feature.
- Node Balancer
  - NodeBalancer creation, including configurations and nodes, is now made with a single request.
  - Updated changes to interval text on and view features.
  - "Client Connection Throttle" is no longer displayed on creation (Still available during editing).
  - "Session Stickiness" is now defaulted to "table" during creation.
  - "Mode" option is now available during editing (but not creation) of a Node Balancer Node.
- StackScripts
  - StackScripts which only apply to deprecated images are no longer displayed during creation of a Linode from StackScript.
  - StackScripts can now be sorted by label, revision date, and active deploys in the create Linode from StackScript form
  - Title of required fields updated to reflect the StackScript's name.
  - Changed the color of image tags during creation from Linode.
  - Use a Github style naming convention for StackScripts. (username/Title)
  - Corrected "active deploy" to "active deploys".
  - Update dates to use ISO-8601.

### Fixed:

- Users are now correctly scrolled to the top of the list when using pagination.
- Users are now correctly scrolled to the first error in a form on submission.
- Fix an issue where users could issue a resize command without selecting a plan or their current plan.
- Removed several duplicate form labels.
- During StackScript creation Linode StackScripts will no longer appear under the "community" category.
- Corrected an issue preventing the search bar from displaying results.

## [0.27.1] - 2018-06-15

### Added:

- NodeBalancer Management
  - List NodeBalancers
  - Create NodeBalancer from action menu
    - Configure protocol and TLS
    - Configure stickiness
    - Configure health checks
    - Client-side validation
    - Create, update, delete backend Nodes
  - NodeBalancer Details Page
  - NodeBalancer Summary
  - NodeBalancer Performance Charts
  - Create, update, delete NodeBalancer Configurations
  - NodeBalancer Settings
- Create Linode From StackScript
  - Select StackScripts Panel
  - StackScript Detail Row
  - User Defined Fields dynamic form inputs
  - Select Image based on selected StackScript
- AddNewLink component
- Documentation links on Volumes landing page
- Documentation links on Linodes detail page
- Documentation links on NodeBalancers detail page

### Changed:

- Prevent changing root password on disks if Linode is not offline
- Force active status when updating domain
- Domain records, "Edit" changed to "Save"
- Rename "Master Record" to "Edit SOA Record"
- Edit-in-place component now displays errors locally

### Fixed:

- List Domains, cancel button fails to dismiss confirmation modal
- Page crash when editing SOA record
- Disable ineligible plans in the clone Linode creation flow
- Don't allow create from backup without selecting a backup
- Update Linode Volume count on create/delete on Linodes Detail page
- Display newly created Linodes in the global create Volume drawer
- Reset password strength indicator after submitting a new password
- External Links open in a new tab
- Edit SOA Record, Remove "edit mode" from Domain Status
- Index the formatted IPs array from public to private
- Close button on delete domain modal crashing page
- On hover and focus destructive/cancel button background color
- Typo in volume drawer

## [0.25.3] - 2018-05-23

### Fixed:

- Fixed an issue causing the search bar to crash.

### Changed:

- Disabled toast notifications for failed stat requests.
- No longer display the Region panel when creating a new Linode from a backup.

## [0.25.2] - 2018-05-22

### Added:

- Create, update, and delete Domains.
- Create, update, and delete SOA, NS, MX, A/AAAA, CNAME, TXT, SRV, and CAA records.
- Create Linode from an existing Linode's backup.
- Create Linode from cloning an existing Linode.
- A flag icon to product level notification to better direct users.
- Added documentation to volumes and Linode detail sections.
- Confirmation dialogs when attempting to shutdown a Linode, reboot a Linode, and cancel backups on a Linode.
- "Select All" options for permissions when creating a Personal Access Token.

### Fixed:

- Several typographical anomalies.
- Prevent multiple submit clicks upon creating Linode.
- Close expansion panel only if the header is clicked.
- Resizing linodes will not have a pre-selected option.
- Allow deletion of default value in several form inputs.
- "Show Older Images" panel when creating a new Linode would close when selecting an image.
- Filtered ineligible volumes/disks from rescue selects.
- Remove edit option from client generated (apps) tokens.
- Resolved an issue where resizing was not being tracked/displayed.
- Reduced the overall number of API requests for certain features.
- Fixed an issue where Gravatar requests were duplicated.
- A CSS rendering which cause the footer to unexpected jump up the page.

## Changed:

- Display client generated (Apps) tokesn below user generated (Personal Access Tokesn).

## [0.24.2] - 2018-05-07

### Fixed:

- Logout

## [0.24.1] - 2018-05-07

### Added:

- Change the label of a Linode via settings
- Reset a Linode's root password
- Alert Thresholds: set and modify
- Linode Configurations: add, edit and delete
- Linode Disks: add, edit and delete
- Delete a Linode via settings
- Product level notifications
- Account-level notifications
- IPv4 and IPv6 addresses: display and edit
- Backup actions, restore and deploy
- Global volume creation drawer
- Volumes section: show commands for configuration
- CopyTooltip component
- Volumes section: edit, resize, attach, detach, delete, clone

### Changed:

- Toast timeout set to 6 seconds

### Fixed:

- Prevent showing null image name on CheckoutBar
- Show relative date for date created on backups page
- Don't show expired /app tokens
- Show app tokens and PATs in chronological order

## [0.23.1] - 2018-04-19

### Fixed:

- Fixed an issue where unexpected requests were sent when opening the notification menu.
- Fixed an issue Firefox on Windows would report "to much recursion".
- Fixed an issue preventing Linode reboots from ever finishing.
- Fixed an issue preventing users from creating Linodes in Frankfurt Germany.

## [0.23.0] - 2018-04-18

### Added:

- Added toast notifications for several Linode actions.
- Added usage charts to the Linode summary page.
- Users can now search for their Linodes, Volumes, Domains, and NodeBalancers.
- Users can now resize their Linode.
- Users can now rebuild their Linode.
- Users can now rescue their Linode using Finnix.
- Users can now enable or disable backups for a Linode.
- Users can now view a list of their backups for a Linode.
- Users can now take a manual backup snapshot of their Linodes.
- Users can now set their automatic backup time and day of the week preferences for a Linode.
- Users can now view a list of attached Volumes for a Linode.
- Users can now rename, resize, detach, and delete a volume attached to their Linode.
- Users can now attach an existing volume to their Linode.
- Users can now access Weblish, a web-based shell, for their Linodes.
- Linode label is now editable on the Linode detail page.

### Changed:

- Darkened the header of the Linode cards when viewing the Linodes grid.

### Known Issues:

- Linode Detail - Attach volume drawer menu should display "Select a Volume" be default.
- Linode Detail - Linodes Rescue menus show invalid items (volumes attached to other Linodes).
- Actions which produce a loading status sometime become stuck and require the user to reload the application.
- Linode Summary - Volume count fails to update on create/delete.
- App API Tokens cannot be edited or revoked.
- Rebooting or shutting down a Linode should prompt for confirmation.
- Cannot read property 'getBoundingClientRect' of null.
- n.response.data is undefined on LinodesLanding.
- Personal Access Token still displays after revoke.
- Under rare circumstances the Linode detail page may be blank due to an unexpected user configuration.

## [0.22.6] - 2018-04-10

### Fixed:

- Issues related to uncommon regions, plan types, and images
- Clipping of copy animation on linode row

## [0.22.5] - 2018-04-10

### Fixed:

- Show personal access tokens upon creation
- Show notifications for Linode community site

## [0.22.4] - 2018-04-10

### Added:

- Early-access notice

### Changed:

- Updated placeholder components and copy

## [0.22.3] - 2018-04-09

### Added:

- API Token Management
- OAuth Client Management
- Linode Config selection on boot actions
- Notifications and Events menu
- Display flag on Linode row/card for notifications.
- Linode Busy indicator to Linode Details page
- Linode summary panel to details page
- Documentation for unit testing
- Linode Detail tabs and routes
- TESTING.md, Updates to CONTRIBUTING.md
- Responsive tables
- Add Grid wrapper in response to MUI changes.
- Create a simple confirm/decline dialog
- Editable text component
- Docker script commands
- Add gitchangelog configuration and documentation
- data-qa selectors for e2e tests

### Changed:

- Navigate to storybook before each e2e test w/wdio before hook

### Fixed:

- Show user feedback immediately upon Linode power action

## [0.21.0] - 2018-03-26

### Added

- A variety of style and appearance updates
- Linode Logo as scaleable SVG
- Use Lato as our sitewide font
- Use Axios interceptor to redirect to login on 401
- Storybook for component development in isolation
- Abstract ShowMore component for IPs and Tags
- Event polling with backoff using RxJS Observable and Subject
- Linode menu power actions function as expected
- Grid view when user as <= 3 Linodes
- Grid view when user is on mobile
- loading state to Linode Row
- loading state to Linode Card
- TabbedPanel abstraction
- Linodes Pagination
- Import SVGs as React Components
- SelectionCard component
- Linux Distro icon font font-logos
- Password Input Component
- CheckoutBar sidebar during Linode Creation
- Linode Creation from Image
- Linode Creation Validation
- Notice Component

### Fixed

- Shifting of user menu when popover menus are used

## [0.20.3] - 2018-03-06

A new visual design has begun!

### Added

- Main navigation
- User menu
- "Add New" menu
- Linodes list view
- Linodes grid view
- Documentation sidebar
- Footer
- Promise preloader HOC
- Request/response Redux action creators

## [0.18.7] - 2018-04-02

### Changed

- Update region names for upcoming changes (#3104)
- Update API calls for API-53 (#3108)

## [0.18.6] - 2018-03-29

### Changed

- enable block storage volume support in us-south-1a (Dallas)

## [0.18.5] - 2018-03-05

### Fixed

- fix non-expiring token creation
- fix stats graphs rendering by correcting destructuring
- throttle OAuth refresh between tabs
- Refresh OAuth token only on user interaction

## [0.18.4] - 2018-02-26

## [0.18.3] - 2018-02-20

### Added

- Pagination added to `/domains`
- Added vendor specific CSS prefixes via PostCSS and Autoprefixer.
- Glish window now contains a link to the Linode page.
- Added unit tests for Redux generator functions. (api/internal.js api/external.js).

### Changed

- Significant build changes to reduce initial page load.
- Added asset filename hashes for caching purposes.
- Moved from the OAuth2 code flow to the implicit flow for security and performance.

### Removed

- Removed unnecessary “No VNC” text on Linode detail page Glish button.

### Fixed

- Corrected an issue that was forcing a full re-render of the application when clicking session/notifications menu.
- Corrected an issue preventing a disk label from appearing in the Add Image modal.
- Corrected an issue which prevented proper redirection on logout.
- Corrected an issue where notification banners weren’t provided the ID of the Linode they referenced.
- Corrected an issue preventing users from deleting Volumes.

## [0.18.2] 2018-01-25

### Fixed

- Prevent notifications from fetching during login and logout

## [0.18.1] 2018-01-24

### Fixed

- Glish and weblish token fetching bug corrected

## [0.18.0] 2018-01-24

### Added

- Glish - a web-based VNC connection to your Linodes
- Implement some modals using React 16 Portals

### Changed

- Initial bundle sizes reduced with code splitting
- Upgraded to React 16
- Upgrade to React Router 4
- Moved "Volumes" to top-level navigation

## [0.17.3] 2018-01-15

### Fixed

- Allow config selection when adding a Volume to a Linode

## [0.17.2] 2018-01-09

### Fixed

- fix image selection being filtered on status
- fix backups listing on create from backup modal

## [0.17.1] 2018-01-08

### Fixed

- Fix permissions page for usernames with numbers (#2884)

## [0.17.0] 2018-01-08

### Added

- Pre-commit hook to run "yarn test && yarn lint"
- Paravirt and Fullvirt appear with a description
- Notification Banners for various account and Linode states
- User feedback when there is an error performing a power action

### Fixed

- Allow users to reboot into something other than Finnix after using Finnix
- Backups window descriptions can cross midnight
- OAuth Redirect UI doesn't overflow its container
- Updates to and removals of IP RDNS appear without refresh
- Clean up a variety of required-prop warnings
- Updates for changes to the /images field names

### Changed

- The Add Image form now shows disk selection only for complex Linodes
- Upgraded to React 15.6 from React 15.1
- Tests now run using Jest instead of Karma
- Manager, Docs, and Components now in separate repos
- Backup window selection is a multi-step process
- Reduced payload size via specific lodash imports

## [0.16.4] 2017-12-12

### Fixed

- 0.16.3 changes were lost in a squash

## [0.16.3] 2017-12-11

### Fixed

- always show user images last (after distributions) (#2838)
- submit volume attachment requests with a numeric linode id
- fix UI bugs where configs were not updated and errors were not reflected upon changing linodes in volume modals

## [0.16.2] 2017-12-11

### Fixed

- Changing Region in Volume attach dialog did not reset Linode Config (#2812)
- Volume attachment API requests must use integer config_id (#2813)

### Changed

- Image and Distro selector combined and fields renamed to match API (#2803)
- Addresses /volumes API endpoint moving from /linode/volumes (#2803)

## [0.16.1] 2017-12-01

### Fixed

- Pricing information showed `[Object Object]` in some places since 0.16.0 (#2808)

## [0.16.0] 2017-11-29

### Added

- List CoreOS in Linode create (#2576)
- Support for CAA records (#2626)
- Public option for OAuth clients (#2655)
- Create disks from images (#2680)
- Rebuild Linodes from images (#2681)
- Use more specific page titles (#2701)
- Display current balance on payment page (#2704)

### Changed

- Disable Linode power actions during transition states (#2319)
- Render backup schedule time slots in the user's local timezone (#2563)
- User permissions page matches the new options (#2656)
- Exclude "swap" from the disk list for imagizing (#2710)
- Make "Create Image" behave the same from all entrypoints (#2717)

### Fixed

- Negative numbers in invoices should appear with parenthesis (#2705)
- Credit card dropdowns should line up with their container (#2706)
- Don't crash if we try to create a Linode from image with no images (#2717)

## [0.15.5] 2017-11-20

### Added

- Contact info can be edited (#2684)
- Images can be listed, created, and deployed as Linodes
- CoreOS is included in Distribution lists

### Changed

- (Docs) updated to 0.15.0
- All User Grants are now represented
- User Grants have been remapped to None,ReadOnly,ReadWrite

### Fixed

- Handle unknown event types to prevent error splash (#2624, #2621)

## [0.15.4] 2017-11-05

### Added

- Added Billing components and pages

### Changed

- Handle deprecations in preparation for React 16.0
- (Docs) updated to 0.14.1

## [0.15.3] 2017-10-13

### Fixed

- Send custom integers correctly on volume create

## [0.15.2] 2017-10-13

### Fixed

- Rendering of selects
- Filtering Linodes by region correctly when attaching

## [0.15.1] 2017-10-13

### Added

- Fremont as available Volume region

## [0.15.0] 2017-10-10

### Added

- Added volume_clone, credit_card_updated, payment_submitted event support #2622
- KVMify #2562, #2611
- Noscript #2565
- Logout if in maintenance mode #2627

### Changed

- Use full backup names in dialogs #2564
- Restore from Backup should not offer Region #2586
- Buttons that are dropdowns include the default action in the dropdown #2585
- Configs should be offered when creating from volume #2544
- Restrict Volumes to availability regions #2623
- Hide volume Linodes and Configs when appropriate #2630
- (Docs) updated to 0.13.3

### Fixed

- Allow Notifications to poll with no previous Events #2618
- Fix multi select (stackscript distros ui) #2614

## [0.14.2] 2017-10-04

### Changed

- Changes to work with the latest API changes
- (Docs) Updated to 0.13.2

## [0.14.1] 2017-09-28

### Fixed

- Oauth Client default image renders properly
- IP Transfer didn't send region correctly
- Rebooting did not work when multiple configs exist
- Reset RDNS did not show the default value after reset
- Reset RDNS should not be offered when default is in use
- (Docs) Updated to 0.13.1

## [0.14.0] 2017-09-26

### Added

- Transfer pool is shown (#2508)
- (Docs) Add a sidebar (#2494)
- Add Volume resize (#2500)
- Option to clone with label and backup (#2482)

### Changed

- Use Yarn rather than NPM (#2520)
- More graph options (#2501)
- show number of duplicates when deleting (#2484)
- set an initial disk array for rescue configs (#2491)
- (Docs) Bumped to 0.13.0
- (Docs) removed extraneous "\_" from properties
- (Docs) Show more of example up front
- (Docs) Smarter height on collapsed examples

### Fixed

- More fixes for API changes (#2549)
- Fix IP setRDNS creating duplicate (#2542)
- Fix disk delete (#2543)
- Fixes for docs and manager regressions (#2526)
- fix default root device in new linode configs (#2523)
- handle xen disk labels correctly (xvda-xvdh) (#2510)
- Render no graphs message correctly (#2518)
- CNAME hostname placeholder should not be a FQDN (#2514)
- Give tooltip a max width (#2513)
- Restart polling on actions

## [0.13.1] 2017-09-18

### Fixed

- API breaking changes #2547

## [0.13.0] 2017-08-29

### Added

- set a label when taking a snapshot #2366
- handle oauth token errors #2323
- enable private IP button separate from public #2370
- dns zone status on dns zone list page #2368
- plan visible on Linode list #2364
- add create Linode from backup #2380
- display all block storage volumes #2406
- Lish settings page #2365
- indeterminate checkbox state #2407
- support for implicit OAuth flow #2402
- attachments shown in tickets #2428
- input auto focus when enabling TFA #2419
- advanced filter for all lists #2416
- volumes shown on Linode advanced page #2408
- support for volumes in configs #2440

### Changed

- Linode, domain, NodeBalancer, and user creates are modals #2352
- use Bearer token type in OAuth flow #2280
- PAT creation defaults to no access #2421
- creating a ticket can now reference volumes and "Other" #2415

### Fixed

- stop long notifications from overflowing #2381
- stop secondary tables from overflowing #2379
- prevent public stackscripts from appearing to be privatizable #2378
- stop notifications in header from breaking on small screens #2363
- show correct links in CONTRIBUTING.md #2409
- show public ipv4 in SSH line in Access section #2429
- notification hover and dropdown fixes for Firefox #2426
- error formatting when snapshots fail #2425
- misc fixes for support tickets #2437
- crashing when no distro is selected in add disk modal #2438

## [0.12.7] 2017-08-08

### Added

- volume event formatters #2403

## [0.12.6] 2017-08-08

### Fixed

- don't crash when you have no weekly backups #2404

## [0.12.5] 2017-08-08

### Changed

- setState when using default value in Select #2401

## [0.12.4] 2017-08-07

### Fixed

- don't crash on rescue page when no disks are present because of bad Select logic

## [0.12.3] 2017-08-04

### Fixed

- allow no distro option when creating disk #2375

## [0.12.2] 2017-08-04

### Fixed

- reset disk slot to null correctly when deselecting a slot #2369

## [0.12.1] 2017-08-03

### Fixed

- breaking api changes #2354

## [0.12.0] 2017-08-01

### Added

- added linode filtering #2271
- added user filtering #2282
- added nodebalancer filtering #2273
- added domains filtering #2272
- added support link to main header #2296
- enabled external source map #2314
- added stackscript list and delete support #2317
- moar contrast #2292
- added subheader for navigation to stackscripts, volumes, lists #2321
- added support for adding and editing stackscripts #2322

### Changed

- switched to webpack 2.6.0 #2278
- fetch api pages asynchronously #2274
- users view is a list #2282
- regrouped tokens and PATs and moved out oauth tokens #2284
- use source-map instead of module-eval-source-map for better errors #2214
- expire token automatically rather than after attempting a request #2295
- refactor and use modal body components more consistently #2189
- default to sort by label #2360

### Fixed

- set min zero requirements on relevant nodebalancer config fields #2313
- render correct tooltip data when switching between units #2315
- allow shutdown from Linode status dropdown #2340

## [0.11.6] 2017-07-21

### Added

- response_type to OAuth flow to conform to RFC 6749

## [0.11.5] 2017-07-18

### Fixed

- no 3rd-party script includes # 2294

## [0.11.4] 2017-07-18

### Fixed

- group by lowercase distribution vendor names #2309

## [0.11.3] 2017-07-18

### Added

- rebuild confirm check #2302

## [0.11.2] 2017-07-12

### Changed

- don't track pageviews on /oauth page #2269

## [0.11.1] 2017-07-12

### Added

- add delete IP support #2270

### Fixed

- add linode_deleteip event formatting #2270

## [0.11.0] 2017-07-11

### Added

- unit selection to graphs #2185
- support for no access tokens #2192
- volumes to oauth scopes #2224

### Changed

- shared vertical nav updates for components, styleguide, docs, #2218
- tone down the miniheader #2229

### Fixed

- input placeholder styles on nodebalancers ssl fields and domains fields #2188
- buttons page in styleguide #2213

### Removed

- NodeBalancer config label field where present #2224

## [0.10.0] 2017-06-27

### Added

- analytics in modals and selects #2083
- sentry for error tracking #2149

### Changed

- prevent graph from re-rendering needlessly #2153
- contributing guidelines to include new git flow #2106
- minor wording updates, beta > early-access #2146
- console.trace is now console.error #2111

### Fixed

- reset RDNS wording and only display when relevant #2140
- other linode in iptransfer must be in same datacenter #2145
- oauth scope formatting # 2139
- redirect to /linodes on delete #2147
- updated srv record target placeholder #2161
- removed details from TTL defaults on domains #2161
- add TTL defaults to dropdowns on domain record edits #2161
- adjust how editing A/AAAA records handles ipv4 and ipv6 #2161
- logout redirection #2177
- user permission page crash #2175
- a duplicate scss import #2172
- component imports that reference manager #2166
- renamed track event to emit event #2166

## [0.9.10] 2017-06-27

### Changed

- rename dnszone grant to domain

## [0.9.9] 2017-06-26

### Fixed

- overflowing text in domains txt record values now gets truncated

## [0.9.8] 2017-06-19

### Changed

- remove ReactGA completely and more detailed errors

## [0.9.7] 2017-06-19

### Changed

- skip ReactGA for sending exceptions

## [0.9.6] 2017-06-19

### Changed

- added ips to oauth scopes constants

## [0.9.5] 2017-06-16

### Fixed

- don't render private ipv4 on Linode list

## [0.9.4] 2017-06-16

### Fixed

- allow saving soa records on slave domains

## [0.9.3] 2017-06-16

### Fixed

- don't crash on no nodebalancer ipv6

## [0.9.2] 2017-06-16

### Fixed

- hide ipv6 when no slaac is available on linode dashboard

## [0.9.1] 2017-06-16

### Fixed

- networking glue code when no slaac and link-local ips are present

## [0.9.0] 2017-06-16

### Added

- object count to the delete modal #2062
- tooltip component, defaults to disabled, included on primary label and link table cells #2007, #2073, #2074
- ability to add additional IPs, links to opening a support ticket #2066
- enable private IP to the networking tab #2066
- delete IP functionality to the networking tab #2066
- global IP pools to networking tab #2066
- beta banner including link to the classic manager #2088
- required overwrite modal to backup restore #800
- missing check_body and check_path fields to NodeBalancer config active health check form section #2089

### Changed

- long text in link and label table cells are now truncated based on the width of the th,
  an ellipsis is shown with a tooltip enabled #2007
- network tab revamped, IP Sharing and IP Transfer split into 2 separate tabs #2066
- network tab now shows proper gateway for all addresses #2066
- API_ROOT and LOGIN_ROOT constants in manager no longer default to alpha, and instead default to cloud.linode.com #2088

### Fixed

- linode list and linode dashboard correctly shows ipv4 addresses #2066
- destroy all disks and configs when checked using backup restore #2084
- ensure Linodes outside of region are not available to backup restore #2084
- breaks in styleguide forms, styles, header etc #2081

## [0.8.3] 2017-06-12

### Changed

- reinstate hover states, collapsed borders on adjacent active tabs

## [0.8.2] 2017-06-12

### Fixed

- retain tab active border color

## [0.8.1] 2017-06-12

### Changed

- reduced padding and margin on tabs

## [0.8.0] 2017-06-08

### Changed

- added Linode Employee identifier to ticket reply #2038
- confirmation added to revoke token button #2033
- uses classic Manager graph colors #2002
- confirmation added to reboot and power off #1987
- delete added to Linode dropdown #1987

### Fixed

- fixed support ticket layout and clearing text field on reply submission #2038
- fixed notification text not granular enough #2032
- fixed page title changes when the user triggers a change on the page #2016
- fixed error handling to display a modal on error except for 401s and 404s #2009
- launch lish is available from any Linode state #1987
- rebuild and bulk actions trigger power progress bar #1987
- fixed page source link 404 #2044

## [0.7.2] 2017-06-02

### Fixed

- two_factor_auth on profile is a boolean #1997

## [0.7.1] 2017-05-31

### Fixed

- fixed nodebalancer config create #1981

## [0.7.0] 2017-05-31

### Changed

- added delete nodebalancer config #1879
- added delete nodebalancer config node #1880
- added missing fields to soa record #1768
- dropped help buttons #1897
- scroll to top of page in docs on page change #1918
- reworded docs error section #1917
- added app loader #1859
- redirect /reference to home #1958
- added referral page #1914
- increased docs endpoint column width #1978
- replaced docs warning html #1966
- delayed preload calls #1962
- remove built docs files #1970
- graphs start y access at zero #1969
- optimized networking requests #1923

### Fixed

- updated oauth docs to link to new location #1896
- render nodebalancer config events correctly #1895
- format graph tooltip data correctly #1837
- fixed echoed docs snippet to prevent shell interpretation #1898
- fixed array rendering in docs #1899
- fixed tabs bug #1892
- fixed UK flag rendering and stop displaying tokyo1 #1893
- fixed weblish connection #1925
- fixed ipv4 rendering on dashboard #1919
- fixed slave create bug #1957
- fixed bad reference in docs breadcrumbs #1963
- fixed PAT creation #1924
- fixed disk password reset #1961
- misc css fixes #1922
- fixed docs linode types #1964
- fixed rescue mode disk mapping #1959
- fixed domain record deletion messages #1960

## [0.6.1] 2017-05-26

### Fixed

- fixed domain event rendering

## [0.6.0] 2017-05-24

### Changed

- lookup lish domains based on datacenter #1795
- delay fetching kernels until config pages #1846
- increase timeout between event requests #1856
- border-right on docs layout #1843
- added indicator to elements with title attribute #1840
- added nested response objects #1755
- removed referrals page #1838
- added docs python guide #1763
- lish not hard-coded to alpha #1795
- added nodebalancer graphs #1805

### Fixed

- domain groups displayed correctly #1844
- fixed mass delete #1845
- fixed missing response examples #1849
- fixed plan style #1783
- fixed node up down display #1780
- fixed backup price calculation #1783
- fixed plan price calculation #1814

## [0.5.6] 2017-05-19

### Fixed

- fixed ipv4 rendering in nodebalancers list #1826

## [0.5.5] 2017-05-19

### Fixed

- fixed region rendering #1823

## [0.5.4] 2017-05-19

### Fixed

- fixed ipv4 rendering #1817

## [0.5.3] 2017-05-18

### Fixed

- fixed miscalculated plan values #1811

## [0.5.2] 2017-05-18

### Fixed

- fixed user restricted radio #1808

## [0.5.1] 2017-05-18

### Fixed

- fixed reset my application secret #1801

## [0.5.0] 2017-05-18

### Fixed

- fix tests and linter errors #1770
- excess profile requests #1793
- static endpoint requests reference error #1800

### Changed

- update TFA forms with success states #1774
- simplify initial api call logic #1770
- now using `npm --no-git-tag-version version patch|minor|major` to bump versions so that shrinkwrap also gets updated<|MERGE_RESOLUTION|>--- conflicted
+++ resolved
@@ -25,18 +25,15 @@
 - MUIv5 Migration - Components > StatusIcon #9014
 - MUIv5 Migration - Components > TagsInput, TagsPanel #8995
 - MUIv5 Migration - Grid v2 for Features #8985
-<<<<<<< HEAD
-- Add basic Adobe Analytics tracking #8989
-=======
 - MUIv5 Migration - `Components > DateTimeDisplay, DebouncedSearchTextField` #9007
 - MUIv5 Migration - `SRC > Components > ConfirmationDialog` #9016
+- Add basic Adobe Analytics tracking #8989
 
 ## [2023-04-18] - v1.91.1
 
 ### Fixed:
 - Add Premium plans to LKE #9021
 
->>>>>>> 35cc500a
 ## [2023-04-17] - v1.91.0
 
 ### Added:
