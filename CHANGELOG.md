# Change Log

All notable changes to this project will be documented in this file.

The format is based on [Keep a Changelog](http://keepachangelog.com/) and this project adheres to [Semantic Versioning](http://semver.org/).

## [Unreleased]

### Fixed:
<<<<<<< HEAD
- Typesafety of the `<Select />` component #8986
=======
- Clear the Kubernetes Delete Dialog when it is re-opened #9000
>>>>>>> 79e7bf55

### Tech Stories:
- MUIv5 Migration - Components > TagsInput, TagsPanel #8995

## [2023-04-03] - v1.90.0

### Added:
- Delete warning to LKE [#8891](https://github.com/linode/manager/pull/8891)
- “to another region” to the title of the Linode Migrate Dialog [#8920](https://github.com/linode/manager/pull/8920)

### Changed:
- Disable Download CA Certificate when DB is provisioning [#8890](https://github.com/linode/manager/pull/8890)
- Update OCC logos to include naming convention [#8927](https://github.com/linode/manager/pull/8927)
- MUI v5 Migration - Features > Billing [#8895](https://github.com/linode/manager/pull/8895)
- MUI v5 Migration - Features > Account [#8893](https://github.com/linode/manager/pull/8893)
- MUI v5 Migration - Components > Drawer, DrawerContent [#8908](https://github.com/linode/manager/pull/8908)
- MUI v5 Migration - Components > Accordion [#8905](https://github.com/linode/manager/pull/8905)
- MUI v5 Migration - Components > SelectionCard [#8939](https://github.com/linode/manager/pull/8939)
- MUI v5 Migration - Components > AccountActivation, ActionMenu [#8930](https://github.com/linode/manager/pull/8930)
- MUI v5 Migration - Components > AbuseTicketBanner, AccessPanel [#8913](https://github.com/linode/manager/pull/8913)
- MUI v5 Migration - Components > DocsLink, ExternalLink, IconTextLink [#8919](https://github.com/linode/manager/pull/8919)
- MUI v5 Migration - Features > Databases [#8896](https://github.com/linode/manager/pull/8896)
- React Query for Firewalls [#8889](https://github.com/linode/manager/pull/8889)
- RQ-ify Types endpoints [#8840](https://github.com/linode/manager/pull/8840)
- React Query for SSH Keys [#8892](https://github.com/linode/manager/pull/8892)
- React Query for Notifications [#8915](https://github.com/linode/manager/pull/8915)

### Fixed:
- Filtering by `Status` on Linode Details Volumes Table [#8947](https://github.com/linode/manager/pull/8947)
- Tag drawer in LinodesLanding summary view [#8909](https://github.com/linode/manager/pull/8909)
- Crash for Events with a `null` community post `entity` [#8912](https://github.com/linode/manager/pull/8912)
- Incorrect headline in Linode Details Networking table [#8925](https://github.com/linode/manager/pull/8925)

### Removed:
- Repo clean up, remove old Redux Docs [#8907](https://github.com/linode/manager/pull/8907)

## [2023-03-28] - v1.89.1

### Fixed:
- NodeBalancer Configurations not saving [#8929](https://github.com/linode/manager/pull/8929)

## [2023-03-20] - v1.89.0

### Added:
- One Click Clusters [#8878](​​https://github.com/linode/manager/pull/8878)
- Infinitely Loaded Volume Select [#8876](https://github.com/linode/manager/pull/8876)
- Allow users to select `system` as a theme option [#8869](https://github.com/linode/manager/pull/8869)
- Vite [#8838](https://github.com/linode/manager/pull/8838)
- Resource links to Kubernetes empty state landing page [#8827](https://github.com/linode/manager/pull/8827)

### Changed:
- Updated maintenance and account activation screen logo [#8879](https://github.com/linode/manager/pull/8879)
- Updated `VolumeStatus` type and logic [#8862](https://github.com/linode/manager/pull/8862)
- Temporarily changed Remit To invoice address [#8847](https://github.com/linode/manager/pull/8847)
- Improved notification event links [#8828](https://github.com/linode/manager/pull/8828)
- Improved Linode disk downsize error messaging [#8861](https://github.com/linode/manager/pull/8861)
- Refactored LandingHeader & EntityHeader [#8856](https://github.com/linode/manager/pull/8856)
- Use region `label` from `/v4/regions` instead of `dcDisplayNames` constant [#8851](https://github.com/linode/manager/pull/8851)

### Fixed:
- Use our custom dialog for Monthly Network Transfer Pool instead of MUI's [#8874](https://github.com/linode/manager/pull/8874)
- Radio Styles after Vite Upgrade [#8871](https://github.com/linode/manager/pull/8871)
- Disable/hide showAll for PaginationFooter [#8826](https://github.com/linode/manager/pull/8826)
- Invalidate Firewall devices cache when a Linode is deleted [#8848](https://github.com/linode/manager/pull/8848)

### Removed:
- VLANs from Redux [#8872](https://github.com/linode/manager/pull/8872)
- Unused packages + update lint-staged [#8860](https://github.com/linode/manager/pull/8860)
- /core/styles abstraction for tss-react codemod [#8875](https://github.com/linode/manager/pull/8875)

## [2023-03-06] - v1.88.0

### Breaking:
- Remove deprecated `ip_whitelist_enabled` Profile Toggle

### Added:
- Support for local development access from local domain
- Account Logins Show `Successful` or `Failed` Access

### Changed:
- Increased minimum acceptable password strength for Linode root passwords
- Use React Query to fetch and store user preferences, tags, and images
- Use `URLSearchParams` to standardize query string parsing and stringifying
- Improvements to PrimaryNav new branded logo animation, transition, and accessibility
- Update Node.js from 14.17.4 LTS to 18.14.1 LTS
- Add `tss-react` and refactor `Button` to styled API
- Use Region ID to dynamically generate LISH URLs

### Removed:
- `wait-on` package for CVE-2023-25166

### Fixed:
- Firewall Rules Table rendering overlapping text
- `validateDOMNesting` warning in console

## [2023-02-21] - v1.87.0

### Added:
- Ability to create Object Storage folders

### Changed:
- Standardize Text tooltip
- Prevent Firewall Rule Drawer reset if the same preset is reselected

## [2023-02-13] - v1.86.0

### Added:
- “Status” column to Linode Backups table

### Changed:
- Migrate to Material UI v5 theme format
- Accessibility improvements to TopMenu icons
- Logo updates
- Account Agreements Query Small Optimization

### Fixed:
- Uneven Breakpoints in Kubernetes Landing Table

## [2023-02-07] - v1.85.0

### Added:
- Databases as a User Permissions Option
- Monthly Network Transfer Pool to select empty state landing pages
- API/CLI usage information to Linode Create

### Changed:
- Improve firewall rule list screen reader support
- UX copy for “Getting Started” playlists

### Fixed:
- API Tokens revocation

## [2023-01-18] - v1.84.0

### Added:

- Jan 2023 Marketplace Apps
- Type-to-confirm to more destructive actions

### Changed:

- Standardized usage of dismissible banners and notices
- Aligned left modal title
- Standardized `Disk IO` -> `Disk I/O` formatting across app

### Fixed:

- Linodes Landing Extra Padding
- Broken URL for Peppermint Marketplace App

## [2023-01-13] - v1.83.2

### Fixed:

- Linodes Detail Showing Past Maintenance Events
- Incorrect Linode Plan tab selection on Linode Create
- Inability to save changes to NodeBalancer Mode selection
- Deploying a Linode Backup to a new Linode forces a different plan size to be chosen

## [2023-01-11] - v1.83.1

### Fixed:

- Showing past completed maintenance on Linodes

## [2023-01-09] - v1.83.0

### Added:

- Support for new Washington, DC datacenter
- Account Login History
- `completed` Account Maintenance Events
- External link icons to YouTube links on Database landing page

### Changed:

- Relocate SMTP restriction notice for better visibility
- Update text for Akamai-billed customers
- Update and improve PayPal payment limits and logic
- Update links to the Marketplace app guides
- Update Docs Search URL regarding VLANs
- Update to Material UI v5
- Re-worked Gravatar loading and fallback logic
- Filter blocklisted events from Notification Menu
- Remove NVMe chip from Volumes

### Fixed:

- /32 IP address Access Controls for DBaaS
- Show correct plan tab when cloning a Linode
- Stackscripts loading for large accounts

## [2022-12-12] - v1.82.0

### Added:

- SMTP restriction support ticket form
- Region to Database summary view
- Mastodon Marketplace App

### Changed:

- Updated secrets modal button text
- Improved Linode migration time estimates
- Made help banner text more readable
- Switched to Akamai billing information and tax identification numbers
- Filter deprecated Linux images

### Fixed:

- Delayed loading of /56 ranges in Linode Network tab

## [2022-11-30] - v1.81.0

### Added:

- SMTP restriction notice helper text
- Object Storage type to confirm
- Copyable Linode IP Address text
- Copyable Kubernetes Node Pool IP address text
- React Query for Volumes

### Fixed:

- Landing page empty state 2-column layout

## [2022-11-14] - v1.80.0

### Added:

- Paste functionality restored for Glish
- Support for user-defined headers in stackscripts

### Changed:

- LKE UI refinements

## [2022-11-07] - v1.79.1

### Fixed:

- Bug when managing user permissions for large accounts

## [2022-11-01] - v1.79.0

### Added:

- Set custom UserAgent header for api-v4 when run in node

### Changed:

- Linode label max characters increased to 64 chars
- Update Configuration Profile doc link
- Marketplace app info button can be focused via keyboard
- Notices that suggest opening a support ticket now include a link to do so

### Fixed:

- Error when swapping Linode IPs after having already done so
- Issue preventing more than 100 Marketplace apps from appearing
- Error when updating billing contact info without a company name in certain circumstances

## [2022-10-17] - v1.78.0

### Added:

- Support for Pro Dedicated Plans
- Support ticket link for Account Limit notice text
- HA chip for highly available clusters in the Kubernetes landing page
- Visual indicator when keyboard navigating Linode and Database plan selection tables
- React Query for Managed

### Changed:

- Disable delete pool button if there is only one pool
- Display friendly name for Support ticket reply

### Fixed:

- Accessibility and zoom issue for inputs on Safari iOS

## [2022-10-04] - v1.77.0

### Added:

- ARIA labels for network transfer history previous/next buttons
- Firewall Support for `IPENCAP` Protocol
- New Linode Logo
- Getting Started links on the Linodes and Databases empty landing pages

### Changed:

- New environment docs and updated PR Template

### Fixed:

- Linode “Add Disk” drawer UI width bug
- Object Storage overwrite file error causing the app to crash

## [2022-09-19] - v1.76.0

### Added:

- Ability to select a disk for initrd in Linode Config modal
- Contextual help links on Linode create page

### Changed:

- Invoice tax and logo updates
- Improve timezone offsets by pulling them from `Luxon`
- Allow deletion of private IPv4 addresses
- Make database engine icons more visible on focus
- Replace `novnc-node` with `react-vnc`

### Fixed:

- Issue where long drawer titles force "Close" button to new line
- Database maintenance window day mapping and notification message for database_update
- Confirm that 2FA toggle is not present in either state when security questions are not answered

## [2022-09-06] - v1.75.0

### Added:

- Marketplace Search & Filtering and UI refinements
- Sept 2022 Marketplace Apps
- More Insightful Credit Card Expiration Date Validation
- Volume Status on Volumes landing page

### Changed:

- Remove Type-To-Confirm checkbox from Modals
- Documentation link for Powered off Linode Accrued Charges

### Fixed:

- Ant Media Server display in drawer
- Apostrophes in Linode Resize and Host Maintenance error messages

## [2022-08-24] - v1.74.1

### Fixed:

- Issue causing user-defined fields to clear erroneously during Linode StackScript deploy

## [2022-08-22] - v1.74.0

### Added:

- Support for “Any/All” option for StackScript target images

### Changed:

- Update billing UI for Akamai customers
- Build `api-v4` and `validation` with `tsup`

### Fixed:

- Slight adjustment to browser back button behavior on User Permissions tab
- Make "Copy IP" buttons visible on keyboard focus as well as table row hover

## [2022-08-08] - v1.73.0

### Added:

- Local storage warning to Kubernetes upgrade flow
- August 2022 Marketplace apps

### Changed:

- Filter `read_only` Linodes From Firewall Select For Restricted Users

### Fixed:

- Linode Backups tab error certain users were experiencing
- Invoice formatting issue

## [2022-07-25] - v1.72.0

### Changed:

- Phone Verification and Security Questions copy
- PayPal Loading State improvement
- Button placement in User Permissions
- Add Payment Drawer error from toast to notice

### Fixed:

- Mobile graph legends alignment
- Region selection not clearing when switching between Linode Create tabs

## [2022-07-20] - v1.71.1

### Added:

- Banner regarding maintenance to the Databases Landing and Database Create pages

## [2022-07-12] - v1.71.0

### Added:

- Kali distro icon
- Ability to download secret keys

### Changed:

- UI in Keys and secrets modals
- Update 2FA Security Questions Notice font size
- Main content banner width
- Use React Query for Domains
- Removed create image cost estimator
- Don't make /account requests if restricted user
- Persist Last Updated column on small screens in Support Ticket Table

### Fixed:

- Image upload max size bug on Linux
- Responsiveness of Linode stats graphs
- Curly apostrophe on cancel landing page
- Phone Verification when verifying the same phone number

## [2022-07-01] - v1.70.1

### Fixed:

- Banner text wrapping for certain viewport widths

## [2022-06-23] - v1.70.0

### Added:

- June 2022 Marketplace release
- Security questions for account verification
- Phone number SMS verification opt-in and opt-out

### Changed:

- Move Upload Image region text to tooltip
- Enabling or resetting 2FA requires security questions to be answered
- Clean up dismissed notifications more frequently in User Preferences

### Fixed:

- Show errors in Firewall rules table
- Make notification badge a true circle

## [2022-06-13] - v1.69.0

### Added:

- Display tax lines on invoices
- Ability for users to migrate unattached volumes to NVMe block storage

## [2022-06-08] - v1.68.1

### Fixed:

- Notification Menu spamming calls when clicking a link

## [2022-06-06] - v1.68.0

### Added:

- Tooltip explaining public/private hosts for MongoDB clusters
- Support for scoping Database and Firewall permissions

### Changed:

- Tweak Connection Details for Mongo clusters
- Bold the Entity Label, Actions, and Username in the Notification Menu
- Enable Google Analytics IP anonymization

### Fixed:

- Height of Region select

## [2022] - v1.67.0

### Added:

- Marketplace Add: May 2022 Release

### Changed:

- Allow more sorting options for Databases
- Remove NVMe marketing banners
- Remove Ada chat bot

### Fixed:

- Linode Configs Cancel Button functionality
- Events sometimes disappearing from the notification menu

## [2022-05-16] - v1.66.2

### Changed:

- Display linroot as the username for MongoDB and MySQL clusters, and linpostgres as the username for PostgreSQL clusters

## [2022-05-16] - v1.66.1

### Changed:

- Display 'admin' as username for MongoDB database clusters

## [2022-05-16] - v1.66.0

### Added:

- Support and icons for PostgreSQL and MongoDB

### Changed:

- Expanded accessibility and styling docs
- Icon for MySQL

### Fixed:

- Marketplace Wazuh link

## [2022-05-02] - v1.65.0

### Added:

- Outlined chip variant

### Changed:

- Hyphenate “type-to-confirm”
- Curly all single quotes
- Max node pool copy
- Limit collection of country and tax information
- Spacing on DBaaS Settings page
- Unbold Object links in Object Storage
- All No Stats Available States

### Fixed:

- Linode Activity Feed undefined loading state
- Button text not vertically centered in Firefox

## [2022-04-28] - v1.64.1

### Changed

- Code refactors to accommodate API database type changes

## [2022-04-18] - v1.64.0

### Added:

- Support for DBaaS Maintenance Windows

### Changed:

- Update DBaaS Beta notice to include end date
- Notification Drawer updates and refinements
- Improve Table Loading States
- Premium LKE Create page UI refinements
- Display placeholder text while stats are not yet available in Linode Network tab
- Support Ticket Refinements

### Fixed:

- Show /116s in networking panel
- Typo in migrate Linode modal
- Max value for Node Pools is 100

## [2022-04-08] - v1.63.1

### Fixed:

- Issue where Community StackScripts were inaccessible

## [2022-04-07] - v1.63.0

### Added:

- IPv6 sharing support
- Ability to add Gravatars to My Profile settings

### Changed:

- Font size for "Billing & Payment History" header
- Swapped button order in Restore from Backup drawer
- Events page refinements
- Default permissions and expiry for personal access tokens

### Fixed:

- Prometheus & Grafana and Ant Media Enterprise docs link
- Linodes missing from Firewall Linode selection
- Prevent Linode Landing table from scrolling

## [2022-03-28] - v1.62.1

### Added:

- March 2022 Marketplace release

## [2022-03-21] - v1.62.0

### Added:

- Dynamically-shown warning for raw disks in Capture Image tab
- Kubernetes Dashboard link

### Changed:

- Replace Linode Checkout Sidebar with Summary Paper
- Prevent referral link from being modified
- Remove manage SSH keys link from success notice
- DBaaS cluster labels now editable

### Fixed:

- Tags Panel causing extra PUT requests
- Select Dropdown overflow
- Linode Disk delete modal cancel button
- Mismatching Marketplace app drawers
- Hover state for Linode Detail header copy icon on Safari

## [2022-03-08] - v1.61.1

### Added:

- Early Adopter Program SLA banners to Database Create and empty state Database landing pages for beta

### Fixed:

- Fixed issue where limited users without billing access could not use the app

## [2022-03-07] - v1.61.0

### Added:

- Transfer and Network In/Out columns to Linode plans tables
- Type to confirm toggle

### Changed:

- Drupal Marketplace app logo
- Feedback link
- Improve styling consistency for backup auto enrollment
- Replaced copy icon and added copy tooltip on hover

#### Storybook

- Colors
- Icons
- Loading states
- Notifications
- Tooltip
- Typography

### Fixed:

- Extra character in Support Ticket entity selection
- Status icon alignment in tables
- Linode Details action link colors in dark mode
- Linode Details Configurations table alignment

## [2022-02-25] - v1.60.1

### Added:

- Check for regions/states in the Tax Collection Banner

## [2022-02-21] - v1.60.0

### Added:

- Copy IP address tooltip in the Linode Networking tab
- February 2022 Marketplace release

### Changed:

- Update Storybook components
- Glish URL root from “alpha” to “dev”

### Fixed:

- Prevent previous saved support text from loading into a ticket reply

## [2022-02-14] - v1.59.1

### Changed:

- Disable "Make a Payment" button if restricted user has read_only access
- Default Linode image to Debian 11

### Fixed:

- Icon showing after IP address in Linodes landing table

## [2022-02-07] - v1.59.0

### Added:

- Databases support
- Option to download invoices as CSV
- Ability to link Databases and Firewalls to Support Tickets
- GitHub workflows documentation
- Tax collection banner

### Changed:

- Un-exclude Armed Forced regions from billing region dropdown

### Fixed:

- ‘X’ misalignment when IP input field has error

## [{2022-01-24] - v1.58.1

### Fixed:

- Display previous region as placeholder

## [2022-01-24] - v1.58.0

### Added:

- Marketplace January 2022 Release

### Changed:

- Upgrade to High Availability Dialog Copy
- NVMe Block Storage banner copy in the Volume Create form
- Marketplace document link updates and cleanup

### Fixed:

- Icon Alignment for Kubernetes Nodes

## [2022-01-10] - v1.57.0

### Changed:

- Marketplace: Utunnel app name update
- Override Domain type display in search results
- Backup Auto Enrollment – Remove redundant head
- Removed copy re: OBJ buckets needing to be empty prior to canceling Object Storage Subscription

### Fixed:

- Customer unable to edit Cloud Firewall Rules
- Editing a Secondary Domain that caused freeze and crash
- Support ticket entity param bug for LKE clusters

## [2021-11-30] - v1.56.0

### Added:

- Warning when booting into Rescue Mode that Cloud Firewall will not be enabled
- URL paging for the Linodes table

### Fixed:

- Row height and extra spacing around ActionMenu in Safari
- Transferred column on NodeBalancer page not showing the correct amount
- Axis label UI bugs

## [2021-11-15] - v1.55.0

### Added:

Elastic IPs:

- Add IPv6 ranges to IP Transfer modal
- Handle IPv6 events language
- Handle IPv6 range deletion

PayPal:

- Add PayPal as recurring payment method
- Use react-paypal-js for one time PayPal payments

- Add Q4 releases for Marketplace
- Add delete button to NodeBalancer Detail in settings

### Changed:

- Update "Add an IP Address" drawer and provide the ability to add IPv6 ranges
- Updates to payment method logic and UI

### Fixed:

- Table row height too high in Safari

## [2021-11-09] - v1.54.0

### Added:

- Support for Block Storage migrations and flow for upgrading volumes to NVMe

### Changed:

- URL of HA Cluster guide link
- Removed "File System Path" column from Volumes landing table

### Fixed:

- Button order in the Add Linode to Firewall drawer
- Button alignment in the Enable All Backups drawer
- Linode Networking Graph Overlapping with DNS Resolvers

## [2021-11-01] - v1.53.0

### Added:

- Kubernetes High Availability feature

### Changed:

- Remove deprecate Linode domains banner
- IP address font color on Firefox in dark mode

### Fixed:

- Button placement and improved spacing in Add Node Pool Drawer
- Inserting default values from NodeBalancers when creating new Domain
- Timezone issue with NodeBalancer graphs

## [2021-10-20] - v1.52.0

### Added:

- NVMe banner for Newark, NJ

### Changed:

- Update to React v17.0.2
- Raise threshold for large account
- Add hover states for top nav icons

### Fixed:

- Consistent spelling of "canceled"
- Vertical alignment for Linode status column

## [2021-10-05] - v1.51.0

### Added:

- Support for Autoscaling NodePools

### Changed:

- Improve experience attaching a VLAN when creating a Linode from a Backup or Clone
- Swap Create Access Key button order
- Validation error message with NodeBalancer

### Fixed:

- Formatting of long strings in Domains TXT records
- Validation saying "expiring too far in the future" when entering credit card expiration date

## [2021-09-17] - v1.50.0

### Added:

- GDPR Compliance notification, banner, and checkboxes

### Changed:

- GiB to GB for Volumes
- Remove “Glish” tab for Bare Metal Linodes
- Reduce bottom padding for linodes grouped by tag
- Removed /128 prefix length from IPv6 address in Linode details
- Primary button position to the right in Drawers and Modals

### Fixed:

- Bug preventing Linode Configuration changes

## [2021-09-09] - v1.49.0

### Added:

- Promotional banner for Object Storage
- Banner and screen for upcoming maintenance
- More validation for the label field in Firewall rules

### Changed:

- Preserve Support Ticket replies between refreshes
- Font size for Managed Credentials and Contacts copy
- Vertically center icons and texts in dropdown
- Allow more room for image names

### Fixed:

- Action buttons being disabled upon Firewall creation for restricted users
- Issue adding tags during Volume creation

## [2021-08-31] - v1.48.0

### Added:

- Copy for Images pricing on the Create Image page
- Price estimation for captured images

### Changed:

- Labels’ “(required)” substring adjusted to normal weight

### Fixed:

- Not all Linode maintenance events being populated

## [2021-08-26] - v1.47.1

### Added:

- Display maintenance view when API is in maintenance mode

### Fixed:

- Crash in account/billing for certain accounts

## [2021-08-24] - v1.47.0

### Added:

- Support for multiple payment methods in “Make a Payment” drawer
- Support for multiple payment methods in “Add a Payment” drawer
- New minimum TTL values for domains
- Restricted user support for Firewalls

### Changed:

- Swap order of Shared and Dedicated CPU tabs
- Button Placements and Styles (includes Migration modal fixes)
- Marketplace app name from Severalnines to ClusterControl
- Tighten spacing for Support Ticket Details
- Remove data center verbiage from Firewalls
- Remove redundant headers for Managed

### Fixed:

- Support ticket input with different font sizes
- Kubernetes Debian images showing up in the Rebuild and Stackscript Dialogs
- Warning styles
- Primary button loading state in dark mode
- Users unable to specify a Label and Description when capturing an Image

## [2021-08-11] - v1.46.1

### Fixed:

- Inability to add Firewall rules that use ICMP protocol
- Root Device bugs in Linode Config dialog
- UI bugs for action buttons in dark mode

### Changed:

- Copy in Create Firewall and Add Linode to Firewall drawers

## [2021-08-09] - v1.46.0

### Added:

Billing:

- Ability to add a promo code to account
- Ability to delete payment method
- Temporary credit card notice to Add Payment Method drawer

- Banner for Block Storage availability in Atlanta
- Handling for entity_transfer_accept_recipient events
- Linode Create flow filtering for Bare Metal plans
- Handle firewall error message for unsupported hosts
- Cleanup Button and add documentation
- Marketplace Q3 Apps

### Changed:

Billing:

- Hide Google Pay notice when loading payment methods
- Prevent logging of Google Pay payment closed or timeout errors to Sentry
- Refined handling of payment_due notifications in Notifications drawer

- Improve Table Loading and Table Error Styles
- Instances of “Add a SSH Key” corrected to “Add an SSH Key”
- My Profile / Account dropdown changes
- Refresh on permission change
- Remove checkout sidebar for Volume Create flow
- Reduce spacing for NodeBalancer Settings
- Remove parenthetical GB limit
- Remove redundant headers
- Standardize secret token modals
- Use React Query for Account Settings
- Update Linode logo on TPA
- Update Linode Plan card view to prevent text wrapping
- Update several dependencies and upgrade Node to 14.17.4
- Update Firewall Details table header and Longview Plan chip
- Upgrade cypress to see if it helps CI performance issues

### Fixed:

- Delay in Linode Analytics graphs updating when navigating to another Linode via the search bar
- "Unknown Plan" and "Unknown Image" in Search
- Inability to add tags to Volumes during creation

## [2021-07-30] - v1.45.1

### Fixed:

- Bug preventing some users from editing their accounts

## [2021-07-29] - v1.45.0

### Added:

- Google Pay support
- Analytics for Image Uploads
- Ability to retry an Image upload

### Changed:

- Communicate account balances differently depending on whether balance is past due or not
- Updated font-logos and added Rocky Linux icon in map
- Remove remaining CMR flag dependency and clean up Accordion
- Referrals, ActionMenu CMR, and Linode Settings cleanup
- Copy for High Memory plans
- UI tweaks for LKE Detail page
- Remove "Other Entities" from Monthly Network Transfer section of Network tab
- Never display payments in Payment Activity table as negative
- Expand all Linode Settings accordions by default
- Table consistency across app
- Use new status page URL for system status

### Fixed:

- Visibility of Block Device errors in Linode Config dialog
- staticContext console warning
- Nodebalancer table console error regarding children with the same key
- Formatting error when showing rDNS error
- Referral link showing for customers who have not met the $25 min payment threshold
- Kubernetes navigation link showing as inactive on /kubernetes/create
- Typecheck error in FileUploader by importing Dispatch type
- Image uploads not working on some systems

## [2021-07-01] - v1.44.1

### Fixed:

- Referral link is not hidden properly

## [2021-06-28] - v1.44.0

### Added:

- Dedicated Maintenance Table at `/account/maintenance`
- Use React Query query to populate account network transfer

### Changed:

- Referral page changes
- Update Virtualmin and Webmin Marketplace links
- EntityTables and Tables CMR cleanup

### Fixed:

- Console warning for Divider custom props
- Object Storage landing table UI bugs
- Ability to access /dev/sdh Block Device in Configuration modal

## [2021-06-17] - v1.43.1

### Added:

- Notice to the Referrals page to highlight upcoming changes to the program

## [2021-06-16] - v1.43.0

### Added:

- Toast notifications and updated table entries for Image upload success/failures
- Drag & Drop Image uploads
- Time of migration to Scheduled Migrations banner

### Changed:

- Event text for Domain record creation and update
- Minimum LKE node warning message
- Remove "beta" tag from Machine Images

### Fixed:

- Clearing ticket form state after submit
- Domains table header for large accounts
- IP Sharing for large accounts
- Paper padding regression in Create Cluster
- Prevent Linode disks from being deleted while a Linode is running

## [2021-06-01] - v1.42.0

### Added:

- Connect with LISH copy in Rescue modal for Bare Metal instances
- Dismissible banner for Images pricing

### Changed:

- Images landing tables default sorted by label ascending
- NodeBalancers landing table default sorted by label ascending

- Add AlmaLinux icon
- Remove focus styles for mouse users
- Update Credit Card drawer
- Update LKE Create Cluster default node pool size to 3

### Fixed:

- Search Linodes by IP address
- Input field error message positioning and width
- Viewing all Object Storage objects for some Buckets

## [2021-05-19] - v1.41.3

### Fixed:

- Search by IP for large accounts

## [2021-05-18] - v1.41.2

### Changed:

- Fallback to tux icon for unknown distros

## [2021-05-18] - v1.41.1

### Fixed:

- Fix Validation package on NPM

## [2021-05-18] - v1.41.0

### Added:

- Link to documentation on Linode Rescue Modal

### Changed:

- Create LKE Cluster UI buttons and change default number of nodes to 3
- Hide Trusted Devices table if no devices are selected and rename “Untrust” to “Revoke”
- Update keyboard shortcuts for Windows and Linux

Images:

- Rename sections
- Rename dropdown option “Deploy to Existing Linode” to “Rebuild an Existing Linode”

### Fixed:

- Create Cluster plan panel buttons flickering
- IP sharing display for large accounts

## [2021-05-12] - v1.40.1

### Changed

- Remove Beta notifications and text for Cloud Firewalls as part of GA release

## [2021-05-05] - v1.40.0

### Added:

- Google as TPA provider

### Changed:

Bare Metal:

- Show “N/A” with helper text in "Last Backup" cell for Bare Metal instances
- Confirmation dialog for booting Bare Metal Linodes into rescue mode
- Add docs link in "Last Backup" Bare Metal column tooltips

- EventsLanding table column headers styling
- VLAN Refinements in Linode Create flow
- “Disk Imagize” status changed to “Capturing Image”
- Add box rule and adjust spacing in account billing
- Show promo service type in billing summary
- Update buttons styles on Firewalls Linodes tab to match the Rules tab

### Fixed:

- “Add Disk” button styling in RescueDialog
- Prevent SideMenu scroll bar from overlapping text
- Don’t request tags for restricted users

## [2021-05-03] - v1.39.2

### Added:

- For release: Remove beta notices and link for VLANs since they're leaving beta

## [2021-04-28] - v1.39.1

### Changed:

- Update Image Upload docs link
- Update Image Upload curl command to match Linode docs

### Fixed:

- "Create Image" button from Image Landing empty state not allowing image uploads

## [2021-04-22] - v1.39.0

### Added:

- @linode/validation package for maintaining validation schemas
- Marketplace Partner Apps Q2/2021
- Delete Cluster button/modal in LKE Detail view
- Remove overriding font style for Receive Transfer modal
- Upload Image tab

### Changed:

- Swap order of username and gravatar in the navbar
- Update hover states for docs and secondary buttons
- Filter out creating and pending images from ImageSelect in the Create flow
- Linode Detail view graphs legend and spacing adjustments
- NodeBalancer IP Addresses' copy tooltips appear on row hover

Images:

- Move Images Create drawer to a separate page
- Separate Images into two tables: “Manual Images” and “Automatic Images”
- Rename deployment actions in Images Landing action menu

### Fixed:

- Error for restricted users with Linode creation permissions

## [2021-04-13] - v1.38.0

### Changed:

VLANs:

- Add placeholder and tooltip to clarify IPAM address format
- Public interface can appear in any slot
- Display all interfaces all the time in Linode configuration modal

- Update README.md
- Separate password change flow for Bare Metal instances

### Fixed:

- Ensuring VLANs are fresh when opening the configs drawer
- Editing VLAN configs
- Wrapping for Account > User Permissions > Specific Permissions dropdown

## [2021-04-05] - v1.37.0

### Added:

- VLANs
- Support for Bare Metal plans in Linode create flow

### Changed:

- Changes for VLAN attachment in Linode Create flow
- Hide unneeded fields on LinodeDetail for Bare Metal plans
- Make Domain, OBJ and LKE upgrade banners dismissible

### Fixed:

- Wrapping on Firewall Rule table
- IP transfer not showing all options
- Properly handle migration_pending notification
- IP sharing bug

## [2021-03-23] - 1.36.0

### Added:

- Status banners on all /support pages showing open status.linode.com incidents

### Changed:

- VLANs can now be created through the Linode Config create/edit dialog
- Update Configurations table in Linode Detail to show revised VLAN information
- Remove Kernel and VM Mode columns from Configurations table
- Make button and dialog naming conventions consistent
- Remove default Firewall rules (new Firewalls are created empty, with policies set to Accept)
- Make abuse ticket banners dismissible
- Closing the notification drawer marks notifications as read

### Fixed:

- Don't clear support modal contents from local storage on close
- Alignment on Longview Landing filter input
- Clear Linode config form when opening the modal
- Scrollbar overlaps with UserMenu dropdown
- Prevent wrapping of Linode Detail graph legends

## [2021-03-17] - v1.35.0

### Added:

- CopyTooltip next to tokens in Service Transfer tables
- Confirmation dialog when entering the migration queue
- Banners for open status.linode.com incidents displayed on all /support pages

### Changed:

- Billing Summary updates
- Update hover states
- "Status" column removed from Community StackScripts landing page

### Fixed:

- Fix UI collision on Firewall “Linodes” tab

## JS Client

### Fixed

- Update Firewall schema to make “label” required
- Update types for VLAN revamp

## [2021-03-09] - v1.34.0

### Added:

- Valheim Marketplace app

### Changed:

#### Cloud Firewalls:

- Allow Firewall Rules to be reordered
- Enable keyboard shortcuts for reordering Firewall Rules
- Inputs and table column for Firewall rule actions
- Enforce masks for Firewall Rules IPs
- Policy toggles for Firewall Rules tables
- Add actions and policies to default Firewall rules and factories

#### Service Transfers:

- Filter transfers by descending created date
- Improve responsiveness of Service Transfer tables
- Display text on empty state in checkout bar
- Transfer display tables are now paginated through the API

#### Miscellaneous

- Selecting a Linode auto-selects the region when creating a Volume
- Update style for table pagination controls

### Fixed:

- Search/pagination bug in LinodeTransferTable

## JS SDK

### Changed:

- Firewall rule type schema (add accept or drop policy field)

## [2021-03-01] - v1.33.1

### Fixed:

- Display account balance correctly

### Changed:

- Use /account/maintenance endpoint to display maintenance information

## JS Client

### Added:

- Types and methods for /account/maintenance

## [2021-02-24] - v1.33.0

### Added:

- Ability to transfer Linodes to another account

### Changed:

- Linode Configurations drawer is now a modal
- Improve responsiveness of NodeBalancers display

## [2021-02-21] - v1.32.0

### Added:

- One-Click Apps:
  - CyberPanel
  - ServerWand
  - Yacht
  - Zabbix

### Changed:

- Update TypeScript to v4

## [2021-02-19] - v1.31.0

### Changed:

- Update maintenance notice text on Linodes Landing
- Add outline style variant for Buttons
- Remove VLANs landing, create, and Linode detail tables

### Fixed:

- Event progress bars should always be full width

## [2021-02-15] - v1.30.0

### Added:

#### Cloud Firewalls:

- Firewalls beta notification
- Presets for port selection when creating/editing a Firewall rule
- Label and Description fields for firewall rules
- Clone action for firewall rules

- Visual indicator for "Skip to Main Content" link
- Update Breadcrumb styles
- New Accordion expand/collapse icons
- Network Transfer Display on NodeBalancer, Object Storage, and Kubernetes landing pages

### Changed:

#### Cloud Firewalls:

- Move save changes button to bottom of rules table

#### Notification Drawer:

Remove existing sections and replace with Notifications and Events sections
Show balance past due notification in the Notifications section
Mark all events as read when the drawer is closed

- Upgrade Node version from 10.16 to 14.15.4
- Change wording for OBJ utilization
- Network Transfer Display: redesigned text-based display
- Use React-Query when fetching regions
- Hide "Linode Expert" for Linode accounts in Support ticket replies
- Move summary and Auto Enroll toggle to the top of the Enable Backups drawer

### Fixed:

- Scheduled migration banner font color on dark mode
- Prevent SelectPlanPanel wrap in Linode Create flow
- Disk selection when opening Rebuild from /linodes
- Alignment of ActionMenu in mobile on Firewall landing page
- Calculate days to billing in EST to match billing practices

## [2020-01-25] - v1.29.0

### Added:

- Ability to recycle LKE nodes
- Ability to recycle all nodes in an LKE cluster
- Upgrade flow for LKE Kubernetes minor versions
- “Plan” column in the Linodes list table
- Copyable StackScript ID field on StackScripts Detail page

### Changed:

- Remove "Pilot" language from GPU tab under Linodes
- Update URL appropriately when opening, closing, and navigating to Resize, Rebuild, Rescue, and Migrate modals
- Use query params for routing for Resize, Rebuild, Rescue, and Migrate dialogs (e.g. linodes/123/storage?resize=true)
- Improve responsiveness of Linode Network Summary
- Hide Volumes table for Linodes in regions without Block Storage
- Sort Firewall rule ports in ascending order
- Make empty state message for outbound Firewall rules more explicit
- Remove icons from buttons on Domain Detail page

### Fixed:

- Fix wrapping in UserMenu causing disappearing “Log Out” button

## [2021-01-20] - v1.28.3

### Fixed:

- Missing metadata and images for Kepler Builder OCA
- Documentation links broken for several apps

## [2021-01-15] - v1.28.2

### Fixed:

- Resize action not appearing in Linode detail entity header

## [2021-01-14] - v1.28.1

### Fixed:

- Make sure inline reboot action isn't disabled for Linodes

## [2021-01-13] - v1.28.0

### Added:

- Add Network Transfer Graph to Linodes Landing
- Add Marketplace Q4 apps
- Sort Linode Details > Storage > Disks table by created (ascending) on default

### Changed:

- Remove rounded corners for buttons
- Disable submission until required fields are present and remove tags field from the Domain create flow
- Disable Firewall and Image create flows for restricted users
- Increase timeout for Longview on accounts with more Longviews
- Convert Support Ticket drawer to a dialog and make inputs bigger
- Update text to accurately reflect what read_only account access lets you do

### Fixed:

- Set highlight.js theme on app load
- Color scheme for Dark Mode toggle button's enabled state
- Disable create flow fields for restricted users
- Remove duplicate restricted banner for Marketplace
- Tooltip and disabled action functionality in action menus
- Update timezone logic to account for time zones that use a quarter hour
- Object Storage list not showing more than 100 objects

## [2020-12-18] - 1.27.1

### Fixed:

- Revert upgrade to Chart.js that was causing Sentry errors and graph display errors

## [2020-12-16] - 1.27.0

This release includes sweeping changes to the Cloud Manager UI. For more details, please visit https://www.linode.com/blog/linode/cloud-manager-enhancements-dec2020/

### Added:

- Deep link to the Payment drawer
- Add missing link to invoice details in invoice rows

### Changed:

- Replace all user-facing Domains master/slave terminology with primary/secondary
- Sortable tables now update the URL on sort change to make sort preferences bookmarkable
- Upgrade: Chart.js 3.0 (beta)
- Move theme toggle to My Profile > Settings
- New icon set for CMR
- Update empty states for all entities
- Add warning when migrating a Linode with VLANs to a region w/o VLANs
- Make time displays consistent throughout the app (ISO format)
- Smaller page sizes for Longview Landing
- Move abuse ticket banner to global notifications
- Update URL query param on input change on support search landing page
- Remove the Dashboard
- Hide Longview pagination footer if there's only one page
- Use Region Select styles in Object Storage Cluster selection
- Improve Backups column in Linode .csv file

### Fixed:

- Low reputation error when resizing a Linode intercepted by disk size error logic
- Prevent multiple imagize submissions in succession

## [2020-12-03] - 1.26.0

### Added:

- Secure Your Server One-Click App

## [2020-11-18] - 1.25.2

### Fixed:

- Only display 5 Linodes on the Dashboard
- Performance regression for large accounts
- Longview graph data not displaying correctly

## [2020-11-17] - 1.25.1

### Fixed:

- Users with no Domains were unable to create a Domain
- Table cell arrow icons had an incorrect color

## [2020-11-17] - 1.25.0

### Added:

- Bucket and Object level access controls
- Display total Object Storage usage on Bucket Landing page
- Progress bar to LinodeDiskRow when a disk is resizing
- “Objects” column to the Bucket Landing table
- Bucket Details Drawer
- Bucket results to search bar

### Changed:

- Add hideOnTablet prop to Entity Table component
- Remove 'Copy to Clipboard' text in OBJ drawers
- Disable API polling from inactive tabs
- Add copy explaining billing address restrictions
- Make typeToConfirm optional in DeletionDialog
- Lazy load OBJ Buckets
- Remove "Delete" option from DBaaS backups table
- Hide permissions table if user has no buckets
- Move Domain creation drawer content to a separate page at /domains/create
- Handle API warnings after a successful payment.
- Update Resize error message and add link

### Fixed:

- Remove filtering of app tokens
- IP popover displaying incorrectly when adding a private IP address to a Linode

## [2020-11-13] - v1.24.1

### Fixed:

- Overreporting Sentry errors

## [2020-11-02] - v1.24.0

### Added:

- Ability to update username from Profile > Display

DBaaS:

- Landing
- Creation modal
- Details page

### Changed:

- Group kernels in dropdown when selecting in Config drawer
- Show all devices (not just root) in Config rows
- Allow multi-select when adding VLANs during Linode create
- Polling improvements
- Hide billing section of dashboard for users without account access
- Apply CMR table components to search results landing

VLANS:

- Warning notice to reboot Linodes attached to a VLAN
- Don't filter out VLANs without an IP address from the table in linode/networking
- Use type-to-confirm in Deletion Dialog Modal
- Remove default value for IP range and mark Region as required
- Display ‘None’ for IP for interfaces without an address
- Hide backups CTA on Linodes Landing in VLAN context

### Fixed:

- Make sure we don't filter private images containing 'kube'
- Documentation link on the Linodes Landing page
- Code typo in "Paginating Things" example
- Extraneous comma display in Linode > Networking > VLANs
- IP addresses truncation link and Volumes landing
- "null" progress on CMR Dashboard
- Linodes Landing docs link (CMR)

## [2020-10-20] - v1.23.0

### Added:

VLAN:

- Landing table
- Details table
- Linode Networking panel
- Attach and detach Linode to VLAN drawer
  CMR:
- Banner for open abuse tickets

### Changed:

- Request Domains on load to determine account size
- Update dark theme styling
- Add helper text for NodeBalancer Proxy Protocol field
- Add tooltip for sort in Notifications drawer

### Fixed:

VLAN:

- Attach Linode drawer fixes
  CMR:
- Wide table width with overflow when cloning Linodes
- Fix Lish link
- Sync animations for pending actions
- Remove underscores in Linode statuses in LinodeEntityDetail

- Long Domain records overflowing table rows
- Incorrect flag shown for Sydney in Linode Migrate
- Search results not displaying for some restricted users

## JS Client

### Changed:

- Update VLAN Linodes typing

## [2020-10-13] - v1.22.1

### Changed:

- Make CVV required when adding a credit card.

## [2020-10-05] - v1.22.0

### Added:

- Notification for when an email to a user couldn’t be delivered
- Warning about 24 hour wait period before disabling backups for a Linode
- Warning about blocked SMTP ports for new accounts
- CMR:
  - Apply animations and adjustments to Linode Summary view
  - Apply table styles for Longview tables
  - Hide status chip if there are no corresponding Linodes with that status
  - "Message" column to the Activity Feed table
  - Prevent overflow of resolvers in Linode Network tab
  - Prevent text from being flush to the screen
- Object Storage:
  - Add ability to upload an SSL/TLS certificate for a Bucket
  - Add access management for OBJ access keys
  - Add loading state in OBJ access key drawer if buckets are loading
  - Add view mode to OBJ access key drawer
- VLANs:
  - Create modal
  - Add VLAN attachment option to Linode Create flow
  - Add VLAN table to Linode Network tab
  - Add VLAN column to Linode Configuration table

### Changed:

- Improve handling of Managed accounts when backing up Linodes

### Fixed:

- Cloning a Domain leads to “Not Found” page
- Navigation bug in Longview
- Tab-based navigation

## JS Client

### Added:

- UploadCertificateSchema endpoint
- uploadSSLCert endpoint
- getSSLCert endpoint
- deleteSSLCert endpoint
- ObjectStorageBucketSSLRequest endpoint
- ObjectStorageBucketSSLResponse endpoint
- CreateVLANPayload endpoint
- createVlanSchema endpoint
- getVlans endpoint
- getVlan endpoint
- createVlan endpoint
- deleteVlan endpoint
- connectVlan endpoint
- disconnectVlan endpoint
- getInterfaces endpoint
- getInterface endpoint
- createInterface endpoint
- deleteInterface endpoint
- linodeInterfaceItemSchema endpoint
- linodeInterfaceSchema endpoint
- LinodeInterfacePayload endpoint
- LinodeInterface endpoint

### Fixed:

- getLinode method now returns Promise<Linode> instead of Axios response
- getLinodeLishToken method now returns Promise<{ lish_token: string}> instead of Axios response
- deleteLinode method now returns Promise<{}> instead of Axios response

## [2020-09-29] - v1.21.0

### Added:

One-Click Apps:

- Jitsi
- Webmin
- Virtualmin
- Plex
- phpMyAdmin
- Azuracast

## [2020-09-21] - v1.20.0

### Added:

- Object Details Drawer
- Proxy Protocol field in NodeBalancer settings
- Add link to NotificationDrawer from Linode busy status
- Prevent text and other components from being flushed to the edge when <1280px

### Changed:

- Improve handling for unknown Linode types
- List allowed regions when creating or adding Linodes to Firewalls
- Prevent migration of a Linode with attached Firewalls to an unsupported Data Center
- CMR:
- Close notification drawer on internal links
- Style updates for:
- Object Storage > Buckets & Object Storage > Access Key headers
- OBJ Bucket Detail table

### Fixed:

- Change "Create Kubernetes" to "Create Kubernetes Cluster"
- Calculations for large LKE clusters (total CPU/memory) were incorrect
- Missing/duplicate page titles throughout app
- OrderBy lifecycle bug
- Typos: consecutive occurrences of 'the'
- MigrateLanding routing bug
- Add units (GB) to RAM in Linode Detail view
- Various CMR menu issues

## [2020-09-14] - 1.19.1

### Fixed:

- Cloud Firewalls could be attached to Linodes in unsupported regions
- Duplicate rows when editing Firewall rules

## [2020-09-09] - 1.19.0

### Added:

CMR:

- Managed Dashboard card to CMR dashboard
- System Status section in Notification drawer

- Environment switcher for dev tools
- Controls for mock service worker in dev tools

### Changed:

CMR:

- Change URL on Linode modal close
- Make OAuth apps table sortable
- Linode status icons should blink for in-progress actions
- Adding CMR header to the config/disk clone landing
- Table style updates for: - Account > Users
- Managed
- Billing
- SelectPlanPanel
- Make API tokens table sortable
- Make Rescue dialog full height
- Routing for Linode Modals
- Graph labels hidden for mobile

Cloud Firewalls:

- All IPv6 for Firewalls should be read as ::/0
- Disable port range in Firewalls drawer when selecting ICMP protocol
- Update Firewall doc URL
- Don't set outbound rules for firewall presets
- Firewall labels are not required; remove required annotation from textfield

- Fix tab change handler
- Improve error handling for API token drawer
- Always honor Linodes "group by tag” setting
- Stabilize table sort
- Update MySQL info to clarify that we install MariaDB
- Change Minecraft OCA to Minecraft: Java Edition
- Display general errors at top of VolumeAttachmentDrawer

### Fixed:

CMR:

- Hide hidden links from mobile nav
- Close action menu after action is selected
- Move domains banner above table

- Prevent error message overlap on Firewalls detail
- getLinode errors blocking landing page display
- Console error (isResponsive prop not recognized)
- Casing of NodeBalancer breadcrumb was incorrect
- NodeBalancer Config form submission
- Firewall detail breadcrumb
- The search bar sometimes returned no results for restricted users
- Managed Issue Drawer was crashing for users with empty timezones
- Longview: MySQL tab not rendering if NGINX is not installed
- Firewalls: handling of empty IPv6 responses

## [2020-08-25] - v1.18.0

### Changed:

- Disable Atlanta region for most customers, add messaging regarding the datacenter upgrade

## [2020-08-25] - v1.17.0

### Added:

- CMR:
- Primary Nav responsive scaffold + styles
- Use CMR action menu for Longview client rows
- Plan link in Linode detail header should open the resize dialog
- Table Styles:
  Managed: SSH Access, Credentials
  Profile: SSH Keys, API Tokens, OAuth Apps
  Support Tickets
- Linode Table Adjustments
- Notification drawer: chronological display
- Linode Storage Tab
- Linode Rebuild Dialog
- Flavor text in LinodeNews banner
- Backups enable from Linode action menu
- Mark events as seen when requesting in the notificationContext
- Completed progress events
- Longview processes tables to preferences sortKeys
- Enforced 64 character limit on text input
- Confirm enabling backups
- Handling strange timezone cases for summary graphs

### Changed:

- Longview installation instructions
- Clear UDF data on tab change in Linode Create
- Language to “allowlist” and “blocklist”

### Fixed:

- Interoperability issues
- Linode creation preselection params for from Clone, from Image, from Backup
- Loading spinner in Notification drawer
- Missing yup types dependency
- SSH fingerprint display issues for various key types
- Issue where loading a Domain’s Detail page directly wasn’t working on large accounts

## [2020-08-14] - v1.16.2

### Fixed:

- Clear UDF data on tab change
- Form fields issue on One-click Apps and StackScripts creation flows

## [2020-08-13] - v1.16.1

### Fixed:

- Add withRouter to LinodeRescue
- Update NodeBalancer details routing

## [2020-08-11] - v.1.16.0

### Added:

- CMR
- Table styles for Profile > Trusted Devices
- Table styles for Volumes landing table
- Table styles for Images landing table
- Table styles for NodeBalancer landing table
- Table styles for Firewall > Rules
- Table styles for Firewall > Linodes
- Responsive table styles for Firewall Landing and K8 Cluster landing
- Responsive styling for entity header (all variants)
- Responsive styling for Dashboard
- Dashboard Notifications: Add Community Updates, Pending Actions, and “Show more” button to Drawer
- Dialog full height
- Rescue Linode dialog
- Migration dialog
- Static banner for Linode changelog
- Tag styles
- Support Tickets and loading state
- Notification context
- Notification drawer

### Changed:

- Refactor tabbable content to be accessible by keyboard
- Update Popular Posts on /help page
- Use API Pagination for Domains when account size is large
- Display tax id of customer in invoice if available
- Use longview/plan endpoint to get active plan

### Fixed:

- Default zone if no user timezone
- Dates in several places displayed as “Invalid DateTime”
- OAuth tokens with expiry of null were crashing the app

## [2020-07-27] - v1.15.0

### Added:

- Ability to recycle all LKE pool nodes
- CMR: Dashboard
- Notifications
- View for single Linodes
- View for multiple Linodes
- CMR: Linode Details - Filter Linodes by status - Implement LinodeEntityDetail component
- Networking tab:
- Add Linode Monthly Transfer graph
- Add Historic Network Data graph - Add IP actions
- CMR: Responsiveness
- Linodes Landing
- Domains Landing
- Add reusable InlineMenuActions component - Apply updated table styles and action menu to Firewalls
- Custom dev tools
- User preferences editor

### Changed:

- CMR: Update Linode status pill designs
- Use API search and hide search tips for large accounts

- Use base 10 for network graphs

### Fixed:

- CMR: Adjust grid sizes to prevent EntityHeader elements from wrapping
- Brasilia timezone offset should be GMT-3
- Correct years in Linode Summary graph options
- Create Object Storage Bucket types
- Per-Linode network transfer total

## JS Client

### Added

- getLinodeTransferByDate endpoint
- recycleAllNodes endpoint (LKE)

### Changed

- Add access control and CORS fields to ObjectStorageBucketRequestPayload interface

## [2020-07-13] - v1.14.0

### Added:

- Color palette component in Storybook

### Changed:

- CMR: Linode Detail - Storage tab - Analytics tab - Network tab
- CMR: Linodes Landing - Add tag cell to Linode row - Summary view (replaces Grid view)
- CMR: Move Linode Resize action from tab to new modal component
- CMR: Apply updated table styles and action menus to LKE and Domains
- CMR: Secondary nav width
- Linode maintenance improvements
- Show maintenance time in UTC in downloaded CSV

### Fixed:

- Consistent Notices for restricted users when creating a Volume
- Longview CPU formatting
- Handle null dates in invoice details logic
- Expiry date check

## [2020-07-02] - v1.13.1

### Changed:

- Changed Percona OCA to Percona (PMM)

### Fixed:

- Matching logic for OCAs was breaking on parentheses

## [2020-06-30] - v1.13.0

### Added:

- Size column on the Object Storage Buckets table
- OCA: Percona PPM and Nextcloud
- Billing notice on Object Storage landing page when a user without Buckets has Object Storage enabled
- Notice that powered down Linodes still accrue charges
- Notice when user tries adding an NS record to a Domain without a A/AAAA record

### Changed:

- Adjustments to the Linode plan selection table
- Update password validation to match API change
- Update form validation for the Linode Disk drawer
- Make target field for TXT records multiline

### Fixed:

- Set autocomplete to false in password inputs
- Restricted users were able to view unavailable actions in Linode action menus
- Sort order on Domains page
- Prevent clickable events for deleted entities
- Prevent multiple Not found displays for Linodes

## [2020-06-16] - v1.12.1

Fix:

- 404 logic for Linodes Detail crashing for some Linodes

## [2020-06-16] - v1.12.0

### Added:

- Support for OBJ Singapore

### Changed:

- Move Nanode to “Standard” tab, change label to “Shared CPU”
- Handle host maintenance status
- Improve handling of negative amount on invoice details
- Upon rebooting Linode into Rescue Mode, prevent dropdown from reverting to "None"
- Save StackScript progress when creating or editing a script

## [2020-06-09] - v1.11.0

### Changed:

- Clarify Linode password fields in Reset Root Password vs. Rebuild
- Hide SSH key remove button for LISH settings when no keys are present
- Make main content banner dismissible
- Show error when Volumes limit has been reached but attempt is made to add a new Volume

### Fixed:

- CAA record input duplicating name/value

## [2020-06-03] - @linode/api-v4 v.0.27.1

### Fixed

- Remove required from createDomain validation schema

## [2020-06-02] - v1.10.0

### Added:

- Progress bar for newly-created Images

### Changed:

- Improve UX for GPU selection
- Add a link to Support in all “Verification is required” errors
- Allow clearable numeric inputs in Domain Records Drawer
- Remove Cloud Manager version tag from Support Tickets

### Fixed:

- Broken SVG combination when creating a Linode
- Profile routing didn’t handle incorrect routes
- Firewall document title
- ICMP port bug when editing Firewall rules
- Update textfield to use input id for "for" attribute
- Copy fix for Profile -> Referrals
- Accessibility of Dashboard “View Details” links

## [2020-05-21] - 1.9.0

### Added:

- @-expansion for Target field in Domain records
- “Last Modified” column to Domains landing page
- Support for Third-Party Authentication

### Changed:

- Default support ticket option to 'General'
- Defer requests to Linodes and Images until after app has loaded
- Redesign Billing section of app
- Request Domains when hovering over Primary Nav link
- Update behavior for TFA cancel button
- Rename linode-js-sdk to @linode/api-v4 to prepare for NPM publication
- Update @linode/api-v4 documentation
- Lazy load Linodes on BackupsDashboardCard

### Fixed:

- Keyboard access to open Support ticket creation drawer
- Missing SSH keys in some flows for Linode creation
- Second column alignment for NodeBalancer on dashboard
- Tag display on mobile viewport
- Removed extra requests
- Prevent crashing for unactivated users
- Remove duplicate instance requests

## [2020-05-04] - v1.8.0

### Changed:

- "Node Status" is now "Backend Status" on NodeBalancers list and detail view
- Minimum payment placeholder text
- Hide Recycle Node in the LKE Node action menu
- Provide cluster summary information for LKE search results

### Fixed:

- Remove invalid credits
- NodeBalancer Error Handling (SSL)
- Xterm flow control errors
- Remove stray characters in FromBackupsContent

## [2020-04-20] - v1.7.0

### Added:

- Firewalls: Client-side form validation

### Changed:

- Make LKE available regardless of customer account response
- Request OBJ Buckets per-cluster
- Theming performance optimizations

### Fixed:

- Correct alignment for “Date Created” field on mobile invoice table
- NodeBalancer error handling
- Current size of pool was updating along with target size when resizing a Node Pool.

## [2020-04-15] - v1.6.0

### Added:

- EnhancedNumberInput component

### Changed:

- Redesign of LKE interface, including Detail and Create Cluster views
- Add LKE clusters to search results

### Fixed:

- Case where some long-running actions may not be updated when complete

## [2020-04-10] - 1.5.1

### Changed:

- Update LKE schema to reflect breaking API changes (version is now k8s_version)

## [2020-04-07] - 1.5.0

### Changed:

- [Performance] Lazy load Domains data
- Set a timeout when requesting Gravatars
- Preserve Support ticket text on page reload

### Fixed:

- Account tab crashing for some users
- Fix handling of local storage on logout
- Longview NGINX tab crashing for some users
- Screen readers cannot access "Create Linode" interface
- Values on LV Network graphs displayed incorrectly
- Placeholder component double h1 display issue

## [2020-03-30] - v.1.4.1

### Fixed:

- Images not available on Marketplace flow

## [2020-03-30] - v1.4.0

### Changed:

- Change "One-Click Apps" to "Marketplace"
- Change message in the Events table empty state
- Allow up to 10,000 USD payment with PayPal
- Lazy load Images

### Fixed:

- Improve skeleton loading screen in the Events table
- Fix bug in Image select
- Fix visual bug in OAuth Apps table header (dark mode)
- Edit DNS Records containing "linode.com" substring

## [2020-03-23] - v1.3.0

### Added:

- Firewalls:
  - Add, Edit, and Delete rules
  - Prompt when navigating away from unsaved rule
  - Add icon to table rows

### Changed:

- Remove “Active Deploys” StackScripts table column and add “Total Deploys” column
- Update customer referral criteria text
- Improve syntax highlighting
- Include LKE clusters in Support tickets dropdown
- Make Support Ticket table sortable by summary, ID, and updated_by
- Update Images messaging to reflect new 6144 MB default limit
- Remove deprecated border on graph legends
- Adjust header padding in Linode Group By Tag
- Cloud Manager PDF invoices pull in customer tax ID regardless of added date

### Fixed:

- Volumes creation bug
- Accessibility warnings for password inputs
- Remove page break on invoices
- Fix collision of tax ID and address on invoices
- 404 error after importing Domain Zone
- Enable editing of DNS Records containing "linode.com" substring
- Removed extraneous table header cell on Search Landing table
- Add error handling for Kubernetes breadcrumb
- Prevent Linode Power Control menu from being empty upon click

## [v1.2.0] - 2020-03-09

### Added:

Cloud Firewalls:

- Firewall Linode view
- Add Device drawer in Firewall Linodes view
- Remove device modal in Firewall Linodes view
- Firewall Rule Table
- Firewall Rule Drawer
- Remove devices from Firewall Devices action menu

### Changed:

- Make Linode links in Firewall rows clickable
- Pin GitHub release link to linode-manager tag
- Add support for secondary promo button
- Delay data request until user types in Search bar
- Display invalid StackScript errors on Linode rebuild
- Show error when request to /pools fails in LKE
- Respond to linode_config events

### Fixed:

- Uptime calculation in Longview
- Sorting by Object Storage region
- Sorting the OBJ Bucket table resulted in duplicate rows when there were multiple buckets with the same name

## [v1.1.1] - 2020-02-28

### Fixed:

- Ensure Object Storage is displayed for restricted users.

## [v1.1.0] - 2020-02-25

### Added:

- Cloud Firewalls:
  - Add Firewalls endpoints to SDK
  - Allow enable/disable/delete Firewall actions
  - Enable Firewall creation
- LKE:
  - Warn users before creating/resizing a cluster to a single node
  - Handling for LKE events (lke_node_create)
- Accessibility improvements:
  - Add aria attributes on Linodes, Images, and Kubernetes Landing pages
  - Add aria attributes to Action Menu items
  - Improve accuracy of column header count
  - Add title to ADA chat bot

### Changed:

- Update CPU threshold alert validation
- Use display: standalone in manifest.json for IOS support
- Update event toasts and add new toasts for clone/resize events
- Increase line height of rendered Markdown for readability
- Remove Import Tags CTA on the Dashboard
- Remove obsolete GDPR Modal
- Close all active Lish sessions when logging out
- Unify IP address input patterns for Domains
- Allow direct links to OCA details drawers
- Always allow TCP Connection as a health check for NodeBalancers
- Hide duration for host_reboot events

### Fixed:

- Mode persistence in Linode Disk drawer
- Formatting/highlighting in kubeconfig preview drawer
- Incorrect disks sometimes displayed in different tabs
- Regression from Notistack update
- fixing selected table row for rows with active caret variant
- Remove plural for hour on DNS manager
- Use appropriate button text when restoring from an Image

## [v1.0.1] - 2020-02-13

### Added:

- Support for Object Storage in Frankfurt, DE

### Fixed:

- Removed feature flag logic preventing some users from accessing Longview

## [v1.0.0] - 2020-02-10

### Added:

- New One-Click Apps:
  - MEAN
  - MongoDB
  - Flask
  - Django
  - Redis
  - Ruby on Rails
  - PostgreSQL

### Changed:

- Change default distro to Debian 10
- Fix changelog to match GitHub release
- Update graph units on Linode Details page
- Fetch backups after selecting Linode in Linode Create
- Toast notifications for Image related events
- Unify graph colors across the app
- LKE: Warn users before allowing a single-node cluster
- LKE: Update typings for node pools
- Show Domains Import Zone Drawer button when a user has no Domains
- Improve compile time
- Cleanup axios version management and aligning
- Prevent unneeded requests when loading Lish window

### Fixed:

- Updating a Linode causes in-progress events to stop being displayed
- Safari: Open ticket button issue
- Remove plural for hour on DNS manager
- 'Show More' tooltip accessibility fix

## [0.84.1] - 2020-02-04

### Fixed:

- Fix issue where only 100 Images were displayed

## [v0.84.0] - 2020-01-28

### Added:

- Add Domain Transfers to Domain Drawer for slave Domains
- “Delete” button to Domain Drawer
- Improve Form context help/info in Configuration Edit
- Ability to delete a Domain from Domain Detail
- Show a banner when one or more Regions experience outages
- New One-Click App: phpMyAdmin
- Show progress on the target Linode while cloning

### Changed:

- Add link to Resizing a Linode Guide
- [LKE] Node pools should have 3 nodes by default
- Longview Process Arrow Rework
- StackScript author links from StackScript Detail page
- Sort Kubernetes versions by label descending in dropdown
- OAuth Scopes can be space separated
- Store Longview time selection in user preferences

### Fixed:

- Longview Overview graphs were incorrectly showing data as “today”
- Refactor LineGraphs to allow mixed units for network graphs
- Routing on Search Landing page for slave Domains
- Fix Linode network graph units
- Display updated credit card info in Billing Summary when credit card is updated
- Visual regression on Clone Configs/Disks
- Loading state for Longview landing page (visual bug)

## [v0.83.0] - 2020-01-17

### Added:

- Longview:
  - Apache
  - MySQL
  - Processes
- “Show All” option on Domain Records
- Ability to edit AXFR for slave Domains

### Changed:

- Hide Backups CTAs from restricted users
- Update Longview graph colors
- Support API requests for up to 200 entities at a time
- Make One-Click apps visible to all users from primary navigation

### Fixed:

- Rounding in Longview line graphs
- Add space to API Tokens HTML title
- Allow rebooting from Rescue mode

## [v0.82.0] - 2020-01-08

### Added:

- Source Linodes from Redux in Networking and Backups
- Longview: empty and loading states for Disks tab
- Longview: NGINX tab
- Longview: Network tab
- Show All option for Volumes, Domains, NodeBalancers
- Sentry improvements
- Ignore newrelic and chrome extension errors
- Add security.txt at cloud.linode.com/.well-known/security.txt

### Changed:

- Copy for Prometheus and Grafana One-Click Apps
- Show confirmation dialog when resizing a Linode
- Update LV documentation to include info on warnings/errors
- Add copy explaining prorated transfer
- Move untagged items under tagged items for all entities
- Allow primary nav to set multiple active links
- Allow Charts.js native (canvas) legends for graphs
- Filter processes by username or process name
- Error feedback for failed snapshot backups
- Support for Disks/Configs events
- Add URL param to reset password button
- Linode details accessibility adjustments

### Fixed:

- Layout overflow on Longview overview graph section
- Missing error/loading states in AccessKey table & drawer
- Older invoices causing an error when creating PDF
- Weblish error (safe access properties)
- Docs links for Longview installation instructions

## [v0.81.1] - 2019-12-23

### Change:

- Update error reporting to reduce unnecessary reports

## [v0.81.0] - 2019-12-19

### Added:

- Longview:
  - Display non-error Notifications from Longview API on Longview Details page
  - Empty and loading states for Overview graphs

### Changed:

- Use “Last Backup” data on /linode/instances endpoint to avoid multiple requests to /backups (improves performance)
- Show deprecated label for distros in Images dropdown

### Fixed:

- Display invoice PDF total, tax, and amount values in \$0.00 format
- Reduce OCA tile spacing between icon and label

## [v0.80.0] - 2019-12-16

### Added:

- Remove check zone from domain action menu
- Move sidebar in Domains detail
- Duration time to Events Landing and Activity Feed
- Display billing notice when deleting last Object Storage Bucket
- Longview: - Landing page - Overview page - Installation page - Enable client sorting on Landing page - Packages drawer
- New One-Click Apps:
- Docker
- Jenkins
- Grafana
- Prometheus
- MySQL
- LEMP Stack
- Shadowsocks

### Changed:

- Remove ZXCVBN and improve password hints
- Remove (disabled) Check Zone and Zone File actions from Domains
- LKE added to PAT Scopes
- Make search bar case-insensitive
- Option to show all Linodes on Linode Landing
- Remove same-domain SOA email restriction (client-side validation)
- Update release docs
- Styling adjustment to IconTextLink

### Fixed:

- Accessibility features overhaul
- Update Object Storage icon color
- Error formatting on editable input labels
- Event badge hidden behind scrollbar
- Linode status not updated after resizing is complete
- State not responding to Longview events

## [v0.79.0] - 2019-11-19

### Added:

- Longview: Static tables for listening services/active connections
- Longview: Line Graph abstraction
- Longview: Sort clients by values
- Longview: Client count warning modal
- Longview: Installation tab
- Longview: Overview section scaffolding
- Longview: Footer text for non-Pro users
- Longview: Uptime, Packages, and Hostname data added to client rows
- Longview: Display circle loader if client doesn’t exist or is still being loaded
- Longview: Overview icon section with some static data
- Ability to edit rDNS for IPv6 ranges and pools
- Display of route target for IPv6 ranges
- Abstraction of buttonLink
- Ability to collapse main navigation on larger screen sizes

### Changed:

- Longview: Change landing view from table to cards
- LKE Landing documentation link target
- Loading state and clear errors on Linode Backups form submission
- Longview documentation link target
- Remove welcome banner
- Updated logo asset
- Updated header and footer styles

### Fixed:

- Linode list not being updated when creating Linodes externally
- Type checking in getAPIErrorFor
- Duplicate error display in account/settings
- Empty volumes create button

## [v0.78.0] - 2019-11-12

### Added:

- Support for new Sydney datacenter
- Longview: Handle restricted users
- Longview: Plan Details page
- React a11y Linters
- Ability to Search For Longview Clients

### Changed:

- Longview: Use live SysInfo data on landing page
- Longview: Landing page uses card layout rather than table
- Longview: Use cached data to populate Gauges
- LKE: split details page into Details and Resize tabs
- Enhanced BreadCrumb Component
- A/AAAA record drawer title

### Fixed:

- LKE Node pool deletion
- LKE Routing

## [v0.77.1] - 2019-11-11

### Fixed:

- Hotfix: Safe access event.secondary_entity

## [v0.77.0] - 2019-11-06

### Added:

- Supply the LKE Cluster options from APIv4
- Longview Client Gauges for Swap and Storage
- Ability to paste clipboard content into the Glish interface from your local machine
- Longview landing tabs
- Skeleton loader to table rows

### Changed:

- [SDK] - Implement Object Storage endpoints
- Longview Client creation workflow
- Display the booted configuration in Linode Boot and Reboot event messages
- Pre-fill Disk select fields rescue tab with available Disks
- Refactor Create Volume Workflow
- Update Object Storage confirmation modal copy
- Client-side validation for CVV field on the Billing page
- Making CVV code a required field within Billing page
- Update favicon
- Updated syntax for Linode details specs
- Filter out GPU from plan selection for LKE
- Filter out regions that don’t have LKE capabilities

### Fixed:

- Blog feed on Dashboard
- StackScript detail breadcrumbs
- Adjustments to Kubeconfig buttons on smaller breakpoints

## [v0.76.0] - 2019-10-30

### Added:

- cPanel and Plesk One-Click Apps
- Confirmation modal when adding Object Storage service
- Option to cancel Object Storage service in account/settings
- Object Storage to list of Personal Access Token scopes

### Changed:

- Download Objects instead of opening them in a new window
- Make Object Storage Bucket URLs clickable
- Invoice/Payment PDF Updates
- Remove tags from Kubernetes cluster creation and detail

### Fixed:

- Error handling for 404s on Kubernetes cluster detail

## [v0.75.0] - 2019-10-22

### Added:

- Ability to view, add, edit, and delete Longview Clients
- Interactive flag for Linode card
- Maintenance status schedule date always visible on table row
- Maintenance status to Linodes Dashboard Card
- Confirmation modal when creating new backup snapshot

### Changed:

- Add helper text to Kubernetes Node Pool rows if not all Nodes are accounted for
- Adjust display of expiring credit in expandable panel header
- Collapse primary nav at wider breakpoint
- Copy changes for Plesk and cPanel One-Click Apps
- Update Managed dashboard graphs
- Update Access Key creation message (Object Storage)

### Fixed:

- Sort by status (Linodes)
- Consistency with display of charts legend units
- NodeBalancers configuration layout
- Maintenance status not be displayed after updated a Linode

## [v0.74.1] - 2019-10-08

### Changed:

- Managed Dashboard chart colors to match corresponding charts from the Linode Detail screen

### Fixed:

- Issue with TextField components missing labels
- Issue with Managed Dashboard "Open a Ticket" button not functioning

## [v0.74.0] - 2019-10-07

### Breaking:

- Remove ability to delete buckets that contain objects

### Added:

- File Uploads for Object Storage
- Ability to delete Objects
- Managed Dashboard widget
- Ability to Edit Domain Status

### Changed:

- Expand Linode public SSH Key on hover
- Add copy indicator to Linode public SSH Key button

### Fixed:

- Issue with chart tooltips not showing correct time
- Cell height for Kubernetes Clusters while in edit mode
- Link to status.linode.com for all maintenance notifications

## [v0.73.0] - 2019-10-01

### Added:

- One-Click App support for feature flags
- cPanel to One-Click App Library
- Plesk to One-Click App Library
- Firewall Landing and Table

### Changed:

- Update manifest.json to allow for iOS and Android “pin-to-home-screen” functionality
- Display country flag after Region has been selected
- Improve links in Add New menu
- Disallow duplicate bucket names
- Allow deletion of disks on active Linodes
- Sort support tickets by order created
- Add AU tax ID to invoice generator
- Move Managed activation flow to /account/settings
- Add height to radio cell for resize table
- Adjustments to chip label styles
- Linode JS SDK Documentation usage guide with examples

### Fixed:

- Overflow-x in select drop downs on compact mode

## [v0.72.0] - 2019-09-23

### Added:

- Managed service monitor history drawer
- Firewall Landing and Routing
- New landing page for unactivated users
- New table-based flow for selecting a Linode plan
- Managed endpoints to JavaScript SDK

### Changed:

- Display Never for Managed credentials that have never been decrypted.
- Use password input component for credential drawers
- Don’t show DNS “Your Linodes are not being served” banner for restricted users

### Fixed:

- Error handling for Managed dashboard card
- Tooltip for current plan on resize Linode workflow
- Layout issue with nodeBalancers create workflow
- Stackscripts creation routing and CTAs

## [v0.71.0] - 2019-09-18

### Added:

- Bucket Detail page (Object Storage)

### Changed:

- Display “Never” for Managed credentials without a last_encrypted field
- Update copy on EnableManagedPlaceholder
- Add Normalized Data Structure to Images in Redux
- Hide active caret on mobile navigation
- Add Edit action to Kubernetes Cluster action menu
- Add Kubernetes cluster label to filename when downloading kubeconfig
- Switch position of “Region” and “Last Backup” columns on Linode table
- Account for over limit case for account transfer display on dashboard
- [SDK] Migrate /regions
- [SDK] Migrate /linodes
- [SDK] Migrate /kubernetes
- [SDK] Migrate /profile
- [SDK] Migrate authentication requests

### Fixed:

- Overflow in react selects
- Error with Placeholders missing key prop
- Image select bug
- LinodeConfig memory size limit not displayed
- Style regression for notification thresholds panel
- Tooltip not showing for selection cards
- Update dependencies to resolve vulnerabilities
- Security issue with external links

## [v0.70.0] - 2019-09-9

### Added:

- One-Click App navigation
- Placeholder to enable Managed for an account

### Changed:

- Remove Private IP Checkbox from Clone Linode form
- Edit drawer for Managed service monitors
- Use dropdown instead of cards when selecting an image/distribution
- Replace Region/Province Select with Text field in the Update Contact Information form
- Managed credential drawer now uses separate forms for label and password/username
- Update Managed icon on the dashboard to align with entity icons
- Messaging and billing calculations for expiring credits
- Use account credentials and groups when creating or editing a Monitor
- Monitor dashboard card links to /managed/monitors instead of /support/tickets
- Better error messaging for Inter-datacenter migrations

### Fixed:

- Client Secret key wrapping
- Backups and clones always labeled as Debian
- Correctly show upgrade banner for all deprecated types
- Issue with kernel input not being populated with a default value in the Edit Linode Configuration form
- Stop inverting SSH key access to account for the API fix for this bug

## [v0.69.0] - 2019-08-28

### Added:

- Inter-datacenter Migrations for Linodes
- Warning text to detach volume dialog
- Ability to add, edit, and delete Managed credentials
- Ability to add, edit, and delete Managed contacts
- Ability to add, update, and delete Managed service monitors
- Ability to update Managed SSH Access for Linodes
- Button to navigate to Create Linode workflow from the Linodes landing page

### Changed:

- Use dynamic versions for Kubernetes create workflow
- Remove tags from Domains landing table rows
- Support Tickets refactor
- Improve splash page loader animation
- Required textfields now show “(required)” instead of an asterisk
- Show tax banner on dashboard and account landing only
- Region selection in both the Create Linode and Create Volume workflows
- Object Storage documentation

### Fixed:

- Update copy in credentials table
- StackScript error handling

## [v0.68.0] - 2019-08-15

### Added:

- Support for promotion codes and expiring credits
- SSH Access Key Table for Managed
- Delete monitor action to MonitorActionMenu
- GST notification for users in Australia and India

### Fixed:

- CSS animations in JSS
- NodeBalancer connection grid display
- Long titles broken on image names
- Button types for cancel actions
- Issue with entity labels not being able to be updated when an event was in-progress
- Billing form state resets when changing country selection
- One-click cards display on large breakpoints

## [v0.67.0] - 2019-08-12

### Added:

- Ability to close account from Cloud Manager
- Managed SSH Access: Linode Public Key component
- Disable Managed service monitor
- Display list of Managed service monitors
- Adding tooltip display variant + styles
- Breadcrumb enhancements
- Tooltip for cluster command on Kubernetes detail page
- Managed service monitor list
- Add SupportWidget to Managed landing
- Adjustments to view config drawer
- Adjustments to buttons
- Optional CVV field when updating credit card information

### Changed:

- Region selection in create workflow
- Improve error handling for LKE node pools
- LKE form element UI adjustments
- Make search link the first option in Algolia search bar
- Add Logic to CSV Link to Prevent CSV Injections
- Add Mutation Time to Banner
- Disable Add User Button for Restricted Users
- Select user by default after adding an SSH key using the AccessPanel
- Add max-width to main content
- Handling for new event types
- Improve link styles for PDF downloads in account
- Enable hot reload for local development

### Fixed:

- Charts display issue
- Issue with css transitions on theme switch
- Firefox issue with flag icons
- Broken error key scrolling in Get Help search bar

## [v0.66.0] - 2019-07-30

### Added:

- Public Cloud manager codebase is now officially a monorepo, leveraging Lerna
- New splash screen on initial app load
- Linodes list status column
- Show Linode tax ID on invoices for users in EU
- Unauthorized messaging for tokens and users
- User preferences for Domains group-by-tag
- User preferences for NodeBalancers group-by-tag
- User preferences for Linode view
- Tooltips for zone-related actions

### Changed:

- Abstract Link component so that it can handle external links
- Better helper text for failed image creation
- Make SSH key-fetching conditional on whether user is restricted
- Error handling for adding SSH keys in creation workflow

### Fixed:

- Events regressions and add handling for new event types
- IP Transfer panel refreshing when a long-running event was occurring
- Issue with empty data set render blocking the app
- Issue with power control not showing “Busy” status when Linode was busy
- Configs view crashing after Linode rebuild
- Clone config/disk not updating when number of disks changed

## [v0.65.0] - 2019-07-17

### Added:

- Mutation estimated time to Drawer
- Cookies enabled check
- Option to create SSH Keys in the Linode creation workflow
- Tooltip to Zone File action item for Domains
- Time-delayed patience text when editing RDNS
- Loading state for submit button in edit RDNS drawer

### Changed:

- Observe user preferences for Volumes-group-by-tag
- Observe user preferences for Linodes-group-by-tag
- Linode Backup helper text

### Fixed:

- White screen issue affecting users with slower connections

## [v0.64.0] - 2019-07-15

### Added:

- Feature: Clone configs/disks from Linode detail page

### Changed:

- Improve markup for click behaviors for entity titles in clickable rows
- Remove allocation of private IP on Linode create
- Filter private IPs in NodeBalancer config node by region
- Update NB config node schema

### Fixed:

- Domain record validation
- Important notice icon placement
- Fix spelling mistake in LinodeConfigDrawer
- Safe access backups.snapshot

## [v0.63.1] - 2019-07-08

### Changed:

- Remove VAT banner.

## [v0.63.0] - 2019-07-03

### Added:

- Add username to event rows on both Events Landing and Linode Detail views
- Use preferences endpoint to save theme and spacing
- Show helper text for auto-backups for Managed users
- Use account.capabilities for displaying LKE

### Changed:

- Update monthly network transfer panels
- Update breadcrumbs site-wide
- Update primary navigation active state icon
- Disable auto-resize option when moving to a smaller plan

### Fixed:

- Linode Notification Threshold updates not displaying
- Group by Tag behaving inconsistently
- Progress button loading icon
- Fix console warnings for sidebar styles
- Margin in header on PDF invoices
- LinodeCreate selected region tab state
- Issue with Volume size not updating
- Do not attempt to create DNS records for Linodes with IPv6 disabled

## [v0.62.0] - 2019-06-21

### Added:

- Add One-Click Apps detail view
- Add helper text for auto backups
- Add links to Object Storage documentation
- Allow external links to open Support ticket drawer

### Changed:

- Updates to base theme
- Make entity links in Support tickets clickable
- Do not attempt to create domain records for slave domains
- Update max length for Bucket label
- Reduce NodeBalancer price
- Copy for maintenance notifications
- Update styles for important/critical notifications
- Add link to support ticket in SelectTabPanel
- UI for selecting memory limit on Linode Config Profiles
- Adjustments for compact mode, some adjustments for mobile compact on help banner panel as well

### Fixed:

- Dashboard header spacing
- User-defined fields not resetting on App/StackScript change
- Catch deleted events errors
- IP sharing private addresses not showing
- Regression with maintenance notification list item severity
- Expandable panel icons
- Point of entry in dashboard
- Animation isolation logic
- Abuse ticket banner fix

## [v0.61.0] - 2019-06-14

### Added:

- Add support for GPU instances
- Validate no whitespace in bucket name
- Implement ctrl+click on the events drop down options
- Radio Toggle For Config Memory Limit
- Maintenance window to CSV
- Add support for Mumbai datacenter
- New Bucket icon for Object Storage
- Check SOA email when updating domain
- Add normal error handling for delete/detach Volume confirmation modals
- Add validation to prevent email addresses in the target domain
- Add client validation for duplicate domain records
- Added tooling to capture performance metrics

### Changed:

- Always update profile with authorized_keys (LISH)
- Source Dashboard cards from Redux
- Replace Algolia search bar with React-Select
- Makes the maintenance notification badge a warning instead of error

### Fixed:

- Conditional Logic When Validating SOA Record for Slave Domains
- Fix Linode Clone kebab
- REACT_APP_LISH_ROOT typo
- Maintenance Banner Styles
- Added missing issuer to TFA URI
- Adds Linode Label to Notification Drawer List Item

## [v0.60.0] - 2019-06-07

### Added:

- Support for critical maintenance banners, times, and tickets
- Clone Linode from Linode Action Menu

### Changed:

- LKE: Creation Table UI for editable node count and remove actions
- Remove Tags input field when cloning a Domain
- Default Linode config memory limit to 0 if a limit is not already set

### Fixed:

- Show progress for Linode upgrades
- Select Plan Panel default tab select logic
- Primary Nav was showing a scrollbar
- Support Ticket Drawer should retrieve all entities for selection
- Nodebalancer config select values
- Split token on logout before revoking it
- Re-add Kubernetes button in Create menu

## [v0.59.0] - 2019-05-31

### Changed:

- Add name of data center in outage notifications
- Update table cell styles

### Fixed:

- Main search bar styles

## [v0.58.0] - 2019-05-29

### Added:

- Ability to optionally resize disks after Linode resize
- Option to automatically create domain records
- VAT banner

### Changed:

- Replace circle progress on Linode summary
- Replace circle progress on dashboard
- IP component placement
- Adjustments for tablet Linode list view styles
- Update NB empty state copy
- Update empty copy for Images and StackScripts
- Include app name in reset and delete oAuth app modal
- Use account.capabilities to determine if OBJ is enabled.

### Fixed:

- Show all line items on invoice PDF and detail screen
- Error and loading states for OAuth view
- Error handling re: Linode settings panels
- Uncaught error in disks and configs requests
- Domain SPA record editing error
- StackScripts sorting issue

## [v0.57.0] - 2019-05-21

### Added:

- Markdown and Markup Support for Support Tickets and Replies
- Notice for domains when they aren't being served
- Abuse ticket banner
- Enable ctrl+click on profile dropdown buttons and clickable rows
- Ability to update email from Account -> User Profile
- Add event messages for host reboots, Lassie reboots, and Lish boots
- Create a Kubernetes cluster
- Action menu item to download Kubernetes kubeconfig.yaml

### Changed:

- Include the Linode Label in delete dialog modals
- Include Linode and Volume labels in Volume dialog modals
- Re-enable plan type copy and update the text
- Small style change for NodeBalancer config action panel
- Update timezone selection
- Update Linode backup selects
- Copy in delete Bucket confirmation modal
- Object Storage: separate "Size" column into "Objects" and "Size"
- Improved Select components across the app

### Fixed:

- Linode network transfer stats
- Linode migration success/error states
- IPv6 DNS Resolvers
- Typo in Disable TFA dialog
- Block device assignment
- Issue where error views were displaying after data was loaded

## [v0.56.0] - 2019-05-08

### Changed:

- Update Sentry Whitelist URLs
- Display bucket size using base 2 instead of base 10
- Update Events Landing in Real-Time
- Validate Rebuild from Image form before modal opens

### Fixed:

- App crashes when downloading an invoice PDF for unlabeled backups
- Deploy new Linode from backup
- Fixing Sentry Errors
- Prefix Length to the IPv6 Pools and Ranges
- Pagination Footer numbering

## [v0.55.0] - 2019-05-06

### Added:

- Improve GA Event Imports in Manager
- Local storage optimizations
- Remove Volumes From MaybeRenderError
- Add error handling documentation
- Replace all pathOr<string>s with getErrorStringOrDefault
- Placement of Object Storage in Primary Navbar
- Add /buckets to OBJ link in PrimaryNav
- Add Ada google analytics
- Reverse sorting arrows for sortable tables
- Explicitly display regions error in Linode volumes form
- Taxes and Subtotal on Invoice
- Fixed positioning of ADA CTA
- Add docs for pushing tags to upstream
- Add polling for NBs on landing page
- Add polling to NB detail
- Check region filtering
- Make Linode dropdown menus searchable via React Select

### Changed:

- Scroll-to logic for Disks and Configs page changes
- Stats request optimization
- Display reserved IPs in IPv4 table (Linode Detail)
- Style Updates to Invoice PDF
- Update Activity Stream Based on Events
- Sentry Updates
- Move Object Storage keys to the OBJ Landing page
- Update Notistack and make toasts dismissible
- Update IP address listing on card view and styling
- Paginate Disks and Configs with Paginate Render Props Component
- Removing tag column and cells styles updates
- Lish tabs style updates
- Sync up with disk select changes and reset disk options on Linode select clear
- adjustments to UDF widths for medium + breakpoints
- Manual backup errors appear within form instead of as toasts

### Fixed:

- Fix issue with error appearing on volume attach drawer
- Fix pre-selected Cluster select
- fix to action menu on mobile (align right for consistency)

## [v0.54.0] - 2019-04-23

### Added:

- Ada support bot available app-wide
- Ability to delete Object Storage buckets

### Changed:

- Update ListBuckets
- Don't use last Stats reading on Linode/NodeBalancer graphs
- Adjust messaging in UserEventsList for deleted entities
- Add documentation to CONTRIBUTING.md
- Expire token on logout
- Catch disk error correctly for blocked requests
- Use EnhancedSelect for the DiskSelect component

### Fixed:

- AxiosError handling for getErrorStringOrDefault

## [v0.53.0] - 2019-04-18

### Added:

- Event stream summary
- Empty search logic
- List all IP addresses in summary panel
- Activity tab on Linode Details
- Account Creation Date to Summary Panel
- GA event for compact mode switcher
- GA events for billing-related actions
- New icons for Managed Services and StackScripts

### Changed:

- Styling no results page
- Styles and mobile handling
- Remove tag column and styling for NodeBalancers Landing
- Remove tag column and styling for Linode Landing
- Re-order fields on monthly network transfer panels
- Place disk spaces in sidebar
- Moving disk space component
- Adjustments for tables for devices
- Making beta tag blue for both themes
- Adjust spacing for add buttons for domain records
- Remove bolding from notices
- Styling of disk storage panel
- Adjustments to table row for DT and activity feed updates
- Scroll buttons styles for mobile tabs
- Resolvers object to match new Toronto name
- Table cell sizes
- Focus states for clickable rows
- Styling for graph legend on Linode detail page

### Fixed:

- Wrap domains text on Domain landing
- Routing on Support Ticket pages
- Detach from deleted Linode
- Image creation drawer labels spacing
- Linodes graphs legends placement
- Minor copy fixes
- Typos and init code guidelines

## [v0.52.1] - 2019.04.09

### Added:

- Feature: One-Click Apps
- Events landing page
- Image expiry date to Image table
- Drop-shadow on "Create" menu
- Setup GA to track usage of Linode create screens
- Missing typography for backup placeholder text
- Front-end validation for tag input error
- Loading states to tag panel
- Added "nofail" to Volume Config Form

### Changed:

- Do not show Hively icons from Linode user
- Removed Linode StackScripts from StackScript Landing page
- Combined My StackScripts and Account StackScripts under one tab
- UDF Style Updates
- Hide helper text for UDFs so it will display for Linode Root Password
- Update Linode Detail permissions
- Change Toronto display from CA to ON
- Update Volume Landing on Linode Details
- Update label for Taiwan in the Update Contact info panel

### Fixed:

- User events dropdown items styles
- Delete Linode button modal button style
- Backup CTA link
- Backups creation error display
- Styling for disabled destructive buttons
- Wrong header for accessibility tags
- Settings icon placement
- Restore process finished event handling
- Config updating bug
- Non-field errors for NodeBalancers

## [v0.51.2] - 2019.03.28

### Fixed:

- Fix issue with Lish console not rendering correctly (#4736)

## [0.51.0] - 2019.03.25

### Added:

- Add uninvoiced balance display
- Delete Linode from kebab menu
- Support and icon for Alpine Linux
- Missing typography for crash message
- New event types and account events messages
- Card payment confirmation modal
- Add aria labels to inputProps for textfields and radios

### Changed:

- Update list of available timezones and fix offset sorting
- Include pagination on clone from Linode flow
- Adjust dialog size to md to accommodate for api token width
- Request notifications after migration finished
- Reset error state on disk and configs request
- Improve placement of entity icons on mobile tables
- Make sure all radios inherit proper labeling
- Dim main content when searching
- iOS/Mobile Cloud Manager Welcome Screen
- Make CVV Optional when making a credit card payment
- Adjust "No Results" message when searching in a Select element
- Handle volume permissions
- Update Auth Code
- UI for restricted edit volumes form
- Delete confirmation includes Linode Label
- Source Linode Rescue volumes/disks from redux
- Update slave domain editing UX
- Add props.classes for RenderGuard updateFor

### Fixed:

- Only disable Linode Boot if there are no configs
- Prevent NodeBalancers from crashing during creation
- Linodes with no type data cause error state
- Kernel Select sometimes was not populated on load
- Upgrade and Fix PayPal
- Fix logger, add report button
- Remove extra scrollbar on tables on Firefox
- Request notifications after migration finished
- Issue with Created Linodes with no image being in an indefinite loading state
- Issue with 0600-0800 not being a valid backups timeslot

## [0.50] - 2019.03.11

### Added:

- Fix Linode label update error
- Display guidance to bottom of search bar to make it easier for users to work with enhanced search functionality
- Add Compact Mode (theme toggle) and corresponding settings panel on PrimaryNav
- Users can now rebuild a Linode from a StackScript
- Backup mode support for NB nodes
- Support for Toronto region
- Improve spacing of Domain table
- Password requirements to the PasswordInputField
- Add last auth IP address and last auth time to trusted devices table
- Include transfer stats to Linode summary panel
- Additional helper text for Volumes creation drawer
- Helper text when creating NodeBalancers
- Enable user to Remove Public IP Addresses
- Add tags column to NBs and volumes
- Filter volume select based on grants
- Apply convention for HEX values in theme files
- Updated-by column to support tickets
- Adjustments for Dark Theme in account pdf links

### Changed:

- Display confirmation dialog before rebuilding Linode
- For Backups creation flow, only reset selection if different Linode is clicked
- Linode Resize flow adjusted to follow API changes (resizing Linodes now enter the migration queue)
- Rebuild Linode image select now uses tiles instead of a dropdown
- Update list of whitelisted events to include new event types returned by the API
- Update all instances of updateFor to include props.classes
- Remove Tokyo 1 as an option when creating Linodes and NodeBalancers
- Pre-populate payment amount to the current Balance
- Add disk imagize events to show progress
- Volume Labels Sorting
- Hide global backups setting from managed users

### Fixed:

- Request notifications after migration finished
- Keyboard scrolling on custom MenuList component
- Regression with pagination dropdown
- Show error message when a Linode on the user's account is jailed.
- 2FA panel
- Creation workflow styles
- Instances of renderGuard not updating components
- React-select isClearable logic
- Dashboard spacing
- PDF generation failure
- Error handling for SSL certificate and key when creating a NodeBalancer.
- Default lastFour (credit card digits) to empty string to prevent visual bug
- Graphs need better breakpoints

## [0.49.0] - 2019.02.25

### Added:

- Enhanced Search functionality!
  - Users can now specify the search entity with `type:{linode, volume, domain, nodebalancer}` or `is:{linode, volume, domain, nodebalancer}`
  - Aside from entities, other searchable fields are `label:`, `tags:`, `ips:`
    - Users can search for entries with multiple tags applied by adding the desired tags to a comma separated list after specifying the tags field. Example `tags:tagA,tagB` will return all entities with tagA and tagB applied.
    - The same pattern described above applies to the ips as well.
  - Logical operators can by applied to queries: `&&`/`AND`, `||`/`OR`, `-` for the not operator, and grouping with `()`. A query with multiple fields and no operators is implicitly treated as true for all.
- Status indicators have been incorporated into the entity icons for Linodes and Domains to provide a better visual experience.
  - Also added the Linode icon and status to the power button.
- A reset password button in Profile > Password & Authentication that will open the reset password workflow in a separate tab.
- A better user experience for secondary/restricted account users that displays messaging around and disables features that the user doesn't have access to.

### Changed:

- Domains now displayed in alphabetical order on the Domain listing page.
- Timestamps display in last backup table rather than humanized dates.
- Added a tooltip on the power icon for a Linode with no image, indicating that an image must be added to the Linode in order to boot.

### Fixed:

- Removed client side validation that incorrectly prevented user from creating a Linode when the label started with a numeric character.

## [0.48.0] - 2019.02.11

### Added:

- Support tickets now appended with current Cloud Manager version.
- Individual Node status in NodeBalancer Detail > Configuration > Ports
- Implemented pagey pagination to all Domain DNS records, for example a user with over 25 A/AAAA records will have a paginated table in Domain > DNS records page.
- Public and Private IP addresses are now searchable fields, displaying the corresponding Linode in the search suggestion dropdown.
- Sidebar components in Account Settings page:
  - Contact information component displaying company name, name, dddress, email, and phone number.
  - Billing information component displaying current account balance, credit card, and credit card expiration date.

### Changed:

- Linode summary moved to the sidebar with individual components for:
  - Linode details
  - IP addresses
  - Last backup
  - Tags
- NodeBalancer summary moved to the sidebar with individual components for:
  - NodeBalancer details
  - IP addresses
  - Tags
- Domain Tags input field moved to the sidebar in an individual componenet
- Underlined text removed from application, notably:
  - Breadcrumb headers
  - Event notifications
  - Help landing page
  - Secondary links in table rows
- Backups CTA is now dismissible.
- NodeBalancer ports now clickable links on the NodeBalancer listing page
  - When a NodeBalancer port is clicked, the user is navigated to the Port Configuration page with the accordion panel of the port clicked expanded by default.
- NodeBalancer Graphs were removed from accordion panels, and are now displayed prominently on the NodeBalancer summary page.
- Disks added to Linodes default to the maximum size, so the user can adjust form there.
- In the additions disks table located in Linode Detail > Settings > Advanced Configuration now display the disk file system type located between the label and size columns.
- The option to reboot a Linode is removed unless the Linode is powered on.
- Only regions with block storage available are displayed in Volume creation panel.
  - Additional messaging added to Volume creation panel informing user of the data center limitations.

### Fixed:

- Typo in Manual Snapshot copy.
- Spacing of Grouped NodeBalancer headers.

## [0.47.0] - 2019.01.29

### Added:

- Sorting for remaining Linode table headers.
- Entity icons on Dashboard page, and entity listing pages for:
  - NodeBalancers
  - Domains
  - Volumes
- Group by Tag for NodeBalancers.
- Group by Tag for Volumes.
- Friendly error message when graph data is unavailable for a newly created Linode.

### Changed:

- Graph Display Options (Last 30 Days).
- Removed Documentation panel sidebar.
- Improve pagination experience.
- Friendly error message when graph data is unavailable.
- Order of tabs on the Profile page.
- My Profile > My Apps changed to My Profile > OAuth Apps.

### Fixed:

- Update timezone error.
- Fix pagination display logic.
- Invalid Date on OAuth Apps.

## [0.46.0] - 2019.01.18

### Added:

- Dedicated CPU in plan selection in Create Linode workflow.

## [0.45.0] - 2019.01.14

### Added:

- Disk storage information modal in Linode > Settings > Advanced
- Grouping of Domains by tags on Domain listing page.
- Add payment PDF generation
- Add invoice PDF generation
- Display loading until images are available.
  - Source images data from Redux.
  - Add images to Redux on load.
- Improved linode listing page table.
  - Remove + icon to display all ip addresses on linode row.
  - Hide copy icon for ip addresses until hover.
  - The icon for a Linode was added to the Linode row.
  - Plan column removed, linode plan and details now listed under the label in the Linodes columns.
  - Added a column for tags.
- Account tab for StackScripts, lists all scripts created on the account the user has permissions to read/write.
  - If an account user does not have access to StackScripts, then a message indicating the user does not have the proper permissions will display.
- Trusted Device table in My Profile> Password & Authentication> New section titled Trusted Devices.
  - Lists devices that have been active on the account for the past 30 days, device name and browser used.
  - Ability to untrust/delete a trusted device.

### Changed:

- Explicitly check for errors before setting local storage.
- Move image toast logic to ToastNotifications.tsx
- Allow submitting empty array for IP sharing
- Explicitly declaring background color on table cells for printer compatibility.
- Update documentation. Update casing on label.
- Set default image in Create from Image flow.
- Default label name during Linode creation.
- Update react-dev-utils and webpack-dev-server
- Update Radio Input Label text size on Create Volume drawer
- Update pagination styling
- Update source Linode on linode_clone schedule/start
- Refactor domains dashboard card to use Redux state
- Update community events, make all clickable.
- Update dashboard transfer card to new design
- Add Render Guard to Contact Info/Config Forms
- Change Pagination Controls to handle many pages
- Add reduxed images to LinodeRebuild
- Improved error handling.
- Respond to community_like events, display in menu
- Update Copy Around Restricted Users
- Update search results size limit to 100
- Capitalize linode progress bar text

### Fixed:

- Credit card payment request ccv field.
- Safari autofill on root password reset.
- Parse timestamps in UTC for notifications.
- Hide radio buttons on edit disk drawer.
- Display notice on successful deletion of a user.
- Submission of the enable back ups for all Linodes drawer caused duplicate listings of Linodes.
- Display Scratch Code when enabling TFA

## [0.44.1] - 2019.01.10

### Fixed:

- Credit card payment request ccv field.

## [0.44.0] - 2019.01.03

### Added:

- Printer friendly invoice page by navigating to Account > Billing info > Recent Invoices > Invoice
  - Clicking Print/Download navigates to a printer friendly invoice page and opens a a browser print preview to print and save to a PDF.
  - CTL/Command + P from the invoice page will achieve the same as clicking the Print/Download button.

## [0.43.0] - 2018.12.20

### Added:

- Users can now display their Linodes grouped by its tags.
- Users can import existing display groups from Linodes and Domains as tags from the dashboard.
- For example; If a user were to have three Linodes in the display group "production", a new tag
  of "production" would be created and applied to those three Linodes.
- The existing display groups remain unchanged.

### Fixed:

- Linode chart statistics sometimes cause a crash.
- Viewing one StackScript, out of 1100, caused the application to crash. Gee thanks!
- URL encoded text was being injected into the search bar.

## [0.42.0] - 2018.12.17

### Added:

- Add Total Traffic to stats
- Styling for Stats/Units
- Paypal Client-Side Validation
- Revert error poc
- Reorder providers. Convert ThemeProvider to renderChildren.
- style toast messages
- create component abstraction for toasts
- add: toasts story
- pass props to tags to close suggestion menu on click\
- error poc
- make CVV field optional
- Add analytics to GetAllEntities()
- Correct permission decision logic in API token utils.
- code cleanup and destructure new asSuggestion prop
- style tags inside search result suggestion
- event propagation and focus styles
- Stats/Units on graphs
- make tags in selects consistent with new styles
- refactor tag button styles
- Tag links
- updating back up data section for dark theme
- updating copy icon component colors, removing the override from IP address component
- better padding for dashboard table cells
- Make clickable row UX more consistent
- switch volume columns
- add search data
- Upgrade Typography component consistent with @material-ui/core@3.5.1
- Display resize instructions on form submission.
- Add SSH key event message...
- Refresh volumes list on volume_clone event.
- Report counts of successes and failures for backups
- Remove sendToast for enqueSnacback
- Replace Toasts with Notistack

### Changed:

- reduce main nav items padding under medium breakpoint
- update progress bar for linodes
- Update docs links to Cloud Manager versions.
- update notistck version and remove unecessary declaration
- Update email notification setting label for clarity
- Events polling updated.

### Fixed:

- fix: send config id with attach volume request
- Edit SOA drawer loading button styling bug
- fix typing for notistack
- Fix NodeBalancer Tag Error
- Fix mutation error handling

## [0.41.0] - 2018.12.04

##Added:

- Tags for NodeBalancers
  - Tags can be added during NodeBalancer creation
  - Tags can be added/removed from an existing NodeBalancer

##Changed:

- Search results page link appears first in the search bar results
- Reverted StackScript table pagination

## [0.40.0] - 2018.12.03

##Added:

- Search results page with a dedicated URL
  - Search results page is grouped by entities (Linodes, NodeBalancers, etc.)
  - Search results page displays the first five results per entity, and a button to display remaining results for the given entity
  - Search can be used to display all entities with a common tag
- Tags for Volumes
  - Tags can be added during Volume creation
  - Tags can be added/removed from an existing Volume
- Pagination on the StackScripts page
- Network helper global setting
  - Users now have the option to enable/disable
  - Network helper is enabled by default
- Ability to attach a file to a support ticket
- Breadcrumb navigation to Users and User Detail
- Mobile typography was implemented throughout the app

##Changed:

- UX improvement when creating/resizing a volume attached to a linode with the addition steps necessary to complete the volume creation process
- Get Help section links and tiles were updated for consistent displays and interactions
- Added pricing to Volume clone and resize panel

##Fixed:

- External (public) Ip's are displayed first (before private IPs) on Linode grid cards, and Linode Details page
- Character decoding on the blog feed
- Tags extending beyond the search bar results now wrap

# [0.39.0] - 2018.11.15

## Breaking:

- User management has been merged into the account section.
  - The Account & Billing and Users navigation items have been removed in favor of just "Account".
  - This caused breaking changes to the URL pattern.
    - /users -> account/users
    - /users/stevemcqueen -> /account/users/stevemcqueen
    - /users/stevemcqueen/permissions -> /account/users/stevemcqueen/permissions

# Added:

- Domains can now be tagged and will be included in search results when searching for tags.
- Linode Backups
  - Users can now enable automatic backups for all existing Linodes which do not have backups.
  - Users can now enroll in automatic backups for all newly created Linodes.
  - Added backup information and actions on the dashboard.
  - Added time since last backup to the list view of user's Linodes.
- Pricing information has been added to the;
  - Volume creation drawer
  - Volumes call to action placeholder
  - Backups call to action placeholder
- Updated by/closed by details to support tickets.
- Breadcrumb navigation to Linodes, NodeBalancers, Domains, and Support Tickets.
-

# Changed:

- We're now preventing users from submitting the create a support ticket form until all necessary
  information has been provided.
- Hide the "current credit card" if there is no credit card on file.
- The CPU chart on the Linode detail page has been updated to scale the to usage.
- Details about a Linode and Domains are no longer tucked away in accordions.
- Payments and invoices are now sorted by descending date (newest first).
- We've made some mobile friendly adjustments to the display of our menu!
- Documentation links now have a persistent underline to make it clear they're links.
- Providing feedback via Hively now opens in a new window.
- Made tab navigation much easier on mobile.
- Enhanced select styles are now visually consistent with regular selects.

# Fixed:

- Side navigation was hidden for certain users.
- Toggling between grid and list view on the Linodes screen would not persist event progress information.
- Attempting to delete the active user would crash the application. (Hey, it's better than deleting yourself!)
- TTL can now be set/changed for MX records.
- Booting from a user created configuration was failing.
- H1s are now used only once per page site-wide.

## [0.38.0] - 2018.11.05

### Added:

- Customer Support
  - Linode Community questions are now searchable from the Support Landing Page
  - Customers can now close their own support tickets under the following conditions:
    - Ticket is in "autoclose" status
    - Ticket has not been opened by Linode (covered by autoclose requirement)
    - May not close tickets that have not been interacted with by Linode (covered by autoclose requirement)
    - Tickets closed by customer should be marked as closed by customer
    - Support Ticket objects should indicate if they are closable

### Changed:

- Tightened whitespace on tables. Considerably reduced the padding on table cells to give users the ability to see more items at a glance. Similar changes were made to summary panels in an ongoing effort to improve our information density overall.
- We changed the way that a user will view their DNS records. Today when you view DNS records you have to expand all of the accordions to see details of your domains. Now when you view a domain you can see all details of the domain without having to expand all the accordions.
- Updated Launch console button to appear as a link on mobile devices.
- Hively got an upgrade!
  - Icons have been enhanced to support new icons.
  - Hively icons will not show on tickets more than 7 days old

### Fixed:

- The account owner was able to restrict their account by toggling the permissions.
- A recent refactor didn't take into account paginated API methods that take an entityId. This was causing an API 404 error when requesting Disks from the LinodeConfig menu.
- Issue on the List Linodes page, where switching to list view after linode creation would display the Linode as "Provisioning" after it already booted.
- On the volumes listing page, addressed an issue where updating a volume label would fail.
- In order to make the clickable table row entries more efficient, we made tags clickable.
- Fixed an issue where attempting to create a linode from a snapshot (coming from the linode detail page) displayed plans smaller than the original Linode snapshot as selectable.
- When creating a linode from a backup or snapshot, the linode created does not automatically boot, rather it must be booted manually after the restoration from backup is complete. Also, the Distro image fails to display in the manager, until the linode has been booted.
- Issue where users were unable to deploy a new linode from a snapshot when landing on the Create From Backup creation page from the Linode Detail - Backups page.
- Resolved an edge case where attempting to restore a snapshot to an existing linode, if the restore drawer was dismissed and then reopened, the Linodes select would fail to list any linodes.

## [0.37.1] - 2018-10.22

### Fixed:

- Backup restore not restoring to destination Linode

## [0.37.0] - 2018-10.22

### Added:

- Pagination!
  - Users can now page through large lists of entities thoughout the app, including: Nodebalancers/Images/Oauth Clients(Apps)/Tokens/Users/Volumes/Invoices/LinodeConfigs
- Documentation!
  - The documentation panel has received some updates, including Docs for volumes, domains and stackscripts

### Changed:

- Eliminate pencil icon site-wide, using hover/edit state instead.
- Defer API requests on Linode summary, settings and Nodebalancer summary until user action is taken

### Fixed:

- Error reporting when creating a new Nodebalancer config
- Ellipsis being truncated on blog texts incorrectly
- Text overflow in the dashboard of entities with long names
- Linodes with flags/long names breaking the layout on list linodes
- Issue where a users settings are erroneously requested multiple times
- Linodes with unknown images failing to display in the linode summary panel

## [0.36.0] - 2018-10.08

### Changed:

- Support
  - Allow selecting multiple files when attaching to a ticket
  - Auto-collapse attachments when a ticket contains more than 5 attachments
  - Increase support search results to display up to 20 results
- Profile
  - Truncate whitespace when adding SSH keys
- Billing
  - Display last four credit card digits when submitting payment

### Fixed:

- Volumes
  - Issue where creating a volume would potentially display the wrong region for the attached linode
- Stackscripts
  - When creating a linode from Stackscript, the SSH Key access panel failed to display on image selection
- Misc.
  - Issue where certain modals could not be dismissed with the escape key
  - On Linode creation, the password field now appears disabled until an image is selected
  - Two-factor authentication QR code border visibility in dark theme

## [0.35.0] - 2018-10.01

### Added:

- Users can now provide feedback on Linode support in tickets.
- Added a welcome banner describing new features.
- Users can now migrate/mutate Linodes.

## [0.34.1] - 2018-09-24

### Added:

- Linodes
  - Users can now add tags to a Linode on creation or on the detail page
  - Tags display on Linode list, grid and detail views
  - Tags can be managed on Linode detail view
- Search
  - Tags are searchable. The main Search bar will return a list of Linodes with a tag or tags that match the search term
- Small Screen Enhancements
  - Tables on small screens are now useable and beautiful
  - Expanded all inputs to full width on small screens

### Changed:

- Copy updates
- Create header icon on small screens
- Updated profile timezone and volume creation selects to be searchable

### Fixed:

- Search issue affecting small screens using the dark theme
- Bug where deleting a linode erroneously routed the user to the dashboard, now routes to linodes
- Issue where updating contact information results in a blank credit card
- Issue where changing tabs on the user profile would enable the Delete button for your own user
- "Unknown Plan" would display during Linode resizing
- Prevent user from submitting empty replies in support tickets

## [0.33.2] - 2018-09-11

### Added:

- Profile
  - Users can now add SSH keys to their profile
- Linodes
  - Create or Rebuild Linodes with SSH keys that have been added to the user's profile
- Dashboard
  - Notify users an upgrade is available for their Linode
- Support
  - Search the Linode Docs for answers within the manager support section

### Changed:

- Make tiles clickable site-wide
- Table rows are now clickable on instances where the row links to another page
- Linode disk resize free space calculation made more clear
- Support tickets now respect customer's timezone preference

### Fixed:

- Bug where cloned domains failed to display until the page was manually refreshed
- Bug where image creation would return an error message
- Bug where revoked personal access tokens still displayed in the access token table
- Delete volume action being available while the Linode it was attached to was powered on

## [0.32.1] - 2018-08-27

### Added:

- Project version link as been added to the global footer.
- Enable backups from the list Linodes page.
- Create a domain record from the global "Create" button.
- Users can now make a payment via Paypal.
- Update document title based on location within the application.
- Support
  - Added "Get Help" link to primary navigation.
  - Users can now reply to support tickets and attach files.

### Changed:

- "Managed" item removed from primary navigation unless user already has the managed service.
- "Account security" was renamed "Whitelist IP (legacy)" to better clarify intent.

### Fixed:

- Bug during NodeBalancer creation that would prevent the user from creating a NodeBalancer.
- Bug where the UI would not update after allocating a new private IP.

## [0.31.5] - 2018-08-16

### Fixed:

- Various bugfixes for Account information display

## [0.31.4] - 2018-08-14

### Added:

- Toggle for dark theme

### Fixed:

- Support ticket links in event menu
- Images links in search bar

## [0.31.3] - 2018-08-13

### Added:

- Account
  - Update credit card on file
  - Make a payment
- Support
  - View open support tickets
  - Open a support ticket
  - View ticket replies
  - Reply to ticket
- Polyfill for ES2015+ methods, createImageBitmap
- Linode Settings
  - Create image from disk, "Imagize"
- Get Help
  - Get Help landing page
  - Popular Documentation and Community Posts
  - Ada chat bot
- Dashboard
  - Linode services Dashboard
  - Make Dashboard the default route
- Add warning for unsupported browser

### Changed:

- StackScripts
  - Added placeholders to User-Defined Fields
  - Show UDF errors adjacent to each field
  - Infinite-scroll on Community StackScript selection
- Linodes
  - Linodes without IPv6 do not attempt to render ipv6 components
- Documentation
  - Summary truncated at 200 characters
- Volumes
  - Warn user before they attempt to create a Volume larger than 10TB
- Confirmation Dialogs
  - Actions to the right, Power-Off and Reboot not considered destructive
- Notices
  - New appearance
- SelectionCards
  - Consistent appearance with/without selection
- Region Names
  - Format consistently throughout the application
- TextField Select
  - Show select icon

### Fixed:

- Safari compatibilty with SelectionCard interaction
- Ripple effect when using Toggle component
- Domain deletion confirmation no longer flashes "Undefiend"
- Pressing the spacebar to select a SelectionCard no longer scrolls the page
- Rebuilding a Linode appears as a transitional state
- PrimaryNav does not seem to open randomly on window resize
- Focus state for Toggle components
- Some instances where functions were not bound to component instance
- Re-request domains on successful creation
- Settings helper text language improvements
- Address spacing in Account settings
- Some instances where state properties were being read directly
- LinodeRow plan name does not wrap below status indicator
- Ability to create a NodeBalancer with a check path of '/'

## [0.30.1] - 2018-07-26

### Fixed:

- Notification icon position
- Description of billing permission levels
- Tooltip for user delete action

## [0.30.0] - 2018-07-26

### Added:

- My Profile
  - Toggle for disabling "Whitelist IPs" feature
  - Update e-mail address
  - Enable/disable two-factor authentication using QR code
  - Update Timezone
- User Management
  - List users
  - Add new users
  - Edit user profile
  - Edit user permissions, including entity-specific permissions
  - Change user type restricted/unrestricted
- Billing
  - View recent billing activity: invoices and payments
  - View contact information
  - Update contact information
- StackScripts
  - Update StackScript

### Changed:

- "Notifications" (global and product level notices) are now displayed in a side-wide menu located in the top-right corner of the screen
- "Events" (entity-specific notices) are shown in a different color when they have been marked as read
- "Events" are clickable and direct the user to the page of the entity
- Privacy Policy notice is now shown using a persistent modal dialog

### Fixed:

- When creating a Linode from StackScript, an error notice is now displayed when the user does not select an image

## [0.29.3] - 2018-07-13

### Added:

- StackScripts
  - List StackScripts
  - Search StackScripts by label
  - Create StackScript
  - Delete private StackScripts
- NodeBalancers
  - Search Node IPs by label or IP
- Linodes Networking
  - IP Sharing
- Domains
  - Create Slave Domains
  - Zone Import
- Images
  - View Image Details
  - Delete Image
  - Rebuild Linode from Image
  - Create Image from Linode Disk
- Disks
  - Edit the size of a Disk
- Account
  - Referral codes and completed referrals shown
  - Disable/enable e-mail notifications
  - Add SSH Keys for Lish, choose authentication method
- Glish
  - Switch quickly between Weblish and Glish
  - Auto re-connect on power status change

### Changed:

- Disabled plans during deployment have a tooltip explaining why
- Successful volume creation shows a message in the drawer
- Show progress bar for
  - Volume Attach/Detatch
  - Disk Creation
  - Snapshot Creation
- Create a Volume drawer is now "Add a Volume" drawer, which allows both creation and adding of existing volumes
- Remove "Status" from Domains List

### Fixed:

- Linode Detail Progress Bar on all types of in-progress events
- IP Transfer Actions Disabled if there are no IPs to Transfer

## [0.28.0] - 2018-07-02

### Added:

- Networking
  - Default DNS resolvers for both IPv4 and IPv6, SSH access, and Lish via SSH are now all available on the Linode Networking feature.
  - Users can now add a private IP to their Linode via the Linode Networking feature.
  - Transfer or move an IP to another Linode.
- Display a progress bar during back-up snapshot generation.
- Linode Watchdog settings; Enable to automatically restart a Linode.
- Added help text to the volume creation drawer.
- Display the remaining space on a Linode during disk creation.

### Changed:

- Linode
  - Page scrolls to top upon switching pages on Linode landing view
  - Disable current plan in list of target plans for LinodeResize view
  - Disable Linode Resize submit btn if no plan is selected
  - Rebooting a Linode is disabled while provisioning.
  - Display "Unknown Image" on Linode cards when using a non-standard image.
  - Corrected sort order of available images in dropdown during Linode rebuild.
  - Users will now see a 404 when attempting to access a nonexistent Linode.
  - Simplified the password change form in the Linode settings feature.
  - When changing Linode alert thresholds, we no longer hide the input field.
  - Users without any Linodes, who are attempting to create a Linode by cloning, will now see a placeholder.
  - The backup window selection is now displayed in the timezone the user has selected in their profile.
  - Linodes without backups are no longer displayed in the Create Linode from Backup feature.
- Node Balancer
  - NodeBalancer creation, including configurations and nodes, is now made with a single request.
  - Updated changes to interval text on and view features.
  - "Client Connection Throttle" is no longer displayed on creation (Still available during editing).
  - "Session Stickiness" is now defaulted to "table" during creation.
  - "Mode" option is now available during editing (but not creation) of a Node Balancer Node.
- StackScripts
  - StackScripts which only apply to deprecated images are no longer displayed during creation of a Linode from StackScript.
  - StackScripts can now be sorted by label, revision date, and active deploys in the create Linode from StackScript form
  - Title of required fields updated to reflect the StackScript's name.
  - Changed the color of image tags during creation from Linode.
  - Use a Github style naming convention for StackScripts. (username/Title)
  - Corrected "active deploy" to "active deploys".
  - Update dates to use ISO-8601.

### Fixed:

- Users are now correctly scrolled to the top of the list when using pagination.
- Users are now correctly scrolled to the first error in a form on submission.
- Fix an issue where users could issue a resize command without selecting a plan or their current plan.
- Removed several duplicate form labels.
- During StackScript creation Linode StackScripts will no longer appear under the "community" category.
- Corrected an issue preventing the search bar from displaying results.

## [0.27.1] - 2018-06-15

### Added:

- NodeBalancer Management
  - List NodeBalancers
  - Create NodeBalancer from action menu
    - Configure protocol and TLS
    - Configure stickiness
    - Configure health checks
    - Client-side validation
    - Create, update, delete backend Nodes
  - NodeBalancer Details Page
  - NodeBalancer Summary
  - NodeBalancer Performance Charts
  - Create, update, delete NodeBalancer Configurations
  - NodeBalancer Settings
- Create Linode From StackScript
  - Select StackScripts Panel
  - StackScript Detail Row
  - User Defined Fields dynamic form inputs
  - Select Image based on selected StackScript
- AddNewLink component
- Documentation links on Volumes landing page
- Documentation links on Linodes detail page
- Documentation links on NodeBalancers detail page

### Changed:

- Prevent changing root password on disks if Linode is not offline
- Force active status when updating domain
- Domain records, "Edit" changed to "Save"
- Rename "Master Record" to "Edit SOA Record"
- Edit-in-place component now displays errors locally

### Fixed:

- List Domains, cancel button fails to dismiss confirmation modal
- Page crash when editing SOA record
- Disable ineligible plans in the clone Linode creation flow
- Don't allow create from backup without selecting a backup
- Update Linode Volume count on create/delete on Linodes Detail page
- Display newly created Linodes in the global create Volume drawer
- Reset password strength indicator after submitting a new password
- External Links open in a new tab
- Edit SOA Record, Remove "edit mode" from Domain Status
- Index the formatted IPs array from public to private
- Close button on delete domain modal crashing page
- On hover and focus destructive/cancel button background color
- Typo in volume drawer

## [0.25.3] - 2018-05-23

### Fixed:

- Fixed an issue causing the search bar to crash.

### Changed:

- Disabled toast notifications for failed stat requests.
- No longer display the Region panel when creating a new Linode from a backup.

## [0.25.2] - 2018-05-22

### Added:

- Create, update, and delete Domains.
- Create, update, and delete SOA, NS, MX, A/AAAA, CNAME, TXT, SRV, and CAA records.
- Create Linode from an existing Linode's backup.
- Create Linode from cloning an existing Linode.
- A flag icon to product level notification to better direct users.
- Added documentation to volumes and Linode detail sections.
- Confirmation dialogs when attempting to shutdown a Linode, reboot a Linode, and cancel backups on a Linode.
- "Select All" options for permissions when creating a Personal Access Token.

### Fixed:

- Several typographical anomalies.
- Prevent multiple submit clicks upon creating Linode.
- Close expansion panel only if the header is clicked.
- Resizing linodes will not have a pre-selected option.
- Allow deletion of default value in several form inputs.
- "Show Older Images" panel when creating a new Linode would close when selecting an image.
- Filtered ineligible volumes/disks from rescue selects.
- Remove edit option from client generated (apps) tokens.
- Resolved an issue where resizing was not being tracked/displayed.
- Reduced the overall number of API requests for certain features.
- Fixed an issue where Gravatar requests were duplicated.
- A CSS rendering which cause the footer to unexpected jump up the page.

## Changed:

- Display client generated (Apps) tokesn below user generated (Personal Access Tokesn).

## [0.24.2] - 2018-05-07

### Fixed:

- Logout

## [0.24.1] - 2018-05-07

### Added:

- Change the label of a Linode via settings
- Reset a Linode's root password
- Alert Thresholds: set and modify
- Linode Configurations: add, edit and delete
- Linode Disks: add, edit and delete
- Delete a Linode via settings
- Product level notifications
- Account-level notifications
- IPv4 and IPv6 addresses: display and edit
- Backup actions, restore and deploy
- Global volume creation drawer
- Volumes section: show commands for configuration
- CopyTooltip component
- Volumes section: edit, resize, attach, detach, delete, clone

### Changed:

- Toast timeout set to 6 seconds

### Fixed:

- Prevent showing null image name on CheckoutBar
- Show relative date for date created on backups page
- Don't show expired /app tokens
- Show app tokens and PATs in chronological order

## [0.23.1] - 2018-04-19

### Fixed:

- Fixed an issue where unexpected requests were sent when opening the notification menu.
- Fixed an issue Firefox on Windows would report "to much recursion".
- Fixed an issue preventing Linode reboots from ever finishing.
- Fixed an issue preventing users from creating Linodes in Frankfurt Germany.

## [0.23.0] - 2018-04-18

### Added:

- Added toast notifications for several Linode actions.
- Added usage charts to the Linode summary page.
- Users can now search for their Linodes, Volumes, Domains, and NodeBalancers.
- Users can now resize their Linode.
- Users can now rebuild their Linode.
- Users can now rescue their Linode using Finnix.
- Users can now enable or disable backups for a Linode.
- Users can now view a list of their backups for a Linode.
- Users can now take a manual backup snapshot of their Linodes.
- Users can now set their automatic backup time and day of the week preferences for a Linode.
- Users can now view a list of attached Volumes for a Linode.
- Users can now rename, resize, detach, and delete a volume attached to their Linode.
- Users can now attach an existing volume to their Linode.
- Users can now access Weblish, a web-based shell, for their Linodes.
- Linode label is now editable on the Linode detail page.

### Changed:

- Darkened the header of the Linode cards when viewing the Linodes grid.

### Known Issues:

- Linode Detail - Attach volume drawer menu should display "Select a Volume" be default.
- Linode Detail - Linodes Rescue menus show invalid items (volumes attached to other Linodes).
- Actions which produce a loading status sometime become stuck and require the user to reload the application.
- Linode Summary - Volume count fails to update on create/delete.
- App API Tokens cannot be edited or revoked.
- Rebooting or shutting down a Linode should prompt for confirmation.
- Cannot read property 'getBoundingClientRect' of null.
- n.response.data is undefined on LinodesLanding.
- Personal Access Token still displays after revoke.
- Under rare circumstances the Linode detail page may be blank due to an unexpected user configuration.

## [0.22.6] - 2018-04-10

### Fixed:

- Issues related to uncommon regions, plan types, and images
- Clipping of copy animation on linode row

## [0.22.5] - 2018-04-10

### Fixed:

- Show personal access tokens upon creation
- Show notifications for Linode community site

## [0.22.4] - 2018-04-10

### Added:

- Early-access notice

### Changed:

- Updated placeholder components and copy

## [0.22.3] - 2018-04-09

### Added:

- API Token Management
- OAuth Client Management
- Linode Config selection on boot actions
- Notifications and Events menu
- Display flag on Linode row/card for notifications.
- Linode Busy indicator to Linode Details page
- Linode summary panel to details page
- Documentation for unit testing
- Linode Detail tabs and routes
- TESTING.md, Updates to CONTRIBUTING.md
- Responsive tables
- Add Grid wrapper in response to MUI changes.
- Create a simple confirm/decline dialog
- Editable text component
- Docker script commands
- Add gitchangelog configuration and documentation
- data-qa selectors for e2e tests

### Changed:

- Navigate to storybook before each e2e test w/wdio before hook

### Fixed:

- Show user feedback immediately upon Linode power action

## [0.21.0] - 2018-03-26

### Added

- A variety of style and appearance updates
- Linode Logo as scaleable SVG
- Use Lato as our sitewide font
- Use Axios interceptor to redirect to login on 401
- Storybook for component development in isolation
- Abstract ShowMore component for IPs and Tags
- Event polling with backoff using RxJS Observable and Subject
- Linode menu power actions function as expected
- Grid view when user as <= 3 Linodes
- Grid view when user is on mobile
- loading state to Linode Row
- loading state to Linode Card
- TabbedPanel abstraction
- Linodes Pagination
- Import SVGs as React Components
- SelectionCard component
- Linux Distro icon font font-logos
- Password Input Component
- CheckoutBar sidebar during Linode Creation
- Linode Creation from Image
- Linode Creation Validation
- Notice Component

### Fixed

- Shifting of user menu when popover menus are used

## [0.20.3] - 2018-03-06

A new visual design has begun!

### Added

- Main navigation
- User menu
- "Add New" menu
- Linodes list view
- Linodes grid view
- Documentation sidebar
- Footer
- Promise preloader HOC
- Request/response Redux action creators

## [0.18.7] - 2018-04-02

### Changed

- Update region names for upcoming changes (#3104)
- Update API calls for API-53 (#3108)

## [0.18.6] - 2018-03-29

### Changed

- enable block storage volume support in us-south-1a (Dallas)

## [0.18.5] - 2018-03-05

### Fixed

- fix non-expiring token creation
- fix stats graphs rendering by correcting destructuring
- throttle OAuth refresh between tabs
- Refresh OAuth token only on user interaction

## [0.18.4] - 2018-02-26

## [0.18.3] - 2018-02-20

### Added

- Pagination added to `/domains`
- Added vendor specific CSS prefixes via PostCSS and Autoprefixer.
- Glish window now contains a link to the Linode page.
- Added unit tests for Redux generator functions. (api/internal.js api/external.js).

### Changed

- Significant build changes to reduce initial page load.
- Added asset filename hashes for caching purposes.
- Moved from the OAuth2 code flow to the implicit flow for security and performance.

### Removed

- Removed unnecessary “No VNC” text on Linode detail page Glish button.

### Fixed

- Corrected an issue that was forcing a full re-render of the application when clicking session/notifications menu.
- Corrected an issue preventing a disk label from appearing in the Add Image modal.
- Corrected an issue which prevented proper redirection on logout.
- Corrected an issue where notification banners weren’t provided the ID of the Linode they referenced.
- Corrected an issue preventing users from deleting Volumes.

## [0.18.2] 2018-01-25

### Fixed

- Prevent notifications from fetching during login and logout

## [0.18.1] 2018-01-24

### Fixed

- Glish and weblish token fetching bug corrected

## [0.18.0] 2018-01-24

### Added

- Glish - a web-based VNC connection to your Linodes
- Implement some modals using React 16 Portals

### Changed

- Initial bundle sizes reduced with code splitting
- Upgraded to React 16
- Upgrade to React Router 4
- Moved "Volumes" to top-level navigation

## [0.17.3] 2018-01-15

### Fixed

- Allow config selection when adding a Volume to a Linode

## [0.17.2] 2018-01-09

### Fixed

- fix image selection being filtered on status
- fix backups listing on create from backup modal

## [0.17.1] 2018-01-08

### Fixed

- Fix permissions page for usernames with numbers (#2884)

## [0.17.0] 2018-01-08

### Added

- Pre-commit hook to run "yarn test && yarn lint"
- Paravirt and Fullvirt appear with a description
- Notification Banners for various account and Linode states
- User feedback when there is an error performing a power action

### Fixed

- Allow users to reboot into something other than Finnix after using Finnix
- Backups window descriptions can cross midnight
- OAuth Redirect UI doesn't overflow its container
- Updates to and removals of IP RDNS appear without refresh
- Clean up a variety of required-prop warnings
- Updates for changes to the /images field names

### Changed

- The Add Image form now shows disk selection only for complex Linodes
- Upgraded to React 15.6 from React 15.1
- Tests now run using Jest instead of Karma
- Manager, Docs, and Components now in separate repos
- Backup window selection is a multi-step process
- Reduced payload size via specific lodash imports

## [0.16.4] 2017-12-12

### Fixed

- 0.16.3 changes were lost in a squash

## [0.16.3] 2017-12-11

### Fixed

- always show user images last (after distributions) (#2838)
- submit volume attachment requests with a numeric linode id
- fix UI bugs where configs were not updated and errors were not reflected upon changing linodes in volume modals

## [0.16.2] 2017-12-11

### Fixed

- Changing Region in Volume attach dialog did not reset Linode Config (#2812)
- Volume attachment API requests must use integer config_id (#2813)

### Changed

- Image and Distro selector combined and fields renamed to match API (#2803)
- Addresses /volumes API endpoint moving from /linode/volumes (#2803)

## [0.16.1] 2017-12-01

### Fixed

- Pricing information showed `[Object Object]` in some places since 0.16.0 (#2808)

## [0.16.0] 2017-11-29

### Added

- List CoreOS in Linode create (#2576)
- Support for CAA records (#2626)
- Public option for OAuth clients (#2655)
- Create disks from images (#2680)
- Rebuild Linodes from images (#2681)
- Use more specific page titles (#2701)
- Display current balance on payment page (#2704)

### Changed

- Disable Linode power actions during transition states (#2319)
- Render backup schedule time slots in the user's local timezone (#2563)
- User permissions page matches the new options (#2656)
- Exclude "swap" from the disk list for imagizing (#2710)
- Make "Create Image" behave the same from all entrypoints (#2717)

### Fixed

- Negative numbers in invoices should appear with parenthesis (#2705)
- Credit card dropdowns should line up with their container (#2706)
- Don't crash if we try to create a Linode from image with no images (#2717)

## [0.15.5] 2017-11-20

### Added

- Contact info can be edited (#2684)
- Images can be listed, created, and deployed as Linodes
- CoreOS is included in Distribution lists

### Changed

- (Docs) updated to 0.15.0
- All User Grants are now represented
- User Grants have been remapped to None,ReadOnly,ReadWrite

### Fixed

- Handle unknown event types to prevent error splash (#2624, #2621)

## [0.15.4] 2017-11-05

### Added

- Added Billing components and pages

### Changed

- Handle deprecations in preparation for React 16.0
- (Docs) updated to 0.14.1

## [0.15.3] 2017-10-13

### Fixed

- Send custom integers correctly on volume create

## [0.15.2] 2017-10-13

### Fixed

- Rendering of selects
- Filtering Linodes by region correctly when attaching

## [0.15.1] 2017-10-13

### Added

- Fremont as available Volume region

## [0.15.0] 2017-10-10

### Added

- Added volume_clone, credit_card_updated, payment_submitted event support #2622
- KVMify #2562, #2611
- Noscript #2565
- Logout if in maintenance mode #2627

### Changed

- Use full backup names in dialogs #2564
- Restore from Backup should not offer Region #2586
- Buttons that are dropdowns include the default action in the dropdown #2585
- Configs should be offered when creating from volume #2544
- Restrict Volumes to availability regions #2623
- Hide volume Linodes and Configs when appropriate #2630
- (Docs) updated to 0.13.3

### Fixed

- Allow Notifications to poll with no previous Events #2618
- Fix multi select (stackscript distros ui) #2614

## [0.14.2] 2017-10-04

### Changed

- Changes to work with the latest API changes
- (Docs) Updated to 0.13.2

## [0.14.1] 2017-09-28

### Fixed

- Oauth Client default image renders properly
- IP Transfer didn't send region correctly
- Rebooting did not work when multiple configs exist
- Reset RDNS did not show the default value after reset
- Reset RDNS should not be offered when default is in use
- (Docs) Updated to 0.13.1

## [0.14.0] 2017-09-26

### Added

- Transfer pool is shown (#2508)
- (Docs) Add a sidebar (#2494)
- Add Volume resize (#2500)
- Option to clone with label and backup (#2482)

### Changed

- Use Yarn rather than NPM (#2520)
- More graph options (#2501)
- show number of duplicates when deleting (#2484)
- set an initial disk array for rescue configs (#2491)
- (Docs) Bumped to 0.13.0
- (Docs) removed extraneous "\_" from properties
- (Docs) Show more of example up front
- (Docs) Smarter height on collapsed examples

### Fixed

- More fixes for API changes (#2549)
- Fix IP setRDNS creating duplicate (#2542)
- Fix disk delete (#2543)
- Fixes for docs and manager regressions (#2526)
- fix default root device in new linode configs (#2523)
- handle xen disk labels correctly (xvda-xvdh) (#2510)
- Render no graphs message correctly (#2518)
- CNAME hostname placeholder should not be a FQDN (#2514)
- Give tooltip a max width (#2513)
- Restart polling on actions

## [0.13.1] 2017-09-18

### Fixed

- API breaking changes #2547

## [0.13.0] 2017-08-29

### Added

- set a label when taking a snapshot #2366
- handle oauth token errors #2323
- enable private IP button separate from public #2370
- dns zone status on dns zone list page #2368
- plan visible on Linode list #2364
- add create Linode from backup #2380
- display all block storage volumes #2406
- Lish settings page #2365
- indeterminate checkbox state #2407
- support for implicit OAuth flow #2402
- attachments shown in tickets #2428
- input auto focus when enabling TFA #2419
- advanced filter for all lists #2416
- volumes shown on Linode advanced page #2408
- support for volumes in configs #2440

### Changed

- Linode, domain, NodeBalancer, and user creates are modals #2352
- use Bearer token type in OAuth flow #2280
- PAT creation defaults to no access #2421
- creating a ticket can now reference volumes and "Other" #2415

### Fixed

- stop long notifications from overflowing #2381
- stop secondary tables from overflowing #2379
- prevent public stackscripts from appearing to be privatizable #2378
- stop notifications in header from breaking on small screens #2363
- show correct links in CONTRIBUTING.md #2409
- show public ipv4 in SSH line in Access section #2429
- notification hover and dropdown fixes for Firefox #2426
- error formatting when snapshots fail #2425
- misc fixes for support tickets #2437
- crashing when no distro is selected in add disk modal #2438

## [0.12.7] 2017-08-08

### Added

- volume event formatters #2403

## [0.12.6] 2017-08-08

### Fixed

- don't crash when you have no weekly backups #2404

## [0.12.5] 2017-08-08

### Changed

- setState when using default value in Select #2401

## [0.12.4] 2017-08-07

### Fixed

- don't crash on rescue page when no disks are present because of bad Select logic

## [0.12.3] 2017-08-04

### Fixed

- allow no distro option when creating disk #2375

## [0.12.2] 2017-08-04

### Fixed

- reset disk slot to null correctly when deselecting a slot #2369

## [0.12.1] 2017-08-03

### Fixed

- breaking api changes #2354

## [0.12.0] 2017-08-01

### Added

- added linode filtering #2271
- added user filtering #2282
- added nodebalancer filtering #2273
- added domains filtering #2272
- added support link to main header #2296
- enabled external source map #2314
- added stackscript list and delete support #2317
- moar contrast #2292
- added subheader for navigation to stackscripts, volumes, lists #2321
- added support for adding and editing stackscripts #2322

### Changed

- switched to webpack 2.6.0 #2278
- fetch api pages asynchronously #2274
- users view is a list #2282
- regrouped tokens and PATs and moved out oauth tokens #2284
- use source-map instead of module-eval-source-map for better errors #2214
- expire token automatically rather than after attempting a request #2295
- refactor and use modal body components more consistently #2189
- default to sort by label #2360

### Fixed

- set min zero requirements on relevant nodebalancer config fields #2313
- render correct tooltip data when switching between units #2315
- allow shutdown from Linode status dropdown #2340

## [0.11.6] 2017-07-21

### Added

- response_type to OAuth flow to conform to RFC 6749

## [0.11.5] 2017-07-18

### Fixed

- no 3rd-party script includes # 2294

## [0.11.4] 2017-07-18

### Fixed

- group by lowercase distribution vendor names #2309

## [0.11.3] 2017-07-18

### Added

- rebuild confirm check #2302

## [0.11.2] 2017-07-12

### Changed

- don't track pageviews on /oauth page #2269

## [0.11.1] 2017-07-12

### Added

- add delete IP support #2270

### Fixed

- add linode_deleteip event formatting #2270

## [0.11.0] 2017-07-11

### Added

- unit selection to graphs #2185
- support for no access tokens #2192
- volumes to oauth scopes #2224

### Changed

- shared vertical nav updates for components, styleguide, docs, #2218
- tone down the miniheader #2229

### Fixed

- input placeholder styles on nodebalancers ssl fields and domains fields #2188
- buttons page in styleguide #2213

### Removed

- NodeBalancer config label field where present #2224

## [0.10.0] 2017-06-27

### Added

- analytics in modals and selects #2083
- sentry for error tracking #2149

### Changed

- prevent graph from re-rendering needlessly #2153
- contributing guidelines to include new git flow #2106
- minor wording updates, beta > early-access #2146
- console.trace is now console.error #2111

### Fixed

- reset RDNS wording and only display when relevant #2140
- other linode in iptransfer must be in same datacenter #2145
- oauth scope formatting # 2139
- redirect to /linodes on delete #2147
- updated srv record target placeholder #2161
- removed details from TTL defaults on domains #2161
- add TTL defaults to dropdowns on domain record edits #2161
- adjust how editing A/AAAA records handles ipv4 and ipv6 #2161
- logout redirection #2177
- user permission page crash #2175
- a duplicate scss import #2172
- component imports that reference manager #2166
- renamed track event to emit event #2166

## [0.9.10] 2017-06-27

### Changed

- rename dnszone grant to domain

## [0.9.9] 2017-06-26

### Fixed

- overflowing text in domains txt record values now gets truncated

## [0.9.8] 2017-06-19

### Changed

- remove ReactGA completely and more detailed errors

## [0.9.7] 2017-06-19

### Changed

- skip ReactGA for sending exceptions

## [0.9.6] 2017-06-19

### Changed

- added ips to oauth scopes constants

## [0.9.5] 2017-06-16

### Fixed

- don't render private ipv4 on Linode list

## [0.9.4] 2017-06-16

### Fixed

- allow saving soa records on slave domains

## [0.9.3] 2017-06-16

### Fixed

- don't crash on no nodebalancer ipv6

## [0.9.2] 2017-06-16

### Fixed

- hide ipv6 when no slaac is available on linode dashboard

## [0.9.1] 2017-06-16

### Fixed

- networking glue code when no slaac and link-local ips are present

## [0.9.0] 2017-06-16

### Added

- object count to the delete modal #2062
- tooltip component, defaults to disabled, included on primary label and link table cells #2007, #2073, #2074
- ability to add additional IPs, links to opening a support ticket #2066
- enable private IP to the networking tab #2066
- delete IP functionality to the networking tab #2066
- global IP pools to networking tab #2066
- beta banner including link to the classic manager #2088
- required overwrite modal to backup restore #800
- missing check_body and check_path fields to NodeBalancer config active health check form section #2089

### Changed

- long text in link and label table cells are now truncated based on the width of the th,
  an ellipsis is shown with a tooltip enabled #2007
- network tab revamped, IP Sharing and IP Transfer split into 2 separate tabs #2066
- network tab now shows proper gateway for all addresses #2066
- API_ROOT and LOGIN_ROOT constants in manager no longer default to alpha, and instead default to cloud.linode.com #2088

### Fixed

- linode list and linode dashboard correctly shows ipv4 addresses #2066
- destroy all disks and configs when checked using backup restore #2084
- ensure Linodes outside of region are not available to backup restore #2084
- breaks in styleguide forms, styles, header etc #2081

## [0.8.3] 2017-06-12

### Changed

- reinstate hover states, collapsed borders on adjacent active tabs

## [0.8.2] 2017-06-12

### Fixed

- retain tab active border color

## [0.8.1] 2017-06-12

### Changed

- reduced padding and margin on tabs

## [0.8.0] 2017-06-08

### Changed

- added Linode Employee identifier to ticket reply #2038
- confirmation added to revoke token button #2033
- uses classic Manager graph colors #2002
- confirmation added to reboot and power off #1987
- delete added to Linode dropdown #1987

### Fixed

- fixed support ticket layout and clearing text field on reply submission #2038
- fixed notification text not granular enough #2032
- fixed page title changes when the user triggers a change on the page #2016
- fixed error handling to display a modal on error except for 401s and 404s #2009
- launch lish is available from any Linode state #1987
- rebuild and bulk actions trigger power progress bar #1987
- fixed page source link 404 #2044

## [0.7.2] 2017-06-02

### Fixed

- two_factor_auth on profile is a boolean #1997

## [0.7.1] 2017-05-31

### Fixed

- fixed nodebalancer config create #1981

## [0.7.0] 2017-05-31

### Changed

- added delete nodebalancer config #1879
- added delete nodebalancer config node #1880
- added missing fields to soa record #1768
- dropped help buttons #1897
- scroll to top of page in docs on page change #1918
- reworded docs error section #1917
- added app loader #1859
- redirect /reference to home #1958
- added referral page #1914
- increased docs endpoint column width #1978
- replaced docs warning html #1966
- delayed preload calls #1962
- remove built docs files #1970
- graphs start y access at zero #1969
- optimized networking requests #1923

### Fixed

- updated oauth docs to link to new location #1896
- render nodebalancer config events correctly #1895
- format graph tooltip data correctly #1837
- fixed echoed docs snippet to prevent shell interpretation #1898
- fixed array rendering in docs #1899
- fixed tabs bug #1892
- fixed UK flag rendering and stop displaying tokyo1 #1893
- fixed weblish connection #1925
- fixed ipv4 rendering on dashboard #1919
- fixed slave create bug #1957
- fixed bad reference in docs breadcrumbs #1963
- fixed PAT creation #1924
- fixed disk password reset #1961
- misc css fixes #1922
- fixed docs linode types #1964
- fixed rescue mode disk mapping #1959
- fixed domain record deletion messages #1960

## [0.6.1] 2017-05-26

### Fixed

- fixed domain event rendering

## [0.6.0] 2017-05-24

### Changed

- lookup lish domains based on datacenter #1795
- delay fetching kernels until config pages #1846
- increase timeout between event requests #1856
- border-right on docs layout #1843
- added indicator to elements with title attribute #1840
- added nested response objects #1755
- removed referrals page #1838
- added docs python guide #1763
- lish not hard-coded to alpha #1795
- added nodebalancer graphs #1805

### Fixed

- domain groups displayed correctly #1844
- fixed mass delete #1845
- fixed missing response examples #1849
- fixed plan style #1783
- fixed node up down display #1780
- fixed backup price calculation #1783
- fixed plan price calculation #1814

## [0.5.6] 2017-05-19

### Fixed

- fixed ipv4 rendering in nodebalancers list #1826

## [0.5.5] 2017-05-19

### Fixed

- fixed region rendering #1823

## [0.5.4] 2017-05-19

### Fixed

- fixed ipv4 rendering #1817

## [0.5.3] 2017-05-18

### Fixed

- fixed miscalculated plan values #1811

## [0.5.2] 2017-05-18

### Fixed

- fixed user restricted radio #1808

## [0.5.1] 2017-05-18

### Fixed

- fixed reset my application secret #1801

## [0.5.0] 2017-05-18

### Fixed

- fix tests and linter errors #1770
- excess profile requests #1793
- static endpoint requests reference error #1800

### Changed

- update TFA forms with success states #1774
- simplify initial api call logic #1770
- now using `npm --no-git-tag-version version patch|minor|major` to bump versions so that shrinkwrap also gets updated<|MERGE_RESOLUTION|>--- conflicted
+++ resolved
@@ -7,11 +7,8 @@
 ## [Unreleased]
 
 ### Fixed:
-<<<<<<< HEAD
 - Typesafety of the `<Select />` component #8986
-=======
 - Clear the Kubernetes Delete Dialog when it is re-opened #9000
->>>>>>> 79e7bf55
 
 ### Tech Stories:
 - MUIv5 Migration - Components > TagsInput, TagsPanel #8995
