# Change Log

All notable changes to this project will be documented in this file.

The format is based on [Keep a Changelog](http://keepachangelog.com/) and this project adheres to [Semantic Versioning](http://semver.org/).

## [2023-02-07] - v1.85.0

### Added:
<<<<<<< HEAD
- API/CLI usage information to Linode Create
- Databases as a User Permissions Option
- Monthly Network Transfer Pool to select empty state landing pages

### Changed:
- Improve firewall rule list screen reader support
- UX copy for "Getting Started" playlists

### Fixed:
- API Tokens Refactors and Fixes
=======
- Databases as a User Permissions Option
- Monthly Network Transfer Pool to select empty state landing pages
- API/CLI usage information to Linode Create

### Changed:
- Improve firewall rule list screen reader support
- UX copy for “Getting Started” playlists

### Fixed:
- API Tokens revocation
>>>>>>> ab5f7bef

## [2023-01-18] - v1.84.0

### Added:

- Jan 2023 Marketplace Apps
- Type-to-confirm to more destructive actions

### Changed:

- Standardized usage of dismissible banners and notices
- Aligned left modal title
- Standardized `Disk IO` -> `Disk I/O` formatting across app

### Fixed:

- Linodes Landing Extra Padding
- Broken URL for Peppermint Marketplace App

## [2023-01-13] - v1.83.2

### Fixed:

- Linodes Detail Showing Past Maintenance Events
- Incorrect Linode Plan tab selection on Linode Create
- Inability to save changes to NodeBalancer Mode selection
- Deploying a Linode Backup to a new Linode forces a different plan size to be chosen

## [2023-01-11] - v1.83.1

### Fixed:

- Showing past completed maintenance on Linodes

## [2023-01-09] - v1.83.0

### Added:

- Support for new Washington, DC datacenter
- Account Login History
- `completed` Account Maintenance Events
- External link icons to YouTube links on Database landing page

### Changed:

- Relocate SMTP restriction notice for better visibility
- Update text for Akamai-billed customers
- Update and improve PayPal payment limits and logic
- Update links to the Marketplace app guides
- Update Docs Search URL regarding VLANs
- Update to Material UI v5
- Re-worked Gravatar loading and fallback logic
- Filter blocklisted events from Notification Menu
- Remove NVMe chip from Volumes

### Fixed:

- /32 IP address Access Controls for DBaaS
- Show correct plan tab when cloning a Linode
- Stackscripts loading for large accounts

## [2022-12-12] - v1.82.0

### Added:

- SMTP restriction support ticket form
- Region to Database summary view
- Mastodon Marketplace App

### Changed:

- Updated secrets modal button text
- Improved Linode migration time estimates
- Made help banner text more readable
- Switched to Akamai billing information and tax identification numbers
- Filter deprecated Linux images

### Fixed:

- Delayed loading of /56 ranges in Linode Network tab

## [2022-11-30] - v1.81.0

### Added:

- SMTP restriction notice helper text
- Object Storage type to confirm
- Copyable Linode IP Address text
- Copyable Kubernetes Node Pool IP address text
- React Query for Volumes

### Fixed:

- Landing page empty state 2-column layout

## [2022-11-14] - v1.80.0

### Added:

- Paste functionality restored for Glish
- Support for user-defined headers in stackscripts

### Changed:

- LKE UI refinements

## [2022-11-07] - v1.79.1

### Fixed:

- Bug when managing user permissions for large accounts

## [2022-11-01] - v1.79.0

### Added:

- Set custom UserAgent header for api-v4 when run in node

### Changed:

- Linode label max characters increased to 64 chars
- Update Configuration Profile doc link
- Marketplace app info button can be focused via keyboard
- Notices that suggest opening a support ticket now include a link to do so

### Fixed:

- Error when swapping Linode IPs after having already done so
- Issue preventing more than 100 Marketplace apps from appearing
- Error when updating billing contact info without a company name in certain circumstances

## [2022-10-17] - v1.78.0

### Added:

- Support for Pro Dedicated Plans
- Support ticket link for Account Limit notice text
- HA chip for highly available clusters in the Kubernetes landing page
- Visual indicator when keyboard navigating Linode and Database plan selection tables
- React Query for Managed

### Changed:

- Disable delete pool button if there is only one pool
- Display friendly name for Support ticket reply

### Fixed:

- Accessibility and zoom issue for inputs on Safari iOS

## [2022-10-04] - v1.77.0

### Added:

- ARIA labels for network transfer history previous/next buttons
- Firewall Support for `IPENCAP` Protocol
- New Linode Logo
- Getting Started links on the Linodes and Databases empty landing pages

### Changed:

- New environment docs and updated PR Template

### Fixed:

- Linode “Add Disk” drawer UI width bug
- Object Storage overwrite file error causing the app to crash

## [2022-09-19] - v1.76.0

### Added:

- Ability to select a disk for initrd in Linode Config modal
- Contextual help links on Linode create page

### Changed:

- Invoice tax and logo updates
- Improve timezone offsets by pulling them from `Luxon`
- Allow deletion of private IPv4 addresses
- Make database engine icons more visible on focus
- Replace `novnc-node` with `react-vnc`

### Fixed:

- Issue where long drawer titles force "Close" button to new line
- Database maintenance window day mapping and notification message for database_update
- Confirm that 2FA toggle is not present in either state when security questions are not answered

## [2022-09-06] - v1.75.0

### Added:

- Marketplace Search & Filtering and UI refinements
- Sept 2022 Marketplace Apps
- More Insightful Credit Card Expiration Date Validation
- Volume Status on Volumes landing page

### Changed:

- Remove Type-To-Confirm checkbox from Modals
- Documentation link for Powered off Linode Accrued Charges

### Fixed:

- Ant Media Server display in drawer
- Apostrophes in Linode Resize and Host Maintenance error messages

## [2022-08-24] - v1.74.1

### Fixed:

- Issue causing user-defined fields to clear erroneously during Linode StackScript deploy

## [2022-08-22] - v1.74.0

### Added:

- Support for “Any/All” option for StackScript target images

### Changed:

- Update billing UI for Akamai customers
- Build `api-v4` and `validation` with `tsup`

### Fixed:

- Slight adjustment to browser back button behavior on User Permissions tab
- Make "Copy IP" buttons visible on keyboard focus as well as table row hover

## [2022-08-08] - v1.73.0

### Added:

- Local storage warning to Kubernetes upgrade flow
- August 2022 Marketplace apps

### Changed:

- Filter `read_only` Linodes From Firewall Select For Restricted Users

### Fixed:

- Linode Backups tab error certain users were experiencing
- Invoice formatting issue

## [2022-07-25] - v1.72.0

### Changed:

- Phone Verification and Security Questions copy
- PayPal Loading State improvement
- Button placement in User Permissions
- Add Payment Drawer error from toast to notice

### Fixed:

- Mobile graph legends alignment
- Region selection not clearing when switching between Linode Create tabs

## [2022-07-20] - v1.71.1

### Added:

- Banner regarding maintenance to the Databases Landing and Database Create pages

## [2022-07-12] - v1.71.0

### Added:

- Kali distro icon
- Ability to download secret keys

### Changed:

- UI in Keys and secrets modals
- Update 2FA Security Questions Notice font size
- Main content banner width
- Use React Query for Domains
- Removed create image cost estimator
- Don't make /account requests if restricted user
- Persist Last Updated column on small screens in Support Ticket Table

### Fixed:

- Image upload max size bug on Linux
- Responsiveness of Linode stats graphs
- Curly apostrophe on cancel landing page
- Phone Verification when verifying the same phone number

## [2022-07-01] - v1.70.1

### Fixed:

- Banner text wrapping for certain viewport widths

## [2022-06-23] - v1.70.0

### Added:

- June 2022 Marketplace release
- Security questions for account verification
- Phone number SMS verification opt-in and opt-out

### Changed:

- Move Upload Image region text to tooltip
- Enabling or resetting 2FA requires security questions to be answered
- Clean up dismissed notifications more frequently in User Preferences

### Fixed:

- Show errors in Firewall rules table
- Make notification badge a true circle

## [2022-06-13] - v1.69.0

### Added:

- Display tax lines on invoices
- Ability for users to migrate unattached volumes to NVMe block storage

## [2022-06-08] - v1.68.1

### Fixed:

- Notification Menu spamming calls when clicking a link

## [2022-06-06] - v1.68.0

### Added:

- Tooltip explaining public/private hosts for MongoDB clusters
- Support for scoping Database and Firewall permissions

### Changed:

- Tweak Connection Details for Mongo clusters
- Bold the Entity Label, Actions, and Username in the Notification Menu
- Enable Google Analytics IP anonymization

### Fixed:

- Height of Region select

## [2022] - v1.67.0

### Added:

- Marketplace Add: May 2022 Release

### Changed:

- Allow more sorting options for Databases
- Remove NVMe marketing banners
- Remove Ada chat bot

### Fixed:

- Linode Configs Cancel Button functionality
- Events sometimes disappearing from the notification menu

## [2022-05-16] - v1.66.2

### Changed:

- Display linroot as the username for MongoDB and MySQL clusters, and linpostgres as the username for PostgreSQL clusters

## [2022-05-16] - v1.66.1

### Changed:

- Display 'admin' as username for MongoDB database clusters

## [2022-05-16] - v1.66.0

### Added:

- Support and icons for PostgreSQL and MongoDB

### Changed:

- Expanded accessibility and styling docs
- Icon for MySQL

### Fixed:

- Marketplace Wazuh link

## [2022-05-02] - v1.65.0

### Added:

- Outlined chip variant

### Changed:

- Hyphenate “type-to-confirm”
- Curly all single quotes
- Max node pool copy
- Limit collection of country and tax information
- Spacing on DBaaS Settings page
- Unbold Object links in Object Storage
- All No Stats Available States

### Fixed:

- Linode Activity Feed undefined loading state
- Button text not vertically centered in Firefox

## [2022-04-28] - v1.64.1

### Changed

- Code refactors to accommodate API database type changes

## [2022-04-18] - v1.64.0

### Added:

- Support for DBaaS Maintenance Windows

### Changed:

- Update DBaaS Beta notice to include end date
- Notification Drawer updates and refinements
- Improve Table Loading States
- Premium LKE Create page UI refinements
- Display placeholder text while stats are not yet available in Linode Network tab
- Support Ticket Refinements

### Fixed:

- Show /116s in networking panel
- Typo in migrate Linode modal
- Max value for Node Pools is 100

## [2022-04-08] - v1.63.1

### Fixed:

- Issue where Community StackScripts were inaccessible

## [2022-04-07] - v1.63.0

### Added:

- IPv6 sharing support
- Ability to add Gravatars to My Profile settings

### Changed:

- Font size for "Billing & Payment History" header
- Swapped button order in Restore from Backup drawer
- Events page refinements
- Default permissions and expiry for personal access tokens

### Fixed:

- Prometheus & Grafana and Ant Media Enterprise docs link
- Linodes missing from Firewall Linode selection
- Prevent Linode Landing table from scrolling

## [2022-03-28] - v1.62.1

### Added:

- March 2022 Marketplace release

## [2022-03-21] - v1.62.0

### Added:

- Dynamically-shown warning for raw disks in Capture Image tab
- Kubernetes Dashboard link

### Changed:

- Replace Linode Checkout Sidebar with Summary Paper
- Prevent referral link from being modified
- Remove manage SSH keys link from success notice
- DBaaS cluster labels now editable

### Fixed:

- Tags Panel causing extra PUT requests
- Select Dropdown overflow
- Linode Disk delete modal cancel button
- Mismatching Marketplace app drawers
- Hover state for Linode Detail header copy icon on Safari

## [2022-03-08] - v1.61.1

### Added:

- Early Adopter Program SLA banners to Database Create and empty state Database landing pages for beta

### Fixed:

- Fixed issue where limited users without billing access could not use the app

## [2022-03-07] - v1.61.0

### Added:

- Transfer and Network In/Out columns to Linode plans tables
- Type to confirm toggle

### Changed:

- Drupal Marketplace app logo
- Feedback link
- Improve styling consistency for backup auto enrollment
- Replaced copy icon and added copy tooltip on hover

#### Storybook

- Colors
- Icons
- Loading states
- Notifications
- Tooltip
- Typography

### Fixed:

- Extra character in Support Ticket entity selection
- Status icon alignment in tables
- Linode Details action link colors in dark mode
- Linode Details Configurations table alignment

## [2022-02-25] - v1.60.1

### Added:

- Check for regions/states in the Tax Collection Banner

## [2022-02-21] - v1.60.0

### Added:

- Copy IP address tooltip in the Linode Networking tab
- February 2022 Marketplace release

### Changed:

- Update Storybook components
- Glish URL root from “alpha” to “dev”

### Fixed:

- Prevent previous saved support text from loading into a ticket reply

## [2022-02-14] - v1.59.1

### Changed:

- Disable "Make a Payment" button if restricted user has read_only access
- Default Linode image to Debian 11

### Fixed:

- Icon showing after IP address in Linodes landing table

## [2022-02-07] - v1.59.0

### Added:

- Databases support
- Option to download invoices as CSV
- Ability to link Databases and Firewalls to Support Tickets
- GitHub workflows documentation
- Tax collection banner

### Changed:

- Un-exclude Armed Forced regions from billing region dropdown

### Fixed:

- ‘X’ misalignment when IP input field has error

## [{2022-01-24] - v1.58.1

### Fixed:

- Display previous region as placeholder

## [2022-01-24] - v1.58.0

### Added:

- Marketplace January 2022 Release

### Changed:

- Upgrade to High Availability Dialog Copy
- NVMe Block Storage banner copy in the Volume Create form
- Marketplace document link updates and cleanup

### Fixed:

- Icon Alignment for Kubernetes Nodes

## [2022-01-10] - v1.57.0

### Changed:

- Marketplace: Utunnel app name update
- Override Domain type display in search results
- Backup Auto Enrollment – Remove redundant head
- Removed copy re: OBJ buckets needing to be empty prior to canceling Object Storage Subscription

### Fixed:

- Customer unable to edit Cloud Firewall Rules
- Editing a Secondary Domain that caused freeze and crash
- Support ticket entity param bug for LKE clusters

## [2021-11-30] - v1.56.0

### Added:

- Warning when booting into Rescue Mode that Cloud Firewall will not be enabled
- URL paging for the Linodes table

### Fixed:

- Row height and extra spacing around ActionMenu in Safari
- Transferred column on NodeBalancer page not showing the correct amount
- Axis label UI bugs

## [2021-11-15] - v1.55.0

### Added:

Elastic IPs:

- Add IPv6 ranges to IP Transfer modal
- Handle IPv6 events language
- Handle IPv6 range deletion

PayPal:

- Add PayPal as recurring payment method
- Use react-paypal-js for one time PayPal payments

- Add Q4 releases for Marketplace
- Add delete button to NodeBalancer Detail in settings

### Changed:

- Update "Add an IP Address" drawer and provide the ability to add IPv6 ranges
- Updates to payment method logic and UI

### Fixed:

- Table row height too high in Safari

## [2021-11-09] - v1.54.0

### Added:

- Support for Block Storage migrations and flow for upgrading volumes to NVMe

### Changed:

- URL of HA Cluster guide link
- Removed "File System Path" column from Volumes landing table

### Fixed:

- Button order in the Add Linode to Firewall drawer
- Button alignment in the Enable All Backups drawer
- Linode Networking Graph Overlapping with DNS Resolvers

## [2021-11-01] - v1.53.0

### Added:

- Kubernetes High Availability feature

### Changed:

- Remove deprecate Linode domains banner
- IP address font color on Firefox in dark mode

### Fixed:

- Button placement and improved spacing in Add Node Pool Drawer
- Inserting default values from NodeBalancers when creating new Domain
- Timezone issue with NodeBalancer graphs

## [2021-10-20] - v1.52.0

### Added:

- NVMe banner for Newark, NJ

### Changed:

- Update to React v17.0.2
- Raise threshold for large account
- Add hover states for top nav icons

### Fixed:

- Consistent spelling of "canceled"
- Vertical alignment for Linode status column

## [2021-10-05] - v1.51.0

### Added:

- Support for Autoscaling NodePools

### Changed:

- Improve experience attaching a VLAN when creating a Linode from a Backup or Clone
- Swap Create Access Key button order
- Validation error message with NodeBalancer

### Fixed:

- Formatting of long strings in Domains TXT records
- Validation saying "expiring too far in the future" when entering credit card expiration date

## [2021-09-17] - v1.50.0

### Added:

- GDPR Compliance notification, banner, and checkboxes

### Changed:

- GiB to GB for Volumes
- Remove “Glish” tab for Bare Metal Linodes
- Reduce bottom padding for linodes grouped by tag
- Removed /128 prefix length from IPv6 address in Linode details
- Primary button position to the right in Drawers and Modals

### Fixed:

- Bug preventing Linode Configuration changes

## [2021-09-09] - v1.49.0

### Added:

- Promotional banner for Object Storage
- Banner and screen for upcoming maintenance
- More validation for the label field in Firewall rules

### Changed:

- Preserve Support Ticket replies between refreshes
- Font size for Managed Credentials and Contacts copy
- Vertically center icons and texts in dropdown
- Allow more room for image names

### Fixed:

- Action buttons being disabled upon Firewall creation for restricted users
- Issue adding tags during Volume creation

## [2021-08-31] - v1.48.0

### Added:

- Copy for Images pricing on the Create Image page
- Price estimation for captured images

### Changed:

- Labels’ “(required)” substring adjusted to normal weight

### Fixed:

- Not all Linode maintenance events being populated

## [2021-08-26] - v1.47.1

### Added:

- Display maintenance view when API is in maintenance mode

### Fixed:

- Crash in account/billing for certain accounts

## [2021-08-24] - v1.47.0

### Added:

- Support for multiple payment methods in “Make a Payment” drawer
- Support for multiple payment methods in “Add a Payment” drawer
- New minimum TTL values for domains
- Restricted user support for Firewalls

### Changed:

- Swap order of Shared and Dedicated CPU tabs
- Button Placements and Styles (includes Migration modal fixes)
- Marketplace app name from Severalnines to ClusterControl
- Tighten spacing for Support Ticket Details
- Remove data center verbiage from Firewalls
- Remove redundant headers for Managed

### Fixed:

- Support ticket input with different font sizes
- Kubernetes Debian images showing up in the Rebuild and Stackscript Dialogs
- Warning styles
- Primary button loading state in dark mode
- Users unable to specify a Label and Description when capturing an Image

## [2021-08-11] - v1.46.1

### Fixed:

- Inability to add Firewall rules that use ICMP protocol
- Root Device bugs in Linode Config dialog
- UI bugs for action buttons in dark mode

### Changed:

- Copy in Create Firewall and Add Linode to Firewall drawers

## [2021-08-09] - v1.46.0

### Added:

Billing:

- Ability to add a promo code to account
- Ability to delete payment method
- Temporary credit card notice to Add Payment Method drawer

- Banner for Block Storage availability in Atlanta
- Handling for entity_transfer_accept_recipient events
- Linode Create flow filtering for Bare Metal plans
- Handle firewall error message for unsupported hosts
- Cleanup Button and add documentation
- Marketplace Q3 Apps

### Changed:

Billing:

- Hide Google Pay notice when loading payment methods
- Prevent logging of Google Pay payment closed or timeout errors to Sentry
- Refined handling of payment_due notifications in Notifications drawer

- Improve Table Loading and Table Error Styles
- Instances of “Add a SSH Key” corrected to “Add an SSH Key”
- My Profile / Account dropdown changes
- Refresh on permission change
- Remove checkout sidebar for Volume Create flow
- Reduce spacing for NodeBalancer Settings
- Remove parenthetical GB limit
- Remove redundant headers
- Standardize secret token modals
- Use React Query for Account Settings
- Update Linode logo on TPA
- Update Linode Plan card view to prevent text wrapping
- Update several dependencies and upgrade Node to 14.17.4
- Update Firewall Details table header and Longview Plan chip
- Upgrade cypress to see if it helps CI performance issues

### Fixed:

- Delay in Linode Analytics graphs updating when navigating to another Linode via the search bar
- "Unknown Plan" and "Unknown Image" in Search
- Inability to add tags to Volumes during creation

## [2021-07-30] - v1.45.1

### Fixed:

- Bug preventing some users from editing their accounts

## [2021-07-29] - v1.45.0

### Added:

- Google Pay support
- Analytics for Image Uploads
- Ability to retry an Image upload

### Changed:

- Communicate account balances differently depending on whether balance is past due or not
- Updated font-logos and added Rocky Linux icon in map
- Remove remaining CMR flag dependency and clean up Accordion
- Referrals, ActionMenu CMR, and Linode Settings cleanup
- Copy for High Memory plans
- UI tweaks for LKE Detail page
- Remove "Other Entities" from Monthly Network Transfer section of Network tab
- Never display payments in Payment Activity table as negative
- Expand all Linode Settings accordions by default
- Table consistency across app
- Use new status page URL for system status

### Fixed:

- Visibility of Block Device errors in Linode Config dialog
- staticContext console warning
- Nodebalancer table console error regarding children with the same key
- Formatting error when showing rDNS error
- Referral link showing for customers who have not met the $25 min payment threshold
- Kubernetes navigation link showing as inactive on /kubernetes/create
- Typecheck error in FileUploader by importing Dispatch type
- Image uploads not working on some systems

## [2021-07-01] - v1.44.1

### Fixed:

- Referral link is not hidden properly

## [2021-06-28] - v1.44.0

### Added:

- Dedicated Maintenance Table at `/account/maintenance`
- Use React Query query to populate account network transfer

### Changed:

- Referral page changes
- Update Virtualmin and Webmin Marketplace links
- EntityTables and Tables CMR cleanup

### Fixed:

- Console warning for Divider custom props
- Object Storage landing table UI bugs
- Ability to access /dev/sdh Block Device in Configuration modal

## [2021-06-17] - v1.43.1

### Added:

- Notice to the Referrals page to highlight upcoming changes to the program

## [2021-06-16] - v1.43.0

### Added:

- Toast notifications and updated table entries for Image upload success/failures
- Drag & Drop Image uploads
- Time of migration to Scheduled Migrations banner

### Changed:

- Event text for Domain record creation and update
- Minimum LKE node warning message
- Remove "beta" tag from Machine Images

### Fixed:

- Clearing ticket form state after submit
- Domains table header for large accounts
- IP Sharing for large accounts
- Paper padding regression in Create Cluster
- Prevent Linode disks from being deleted while a Linode is running

## [2021-06-01] - v1.42.0

### Added:

- Connect with LISH copy in Rescue modal for Bare Metal instances
- Dismissible banner for Images pricing

### Changed:

- Images landing tables default sorted by label ascending
- NodeBalancers landing table default sorted by label ascending

- Add AlmaLinux icon
- Remove focus styles for mouse users
- Update Credit Card drawer
- Update LKE Create Cluster default node pool size to 3

### Fixed:

- Search Linodes by IP address
- Input field error message positioning and width
- Viewing all Object Storage objects for some Buckets

## [2021-05-19] - v1.41.3

### Fixed:

- Search by IP for large accounts

## [2021-05-18] - v1.41.2

### Changed:

- Fallback to tux icon for unknown distros

## [2021-05-18] - v1.41.1

### Fixed:

- Fix Validation package on NPM

## [2021-05-18] - v1.41.0

### Added:

- Link to documentation on Linode Rescue Modal

### Changed:

- Create LKE Cluster UI buttons and change default number of nodes to 3
- Hide Trusted Devices table if no devices are selected and rename “Untrust” to “Revoke”
- Update keyboard shortcuts for Windows and Linux

Images:

- Rename sections
- Rename dropdown option “Deploy to Existing Linode” to “Rebuild an Existing Linode”

### Fixed:

- Create Cluster plan panel buttons flickering
- IP sharing display for large accounts

## [2021-05-12] - v1.40.1

### Changed

- Remove Beta notifications and text for Cloud Firewalls as part of GA release

## [2021-05-05] - v1.40.0

### Added:

- Google as TPA provider

### Changed:

Bare Metal:

- Show “N/A” with helper text in "Last Backup" cell for Bare Metal instances
- Confirmation dialog for booting Bare Metal Linodes into rescue mode
- Add docs link in "Last Backup" Bare Metal column tooltips

- EventsLanding table column headers styling
- VLAN Refinements in Linode Create flow
- “Disk Imagize” status changed to “Capturing Image”
- Add box rule and adjust spacing in account billing
- Show promo service type in billing summary
- Update buttons styles on Firewalls Linodes tab to match the Rules tab

### Fixed:

- “Add Disk” button styling in RescueDialog
- Prevent SideMenu scroll bar from overlapping text
- Don’t request tags for restricted users

## [2021-05-03] - v1.39.2

### Added:

- For release: Remove beta notices and link for VLANs since they're leaving beta

## [2021-04-28] - v1.39.1

### Changed:

- Update Image Upload docs link
- Update Image Upload curl command to match Linode docs

### Fixed:

- "Create Image" button from Image Landing empty state not allowing image uploads

## [2021-04-22] - v1.39.0

### Added:

- @linode/validation package for maintaining validation schemas
- Marketplace Partner Apps Q2/2021
- Delete Cluster button/modal in LKE Detail view
- Remove overriding font style for Receive Transfer modal
- Upload Image tab

### Changed:

- Swap order of username and gravatar in the navbar
- Update hover states for docs and secondary buttons
- Filter out creating and pending images from ImageSelect in the Create flow
- Linode Detail view graphs legend and spacing adjustments
- NodeBalancer IP Addresses' copy tooltips appear on row hover

Images:

- Move Images Create drawer to a separate page
- Separate Images into two tables: “Manual Images” and “Automatic Images”
- Rename deployment actions in Images Landing action menu

### Fixed:

- Error for restricted users with Linode creation permissions

## [2021-04-13] - v1.38.0

### Changed:

VLANs:

- Add placeholder and tooltip to clarify IPAM address format
- Public interface can appear in any slot
- Display all interfaces all the time in Linode configuration modal

- Update README.md
- Separate password change flow for Bare Metal instances

### Fixed:

- Ensuring VLANs are fresh when opening the configs drawer
- Editing VLAN configs
- Wrapping for Account > User Permissions > Specific Permissions dropdown

## [2021-04-05] - v1.37.0

### Added:

- VLANs
- Support for Bare Metal plans in Linode create flow

### Changed:

- Changes for VLAN attachment in Linode Create flow
- Hide unneeded fields on LinodeDetail for Bare Metal plans
- Make Domain, OBJ and LKE upgrade banners dismissible

### Fixed:

- Wrapping on Firewall Rule table
- IP transfer not showing all options
- Properly handle migration_pending notification
- IP sharing bug

## [2021-03-23] - 1.36.0

### Added:

- Status banners on all /support pages showing open status.linode.com incidents

### Changed:

- VLANs can now be created through the Linode Config create/edit dialog
- Update Configurations table in Linode Detail to show revised VLAN information
- Remove Kernel and VM Mode columns from Configurations table
- Make button and dialog naming conventions consistent
- Remove default Firewall rules (new Firewalls are created empty, with policies set to Accept)
- Make abuse ticket banners dismissible
- Closing the notification drawer marks notifications as read

### Fixed:

- Don't clear support modal contents from local storage on close
- Alignment on Longview Landing filter input
- Clear Linode config form when opening the modal
- Scrollbar overlaps with UserMenu dropdown
- Prevent wrapping of Linode Detail graph legends

## [2021-03-17] - v1.35.0

### Added:

- CopyTooltip next to tokens in Service Transfer tables
- Confirmation dialog when entering the migration queue
- Banners for open status.linode.com incidents displayed on all /support pages

### Changed:

- Billing Summary updates
- Update hover states
- "Status" column removed from Community StackScripts landing page

### Fixed:

- Fix UI collision on Firewall “Linodes” tab

## JS Client

### Fixed

- Update Firewall schema to make “label” required
- Update types for VLAN revamp

## [2021-03-09] - v1.34.0

### Added:

- Valheim Marketplace app

### Changed:

#### Cloud Firewalls:

- Allow Firewall Rules to be reordered
- Enable keyboard shortcuts for reordering Firewall Rules
- Inputs and table column for Firewall rule actions
- Enforce masks for Firewall Rules IPs
- Policy toggles for Firewall Rules tables
- Add actions and policies to default Firewall rules and factories

#### Service Transfers:

- Filter transfers by descending created date
- Improve responsiveness of Service Transfer tables
- Display text on empty state in checkout bar
- Transfer display tables are now paginated through the API

#### Miscellaneous

- Selecting a Linode auto-selects the region when creating a Volume
- Update style for table pagination controls

### Fixed:

- Search/pagination bug in LinodeTransferTable

## JS SDK

### Changed:

- Firewall rule type schema (add accept or drop policy field)

## [2021-03-01] - v1.33.1

### Fixed:

- Display account balance correctly

### Changed:

- Use /account/maintenance endpoint to display maintenance information

## JS Client

### Added:

- Types and methods for /account/maintenance

## [2021-02-24] - v1.33.0

### Added:

- Ability to transfer Linodes to another account

### Changed:

- Linode Configurations drawer is now a modal
- Improve responsiveness of NodeBalancers display

## [2021-02-21] - v1.32.0

### Added:

- One-Click Apps:
  - CyberPanel
  - ServerWand
  - Yacht
  - Zabbix

### Changed:

- Update TypeScript to v4

## [2021-02-19] - v1.31.0

### Changed:

- Update maintenance notice text on Linodes Landing
- Add outline style variant for Buttons
- Remove VLANs landing, create, and Linode detail tables

### Fixed:

- Event progress bars should always be full width

## [2021-02-15] - v1.30.0

### Added:

#### Cloud Firewalls:

- Firewalls beta notification
- Presets for port selection when creating/editing a Firewall rule
- Label and Description fields for firewall rules
- Clone action for firewall rules

- Visual indicator for "Skip to Main Content" link
- Update Breadcrumb styles
- New Accordion expand/collapse icons
- Network Transfer Display on NodeBalancer, Object Storage, and Kubernetes landing pages

### Changed:

#### Cloud Firewalls:

- Move save changes button to bottom of rules table

#### Notification Drawer:

Remove existing sections and replace with Notifications and Events sections
Show balance past due notification in the Notifications section
Mark all events as read when the drawer is closed

- Upgrade Node version from 10.16 to 14.15.4
- Change wording for OBJ utilization
- Network Transfer Display: redesigned text-based display
- Use React-Query when fetching regions
- Hide "Linode Expert" for Linode accounts in Support ticket replies
- Move summary and Auto Enroll toggle to the top of the Enable Backups drawer

### Fixed:

- Scheduled migration banner font color on dark mode
- Prevent SelectPlanPanel wrap in Linode Create flow
- Disk selection when opening Rebuild from /linodes
- Alignment of ActionMenu in mobile on Firewall landing page
- Calculate days to billing in EST to match billing practices

## [2020-01-25] - v1.29.0

### Added:

- Ability to recycle LKE nodes
- Ability to recycle all nodes in an LKE cluster
- Upgrade flow for LKE Kubernetes minor versions
- “Plan” column in the Linodes list table
- Copyable StackScript ID field on StackScripts Detail page

### Changed:

- Remove "Pilot" language from GPU tab under Linodes
- Update URL appropriately when opening, closing, and navigating to Resize, Rebuild, Rescue, and Migrate modals
- Use query params for routing for Resize, Rebuild, Rescue, and Migrate dialogs (e.g. linodes/123/storage?resize=true)
- Improve responsiveness of Linode Network Summary
- Hide Volumes table for Linodes in regions without Block Storage
- Sort Firewall rule ports in ascending order
- Make empty state message for outbound Firewall rules more explicit
- Remove icons from buttons on Domain Detail page

### Fixed:

- Fix wrapping in UserMenu causing disappearing “Log Out” button

## [2021-01-20] - v1.28.3

### Fixed:

- Missing metadata and images for Kepler Builder OCA
- Documentation links broken for several apps

## [2021-01-15] - v1.28.2

### Fixed:

- Resize action not appearing in Linode detail entity header

## [2021-01-14] - v1.28.1

### Fixed:

- Make sure inline reboot action isn't disabled for Linodes

## [2021-01-13] - v1.28.0

### Added:

- Add Network Transfer Graph to Linodes Landing
- Add Marketplace Q4 apps
- Sort Linode Details > Storage > Disks table by created (ascending) on default

### Changed:

- Remove rounded corners for buttons
- Disable submission until required fields are present and remove tags field from the Domain create flow
- Disable Firewall and Image create flows for restricted users
- Increase timeout for Longview on accounts with more Longviews
- Convert Support Ticket drawer to a dialog and make inputs bigger
- Update text to accurately reflect what read_only account access lets you do

### Fixed:

- Set highlight.js theme on app load
- Color scheme for Dark Mode toggle button's enabled state
- Disable create flow fields for restricted users
- Remove duplicate restricted banner for Marketplace
- Tooltip and disabled action functionality in action menus
- Update timezone logic to account for time zones that use a quarter hour
- Object Storage list not showing more than 100 objects

## [2020-12-18] - 1.27.1

### Fixed:

- Revert upgrade to Chart.js that was causing Sentry errors and graph display errors

## [2020-12-16] - 1.27.0

This release includes sweeping changes to the Cloud Manager UI. For more details, please visit https://www.linode.com/blog/linode/cloud-manager-enhancements-dec2020/

### Added:

- Deep link to the Payment drawer
- Add missing link to invoice details in invoice rows

### Changed:

- Replace all user-facing Domains master/slave terminology with primary/secondary
- Sortable tables now update the URL on sort change to make sort preferences bookmarkable
- Upgrade: Chart.js 3.0 (beta)
- Move theme toggle to My Profile > Settings
- New icon set for CMR
- Update empty states for all entities
- Add warning when migrating a Linode with VLANs to a region w/o VLANs
- Make time displays consistent throughout the app (ISO format)
- Smaller page sizes for Longview Landing
- Move abuse ticket banner to global notifications
- Update URL query param on input change on support search landing page
- Remove the Dashboard
- Hide Longview pagination footer if there's only one page
- Use Region Select styles in Object Storage Cluster selection
- Improve Backups column in Linode .csv file

### Fixed:

- Low reputation error when resizing a Linode intercepted by disk size error logic
- Prevent multiple imagize submissions in succession

## [2020-12-03] - 1.26.0

### Added:

- Secure Your Server One-Click App

## [2020-11-18] - 1.25.2

### Fixed:

- Only display 5 Linodes on the Dashboard
- Performance regression for large accounts
- Longview graph data not displaying correctly

## [2020-11-17] - 1.25.1

### Fixed:

- Users with no Domains were unable to create a Domain
- Table cell arrow icons had an incorrect color

## [2020-11-17] - 1.25.0

### Added:

- Bucket and Object level access controls
- Display total Object Storage usage on Bucket Landing page
- Progress bar to LinodeDiskRow when a disk is resizing
- “Objects” column to the Bucket Landing table
- Bucket Details Drawer
- Bucket results to search bar

### Changed:

- Add hideOnTablet prop to Entity Table component
- Remove 'Copy to Clipboard' text in OBJ drawers
- Disable API polling from inactive tabs
- Add copy explaining billing address restrictions
- Make typeToConfirm optional in DeletionDialog
- Lazy load OBJ Buckets
- Remove "Delete" option from DBaaS backups table
- Hide permissions table if user has no buckets
- Move Domain creation drawer content to a separate page at /domains/create
- Handle API warnings after a successful payment.
- Update Resize error message and add link

### Fixed:

- Remove filtering of app tokens
- IP popover displaying incorrectly when adding a private IP address to a Linode

## [2020-11-13] - v1.24.1

### Fixed:

- Overreporting Sentry errors

## [2020-11-02] - v1.24.0

### Added:

- Ability to update username from Profile > Display

DBaaS:

- Landing
- Creation modal
- Details page

### Changed:

- Group kernels in dropdown when selecting in Config drawer
- Show all devices (not just root) in Config rows
- Allow multi-select when adding VLANs during Linode create
- Polling improvements
- Hide billing section of dashboard for users without account access
- Apply CMR table components to search results landing

VLANS:

- Warning notice to reboot Linodes attached to a VLAN
- Don't filter out VLANs without an IP address from the table in linode/networking
- Use type-to-confirm in Deletion Dialog Modal
- Remove default value for IP range and mark Region as required
- Display ‘None’ for IP for interfaces without an address
- Hide backups CTA on Linodes Landing in VLAN context

### Fixed:

- Make sure we don't filter private images containing 'kube'
- Documentation link on the Linodes Landing page
- Code typo in "Paginating Things" example
- Extraneous comma display in Linode > Networking > VLANs
- IP addresses truncation link and Volumes landing
- "null" progress on CMR Dashboard
- Linodes Landing docs link (CMR)

## [2020-10-20] - v1.23.0

### Added:

VLAN:

- Landing table
- Details table
- Linode Networking panel
- Attach and detach Linode to VLAN drawer
  CMR:
- Banner for open abuse tickets

### Changed:

- Request Domains on load to determine account size
- Update dark theme styling
- Add helper text for NodeBalancer Proxy Protocol field
- Add tooltip for sort in Notifications drawer

### Fixed:

VLAN:

- Attach Linode drawer fixes
  CMR:
- Wide table width with overflow when cloning Linodes
- Fix Lish link
- Sync animations for pending actions
- Remove underscores in Linode statuses in LinodeEntityDetail

- Long Domain records overflowing table rows
- Incorrect flag shown for Sydney in Linode Migrate
- Search results not displaying for some restricted users

## JS Client

### Changed:

- Update VLAN Linodes typing

## [2020-10-13] - v1.22.1

### Changed:

- Make CVV required when adding a credit card.

## [2020-10-05] - v1.22.0

### Added:

- Notification for when an email to a user couldn’t be delivered
- Warning about 24 hour wait period before disabling backups for a Linode
- Warning about blocked SMTP ports for new accounts
- CMR:
  - Apply animations and adjustments to Linode Summary view
  - Apply table styles for Longview tables
  - Hide status chip if there are no corresponding Linodes with that status
  - "Message" column to the Activity Feed table
  - Prevent overflow of resolvers in Linode Network tab
  - Prevent text from being flush to the screen
- Object Storage:
  - Add ability to upload an SSL/TLS certificate for a Bucket
  - Add access management for OBJ access keys
  - Add loading state in OBJ access key drawer if buckets are loading
  - Add view mode to OBJ access key drawer
- VLANs:
  - Create modal
  - Add VLAN attachment option to Linode Create flow
  - Add VLAN table to Linode Network tab
  - Add VLAN column to Linode Configuration table

### Changed:

- Improve handling of Managed accounts when backing up Linodes

### Fixed:

- Cloning a Domain leads to “Not Found” page
- Navigation bug in Longview
- Tab-based navigation

## JS Client

### Added:

- UploadCertificateSchema endpoint
- uploadSSLCert endpoint
- getSSLCert endpoint
- deleteSSLCert endpoint
- ObjectStorageBucketSSLRequest endpoint
- ObjectStorageBucketSSLResponse endpoint
- CreateVLANPayload endpoint
- createVlanSchema endpoint
- getVlans endpoint
- getVlan endpoint
- createVlan endpoint
- deleteVlan endpoint
- connectVlan endpoint
- disconnectVlan endpoint
- getInterfaces endpoint
- getInterface endpoint
- createInterface endpoint
- deleteInterface endpoint
- linodeInterfaceItemSchema endpoint
- linodeInterfaceSchema endpoint
- LinodeInterfacePayload endpoint
- LinodeInterface endpoint

### Fixed:

- getLinode method now returns Promise<Linode> instead of Axios response
- getLinodeLishToken method now returns Promise<{ lish_token: string}> instead of Axios response
- deleteLinode method now returns Promise<{}> instead of Axios response

## [2020-09-29] - v1.21.0

### Added:

One-Click Apps:

- Jitsi
- Webmin
- Virtualmin
- Plex
- phpMyAdmin
- Azuracast

## [2020-09-21] - v1.20.0

### Added:

- Object Details Drawer
- Proxy Protocol field in NodeBalancer settings
- Add link to NotificationDrawer from Linode busy status
- Prevent text and other components from being flushed to the edge when <1280px

### Changed:

- Improve handling for unknown Linode types
- List allowed regions when creating or adding Linodes to Firewalls
- Prevent migration of a Linode with attached Firewalls to an unsupported Data Center
- CMR:
- Close notification drawer on internal links
- Style updates for:
- Object Storage > Buckets & Object Storage > Access Key headers
- OBJ Bucket Detail table

### Fixed:

- Change "Create Kubernetes" to "Create Kubernetes Cluster"
- Calculations for large LKE clusters (total CPU/memory) were incorrect
- Missing/duplicate page titles throughout app
- OrderBy lifecycle bug
- Typos: consecutive occurrences of 'the'
- MigrateLanding routing bug
- Add units (GB) to RAM in Linode Detail view
- Various CMR menu issues

## [2020-09-14] - 1.19.1

### Fixed:

- Cloud Firewalls could be attached to Linodes in unsupported regions
- Duplicate rows when editing Firewall rules

## [2020-09-09] - 1.19.0

### Added:

CMR:

- Managed Dashboard card to CMR dashboard
- System Status section in Notification drawer

- Environment switcher for dev tools
- Controls for mock service worker in dev tools

### Changed:

CMR:

- Change URL on Linode modal close
- Make OAuth apps table sortable
- Linode status icons should blink for in-progress actions
- Adding CMR header to the config/disk clone landing
- Table style updates for: - Account > Users
- Managed
- Billing
- SelectPlanPanel
- Make API tokens table sortable
- Make Rescue dialog full height
- Routing for Linode Modals
- Graph labels hidden for mobile

Cloud Firewalls:

- All IPv6 for Firewalls should be read as ::/0
- Disable port range in Firewalls drawer when selecting ICMP protocol
- Update Firewall doc URL
- Don't set outbound rules for firewall presets
- Firewall labels are not required; remove required annotation from textfield

- Fix tab change handler
- Improve error handling for API token drawer
- Always honor Linodes "group by tag” setting
- Stabilize table sort
- Update MySQL info to clarify that we install MariaDB
- Change Minecraft OCA to Minecraft: Java Edition
- Display general errors at top of VolumeAttachmentDrawer

### Fixed:

CMR:

- Hide hidden links from mobile nav
- Close action menu after action is selected
- Move domains banner above table

- Prevent error message overlap on Firewalls detail
- getLinode errors blocking landing page display
- Console error (isResponsive prop not recognized)
- Casing of NodeBalancer breadcrumb was incorrect
- NodeBalancer Config form submission
- Firewall detail breadcrumb
- The search bar sometimes returned no results for restricted users
- Managed Issue Drawer was crashing for users with empty timezones
- Longview: MySQL tab not rendering if NGINX is not installed
- Firewalls: handling of empty IPv6 responses

## [2020-08-25] - v1.18.0

### Changed:

- Disable Atlanta region for most customers, add messaging regarding the datacenter upgrade

## [2020-08-25] - v1.17.0

### Added:

- CMR:
- Primary Nav responsive scaffold + styles
- Use CMR action menu for Longview client rows
- Plan link in Linode detail header should open the resize dialog
- Table Styles:
  Managed: SSH Access, Credentials
  Profile: SSH Keys, API Tokens, OAuth Apps
  Support Tickets
- Linode Table Adjustments
- Notification drawer: chronological display
- Linode Storage Tab
- Linode Rebuild Dialog
- Flavor text in LinodeNews banner
- Backups enable from Linode action menu
- Mark events as seen when requesting in the notificationContext
- Completed progress events
- Longview processes tables to preferences sortKeys
- Enforced 64 character limit on text input
- Confirm enabling backups
- Handling strange timezone cases for summary graphs

### Changed:

- Longview installation instructions
- Clear UDF data on tab change in Linode Create
- Language to “allowlist” and “blocklist”

### Fixed:

- Interoperability issues
- Linode creation preselection params for from Clone, from Image, from Backup
- Loading spinner in Notification drawer
- Missing yup types dependency
- SSH fingerprint display issues for various key types
- Issue where loading a Domain’s Detail page directly wasn’t working on large accounts

## [2020-08-14] - v1.16.2

### Fixed:

- Clear UDF data on tab change
- Form fields issue on One-click Apps and StackScripts creation flows

## [2020-08-13] - v1.16.1

### Fixed:

- Add withRouter to LinodeRescue
- Update NodeBalancer details routing

## [2020-08-11] - v.1.16.0

### Added:

- CMR
- Table styles for Profile > Trusted Devices
- Table styles for Volumes landing table
- Table styles for Images landing table
- Table styles for NodeBalancer landing table
- Table styles for Firewall > Rules
- Table styles for Firewall > Linodes
- Responsive table styles for Firewall Landing and K8 Cluster landing
- Responsive styling for entity header (all variants)
- Responsive styling for Dashboard
- Dashboard Notifications: Add Community Updates, Pending Actions, and “Show more” button to Drawer
- Dialog full height
- Rescue Linode dialog
- Migration dialog
- Static banner for Linode changelog
- Tag styles
- Support Tickets and loading state
- Notification context
- Notification drawer

### Changed:

- Refactor tabbable content to be accessible by keyboard
- Update Popular Posts on /help page
- Use API Pagination for Domains when account size is large
- Display tax id of customer in invoice if available
- Use longview/plan endpoint to get active plan

### Fixed:

- Default zone if no user timezone
- Dates in several places displayed as “Invalid DateTime”
- OAuth tokens with expiry of null were crashing the app

## [2020-07-27] - v1.15.0

### Added:

- Ability to recycle all LKE pool nodes
- CMR: Dashboard
- Notifications
- View for single Linodes
- View for multiple Linodes
- CMR: Linode Details - Filter Linodes by status - Implement LinodeEntityDetail component
- Networking tab:
- Add Linode Monthly Transfer graph
- Add Historic Network Data graph - Add IP actions
- CMR: Responsiveness
- Linodes Landing
- Domains Landing
- Add reusable InlineMenuActions component - Apply updated table styles and action menu to Firewalls
- Custom dev tools
- User preferences editor

### Changed:

- CMR: Update Linode status pill designs
- Use API search and hide search tips for large accounts

- Use base 10 for network graphs

### Fixed:

- CMR: Adjust grid sizes to prevent EntityHeader elements from wrapping
- Brasilia timezone offset should be GMT-3
- Correct years in Linode Summary graph options
- Create Object Storage Bucket types
- Per-Linode network transfer total

## JS Client

### Added

- getLinodeTransferByDate endpoint
- recycleAllNodes endpoint (LKE)

### Changed

- Add access control and CORS fields to ObjectStorageBucketRequestPayload interface

## [2020-07-13] - v1.14.0

### Added:

- Color palette component in Storybook

### Changed:

- CMR: Linode Detail - Storage tab - Analytics tab - Network tab
- CMR: Linodes Landing - Add tag cell to Linode row - Summary view (replaces Grid view)
- CMR: Move Linode Resize action from tab to new modal component
- CMR: Apply updated table styles and action menus to LKE and Domains
- CMR: Secondary nav width
- Linode maintenance improvements
- Show maintenance time in UTC in downloaded CSV

### Fixed:

- Consistent Notices for restricted users when creating a Volume
- Longview CPU formatting
- Handle null dates in invoice details logic
- Expiry date check

## [2020-07-02] - v1.13.1

### Changed:

- Changed Percona OCA to Percona (PMM)

### Fixed:

- Matching logic for OCAs was breaking on parentheses

## [2020-06-30] - v1.13.0

### Added:

- Size column on the Object Storage Buckets table
- OCA: Percona PPM and Nextcloud
- Billing notice on Object Storage landing page when a user without Buckets has Object Storage enabled
- Notice that powered down Linodes still accrue charges
- Notice when user tries adding an NS record to a Domain without a A/AAAA record

### Changed:

- Adjustments to the Linode plan selection table
- Update password validation to match API change
- Update form validation for the Linode Disk drawer
- Make target field for TXT records multiline

### Fixed:

- Set autocomplete to false in password inputs
- Restricted users were able to view unavailable actions in Linode action menus
- Sort order on Domains page
- Prevent clickable events for deleted entities
- Prevent multiple Not found displays for Linodes

## [2020-06-16] - v1.12.1

Fix:

- 404 logic for Linodes Detail crashing for some Linodes

## [2020-06-16] - v1.12.0

### Added:

- Support for OBJ Singapore

### Changed:

- Move Nanode to “Standard” tab, change label to “Shared CPU”
- Handle host maintenance status
- Improve handling of negative amount on invoice details
- Upon rebooting Linode into Rescue Mode, prevent dropdown from reverting to "None"
- Save StackScript progress when creating or editing a script

## [2020-06-09] - v1.11.0

### Changed:

- Clarify Linode password fields in Reset Root Password vs. Rebuild
- Hide SSH key remove button for LISH settings when no keys are present
- Make main content banner dismissible
- Show error when Volumes limit has been reached but attempt is made to add a new Volume

### Fixed:

- CAA record input duplicating name/value

## [2020-06-03] - @linode/api-v4 v.0.27.1

### Fixed

- Remove required from createDomain validation schema

## [2020-06-02] - v1.10.0

### Added:

- Progress bar for newly-created Images

### Changed:

- Improve UX for GPU selection
- Add a link to Support in all “Verification is required” errors
- Allow clearable numeric inputs in Domain Records Drawer
- Remove Cloud Manager version tag from Support Tickets

### Fixed:

- Broken SVG combination when creating a Linode
- Profile routing didn’t handle incorrect routes
- Firewall document title
- ICMP port bug when editing Firewall rules
- Update textfield to use input id for "for" attribute
- Copy fix for Profile -> Referrals
- Accessibility of Dashboard “View Details” links

## [2020-05-21] - 1.9.0

### Added:

- @-expansion for Target field in Domain records
- “Last Modified” column to Domains landing page
- Support for Third-Party Authentication

### Changed:

- Default support ticket option to 'General'
- Defer requests to Linodes and Images until after app has loaded
- Redesign Billing section of app
- Request Domains when hovering over Primary Nav link
- Update behavior for TFA cancel button
- Rename linode-js-sdk to @linode/api-v4 to prepare for NPM publication
- Update @linode/api-v4 documentation
- Lazy load Linodes on BackupsDashboardCard

### Fixed:

- Keyboard access to open Support ticket creation drawer
- Missing SSH keys in some flows for Linode creation
- Second column alignment for NodeBalancer on dashboard
- Tag display on mobile viewport
- Removed extra requests
- Prevent crashing for unactivated users
- Remove duplicate instance requests

## [2020-05-04] - v1.8.0

### Changed:

- "Node Status" is now "Backend Status" on NodeBalancers list and detail view
- Minimum payment placeholder text
- Hide Recycle Node in the LKE Node action menu
- Provide cluster summary information for LKE search results

### Fixed:

- Remove invalid credits
- NodeBalancer Error Handling (SSL)
- Xterm flow control errors
- Remove stray characters in FromBackupsContent

## [2020-04-20] - v1.7.0

### Added:

- Firewalls: Client-side form validation

### Changed:

- Make LKE available regardless of customer account response
- Request OBJ Buckets per-cluster
- Theming performance optimizations

### Fixed:

- Correct alignment for “Date Created” field on mobile invoice table
- NodeBalancer error handling
- Current size of pool was updating along with target size when resizing a Node Pool.

## [2020-04-15] - v1.6.0

### Added:

- EnhancedNumberInput component

### Changed:

- Redesign of LKE interface, including Detail and Create Cluster views
- Add LKE clusters to search results

### Fixed:

- Case where some long-running actions may not be updated when complete

## [2020-04-10] - 1.5.1

### Changed:

- Update LKE schema to reflect breaking API changes (version is now k8s_version)

## [2020-04-07] - 1.5.0

### Changed:

- [Performance] Lazy load Domains data
- Set a timeout when requesting Gravatars
- Preserve Support ticket text on page reload

### Fixed:

- Account tab crashing for some users
- Fix handling of local storage on logout
- Longview NGINX tab crashing for some users
- Screen readers cannot access "Create Linode" interface
- Values on LV Network graphs displayed incorrectly
- Placeholder component double h1 display issue

## [2020-03-30] - v.1.4.1

### Fixed:

- Images not available on Marketplace flow

## [2020-03-30] - v1.4.0

### Changed:

- Change "One-Click Apps" to "Marketplace"
- Change message in the Events table empty state
- Allow up to 10,000 USD payment with PayPal
- Lazy load Images

### Fixed:

- Improve skeleton loading screen in the Events table
- Fix bug in Image select
- Fix visual bug in OAuth Apps table header (dark mode)
- Edit DNS Records containing "linode.com" substring

## [2020-03-23] - v1.3.0

### Added:

- Firewalls:
  - Add, Edit, and Delete rules
  - Prompt when navigating away from unsaved rule
  - Add icon to table rows

### Changed:

- Remove “Active Deploys” StackScripts table column and add “Total Deploys” column
- Update customer referral criteria text
- Improve syntax highlighting
- Include LKE clusters in Support tickets dropdown
- Make Support Ticket table sortable by summary, ID, and updated_by
- Update Images messaging to reflect new 6144 MB default limit
- Remove deprecated border on graph legends
- Adjust header padding in Linode Group By Tag
- Cloud Manager PDF invoices pull in customer tax ID regardless of added date

### Fixed:

- Volumes creation bug
- Accessibility warnings for password inputs
- Remove page break on invoices
- Fix collision of tax ID and address on invoices
- 404 error after importing Domain Zone
- Enable editing of DNS Records containing "linode.com" substring
- Removed extraneous table header cell on Search Landing table
- Add error handling for Kubernetes breadcrumb
- Prevent Linode Power Control menu from being empty upon click

## [v1.2.0] - 2020-03-09

### Added:

Cloud Firewalls:

- Firewall Linode view
- Add Device drawer in Firewall Linodes view
- Remove device modal in Firewall Linodes view
- Firewall Rule Table
- Firewall Rule Drawer
- Remove devices from Firewall Devices action menu

### Changed:

- Make Linode links in Firewall rows clickable
- Pin GitHub release link to linode-manager tag
- Add support for secondary promo button
- Delay data request until user types in Search bar
- Display invalid StackScript errors on Linode rebuild
- Show error when request to /pools fails in LKE
- Respond to linode_config events

### Fixed:

- Uptime calculation in Longview
- Sorting by Object Storage region
- Sorting the OBJ Bucket table resulted in duplicate rows when there were multiple buckets with the same name

## [v1.1.1] - 2020-02-28

### Fixed:

- Ensure Object Storage is displayed for restricted users.

## [v1.1.0] - 2020-02-25

### Added:

- Cloud Firewalls:
  - Add Firewalls endpoints to SDK
  - Allow enable/disable/delete Firewall actions
  - Enable Firewall creation
- LKE:
  - Warn users before creating/resizing a cluster to a single node
  - Handling for LKE events (lke_node_create)
- Accessibility improvements:
  - Add aria attributes on Linodes, Images, and Kubernetes Landing pages
  - Add aria attributes to Action Menu items
  - Improve accuracy of column header count
  - Add title to ADA chat bot

### Changed:

- Update CPU threshold alert validation
- Use display: standalone in manifest.json for IOS support
- Update event toasts and add new toasts for clone/resize events
- Increase line height of rendered Markdown for readability
- Remove Import Tags CTA on the Dashboard
- Remove obsolete GDPR Modal
- Close all active Lish sessions when logging out
- Unify IP address input patterns for Domains
- Allow direct links to OCA details drawers
- Always allow TCP Connection as a health check for NodeBalancers
- Hide duration for host_reboot events

### Fixed:

- Mode persistence in Linode Disk drawer
- Formatting/highlighting in kubeconfig preview drawer
- Incorrect disks sometimes displayed in different tabs
- Regression from Notistack update
- fixing selected table row for rows with active caret variant
- Remove plural for hour on DNS manager
- Use appropriate button text when restoring from an Image

## [v1.0.1] - 2020-02-13

### Added:

- Support for Object Storage in Frankfurt, DE

### Fixed:

- Removed feature flag logic preventing some users from accessing Longview

## [v1.0.0] - 2020-02-10

### Added:

- New One-Click Apps:
  - MEAN
  - MongoDB
  - Flask
  - Django
  - Redis
  - Ruby on Rails
  - PostgreSQL

### Changed:

- Change default distro to Debian 10
- Fix changelog to match GitHub release
- Update graph units on Linode Details page
- Fetch backups after selecting Linode in Linode Create
- Toast notifications for Image related events
- Unify graph colors across the app
- LKE: Warn users before allowing a single-node cluster
- LKE: Update typings for node pools
- Show Domains Import Zone Drawer button when a user has no Domains
- Improve compile time
- Cleanup axios version management and aligning
- Prevent unneeded requests when loading Lish window

### Fixed:

- Updating a Linode causes in-progress events to stop being displayed
- Safari: Open ticket button issue
- Remove plural for hour on DNS manager
- 'Show More' tooltip accessibility fix

## [0.84.1] - 2020-02-04

### Fixed:

- Fix issue where only 100 Images were displayed

## [v0.84.0] - 2020-01-28

### Added:

- Add Domain Transfers to Domain Drawer for slave Domains
- “Delete” button to Domain Drawer
- Improve Form context help/info in Configuration Edit
- Ability to delete a Domain from Domain Detail
- Show a banner when one or more Regions experience outages
- New One-Click App: phpMyAdmin
- Show progress on the target Linode while cloning

### Changed:

- Add link to Resizing a Linode Guide
- [LKE] Node pools should have 3 nodes by default
- Longview Process Arrow Rework
- StackScript author links from StackScript Detail page
- Sort Kubernetes versions by label descending in dropdown
- OAuth Scopes can be space separated
- Store Longview time selection in user preferences

### Fixed:

- Longview Overview graphs were incorrectly showing data as “today”
- Refactor LineGraphs to allow mixed units for network graphs
- Routing on Search Landing page for slave Domains
- Fix Linode network graph units
- Display updated credit card info in Billing Summary when credit card is updated
- Visual regression on Clone Configs/Disks
- Loading state for Longview landing page (visual bug)

## [v0.83.0] - 2020-01-17

### Added:

- Longview:
  - Apache
  - MySQL
  - Processes
- “Show All” option on Domain Records
- Ability to edit AXFR for slave Domains

### Changed:

- Hide Backups CTAs from restricted users
- Update Longview graph colors
- Support API requests for up to 200 entities at a time
- Make One-Click apps visible to all users from primary navigation

### Fixed:

- Rounding in Longview line graphs
- Add space to API Tokens HTML title
- Allow rebooting from Rescue mode

## [v0.82.0] - 2020-01-08

### Added:

- Source Linodes from Redux in Networking and Backups
- Longview: empty and loading states for Disks tab
- Longview: NGINX tab
- Longview: Network tab
- Show All option for Volumes, Domains, NodeBalancers
- Sentry improvements
- Ignore newrelic and chrome extension errors
- Add security.txt at cloud.linode.com/.well-known/security.txt

### Changed:

- Copy for Prometheus and Grafana One-Click Apps
- Show confirmation dialog when resizing a Linode
- Update LV documentation to include info on warnings/errors
- Add copy explaining prorated transfer
- Move untagged items under tagged items for all entities
- Allow primary nav to set multiple active links
- Allow Charts.js native (canvas) legends for graphs
- Filter processes by username or process name
- Error feedback for failed snapshot backups
- Support for Disks/Configs events
- Add URL param to reset password button
- Linode details accessibility adjustments

### Fixed:

- Layout overflow on Longview overview graph section
- Missing error/loading states in AccessKey table & drawer
- Older invoices causing an error when creating PDF
- Weblish error (safe access properties)
- Docs links for Longview installation instructions

## [v0.81.1] - 2019-12-23

### Change:

- Update error reporting to reduce unnecessary reports

## [v0.81.0] - 2019-12-19

### Added:

- Longview:
  - Display non-error Notifications from Longview API on Longview Details page
  - Empty and loading states for Overview graphs

### Changed:

- Use “Last Backup” data on /linode/instances endpoint to avoid multiple requests to /backups (improves performance)
- Show deprecated label for distros in Images dropdown

### Fixed:

- Display invoice PDF total, tax, and amount values in \$0.00 format
- Reduce OCA tile spacing between icon and label

## [v0.80.0] - 2019-12-16

### Added:

- Remove check zone from domain action menu
- Move sidebar in Domains detail
- Duration time to Events Landing and Activity Feed
- Display billing notice when deleting last Object Storage Bucket
- Longview: - Landing page - Overview page - Installation page - Enable client sorting on Landing page - Packages drawer
- New One-Click Apps:
- Docker
- Jenkins
- Grafana
- Prometheus
- MySQL
- LEMP Stack
- Shadowsocks

### Changed:

- Remove ZXCVBN and improve password hints
- Remove (disabled) Check Zone and Zone File actions from Domains
- LKE added to PAT Scopes
- Make search bar case-insensitive
- Option to show all Linodes on Linode Landing
- Remove same-domain SOA email restriction (client-side validation)
- Update release docs
- Styling adjustment to IconTextLink

### Fixed:

- Accessibility features overhaul
- Update Object Storage icon color
- Error formatting on editable input labels
- Event badge hidden behind scrollbar
- Linode status not updated after resizing is complete
- State not responding to Longview events

## [v0.79.0] - 2019-11-19

### Added:

- Longview: Static tables for listening services/active connections
- Longview: Line Graph abstraction
- Longview: Sort clients by values
- Longview: Client count warning modal
- Longview: Installation tab
- Longview: Overview section scaffolding
- Longview: Footer text for non-Pro users
- Longview: Uptime, Packages, and Hostname data added to client rows
- Longview: Display circle loader if client doesn’t exist or is still being loaded
- Longview: Overview icon section with some static data
- Ability to edit rDNS for IPv6 ranges and pools
- Display of route target for IPv6 ranges
- Abstraction of buttonLink
- Ability to collapse main navigation on larger screen sizes

### Changed:

- Longview: Change landing view from table to cards
- LKE Landing documentation link target
- Loading state and clear errors on Linode Backups form submission
- Longview documentation link target
- Remove welcome banner
- Updated logo asset
- Updated header and footer styles

### Fixed:

- Linode list not being updated when creating Linodes externally
- Type checking in getAPIErrorFor
- Duplicate error display in account/settings
- Empty volumes create button

## [v0.78.0] - 2019-11-12

### Added:

- Support for new Sydney datacenter
- Longview: Handle restricted users
- Longview: Plan Details page
- React a11y Linters
- Ability to Search For Longview Clients

### Changed:

- Longview: Use live SysInfo data on landing page
- Longview: Landing page uses card layout rather than table
- Longview: Use cached data to populate Gauges
- LKE: split details page into Details and Resize tabs
- Enhanced BreadCrumb Component
- A/AAAA record drawer title

### Fixed:

- LKE Node pool deletion
- LKE Routing

## [v0.77.1] - 2019-11-11

### Fixed:

- Hotfix: Safe access event.secondary_entity

## [v0.77.0] - 2019-11-06

### Added:

- Supply the LKE Cluster options from APIv4
- Longview Client Gauges for Swap and Storage
- Ability to paste clipboard content into the Glish interface from your local machine
- Longview landing tabs
- Skeleton loader to table rows

### Changed:

- [SDK] - Implement Object Storage endpoints
- Longview Client creation workflow
- Display the booted configuration in Linode Boot and Reboot event messages
- Pre-fill Disk select fields rescue tab with available Disks
- Refactor Create Volume Workflow
- Update Object Storage confirmation modal copy
- Client-side validation for CVV field on the Billing page
- Making CVV code a required field within Billing page
- Update favicon
- Updated syntax for Linode details specs
- Filter out GPU from plan selection for LKE
- Filter out regions that don’t have LKE capabilities

### Fixed:

- Blog feed on Dashboard
- StackScript detail breadcrumbs
- Adjustments to Kubeconfig buttons on smaller breakpoints

## [v0.76.0] - 2019-10-30

### Added:

- cPanel and Plesk One-Click Apps
- Confirmation modal when adding Object Storage service
- Option to cancel Object Storage service in account/settings
- Object Storage to list of Personal Access Token scopes

### Changed:

- Download Objects instead of opening them in a new window
- Make Object Storage Bucket URLs clickable
- Invoice/Payment PDF Updates
- Remove tags from Kubernetes cluster creation and detail

### Fixed:

- Error handling for 404s on Kubernetes cluster detail

## [v0.75.0] - 2019-10-22

### Added:

- Ability to view, add, edit, and delete Longview Clients
- Interactive flag for Linode card
- Maintenance status schedule date always visible on table row
- Maintenance status to Linodes Dashboard Card
- Confirmation modal when creating new backup snapshot

### Changed:

- Add helper text to Kubernetes Node Pool rows if not all Nodes are accounted for
- Adjust display of expiring credit in expandable panel header
- Collapse primary nav at wider breakpoint
- Copy changes for Plesk and cPanel One-Click Apps
- Update Managed dashboard graphs
- Update Access Key creation message (Object Storage)

### Fixed:

- Sort by status (Linodes)
- Consistency with display of charts legend units
- NodeBalancers configuration layout
- Maintenance status not be displayed after updated a Linode

## [v0.74.1] - 2019-10-08

### Changed:

- Managed Dashboard chart colors to match corresponding charts from the Linode Detail screen

### Fixed:

- Issue with TextField components missing labels
- Issue with Managed Dashboard "Open a Ticket" button not functioning

## [v0.74.0] - 2019-10-07

### Breaking:

- Remove ability to delete buckets that contain objects

### Added:

- File Uploads for Object Storage
- Ability to delete Objects
- Managed Dashboard widget
- Ability to Edit Domain Status

### Changed:

- Expand Linode public SSH Key on hover
- Add copy indicator to Linode public SSH Key button

### Fixed:

- Issue with chart tooltips not showing correct time
- Cell height for Kubernetes Clusters while in edit mode
- Link to status.linode.com for all maintenance notifications

## [v0.73.0] - 2019-10-01

### Added:

- One-Click App support for feature flags
- cPanel to One-Click App Library
- Plesk to One-Click App Library
- Firewall Landing and Table

### Changed:

- Update manifest.json to allow for iOS and Android “pin-to-home-screen” functionality
- Display country flag after Region has been selected
- Improve links in Add New menu
- Disallow duplicate bucket names
- Allow deletion of disks on active Linodes
- Sort support tickets by order created
- Add AU tax ID to invoice generator
- Move Managed activation flow to /account/settings
- Add height to radio cell for resize table
- Adjustments to chip label styles
- Linode JS SDK Documentation usage guide with examples

### Fixed:

- Overflow-x in select drop downs on compact mode

## [v0.72.0] - 2019-09-23

### Added:

- Managed service monitor history drawer
- Firewall Landing and Routing
- New landing page for unactivated users
- New table-based flow for selecting a Linode plan
- Managed endpoints to JavaScript SDK

### Changed:

- Display Never for Managed credentials that have never been decrypted.
- Use password input component for credential drawers
- Don’t show DNS “Your Linodes are not being served” banner for restricted users

### Fixed:

- Error handling for Managed dashboard card
- Tooltip for current plan on resize Linode workflow
- Layout issue with nodeBalancers create workflow
- Stackscripts creation routing and CTAs

## [v0.71.0] - 2019-09-18

### Added:

- Bucket Detail page (Object Storage)

### Changed:

- Display “Never” for Managed credentials without a last_encrypted field
- Update copy on EnableManagedPlaceholder
- Add Normalized Data Structure to Images in Redux
- Hide active caret on mobile navigation
- Add Edit action to Kubernetes Cluster action menu
- Add Kubernetes cluster label to filename when downloading kubeconfig
- Switch position of “Region” and “Last Backup” columns on Linode table
- Account for over limit case for account transfer display on dashboard
- [SDK] Migrate /regions
- [SDK] Migrate /linodes
- [SDK] Migrate /kubernetes
- [SDK] Migrate /profile
- [SDK] Migrate authentication requests

### Fixed:

- Overflow in react selects
- Error with Placeholders missing key prop
- Image select bug
- LinodeConfig memory size limit not displayed
- Style regression for notification thresholds panel
- Tooltip not showing for selection cards
- Update dependencies to resolve vulnerabilities
- Security issue with external links

## [v0.70.0] - 2019-09-9

### Added:

- One-Click App navigation
- Placeholder to enable Managed for an account

### Changed:

- Remove Private IP Checkbox from Clone Linode form
- Edit drawer for Managed service monitors
- Use dropdown instead of cards when selecting an image/distribution
- Replace Region/Province Select with Text field in the Update Contact Information form
- Managed credential drawer now uses separate forms for label and password/username
- Update Managed icon on the dashboard to align with entity icons
- Messaging and billing calculations for expiring credits
- Use account credentials and groups when creating or editing a Monitor
- Monitor dashboard card links to /managed/monitors instead of /support/tickets
- Better error messaging for Inter-datacenter migrations

### Fixed:

- Client Secret key wrapping
- Backups and clones always labeled as Debian
- Correctly show upgrade banner for all deprecated types
- Issue with kernel input not being populated with a default value in the Edit Linode Configuration form
- Stop inverting SSH key access to account for the API fix for this bug

## [v0.69.0] - 2019-08-28

### Added:

- Inter-datacenter Migrations for Linodes
- Warning text to detach volume dialog
- Ability to add, edit, and delete Managed credentials
- Ability to add, edit, and delete Managed contacts
- Ability to add, update, and delete Managed service monitors
- Ability to update Managed SSH Access for Linodes
- Button to navigate to Create Linode workflow from the Linodes landing page

### Changed:

- Use dynamic versions for Kubernetes create workflow
- Remove tags from Domains landing table rows
- Support Tickets refactor
- Improve splash page loader animation
- Required textfields now show “(required)” instead of an asterisk
- Show tax banner on dashboard and account landing only
- Region selection in both the Create Linode and Create Volume workflows
- Object Storage documentation

### Fixed:

- Update copy in credentials table
- StackScript error handling

## [v0.68.0] - 2019-08-15

### Added:

- Support for promotion codes and expiring credits
- SSH Access Key Table for Managed
- Delete monitor action to MonitorActionMenu
- GST notification for users in Australia and India

### Fixed:

- CSS animations in JSS
- NodeBalancer connection grid display
- Long titles broken on image names
- Button types for cancel actions
- Issue with entity labels not being able to be updated when an event was in-progress
- Billing form state resets when changing country selection
- One-click cards display on large breakpoints

## [v0.67.0] - 2019-08-12

### Added:

- Ability to close account from Cloud Manager
- Managed SSH Access: Linode Public Key component
- Disable Managed service monitor
- Display list of Managed service monitors
- Adding tooltip display variant + styles
- Breadcrumb enhancements
- Tooltip for cluster command on Kubernetes detail page
- Managed service monitor list
- Add SupportWidget to Managed landing
- Adjustments to view config drawer
- Adjustments to buttons
- Optional CVV field when updating credit card information

### Changed:

- Region selection in create workflow
- Improve error handling for LKE node pools
- LKE form element UI adjustments
- Make search link the first option in Algolia search bar
- Add Logic to CSV Link to Prevent CSV Injections
- Add Mutation Time to Banner
- Disable Add User Button for Restricted Users
- Select user by default after adding an SSH key using the AccessPanel
- Add max-width to main content
- Handling for new event types
- Improve link styles for PDF downloads in account
- Enable hot reload for local development

### Fixed:

- Charts display issue
- Issue with css transitions on theme switch
- Firefox issue with flag icons
- Broken error key scrolling in Get Help search bar

## [v0.66.0] - 2019-07-30

### Added:

- Public Cloud manager codebase is now officially a monorepo, leveraging Lerna
- New splash screen on initial app load
- Linodes list status column
- Show Linode tax ID on invoices for users in EU
- Unauthorized messaging for tokens and users
- User preferences for Domains group-by-tag
- User preferences for NodeBalancers group-by-tag
- User preferences for Linode view
- Tooltips for zone-related actions

### Changed:

- Abstract Link component so that it can handle external links
- Better helper text for failed image creation
- Make SSH key-fetching conditional on whether user is restricted
- Error handling for adding SSH keys in creation workflow

### Fixed:

- Events regressions and add handling for new event types
- IP Transfer panel refreshing when a long-running event was occurring
- Issue with empty data set render blocking the app
- Issue with power control not showing “Busy” status when Linode was busy
- Configs view crashing after Linode rebuild
- Clone config/disk not updating when number of disks changed

## [v0.65.0] - 2019-07-17

### Added:

- Mutation estimated time to Drawer
- Cookies enabled check
- Option to create SSH Keys in the Linode creation workflow
- Tooltip to Zone File action item for Domains
- Time-delayed patience text when editing RDNS
- Loading state for submit button in edit RDNS drawer

### Changed:

- Observe user preferences for Volumes-group-by-tag
- Observe user preferences for Linodes-group-by-tag
- Linode Backup helper text

### Fixed:

- White screen issue affecting users with slower connections

## [v0.64.0] - 2019-07-15

### Added:

- Feature: Clone configs/disks from Linode detail page

### Changed:

- Improve markup for click behaviors for entity titles in clickable rows
- Remove allocation of private IP on Linode create
- Filter private IPs in NodeBalancer config node by region
- Update NB config node schema

### Fixed:

- Domain record validation
- Important notice icon placement
- Fix spelling mistake in LinodeConfigDrawer
- Safe access backups.snapshot

## [v0.63.1] - 2019-07-08

### Changed:

- Remove VAT banner.

## [v0.63.0] - 2019-07-03

### Added:

- Add username to event rows on both Events Landing and Linode Detail views
- Use preferences endpoint to save theme and spacing
- Show helper text for auto-backups for Managed users
- Use account.capabilities for displaying LKE

### Changed:

- Update monthly network transfer panels
- Update breadcrumbs site-wide
- Update primary navigation active state icon
- Disable auto-resize option when moving to a smaller plan

### Fixed:

- Linode Notification Threshold updates not displaying
- Group by Tag behaving inconsistently
- Progress button loading icon
- Fix console warnings for sidebar styles
- Margin in header on PDF invoices
- LinodeCreate selected region tab state
- Issue with Volume size not updating
- Do not attempt to create DNS records for Linodes with IPv6 disabled

## [v0.62.0] - 2019-06-21

### Added:

- Add One-Click Apps detail view
- Add helper text for auto backups
- Add links to Object Storage documentation
- Allow external links to open Support ticket drawer

### Changed:

- Updates to base theme
- Make entity links in Support tickets clickable
- Do not attempt to create domain records for slave domains
- Update max length for Bucket label
- Reduce NodeBalancer price
- Copy for maintenance notifications
- Update styles for important/critical notifications
- Add link to support ticket in SelectTabPanel
- UI for selecting memory limit on Linode Config Profiles
- Adjustments for compact mode, some adjustments for mobile compact on help banner panel as well

### Fixed:

- Dashboard header spacing
- User-defined fields not resetting on App/StackScript change
- Catch deleted events errors
- IP sharing private addresses not showing
- Regression with maintenance notification list item severity
- Expandable panel icons
- Point of entry in dashboard
- Animation isolation logic
- Abuse ticket banner fix

## [v0.61.0] - 2019-06-14

### Added:

- Add support for GPU instances
- Validate no whitespace in bucket name
- Implement ctrl+click on the events drop down options
- Radio Toggle For Config Memory Limit
- Maintenance window to CSV
- Add support for Mumbai datacenter
- New Bucket icon for Object Storage
- Check SOA email when updating domain
- Add normal error handling for delete/detach Volume confirmation modals
- Add validation to prevent email addresses in the target domain
- Add client validation for duplicate domain records
- Added tooling to capture performance metrics

### Changed:

- Always update profile with authorized_keys (LISH)
- Source Dashboard cards from Redux
- Replace Algolia search bar with React-Select
- Makes the maintenance notification badge a warning instead of error

### Fixed:

- Conditional Logic When Validating SOA Record for Slave Domains
- Fix Linode Clone kebab
- REACT_APP_LISH_ROOT typo
- Maintenance Banner Styles
- Added missing issuer to TFA URI
- Adds Linode Label to Notification Drawer List Item

## [v0.60.0] - 2019-06-07

### Added:

- Support for critical maintenance banners, times, and tickets
- Clone Linode from Linode Action Menu

### Changed:

- LKE: Creation Table UI for editable node count and remove actions
- Remove Tags input field when cloning a Domain
- Default Linode config memory limit to 0 if a limit is not already set

### Fixed:

- Show progress for Linode upgrades
- Select Plan Panel default tab select logic
- Primary Nav was showing a scrollbar
- Support Ticket Drawer should retrieve all entities for selection
- Nodebalancer config select values
- Split token on logout before revoking it
- Re-add Kubernetes button in Create menu

## [v0.59.0] - 2019-05-31

### Changed:

- Add name of data center in outage notifications
- Update table cell styles

### Fixed:

- Main search bar styles

## [v0.58.0] - 2019-05-29

### Added:

- Ability to optionally resize disks after Linode resize
- Option to automatically create domain records
- VAT banner

### Changed:

- Replace circle progress on Linode summary
- Replace circle progress on dashboard
- IP component placement
- Adjustments for tablet Linode list view styles
- Update NB empty state copy
- Update empty copy for Images and StackScripts
- Include app name in reset and delete oAuth app modal
- Use account.capabilities to determine if OBJ is enabled.

### Fixed:

- Show all line items on invoice PDF and detail screen
- Error and loading states for OAuth view
- Error handling re: Linode settings panels
- Uncaught error in disks and configs requests
- Domain SPA record editing error
- StackScripts sorting issue

## [v0.57.0] - 2019-05-21

### Added:

- Markdown and Markup Support for Support Tickets and Replies
- Notice for domains when they aren't being served
- Abuse ticket banner
- Enable ctrl+click on profile dropdown buttons and clickable rows
- Ability to update email from Account -> User Profile
- Add event messages for host reboots, Lassie reboots, and Lish boots
- Create a Kubernetes cluster
- Action menu item to download Kubernetes kubeconfig.yaml

### Changed:

- Include the Linode Label in delete dialog modals
- Include Linode and Volume labels in Volume dialog modals
- Re-enable plan type copy and update the text
- Small style change for NodeBalancer config action panel
- Update timezone selection
- Update Linode backup selects
- Copy in delete Bucket confirmation modal
- Object Storage: separate "Size" column into "Objects" and "Size"
- Improved Select components across the app

### Fixed:

- Linode network transfer stats
- Linode migration success/error states
- IPv6 DNS Resolvers
- Typo in Disable TFA dialog
- Block device assignment
- Issue where error views were displaying after data was loaded

## [v0.56.0] - 2019-05-08

### Changed:

- Update Sentry Whitelist URLs
- Display bucket size using base 2 instead of base 10
- Update Events Landing in Real-Time
- Validate Rebuild from Image form before modal opens

### Fixed:

- App crashes when downloading an invoice PDF for unlabeled backups
- Deploy new Linode from backup
- Fixing Sentry Errors
- Prefix Length to the IPv6 Pools and Ranges
- Pagination Footer numbering

## [v0.55.0] - 2019-05-06

### Added:

- Improve GA Event Imports in Manager
- Local storage optimizations
- Remove Volumes From MaybeRenderError
- Add error handling documentation
- Replace all pathOr<string>s with getErrorStringOrDefault
- Placement of Object Storage in Primary Navbar
- Add /buckets to OBJ link in PrimaryNav
- Add Ada google analytics
- Reverse sorting arrows for sortable tables
- Explicitly display regions error in Linode volumes form
- Taxes and Subtotal on Invoice
- Fixed positioning of ADA CTA
- Add docs for pushing tags to upstream
- Add polling for NBs on landing page
- Add polling to NB detail
- Check region filtering
- Make Linode dropdown menus searchable via React Select

### Changed:

- Scroll-to logic for Disks and Configs page changes
- Stats request optimization
- Display reserved IPs in IPv4 table (Linode Detail)
- Style Updates to Invoice PDF
- Update Activity Stream Based on Events
- Sentry Updates
- Move Object Storage keys to the OBJ Landing page
- Update Notistack and make toasts dismissible
- Update IP address listing on card view and styling
- Paginate Disks and Configs with Paginate Render Props Component
- Removing tag column and cells styles updates
- Lish tabs style updates
- Sync up with disk select changes and reset disk options on Linode select clear
- adjustments to UDF widths for medium + breakpoints
- Manual backup errors appear within form instead of as toasts

### Fixed:

- Fix issue with error appearing on volume attach drawer
- Fix pre-selected Cluster select
- fix to action menu on mobile (align right for consistency)

## [v0.54.0] - 2019-04-23

### Added:

- Ada support bot available app-wide
- Ability to delete Object Storage buckets

### Changed:

- Update ListBuckets
- Don't use last Stats reading on Linode/NodeBalancer graphs
- Adjust messaging in UserEventsList for deleted entities
- Add documentation to CONTRIBUTING.md
- Expire token on logout
- Catch disk error correctly for blocked requests
- Use EnhancedSelect for the DiskSelect component

### Fixed:

- AxiosError handling for getErrorStringOrDefault

## [v0.53.0] - 2019-04-18

### Added:

- Event stream summary
- Empty search logic
- List all IP addresses in summary panel
- Activity tab on Linode Details
- Account Creation Date to Summary Panel
- GA event for compact mode switcher
- GA events for billing-related actions
- New icons for Managed Services and StackScripts

### Changed:

- Styling no results page
- Styles and mobile handling
- Remove tag column and styling for NodeBalancers Landing
- Remove tag column and styling for Linode Landing
- Re-order fields on monthly network transfer panels
- Place disk spaces in sidebar
- Moving disk space component
- Adjustments for tables for devices
- Making beta tag blue for both themes
- Adjust spacing for add buttons for domain records
- Remove bolding from notices
- Styling of disk storage panel
- Adjustments to table row for DT and activity feed updates
- Scroll buttons styles for mobile tabs
- Resolvers object to match new Toronto name
- Table cell sizes
- Focus states for clickable rows
- Styling for graph legend on Linode detail page

### Fixed:

- Wrap domains text on Domain landing
- Routing on Support Ticket pages
- Detach from deleted Linode
- Image creation drawer labels spacing
- Linodes graphs legends placement
- Minor copy fixes
- Typos and init code guidelines

## [v0.52.1] - 2019.04.09

### Added:

- Feature: One-Click Apps
- Events landing page
- Image expiry date to Image table
- Drop-shadow on "Create" menu
- Setup GA to track usage of Linode create screens
- Missing typography for backup placeholder text
- Front-end validation for tag input error
- Loading states to tag panel
- Added "nofail" to Volume Config Form

### Changed:

- Do not show Hively icons from Linode user
- Removed Linode StackScripts from StackScript Landing page
- Combined My StackScripts and Account StackScripts under one tab
- UDF Style Updates
- Hide helper text for UDFs so it will display for Linode Root Password
- Update Linode Detail permissions
- Change Toronto display from CA to ON
- Update Volume Landing on Linode Details
- Update label for Taiwan in the Update Contact info panel

### Fixed:

- User events dropdown items styles
- Delete Linode button modal button style
- Backup CTA link
- Backups creation error display
- Styling for disabled destructive buttons
- Wrong header for accessibility tags
- Settings icon placement
- Restore process finished event handling
- Config updating bug
- Non-field errors for NodeBalancers

## [v0.51.2] - 2019.03.28

### Fixed:

- Fix issue with Lish console not rendering correctly (#4736)

## [0.51.0] - 2019.03.25

### Added:

- Add uninvoiced balance display
- Delete Linode from kebab menu
- Support and icon for Alpine Linux
- Missing typography for crash message
- New event types and account events messages
- Card payment confirmation modal
- Add aria labels to inputProps for textfields and radios

### Changed:

- Update list of available timezones and fix offset sorting
- Include pagination on clone from Linode flow
- Adjust dialog size to md to accommodate for api token width
- Request notifications after migration finished
- Reset error state on disk and configs request
- Improve placement of entity icons on mobile tables
- Make sure all radios inherit proper labeling
- Dim main content when searching
- iOS/Mobile Cloud Manager Welcome Screen
- Make CVV Optional when making a credit card payment
- Adjust "No Results" message when searching in a Select element
- Handle volume permissions
- Update Auth Code
- UI for restricted edit volumes form
- Delete confirmation includes Linode Label
- Source Linode Rescue volumes/disks from redux
- Update slave domain editing UX
- Add props.classes for RenderGuard updateFor

### Fixed:

- Only disable Linode Boot if there are no configs
- Prevent NodeBalancers from crashing during creation
- Linodes with no type data cause error state
- Kernel Select sometimes was not populated on load
- Upgrade and Fix PayPal
- Fix logger, add report button
- Remove extra scrollbar on tables on Firefox
- Request notifications after migration finished
- Issue with Created Linodes with no image being in an indefinite loading state
- Issue with 0600-0800 not being a valid backups timeslot

## [0.50] - 2019.03.11

### Added:

- Fix Linode label update error
- Display guidance to bottom of search bar to make it easier for users to work with enhanced search functionality
- Add Compact Mode (theme toggle) and corresponding settings panel on PrimaryNav
- Users can now rebuild a Linode from a StackScript
- Backup mode support for NB nodes
- Support for Toronto region
- Improve spacing of Domain table
- Password requirements to the PasswordInputField
- Add last auth IP address and last auth time to trusted devices table
- Include transfer stats to Linode summary panel
- Additional helper text for Volumes creation drawer
- Helper text when creating NodeBalancers
- Enable user to Remove Public IP Addresses
- Add tags column to NBs and volumes
- Filter volume select based on grants
- Apply convention for HEX values in theme files
- Updated-by column to support tickets
- Adjustments for Dark Theme in account pdf links

### Changed:

- Display confirmation dialog before rebuilding Linode
- For Backups creation flow, only reset selection if different Linode is clicked
- Linode Resize flow adjusted to follow API changes (resizing Linodes now enter the migration queue)
- Rebuild Linode image select now uses tiles instead of a dropdown
- Update list of whitelisted events to include new event types returned by the API
- Update all instances of updateFor to include props.classes
- Remove Tokyo 1 as an option when creating Linodes and NodeBalancers
- Pre-populate payment amount to the current Balance
- Add disk imagize events to show progress
- Volume Labels Sorting
- Hide global backups setting from managed users

### Fixed:

- Request notifications after migration finished
- Keyboard scrolling on custom MenuList component
- Regression with pagination dropdown
- Show error message when a Linode on the user's account is jailed.
- 2FA panel
- Creation workflow styles
- Instances of renderGuard not updating components
- React-select isClearable logic
- Dashboard spacing
- PDF generation failure
- Error handling for SSL certificate and key when creating a NodeBalancer.
- Default lastFour (credit card digits) to empty string to prevent visual bug
- Graphs need better breakpoints

## [0.49.0] - 2019.02.25

### Added:

- Enhanced Search functionality!
  - Users can now specify the search entity with `type:{linode, volume, domain, nodebalancer}` or `is:{linode, volume, domain, nodebalancer}`
  - Aside from entities, other searchable fields are `label:`, `tags:`, `ips:`
    - Users can search for entries with multiple tags applied by adding the desired tags to a comma separated list after specifying the tags field. Example `tags:tagA,tagB` will return all entities with tagA and tagB applied.
    - The same pattern described above applies to the ips as well.
  - Logical operators can by applied to queries: `&&`/`AND`, `||`/`OR`, `-` for the not operator, and grouping with `()`. A query with multiple fields and no operators is implicitly treated as true for all.
- Status indicators have been incorporated into the entity icons for Linodes and Domains to provide a better visual experience.
  - Also added the Linode icon and status to the power button.
- A reset password button in Profile > Password & Authentication that will open the reset password workflow in a separate tab.
- A better user experience for secondary/restricted account users that displays messaging around and disables features that the user doesn't have access to.

### Changed:

- Domains now displayed in alphabetical order on the Domain listing page.
- Timestamps display in last backup table rather than humanized dates.
- Added a tooltip on the power icon for a Linode with no image, indicating that an image must be added to the Linode in order to boot.

### Fixed:

- Removed client side validation that incorrectly prevented user from creating a Linode when the label started with a numeric character.

## [0.48.0] - 2019.02.11

### Added:

- Support tickets now appended with current Cloud Manager version.
- Individual Node status in NodeBalancer Detail > Configuration > Ports
- Implemented pagey pagination to all Domain DNS records, for example a user with over 25 A/AAAA records will have a paginated table in Domain > DNS records page.
- Public and Private IP addresses are now searchable fields, displaying the corresponding Linode in the search suggestion dropdown.
- Sidebar components in Account Settings page:
  - Contact information component displaying company name, name, dddress, email, and phone number.
  - Billing information component displaying current account balance, credit card, and credit card expiration date.

### Changed:

- Linode summary moved to the sidebar with individual components for:
  - Linode details
  - IP addresses
  - Last backup
  - Tags
- NodeBalancer summary moved to the sidebar with individual components for:
  - NodeBalancer details
  - IP addresses
  - Tags
- Domain Tags input field moved to the sidebar in an individual componenet
- Underlined text removed from application, notably:
  - Breadcrumb headers
  - Event notifications
  - Help landing page
  - Secondary links in table rows
- Backups CTA is now dismissible.
- NodeBalancer ports now clickable links on the NodeBalancer listing page
  - When a NodeBalancer port is clicked, the user is navigated to the Port Configuration page with the accordion panel of the port clicked expanded by default.
- NodeBalancer Graphs were removed from accordion panels, and are now displayed prominently on the NodeBalancer summary page.
- Disks added to Linodes default to the maximum size, so the user can adjust form there.
- In the additions disks table located in Linode Detail > Settings > Advanced Configuration now display the disk file system type located between the label and size columns.
- The option to reboot a Linode is removed unless the Linode is powered on.
- Only regions with block storage available are displayed in Volume creation panel.
  - Additional messaging added to Volume creation panel informing user of the data center limitations.

### Fixed:

- Typo in Manual Snapshot copy.
- Spacing of Grouped NodeBalancer headers.

## [0.47.0] - 2019.01.29

### Added:

- Sorting for remaining Linode table headers.
- Entity icons on Dashboard page, and entity listing pages for:
  - NodeBalancers
  - Domains
  - Volumes
- Group by Tag for NodeBalancers.
- Group by Tag for Volumes.
- Friendly error message when graph data is unavailable for a newly created Linode.

### Changed:

- Graph Display Options (Last 30 Days).
- Removed Documentation panel sidebar.
- Improve pagination experience.
- Friendly error message when graph data is unavailable.
- Order of tabs on the Profile page.
- My Profile > My Apps changed to My Profile > OAuth Apps.

### Fixed:

- Update timezone error.
- Fix pagination display logic.
- Invalid Date on OAuth Apps.

## [0.46.0] - 2019.01.18

### Added:

- Dedicated CPU in plan selection in Create Linode workflow.

## [0.45.0] - 2019.01.14

### Added:

- Disk storage information modal in Linode > Settings > Advanced
- Grouping of Domains by tags on Domain listing page.
- Add payment PDF generation
- Add invoice PDF generation
- Display loading until images are available.
  - Source images data from Redux.
  - Add images to Redux on load.
- Improved linode listing page table.
  - Remove + icon to display all ip addresses on linode row.
  - Hide copy icon for ip addresses until hover.
  - The icon for a Linode was added to the Linode row.
  - Plan column removed, linode plan and details now listed under the label in the Linodes columns.
  - Added a column for tags.
- Account tab for StackScripts, lists all scripts created on the account the user has permissions to read/write.
  - If an account user does not have access to StackScripts, then a message indicating the user does not have the proper permissions will display.
- Trusted Device table in My Profile> Password & Authentication> New section titled Trusted Devices.
  - Lists devices that have been active on the account for the past 30 days, device name and browser used.
  - Ability to untrust/delete a trusted device.

### Changed:

- Explicitly check for errors before setting local storage.
- Move image toast logic to ToastNotifications.tsx
- Allow submitting empty array for IP sharing
- Explicitly declaring background color on table cells for printer compatibility.
- Update documentation. Update casing on label.
- Set default image in Create from Image flow.
- Default label name during Linode creation.
- Update react-dev-utils and webpack-dev-server
- Update Radio Input Label text size on Create Volume drawer
- Update pagination styling
- Update source Linode on linode_clone schedule/start
- Refactor domains dashboard card to use Redux state
- Update community events, make all clickable.
- Update dashboard transfer card to new design
- Add Render Guard to Contact Info/Config Forms
- Change Pagination Controls to handle many pages
- Add reduxed images to LinodeRebuild
- Improved error handling.
- Respond to community_like events, display in menu
- Update Copy Around Restricted Users
- Update search results size limit to 100
- Capitalize linode progress bar text

### Fixed:

- Credit card payment request ccv field.
- Safari autofill on root password reset.
- Parse timestamps in UTC for notifications.
- Hide radio buttons on edit disk drawer.
- Display notice on successful deletion of a user.
- Submission of the enable back ups for all Linodes drawer caused duplicate listings of Linodes.
- Display Scratch Code when enabling TFA

## [0.44.1] - 2019.01.10

### Fixed:

- Credit card payment request ccv field.

## [0.44.0] - 2019.01.03

### Added:

- Printer friendly invoice page by navigating to Account > Billing info > Recent Invoices > Invoice
  - Clicking Print/Download navigates to a printer friendly invoice page and opens a a browser print preview to print and save to a PDF.
  - CTL/Command + P from the invoice page will achieve the same as clicking the Print/Download button.

## [0.43.0] - 2018.12.20

### Added:

- Users can now display their Linodes grouped by its tags.
- Users can import existing display groups from Linodes and Domains as tags from the dashboard.
- For example; If a user were to have three Linodes in the display group "production", a new tag
  of "production" would be created and applied to those three Linodes.
- The existing display groups remain unchanged.

### Fixed:

- Linode chart statistics sometimes cause a crash.
- Viewing one StackScript, out of 1100, caused the application to crash. Gee thanks!
- URL encoded text was being injected into the search bar.

## [0.42.0] - 2018.12.17

### Added:

- Add Total Traffic to stats
- Styling for Stats/Units
- Paypal Client-Side Validation
- Revert error poc
- Reorder providers. Convert ThemeProvider to renderChildren.
- style toast messages
- create component abstraction for toasts
- add: toasts story
- pass props to tags to close suggestion menu on click\
- error poc
- make CVV field optional
- Add analytics to GetAllEntities()
- Correct permission decision logic in API token utils.
- code cleanup and destructure new asSuggestion prop
- style tags inside search result suggestion
- event propagation and focus styles
- Stats/Units on graphs
- make tags in selects consistent with new styles
- refactor tag button styles
- Tag links
- updating back up data section for dark theme
- updating copy icon component colors, removing the override from IP address component
- better padding for dashboard table cells
- Make clickable row UX more consistent
- switch volume columns
- add search data
- Upgrade Typography component consistent with @material-ui/core@3.5.1
- Display resize instructions on form submission.
- Add SSH key event message...
- Refresh volumes list on volume_clone event.
- Report counts of successes and failures for backups
- Remove sendToast for enqueSnacback
- Replace Toasts with Notistack

### Changed:

- reduce main nav items padding under medium breakpoint
- update progress bar for linodes
- Update docs links to Cloud Manager versions.
- update notistck version and remove unecessary declaration
- Update email notification setting label for clarity
- Events polling updated.

### Fixed:

- fix: send config id with attach volume request
- Edit SOA drawer loading button styling bug
- fix typing for notistack
- Fix NodeBalancer Tag Error
- Fix mutation error handling

## [0.41.0] - 2018.12.04

##Added:

- Tags for NodeBalancers
  - Tags can be added during NodeBalancer creation
  - Tags can be added/removed from an existing NodeBalancer

##Changed:

- Search results page link appears first in the search bar results
- Reverted StackScript table pagination

## [0.40.0] - 2018.12.03

##Added:

- Search results page with a dedicated URL
  - Search results page is grouped by entities (Linodes, NodeBalancers, etc.)
  - Search results page displays the first five results per entity, and a button to display remaining results for the given entity
  - Search can be used to display all entities with a common tag
- Tags for Volumes
  - Tags can be added during Volume creation
  - Tags can be added/removed from an existing Volume
- Pagination on the StackScripts page
- Network helper global setting
  - Users now have the option to enable/disable
  - Network helper is enabled by default
- Ability to attach a file to a support ticket
- Breadcrumb navigation to Users and User Detail
- Mobile typography was implemented throughout the app

##Changed:

- UX improvement when creating/resizing a volume attached to a linode with the addition steps necessary to complete the volume creation process
- Get Help section links and tiles were updated for consistent displays and interactions
- Added pricing to Volume clone and resize panel

##Fixed:

- External (public) Ip's are displayed first (before private IPs) on Linode grid cards, and Linode Details page
- Character decoding on the blog feed
- Tags extending beyond the search bar results now wrap

# [0.39.0] - 2018.11.15

## Breaking:

- User management has been merged into the account section.
  - The Account & Billing and Users navigation items have been removed in favor of just "Account".
  - This caused breaking changes to the URL pattern.
    - /users -> account/users
    - /users/stevemcqueen -> /account/users/stevemcqueen
    - /users/stevemcqueen/permissions -> /account/users/stevemcqueen/permissions

# Added:

- Domains can now be tagged and will be included in search results when searching for tags.
- Linode Backups
  - Users can now enable automatic backups for all existing Linodes which do not have backups.
  - Users can now enroll in automatic backups for all newly created Linodes.
  - Added backup information and actions on the dashboard.
  - Added time since last backup to the list view of user's Linodes.
- Pricing information has been added to the;
  - Volume creation drawer
  - Volumes call to action placeholder
  - Backups call to action placeholder
- Updated by/closed by details to support tickets.
- Breadcrumb navigation to Linodes, NodeBalancers, Domains, and Support Tickets.
-

# Changed:

- We're now preventing users from submitting the create a support ticket form until all necessary
  information has been provided.
- Hide the "current credit card" if there is no credit card on file.
- The CPU chart on the Linode detail page has been updated to scale the to usage.
- Details about a Linode and Domains are no longer tucked away in accordions.
- Payments and invoices are now sorted by descending date (newest first).
- We've made some mobile friendly adjustments to the display of our menu!
- Documentation links now have a persistent underline to make it clear they're links.
- Providing feedback via Hively now opens in a new window.
- Made tab navigation much easier on mobile.
- Enhanced select styles are now visually consistent with regular selects.

# Fixed:

- Side navigation was hidden for certain users.
- Toggling between grid and list view on the Linodes screen would not persist event progress information.
- Attempting to delete the active user would crash the application. (Hey, it's better than deleting yourself!)
- TTL can now be set/changed for MX records.
- Booting from a user created configuration was failing.
- H1s are now used only once per page site-wide.

## [0.38.0] - 2018.11.05

### Added:

- Customer Support
  - Linode Community questions are now searchable from the Support Landing Page
  - Customers can now close their own support tickets under the following conditions:
    - Ticket is in "autoclose" status
    - Ticket has not been opened by Linode (covered by autoclose requirement)
    - May not close tickets that have not been interacted with by Linode (covered by autoclose requirement)
    - Tickets closed by customer should be marked as closed by customer
    - Support Ticket objects should indicate if they are closable

### Changed:

- Tightened whitespace on tables. Considerably reduced the padding on table cells to give users the ability to see more items at a glance. Similar changes were made to summary panels in an ongoing effort to improve our information density overall.
- We changed the way that a user will view their DNS records. Today when you view DNS records you have to expand all of the accordions to see details of your domains. Now when you view a domain you can see all details of the domain without having to expand all the accordions.
- Updated Launch console button to appear as a link on mobile devices.
- Hively got an upgrade!
  - Icons have been enhanced to support new icons.
  - Hively icons will not show on tickets more than 7 days old

### Fixed:

- The account owner was able to restrict their account by toggling the permissions.
- A recent refactor didn't take into account paginated API methods that take an entityId. This was causing an API 404 error when requesting Disks from the LinodeConfig menu.
- Issue on the List Linodes page, where switching to list view after linode creation would display the Linode as "Provisioning" after it already booted.
- On the volumes listing page, addressed an issue where updating a volume label would fail.
- In order to make the clickable table row entries more efficient, we made tags clickable.
- Fixed an issue where attempting to create a linode from a snapshot (coming from the linode detail page) displayed plans smaller than the original Linode snapshot as selectable.
- When creating a linode from a backup or snapshot, the linode created does not automatically boot, rather it must be booted manually after the restoration from backup is complete. Also, the Distro image fails to display in the manager, until the linode has been booted.
- Issue where users were unable to deploy a new linode from a snapshot when landing on the Create From Backup creation page from the Linode Detail - Backups page.
- Resolved an edge case where attempting to restore a snapshot to an existing linode, if the restore drawer was dismissed and then reopened, the Linodes select would fail to list any linodes.

## [0.37.1] - 2018-10.22

### Fixed:

- Backup restore not restoring to destination Linode

## [0.37.0] - 2018-10.22

### Added:

- Pagination!
  - Users can now page through large lists of entities thoughout the app, including: Nodebalancers/Images/Oauth Clients(Apps)/Tokens/Users/Volumes/Invoices/LinodeConfigs
- Documentation!
  - The documentation panel has received some updates, including Docs for volumes, domains and stackscripts

### Changed:

- Eliminate pencil icon site-wide, using hover/edit state instead.
- Defer API requests on Linode summary, settings and Nodebalancer summary until user action is taken

### Fixed:

- Error reporting when creating a new Nodebalancer config
- Ellipsis being truncated on blog texts incorrectly
- Text overflow in the dashboard of entities with long names
- Linodes with flags/long names breaking the layout on list linodes
- Issue where a users settings are erroneously requested multiple times
- Linodes with unknown images failing to display in the linode summary panel

## [0.36.0] - 2018-10.08

### Changed:

- Support
  - Allow selecting multiple files when attaching to a ticket
  - Auto-collapse attachments when a ticket contains more than 5 attachments
  - Increase support search results to display up to 20 results
- Profile
  - Truncate whitespace when adding SSH keys
- Billing
  - Display last four credit card digits when submitting payment

### Fixed:

- Volumes
  - Issue where creating a volume would potentially display the wrong region for the attached linode
- Stackscripts
  - When creating a linode from Stackscript, the SSH Key access panel failed to display on image selection
- Misc.
  - Issue where certain modals could not be dismissed with the escape key
  - On Linode creation, the password field now appears disabled until an image is selected
  - Two-factor authentication QR code border visibility in dark theme

## [0.35.0] - 2018-10.01

### Added:

- Users can now provide feedback on Linode support in tickets.
- Added a welcome banner describing new features.
- Users can now migrate/mutate Linodes.

## [0.34.1] - 2018-09-24

### Added:

- Linodes
  - Users can now add tags to a Linode on creation or on the detail page
  - Tags display on Linode list, grid and detail views
  - Tags can be managed on Linode detail view
- Search
  - Tags are searchable. The main Search bar will return a list of Linodes with a tag or tags that match the search term
- Small Screen Enhancements
  - Tables on small screens are now useable and beautiful
  - Expanded all inputs to full width on small screens

### Changed:

- Copy updates
- Create header icon on small screens
- Updated profile timezone and volume creation selects to be searchable

### Fixed:

- Search issue affecting small screens using the dark theme
- Bug where deleting a linode erroneously routed the user to the dashboard, now routes to linodes
- Issue where updating contact information results in a blank credit card
- Issue where changing tabs on the user profile would enable the Delete button for your own user
- "Unknown Plan" would display during Linode resizing
- Prevent user from submitting empty replies in support tickets

## [0.33.2] - 2018-09-11

### Added:

- Profile
  - Users can now add SSH keys to their profile
- Linodes
  - Create or Rebuild Linodes with SSH keys that have been added to the user's profile
- Dashboard
  - Notify users an upgrade is available for their Linode
- Support
  - Search the Linode Docs for answers within the manager support section

### Changed:

- Make tiles clickable site-wide
- Table rows are now clickable on instances where the row links to another page
- Linode disk resize free space calculation made more clear
- Support tickets now respect customer's timezone preference

### Fixed:

- Bug where cloned domains failed to display until the page was manually refreshed
- Bug where image creation would return an error message
- Bug where revoked personal access tokens still displayed in the access token table
- Delete volume action being available while the Linode it was attached to was powered on

## [0.32.1] - 2018-08-27

### Added:

- Project version link as been added to the global footer.
- Enable backups from the list Linodes page.
- Create a domain record from the global "Create" button.
- Users can now make a payment via Paypal.
- Update document title based on location within the application.
- Support
  - Added "Get Help" link to primary navigation.
  - Users can now reply to support tickets and attach files.

### Changed:

- "Managed" item removed from primary navigation unless user already has the managed service.
- "Account security" was renamed "Whitelist IP (legacy)" to better clarify intent.

### Fixed:

- Bug during NodeBalancer creation that would prevent the user from creating a NodeBalancer.
- Bug where the UI would not update after allocating a new private IP.

## [0.31.5] - 2018-08-16

### Fixed:

- Various bugfixes for Account information display

## [0.31.4] - 2018-08-14

### Added:

- Toggle for dark theme

### Fixed:

- Support ticket links in event menu
- Images links in search bar

## [0.31.3] - 2018-08-13

### Added:

- Account
  - Update credit card on file
  - Make a payment
- Support
  - View open support tickets
  - Open a support ticket
  - View ticket replies
  - Reply to ticket
- Polyfill for ES2015+ methods, createImageBitmap
- Linode Settings
  - Create image from disk, "Imagize"
- Get Help
  - Get Help landing page
  - Popular Documentation and Community Posts
  - Ada chat bot
- Dashboard
  - Linode services Dashboard
  - Make Dashboard the default route
- Add warning for unsupported browser

### Changed:

- StackScripts
  - Added placeholders to User-Defined Fields
  - Show UDF errors adjacent to each field
  - Infinite-scroll on Community StackScript selection
- Linodes
  - Linodes without IPv6 do not attempt to render ipv6 components
- Documentation
  - Summary truncated at 200 characters
- Volumes
  - Warn user before they attempt to create a Volume larger than 10TB
- Confirmation Dialogs
  - Actions to the right, Power-Off and Reboot not considered destructive
- Notices
  - New appearance
- SelectionCards
  - Consistent appearance with/without selection
- Region Names
  - Format consistently throughout the application
- TextField Select
  - Show select icon

### Fixed:

- Safari compatibilty with SelectionCard interaction
- Ripple effect when using Toggle component
- Domain deletion confirmation no longer flashes "Undefiend"
- Pressing the spacebar to select a SelectionCard no longer scrolls the page
- Rebuilding a Linode appears as a transitional state
- PrimaryNav does not seem to open randomly on window resize
- Focus state for Toggle components
- Some instances where functions were not bound to component instance
- Re-request domains on successful creation
- Settings helper text language improvements
- Address spacing in Account settings
- Some instances where state properties were being read directly
- LinodeRow plan name does not wrap below status indicator
- Ability to create a NodeBalancer with a check path of '/'

## [0.30.1] - 2018-07-26

### Fixed:

- Notification icon position
- Description of billing permission levels
- Tooltip for user delete action

## [0.30.0] - 2018-07-26

### Added:

- My Profile
  - Toggle for disabling "Whitelist IPs" feature
  - Update e-mail address
  - Enable/disable two-factor authentication using QR code
  - Update Timezone
- User Management
  - List users
  - Add new users
  - Edit user profile
  - Edit user permissions, including entity-specific permissions
  - Change user type restricted/unrestricted
- Billing
  - View recent billing activity: invoices and payments
  - View contact information
  - Update contact information
- StackScripts
  - Update StackScript

### Changed:

- "Notifications" (global and product level notices) are now displayed in a side-wide menu located in the top-right corner of the screen
- "Events" (entity-specific notices) are shown in a different color when they have been marked as read
- "Events" are clickable and direct the user to the page of the entity
- Privacy Policy notice is now shown using a persistent modal dialog

### Fixed:

- When creating a Linode from StackScript, an error notice is now displayed when the user does not select an image

## [0.29.3] - 2018-07-13

### Added:

- StackScripts
  - List StackScripts
  - Search StackScripts by label
  - Create StackScript
  - Delete private StackScripts
- NodeBalancers
  - Search Node IPs by label or IP
- Linodes Networking
  - IP Sharing
- Domains
  - Create Slave Domains
  - Zone Import
- Images
  - View Image Details
  - Delete Image
  - Rebuild Linode from Image
  - Create Image from Linode Disk
- Disks
  - Edit the size of a Disk
- Account
  - Referral codes and completed referrals shown
  - Disable/enable e-mail notifications
  - Add SSH Keys for Lish, choose authentication method
- Glish
  - Switch quickly between Weblish and Glish
  - Auto re-connect on power status change

### Changed:

- Disabled plans during deployment have a tooltip explaining why
- Successful volume creation shows a message in the drawer
- Show progress bar for
  - Volume Attach/Detatch
  - Disk Creation
  - Snapshot Creation
- Create a Volume drawer is now "Add a Volume" drawer, which allows both creation and adding of existing volumes
- Remove "Status" from Domains List

### Fixed:

- Linode Detail Progress Bar on all types of in-progress events
- IP Transfer Actions Disabled if there are no IPs to Transfer

## [0.28.0] - 2018-07-02

### Added:

- Networking
  - Default DNS resolvers for both IPv4 and IPv6, SSH access, and Lish via SSH are now all available on the Linode Networking feature.
  - Users can now add a private IP to their Linode via the Linode Networking feature.
  - Transfer or move an IP to another Linode.
- Display a progress bar during back-up snapshot generation.
- Linode Watchdog settings; Enable to automatically restart a Linode.
- Added help text to the volume creation drawer.
- Display the remaining space on a Linode during disk creation.

### Changed:

- Linode
  - Page scrolls to top upon switching pages on Linode landing view
  - Disable current plan in list of target plans for LinodeResize view
  - Disable Linode Resize submit btn if no plan is selected
  - Rebooting a Linode is disabled while provisioning.
  - Display "Unknown Image" on Linode cards when using a non-standard image.
  - Corrected sort order of available images in dropdown during Linode rebuild.
  - Users will now see a 404 when attempting to access a nonexistent Linode.
  - Simplified the password change form in the Linode settings feature.
  - When changing Linode alert thresholds, we no longer hide the input field.
  - Users without any Linodes, who are attempting to create a Linode by cloning, will now see a placeholder.
  - The backup window selection is now displayed in the timezone the user has selected in their profile.
  - Linodes without backups are no longer displayed in the Create Linode from Backup feature.
- Node Balancer
  - NodeBalancer creation, including configurations and nodes, is now made with a single request.
  - Updated changes to interval text on and view features.
  - "Client Connection Throttle" is no longer displayed on creation (Still available during editing).
  - "Session Stickiness" is now defaulted to "table" during creation.
  - "Mode" option is now available during editing (but not creation) of a Node Balancer Node.
- StackScripts
  - StackScripts which only apply to deprecated images are no longer displayed during creation of a Linode from StackScript.
  - StackScripts can now be sorted by label, revision date, and active deploys in the create Linode from StackScript form
  - Title of required fields updated to reflect the StackScript's name.
  - Changed the color of image tags during creation from Linode.
  - Use a Github style naming convention for StackScripts. (username/Title)
  - Corrected "active deploy" to "active deploys".
  - Update dates to use ISO-8601.

### Fixed:

- Users are now correctly scrolled to the top of the list when using pagination.
- Users are now correctly scrolled to the first error in a form on submission.
- Fix an issue where users could issue a resize command without selecting a plan or their current plan.
- Removed several duplicate form labels.
- During StackScript creation Linode StackScripts will no longer appear under the "community" category.
- Corrected an issue preventing the search bar from displaying results.

## [0.27.1] - 2018-06-15

### Added:

- NodeBalancer Management
  - List NodeBalancers
  - Create NodeBalancer from action menu
    - Configure protocol and TLS
    - Configure stickiness
    - Configure health checks
    - Client-side validation
    - Create, update, delete backend Nodes
  - NodeBalancer Details Page
  - NodeBalancer Summary
  - NodeBalancer Performance Charts
  - Create, update, delete NodeBalancer Configurations
  - NodeBalancer Settings
- Create Linode From StackScript
  - Select StackScripts Panel
  - StackScript Detail Row
  - User Defined Fields dynamic form inputs
  - Select Image based on selected StackScript
- AddNewLink component
- Documentation links on Volumes landing page
- Documentation links on Linodes detail page
- Documentation links on NodeBalancers detail page

### Changed:

- Prevent changing root password on disks if Linode is not offline
- Force active status when updating domain
- Domain records, "Edit" changed to "Save"
- Rename "Master Record" to "Edit SOA Record"
- Edit-in-place component now displays errors locally

### Fixed:

- List Domains, cancel button fails to dismiss confirmation modal
- Page crash when editing SOA record
- Disable ineligible plans in the clone Linode creation flow
- Don't allow create from backup without selecting a backup
- Update Linode Volume count on create/delete on Linodes Detail page
- Display newly created Linodes in the global create Volume drawer
- Reset password strength indicator after submitting a new password
- External Links open in a new tab
- Edit SOA Record, Remove "edit mode" from Domain Status
- Index the formatted IPs array from public to private
- Close button on delete domain modal crashing page
- On hover and focus destructive/cancel button background color
- Typo in volume drawer

## [0.25.3] - 2018-05-23

### Fixed:

- Fixed an issue causing the search bar to crash.

### Changed:

- Disabled toast notifications for failed stat requests.
- No longer display the Region panel when creating a new Linode from a backup.

## [0.25.2] - 2018-05-22

### Added:

- Create, update, and delete Domains.
- Create, update, and delete SOA, NS, MX, A/AAAA, CNAME, TXT, SRV, and CAA records.
- Create Linode from an existing Linode's backup.
- Create Linode from cloning an existing Linode.
- A flag icon to product level notification to better direct users.
- Added documentation to volumes and Linode detail sections.
- Confirmation dialogs when attempting to shutdown a Linode, reboot a Linode, and cancel backups on a Linode.
- "Select All" options for permissions when creating a Personal Access Token.

### Fixed:

- Several typographical anomalies.
- Prevent multiple submit clicks upon creating Linode.
- Close expansion panel only if the header is clicked.
- Resizing linodes will not have a pre-selected option.
- Allow deletion of default value in several form inputs.
- "Show Older Images" panel when creating a new Linode would close when selecting an image.
- Filtered ineligible volumes/disks from rescue selects.
- Remove edit option from client generated (apps) tokens.
- Resolved an issue where resizing was not being tracked/displayed.
- Reduced the overall number of API requests for certain features.
- Fixed an issue where Gravatar requests were duplicated.
- A CSS rendering which cause the footer to unexpected jump up the page.

## Changed:

- Display client generated (Apps) tokesn below user generated (Personal Access Tokesn).

## [0.24.2] - 2018-05-07

### Fixed:

- Logout

## [0.24.1] - 2018-05-07

### Added:

- Change the label of a Linode via settings
- Reset a Linode's root password
- Alert Thresholds: set and modify
- Linode Configurations: add, edit and delete
- Linode Disks: add, edit and delete
- Delete a Linode via settings
- Product level notifications
- Account-level notifications
- IPv4 and IPv6 addresses: display and edit
- Backup actions, restore and deploy
- Global volume creation drawer
- Volumes section: show commands for configuration
- CopyTooltip component
- Volumes section: edit, resize, attach, detach, delete, clone

### Changed:

- Toast timeout set to 6 seconds

### Fixed:

- Prevent showing null image name on CheckoutBar
- Show relative date for date created on backups page
- Don't show expired /app tokens
- Show app tokens and PATs in chronological order

## [0.23.1] - 2018-04-19

### Fixed:

- Fixed an issue where unexpected requests were sent when opening the notification menu.
- Fixed an issue Firefox on Windows would report "to much recursion".
- Fixed an issue preventing Linode reboots from ever finishing.
- Fixed an issue preventing users from creating Linodes in Frankfurt Germany.

## [0.23.0] - 2018-04-18

### Added:

- Added toast notifications for several Linode actions.
- Added usage charts to the Linode summary page.
- Users can now search for their Linodes, Volumes, Domains, and NodeBalancers.
- Users can now resize their Linode.
- Users can now rebuild their Linode.
- Users can now rescue their Linode using Finnix.
- Users can now enable or disable backups for a Linode.
- Users can now view a list of their backups for a Linode.
- Users can now take a manual backup snapshot of their Linodes.
- Users can now set their automatic backup time and day of the week preferences for a Linode.
- Users can now view a list of attached Volumes for a Linode.
- Users can now rename, resize, detach, and delete a volume attached to their Linode.
- Users can now attach an existing volume to their Linode.
- Users can now access Weblish, a web-based shell, for their Linodes.
- Linode label is now editable on the Linode detail page.

### Changed:

- Darkened the header of the Linode cards when viewing the Linodes grid.

### Known Issues:

- Linode Detail - Attach volume drawer menu should display "Select a Volume" be default.
- Linode Detail - Linodes Rescue menus show invalid items (volumes attached to other Linodes).
- Actions which produce a loading status sometime become stuck and require the user to reload the application.
- Linode Summary - Volume count fails to update on create/delete.
- App API Tokens cannot be edited or revoked.
- Rebooting or shutting down a Linode should prompt for confirmation.
- Cannot read property 'getBoundingClientRect' of null.
- n.response.data is undefined on LinodesLanding.
- Personal Access Token still displays after revoke.
- Under rare circumstances the Linode detail page may be blank due to an unexpected user configuration.

## [0.22.6] - 2018-04-10

### Fixed:

- Issues related to uncommon regions, plan types, and images
- Clipping of copy animation on linode row

## [0.22.5] - 2018-04-10

### Fixed:

- Show personal access tokens upon creation
- Show notifications for Linode community site

## [0.22.4] - 2018-04-10

### Added:

- Early-access notice

### Changed:

- Updated placeholder components and copy

## [0.22.3] - 2018-04-09

### Added:

- API Token Management
- OAuth Client Management
- Linode Config selection on boot actions
- Notifications and Events menu
- Display flag on Linode row/card for notifications.
- Linode Busy indicator to Linode Details page
- Linode summary panel to details page
- Documentation for unit testing
- Linode Detail tabs and routes
- TESTING.md, Updates to CONTRIBUTING.md
- Responsive tables
- Add Grid wrapper in response to MUI changes.
- Create a simple confirm/decline dialog
- Editable text component
- Docker script commands
- Add gitchangelog configuration and documentation
- data-qa selectors for e2e tests

### Changed:

- Navigate to storybook before each e2e test w/wdio before hook

### Fixed:

- Show user feedback immediately upon Linode power action

## [0.21.0] - 2018-03-26

### Added

- A variety of style and appearance updates
- Linode Logo as scaleable SVG
- Use Lato as our sitewide font
- Use Axios interceptor to redirect to login on 401
- Storybook for component development in isolation
- Abstract ShowMore component for IPs and Tags
- Event polling with backoff using RxJS Observable and Subject
- Linode menu power actions function as expected
- Grid view when user as <= 3 Linodes
- Grid view when user is on mobile
- loading state to Linode Row
- loading state to Linode Card
- TabbedPanel abstraction
- Linodes Pagination
- Import SVGs as React Components
- SelectionCard component
- Linux Distro icon font font-logos
- Password Input Component
- CheckoutBar sidebar during Linode Creation
- Linode Creation from Image
- Linode Creation Validation
- Notice Component

### Fixed

- Shifting of user menu when popover menus are used

## [0.20.3] - 2018-03-06

A new visual design has begun!

### Added

- Main navigation
- User menu
- "Add New" menu
- Linodes list view
- Linodes grid view
- Documentation sidebar
- Footer
- Promise preloader HOC
- Request/response Redux action creators

## [0.18.7] - 2018-04-02

### Changed

- Update region names for upcoming changes (#3104)
- Update API calls for API-53 (#3108)

## [0.18.6] - 2018-03-29

### Changed

- enable block storage volume support in us-south-1a (Dallas)

## [0.18.5] - 2018-03-05

### Fixed

- fix non-expiring token creation
- fix stats graphs rendering by correcting destructuring
- throttle OAuth refresh between tabs
- Refresh OAuth token only on user interaction

## [0.18.4] - 2018-02-26

## [0.18.3] - 2018-02-20

### Added

- Pagination added to `/domains`
- Added vendor specific CSS prefixes via PostCSS and Autoprefixer.
- Glish window now contains a link to the Linode page.
- Added unit tests for Redux generator functions. (api/internal.js api/external.js).

### Changed

- Significant build changes to reduce initial page load.
- Added asset filename hashes for caching purposes.
- Moved from the OAuth2 code flow to the implicit flow for security and performance.

### Removed

- Removed unnecessary “No VNC” text on Linode detail page Glish button.

### Fixed

- Corrected an issue that was forcing a full re-render of the application when clicking session/notifications menu.
- Corrected an issue preventing a disk label from appearing in the Add Image modal.
- Corrected an issue which prevented proper redirection on logout.
- Corrected an issue where notification banners weren’t provided the ID of the Linode they referenced.
- Corrected an issue preventing users from deleting Volumes.

## [0.18.2] 2018-01-25

### Fixed

- Prevent notifications from fetching during login and logout

## [0.18.1] 2018-01-24

### Fixed

- Glish and weblish token fetching bug corrected

## [0.18.0] 2018-01-24

### Added

- Glish - a web-based VNC connection to your Linodes
- Implement some modals using React 16 Portals

### Changed

- Initial bundle sizes reduced with code splitting
- Upgraded to React 16
- Upgrade to React Router 4
- Moved "Volumes" to top-level navigation

## [0.17.3] 2018-01-15

### Fixed

- Allow config selection when adding a Volume to a Linode

## [0.17.2] 2018-01-09

### Fixed

- fix image selection being filtered on status
- fix backups listing on create from backup modal

## [0.17.1] 2018-01-08

### Fixed

- Fix permissions page for usernames with numbers (#2884)

## [0.17.0] 2018-01-08

### Added

- Pre-commit hook to run "yarn test && yarn lint"
- Paravirt and Fullvirt appear with a description
- Notification Banners for various account and Linode states
- User feedback when there is an error performing a power action

### Fixed

- Allow users to reboot into something other than Finnix after using Finnix
- Backups window descriptions can cross midnight
- OAuth Redirect UI doesn't overflow its container
- Updates to and removals of IP RDNS appear without refresh
- Clean up a variety of required-prop warnings
- Updates for changes to the /images field names

### Changed

- The Add Image form now shows disk selection only for complex Linodes
- Upgraded to React 15.6 from React 15.1
- Tests now run using Jest instead of Karma
- Manager, Docs, and Components now in separate repos
- Backup window selection is a multi-step process
- Reduced payload size via specific lodash imports

## [0.16.4] 2017-12-12

### Fixed

- 0.16.3 changes were lost in a squash

## [0.16.3] 2017-12-11

### Fixed

- always show user images last (after distributions) (#2838)
- submit volume attachment requests with a numeric linode id
- fix UI bugs where configs were not updated and errors were not reflected upon changing linodes in volume modals

## [0.16.2] 2017-12-11

### Fixed

- Changing Region in Volume attach dialog did not reset Linode Config (#2812)
- Volume attachment API requests must use integer config_id (#2813)

### Changed

- Image and Distro selector combined and fields renamed to match API (#2803)
- Addresses /volumes API endpoint moving from /linode/volumes (#2803)

## [0.16.1] 2017-12-01

### Fixed

- Pricing information showed `[Object Object]` in some places since 0.16.0 (#2808)

## [0.16.0] 2017-11-29

### Added

- List CoreOS in Linode create (#2576)
- Support for CAA records (#2626)
- Public option for OAuth clients (#2655)
- Create disks from images (#2680)
- Rebuild Linodes from images (#2681)
- Use more specific page titles (#2701)
- Display current balance on payment page (#2704)

### Changed

- Disable Linode power actions during transition states (#2319)
- Render backup schedule time slots in the user's local timezone (#2563)
- User permissions page matches the new options (#2656)
- Exclude "swap" from the disk list for imagizing (#2710)
- Make "Create Image" behave the same from all entrypoints (#2717)

### Fixed

- Negative numbers in invoices should appear with parenthesis (#2705)
- Credit card dropdowns should line up with their container (#2706)
- Don't crash if we try to create a Linode from image with no images (#2717)

## [0.15.5] 2017-11-20

### Added

- Contact info can be edited (#2684)
- Images can be listed, created, and deployed as Linodes
- CoreOS is included in Distribution lists

### Changed

- (Docs) updated to 0.15.0
- All User Grants are now represented
- User Grants have been remapped to None,ReadOnly,ReadWrite

### Fixed

- Handle unknown event types to prevent error splash (#2624, #2621)

## [0.15.4] 2017-11-05

### Added

- Added Billing components and pages

### Changed

- Handle deprecations in preparation for React 16.0
- (Docs) updated to 0.14.1

## [0.15.3] 2017-10-13

### Fixed

- Send custom integers correctly on volume create

## [0.15.2] 2017-10-13

### Fixed

- Rendering of selects
- Filtering Linodes by region correctly when attaching

## [0.15.1] 2017-10-13

### Added

- Fremont as available Volume region

## [0.15.0] 2017-10-10

### Added

- Added volume_clone, credit_card_updated, payment_submitted event support #2622
- KVMify #2562, #2611
- Noscript #2565
- Logout if in maintenance mode #2627

### Changed

- Use full backup names in dialogs #2564
- Restore from Backup should not offer Region #2586
- Buttons that are dropdowns include the default action in the dropdown #2585
- Configs should be offered when creating from volume #2544
- Restrict Volumes to availability regions #2623
- Hide volume Linodes and Configs when appropriate #2630
- (Docs) updated to 0.13.3

### Fixed

- Allow Notifications to poll with no previous Events #2618
- Fix multi select (stackscript distros ui) #2614

## [0.14.2] 2017-10-04

### Changed

- Changes to work with the latest API changes
- (Docs) Updated to 0.13.2

## [0.14.1] 2017-09-28

### Fixed

- Oauth Client default image renders properly
- IP Transfer didn't send region correctly
- Rebooting did not work when multiple configs exist
- Reset RDNS did not show the default value after reset
- Reset RDNS should not be offered when default is in use
- (Docs) Updated to 0.13.1

## [0.14.0] 2017-09-26

### Added

- Transfer pool is shown (#2508)
- (Docs) Add a sidebar (#2494)
- Add Volume resize (#2500)
- Option to clone with label and backup (#2482)

### Changed

- Use Yarn rather than NPM (#2520)
- More graph options (#2501)
- show number of duplicates when deleting (#2484)
- set an initial disk array for rescue configs (#2491)
- (Docs) Bumped to 0.13.0
- (Docs) removed extraneous "\_" from properties
- (Docs) Show more of example up front
- (Docs) Smarter height on collapsed examples

### Fixed

- More fixes for API changes (#2549)
- Fix IP setRDNS creating duplicate (#2542)
- Fix disk delete (#2543)
- Fixes for docs and manager regressions (#2526)
- fix default root device in new linode configs (#2523)
- handle xen disk labels correctly (xvda-xvdh) (#2510)
- Render no graphs message correctly (#2518)
- CNAME hostname placeholder should not be a FQDN (#2514)
- Give tooltip a max width (#2513)
- Restart polling on actions

## [0.13.1] 2017-09-18

### Fixed

- API breaking changes #2547

## [0.13.0] 2017-08-29

### Added

- set a label when taking a snapshot #2366
- handle oauth token errors #2323
- enable private IP button separate from public #2370
- dns zone status on dns zone list page #2368
- plan visible on Linode list #2364
- add create Linode from backup #2380
- display all block storage volumes #2406
- Lish settings page #2365
- indeterminate checkbox state #2407
- support for implicit OAuth flow #2402
- attachments shown in tickets #2428
- input auto focus when enabling TFA #2419
- advanced filter for all lists #2416
- volumes shown on Linode advanced page #2408
- support for volumes in configs #2440

### Changed

- Linode, domain, NodeBalancer, and user creates are modals #2352
- use Bearer token type in OAuth flow #2280
- PAT creation defaults to no access #2421
- creating a ticket can now reference volumes and "Other" #2415

### Fixed

- stop long notifications from overflowing #2381
- stop secondary tables from overflowing #2379
- prevent public stackscripts from appearing to be privatizable #2378
- stop notifications in header from breaking on small screens #2363
- show correct links in CONTRIBUTING.md #2409
- show public ipv4 in SSH line in Access section #2429
- notification hover and dropdown fixes for Firefox #2426
- error formatting when snapshots fail #2425
- misc fixes for support tickets #2437
- crashing when no distro is selected in add disk modal #2438

## [0.12.7] 2017-08-08

### Added

- volume event formatters #2403

## [0.12.6] 2017-08-08

### Fixed

- don't crash when you have no weekly backups #2404

## [0.12.5] 2017-08-08

### Changed

- setState when using default value in Select #2401

## [0.12.4] 2017-08-07

### Fixed

- don't crash on rescue page when no disks are present because of bad Select logic

## [0.12.3] 2017-08-04

### Fixed

- allow no distro option when creating disk #2375

## [0.12.2] 2017-08-04

### Fixed

- reset disk slot to null correctly when deselecting a slot #2369

## [0.12.1] 2017-08-03

### Fixed

- breaking api changes #2354

## [0.12.0] 2017-08-01

### Added

- added linode filtering #2271
- added user filtering #2282
- added nodebalancer filtering #2273
- added domains filtering #2272
- added support link to main header #2296
- enabled external source map #2314
- added stackscript list and delete support #2317
- moar contrast #2292
- added subheader for navigation to stackscripts, volumes, lists #2321
- added support for adding and editing stackscripts #2322

### Changed

- switched to webpack 2.6.0 #2278
- fetch api pages asynchronously #2274
- users view is a list #2282
- regrouped tokens and PATs and moved out oauth tokens #2284
- use source-map instead of module-eval-source-map for better errors #2214
- expire token automatically rather than after attempting a request #2295
- refactor and use modal body components more consistently #2189
- default to sort by label #2360

### Fixed

- set min zero requirements on relevant nodebalancer config fields #2313
- render correct tooltip data when switching between units #2315
- allow shutdown from Linode status dropdown #2340

## [0.11.6] 2017-07-21

### Added

- response_type to OAuth flow to conform to RFC 6749

## [0.11.5] 2017-07-18

### Fixed

- no 3rd-party script includes # 2294

## [0.11.4] 2017-07-18

### Fixed

- group by lowercase distribution vendor names #2309

## [0.11.3] 2017-07-18

### Added

- rebuild confirm check #2302

## [0.11.2] 2017-07-12

### Changed

- don't track pageviews on /oauth page #2269

## [0.11.1] 2017-07-12

### Added

- add delete IP support #2270

### Fixed

- add linode_deleteip event formatting #2270

## [0.11.0] 2017-07-11

### Added

- unit selection to graphs #2185
- support for no access tokens #2192
- volumes to oauth scopes #2224

### Changed

- shared vertical nav updates for components, styleguide, docs, #2218
- tone down the miniheader #2229

### Fixed

- input placeholder styles on nodebalancers ssl fields and domains fields #2188
- buttons page in styleguide #2213

### Removed

- NodeBalancer config label field where present #2224

## [0.10.0] 2017-06-27

### Added

- analytics in modals and selects #2083
- sentry for error tracking #2149

### Changed

- prevent graph from re-rendering needlessly #2153
- contributing guidelines to include new git flow #2106
- minor wording updates, beta > early-access #2146
- console.trace is now console.error #2111

### Fixed

- reset RDNS wording and only display when relevant #2140
- other linode in iptransfer must be in same datacenter #2145
- oauth scope formatting # 2139
- redirect to /linodes on delete #2147
- updated srv record target placeholder #2161
- removed details from TTL defaults on domains #2161
- add TTL defaults to dropdowns on domain record edits #2161
- adjust how editing A/AAAA records handles ipv4 and ipv6 #2161
- logout redirection #2177
- user permission page crash #2175
- a duplicate scss import #2172
- component imports that reference manager #2166
- renamed track event to emit event #2166

## [0.9.10] 2017-06-27

### Changed

- rename dnszone grant to domain

## [0.9.9] 2017-06-26

### Fixed

- overflowing text in domains txt record values now gets truncated

## [0.9.8] 2017-06-19

### Changed

- remove ReactGA completely and more detailed errors

## [0.9.7] 2017-06-19

### Changed

- skip ReactGA for sending exceptions

## [0.9.6] 2017-06-19

### Changed

- added ips to oauth scopes constants

## [0.9.5] 2017-06-16

### Fixed

- don't render private ipv4 on Linode list

## [0.9.4] 2017-06-16

### Fixed

- allow saving soa records on slave domains

## [0.9.3] 2017-06-16

### Fixed

- don't crash on no nodebalancer ipv6

## [0.9.2] 2017-06-16

### Fixed

- hide ipv6 when no slaac is available on linode dashboard

## [0.9.1] 2017-06-16

### Fixed

- networking glue code when no slaac and link-local ips are present

## [0.9.0] 2017-06-16

### Added

- object count to the delete modal #2062
- tooltip component, defaults to disabled, included on primary label and link table cells #2007, #2073, #2074
- ability to add additional IPs, links to opening a support ticket #2066
- enable private IP to the networking tab #2066
- delete IP functionality to the networking tab #2066
- global IP pools to networking tab #2066
- beta banner including link to the classic manager #2088
- required overwrite modal to backup restore #800
- missing check_body and check_path fields to NodeBalancer config active health check form section #2089

### Changed

- long text in link and label table cells are now truncated based on the width of the th,
  an ellipsis is shown with a tooltip enabled #2007
- network tab revamped, IP Sharing and IP Transfer split into 2 separate tabs #2066
- network tab now shows proper gateway for all addresses #2066
- API_ROOT and LOGIN_ROOT constants in manager no longer default to alpha, and instead default to cloud.linode.com #2088

### Fixed

- linode list and linode dashboard correctly shows ipv4 addresses #2066
- destroy all disks and configs when checked using backup restore #2084
- ensure Linodes outside of region are not available to backup restore #2084
- breaks in styleguide forms, styles, header etc #2081

## [0.8.3] 2017-06-12

### Changed

- reinstate hover states, collapsed borders on adjacent active tabs

## [0.8.2] 2017-06-12

### Fixed

- retain tab active border color

## [0.8.1] 2017-06-12

### Changed

- reduced padding and margin on tabs

## [0.8.0] 2017-06-08

### Changed

- added Linode Employee identifier to ticket reply #2038
- confirmation added to revoke token button #2033
- uses classic Manager graph colors #2002
- confirmation added to reboot and power off #1987
- delete added to Linode dropdown #1987

### Fixed

- fixed support ticket layout and clearing text field on reply submission #2038
- fixed notification text not granular enough #2032
- fixed page title changes when the user triggers a change on the page #2016
- fixed error handling to display a modal on error except for 401s and 404s #2009
- launch lish is available from any Linode state #1987
- rebuild and bulk actions trigger power progress bar #1987
- fixed page source link 404 #2044

## [0.7.2] 2017-06-02

### Fixed

- two_factor_auth on profile is a boolean #1997

## [0.7.1] 2017-05-31

### Fixed

- fixed nodebalancer config create #1981

## [0.7.0] 2017-05-31

### Changed

- added delete nodebalancer config #1879
- added delete nodebalancer config node #1880
- added missing fields to soa record #1768
- dropped help buttons #1897
- scroll to top of page in docs on page change #1918
- reworded docs error section #1917
- added app loader #1859
- redirect /reference to home #1958
- added referral page #1914
- increased docs endpoint column width #1978
- replaced docs warning html #1966
- delayed preload calls #1962
- remove built docs files #1970
- graphs start y access at zero #1969
- optimized networking requests #1923

### Fixed

- updated oauth docs to link to new location #1896
- render nodebalancer config events correctly #1895
- format graph tooltip data correctly #1837
- fixed echoed docs snippet to prevent shell interpretation #1898
- fixed array rendering in docs #1899
- fixed tabs bug #1892
- fixed UK flag rendering and stop displaying tokyo1 #1893
- fixed weblish connection #1925
- fixed ipv4 rendering on dashboard #1919
- fixed slave create bug #1957
- fixed bad reference in docs breadcrumbs #1963
- fixed PAT creation #1924
- fixed disk password reset #1961
- misc css fixes #1922
- fixed docs linode types #1964
- fixed rescue mode disk mapping #1959
- fixed domain record deletion messages #1960

## [0.6.1] 2017-05-26

### Fixed

- fixed domain event rendering

## [0.6.0] 2017-05-24

### Changed

- lookup lish domains based on datacenter #1795
- delay fetching kernels until config pages #1846
- increase timeout between event requests #1856
- border-right on docs layout #1843
- added indicator to elements with title attribute #1840
- added nested response objects #1755
- removed referrals page #1838
- added docs python guide #1763
- lish not hard-coded to alpha #1795
- added nodebalancer graphs #1805

### Fixed

- domain groups displayed correctly #1844
- fixed mass delete #1845
- fixed missing response examples #1849
- fixed plan style #1783
- fixed node up down display #1780
- fixed backup price calculation #1783
- fixed plan price calculation #1814

## [0.5.6] 2017-05-19

### Fixed

- fixed ipv4 rendering in nodebalancers list #1826

## [0.5.5] 2017-05-19

### Fixed

- fixed region rendering #1823

## [0.5.4] 2017-05-19

### Fixed

- fixed ipv4 rendering #1817

## [0.5.3] 2017-05-18

### Fixed

- fixed miscalculated plan values #1811

## [0.5.2] 2017-05-18

### Fixed

- fixed user restricted radio #1808

## [0.5.1] 2017-05-18

### Fixed

- fixed reset my application secret #1801

## [0.5.0] 2017-05-18

### Fixed

- fix tests and linter errors #1770
- excess profile requests #1793
- static endpoint requests reference error #1800

### Changed

- update TFA forms with success states #1774
- simplify initial api call logic #1770
- now using `npm --no-git-tag-version version patch|minor|major` to bump versions so that shrinkwrap also gets updated<|MERGE_RESOLUTION|>--- conflicted
+++ resolved
@@ -7,18 +7,6 @@
 ## [2023-02-07] - v1.85.0
 
 ### Added:
-<<<<<<< HEAD
-- API/CLI usage information to Linode Create
-- Databases as a User Permissions Option
-- Monthly Network Transfer Pool to select empty state landing pages
-
-### Changed:
-- Improve firewall rule list screen reader support
-- UX copy for "Getting Started" playlists
-
-### Fixed:
-- API Tokens Refactors and Fixes
-=======
 - Databases as a User Permissions Option
 - Monthly Network Transfer Pool to select empty state landing pages
 - API/CLI usage information to Linode Create
@@ -29,7 +17,6 @@
 
 ### Fixed:
 - API Tokens revocation
->>>>>>> ab5f7bef
 
 ## [2023-01-18] - v1.84.0
 
