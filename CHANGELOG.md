--- conflicted
+++ resolved
@@ -4,15 +4,12 @@
 
 The format is based on [Keep a Changelog](http://keepachangelog.com/) and this project adheres to [Semantic Versioning](http://semver.org/).
 
-<<<<<<< HEAD
-=======
 ## [2022-06-13] - v1.69.0
 
 ### Added:
 - Display tax lines on invoices
 - Ability for users to migrate unattached volumes to NVMe block storage
 
->>>>>>> b3b70433
 ## [2022-06-08] - v1.68.1
 
 ### Fixed:
