# Change Log

All notable changes to this project will be documented in this file.

The format is based on [Keep a Changelog](http://keepachangelog.com/) and this project adheres to [Semantic Versioning](http://semver.org/).

## [Unreleased]

### Added:
<<<<<<< HEAD
- Metadata
=======
- Add No Results section for Marketplace Search #8999
>>>>>>> 1035fb22

### Changed:
- `<RegionSelect />` can now dynamically get country flag and group all countrys #8996

### Fixed:
- Typesafety of the `<Select />` component #8986
- Clear the Kubernetes Delete Dialog when it is re-opened #9000
- @linode/validation version badge Label in `README.md` #9011
- Event entities should only be linked for true labels
- Radio button hover effect #9031
- Prevent form submission unless action was taken (IP transfer & IP sharing modals) #5976

### Tech Stories:
- MUIv5 Migration - Components > CircleProgress #9028
- MUIv5 Migration - Components > StatusIcon #9014
- MUIv5 Migration - Components > TagsInput, TagsPanel #8995
- MUIv5 Migration - Grid v2 for Features #8985
- MUIv5 Migration - Components > Dialog #9020
- MUIv5 Migration - Components > DeletionDialog #9047
- MUIv5 Migration - Components > Currency #9030
- MUIv5 Migration - Components > DisplayPrice #9022
- MUIv5 Migration - Components > CreateLinodeDisabled #9015
- MUIv5 Migration - `Components > DateTimeDisplay, DebouncedSearchTextField` #9007
- MUIv5 Migration - `SRC > Components > ConfirmationDialog` #9016
- Add basic Adobe Analytics tracking #8989

## [2023-04-18] - v1.91.1

### Fixed:
- Add Premium plans to LKE #9021

## [2023-04-17] - v1.91.0

### Added:
- Cross Data Center Clone warning #8937
- `Plan` column header to plan select table #8943

### Changed:
- Use Akamai logo for TPA provider screen #8982
- Use Akamai logo for the favicon #8988
- Only fetch grants when the user is restricted #8941
- Improve the StackScript user defined fields (UDF) forms #8973

### Fixed:
- Styling of Linode Details Add Configurations modal header #8981
- Alignment issues with Kubernetes Node Pool table and buttons #8967
- Domain Records not updating when navigating #8957
- Notification menu displaying empty menu on secondary status click #8902

### Tech Story:
- React Query for NodeBalancers #8964
- React Query for Profile - Trusted Devices #8942
- React Query for OAuth Apps #8938
- Un-Redux-ify Object Storage Drawer #8965
- MUI v5 Migration - `Components > BarPercent` #8962
- MUI v5 Migration - `Components > BetaChip & Breadcrumb` #8968
- MUI v5 Migration - `Features > Billing` #8933
- MUI v5 Migration - `Components > CheckBox` #8980
- MUI v5 Migration - `Components > BackupStatus` #8960
- Use MUI Grid v2 #8959
- Update the `usePagination` hook to use Query Params instead of state #8914
- Use Query Client from Context #8949

## [2023-04-03] - v1.90.0

### Added:

- Delete warning to LKE [#8891](https://github.com/linode/manager/pull/8891)
- “to another region” to the title of the Linode Migrate Dialog [#8920](https://github.com/linode/manager/pull/8920)

### Changed:

- Disable Download CA Certificate when DB is provisioning [#8890](https://github.com/linode/manager/pull/8890)
- Update OCC logos to include naming convention [#8927](https://github.com/linode/manager/pull/8927)
- MUI v5 Migration - Features > Billing [#8895](https://github.com/linode/manager/pull/8895)
- MUI v5 Migration - Features > Account [#8893](https://github.com/linode/manager/pull/8893)
- MUI v5 Migration - Components > Drawer, DrawerContent [#8908](https://github.com/linode/manager/pull/8908)
- MUI v5 Migration - Components > Accordion [#8905](https://github.com/linode/manager/pull/8905)
- MUI v5 Migration - Components > SelectionCard [#8939](https://github.com/linode/manager/pull/8939)
- MUI v5 Migration - Components > AccountActivation, ActionMenu [#8930](https://github.com/linode/manager/pull/8930)
- MUI v5 Migration - Components > AbuseTicketBanner, AccessPanel [#8913](https://github.com/linode/manager/pull/8913)
- MUI v5 Migration - Components > DocsLink, ExternalLink, IconTextLink [#8919](https://github.com/linode/manager/pull/8919)
- MUI v5 Migration - Features > Databases [#8896](https://github.com/linode/manager/pull/8896)
- React Query for Firewalls [#8889](https://github.com/linode/manager/pull/8889)
- RQ-ify Types endpoints [#8840](https://github.com/linode/manager/pull/8840)
- React Query for SSH Keys [#8892](https://github.com/linode/manager/pull/8892)
- React Query for Notifications [#8915](https://github.com/linode/manager/pull/8915)

### Fixed:

- Filtering by `Status` on Linode Details Volumes Table [#8947](https://github.com/linode/manager/pull/8947)
- Tag drawer in LinodesLanding summary view [#8909](https://github.com/linode/manager/pull/8909)
- Crash for Events with a `null` community post `entity` [#8912](https://github.com/linode/manager/pull/8912)
- Incorrect headline in Linode Details Networking table [#8925](https://github.com/linode/manager/pull/8925)
- One Click Cluster UDF Caching issue [#8997](https://github.com/linode/manager/pull/8997)

### Removed:

- Repo clean up, remove old Redux Docs [#8907](https://github.com/linode/manager/pull/8907)

## [2023-03-28] - v1.89.1

### Fixed:

- NodeBalancer Configurations not saving [#8929](https://github.com/linode/manager/pull/8929)

## [2023-03-20] - v1.89.0

### Added:

- One Click Clusters [#8878](​​https://github.com/linode/manager/pull/8878)
- Infinitely Loaded Volume Select [#8876](https://github.com/linode/manager/pull/8876)
- Allow users to select `system` as a theme option [#8869](https://github.com/linode/manager/pull/8869)
- Vite [#8838](https://github.com/linode/manager/pull/8838)
- Resource links to Kubernetes empty state landing page [#8827](https://github.com/linode/manager/pull/8827)

### Changed:

- Updated maintenance and account activation screen logo [#8879](https://github.com/linode/manager/pull/8879)
- Updated `VolumeStatus` type and logic [#8862](https://github.com/linode/manager/pull/8862)
- Temporarily changed Remit To invoice address [#8847](https://github.com/linode/manager/pull/8847)
- Improved notification event links [#8828](https://github.com/linode/manager/pull/8828)
- Improved Linode disk downsize error messaging [#8861](https://github.com/linode/manager/pull/8861)
- Refactored LandingHeader & EntityHeader [#8856](https://github.com/linode/manager/pull/8856)
- Use region `label` from `/v4/regions` instead of `dcDisplayNames` constant [#8851](https://github.com/linode/manager/pull/8851)

### Fixed:

- Use our custom dialog for Monthly Network Transfer Pool instead of MUI's [#8874](https://github.com/linode/manager/pull/8874)
- Radio Styles after Vite Upgrade [#8871](https://github.com/linode/manager/pull/8871)
- Disable/hide showAll for PaginationFooter [#8826](https://github.com/linode/manager/pull/8826)
- Invalidate Firewall devices cache when a Linode is deleted [#8848](https://github.com/linode/manager/pull/8848)

### Removed:

- VLANs from Redux [#8872](https://github.com/linode/manager/pull/8872)
- Unused packages + update lint-staged [#8860](https://github.com/linode/manager/pull/8860)
- /core/styles abstraction for tss-react codemod [#8875](https://github.com/linode/manager/pull/8875)

## [2023-03-06] - v1.88.0

### Breaking:

- Remove deprecated `ip_whitelist_enabled` Profile Toggle

### Added:

- Support for local development access from local domain
- Account Logins Show `Successful` or `Failed` Access

### Changed:

- Increased minimum acceptable password strength for Linode root passwords
- Use React Query to fetch and store user preferences, tags, and images
- Use `URLSearchParams` to standardize query string parsing and stringifying
- Improvements to PrimaryNav new branded logo animation, transition, and accessibility
- Update Node.js from 14.17.4 LTS to 18.14.1 LTS
- Add `tss-react` and refactor `Button` to styled API
- Use Region ID to dynamically generate LISH URLs

### Removed:

- `wait-on` package for CVE-2023-25166

### Fixed:

- Firewall Rules Table rendering overlapping text
- `validateDOMNesting` warning in console

## [2023-02-21] - v1.87.0

### Added:

- Ability to create Object Storage folders

### Changed:

- Standardize Text tooltip
- Prevent Firewall Rule Drawer reset if the same preset is reselected

## [2023-02-13] - v1.86.0

### Added:

- “Status” column to Linode Backups table

### Changed:

- Migrate to Material UI v5 theme format
- Accessibility improvements to TopMenu icons
- Logo updates
- Account Agreements Query Small Optimization

### Fixed:

- Uneven Breakpoints in Kubernetes Landing Table

## [2023-02-07] - v1.85.0

### Added:

- Databases as a User Permissions Option
- Monthly Network Transfer Pool to select empty state landing pages
- API/CLI usage information to Linode Create

### Changed:

- Improve firewall rule list screen reader support
- UX copy for “Getting Started” playlists

### Fixed:

- API Tokens revocation

## [2023-01-18] - v1.84.0

### Added:

- Jan 2023 Marketplace Apps
- Type-to-confirm to more destructive actions

### Changed:

- Standardized usage of dismissible banners and notices
- Aligned left modal title
- Standardized `Disk IO` -> `Disk I/O` formatting across app

### Fixed:

- Linodes Landing Extra Padding
- Broken URL for Peppermint Marketplace App

## [2023-01-13] - v1.83.2

### Fixed:

- Linodes Detail Showing Past Maintenance Events
- Incorrect Linode Plan tab selection on Linode Create
- Inability to save changes to NodeBalancer Mode selection
- Deploying a Linode Backup to a new Linode forces a different plan size to be chosen

## [2023-01-11] - v1.83.1

### Fixed:

- Showing past completed maintenance on Linodes

## [2023-01-09] - v1.83.0

### Added:

- Support for new Washington, DC datacenter
- Account Login History
- `completed` Account Maintenance Events
- External link icons to YouTube links on Database landing page

### Changed:

- Relocate SMTP restriction notice for better visibility
- Update text for Akamai-billed customers
- Update and improve PayPal payment limits and logic
- Update links to the Marketplace app guides
- Update Docs Search URL regarding VLANs
- Update to Material UI v5
- Re-worked Gravatar loading and fallback logic
- Filter blocklisted events from Notification Menu
- Remove NVMe chip from Volumes

### Fixed:

- /32 IP address Access Controls for DBaaS
- Show correct plan tab when cloning a Linode
- Stackscripts loading for large accounts

## [2022-12-12] - v1.82.0

### Added:

- SMTP restriction support ticket form
- Region to Database summary view
- Mastodon Marketplace App

### Changed:

- Updated secrets modal button text
- Improved Linode migration time estimates
- Made help banner text more readable
- Switched to Akamai billing information and tax identification numbers
- Filter deprecated Linux images

### Fixed:

- Delayed loading of /56 ranges in Linode Network tab

## [2022-11-30] - v1.81.0

### Added:

- SMTP restriction notice helper text
- Object Storage type to confirm
- Copyable Linode IP Address text
- Copyable Kubernetes Node Pool IP address text
- React Query for Volumes

### Fixed:

- Landing page empty state 2-column layout

## [2022-11-14] - v1.80.0

### Added:

- Paste functionality restored for Glish
- Support for user-defined headers in stackscripts

### Changed:

- LKE UI refinements

## [2022-11-07] - v1.79.1

### Fixed:

- Bug when managing user permissions for large accounts

## [2022-11-01] - v1.79.0

### Added:

- Set custom UserAgent header for api-v4 when run in node

### Changed:

- Linode label max characters increased to 64 chars
- Update Configuration Profile doc link
- Marketplace app info button can be focused via keyboard
- Notices that suggest opening a support ticket now include a link to do so

### Fixed:

- Error when swapping Linode IPs after having already done so
- Issue preventing more than 100 Marketplace apps from appearing
- Error when updating billing contact info without a company name in certain circumstances

## [2022-10-17] - v1.78.0

### Added:

- Support for Pro Dedicated Plans
- Support ticket link for Account Limit notice text
- HA chip for highly available clusters in the Kubernetes landing page
- Visual indicator when keyboard navigating Linode and Database plan selection tables
- React Query for Managed

### Changed:

- Disable delete pool button if there is only one pool
- Display friendly name for Support ticket reply

### Fixed:

- Accessibility and zoom issue for inputs on Safari iOS

## [2022-10-04] - v1.77.0

### Added:

- ARIA labels for network transfer history previous/next buttons
- Firewall Support for `IPENCAP` Protocol
- New Linode Logo
- Getting Started links on the Linodes and Databases empty landing pages

### Changed:

- New environment docs and updated PR Template

### Fixed:

- Linode “Add Disk” drawer UI width bug
- Object Storage overwrite file error causing the app to crash

## [2022-09-19] - v1.76.0

### Added:

- Ability to select a disk for initrd in Linode Config modal
- Contextual help links on Linode create page

### Changed:

- Invoice tax and logo updates
- Improve timezone offsets by pulling them from `Luxon`
- Allow deletion of private IPv4 addresses
- Make database engine icons more visible on focus
- Replace `novnc-node` with `react-vnc`

### Fixed:

- Issue where long drawer titles force "Close" button to new line
- Database maintenance window day mapping and notification message for database_update
- Confirm that 2FA toggle is not present in either state when security questions are not answered

## [2022-09-06] - v1.75.0

### Added:

- Marketplace Search & Filtering and UI refinements
- Sept 2022 Marketplace Apps
- More Insightful Credit Card Expiration Date Validation
- Volume Status on Volumes landing page

### Changed:

- Remove Type-To-Confirm checkbox from Modals
- Documentation link for Powered off Linode Accrued Charges

### Fixed:

- Ant Media Server display in drawer
- Apostrophes in Linode Resize and Host Maintenance error messages

## [2022-08-24] - v1.74.1

### Fixed:

- Issue causing user-defined fields to clear erroneously during Linode StackScript deploy

## [2022-08-22] - v1.74.0

### Added:

- Support for “Any/All” option for StackScript target images

### Changed:

- Update billing UI for Akamai customers
- Build `api-v4` and `validation` with `tsup`

### Fixed:

- Slight adjustment to browser back button behavior on User Permissions tab
- Make "Copy IP" buttons visible on keyboard focus as well as table row hover

## [2022-08-08] - v1.73.0

### Added:

- Local storage warning to Kubernetes upgrade flow
- August 2022 Marketplace apps

### Changed:

- Filter `read_only` Linodes From Firewall Select For Restricted Users

### Fixed:

- Linode Backups tab error certain users were experiencing
- Invoice formatting issue

## [2022-07-25] - v1.72.0

### Changed:

- Phone Verification and Security Questions copy
- PayPal Loading State improvement
- Button placement in User Permissions
- Add Payment Drawer error from toast to notice

### Fixed:

- Mobile graph legends alignment
- Region selection not clearing when switching between Linode Create tabs

## [2022-07-20] - v1.71.1

### Added:

- Banner regarding maintenance to the Databases Landing and Database Create pages

## [2022-07-12] - v1.71.0

### Added:

- Kali distro icon
- Ability to download secret keys

### Changed:

- UI in Keys and secrets modals
- Update 2FA Security Questions Notice font size
- Main content banner width
- Use React Query for Domains
- Removed create image cost estimator
- Don't make /account requests if restricted user
- Persist Last Updated column on small screens in Support Ticket Table

### Fixed:

- Image upload max size bug on Linux
- Responsiveness of Linode stats graphs
- Curly apostrophe on cancel landing page
- Phone Verification when verifying the same phone number

## [2022-07-01] - v1.70.1

### Fixed:

- Banner text wrapping for certain viewport widths

## [2022-06-23] - v1.70.0

### Added:

- June 2022 Marketplace release
- Security questions for account verification
- Phone number SMS verification opt-in and opt-out

### Changed:

- Move Upload Image region text to tooltip
- Enabling or resetting 2FA requires security questions to be answered
- Clean up dismissed notifications more frequently in User Preferences

### Fixed:

- Show errors in Firewall rules table
- Make notification badge a true circle

## [2022-06-13] - v1.69.0

### Added:

- Display tax lines on invoices
- Ability for users to migrate unattached volumes to NVMe block storage

## [2022-06-08] - v1.68.1

### Fixed:

- Notification Menu spamming calls when clicking a link

## [2022-06-06] - v1.68.0

### Added:

- Tooltip explaining public/private hosts for MongoDB clusters
- Support for scoping Database and Firewall permissions

### Changed:

- Tweak Connection Details for Mongo clusters
- Bold the Entity Label, Actions, and Username in the Notification Menu
- Enable Google Analytics IP anonymization

### Fixed:

- Height of Region select

## [2022] - v1.67.0

### Added:

- Marketplace Add: May 2022 Release

### Changed:

- Allow more sorting options for Databases
- Remove NVMe marketing banners
- Remove Ada chat bot

### Fixed:

- Linode Configs Cancel Button functionality
- Events sometimes disappearing from the notification menu

## [2022-05-16] - v1.66.2

### Changed:

- Display linroot as the username for MongoDB and MySQL clusters, and linpostgres as the username for PostgreSQL clusters

## [2022-05-16] - v1.66.1

### Changed:

- Display 'admin' as username for MongoDB database clusters

## [2022-05-16] - v1.66.0

### Added:

- Support and icons for PostgreSQL and MongoDB

### Changed:

- Expanded accessibility and styling docs
- Icon for MySQL

### Fixed:

- Marketplace Wazuh link

## [2022-05-02] - v1.65.0

### Added:

- Outlined chip variant

### Changed:

- Hyphenate “type-to-confirm”
- Curly all single quotes
- Max node pool copy
- Limit collection of country and tax information
- Spacing on DBaaS Settings page
- Unbold Object links in Object Storage
- All No Stats Available States

### Fixed:

- Linode Activity Feed undefined loading state
- Button text not vertically centered in Firefox

## [2022-04-28] - v1.64.1

### Changed

- Code refactors to accommodate API database type changes

## [2022-04-18] - v1.64.0

### Added:

- Support for DBaaS Maintenance Windows

### Changed:

- Update DBaaS Beta notice to include end date
- Notification Drawer updates and refinements
- Improve Table Loading States
- Premium LKE Create page UI refinements
- Display placeholder text while stats are not yet available in Linode Network tab
- Support Ticket Refinements

### Fixed:

- Show /116s in networking panel
- Typo in migrate Linode modal
- Max value for Node Pools is 100

## [2022-04-08] - v1.63.1

### Fixed:

- Issue where Community StackScripts were inaccessible

## [2022-04-07] - v1.63.0

### Added:

- IPv6 sharing support
- Ability to add Gravatars to My Profile settings

### Changed:

- Font size for "Billing & Payment History" header
- Swapped button order in Restore from Backup drawer
- Events page refinements
- Default permissions and expiry for personal access tokens

### Fixed:

- Prometheus & Grafana and Ant Media Enterprise docs link
- Linodes missing from Firewall Linode selection
- Prevent Linode Landing table from scrolling

## [2022-03-28] - v1.62.1

### Added:

- March 2022 Marketplace release

## [2022-03-21] - v1.62.0

### Added:

- Dynamically-shown warning for raw disks in Capture Image tab
- Kubernetes Dashboard link

### Changed:

- Replace Linode Checkout Sidebar with Summary Paper
- Prevent referral link from being modified
- Remove manage SSH keys link from success notice
- DBaaS cluster labels now editable

### Fixed:

- Tags Panel causing extra PUT requests
- Select Dropdown overflow
- Linode Disk delete modal cancel button
- Mismatching Marketplace app drawers
- Hover state for Linode Detail header copy icon on Safari

## [2022-03-08] - v1.61.1

### Added:

- Early Adopter Program SLA banners to Database Create and empty state Database landing pages for beta

### Fixed:

- Fixed issue where limited users without billing access could not use the app

## [2022-03-07] - v1.61.0

### Added:

- Transfer and Network In/Out columns to Linode plans tables
- Type to confirm toggle

### Changed:

- Drupal Marketplace app logo
- Feedback link
- Improve styling consistency for backup auto enrollment
- Replaced copy icon and added copy tooltip on hover

#### Storybook

- Colors
- Icons
- Loading states
- Notifications
- Tooltip
- Typography

### Fixed:

- Extra character in Support Ticket entity selection
- Status icon alignment in tables
- Linode Details action link colors in dark mode
- Linode Details Configurations table alignment

## [2022-02-25] - v1.60.1

### Added:

- Check for regions/states in the Tax Collection Banner

## [2022-02-21] - v1.60.0

### Added:

- Copy IP address tooltip in the Linode Networking tab
- February 2022 Marketplace release

### Changed:

- Update Storybook components
- Glish URL root from “alpha” to “dev”

### Fixed:

- Prevent previous saved support text from loading into a ticket reply

## [2022-02-14] - v1.59.1

### Changed:

- Disable "Make a Payment" button if restricted user has read_only access
- Default Linode image to Debian 11

### Fixed:

- Icon showing after IP address in Linodes landing table

## [2022-02-07] - v1.59.0

### Added:

- Databases support
- Option to download invoices as CSV
- Ability to link Databases and Firewalls to Support Tickets
- GitHub workflows documentation
- Tax collection banner

### Changed:

- Un-exclude Armed Forced regions from billing region dropdown

### Fixed:

- ‘X’ misalignment when IP input field has error

## [{2022-01-24] - v1.58.1

### Fixed:

- Display previous region as placeholder

## [2022-01-24] - v1.58.0

### Added:

- Marketplace January 2022 Release

### Changed:

- Upgrade to High Availability Dialog Copy
- NVMe Block Storage banner copy in the Volume Create form
- Marketplace document link updates and cleanup

### Fixed:

- Icon Alignment for Kubernetes Nodes

## [2022-01-10] - v1.57.0

### Changed:

- Marketplace: Utunnel app name update
- Override Domain type display in search results
- Backup Auto Enrollment – Remove redundant head
- Removed copy re: OBJ buckets needing to be empty prior to canceling Object Storage Subscription

### Fixed:

- Customer unable to edit Cloud Firewall Rules
- Editing a Secondary Domain that caused freeze and crash
- Support ticket entity param bug for LKE clusters

## [2021-11-30] - v1.56.0

### Added:

- Warning when booting into Rescue Mode that Cloud Firewall will not be enabled
- URL paging for the Linodes table

### Fixed:

- Row height and extra spacing around ActionMenu in Safari
- Transferred column on NodeBalancer page not showing the correct amount
- Axis label UI bugs

## [2021-11-15] - v1.55.0

### Added:

Elastic IPs:

- Add IPv6 ranges to IP Transfer modal
- Handle IPv6 events language
- Handle IPv6 range deletion

PayPal:

- Add PayPal as recurring payment method
- Use react-paypal-js for one time PayPal payments

- Add Q4 releases for Marketplace
- Add delete button to NodeBalancer Detail in settings

### Changed:

- Update "Add an IP Address" drawer and provide the ability to add IPv6 ranges
- Updates to payment method logic and UI

### Fixed:

- Table row height too high in Safari

## [2021-11-09] - v1.54.0

### Added:

- Support for Block Storage migrations and flow for upgrading volumes to NVMe

### Changed:

- URL of HA Cluster guide link
- Removed "File System Path" column from Volumes landing table

### Fixed:

- Button order in the Add Linode to Firewall drawer
- Button alignment in the Enable All Backups drawer
- Linode Networking Graph Overlapping with DNS Resolvers

## [2021-11-01] - v1.53.0

### Added:

- Kubernetes High Availability feature

### Changed:

- Remove deprecate Linode domains banner
- IP address font color on Firefox in dark mode

### Fixed:

- Button placement and improved spacing in Add Node Pool Drawer
- Inserting default values from NodeBalancers when creating new Domain
- Timezone issue with NodeBalancer graphs

## [2021-10-20] - v1.52.0

### Added:

- NVMe banner for Newark, NJ

### Changed:

- Update to React v17.0.2
- Raise threshold for large account
- Add hover states for top nav icons

### Fixed:

- Consistent spelling of "canceled"
- Vertical alignment for Linode status column

## [2021-10-05] - v1.51.0

### Added:

- Support for Autoscaling NodePools

### Changed:

- Improve experience attaching a VLAN when creating a Linode from a Backup or Clone
- Swap Create Access Key button order
- Validation error message with NodeBalancer

### Fixed:

- Formatting of long strings in Domains TXT records
- Validation saying "expiring too far in the future" when entering credit card expiration date

## [2021-09-17] - v1.50.0

### Added:

- GDPR Compliance notification, banner, and checkboxes

### Changed:

- GiB to GB for Volumes
- Remove “Glish” tab for Bare Metal Linodes
- Reduce bottom padding for linodes grouped by tag
- Removed /128 prefix length from IPv6 address in Linode details
- Primary button position to the right in Drawers and Modals

### Fixed:

- Bug preventing Linode Configuration changes

## [2021-09-09] - v1.49.0

### Added:

- Promotional banner for Object Storage
- Banner and screen for upcoming maintenance
- More validation for the label field in Firewall rules

### Changed:

- Preserve Support Ticket replies between refreshes
- Font size for Managed Credentials and Contacts copy
- Vertically center icons and texts in dropdown
- Allow more room for image names

### Fixed:

- Action buttons being disabled upon Firewall creation for restricted users
- Issue adding tags during Volume creation

## [2021-08-31] - v1.48.0

### Added:

- Copy for Images pricing on the Create Image page
- Price estimation for captured images

### Changed:

- Labels’ “(required)” substring adjusted to normal weight

### Fixed:

- Not all Linode maintenance events being populated

## [2021-08-26] - v1.47.1

### Added:

- Display maintenance view when API is in maintenance mode

### Fixed:

- Crash in account/billing for certain accounts

## [2021-08-24] - v1.47.0

### Added:

- Support for multiple payment methods in “Make a Payment” drawer
- Support for multiple payment methods in “Add a Payment” drawer
- New minimum TTL values for domains
- Restricted user support for Firewalls

### Changed:

- Swap order of Shared and Dedicated CPU tabs
- Button Placements and Styles (includes Migration modal fixes)
- Marketplace app name from Severalnines to ClusterControl
- Tighten spacing for Support Ticket Details
- Remove data center verbiage from Firewalls
- Remove redundant headers for Managed

### Fixed:

- Support ticket input with different font sizes
- Kubernetes Debian images showing up in the Rebuild and Stackscript Dialogs
- Warning styles
- Primary button loading state in dark mode
- Users unable to specify a Label and Description when capturing an Image

## [2021-08-11] - v1.46.1

### Fixed:

- Inability to add Firewall rules that use ICMP protocol
- Root Device bugs in Linode Config dialog
- UI bugs for action buttons in dark mode

### Changed:

- Copy in Create Firewall and Add Linode to Firewall drawers

## [2021-08-09] - v1.46.0

### Added:

Billing:

- Ability to add a promo code to account
- Ability to delete payment method
- Temporary credit card notice to Add Payment Method drawer

- Banner for Block Storage availability in Atlanta
- Handling for entity_transfer_accept_recipient events
- Linode Create flow filtering for Bare Metal plans
- Handle firewall error message for unsupported hosts
- Cleanup Button and add documentation
- Marketplace Q3 Apps

### Changed:

Billing:

- Hide Google Pay notice when loading payment methods
- Prevent logging of Google Pay payment closed or timeout errors to Sentry
- Refined handling of payment_due notifications in Notifications drawer

- Improve Table Loading and Table Error Styles
- Instances of “Add a SSH Key” corrected to “Add an SSH Key”
- My Profile / Account dropdown changes
- Refresh on permission change
- Remove checkout sidebar for Volume Create flow
- Reduce spacing for NodeBalancer Settings
- Remove parenthetical GB limit
- Remove redundant headers
- Standardize secret token modals
- Use React Query for Account Settings
- Update Linode logo on TPA
- Update Linode Plan card view to prevent text wrapping
- Update several dependencies and upgrade Node to 14.17.4
- Update Firewall Details table header and Longview Plan chip
- Upgrade cypress to see if it helps CI performance issues

### Fixed:

- Delay in Linode Analytics graphs updating when navigating to another Linode via the search bar
- "Unknown Plan" and "Unknown Image" in Search
- Inability to add tags to Volumes during creation

## [2021-07-30] - v1.45.1

### Fixed:

- Bug preventing some users from editing their accounts

## [2021-07-29] - v1.45.0

### Added:

- Google Pay support
- Analytics for Image Uploads
- Ability to retry an Image upload

### Changed:

- Communicate account balances differently depending on whether balance is past due or not
- Updated font-logos and added Rocky Linux icon in map
- Remove remaining CMR flag dependency and clean up Accordion
- Referrals, ActionMenu CMR, and Linode Settings cleanup
- Copy for High Memory plans
- UI tweaks for LKE Detail page
- Remove "Other Entities" from Monthly Network Transfer section of Network tab
- Never display payments in Payment Activity table as negative
- Expand all Linode Settings accordions by default
- Table consistency across app
- Use new status page URL for system status

### Fixed:

- Visibility of Block Device errors in Linode Config dialog
- staticContext console warning
- Nodebalancer table console error regarding children with the same key
- Formatting error when showing rDNS error
- Referral link showing for customers who have not met the $25 min payment threshold
- Kubernetes navigation link showing as inactive on /kubernetes/create
- Typecheck error in FileUploader by importing Dispatch type
- Image uploads not working on some systems

## [2021-07-01] - v1.44.1

### Fixed:

- Referral link is not hidden properly

## [2021-06-28] - v1.44.0

### Added:

- Dedicated Maintenance Table at `/account/maintenance`
- Use React Query query to populate account network transfer

### Changed:

- Referral page changes
- Update Virtualmin and Webmin Marketplace links
- EntityTables and Tables CMR cleanup

### Fixed:

- Console warning for Divider custom props
- Object Storage landing table UI bugs
- Ability to access /dev/sdh Block Device in Configuration modal

## [2021-06-17] - v1.43.1

### Added:

- Notice to the Referrals page to highlight upcoming changes to the program

## [2021-06-16] - v1.43.0

### Added:

- Toast notifications and updated table entries for Image upload success/failures
- Drag & Drop Image uploads
- Time of migration to Scheduled Migrations banner

### Changed:

- Event text for Domain record creation and update
- Minimum LKE node warning message
- Remove "beta" tag from Machine Images

### Fixed:

- Clearing ticket form state after submit
- Domains table header for large accounts
- IP Sharing for large accounts
- Paper padding regression in Create Cluster
- Prevent Linode disks from being deleted while a Linode is running

## [2021-06-01] - v1.42.0

### Added:

- Connect with LISH copy in Rescue modal for Bare Metal instances
- Dismissible banner for Images pricing

### Changed:

- Images landing tables default sorted by label ascending
- NodeBalancers landing table default sorted by label ascending

- Add AlmaLinux icon
- Remove focus styles for mouse users
- Update Credit Card drawer
- Update LKE Create Cluster default node pool size to 3

### Fixed:

- Search Linodes by IP address
- Input field error message positioning and width
- Viewing all Object Storage objects for some Buckets

## [2021-05-19] - v1.41.3

### Fixed:

- Search by IP for large accounts

## [2021-05-18] - v1.41.2

### Changed:

- Fallback to tux icon for unknown distros

## [2021-05-18] - v1.41.1

### Fixed:

- Fix Validation package on NPM

## [2021-05-18] - v1.41.0

### Added:

- Link to documentation on Linode Rescue Modal

### Changed:

- Create LKE Cluster UI buttons and change default number of nodes to 3
- Hide Trusted Devices table if no devices are selected and rename “Untrust” to “Revoke”
- Update keyboard shortcuts for Windows and Linux

Images:

- Rename sections
- Rename dropdown option “Deploy to Existing Linode” to “Rebuild an Existing Linode”

### Fixed:

- Create Cluster plan panel buttons flickering
- IP sharing display for large accounts

## [2021-05-12] - v1.40.1

### Changed

- Remove Beta notifications and text for Cloud Firewalls as part of GA release

## [2021-05-05] - v1.40.0

### Added:

- Google as TPA provider

### Changed:

Bare Metal:

- Show “N/A” with helper text in "Last Backup" cell for Bare Metal instances
- Confirmation dialog for booting Bare Metal Linodes into rescue mode
- Add docs link in "Last Backup" Bare Metal column tooltips

- EventsLanding table column headers styling
- VLAN Refinements in Linode Create flow
- “Disk Imagize” status changed to “Capturing Image”
- Add box rule and adjust spacing in account billing
- Show promo service type in billing summary
- Update buttons styles on Firewalls Linodes tab to match the Rules tab

### Fixed:

- “Add Disk” button styling in RescueDialog
- Prevent SideMenu scroll bar from overlapping text
- Don’t request tags for restricted users

## [2021-05-03] - v1.39.2

### Added:

- For release: Remove beta notices and link for VLANs since they're leaving beta

## [2021-04-28] - v1.39.1

### Changed:

- Update Image Upload docs link
- Update Image Upload curl command to match Linode docs

### Fixed:

- "Create Image" button from Image Landing empty state not allowing image uploads

## [2021-04-22] - v1.39.0

### Added:

- @linode/validation package for maintaining validation schemas
- Marketplace Partner Apps Q2/2021
- Delete Cluster button/modal in LKE Detail view
- Remove overriding font style for Receive Transfer modal
- Upload Image tab

### Changed:

- Swap order of username and gravatar in the navbar
- Update hover states for docs and secondary buttons
- Filter out creating and pending images from ImageSelect in the Create flow
- Linode Detail view graphs legend and spacing adjustments
- NodeBalancer IP Addresses' copy tooltips appear on row hover

Images:

- Move Images Create drawer to a separate page
- Separate Images into two tables: “Manual Images” and “Automatic Images”
- Rename deployment actions in Images Landing action menu

### Fixed:

- Error for restricted users with Linode creation permissions

## [2021-04-13] - v1.38.0

### Changed:

VLANs:

- Add placeholder and tooltip to clarify IPAM address format
- Public interface can appear in any slot
- Display all interfaces all the time in Linode configuration modal

- Update README.md
- Separate password change flow for Bare Metal instances

### Fixed:

- Ensuring VLANs are fresh when opening the configs drawer
- Editing VLAN configs
- Wrapping for Account > User Permissions > Specific Permissions dropdown

## [2021-04-05] - v1.37.0

### Added:

- VLANs
- Support for Bare Metal plans in Linode create flow

### Changed:

- Changes for VLAN attachment in Linode Create flow
- Hide unneeded fields on LinodeDetail for Bare Metal plans
- Make Domain, OBJ and LKE upgrade banners dismissible

### Fixed:

- Wrapping on Firewall Rule table
- IP transfer not showing all options
- Properly handle migration_pending notification
- IP sharing bug

## [2021-03-23] - 1.36.0

### Added:

- Status banners on all /support pages showing open status.linode.com incidents

### Changed:

- VLANs can now be created through the Linode Config create/edit dialog
- Update Configurations table in Linode Detail to show revised VLAN information
- Remove Kernel and VM Mode columns from Configurations table
- Make button and dialog naming conventions consistent
- Remove default Firewall rules (new Firewalls are created empty, with policies set to Accept)
- Make abuse ticket banners dismissible
- Closing the notification drawer marks notifications as read

### Fixed:

- Don't clear support modal contents from local storage on close
- Alignment on Longview Landing filter input
- Clear Linode config form when opening the modal
- Scrollbar overlaps with UserMenu dropdown
- Prevent wrapping of Linode Detail graph legends

## [2021-03-17] - v1.35.0

### Added:

- CopyTooltip next to tokens in Service Transfer tables
- Confirmation dialog when entering the migration queue
- Banners for open status.linode.com incidents displayed on all /support pages

### Changed:

- Billing Summary updates
- Update hover states
- "Status" column removed from Community StackScripts landing page

### Fixed:

- Fix UI collision on Firewall “Linodes” tab

## JS Client

### Fixed

- Update Firewall schema to make “label” required
- Update types for VLAN revamp

## [2021-03-09] - v1.34.0

### Added:

- Valheim Marketplace app

### Changed:

#### Cloud Firewalls:

- Allow Firewall Rules to be reordered
- Enable keyboard shortcuts for reordering Firewall Rules
- Inputs and table column for Firewall rule actions
- Enforce masks for Firewall Rules IPs
- Policy toggles for Firewall Rules tables
- Add actions and policies to default Firewall rules and factories

#### Service Transfers:

- Filter transfers by descending created date
- Improve responsiveness of Service Transfer tables
- Display text on empty state in checkout bar
- Transfer display tables are now paginated through the API

#### Miscellaneous

- Selecting a Linode auto-selects the region when creating a Volume
- Update style for table pagination controls

### Fixed:

- Search/pagination bug in LinodeTransferTable

## JS SDK

### Changed:

- Firewall rule type schema (add accept or drop policy field)

## [2021-03-01] - v1.33.1

### Fixed:

- Display account balance correctly

### Changed:

- Use /account/maintenance endpoint to display maintenance information

## JS Client

### Added:

- Types and methods for /account/maintenance

## [2021-02-24] - v1.33.0

### Added:

- Ability to transfer Linodes to another account

### Changed:

- Linode Configurations drawer is now a modal
- Improve responsiveness of NodeBalancers display

## [2021-02-21] - v1.32.0

### Added:

- One-Click Apps:
  - CyberPanel
  - ServerWand
  - Yacht
  - Zabbix

### Changed:

- Update TypeScript to v4

## [2021-02-19] - v1.31.0

### Changed:

- Update maintenance notice text on Linodes Landing
- Add outline style variant for Buttons
- Remove VLANs landing, create, and Linode detail tables

### Fixed:

- Event progress bars should always be full width

## [2021-02-15] - v1.30.0

### Added:

#### Cloud Firewalls:

- Firewalls beta notification
- Presets for port selection when creating/editing a Firewall rule
- Label and Description fields for firewall rules
- Clone action for firewall rules

- Visual indicator for "Skip to Main Content" link
- Update Breadcrumb styles
- New Accordion expand/collapse icons
- Network Transfer Display on NodeBalancer, Object Storage, and Kubernetes landing pages

### Changed:

#### Cloud Firewalls:

- Move save changes button to bottom of rules table

#### Notification Drawer:

Remove existing sections and replace with Notifications and Events sections
Show balance past due notification in the Notifications section
Mark all events as read when the drawer is closed

- Upgrade Node version from 10.16 to 14.15.4
- Change wording for OBJ utilization
- Network Transfer Display: redesigned text-based display
- Use React-Query when fetching regions
- Hide "Linode Expert" for Linode accounts in Support ticket replies
- Move summary and Auto Enroll toggle to the top of the Enable Backups drawer

### Fixed:

- Scheduled migration banner font color on dark mode
- Prevent SelectPlanPanel wrap in Linode Create flow
- Disk selection when opening Rebuild from /linodes
- Alignment of ActionMenu in mobile on Firewall landing page
- Calculate days to billing in EST to match billing practices

## [2020-01-25] - v1.29.0

### Added:

- Ability to recycle LKE nodes
- Ability to recycle all nodes in an LKE cluster
- Upgrade flow for LKE Kubernetes minor versions
- “Plan” column in the Linodes list table
- Copyable StackScript ID field on StackScripts Detail page

### Changed:

- Remove "Pilot" language from GPU tab under Linodes
- Update URL appropriately when opening, closing, and navigating to Resize, Rebuild, Rescue, and Migrate modals
- Use query params for routing for Resize, Rebuild, Rescue, and Migrate dialogs (e.g. linodes/123/storage?resize=true)
- Improve responsiveness of Linode Network Summary
- Hide Volumes table for Linodes in regions without Block Storage
- Sort Firewall rule ports in ascending order
- Make empty state message for outbound Firewall rules more explicit
- Remove icons from buttons on Domain Detail page

### Fixed:

- Fix wrapping in UserMenu causing disappearing “Log Out” button

## [2021-01-20] - v1.28.3

### Fixed:

- Missing metadata and images for Kepler Builder OCA
- Documentation links broken for several apps

## [2021-01-15] - v1.28.2

### Fixed:

- Resize action not appearing in Linode detail entity header

## [2021-01-14] - v1.28.1

### Fixed:

- Make sure inline reboot action isn't disabled for Linodes

## [2021-01-13] - v1.28.0

### Added:

- Add Network Transfer Graph to Linodes Landing
- Add Marketplace Q4 apps
- Sort Linode Details > Storage > Disks table by created (ascending) on default

### Changed:

- Remove rounded corners for buttons
- Disable submission until required fields are present and remove tags field from the Domain create flow
- Disable Firewall and Image create flows for restricted users
- Increase timeout for Longview on accounts with more Longviews
- Convert Support Ticket drawer to a dialog and make inputs bigger
- Update text to accurately reflect what read_only account access lets you do

### Fixed:

- Set highlight.js theme on app load
- Color scheme for Dark Mode toggle button's enabled state
- Disable create flow fields for restricted users
- Remove duplicate restricted banner for Marketplace
- Tooltip and disabled action functionality in action menus
- Update timezone logic to account for time zones that use a quarter hour
- Object Storage list not showing more than 100 objects

## [2020-12-18] - 1.27.1

### Fixed:

- Revert upgrade to Chart.js that was causing Sentry errors and graph display errors

## [2020-12-16] - 1.27.0

This release includes sweeping changes to the Cloud Manager UI. For more details, please visit https://www.linode.com/blog/linode/cloud-manager-enhancements-dec2020/

### Added:

- Deep link to the Payment drawer
- Add missing link to invoice details in invoice rows

### Changed:

- Replace all user-facing Domains master/slave terminology with primary/secondary
- Sortable tables now update the URL on sort change to make sort preferences bookmarkable
- Upgrade: Chart.js 3.0 (beta)
- Move theme toggle to My Profile > Settings
- New icon set for CMR
- Update empty states for all entities
- Add warning when migrating a Linode with VLANs to a region w/o VLANs
- Make time displays consistent throughout the app (ISO format)
- Smaller page sizes for Longview Landing
- Move abuse ticket banner to global notifications
- Update URL query param on input change on support search landing page
- Remove the Dashboard
- Hide Longview pagination footer if there's only one page
- Use Region Select styles in Object Storage Cluster selection
- Improve Backups column in Linode .csv file

### Fixed:

- Low reputation error when resizing a Linode intercepted by disk size error logic
- Prevent multiple imagize submissions in succession

## [2020-12-03] - 1.26.0

### Added:

- Secure Your Server One-Click App

## [2020-11-18] - 1.25.2

### Fixed:

- Only display 5 Linodes on the Dashboard
- Performance regression for large accounts
- Longview graph data not displaying correctly

## [2020-11-17] - 1.25.1

### Fixed:

- Users with no Domains were unable to create a Domain
- Table cell arrow icons had an incorrect color

## [2020-11-17] - 1.25.0

### Added:

- Bucket and Object level access controls
- Display total Object Storage usage on Bucket Landing page
- Progress bar to LinodeDiskRow when a disk is resizing
- “Objects” column to the Bucket Landing table
- Bucket Details Drawer
- Bucket results to search bar

### Changed:

- Add hideOnTablet prop to Entity Table component
- Remove 'Copy to Clipboard' text in OBJ drawers
- Disable API polling from inactive tabs
- Add copy explaining billing address restrictions
- Make typeToConfirm optional in DeletionDialog
- Lazy load OBJ Buckets
- Remove "Delete" option from DBaaS backups table
- Hide permissions table if user has no buckets
- Move Domain creation drawer content to a separate page at /domains/create
- Handle API warnings after a successful payment.
- Update Resize error message and add link

### Fixed:

- Remove filtering of app tokens
- IP popover displaying incorrectly when adding a private IP address to a Linode

## [2020-11-13] - v1.24.1

### Fixed:

- Overreporting Sentry errors

## [2020-11-02] - v1.24.0

### Added:

- Ability to update username from Profile > Display

DBaaS:

- Landing
- Creation modal
- Details page

### Changed:

- Group kernels in dropdown when selecting in Config drawer
- Show all devices (not just root) in Config rows
- Allow multi-select when adding VLANs during Linode create
- Polling improvements
- Hide billing section of dashboard for users without account access
- Apply CMR table components to search results landing

VLANS:

- Warning notice to reboot Linodes attached to a VLAN
- Don't filter out VLANs without an IP address from the table in linode/networking
- Use type-to-confirm in Deletion Dialog Modal
- Remove default value for IP range and mark Region as required
- Display ‘None’ for IP for interfaces without an address
- Hide backups CTA on Linodes Landing in VLAN context

### Fixed:

- Make sure we don't filter private images containing 'kube'
- Documentation link on the Linodes Landing page
- Code typo in "Paginating Things" example
- Extraneous comma display in Linode > Networking > VLANs
- IP addresses truncation link and Volumes landing
- "null" progress on CMR Dashboard
- Linodes Landing docs link (CMR)

## [2020-10-20] - v1.23.0

### Added:

VLAN:

- Landing table
- Details table
- Linode Networking panel
- Attach and detach Linode to VLAN drawer
  CMR:
- Banner for open abuse tickets

### Changed:

- Request Domains on load to determine account size
- Update dark theme styling
- Add helper text for NodeBalancer Proxy Protocol field
- Add tooltip for sort in Notifications drawer

### Fixed:

VLAN:

- Attach Linode drawer fixes
  CMR:
- Wide table width with overflow when cloning Linodes
- Fix Lish link
- Sync animations for pending actions
- Remove underscores in Linode statuses in LinodeEntityDetail

- Long Domain records overflowing table rows
- Incorrect flag shown for Sydney in Linode Migrate
- Search results not displaying for some restricted users

## JS Client

### Changed:

- Update VLAN Linodes typing

## [2020-10-13] - v1.22.1

### Changed:

- Make CVV required when adding a credit card.

## [2020-10-05] - v1.22.0

### Added:

- Notification for when an email to a user couldn’t be delivered
- Warning about 24 hour wait period before disabling backups for a Linode
- Warning about blocked SMTP ports for new accounts
- CMR:
  - Apply animations and adjustments to Linode Summary view
  - Apply table styles for Longview tables
  - Hide status chip if there are no corresponding Linodes with that status
  - "Message" column to the Activity Feed table
  - Prevent overflow of resolvers in Linode Network tab
  - Prevent text from being flush to the screen
- Object Storage:
  - Add ability to upload an SSL/TLS certificate for a Bucket
  - Add access management for OBJ access keys
  - Add loading state in OBJ access key drawer if buckets are loading
  - Add view mode to OBJ access key drawer
- VLANs:
  - Create modal
  - Add VLAN attachment option to Linode Create flow
  - Add VLAN table to Linode Network tab
  - Add VLAN column to Linode Configuration table

### Changed:

- Improve handling of Managed accounts when backing up Linodes

### Fixed:

- Cloning a Domain leads to “Not Found” page
- Navigation bug in Longview
- Tab-based navigation

## JS Client

### Added:

- UploadCertificateSchema endpoint
- uploadSSLCert endpoint
- getSSLCert endpoint
- deleteSSLCert endpoint
- ObjectStorageBucketSSLRequest endpoint
- ObjectStorageBucketSSLResponse endpoint
- CreateVLANPayload endpoint
- createVlanSchema endpoint
- getVlans endpoint
- getVlan endpoint
- createVlan endpoint
- deleteVlan endpoint
- connectVlan endpoint
- disconnectVlan endpoint
- getInterfaces endpoint
- getInterface endpoint
- createInterface endpoint
- deleteInterface endpoint
- linodeInterfaceItemSchema endpoint
- linodeInterfaceSchema endpoint
- LinodeInterfacePayload endpoint
- LinodeInterface endpoint

### Fixed:

- getLinode method now returns Promise<Linode> instead of Axios response
- getLinodeLishToken method now returns Promise<{ lish_token: string}> instead of Axios response
- deleteLinode method now returns Promise<{}> instead of Axios response

## [2020-09-29] - v1.21.0

### Added:

One-Click Apps:

- Jitsi
- Webmin
- Virtualmin
- Plex
- phpMyAdmin
- Azuracast

## [2020-09-21] - v1.20.0

### Added:

- Object Details Drawer
- Proxy Protocol field in NodeBalancer settings
- Add link to NotificationDrawer from Linode busy status
- Prevent text and other components from being flushed to the edge when <1280px

### Changed:

- Improve handling for unknown Linode types
- List allowed regions when creating or adding Linodes to Firewalls
- Prevent migration of a Linode with attached Firewalls to an unsupported Data Center
- CMR:
- Close notification drawer on internal links
- Style updates for:
- Object Storage > Buckets & Object Storage > Access Key headers
- OBJ Bucket Detail table

### Fixed:

- Change "Create Kubernetes" to "Create Kubernetes Cluster"
- Calculations for large LKE clusters (total CPU/memory) were incorrect
- Missing/duplicate page titles throughout app
- OrderBy lifecycle bug
- Typos: consecutive occurrences of 'the'
- MigrateLanding routing bug
- Add units (GB) to RAM in Linode Detail view
- Various CMR menu issues

## [2020-09-14] - 1.19.1

### Fixed:

- Cloud Firewalls could be attached to Linodes in unsupported regions
- Duplicate rows when editing Firewall rules

## [2020-09-09] - 1.19.0

### Added:

CMR:

- Managed Dashboard card to CMR dashboard
- System Status section in Notification drawer

- Environment switcher for dev tools
- Controls for mock service worker in dev tools

### Changed:

CMR:

- Change URL on Linode modal close
- Make OAuth apps table sortable
- Linode status icons should blink for in-progress actions
- Adding CMR header to the config/disk clone landing
- Table style updates for: - Account > Users
- Managed
- Billing
- SelectPlanPanel
- Make API tokens table sortable
- Make Rescue dialog full height
- Routing for Linode Modals
- Graph labels hidden for mobile

Cloud Firewalls:

- All IPv6 for Firewalls should be read as ::/0
- Disable port range in Firewalls drawer when selecting ICMP protocol
- Update Firewall doc URL
- Don't set outbound rules for firewall presets
- Firewall labels are not required; remove required annotation from textfield

- Fix tab change handler
- Improve error handling for API token drawer
- Always honor Linodes "group by tag” setting
- Stabilize table sort
- Update MySQL info to clarify that we install MariaDB
- Change Minecraft OCA to Minecraft: Java Edition
- Display general errors at top of VolumeAttachmentDrawer

### Fixed:

CMR:

- Hide hidden links from mobile nav
- Close action menu after action is selected
- Move domains banner above table

- Prevent error message overlap on Firewalls detail
- getLinode errors blocking landing page display
- Console error (isResponsive prop not recognized)
- Casing of NodeBalancer breadcrumb was incorrect
- NodeBalancer Config form submission
- Firewall detail breadcrumb
- The search bar sometimes returned no results for restricted users
- Managed Issue Drawer was crashing for users with empty timezones
- Longview: MySQL tab not rendering if NGINX is not installed
- Firewalls: handling of empty IPv6 responses

## [2020-08-25] - v1.18.0

### Changed:

- Disable Atlanta region for most customers, add messaging regarding the datacenter upgrade

## [2020-08-25] - v1.17.0

### Added:

- CMR:
- Primary Nav responsive scaffold + styles
- Use CMR action menu for Longview client rows
- Plan link in Linode detail header should open the resize dialog
- Table Styles:
  Managed: SSH Access, Credentials
  Profile: SSH Keys, API Tokens, OAuth Apps
  Support Tickets
- Linode Table Adjustments
- Notification drawer: chronological display
- Linode Storage Tab
- Linode Rebuild Dialog
- Flavor text in LinodeNews banner
- Backups enable from Linode action menu
- Mark events as seen when requesting in the notificationContext
- Completed progress events
- Longview processes tables to preferences sortKeys
- Enforced 64 character limit on text input
- Confirm enabling backups
- Handling strange timezone cases for summary graphs

### Changed:

- Longview installation instructions
- Clear UDF data on tab change in Linode Create
- Language to “allowlist” and “blocklist”

### Fixed:

- Interoperability issues
- Linode creation preselection params for from Clone, from Image, from Backup
- Loading spinner in Notification drawer
- Missing yup types dependency
- SSH fingerprint display issues for various key types
- Issue where loading a Domain’s Detail page directly wasn’t working on large accounts

## [2020-08-14] - v1.16.2

### Fixed:

- Clear UDF data on tab change
- Form fields issue on One-click Apps and StackScripts creation flows

## [2020-08-13] - v1.16.1

### Fixed:

- Add withRouter to LinodeRescue
- Update NodeBalancer details routing

## [2020-08-11] - v.1.16.0

### Added:

- CMR
- Table styles for Profile > Trusted Devices
- Table styles for Volumes landing table
- Table styles for Images landing table
- Table styles for NodeBalancer landing table
- Table styles for Firewall > Rules
- Table styles for Firewall > Linodes
- Responsive table styles for Firewall Landing and K8 Cluster landing
- Responsive styling for entity header (all variants)
- Responsive styling for Dashboard
- Dashboard Notifications: Add Community Updates, Pending Actions, and “Show more” button to Drawer
- Dialog full height
- Rescue Linode dialog
- Migration dialog
- Static banner for Linode changelog
- Tag styles
- Support Tickets and loading state
- Notification context
- Notification drawer

### Changed:

- Refactor tabbable content to be accessible by keyboard
- Update Popular Posts on /help page
- Use API Pagination for Domains when account size is large
- Display tax id of customer in invoice if available
- Use longview/plan endpoint to get active plan

### Fixed:

- Default zone if no user timezone
- Dates in several places displayed as “Invalid DateTime”
- OAuth tokens with expiry of null were crashing the app

## [2020-07-27] - v1.15.0

### Added:

- Ability to recycle all LKE pool nodes
- CMR: Dashboard
- Notifications
- View for single Linodes
- View for multiple Linodes
- CMR: Linode Details - Filter Linodes by status - Implement LinodeEntityDetail component
- Networking tab:
- Add Linode Monthly Transfer graph
- Add Historic Network Data graph - Add IP actions
- CMR: Responsiveness
- Linodes Landing
- Domains Landing
- Add reusable InlineMenuActions component - Apply updated table styles and action menu to Firewalls
- Custom dev tools
- User preferences editor

### Changed:

- CMR: Update Linode status pill designs
- Use API search and hide search tips for large accounts

- Use base 10 for network graphs

### Fixed:

- CMR: Adjust grid sizes to prevent EntityHeader elements from wrapping
- Brasilia timezone offset should be GMT-3
- Correct years in Linode Summary graph options
- Create Object Storage Bucket types
- Per-Linode network transfer total

## JS Client

### Added

- getLinodeTransferByDate endpoint
- recycleAllNodes endpoint (LKE)

### Changed

- Add access control and CORS fields to ObjectStorageBucketRequestPayload interface

## [2020-07-13] - v1.14.0

### Added:

- Color palette component in Storybook

### Changed:

- CMR: Linode Detail - Storage tab - Analytics tab - Network tab
- CMR: Linodes Landing - Add tag cell to Linode row - Summary view (replaces Grid view)
- CMR: Move Linode Resize action from tab to new modal component
- CMR: Apply updated table styles and action menus to LKE and Domains
- CMR: Secondary nav width
- Linode maintenance improvements
- Show maintenance time in UTC in downloaded CSV

### Fixed:

- Consistent Notices for restricted users when creating a Volume
- Longview CPU formatting
- Handle null dates in invoice details logic
- Expiry date check

## [2020-07-02] - v1.13.1

### Changed:

- Changed Percona OCA to Percona (PMM)

### Fixed:

- Matching logic for OCAs was breaking on parentheses

## [2020-06-30] - v1.13.0

### Added:

- Size column on the Object Storage Buckets table
- OCA: Percona PPM and Nextcloud
- Billing notice on Object Storage landing page when a user without Buckets has Object Storage enabled
- Notice that powered down Linodes still accrue charges
- Notice when user tries adding an NS record to a Domain without a A/AAAA record

### Changed:

- Adjustments to the Linode plan selection table
- Update password validation to match API change
- Update form validation for the Linode Disk drawer
- Make target field for TXT records multiline

### Fixed:

- Set autocomplete to false in password inputs
- Restricted users were able to view unavailable actions in Linode action menus
- Sort order on Domains page
- Prevent clickable events for deleted entities
- Prevent multiple Not found displays for Linodes

## [2020-06-16] - v1.12.1

Fix:

- 404 logic for Linodes Detail crashing for some Linodes

## [2020-06-16] - v1.12.0

### Added:

- Support for OBJ Singapore

### Changed:

- Move Nanode to “Standard” tab, change label to “Shared CPU”
- Handle host maintenance status
- Improve handling of negative amount on invoice details
- Upon rebooting Linode into Rescue Mode, prevent dropdown from reverting to "None"
- Save StackScript progress when creating or editing a script

## [2020-06-09] - v1.11.0

### Changed:

- Clarify Linode password fields in Reset Root Password vs. Rebuild
- Hide SSH key remove button for LISH settings when no keys are present
- Make main content banner dismissible
- Show error when Volumes limit has been reached but attempt is made to add a new Volume

### Fixed:

- CAA record input duplicating name/value

## [2020-06-03] - @linode/api-v4 v.0.27.1

### Fixed

- Remove required from createDomain validation schema

## [2020-06-02] - v1.10.0

### Added:

- Progress bar for newly-created Images

### Changed:

- Improve UX for GPU selection
- Add a link to Support in all “Verification is required” errors
- Allow clearable numeric inputs in Domain Records Drawer
- Remove Cloud Manager version tag from Support Tickets

### Fixed:

- Broken SVG combination when creating a Linode
- Profile routing didn’t handle incorrect routes
- Firewall document title
- ICMP port bug when editing Firewall rules
- Update textfield to use input id for "for" attribute
- Copy fix for Profile -> Referrals
- Accessibility of Dashboard “View Details” links

## [2020-05-21] - 1.9.0

### Added:

- @-expansion for Target field in Domain records
- “Last Modified” column to Domains landing page
- Support for Third-Party Authentication

### Changed:

- Default support ticket option to 'General'
- Defer requests to Linodes and Images until after app has loaded
- Redesign Billing section of app
- Request Domains when hovering over Primary Nav link
- Update behavior for TFA cancel button
- Rename linode-js-sdk to @linode/api-v4 to prepare for NPM publication
- Update @linode/api-v4 documentation
- Lazy load Linodes on BackupsDashboardCard

### Fixed:

- Keyboard access to open Support ticket creation drawer
- Missing SSH keys in some flows for Linode creation
- Second column alignment for NodeBalancer on dashboard
- Tag display on mobile viewport
- Removed extra requests
- Prevent crashing for unactivated users
- Remove duplicate instance requests

## [2020-05-04] - v1.8.0

### Changed:

- "Node Status" is now "Backend Status" on NodeBalancers list and detail view
- Minimum payment placeholder text
- Hide Recycle Node in the LKE Node action menu
- Provide cluster summary information for LKE search results

### Fixed:

- Remove invalid credits
- NodeBalancer Error Handling (SSL)
- Xterm flow control errors
- Remove stray characters in FromBackupsContent

## [2020-04-20] - v1.7.0

### Added:

- Firewalls: Client-side form validation

### Changed:

- Make LKE available regardless of customer account response
- Request OBJ Buckets per-cluster
- Theming performance optimizations

### Fixed:

- Correct alignment for “Date Created” field on mobile invoice table
- NodeBalancer error handling
- Current size of pool was updating along with target size when resizing a Node Pool.

## [2020-04-15] - v1.6.0

### Added:

- EnhancedNumberInput component

### Changed:

- Redesign of LKE interface, including Detail and Create Cluster views
- Add LKE clusters to search results

### Fixed:

- Case where some long-running actions may not be updated when complete

## [2020-04-10] - 1.5.1

### Changed:

- Update LKE schema to reflect breaking API changes (version is now k8s_version)

## [2020-04-07] - 1.5.0

### Changed:

- [Performance] Lazy load Domains data
- Set a timeout when requesting Gravatars
- Preserve Support ticket text on page reload

### Fixed:

- Account tab crashing for some users
- Fix handling of local storage on logout
- Longview NGINX tab crashing for some users
- Screen readers cannot access "Create Linode" interface
- Values on LV Network graphs displayed incorrectly
- Placeholder component double h1 display issue

## [2020-03-30] - v.1.4.1

### Fixed:

- Images not available on Marketplace flow

## [2020-03-30] - v1.4.0

### Changed:

- Change "One-Click Apps" to "Marketplace"
- Change message in the Events table empty state
- Allow up to 10,000 USD payment with PayPal
- Lazy load Images

### Fixed:

- Improve skeleton loading screen in the Events table
- Fix bug in Image select
- Fix visual bug in OAuth Apps table header (dark mode)
- Edit DNS Records containing "linode.com" substring

## [2020-03-23] - v1.3.0

### Added:

- Firewalls:
  - Add, Edit, and Delete rules
  - Prompt when navigating away from unsaved rule
  - Add icon to table rows

### Changed:

- Remove “Active Deploys” StackScripts table column and add “Total Deploys” column
- Update customer referral criteria text
- Improve syntax highlighting
- Include LKE clusters in Support tickets dropdown
- Make Support Ticket table sortable by summary, ID, and updated_by
- Update Images messaging to reflect new 6144 MB default limit
- Remove deprecated border on graph legends
- Adjust header padding in Linode Group By Tag
- Cloud Manager PDF invoices pull in customer tax ID regardless of added date

### Fixed:

- Volumes creation bug
- Accessibility warnings for password inputs
- Remove page break on invoices
- Fix collision of tax ID and address on invoices
- 404 error after importing Domain Zone
- Enable editing of DNS Records containing "linode.com" substring
- Removed extraneous table header cell on Search Landing table
- Add error handling for Kubernetes breadcrumb
- Prevent Linode Power Control menu from being empty upon click

## [v1.2.0] - 2020-03-09

### Added:

Cloud Firewalls:

- Firewall Linode view
- Add Device drawer in Firewall Linodes view
- Remove device modal in Firewall Linodes view
- Firewall Rule Table
- Firewall Rule Drawer
- Remove devices from Firewall Devices action menu

### Changed:

- Make Linode links in Firewall rows clickable
- Pin GitHub release link to linode-manager tag
- Add support for secondary promo button
- Delay data request until user types in Search bar
- Display invalid StackScript errors on Linode rebuild
- Show error when request to /pools fails in LKE
- Respond to linode_config events

### Fixed:

- Uptime calculation in Longview
- Sorting by Object Storage region
- Sorting the OBJ Bucket table resulted in duplicate rows when there were multiple buckets with the same name

## [v1.1.1] - 2020-02-28

### Fixed:

- Ensure Object Storage is displayed for restricted users.

## [v1.1.0] - 2020-02-25

### Added:

- Cloud Firewalls:
  - Add Firewalls endpoints to SDK
  - Allow enable/disable/delete Firewall actions
  - Enable Firewall creation
- LKE:
  - Warn users before creating/resizing a cluster to a single node
  - Handling for LKE events (lke_node_create)
- Accessibility improvements:
  - Add aria attributes on Linodes, Images, and Kubernetes Landing pages
  - Add aria attributes to Action Menu items
  - Improve accuracy of column header count
  - Add title to ADA chat bot

### Changed:

- Update CPU threshold alert validation
- Use display: standalone in manifest.json for IOS support
- Update event toasts and add new toasts for clone/resize events
- Increase line height of rendered Markdown for readability
- Remove Import Tags CTA on the Dashboard
- Remove obsolete GDPR Modal
- Close all active Lish sessions when logging out
- Unify IP address input patterns for Domains
- Allow direct links to OCA details drawers
- Always allow TCP Connection as a health check for NodeBalancers
- Hide duration for host_reboot events

### Fixed:

- Mode persistence in Linode Disk drawer
- Formatting/highlighting in kubeconfig preview drawer
- Incorrect disks sometimes displayed in different tabs
- Regression from Notistack update
- fixing selected table row for rows with active caret variant
- Remove plural for hour on DNS manager
- Use appropriate button text when restoring from an Image

## [v1.0.1] - 2020-02-13

### Added:

- Support for Object Storage in Frankfurt, DE

### Fixed:

- Removed feature flag logic preventing some users from accessing Longview

## [v1.0.0] - 2020-02-10

### Added:

- New One-Click Apps:
  - MEAN
  - MongoDB
  - Flask
  - Django
  - Redis
  - Ruby on Rails
  - PostgreSQL

### Changed:

- Change default distro to Debian 10
- Fix changelog to match GitHub release
- Update graph units on Linode Details page
- Fetch backups after selecting Linode in Linode Create
- Toast notifications for Image related events
- Unify graph colors across the app
- LKE: Warn users before allowing a single-node cluster
- LKE: Update typings for node pools
- Show Domains Import Zone Drawer button when a user has no Domains
- Improve compile time
- Cleanup axios version management and aligning
- Prevent unneeded requests when loading Lish window

### Fixed:

- Updating a Linode causes in-progress events to stop being displayed
- Safari: Open ticket button issue
- Remove plural for hour on DNS manager
- 'Show More' tooltip accessibility fix

## [0.84.1] - 2020-02-04

### Fixed:

- Fix issue where only 100 Images were displayed

## [v0.84.0] - 2020-01-28

### Added:

- Add Domain Transfers to Domain Drawer for slave Domains
- “Delete” button to Domain Drawer
- Improve Form context help/info in Configuration Edit
- Ability to delete a Domain from Domain Detail
- Show a banner when one or more Regions experience outages
- New One-Click App: phpMyAdmin
- Show progress on the target Linode while cloning

### Changed:

- Add link to Resizing a Linode Guide
- [LKE] Node pools should have 3 nodes by default
- Longview Process Arrow Rework
- StackScript author links from StackScript Detail page
- Sort Kubernetes versions by label descending in dropdown
- OAuth Scopes can be space separated
- Store Longview time selection in user preferences

### Fixed:

- Longview Overview graphs were incorrectly showing data as “today”
- Refactor LineGraphs to allow mixed units for network graphs
- Routing on Search Landing page for slave Domains
- Fix Linode network graph units
- Display updated credit card info in Billing Summary when credit card is updated
- Visual regression on Clone Configs/Disks
- Loading state for Longview landing page (visual bug)

## [v0.83.0] - 2020-01-17

### Added:

- Longview:
  - Apache
  - MySQL
  - Processes
- “Show All” option on Domain Records
- Ability to edit AXFR for slave Domains

### Changed:

- Hide Backups CTAs from restricted users
- Update Longview graph colors
- Support API requests for up to 200 entities at a time
- Make One-Click apps visible to all users from primary navigation

### Fixed:

- Rounding in Longview line graphs
- Add space to API Tokens HTML title
- Allow rebooting from Rescue mode

## [v0.82.0] - 2020-01-08

### Added:

- Source Linodes from Redux in Networking and Backups
- Longview: empty and loading states for Disks tab
- Longview: NGINX tab
- Longview: Network tab
- Show All option for Volumes, Domains, NodeBalancers
- Sentry improvements
- Ignore newrelic and chrome extension errors
- Add security.txt at cloud.linode.com/.well-known/security.txt

### Changed:

- Copy for Prometheus and Grafana One-Click Apps
- Show confirmation dialog when resizing a Linode
- Update LV documentation to include info on warnings/errors
- Add copy explaining prorated transfer
- Move untagged items under tagged items for all entities
- Allow primary nav to set multiple active links
- Allow Charts.js native (canvas) legends for graphs
- Filter processes by username or process name
- Error feedback for failed snapshot backups
- Support for Disks/Configs events
- Add URL param to reset password button
- Linode details accessibility adjustments

### Fixed:

- Layout overflow on Longview overview graph section
- Missing error/loading states in AccessKey table & drawer
- Older invoices causing an error when creating PDF
- Weblish error (safe access properties)
- Docs links for Longview installation instructions

## [v0.81.1] - 2019-12-23

### Change:

- Update error reporting to reduce unnecessary reports

## [v0.81.0] - 2019-12-19

### Added:

- Longview:
  - Display non-error Notifications from Longview API on Longview Details page
  - Empty and loading states for Overview graphs

### Changed:

- Use “Last Backup” data on /linode/instances endpoint to avoid multiple requests to /backups (improves performance)
- Show deprecated label for distros in Images dropdown

### Fixed:

- Display invoice PDF total, tax, and amount values in \$0.00 format
- Reduce OCA tile spacing between icon and label

## [v0.80.0] - 2019-12-16

### Added:

- Remove check zone from domain action menu
- Move sidebar in Domains detail
- Duration time to Events Landing and Activity Feed
- Display billing notice when deleting last Object Storage Bucket
- Longview: - Landing page - Overview page - Installation page - Enable client sorting on Landing page - Packages drawer
- New One-Click Apps:
- Docker
- Jenkins
- Grafana
- Prometheus
- MySQL
- LEMP Stack
- Shadowsocks

### Changed:

- Remove ZXCVBN and improve password hints
- Remove (disabled) Check Zone and Zone File actions from Domains
- LKE added to PAT Scopes
- Make search bar case-insensitive
- Option to show all Linodes on Linode Landing
- Remove same-domain SOA email restriction (client-side validation)
- Update release docs
- Styling adjustment to IconTextLink

### Fixed:

- Accessibility features overhaul
- Update Object Storage icon color
- Error formatting on editable input labels
- Event badge hidden behind scrollbar
- Linode status not updated after resizing is complete
- State not responding to Longview events

## [v0.79.0] - 2019-11-19

### Added:

- Longview: Static tables for listening services/active connections
- Longview: Line Graph abstraction
- Longview: Sort clients by values
- Longview: Client count warning modal
- Longview: Installation tab
- Longview: Overview section scaffolding
- Longview: Footer text for non-Pro users
- Longview: Uptime, Packages, and Hostname data added to client rows
- Longview: Display circle loader if client doesn’t exist or is still being loaded
- Longview: Overview icon section with some static data
- Ability to edit rDNS for IPv6 ranges and pools
- Display of route target for IPv6 ranges
- Abstraction of buttonLink
- Ability to collapse main navigation on larger screen sizes

### Changed:

- Longview: Change landing view from table to cards
- LKE Landing documentation link target
- Loading state and clear errors on Linode Backups form submission
- Longview documentation link target
- Remove welcome banner
- Updated logo asset
- Updated header and footer styles

### Fixed:

- Linode list not being updated when creating Linodes externally
- Type checking in getAPIErrorFor
- Duplicate error display in account/settings
- Empty volumes create button

## [v0.78.0] - 2019-11-12

### Added:

- Support for new Sydney datacenter
- Longview: Handle restricted users
- Longview: Plan Details page
- React a11y Linters
- Ability to Search For Longview Clients

### Changed:

- Longview: Use live SysInfo data on landing page
- Longview: Landing page uses card layout rather than table
- Longview: Use cached data to populate Gauges
- LKE: split details page into Details and Resize tabs
- Enhanced BreadCrumb Component
- A/AAAA record drawer title

### Fixed:

- LKE Node pool deletion
- LKE Routing

## [v0.77.1] - 2019-11-11

### Fixed:

- Hotfix: Safe access event.secondary_entity

## [v0.77.0] - 2019-11-06

### Added:

- Supply the LKE Cluster options from APIv4
- Longview Client Gauges for Swap and Storage
- Ability to paste clipboard content into the Glish interface from your local machine
- Longview landing tabs
- Skeleton loader to table rows

### Changed:

- [SDK] - Implement Object Storage endpoints
- Longview Client creation workflow
- Display the booted configuration in Linode Boot and Reboot event messages
- Pre-fill Disk select fields rescue tab with available Disks
- Refactor Create Volume Workflow
- Update Object Storage confirmation modal copy
- Client-side validation for CVV field on the Billing page
- Making CVV code a required field within Billing page
- Update favicon
- Updated syntax for Linode details specs
- Filter out GPU from plan selection for LKE
- Filter out regions that don’t have LKE capabilities

### Fixed:

- Blog feed on Dashboard
- StackScript detail breadcrumbs
- Adjustments to Kubeconfig buttons on smaller breakpoints

## [v0.76.0] - 2019-10-30

### Added:

- cPanel and Plesk One-Click Apps
- Confirmation modal when adding Object Storage service
- Option to cancel Object Storage service in account/settings
- Object Storage to list of Personal Access Token scopes

### Changed:

- Download Objects instead of opening them in a new window
- Make Object Storage Bucket URLs clickable
- Invoice/Payment PDF Updates
- Remove tags from Kubernetes cluster creation and detail

### Fixed:

- Error handling for 404s on Kubernetes cluster detail

## [v0.75.0] - 2019-10-22

### Added:

- Ability to view, add, edit, and delete Longview Clients
- Interactive flag for Linode card
- Maintenance status schedule date always visible on table row
- Maintenance status to Linodes Dashboard Card
- Confirmation modal when creating new backup snapshot

### Changed:

- Add helper text to Kubernetes Node Pool rows if not all Nodes are accounted for
- Adjust display of expiring credit in expandable panel header
- Collapse primary nav at wider breakpoint
- Copy changes for Plesk and cPanel One-Click Apps
- Update Managed dashboard graphs
- Update Access Key creation message (Object Storage)

### Fixed:

- Sort by status (Linodes)
- Consistency with display of charts legend units
- NodeBalancers configuration layout
- Maintenance status not be displayed after updated a Linode

## [v0.74.1] - 2019-10-08

### Changed:

- Managed Dashboard chart colors to match corresponding charts from the Linode Detail screen

### Fixed:

- Issue with TextField components missing labels
- Issue with Managed Dashboard "Open a Ticket" button not functioning

## [v0.74.0] - 2019-10-07

### Breaking:

- Remove ability to delete buckets that contain objects

### Added:

- File Uploads for Object Storage
- Ability to delete Objects
- Managed Dashboard widget
- Ability to Edit Domain Status

### Changed:

- Expand Linode public SSH Key on hover
- Add copy indicator to Linode public SSH Key button

### Fixed:

- Issue with chart tooltips not showing correct time
- Cell height for Kubernetes Clusters while in edit mode
- Link to status.linode.com for all maintenance notifications

## [v0.73.0] - 2019-10-01

### Added:

- One-Click App support for feature flags
- cPanel to One-Click App Library
- Plesk to One-Click App Library
- Firewall Landing and Table

### Changed:

- Update manifest.json to allow for iOS and Android “pin-to-home-screen” functionality
- Display country flag after Region has been selected
- Improve links in Add New menu
- Disallow duplicate bucket names
- Allow deletion of disks on active Linodes
- Sort support tickets by order created
- Add AU tax ID to invoice generator
- Move Managed activation flow to /account/settings
- Add height to radio cell for resize table
- Adjustments to chip label styles
- Linode JS SDK Documentation usage guide with examples

### Fixed:

- Overflow-x in select drop downs on compact mode

## [v0.72.0] - 2019-09-23

### Added:

- Managed service monitor history drawer
- Firewall Landing and Routing
- New landing page for unactivated users
- New table-based flow for selecting a Linode plan
- Managed endpoints to JavaScript SDK

### Changed:

- Display Never for Managed credentials that have never been decrypted.
- Use password input component for credential drawers
- Don’t show DNS “Your Linodes are not being served” banner for restricted users

### Fixed:

- Error handling for Managed dashboard card
- Tooltip for current plan on resize Linode workflow
- Layout issue with nodeBalancers create workflow
- Stackscripts creation routing and CTAs

## [v0.71.0] - 2019-09-18

### Added:

- Bucket Detail page (Object Storage)

### Changed:

- Display “Never” for Managed credentials without a last_encrypted field
- Update copy on EnableManagedPlaceholder
- Add Normalized Data Structure to Images in Redux
- Hide active caret on mobile navigation
- Add Edit action to Kubernetes Cluster action menu
- Add Kubernetes cluster label to filename when downloading kubeconfig
- Switch position of “Region” and “Last Backup” columns on Linode table
- Account for over limit case for account transfer display on dashboard
- [SDK] Migrate /regions
- [SDK] Migrate /linodes
- [SDK] Migrate /kubernetes
- [SDK] Migrate /profile
- [SDK] Migrate authentication requests

### Fixed:

- Overflow in react selects
- Error with Placeholders missing key prop
- Image select bug
- LinodeConfig memory size limit not displayed
- Style regression for notification thresholds panel
- Tooltip not showing for selection cards
- Update dependencies to resolve vulnerabilities
- Security issue with external links

## [v0.70.0] - 2019-09-9

### Added:

- One-Click App navigation
- Placeholder to enable Managed for an account

### Changed:

- Remove Private IP Checkbox from Clone Linode form
- Edit drawer for Managed service monitors
- Use dropdown instead of cards when selecting an image/distribution
- Replace Region/Province Select with Text field in the Update Contact Information form
- Managed credential drawer now uses separate forms for label and password/username
- Update Managed icon on the dashboard to align with entity icons
- Messaging and billing calculations for expiring credits
- Use account credentials and groups when creating or editing a Monitor
- Monitor dashboard card links to /managed/monitors instead of /support/tickets
- Better error messaging for Inter-datacenter migrations

### Fixed:

- Client Secret key wrapping
- Backups and clones always labeled as Debian
- Correctly show upgrade banner for all deprecated types
- Issue with kernel input not being populated with a default value in the Edit Linode Configuration form
- Stop inverting SSH key access to account for the API fix for this bug

## [v0.69.0] - 2019-08-28

### Added:

- Inter-datacenter Migrations for Linodes
- Warning text to detach volume dialog
- Ability to add, edit, and delete Managed credentials
- Ability to add, edit, and delete Managed contacts
- Ability to add, update, and delete Managed service monitors
- Ability to update Managed SSH Access for Linodes
- Button to navigate to Create Linode workflow from the Linodes landing page

### Changed:

- Use dynamic versions for Kubernetes create workflow
- Remove tags from Domains landing table rows
- Support Tickets refactor
- Improve splash page loader animation
- Required textfields now show “(required)” instead of an asterisk
- Show tax banner on dashboard and account landing only
- Region selection in both the Create Linode and Create Volume workflows
- Object Storage documentation

### Fixed:

- Update copy in credentials table
- StackScript error handling

## [v0.68.0] - 2019-08-15

### Added:

- Support for promotion codes and expiring credits
- SSH Access Key Table for Managed
- Delete monitor action to MonitorActionMenu
- GST notification for users in Australia and India

### Fixed:

- CSS animations in JSS
- NodeBalancer connection grid display
- Long titles broken on image names
- Button types for cancel actions
- Issue with entity labels not being able to be updated when an event was in-progress
- Billing form state resets when changing country selection
- One-click cards display on large breakpoints

## [v0.67.0] - 2019-08-12

### Added:

- Ability to close account from Cloud Manager
- Managed SSH Access: Linode Public Key component
- Disable Managed service monitor
- Display list of Managed service monitors
- Adding tooltip display variant + styles
- Breadcrumb enhancements
- Tooltip for cluster command on Kubernetes detail page
- Managed service monitor list
- Add SupportWidget to Managed landing
- Adjustments to view config drawer
- Adjustments to buttons
- Optional CVV field when updating credit card information

### Changed:

- Region selection in create workflow
- Improve error handling for LKE node pools
- LKE form element UI adjustments
- Make search link the first option in Algolia search bar
- Add Logic to CSV Link to Prevent CSV Injections
- Add Mutation Time to Banner
- Disable Add User Button for Restricted Users
- Select user by default after adding an SSH key using the AccessPanel
- Add max-width to main content
- Handling for new event types
- Improve link styles for PDF downloads in account
- Enable hot reload for local development

### Fixed:

- Charts display issue
- Issue with css transitions on theme switch
- Firefox issue with flag icons
- Broken error key scrolling in Get Help search bar

## [v0.66.0] - 2019-07-30

### Added:

- Public Cloud manager codebase is now officially a monorepo, leveraging Lerna
- New splash screen on initial app load
- Linodes list status column
- Show Linode tax ID on invoices for users in EU
- Unauthorized messaging for tokens and users
- User preferences for Domains group-by-tag
- User preferences for NodeBalancers group-by-tag
- User preferences for Linode view
- Tooltips for zone-related actions

### Changed:

- Abstract Link component so that it can handle external links
- Better helper text for failed image creation
- Make SSH key-fetching conditional on whether user is restricted
- Error handling for adding SSH keys in creation workflow

### Fixed:

- Events regressions and add handling for new event types
- IP Transfer panel refreshing when a long-running event was occurring
- Issue with empty data set render blocking the app
- Issue with power control not showing “Busy” status when Linode was busy
- Configs view crashing after Linode rebuild
- Clone config/disk not updating when number of disks changed

## [v0.65.0] - 2019-07-17

### Added:

- Mutation estimated time to Drawer
- Cookies enabled check
- Option to create SSH Keys in the Linode creation workflow
- Tooltip to Zone File action item for Domains
- Time-delayed patience text when editing RDNS
- Loading state for submit button in edit RDNS drawer

### Changed:

- Observe user preferences for Volumes-group-by-tag
- Observe user preferences for Linodes-group-by-tag
- Linode Backup helper text

### Fixed:

- White screen issue affecting users with slower connections

## [v0.64.0] - 2019-07-15

### Added:

- Feature: Clone configs/disks from Linode detail page

### Changed:

- Improve markup for click behaviors for entity titles in clickable rows
- Remove allocation of private IP on Linode create
- Filter private IPs in NodeBalancer config node by region
- Update NB config node schema

### Fixed:

- Domain record validation
- Important notice icon placement
- Fix spelling mistake in LinodeConfigDrawer
- Safe access backups.snapshot

## [v0.63.1] - 2019-07-08

### Changed:

- Remove VAT banner.

## [v0.63.0] - 2019-07-03

### Added:

- Add username to event rows on both Events Landing and Linode Detail views
- Use preferences endpoint to save theme and spacing
- Show helper text for auto-backups for Managed users
- Use account.capabilities for displaying LKE

### Changed:

- Update monthly network transfer panels
- Update breadcrumbs site-wide
- Update primary navigation active state icon
- Disable auto-resize option when moving to a smaller plan

### Fixed:

- Linode Notification Threshold updates not displaying
- Group by Tag behaving inconsistently
- Progress button loading icon
- Fix console warnings for sidebar styles
- Margin in header on PDF invoices
- LinodeCreate selected region tab state
- Issue with Volume size not updating
- Do not attempt to create DNS records for Linodes with IPv6 disabled

## [v0.62.0] - 2019-06-21

### Added:

- Add One-Click Apps detail view
- Add helper text for auto backups
- Add links to Object Storage documentation
- Allow external links to open Support ticket drawer

### Changed:

- Updates to base theme
- Make entity links in Support tickets clickable
- Do not attempt to create domain records for slave domains
- Update max length for Bucket label
- Reduce NodeBalancer price
- Copy for maintenance notifications
- Update styles for important/critical notifications
- Add link to support ticket in SelectTabPanel
- UI for selecting memory limit on Linode Config Profiles
- Adjustments for compact mode, some adjustments for mobile compact on help banner panel as well

### Fixed:

- Dashboard header spacing
- User-defined fields not resetting on App/StackScript change
- Catch deleted events errors
- IP sharing private addresses not showing
- Regression with maintenance notification list item severity
- Expandable panel icons
- Point of entry in dashboard
- Animation isolation logic
- Abuse ticket banner fix

## [v0.61.0] - 2019-06-14

### Added:

- Add support for GPU instances
- Validate no whitespace in bucket name
- Implement ctrl+click on the events drop down options
- Radio Toggle For Config Memory Limit
- Maintenance window to CSV
- Add support for Mumbai datacenter
- New Bucket icon for Object Storage
- Check SOA email when updating domain
- Add normal error handling for delete/detach Volume confirmation modals
- Add validation to prevent email addresses in the target domain
- Add client validation for duplicate domain records
- Added tooling to capture performance metrics

### Changed:

- Always update profile with authorized_keys (LISH)
- Source Dashboard cards from Redux
- Replace Algolia search bar with React-Select
- Makes the maintenance notification badge a warning instead of error

### Fixed:

- Conditional Logic When Validating SOA Record for Slave Domains
- Fix Linode Clone kebab
- REACT_APP_LISH_ROOT typo
- Maintenance Banner Styles
- Added missing issuer to TFA URI
- Adds Linode Label to Notification Drawer List Item

## [v0.60.0] - 2019-06-07

### Added:

- Support for critical maintenance banners, times, and tickets
- Clone Linode from Linode Action Menu

### Changed:

- LKE: Creation Table UI for editable node count and remove actions
- Remove Tags input field when cloning a Domain
- Default Linode config memory limit to 0 if a limit is not already set

### Fixed:

- Show progress for Linode upgrades
- Select Plan Panel default tab select logic
- Primary Nav was showing a scrollbar
- Support Ticket Drawer should retrieve all entities for selection
- Nodebalancer config select values
- Split token on logout before revoking it
- Re-add Kubernetes button in Create menu

## [v0.59.0] - 2019-05-31

### Changed:

- Add name of data center in outage notifications
- Update table cell styles

### Fixed:

- Main search bar styles

## [v0.58.0] - 2019-05-29

### Added:

- Ability to optionally resize disks after Linode resize
- Option to automatically create domain records
- VAT banner

### Changed:

- Replace circle progress on Linode summary
- Replace circle progress on dashboard
- IP component placement
- Adjustments for tablet Linode list view styles
- Update NB empty state copy
- Update empty copy for Images and StackScripts
- Include app name in reset and delete oAuth app modal
- Use account.capabilities to determine if OBJ is enabled.

### Fixed:

- Show all line items on invoice PDF and detail screen
- Error and loading states for OAuth view
- Error handling re: Linode settings panels
- Uncaught error in disks and configs requests
- Domain SPA record editing error
- StackScripts sorting issue

## [v0.57.0] - 2019-05-21

### Added:

- Markdown and Markup Support for Support Tickets and Replies
- Notice for domains when they aren't being served
- Abuse ticket banner
- Enable ctrl+click on profile dropdown buttons and clickable rows
- Ability to update email from Account -> User Profile
- Add event messages for host reboots, Lassie reboots, and Lish boots
- Create a Kubernetes cluster
- Action menu item to download Kubernetes kubeconfig.yaml

### Changed:

- Include the Linode Label in delete dialog modals
- Include Linode and Volume labels in Volume dialog modals
- Re-enable plan type copy and update the text
- Small style change for NodeBalancer config action panel
- Update timezone selection
- Update Linode backup selects
- Copy in delete Bucket confirmation modal
- Object Storage: separate "Size" column into "Objects" and "Size"
- Improved Select components across the app

### Fixed:

- Linode network transfer stats
- Linode migration success/error states
- IPv6 DNS Resolvers
- Typo in Disable TFA dialog
- Block device assignment
- Issue where error views were displaying after data was loaded

## [v0.56.0] - 2019-05-08

### Changed:

- Update Sentry Whitelist URLs
- Display bucket size using base 2 instead of base 10
- Update Events Landing in Real-Time
- Validate Rebuild from Image form before modal opens

### Fixed:

- App crashes when downloading an invoice PDF for unlabeled backups
- Deploy new Linode from backup
- Fixing Sentry Errors
- Prefix Length to the IPv6 Pools and Ranges
- Pagination Footer numbering

## [v0.55.0] - 2019-05-06

### Added:

- Improve GA Event Imports in Manager
- Local storage optimizations
- Remove Volumes From MaybeRenderError
- Add error handling documentation
- Replace all pathOr<string>s with getErrorStringOrDefault
- Placement of Object Storage in Primary Navbar
- Add /buckets to OBJ link in PrimaryNav
- Add Ada google analytics
- Reverse sorting arrows for sortable tables
- Explicitly display regions error in Linode volumes form
- Taxes and Subtotal on Invoice
- Fixed positioning of ADA CTA
- Add docs for pushing tags to upstream
- Add polling for NBs on landing page
- Add polling to NB detail
- Check region filtering
- Make Linode dropdown menus searchable via React Select

### Changed:

- Scroll-to logic for Disks and Configs page changes
- Stats request optimization
- Display reserved IPs in IPv4 table (Linode Detail)
- Style Updates to Invoice PDF
- Update Activity Stream Based on Events
- Sentry Updates
- Move Object Storage keys to the OBJ Landing page
- Update Notistack and make toasts dismissible
- Update IP address listing on card view and styling
- Paginate Disks and Configs with Paginate Render Props Component
- Removing tag column and cells styles updates
- Lish tabs style updates
- Sync up with disk select changes and reset disk options on Linode select clear
- adjustments to UDF widths for medium + breakpoints
- Manual backup errors appear within form instead of as toasts

### Fixed:

- Fix issue with error appearing on volume attach drawer
- Fix pre-selected Cluster select
- fix to action menu on mobile (align right for consistency)

## [v0.54.0] - 2019-04-23

### Added:

- Ada support bot available app-wide
- Ability to delete Object Storage buckets

### Changed:

- Update ListBuckets
- Don't use last Stats reading on Linode/NodeBalancer graphs
- Adjust messaging in UserEventsList for deleted entities
- Add documentation to CONTRIBUTING.md
- Expire token on logout
- Catch disk error correctly for blocked requests
- Use EnhancedSelect for the DiskSelect component

### Fixed:

- AxiosError handling for getErrorStringOrDefault

## [v0.53.0] - 2019-04-18

### Added:

- Event stream summary
- Empty search logic
- List all IP addresses in summary panel
- Activity tab on Linode Details
- Account Creation Date to Summary Panel
- GA event for compact mode switcher
- GA events for billing-related actions
- New icons for Managed Services and StackScripts

### Changed:

- Styling no results page
- Styles and mobile handling
- Remove tag column and styling for NodeBalancers Landing
- Remove tag column and styling for Linode Landing
- Re-order fields on monthly network transfer panels
- Place disk spaces in sidebar
- Moving disk space component
- Adjustments for tables for devices
- Making beta tag blue for both themes
- Adjust spacing for add buttons for domain records
- Remove bolding from notices
- Styling of disk storage panel
- Adjustments to table row for DT and activity feed updates
- Scroll buttons styles for mobile tabs
- Resolvers object to match new Toronto name
- Table cell sizes
- Focus states for clickable rows
- Styling for graph legend on Linode detail page

### Fixed:

- Wrap domains text on Domain landing
- Routing on Support Ticket pages
- Detach from deleted Linode
- Image creation drawer labels spacing
- Linodes graphs legends placement
- Minor copy fixes
- Typos and init code guidelines

## [v0.52.1] - 2019.04.09

### Added:

- Feature: One-Click Apps
- Events landing page
- Image expiry date to Image table
- Drop-shadow on "Create" menu
- Setup GA to track usage of Linode create screens
- Missing typography for backup placeholder text
- Front-end validation for tag input error
- Loading states to tag panel
- Added "nofail" to Volume Config Form

### Changed:

- Do not show Hively icons from Linode user
- Removed Linode StackScripts from StackScript Landing page
- Combined My StackScripts and Account StackScripts under one tab
- UDF Style Updates
- Hide helper text for UDFs so it will display for Linode Root Password
- Update Linode Detail permissions
- Change Toronto display from CA to ON
- Update Volume Landing on Linode Details
- Update label for Taiwan in the Update Contact info panel

### Fixed:

- User events dropdown items styles
- Delete Linode button modal button style
- Backup CTA link
- Backups creation error display
- Styling for disabled destructive buttons
- Wrong header for accessibility tags
- Settings icon placement
- Restore process finished event handling
- Config updating bug
- Non-field errors for NodeBalancers

## [v0.51.2] - 2019.03.28

### Fixed:

- Fix issue with Lish console not rendering correctly (#4736)

## [0.51.0] - 2019.03.25

### Added:

- Add uninvoiced balance display
- Delete Linode from kebab menu
- Support and icon for Alpine Linux
- Missing typography for crash message
- New event types and account events messages
- Card payment confirmation modal
- Add aria labels to inputProps for textfields and radios

### Changed:

- Update list of available timezones and fix offset sorting
- Include pagination on clone from Linode flow
- Adjust dialog size to md to accommodate for api token width
- Request notifications after migration finished
- Reset error state on disk and configs request
- Improve placement of entity icons on mobile tables
- Make sure all radios inherit proper labeling
- Dim main content when searching
- iOS/Mobile Cloud Manager Welcome Screen
- Make CVV Optional when making a credit card payment
- Adjust "No Results" message when searching in a Select element
- Handle volume permissions
- Update Auth Code
- UI for restricted edit volumes form
- Delete confirmation includes Linode Label
- Source Linode Rescue volumes/disks from redux
- Update slave domain editing UX
- Add props.classes for RenderGuard updateFor

### Fixed:

- Only disable Linode Boot if there are no configs
- Prevent NodeBalancers from crashing during creation
- Linodes with no type data cause error state
- Kernel Select sometimes was not populated on load
- Upgrade and Fix PayPal
- Fix logger, add report button
- Remove extra scrollbar on tables on Firefox
- Request notifications after migration finished
- Issue with Created Linodes with no image being in an indefinite loading state
- Issue with 0600-0800 not being a valid backups timeslot

## [0.50] - 2019.03.11

### Added:

- Fix Linode label update error
- Display guidance to bottom of search bar to make it easier for users to work with enhanced search functionality
- Add Compact Mode (theme toggle) and corresponding settings panel on PrimaryNav
- Users can now rebuild a Linode from a StackScript
- Backup mode support for NB nodes
- Support for Toronto region
- Improve spacing of Domain table
- Password requirements to the PasswordInputField
- Add last auth IP address and last auth time to trusted devices table
- Include transfer stats to Linode summary panel
- Additional helper text for Volumes creation drawer
- Helper text when creating NodeBalancers
- Enable user to Remove Public IP Addresses
- Add tags column to NBs and volumes
- Filter volume select based on grants
- Apply convention for HEX values in theme files
- Updated-by column to support tickets
- Adjustments for Dark Theme in account pdf links

### Changed:

- Display confirmation dialog before rebuilding Linode
- For Backups creation flow, only reset selection if different Linode is clicked
- Linode Resize flow adjusted to follow API changes (resizing Linodes now enter the migration queue)
- Rebuild Linode image select now uses tiles instead of a dropdown
- Update list of whitelisted events to include new event types returned by the API
- Update all instances of updateFor to include props.classes
- Remove Tokyo 1 as an option when creating Linodes and NodeBalancers
- Pre-populate payment amount to the current Balance
- Add disk imagize events to show progress
- Volume Labels Sorting
- Hide global backups setting from managed users

### Fixed:

- Request notifications after migration finished
- Keyboard scrolling on custom MenuList component
- Regression with pagination dropdown
- Show error message when a Linode on the user's account is jailed.
- 2FA panel
- Creation workflow styles
- Instances of renderGuard not updating components
- React-select isClearable logic
- Dashboard spacing
- PDF generation failure
- Error handling for SSL certificate and key when creating a NodeBalancer.
- Default lastFour (credit card digits) to empty string to prevent visual bug
- Graphs need better breakpoints

## [0.49.0] - 2019.02.25

### Added:

- Enhanced Search functionality!
  - Users can now specify the search entity with `type:{linode, volume, domain, nodebalancer}` or `is:{linode, volume, domain, nodebalancer}`
  - Aside from entities, other searchable fields are `label:`, `tags:`, `ips:`
    - Users can search for entries with multiple tags applied by adding the desired tags to a comma separated list after specifying the tags field. Example `tags:tagA,tagB` will return all entities with tagA and tagB applied.
    - The same pattern described above applies to the ips as well.
  - Logical operators can by applied to queries: `&&`/`AND`, `||`/`OR`, `-` for the not operator, and grouping with `()`. A query with multiple fields and no operators is implicitly treated as true for all.
- Status indicators have been incorporated into the entity icons for Linodes and Domains to provide a better visual experience.
  - Also added the Linode icon and status to the power button.
- A reset password button in Profile > Password & Authentication that will open the reset password workflow in a separate tab.
- A better user experience for secondary/restricted account users that displays messaging around and disables features that the user doesn't have access to.

### Changed:

- Domains now displayed in alphabetical order on the Domain listing page.
- Timestamps display in last backup table rather than humanized dates.
- Added a tooltip on the power icon for a Linode with no image, indicating that an image must be added to the Linode in order to boot.

### Fixed:

- Removed client side validation that incorrectly prevented user from creating a Linode when the label started with a numeric character.

## [0.48.0] - 2019.02.11

### Added:

- Support tickets now appended with current Cloud Manager version.
- Individual Node status in NodeBalancer Detail > Configuration > Ports
- Implemented pagey pagination to all Domain DNS records, for example a user with over 25 A/AAAA records will have a paginated table in Domain > DNS records page.
- Public and Private IP addresses are now searchable fields, displaying the corresponding Linode in the search suggestion dropdown.
- Sidebar components in Account Settings page:
  - Contact information component displaying company name, name, dddress, email, and phone number.
  - Billing information component displaying current account balance, credit card, and credit card expiration date.

### Changed:

- Linode summary moved to the sidebar with individual components for:
  - Linode details
  - IP addresses
  - Last backup
  - Tags
- NodeBalancer summary moved to the sidebar with individual components for:
  - NodeBalancer details
  - IP addresses
  - Tags
- Domain Tags input field moved to the sidebar in an individual componenet
- Underlined text removed from application, notably:
  - Breadcrumb headers
  - Event notifications
  - Help landing page
  - Secondary links in table rows
- Backups CTA is now dismissible.
- NodeBalancer ports now clickable links on the NodeBalancer listing page
  - When a NodeBalancer port is clicked, the user is navigated to the Port Configuration page with the accordion panel of the port clicked expanded by default.
- NodeBalancer Graphs were removed from accordion panels, and are now displayed prominently on the NodeBalancer summary page.
- Disks added to Linodes default to the maximum size, so the user can adjust form there.
- In the additions disks table located in Linode Detail > Settings > Advanced Configuration now display the disk file system type located between the label and size columns.
- The option to reboot a Linode is removed unless the Linode is powered on.
- Only regions with block storage available are displayed in Volume creation panel.
  - Additional messaging added to Volume creation panel informing user of the data center limitations.

### Fixed:

- Typo in Manual Snapshot copy.
- Spacing of Grouped NodeBalancer headers.

## [0.47.0] - 2019.01.29

### Added:

- Sorting for remaining Linode table headers.
- Entity icons on Dashboard page, and entity listing pages for:
  - NodeBalancers
  - Domains
  - Volumes
- Group by Tag for NodeBalancers.
- Group by Tag for Volumes.
- Friendly error message when graph data is unavailable for a newly created Linode.

### Changed:

- Graph Display Options (Last 30 Days).
- Removed Documentation panel sidebar.
- Improve pagination experience.
- Friendly error message when graph data is unavailable.
- Order of tabs on the Profile page.
- My Profile > My Apps changed to My Profile > OAuth Apps.

### Fixed:

- Update timezone error.
- Fix pagination display logic.
- Invalid Date on OAuth Apps.

## [0.46.0] - 2019.01.18

### Added:

- Dedicated CPU in plan selection in Create Linode workflow.

## [0.45.0] - 2019.01.14

### Added:

- Disk storage information modal in Linode > Settings > Advanced
- Grouping of Domains by tags on Domain listing page.
- Add payment PDF generation
- Add invoice PDF generation
- Display loading until images are available.
  - Source images data from Redux.
  - Add images to Redux on load.
- Improved linode listing page table.
  - Remove + icon to display all ip addresses on linode row.
  - Hide copy icon for ip addresses until hover.
  - The icon for a Linode was added to the Linode row.
  - Plan column removed, linode plan and details now listed under the label in the Linodes columns.
  - Added a column for tags.
- Account tab for StackScripts, lists all scripts created on the account the user has permissions to read/write.
  - If an account user does not have access to StackScripts, then a message indicating the user does not have the proper permissions will display.
- Trusted Device table in My Profile> Password & Authentication> New section titled Trusted Devices.
  - Lists devices that have been active on the account for the past 30 days, device name and browser used.
  - Ability to untrust/delete a trusted device.

### Changed:

- Explicitly check for errors before setting local storage.
- Move image toast logic to ToastNotifications.tsx
- Allow submitting empty array for IP sharing
- Explicitly declaring background color on table cells for printer compatibility.
- Update documentation. Update casing on label.
- Set default image in Create from Image flow.
- Default label name during Linode creation.
- Update react-dev-utils and webpack-dev-server
- Update Radio Input Label text size on Create Volume drawer
- Update pagination styling
- Update source Linode on linode_clone schedule/start
- Refactor domains dashboard card to use Redux state
- Update community events, make all clickable.
- Update dashboard transfer card to new design
- Add Render Guard to Contact Info/Config Forms
- Change Pagination Controls to handle many pages
- Add reduxed images to LinodeRebuild
- Improved error handling.
- Respond to community_like events, display in menu
- Update Copy Around Restricted Users
- Update search results size limit to 100
- Capitalize linode progress bar text

### Fixed:

- Credit card payment request ccv field.
- Safari autofill on root password reset.
- Parse timestamps in UTC for notifications.
- Hide radio buttons on edit disk drawer.
- Display notice on successful deletion of a user.
- Submission of the enable back ups for all Linodes drawer caused duplicate listings of Linodes.
- Display Scratch Code when enabling TFA

## [0.44.1] - 2019.01.10

### Fixed:

- Credit card payment request ccv field.

## [0.44.0] - 2019.01.03

### Added:

- Printer friendly invoice page by navigating to Account > Billing info > Recent Invoices > Invoice
  - Clicking Print/Download navigates to a printer friendly invoice page and opens a a browser print preview to print and save to a PDF.
  - CTL/Command + P from the invoice page will achieve the same as clicking the Print/Download button.

## [0.43.0] - 2018.12.20

### Added:

- Users can now display their Linodes grouped by its tags.
- Users can import existing display groups from Linodes and Domains as tags from the dashboard.
- For example; If a user were to have three Linodes in the display group "production", a new tag
  of "production" would be created and applied to those three Linodes.
- The existing display groups remain unchanged.

### Fixed:

- Linode chart statistics sometimes cause a crash.
- Viewing one StackScript, out of 1100, caused the application to crash. Gee thanks!
- URL encoded text was being injected into the search bar.

## [0.42.0] - 2018.12.17

### Added:

- Add Total Traffic to stats
- Styling for Stats/Units
- Paypal Client-Side Validation
- Revert error poc
- Reorder providers. Convert ThemeProvider to renderChildren.
- style toast messages
- create component abstraction for toasts
- add: toasts story
- pass props to tags to close suggestion menu on click\
- error poc
- make CVV field optional
- Add analytics to GetAllEntities()
- Correct permission decision logic in API token utils.
- code cleanup and destructure new asSuggestion prop
- style tags inside search result suggestion
- event propagation and focus styles
- Stats/Units on graphs
- make tags in selects consistent with new styles
- refactor tag button styles
- Tag links
- updating back up data section for dark theme
- updating copy icon component colors, removing the override from IP address component
- better padding for dashboard table cells
- Make clickable row UX more consistent
- switch volume columns
- add search data
- Upgrade Typography component consistent with @material-ui/core@3.5.1
- Display resize instructions on form submission.
- Add SSH key event message...
- Refresh volumes list on volume_clone event.
- Report counts of successes and failures for backups
- Remove sendToast for enqueSnacback
- Replace Toasts with Notistack

### Changed:

- reduce main nav items padding under medium breakpoint
- update progress bar for linodes
- Update docs links to Cloud Manager versions.
- update notistck version and remove unecessary declaration
- Update email notification setting label for clarity
- Events polling updated.

### Fixed:

- fix: send config id with attach volume request
- Edit SOA drawer loading button styling bug
- fix typing for notistack
- Fix NodeBalancer Tag Error
- Fix mutation error handling

## [0.41.0] - 2018.12.04

##Added:

- Tags for NodeBalancers
  - Tags can be added during NodeBalancer creation
  - Tags can be added/removed from an existing NodeBalancer

##Changed:

- Search results page link appears first in the search bar results
- Reverted StackScript table pagination

## [0.40.0] - 2018.12.03

##Added:

- Search results page with a dedicated URL
  - Search results page is grouped by entities (Linodes, NodeBalancers, etc.)
  - Search results page displays the first five results per entity, and a button to display remaining results for the given entity
  - Search can be used to display all entities with a common tag
- Tags for Volumes
  - Tags can be added during Volume creation
  - Tags can be added/removed from an existing Volume
- Pagination on the StackScripts page
- Network helper global setting
  - Users now have the option to enable/disable
  - Network helper is enabled by default
- Ability to attach a file to a support ticket
- Breadcrumb navigation to Users and User Detail
- Mobile typography was implemented throughout the app

##Changed:

- UX improvement when creating/resizing a volume attached to a linode with the addition steps necessary to complete the volume creation process
- Get Help section links and tiles were updated for consistent displays and interactions
- Added pricing to Volume clone and resize panel

##Fixed:

- External (public) Ip's are displayed first (before private IPs) on Linode grid cards, and Linode Details page
- Character decoding on the blog feed
- Tags extending beyond the search bar results now wrap

# [0.39.0] - 2018.11.15

## Breaking:

- User management has been merged into the account section.
  - The Account & Billing and Users navigation items have been removed in favor of just "Account".
  - This caused breaking changes to the URL pattern.
    - /users -> account/users
    - /users/stevemcqueen -> /account/users/stevemcqueen
    - /users/stevemcqueen/permissions -> /account/users/stevemcqueen/permissions

# Added:

- Domains can now be tagged and will be included in search results when searching for tags.
- Linode Backups
  - Users can now enable automatic backups for all existing Linodes which do not have backups.
  - Users can now enroll in automatic backups for all newly created Linodes.
  - Added backup information and actions on the dashboard.
  - Added time since last backup to the list view of user's Linodes.
- Pricing information has been added to the;
  - Volume creation drawer
  - Volumes call to action placeholder
  - Backups call to action placeholder
- Updated by/closed by details to support tickets.
- Breadcrumb navigation to Linodes, NodeBalancers, Domains, and Support Tickets.
-

# Changed:

- We're now preventing users from submitting the create a support ticket form until all necessary
  information has been provided.
- Hide the "current credit card" if there is no credit card on file.
- The CPU chart on the Linode detail page has been updated to scale the to usage.
- Details about a Linode and Domains are no longer tucked away in accordions.
- Payments and invoices are now sorted by descending date (newest first).
- We've made some mobile friendly adjustments to the display of our menu!
- Documentation links now have a persistent underline to make it clear they're links.
- Providing feedback via Hively now opens in a new window.
- Made tab navigation much easier on mobile.
- Enhanced select styles are now visually consistent with regular selects.

# Fixed:

- Side navigation was hidden for certain users.
- Toggling between grid and list view on the Linodes screen would not persist event progress information.
- Attempting to delete the active user would crash the application. (Hey, it's better than deleting yourself!)
- TTL can now be set/changed for MX records.
- Booting from a user created configuration was failing.
- H1s are now used only once per page site-wide.

## [0.38.0] - 2018.11.05

### Added:

- Customer Support
  - Linode Community questions are now searchable from the Support Landing Page
  - Customers can now close their own support tickets under the following conditions:
    - Ticket is in "autoclose" status
    - Ticket has not been opened by Linode (covered by autoclose requirement)
    - May not close tickets that have not been interacted with by Linode (covered by autoclose requirement)
    - Tickets closed by customer should be marked as closed by customer
    - Support Ticket objects should indicate if they are closable

### Changed:

- Tightened whitespace on tables. Considerably reduced the padding on table cells to give users the ability to see more items at a glance. Similar changes were made to summary panels in an ongoing effort to improve our information density overall.
- We changed the way that a user will view their DNS records. Today when you view DNS records you have to expand all of the accordions to see details of your domains. Now when you view a domain you can see all details of the domain without having to expand all the accordions.
- Updated Launch console button to appear as a link on mobile devices.
- Hively got an upgrade!
  - Icons have been enhanced to support new icons.
  - Hively icons will not show on tickets more than 7 days old

### Fixed:

- The account owner was able to restrict their account by toggling the permissions.
- A recent refactor didn't take into account paginated API methods that take an entityId. This was causing an API 404 error when requesting Disks from the LinodeConfig menu.
- Issue on the List Linodes page, where switching to list view after linode creation would display the Linode as "Provisioning" after it already booted.
- On the volumes listing page, addressed an issue where updating a volume label would fail.
- In order to make the clickable table row entries more efficient, we made tags clickable.
- Fixed an issue where attempting to create a linode from a snapshot (coming from the linode detail page) displayed plans smaller than the original Linode snapshot as selectable.
- When creating a linode from a backup or snapshot, the linode created does not automatically boot, rather it must be booted manually after the restoration from backup is complete. Also, the Distro image fails to display in the manager, until the linode has been booted.
- Issue where users were unable to deploy a new linode from a snapshot when landing on the Create From Backup creation page from the Linode Detail - Backups page.
- Resolved an edge case where attempting to restore a snapshot to an existing linode, if the restore drawer was dismissed and then reopened, the Linodes select would fail to list any linodes.

## [0.37.1] - 2018-10.22

### Fixed:

- Backup restore not restoring to destination Linode

## [0.37.0] - 2018-10.22

### Added:

- Pagination!
  - Users can now page through large lists of entities thoughout the app, including: Nodebalancers/Images/Oauth Clients(Apps)/Tokens/Users/Volumes/Invoices/LinodeConfigs
- Documentation!
  - The documentation panel has received some updates, including Docs for volumes, domains and stackscripts

### Changed:

- Eliminate pencil icon site-wide, using hover/edit state instead.
- Defer API requests on Linode summary, settings and Nodebalancer summary until user action is taken

### Fixed:

- Error reporting when creating a new Nodebalancer config
- Ellipsis being truncated on blog texts incorrectly
- Text overflow in the dashboard of entities with long names
- Linodes with flags/long names breaking the layout on list linodes
- Issue where a users settings are erroneously requested multiple times
- Linodes with unknown images failing to display in the linode summary panel

## [0.36.0] - 2018-10.08

### Changed:

- Support
  - Allow selecting multiple files when attaching to a ticket
  - Auto-collapse attachments when a ticket contains more than 5 attachments
  - Increase support search results to display up to 20 results
- Profile
  - Truncate whitespace when adding SSH keys
- Billing
  - Display last four credit card digits when submitting payment

### Fixed:

- Volumes
  - Issue where creating a volume would potentially display the wrong region for the attached linode
- Stackscripts
  - When creating a linode from Stackscript, the SSH Key access panel failed to display on image selection
- Misc.
  - Issue where certain modals could not be dismissed with the escape key
  - On Linode creation, the password field now appears disabled until an image is selected
  - Two-factor authentication QR code border visibility in dark theme

## [0.35.0] - 2018-10.01

### Added:

- Users can now provide feedback on Linode support in tickets.
- Added a welcome banner describing new features.
- Users can now migrate/mutate Linodes.

## [0.34.1] - 2018-09-24

### Added:

- Linodes
  - Users can now add tags to a Linode on creation or on the detail page
  - Tags display on Linode list, grid and detail views
  - Tags can be managed on Linode detail view
- Search
  - Tags are searchable. The main Search bar will return a list of Linodes with a tag or tags that match the search term
- Small Screen Enhancements
  - Tables on small screens are now useable and beautiful
  - Expanded all inputs to full width on small screens

### Changed:

- Copy updates
- Create header icon on small screens
- Updated profile timezone and volume creation selects to be searchable

### Fixed:

- Search issue affecting small screens using the dark theme
- Bug where deleting a linode erroneously routed the user to the dashboard, now routes to linodes
- Issue where updating contact information results in a blank credit card
- Issue where changing tabs on the user profile would enable the Delete button for your own user
- "Unknown Plan" would display during Linode resizing
- Prevent user from submitting empty replies in support tickets

## [0.33.2] - 2018-09-11

### Added:

- Profile
  - Users can now add SSH keys to their profile
- Linodes
  - Create or Rebuild Linodes with SSH keys that have been added to the user's profile
- Dashboard
  - Notify users an upgrade is available for their Linode
- Support
  - Search the Linode Docs for answers within the manager support section

### Changed:

- Make tiles clickable site-wide
- Table rows are now clickable on instances where the row links to another page
- Linode disk resize free space calculation made more clear
- Support tickets now respect customer's timezone preference

### Fixed:

- Bug where cloned domains failed to display until the page was manually refreshed
- Bug where image creation would return an error message
- Bug where revoked personal access tokens still displayed in the access token table
- Delete volume action being available while the Linode it was attached to was powered on

## [0.32.1] - 2018-08-27

### Added:

- Project version link as been added to the global footer.
- Enable backups from the list Linodes page.
- Create a domain record from the global "Create" button.
- Users can now make a payment via Paypal.
- Update document title based on location within the application.
- Support
  - Added "Get Help" link to primary navigation.
  - Users can now reply to support tickets and attach files.

### Changed:

- "Managed" item removed from primary navigation unless user already has the managed service.
- "Account security" was renamed "Whitelist IP (legacy)" to better clarify intent.

### Fixed:

- Bug during NodeBalancer creation that would prevent the user from creating a NodeBalancer.
- Bug where the UI would not update after allocating a new private IP.

## [0.31.5] - 2018-08-16

### Fixed:

- Various bugfixes for Account information display

## [0.31.4] - 2018-08-14

### Added:

- Toggle for dark theme

### Fixed:

- Support ticket links in event menu
- Images links in search bar

## [0.31.3] - 2018-08-13

### Added:

- Account
  - Update credit card on file
  - Make a payment
- Support
  - View open support tickets
  - Open a support ticket
  - View ticket replies
  - Reply to ticket
- Polyfill for ES2015+ methods, createImageBitmap
- Linode Settings
  - Create image from disk, "Imagize"
- Get Help
  - Get Help landing page
  - Popular Documentation and Community Posts
  - Ada chat bot
- Dashboard
  - Linode services Dashboard
  - Make Dashboard the default route
- Add warning for unsupported browser

### Changed:

- StackScripts
  - Added placeholders to User-Defined Fields
  - Show UDF errors adjacent to each field
  - Infinite-scroll on Community StackScript selection
- Linodes
  - Linodes without IPv6 do not attempt to render ipv6 components
- Documentation
  - Summary truncated at 200 characters
- Volumes
  - Warn user before they attempt to create a Volume larger than 10TB
- Confirmation Dialogs
  - Actions to the right, Power-Off and Reboot not considered destructive
- Notices
  - New appearance
- SelectionCards
  - Consistent appearance with/without selection
- Region Names
  - Format consistently throughout the application
- TextField Select
  - Show select icon

### Fixed:

- Safari compatibilty with SelectionCard interaction
- Ripple effect when using Toggle component
- Domain deletion confirmation no longer flashes "Undefiend"
- Pressing the spacebar to select a SelectionCard no longer scrolls the page
- Rebuilding a Linode appears as a transitional state
- PrimaryNav does not seem to open randomly on window resize
- Focus state for Toggle components
- Some instances where functions were not bound to component instance
- Re-request domains on successful creation
- Settings helper text language improvements
- Address spacing in Account settings
- Some instances where state properties were being read directly
- LinodeRow plan name does not wrap below status indicator
- Ability to create a NodeBalancer with a check path of '/'

## [0.30.1] - 2018-07-26

### Fixed:

- Notification icon position
- Description of billing permission levels
- Tooltip for user delete action

## [0.30.0] - 2018-07-26

### Added:

- My Profile
  - Toggle for disabling "Whitelist IPs" feature
  - Update e-mail address
  - Enable/disable two-factor authentication using QR code
  - Update Timezone
- User Management
  - List users
  - Add new users
  - Edit user profile
  - Edit user permissions, including entity-specific permissions
  - Change user type restricted/unrestricted
- Billing
  - View recent billing activity: invoices and payments
  - View contact information
  - Update contact information
- StackScripts
  - Update StackScript

### Changed:

- "Notifications" (global and product level notices) are now displayed in a side-wide menu located in the top-right corner of the screen
- "Events" (entity-specific notices) are shown in a different color when they have been marked as read
- "Events" are clickable and direct the user to the page of the entity
- Privacy Policy notice is now shown using a persistent modal dialog

### Fixed:

- When creating a Linode from StackScript, an error notice is now displayed when the user does not select an image

## [0.29.3] - 2018-07-13

### Added:

- StackScripts
  - List StackScripts
  - Search StackScripts by label
  - Create StackScript
  - Delete private StackScripts
- NodeBalancers
  - Search Node IPs by label or IP
- Linodes Networking
  - IP Sharing
- Domains
  - Create Slave Domains
  - Zone Import
- Images
  - View Image Details
  - Delete Image
  - Rebuild Linode from Image
  - Create Image from Linode Disk
- Disks
  - Edit the size of a Disk
- Account
  - Referral codes and completed referrals shown
  - Disable/enable e-mail notifications
  - Add SSH Keys for Lish, choose authentication method
- Glish
  - Switch quickly between Weblish and Glish
  - Auto re-connect on power status change

### Changed:

- Disabled plans during deployment have a tooltip explaining why
- Successful volume creation shows a message in the drawer
- Show progress bar for
  - Volume Attach/Detatch
  - Disk Creation
  - Snapshot Creation
- Create a Volume drawer is now "Add a Volume" drawer, which allows both creation and adding of existing volumes
- Remove "Status" from Domains List

### Fixed:

- Linode Detail Progress Bar on all types of in-progress events
- IP Transfer Actions Disabled if there are no IPs to Transfer

## [0.28.0] - 2018-07-02

### Added:

- Networking
  - Default DNS resolvers for both IPv4 and IPv6, SSH access, and Lish via SSH are now all available on the Linode Networking feature.
  - Users can now add a private IP to their Linode via the Linode Networking feature.
  - Transfer or move an IP to another Linode.
- Display a progress bar during back-up snapshot generation.
- Linode Watchdog settings; Enable to automatically restart a Linode.
- Added help text to the volume creation drawer.
- Display the remaining space on a Linode during disk creation.

### Changed:

- Linode
  - Page scrolls to top upon switching pages on Linode landing view
  - Disable current plan in list of target plans for LinodeResize view
  - Disable Linode Resize submit btn if no plan is selected
  - Rebooting a Linode is disabled while provisioning.
  - Display "Unknown Image" on Linode cards when using a non-standard image.
  - Corrected sort order of available images in dropdown during Linode rebuild.
  - Users will now see a 404 when attempting to access a nonexistent Linode.
  - Simplified the password change form in the Linode settings feature.
  - When changing Linode alert thresholds, we no longer hide the input field.
  - Users without any Linodes, who are attempting to create a Linode by cloning, will now see a placeholder.
  - The backup window selection is now displayed in the timezone the user has selected in their profile.
  - Linodes without backups are no longer displayed in the Create Linode from Backup feature.
- Node Balancer
  - NodeBalancer creation, including configurations and nodes, is now made with a single request.
  - Updated changes to interval text on and view features.
  - "Client Connection Throttle" is no longer displayed on creation (Still available during editing).
  - "Session Stickiness" is now defaulted to "table" during creation.
  - "Mode" option is now available during editing (but not creation) of a Node Balancer Node.
- StackScripts
  - StackScripts which only apply to deprecated images are no longer displayed during creation of a Linode from StackScript.
  - StackScripts can now be sorted by label, revision date, and active deploys in the create Linode from StackScript form
  - Title of required fields updated to reflect the StackScript's name.
  - Changed the color of image tags during creation from Linode.
  - Use a Github style naming convention for StackScripts. (username/Title)
  - Corrected "active deploy" to "active deploys".
  - Update dates to use ISO-8601.

### Fixed:

- Users are now correctly scrolled to the top of the list when using pagination.
- Users are now correctly scrolled to the first error in a form on submission.
- Fix an issue where users could issue a resize command without selecting a plan or their current plan.
- Removed several duplicate form labels.
- During StackScript creation Linode StackScripts will no longer appear under the "community" category.
- Corrected an issue preventing the search bar from displaying results.

## [0.27.1] - 2018-06-15

### Added:

- NodeBalancer Management
  - List NodeBalancers
  - Create NodeBalancer from action menu
    - Configure protocol and TLS
    - Configure stickiness
    - Configure health checks
    - Client-side validation
    - Create, update, delete backend Nodes
  - NodeBalancer Details Page
  - NodeBalancer Summary
  - NodeBalancer Performance Charts
  - Create, update, delete NodeBalancer Configurations
  - NodeBalancer Settings
- Create Linode From StackScript
  - Select StackScripts Panel
  - StackScript Detail Row
  - User Defined Fields dynamic form inputs
  - Select Image based on selected StackScript
- AddNewLink component
- Documentation links on Volumes landing page
- Documentation links on Linodes detail page
- Documentation links on NodeBalancers detail page

### Changed:

- Prevent changing root password on disks if Linode is not offline
- Force active status when updating domain
- Domain records, "Edit" changed to "Save"
- Rename "Master Record" to "Edit SOA Record"
- Edit-in-place component now displays errors locally

### Fixed:

- List Domains, cancel button fails to dismiss confirmation modal
- Page crash when editing SOA record
- Disable ineligible plans in the clone Linode creation flow
- Don't allow create from backup without selecting a backup
- Update Linode Volume count on create/delete on Linodes Detail page
- Display newly created Linodes in the global create Volume drawer
- Reset password strength indicator after submitting a new password
- External Links open in a new tab
- Edit SOA Record, Remove "edit mode" from Domain Status
- Index the formatted IPs array from public to private
- Close button on delete domain modal crashing page
- On hover and focus destructive/cancel button background color
- Typo in volume drawer

## [0.25.3] - 2018-05-23

### Fixed:

- Fixed an issue causing the search bar to crash.

### Changed:

- Disabled toast notifications for failed stat requests.
- No longer display the Region panel when creating a new Linode from a backup.

## [0.25.2] - 2018-05-22

### Added:

- Create, update, and delete Domains.
- Create, update, and delete SOA, NS, MX, A/AAAA, CNAME, TXT, SRV, and CAA records.
- Create Linode from an existing Linode's backup.
- Create Linode from cloning an existing Linode.
- A flag icon to product level notification to better direct users.
- Added documentation to volumes and Linode detail sections.
- Confirmation dialogs when attempting to shutdown a Linode, reboot a Linode, and cancel backups on a Linode.
- "Select All" options for permissions when creating a Personal Access Token.

### Fixed:

- Several typographical anomalies.
- Prevent multiple submit clicks upon creating Linode.
- Close expansion panel only if the header is clicked.
- Resizing linodes will not have a pre-selected option.
- Allow deletion of default value in several form inputs.
- "Show Older Images" panel when creating a new Linode would close when selecting an image.
- Filtered ineligible volumes/disks from rescue selects.
- Remove edit option from client generated (apps) tokens.
- Resolved an issue where resizing was not being tracked/displayed.
- Reduced the overall number of API requests for certain features.
- Fixed an issue where Gravatar requests were duplicated.
- A CSS rendering which cause the footer to unexpected jump up the page.

## Changed:

- Display client generated (Apps) tokesn below user generated (Personal Access Tokesn).

## [0.24.2] - 2018-05-07

### Fixed:

- Logout

## [0.24.1] - 2018-05-07

### Added:

- Change the label of a Linode via settings
- Reset a Linode's root password
- Alert Thresholds: set and modify
- Linode Configurations: add, edit and delete
- Linode Disks: add, edit and delete
- Delete a Linode via settings
- Product level notifications
- Account-level notifications
- IPv4 and IPv6 addresses: display and edit
- Backup actions, restore and deploy
- Global volume creation drawer
- Volumes section: show commands for configuration
- CopyTooltip component
- Volumes section: edit, resize, attach, detach, delete, clone

### Changed:

- Toast timeout set to 6 seconds

### Fixed:

- Prevent showing null image name on CheckoutBar
- Show relative date for date created on backups page
- Don't show expired /app tokens
- Show app tokens and PATs in chronological order

## [0.23.1] - 2018-04-19

### Fixed:

- Fixed an issue where unexpected requests were sent when opening the notification menu.
- Fixed an issue Firefox on Windows would report "to much recursion".
- Fixed an issue preventing Linode reboots from ever finishing.
- Fixed an issue preventing users from creating Linodes in Frankfurt Germany.

## [0.23.0] - 2018-04-18

### Added:

- Added toast notifications for several Linode actions.
- Added usage charts to the Linode summary page.
- Users can now search for their Linodes, Volumes, Domains, and NodeBalancers.
- Users can now resize their Linode.
- Users can now rebuild their Linode.
- Users can now rescue their Linode using Finnix.
- Users can now enable or disable backups for a Linode.
- Users can now view a list of their backups for a Linode.
- Users can now take a manual backup snapshot of their Linodes.
- Users can now set their automatic backup time and day of the week preferences for a Linode.
- Users can now view a list of attached Volumes for a Linode.
- Users can now rename, resize, detach, and delete a volume attached to their Linode.
- Users can now attach an existing volume to their Linode.
- Users can now access Weblish, a web-based shell, for their Linodes.
- Linode label is now editable on the Linode detail page.

### Changed:

- Darkened the header of the Linode cards when viewing the Linodes grid.

### Known Issues:

- Linode Detail - Attach volume drawer menu should display "Select a Volume" be default.
- Linode Detail - Linodes Rescue menus show invalid items (volumes attached to other Linodes).
- Actions which produce a loading status sometime become stuck and require the user to reload the application.
- Linode Summary - Volume count fails to update on create/delete.
- App API Tokens cannot be edited or revoked.
- Rebooting or shutting down a Linode should prompt for confirmation.
- Cannot read property 'getBoundingClientRect' of null.
- n.response.data is undefined on LinodesLanding.
- Personal Access Token still displays after revoke.
- Under rare circumstances the Linode detail page may be blank due to an unexpected user configuration.

## [0.22.6] - 2018-04-10

### Fixed:

- Issues related to uncommon regions, plan types, and images
- Clipping of copy animation on linode row

## [0.22.5] - 2018-04-10

### Fixed:

- Show personal access tokens upon creation
- Show notifications for Linode community site

## [0.22.4] - 2018-04-10

### Added:

- Early-access notice

### Changed:

- Updated placeholder components and copy

## [0.22.3] - 2018-04-09

### Added:

- API Token Management
- OAuth Client Management
- Linode Config selection on boot actions
- Notifications and Events menu
- Display flag on Linode row/card for notifications.
- Linode Busy indicator to Linode Details page
- Linode summary panel to details page
- Documentation for unit testing
- Linode Detail tabs and routes
- TESTING.md, Updates to CONTRIBUTING.md
- Responsive tables
- Add Grid wrapper in response to MUI changes.
- Create a simple confirm/decline dialog
- Editable text component
- Docker script commands
- Add gitchangelog configuration and documentation
- data-qa selectors for e2e tests

### Changed:

- Navigate to storybook before each e2e test w/wdio before hook

### Fixed:

- Show user feedback immediately upon Linode power action

## [0.21.0] - 2018-03-26

### Added

- A variety of style and appearance updates
- Linode Logo as scaleable SVG
- Use Lato as our sitewide font
- Use Axios interceptor to redirect to login on 401
- Storybook for component development in isolation
- Abstract ShowMore component for IPs and Tags
- Event polling with backoff using RxJS Observable and Subject
- Linode menu power actions function as expected
- Grid view when user as <= 3 Linodes
- Grid view when user is on mobile
- loading state to Linode Row
- loading state to Linode Card
- TabbedPanel abstraction
- Linodes Pagination
- Import SVGs as React Components
- SelectionCard component
- Linux Distro icon font font-logos
- Password Input Component
- CheckoutBar sidebar during Linode Creation
- Linode Creation from Image
- Linode Creation Validation
- Notice Component

### Fixed

- Shifting of user menu when popover menus are used

## [0.20.3] - 2018-03-06

A new visual design has begun!

### Added

- Main navigation
- User menu
- "Add New" menu
- Linodes list view
- Linodes grid view
- Documentation sidebar
- Footer
- Promise preloader HOC
- Request/response Redux action creators

## [0.18.7] - 2018-04-02

### Changed

- Update region names for upcoming changes (#3104)
- Update API calls for API-53 (#3108)

## [0.18.6] - 2018-03-29

### Changed

- enable block storage volume support in us-south-1a (Dallas)

## [0.18.5] - 2018-03-05

### Fixed

- fix non-expiring token creation
- fix stats graphs rendering by correcting destructuring
- throttle OAuth refresh between tabs
- Refresh OAuth token only on user interaction

## [0.18.4] - 2018-02-26

## [0.18.3] - 2018-02-20

### Added

- Pagination added to `/domains`
- Added vendor specific CSS prefixes via PostCSS and Autoprefixer.
- Glish window now contains a link to the Linode page.
- Added unit tests for Redux generator functions. (api/internal.js api/external.js).

### Changed

- Significant build changes to reduce initial page load.
- Added asset filename hashes for caching purposes.
- Moved from the OAuth2 code flow to the implicit flow for security and performance.

### Removed

- Removed unnecessary “No VNC” text on Linode detail page Glish button.

### Fixed

- Corrected an issue that was forcing a full re-render of the application when clicking session/notifications menu.
- Corrected an issue preventing a disk label from appearing in the Add Image modal.
- Corrected an issue which prevented proper redirection on logout.
- Corrected an issue where notification banners weren’t provided the ID of the Linode they referenced.
- Corrected an issue preventing users from deleting Volumes.

## [0.18.2] 2018-01-25

### Fixed

- Prevent notifications from fetching during login and logout

## [0.18.1] 2018-01-24

### Fixed

- Glish and weblish token fetching bug corrected

## [0.18.0] 2018-01-24

### Added

- Glish - a web-based VNC connection to your Linodes
- Implement some modals using React 16 Portals

### Changed

- Initial bundle sizes reduced with code splitting
- Upgraded to React 16
- Upgrade to React Router 4
- Moved "Volumes" to top-level navigation

## [0.17.3] 2018-01-15

### Fixed

- Allow config selection when adding a Volume to a Linode

## [0.17.2] 2018-01-09

### Fixed

- fix image selection being filtered on status
- fix backups listing on create from backup modal

## [0.17.1] 2018-01-08

### Fixed

- Fix permissions page for usernames with numbers (#2884)

## [0.17.0] 2018-01-08

### Added

- Pre-commit hook to run "yarn test && yarn lint"
- Paravirt and Fullvirt appear with a description
- Notification Banners for various account and Linode states
- User feedback when there is an error performing a power action

### Fixed

- Allow users to reboot into something other than Finnix after using Finnix
- Backups window descriptions can cross midnight
- OAuth Redirect UI doesn't overflow its container
- Updates to and removals of IP RDNS appear without refresh
- Clean up a variety of required-prop warnings
- Updates for changes to the /images field names

### Changed

- The Add Image form now shows disk selection only for complex Linodes
- Upgraded to React 15.6 from React 15.1
- Tests now run using Jest instead of Karma
- Manager, Docs, and Components now in separate repos
- Backup window selection is a multi-step process
- Reduced payload size via specific lodash imports

## [0.16.4] 2017-12-12

### Fixed

- 0.16.3 changes were lost in a squash

## [0.16.3] 2017-12-11

### Fixed

- always show user images last (after distributions) (#2838)
- submit volume attachment requests with a numeric linode id
- fix UI bugs where configs were not updated and errors were not reflected upon changing linodes in volume modals

## [0.16.2] 2017-12-11

### Fixed

- Changing Region in Volume attach dialog did not reset Linode Config (#2812)
- Volume attachment API requests must use integer config_id (#2813)

### Changed

- Image and Distro selector combined and fields renamed to match API (#2803)
- Addresses /volumes API endpoint moving from /linode/volumes (#2803)

## [0.16.1] 2017-12-01

### Fixed

- Pricing information showed `[Object Object]` in some places since 0.16.0 (#2808)

## [0.16.0] 2017-11-29

### Added

- List CoreOS in Linode create (#2576)
- Support for CAA records (#2626)
- Public option for OAuth clients (#2655)
- Create disks from images (#2680)
- Rebuild Linodes from images (#2681)
- Use more specific page titles (#2701)
- Display current balance on payment page (#2704)

### Changed

- Disable Linode power actions during transition states (#2319)
- Render backup schedule time slots in the user's local timezone (#2563)
- User permissions page matches the new options (#2656)
- Exclude "swap" from the disk list for imagizing (#2710)
- Make "Create Image" behave the same from all entrypoints (#2717)

### Fixed

- Negative numbers in invoices should appear with parenthesis (#2705)
- Credit card dropdowns should line up with their container (#2706)
- Don't crash if we try to create a Linode from image with no images (#2717)

## [0.15.5] 2017-11-20

### Added

- Contact info can be edited (#2684)
- Images can be listed, created, and deployed as Linodes
- CoreOS is included in Distribution lists

### Changed

- (Docs) updated to 0.15.0
- All User Grants are now represented
- User Grants have been remapped to None,ReadOnly,ReadWrite

### Fixed

- Handle unknown event types to prevent error splash (#2624, #2621)

## [0.15.4] 2017-11-05

### Added

- Added Billing components and pages

### Changed

- Handle deprecations in preparation for React 16.0
- (Docs) updated to 0.14.1

## [0.15.3] 2017-10-13

### Fixed

- Send custom integers correctly on volume create

## [0.15.2] 2017-10-13

### Fixed

- Rendering of selects
- Filtering Linodes by region correctly when attaching

## [0.15.1] 2017-10-13

### Added

- Fremont as available Volume region

## [0.15.0] 2017-10-10

### Added

- Added volume_clone, credit_card_updated, payment_submitted event support #2622
- KVMify #2562, #2611
- Noscript #2565
- Logout if in maintenance mode #2627

### Changed

- Use full backup names in dialogs #2564
- Restore from Backup should not offer Region #2586
- Buttons that are dropdowns include the default action in the dropdown #2585
- Configs should be offered when creating from volume #2544
- Restrict Volumes to availability regions #2623
- Hide volume Linodes and Configs when appropriate #2630
- (Docs) updated to 0.13.3

### Fixed

- Allow Notifications to poll with no previous Events #2618
- Fix multi select (stackscript distros ui) #2614

## [0.14.2] 2017-10-04

### Changed

- Changes to work with the latest API changes
- (Docs) Updated to 0.13.2

## [0.14.1] 2017-09-28

### Fixed

- Oauth Client default image renders properly
- IP Transfer didn't send region correctly
- Rebooting did not work when multiple configs exist
- Reset RDNS did not show the default value after reset
- Reset RDNS should not be offered when default is in use
- (Docs) Updated to 0.13.1

## [0.14.0] 2017-09-26

### Added

- Transfer pool is shown (#2508)
- (Docs) Add a sidebar (#2494)
- Add Volume resize (#2500)
- Option to clone with label and backup (#2482)

### Changed

- Use Yarn rather than NPM (#2520)
- More graph options (#2501)
- show number of duplicates when deleting (#2484)
- set an initial disk array for rescue configs (#2491)
- (Docs) Bumped to 0.13.0
- (Docs) removed extraneous "\_" from properties
- (Docs) Show more of example up front
- (Docs) Smarter height on collapsed examples

### Fixed

- More fixes for API changes (#2549)
- Fix IP setRDNS creating duplicate (#2542)
- Fix disk delete (#2543)
- Fixes for docs and manager regressions (#2526)
- fix default root device in new linode configs (#2523)
- handle xen disk labels correctly (xvda-xvdh) (#2510)
- Render no graphs message correctly (#2518)
- CNAME hostname placeholder should not be a FQDN (#2514)
- Give tooltip a max width (#2513)
- Restart polling on actions

## [0.13.1] 2017-09-18

### Fixed

- API breaking changes #2547

## [0.13.0] 2017-08-29

### Added

- set a label when taking a snapshot #2366
- handle oauth token errors #2323
- enable private IP button separate from public #2370
- dns zone status on dns zone list page #2368
- plan visible on Linode list #2364
- add create Linode from backup #2380
- display all block storage volumes #2406
- Lish settings page #2365
- indeterminate checkbox state #2407
- support for implicit OAuth flow #2402
- attachments shown in tickets #2428
- input auto focus when enabling TFA #2419
- advanced filter for all lists #2416
- volumes shown on Linode advanced page #2408
- support for volumes in configs #2440

### Changed

- Linode, domain, NodeBalancer, and user creates are modals #2352
- use Bearer token type in OAuth flow #2280
- PAT creation defaults to no access #2421
- creating a ticket can now reference volumes and "Other" #2415

### Fixed

- stop long notifications from overflowing #2381
- stop secondary tables from overflowing #2379
- prevent public stackscripts from appearing to be privatizable #2378
- stop notifications in header from breaking on small screens #2363
- show correct links in CONTRIBUTING.md #2409
- show public ipv4 in SSH line in Access section #2429
- notification hover and dropdown fixes for Firefox #2426
- error formatting when snapshots fail #2425
- misc fixes for support tickets #2437
- crashing when no distro is selected in add disk modal #2438

## [0.12.7] 2017-08-08

### Added

- volume event formatters #2403

## [0.12.6] 2017-08-08

### Fixed

- don't crash when you have no weekly backups #2404

## [0.12.5] 2017-08-08

### Changed

- setState when using default value in Select #2401

## [0.12.4] 2017-08-07

### Fixed

- don't crash on rescue page when no disks are present because of bad Select logic

## [0.12.3] 2017-08-04

### Fixed

- allow no distro option when creating disk #2375

## [0.12.2] 2017-08-04

### Fixed

- reset disk slot to null correctly when deselecting a slot #2369

## [0.12.1] 2017-08-03

### Fixed

- breaking api changes #2354

## [0.12.0] 2017-08-01

### Added

- added linode filtering #2271
- added user filtering #2282
- added nodebalancer filtering #2273
- added domains filtering #2272
- added support link to main header #2296
- enabled external source map #2314
- added stackscript list and delete support #2317
- moar contrast #2292
- added subheader for navigation to stackscripts, volumes, lists #2321
- added support for adding and editing stackscripts #2322

### Changed

- switched to webpack 2.6.0 #2278
- fetch api pages asynchronously #2274
- users view is a list #2282
- regrouped tokens and PATs and moved out oauth tokens #2284
- use source-map instead of module-eval-source-map for better errors #2214
- expire token automatically rather than after attempting a request #2295
- refactor and use modal body components more consistently #2189
- default to sort by label #2360

### Fixed

- set min zero requirements on relevant nodebalancer config fields #2313
- render correct tooltip data when switching between units #2315
- allow shutdown from Linode status dropdown #2340

## [0.11.6] 2017-07-21

### Added

- response_type to OAuth flow to conform to RFC 6749

## [0.11.5] 2017-07-18

### Fixed

- no 3rd-party script includes # 2294

## [0.11.4] 2017-07-18

### Fixed

- group by lowercase distribution vendor names #2309

## [0.11.3] 2017-07-18

### Added

- rebuild confirm check #2302

## [0.11.2] 2017-07-12

### Changed

- don't track pageviews on /oauth page #2269

## [0.11.1] 2017-07-12

### Added

- add delete IP support #2270

### Fixed

- add linode_deleteip event formatting #2270

## [0.11.0] 2017-07-11

### Added

- unit selection to graphs #2185
- support for no access tokens #2192
- volumes to oauth scopes #2224

### Changed

- shared vertical nav updates for components, styleguide, docs, #2218
- tone down the miniheader #2229

### Fixed

- input placeholder styles on nodebalancers ssl fields and domains fields #2188
- buttons page in styleguide #2213

### Removed

- NodeBalancer config label field where present #2224

## [0.10.0] 2017-06-27

### Added

- analytics in modals and selects #2083
- sentry for error tracking #2149

### Changed

- prevent graph from re-rendering needlessly #2153
- contributing guidelines to include new git flow #2106
- minor wording updates, beta > early-access #2146
- console.trace is now console.error #2111

### Fixed

- reset RDNS wording and only display when relevant #2140
- other linode in iptransfer must be in same datacenter #2145
- oauth scope formatting # 2139
- redirect to /linodes on delete #2147
- updated srv record target placeholder #2161
- removed details from TTL defaults on domains #2161
- add TTL defaults to dropdowns on domain record edits #2161
- adjust how editing A/AAAA records handles ipv4 and ipv6 #2161
- logout redirection #2177
- user permission page crash #2175
- a duplicate scss import #2172
- component imports that reference manager #2166
- renamed track event to emit event #2166

## [0.9.10] 2017-06-27

### Changed

- rename dnszone grant to domain

## [0.9.9] 2017-06-26

### Fixed

- overflowing text in domains txt record values now gets truncated

## [0.9.8] 2017-06-19

### Changed

- remove ReactGA completely and more detailed errors

## [0.9.7] 2017-06-19

### Changed

- skip ReactGA for sending exceptions

## [0.9.6] 2017-06-19

### Changed

- added ips to oauth scopes constants

## [0.9.5] 2017-06-16

### Fixed

- don't render private ipv4 on Linode list

## [0.9.4] 2017-06-16

### Fixed

- allow saving soa records on slave domains

## [0.9.3] 2017-06-16

### Fixed

- don't crash on no nodebalancer ipv6

## [0.9.2] 2017-06-16

### Fixed

- hide ipv6 when no slaac is available on linode dashboard

## [0.9.1] 2017-06-16

### Fixed

- networking glue code when no slaac and link-local ips are present

## [0.9.0] 2017-06-16

### Added

- object count to the delete modal #2062
- tooltip component, defaults to disabled, included on primary label and link table cells #2007, #2073, #2074
- ability to add additional IPs, links to opening a support ticket #2066
- enable private IP to the networking tab #2066
- delete IP functionality to the networking tab #2066
- global IP pools to networking tab #2066
- beta banner including link to the classic manager #2088
- required overwrite modal to backup restore #800
- missing check_body and check_path fields to NodeBalancer config active health check form section #2089

### Changed

- long text in link and label table cells are now truncated based on the width of the th,
  an ellipsis is shown with a tooltip enabled #2007
- network tab revamped, IP Sharing and IP Transfer split into 2 separate tabs #2066
- network tab now shows proper gateway for all addresses #2066
- API_ROOT and LOGIN_ROOT constants in manager no longer default to alpha, and instead default to cloud.linode.com #2088

### Fixed

- linode list and linode dashboard correctly shows ipv4 addresses #2066
- destroy all disks and configs when checked using backup restore #2084
- ensure Linodes outside of region are not available to backup restore #2084
- breaks in styleguide forms, styles, header etc #2081

## [0.8.3] 2017-06-12

### Changed

- reinstate hover states, collapsed borders on adjacent active tabs

## [0.8.2] 2017-06-12

### Fixed

- retain tab active border color

## [0.8.1] 2017-06-12

### Changed

- reduced padding and margin on tabs

## [0.8.0] 2017-06-08

### Changed

- added Linode Employee identifier to ticket reply #2038
- confirmation added to revoke token button #2033
- uses classic Manager graph colors #2002
- confirmation added to reboot and power off #1987
- delete added to Linode dropdown #1987

### Fixed

- fixed support ticket layout and clearing text field on reply submission #2038
- fixed notification text not granular enough #2032
- fixed page title changes when the user triggers a change on the page #2016
- fixed error handling to display a modal on error except for 401s and 404s #2009
- launch lish is available from any Linode state #1987
- rebuild and bulk actions trigger power progress bar #1987
- fixed page source link 404 #2044

## [0.7.2] 2017-06-02

### Fixed

- two_factor_auth on profile is a boolean #1997

## [0.7.1] 2017-05-31

### Fixed

- fixed nodebalancer config create #1981

## [0.7.0] 2017-05-31

### Changed

- added delete nodebalancer config #1879
- added delete nodebalancer config node #1880
- added missing fields to soa record #1768
- dropped help buttons #1897
- scroll to top of page in docs on page change #1918
- reworded docs error section #1917
- added app loader #1859
- redirect /reference to home #1958
- added referral page #1914
- increased docs endpoint column width #1978
- replaced docs warning html #1966
- delayed preload calls #1962
- remove built docs files #1970
- graphs start y access at zero #1969
- optimized networking requests #1923

### Fixed

- updated oauth docs to link to new location #1896
- render nodebalancer config events correctly #1895
- format graph tooltip data correctly #1837
- fixed echoed docs snippet to prevent shell interpretation #1898
- fixed array rendering in docs #1899
- fixed tabs bug #1892
- fixed UK flag rendering and stop displaying tokyo1 #1893
- fixed weblish connection #1925
- fixed ipv4 rendering on dashboard #1919
- fixed slave create bug #1957
- fixed bad reference in docs breadcrumbs #1963
- fixed PAT creation #1924
- fixed disk password reset #1961
- misc css fixes #1922
- fixed docs linode types #1964
- fixed rescue mode disk mapping #1959
- fixed domain record deletion messages #1960

## [0.6.1] 2017-05-26

### Fixed

- fixed domain event rendering

## [0.6.0] 2017-05-24

### Changed

- lookup lish domains based on datacenter #1795
- delay fetching kernels until config pages #1846
- increase timeout between event requests #1856
- border-right on docs layout #1843
- added indicator to elements with title attribute #1840
- added nested response objects #1755
- removed referrals page #1838
- added docs python guide #1763
- lish not hard-coded to alpha #1795
- added nodebalancer graphs #1805

### Fixed

- domain groups displayed correctly #1844
- fixed mass delete #1845
- fixed missing response examples #1849
- fixed plan style #1783
- fixed node up down display #1780
- fixed backup price calculation #1783
- fixed plan price calculation #1814

## [0.5.6] 2017-05-19

### Fixed

- fixed ipv4 rendering in nodebalancers list #1826

## [0.5.5] 2017-05-19

### Fixed

- fixed region rendering #1823

## [0.5.4] 2017-05-19

### Fixed

- fixed ipv4 rendering #1817

## [0.5.3] 2017-05-18

### Fixed

- fixed miscalculated plan values #1811

## [0.5.2] 2017-05-18

### Fixed

- fixed user restricted radio #1808

## [0.5.1] 2017-05-18

### Fixed

- fixed reset my application secret #1801

## [0.5.0] 2017-05-18

### Fixed

- fix tests and linter errors #1770
- excess profile requests #1793
- static endpoint requests reference error #1800

### Changed

- update TFA forms with success states #1774
- simplify initial api call logic #1770
- now using `npm --no-git-tag-version version patch|minor|major` to bump versions so that shrinkwrap also gets updated<|MERGE_RESOLUTION|>--- conflicted
+++ resolved
@@ -7,11 +7,8 @@
 ## [Unreleased]
 
 ### Added:
-<<<<<<< HEAD
 - Metadata
-=======
 - Add No Results section for Marketplace Search #8999
->>>>>>> 1035fb22
 
 ### Changed:
 - `<RegionSelect />` can now dynamically get country flag and group all countrys #8996
