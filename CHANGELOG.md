# Change Log

All notable changes to this project will be documented in this file.

The format is based on [Keep a Changelog](http://keepachangelog.com/) and this project adheres to [Semantic Versioning](http://semver.org/).

<<<<<<< HEAD
## [2020-12-18] - 1.27.1

### Fixed:
- Revert upgrade to Chart.js that was causing Sentry errors and graph display errors
=======
## [2021-01-13] - v1.28.0

### Added:

- Add Network Transfer Graph to Linodes Landing
- Add Marketplace Q4 apps
- Sort Linode Details > Storage > Disks table by created (ascending) on default

### Changed:

- Remove rounded corners for buttons
- Disable submission until required fields are present and remove tags field from the Domain create flow
- Disable Firewall and Image create flows for restricted users
- Increase timeout for Longview on accounts with more Longviews
- Convert Support Ticket drawer to a dialog and make inputs bigger
- Update text to accurately reflect what read_only account access lets you do

### Fixed:

- Set highlight.js theme on app load
- Color scheme for Dark Mode toggle button's enabled state
- Disable create flow fields for restricted users
- Remove duplicate restricted banner for Marketplace
- Tooltip and disabled action functionality in action menus
- Update timezone logic to account for time zones that use a quarter hour
- Object Storage list not showing more than 100 objects
>>>>>>> 12e6ac6a

## [2020-12-16] - 1.27.0

This release includes sweeping changes to the Cloud Manager UI. For more details, please visit https://www.linode.com/blog/linode/cloud-manager-enhancements-dec2020/

### Added:

- Deep link to the Payment drawer
- Add missing link to invoice details in invoice rows

### Changed:

- Replace all user-facing Domains master/slave terminology with primary/secondary
- Sortable tables now update the URL on sort change to make sort preferences bookmarkable
- Upgrade: Chart.js 3.0 (beta)
- Move theme toggle to My Profile > Settings
- New icon set for CMR
- Update empty states for all entities
- Add warning when migrating a Linode with VLANs to a region w/o VLANs
- Make time displays consistent throughout the app (ISO format)
- Smaller page sizes for Longview Landing
- Move abuse ticket banner to global notifications
- Update URL query param on input change on support search landing page
- Remove the Dashboard
- Hide Longview pagination footer if there's only one page
- Use Region Select styles in Object Storage Cluster selection
- Improve Backups column in Linode .csv file

### Fixed:

- Low reputation error when resizing a Linode intercepted by disk size error logic
- Prevent multiple imagize submissions in succession

## [2020-12-03] - 1.26.0

### Added:

- Secure Your Server One-Click App

## [2020-11-18] - 1.25.2

### Fixed:

- Only display 5 Linodes on the Dashboard
- Performance regression for large accounts
- Longview graph data not displaying correctly

## [2020-11-17] - 1.25.1

### Fixed:

- Users with no Domains were unable to create a Domain
- Table cell arrow icons had an incorrect color

## [2020-11-17] - 1.25.0

### Added:

- Bucket and Object level access controls
- Display total Object Storage usage on Bucket Landing page
- Progress bar to LinodeDiskRow when a disk is resizing
- “Objects” column to the Bucket Landing table
- Bucket Details Drawer
- Bucket results to search bar

### Changed:

- Add hideOnTablet prop to Entity Table component
- Remove 'Copy to Clipboard' text in OBJ drawers
- Disable API polling from inactive tabs
- Add copy explaining billing address restrictions
- Make typeToConfirm optional in DeletionDialog
- Lazy load OBJ Buckets
- Remove "Delete" option from DBaaS backups table
- Hide permissions table if user has no buckets
- Move Domain creation drawer content to a separate page at /domains/create
- Handle API warnings after a successful payment.
- Update Resize error message and add link

### Fixed:

- Remove filtering of app tokens
- IP popover displaying incorrectly when adding a private IP address to a Linode

## [2020-11-13] - v1.24.1

### Fixed:

- Overreporting Sentry errors

## [2020-11-02] - v1.24.0

### Added:

- Ability to update username from Profile > Display

DBaaS:

- Landing
- Creation modal
- Details page

### Changed:

- Group kernels in dropdown when selecting in Config drawer
- Show all devices (not just root) in Config rows
- Allow multi-select when adding VLANs during Linode create
- Polling improvements
- Hide billing section of dashboard for users without account access
- Apply CMR table components to search results landing

VLANS:

- Warning notice to reboot Linodes attached to a VLAN
- Don't filter out VLANs without an IP address from the table in linode/networking
- Use type-to-confirm in Deletion Dialog Modal
- Remove default value for IP range and mark Region as required
- Display ‘None’ for IP for interfaces without an address
- Hide backups CTA on Linodes Landing in VLAN context

### Fixed:

- Make sure we don't filter private images containing 'kube'
- Documentation link on the Linodes Landing page
- Code typo in "Paginating Things" example
- Extraneous comma display in Linode > Networking > VLANs
- IP addresses truncation link and Volumes landing
- "null" progress on CMR Dashboard
- Linodes Landing docs link (CMR)

## [2020-10-20] - v1.23.0

### Added:

VLAN:

- Landing table
- Details table
- Linode Networking panel
- Attach and detach Linode to VLAN drawer
  CMR:
- Banner for open abuse tickets

### Changed:

- Request Domains on load to determine account size
- Update dark theme styling
- Add helper text for NodeBalancer Proxy Protocol field
- Add tooltip for sort in Notifications drawer

### Fixed:

VLAN:

- Attach Linode drawer fixes
  CMR:
- Wide table width with overflow when cloning Linodes
- Fix Lish link
- Sync animations for pending actions
- Remove underscores in Linode statuses in LinodeEntityDetail

- Long Domain records overflowing table rows
- Incorrect flag shown for Sydney in Linode Migrate
- Search results not displaying for some restricted users

## JS Client

### Changed:

- Update VLAN Linodes typing

## [2020-10-13] - v1.22.1

### Changed:

- Make CVV required when adding a credit card.

## [2020-10-05] - v1.22.0

### Added:

- Notification for when an email to a user couldn’t be delivered
- Warning about 24 hour wait period before disabling backups for a Linode
- Warning about blocked SMTP ports for new accounts
- CMR:
  - Apply animations and adjustments to Linode Summary view
  - Apply table styles for Longview tables
  - Hide status chip if there are no corresponding Linodes with that status
  - "Message" column to the Activity Feed table
  - Prevent overflow of resolvers in Linode Network tab
  - Prevent text from being flush to the screen
- Object Storage:
  - Add ability to upload an SSL/TLS certificate for a Bucket
  - Add access management for OBJ access keys
  - Add loading state in OBJ access key drawer if buckets are loading
  - Add view mode to OBJ access key drawer
- VLANs:
  - Create modal
  - Add VLAN attachment option to Linode Create flow
  - Add VLAN table to Linode Network tab
  - Add VLAN column to Linode Configuration table

### Changed:

- Improve handling of Managed accounts when backing up Linodes

### Fixed:

- Cloning a Domain leads to “Not Found” page
- Navigation bug in Longview
- Tab-based navigation

## JS Client

### Added:

- UploadCertificateSchema endpoint
- uploadSSLCert endpoint
- getSSLCert endpoint
- deleteSSLCert endpoint
- ObjectStorageBucketSSLRequest endpoint
- ObjectStorageBucketSSLResponse endpoint
- CreateVLANPayload endpoint
- createVlanSchema endpoint
- getVlans endpoint
- getVlan endpoint
- createVlan endpoint
- deleteVlan endpoint
- connectVlan endpoint
- disconnectVlan endpoint
- getInterfaces endpoint
- getInterface endpoint
- createInterface endpoint
- deleteInterface endpoint
- linodeInterfaceItemSchema endpoint
- linodeInterfaceSchema endpoint
- LinodeInterfacePayload endpoint
- LinodeInterface endpoint

### Fixed:

- getLinode method now returns Promise<Linode> instead of Axios response
- getLinodeLishToken method now returns Promise<{ lish_token: string}> instead of Axios response
- deleteLinode method now returns Promise<{}> instead of Axios response

## [2020-09-29] - v1.21.0

### Added:

One-Click Apps:

- Jitsi
- Webmin
- Virtualmin
- Plex
- phpMyAdmin
- Azuracast

## [2020-09-21] - v1.20.0

### Added:

- Object Details Drawer
- Proxy Protocol field in NodeBalancer settings
- Add link to NotificationDrawer from Linode busy status
- Prevent text and other components from being flushed to the edge when <1280px

### Changed:

- Improve handling for unknown Linode types
- List allowed regions when creating or adding Linodes to Firewalls
- Prevent migration of a Linode with attached Firewalls to an unsupported Data Center
- CMR:
- Close notification drawer on internal links
- Style updates for:
- Object Storage > Buckets & Object Storage > Access Key headers
- OBJ Bucket Detail table

### Fixed:

- Change "Create Kubernetes" to "Create Kubernetes Cluster"
- Calculations for large LKE clusters (total CPU/memory) were incorrect
- Missing/duplicate page titles throughout app
- OrderBy lifecycle bug
- Typos: consecutive occurrences of 'the'
- MigrateLanding routing bug
- Add units (GB) to RAM in Linode Detail view
- Various CMR menu issues

## [2020-09-14] - 1.19.1

### Fixed:

- Cloud Firewalls could be attached to Linodes in unsupported regions
- Duplicate rows when editing Firewall rules

## [2020-09-09] - 1.19.0

### Added:

CMR:

- Managed Dashboard card to CMR dashboard
- System Status section in Notification drawer

- Environment switcher for dev tools
- Controls for mock service worker in dev tools

### Changed:

CMR:

- Change URL on Linode modal close
- Make OAuth apps table sortable
- Linode status icons should blink for in-progress actions
- Adding CMR header to the config/disk clone landing
- Table style updates for: - Account > Users
- Managed
- Billing
- SelectPlanPanel
- Make API tokens table sortable
- Make Rescue dialog full height
- Routing for Linode Modals
- Graph labels hidden for mobile

Cloud Firewalls:

- All IPv6 for Firewalls should be read as ::/0
- Disable port range in Firewalls drawer when selecting ICMP protocol
- Update Firewall doc URL
- Don't set outbound rules for firewall presets
- Firewall labels are not required; remove required annotation from textfield

- Fix tab change handler
- Improve error handling for API token drawer
- Always honor Linodes "group by tag” setting
- Stabilize table sort
- Update MySQL info to clarify that we install MariaDB
- Change Minecraft OCA to Minecraft: Java Edition
- Display general errors at top of VolumeAttachmentDrawer

### Fixed:

CMR:

- Hide hidden links from mobile nav
- Close action menu after action is selected
- Move domains banner above table

- Prevent error message overlap on Firewalls detail
- getLinode errors blocking landing page display
- Console error (isResponsive prop not recognized)
- Casing of NodeBalancer breadcrumb was incorrect
- NodeBalancer Config form submission
- Firewall detail breadcrumb
- The search bar sometimes returned no results for restricted users
- Managed Issue Drawer was crashing for users with empty timezones
- Longview: MySQL tab not rendering if NGINX is not installed
- Firewalls: handling of empty IPv6 responses

## [2020-08-25] - v1.18.0

### Changed:

- Disable Atlanta region for most customers, add messaging regarding the datacenter upgrade

## [2020-08-25] - v1.17.0

### Added:

- CMR:
- Primary Nav responsive scaffold + styles
- Use CMR action menu for Longview client rows
- Plan link in Linode detail header should open the resize dialog
- Table Styles:
  Managed: SSH Access, Credentials
  Profile: SSH Keys, API Tokens, OAuth Apps
  Support Tickets
- Linode Table Adjustments
- Notification drawer: chronological display
- Linode Storage Tab
- Linode Rebuild Dialog
- Flavor text in LinodeNews banner
- Backups enable from Linode action menu
- Mark events as seen when requesting in the notificationContext
- Completed progress events
- Longview processes tables to preferences sortKeys
- Enforced 64 character limit on text input
- Confirm enabling backups
- Handling strange timezone cases for summary graphs

### Changed:

- Longview installation instructions
- Clear UDF data on tab change in Linode Create
- Language to “allowlist” and “blocklist”

### Fixed:

- Interoperability issues
- Linode creation preselection params for from Clone, from Image, from Backup
- Loading spinner in Notification drawer
- Missing yup types dependency
- SSH fingerprint display issues for various key types
- Issue where loading a Domain’s Detail page directly wasn’t working on large accounts

## [2020-08-14] - v1.16.2

### Fixed:

- Clear UDF data on tab change
- Form fields issue on One-click Apps and StackScripts creation flows

## [2020-08-13] - v1.16.1

### Fixed:

- Add withRouter to LinodeRescue
- Update NodeBalancer details routing

## [2020-08-11] - v.1.16.0

### Added:

- CMR
- Table styles for Profile > Trusted Devices
- Table styles for Volumes landing table
- Table styles for Images landing table
- Table styles for NodeBalancer landing table
- Table styles for Firewall > Rules
- Table styles for Firewall > Linodes
- Responsive table styles for Firewall Landing and K8 Cluster landing
- Responsive styling for entity header (all variants)
- Responsive styling for Dashboard
- Dashboard Notifications: Add Community Updates, Pending Actions, and “Show more” button to Drawer
- Dialog full height
- Rescue Linode dialog
- Migration dialog
- Static banner for Linode changelog
- Tag styles
- Support Tickets and loading state
- Notification context
- Notification drawer

### Changed:

- Refactor tabbable content to be accessible by keyboard
- Update Popular Posts on /help page
- Use API Pagination for Domains when account size is large
- Display tax id of customer in invoice if available
- Use longview/plan endpoint to get active plan

### Fixed:

- Default zone if no user timezone
- Dates in several places displayed as “Invalid DateTime”
- OAuth tokens with expiry of null were crashing the app

## [2020-07-27] - v1.15.0

### Added:

- Ability to recycle all LKE pool nodes
- CMR: Dashboard
- Notifications
- View for single Linodes
- View for multiple Linodes
- CMR: Linode Details - Filter Linodes by status - Implement LinodeEntityDetail component
- Networking tab:
- Add Linode Monthly Transfer graph
- Add Historic Network Data graph - Add IP actions
- CMR: Responsiveness
- Linodes Landing
- Domains Landing
- Add reusable InlineMenuActions component - Apply updated table styles and action menu to Firewalls
- Custom dev tools
- User preferences editor

### Changed:

- CMR: Update Linode status pill designs
- Use API search and hide search tips for large accounts

- Use base 10 for network graphs

### Fixed:

- CMR: Adjust grid sizes to prevent EntityHeader elements from wrapping
- Brasilia timezone offset should be GMT-3
- Correct years in Linode Summary graph options
- Create Object Storage Bucket types
- Per-Linode network transfer total

## JS Client

### Added

- getLinodeTransferByDate endpoint
- recycleAllNodes endpoint (LKE)

### Changed

- Add access control and CORS fields to ObjectStorageBucketRequestPayload interface

## [2020-07-13] - v1.14.0

### Added:

- Color palette component in Storybook

### Changed:

- CMR: Linode Detail - Storage tab - Analytics tab - Network tab
- CMR: Linodes Landing - Add tag cell to Linode row - Summary view (replaces Grid view)
- CMR: Move Linode Resize action from tab to new modal component
- CMR: Apply updated table styles and action menus to LKE and Domains
- CMR: Secondary nav width
- Linode maintenance improvements
- Show maintenance time in UTC in downloaded CSV

### Fixed:

- Consistent Notices for restricted users when creating a Volume
- Longview CPU formatting
- Handle null dates in invoice details logic
- Expiry date check

## [2020-07-02] - v1.13.1

### Changed:

- Changed Percona OCA to Percona (PMM)

### Fixed:

- Matching logic for OCAs was breaking on parentheses

## [2020-06-30] - v1.13.0

### Added:

- Size column on the Object Storage Buckets table
- OCA: Percona PPM and Nextcloud
- Billing notice on Object Storage landing page when a user without Buckets has Object Storage enabled
- Notice that powered down Linodes still accrue charges
- Notice when user tries adding an NS record to a Domain without a A/AAAA record

### Changed:

- Adjustments to the Linode plan selection table
- Update password validation to match API change
- Update form validation for the Linode Disk drawer
- Make target field for TXT records multiline

### Fixed:

- Set autocomplete to false in password inputs
- Restricted users were able to view unavailable actions in Linode action menus
- Sort order on Domains page
- Prevent clickable events for deleted entities
- Prevent multiple Not found displays for Linodes

## [2020-06-16] - v1.12.1

Fix:

- 404 logic for Linodes Detail crashing for some Linodes

## [2020-06-16] - v1.12.0

### Added:

- Support for OBJ Singapore

### Changed:

- Move Nanode to “Standard” tab, change label to “Shared CPU”
- Handle host maintenance status
- Improve handling of negative amount on invoice details
- Upon rebooting Linode into Rescue Mode, prevent dropdown from reverting to "None"
- Save StackScript progress when creating or editing a script

## [2020-06-09] - v1.11.0

### Changed:

- Clarify Linode password fields in Reset Root Password vs. Rebuild
- Hide SSH key remove button for LISH settings when no keys are present
- Make main content banner dismissible
- Show error when Volumes limit has been reached but attempt is made to add a new Volume

### Fixed:

- CAA record input duplicating name/value

## [2020-06-03] - @linode/api-v4 v.0.27.1

### Fixed

- Remove required from createDomain validation schema

## [2020-06-02] - v1.10.0

### Added:

- Progress bar for newly-created Images

### Changed:

- Improve UX for GPU selection
- Add a link to Support in all “Verification is required” errors
- Allow clearable numeric inputs in Domain Records Drawer
- Remove Cloud Manager version tag from Support Tickets

### Fixed:

- Broken SVG combination when creating a Linode
- Profile routing didn’t handle incorrect routes
- Firewall document title
- ICMP port bug when editing Firewall rules
- Update textfield to use input id for "for" attribute
- Copy fix for Profile -> Referrals
- Accessibility of Dashboard “View Details” links

## [2020-05-21] - 1.9.0

### Added:

- @-expansion for Target field in Domain records
- “Last Modified” column to Domains landing page
- Support for Third-Party Authentication

### Changed:

- Default support ticket option to 'General'
- Defer requests to Linodes and Images until after app has loaded
- Redesign Billing section of app
- Request Domains when hovering over Primary Nav link
- Update behavior for TFA cancel button
- Rename linode-js-sdk to @linode/api-v4 to prepare for NPM publication
- Update @linode/api-v4 documentation
- Lazy load Linodes on BackupsDashboardCard

### Fixed:

- Keyboard access to open Support ticket creation drawer
- Missing SSH keys in some flows for Linode creation
- Second column alignment for NodeBalancer on dashboard
- Tag display on mobile viewport
- Removed extra requests
- Prevent crashing for unactivated users
- Remove duplicate instance requests

## [2020-05-04] - v1.8.0

### Changed:

- "Node Status" is now "Backend Status" on NodeBalancers list and detail view
- Minimum payment placeholder text
- Hide Recycle Node in the LKE Node action menu
- Provide cluster summary information for LKE search results

### Fixed:

- Remove invalid credits
- NodeBalancer Error Handling (SSL)
- Xterm flow control errors
- Remove stray characters in FromBackupsContent

## [2020-04-20] - v1.7.0

### Added:

- Firewalls: Client-side form validation

### Changed:

- Make LKE available regardless of customer account response
- Request OBJ Buckets per-cluster
- Theming performance optimizations

### Fixed:

- Correct alignment for “Date Created” field on mobile invoice table
- NodeBalancer error handling
- Current size of pool was updating along with target size when resizing a Node Pool.

## [2020-04-15] - v1.6.0

### Added:

- EnhancedNumberInput component

### Changed:

- Redesign of LKE interface, including Detail and Create Cluster views
- Add LKE clusters to search results

### Fixed:

- Case where some long-running actions may not be updated when complete

## [2020-04-10] - 1.5.1

### Changed:

- Update LKE schema to reflect breaking API changes (version is now k8s_version)

## [2020-04-07] - 1.5.0

### Changed:

- [Performance] Lazy load Domains data
- Set a timeout when requesting Gravatars
- Preserve Support ticket text on page reload

### Fixed:

- Account tab crashing for some users
- Fix handling of local storage on logout
- Longview NGINX tab crashing for some users
- Screen readers cannot access "Create Linode" interface
- Values on LV Network graphs displayed incorrectly
- Placeholder component double h1 display issue

## [2020-03-30] - v.1.4.1

### Fixed:

- Images not available on Marketplace flow

## [2020-03-30] - v1.4.0

### Changed:

- Change "One-Click Apps" to "Marketplace"
- Change message in the Events table empty state
- Allow up to 10,000 USD payment with PayPal
- Lazy load Images

### Fixed:

- Improve skeleton loading screen in the Events table
- Fix bug in Image select
- Fix visual bug in OAuth Apps table header (dark mode)
- Edit DNS Records containing "linode.com" substring

## [2020-03-23] - v1.3.0

### Added:

- Firewalls:
  - Add, Edit, and Delete rules
  - Prompt when navigating away from unsaved rule
  - Add icon to table rows

### Changed:

- Remove “Active Deploys” StackScripts table column and add “Total Deploys” column
- Update customer referral criteria text
- Improve syntax highlighting
- Include LKE clusters in Support tickets dropdown
- Make Support Ticket table sortable by summary, ID, and updated_by
- Update Images messaging to reflect new 6144 MB default limit
- Remove deprecated border on graph legends
- Adjust header padding in Linode Group By Tag
- Cloud Manager PDF invoices pull in customer tax ID regardless of added date

### Fixed:

- Volumes creation bug
- Accessibility warnings for password inputs
- Remove page break on invoices
- Fix collision of tax ID and address on invoices
- 404 error after importing Domain Zone
- Enable editing of DNS Records containing "linode.com" substring
- Removed extraneous table header cell on Search Landing table
- Add error handling for Kubernetes breadcrumb
- Prevent Linode Power Control menu from being empty upon click

## [v1.2.0] - 2020-03-09

### Added:

Cloud Firewalls:

- Firewall Linode view
- Add Device drawer in Firewall Linodes view
- Remove device modal in Firewall Linodes view
- Firewall Rule Table
- Firewall Rule Drawer
- Remove devices from Firewall Devices action menu

### Changed:

- Make Linode links in Firewall rows clickable
- Pin GitHub release link to linode-manager tag
- Add support for secondary promo button
- Delay data request until user types in Search bar
- Display invalid StackScript errors on Linode rebuild
- Show error when request to /pools fails in LKE
- Respond to linode_config events

### Fixed:

- Uptime calculation in Longview
- Sorting by Object Storage region
- Sorting the OBJ Bucket table resulted in duplicate rows when there were multiple buckets with the same name

## [v1.1.1] - 2020-02-28

### Fixed:

- Ensure Object Storage is displayed for restricted users.

## [v1.1.0] - 2020-02-25

### Added:

- Cloud Firewalls:
  - Add Firewalls endpoints to SDK
  - Allow enable/disable/delete Firewall actions
  - Enable Firewall creation
- LKE:
  - Warn users before creating/resizing a cluster to a single node
  - Handling for LKE events (lke_node_create)
- Accessibility improvements:
  - Add aria attributes on Linodes, Images, and Kubernetes Landing pages
  - Add aria attributes to Action Menu items
  - Improve accuracy of column header count
  - Add title to ADA chat bot

### Changed:

- Update CPU threshold alert validation
- Use display: standalone in manifest.json for IOS support
- Update event toasts and add new toasts for clone/resize events
- Increase line height of rendered Markdown for readability
- Remove Import Tags CTA on the Dashboard
- Remove obsolete GDPR Modal
- Close all active Lish sessions when logging out
- Unify IP address input patterns for Domains
- Allow direct links to OCA details drawers
- Always allow TCP Connection as a health check for NodeBalancers
- Hide duration for host_reboot events

### Fixed:

- Mode persistence in Linode Disk drawer
- Formatting/highlighting in kubeconfig preview drawer
- Incorrect disks sometimes displayed in different tabs
- Regression from Notistack update
- fixing selected table row for rows with active caret variant
- Remove plural for hour on DNS manager
- Use appropriate button text when restoring from an Image

## [v1.0.1] - 2020-02-13

### Added:

- Support for Object Storage in Frankfurt, DE

### Fixed:

- Removed feature flag logic preventing some users from accessing Longview

## [v1.0.0] - 2020-02-10

### Added:

- New One-Click Apps:
  - MEAN
  - MongoDB
  - Flask
  - Django
  - Redis
  - Ruby on Rails
  - PostgreSQL

### Changed:

- Change default distro to Debian 10
- Fix changelog to match GitHub release
- Update graph units on Linode Details page
- Fetch backups after selecting Linode in Linode Create
- Toast notifications for Image related events
- Unify graph colors across the app
- LKE: Warn users before allowing a single-node cluster
- LKE: Update typings for node pools
- Show Domains Import Zone Drawer button when a user has no Domains
- Improve compile time
- Cleanup axios version management and aligning
- Prevent unneeded requests when loading Lish window

### Fixed:

- Updating a Linode causes in-progress events to stop being displayed
- Safari: Open ticket button issue
- Remove plural for hour on DNS manager
- 'Show More' tooltip accessibility fix

## [0.84.1] - 2020-02-04

### Fixed:

- Fix issue where only 100 Images were displayed

## [v0.84.0] - 2020-01-28

### Added:

- Add Domain Transfers to Domain Drawer for slave Domains
- “Delete” button to Domain Drawer
- Improve Form context help/info in Configuration Edit
- Ability to delete a Domain from Domain Detail
- Show a banner when one or more Regions experience outages
- New One-Click App: phpMyAdmin
- Show progress on the target Linode while cloning

### Changed:

- Add link to Resizing a Linode Guide
- [LKE] Node pools should have 3 nodes by default
- Longview Process Arrow Rework
- StackScript author links from StackScript Detail page
- Sort Kubernetes versions by label descending in dropdown
- OAuth Scopes can be space separated
- Store Longview time selection in user preferences

### Fixed:

- Longview Overview graphs were incorrectly showing data as “today”
- Refactor LineGraphs to allow mixed units for network graphs
- Routing on Search Landing page for slave Domains
- Fix Linode network graph units
- Display updated credit card info in Billing Summary when credit card is updated
- Visual regression on Clone Configs/Disks
- Loading state for Longview landing page (visual bug)

## [v0.83.0] - 2020-01-17

### Added:

- Longview:
  - Apache
  - MySQL
  - Processes
- “Show All” option on Domain Records
- Ability to edit AXFR for slave Domains

### Changed:

- Hide Backups CTAs from restricted users
- Update Longview graph colors
- Support API requests for up to 200 entities at a time
- Make One-Click apps visible to all users from primary navigation

### Fixed:

- Rounding in Longview line graphs
- Add space to API Tokens HTML title
- Allow rebooting from Rescue mode

## [v0.82.0] - 2020-01-08

### Added:

- Source Linodes from Redux in Networking and Backups
- Longview: empty and loading states for Disks tab
- Longview: NGINX tab
- Longview: Network tab
- Show All option for Volumes, Domains, NodeBalancers
- Sentry improvements
- Ignore newrelic and chrome extension errors
- Add security.txt at cloud.linode.com/.well-known/security.txt

### Changed:

- Copy for Prometheus and Grafana One-Click Apps
- Show confirmation dialog when resizing a Linode
- Update LV documentation to include info on warnings/errors
- Add copy explaining prorated transfer
- Move untagged items under tagged items for all entities
- Allow primary nav to set multiple active links
- Allow Charts.js native (canvas) legends for graphs
- Filter processes by username or process name
- Error feedback for failed snapshot backups
- Support for Disks/Configs events
- Add URL param to reset password button
- Linode details accessibility adjustments

### Fixed:

- Layout overflow on Longview overview graph section
- Missing error/loading states in AccessKey table & drawer
- Older invoices causing an error when creating PDF
- Weblish error (safe access properties)
- Docs links for Longview installation instructions

## [v0.81.1] - 2019-12-23

### Change:

- Update error reporting to reduce unnecessary reports

## [v0.81.0] - 2019-12-19

### Added:

- Longview:
  - Display non-error Notifications from Longview API on Longview Details page
  - Empty and loading states for Overview graphs

### Changed:

- Use “Last Backup” data on /linode/instances endpoint to avoid multiple requests to /backups (improves performance)
- Show deprecated label for distros in Images dropdown

### Fixed:

- Display invoice PDF total, tax, and amount values in \$0.00 format
- Reduce OCA tile spacing between icon and label

## [v0.80.0] - 2019-12-16

### Added:

- Remove check zone from domain action menu
- Move sidebar in Domains detail
- Duration time to Events Landing and Activity Feed
- Display billing notice when deleting last Object Storage Bucket
- Longview: - Landing page - Overview page - Installation page - Enable client sorting on Landing page - Packages drawer
- New One-Click Apps:
- Docker
- Jenkins
- Grafana
- Prometheus
- MySQL
- LEMP Stack
- Shadowsocks

### Changed:

- Remove ZXCVBN and improve password hints
- Remove (disabled) Check Zone and Zone File actions from Domains
- LKE added to PAT Scopes
- Make search bar case-insensitive
- Option to show all Linodes on Linode Landing
- Remove same-domain SOA email restriction (client-side validation)
- Update release docs
- Styling adjustment to IconTextLink

### Fixed:

- Accessibility features overhaul
- Update Object Storage icon color
- Error formatting on editable input labels
- Event badge hidden behind scrollbar
- Linode status not updated after resizing is complete
- State not responding to Longview events

## [v0.79.0] - 2019-11-19

### Added:

- Longview: Static tables for listening services/active connections
- Longview: Line Graph abstraction
- Longview: Sort clients by values
- Longview: Client count warning modal
- Longview: Installation tab
- Longview: Overview section scaffolding
- Longview: Footer text for non-Pro users
- Longview: Uptime, Packages, and Hostname data added to client rows
- Longview: Display circle loader if client doesn’t exist or is still being loaded
- Longview: Overview icon section with some static data
- Ability to edit rDNS for IPv6 ranges and pools
- Display of route target for IPv6 ranges
- Abstraction of buttonLink
- Ability to collapse main navigation on larger screen sizes

### Changed:

- Longview: Change landing view from table to cards
- LKE Landing documentation link target
- Loading state and clear errors on Linode Backups form submission
- Longview documentation link target
- Remove welcome banner
- Updated logo asset
- Updated header and footer styles

### Fixed:

- Linode list not being updated when creating Linodes externally
- Type checking in getAPIErrorFor
- Duplicate error display in account/settings
- Empty volumes create button

## [v0.78.0] - 2019-11-12

### Added:

- Support for new Sydney datacenter
- Longview: Handle restricted users
- Longview: Plan Details page
- React a11y Linters
- Ability to Search For Longview Clients

### Changed:

- Longview: Use live SysInfo data on landing page
- Longview: Landing page uses card layout rather than table
- Longview: Use cached data to populate Gauges
- LKE: split details page into Details and Resize tabs
- Enhanced BreadCrumb Component
- A/AAAA record drawer title

### Fixed:

- LKE Node pool deletion
- LKE Routing

## [v0.77.1] - 2019-11-11

### Fixed:

- Hotfix: Safe access event.secondary_entity

## [v0.77.0] - 2019-11-06

### Added:

- Supply the LKE Cluster options from APIv4
- Longview Client Gauges for Swap and Storage
- Ability to paste clipboard content into the Glish interface from your local machine
- Longview landing tabs
- Skeleton loader to table rows

### Changed:

- [SDK] - Implement Object Storage endpoints
- Longview Client creation workflow
- Display the booted configuration in Linode Boot and Reboot event messages
- Pre-fill Disk select fields rescue tab with available Disks
- Refactor Create Volume Workflow
- Update Object Storage confirmation modal copy
- Client-side validation for CVV field on the Billing page
- Making CVV code a required field within Billing page
- Update favicon
- Updated syntax for Linode details specs
- Filter out GPU from plan selection for LKE
- Filter out regions that don’t have LKE capabilities

### Fixed:

- Blog feed on Dashboard
- StackScript detail breadcrumbs
- Adjustments to Kubeconfig buttons on smaller breakpoints

## [v0.76.0] - 2019-10-30

### Added:

- cPanel and Plesk One-Click Apps
- Confirmation modal when adding Object Storage service
- Option to cancel Object Storage service in account/settings
- Object Storage to list of Personal Access Token scopes

### Changed:

- Download Objects instead of opening them in a new window
- Make Object Storage Bucket URLs clickable
- Invoice/Payment PDF Updates
- Remove tags from Kubernetes cluster creation and detail

### Fixed:

- Error handling for 404s on Kubernetes cluster detail

## [v0.75.0] - 2019-10-22

### Added:

- Ability to view, add, edit, and delete Longview Clients
- Interactive flag for Linode card
- Maintenance status schedule date always visible on table row
- Maintenance status to Linodes Dashboard Card
- Confirmation modal when creating new backup snapshot

### Changed:

- Add helper text to Kubernetes Node Pool rows if not all Nodes are accounted for
- Adjust display of expiring credit in expandable panel header
- Collapse primary nav at wider breakpoint
- Copy changes for Plesk and cPanel One-Click Apps
- Update Managed dashboard graphs
- Update Access Key creation message (Object Storage)

### Fixed:

- Sort by status (Linodes)
- Consistency with display of charts legend units
- NodeBalancers configuration layout
- Maintenance status not be displayed after updated a Linode

## [v0.74.1] - 2019-10-08

### Changed:

- Managed Dashboard chart colors to match corresponding charts from the Linode Detail screen

### Fixed:

- Issue with TextField components missing labels
- Issue with Managed Dashboard "Open a Ticket" button not functioning

## [v0.74.0] - 2019-10-07

### Breaking:

- Remove ability to delete buckets that contain objects

### Added:

- File Uploads for Object Storage
- Ability to delete Objects
- Managed Dashboard widget
- Ability to Edit Domain Status

### Changed:

- Expand Linode public SSH Key on hover
- Add copy indicator to Linode public SSH Key button

### Fixed:

- Issue with chart tooltips not showing correct time
- Cell height for Kubernetes Clusters while in edit mode
- Link to status.linode.com for all maintenance notifications

## [v0.73.0] - 2019-10-01

### Added:

- One-Click App support for feature flags
- cPanel to One-Click App Library
- Plesk to One-Click App Library
- Firewall Landing and Table

### Changed:

- Update manifest.json to allow for iOS and Android “pin-to-home-screen” functionality
- Display country flag after Region has been selected
- Improve links in Add New menu
- Disallow duplicate bucket names
- Allow deletion of disks on active Linodes
- Sort support tickets by order created
- Add AU tax ID to invoice generator
- Move Managed activation flow to /account/settings
- Add height to radio cell for resize table
- Adjustments to chip label styles
- Linode JS SDK Documentation usage guide with examples

### Fixed:

- Overflow-x in select drop downs on compact mode

## [v0.72.0] - 2019-09-23

### Added:

- Managed service monitor history drawer
- Firewall Landing and Routing
- New landing page for unactivated users
- New table-based flow for selecting a Linode plan
- Managed endpoints to JavaScript SDK

### Changed:

- Display Never for Managed credentials that have never been decrypted.
- Use password input component for credential drawers
- Don’t show DNS “Your Linodes are not being served” banner for restricted users

### Fixed:

- Error handling for Managed dashboard card
- Tooltip for current plan on resize Linode workflow
- Layout issue with nodeBalancers create workflow
- Stackscripts creation routing and CTAs

## [v0.71.0] - 2019-09-18

### Added:

- Bucket Detail page (Object Storage)

### Changed:

- Display “Never” for Managed credentials without a last_encrypted field
- Update copy on EnableManagedPlaceholder
- Add Normalized Data Structure to Images in Redux
- Hide active caret on mobile navigation
- Add Edit action to Kubernetes Cluster action menu
- Add Kubernetes cluster label to filename when downloading kubeconfig
- Switch position of “Region” and “Last Backup” columns on Linode table
- Account for over limit case for account transfer display on dashboard
- [SDK] Migrate /regions
- [SDK] Migrate /linodes
- [SDK] Migrate /kubernetes
- [SDK] Migrate /profile
- [SDK] Migrate authentication requests

### Fixed:

- Overflow in react selects
- Error with Placeholders missing key prop
- Image select bug
- LinodeConfig memory size limit not displayed
- Style regression for notification thresholds panel
- Tooltip not showing for selection cards
- Update dependencies to resolve vulnerabilities
- Security issue with external links

## [v0.70.0] - 2019-09-9

### Added:

- One-Click App navigation
- Placeholder to enable Managed for an account

### Changed:

- Remove Private IP Checkbox from Clone Linode form
- Edit drawer for Managed service monitors
- Use dropdown instead of cards when selecting an image/distribution
- Replace Region/Province Select with Text field in the Update Contact Information form
- Managed credential drawer now uses separate forms for label and password/username
- Update Managed icon on the dashboard to align with entity icons
- Messaging and billing calculations for expiring credits
- Use account credentials and groups when creating or editing a Monitor
- Monitor dashboard card links to /managed/monitors instead of /support/tickets
- Better error messaging for Inter-datacenter migrations

### Fixed:

- Client Secret key wrapping
- Backups and clones always labeled as Debian
- Correctly show upgrade banner for all deprecated types
- Issue with kernel input not being populated with a default value in the Edit Linode Configuration form
- Stop inverting SSH key access to account for the API fix for this bug

## [v0.69.0] - 2019-08-28

### Added:

- Inter-datacenter Migrations for Linodes
- Warning text to detach volume dialog
- Ability to add, edit, and delete Managed credentials
- Ability to add, edit, and delete Managed contacts
- Ability to add, update, and delete Managed service monitors
- Ability to update Managed SSH Access for Linodes
- Button to navigate to Create Linode workflow from the Linodes landing page

### Changed:

- Use dynamic versions for Kubernetes create workflow
- Remove tags from Domains landing table rows
- Support Tickets refactor
- Improve splash page loader animation
- Required textfields now show “(required)” instead of an asterisk
- Show tax banner on dashboard and account landing only
- Region selection in both the Create Linode and Create Volume workflows
- Object Storage documentation

### Fixed:

- Update copy in credentials table
- StackScript error handling

## [v0.68.0] - 2019-08-15

### Added:

- Support for promotion codes and expiring credits
- SSH Access Key Table for Managed
- Delete monitor action to MonitorActionMenu
- GST notification for users in Australia and India

### Fixed:

- CSS animations in JSS
- NodeBalancer connection grid display
- Long titles broken on image names
- Button types for cancel actions
- Issue with entity labels not being able to be updated when an event was in-progress
- Billing form state resets when changing country selection
- One-click cards display on large breakpoints

## [v0.67.0] - 2019-08-12

### Added:

- Ability to close account from Cloud Manager
- Managed SSH Access: Linode Public Key component
- Disable Managed service monitor
- Display list of Managed service monitors
- Adding tooltip display variant + styles
- Breadcrumb enhancements
- Tooltip for cluster command on Kubernetes detail page
- Managed service monitor list
- Add SupportWidget to Managed landing
- Adjustments to view config drawer
- Adjustments to buttons
- Optional CVV field when updating credit card information

### Changed:

- Region selection in create workflow
- Improve error handling for LKE node pools
- LKE form element UI adjustments
- Make search link the first option in Algolia search bar
- Add Logic to CSV Link to Prevent CSV Injections
- Add Mutation Time to Banner
- Disable Add User Button for Restricted Users
- Select user by default after adding an SSH key using the AccessPanel
- Add max-width to main content
- Handling for new event types
- Improve link styles for PDF downloads in account
- Enable hot reload for local development

### Fixed:

- Charts display issue
- Issue with css transitions on theme switch
- Firefox issue with flag icons
- Broken error key scrolling in Get Help search bar

## [v0.66.0] - 2019-07-30

### Added:

- Public Cloud manager codebase is now officially a monorepo, leveraging Lerna
- New splash screen on initial app load
- Linodes list status column
- Show Linode tax ID on invoices for users in EU
- Unauthorized messaging for tokens and users
- User preferences for Domains group-by-tag
- User preferences for NodeBalancers group-by-tag
- User preferences for Linode view
- Tooltips for zone-related actions

### Changed:

- Abstract Link component so that it can handle external links
- Better helper text for failed image creation
- Make SSH key-fetching conditional on whether user is restricted
- Error handling for adding SSH keys in creation workflow

### Fixed:

- Events regressions and add handling for new event types
- IP Transfer panel refreshing when a long-running event was occurring
- Issue with empty data set render blocking the app
- Issue with power control not showing “Busy” status when Linode was busy
- Configs view crashing after Linode rebuild
- Clone config/disk not updating when number of disks changed

## [v0.65.0] - 2019-07-17

### Added:

- Mutation estimated time to Drawer
- Cookies enabled check
- Option to create SSH Keys in the Linode creation workflow
- Tooltip to Zone File action item for Domains
- Time-delayed patience text when editing RDNS
- Loading state for submit button in edit RDNS drawer

### Changed:

- Observe user preferences for Volumes-group-by-tag
- Observe user preferences for Linodes-group-by-tag
- Linode Backup helper text

### Fixed:

- White screen issue affecting users with slower connections

## [v0.64.0] - 2019-07-15

### Added:

- Feature: Clone configs/disks from Linode detail page

### Changed:

- Improve markup for click behaviors for entity titles in clickable rows
- Remove allocation of private IP on Linode create
- Filter private IPs in NodeBalancer config node by region
- Update NB config node schema

### Fixed:

- Domain record validation
- Important notice icon placement
- Fix spelling mistake in LinodeConfigDrawer
- Safe access backups.snapshot

## [v0.63.1] - 2019-07-08

### Changed:

- Remove VAT banner.

## [v0.63.0] - 2019-07-03

### Added:

- Add username to event rows on both Events Landing and Linode Detail views
- Use preferences endpoint to save theme and spacing
- Show helper text for auto-backups for Managed users
- Use account.capabilities for displaying LKE

### Changed:

- Update monthly network transfer panels
- Update breadcrumbs site-wide
- Update primary navigation active state icon
- Disable auto-resize option when moving to a smaller plan

### Fixed:

- Linode Notification Threshold updates not displaying
- Group by Tag behaving inconsistently
- Progress button loading icon
- Fix console warnings for sidebar styles
- Margin in header on PDF invoices
- LinodeCreate selected region tab state
- Issue with Volume size not updating
- Do not attempt to create DNS records for Linodes with IPv6 disabled

## [v0.62.0] - 2019-06-21

### Added:

- Add One-Click Apps detail view
- Add helper text for auto backups
- Add links to Object Storage documentation
- Allow external links to open Support ticket drawer

### Changed:

- Updates to base theme
- Make entity links in Support tickets clickable
- Do not attempt to create domain records for slave domains
- Update max length for Bucket label
- Reduce NodeBalancer price
- Copy for maintenance notifications
- Update styles for important/critical notifications
- Add link to support ticket in SelectTabPanel
- UI for selecting memory limit on Linode Config Profiles
- Adjustments for compact mode, some adjustments for mobile compact on help banner panel as well

### Fixed:

- Dashboard header spacing
- User-defined fields not resetting on App/StackScript change
- Catch deleted events errors
- IP sharing private addresses not showing
- Regression with maintenance notification list item severity
- Expandable panel icons
- Point of entry in dashboard
- Animation isolation logic
- Abuse ticket banner fix

## [v0.61.0] - 2019-06-14

### Added:

- Add support for GPU instances
- Validate no whitespace in bucket name
- Implement ctrl+click on the events drop down options
- Radio Toggle For Config Memory Limit
- Maintenance window to CSV
- Add support for Mumbai datacenter
- New Bucket icon for Object Storage
- Check SOA email when updating domain
- Add normal error handling for delete/detach Volume confirmation modals
- Add validation to prevent email addresses in the target domain
- Add client validation for duplicate domain records
- Added tooling to capture performance metrics

### Changed:

- Always update profile with authorized_keys (LISH)
- Source Dashboard cards from Redux
- Replace Algolia search bar with React-Select
- Makes the maintenance notification badge a warning instead of error

### Fixed:

- Conditional Logic When Validating SOA Record for Slave Domains
- Fix Linode Clone kebab
- REACT_APP_LISH_ROOT typo
- Maintenance Banner Styles
- Added missing issuer to TFA URI
- Adds Linode Label to Notification Drawer List Item

## [v0.60.0] - 2019-06-07

### Added:

- Support for critical maintenance banners, times, and tickets
- Clone Linode from Linode Action Menu

### Changed:

- LKE: Creation Table UI for editable node count and remove actions
- Remove Tags input field when cloning a Domain
- Default Linode config memory limit to 0 if a limit is not already set

### Fixed:

- Show progress for Linode upgrades
- Select Plan Panel default tab select logic
- Primary Nav was showing a scrollbar
- Support Ticket Drawer should retrieve all entities for selection
- Nodebalancer config select values
- Split token on logout before revoking it
- Re-add Kubernetes button in Create menu

## [v0.59.0] - 2019-05-31

### Changed:

- Add name of data center in outage notifications
- Update table cell styles

### Fixed:

- Main search bar styles

## [v0.58.0] - 2019-05-29

### Added:

- Ability to optionally resize disks after Linode resize
- Option to automatically create domain records
- VAT banner

### Changed:

- Replace circle progress on Linode summary
- Replace circle progress on dashboard
- IP component placement
- Adjustments for tablet Linode list view styles
- Update NB empty state copy
- Update empty copy for Images and StackScripts
- Include app name in reset and delete oAuth app modal
- Use account.capabilities to determine if OBJ is enabled.

### Fixed:

- Show all line items on invoice PDF and detail screen
- Error and loading states for OAuth view
- Error handling re: Linode settings panels
- Uncaught error in disks and configs requests
- Domain SPA record editing error
- StackScripts sorting issue

## [v0.57.0] - 2019-05-21

### Added:

- Markdown and Markup Support for Support Tickets and Replies
- Notice for domains when they aren't being served
- Abuse ticket banner
- Enable ctrl+click on profile dropdown buttons and clickable rows
- Ability to update email from Account -> User Profile
- Add event messages for host reboots, Lassie reboots, and Lish boots
- Create a Kubernetes cluster
- Action menu item to download Kubernetes kubeconfig.yaml

### Changed:

- Include the Linode Label in delete dialog modals
- Include Linode and Volume labels in Volume dialog modals
- Re-enable plan type copy and update the text
- Small style change for NodeBalancer config action panel
- Update timezone selection
- Update Linode backup selects
- Copy in delete Bucket confirmation modal
- Object Storage: separate "Size" column into "Objects" and "Size"
- Improved Select components across the app

### Fixed:

- Linode network transfer stats
- Linode migration success/error states
- IPv6 DNS Resolvers
- Typo in Disable TFA dialog
- Block device assignment
- Issue where error views were displaying after data was loaded

## [v0.56.0] - 2019-05-08

### Changed:

- Update Sentry Whitelist URLs
- Display bucket size using base 2 instead of base 10
- Update Events Landing in Real-Time
- Validate Rebuild from Image form before modal opens

### Fixed:

- App crashes when downloading an invoice PDF for unlabeled backups
- Deploy new Linode from backup
- Fixing Sentry Errors
- Prefix Length to the IPv6 Pools and Ranges
- Pagination Footer numbering

## [v0.55.0] - 2019-05-06

### Added:

- Improve GA Event Imports in Manager
- Local storage optimizations
- Remove Volumes From MaybeRenderError
- Add error handling documentation
- Replace all pathOr<string>s with getErrorStringOrDefault
- Placement of Object Storage in Primary Navbar
- Add /buckets to OBJ link in PrimaryNav
- Add Ada google analytics
- Reverse sorting arrows for sortable tables
- Explicitly display regions error in Linode volumes form
- Taxes and Subtotal on Invoice
- Fixed positioning of ADA CTA
- Add docs for pushing tags to upstream
- Add polling for NBs on landing page
- Add polling to NB detail
- Check region filtering
- Make Linode dropdown menus searchable via React Select

### Changed:

- Scroll-to logic for Disks and Configs page changes
- Stats request optimization
- Display reserved IPs in IPv4 table (Linode Detail)
- Style Updates to Invoice PDF
- Update Activity Stream Based on Events
- Sentry Updates
- Move Object Storage keys to the OBJ Landing page
- Update Notistack and make toasts dismissible
- Update IP address listing on card view and styling
- Paginate Disks and Configs with Paginate Render Props Component
- Removing tag column and cells styles updates
- Lish tabs style updates
- Sync up with disk select changes and reset disk options on Linode select clear
- adjustments to UDF widths for medium + breakpoints
- Manual backup errors appear within form instead of as toasts

### Fixed:

- Fix issue with error appearing on volume attach drawer
- Fix pre-selected Cluster select
- fix to action menu on mobile (align right for consistency)

## [v0.54.0] - 2019-04-23

### Added:

- Ada support bot available app-wide
- Ability to delete Object Storage buckets

### Changed:

- Update ListBuckets
- Don't use last Stats reading on Linode/NodeBalancer graphs
- Adjust messaging in UserEventsList for deleted entities
- Add documentation to CONTRIBUTING.md
- Expire token on logout
- Catch disk error correctly for blocked requests
- Use EnhancedSelect for the DiskSelect component

### Fixed:

- AxiosError handling for getErrorStringOrDefault

## [v0.53.0] - 2019-04-18

### Added:

- Event stream summary
- Empty search logic
- List all IP addresses in summary panel
- Activity tab on Linode Details
- Account Creation Date to Summary Panel
- GA event for compact mode switcher
- GA events for billing-related actions
- New icons for Managed Services and StackScripts

### Changed:

- Styling no results page
- Styles and mobile handling
- Remove tag column and styling for NodeBalancers Landing
- Remove tag column and styling for Linode Landing
- Re-order fields on monthly network transfer panels
- Place disk spaces in sidebar
- Moving disk space component
- Adjustments for tables for devices
- Making beta tag blue for both themes
- Adjust spacing for add buttons for domain records
- Remove bolding from notices
- Styling of disk storage panel
- Adjustments to table row for DT and activity feed updates
- Scroll buttons styles for mobile tabs
- Resolvers object to match new Toronto name
- Table cell sizes
- Focus states for clickable rows
- Styling for graph legend on Linode detail page

### Fixed:

- Wrap domains text on Domain landing
- Routing on Support Ticket pages
- Detach from deleted Linode
- Image creation drawer labels spacing
- Linodes graphs legends placement
- Minor copy fixes
- Typos and init code guidelines

## [v0.52.1] - 2019.04.09

### Added:

- Feature: One-Click Apps
- Events landing page
- Image expiry date to Image table
- Drop-shadow on "Create" menu
- Setup GA to track usage of Linode create screens
- Missing typography for backup placeholder text
- Front-end validation for tag input error
- Loading states to tag panel
- Added "nofail" to Volume Config Form

### Changed:

- Do not show Hively icons from Linode user
- Removed Linode StackScripts from StackScript Landing page
- Combined My StackScripts and Account StackScripts under one tab
- UDF Style Updates
- Hide helper text for UDFs so it will display for Linode Root Password
- Update Linode Detail permissions
- Change Toronto display from CA to ON
- Update Volume Landing on Linode Details
- Update label for Taiwan in the Update Contact info panel

### Fixed:

- User events dropdown items styles
- Delete Linode button modal button style
- Backup CTA link
- Backups creation error display
- Styling for disabled destructive buttons
- Wrong header for accessibility tags
- Settings icon placement
- Restore process finished event handling
- Config updating bug
- Non-field errors for NodeBalancers

## [v0.51.2] - 2019.03.28

### Fixed:

- Fix issue with Lish console not rendering correctly (#4736)

## [0.51.0] - 2019.03.25

### Added:

- Add uninvoiced balance display
- Delete Linode from kebab menu
- Support and icon for Alpine Linux
- Missing typography for crash message
- New event types and account events messages
- Card payment confirmation modal
- Add aria labels to inputProps for textfields and radios

### Changed:

- Update list of available timezones and fix offset sorting
- Include pagination on clone from Linode flow
- Adjust dialog size to md to accommodate for api token width
- Request notifications after migration finished
- Reset error state on disk and configs request
- Improve placement of entity icons on mobile tables
- Make sure all radios inherit proper labeling
- Dim main content when searching
- iOS/Mobile Cloud Manager Welcome Screen
- Make CVV Optional when making a credit card payment
- Adjust "No Results" message when searching in a Select element
- Handle volume permissions
- Update Auth Code
- UI for restricted edit volumes form
- Delete confirmation includes Linode Label
- Source Linode Rescue volumes/disks from redux
- Update slave domain editing UX
- Add props.classes for RenderGuard updateFor

### Fixed:

- Only disable Linode Boot if there are no configs
- Prevent NodeBalancers from crashing during creation
- Linodes with no type data cause error state
- Kernel Select sometimes was not populated on load
- Upgrade and Fix PayPal
- Fix logger, add report button
- Remove extra scrollbar on tables on Firefox
- Request notifications after migration finished
- Issue with Created Linodes with no image being in an indefinite loading state
- Issue with 0600-0800 not being a valid backups timeslot

## [0.50] - 2019.03.11

### Added:

- Fix Linode label update error
- Display guidance to bottom of search bar to make it easier for users to work with enhanced search functionality
- Add Compact Mode (theme toggle) and corresponding settings panel on PrimaryNav
- Users can now rebuild a Linode from a StackScript
- Backup mode support for NB nodes
- Support for Toronto region
- Improve spacing of Domain table
- Password requirements to the PasswordInputField
- Add last auth IP address and last auth time to trusted devices table
- Include transfer stats to Linode summary panel
- Additional helper text for Volumes creation drawer
- Helper text when creating NodeBalancers
- Enable user to Remove Public IP Addresses
- Add tags column to NBs and volumes
- Filter volume select based on grants
- Apply convention for HEX values in theme files
- Updated-by column to support tickets
- Adjustments for Dark Theme in account pdf links

### Changed:

- Display confirmation dialog before rebuilding Linode
- For Backups creation flow, only reset selection if different Linode is clicked
- Linode Resize flow adjusted to follow API changes (resizing Linodes now enter the migration queue)
- Rebuild Linode image select now uses tiles instead of a dropdown
- Update list of whitelisted events to include new event types returned by the API
- Update all instances of updateFor to include props.classes
- Remove Tokyo 1 as an option when creating Linodes and NodeBalancers
- Pre-populate payment amount to the current Balance
- Add disk imagize events to show progress
- Volume Labels Sorting
- Hide global backups setting from managed users

### Fixed:

- Request notifications after migration finished
- Keyboard scrolling on custom MenuList component
- Regression with pagination dropdown
- Show error message when a Linode on the user's account is jailed.
- 2FA panel
- Creation workflow styles
- Instances of renderGuard not updating components
- React-select isClearable logic
- Dashboard spacing
- PDF generation failure
- Error handling for SSL certificate and key when creating a NodeBalancer.
- Default lastFour (credit card digits) to empty string to prevent visual bug
- Graphs need better breakpoints

## [0.49.0] - 2019.02.25

### Added:

- Enhanced Search functionality!
  - Users can now specify the search entity with `type:{linode, volume, domain, nodebalancer}` or `is:{linode, volume, domain, nodebalancer}`
  - Aside from entities, other searchable fields are `label:`, `tags:`, `ips:`
    - Users can search for entries with multiple tags applied by adding the desired tags to a comma separated list after specifying the tags field. Example `tags:tagA,tagB` will return all entities with tagA and tagB applied.
    - The same pattern described above applies to the ips as well.
  - Logical operators can by applied to queries: `&&`/`AND`, `||`/`OR`, `-` for the not operator, and grouping with `()`. A query with multiple fields and no operators is implicitly treated as true for all.
- Status indicators have been incorporated into the entity icons for Linodes and Domains to provide a better visual experience.
  - Also added the Linode icon and status to the power button.
- A reset password button in Profile > Password & Authentication that will open the reset password workflow in a separate tab.
- A better user experience for secondary/restricted account users that displays messaging around and disables features that the user doesn't have access to.

### Changed:

- Domains now displayed in alphabetical order on the Domain listing page.
- Timestamps display in last backup table rather than humanized dates.
- Added a tooltip on the power icon for a Linode with no image, indicating that an image must be added to the Linode in order to boot.

### Fixed:

- Removed client side validation that incorrectly prevented user from creating a Linode when the label started with a numeric character.

## [0.48.0] - 2019.02.11

### Added:

- Support tickets now appended with current Cloud Manager version.
- Individual Node status in NodeBalancer Detail > Configuration > Ports
- Implemented pagey pagination to all Domain DNS records, for example a user with over 25 A/AAAA records will have a paginated table in Domain > DNS records page.
- Public and Private IP addresses are now searchable fields, displaying the corresponding Linode in the search suggestion dropdown.
- Sidebar components in Account Settings page:
  - Contact information component displaying company name, name, dddress, email, and phone number.
  - Billing information component displaying current account balance, credit card, and credit card expiration date.

### Changed:

- Linode summary moved to the sidebar with individual components for:
  - Linode details
  - IP addresses
  - Last backup
  - Tags
- NodeBalancer summary moved to the sidebar with individual components for:
  - NodeBalancer details
  - IP addresses
  - Tags
- Domain Tags input field moved to the sidebar in an individual componenet
- Underlined text removed from application, notably:
  - Breadcrumb headers
  - Event notifications
  - Help landing page
  - Secondary links in table rows
- Backups CTA is now dismissible.
- NodeBalancer ports now clickable links on the NodeBalancer listing page
  - When a NodeBalancer port is clicked, the user is navigated to the Port Configuration page with the accordion panel of the port clicked expanded by default.
- NodeBalancer Graphs were removed from accordion panels, and are now displayed prominently on the NodeBalancer summary page.
- Disks added to Linodes default to the maximum size, so the user can adjust form there.
- In the additions disks table located in Linode Detail > Settings > Advanced Configuration now display the disk file system type located between the label and size columns.
- The option to reboot a Linode is removed unless the Linode is powered on.
- Only regions with block storage available are displayed in Volume creation panel.
  - Additional messaging added to Volume creation panel informing user of the data center limitations.

### Fixed:

- Typo in Manual Snapshot copy.
- Spacing of Grouped NodeBalancer headers.

## [0.47.0] - 2019.01.29

### Added:

- Sorting for remaining Linode table headers.
- Entity icons on Dashboard page, and entity listing pages for:
  - NodeBalancers
  - Domains
  - Volumes
- Group by Tag for NodeBalancers.
- Group by Tag for Volumes.
- Friendly error message when graph data is unavailable for a newly created Linode.

### Changed:

- Graph Display Options (Last 30 Days).
- Removed Documentation panel sidebar.
- Improve pagination experience.
- Friendly error message when graph data is unavailable.
- Order of tabs on the Profile page.
- My Profile > My Apps changed to My Profile > OAuth Apps.

### Fixed:

- Update timezone error.
- Fix pagination display logic.
- Invalid Date on OAuth Apps.

## [0.46.0] - 2019.01.18

### Added:

- Dedicated CPU in plan selection in Create Linode workflow.

## [0.45.0] - 2019.01.14

### Added:

- Disk storage information modal in Linode > Settings > Advanced
- Grouping of Domains by tags on Domain listing page.
- Add payment PDF generation
- Add invoice PDF generation
- Display loading until images are available.
  - Source images data from Redux.
  - Add images to Redux on load.
- Improved linode listing page table.
  - Remove + icon to display all ip addresses on linode row.
  - Hide copy icon for ip addresses until hover.
  - The icon for a Linode was added to the Linode row.
  - Plan column removed, linode plan and details now listed under the label in the Linodes columns.
  - Added a column for tags.
- Account tab for StackScripts, lists all scripts created on the account the user has permissions to read/write.
  - If an account user does not have access to StackScripts, then a message indicating the user does not have the proper permissions will display.
- Trusted Device table in My Profile> Password & Authentication> New section titled Trusted Devices.
  - Lists devices that have been active on the account for the past 30 days, device name and browser used.
  - Ability to untrust/delete a trusted device.

### Changed:

- Explicitly check for errors before setting local storage.
- Move image toast logic to ToastNotifications.tsx
- Allow submitting empty array for IP sharing
- Explicitly declaring background color on table cells for printer compatibility.
- Update documentation. Update casing on label.
- Set default image in Create from Image flow.
- Default label name during Linode creation.
- Update react-dev-utils and webpack-dev-server
- Update Radio Input Label text size on Create Volume drawer
- Update pagination styling
- Update source Linode on linode_clone schedule/start
- Refactor domains dashboard card to use Redux state
- Update community events, make all clickable.
- Update dashboard transfer card to new design
- Add Render Guard to Contact Info/Config Forms
- Change Pagination Controls to handle many pages
- Add reduxed images to LinodeRebuild
- Improved error handling.
- Respond to community_like events, display in menu
- Update Copy Around Restricted Users
- Update search results size limit to 100
- Capitalize linode progress bar text

### Fixed:

- Credit card payment request ccv field.
- Safari autofill on root password reset.
- Parse timestamps in UTC for notifications.
- Hide radio buttons on edit disk drawer.
- Display notice on successful deletion of a user.
- Submission of the enable back ups for all Linodes drawer caused duplicate listings of Linodes.
- Display Scratch Code when enabling TFA

## [0.44.1] - 2019.01.10

### Fixed:

- Credit card payment request ccv field.

## [0.44.0] - 2019.01.03

### Added:

- Printer friendly invoice page by navigating to Account > Billing info > Recent Invoices > Invoice
  - Clicking Print/Download navigates to a printer friendly invoice page and opens a a browser print preview to print and save to a PDF.
  - CTL/Command + P from the invoice page will achieve the same as clicking the Print/Download button.

## [0.43.0] - 2018.12.20

### Added:

- Users can now display their Linodes grouped by its tags.
- Users can import existing display groups from Linodes and Domains as tags from the dashboard.
- For example; If a user were to have three Linodes in the display group "production", a new tag
  of "production" would be created and applied to those three Linodes.
- The existing display groups remain unchanged.

### Fixed:

- Linode chart statistics sometimes cause a crash.
- Viewing one StackScript, out of 1100, caused the application to crash. Gee thanks!
- URL encoded text was being injected into the search bar.

## [0.42.0] - 2018.12.17

### Added:

- Add Total Traffic to stats
- Styling for Stats/Units
- Paypal Client-Side Validation
- Revert error poc
- Reorder providers. Convert ThemeProvider to renderChildren.
- style toast messages
- create component abstraction for toasts
- add: toasts story
- pass props to tags to close suggestion menu on click\
- error poc
- make CVV field optional
- Add analytics to GetAllEntities()
- Correct permission decision logic in API token utils.
- code cleanup and destructure new asSuggestion prop
- style tags inside search result suggestion
- event propagation and focus styles
- Stats/Units on graphs
- make tags in selects consistent with new styles
- refactor tag button styles
- Tag links
- updating back up data section for dark theme
- updating copy icon component colors, removing the override from IP address component
- better padding for dashboard table cells
- Make clickable row UX more consistent
- switch volume columns
- add search data
- Upgrade Typography component consistent with @material-ui/core@3.5.1
- Display resize instructions on form submission.
- Add SSH key event message...
- Refresh volumes list on volume_clone event.
- Report counts of successes and failures for backups
- Remove sendToast for enqueSnacback
- Replace Toasts with Notistack

### Changed:

- reduce main nav items padding under medium breakpoint
- update progress bar for linodes
- Update docs links to Cloud Manager versions.
- update notistck version and remove unecessary declaration
- Update email notification setting label for clarity
- Events polling updated.

### Fixed:

- fix: send config id with attach volume request
- Edit SOA drawer loading button styling bug
- fix typing for notistack
- Fix NodeBalancer Tag Error
- Fix mutation error handling

## [0.41.0] - 2018.12.04

##Added:

- Tags for NodeBalancers
  - Tags can be added during NodeBalancer creation
  - Tags can be added/removed from an existing NodeBalancer

##Changed:

- Search results page link appears first in the search bar results
- Reverted StackScript table pagination

## [0.40.0] - 2018.12.03

##Added:

- Search results page with a dedicated URL
  - Search results page is grouped by entities (Linodes, NodeBalancers, etc.)
  - Search results page displays the first five results per entity, and a button to display remaining results for the given entity
  - Search can be used to display all entities with a common tag
- Tags for Volumes
  - Tags can be added during Volume creation
  - Tags can be added/removed from an existing Volume
- Pagination on the StackScripts page
- Network helper global setting
  - Users now have the option to enable/disable
  - Network helper is enabled by default
- Ability to attach a file to a support ticket
- Breadcrumb navigation to Users and User Detail
- Mobile typography was implemented throughout the app

##Changed:

- UX improvement when creating/resizing a volume attached to a linode with the addition steps necessary to complete the volume creation process
- Get Help section links and tiles were updated for consistent displays and interactions
- Added pricing to Volume clone and resize panel

##Fixed:

- External (public) Ip's are displayed first (before private IPs) on Linode grid cards, and Linode Details page
- Character decoding on the blog feed
- Tags extending beyond the search bar results now wrap

# [0.39.0] - 2018.11.15

## Breaking:

- User management has been merged into the account section.
  - The Account & Billing and Users navigation items have been removed in favor of just "Account".
  - This caused breaking changes to the URL pattern.
    - /users -> account/users
    - /users/stevemcqueen -> /account/users/stevemcqueen
    - /users/stevemcqueen/permissions -> /account/users/stevemcqueen/permissions

# Added:

- Domains can now be tagged and will be included in search results when searching for tags.
- Linode Backups
  - Users can now enable automatic backups for all existing Linodes which do not have backups.
  - Users can now enroll in automatic backups for all newly created Linodes.
  - Added backup information and actions on the dashboard.
  - Added time since last backup to the list view of user's Linodes.
- Pricing information has been added to the;
  - Volume creation drawer
  - Volumes call to action placeholder
  - Backups call to action placeholder
- Updated by/closed by details to support tickets.
- Breadcrumb navigation to Linodes, NodeBalancers, Domains, and Support Tickets.
-

# Changed:

- We're now preventing users from submitting the create a support ticket form until all necessary
  information has been provided.
- Hide the "current credit card" if there is no credit card on file.
- The CPU chart on the Linode detail page has been updated to scale the to usage.
- Details about a Linode and Domains are no longer tucked away in accordions.
- Payments and invoices are now sorted by descending date (newest first).
- We've made some mobile friendly adjustments to the display of our menu!
- Documentation links now have a persistent underline to make it clear they're links.
- Providing feedback via Hively now opens in a new window.
- Made tab navigation much easier on mobile.
- Enhanced select styles are now visually consistent with regular selects.

# Fixed:

- Side navigation was hidden for certain users.
- Toggling between grid and list view on the Linodes screen would not persist event progress information.
- Attempting to delete the active user would crash the application. (Hey, it's better than deleting yourself!)
- TTL can now be set/changed for MX records.
- Booting from a user created configuration was failing.
- H1s are now used only once per page site-wide.

## [0.38.0] - 2018.11.05

### Added:

- Customer Support
  - Linode Community questions are now searchable from the Support Landing Page
  - Customers can now close their own support tickets under the following conditions:
    - Ticket is in "autoclose" status
    - Ticket has not been opened by Linode (covered by autoclose requirement)
    - May not close tickets that have not been interacted with by Linode (covered by autoclose requirement)
    - Tickets closed by customer should be marked as closed by customer
    - Support Ticket objects should indicate if they are closable

### Changed:

- Tightened whitespace on tables. Considerably reduced the padding on table cells to give users the ability to see more items at a glance. Similar changes were made to summary panels in an ongoing effort to improve our information density overall.
- We changed the way that a user will view their DNS records. Today when you view DNS records you have to expand all of the accordions to see details of your domains. Now when you view a domain you can see all details of the domain without having to expand all the accordions.
- Updated Launch console button to appear as a link on mobile devices.
- Hively got an upgrade!
  - Icons have been enhanced to support new icons.
  - Hively icons will not show on tickets more than 7 days old

### Fixed:

- The account owner was able to restrict their account by toggling the permissions.
- A recent refactor didn't take into account paginated API methods that take an entityId. This was causing an API 404 error when requesting Disks from the LinodeConfig menu.
- Issue on the List Linodes page, where switching to list view after linode creation would display the Linode as "Provisioning" after it already booted.
- On the volumes listing page, addressed an issue where updating a volume label would fail.
- In order to make the clickable table row entries more efficient, we made tags clickable.
- Fixed an issue where attempting to create a linode from a snapshot (coming from the linode detail page) displayed plans smaller than the original Linode snapshot as selectable.
- When creating a linode from a backup or snapshot, the linode created does not automatically boot, rather it must be booted manually after the restoration from backup is complete. Also, the Distro image fails to display in the manager, until the linode has been booted.
- Issue where users were unable to deploy a new linode from a snapshot when landing on the Create From Backup creation page from the Linode Detail - Backups page.
- Resolved an edge case where attempting to restore a snapshot to an existing linode, if the restore drawer was dismissed and then reopened, the Linodes select would fail to list any linodes.

## [0.37.1] - 2018-10.22

### Fixed:

- Backup restore not restoring to destination Linode

## [0.37.0] - 2018-10.22

### Added:

- Pagination!
  - Users can now page through large lists of entities thoughout the app, including: Nodebalancers/Images/Oauth Clients(Apps)/Tokens/Users/Volumes/Invoices/LinodeConfigs
- Documentation!
  - The documentation panel has received some updates, including Docs for volumes, domains and stackscripts

### Changed:

- Eliminate pencil icon site-wide, using hover/edit state instead.
- Defer API requests on Linode summary, settings and Nodebalancer summary until user action is taken

### Fixed:

- Error reporting when creating a new Nodebalancer config
- Ellipsis being truncated on blog texts incorrectly
- Text overflow in the dashboard of entities with long names
- Linodes with flags/long names breaking the layout on list linodes
- Issue where a users settings are erroneously requested multiple times
- Linodes with unknown images failing to display in the linode summary panel

## [0.36.0] - 2018-10.08

### Changed:

- Support
  - Allow selecting multiple files when attaching to a ticket
  - Auto-collapse attachments when a ticket contains more than 5 attachments
  - Increase support search results to display up to 20 results
- Profile
  - Truncate whitespace when adding SSH keys
- Billing
  - Display last four credit card digits when submitting payment

### Fixed:

- Volumes
  - Issue where creating a volume would potentially display the wrong region for the attached linode
- Stackscripts
  - When creating a linode from Stackscript, the SSH Key access panel failed to display on image selection
- Misc.
  - Issue where certain modals could not be dismissed with the escape key
  - On Linode creation, the password field now appears disabled until an image is selected
  - Two-factor authentication QR code border visibility in dark theme

## [0.35.0] - 2018-10.01

### Added:

- Users can now provide feedback on Linode support in tickets.
- Added a welcome banner describing new features.
- Users can now migrate/mutate Linodes.

## [0.34.1] - 2018-09-24

### Added:

- Linodes
  - Users can now add tags to a Linode on creation or on the detail page
  - Tags display on Linode list, grid and detail views
  - Tags can be managed on Linode detail view
- Search
  - Tags are searchable. The main Search bar will return a list of Linodes with a tag or tags that match the search term
- Small Screen Enhancements
  - Tables on small screens are now useable and beautiful
  - Expanded all inputs to full width on small screens

### Changed:

- Copy updates
- Create header icon on small screens
- Updated profile timezone and volume creation selects to be searchable

### Fixed:

- Search issue affecting small screens using the dark theme
- Bug where deleting a linode erroneously routed the user to the dashboard, now routes to linodes
- Issue where updating contact information results in a blank credit card
- Issue where changing tabs on the user profile would enable the Delete button for your own user
- "Unknown Plan" would display during Linode resizing
- Prevent user from submitting empty replies in support tickets

## [0.33.2] - 2018-09-11

### Added:

- Profile
  - Users can now add SSH keys to their profile
- Linodes
  - Create or Rebuild Linodes with SSH keys that have been added to the user's profile
- Dashboard
  - Notify users an upgrade is available for their Linode
- Support
  - Search the Linode Docs for answers within the manager support section

### Changed:

- Make tiles clickable site-wide
- Table rows are now clickable on instances where the row links to another page
- Linode disk resize free space calculation made more clear
- Support tickets now respect customer's timezone preference

### Fixed:

- Bug where cloned domains failed to display until the page was manually refreshed
- Bug where image creation would return an error message
- Bug where revoked personal access tokens still displayed in the access token table
- Delete volume action being available while the Linode it was attached to was powered on

## [0.32.1] - 2018-08-27

### Added:

- Project version link as been added to the global footer.
- Enable backups from the list Linodes page.
- Create a domain record from the global "Create" button.
- Users can now make a payment via Paypal.
- Update document title based on location within the application.
- Support
  - Added "Get Help" link to primary navigation.
  - Users can now reply to support tickets and attach files.

### Changed:

- "Managed" item removed from primary navigation unless user already has the managed service.
- "Account security" was renamed "Whitelist IP (legacy)" to better clarify intent.

### Fixed:

- Bug during NodeBalancer creation that would prevent the user from creating a NodeBalancer.
- Bug where the UI would not update after allocating a new private IP.

## [0.31.5] - 2018-08-16

### Fixed:

- Various bugfixes for Account information display

## [0.31.4] - 2018-08-14

### Added:

- Toggle for dark theme

### Fixed:

- Support ticket links in event menu
- Images links in search bar

## [0.31.3] - 2018-08-13

### Added:

- Account
  - Update credit card on file
  - Make a payment
- Support
  - View open support tickets
  - Open a support ticket
  - View ticket replies
  - Reply to ticket
- Polyfill for ES2015+ methods, createImageBitmap
- Linode Settings
  - Create image from disk, "Imagize"
- Get Help
  - Get Help landing page
  - Popular Documentation and Community Posts
  - Ada chat bot
- Dashboard
  - Linode services Dashboard
  - Make Dashboard the default route
- Add warning for unsupported browser

### Changed:

- StackScripts
  - Added placeholders to User-Defined Fields
  - Show UDF errors adjacent to each field
  - Infinite-scroll on Community StackScript selection
- Linodes
  - Linodes without IPv6 do not attempt to render ipv6 components
- Documentation
  - Summary truncated at 200 characters
- Volumes
  - Warn user before they attempt to create a Volume larger than 10TB
- Confirmation Dialogs
  - Actions to the right, Power-Off and Reboot not considered destructive
- Notices
  - New appearance
- SelectionCards
  - Consistent appearance with/without selection
- Region Names
  - Format consistently throughout the application
- TextField Select
  - Show select icon

### Fixed:

- Safari compatibilty with SelectionCard interaction
- Ripple effect when using Toggle component
- Domain deletion confirmation no longer flashes "Undefiend"
- Pressing the spacebar to select a SelectionCard no longer scrolls the page
- Rebuilding a Linode appears as a transitional state
- PrimaryNav does not seem to open randomly on window resize
- Focus state for Toggle components
- Some instances where functions were not bound to component instance
- Re-request domains on successful creation
- Settings helper text language improvements
- Address spacing in Account settings
- Some instances where state properties were being read directly
- LinodeRow plan name does not wrap below status indicator
- Ability to create a NodeBalancer with a check path of '/'

## [0.30.1] - 2018-07-26

### Fixed:

- Notification icon position
- Description of billing permission levels
- Tooltip for user delete action

## [0.30.0] - 2018-07-26

### Added:

- My Profile
  - Toggle for disabling "Whitelist IPs" feature
  - Update e-mail address
  - Enable/disable two-factor authentication using QR code
  - Update Timezone
- User Management
  - List users
  - Add new users
  - Edit user profile
  - Edit user permissions, including entity-specific permissions
  - Change user type restricted/unrestricted
- Billing
  - View recent billing activity: invoices and payments
  - View contact information
  - Update contact information
- StackScripts
  - Update StackScript

### Changed:

- "Notifications" (global and product level notices) are now displayed in a side-wide menu located in the top-right corner of the screen
- "Events" (entity-specific notices) are shown in a different color when they have been marked as read
- "Events" are clickable and direct the user to the page of the entity
- Privacy Policy notice is now shown using a persistent modal dialog

### Fixed:

- When creating a Linode from StackScript, an error notice is now displayed when the user does not select an image

## [0.29.3] - 2018-07-13

### Added:

- StackScripts
  - List StackScripts
  - Search StackScripts by label
  - Create StackScript
  - Delete private StackScripts
- NodeBalancers
  - Search Node IPs by label or IP
- Linodes Networking
  - IP Sharing
- Domains
  - Create Slave Domains
  - Zone Import
- Images
  - View Image Details
  - Delete Image
  - Rebuild Linode from Image
  - Create Image from Linode Disk
- Disks
  - Edit the size of a Disk
- Account
  - Referral codes and completed referrals shown
  - Disable/enable e-mail notifications
  - Add SSH Keys for Lish, choose authentication method
- Glish
  - Switch quickly between Weblish and Glish
  - Auto re-connect on power status change

### Changed:

- Disabled plans during deployment have a tooltip explaining why
- Successful volume creation shows a message in the drawer
- Show progress bar for
  - Volume Attach/Detatch
  - Disk Creation
  - Snapshot Creation
- Create a Volume drawer is now "Add a Volume" drawer, which allows both creation and adding of existing volumes
- Remove "Status" from Domains List

### Fixed:

- Linode Detail Progress Bar on all types of in-progress events
- IP Transfer Actions Disabled if there are no IPs to Transfer

## [0.28.0] - 2018-07-02

### Added:

- Networking
  - Default DNS resolvers for both IPv4 and IPv6, SSH access, and Lish via SSH are now all available on the Linode Networking feature.
  - Users can now add a private IP to their Linode via the Linode Networking feature.
  - Transfer or move an IP to another Linode.
- Display a progress bar during back-up snapshot generation.
- Linode Watchdog settings; Enable to automatically restart a Linode.
- Added help text to the volume creation drawer.
- Display the remaining space on a Linode during disk creation.

### Changed:

- Linode
  - Page scrolls to top upon switching pages on Linode landing view
  - Disable current plan in list of target plans for LinodeResize view
  - Disable Linode Resize submit btn if no plan is selected
  - Rebooting a Linode is disabled while provisioning.
  - Display "Unknown Image" on Linode cards when using a non-standard image.
  - Corrected sort order of available images in dropdown during Linode rebuild.
  - Users will now see a 404 when attempting to access a nonexistent Linode.
  - Simplified the password change form in the Linode settings feature.
  - When changing Linode alert thresholds, we no longer hide the input field.
  - Users without any Linodes, who are attempting to create a Linode by cloning, will now see a placeholder.
  - The backup window selection is now displayed in the timezone the user has selected in their profile.
  - Linodes without backups are no longer displayed in the Create Linode from Backup feature.
- Node Balancer
  - NodeBalancer creation, including configurations and nodes, is now made with a single request.
  - Updated changes to interval text on and view features.
  - "Client Connection Throttle" is no longer displayed on creation (Still available during editing).
  - "Session Stickiness" is now defaulted to "table" during creation.
  - "Mode" option is now available during editing (but not creation) of a Node Balancer Node.
- StackScripts
  - StackScripts which only apply to deprecated images are no longer displayed during creation of a Linode from StackScript.
  - StackScripts can now be sorted by label, revision date, and active deploys in the create Linode from StackScript form
  - Title of required fields updated to reflect the StackScript's name.
  - Changed the color of image tags during creation from Linode.
  - Use a Github style naming convention for StackScripts. (username/Title)
  - Corrected "active deploy" to "active deploys".
  - Update dates to use ISO-8601.

### Fixed:

- Users are now correctly scrolled to the top of the list when using pagination.
- Users are now correctly scrolled to the first error in a form on submission.
- Fix an issue where users could issue a resize command without selecting a plan or their current plan.
- Removed several duplicate form labels.
- During StackScript creation Linode StackScripts will no longer appear under the "community" category.
- Corrected an issue preventing the search bar from displaying results.

## [0.27.1] - 2018-06-15

### Added:

- NodeBalancer Management
  - List NodeBalancers
  - Create NodeBalancer from action menu
    - Configure protocol and TLS
    - Configure stickiness
    - Configure health checks
    - Client-side validation
    - Create, update, delete backend Nodes
  - NodeBalancer Details Page
  - NodeBalancer Summary
  - NodeBalancer Performance Charts
  - Create, update, delete NodeBalancer Configurations
  - NodeBalancer Settings
- Create Linode From StackScript
  - Select StackScripts Panel
  - StackScript Detail Row
  - User Defined Fields dynamic form inputs
  - Select Image based on selected StackScript
- AddNewLink component
- Documentation links on Volumes landing page
- Documentation links on Linodes detail page
- Documentation links on NodeBalancers detail page

### Changed:

- Prevent changing root password on disks if Linode is not offline
- Force active status when updating domain
- Domain records, "Edit" changed to "Save"
- Rename "Master Record" to "Edit SOA Record"
- Edit-in-place component now displays errors locally

### Fixed:

- List Domains, cancel button fails to dismiss confirmation modal
- Page crash when editing SOA record
- Disable ineligible plans in the clone Linode creation flow
- Don't allow create from backup without selecting a backup
- Update Linode Volume count on create/delete on Linodes Detail page
- Display newly created Linodes in the global create Volume drawer
- Reset password strength indicator after submitting a new password
- External Links open in a new tab
- Edit SOA Record, Remove "edit mode" from Domain Status
- Index the formatted IPs array from public to private
- Close button on delete domain modal crashing page
- On hover and focus destructive/cancel button background color
- Typo in volume drawer

## [0.25.3] - 2018-05-23

### Fixed:

- Fixed an issue causing the search bar to crash.

### Changed:

- Disabled toast notifications for failed stat requests.
- No longer display the Region panel when creating a new Linode from a backup.

## [0.25.2] - 2018-05-22

### Added:

- Create, update, and delete Domains.
- Create, update, and delete SOA, NS, MX, A/AAAA, CNAME, TXT, SRV, and CAA records.
- Create Linode from an existing Linode's backup.
- Create Linode from cloning an existing Linode.
- A flag icon to product level notification to better direct users.
- Added documentation to volumes and Linode detail sections.
- Confirmation dialogs when attempting to shutdown a Linode, reboot a Linode, and cancel backups on a Linode.
- "Select All" options for permissions when creating a Personal Access Token.

### Fixed:

- Several typographical anomalies.
- Prevent multiple submit clicks upon creating Linode.
- Close expansion panel only if the header is clicked.
- Resizing linodes will not have a pre-selected option.
- Allow deletion of default value in several form inputs.
- "Show Older Images" panel when creating a new Linode would close when selecting an image.
- Filtered ineligible volumes/disks from rescue selects.
- Remove edit option from client generated (apps) tokens.
- Resolved an issue where resizing was not being tracked/displayed.
- Reduced the overall number of API requests for certain features.
- Fixed an issue where Gravatar requests were duplicated.
- A CSS rendering which cause the footer to unexpected jump up the page.

## Changed:

- Display client generated (Apps) tokesn below user generated (Personal Access Tokesn).

## [0.24.2] - 2018-05-07

### Fixed:

- Logout

## [0.24.1] - 2018-05-07

### Added:

- Change the label of a Linode via settings
- Reset a Linode's root password
- Alert Thresholds: set and modify
- Linode Configurations: add, edit and delete
- Linode Disks: add, edit and delete
- Delete a Linode via settings
- Product level notifications
- Account-level notifications
- IPv4 and IPv6 addresses: display and edit
- Backup actions, restore and deploy
- Global volume creation drawer
- Volumes section: show commands for configuration
- CopyTooltip component
- Volumes section: edit, resize, attach, detach, delete, clone

### Changed:

- Toast timeout set to 6 seconds

### Fixed:

- Prevent showing null image name on CheckoutBar
- Show relative date for date created on backups page
- Don't show expired /app tokens
- Show app tokens and PATs in chronological order

## [0.23.1] - 2018-04-19

### Fixed:

- Fixed an issue where unexpected requests were sent when opening the notification menu.
- Fixed an issue Firefox on Windows would report "to much recursion".
- Fixed an issue preventing Linode reboots from ever finishing.
- Fixed an issue preventing users from creating Linodes in Frankfurt Germany.

## [0.23.0] - 2018-04-18

### Added:

- Added toast notifications for several Linode actions.
- Added usage charts to the Linode summary page.
- Users can now search for their Linodes, Volumes, Domains, and NodeBalancers.
- Users can now resize their Linode.
- Users can now rebuild their Linode.
- Users can now rescue their Linode using Finnix.
- Users can now enable or disable backups for a Linode.
- Users can now view a list of their backups for a Linode.
- Users can now take a manual backup snapshot of their Linodes.
- Users can now set their automatic backup time and day of the week preferences for a Linode.
- Users can now view a list of attached Volumes for a Linode.
- Users can now rename, resize, detach, and delete a volume attached to their Linode.
- Users can now attach an existing volume to their Linode.
- Users can now access Weblish, a web-based shell, for their Linodes.
- Linode label is now editable on the Linode detail page.

### Changed:

- Darkened the header of the Linode cards when viewing the Linodes grid.

### Known Issues:

- Linode Detail - Attach volume drawer menu should display "Select a Volume" be default.
- Linode Detail - Linodes Rescue menus show invalid items (volumes attached to other Linodes).
- Actions which produce a loading status sometime become stuck and require the user to reload the application.
- Linode Summary - Volume count fails to update on create/delete.
- App API Tokens cannot be edited or revoked.
- Rebooting or shutting down a Linode should prompt for confirmation.
- Cannot read property 'getBoundingClientRect' of null.
- n.response.data is undefined on LinodesLanding.
- Personal Access Token still displays after revoke.
- Under rare circumstances the Linode detail page may be blank due to an unexpected user configuration.

## [0.22.6] - 2018-04-10

### Fixed:

- Issues related to uncommon regions, plan types, and images
- Clipping of copy animation on linode row

## [0.22.5] - 2018-04-10

### Fixed:

- Show personal access tokens upon creation
- Show notifications for Linode community site

## [0.22.4] - 2018-04-10

### Added:

- Early-access notice

### Changed:

- Updated placeholder components and copy

## [0.22.3] - 2018-04-09

### Added:

- API Token Management
- OAuth Client Management
- Linode Config selection on boot actions
- Notifications and Events menu
- Display flag on Linode row/card for notifications.
- Linode Busy indicator to Linode Details page
- Linode summary panel to details page
- Documentation for unit testing
- Linode Detail tabs and routes
- TESTING.md, Updates to CONTRIBUTING.md
- Responsive tables
- Add Grid wrapper in response to MUI changes.
- Create a simple confirm/decline dialog
- Editable text component
- Docker script commands
- Add gitchangelog configuration and documentation
- data-qa selectors for e2e tests

### Changed:

- Navigate to storybook before each e2e test w/wdio before hook

### Fixed:

- Show user feedback immediately upon Linode power action

## [0.21.0] - 2018-03-26

### Added

- A variety of style and appearance updates
- Linode Logo as scaleable SVG
- Use Lato as our sitewide font
- Use Axios interceptor to redirect to login on 401
- Storybook for component development in isolation
- Abstract ShowMore component for IPs and Tags
- Event polling with backoff using RxJS Observable and Subject
- Linode menu power actions function as expected
- Grid view when user as <= 3 Linodes
- Grid view when user is on mobile
- loading state to Linode Row
- loading state to Linode Card
- TabbedPanel abstraction
- Linodes Pagination
- Import SVGs as React Components
- SelectionCard component
- Linux Distro icon font font-logos
- Password Input Component
- CheckoutBar sidebar during Linode Creation
- Linode Creation from Image
- Linode Creation Validation
- Notice Component

### Fixed

- Shifting of user menu when popover menus are used

## [0.20.3] - 2018-03-06

A new visual design has begun!

### Added

- Main navigation
- User menu
- "Add New" menu
- Linodes list view
- Linodes grid view
- Documentation sidebar
- Footer
- Promise preloader HOC
- Request/response Redux action creators

## [0.18.7] - 2018-04-02

### Changed

- Update region names for upcoming changes (#3104)
- Update API calls for API-53 (#3108)

## [0.18.6] - 2018-03-29

### Changed

- enable block storage volume support in us-south-1a (Dallas)

## [0.18.5] - 2018-03-05

### Fixed

- fix non-expiring token creation
- fix stats graphs rendering by correcting destructuring
- throttle OAuth refresh between tabs
- Refresh OAuth token only on user interaction

## [0.18.4] - 2018-02-26

## [0.18.3] - 2018-02-20

### Added

- Pagination added to `/domains`
- Added vendor specific CSS prefixes via PostCSS and Autoprefixer.
- Glish window now contains a link to the Linode page.
- Added unit tests for Redux generator functions. (api/internal.js api/external.js).

### Changed

- Significant build changes to reduce initial page load.
- Added asset filename hashes for caching purposes.
- Moved from the OAuth2 code flow to the implicit flow for security and performance.

### Removed

- Removed unnecessary “No VNC” text on Linode detail page Glish button.

### Fixed

- Corrected an issue that was forcing a full re-render of the application when clicking session/notifications menu.
- Corrected an issue preventing a disk label from appearing in the Add Image modal.
- Corrected an issue which prevented proper redirection on logout.
- Corrected an issue where notification banners weren’t provided the ID of the Linode they referenced.
- Corrected an issue preventing users from deleting Volumes.

## [0.18.2] 2018-01-25

### Fixed

- Prevent notifications from fetching during login and logout

## [0.18.1] 2018-01-24

### Fixed

- Glish and weblish token fetching bug corrected

## [0.18.0] 2018-01-24

### Added

- Glish - a web-based VNC connection to your Linodes
- Implement some modals using React 16 Portals

### Changed

- Initial bundle sizes reduced with code splitting
- Upgraded to React 16
- Upgrade to React Router 4
- Moved "Volumes" to top-level navigation

## [0.17.3] 2018-01-15

### Fixed

- Allow config selection when adding a Volume to a Linode

## [0.17.2] 2018-01-09

### Fixed

- fix image selection being filtered on status
- fix backups listing on create from backup modal

## [0.17.1] 2018-01-08

### Fixed

- Fix permissions page for usernames with numbers (#2884)

## [0.17.0] 2018-01-08

### Added

- Pre-commit hook to run "yarn test && yarn lint"
- Paravirt and Fullvirt appear with a description
- Notification Banners for various account and Linode states
- User feedback when there is an error performing a power action

### Fixed

- Allow users to reboot into something other than Finnix after using Finnix
- Backups window descriptions can cross midnight
- OAuth Redirect UI doesn't overflow its container
- Updates to and removals of IP RDNS appear without refresh
- Clean up a variety of required-prop warnings
- Updates for changes to the /images field names

### Changed

- The Add Image form now shows disk selection only for complex Linodes
- Upgraded to React 15.6 from React 15.1
- Tests now run using Jest instead of Karma
- Manager, Docs, and Components now in separate repos
- Backup window selection is a multi-step process
- Reduced payload size via specific lodash imports

## [0.16.4] 2017-12-12

### Fixed

- 0.16.3 changes were lost in a squash

## [0.16.3] 2017-12-11

### Fixed

- always show user images last (after distributions) (#2838)
- submit volume attachment requests with a numeric linode id
- fix UI bugs where configs were not updated and errors were not reflected upon changing linodes in volume modals

## [0.16.2] 2017-12-11

### Fixed

- Changing Region in Volume attach dialog did not reset Linode Config (#2812)
- Volume attachment API requests must use integer config_id (#2813)

### Changed

- Image and Distro selector combined and fields renamed to match API (#2803)
- Addresses /volumes API endpoint moving from /linode/volumes (#2803)

## [0.16.1] 2017-12-01

### Fixed

- Pricing information showed `[Object Object]` in some places since 0.16.0 (#2808)

## [0.16.0] 2017-11-29

### Added

- List CoreOS in Linode create (#2576)
- Support for CAA records (#2626)
- Public option for OAuth clients (#2655)
- Create disks from images (#2680)
- Rebuild Linodes from images (#2681)
- Use more specific page titles (#2701)
- Display current balance on payment page (#2704)

### Changed

- Disable Linode power actions during transition states (#2319)
- Render backup schedule time slots in the user's local timezone (#2563)
- User permissions page matches the new options (#2656)
- Exclude "swap" from the disk list for imagizing (#2710)
- Make "Create Image" behave the same from all entrypoints (#2717)

### Fixed

- Negative numbers in invoices should appear with parenthesis (#2705)
- Credit card dropdowns should line up with their container (#2706)
- Don't crash if we try to create a Linode from image with no images (#2717)

## [0.15.5] 2017-11-20

### Added

- Contact info can be edited (#2684)
- Images can be listed, created, and deployed as Linodes
- CoreOS is included in Distribution lists

### Changed

- (Docs) updated to 0.15.0
- All User Grants are now represented
- User Grants have been remapped to None,ReadOnly,ReadWrite

### Fixed

- Handle unknown event types to prevent error splash (#2624, #2621)

## [0.15.4] 2017-11-05

### Added

- Added Billing components and pages

### Changed

- Handle deprecations in preparation for React 16.0
- (Docs) updated to 0.14.1

## [0.15.3] 2017-10-13

### Fixed

- Send custom integers correctly on volume create

## [0.15.2] 2017-10-13

### Fixed

- Rendering of selects
- Filtering Linodes by region correctly when attaching

## [0.15.1] 2017-10-13

### Added

- Fremont as available Volume region

## [0.15.0] 2017-10-10

### Added

- Added volume_clone, credit_card_updated, payment_submitted event support #2622
- KVMify #2562, #2611
- Noscript #2565
- Logout if in maintenance mode #2627

### Changed

- Use full backup names in dialogs #2564
- Restore from Backup should not offer Region #2586
- Buttons that are dropdowns include the default action in the dropdown #2585
- Configs should be offered when creating from volume #2544
- Restrict Volumes to availability regions #2623
- Hide volume Linodes and Configs when appropriate #2630
- (Docs) updated to 0.13.3

### Fixed

- Allow Notifications to poll with no previous Events #2618
- Fix multi select (stackscript distros ui) #2614

## [0.14.2] 2017-10-04

### Changed

- Changes to work with the latest API changes
- (Docs) Updated to 0.13.2

## [0.14.1] 2017-09-28

### Fixed

- Oauth Client default image renders properly
- IP Transfer didn't send region correctly
- Rebooting did not work when multiple configs exist
- Reset RDNS did not show the default value after reset
- Reset RDNS should not be offered when default is in use
- (Docs) Updated to 0.13.1

## [0.14.0] 2017-09-26

### Added

- Transfer pool is shown (#2508)
- (Docs) Add a sidebar (#2494)
- Add Volume resize (#2500)
- Option to clone with label and backup (#2482)

### Changed

- Use Yarn rather than NPM (#2520)
- More graph options (#2501)
- show number of duplicates when deleting (#2484)
- set an initial disk array for rescue configs (#2491)
- (Docs) Bumped to 0.13.0
- (Docs) removed extraneous "\_" from properties
- (Docs) Show more of example up front
- (Docs) Smarter height on collapsed examples

### Fixed

- More fixes for API changes (#2549)
- Fix IP setRDNS creating duplicate (#2542)
- Fix disk delete (#2543)
- Fixes for docs and manager regressions (#2526)
- fix default root device in new linode configs (#2523)
- handle xen disk labels correctly (xvda-xvdh) (#2510)
- Render no graphs message correctly (#2518)
- CNAME hostname placeholder should not be a FQDN (#2514)
- Give tooltip a max width (#2513)
- Restart polling on actions

## [0.13.1] 2017-09-18

### Fixed

- API breaking changes #2547

## [0.13.0] 2017-08-29

### Added

- set a label when taking a snapshot #2366
- handle oauth token errors #2323
- enable private IP button separate from public #2370
- dns zone status on dns zone list page #2368
- plan visible on Linode list #2364
- add create Linode from backup #2380
- display all block storage volumes #2406
- Lish settings page #2365
- indeterminate checkbox state #2407
- support for implicit OAuth flow #2402
- attachments shown in tickets #2428
- input auto focus when enabling TFA #2419
- advanced filter for all lists #2416
- volumes shown on Linode advanced page #2408
- support for volumes in configs #2440

### Changed

- Linode, domain, NodeBalancer, and user creates are modals #2352
- use Bearer token type in OAuth flow #2280
- PAT creation defaults to no access #2421
- creating a ticket can now reference volumes and "Other" #2415

### Fixed

- stop long notifications from overflowing #2381
- stop secondary tables from overflowing #2379
- prevent public stackscripts from appearing to be privatizable #2378
- stop notifications in header from breaking on small screens #2363
- show correct links in CONTRIBUTING.md #2409
- show public ipv4 in SSH line in Access section #2429
- notification hover and dropdown fixes for Firefox #2426
- error formatting when snapshots fail #2425
- misc fixes for support tickets #2437
- crashing when no distro is selected in add disk modal #2438

## [0.12.7] 2017-08-08

### Added

- volume event formatters #2403

## [0.12.6] 2017-08-08

### Fixed

- don't crash when you have no weekly backups #2404

## [0.12.5] 2017-08-08

### Changed

- setState when using default value in Select #2401

## [0.12.4] 2017-08-07

### Fixed

- don't crash on rescue page when no disks are present because of bad Select logic

## [0.12.3] 2017-08-04

### Fixed

- allow no distro option when creating disk #2375

## [0.12.2] 2017-08-04

### Fixed

- reset disk slot to null correctly when deselecting a slot #2369

## [0.12.1] 2017-08-03

### Fixed

- breaking api changes #2354

## [0.12.0] 2017-08-01

### Added

- added linode filtering #2271
- added user filtering #2282
- added nodebalancer filtering #2273
- added domains filtering #2272
- added support link to main header #2296
- enabled external source map #2314
- added stackscript list and delete support #2317
- moar contrast #2292
- added subheader for navigation to stackscripts, volumes, lists #2321
- added support for adding and editing stackscripts #2322

### Changed

- switched to webpack 2.6.0 #2278
- fetch api pages asynchronously #2274
- users view is a list #2282
- regrouped tokens and PATs and moved out oauth tokens #2284
- use source-map instead of module-eval-source-map for better errors #2214
- expire token automatically rather than after attempting a request #2295
- refactor and use modal body components more consistently #2189
- default to sort by label #2360

### Fixed

- set min zero requirements on relevant nodebalancer config fields #2313
- render correct tooltip data when switching between units #2315
- allow shutdown from Linode status dropdown #2340

## [0.11.6] 2017-07-21

### Added

- response_type to OAuth flow to conform to RFC 6749

## [0.11.5] 2017-07-18

### Fixed

- no 3rd-party script includes # 2294

## [0.11.4] 2017-07-18

### Fixed

- group by lowercase distribution vendor names #2309

## [0.11.3] 2017-07-18

### Added

- rebuild confirm check #2302

## [0.11.2] 2017-07-12

### Changed

- don't track pageviews on /oauth page #2269

## [0.11.1] 2017-07-12

### Added

- add delete IP support #2270

### Fixed

- add linode_deleteip event formatting #2270

## [0.11.0] 2017-07-11

### Added

- unit selection to graphs #2185
- support for no access tokens #2192
- volumes to oauth scopes #2224

### Changed

- shared vertical nav updates for components, styleguide, docs, #2218
- tone down the miniheader #2229

### Fixed

- input placeholder styles on nodebalancers ssl fields and domains fields #2188
- buttons page in styleguide #2213

### Removed

- NodeBalancer config label field where present #2224

## [0.10.0] 2017-06-27

### Added

- analytics in modals and selects #2083
- sentry for error tracking #2149

### Changed

- prevent graph from re-rendering needlessly #2153
- contributing guidelines to include new git flow #2106
- minor wording updates, beta > early-access #2146
- console.trace is now console.error #2111

### Fixed

- reset RDNS wording and only display when relevant #2140
- other linode in iptransfer must be in same datacenter #2145
- oauth scope formatting # 2139
- redirect to /linodes on delete #2147
- updated srv record target placeholder #2161
- removed details from TTL defaults on domains #2161
- add TTL defaults to dropdowns on domain record edits #2161
- adjust how editing A/AAAA records handles ipv4 and ipv6 #2161
- logout redirection #2177
- user permission page crash #2175
- a duplicate scss import #2172
- component imports that reference manager #2166
- renamed track event to emit event #2166

## [0.9.10] 2017-06-27

### Changed

- rename dnszone grant to domain

## [0.9.9] 2017-06-26

### Fixed

- overflowing text in domains txt record values now gets truncated

## [0.9.8] 2017-06-19

### Changed

- remove ReactGA completely and more detailed errors

## [0.9.7] 2017-06-19

### Changed

- skip ReactGA for sending exceptions

## [0.9.6] 2017-06-19

### Changed

- added ips to oauth scopes constants

## [0.9.5] 2017-06-16

### Fixed

- don't render private ipv4 on Linode list

## [0.9.4] 2017-06-16

### Fixed

- allow saving soa records on slave domains

## [0.9.3] 2017-06-16

### Fixed

- don't crash on no nodebalancer ipv6

## [0.9.2] 2017-06-16

### Fixed

- hide ipv6 when no slaac is available on linode dashboard

## [0.9.1] 2017-06-16

### Fixed

- networking glue code when no slaac and link-local ips are present

## [0.9.0] 2017-06-16

### Added

- object count to the delete modal #2062
- tooltip component, defaults to disabled, included on primary label and link table cells #2007, #2073, #2074
- ability to add additional IPs, links to opening a support ticket #2066
- enable private IP to the networking tab #2066
- delete IP functionality to the networking tab #2066
- global IP pools to networking tab #2066
- beta banner including link to the classic manager #2088
- required overwrite modal to backup restore #800
- missing check_body and check_path fields to NodeBalancer config active health check form section #2089

### Changed

- long text in link and label table cells are now truncated based on the width of the th,
  an ellipsis is shown with a tooltip enabled #2007
- network tab revamped, IP Sharing and IP Transfer split into 2 separate tabs #2066
- network tab now shows proper gateway for all addresses #2066
- API_ROOT and LOGIN_ROOT constants in manager no longer default to alpha, and instead default to cloud.linode.com #2088

### Fixed

- linode list and linode dashboard correctly shows ipv4 addresses #2066
- destroy all disks and configs when checked using backup restore #2084
- ensure Linodes outside of region are not available to backup restore #2084
- breaks in styleguide forms, styles, header etc #2081

## [0.8.3] 2017-06-12

### Changed

- reinstate hover states, collapsed borders on adjacent active tabs

## [0.8.2] 2017-06-12

### Fixed

- retain tab active border color

## [0.8.1] 2017-06-12

### Changed

- reduced padding and margin on tabs

## [0.8.0] 2017-06-08

### Changed

- added Linode Employee identifier to ticket reply #2038
- confirmation added to revoke token button #2033
- uses classic Manager graph colors #2002
- confirmation added to reboot and power off #1987
- delete added to Linode dropdown #1987

### Fixed

- fixed support ticket layout and clearing text field on reply submission #2038
- fixed notification text not granular enough #2032
- fixed page title changes when the user triggers a change on the page #2016
- fixed error handling to display a modal on error except for 401s and 404s #2009
- launch lish is available from any Linode state #1987
- rebuild and bulk actions trigger power progress bar #1987
- fixed page source link 404 #2044

## [0.7.2] 2017-06-02

### Fixed

- two_factor_auth on profile is a boolean #1997

## [0.7.1] 2017-05-31

### Fixed

- fixed nodebalancer config create #1981

## [0.7.0] 2017-05-31

### Changed

- added delete nodebalancer config #1879
- added delete nodebalancer config node #1880
- added missing fields to soa record #1768
- dropped help buttons #1897
- scroll to top of page in docs on page change #1918
- reworded docs error section #1917
- added app loader #1859
- redirect /reference to home #1958
- added referral page #1914
- increased docs endpoint column width #1978
- replaced docs warning html #1966
- delayed preload calls #1962
- remove built docs files #1970
- graphs start y access at zero #1969
- optimized networking requests #1923

### Fixed

- updated oauth docs to link to new location #1896
- render nodebalancer config events correctly #1895
- format graph tooltip data correctly #1837
- fixed echoed docs snippet to prevent shell interpretation #1898
- fixed array rendering in docs #1899
- fixed tabs bug #1892
- fixed UK flag rendering and stop displaying tokyo1 #1893
- fixed weblish connection #1925
- fixed ipv4 rendering on dashboard #1919
- fixed slave create bug #1957
- fixed bad reference in docs breadcrumbs #1963
- fixed PAT creation #1924
- fixed disk password reset #1961
- misc css fixes #1922
- fixed docs linode types #1964
- fixed rescue mode disk mapping #1959
- fixed domain record deletion messages #1960

## [0.6.1] 2017-05-26

### Fixed

- fixed domain event rendering

## [0.6.0] 2017-05-24

### Changed

- lookup lish domains based on datacenter #1795
- delay fetching kernels until config pages #1846
- increase timeout between event requests #1856
- border-right on docs layout #1843
- added indicator to elements with title attribute #1840
- added nested response objects #1755
- removed referrals page #1838
- added docs python guide #1763
- lish not hard-coded to alpha #1795
- added nodebalancer graphs #1805

### Fixed

- domain groups displayed correctly #1844
- fixed mass delete #1845
- fixed missing response examples #1849
- fixed plan style #1783
- fixed node up down display #1780
- fixed backup price calculation #1783
- fixed plan price calculation #1814

## [0.5.6] 2017-05-19

### Fixed

- fixed ipv4 rendering in nodebalancers list #1826

## [0.5.5] 2017-05-19

### Fixed

- fixed region rendering #1823

## [0.5.4] 2017-05-19

### Fixed

- fixed ipv4 rendering #1817

## [0.5.3] 2017-05-18

### Fixed

- fixed miscalculated plan values #1811

## [0.5.2] 2017-05-18

### Fixed

- fixed user restricted radio #1808

## [0.5.1] 2017-05-18

### Fixed

- fixed reset my application secret #1801

## [0.5.0] 2017-05-18

### Fixed

- fix tests and linter errors #1770
- excess profile requests #1793
- static endpoint requests reference error #1800

### Changed

- update TFA forms with success states #1774
- simplify initial api call logic #1770
- now using `npm --no-git-tag-version version patch|minor|major` to bump versions so that shrinkwrap also gets updated<|MERGE_RESOLUTION|>--- conflicted
+++ resolved
@@ -4,12 +4,6 @@
 
 The format is based on [Keep a Changelog](http://keepachangelog.com/) and this project adheres to [Semantic Versioning](http://semver.org/).
 
-<<<<<<< HEAD
-## [2020-12-18] - 1.27.1
-
-### Fixed:
-- Revert upgrade to Chart.js that was causing Sentry errors and graph display errors
-=======
 ## [2021-01-13] - v1.28.0
 
 ### Added:
@@ -36,7 +30,12 @@
 - Tooltip and disabled action functionality in action menus
 - Update timezone logic to account for time zones that use a quarter hour
 - Object Storage list not showing more than 100 objects
->>>>>>> 12e6ac6a
+
+## [2020-12-18] - 1.27.1
+
+### Fixed:
+
+- Revert upgrade to Chart.js that was causing Sentry errors and graph display errors
 
 ## [2020-12-16] - 1.27.0
 
