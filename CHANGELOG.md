# Change Log
All notable changes to this project will be documented in this file.

The format is based on [Keep a Changelog](http://keepachangelog.com/)
and this project adheres to [Semantic Versioning](http://semver.org/).

<<<<<<< HEAD
## [0.21.0] - 2018-03-26
=======
## [0.18.7] - 2018-04-02
### Changed
- Update region names for upcoming changes (#3104)
- Update API calls for API-53 (#3108)

## [0.18.6] - 2018-03-29
### Changed
- enable block storage volume support in us-south-1a (Dallas)

## [0.18.5] - 2018-03-05
### Fixed
- fix non-expiring token creation
- fix stats graphs rendering by correcting destructuring
- throttle OAuth refresh between tabs
- Refresh OAuth token only on user interaction

## [0.18.4] - 2018-02-26
>>>>>>> a99cc008
### Added
- A variety of style and appearance updates
- Linode Logo as scaleable SVG
- Use Lato as our sitewide font
- Use Axios interceptor to redirect to login on 401
- Storybook for component development in isolation
- Abstract ShowMore component for IPs and Tags
- Event polling with backoff using RxJS Observable and Subject
- Linode menu power actions function as expected
- Grid view when user as <= 3 Linodes
- Grid view when user is on mobile
- loading state to Linode Row
- loading state to Linode Card
- TabbedPanel abstraction
- Linodes Pagination
- Import SVGs as React Components
- SelectionCard component
- Linux Distro icon font font-logos
- Password Input Component
- CheckoutBar sidebar during Linode Creation
- Linode Creation from Image
- Linode Creation Validation
- Notice Component
### Fixed
- Shifting of user menu when popover menus are used

## [0.20.3] - 2018-03-06
A new visual design has begun!
### Added
- Main navigation
- User menu
- "Add New" menu
- Linodes list view
- Linodes grid view
- Documentation sidebar
- Footer
- Promise preloader HOC
- Request/response Redux action creators

## [0.18.3] - 2018-02-20
### Added
- Pagination added to `/domains`
- Added vendor specific CSS prefixes via PostCSS and Autoprefixer.
- Glish window now contains a link to the Linode page.
- Added unit tests for Redux generator functions. (api/internal.js api/external.js).
### Changed
- Significant build changes to reduce initial page load.
- Added asset filename hashes for caching purposes.
- Moved from the OAuth2 code flow to the implicit flow for security and performance.
### Removed
- Removed unnecessary “No VNC” text on Linode detail page Glish button.
### Fixed
- Corrected an issue that was forcing a full re-render of the application when clicking session/notifications menu.
- Corrected an issue preventing a disk label from appearing in the Add Image modal.
- Corrected an issue which prevented proper redirection on logout.
- Corrected an issue where notification banners weren’t provided the ID of the Linode they referenced.
- Corrected an issue preventing users from deleting Volumes.

## [0.18.2] 2018-01-25
### Fixed
- Prevent notifications from fetching during login and logout

## [0.18.1] 2018-01-24
### Fixed
- Glish and weblish token fetching bug corrected

## [0.18.0] 2018-01-24
### Added
- Glish - a web-based VNC connection to your Linodes
- Implement some modals using React 16 Portals
### Changed
- Initial bundle sizes reduced with code splitting
- Upgraded to React 16
- Upgrade to React Router 4
- Moved "Volumes" to top-level navigation

## [0.17.3] 2018-01-15
### Fixed
- Allow config selection when adding a Volume to a Linode

## [0.17.2] 2018-01-09
### Fixed
 - fix image selection being filtered on status
 - fix backups listing on create from backup modal

## [0.17.1] 2018-01-08
### Fixed
- Fix permissions page for usernames with numbers (#2884)

## [0.17.0] 2018-01-08
### Added
- Pre-commit hook to run "yarn test && yarn lint"
- Paravirt and Fullvirt appear with a description
- Notification Banners for various account and Linode states
- User feedback when there is an error performing a power action
### Fixed
- Allow users to reboot into something other than Finnix after using Finnix
- Backups window descriptions can cross midnight
- OAuth Redirect UI doesn't overflow its container
- Updates to and removals of IP RDNS appear without refresh
- Clean up a variety of required-prop warnings
- Updates for changes to the /images field names
### Changed
- The Add Image form now shows disk selection only for complex Linodes
- Upgraded to React 15.6 from React 15.1
- Tests now run using Jest instead of Karma
- Manager, Docs, and Components now in separate repos
- Backup window selection is a multi-step process
- Reduced payload size via specific lodash imports

## [0.16.4] 2017-12-12
### Fixed
- 0.16.3 changes were lost in a squash

## [0.16.3] 2017-12-11
### Fixed
- always show user images last (after distributions) (#2838)
- submit volume attachment requests with a numeric linode id
- fix UI bugs where configs were not updated and errors were not reflected upon changing linodes in volume modals

## [0.16.2] 2017-12-11
### Fixed
- Changing Region in Volume attach dialog did not reset Linode Config (#2812)
- Volume attachment API requests must use integer config\_id (#2813)

### Changed
- Image and Distro selector combined and fields renamed to match API (#2803)
- Addresses /volumes API endpoint moving from /linode/volumes (#2803)

## [0.16.1] 2017-12-01
### Fixed
- Pricing information showed `[Object Object]` in some places since 0.16.0 (#2808)

## [0.16.0] 2017-11-29
### Added
- List CoreOS in Linode create (#2576)
- Support for CAA records (#2626)
- Public option for OAuth clients (#2655)
- Create disks from images (#2680)
- Rebuild Linodes from images (#2681)
- Use more specific page titles (#2701)
- Display current balance on payment page (#2704)
### Changed
- Disable Linode power actions during transition states (#2319)
- Render backup schedule time slots in the user's local timezone (#2563)
- User permissions page matches the new options (#2656)
- Exclude "swap" from the disk list for imagizing (#2710)
- Make "Create Image" behave the same from all entrypoints (#2717)
### Fixed
- Negative numbers in invoices should appear with parenthesis (#2705)
- Credit card dropdowns should line up with their container (#2706)
- Don't crash if we try to create a Linode from image with no images (#2717)

## [0.15.5] 2017-11-20
### Added
- Contact info can be edited (#2684)
- Images can be listed, created, and deployed as Linodes
- CoreOS is included in Distribution lists
### Changed
- (Docs) updated to 0.15.0
- All User Grants are now represented
- User Grants have been remapped to None,ReadOnly,ReadWrite
### Fixed
- Handle unknown event types to prevent error splash (#2624, #2621)

## [0.15.4] 2017-11-05
### Added
- Added Billing components and pages
### Changed
- Handle deprecations in preparation for React 16.0
- (Docs) updated to 0.14.1

## [0.15.3] 2017-10-13
### Fixed
- Send custom integers correctly on volume create

## [0.15.2] 2017-10-13
### Fixed
- Rendering of selects
- Filtering Linodes by region correctly when attaching

## [0.15.1] 2017-10-13
### Added
- Fremont as available Volume region

## [0.15.0] 2017-10-10
### Added
- Added volume_clone, credit_card_updated, payment_submitted event support #2622
- KVMify #2562, #2611
- Noscript #2565
- Logout if in maintenance mode #2627
### Changed
- Use full backup names in dialogs #2564
- Restore from Backup should not offer Region #2586
- Buttons that are dropdowns include the default action in the dropdown #2585
- Configs should be offered when creating from volume #2544
- Restrict Volumes to availability regions #2623
- Hide volume Linodes and Configs when appropriate #2630
- (Docs) updated to 0.13.3
### Fixed
- Allow Notifications to poll with no previous Events #2618
- Fix multi select (stackscript distros ui) #2614

## [0.14.2] 2017-10-04
### Changed
- Changes to work with the latest API changes
- (Docs) Updated to 0.13.2

## [0.14.1] 2017-09-28
### Fixed
- Oauth Client default image renders properly
- IP Transfer didn't send region correctly
- Rebooting did not work when multiple configs exist
- Reset RDNS did not show the default value after reset
- Reset RDNS should not be offered when default is in use
- (Docs) Updated to 0.13.1

## [0.14.0] 2017-09-26
### Added
- Transfer pool is shown (#2508)
- (Docs) Add a sidebar (#2494)
- Add Volume resize (#2500)
- Option to clone with label and backup (#2482)
### Changed
- Use Yarn rather than NPM (#2520)
- More graph options (#2501)
- show number of duplicates when deleting (#2484)
- set an initial disk array for rescue configs (#2491)
- (Docs) Bumped to 0.13.0
- (Docs) removed extraneous "\_" from properties
- (Docs) Show more of example up front
- (Docs) Smarter height on collapsed examples
### Fixed
- More fixes for API changes (#2549)
- Fix IP setRDNS creating duplicate (#2542)
- Fix disk delete (#2543)
- Fixes for docs and manager regressions (#2526)
- fix default root device in new linode configs (#2523)
- handle xen disk labels correctly (xvda-xvdh) (#2510)
- Render no graphs message correctly (#2518)
- CNAME hostname placeholder should not be a FQDN (#2514)
- Give tooltip a max width (#2513)
- Restart polling on actions


## [0.13.1] 2017-09-18
### Fixed
- API breaking changes #2547

## [0.13.0] 2017-08-29
### Added
- set a label when taking a snapshot #2366
- handle oauth token errors #2323
- enable private IP button separate from public #2370
- dns zone status on dns zone list page #2368
- plan visible on Linode list #2364
- add create Linode from backup #2380
- display all block storage volumes #2406
- Lish settings page #2365
- indeterminate checkbox state #2407
- support for implicit OAuth flow #2402
- attachments shown in tickets #2428
- input auto focus when enabling TFA #2419
- advanced filter for all lists #2416
- volumes shown on Linode advanced page #2408
- support for volumes in configs #2440
### Changed
- Linode, domain, NodeBalancer, and user creates are modals #2352
- use Bearer token type in OAuth flow #2280
- PAT creation defaults to no access #2421
- creating a ticket can now reference volumes and "Other" #2415
### Fixed
- stop long notifications from overflowing #2381
- stop secondary tables from overflowing #2379
- prevent public stackscripts from appearing to be privatizable #2378
- stop notifications in header from breaking on small screens #2363
- show correct links in CONTRIBUTING.md #2409
- show public ipv4 in SSH line in Access section #2429
- notification hover and dropdown fixes for Firefox #2426
- error formatting when snapshots fail #2425
- misc fixes for support tickets #2437
- crashing when no distro is selected in add disk modal #2438

## [0.12.7] 2017-08-08
### Added
- volume event formatters #2403

## [0.12.6] 2017-08-08
### Fixed
- don't crash when you have no weekly backups #2404

## [0.12.5] 2017-08-08
### Changed
- setState when using default value in Select #2401

## [0.12.4] 2017-08-07
### Fixed
- don't crash on rescue page when no disks are present because of bad Select logic

## [0.12.3] 2017-08-04
### Fixed
- allow no distro option when creating disk #2375

## [0.12.2] 2017-08-04
### Fixed
- reset disk slot to null correctly when deselecting a slot #2369

## [0.12.1] 2017-08-03
### Fixed
- breaking api changes #2354

## [0.12.0] 2017-08-01
### Added
- added linode filtering #2271
- added user filtering #2282
- added nodebalancer filtering #2273
- added domains filtering #2272
- added support link to main header #2296
- enabled external source map #2314
- added stackscript list and delete support #2317
- moar contrast #2292
- added subheader for navigation to stackscripts, volumes, lists #2321
- added support for adding and editing stackscripts #2322
### Changed
- switched to webpack 2.6.0 #2278
- fetch api pages asynchronously #2274
- users view is a list #2282
- regrouped tokens and PATs and moved out oauth tokens #2284
- use source-map instead of module-eval-source-map for better errors #2214
- expire token automatically rather than after attempting a request #2295
- refactor and use modal body components more consistently #2189
- default to sort by label #2360
### Fixed
- set min zero requirements on relevant nodebalancer config fields #2313
- render correct tooltip data when switching between units #2315
- allow shutdown from Linode status dropdown #2340

## [0.11.6] 2017-07-21
### Added
- response_type to OAuth flow to conform to RFC 6749

## [0.11.5] 2017-07-18
### Fixed
- no 3rd-party script includes # 2294

## [0.11.4] 2017-07-18
### Fixed
- group by lowercase distribution vendor names #2309

## [0.11.3] 2017-07-18
### Added
- rebuild confirm check #2302

## [0.11.2] 2017-07-12
### Changed
- don't track pageviews on /oauth page #2269

## [0.11.1] 2017-07-12
### Added
- add delete IP support #2270
### Fixed
- add linode_deleteip event formatting #2270

## [0.11.0] 2017-07-11
### Added
- unit selection to graphs #2185
- support for no access tokens #2192
- volumes to oauth scopes #2224
### Changed
- shared vertical nav updates for components, styleguide, docs, #2218
- tone down the miniheader #2229
### Fixed
- input placeholder styles on nodebalancers ssl fields and domains fields #2188
- buttons page in styleguide #2213
### Removed
- NodeBalancer config label field where present #2224

## [0.10.0] 2017-06-27
### Added
- analytics in modals and selects #2083
- sentry for error tracking #2149
### Changed
- prevent graph from re-rendering needlessly #2153
- contributing guidelines to include new git flow #2106
- minor wording updates, beta > early-access #2146
- console.trace is now console.error #2111
### Fixed
- reset RDNS wording and only display when relevant #2140
- other linode in iptransfer must be in same datacenter #2145
- oauth scope formatting # 2139
- redirect to /linodes on delete #2147
- updated srv record target placeholder #2161
- removed details from TTL defaults on domains #2161
- add TTL defaults to dropdowns on domain record edits #2161
- adjust how editing A/AAAA records handles ipv4 and ipv6 #2161
- logout redirection #2177
- user permission page crash #2175
- a duplicate scss import #2172
- component imports that reference manager #2166
- renamed track event to emit event #2166

## [0.9.10] 2017-06-27
### Changed
- rename dnszone grant to domain

## [0.9.9] 2017-06-26
### Fixed
- overflowing text in domains txt record values now gets truncated

## [0.9.8] 2017-06-19
### Changed
- remove ReactGA completely and more detailed errors

## [0.9.7] 2017-06-19
### Changed
- skip ReactGA for sending exceptions

## [0.9.6] 2017-06-19
### Changed
- added ips to oauth scopes constants

## [0.9.5] 2017-06-16
### Fixed
- don't render private ipv4 on Linode list

## [0.9.4] 2017-06-16
### Fixed
- allow saving soa records on slave domains

## [0.9.3] 2017-06-16
### Fixed
- dont crash on no nodebalancer ipv6

## [0.9.2] 2017-06-16
### Fixed
- hide ipv6 when no slaac is available on linode dashboard

## [0.9.1] 2017-06-16
### Fixed
- networking glue code when no slaac and link-local ips are present

## [0.9.0] 2017-06-16
### Added
- object count to the delete modal #2062
- tooltip component, defaults to disabled, included on primary label and link table cells #2007, #2073, #2074
- ability to add additional IPs, links to opening a support ticket #2066
- enable private IP to the networking tab #2066
- delete IP functionality to the networking tab #2066
- global IP pools to networking tab #2066
- beta banner including link to the classic manager #2088
- required overwrite modal to backup restore #800
- missing check_body and check_path fields to NodeBalancer config active health check form section #2089
### Changed
- long text in link and label table cells are now truncated based on the width of the th, 
an ellipsis is shown with a tooltip enabled #2007
- network tab revamped, IP Sharing and IP Transfer split into 2 separate tabs #2066
- network tab now shows proper gateway for all addresses #2066
- API_ROOT and LOGIN_ROOT constants in manager no longer default to alpha, and instead default to cloud.linode.com #2088
### Fixed
- linode list and linode dashboard correctly shows ipv4 addresses #2066
- destroy all disks and configs when checked using backup restore #2084
- ensure Linodes outside of region are not available to backup restore #2084
- breaks in styleguide forms, styles, header etc #2081

## [0.8.3] 2017-06-12
### Changed
- reinstate hover states, collapsed borders on adjacent active tabs

## [0.8.2] 2017-06-12
### Fixed
- retain tab active border color

## [0.8.1] 2017-06-12
### Changed
- reduced padding and margin on tabs

## [0.8.0] 2017-06-08
### Changed
- added Linode Employee identifier to ticket reply #2038
- confirmation added to revoke token button #2033
- uses classic Manager graph colors #2002
- confirmation added to reboot and power off #1987
- delete added to Linode dropdown #1987

### Fixed
- fixed support ticket layout and clearing text field on reply submission #2038
- fixed notification text not granular enough #2032
- fixed page title changes when the user triggers a change on the page #2016
- fixed error handling to display a modal on error except for 401s and 404s #2009
- launch lish is available from any Linode state #1987
- rebuild and bulk actions trigger power progress bar #1987
- fixed page source link 404 #2044

## [0.7.2] 2017-06-02
### Fixed
- two_factor_auth on profile is a boolean #1997

## [0.7.1] 2017-05-31
### Fixed
- fixed nodebalancer config create #1981

## [0.7.0] 2017-05-31
### Changed
- added delete nodebalancer config #1879
- added delete nodebalancer config node #1880
- added missing fields to soa record #1768
- dropped help buttons #1897
- scroll to top of page in docs on page change #1918
- reworded docs error section #1917
- added app loader #1859
- redirect /reference to home #1958
- added referral page #1914
- increased docs endpoint column width #1978
- replaced docs warning html #1966
- delayed preload calls #1962
- remove built docs files #1970
- graphs start y access at zero #1969
- optimized networking requests #1923
### Fixed
- updated oauth docs to link to new location #1896
- render nodebalancer config events correctly #1895
- format graph tooltip data correctly #1837
- fixed echoed docs snippet to prevent shell interpretation #1898
- fixed array rendering in docs #1899
- fixed tabs bug #1892
- fixed UK flag rendering and stop displaying tokyo1 #1893
- fixed weblish connection #1925
- fixed ipv4 rendering on dashboard #1919
- fixed slave create bug #1957
- fixed bad reference in docs breadcrumbs #1963
- fixed PAT creation #1924
- fixed disk password reset #1961
- misc css fixes #1922
- fixed docs linode types #1964
- fixed rescue mode disk mapping #1959
- fixed domain record deletion messages #1960

## [0.6.1] 2017-05-26
### Fixed
- fixed domain event rendering

## [0.6.0] 2017-05-24
### Changed
- lookup lish domains based on datacenter #1795
- delay fetching kernels until config pages #1846
- increase timeout between event requests #1856
- border-right on docs layout #1843
- added indicator to elements with title attribute #1840
- added nested response objects #1755
- removed referrals page #1838
- added docs python guide #1763
- lish not hard-coded to alpha #1795
- added nodebalancer graphs #1805

### Fixed
- domain groups displayed correctly #1844
- fixed mass delete #1845
- fixed missing response examples #1849
- fixed plan style #1783
- fixed node up down display #1780
- fixed backup price calculation #1783
- fixed plan price calculation #1814

## [0.5.6] 2017-05-19
### Fixed
- fixed ipv4 rendering in nodebalancers list #1826

## [0.5.5] 2017-05-19
### Fixed
- fixed region rendering #1823

## [0.5.4] 2017-05-19
### Fixed
- fixed ipv4 rendering #1817

## [0.5.3] 2017-05-18
### Fixed
- fixed miscalculated plan values #1811

## [0.5.2] 2017-05-18
### Fixed
- fixed user restricted radio #1808

## [0.5.1] 2017-05-18
### Fixed
- fixed reset my application secret #1801

## [0.5.0] 2017-05-18
### Fixed
- fix tests and linter errors #1770
- excess profile requests #1793
- static endpoint requests reference error #1800

### Changed
- update TFA forms with success states #1774
- simplify initial api call logic #1770
- now using `npm --no-git-tag-version version patch|minor|major` to bump versions so that shrinkwrap also gets updated<|MERGE_RESOLUTION|>--- conflicted
+++ resolved
@@ -4,27 +4,7 @@
 The format is based on [Keep a Changelog](http://keepachangelog.com/)
 and this project adheres to [Semantic Versioning](http://semver.org/).
 
-<<<<<<< HEAD
 ## [0.21.0] - 2018-03-26
-=======
-## [0.18.7] - 2018-04-02
-### Changed
-- Update region names for upcoming changes (#3104)
-- Update API calls for API-53 (#3108)
-
-## [0.18.6] - 2018-03-29
-### Changed
-- enable block storage volume support in us-south-1a (Dallas)
-
-## [0.18.5] - 2018-03-05
-### Fixed
-- fix non-expiring token creation
-- fix stats graphs rendering by correcting destructuring
-- throttle OAuth refresh between tabs
-- Refresh OAuth token only on user interaction
-
-## [0.18.4] - 2018-02-26
->>>>>>> a99cc008
 ### Added
 - A variety of style and appearance updates
 - Linode Logo as scaleable SVG
@@ -64,6 +44,24 @@
 - Promise preloader HOC
 - Request/response Redux action creators
 
+## [0.18.7] - 2018-04-02
+### Changed
+- Update region names for upcoming changes (#3104)
+- Update API calls for API-53 (#3108)
+
+## [0.18.6] - 2018-03-29
+### Changed
+- enable block storage volume support in us-south-1a (Dallas)
+
+## [0.18.5] - 2018-03-05
+### Fixed
+- fix non-expiring token creation
+- fix stats graphs rendering by correcting destructuring
+- throttle OAuth refresh between tabs
+- Refresh OAuth token only on user interaction
+
+## [0.18.4] - 2018-02-26
+
 ## [0.18.3] - 2018-02-20
 ### Added
 - Pagination added to `/domains`
