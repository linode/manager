--- conflicted
+++ resolved
@@ -4,15 +4,11 @@
 The format is based on [Keep a Changelog](http://keepachangelog.com/)
 and this project adheres to [Semantic Versioning](http://semver.org/).
 
-<<<<<<< HEAD
 ## [v0.51.2] - 2019.03.28
 
 ### Fixed:
 - Fix issue with Lish console not rendering correctly (#4736)
 
-
-=======
->>>>>>> ea224044
 ## [0.51.0] - 2019.03.25
 
 ### Added:
