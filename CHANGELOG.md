--- conflicted
+++ resolved
@@ -12,11 +12,8 @@
 ### Fixed:
 - Typesafety of the `<Select />` component #8986
 - Clear the Kubernetes Delete Dialog when it is re-opened #9000
-<<<<<<< HEAD
-- @linode/validation version badge Label in `README.md`
-=======
+- @linode/validation version badge Label in `README.md` #9011
 - Event entities should only be linked for true labels
->>>>>>> 31f9dece
 
 ### Tech Stories:
 - MUIv5 Migration - Components > TagsInput, TagsPanel #8995
