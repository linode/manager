# Change Log

All notable changes to this project will be documented in this file.

The format is based on [Keep a Changelog](http://keepachangelog.com/) and this project adheres to [Semantic Versioning](http://semver.org/).

## [2023-05-01] - v1.92.0

### Added:
- No Results section for Marketplace Search #8999
- Private IP checkbox when cloning a Linode #9039
- Metadata migrate warning #9033

### Changed:
- Region Select will dynamically get country flags and group all countries based on API data #8996
- Removed MongoDB Marketplace Apps #9071

### Fixed:
- Kubernetes Delete Dialog clears when it is re-opened #9000
- HTML showing up in event messages #9003
- Inability to edit and save Linode Configurations #9053
<<<<<<< HEAD
- Excessively large file size for invoices due to uncompressed JPG logo #9069
=======
- Marketplace One Click Cluster UDF caching issue #8997
- Prevent IP transfer & sharing modals form submission if no action selected #9026
- Increase radio button padding to fix hover effect shape #9031
- Blank Kubernetes Node Pool plan selection #9009
>>>>>>> 6cee8b8d

### Tech Stories:
- MUI v5 Migration - `Components > CircleProgress` #9028
- MUI v5 Migration - `Components > StatusIcon` #9014
- MUI v5 Migration - `Components > TagsInput, TagsPanel` #8995
- MUI v5 Migration - Grid v2 for Features #8985
- MUI v5 Migration - `Components > Dialog` #9020
- MUI v5 Migration - `Components > DeletionDialog` #9047
- MUI v5 Migration - `Components > Currency` #9030
- MUI v5 Migration - `Components > DisplayPrice` #9022
- MUI v5 Migration - `Components > CreateLinodeDisabled` #9015
- MUI v5 Migration - `Components > DateTimeDisplay, DebouncedSearchTextField` #9007
- MUI v5 Migration - `Components > ConfirmationDialog` #9016
- MUI v5 Migration - `Components > CopyTooltip` #9040
- MUI v5 Migration - `Components > CheckoutBar` #9051
- MUI v5 Migration - `Components > CreateLinodeDisabled` #9015
- MUI v5 Migration - `Components > ColorPalette` #9013
- MUI v5 Migration - `Components > Tile` #9001
- MUI v5 Migration - `Components > TagsInput, TagsPanel` #8995
- MUI v5 Migration - `Components > DismissibleBanner` #8998
- MUI v5 Migration - `Components > SupportLink, TextTooltip` #8993
- MUI v5 Migration - `Components > Toggle` #8990
- MUI v5 Migration - `Components > SplashScreen` #8994
- Remove `ConditionalWrapper` #9002
- Upgrade New Relic to v1230 #9005
- Add basic Adobe Analytics tracking #8989
- Add more eslint rules #9043
- @linode/validation version badge Label in `README.md` #9011
- Improve Firewall ports regex to prevent exponential backtracking #9010
- Fix code scanning alert that DOM text is reinterpreted as HTML #9032
- Fix the typesafety of the `<Select />` component #8986
- Update PayPal and Braintree dependencies #9052

## [2023-04-18] - v1.91.1

### Fixed:
- Add Premium plans to LKE #9021

## [2023-04-17] - v1.91.0

### Added:
- Cross Data Center Clone warning #8937
- `Plan` column header to plan select table #8943

### Changed:
- Use Akamai logo for TPA provider screen #8982
- Use Akamai logo for the favicon #8988
- Only fetch grants when the user is restricted #8941
- Improve the StackScript user defined fields (UDF) forms #8973

### Fixed:
- Styling of Linode Details Add Configurations modal header #8981
- Alignment issues with Kubernetes Node Pool table and buttons #8967
- Domain Records not updating when navigating #8957
- Notification menu displaying empty menu on secondary status click #8902

### Tech Story:
- React Query for NodeBalancers #8964
- React Query for Profile - Trusted Devices #8942
- React Query for OAuth Apps #8938
- Un-Redux-ify Object Storage Drawer #8965
- MUI v5 Migration - `Components > BarPercent` #8962
- MUI v5 Migration - `Components > BetaChip & Breadcrumb` #8968
- MUI v5 Migration - `Features > Billing` #8933
- MUI v5 Migration - `Components > CheckBox` #8980
- MUI v5 Migration - `Components > BackupStatus` #8960
- Use MUI Grid v2 #8959
- Update the `usePagination` hook to use Query Params instead of state #8914
- Use Query Client from Context #8949

## [2023-04-03] - v1.90.0

### Added:

- Delete warning to LKE [#8891](https://github.com/linode/manager/pull/8891)
- “to another region” to the title of the Linode Migrate Dialog [#8920](https://github.com/linode/manager/pull/8920)

### Changed:

- Disable Download CA Certificate when DB is provisioning [#8890](https://github.com/linode/manager/pull/8890)
- Update OCC logos to include naming convention [#8927](https://github.com/linode/manager/pull/8927)
- MUI v5 Migration - Features > Billing [#8895](https://github.com/linode/manager/pull/8895)
- MUI v5 Migration - Features > Account [#8893](https://github.com/linode/manager/pull/8893)
- MUI v5 Migration - Components > Drawer, DrawerContent [#8908](https://github.com/linode/manager/pull/8908)
- MUI v5 Migration - Components > Accordion [#8905](https://github.com/linode/manager/pull/8905)
- MUI v5 Migration - Components > SelectionCard [#8939](https://github.com/linode/manager/pull/8939)
- MUI v5 Migration - Components > AccountActivation, ActionMenu [#8930](https://github.com/linode/manager/pull/8930)
- MUI v5 Migration - Components > AbuseTicketBanner, AccessPanel [#8913](https://github.com/linode/manager/pull/8913)
- MUI v5 Migration - Components > DocsLink, ExternalLink, IconTextLink [#8919](https://github.com/linode/manager/pull/8919)
- MUI v5 Migration - Features > Databases [#8896](https://github.com/linode/manager/pull/8896)
- React Query for Firewalls [#8889](https://github.com/linode/manager/pull/8889)
- RQ-ify Types endpoints [#8840](https://github.com/linode/manager/pull/8840)
- React Query for SSH Keys [#8892](https://github.com/linode/manager/pull/8892)
- React Query for Notifications [#8915](https://github.com/linode/manager/pull/8915)

### Fixed:

- Filtering by `Status` on Linode Details Volumes Table [#8947](https://github.com/linode/manager/pull/8947)
- Tag drawer in LinodesLanding summary view [#8909](https://github.com/linode/manager/pull/8909)
- Crash for Events with a `null` community post `entity` [#8912](https://github.com/linode/manager/pull/8912)
- Incorrect headline in Linode Details Networking table [#8925](https://github.com/linode/manager/pull/8925)
- One Click Cluster UDF Caching issue [#8997](https://github.com/linode/manager/pull/8997)

### Removed:

- Repo clean up, remove old Redux Docs [#8907](https://github.com/linode/manager/pull/8907)

## [2023-03-28] - v1.89.1

### Fixed:

- NodeBalancer Configurations not saving [#8929](https://github.com/linode/manager/pull/8929)

## [2023-03-20] - v1.89.0

### Added:

- One Click Clusters [#8878](​​https://github.com/linode/manager/pull/8878)
- Infinitely Loaded Volume Select [#8876](https://github.com/linode/manager/pull/8876)
- Allow users to select `system` as a theme option [#8869](https://github.com/linode/manager/pull/8869)
- Vite [#8838](https://github.com/linode/manager/pull/8838)
- Resource links to Kubernetes empty state landing page [#8827](https://github.com/linode/manager/pull/8827)

### Changed:

- Updated maintenance and account activation screen logo [#8879](https://github.com/linode/manager/pull/8879)
- Updated `VolumeStatus` type and logic [#8862](https://github.com/linode/manager/pull/8862)
- Temporarily changed Remit To invoice address [#8847](https://github.com/linode/manager/pull/8847)
- Improved notification event links [#8828](https://github.com/linode/manager/pull/8828)
- Improved Linode disk downsize error messaging [#8861](https://github.com/linode/manager/pull/8861)
- Refactored LandingHeader & EntityHeader [#8856](https://github.com/linode/manager/pull/8856)
- Use region `label` from `/v4/regions` instead of `dcDisplayNames` constant [#8851](https://github.com/linode/manager/pull/8851)

### Fixed:

- Use our custom dialog for Monthly Network Transfer Pool instead of MUI's [#8874](https://github.com/linode/manager/pull/8874)
- Radio Styles after Vite Upgrade [#8871](https://github.com/linode/manager/pull/8871)
- Disable/hide showAll for PaginationFooter [#8826](https://github.com/linode/manager/pull/8826)
- Invalidate Firewall devices cache when a Linode is deleted [#8848](https://github.com/linode/manager/pull/8848)

### Removed:

- VLANs from Redux [#8872](https://github.com/linode/manager/pull/8872)
- Unused packages + update lint-staged [#8860](https://github.com/linode/manager/pull/8860)
- /core/styles abstraction for tss-react codemod [#8875](https://github.com/linode/manager/pull/8875)

## [2023-03-06] - v1.88.0

### Breaking:

- Remove deprecated `ip_whitelist_enabled` Profile Toggle

### Added:

- Support for local development access from local domain
- Account Logins Show `Successful` or `Failed` Access

### Changed:

- Increased minimum acceptable password strength for Linode root passwords
- Use React Query to fetch and store user preferences, tags, and images
- Use `URLSearchParams` to standardize query string parsing and stringifying
- Improvements to PrimaryNav new branded logo animation, transition, and accessibility
- Update Node.js from 14.17.4 LTS to 18.14.1 LTS
- Add `tss-react` and refactor `Button` to styled API
- Use Region ID to dynamically generate LISH URLs

### Removed:

- `wait-on` package for CVE-2023-25166

### Fixed:

- Firewall Rules Table rendering overlapping text
- `validateDOMNesting` warning in console

## [2023-02-21] - v1.87.0

### Added:

- Ability to create Object Storage folders

### Changed:

- Standardize Text tooltip
- Prevent Firewall Rule Drawer reset if the same preset is reselected

## [2023-02-13] - v1.86.0

### Added:

- “Status” column to Linode Backups table

### Changed:

- Migrate to Material UI v5 theme format
- Accessibility improvements to TopMenu icons
- Logo updates
- Account Agreements Query Small Optimization

### Fixed:

- Uneven Breakpoints in Kubernetes Landing Table

## [2023-02-07] - v1.85.0

### Added:

- Databases as a User Permissions Option
- Monthly Network Transfer Pool to select empty state landing pages
- API/CLI usage information to Linode Create

### Changed:

- Improve firewall rule list screen reader support
- UX copy for “Getting Started” playlists

### Fixed:

- API Tokens revocation

## [2023-01-18] - v1.84.0

### Added:

- Jan 2023 Marketplace Apps
- Type-to-confirm to more destructive actions

### Changed:

- Standardized usage of dismissible banners and notices
- Aligned left modal title
- Standardized `Disk IO` -> `Disk I/O` formatting across app

### Fixed:

- Linodes Landing Extra Padding
- Broken URL for Peppermint Marketplace App

## [2023-01-13] - v1.83.2

### Fixed:

- Linodes Detail Showing Past Maintenance Events
- Incorrect Linode Plan tab selection on Linode Create
- Inability to save changes to NodeBalancer Mode selection
- Deploying a Linode Backup to a new Linode forces a different plan size to be chosen

## [2023-01-11] - v1.83.1

### Fixed:

- Showing past completed maintenance on Linodes

## [2023-01-09] - v1.83.0

### Added:

- Support for new Washington, DC datacenter
- Account Login History
- `completed` Account Maintenance Events
- External link icons to YouTube links on Database landing page

### Changed:

- Relocate SMTP restriction notice for better visibility
- Update text for Akamai-billed customers
- Update and improve PayPal payment limits and logic
- Update links to the Marketplace app guides
- Update Docs Search URL regarding VLANs
- Update to Material UI v5
- Re-worked Gravatar loading and fallback logic
- Filter blocklisted events from Notification Menu
- Remove NVMe chip from Volumes

### Fixed:

- /32 IP address Access Controls for DBaaS
- Show correct plan tab when cloning a Linode
- Stackscripts loading for large accounts

## [2022-12-12] - v1.82.0

### Added:

- SMTP restriction support ticket form
- Region to Database summary view
- Mastodon Marketplace App

### Changed:

- Updated secrets modal button text
- Improved Linode migration time estimates
- Made help banner text more readable
- Switched to Akamai billing information and tax identification numbers
- Filter deprecated Linux images

### Fixed:

- Delayed loading of /56 ranges in Linode Network tab

## [2022-11-30] - v1.81.0

### Added:

- SMTP restriction notice helper text
- Object Storage type to confirm
- Copyable Linode IP Address text
- Copyable Kubernetes Node Pool IP address text
- React Query for Volumes

### Fixed:

- Landing page empty state 2-column layout

## [2022-11-14] - v1.80.0

### Added:

- Paste functionality restored for Glish
- Support for user-defined headers in stackscripts

### Changed:

- LKE UI refinements

## [2022-11-07] - v1.79.1

### Fixed:

- Bug when managing user permissions for large accounts

## [2022-11-01] - v1.79.0

### Added:

- Set custom UserAgent header for api-v4 when run in node

### Changed:

- Linode label max characters increased to 64 chars
- Update Configuration Profile doc link
- Marketplace app info button can be focused via keyboard
- Notices that suggest opening a support ticket now include a link to do so

### Fixed:

- Error when swapping Linode IPs after having already done so
- Issue preventing more than 100 Marketplace apps from appearing
- Error when updating billing contact info without a company name in certain circumstances

## [2022-10-17] - v1.78.0

### Added:

- Support for Pro Dedicated Plans
- Support ticket link for Account Limit notice text
- HA chip for highly available clusters in the Kubernetes landing page
- Visual indicator when keyboard navigating Linode and Database plan selection tables
- React Query for Managed

### Changed:

- Disable delete pool button if there is only one pool
- Display friendly name for Support ticket reply

### Fixed:

- Accessibility and zoom issue for inputs on Safari iOS

## [2022-10-04] - v1.77.0

### Added:

- ARIA labels for network transfer history previous/next buttons
- Firewall Support for `IPENCAP` Protocol
- New Linode Logo
- Getting Started links on the Linodes and Databases empty landing pages

### Changed:

- New environment docs and updated PR Template

### Fixed:

- Linode “Add Disk” drawer UI width bug
- Object Storage overwrite file error causing the app to crash

## [2022-09-19] - v1.76.0

### Added:

- Ability to select a disk for initrd in Linode Config modal
- Contextual help links on Linode create page

### Changed:

- Invoice tax and logo updates
- Improve timezone offsets by pulling them from `Luxon`
- Allow deletion of private IPv4 addresses
- Make database engine icons more visible on focus
- Replace `novnc-node` with `react-vnc`

### Fixed:

- Issue where long drawer titles force "Close" button to new line
- Database maintenance window day mapping and notification message for database_update
- Confirm that 2FA toggle is not present in either state when security questions are not answered

## [2022-09-06] - v1.75.0

### Added:

- Marketplace Search & Filtering and UI refinements
- Sept 2022 Marketplace Apps
- More Insightful Credit Card Expiration Date Validation
- Volume Status on Volumes landing page

### Changed:

- Remove Type-To-Confirm checkbox from Modals
- Documentation link for Powered off Linode Accrued Charges

### Fixed:

- Ant Media Server display in drawer
- Apostrophes in Linode Resize and Host Maintenance error messages

## [2022-08-24] - v1.74.1

### Fixed:

- Issue causing user-defined fields to clear erroneously during Linode StackScript deploy

## [2022-08-22] - v1.74.0

### Added:

- Support for “Any/All” option for StackScript target images

### Changed:

- Update billing UI for Akamai customers
- Build `api-v4` and `validation` with `tsup`

### Fixed:

- Slight adjustment to browser back button behavior on User Permissions tab
- Make "Copy IP" buttons visible on keyboard focus as well as table row hover

## [2022-08-08] - v1.73.0

### Added:

- Local storage warning to Kubernetes upgrade flow
- August 2022 Marketplace apps

### Changed:

- Filter `read_only` Linodes From Firewall Select For Restricted Users

### Fixed:

- Linode Backups tab error certain users were experiencing
- Invoice formatting issue

## [2022-07-25] - v1.72.0

### Changed:

- Phone Verification and Security Questions copy
- PayPal Loading State improvement
- Button placement in User Permissions
- Add Payment Drawer error from toast to notice

### Fixed:

- Mobile graph legends alignment
- Region selection not clearing when switching between Linode Create tabs

## [2022-07-20] - v1.71.1

### Added:

- Banner regarding maintenance to the Databases Landing and Database Create pages

## [2022-07-12] - v1.71.0

### Added:

- Kali distro icon
- Ability to download secret keys

### Changed:

- UI in Keys and secrets modals
- Update 2FA Security Questions Notice font size
- Main content banner width
- Use React Query for Domains
- Removed create image cost estimator
- Don't make /account requests if restricted user
- Persist Last Updated column on small screens in Support Ticket Table

### Fixed:

- Image upload max size bug on Linux
- Responsiveness of Linode stats graphs
- Curly apostrophe on cancel landing page
- Phone Verification when verifying the same phone number

## [2022-07-01] - v1.70.1

### Fixed:

- Banner text wrapping for certain viewport widths

## [2022-06-23] - v1.70.0

### Added:

- June 2022 Marketplace release
- Security questions for account verification
- Phone number SMS verification opt-in and opt-out

### Changed:

- Move Upload Image region text to tooltip
- Enabling or resetting 2FA requires security questions to be answered
- Clean up dismissed notifications more frequently in User Preferences

### Fixed:

- Show errors in Firewall rules table
- Make notification badge a true circle

## [2022-06-13] - v1.69.0

### Added:

- Display tax lines on invoices
- Ability for users to migrate unattached volumes to NVMe block storage

## [2022-06-08] - v1.68.1

### Fixed:

- Notification Menu spamming calls when clicking a link

## [2022-06-06] - v1.68.0

### Added:

- Tooltip explaining public/private hosts for MongoDB clusters
- Support for scoping Database and Firewall permissions

### Changed:

- Tweak Connection Details for Mongo clusters
- Bold the Entity Label, Actions, and Username in the Notification Menu
- Enable Google Analytics IP anonymization

### Fixed:

- Height of Region select

## [2022] - v1.67.0

### Added:

- Marketplace Add: May 2022 Release

### Changed:

- Allow more sorting options for Databases
- Remove NVMe marketing banners
- Remove Ada chat bot

### Fixed:

- Linode Configs Cancel Button functionality
- Events sometimes disappearing from the notification menu

## [2022-05-16] - v1.66.2

### Changed:

- Display linroot as the username for MongoDB and MySQL clusters, and linpostgres as the username for PostgreSQL clusters

## [2022-05-16] - v1.66.1

### Changed:

- Display 'admin' as username for MongoDB database clusters

## [2022-05-16] - v1.66.0

### Added:

- Support and icons for PostgreSQL and MongoDB

### Changed:

- Expanded accessibility and styling docs
- Icon for MySQL

### Fixed:

- Marketplace Wazuh link

## [2022-05-02] - v1.65.0

### Added:

- Outlined chip variant

### Changed:

- Hyphenate “type-to-confirm”
- Curly all single quotes
- Max node pool copy
- Limit collection of country and tax information
- Spacing on DBaaS Settings page
- Unbold Object links in Object Storage
- All No Stats Available States

### Fixed:

- Linode Activity Feed undefined loading state
- Button text not vertically centered in Firefox

## [2022-04-28] - v1.64.1

### Changed

- Code refactors to accommodate API database type changes

## [2022-04-18] - v1.64.0

### Added:

- Support for DBaaS Maintenance Windows

### Changed:

- Update DBaaS Beta notice to include end date
- Notification Drawer updates and refinements
- Improve Table Loading States
- Premium LKE Create page UI refinements
- Display placeholder text while stats are not yet available in Linode Network tab
- Support Ticket Refinements

### Fixed:

- Show /116s in networking panel
- Typo in migrate Linode modal
- Max value for Node Pools is 100

## [2022-04-08] - v1.63.1

### Fixed:

- Issue where Community StackScripts were inaccessible

## [2022-04-07] - v1.63.0

### Added:

- IPv6 sharing support
- Ability to add Gravatars to My Profile settings

### Changed:

- Font size for "Billing & Payment History" header
- Swapped button order in Restore from Backup drawer
- Events page refinements
- Default permissions and expiry for personal access tokens

### Fixed:

- Prometheus & Grafana and Ant Media Enterprise docs link
- Linodes missing from Firewall Linode selection
- Prevent Linode Landing table from scrolling

## [2022-03-28] - v1.62.1

### Added:

- March 2022 Marketplace release

## [2022-03-21] - v1.62.0

### Added:

- Dynamically-shown warning for raw disks in Capture Image tab
- Kubernetes Dashboard link

### Changed:

- Replace Linode Checkout Sidebar with Summary Paper
- Prevent referral link from being modified
- Remove manage SSH keys link from success notice
- DBaaS cluster labels now editable

### Fixed:

- Tags Panel causing extra PUT requests
- Select Dropdown overflow
- Linode Disk delete modal cancel button
- Mismatching Marketplace app drawers
- Hover state for Linode Detail header copy icon on Safari

## [2022-03-08] - v1.61.1

### Added:

- Early Adopter Program SLA banners to Database Create and empty state Database landing pages for beta

### Fixed:

- Fixed issue where limited users without billing access could not use the app

## [2022-03-07] - v1.61.0

### Added:

- Transfer and Network In/Out columns to Linode plans tables
- Type to confirm toggle

### Changed:

- Drupal Marketplace app logo
- Feedback link
- Improve styling consistency for backup auto enrollment
- Replaced copy icon and added copy tooltip on hover

#### Storybook

- Colors
- Icons
- Loading states
- Notifications
- Tooltip
- Typography

### Fixed:

- Extra character in Support Ticket entity selection
- Status icon alignment in tables
- Linode Details action link colors in dark mode
- Linode Details Configurations table alignment

## [2022-02-25] - v1.60.1

### Added:

- Check for regions/states in the Tax Collection Banner

## [2022-02-21] - v1.60.0

### Added:

- Copy IP address tooltip in the Linode Networking tab
- February 2022 Marketplace release

### Changed:

- Update Storybook components
- Glish URL root from “alpha” to “dev”

### Fixed:

- Prevent previous saved support text from loading into a ticket reply

## [2022-02-14] - v1.59.1

### Changed:

- Disable "Make a Payment" button if restricted user has read_only access
- Default Linode image to Debian 11

### Fixed:

- Icon showing after IP address in Linodes landing table

## [2022-02-07] - v1.59.0

### Added:

- Databases support
- Option to download invoices as CSV
- Ability to link Databases and Firewalls to Support Tickets
- GitHub workflows documentation
- Tax collection banner

### Changed:

- Un-exclude Armed Forced regions from billing region dropdown

### Fixed:

- ‘X’ misalignment when IP input field has error

## [{2022-01-24] - v1.58.1

### Fixed:

- Display previous region as placeholder

## [2022-01-24] - v1.58.0

### Added:

- Marketplace January 2022 Release

### Changed:

- Upgrade to High Availability Dialog Copy
- NVMe Block Storage banner copy in the Volume Create form
- Marketplace document link updates and cleanup

### Fixed:

- Icon Alignment for Kubernetes Nodes

## [2022-01-10] - v1.57.0

### Changed:

- Marketplace: Utunnel app name update
- Override Domain type display in search results
- Backup Auto Enrollment – Remove redundant head
- Removed copy re: OBJ buckets needing to be empty prior to canceling Object Storage Subscription

### Fixed:

- Customer unable to edit Cloud Firewall Rules
- Editing a Secondary Domain that caused freeze and crash
- Support ticket entity param bug for LKE clusters

## [2021-11-30] - v1.56.0

### Added:

- Warning when booting into Rescue Mode that Cloud Firewall will not be enabled
- URL paging for the Linodes table

### Fixed:

- Row height and extra spacing around ActionMenu in Safari
- Transferred column on NodeBalancer page not showing the correct amount
- Axis label UI bugs

## [2021-11-15] - v1.55.0

### Added:

Elastic IPs:

- Add IPv6 ranges to IP Transfer modal
- Handle IPv6 events language
- Handle IPv6 range deletion

PayPal:

- Add PayPal as recurring payment method
- Use react-paypal-js for one time PayPal payments

- Add Q4 releases for Marketplace
- Add delete button to NodeBalancer Detail in settings

### Changed:

- Update "Add an IP Address" drawer and provide the ability to add IPv6 ranges
- Updates to payment method logic and UI

### Fixed:

- Table row height too high in Safari

## [2021-11-09] - v1.54.0

### Added:

- Support for Block Storage migrations and flow for upgrading volumes to NVMe

### Changed:

- URL of HA Cluster guide link
- Removed "File System Path" column from Volumes landing table

### Fixed:

- Button order in the Add Linode to Firewall drawer
- Button alignment in the Enable All Backups drawer
- Linode Networking Graph Overlapping with DNS Resolvers

## [2021-11-01] - v1.53.0

### Added:

- Kubernetes High Availability feature

### Changed:

- Remove deprecate Linode domains banner
- IP address font color on Firefox in dark mode

### Fixed:

- Button placement and improved spacing in Add Node Pool Drawer
- Inserting default values from NodeBalancers when creating new Domain
- Timezone issue with NodeBalancer graphs

## [2021-10-20] - v1.52.0

### Added:

- NVMe banner for Newark, NJ

### Changed:

- Update to React v17.0.2
- Raise threshold for large account
- Add hover states for top nav icons

### Fixed:

- Consistent spelling of "canceled"
- Vertical alignment for Linode status column

## [2021-10-05] - v1.51.0

### Added:

- Support for Autoscaling NodePools

### Changed:

- Improve experience attaching a VLAN when creating a Linode from a Backup or Clone
- Swap Create Access Key button order
- Validation error message with NodeBalancer

### Fixed:

- Formatting of long strings in Domains TXT records
- Validation saying "expiring too far in the future" when entering credit card expiration date

## [2021-09-17] - v1.50.0

### Added:

- GDPR Compliance notification, banner, and checkboxes

### Changed:

- GiB to GB for Volumes
- Remove “Glish” tab for Bare Metal Linodes
- Reduce bottom padding for linodes grouped by tag
- Removed /128 prefix length from IPv6 address in Linode details
- Primary button position to the right in Drawers and Modals

### Fixed:

- Bug preventing Linode Configuration changes

## [2021-09-09] - v1.49.0

### Added:

- Promotional banner for Object Storage
- Banner and screen for upcoming maintenance
- More validation for the label field in Firewall rules

### Changed:

- Preserve Support Ticket replies between refreshes
- Font size for Managed Credentials and Contacts copy
- Vertically center icons and texts in dropdown
- Allow more room for image names

### Fixed:

- Action buttons being disabled upon Firewall creation for restricted users
- Issue adding tags during Volume creation

## [2021-08-31] - v1.48.0

### Added:

- Copy for Images pricing on the Create Image page
- Price estimation for captured images

### Changed:

- Labels’ “(required)” substring adjusted to normal weight

### Fixed:

- Not all Linode maintenance events being populated

## [2021-08-26] - v1.47.1

### Added:

- Display maintenance view when API is in maintenance mode

### Fixed:

- Crash in account/billing for certain accounts

## [2021-08-24] - v1.47.0

### Added:

- Support for multiple payment methods in “Make a Payment” drawer
- Support for multiple payment methods in “Add a Payment” drawer
- New minimum TTL values for domains
- Restricted user support for Firewalls

### Changed:

- Swap order of Shared and Dedicated CPU tabs
- Button Placements and Styles (includes Migration modal fixes)
- Marketplace app name from Severalnines to ClusterControl
- Tighten spacing for Support Ticket Details
- Remove data center verbiage from Firewalls
- Remove redundant headers for Managed

### Fixed:

- Support ticket input with different font sizes
- Kubernetes Debian images showing up in the Rebuild and Stackscript Dialogs
- Warning styles
- Primary button loading state in dark mode
- Users unable to specify a Label and Description when capturing an Image

## [2021-08-11] - v1.46.1

### Fixed:

- Inability to add Firewall rules that use ICMP protocol
- Root Device bugs in Linode Config dialog
- UI bugs for action buttons in dark mode

### Changed:

- Copy in Create Firewall and Add Linode to Firewall drawers

## [2021-08-09] - v1.46.0

### Added:

Billing:

- Ability to add a promo code to account
- Ability to delete payment method
- Temporary credit card notice to Add Payment Method drawer

- Banner for Block Storage availability in Atlanta
- Handling for entity_transfer_accept_recipient events
- Linode Create flow filtering for Bare Metal plans
- Handle firewall error message for unsupported hosts
- Cleanup Button and add documentation
- Marketplace Q3 Apps

### Changed:

Billing:

- Hide Google Pay notice when loading payment methods
- Prevent logging of Google Pay payment closed or timeout errors to Sentry
- Refined handling of payment_due notifications in Notifications drawer

- Improve Table Loading and Table Error Styles
- Instances of “Add a SSH Key” corrected to “Add an SSH Key”
- My Profile / Account dropdown changes
- Refresh on permission change
- Remove checkout sidebar for Volume Create flow
- Reduce spacing for NodeBalancer Settings
- Remove parenthetical GB limit
- Remove redundant headers
- Standardize secret token modals
- Use React Query for Account Settings
- Update Linode logo on TPA
- Update Linode Plan card view to prevent text wrapping
- Update several dependencies and upgrade Node to 14.17.4
- Update Firewall Details table header and Longview Plan chip
- Upgrade cypress to see if it helps CI performance issues

### Fixed:

- Delay in Linode Analytics graphs updating when navigating to another Linode via the search bar
- "Unknown Plan" and "Unknown Image" in Search
- Inability to add tags to Volumes during creation

## [2021-07-30] - v1.45.1

### Fixed:

- Bug preventing some users from editing their accounts

## [2021-07-29] - v1.45.0

### Added:

- Google Pay support
- Analytics for Image Uploads
- Ability to retry an Image upload

### Changed:

- Communicate account balances differently depending on whether balance is past due or not
- Updated font-logos and added Rocky Linux icon in map
- Remove remaining CMR flag dependency and clean up Accordion
- Referrals, ActionMenu CMR, and Linode Settings cleanup
- Copy for High Memory plans
- UI tweaks for LKE Detail page
- Remove "Other Entities" from Monthly Network Transfer section of Network tab
- Never display payments in Payment Activity table as negative
- Expand all Linode Settings accordions by default
- Table consistency across app
- Use new status page URL for system status

### Fixed:

- Visibility of Block Device errors in Linode Config dialog
- staticContext console warning
- Nodebalancer table console error regarding children with the same key
- Formatting error when showing rDNS error
- Referral link showing for customers who have not met the $25 min payment threshold
- Kubernetes navigation link showing as inactive on /kubernetes/create
- Typecheck error in FileUploader by importing Dispatch type
- Image uploads not working on some systems

## [2021-07-01] - v1.44.1

### Fixed:

- Referral link is not hidden properly

## [2021-06-28] - v1.44.0

### Added:

- Dedicated Maintenance Table at `/account/maintenance`
- Use React Query query to populate account network transfer

### Changed:

- Referral page changes
- Update Virtualmin and Webmin Marketplace links
- EntityTables and Tables CMR cleanup

### Fixed:

- Console warning for Divider custom props
- Object Storage landing table UI bugs
- Ability to access /dev/sdh Block Device in Configuration modal

## [2021-06-17] - v1.43.1

### Added:

- Notice to the Referrals page to highlight upcoming changes to the program

## [2021-06-16] - v1.43.0

### Added:

- Toast notifications and updated table entries for Image upload success/failures
- Drag & Drop Image uploads
- Time of migration to Scheduled Migrations banner

### Changed:

- Event text for Domain record creation and update
- Minimum LKE node warning message
- Remove "beta" tag from Machine Images

### Fixed:

- Clearing ticket form state after submit
- Domains table header for large accounts
- IP Sharing for large accounts
- Paper padding regression in Create Cluster
- Prevent Linode disks from being deleted while a Linode is running

## [2021-06-01] - v1.42.0

### Added:

- Connect with LISH copy in Rescue modal for Bare Metal instances
- Dismissible banner for Images pricing

### Changed:

- Images landing tables default sorted by label ascending
- NodeBalancers landing table default sorted by label ascending

- Add AlmaLinux icon
- Remove focus styles for mouse users
- Update Credit Card drawer
- Update LKE Create Cluster default node pool size to 3

### Fixed:

- Search Linodes by IP address
- Input field error message positioning and width
- Viewing all Object Storage objects for some Buckets

## [2021-05-19] - v1.41.3

### Fixed:

- Search by IP for large accounts

## [2021-05-18] - v1.41.2

### Changed:

- Fallback to tux icon for unknown distros

## [2021-05-18] - v1.41.1

### Fixed:

- Fix Validation package on NPM

## [2021-05-18] - v1.41.0

### Added:

- Link to documentation on Linode Rescue Modal

### Changed:

- Create LKE Cluster UI buttons and change default number of nodes to 3
- Hide Trusted Devices table if no devices are selected and rename “Untrust” to “Revoke”
- Update keyboard shortcuts for Windows and Linux

Images:

- Rename sections
- Rename dropdown option “Deploy to Existing Linode” to “Rebuild an Existing Linode”

### Fixed:

- Create Cluster plan panel buttons flickering
- IP sharing display for large accounts

## [2021-05-12] - v1.40.1

### Changed

- Remove Beta notifications and text for Cloud Firewalls as part of GA release

## [2021-05-05] - v1.40.0

### Added:

- Google as TPA provider

### Changed:

Bare Metal:

- Show “N/A” with helper text in "Last Backup" cell for Bare Metal instances
- Confirmation dialog for booting Bare Metal Linodes into rescue mode
- Add docs link in "Last Backup" Bare Metal column tooltips

- EventsLanding table column headers styling
- VLAN Refinements in Linode Create flow
- “Disk Imagize” status changed to “Capturing Image”
- Add box rule and adjust spacing in account billing
- Show promo service type in billing summary
- Update buttons styles on Firewalls Linodes tab to match the Rules tab

### Fixed:

- “Add Disk” button styling in RescueDialog
- Prevent SideMenu scroll bar from overlapping text
- Don’t request tags for restricted users

## [2021-05-03] - v1.39.2

### Added:

- For release: Remove beta notices and link for VLANs since they're leaving beta

## [2021-04-28] - v1.39.1

### Changed:

- Update Image Upload docs link
- Update Image Upload curl command to match Linode docs

### Fixed:

- "Create Image" button from Image Landing empty state not allowing image uploads

## [2021-04-22] - v1.39.0

### Added:

- @linode/validation package for maintaining validation schemas
- Marketplace Partner Apps Q2/2021
- Delete Cluster button/modal in LKE Detail view
- Remove overriding font style for Receive Transfer modal
- Upload Image tab

### Changed:

- Swap order of username and gravatar in the navbar
- Update hover states for docs and secondary buttons
- Filter out creating and pending images from ImageSelect in the Create flow
- Linode Detail view graphs legend and spacing adjustments
- NodeBalancer IP Addresses' copy tooltips appear on row hover

Images:

- Move Images Create drawer to a separate page
- Separate Images into two tables: “Manual Images” and “Automatic Images”
- Rename deployment actions in Images Landing action menu

### Fixed:

- Error for restricted users with Linode creation permissions

## [2021-04-13] - v1.38.0

### Changed:

VLANs:

- Add placeholder and tooltip to clarify IPAM address format
- Public interface can appear in any slot
- Display all interfaces all the time in Linode configuration modal

- Update README.md
- Separate password change flow for Bare Metal instances

### Fixed:

- Ensuring VLANs are fresh when opening the configs drawer
- Editing VLAN configs
- Wrapping for Account > User Permissions > Specific Permissions dropdown

## [2021-04-05] - v1.37.0

### Added:

- VLANs
- Support for Bare Metal plans in Linode create flow

### Changed:

- Changes for VLAN attachment in Linode Create flow
- Hide unneeded fields on LinodeDetail for Bare Metal plans
- Make Domain, OBJ and LKE upgrade banners dismissible

### Fixed:

- Wrapping on Firewall Rule table
- IP transfer not showing all options
- Properly handle migration_pending notification
- IP sharing bug

## [2021-03-23] - 1.36.0

### Added:

- Status banners on all /support pages showing open status.linode.com incidents

### Changed:

- VLANs can now be created through the Linode Config create/edit dialog
- Update Configurations table in Linode Detail to show revised VLAN information
- Remove Kernel and VM Mode columns from Configurations table
- Make button and dialog naming conventions consistent
- Remove default Firewall rules (new Firewalls are created empty, with policies set to Accept)
- Make abuse ticket banners dismissible
- Closing the notification drawer marks notifications as read

### Fixed:

- Don't clear support modal contents from local storage on close
- Alignment on Longview Landing filter input
- Clear Linode config form when opening the modal
- Scrollbar overlaps with UserMenu dropdown
- Prevent wrapping of Linode Detail graph legends

## [2021-03-17] - v1.35.0

### Added:

- CopyTooltip next to tokens in Service Transfer tables
- Confirmation dialog when entering the migration queue
- Banners for open status.linode.com incidents displayed on all /support pages

### Changed:

- Billing Summary updates
- Update hover states
- "Status" column removed from Community StackScripts landing page

### Fixed:

- Fix UI collision on Firewall “Linodes” tab

## JS Client

### Fixed

- Update Firewall schema to make “label” required
- Update types for VLAN revamp

## [2021-03-09] - v1.34.0

### Added:

- Valheim Marketplace app

### Changed:

#### Cloud Firewalls:

- Allow Firewall Rules to be reordered
- Enable keyboard shortcuts for reordering Firewall Rules
- Inputs and table column for Firewall rule actions
- Enforce masks for Firewall Rules IPs
- Policy toggles for Firewall Rules tables
- Add actions and policies to default Firewall rules and factories

#### Service Transfers:

- Filter transfers by descending created date
- Improve responsiveness of Service Transfer tables
- Display text on empty state in checkout bar
- Transfer display tables are now paginated through the API

#### Miscellaneous

- Selecting a Linode auto-selects the region when creating a Volume
- Update style for table pagination controls

### Fixed:

- Search/pagination bug in LinodeTransferTable

## JS SDK

### Changed:

- Firewall rule type schema (add accept or drop policy field)

## [2021-03-01] - v1.33.1

### Fixed:

- Display account balance correctly

### Changed:

- Use /account/maintenance endpoint to display maintenance information

## JS Client

### Added:

- Types and methods for /account/maintenance

## [2021-02-24] - v1.33.0

### Added:

- Ability to transfer Linodes to another account

### Changed:

- Linode Configurations drawer is now a modal
- Improve responsiveness of NodeBalancers display

## [2021-02-21] - v1.32.0

### Added:

- One-Click Apps:
  - CyberPanel
  - ServerWand
  - Yacht
  - Zabbix

### Changed:

- Update TypeScript to v4

## [2021-02-19] - v1.31.0

### Changed:

- Update maintenance notice text on Linodes Landing
- Add outline style variant for Buttons
- Remove VLANs landing, create, and Linode detail tables

### Fixed:

- Event progress bars should always be full width

## [2021-02-15] - v1.30.0

### Added:

#### Cloud Firewalls:

- Firewalls beta notification
- Presets for port selection when creating/editing a Firewall rule
- Label and Description fields for firewall rules
- Clone action for firewall rules

- Visual indicator for "Skip to Main Content" link
- Update Breadcrumb styles
- New Accordion expand/collapse icons
- Network Transfer Display on NodeBalancer, Object Storage, and Kubernetes landing pages

### Changed:

#### Cloud Firewalls:

- Move save changes button to bottom of rules table

#### Notification Drawer:

Remove existing sections and replace with Notifications and Events sections
Show balance past due notification in the Notifications section
Mark all events as read when the drawer is closed

- Upgrade Node version from 10.16 to 14.15.4
- Change wording for OBJ utilization
- Network Transfer Display: redesigned text-based display
- Use React-Query when fetching regions
- Hide "Linode Expert" for Linode accounts in Support ticket replies
- Move summary and Auto Enroll toggle to the top of the Enable Backups drawer

### Fixed:

- Scheduled migration banner font color on dark mode
- Prevent SelectPlanPanel wrap in Linode Create flow
- Disk selection when opening Rebuild from /linodes
- Alignment of ActionMenu in mobile on Firewall landing page
- Calculate days to billing in EST to match billing practices

## [2020-01-25] - v1.29.0

### Added:

- Ability to recycle LKE nodes
- Ability to recycle all nodes in an LKE cluster
- Upgrade flow for LKE Kubernetes minor versions
- “Plan” column in the Linodes list table
- Copyable StackScript ID field on StackScripts Detail page

### Changed:

- Remove "Pilot" language from GPU tab under Linodes
- Update URL appropriately when opening, closing, and navigating to Resize, Rebuild, Rescue, and Migrate modals
- Use query params for routing for Resize, Rebuild, Rescue, and Migrate dialogs (e.g. linodes/123/storage?resize=true)
- Improve responsiveness of Linode Network Summary
- Hide Volumes table for Linodes in regions without Block Storage
- Sort Firewall rule ports in ascending order
- Make empty state message for outbound Firewall rules more explicit
- Remove icons from buttons on Domain Detail page

### Fixed:

- Fix wrapping in UserMenu causing disappearing “Log Out” button

## [2021-01-20] - v1.28.3

### Fixed:

- Missing metadata and images for Kepler Builder OCA
- Documentation links broken for several apps

## [2021-01-15] - v1.28.2

### Fixed:

- Resize action not appearing in Linode detail entity header

## [2021-01-14] - v1.28.1

### Fixed:

- Make sure inline reboot action isn't disabled for Linodes

## [2021-01-13] - v1.28.0

### Added:

- Add Network Transfer Graph to Linodes Landing
- Add Marketplace Q4 apps
- Sort Linode Details > Storage > Disks table by created (ascending) on default

### Changed:

- Remove rounded corners for buttons
- Disable submission until required fields are present and remove tags field from the Domain create flow
- Disable Firewall and Image create flows for restricted users
- Increase timeout for Longview on accounts with more Longviews
- Convert Support Ticket drawer to a dialog and make inputs bigger
- Update text to accurately reflect what read_only account access lets you do

### Fixed:

- Set highlight.js theme on app load
- Color scheme for Dark Mode toggle button's enabled state
- Disable create flow fields for restricted users
- Remove duplicate restricted banner for Marketplace
- Tooltip and disabled action functionality in action menus
- Update timezone logic to account for time zones that use a quarter hour
- Object Storage list not showing more than 100 objects

## [2020-12-18] - 1.27.1

### Fixed:

- Revert upgrade to Chart.js that was causing Sentry errors and graph display errors

## [2020-12-16] - 1.27.0

This release includes sweeping changes to the Cloud Manager UI. For more details, please visit https://www.linode.com/blog/linode/cloud-manager-enhancements-dec2020/

### Added:

- Deep link to the Payment drawer
- Add missing link to invoice details in invoice rows

### Changed:

- Replace all user-facing Domains master/slave terminology with primary/secondary
- Sortable tables now update the URL on sort change to make sort preferences bookmarkable
- Upgrade: Chart.js 3.0 (beta)
- Move theme toggle to My Profile > Settings
- New icon set for CMR
- Update empty states for all entities
- Add warning when migrating a Linode with VLANs to a region w/o VLANs
- Make time displays consistent throughout the app (ISO format)
- Smaller page sizes for Longview Landing
- Move abuse ticket banner to global notifications
- Update URL query param on input change on support search landing page
- Remove the Dashboard
- Hide Longview pagination footer if there's only one page
- Use Region Select styles in Object Storage Cluster selection
- Improve Backups column in Linode .csv file

### Fixed:

- Low reputation error when resizing a Linode intercepted by disk size error logic
- Prevent multiple imagize submissions in succession

## [2020-12-03] - 1.26.0

### Added:

- Secure Your Server One-Click App

## [2020-11-18] - 1.25.2

### Fixed:

- Only display 5 Linodes on the Dashboard
- Performance regression for large accounts
- Longview graph data not displaying correctly

## [2020-11-17] - 1.25.1

### Fixed:

- Users with no Domains were unable to create a Domain
- Table cell arrow icons had an incorrect color

## [2020-11-17] - 1.25.0

### Added:

- Bucket and Object level access controls
- Display total Object Storage usage on Bucket Landing page
- Progress bar to LinodeDiskRow when a disk is resizing
- “Objects” column to the Bucket Landing table
- Bucket Details Drawer
- Bucket results to search bar

### Changed:

- Add hideOnTablet prop to Entity Table component
- Remove 'Copy to Clipboard' text in OBJ drawers
- Disable API polling from inactive tabs
- Add copy explaining billing address restrictions
- Make typeToConfirm optional in DeletionDialog
- Lazy load OBJ Buckets
- Remove "Delete" option from DBaaS backups table
- Hide permissions table if user has no buckets
- Move Domain creation drawer content to a separate page at /domains/create
- Handle API warnings after a successful payment.
- Update Resize error message and add link

### Fixed:

- Remove filtering of app tokens
- IP popover displaying incorrectly when adding a private IP address to a Linode

## [2020-11-13] - v1.24.1

### Fixed:

- Overreporting Sentry errors

## [2020-11-02] - v1.24.0

### Added:

- Ability to update username from Profile > Display

DBaaS:

- Landing
- Creation modal
- Details page

### Changed:

- Group kernels in dropdown when selecting in Config drawer
- Show all devices (not just root) in Config rows
- Allow multi-select when adding VLANs during Linode create
- Polling improvements
- Hide billing section of dashboard for users without account access
- Apply CMR table components to search results landing

VLANS:

- Warning notice to reboot Linodes attached to a VLAN
- Don't filter out VLANs without an IP address from the table in linode/networking
- Use type-to-confirm in Deletion Dialog Modal
- Remove default value for IP range and mark Region as required
- Display ‘None’ for IP for interfaces without an address
- Hide backups CTA on Linodes Landing in VLAN context

### Fixed:

- Make sure we don't filter private images containing 'kube'
- Documentation link on the Linodes Landing page
- Code typo in "Paginating Things" example
- Extraneous comma display in Linode > Networking > VLANs
- IP addresses truncation link and Volumes landing
- "null" progress on CMR Dashboard
- Linodes Landing docs link (CMR)

## [2020-10-20] - v1.23.0

### Added:

VLAN:

- Landing table
- Details table
- Linode Networking panel
- Attach and detach Linode to VLAN drawer
  CMR:
- Banner for open abuse tickets

### Changed:

- Request Domains on load to determine account size
- Update dark theme styling
- Add helper text for NodeBalancer Proxy Protocol field
- Add tooltip for sort in Notifications drawer

### Fixed:

VLAN:

- Attach Linode drawer fixes
  CMR:
- Wide table width with overflow when cloning Linodes
- Fix Lish link
- Sync animations for pending actions
- Remove underscores in Linode statuses in LinodeEntityDetail

- Long Domain records overflowing table rows
- Incorrect flag shown for Sydney in Linode Migrate
- Search results not displaying for some restricted users

## JS Client

### Changed:

- Update VLAN Linodes typing

## [2020-10-13] - v1.22.1

### Changed:

- Make CVV required when adding a credit card.

## [2020-10-05] - v1.22.0

### Added:

- Notification for when an email to a user couldn’t be delivered
- Warning about 24 hour wait period before disabling backups for a Linode
- Warning about blocked SMTP ports for new accounts
- CMR:
  - Apply animations and adjustments to Linode Summary view
  - Apply table styles for Longview tables
  - Hide status chip if there are no corresponding Linodes with that status
  - "Message" column to the Activity Feed table
  - Prevent overflow of resolvers in Linode Network tab
  - Prevent text from being flush to the screen
- Object Storage:
  - Add ability to upload an SSL/TLS certificate for a Bucket
  - Add access management for OBJ access keys
  - Add loading state in OBJ access key drawer if buckets are loading
  - Add view mode to OBJ access key drawer
- VLANs:
  - Create modal
  - Add VLAN attachment option to Linode Create flow
  - Add VLAN table to Linode Network tab
  - Add VLAN column to Linode Configuration table

### Changed:

- Improve handling of Managed accounts when backing up Linodes

### Fixed:

- Cloning a Domain leads to “Not Found” page
- Navigation bug in Longview
- Tab-based navigation

## JS Client

### Added:

- UploadCertificateSchema endpoint
- uploadSSLCert endpoint
- getSSLCert endpoint
- deleteSSLCert endpoint
- ObjectStorageBucketSSLRequest endpoint
- ObjectStorageBucketSSLResponse endpoint
- CreateVLANPayload endpoint
- createVlanSchema endpoint
- getVlans endpoint
- getVlan endpoint
- createVlan endpoint
- deleteVlan endpoint
- connectVlan endpoint
- disconnectVlan endpoint
- getInterfaces endpoint
- getInterface endpoint
- createInterface endpoint
- deleteInterface endpoint
- linodeInterfaceItemSchema endpoint
- linodeInterfaceSchema endpoint
- LinodeInterfacePayload endpoint
- LinodeInterface endpoint

### Fixed:

- getLinode method now returns Promise<Linode> instead of Axios response
- getLinodeLishToken method now returns Promise<{ lish_token: string}> instead of Axios response
- deleteLinode method now returns Promise<{}> instead of Axios response

## [2020-09-29] - v1.21.0

### Added:

One-Click Apps:

- Jitsi
- Webmin
- Virtualmin
- Plex
- phpMyAdmin
- Azuracast

## [2020-09-21] - v1.20.0

### Added:

- Object Details Drawer
- Proxy Protocol field in NodeBalancer settings
- Add link to NotificationDrawer from Linode busy status
- Prevent text and other components from being flushed to the edge when <1280px

### Changed:

- Improve handling for unknown Linode types
- List allowed regions when creating or adding Linodes to Firewalls
- Prevent migration of a Linode with attached Firewalls to an unsupported Data Center
- CMR:
- Close notification drawer on internal links
- Style updates for:
- Object Storage > Buckets & Object Storage > Access Key headers
- OBJ Bucket Detail table

### Fixed:

- Change "Create Kubernetes" to "Create Kubernetes Cluster"
- Calculations for large LKE clusters (total CPU/memory) were incorrect
- Missing/duplicate page titles throughout app
- OrderBy lifecycle bug
- Typos: consecutive occurrences of 'the'
- MigrateLanding routing bug
- Add units (GB) to RAM in Linode Detail view
- Various CMR menu issues

## [2020-09-14] - 1.19.1

### Fixed:

- Cloud Firewalls could be attached to Linodes in unsupported regions
- Duplicate rows when editing Firewall rules

## [2020-09-09] - 1.19.0

### Added:

CMR:

- Managed Dashboard card to CMR dashboard
- System Status section in Notification drawer

- Environment switcher for dev tools
- Controls for mock service worker in dev tools

### Changed:

CMR:

- Change URL on Linode modal close
- Make OAuth apps table sortable
- Linode status icons should blink for in-progress actions
- Adding CMR header to the config/disk clone landing
- Table style updates for: - Account > Users
- Managed
- Billing
- SelectPlanPanel
- Make API tokens table sortable
- Make Rescue dialog full height
- Routing for Linode Modals
- Graph labels hidden for mobile

Cloud Firewalls:

- All IPv6 for Firewalls should be read as ::/0
- Disable port range in Firewalls drawer when selecting ICMP protocol
- Update Firewall doc URL
- Don't set outbound rules for firewall presets
- Firewall labels are not required; remove required annotation from textfield

- Fix tab change handler
- Improve error handling for API token drawer
- Always honor Linodes "group by tag” setting
- Stabilize table sort
- Update MySQL info to clarify that we install MariaDB
- Change Minecraft OCA to Minecraft: Java Edition
- Display general errors at top of VolumeAttachmentDrawer

### Fixed:

CMR:

- Hide hidden links from mobile nav
- Close action menu after action is selected
- Move domains banner above table

- Prevent error message overlap on Firewalls detail
- getLinode errors blocking landing page display
- Console error (isResponsive prop not recognized)
- Casing of NodeBalancer breadcrumb was incorrect
- NodeBalancer Config form submission
- Firewall detail breadcrumb
- The search bar sometimes returned no results for restricted users
- Managed Issue Drawer was crashing for users with empty timezones
- Longview: MySQL tab not rendering if NGINX is not installed
- Firewalls: handling of empty IPv6 responses

## [2020-08-25] - v1.18.0

### Changed:

- Disable Atlanta region for most customers, add messaging regarding the datacenter upgrade

## [2020-08-25] - v1.17.0

### Added:

- CMR:
- Primary Nav responsive scaffold + styles
- Use CMR action menu for Longview client rows
- Plan link in Linode detail header should open the resize dialog
- Table Styles:
  Managed: SSH Access, Credentials
  Profile: SSH Keys, API Tokens, OAuth Apps
  Support Tickets
- Linode Table Adjustments
- Notification drawer: chronological display
- Linode Storage Tab
- Linode Rebuild Dialog
- Flavor text in LinodeNews banner
- Backups enable from Linode action menu
- Mark events as seen when requesting in the notificationContext
- Completed progress events
- Longview processes tables to preferences sortKeys
- Enforced 64 character limit on text input
- Confirm enabling backups
- Handling strange timezone cases for summary graphs

### Changed:

- Longview installation instructions
- Clear UDF data on tab change in Linode Create
- Language to “allowlist” and “blocklist”

### Fixed:

- Interoperability issues
- Linode creation preselection params for from Clone, from Image, from Backup
- Loading spinner in Notification drawer
- Missing yup types dependency
- SSH fingerprint display issues for various key types
- Issue where loading a Domain’s Detail page directly wasn’t working on large accounts

## [2020-08-14] - v1.16.2

### Fixed:

- Clear UDF data on tab change
- Form fields issue on One-click Apps and StackScripts creation flows

## [2020-08-13] - v1.16.1

### Fixed:

- Add withRouter to LinodeRescue
- Update NodeBalancer details routing

## [2020-08-11] - v.1.16.0

### Added:

- CMR
- Table styles for Profile > Trusted Devices
- Table styles for Volumes landing table
- Table styles for Images landing table
- Table styles for NodeBalancer landing table
- Table styles for Firewall > Rules
- Table styles for Firewall > Linodes
- Responsive table styles for Firewall Landing and K8 Cluster landing
- Responsive styling for entity header (all variants)
- Responsive styling for Dashboard
- Dashboard Notifications: Add Community Updates, Pending Actions, and “Show more” button to Drawer
- Dialog full height
- Rescue Linode dialog
- Migration dialog
- Static banner for Linode changelog
- Tag styles
- Support Tickets and loading state
- Notification context
- Notification drawer

### Changed:

- Refactor tabbable content to be accessible by keyboard
- Update Popular Posts on /help page
- Use API Pagination for Domains when account size is large
- Display tax id of customer in invoice if available
- Use longview/plan endpoint to get active plan

### Fixed:

- Default zone if no user timezone
- Dates in several places displayed as “Invalid DateTime”
- OAuth tokens with expiry of null were crashing the app

## [2020-07-27] - v1.15.0

### Added:

- Ability to recycle all LKE pool nodes
- CMR: Dashboard
- Notifications
- View for single Linodes
- View for multiple Linodes
- CMR: Linode Details - Filter Linodes by status - Implement LinodeEntityDetail component
- Networking tab:
- Add Linode Monthly Transfer graph
- Add Historic Network Data graph - Add IP actions
- CMR: Responsiveness
- Linodes Landing
- Domains Landing
- Add reusable InlineMenuActions component - Apply updated table styles and action menu to Firewalls
- Custom dev tools
- User preferences editor

### Changed:

- CMR: Update Linode status pill designs
- Use API search and hide search tips for large accounts

- Use base 10 for network graphs

### Fixed:

- CMR: Adjust grid sizes to prevent EntityHeader elements from wrapping
- Brasilia timezone offset should be GMT-3
- Correct years in Linode Summary graph options
- Create Object Storage Bucket types
- Per-Linode network transfer total

## JS Client

### Added

- getLinodeTransferByDate endpoint
- recycleAllNodes endpoint (LKE)

### Changed

- Add access control and CORS fields to ObjectStorageBucketRequestPayload interface

## [2020-07-13] - v1.14.0

### Added:

- Color palette component in Storybook

### Changed:

- CMR: Linode Detail - Storage tab - Analytics tab - Network tab
- CMR: Linodes Landing - Add tag cell to Linode row - Summary view (replaces Grid view)
- CMR: Move Linode Resize action from tab to new modal component
- CMR: Apply updated table styles and action menus to LKE and Domains
- CMR: Secondary nav width
- Linode maintenance improvements
- Show maintenance time in UTC in downloaded CSV

### Fixed:

- Consistent Notices for restricted users when creating a Volume
- Longview CPU formatting
- Handle null dates in invoice details logic
- Expiry date check

## [2020-07-02] - v1.13.1

### Changed:

- Changed Percona OCA to Percona (PMM)

### Fixed:

- Matching logic for OCAs was breaking on parentheses

## [2020-06-30] - v1.13.0

### Added:

- Size column on the Object Storage Buckets table
- OCA: Percona PPM and Nextcloud
- Billing notice on Object Storage landing page when a user without Buckets has Object Storage enabled
- Notice that powered down Linodes still accrue charges
- Notice when user tries adding an NS record to a Domain without a A/AAAA record

### Changed:

- Adjustments to the Linode plan selection table
- Update password validation to match API change
- Update form validation for the Linode Disk drawer
- Make target field for TXT records multiline

### Fixed:

- Set autocomplete to false in password inputs
- Restricted users were able to view unavailable actions in Linode action menus
- Sort order on Domains page
- Prevent clickable events for deleted entities
- Prevent multiple Not found displays for Linodes

## [2020-06-16] - v1.12.1

Fix:

- 404 logic for Linodes Detail crashing for some Linodes

## [2020-06-16] - v1.12.0

### Added:

- Support for OBJ Singapore

### Changed:

- Move Nanode to “Standard” tab, change label to “Shared CPU”
- Handle host maintenance status
- Improve handling of negative amount on invoice details
- Upon rebooting Linode into Rescue Mode, prevent dropdown from reverting to "None"
- Save StackScript progress when creating or editing a script

## [2020-06-09] - v1.11.0

### Changed:

- Clarify Linode password fields in Reset Root Password vs. Rebuild
- Hide SSH key remove button for LISH settings when no keys are present
- Make main content banner dismissible
- Show error when Volumes limit has been reached but attempt is made to add a new Volume

### Fixed:

- CAA record input duplicating name/value

## [2020-06-03] - @linode/api-v4 v.0.27.1

### Fixed

- Remove required from createDomain validation schema

## [2020-06-02] - v1.10.0

### Added:

- Progress bar for newly-created Images

### Changed:

- Improve UX for GPU selection
- Add a link to Support in all “Verification is required” errors
- Allow clearable numeric inputs in Domain Records Drawer
- Remove Cloud Manager version tag from Support Tickets

### Fixed:

- Broken SVG combination when creating a Linode
- Profile routing didn’t handle incorrect routes
- Firewall document title
- ICMP port bug when editing Firewall rules
- Update textfield to use input id for "for" attribute
- Copy fix for Profile -> Referrals
- Accessibility of Dashboard “View Details” links

## [2020-05-21] - 1.9.0

### Added:

- @-expansion for Target field in Domain records
- “Last Modified” column to Domains landing page
- Support for Third-Party Authentication

### Changed:

- Default support ticket option to 'General'
- Defer requests to Linodes and Images until after app has loaded
- Redesign Billing section of app
- Request Domains when hovering over Primary Nav link
- Update behavior for TFA cancel button
- Rename linode-js-sdk to @linode/api-v4 to prepare for NPM publication
- Update @linode/api-v4 documentation
- Lazy load Linodes on BackupsDashboardCard

### Fixed:

- Keyboard access to open Support ticket creation drawer
- Missing SSH keys in some flows for Linode creation
- Second column alignment for NodeBalancer on dashboard
- Tag display on mobile viewport
- Removed extra requests
- Prevent crashing for unactivated users
- Remove duplicate instance requests

## [2020-05-04] - v1.8.0

### Changed:

- "Node Status" is now "Backend Status" on NodeBalancers list and detail view
- Minimum payment placeholder text
- Hide Recycle Node in the LKE Node action menu
- Provide cluster summary information for LKE search results

### Fixed:

- Remove invalid credits
- NodeBalancer Error Handling (SSL)
- Xterm flow control errors
- Remove stray characters in FromBackupsContent

## [2020-04-20] - v1.7.0

### Added:

- Firewalls: Client-side form validation

### Changed:

- Make LKE available regardless of customer account response
- Request OBJ Buckets per-cluster
- Theming performance optimizations

### Fixed:

- Correct alignment for “Date Created” field on mobile invoice table
- NodeBalancer error handling
- Current size of pool was updating along with target size when resizing a Node Pool.

## [2020-04-15] - v1.6.0

### Added:

- EnhancedNumberInput component

### Changed:

- Redesign of LKE interface, including Detail and Create Cluster views
- Add LKE clusters to search results

### Fixed:

- Case where some long-running actions may not be updated when complete

## [2020-04-10] - 1.5.1

### Changed:

- Update LKE schema to reflect breaking API changes (version is now k8s_version)

## [2020-04-07] - 1.5.0

### Changed:

- [Performance] Lazy load Domains data
- Set a timeout when requesting Gravatars
- Preserve Support ticket text on page reload

### Fixed:

- Account tab crashing for some users
- Fix handling of local storage on logout
- Longview NGINX tab crashing for some users
- Screen readers cannot access "Create Linode" interface
- Values on LV Network graphs displayed incorrectly
- Placeholder component double h1 display issue

## [2020-03-30] - v.1.4.1

### Fixed:

- Images not available on Marketplace flow

## [2020-03-30] - v1.4.0

### Changed:

- Change "One-Click Apps" to "Marketplace"
- Change message in the Events table empty state
- Allow up to 10,000 USD payment with PayPal
- Lazy load Images

### Fixed:

- Improve skeleton loading screen in the Events table
- Fix bug in Image select
- Fix visual bug in OAuth Apps table header (dark mode)
- Edit DNS Records containing "linode.com" substring

## [2020-03-23] - v1.3.0

### Added:

- Firewalls:
  - Add, Edit, and Delete rules
  - Prompt when navigating away from unsaved rule
  - Add icon to table rows

### Changed:

- Remove “Active Deploys” StackScripts table column and add “Total Deploys” column
- Update customer referral criteria text
- Improve syntax highlighting
- Include LKE clusters in Support tickets dropdown
- Make Support Ticket table sortable by summary, ID, and updated_by
- Update Images messaging to reflect new 6144 MB default limit
- Remove deprecated border on graph legends
- Adjust header padding in Linode Group By Tag
- Cloud Manager PDF invoices pull in customer tax ID regardless of added date

### Fixed:

- Volumes creation bug
- Accessibility warnings for password inputs
- Remove page break on invoices
- Fix collision of tax ID and address on invoices
- 404 error after importing Domain Zone
- Enable editing of DNS Records containing "linode.com" substring
- Removed extraneous table header cell on Search Landing table
- Add error handling for Kubernetes breadcrumb
- Prevent Linode Power Control menu from being empty upon click

## [v1.2.0] - 2020-03-09

### Added:

Cloud Firewalls:

- Firewall Linode view
- Add Device drawer in Firewall Linodes view
- Remove device modal in Firewall Linodes view
- Firewall Rule Table
- Firewall Rule Drawer
- Remove devices from Firewall Devices action menu

### Changed:

- Make Linode links in Firewall rows clickable
- Pin GitHub release link to linode-manager tag
- Add support for secondary promo button
- Delay data request until user types in Search bar
- Display invalid StackScript errors on Linode rebuild
- Show error when request to /pools fails in LKE
- Respond to linode_config events

### Fixed:

- Uptime calculation in Longview
- Sorting by Object Storage region
- Sorting the OBJ Bucket table resulted in duplicate rows when there were multiple buckets with the same name

## [v1.1.1] - 2020-02-28

### Fixed:

- Ensure Object Storage is displayed for restricted users.

## [v1.1.0] - 2020-02-25

### Added:

- Cloud Firewalls:
  - Add Firewalls endpoints to SDK
  - Allow enable/disable/delete Firewall actions
  - Enable Firewall creation
- LKE:
  - Warn users before creating/resizing a cluster to a single node
  - Handling for LKE events (lke_node_create)
- Accessibility improvements:
  - Add aria attributes on Linodes, Images, and Kubernetes Landing pages
  - Add aria attributes to Action Menu items
  - Improve accuracy of column header count
  - Add title to ADA chat bot

### Changed:

- Update CPU threshold alert validation
- Use display: standalone in manifest.json for IOS support
- Update event toasts and add new toasts for clone/resize events
- Increase line height of rendered Markdown for readability
- Remove Import Tags CTA on the Dashboard
- Remove obsolete GDPR Modal
- Close all active Lish sessions when logging out
- Unify IP address input patterns for Domains
- Allow direct links to OCA details drawers
- Always allow TCP Connection as a health check for NodeBalancers
- Hide duration for host_reboot events

### Fixed:

- Mode persistence in Linode Disk drawer
- Formatting/highlighting in kubeconfig preview drawer
- Incorrect disks sometimes displayed in different tabs
- Regression from Notistack update
- fixing selected table row for rows with active caret variant
- Remove plural for hour on DNS manager
- Use appropriate button text when restoring from an Image

## [v1.0.1] - 2020-02-13

### Added:

- Support for Object Storage in Frankfurt, DE

### Fixed:

- Removed feature flag logic preventing some users from accessing Longview

## [v1.0.0] - 2020-02-10

### Added:

- New One-Click Apps:
  - MEAN
  - MongoDB
  - Flask
  - Django
  - Redis
  - Ruby on Rails
  - PostgreSQL

### Changed:

- Change default distro to Debian 10
- Fix changelog to match GitHub release
- Update graph units on Linode Details page
- Fetch backups after selecting Linode in Linode Create
- Toast notifications for Image related events
- Unify graph colors across the app
- LKE: Warn users before allowing a single-node cluster
- LKE: Update typings for node pools
- Show Domains Import Zone Drawer button when a user has no Domains
- Improve compile time
- Cleanup axios version management and aligning
- Prevent unneeded requests when loading Lish window

### Fixed:

- Updating a Linode causes in-progress events to stop being displayed
- Safari: Open ticket button issue
- Remove plural for hour on DNS manager
- 'Show More' tooltip accessibility fix

## [0.84.1] - 2020-02-04

### Fixed:

- Fix issue where only 100 Images were displayed

## [v0.84.0] - 2020-01-28

### Added:

- Add Domain Transfers to Domain Drawer for slave Domains
- “Delete” button to Domain Drawer
- Improve Form context help/info in Configuration Edit
- Ability to delete a Domain from Domain Detail
- Show a banner when one or more Regions experience outages
- New One-Click App: phpMyAdmin
- Show progress on the target Linode while cloning

### Changed:

- Add link to Resizing a Linode Guide
- [LKE] Node pools should have 3 nodes by default
- Longview Process Arrow Rework
- StackScript author links from StackScript Detail page
- Sort Kubernetes versions by label descending in dropdown
- OAuth Scopes can be space separated
- Store Longview time selection in user preferences

### Fixed:

- Longview Overview graphs were incorrectly showing data as “today”
- Refactor LineGraphs to allow mixed units for network graphs
- Routing on Search Landing page for slave Domains
- Fix Linode network graph units
- Display updated credit card info in Billing Summary when credit card is updated
- Visual regression on Clone Configs/Disks
- Loading state for Longview landing page (visual bug)

## [v0.83.0] - 2020-01-17

### Added:

- Longview:
  - Apache
  - MySQL
  - Processes
- “Show All” option on Domain Records
- Ability to edit AXFR for slave Domains

### Changed:

- Hide Backups CTAs from restricted users
- Update Longview graph colors
- Support API requests for up to 200 entities at a time
- Make One-Click apps visible to all users from primary navigation

### Fixed:

- Rounding in Longview line graphs
- Add space to API Tokens HTML title
- Allow rebooting from Rescue mode

## [v0.82.0] - 2020-01-08

### Added:

- Source Linodes from Redux in Networking and Backups
- Longview: empty and loading states for Disks tab
- Longview: NGINX tab
- Longview: Network tab
- Show All option for Volumes, Domains, NodeBalancers
- Sentry improvements
- Ignore newrelic and chrome extension errors
- Add security.txt at cloud.linode.com/.well-known/security.txt

### Changed:

- Copy for Prometheus and Grafana One-Click Apps
- Show confirmation dialog when resizing a Linode
- Update LV documentation to include info on warnings/errors
- Add copy explaining prorated transfer
- Move untagged items under tagged items for all entities
- Allow primary nav to set multiple active links
- Allow Charts.js native (canvas) legends for graphs
- Filter processes by username or process name
- Error feedback for failed snapshot backups
- Support for Disks/Configs events
- Add URL param to reset password button
- Linode details accessibility adjustments

### Fixed:

- Layout overflow on Longview overview graph section
- Missing error/loading states in AccessKey table & drawer
- Older invoices causing an error when creating PDF
- Weblish error (safe access properties)
- Docs links for Longview installation instructions

## [v0.81.1] - 2019-12-23

### Change:

- Update error reporting to reduce unnecessary reports

## [v0.81.0] - 2019-12-19

### Added:

- Longview:
  - Display non-error Notifications from Longview API on Longview Details page
  - Empty and loading states for Overview graphs

### Changed:

- Use “Last Backup” data on /linode/instances endpoint to avoid multiple requests to /backups (improves performance)
- Show deprecated label for distros in Images dropdown

### Fixed:

- Display invoice PDF total, tax, and amount values in \$0.00 format
- Reduce OCA tile spacing between icon and label

## [v0.80.0] - 2019-12-16

### Added:

- Remove check zone from domain action menu
- Move sidebar in Domains detail
- Duration time to Events Landing and Activity Feed
- Display billing notice when deleting last Object Storage Bucket
- Longview: - Landing page - Overview page - Installation page - Enable client sorting on Landing page - Packages drawer
- New One-Click Apps:
- Docker
- Jenkins
- Grafana
- Prometheus
- MySQL
- LEMP Stack
- Shadowsocks

### Changed:

- Remove ZXCVBN and improve password hints
- Remove (disabled) Check Zone and Zone File actions from Domains
- LKE added to PAT Scopes
- Make search bar case-insensitive
- Option to show all Linodes on Linode Landing
- Remove same-domain SOA email restriction (client-side validation)
- Update release docs
- Styling adjustment to IconTextLink

### Fixed:

- Accessibility features overhaul
- Update Object Storage icon color
- Error formatting on editable input labels
- Event badge hidden behind scrollbar
- Linode status not updated after resizing is complete
- State not responding to Longview events

## [v0.79.0] - 2019-11-19

### Added:

- Longview: Static tables for listening services/active connections
- Longview: Line Graph abstraction
- Longview: Sort clients by values
- Longview: Client count warning modal
- Longview: Installation tab
- Longview: Overview section scaffolding
- Longview: Footer text for non-Pro users
- Longview: Uptime, Packages, and Hostname data added to client rows
- Longview: Display circle loader if client doesn’t exist or is still being loaded
- Longview: Overview icon section with some static data
- Ability to edit rDNS for IPv6 ranges and pools
- Display of route target for IPv6 ranges
- Abstraction of buttonLink
- Ability to collapse main navigation on larger screen sizes

### Changed:

- Longview: Change landing view from table to cards
- LKE Landing documentation link target
- Loading state and clear errors on Linode Backups form submission
- Longview documentation link target
- Remove welcome banner
- Updated logo asset
- Updated header and footer styles

### Fixed:

- Linode list not being updated when creating Linodes externally
- Type checking in getAPIErrorFor
- Duplicate error display in account/settings
- Empty volumes create button

## [v0.78.0] - 2019-11-12

### Added:

- Support for new Sydney datacenter
- Longview: Handle restricted users
- Longview: Plan Details page
- React a11y Linters
- Ability to Search For Longview Clients

### Changed:

- Longview: Use live SysInfo data on landing page
- Longview: Landing page uses card layout rather than table
- Longview: Use cached data to populate Gauges
- LKE: split details page into Details and Resize tabs
- Enhanced BreadCrumb Component
- A/AAAA record drawer title

### Fixed:

- LKE Node pool deletion
- LKE Routing

## [v0.77.1] - 2019-11-11

### Fixed:

- Hotfix: Safe access event.secondary_entity

## [v0.77.0] - 2019-11-06

### Added:

- Supply the LKE Cluster options from APIv4
- Longview Client Gauges for Swap and Storage
- Ability to paste clipboard content into the Glish interface from your local machine
- Longview landing tabs
- Skeleton loader to table rows

### Changed:

- [SDK] - Implement Object Storage endpoints
- Longview Client creation workflow
- Display the booted configuration in Linode Boot and Reboot event messages
- Pre-fill Disk select fields rescue tab with available Disks
- Refactor Create Volume Workflow
- Update Object Storage confirmation modal copy
- Client-side validation for CVV field on the Billing page
- Making CVV code a required field within Billing page
- Update favicon
- Updated syntax for Linode details specs
- Filter out GPU from plan selection for LKE
- Filter out regions that don’t have LKE capabilities

### Fixed:

- Blog feed on Dashboard
- StackScript detail breadcrumbs
- Adjustments to Kubeconfig buttons on smaller breakpoints

## [v0.76.0] - 2019-10-30

### Added:

- cPanel and Plesk One-Click Apps
- Confirmation modal when adding Object Storage service
- Option to cancel Object Storage service in account/settings
- Object Storage to list of Personal Access Token scopes

### Changed:

- Download Objects instead of opening them in a new window
- Make Object Storage Bucket URLs clickable
- Invoice/Payment PDF Updates
- Remove tags from Kubernetes cluster creation and detail

### Fixed:

- Error handling for 404s on Kubernetes cluster detail

## [v0.75.0] - 2019-10-22

### Added:

- Ability to view, add, edit, and delete Longview Clients
- Interactive flag for Linode card
- Maintenance status schedule date always visible on table row
- Maintenance status to Linodes Dashboard Card
- Confirmation modal when creating new backup snapshot

### Changed:

- Add helper text to Kubernetes Node Pool rows if not all Nodes are accounted for
- Adjust display of expiring credit in expandable panel header
- Collapse primary nav at wider breakpoint
- Copy changes for Plesk and cPanel One-Click Apps
- Update Managed dashboard graphs
- Update Access Key creation message (Object Storage)

### Fixed:

- Sort by status (Linodes)
- Consistency with display of charts legend units
- NodeBalancers configuration layout
- Maintenance status not be displayed after updated a Linode

## [v0.74.1] - 2019-10-08

### Changed:

- Managed Dashboard chart colors to match corresponding charts from the Linode Detail screen

### Fixed:

- Issue with TextField components missing labels
- Issue with Managed Dashboard "Open a Ticket" button not functioning

## [v0.74.0] - 2019-10-07

### Breaking:

- Remove ability to delete buckets that contain objects

### Added:

- File Uploads for Object Storage
- Ability to delete Objects
- Managed Dashboard widget
- Ability to Edit Domain Status

### Changed:

- Expand Linode public SSH Key on hover
- Add copy indicator to Linode public SSH Key button

### Fixed:

- Issue with chart tooltips not showing correct time
- Cell height for Kubernetes Clusters while in edit mode
- Link to status.linode.com for all maintenance notifications

## [v0.73.0] - 2019-10-01

### Added:

- One-Click App support for feature flags
- cPanel to One-Click App Library
- Plesk to One-Click App Library
- Firewall Landing and Table

### Changed:

- Update manifest.json to allow for iOS and Android “pin-to-home-screen” functionality
- Display country flag after Region has been selected
- Improve links in Add New menu
- Disallow duplicate bucket names
- Allow deletion of disks on active Linodes
- Sort support tickets by order created
- Add AU tax ID to invoice generator
- Move Managed activation flow to /account/settings
- Add height to radio cell for resize table
- Adjustments to chip label styles
- Linode JS SDK Documentation usage guide with examples

### Fixed:

- Overflow-x in select drop downs on compact mode

## [v0.72.0] - 2019-09-23

### Added:

- Managed service monitor history drawer
- Firewall Landing and Routing
- New landing page for unactivated users
- New table-based flow for selecting a Linode plan
- Managed endpoints to JavaScript SDK

### Changed:

- Display Never for Managed credentials that have never been decrypted.
- Use password input component for credential drawers
- Don’t show DNS “Your Linodes are not being served” banner for restricted users

### Fixed:

- Error handling for Managed dashboard card
- Tooltip for current plan on resize Linode workflow
- Layout issue with nodeBalancers create workflow
- Stackscripts creation routing and CTAs

## [v0.71.0] - 2019-09-18

### Added:

- Bucket Detail page (Object Storage)

### Changed:

- Display “Never” for Managed credentials without a last_encrypted field
- Update copy on EnableManagedPlaceholder
- Add Normalized Data Structure to Images in Redux
- Hide active caret on mobile navigation
- Add Edit action to Kubernetes Cluster action menu
- Add Kubernetes cluster label to filename when downloading kubeconfig
- Switch position of “Region” and “Last Backup” columns on Linode table
- Account for over limit case for account transfer display on dashboard
- [SDK] Migrate /regions
- [SDK] Migrate /linodes
- [SDK] Migrate /kubernetes
- [SDK] Migrate /profile
- [SDK] Migrate authentication requests

### Fixed:

- Overflow in react selects
- Error with Placeholders missing key prop
- Image select bug
- LinodeConfig memory size limit not displayed
- Style regression for notification thresholds panel
- Tooltip not showing for selection cards
- Update dependencies to resolve vulnerabilities
- Security issue with external links

## [v0.70.0] - 2019-09-9

### Added:

- One-Click App navigation
- Placeholder to enable Managed for an account

### Changed:

- Remove Private IP Checkbox from Clone Linode form
- Edit drawer for Managed service monitors
- Use dropdown instead of cards when selecting an image/distribution
- Replace Region/Province Select with Text field in the Update Contact Information form
- Managed credential drawer now uses separate forms for label and password/username
- Update Managed icon on the dashboard to align with entity icons
- Messaging and billing calculations for expiring credits
- Use account credentials and groups when creating or editing a Monitor
- Monitor dashboard card links to /managed/monitors instead of /support/tickets
- Better error messaging for Inter-datacenter migrations

### Fixed:

- Client Secret key wrapping
- Backups and clones always labeled as Debian
- Correctly show upgrade banner for all deprecated types
- Issue with kernel input not being populated with a default value in the Edit Linode Configuration form
- Stop inverting SSH key access to account for the API fix for this bug

## [v0.69.0] - 2019-08-28

### Added:

- Inter-datacenter Migrations for Linodes
- Warning text to detach volume dialog
- Ability to add, edit, and delete Managed credentials
- Ability to add, edit, and delete Managed contacts
- Ability to add, update, and delete Managed service monitors
- Ability to update Managed SSH Access for Linodes
- Button to navigate to Create Linode workflow from the Linodes landing page

### Changed:

- Use dynamic versions for Kubernetes create workflow
- Remove tags from Domains landing table rows
- Support Tickets refactor
- Improve splash page loader animation
- Required textfields now show “(required)” instead of an asterisk
- Show tax banner on dashboard and account landing only
- Region selection in both the Create Linode and Create Volume workflows
- Object Storage documentation

### Fixed:

- Update copy in credentials table
- StackScript error handling

## [v0.68.0] - 2019-08-15

### Added:

- Support for promotion codes and expiring credits
- SSH Access Key Table for Managed
- Delete monitor action to MonitorActionMenu
- GST notification for users in Australia and India

### Fixed:

- CSS animations in JSS
- NodeBalancer connection grid display
- Long titles broken on image names
- Button types for cancel actions
- Issue with entity labels not being able to be updated when an event was in-progress
- Billing form state resets when changing country selection
- One-click cards display on large breakpoints

## [v0.67.0] - 2019-08-12

### Added:

- Ability to close account from Cloud Manager
- Managed SSH Access: Linode Public Key component
- Disable Managed service monitor
- Display list of Managed service monitors
- Adding tooltip display variant + styles
- Breadcrumb enhancements
- Tooltip for cluster command on Kubernetes detail page
- Managed service monitor list
- Add SupportWidget to Managed landing
- Adjustments to view config drawer
- Adjustments to buttons
- Optional CVV field when updating credit card information

### Changed:

- Region selection in create workflow
- Improve error handling for LKE node pools
- LKE form element UI adjustments
- Make search link the first option in Algolia search bar
- Add Logic to CSV Link to Prevent CSV Injections
- Add Mutation Time to Banner
- Disable Add User Button for Restricted Users
- Select user by default after adding an SSH key using the AccessPanel
- Add max-width to main content
- Handling for new event types
- Improve link styles for PDF downloads in account
- Enable hot reload for local development

### Fixed:

- Charts display issue
- Issue with css transitions on theme switch
- Firefox issue with flag icons
- Broken error key scrolling in Get Help search bar

## [v0.66.0] - 2019-07-30

### Added:

- Public Cloud manager codebase is now officially a monorepo, leveraging Lerna
- New splash screen on initial app load
- Linodes list status column
- Show Linode tax ID on invoices for users in EU
- Unauthorized messaging for tokens and users
- User preferences for Domains group-by-tag
- User preferences for NodeBalancers group-by-tag
- User preferences for Linode view
- Tooltips for zone-related actions

### Changed:

- Abstract Link component so that it can handle external links
- Better helper text for failed image creation
- Make SSH key-fetching conditional on whether user is restricted
- Error handling for adding SSH keys in creation workflow

### Fixed:

- Events regressions and add handling for new event types
- IP Transfer panel refreshing when a long-running event was occurring
- Issue with empty data set render blocking the app
- Issue with power control not showing “Busy” status when Linode was busy
- Configs view crashing after Linode rebuild
- Clone config/disk not updating when number of disks changed

## [v0.65.0] - 2019-07-17

### Added:

- Mutation estimated time to Drawer
- Cookies enabled check
- Option to create SSH Keys in the Linode creation workflow
- Tooltip to Zone File action item for Domains
- Time-delayed patience text when editing RDNS
- Loading state for submit button in edit RDNS drawer

### Changed:

- Observe user preferences for Volumes-group-by-tag
- Observe user preferences for Linodes-group-by-tag
- Linode Backup helper text

### Fixed:

- White screen issue affecting users with slower connections

## [v0.64.0] - 2019-07-15

### Added:

- Feature: Clone configs/disks from Linode detail page

### Changed:

- Improve markup for click behaviors for entity titles in clickable rows
- Remove allocation of private IP on Linode create
- Filter private IPs in NodeBalancer config node by region
- Update NB config node schema

### Fixed:

- Domain record validation
- Important notice icon placement
- Fix spelling mistake in LinodeConfigDrawer
- Safe access backups.snapshot

## [v0.63.1] - 2019-07-08

### Changed:

- Remove VAT banner.

## [v0.63.0] - 2019-07-03

### Added:

- Add username to event rows on both Events Landing and Linode Detail views
- Use preferences endpoint to save theme and spacing
- Show helper text for auto-backups for Managed users
- Use account.capabilities for displaying LKE

### Changed:

- Update monthly network transfer panels
- Update breadcrumbs site-wide
- Update primary navigation active state icon
- Disable auto-resize option when moving to a smaller plan

### Fixed:

- Linode Notification Threshold updates not displaying
- Group by Tag behaving inconsistently
- Progress button loading icon
- Fix console warnings for sidebar styles
- Margin in header on PDF invoices
- LinodeCreate selected region tab state
- Issue with Volume size not updating
- Do not attempt to create DNS records for Linodes with IPv6 disabled

## [v0.62.0] - 2019-06-21

### Added:

- Add One-Click Apps detail view
- Add helper text for auto backups
- Add links to Object Storage documentation
- Allow external links to open Support ticket drawer

### Changed:

- Updates to base theme
- Make entity links in Support tickets clickable
- Do not attempt to create domain records for slave domains
- Update max length for Bucket label
- Reduce NodeBalancer price
- Copy for maintenance notifications
- Update styles for important/critical notifications
- Add link to support ticket in SelectTabPanel
- UI for selecting memory limit on Linode Config Profiles
- Adjustments for compact mode, some adjustments for mobile compact on help banner panel as well

### Fixed:

- Dashboard header spacing
- User-defined fields not resetting on App/StackScript change
- Catch deleted events errors
- IP sharing private addresses not showing
- Regression with maintenance notification list item severity
- Expandable panel icons
- Point of entry in dashboard
- Animation isolation logic
- Abuse ticket banner fix

## [v0.61.0] - 2019-06-14

### Added:

- Add support for GPU instances
- Validate no whitespace in bucket name
- Implement ctrl+click on the events drop down options
- Radio Toggle For Config Memory Limit
- Maintenance window to CSV
- Add support for Mumbai datacenter
- New Bucket icon for Object Storage
- Check SOA email when updating domain
- Add normal error handling for delete/detach Volume confirmation modals
- Add validation to prevent email addresses in the target domain
- Add client validation for duplicate domain records
- Added tooling to capture performance metrics

### Changed:

- Always update profile with authorized_keys (LISH)
- Source Dashboard cards from Redux
- Replace Algolia search bar with React-Select
- Makes the maintenance notification badge a warning instead of error

### Fixed:

- Conditional Logic When Validating SOA Record for Slave Domains
- Fix Linode Clone kebab
- REACT_APP_LISH_ROOT typo
- Maintenance Banner Styles
- Added missing issuer to TFA URI
- Adds Linode Label to Notification Drawer List Item

## [v0.60.0] - 2019-06-07

### Added:

- Support for critical maintenance banners, times, and tickets
- Clone Linode from Linode Action Menu

### Changed:

- LKE: Creation Table UI for editable node count and remove actions
- Remove Tags input field when cloning a Domain
- Default Linode config memory limit to 0 if a limit is not already set

### Fixed:

- Show progress for Linode upgrades
- Select Plan Panel default tab select logic
- Primary Nav was showing a scrollbar
- Support Ticket Drawer should retrieve all entities for selection
- Nodebalancer config select values
- Split token on logout before revoking it
- Re-add Kubernetes button in Create menu

## [v0.59.0] - 2019-05-31

### Changed:

- Add name of data center in outage notifications
- Update table cell styles

### Fixed:

- Main search bar styles

## [v0.58.0] - 2019-05-29

### Added:

- Ability to optionally resize disks after Linode resize
- Option to automatically create domain records
- VAT banner

### Changed:

- Replace circle progress on Linode summary
- Replace circle progress on dashboard
- IP component placement
- Adjustments for tablet Linode list view styles
- Update NB empty state copy
- Update empty copy for Images and StackScripts
- Include app name in reset and delete oAuth app modal
- Use account.capabilities to determine if OBJ is enabled.

### Fixed:

- Show all line items on invoice PDF and detail screen
- Error and loading states for OAuth view
- Error handling re: Linode settings panels
- Uncaught error in disks and configs requests
- Domain SPA record editing error
- StackScripts sorting issue

## [v0.57.0] - 2019-05-21

### Added:

- Markdown and Markup Support for Support Tickets and Replies
- Notice for domains when they aren't being served
- Abuse ticket banner
- Enable ctrl+click on profile dropdown buttons and clickable rows
- Ability to update email from Account -> User Profile
- Add event messages for host reboots, Lassie reboots, and Lish boots
- Create a Kubernetes cluster
- Action menu item to download Kubernetes kubeconfig.yaml

### Changed:

- Include the Linode Label in delete dialog modals
- Include Linode and Volume labels in Volume dialog modals
- Re-enable plan type copy and update the text
- Small style change for NodeBalancer config action panel
- Update timezone selection
- Update Linode backup selects
- Copy in delete Bucket confirmation modal
- Object Storage: separate "Size" column into "Objects" and "Size"
- Improved Select components across the app

### Fixed:

- Linode network transfer stats
- Linode migration success/error states
- IPv6 DNS Resolvers
- Typo in Disable TFA dialog
- Block device assignment
- Issue where error views were displaying after data was loaded

## [v0.56.0] - 2019-05-08

### Changed:

- Update Sentry Whitelist URLs
- Display bucket size using base 2 instead of base 10
- Update Events Landing in Real-Time
- Validate Rebuild from Image form before modal opens

### Fixed:

- App crashes when downloading an invoice PDF for unlabeled backups
- Deploy new Linode from backup
- Fixing Sentry Errors
- Prefix Length to the IPv6 Pools and Ranges
- Pagination Footer numbering

## [v0.55.0] - 2019-05-06

### Added:

- Improve GA Event Imports in Manager
- Local storage optimizations
- Remove Volumes From MaybeRenderError
- Add error handling documentation
- Replace all pathOr<string>s with getErrorStringOrDefault
- Placement of Object Storage in Primary Navbar
- Add /buckets to OBJ link in PrimaryNav
- Add Ada google analytics
- Reverse sorting arrows for sortable tables
- Explicitly display regions error in Linode volumes form
- Taxes and Subtotal on Invoice
- Fixed positioning of ADA CTA
- Add docs for pushing tags to upstream
- Add polling for NBs on landing page
- Add polling to NB detail
- Check region filtering
- Make Linode dropdown menus searchable via React Select

### Changed:

- Scroll-to logic for Disks and Configs page changes
- Stats request optimization
- Display reserved IPs in IPv4 table (Linode Detail)
- Style Updates to Invoice PDF
- Update Activity Stream Based on Events
- Sentry Updates
- Move Object Storage keys to the OBJ Landing page
- Update Notistack and make toasts dismissible
- Update IP address listing on card view and styling
- Paginate Disks and Configs with Paginate Render Props Component
- Removing tag column and cells styles updates
- Lish tabs style updates
- Sync up with disk select changes and reset disk options on Linode select clear
- adjustments to UDF widths for medium + breakpoints
- Manual backup errors appear within form instead of as toasts

### Fixed:

- Fix issue with error appearing on volume attach drawer
- Fix pre-selected Cluster select
- fix to action menu on mobile (align right for consistency)

## [v0.54.0] - 2019-04-23

### Added:

- Ada support bot available app-wide
- Ability to delete Object Storage buckets

### Changed:

- Update ListBuckets
- Don't use last Stats reading on Linode/NodeBalancer graphs
- Adjust messaging in UserEventsList for deleted entities
- Add documentation to CONTRIBUTING.md
- Expire token on logout
- Catch disk error correctly for blocked requests
- Use EnhancedSelect for the DiskSelect component

### Fixed:

- AxiosError handling for getErrorStringOrDefault

## [v0.53.0] - 2019-04-18

### Added:

- Event stream summary
- Empty search logic
- List all IP addresses in summary panel
- Activity tab on Linode Details
- Account Creation Date to Summary Panel
- GA event for compact mode switcher
- GA events for billing-related actions
- New icons for Managed Services and StackScripts

### Changed:

- Styling no results page
- Styles and mobile handling
- Remove tag column and styling for NodeBalancers Landing
- Remove tag column and styling for Linode Landing
- Re-order fields on monthly network transfer panels
- Place disk spaces in sidebar
- Moving disk space component
- Adjustments for tables for devices
- Making beta tag blue for both themes
- Adjust spacing for add buttons for domain records
- Remove bolding from notices
- Styling of disk storage panel
- Adjustments to table row for DT and activity feed updates
- Scroll buttons styles for mobile tabs
- Resolvers object to match new Toronto name
- Table cell sizes
- Focus states for clickable rows
- Styling for graph legend on Linode detail page

### Fixed:

- Wrap domains text on Domain landing
- Routing on Support Ticket pages
- Detach from deleted Linode
- Image creation drawer labels spacing
- Linodes graphs legends placement
- Minor copy fixes
- Typos and init code guidelines

## [v0.52.1] - 2019.04.09

### Added:

- Feature: One-Click Apps
- Events landing page
- Image expiry date to Image table
- Drop-shadow on "Create" menu
- Setup GA to track usage of Linode create screens
- Missing typography for backup placeholder text
- Front-end validation for tag input error
- Loading states to tag panel
- Added "nofail" to Volume Config Form

### Changed:

- Do not show Hively icons from Linode user
- Removed Linode StackScripts from StackScript Landing page
- Combined My StackScripts and Account StackScripts under one tab
- UDF Style Updates
- Hide helper text for UDFs so it will display for Linode Root Password
- Update Linode Detail permissions
- Change Toronto display from CA to ON
- Update Volume Landing on Linode Details
- Update label for Taiwan in the Update Contact info panel

### Fixed:

- User events dropdown items styles
- Delete Linode button modal button style
- Backup CTA link
- Backups creation error display
- Styling for disabled destructive buttons
- Wrong header for accessibility tags
- Settings icon placement
- Restore process finished event handling
- Config updating bug
- Non-field errors for NodeBalancers

## [v0.51.2] - 2019.03.28

### Fixed:

- Fix issue with Lish console not rendering correctly (#4736)

## [0.51.0] - 2019.03.25

### Added:

- Add uninvoiced balance display
- Delete Linode from kebab menu
- Support and icon for Alpine Linux
- Missing typography for crash message
- New event types and account events messages
- Card payment confirmation modal
- Add aria labels to inputProps for textfields and radios

### Changed:

- Update list of available timezones and fix offset sorting
- Include pagination on clone from Linode flow
- Adjust dialog size to md to accommodate for api token width
- Request notifications after migration finished
- Reset error state on disk and configs request
- Improve placement of entity icons on mobile tables
- Make sure all radios inherit proper labeling
- Dim main content when searching
- iOS/Mobile Cloud Manager Welcome Screen
- Make CVV Optional when making a credit card payment
- Adjust "No Results" message when searching in a Select element
- Handle volume permissions
- Update Auth Code
- UI for restricted edit volumes form
- Delete confirmation includes Linode Label
- Source Linode Rescue volumes/disks from redux
- Update slave domain editing UX
- Add props.classes for RenderGuard updateFor

### Fixed:

- Only disable Linode Boot if there are no configs
- Prevent NodeBalancers from crashing during creation
- Linodes with no type data cause error state
- Kernel Select sometimes was not populated on load
- Upgrade and Fix PayPal
- Fix logger, add report button
- Remove extra scrollbar on tables on Firefox
- Request notifications after migration finished
- Issue with Created Linodes with no image being in an indefinite loading state
- Issue with 0600-0800 not being a valid backups timeslot

## [0.50] - 2019.03.11

### Added:

- Fix Linode label update error
- Display guidance to bottom of search bar to make it easier for users to work with enhanced search functionality
- Add Compact Mode (theme toggle) and corresponding settings panel on PrimaryNav
- Users can now rebuild a Linode from a StackScript
- Backup mode support for NB nodes
- Support for Toronto region
- Improve spacing of Domain table
- Password requirements to the PasswordInputField
- Add last auth IP address and last auth time to trusted devices table
- Include transfer stats to Linode summary panel
- Additional helper text for Volumes creation drawer
- Helper text when creating NodeBalancers
- Enable user to Remove Public IP Addresses
- Add tags column to NBs and volumes
- Filter volume select based on grants
- Apply convention for HEX values in theme files
- Updated-by column to support tickets
- Adjustments for Dark Theme in account pdf links

### Changed:

- Display confirmation dialog before rebuilding Linode
- For Backups creation flow, only reset selection if different Linode is clicked
- Linode Resize flow adjusted to follow API changes (resizing Linodes now enter the migration queue)
- Rebuild Linode image select now uses tiles instead of a dropdown
- Update list of whitelisted events to include new event types returned by the API
- Update all instances of updateFor to include props.classes
- Remove Tokyo 1 as an option when creating Linodes and NodeBalancers
- Pre-populate payment amount to the current Balance
- Add disk imagize events to show progress
- Volume Labels Sorting
- Hide global backups setting from managed users

### Fixed:

- Request notifications after migration finished
- Keyboard scrolling on custom MenuList component
- Regression with pagination dropdown
- Show error message when a Linode on the user's account is jailed.
- 2FA panel
- Creation workflow styles
- Instances of renderGuard not updating components
- React-select isClearable logic
- Dashboard spacing
- PDF generation failure
- Error handling for SSL certificate and key when creating a NodeBalancer.
- Default lastFour (credit card digits) to empty string to prevent visual bug
- Graphs need better breakpoints

## [0.49.0] - 2019.02.25

### Added:

- Enhanced Search functionality!
  - Users can now specify the search entity with `type:{linode, volume, domain, nodebalancer}` or `is:{linode, volume, domain, nodebalancer}`
  - Aside from entities, other searchable fields are `label:`, `tags:`, `ips:`
    - Users can search for entries with multiple tags applied by adding the desired tags to a comma separated list after specifying the tags field. Example `tags:tagA,tagB` will return all entities with tagA and tagB applied.
    - The same pattern described above applies to the ips as well.
  - Logical operators can by applied to queries: `&&`/`AND`, `||`/`OR`, `-` for the not operator, and grouping with `()`. A query with multiple fields and no operators is implicitly treated as true for all.
- Status indicators have been incorporated into the entity icons for Linodes and Domains to provide a better visual experience.
  - Also added the Linode icon and status to the power button.
- A reset password button in Profile > Password & Authentication that will open the reset password workflow in a separate tab.
- A better user experience for secondary/restricted account users that displays messaging around and disables features that the user doesn't have access to.

### Changed:

- Domains now displayed in alphabetical order on the Domain listing page.
- Timestamps display in last backup table rather than humanized dates.
- Added a tooltip on the power icon for a Linode with no image, indicating that an image must be added to the Linode in order to boot.

### Fixed:

- Removed client side validation that incorrectly prevented user from creating a Linode when the label started with a numeric character.

## [0.48.0] - 2019.02.11

### Added:

- Support tickets now appended with current Cloud Manager version.
- Individual Node status in NodeBalancer Detail > Configuration > Ports
- Implemented pagey pagination to all Domain DNS records, for example a user with over 25 A/AAAA records will have a paginated table in Domain > DNS records page.
- Public and Private IP addresses are now searchable fields, displaying the corresponding Linode in the search suggestion dropdown.
- Sidebar components in Account Settings page:
  - Contact information component displaying company name, name, dddress, email, and phone number.
  - Billing information component displaying current account balance, credit card, and credit card expiration date.

### Changed:

- Linode summary moved to the sidebar with individual components for:
  - Linode details
  - IP addresses
  - Last backup
  - Tags
- NodeBalancer summary moved to the sidebar with individual components for:
  - NodeBalancer details
  - IP addresses
  - Tags
- Domain Tags input field moved to the sidebar in an individual componenet
- Underlined text removed from application, notably:
  - Breadcrumb headers
  - Event notifications
  - Help landing page
  - Secondary links in table rows
- Backups CTA is now dismissible.
- NodeBalancer ports now clickable links on the NodeBalancer listing page
  - When a NodeBalancer port is clicked, the user is navigated to the Port Configuration page with the accordion panel of the port clicked expanded by default.
- NodeBalancer Graphs were removed from accordion panels, and are now displayed prominently on the NodeBalancer summary page.
- Disks added to Linodes default to the maximum size, so the user can adjust form there.
- In the additions disks table located in Linode Detail > Settings > Advanced Configuration now display the disk file system type located between the label and size columns.
- The option to reboot a Linode is removed unless the Linode is powered on.
- Only regions with block storage available are displayed in Volume creation panel.
  - Additional messaging added to Volume creation panel informing user of the data center limitations.

### Fixed:

- Typo in Manual Snapshot copy.
- Spacing of Grouped NodeBalancer headers.

## [0.47.0] - 2019.01.29

### Added:

- Sorting for remaining Linode table headers.
- Entity icons on Dashboard page, and entity listing pages for:
  - NodeBalancers
  - Domains
  - Volumes
- Group by Tag for NodeBalancers.
- Group by Tag for Volumes.
- Friendly error message when graph data is unavailable for a newly created Linode.

### Changed:

- Graph Display Options (Last 30 Days).
- Removed Documentation panel sidebar.
- Improve pagination experience.
- Friendly error message when graph data is unavailable.
- Order of tabs on the Profile page.
- My Profile > My Apps changed to My Profile > OAuth Apps.

### Fixed:

- Update timezone error.
- Fix pagination display logic.
- Invalid Date on OAuth Apps.

## [0.46.0] - 2019.01.18

### Added:

- Dedicated CPU in plan selection in Create Linode workflow.

## [0.45.0] - 2019.01.14

### Added:

- Disk storage information modal in Linode > Settings > Advanced
- Grouping of Domains by tags on Domain listing page.
- Add payment PDF generation
- Add invoice PDF generation
- Display loading until images are available.
  - Source images data from Redux.
  - Add images to Redux on load.
- Improved linode listing page table.
  - Remove + icon to display all ip addresses on linode row.
  - Hide copy icon for ip addresses until hover.
  - The icon for a Linode was added to the Linode row.
  - Plan column removed, linode plan and details now listed under the label in the Linodes columns.
  - Added a column for tags.
- Account tab for StackScripts, lists all scripts created on the account the user has permissions to read/write.
  - If an account user does not have access to StackScripts, then a message indicating the user does not have the proper permissions will display.
- Trusted Device table in My Profile> Password & Authentication> New section titled Trusted Devices.
  - Lists devices that have been active on the account for the past 30 days, device name and browser used.
  - Ability to untrust/delete a trusted device.

### Changed:

- Explicitly check for errors before setting local storage.
- Move image toast logic to ToastNotifications.tsx
- Allow submitting empty array for IP sharing
- Explicitly declaring background color on table cells for printer compatibility.
- Update documentation. Update casing on label.
- Set default image in Create from Image flow.
- Default label name during Linode creation.
- Update react-dev-utils and webpack-dev-server
- Update Radio Input Label text size on Create Volume drawer
- Update pagination styling
- Update source Linode on linode_clone schedule/start
- Refactor domains dashboard card to use Redux state
- Update community events, make all clickable.
- Update dashboard transfer card to new design
- Add Render Guard to Contact Info/Config Forms
- Change Pagination Controls to handle many pages
- Add reduxed images to LinodeRebuild
- Improved error handling.
- Respond to community_like events, display in menu
- Update Copy Around Restricted Users
- Update search results size limit to 100
- Capitalize linode progress bar text

### Fixed:

- Credit card payment request ccv field.
- Safari autofill on root password reset.
- Parse timestamps in UTC for notifications.
- Hide radio buttons on edit disk drawer.
- Display notice on successful deletion of a user.
- Submission of the enable back ups for all Linodes drawer caused duplicate listings of Linodes.
- Display Scratch Code when enabling TFA

## [0.44.1] - 2019.01.10

### Fixed:

- Credit card payment request ccv field.

## [0.44.0] - 2019.01.03

### Added:

- Printer friendly invoice page by navigating to Account > Billing info > Recent Invoices > Invoice
  - Clicking Print/Download navigates to a printer friendly invoice page and opens a a browser print preview to print and save to a PDF.
  - CTL/Command + P from the invoice page will achieve the same as clicking the Print/Download button.

## [0.43.0] - 2018.12.20

### Added:

- Users can now display their Linodes grouped by its tags.
- Users can import existing display groups from Linodes and Domains as tags from the dashboard.
- For example; If a user were to have three Linodes in the display group "production", a new tag
  of "production" would be created and applied to those three Linodes.
- The existing display groups remain unchanged.

### Fixed:

- Linode chart statistics sometimes cause a crash.
- Viewing one StackScript, out of 1100, caused the application to crash. Gee thanks!
- URL encoded text was being injected into the search bar.

## [0.42.0] - 2018.12.17

### Added:

- Add Total Traffic to stats
- Styling for Stats/Units
- Paypal Client-Side Validation
- Revert error poc
- Reorder providers. Convert ThemeProvider to renderChildren.
- style toast messages
- create component abstraction for toasts
- add: toasts story
- pass props to tags to close suggestion menu on click\
- error poc
- make CVV field optional
- Add analytics to GetAllEntities()
- Correct permission decision logic in API token utils.
- code cleanup and destructure new asSuggestion prop
- style tags inside search result suggestion
- event propagation and focus styles
- Stats/Units on graphs
- make tags in selects consistent with new styles
- refactor tag button styles
- Tag links
- updating back up data section for dark theme
- updating copy icon component colors, removing the override from IP address component
- better padding for dashboard table cells
- Make clickable row UX more consistent
- switch volume columns
- add search data
- Upgrade Typography component consistent with @material-ui/core@3.5.1
- Display resize instructions on form submission.
- Add SSH key event message...
- Refresh volumes list on volume_clone event.
- Report counts of successes and failures for backups
- Remove sendToast for enqueSnacback
- Replace Toasts with Notistack

### Changed:

- reduce main nav items padding under medium breakpoint
- update progress bar for linodes
- Update docs links to Cloud Manager versions.
- update notistck version and remove unecessary declaration
- Update email notification setting label for clarity
- Events polling updated.

### Fixed:

- fix: send config id with attach volume request
- Edit SOA drawer loading button styling bug
- fix typing for notistack
- Fix NodeBalancer Tag Error
- Fix mutation error handling

## [0.41.0] - 2018.12.04

##Added:

- Tags for NodeBalancers
  - Tags can be added during NodeBalancer creation
  - Tags can be added/removed from an existing NodeBalancer

##Changed:

- Search results page link appears first in the search bar results
- Reverted StackScript table pagination

## [0.40.0] - 2018.12.03

##Added:

- Search results page with a dedicated URL
  - Search results page is grouped by entities (Linodes, NodeBalancers, etc.)
  - Search results page displays the first five results per entity, and a button to display remaining results for the given entity
  - Search can be used to display all entities with a common tag
- Tags for Volumes
  - Tags can be added during Volume creation
  - Tags can be added/removed from an existing Volume
- Pagination on the StackScripts page
- Network helper global setting
  - Users now have the option to enable/disable
  - Network helper is enabled by default
- Ability to attach a file to a support ticket
- Breadcrumb navigation to Users and User Detail
- Mobile typography was implemented throughout the app

##Changed:

- UX improvement when creating/resizing a volume attached to a linode with the addition steps necessary to complete the volume creation process
- Get Help section links and tiles were updated for consistent displays and interactions
- Added pricing to Volume clone and resize panel

##Fixed:

- External (public) Ip's are displayed first (before private IPs) on Linode grid cards, and Linode Details page
- Character decoding on the blog feed
- Tags extending beyond the search bar results now wrap

# [0.39.0] - 2018.11.15

## Breaking:

- User management has been merged into the account section.
  - The Account & Billing and Users navigation items have been removed in favor of just "Account".
  - This caused breaking changes to the URL pattern.
    - /users -> account/users
    - /users/stevemcqueen -> /account/users/stevemcqueen
    - /users/stevemcqueen/permissions -> /account/users/stevemcqueen/permissions

# Added:

- Domains can now be tagged and will be included in search results when searching for tags.
- Linode Backups
  - Users can now enable automatic backups for all existing Linodes which do not have backups.
  - Users can now enroll in automatic backups for all newly created Linodes.
  - Added backup information and actions on the dashboard.
  - Added time since last backup to the list view of user's Linodes.
- Pricing information has been added to the;
  - Volume creation drawer
  - Volumes call to action placeholder
  - Backups call to action placeholder
- Updated by/closed by details to support tickets.
- Breadcrumb navigation to Linodes, NodeBalancers, Domains, and Support Tickets.
-

# Changed:

- We're now preventing users from submitting the create a support ticket form until all necessary
  information has been provided.
- Hide the "current credit card" if there is no credit card on file.
- The CPU chart on the Linode detail page has been updated to scale the to usage.
- Details about a Linode and Domains are no longer tucked away in accordions.
- Payments and invoices are now sorted by descending date (newest first).
- We've made some mobile friendly adjustments to the display of our menu!
- Documentation links now have a persistent underline to make it clear they're links.
- Providing feedback via Hively now opens in a new window.
- Made tab navigation much easier on mobile.
- Enhanced select styles are now visually consistent with regular selects.

# Fixed:

- Side navigation was hidden for certain users.
- Toggling between grid and list view on the Linodes screen would not persist event progress information.
- Attempting to delete the active user would crash the application. (Hey, it's better than deleting yourself!)
- TTL can now be set/changed for MX records.
- Booting from a user created configuration was failing.
- H1s are now used only once per page site-wide.

## [0.38.0] - 2018.11.05

### Added:

- Customer Support
  - Linode Community questions are now searchable from the Support Landing Page
  - Customers can now close their own support tickets under the following conditions:
    - Ticket is in "autoclose" status
    - Ticket has not been opened by Linode (covered by autoclose requirement)
    - May not close tickets that have not been interacted with by Linode (covered by autoclose requirement)
    - Tickets closed by customer should be marked as closed by customer
    - Support Ticket objects should indicate if they are closable

### Changed:

- Tightened whitespace on tables. Considerably reduced the padding on table cells to give users the ability to see more items at a glance. Similar changes were made to summary panels in an ongoing effort to improve our information density overall.
- We changed the way that a user will view their DNS records. Today when you view DNS records you have to expand all of the accordions to see details of your domains. Now when you view a domain you can see all details of the domain without having to expand all the accordions.
- Updated Launch console button to appear as a link on mobile devices.
- Hively got an upgrade!
  - Icons have been enhanced to support new icons.
  - Hively icons will not show on tickets more than 7 days old

### Fixed:

- The account owner was able to restrict their account by toggling the permissions.
- A recent refactor didn't take into account paginated API methods that take an entityId. This was causing an API 404 error when requesting Disks from the LinodeConfig menu.
- Issue on the List Linodes page, where switching to list view after linode creation would display the Linode as "Provisioning" after it already booted.
- On the volumes listing page, addressed an issue where updating a volume label would fail.
- In order to make the clickable table row entries more efficient, we made tags clickable.
- Fixed an issue where attempting to create a linode from a snapshot (coming from the linode detail page) displayed plans smaller than the original Linode snapshot as selectable.
- When creating a linode from a backup or snapshot, the linode created does not automatically boot, rather it must be booted manually after the restoration from backup is complete. Also, the Distro image fails to display in the manager, until the linode has been booted.
- Issue where users were unable to deploy a new linode from a snapshot when landing on the Create From Backup creation page from the Linode Detail - Backups page.
- Resolved an edge case where attempting to restore a snapshot to an existing linode, if the restore drawer was dismissed and then reopened, the Linodes select would fail to list any linodes.

## [0.37.1] - 2018-10.22

### Fixed:

- Backup restore not restoring to destination Linode

## [0.37.0] - 2018-10.22

### Added:

- Pagination!
  - Users can now page through large lists of entities thoughout the app, including: Nodebalancers/Images/Oauth Clients(Apps)/Tokens/Users/Volumes/Invoices/LinodeConfigs
- Documentation!
  - The documentation panel has received some updates, including Docs for volumes, domains and stackscripts

### Changed:

- Eliminate pencil icon site-wide, using hover/edit state instead.
- Defer API requests on Linode summary, settings and Nodebalancer summary until user action is taken

### Fixed:

- Error reporting when creating a new Nodebalancer config
- Ellipsis being truncated on blog texts incorrectly
- Text overflow in the dashboard of entities with long names
- Linodes with flags/long names breaking the layout on list linodes
- Issue where a users settings are erroneously requested multiple times
- Linodes with unknown images failing to display in the linode summary panel

## [0.36.0] - 2018-10.08

### Changed:

- Support
  - Allow selecting multiple files when attaching to a ticket
  - Auto-collapse attachments when a ticket contains more than 5 attachments
  - Increase support search results to display up to 20 results
- Profile
  - Truncate whitespace when adding SSH keys
- Billing
  - Display last four credit card digits when submitting payment

### Fixed:

- Volumes
  - Issue where creating a volume would potentially display the wrong region for the attached linode
- Stackscripts
  - When creating a linode from Stackscript, the SSH Key access panel failed to display on image selection
- Misc.
  - Issue where certain modals could not be dismissed with the escape key
  - On Linode creation, the password field now appears disabled until an image is selected
  - Two-factor authentication QR code border visibility in dark theme

## [0.35.0] - 2018-10.01

### Added:

- Users can now provide feedback on Linode support in tickets.
- Added a welcome banner describing new features.
- Users can now migrate/mutate Linodes.

## [0.34.1] - 2018-09-24

### Added:

- Linodes
  - Users can now add tags to a Linode on creation or on the detail page
  - Tags display on Linode list, grid and detail views
  - Tags can be managed on Linode detail view
- Search
  - Tags are searchable. The main Search bar will return a list of Linodes with a tag or tags that match the search term
- Small Screen Enhancements
  - Tables on small screens are now useable and beautiful
  - Expanded all inputs to full width on small screens

### Changed:

- Copy updates
- Create header icon on small screens
- Updated profile timezone and volume creation selects to be searchable

### Fixed:

- Search issue affecting small screens using the dark theme
- Bug where deleting a linode erroneously routed the user to the dashboard, now routes to linodes
- Issue where updating contact information results in a blank credit card
- Issue where changing tabs on the user profile would enable the Delete button for your own user
- "Unknown Plan" would display during Linode resizing
- Prevent user from submitting empty replies in support tickets

## [0.33.2] - 2018-09-11

### Added:

- Profile
  - Users can now add SSH keys to their profile
- Linodes
  - Create or Rebuild Linodes with SSH keys that have been added to the user's profile
- Dashboard
  - Notify users an upgrade is available for their Linode
- Support
  - Search the Linode Docs for answers within the manager support section

### Changed:

- Make tiles clickable site-wide
- Table rows are now clickable on instances where the row links to another page
- Linode disk resize free space calculation made more clear
- Support tickets now respect customer's timezone preference

### Fixed:

- Bug where cloned domains failed to display until the page was manually refreshed
- Bug where image creation would return an error message
- Bug where revoked personal access tokens still displayed in the access token table
- Delete volume action being available while the Linode it was attached to was powered on

## [0.32.1] - 2018-08-27

### Added:

- Project version link as been added to the global footer.
- Enable backups from the list Linodes page.
- Create a domain record from the global "Create" button.
- Users can now make a payment via Paypal.
- Update document title based on location within the application.
- Support
  - Added "Get Help" link to primary navigation.
  - Users can now reply to support tickets and attach files.

### Changed:

- "Managed" item removed from primary navigation unless user already has the managed service.
- "Account security" was renamed "Whitelist IP (legacy)" to better clarify intent.

### Fixed:

- Bug during NodeBalancer creation that would prevent the user from creating a NodeBalancer.
- Bug where the UI would not update after allocating a new private IP.

## [0.31.5] - 2018-08-16

### Fixed:

- Various bugfixes for Account information display

## [0.31.4] - 2018-08-14

### Added:

- Toggle for dark theme

### Fixed:

- Support ticket links in event menu
- Images links in search bar

## [0.31.3] - 2018-08-13

### Added:

- Account
  - Update credit card on file
  - Make a payment
- Support
  - View open support tickets
  - Open a support ticket
  - View ticket replies
  - Reply to ticket
- Polyfill for ES2015+ methods, createImageBitmap
- Linode Settings
  - Create image from disk, "Imagize"
- Get Help
  - Get Help landing page
  - Popular Documentation and Community Posts
  - Ada chat bot
- Dashboard
  - Linode services Dashboard
  - Make Dashboard the default route
- Add warning for unsupported browser

### Changed:

- StackScripts
  - Added placeholders to User-Defined Fields
  - Show UDF errors adjacent to each field
  - Infinite-scroll on Community StackScript selection
- Linodes
  - Linodes without IPv6 do not attempt to render ipv6 components
- Documentation
  - Summary truncated at 200 characters
- Volumes
  - Warn user before they attempt to create a Volume larger than 10TB
- Confirmation Dialogs
  - Actions to the right, Power-Off and Reboot not considered destructive
- Notices
  - New appearance
- SelectionCards
  - Consistent appearance with/without selection
- Region Names
  - Format consistently throughout the application
- TextField Select
  - Show select icon

### Fixed:

- Safari compatibilty with SelectionCard interaction
- Ripple effect when using Toggle component
- Domain deletion confirmation no longer flashes "Undefiend"
- Pressing the spacebar to select a SelectionCard no longer scrolls the page
- Rebuilding a Linode appears as a transitional state
- PrimaryNav does not seem to open randomly on window resize
- Focus state for Toggle components
- Some instances where functions were not bound to component instance
- Re-request domains on successful creation
- Settings helper text language improvements
- Address spacing in Account settings
- Some instances where state properties were being read directly
- LinodeRow plan name does not wrap below status indicator
- Ability to create a NodeBalancer with a check path of '/'

## [0.30.1] - 2018-07-26

### Fixed:

- Notification icon position
- Description of billing permission levels
- Tooltip for user delete action

## [0.30.0] - 2018-07-26

### Added:

- My Profile
  - Toggle for disabling "Whitelist IPs" feature
  - Update e-mail address
  - Enable/disable two-factor authentication using QR code
  - Update Timezone
- User Management
  - List users
  - Add new users
  - Edit user profile
  - Edit user permissions, including entity-specific permissions
  - Change user type restricted/unrestricted
- Billing
  - View recent billing activity: invoices and payments
  - View contact information
  - Update contact information
- StackScripts
  - Update StackScript

### Changed:

- "Notifications" (global and product level notices) are now displayed in a side-wide menu located in the top-right corner of the screen
- "Events" (entity-specific notices) are shown in a different color when they have been marked as read
- "Events" are clickable and direct the user to the page of the entity
- Privacy Policy notice is now shown using a persistent modal dialog

### Fixed:

- When creating a Linode from StackScript, an error notice is now displayed when the user does not select an image

## [0.29.3] - 2018-07-13

### Added:

- StackScripts
  - List StackScripts
  - Search StackScripts by label
  - Create StackScript
  - Delete private StackScripts
- NodeBalancers
  - Search Node IPs by label or IP
- Linodes Networking
  - IP Sharing
- Domains
  - Create Slave Domains
  - Zone Import
- Images
  - View Image Details
  - Delete Image
  - Rebuild Linode from Image
  - Create Image from Linode Disk
- Disks
  - Edit the size of a Disk
- Account
  - Referral codes and completed referrals shown
  - Disable/enable e-mail notifications
  - Add SSH Keys for Lish, choose authentication method
- Glish
  - Switch quickly between Weblish and Glish
  - Auto re-connect on power status change

### Changed:

- Disabled plans during deployment have a tooltip explaining why
- Successful volume creation shows a message in the drawer
- Show progress bar for
  - Volume Attach/Detatch
  - Disk Creation
  - Snapshot Creation
- Create a Volume drawer is now "Add a Volume" drawer, which allows both creation and adding of existing volumes
- Remove "Status" from Domains List

### Fixed:

- Linode Detail Progress Bar on all types of in-progress events
- IP Transfer Actions Disabled if there are no IPs to Transfer

## [0.28.0] - 2018-07-02

### Added:

- Networking
  - Default DNS resolvers for both IPv4 and IPv6, SSH access, and Lish via SSH are now all available on the Linode Networking feature.
  - Users can now add a private IP to their Linode via the Linode Networking feature.
  - Transfer or move an IP to another Linode.
- Display a progress bar during back-up snapshot generation.
- Linode Watchdog settings; Enable to automatically restart a Linode.
- Added help text to the volume creation drawer.
- Display the remaining space on a Linode during disk creation.

### Changed:

- Linode
  - Page scrolls to top upon switching pages on Linode landing view
  - Disable current plan in list of target plans for LinodeResize view
  - Disable Linode Resize submit btn if no plan is selected
  - Rebooting a Linode is disabled while provisioning.
  - Display "Unknown Image" on Linode cards when using a non-standard image.
  - Corrected sort order of available images in dropdown during Linode rebuild.
  - Users will now see a 404 when attempting to access a nonexistent Linode.
  - Simplified the password change form in the Linode settings feature.
  - When changing Linode alert thresholds, we no longer hide the input field.
  - Users without any Linodes, who are attempting to create a Linode by cloning, will now see a placeholder.
  - The backup window selection is now displayed in the timezone the user has selected in their profile.
  - Linodes without backups are no longer displayed in the Create Linode from Backup feature.
- Node Balancer
  - NodeBalancer creation, including configurations and nodes, is now made with a single request.
  - Updated changes to interval text on and view features.
  - "Client Connection Throttle" is no longer displayed on creation (Still available during editing).
  - "Session Stickiness" is now defaulted to "table" during creation.
  - "Mode" option is now available during editing (but not creation) of a Node Balancer Node.
- StackScripts
  - StackScripts which only apply to deprecated images are no longer displayed during creation of a Linode from StackScript.
  - StackScripts can now be sorted by label, revision date, and active deploys in the create Linode from StackScript form
  - Title of required fields updated to reflect the StackScript's name.
  - Changed the color of image tags during creation from Linode.
  - Use a Github style naming convention for StackScripts. (username/Title)
  - Corrected "active deploy" to "active deploys".
  - Update dates to use ISO-8601.

### Fixed:

- Users are now correctly scrolled to the top of the list when using pagination.
- Users are now correctly scrolled to the first error in a form on submission.
- Fix an issue where users could issue a resize command without selecting a plan or their current plan.
- Removed several duplicate form labels.
- During StackScript creation Linode StackScripts will no longer appear under the "community" category.
- Corrected an issue preventing the search bar from displaying results.

## [0.27.1] - 2018-06-15

### Added:

- NodeBalancer Management
  - List NodeBalancers
  - Create NodeBalancer from action menu
    - Configure protocol and TLS
    - Configure stickiness
    - Configure health checks
    - Client-side validation
    - Create, update, delete backend Nodes
  - NodeBalancer Details Page
  - NodeBalancer Summary
  - NodeBalancer Performance Charts
  - Create, update, delete NodeBalancer Configurations
  - NodeBalancer Settings
- Create Linode From StackScript
  - Select StackScripts Panel
  - StackScript Detail Row
  - User Defined Fields dynamic form inputs
  - Select Image based on selected StackScript
- AddNewLink component
- Documentation links on Volumes landing page
- Documentation links on Linodes detail page
- Documentation links on NodeBalancers detail page

### Changed:

- Prevent changing root password on disks if Linode is not offline
- Force active status when updating domain
- Domain records, "Edit" changed to "Save"
- Rename "Master Record" to "Edit SOA Record"
- Edit-in-place component now displays errors locally

### Fixed:

- List Domains, cancel button fails to dismiss confirmation modal
- Page crash when editing SOA record
- Disable ineligible plans in the clone Linode creation flow
- Don't allow create from backup without selecting a backup
- Update Linode Volume count on create/delete on Linodes Detail page
- Display newly created Linodes in the global create Volume drawer
- Reset password strength indicator after submitting a new password
- External Links open in a new tab
- Edit SOA Record, Remove "edit mode" from Domain Status
- Index the formatted IPs array from public to private
- Close button on delete domain modal crashing page
- On hover and focus destructive/cancel button background color
- Typo in volume drawer

## [0.25.3] - 2018-05-23

### Fixed:

- Fixed an issue causing the search bar to crash.

### Changed:

- Disabled toast notifications for failed stat requests.
- No longer display the Region panel when creating a new Linode from a backup.

## [0.25.2] - 2018-05-22

### Added:

- Create, update, and delete Domains.
- Create, update, and delete SOA, NS, MX, A/AAAA, CNAME, TXT, SRV, and CAA records.
- Create Linode from an existing Linode's backup.
- Create Linode from cloning an existing Linode.
- A flag icon to product level notification to better direct users.
- Added documentation to volumes and Linode detail sections.
- Confirmation dialogs when attempting to shutdown a Linode, reboot a Linode, and cancel backups on a Linode.
- "Select All" options for permissions when creating a Personal Access Token.

### Fixed:

- Several typographical anomalies.
- Prevent multiple submit clicks upon creating Linode.
- Close expansion panel only if the header is clicked.
- Resizing linodes will not have a pre-selected option.
- Allow deletion of default value in several form inputs.
- "Show Older Images" panel when creating a new Linode would close when selecting an image.
- Filtered ineligible volumes/disks from rescue selects.
- Remove edit option from client generated (apps) tokens.
- Resolved an issue where resizing was not being tracked/displayed.
- Reduced the overall number of API requests for certain features.
- Fixed an issue where Gravatar requests were duplicated.
- A CSS rendering which cause the footer to unexpected jump up the page.

## Changed:

- Display client generated (Apps) tokesn below user generated (Personal Access Tokesn).

## [0.24.2] - 2018-05-07

### Fixed:

- Logout

## [0.24.1] - 2018-05-07

### Added:

- Change the label of a Linode via settings
- Reset a Linode's root password
- Alert Thresholds: set and modify
- Linode Configurations: add, edit and delete
- Linode Disks: add, edit and delete
- Delete a Linode via settings
- Product level notifications
- Account-level notifications
- IPv4 and IPv6 addresses: display and edit
- Backup actions, restore and deploy
- Global volume creation drawer
- Volumes section: show commands for configuration
- CopyTooltip component
- Volumes section: edit, resize, attach, detach, delete, clone

### Changed:

- Toast timeout set to 6 seconds

### Fixed:

- Prevent showing null image name on CheckoutBar
- Show relative date for date created on backups page
- Don't show expired /app tokens
- Show app tokens and PATs in chronological order

## [0.23.1] - 2018-04-19

### Fixed:

- Fixed an issue where unexpected requests were sent when opening the notification menu.
- Fixed an issue Firefox on Windows would report "to much recursion".
- Fixed an issue preventing Linode reboots from ever finishing.
- Fixed an issue preventing users from creating Linodes in Frankfurt Germany.

## [0.23.0] - 2018-04-18

### Added:

- Added toast notifications for several Linode actions.
- Added usage charts to the Linode summary page.
- Users can now search for their Linodes, Volumes, Domains, and NodeBalancers.
- Users can now resize their Linode.
- Users can now rebuild their Linode.
- Users can now rescue their Linode using Finnix.
- Users can now enable or disable backups for a Linode.
- Users can now view a list of their backups for a Linode.
- Users can now take a manual backup snapshot of their Linodes.
- Users can now set their automatic backup time and day of the week preferences for a Linode.
- Users can now view a list of attached Volumes for a Linode.
- Users can now rename, resize, detach, and delete a volume attached to their Linode.
- Users can now attach an existing volume to their Linode.
- Users can now access Weblish, a web-based shell, for their Linodes.
- Linode label is now editable on the Linode detail page.

### Changed:

- Darkened the header of the Linode cards when viewing the Linodes grid.

### Known Issues:

- Linode Detail - Attach volume drawer menu should display "Select a Volume" be default.
- Linode Detail - Linodes Rescue menus show invalid items (volumes attached to other Linodes).
- Actions which produce a loading status sometime become stuck and require the user to reload the application.
- Linode Summary - Volume count fails to update on create/delete.
- App API Tokens cannot be edited or revoked.
- Rebooting or shutting down a Linode should prompt for confirmation.
- Cannot read property 'getBoundingClientRect' of null.
- n.response.data is undefined on LinodesLanding.
- Personal Access Token still displays after revoke.
- Under rare circumstances the Linode detail page may be blank due to an unexpected user configuration.

## [0.22.6] - 2018-04-10

### Fixed:

- Issues related to uncommon regions, plan types, and images
- Clipping of copy animation on linode row

## [0.22.5] - 2018-04-10

### Fixed:

- Show personal access tokens upon creation
- Show notifications for Linode community site

## [0.22.4] - 2018-04-10

### Added:

- Early-access notice

### Changed:

- Updated placeholder components and copy

## [0.22.3] - 2018-04-09

### Added:

- API Token Management
- OAuth Client Management
- Linode Config selection on boot actions
- Notifications and Events menu
- Display flag on Linode row/card for notifications.
- Linode Busy indicator to Linode Details page
- Linode summary panel to details page
- Documentation for unit testing
- Linode Detail tabs and routes
- TESTING.md, Updates to CONTRIBUTING.md
- Responsive tables
- Add Grid wrapper in response to MUI changes.
- Create a simple confirm/decline dialog
- Editable text component
- Docker script commands
- Add gitchangelog configuration and documentation
- data-qa selectors for e2e tests

### Changed:

- Navigate to storybook before each e2e test w/wdio before hook

### Fixed:

- Show user feedback immediately upon Linode power action

## [0.21.0] - 2018-03-26

### Added

- A variety of style and appearance updates
- Linode Logo as scaleable SVG
- Use Lato as our sitewide font
- Use Axios interceptor to redirect to login on 401
- Storybook for component development in isolation
- Abstract ShowMore component for IPs and Tags
- Event polling with backoff using RxJS Observable and Subject
- Linode menu power actions function as expected
- Grid view when user as <= 3 Linodes
- Grid view when user is on mobile
- loading state to Linode Row
- loading state to Linode Card
- TabbedPanel abstraction
- Linodes Pagination
- Import SVGs as React Components
- SelectionCard component
- Linux Distro icon font font-logos
- Password Input Component
- CheckoutBar sidebar during Linode Creation
- Linode Creation from Image
- Linode Creation Validation
- Notice Component

### Fixed

- Shifting of user menu when popover menus are used

## [0.20.3] - 2018-03-06

A new visual design has begun!

### Added

- Main navigation
- User menu
- "Add New" menu
- Linodes list view
- Linodes grid view
- Documentation sidebar
- Footer
- Promise preloader HOC
- Request/response Redux action creators

## [0.18.7] - 2018-04-02

### Changed

- Update region names for upcoming changes (#3104)
- Update API calls for API-53 (#3108)

## [0.18.6] - 2018-03-29

### Changed

- enable block storage volume support in us-south-1a (Dallas)

## [0.18.5] - 2018-03-05

### Fixed

- fix non-expiring token creation
- fix stats graphs rendering by correcting destructuring
- throttle OAuth refresh between tabs
- Refresh OAuth token only on user interaction

## [0.18.4] - 2018-02-26

## [0.18.3] - 2018-02-20

### Added

- Pagination added to `/domains`
- Added vendor specific CSS prefixes via PostCSS and Autoprefixer.
- Glish window now contains a link to the Linode page.
- Added unit tests for Redux generator functions. (api/internal.js api/external.js).

### Changed

- Significant build changes to reduce initial page load.
- Added asset filename hashes for caching purposes.
- Moved from the OAuth2 code flow to the implicit flow for security and performance.

### Removed

- Removed unnecessary “No VNC” text on Linode detail page Glish button.

### Fixed

- Corrected an issue that was forcing a full re-render of the application when clicking session/notifications menu.
- Corrected an issue preventing a disk label from appearing in the Add Image modal.
- Corrected an issue which prevented proper redirection on logout.
- Corrected an issue where notification banners weren’t provided the ID of the Linode they referenced.
- Corrected an issue preventing users from deleting Volumes.

## [0.18.2] 2018-01-25

### Fixed

- Prevent notifications from fetching during login and logout

## [0.18.1] 2018-01-24

### Fixed

- Glish and weblish token fetching bug corrected

## [0.18.0] 2018-01-24

### Added

- Glish - a web-based VNC connection to your Linodes
- Implement some modals using React 16 Portals

### Changed

- Initial bundle sizes reduced with code splitting
- Upgraded to React 16
- Upgrade to React Router 4
- Moved "Volumes" to top-level navigation

## [0.17.3] 2018-01-15

### Fixed

- Allow config selection when adding a Volume to a Linode

## [0.17.2] 2018-01-09

### Fixed

- fix image selection being filtered on status
- fix backups listing on create from backup modal

## [0.17.1] 2018-01-08

### Fixed

- Fix permissions page for usernames with numbers (#2884)

## [0.17.0] 2018-01-08

### Added

- Pre-commit hook to run "yarn test && yarn lint"
- Paravirt and Fullvirt appear with a description
- Notification Banners for various account and Linode states
- User feedback when there is an error performing a power action

### Fixed

- Allow users to reboot into something other than Finnix after using Finnix
- Backups window descriptions can cross midnight
- OAuth Redirect UI doesn't overflow its container
- Updates to and removals of IP RDNS appear without refresh
- Clean up a variety of required-prop warnings
- Updates for changes to the /images field names

### Changed

- The Add Image form now shows disk selection only for complex Linodes
- Upgraded to React 15.6 from React 15.1
- Tests now run using Jest instead of Karma
- Manager, Docs, and Components now in separate repos
- Backup window selection is a multi-step process
- Reduced payload size via specific lodash imports

## [0.16.4] 2017-12-12

### Fixed

- 0.16.3 changes were lost in a squash

## [0.16.3] 2017-12-11

### Fixed

- always show user images last (after distributions) (#2838)
- submit volume attachment requests with a numeric linode id
- fix UI bugs where configs were not updated and errors were not reflected upon changing linodes in volume modals

## [0.16.2] 2017-12-11

### Fixed

- Changing Region in Volume attach dialog did not reset Linode Config (#2812)
- Volume attachment API requests must use integer config_id (#2813)

### Changed

- Image and Distro selector combined and fields renamed to match API (#2803)
- Addresses /volumes API endpoint moving from /linode/volumes (#2803)

## [0.16.1] 2017-12-01

### Fixed

- Pricing information showed `[Object Object]` in some places since 0.16.0 (#2808)

## [0.16.0] 2017-11-29

### Added

- List CoreOS in Linode create (#2576)
- Support for CAA records (#2626)
- Public option for OAuth clients (#2655)
- Create disks from images (#2680)
- Rebuild Linodes from images (#2681)
- Use more specific page titles (#2701)
- Display current balance on payment page (#2704)

### Changed

- Disable Linode power actions during transition states (#2319)
- Render backup schedule time slots in the user's local timezone (#2563)
- User permissions page matches the new options (#2656)
- Exclude "swap" from the disk list for imagizing (#2710)
- Make "Create Image" behave the same from all entrypoints (#2717)

### Fixed

- Negative numbers in invoices should appear with parenthesis (#2705)
- Credit card dropdowns should line up with their container (#2706)
- Don't crash if we try to create a Linode from image with no images (#2717)

## [0.15.5] 2017-11-20

### Added

- Contact info can be edited (#2684)
- Images can be listed, created, and deployed as Linodes
- CoreOS is included in Distribution lists

### Changed

- (Docs) updated to 0.15.0
- All User Grants are now represented
- User Grants have been remapped to None,ReadOnly,ReadWrite

### Fixed

- Handle unknown event types to prevent error splash (#2624, #2621)

## [0.15.4] 2017-11-05

### Added

- Added Billing components and pages

### Changed

- Handle deprecations in preparation for React 16.0
- (Docs) updated to 0.14.1

## [0.15.3] 2017-10-13

### Fixed

- Send custom integers correctly on volume create

## [0.15.2] 2017-10-13

### Fixed

- Rendering of selects
- Filtering Linodes by region correctly when attaching

## [0.15.1] 2017-10-13

### Added

- Fremont as available Volume region

## [0.15.0] 2017-10-10

### Added

- Added volume_clone, credit_card_updated, payment_submitted event support #2622
- KVMify #2562, #2611
- Noscript #2565
- Logout if in maintenance mode #2627

### Changed

- Use full backup names in dialogs #2564
- Restore from Backup should not offer Region #2586
- Buttons that are dropdowns include the default action in the dropdown #2585
- Configs should be offered when creating from volume #2544
- Restrict Volumes to availability regions #2623
- Hide volume Linodes and Configs when appropriate #2630
- (Docs) updated to 0.13.3

### Fixed

- Allow Notifications to poll with no previous Events #2618
- Fix multi select (stackscript distros ui) #2614

## [0.14.2] 2017-10-04

### Changed

- Changes to work with the latest API changes
- (Docs) Updated to 0.13.2

## [0.14.1] 2017-09-28

### Fixed

- Oauth Client default image renders properly
- IP Transfer didn't send region correctly
- Rebooting did not work when multiple configs exist
- Reset RDNS did not show the default value after reset
- Reset RDNS should not be offered when default is in use
- (Docs) Updated to 0.13.1

## [0.14.0] 2017-09-26

### Added

- Transfer pool is shown (#2508)
- (Docs) Add a sidebar (#2494)
- Add Volume resize (#2500)
- Option to clone with label and backup (#2482)

### Changed

- Use Yarn rather than NPM (#2520)
- More graph options (#2501)
- show number of duplicates when deleting (#2484)
- set an initial disk array for rescue configs (#2491)
- (Docs) Bumped to 0.13.0
- (Docs) removed extraneous "\_" from properties
- (Docs) Show more of example up front
- (Docs) Smarter height on collapsed examples

### Fixed

- More fixes for API changes (#2549)
- Fix IP setRDNS creating duplicate (#2542)
- Fix disk delete (#2543)
- Fixes for docs and manager regressions (#2526)
- fix default root device in new linode configs (#2523)
- handle xen disk labels correctly (xvda-xvdh) (#2510)
- Render no graphs message correctly (#2518)
- CNAME hostname placeholder should not be a FQDN (#2514)
- Give tooltip a max width (#2513)
- Restart polling on actions

## [0.13.1] 2017-09-18

### Fixed

- API breaking changes #2547

## [0.13.0] 2017-08-29

### Added

- set a label when taking a snapshot #2366
- handle oauth token errors #2323
- enable private IP button separate from public #2370
- dns zone status on dns zone list page #2368
- plan visible on Linode list #2364
- add create Linode from backup #2380
- display all block storage volumes #2406
- Lish settings page #2365
- indeterminate checkbox state #2407
- support for implicit OAuth flow #2402
- attachments shown in tickets #2428
- input auto focus when enabling TFA #2419
- advanced filter for all lists #2416
- volumes shown on Linode advanced page #2408
- support for volumes in configs #2440

### Changed

- Linode, domain, NodeBalancer, and user creates are modals #2352
- use Bearer token type in OAuth flow #2280
- PAT creation defaults to no access #2421
- creating a ticket can now reference volumes and "Other" #2415

### Fixed

- stop long notifications from overflowing #2381
- stop secondary tables from overflowing #2379
- prevent public stackscripts from appearing to be privatizable #2378
- stop notifications in header from breaking on small screens #2363
- show correct links in CONTRIBUTING.md #2409
- show public ipv4 in SSH line in Access section #2429
- notification hover and dropdown fixes for Firefox #2426
- error formatting when snapshots fail #2425
- misc fixes for support tickets #2437
- crashing when no distro is selected in add disk modal #2438

## [0.12.7] 2017-08-08

### Added

- volume event formatters #2403

## [0.12.6] 2017-08-08

### Fixed

- don't crash when you have no weekly backups #2404

## [0.12.5] 2017-08-08

### Changed

- setState when using default value in Select #2401

## [0.12.4] 2017-08-07

### Fixed

- don't crash on rescue page when no disks are present because of bad Select logic

## [0.12.3] 2017-08-04

### Fixed

- allow no distro option when creating disk #2375

## [0.12.2] 2017-08-04

### Fixed

- reset disk slot to null correctly when deselecting a slot #2369

## [0.12.1] 2017-08-03

### Fixed

- breaking api changes #2354

## [0.12.0] 2017-08-01

### Added

- added linode filtering #2271
- added user filtering #2282
- added nodebalancer filtering #2273
- added domains filtering #2272
- added support link to main header #2296
- enabled external source map #2314
- added stackscript list and delete support #2317
- moar contrast #2292
- added subheader for navigation to stackscripts, volumes, lists #2321
- added support for adding and editing stackscripts #2322

### Changed

- switched to webpack 2.6.0 #2278
- fetch api pages asynchronously #2274
- users view is a list #2282
- regrouped tokens and PATs and moved out oauth tokens #2284
- use source-map instead of module-eval-source-map for better errors #2214
- expire token automatically rather than after attempting a request #2295
- refactor and use modal body components more consistently #2189
- default to sort by label #2360

### Fixed

- set min zero requirements on relevant nodebalancer config fields #2313
- render correct tooltip data when switching between units #2315
- allow shutdown from Linode status dropdown #2340

## [0.11.6] 2017-07-21

### Added

- response_type to OAuth flow to conform to RFC 6749

## [0.11.5] 2017-07-18

### Fixed

- no 3rd-party script includes # 2294

## [0.11.4] 2017-07-18

### Fixed

- group by lowercase distribution vendor names #2309

## [0.11.3] 2017-07-18

### Added

- rebuild confirm check #2302

## [0.11.2] 2017-07-12

### Changed

- don't track pageviews on /oauth page #2269

## [0.11.1] 2017-07-12

### Added

- add delete IP support #2270

### Fixed

- add linode_deleteip event formatting #2270

## [0.11.0] 2017-07-11

### Added

- unit selection to graphs #2185
- support for no access tokens #2192
- volumes to oauth scopes #2224

### Changed

- shared vertical nav updates for components, styleguide, docs, #2218
- tone down the miniheader #2229

### Fixed

- input placeholder styles on nodebalancers ssl fields and domains fields #2188
- buttons page in styleguide #2213

### Removed

- NodeBalancer config label field where present #2224

## [0.10.0] 2017-06-27

### Added

- analytics in modals and selects #2083
- sentry for error tracking #2149

### Changed

- prevent graph from re-rendering needlessly #2153
- contributing guidelines to include new git flow #2106
- minor wording updates, beta > early-access #2146
- console.trace is now console.error #2111

### Fixed

- reset RDNS wording and only display when relevant #2140
- other linode in iptransfer must be in same datacenter #2145
- oauth scope formatting # 2139
- redirect to /linodes on delete #2147
- updated srv record target placeholder #2161
- removed details from TTL defaults on domains #2161
- add TTL defaults to dropdowns on domain record edits #2161
- adjust how editing A/AAAA records handles ipv4 and ipv6 #2161
- logout redirection #2177
- user permission page crash #2175
- a duplicate scss import #2172
- component imports that reference manager #2166
- renamed track event to emit event #2166

## [0.9.10] 2017-06-27

### Changed

- rename dnszone grant to domain

## [0.9.9] 2017-06-26

### Fixed

- overflowing text in domains txt record values now gets truncated

## [0.9.8] 2017-06-19

### Changed

- remove ReactGA completely and more detailed errors

## [0.9.7] 2017-06-19

### Changed

- skip ReactGA for sending exceptions

## [0.9.6] 2017-06-19

### Changed

- added ips to oauth scopes constants

## [0.9.5] 2017-06-16

### Fixed

- don't render private ipv4 on Linode list

## [0.9.4] 2017-06-16

### Fixed

- allow saving soa records on slave domains

## [0.9.3] 2017-06-16

### Fixed

- don't crash on no nodebalancer ipv6

## [0.9.2] 2017-06-16

### Fixed

- hide ipv6 when no slaac is available on linode dashboard

## [0.9.1] 2017-06-16

### Fixed

- networking glue code when no slaac and link-local ips are present

## [0.9.0] 2017-06-16

### Added

- object count to the delete modal #2062
- tooltip component, defaults to disabled, included on primary label and link table cells #2007, #2073, #2074
- ability to add additional IPs, links to opening a support ticket #2066
- enable private IP to the networking tab #2066
- delete IP functionality to the networking tab #2066
- global IP pools to networking tab #2066
- beta banner including link to the classic manager #2088
- required overwrite modal to backup restore #800
- missing check_body and check_path fields to NodeBalancer config active health check form section #2089

### Changed

- long text in link and label table cells are now truncated based on the width of the th,
  an ellipsis is shown with a tooltip enabled #2007
- network tab revamped, IP Sharing and IP Transfer split into 2 separate tabs #2066
- network tab now shows proper gateway for all addresses #2066
- API_ROOT and LOGIN_ROOT constants in manager no longer default to alpha, and instead default to cloud.linode.com #2088

### Fixed

- linode list and linode dashboard correctly shows ipv4 addresses #2066
- destroy all disks and configs when checked using backup restore #2084
- ensure Linodes outside of region are not available to backup restore #2084
- breaks in styleguide forms, styles, header etc #2081

## [0.8.3] 2017-06-12

### Changed

- reinstate hover states, collapsed borders on adjacent active tabs

## [0.8.2] 2017-06-12

### Fixed

- retain tab active border color

## [0.8.1] 2017-06-12

### Changed

- reduced padding and margin on tabs

## [0.8.0] 2017-06-08

### Changed

- added Linode Employee identifier to ticket reply #2038
- confirmation added to revoke token button #2033
- uses classic Manager graph colors #2002
- confirmation added to reboot and power off #1987
- delete added to Linode dropdown #1987

### Fixed

- fixed support ticket layout and clearing text field on reply submission #2038
- fixed notification text not granular enough #2032
- fixed page title changes when the user triggers a change on the page #2016
- fixed error handling to display a modal on error except for 401s and 404s #2009
- launch lish is available from any Linode state #1987
- rebuild and bulk actions trigger power progress bar #1987
- fixed page source link 404 #2044

## [0.7.2] 2017-06-02

### Fixed

- two_factor_auth on profile is a boolean #1997

## [0.7.1] 2017-05-31

### Fixed

- fixed nodebalancer config create #1981

## [0.7.0] 2017-05-31

### Changed

- added delete nodebalancer config #1879
- added delete nodebalancer config node #1880
- added missing fields to soa record #1768
- dropped help buttons #1897
- scroll to top of page in docs on page change #1918
- reworded docs error section #1917
- added app loader #1859
- redirect /reference to home #1958
- added referral page #1914
- increased docs endpoint column width #1978
- replaced docs warning html #1966
- delayed preload calls #1962
- remove built docs files #1970
- graphs start y access at zero #1969
- optimized networking requests #1923

### Fixed

- updated oauth docs to link to new location #1896
- render nodebalancer config events correctly #1895
- format graph tooltip data correctly #1837
- fixed echoed docs snippet to prevent shell interpretation #1898
- fixed array rendering in docs #1899
- fixed tabs bug #1892
- fixed UK flag rendering and stop displaying tokyo1 #1893
- fixed weblish connection #1925
- fixed ipv4 rendering on dashboard #1919
- fixed slave create bug #1957
- fixed bad reference in docs breadcrumbs #1963
- fixed PAT creation #1924
- fixed disk password reset #1961
- misc css fixes #1922
- fixed docs linode types #1964
- fixed rescue mode disk mapping #1959
- fixed domain record deletion messages #1960

## [0.6.1] 2017-05-26

### Fixed

- fixed domain event rendering

## [0.6.0] 2017-05-24

### Changed

- lookup lish domains based on datacenter #1795
- delay fetching kernels until config pages #1846
- increase timeout between event requests #1856
- border-right on docs layout #1843
- added indicator to elements with title attribute #1840
- added nested response objects #1755
- removed referrals page #1838
- added docs python guide #1763
- lish not hard-coded to alpha #1795
- added nodebalancer graphs #1805

### Fixed

- domain groups displayed correctly #1844
- fixed mass delete #1845
- fixed missing response examples #1849
- fixed plan style #1783
- fixed node up down display #1780
- fixed backup price calculation #1783
- fixed plan price calculation #1814

## [0.5.6] 2017-05-19

### Fixed

- fixed ipv4 rendering in nodebalancers list #1826

## [0.5.5] 2017-05-19

### Fixed

- fixed region rendering #1823

## [0.5.4] 2017-05-19

### Fixed

- fixed ipv4 rendering #1817

## [0.5.3] 2017-05-18

### Fixed

- fixed miscalculated plan values #1811

## [0.5.2] 2017-05-18

### Fixed

- fixed user restricted radio #1808

## [0.5.1] 2017-05-18

### Fixed

- fixed reset my application secret #1801

## [0.5.0] 2017-05-18

### Fixed

- fix tests and linter errors #1770
- excess profile requests #1793
- static endpoint requests reference error #1800

### Changed

- update TFA forms with success states #1774
- simplify initial api call logic #1770
- now using `npm --no-git-tag-version version patch|minor|major` to bump versions so that shrinkwrap also gets updated<|MERGE_RESOLUTION|>--- conflicted
+++ resolved
@@ -19,14 +19,11 @@
 - Kubernetes Delete Dialog clears when it is re-opened #9000
 - HTML showing up in event messages #9003
 - Inability to edit and save Linode Configurations #9053
-<<<<<<< HEAD
 - Excessively large file size for invoices due to uncompressed JPG logo #9069
-=======
 - Marketplace One Click Cluster UDF caching issue #8997
 - Prevent IP transfer & sharing modals form submission if no action selected #9026
 - Increase radio button padding to fix hover effect shape #9031
 - Blank Kubernetes Node Pool plan selection #9009
->>>>>>> 6cee8b8d
 
 ### Tech Stories:
 - MUI v5 Migration - `Components > CircleProgress` #9028
