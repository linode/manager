# Change Log

All notable changes to this project will be documented in this file.

The format is based on [Keep a Changelog](http://keepachangelog.com/) and this project adheres to [Semantic Versioning](http://semver.org/).

<<<<<<< HEAD
=======
## [2021-07-19] - v1.45.0

### Added:
- Google Pay support
- Analytics for Image Uploads
- Ability to retry an Image upload

### Changed:
- Communicate account balances differently depending on whether balance is past due or not
- Updated font-logos and added Rocky Linux icon in map
- Remove remaining CMR flag dependency and clean up Accordion
- Referrals, ActionMenu CMR, and Linode Settings cleanup
- Copy for High Memory plans
- UI tweaks for LKE Detail page
- Remove "Other Entities" from Monthly Network Transfer section of Network tab
- Never display payments in Payment Activity table as negative
- Expand all Linode Settings accordions by default
- Table consistency across app
- Use new status page URL for system status

### Fixed:
- Visibility of Block Device errors in Linode Config dialog
- staticContext console warning
- Nodebalancer table console error regarding children with the same key
- Formatting error when showing rDNS error
- Referral link showing for customers who have not met the $25 min payment threshold
- Kubernetes navigation link showing as inactive on /kubernetes/create
- Typecheck error in FileUploader by importing Dispatch type
- Image uploads not working on some systems

>>>>>>> 73203ef9
## [2021-07-01] - v1.44.1

### Fixed:
- Referral link is not hidden properly

## [2021-06-28] - v1.44.0

### Added:
- Dedicated Maintenance Table at `/account/maintenance`
- Use React Query query to populate account network transfer

### Changed:
- Referral page changes
- Update Virtualmin and Webmin Marketplace links
- EntityTables and Tables CMR cleanup

### Fixed:
- Console warning for Divider custom props
- Object Storage landing table UI bugs
- Ability to access /dev/sdh Block Device in Configuration modal

## [2021-06-17] - v1.43.1

### Added:

- Notice to the Referrals page to highlight upcoming changes to the program

## [2021-06-16] - v1.43.0

### Added:

- Toast notifications and updated table entries for Image upload success/failures
- Drag & Drop Image uploads
- Time of migration to Scheduled Migrations banner

### Changed:

- Event text for Domain record creation and update
- Minimum LKE node warning message
- Remove "beta" tag from Machine Images

### Fixed:

- Clearing ticket form state after submit
- Domains table header for large accounts
- IP Sharing for large accounts
- Paper padding regression in Create Cluster
- Prevent Linode disks from being deleted while a Linode is running

## [2021-06-01] - v1.42.0

### Added:

- Connect with LISH copy in Rescue modal for Bare Metal instances
- Dismissible banner for Images pricing

### Changed:

- Images landing tables default sorted by label ascending
- NodeBalancers landing table default sorted by label ascending

- Add AlmaLinux icon
- Remove focus styles for mouse users
- Update Credit Card drawer
- Update LKE Create Cluster default node pool size to 3

### Fixed:

- Search Linodes by IP address
- Input field error message positioning and width
- Viewing all Object Storage objects for some Buckets

## [2021-05-19] - v1.41.3

### Fixed:

- Search by IP for large accounts

## [2021-05-18] - v1.41.2

### Changed:

- Fallback to tux icon for unknown distros

## [2021-05-18] - v1.41.1

### Fixed:

- Fix Validation package on NPM

## [2021-05-18] - v1.41.0

### Added:

- Link to documentation on Linode Rescue Modal

### Changed:

- Create LKE Cluster UI buttons and change default number of nodes to 3
- Hide Trusted Devices table if no devices are selected and rename “Untrust” to “Revoke”
- Update keyboard shortcuts for Windows and Linux

Images:

- Rename sections
- Rename dropdown option “Deploy to Existing Linode” to “Rebuild an Existing Linode”

### Fixed:

- Create Cluster plan panel buttons flickering
- IP sharing display for large accounts

## [2021-05-12] - v1.40.1

### Changed

- Remove Beta notifications and text for Cloud Firewalls as part of GA release

## [2021-05-05] - v1.40.0

### Added:

- Google as TPA provider

### Changed:

Bare Metal:

- Show “N/A” with helper text in "Last Backup" cell for Bare Metal instances
- Confirmation dialog for booting Bare Metal Linodes into rescue mode
- Add docs link in "Last Backup" Bare Metal column tooltips

- EventsLanding table column headers styling
- VLAN Refinements in Linode Create flow
- “Disk Imagize” status changed to “Capturing Image”
- Add box rule and adjust spacing in account billing
- Show promo service type in billing summary
- Update buttons styles on Firewalls Linodes tab to match the Rules tab

### Fixed:

- “Add Disk” button styling in RescueDialog
- Prevent SideMenu scroll bar from overlapping text
- Don’t request tags for restricted users

## [2021-05-03] - v1.39.2

### Added:

- For release: Remove beta notices and link for VLANs since they're leaving beta

## [2021-04-28] - v1.39.1

### Changed:

- Update Image Upload docs link
- Update Image Upload curl command to match Linode docs

### Fixed:

- "Create Image" button from Image Landing empty state not allowing image uploads

## [2021-04-22] - v1.39.0

### Added:

- @linode/validation package for maintaining validation schemas
- Marketplace Partner Apps Q2/2021
- Delete Cluster button/modal in LKE Detail view
- Remove overriding font style for Receive Transfer modal
- Upload Image tab

### Changed:

- Swap order of username and gravatar in the navbar
- Update hover states for docs and secondary buttons
- Filter out creating and pending images from ImageSelect in the Create flow
- Linode Detail view graphs legend and spacing adjustments
- NodeBalancer IP Addresses' copy tooltips appear on row hover

Images:

- Move Images Create drawer to a separate page
- Separate Images into two tables: “Manual Images” and “Automatic Images”
- Rename deployment actions in Images Landing action menu

### Fixed:

- Error for restricted users with Linode creation permissions

## [2021-04-13] - v1.38.0

### Changed:

VLANs:

- Add placeholder and tooltip to clarify IPAM address format
- Public interface can appear in any slot
- Display all interfaces all the time in Linode configuration modal

- Update README.md
- Separate password change flow for Bare Metal instances

### Fixed:

- Ensuring VLANs are fresh when opening the configs drawer
- Editing VLAN configs
- Wrapping for Account > User Permissions > Specific Permissions dropdown

## [2021-04-05] - v1.37.0

### Added:

- VLANs
- Support for Bare Metal plans in Linode create flow

### Changed:

- Changes for VLAN attachment in Linode Create flow
- Hide unneeded fields on LinodeDetail for Bare Metal plans
- Make Domain, OBJ and LKE upgrade banners dismissible

### Fixed:

- Wrapping on Firewall Rule table
- IP transfer not showing all options
- Properly handle migration_pending notification
- IP sharing bug

## [2021-03-23] - 1.36.0

### Added:

- Status banners on all /support pages showing open status.linode.com incidents

### Changed:

- VLANs can now be created through the Linode Config create/edit dialog
- Update Configurations table in Linode Detail to show revised VLAN information
- Remove Kernel and VM Mode columns from Configurations table
- Make button and dialog naming conventions consistent
- Remove default Firewall rules (new Firewalls are created empty, with policies set to Accept)
- Make abuse ticket banners dismissible
- Closing the notification drawer marks notifications as read

### Fixed:

- Don't clear support modal contents from local storage on close
- Alignment on Longview Landing filter input
- Clear Linode config form when opening the modal
- Scrollbar overlaps with UserMenu dropdown
- Prevent wrapping of Linode Detail graph legends

## [2021-03-17] - v1.35.0

### Added:

- CopyTooltip next to tokens in Service Transfer tables
- Confirmation dialog when entering the migration queue
- Banners for open status.linode.com incidents displayed on all /support pages

### Changed:

- Billing Summary updates
- Update hover states
- "Status" column removed from Community StackScripts landing page

### Fixed:

- Fix UI collision on Firewall “Linodes” tab

## JS Client

### Fixed

- Update Firewall schema to make “label” required
- Update types for VLAN revamp

## [2021-03-09] - v1.34.0

### Added:

- Valheim Marketplace app

### Changed:

#### Cloud Firewalls:

- Allow Firewall Rules to be reordered
- Enable keyboard shortcuts for reordering Firewall Rules
- Inputs and table column for Firewall rule actions
- Enforce masks for Firewall Rules IPs
- Policy toggles for Firewall Rules tables
- Add actions and policies to default Firewall rules and factories

#### Service Transfers:

- Filter transfers by descending created date
- Improve responsiveness of Service Transfer tables
- Display text on empty state in checkout bar
- Transfer display tables are now paginated through the API

#### Miscellaneous

- Selecting a Linode auto-selects the region when creating a Volume
- Update style for table pagination controls

### Fixed:

- Search/pagination bug in LinodeTransferTable

## JS SDK

### Changed:

- Firewall rule type schema (add accept or drop policy field)

## [2021-03-01] - v1.33.1

### Fixed:

- Display account balance correctly

### Changed:

- Use /account/maintenance endpoint to display maintenance information

## JS Client

### Added:

- Types and methods for /account/maintenance

## [2021-02-24] - v1.33.0

### Added:

- Ability to transfer Linodes to another account

### Changed:

- Linode Configurations drawer is now a modal
- Improve responsiveness of NodeBalancers display

## [2021-02-21] - v1.32.0

### Added:

- One-Click Apps:
  - CyberPanel
  - ServerWand
  - Yacht
  - Zabbix

### Changed:

- Update TypeScript to v4

## [2021-02-19] - v1.31.0

### Changed:

- Update maintenance notice text on Linodes Landing
- Add outline style variant for Buttons
- Remove VLANs landing, create, and Linode detail tables

### Fixed:

- Event progress bars should always be full width

## [2021-02-15] - v1.30.0

### Added:

#### Cloud Firewalls:

- Firewalls beta notification
- Presets for port selection when creating/editing a Firewall rule
- Label and Description fields for firewall rules
- Clone action for firewall rules

- Visual indicator for "Skip to Main Content" link
- Update Breadcrumb styles
- New Accordion expand/collapse icons
- Network Transfer Display on NodeBalancer, Object Storage, and Kubernetes landing pages

### Changed:

#### Cloud Firewalls:

- Move save changes button to bottom of rules table

#### Notification Drawer:

Remove existing sections and replace with Notifications and Events sections
Show balance past due notification in the Notifications section
Mark all events as read when the drawer is closed

- Upgrade Node version from 10.16 to 14.15.4
- Change wording for OBJ utilization
- Network Transfer Display: redesigned text-based display
- Use React-Query when fetching regions
- Hide "Linode Expert" for Linode accounts in Support ticket replies
- Move summary and Auto Enroll toggle to the top of the Enable Backups drawer

### Fixed:

- Scheduled migration banner font color on dark mode
- Prevent SelectPlanPanel wrap in Linode Create flow
- Disk selection when opening Rebuild from /linodes
- Alignment of ActionMenu in mobile on Firewall landing page
- Calculate days to billing in EST to match billing practices

## [2020-01-25] - v1.29.0

### Added:

- Ability to recycle LKE nodes
- Ability to recycle all nodes in an LKE cluster
- Upgrade flow for LKE Kubernetes minor versions
- “Plan” column in the Linodes list table
- Copyable StackScript ID field on StackScripts Detail page

### Changed:

- Remove "Pilot" language from GPU tab under Linodes
- Update URL appropriately when opening, closing, and navigating to Resize, Rebuild, Rescue, and Migrate modals
- Use query params for routing for Resize, Rebuild, Rescue, and Migrate dialogs (e.g. linodes/123/storage?resize=true)
- Improve responsiveness of Linode Network Summary
- Hide Volumes table for Linodes in regions without Block Storage
- Sort Firewall rule ports in ascending order
- Make empty state message for outbound Firewall rules more explicit
- Remove icons from buttons on Domain Detail page

### Fixed:

- Fix wrapping in UserMenu causing disappearing “Log Out” button

## [2021-01-20] - v1.28.3

### Fixed:

- Missing metadata and images for Kepler Builder OCA
- Documentation links broken for several apps

## [2021-01-15] - v1.28.2

### Fixed:

- Resize action not appearing in Linode detail entity header

## [2021-01-14] - v1.28.1

### Fixed:

- Make sure inline reboot action isn't disabled for Linodes

## [2021-01-13] - v1.28.0

### Added:

- Add Network Transfer Graph to Linodes Landing
- Add Marketplace Q4 apps
- Sort Linode Details > Storage > Disks table by created (ascending) on default

### Changed:

- Remove rounded corners for buttons
- Disable submission until required fields are present and remove tags field from the Domain create flow
- Disable Firewall and Image create flows for restricted users
- Increase timeout for Longview on accounts with more Longviews
- Convert Support Ticket drawer to a dialog and make inputs bigger
- Update text to accurately reflect what read_only account access lets you do

### Fixed:

- Set highlight.js theme on app load
- Color scheme for Dark Mode toggle button's enabled state
- Disable create flow fields for restricted users
- Remove duplicate restricted banner for Marketplace
- Tooltip and disabled action functionality in action menus
- Update timezone logic to account for time zones that use a quarter hour
- Object Storage list not showing more than 100 objects

## [2020-12-18] - 1.27.1

### Fixed:

- Revert upgrade to Chart.js that was causing Sentry errors and graph display errors

## [2020-12-16] - 1.27.0

This release includes sweeping changes to the Cloud Manager UI. For more details, please visit https://www.linode.com/blog/linode/cloud-manager-enhancements-dec2020/

### Added:

- Deep link to the Payment drawer
- Add missing link to invoice details in invoice rows

### Changed:

- Replace all user-facing Domains master/slave terminology with primary/secondary
- Sortable tables now update the URL on sort change to make sort preferences bookmarkable
- Upgrade: Chart.js 3.0 (beta)
- Move theme toggle to My Profile > Settings
- New icon set for CMR
- Update empty states for all entities
- Add warning when migrating a Linode with VLANs to a region w/o VLANs
- Make time displays consistent throughout the app (ISO format)
- Smaller page sizes for Longview Landing
- Move abuse ticket banner to global notifications
- Update URL query param on input change on support search landing page
- Remove the Dashboard
- Hide Longview pagination footer if there's only one page
- Use Region Select styles in Object Storage Cluster selection
- Improve Backups column in Linode .csv file

### Fixed:

- Low reputation error when resizing a Linode intercepted by disk size error logic
- Prevent multiple imagize submissions in succession

## [2020-12-03] - 1.26.0

### Added:

- Secure Your Server One-Click App

## [2020-11-18] - 1.25.2

### Fixed:

- Only display 5 Linodes on the Dashboard
- Performance regression for large accounts
- Longview graph data not displaying correctly

## [2020-11-17] - 1.25.1

### Fixed:

- Users with no Domains were unable to create a Domain
- Table cell arrow icons had an incorrect color

## [2020-11-17] - 1.25.0

### Added:

- Bucket and Object level access controls
- Display total Object Storage usage on Bucket Landing page
- Progress bar to LinodeDiskRow when a disk is resizing
- “Objects” column to the Bucket Landing table
- Bucket Details Drawer
- Bucket results to search bar

### Changed:

- Add hideOnTablet prop to Entity Table component
- Remove 'Copy to Clipboard' text in OBJ drawers
- Disable API polling from inactive tabs
- Add copy explaining billing address restrictions
- Make typeToConfirm optional in DeletionDialog
- Lazy load OBJ Buckets
- Remove "Delete" option from DBaaS backups table
- Hide permissions table if user has no buckets
- Move Domain creation drawer content to a separate page at /domains/create
- Handle API warnings after a successful payment.
- Update Resize error message and add link

### Fixed:

- Remove filtering of app tokens
- IP popover displaying incorrectly when adding a private IP address to a Linode

## [2020-11-13] - v1.24.1

### Fixed:

- Overreporting Sentry errors

## [2020-11-02] - v1.24.0

### Added:

- Ability to update username from Profile > Display

DBaaS:

- Landing
- Creation modal
- Details page

### Changed:

- Group kernels in dropdown when selecting in Config drawer
- Show all devices (not just root) in Config rows
- Allow multi-select when adding VLANs during Linode create
- Polling improvements
- Hide billing section of dashboard for users without account access
- Apply CMR table components to search results landing

VLANS:

- Warning notice to reboot Linodes attached to a VLAN
- Don't filter out VLANs without an IP address from the table in linode/networking
- Use type-to-confirm in Deletion Dialog Modal
- Remove default value for IP range and mark Region as required
- Display ‘None’ for IP for interfaces without an address
- Hide backups CTA on Linodes Landing in VLAN context

### Fixed:

- Make sure we don't filter private images containing 'kube'
- Documentation link on the Linodes Landing page
- Code typo in "Paginating Things" example
- Extraneous comma display in Linode > Networking > VLANs
- IP addresses truncation link and Volumes landing
- "null" progress on CMR Dashboard
- Linodes Landing docs link (CMR)

## [2020-10-20] - v1.23.0

### Added:

VLAN:

- Landing table
- Details table
- Linode Networking panel
- Attach and detach Linode to VLAN drawer
  CMR:
- Banner for open abuse tickets

### Changed:

- Request Domains on load to determine account size
- Update dark theme styling
- Add helper text for NodeBalancer Proxy Protocol field
- Add tooltip for sort in Notifications drawer

### Fixed:

VLAN:

- Attach Linode drawer fixes
  CMR:
- Wide table width with overflow when cloning Linodes
- Fix Lish link
- Sync animations for pending actions
- Remove underscores in Linode statuses in LinodeEntityDetail

- Long Domain records overflowing table rows
- Incorrect flag shown for Sydney in Linode Migrate
- Search results not displaying for some restricted users

## JS Client

### Changed:

- Update VLAN Linodes typing

## [2020-10-13] - v1.22.1

### Changed:

- Make CVV required when adding a credit card.

## [2020-10-05] - v1.22.0

### Added:

- Notification for when an email to a user couldn’t be delivered
- Warning about 24 hour wait period before disabling backups for a Linode
- Warning about blocked SMTP ports for new accounts
- CMR:
  - Apply animations and adjustments to Linode Summary view
  - Apply table styles for Longview tables
  - Hide status chip if there are no corresponding Linodes with that status
  - "Message" column to the Activity Feed table
  - Prevent overflow of resolvers in Linode Network tab
  - Prevent text from being flush to the screen
- Object Storage:
  - Add ability to upload an SSL/TLS certificate for a Bucket
  - Add access management for OBJ access keys
  - Add loading state in OBJ access key drawer if buckets are loading
  - Add view mode to OBJ access key drawer
- VLANs:
  - Create modal
  - Add VLAN attachment option to Linode Create flow
  - Add VLAN table to Linode Network tab
  - Add VLAN column to Linode Configuration table

### Changed:

- Improve handling of Managed accounts when backing up Linodes

### Fixed:

- Cloning a Domain leads to “Not Found” page
- Navigation bug in Longview
- Tab-based navigation

## JS Client

### Added:

- UploadCertificateSchema endpoint
- uploadSSLCert endpoint
- getSSLCert endpoint
- deleteSSLCert endpoint
- ObjectStorageBucketSSLRequest endpoint
- ObjectStorageBucketSSLResponse endpoint
- CreateVLANPayload endpoint
- createVlanSchema endpoint
- getVlans endpoint
- getVlan endpoint
- createVlan endpoint
- deleteVlan endpoint
- connectVlan endpoint
- disconnectVlan endpoint
- getInterfaces endpoint
- getInterface endpoint
- createInterface endpoint
- deleteInterface endpoint
- linodeInterfaceItemSchema endpoint
- linodeInterfaceSchema endpoint
- LinodeInterfacePayload endpoint
- LinodeInterface endpoint

### Fixed:

- getLinode method now returns Promise<Linode> instead of Axios response
- getLinodeLishToken method now returns Promise<{ lish_token: string}> instead of Axios response
- deleteLinode method now returns Promise<{}> instead of Axios response

## [2020-09-29] - v1.21.0

### Added:

One-Click Apps:

- Jitsi
- Webmin
- Virtualmin
- Plex
- phpMyAdmin
- Azuracast

## [2020-09-21] - v1.20.0

### Added:

- Object Details Drawer
- Proxy Protocol field in NodeBalancer settings
- Add link to NotificationDrawer from Linode busy status
- Prevent text and other components from being flushed to the edge when <1280px

### Changed:

- Improve handling for unknown Linode types
- List allowed regions when creating or adding Linodes to Firewalls
- Prevent migration of a Linode with attached Firewalls to an unsupported Data Center
- CMR:
- Close notification drawer on internal links
- Style updates for:
- Object Storage > Buckets & Object Storage > Access Key headers
- OBJ Bucket Detail table

### Fixed:

- Change "Create Kubernetes" to "Create Kubernetes Cluster"
- Calculations for large LKE clusters (total CPU/memory) were incorrect
- Missing/duplicate page titles throughout app
- OrderBy lifecycle bug
- Typos: consecutive occurrences of 'the'
- MigrateLanding routing bug
- Add units (GB) to RAM in Linode Detail view
- Various CMR menu issues

## [2020-09-14] - 1.19.1

### Fixed:

- Cloud Firewalls could be attached to Linodes in unsupported regions
- Duplicate rows when editing Firewall rules

## [2020-09-09] - 1.19.0

### Added:

CMR:

- Managed Dashboard card to CMR dashboard
- System Status section in Notification drawer

- Environment switcher for dev tools
- Controls for mock service worker in dev tools

### Changed:

CMR:

- Change URL on Linode modal close
- Make OAuth apps table sortable
- Linode status icons should blink for in-progress actions
- Adding CMR header to the config/disk clone landing
- Table style updates for: - Account > Users
- Managed
- Billing
- SelectPlanPanel
- Make API tokens table sortable
- Make Rescue dialog full height
- Routing for Linode Modals
- Graph labels hidden for mobile

Cloud Firewalls:

- All IPv6 for Firewalls should be read as ::/0
- Disable port range in Firewalls drawer when selecting ICMP protocol
- Update Firewall doc URL
- Don't set outbound rules for firewall presets
- Firewall labels are not required; remove required annotation from textfield

- Fix tab change handler
- Improve error handling for API token drawer
- Always honor Linodes "group by tag” setting
- Stabilize table sort
- Update MySQL info to clarify that we install MariaDB
- Change Minecraft OCA to Minecraft: Java Edition
- Display general errors at top of VolumeAttachmentDrawer

### Fixed:

CMR:

- Hide hidden links from mobile nav
- Close action menu after action is selected
- Move domains banner above table

- Prevent error message overlap on Firewalls detail
- getLinode errors blocking landing page display
- Console error (isResponsive prop not recognized)
- Casing of NodeBalancer breadcrumb was incorrect
- NodeBalancer Config form submission
- Firewall detail breadcrumb
- The search bar sometimes returned no results for restricted users
- Managed Issue Drawer was crashing for users with empty timezones
- Longview: MySQL tab not rendering if NGINX is not installed
- Firewalls: handling of empty IPv6 responses

## [2020-08-25] - v1.18.0

### Changed:

- Disable Atlanta region for most customers, add messaging regarding the datacenter upgrade

## [2020-08-25] - v1.17.0

### Added:

- CMR:
- Primary Nav responsive scaffold + styles
- Use CMR action menu for Longview client rows
- Plan link in Linode detail header should open the resize dialog
- Table Styles:
  Managed: SSH Access, Credentials
  Profile: SSH Keys, API Tokens, OAuth Apps
  Support Tickets
- Linode Table Adjustments
- Notification drawer: chronological display
- Linode Storage Tab
- Linode Rebuild Dialog
- Flavor text in LinodeNews banner
- Backups enable from Linode action menu
- Mark events as seen when requesting in the notificationContext
- Completed progress events
- Longview processes tables to preferences sortKeys
- Enforced 64 character limit on text input
- Confirm enabling backups
- Handling strange timezone cases for summary graphs

### Changed:

- Longview installation instructions
- Clear UDF data on tab change in Linode Create
- Language to “allowlist” and “blocklist”

### Fixed:

- Interoperability issues
- Linode creation preselection params for from Clone, from Image, from Backup
- Loading spinner in Notification drawer
- Missing yup types dependency
- SSH fingerprint display issues for various key types
- Issue where loading a Domain’s Detail page directly wasn’t working on large accounts

## [2020-08-14] - v1.16.2

### Fixed:

- Clear UDF data on tab change
- Form fields issue on One-click Apps and StackScripts creation flows

## [2020-08-13] - v1.16.1

### Fixed:

- Add withRouter to LinodeRescue
- Update NodeBalancer details routing

## [2020-08-11] - v.1.16.0

### Added:

- CMR
- Table styles for Profile > Trusted Devices
- Table styles for Volumes landing table
- Table styles for Images landing table
- Table styles for NodeBalancer landing table
- Table styles for Firewall > Rules
- Table styles for Firewall > Linodes
- Responsive table styles for Firewall Landing and K8 Cluster landing
- Responsive styling for entity header (all variants)
- Responsive styling for Dashboard
- Dashboard Notifications: Add Community Updates, Pending Actions, and “Show more” button to Drawer
- Dialog full height
- Rescue Linode dialog
- Migration dialog
- Static banner for Linode changelog
- Tag styles
- Support Tickets and loading state
- Notification context
- Notification drawer

### Changed:

- Refactor tabbable content to be accessible by keyboard
- Update Popular Posts on /help page
- Use API Pagination for Domains when account size is large
- Display tax id of customer in invoice if available
- Use longview/plan endpoint to get active plan

### Fixed:

- Default zone if no user timezone
- Dates in several places displayed as “Invalid DateTime”
- OAuth tokens with expiry of null were crashing the app

## [2020-07-27] - v1.15.0

### Added:

- Ability to recycle all LKE pool nodes
- CMR: Dashboard
- Notifications
- View for single Linodes
- View for multiple Linodes
- CMR: Linode Details - Filter Linodes by status - Implement LinodeEntityDetail component
- Networking tab:
- Add Linode Monthly Transfer graph
- Add Historic Network Data graph - Add IP actions
- CMR: Responsiveness
- Linodes Landing
- Domains Landing
- Add reusable InlineMenuActions component - Apply updated table styles and action menu to Firewalls
- Custom dev tools
- User preferences editor

### Changed:

- CMR: Update Linode status pill designs
- Use API search and hide search tips for large accounts

- Use base 10 for network graphs

### Fixed:

- CMR: Adjust grid sizes to prevent EntityHeader elements from wrapping
- Brasilia timezone offset should be GMT-3
- Correct years in Linode Summary graph options
- Create Object Storage Bucket types
- Per-Linode network transfer total

## JS Client

### Added

- getLinodeTransferByDate endpoint
- recycleAllNodes endpoint (LKE)

### Changed

- Add access control and CORS fields to ObjectStorageBucketRequestPayload interface

## [2020-07-13] - v1.14.0

### Added:

- Color palette component in Storybook

### Changed:

- CMR: Linode Detail - Storage tab - Analytics tab - Network tab
- CMR: Linodes Landing - Add tag cell to Linode row - Summary view (replaces Grid view)
- CMR: Move Linode Resize action from tab to new modal component
- CMR: Apply updated table styles and action menus to LKE and Domains
- CMR: Secondary nav width
- Linode maintenance improvements
- Show maintenance time in UTC in downloaded CSV

### Fixed:

- Consistent Notices for restricted users when creating a Volume
- Longview CPU formatting
- Handle null dates in invoice details logic
- Expiry date check

## [2020-07-02] - v1.13.1

### Changed:

- Changed Percona OCA to Percona (PMM)

### Fixed:

- Matching logic for OCAs was breaking on parentheses

## [2020-06-30] - v1.13.0

### Added:

- Size column on the Object Storage Buckets table
- OCA: Percona PPM and Nextcloud
- Billing notice on Object Storage landing page when a user without Buckets has Object Storage enabled
- Notice that powered down Linodes still accrue charges
- Notice when user tries adding an NS record to a Domain without a A/AAAA record

### Changed:

- Adjustments to the Linode plan selection table
- Update password validation to match API change
- Update form validation for the Linode Disk drawer
- Make target field for TXT records multiline

### Fixed:

- Set autocomplete to false in password inputs
- Restricted users were able to view unavailable actions in Linode action menus
- Sort order on Domains page
- Prevent clickable events for deleted entities
- Prevent multiple Not found displays for Linodes

## [2020-06-16] - v1.12.1

Fix:

- 404 logic for Linodes Detail crashing for some Linodes

## [2020-06-16] - v1.12.0

### Added:

- Support for OBJ Singapore

### Changed:

- Move Nanode to “Standard” tab, change label to “Shared CPU”
- Handle host maintenance status
- Improve handling of negative amount on invoice details
- Upon rebooting Linode into Rescue Mode, prevent dropdown from reverting to "None"
- Save StackScript progress when creating or editing a script

## [2020-06-09] - v1.11.0

### Changed:

- Clarify Linode password fields in Reset Root Password vs. Rebuild
- Hide SSH key remove button for LISH settings when no keys are present
- Make main content banner dismissible
- Show error when Volumes limit has been reached but attempt is made to add a new Volume

### Fixed:

- CAA record input duplicating name/value

## [2020-06-03] - @linode/api-v4 v.0.27.1

### Fixed

- Remove required from createDomain validation schema

## [2020-06-02] - v1.10.0

### Added:

- Progress bar for newly-created Images

### Changed:

- Improve UX for GPU selection
- Add a link to Support in all “Verification is required” errors
- Allow clearable numeric inputs in Domain Records Drawer
- Remove Cloud Manager version tag from Support Tickets

### Fixed:

- Broken SVG combination when creating a Linode
- Profile routing didn’t handle incorrect routes
- Firewall document title
- ICMP port bug when editing Firewall rules
- Update textfield to use input id for "for" attribute
- Copy fix for Profile -> Referrals
- Accessibility of Dashboard “View Details” links

## [2020-05-21] - 1.9.0

### Added:

- @-expansion for Target field in Domain records
- “Last Modified” column to Domains landing page
- Support for Third-Party Authentication

### Changed:

- Default support ticket option to 'General'
- Defer requests to Linodes and Images until after app has loaded
- Redesign Billing section of app
- Request Domains when hovering over Primary Nav link
- Update behavior for TFA cancel button
- Rename linode-js-sdk to @linode/api-v4 to prepare for NPM publication
- Update @linode/api-v4 documentation
- Lazy load Linodes on BackupsDashboardCard

### Fixed:

- Keyboard access to open Support ticket creation drawer
- Missing SSH keys in some flows for Linode creation
- Second column alignment for NodeBalancer on dashboard
- Tag display on mobile viewport
- Removed extra requests
- Prevent crashing for unactivated users
- Remove duplicate instance requests

## [2020-05-04] - v1.8.0

### Changed:

- "Node Status" is now "Backend Status" on NodeBalancers list and detail view
- Minimum payment placeholder text
- Hide Recycle Node in the LKE Node action menu
- Provide cluster summary information for LKE search results

### Fixed:

- Remove invalid credits
- NodeBalancer Error Handling (SSL)
- Xterm flow control errors
- Remove stray characters in FromBackupsContent

## [2020-04-20] - v1.7.0

### Added:

- Firewalls: Client-side form validation

### Changed:

- Make LKE available regardless of customer account response
- Request OBJ Buckets per-cluster
- Theming performance optimizations

### Fixed:

- Correct alignment for “Date Created” field on mobile invoice table
- NodeBalancer error handling
- Current size of pool was updating along with target size when resizing a Node Pool.

## [2020-04-15] - v1.6.0

### Added:

- EnhancedNumberInput component

### Changed:

- Redesign of LKE interface, including Detail and Create Cluster views
- Add LKE clusters to search results

### Fixed:

- Case where some long-running actions may not be updated when complete

## [2020-04-10] - 1.5.1

### Changed:

- Update LKE schema to reflect breaking API changes (version is now k8s_version)

## [2020-04-07] - 1.5.0

### Changed:

- [Performance] Lazy load Domains data
- Set a timeout when requesting Gravatars
- Preserve Support ticket text on page reload

### Fixed:

- Account tab crashing for some users
- Fix handling of local storage on logout
- Longview NGINX tab crashing for some users
- Screen readers cannot access "Create Linode" interface
- Values on LV Network graphs displayed incorrectly
- Placeholder component double h1 display issue

## [2020-03-30] - v.1.4.1

### Fixed:

- Images not available on Marketplace flow

## [2020-03-30] - v1.4.0

### Changed:

- Change "One-Click Apps" to "Marketplace"
- Change message in the Events table empty state
- Allow up to 10,000 USD payment with PayPal
- Lazy load Images

### Fixed:

- Improve skeleton loading screen in the Events table
- Fix bug in Image select
- Fix visual bug in OAuth Apps table header (dark mode)
- Edit DNS Records containing "linode.com" substring

## [2020-03-23] - v1.3.0

### Added:

- Firewalls:
  - Add, Edit, and Delete rules
  - Prompt when navigating away from unsaved rule
  - Add icon to table rows

### Changed:

- Remove “Active Deploys” StackScripts table column and add “Total Deploys” column
- Update customer referral criteria text
- Improve syntax highlighting
- Include LKE clusters in Support tickets dropdown
- Make Support Ticket table sortable by summary, ID, and updated_by
- Update Images messaging to reflect new 6144 MB default limit
- Remove deprecated border on graph legends
- Adjust header padding in Linode Group By Tag
- Cloud Manager PDF invoices pull in customer tax ID regardless of added date

### Fixed:

- Volumes creation bug
- Accessibility warnings for password inputs
- Remove page break on invoices
- Fix collision of tax ID and address on invoices
- 404 error after importing Domain Zone
- Enable editing of DNS Records containing "linode.com" substring
- Removed extraneous table header cell on Search Landing table
- Add error handling for Kubernetes breadcrumb
- Prevent Linode Power Control menu from being empty upon click

## [v1.2.0] - 2020-03-09

### Added:

Cloud Firewalls:

- Firewall Linode view
- Add Device drawer in Firewall Linodes view
- Remove device modal in Firewall Linodes view
- Firewall Rule Table
- Firewall Rule Drawer
- Remove devices from Firewall Devices action menu

### Changed:

- Make Linode links in Firewall rows clickable
- Pin GitHub release link to linode-manager tag
- Add support for secondary promo button
- Delay data request until user types in Search bar
- Display invalid StackScript errors on Linode rebuild
- Show error when request to /pools fails in LKE
- Respond to linode_config events

### Fixed:

- Uptime calculation in Longview
- Sorting by Object Storage region
- Sorting the OBJ Bucket table resulted in duplicate rows when there were multiple buckets with the same name

## [v1.1.1] - 2020-02-28

### Fixed:

- Ensure Object Storage is displayed for restricted users.

## [v1.1.0] - 2020-02-25

### Added:

- Cloud Firewalls:
  - Add Firewalls endpoints to SDK
  - Allow enable/disable/delete Firewall actions
  - Enable Firewall creation
- LKE:
  - Warn users before creating/resizing a cluster to a single node
  - Handling for LKE events (lke_node_create)
- Accessibility improvements:
  - Add aria attributes on Linodes, Images, and Kubernetes Landing pages
  - Add aria attributes to Action Menu items
  - Improve accuracy of column header count
  - Add title to ADA chat bot

### Changed:

- Update CPU threshold alert validation
- Use display: standalone in manifest.json for IOS support
- Update event toasts and add new toasts for clone/resize events
- Increase line height of rendered Markdown for readability
- Remove Import Tags CTA on the Dashboard
- Remove obsolete GDPR Modal
- Close all active Lish sessions when logging out
- Unify IP address input patterns for Domains
- Allow direct links to OCA details drawers
- Always allow TCP Connection as a health check for NodeBalancers
- Hide duration for host_reboot events

### Fixed:

- Mode persistence in Linode Disk drawer
- Formatting/highlighting in kubeconfig preview drawer
- Incorrect disks sometimes displayed in different tabs
- Regression from Notistack update
- fixing selected table row for rows with active caret variant
- Remove plural for hour on DNS manager
- Use appropriate button text when restoring from an Image

## [v1.0.1] - 2020-02-13

### Added:

- Support for Object Storage in Frankfurt, DE

### Fixed:

- Removed feature flag logic preventing some users from accessing Longview

## [v1.0.0] - 2020-02-10

### Added:

- New One-Click Apps:
  - MEAN
  - MongoDB
  - Flask
  - Django
  - Redis
  - Ruby on Rails
  - PostgreSQL

### Changed:

- Change default distro to Debian 10
- Fix changelog to match GitHub release
- Update graph units on Linode Details page
- Fetch backups after selecting Linode in Linode Create
- Toast notifications for Image related events
- Unify graph colors across the app
- LKE: Warn users before allowing a single-node cluster
- LKE: Update typings for node pools
- Show Domains Import Zone Drawer button when a user has no Domains
- Improve compile time
- Cleanup axios version management and aligning
- Prevent unneeded requests when loading Lish window

### Fixed:

- Updating a Linode causes in-progress events to stop being displayed
- Safari: Open ticket button issue
- Remove plural for hour on DNS manager
- 'Show More' tooltip accessibility fix

## [0.84.1] - 2020-02-04

### Fixed:

- Fix issue where only 100 Images were displayed

## [v0.84.0] - 2020-01-28

### Added:

- Add Domain Transfers to Domain Drawer for slave Domains
- “Delete” button to Domain Drawer
- Improve Form context help/info in Configuration Edit
- Ability to delete a Domain from Domain Detail
- Show a banner when one or more Regions experience outages
- New One-Click App: phpMyAdmin
- Show progress on the target Linode while cloning

### Changed:

- Add link to Resizing a Linode Guide
- [LKE] Node pools should have 3 nodes by default
- Longview Process Arrow Rework
- StackScript author links from StackScript Detail page
- Sort Kubernetes versions by label descending in dropdown
- OAuth Scopes can be space separated
- Store Longview time selection in user preferences

### Fixed:

- Longview Overview graphs were incorrectly showing data as “today”
- Refactor LineGraphs to allow mixed units for network graphs
- Routing on Search Landing page for slave Domains
- Fix Linode network graph units
- Display updated credit card info in Billing Summary when credit card is updated
- Visual regression on Clone Configs/Disks
- Loading state for Longview landing page (visual bug)

## [v0.83.0] - 2020-01-17

### Added:

- Longview:
  - Apache
  - MySQL
  - Processes
- “Show All” option on Domain Records
- Ability to edit AXFR for slave Domains

### Changed:

- Hide Backups CTAs from restricted users
- Update Longview graph colors
- Support API requests for up to 200 entities at a time
- Make One-Click apps visible to all users from primary navigation

### Fixed:

- Rounding in Longview line graphs
- Add space to API Tokens HTML title
- Allow rebooting from Rescue mode

## [v0.82.0] - 2020-01-08

### Added:

- Source Linodes from Redux in Networking and Backups
- Longview: empty and loading states for Disks tab
- Longview: NGINX tab
- Longview: Network tab
- Show All option for Volumes, Domains, NodeBalancers
- Sentry improvements
- Ignore newrelic and chrome extension errors
- Add security.txt at cloud.linode.com/.well-known/security.txt

### Changed:

- Copy for Prometheus and Grafana One-Click Apps
- Show confirmation dialog when resizing a Linode
- Update LV documentation to include info on warnings/errors
- Add copy explaining prorated transfer
- Move untagged items under tagged items for all entities
- Allow primary nav to set multiple active links
- Allow Charts.js native (canvas) legends for graphs
- Filter processes by username or process name
- Error feedback for failed snapshot backups
- Support for Disks/Configs events
- Add URL param to reset password button
- Linode details accessibility adjustments

### Fixed:

- Layout overflow on Longview overview graph section
- Missing error/loading states in AccessKey table & drawer
- Older invoices causing an error when creating PDF
- Weblish error (safe access properties)
- Docs links for Longview installation instructions

## [v0.81.1] - 2019-12-23

### Change:

- Update error reporting to reduce unnecessary reports

## [v0.81.0] - 2019-12-19

### Added:

- Longview:
  - Display non-error Notifications from Longview API on Longview Details page
  - Empty and loading states for Overview graphs

### Changed:

- Use “Last Backup” data on /linode/instances endpoint to avoid multiple requests to /backups (improves performance)
- Show deprecated label for distros in Images dropdown

### Fixed:

- Display invoice PDF total, tax, and amount values in \$0.00 format
- Reduce OCA tile spacing between icon and label

## [v0.80.0] - 2019-12-16

### Added:

- Remove check zone from domain action menu
- Move sidebar in Domains detail
- Duration time to Events Landing and Activity Feed
- Display billing notice when deleting last Object Storage Bucket
- Longview: - Landing page - Overview page - Installation page - Enable client sorting on Landing page - Packages drawer
- New One-Click Apps:
- Docker
- Jenkins
- Grafana
- Prometheus
- MySQL
- LEMP Stack
- Shadowsocks

### Changed:

- Remove ZXCVBN and improve password hints
- Remove (disabled) Check Zone and Zone File actions from Domains
- LKE added to PAT Scopes
- Make search bar case-insensitive
- Option to show all Linodes on Linode Landing
- Remove same-domain SOA email restriction (client-side validation)
- Update release docs
- Styling adjustment to IconTextLink

### Fixed:

- Accessibility features overhaul
- Update Object Storage icon color
- Error formatting on editable input labels
- Event badge hidden behind scrollbar
- Linode status not updated after resizing is complete
- State not responding to Longview events

## [v0.79.0] - 2019-11-19

### Added:

- Longview: Static tables for listening services/active connections
- Longview: Line Graph abstraction
- Longview: Sort clients by values
- Longview: Client count warning modal
- Longview: Installation tab
- Longview: Overview section scaffolding
- Longview: Footer text for non-Pro users
- Longview: Uptime, Packages, and Hostname data added to client rows
- Longview: Display circle loader if client doesn’t exist or is still being loaded
- Longview: Overview icon section with some static data
- Ability to edit rDNS for IPv6 ranges and pools
- Display of route target for IPv6 ranges
- Abstraction of buttonLink
- Ability to collapse main navigation on larger screen sizes

### Changed:

- Longview: Change landing view from table to cards
- LKE Landing documentation link target
- Loading state and clear errors on Linode Backups form submission
- Longview documentation link target
- Remove welcome banner
- Updated logo asset
- Updated header and footer styles

### Fixed:

- Linode list not being updated when creating Linodes externally
- Type checking in getAPIErrorFor
- Duplicate error display in account/settings
- Empty volumes create button

## [v0.78.0] - 2019-11-12

### Added:

- Support for new Sydney datacenter
- Longview: Handle restricted users
- Longview: Plan Details page
- React a11y Linters
- Ability to Search For Longview Clients

### Changed:

- Longview: Use live SysInfo data on landing page
- Longview: Landing page uses card layout rather than table
- Longview: Use cached data to populate Gauges
- LKE: split details page into Details and Resize tabs
- Enhanced BreadCrumb Component
- A/AAAA record drawer title

### Fixed:

- LKE Node pool deletion
- LKE Routing

## [v0.77.1] - 2019-11-11

### Fixed:

- Hotfix: Safe access event.secondary_entity

## [v0.77.0] - 2019-11-06

### Added:

- Supply the LKE Cluster options from APIv4
- Longview Client Gauges for Swap and Storage
- Ability to paste clipboard content into the Glish interface from your local machine
- Longview landing tabs
- Skeleton loader to table rows

### Changed:

- [SDK] - Implement Object Storage endpoints
- Longview Client creation workflow
- Display the booted configuration in Linode Boot and Reboot event messages
- Pre-fill Disk select fields rescue tab with available Disks
- Refactor Create Volume Workflow
- Update Object Storage confirmation modal copy
- Client-side validation for CVV field on the Billing page
- Making CVV code a required field within Billing page
- Update favicon
- Updated syntax for Linode details specs
- Filter out GPU from plan selection for LKE
- Filter out regions that don’t have LKE capabilities

### Fixed:

- Blog feed on Dashboard
- StackScript detail breadcrumbs
- Adjustments to Kubeconfig buttons on smaller breakpoints

## [v0.76.0] - 2019-10-30

### Added:

- cPanel and Plesk One-Click Apps
- Confirmation modal when adding Object Storage service
- Option to cancel Object Storage service in account/settings
- Object Storage to list of Personal Access Token scopes

### Changed:

- Download Objects instead of opening them in a new window
- Make Object Storage Bucket URLs clickable
- Invoice/Payment PDF Updates
- Remove tags from Kubernetes cluster creation and detail

### Fixed:

- Error handling for 404s on Kubernetes cluster detail

## [v0.75.0] - 2019-10-22

### Added:

- Ability to view, add, edit, and delete Longview Clients
- Interactive flag for Linode card
- Maintenance status schedule date always visible on table row
- Maintenance status to Linodes Dashboard Card
- Confirmation modal when creating new backup snapshot

### Changed:

- Add helper text to Kubernetes Node Pool rows if not all Nodes are accounted for
- Adjust display of expiring credit in expandable panel header
- Collapse primary nav at wider breakpoint
- Copy changes for Plesk and cPanel One-Click Apps
- Update Managed dashboard graphs
- Update Access Key creation message (Object Storage)

### Fixed:

- Sort by status (Linodes)
- Consistency with display of charts legend units
- NodeBalancers configuration layout
- Maintenance status not be displayed after updated a Linode

## [v0.74.1] - 2019-10-08

### Changed:

- Managed Dashboard chart colors to match corresponding charts from the Linode Detail screen

### Fixed:

- Issue with TextField components missing labels
- Issue with Managed Dashboard "Open a Ticket" button not functioning

## [v0.74.0] - 2019-10-07

### Breaking:

- Remove ability to delete buckets that contain objects

### Added:

- File Uploads for Object Storage
- Ability to delete Objects
- Managed Dashboard widget
- Ability to Edit Domain Status

### Changed:

- Expand Linode public SSH Key on hover
- Add copy indicator to Linode public SSH Key button

### Fixed:

- Issue with chart tooltips not showing correct time
- Cell height for Kubernetes Clusters while in edit mode
- Link to status.linode.com for all maintenance notifications

## [v0.73.0] - 2019-10-01

### Added:

- One-Click App support for feature flags
- cPanel to One-Click App Library
- Plesk to One-Click App Library
- Firewall Landing and Table

### Changed:

- Update manifest.json to allow for iOS and Android “pin-to-home-screen” functionality
- Display country flag after Region has been selected
- Improve links in Add New menu
- Disallow duplicate bucket names
- Allow deletion of disks on active Linodes
- Sort support tickets by order created
- Add AU tax ID to invoice generator
- Move Managed activation flow to /account/settings
- Add height to radio cell for resize table
- Adjustments to chip label styles
- Linode JS SDK Documentation usage guide with examples

### Fixed:

- Overflow-x in select drop downs on compact mode

## [v0.72.0] - 2019-09-23

### Added:

- Managed service monitor history drawer
- Firewall Landing and Routing
- New landing page for unactivated users
- New table-based flow for selecting a Linode plan
- Managed endpoints to JavaScript SDK

### Changed:

- Display Never for Managed credentials that have never been decrypted.
- Use password input component for credential drawers
- Don’t show DNS “Your Linodes are not being served” banner for restricted users

### Fixed:

- Error handling for Managed dashboard card
- Tooltip for current plan on resize Linode workflow
- Layout issue with nodeBalancers create workflow
- Stackscripts creation routing and CTAs

## [v0.71.0] - 2019-09-18

### Added:

- Bucket Detail page (Object Storage)

### Changed:

- Display “Never” for Managed credentials without a last_encrypted field
- Update copy on EnableManagedPlaceholder
- Add Normalized Data Structure to Images in Redux
- Hide active caret on mobile navigation
- Add Edit action to Kubernetes Cluster action menu
- Add Kubernetes cluster label to filename when downloading kubeconfig
- Switch position of “Region” and “Last Backup” columns on Linode table
- Account for over limit case for account transfer display on dashboard
- [SDK] Migrate /regions
- [SDK] Migrate /linodes
- [SDK] Migrate /kubernetes
- [SDK] Migrate /profile
- [SDK] Migrate authentication requests

### Fixed:

- Overflow in react selects
- Error with Placeholders missing key prop
- Image select bug
- LinodeConfig memory size limit not displayed
- Style regression for notification thresholds panel
- Tooltip not showing for selection cards
- Update dependencies to resolve vulnerabilities
- Security issue with external links

## [v0.70.0] - 2019-09-9

### Added:

- One-Click App navigation
- Placeholder to enable Managed for an account

### Changed:

- Remove Private IP Checkbox from Clone Linode form
- Edit drawer for Managed service monitors
- Use dropdown instead of cards when selecting an image/distribution
- Replace Region/Province Select with Text field in the Update Contact Information form
- Managed credential drawer now uses separate forms for label and password/username
- Update Managed icon on the dashboard to align with entity icons
- Messaging and billing calculations for expiring credits
- Use account credentials and groups when creating or editing a Monitor
- Monitor dashboard card links to /managed/monitors instead of /support/tickets
- Better error messaging for Inter-datacenter migrations

### Fixed:

- Client Secret key wrapping
- Backups and clones always labeled as Debian
- Correctly show upgrade banner for all deprecated types
- Issue with kernel input not being populated with a default value in the Edit Linode Configuration form
- Stop inverting SSH key access to account for the API fix for this bug

## [v0.69.0] - 2019-08-28

### Added:

- Inter-datacenter Migrations for Linodes
- Warning text to detach volume dialog
- Ability to add, edit, and delete Managed credentials
- Ability to add, edit, and delete Managed contacts
- Ability to add, update, and delete Managed service monitors
- Ability to update Managed SSH Access for Linodes
- Button to navigate to Create Linode workflow from the Linodes landing page

### Changed:

- Use dynamic versions for Kubernetes create workflow
- Remove tags from Domains landing table rows
- Support Tickets refactor
- Improve splash page loader animation
- Required textfields now show “(required)” instead of an asterisk
- Show tax banner on dashboard and account landing only
- Region selection in both the Create Linode and Create Volume workflows
- Object Storage documentation

### Fixed:

- Update copy in credentials table
- StackScript error handling

## [v0.68.0] - 2019-08-15

### Added:

- Support for promotion codes and expiring credits
- SSH Access Key Table for Managed
- Delete monitor action to MonitorActionMenu
- GST notification for users in Australia and India

### Fixed:

- CSS animations in JSS
- NodeBalancer connection grid display
- Long titles broken on image names
- Button types for cancel actions
- Issue with entity labels not being able to be updated when an event was in-progress
- Billing form state resets when changing country selection
- One-click cards display on large breakpoints

## [v0.67.0] - 2019-08-12

### Added:

- Ability to close account from Cloud Manager
- Managed SSH Access: Linode Public Key component
- Disable Managed service monitor
- Display list of Managed service monitors
- Adding tooltip display variant + styles
- Breadcrumb enhancements
- Tooltip for cluster command on Kubernetes detail page
- Managed service monitor list
- Add SupportWidget to Managed landing
- Adjustments to view config drawer
- Adjustments to buttons
- Optional CVV field when updating credit card information

### Changed:

- Region selection in create workflow
- Improve error handling for LKE node pools
- LKE form element UI adjustments
- Make search link the first option in Algolia search bar
- Add Logic to CSV Link to Prevent CSV Injections
- Add Mutation Time to Banner
- Disable Add User Button for Restricted Users
- Select user by default after adding an SSH key using the AccessPanel
- Add max-width to main content
- Handling for new event types
- Improve link styles for PDF downloads in account
- Enable hot reload for local development

### Fixed:

- Charts display issue
- Issue with css transitions on theme switch
- Firefox issue with flag icons
- Broken error key scrolling in Get Help search bar

## [v0.66.0] - 2019-07-30

### Added:

- Public Cloud manager codebase is now officially a monorepo, leveraging Lerna
- New splash screen on initial app load
- Linodes list status column
- Show Linode tax ID on invoices for users in EU
- Unauthorized messaging for tokens and users
- User preferences for Domains group-by-tag
- User preferences for NodeBalancers group-by-tag
- User preferences for Linode view
- Tooltips for zone-related actions

### Changed:

- Abstract Link component so that it can handle external links
- Better helper text for failed image creation
- Make SSH key-fetching conditional on whether user is restricted
- Error handling for adding SSH keys in creation workflow

### Fixed:

- Events regressions and add handling for new event types
- IP Transfer panel refreshing when a long-running event was occurring
- Issue with empty data set render blocking the app
- Issue with power control not showing “Busy” status when Linode was busy
- Configs view crashing after Linode rebuild
- Clone config/disk not updating when number of disks changed

## [v0.65.0] - 2019-07-17

### Added:

- Mutation estimated time to Drawer
- Cookies enabled check
- Option to create SSH Keys in the Linode creation workflow
- Tooltip to Zone File action item for Domains
- Time-delayed patience text when editing RDNS
- Loading state for submit button in edit RDNS drawer

### Changed:

- Observe user preferences for Volumes-group-by-tag
- Observe user preferences for Linodes-group-by-tag
- Linode Backup helper text

### Fixed:

- White screen issue affecting users with slower connections

## [v0.64.0] - 2019-07-15

### Added:

- Feature: Clone configs/disks from Linode detail page

### Changed:

- Improve markup for click behaviors for entity titles in clickable rows
- Remove allocation of private IP on Linode create
- Filter private IPs in NodeBalancer config node by region
- Update NB config node schema

### Fixed:

- Domain record validation
- Important notice icon placement
- Fix spelling mistake in LinodeConfigDrawer
- Safe access backups.snapshot

## [v0.63.1] - 2019-07-08

### Changed:

- Remove VAT banner.

## [v0.63.0] - 2019-07-03

### Added:

- Add username to event rows on both Events Landing and Linode Detail views
- Use preferences endpoint to save theme and spacing
- Show helper text for auto-backups for Managed users
- Use account.capabilities for displaying LKE

### Changed:

- Update monthly network transfer panels
- Update breadcrumbs site-wide
- Update primary navigation active state icon
- Disable auto-resize option when moving to a smaller plan

### Fixed:

- Linode Notification Threshold updates not displaying
- Group by Tag behaving inconsistently
- Progress button loading icon
- Fix console warnings for sidebar styles
- Margin in header on PDF invoices
- LinodeCreate selected region tab state
- Issue with Volume size not updating
- Do not attempt to create DNS records for Linodes with IPv6 disabled

## [v0.62.0] - 2019-06-21

### Added:

- Add One-Click Apps detail view
- Add helper text for auto backups
- Add links to Object Storage documentation
- Allow external links to open Support ticket drawer

### Changed:

- Updates to base theme
- Make entity links in Support tickets clickable
- Do not attempt to create domain records for slave domains
- Update max length for Bucket label
- Reduce NodeBalancer price
- Copy for maintenance notifications
- Update styles for important/critical notifications
- Add link to support ticket in SelectTabPanel
- UI for selecting memory limit on Linode Config Profiles
- Adjustments for compact mode, some adjustments for mobile compact on help banner panel as well

### Fixed:

- Dashboard header spacing
- User-defined fields not resetting on App/StackScript change
- Catch deleted events errors
- IP sharing private addresses not showing
- Regression with maintenance notification list item severity
- Expandable panel icons
- Point of entry in dashboard
- Animation isolation logic
- Abuse ticket banner fix

## [v0.61.0] - 2019-06-14

### Added:

- Add support for GPU instances
- Validate no whitespace in bucket name
- Implement ctrl+click on the events drop down options
- Radio Toggle For Config Memory Limit
- Maintenance window to CSV
- Add support for Mumbai datacenter
- New Bucket icon for Object Storage
- Check SOA email when updating domain
- Add normal error handling for delete/detach Volume confirmation modals
- Add validation to prevent email addresses in the target domain
- Add client validation for duplicate domain records
- Added tooling to capture performance metrics

### Changed:

- Always update profile with authorized_keys (LISH)
- Source Dashboard cards from Redux
- Replace Algolia search bar with React-Select
- Makes the maintenance notification badge a warning instead of error

### Fixed:

- Conditional Logic When Validating SOA Record for Slave Domains
- Fix Linode Clone kebab
- REACT_APP_LISH_ROOT typo
- Maintenance Banner Styles
- Added missing issuer to TFA URI
- Adds Linode Label to Notification Drawer List Item

## [v0.60.0] - 2019-06-07

### Added:

- Support for critical maintenance banners, times, and tickets
- Clone Linode from Linode Action Menu

### Changed:

- LKE: Creation Table UI for editable node count and remove actions
- Remove Tags input field when cloning a Domain
- Default Linode config memory limit to 0 if a limit is not already set

### Fixed:

- Show progress for Linode upgrades
- Select Plan Panel default tab select logic
- Primary Nav was showing a scrollbar
- Support Ticket Drawer should retrieve all entities for selection
- Nodebalancer config select values
- Split token on logout before revoking it
- Re-add Kubernetes button in Create menu

## [v0.59.0] - 2019-05-31

### Changed:

- Add name of data center in outage notifications
- Update table cell styles

### Fixed:

- Main search bar styles

## [v0.58.0] - 2019-05-29

### Added:

- Ability to optionally resize disks after Linode resize
- Option to automatically create domain records
- VAT banner

### Changed:

- Replace circle progress on Linode summary
- Replace circle progress on dashboard
- IP component placement
- Adjustments for tablet Linode list view styles
- Update NB empty state copy
- Update empty copy for Images and StackScripts
- Include app name in reset and delete oAuth app modal
- Use account.capabilities to determine if OBJ is enabled.

### Fixed:

- Show all line items on invoice PDF and detail screen
- Error and loading states for OAuth view
- Error handling re: Linode settings panels
- Uncaught error in disks and configs requests
- Domain SPA record editing error
- StackScripts sorting issue

## [v0.57.0] - 2019-05-21

### Added:

- Markdown and Markup Support for Support Tickets and Replies
- Notice for domains when they aren't being served
- Abuse ticket banner
- Enable ctrl+click on profile dropdown buttons and clickable rows
- Ability to update email from Account -> User Profile
- Add event messages for host reboots, Lassie reboots, and Lish boots
- Create a Kubernetes cluster
- Action menu item to download Kubernetes kubeconfig.yaml

### Changed:

- Include the Linode Label in delete dialog modals
- Include Linode and Volume labels in Volume dialog modals
- Re-enable plan type copy and update the text
- Small style change for NodeBalancer config action panel
- Update timezone selection
- Update Linode backup selects
- Copy in delete Bucket confirmation modal
- Object Storage: separate "Size" column into "Objects" and "Size"
- Improved Select components across the app

### Fixed:

- Linode network transfer stats
- Linode migration success/error states
- IPv6 DNS Resolvers
- Typo in Disable TFA dialog
- Block device assignment
- Issue where error views were displaying after data was loaded

## [v0.56.0] - 2019-05-08

### Changed:

- Update Sentry Whitelist URLs
- Display bucket size using base 2 instead of base 10
- Update Events Landing in Real-Time
- Validate Rebuild from Image form before modal opens

### Fixed:

- App crashes when downloading an invoice PDF for unlabeled backups
- Deploy new Linode from backup
- Fixing Sentry Errors
- Prefix Length to the IPv6 Pools and Ranges
- Pagination Footer numbering

## [v0.55.0] - 2019-05-06

### Added:

- Improve GA Event Imports in Manager
- Local storage optimizations
- Remove Volumes From MaybeRenderError
- Add error handling documentation
- Replace all pathOr<string>s with getErrorStringOrDefault
- Placement of Object Storage in Primary Navbar
- Add /buckets to OBJ link in PrimaryNav
- Add Ada google analytics
- Reverse sorting arrows for sortable tables
- Explicitly display regions error in Linode volumes form
- Taxes and Subtotal on Invoice
- Fixed positioning of ADA CTA
- Add docs for pushing tags to upstream
- Add polling for NBs on landing page
- Add polling to NB detail
- Check region filtering
- Make Linode dropdown menus searchable via React Select

### Changed:

- Scroll-to logic for Disks and Configs page changes
- Stats request optimization
- Display reserved IPs in IPv4 table (Linode Detail)
- Style Updates to Invoice PDF
- Update Activity Stream Based on Events
- Sentry Updates
- Move Object Storage keys to the OBJ Landing page
- Update Notistack and make toasts dismissible
- Update IP address listing on card view and styling
- Paginate Disks and Configs with Paginate Render Props Component
- Removing tag column and cells styles updates
- Lish tabs style updates
- Sync up with disk select changes and reset disk options on Linode select clear
- adjustments to UDF widths for medium + breakpoints
- Manual backup errors appear within form instead of as toasts

### Fixed:

- Fix issue with error appearing on volume attach drawer
- Fix pre-selected Cluster select
- fix to action menu on mobile (align right for consistency)

## [v0.54.0] - 2019-04-23

### Added:

- Ada support bot available app-wide
- Ability to delete Object Storage buckets

### Changed:

- Update ListBuckets
- Don't use last Stats reading on Linode/NodeBalancer graphs
- Adjust messaging in UserEventsList for deleted entities
- Add documentation to CONTRIBUTING.md
- Expire token on logout
- Catch disk error correctly for blocked requests
- Use EnhancedSelect for the DiskSelect component

### Fixed:

- AxiosError handling for getErrorStringOrDefault

## [v0.53.0] - 2019-04-18

### Added:

- Event stream summary
- Empty search logic
- List all IP addresses in summary panel
- Activity tab on Linode Details
- Account Creation Date to Summary Panel
- GA event for compact mode switcher
- GA events for billing-related actions
- New icons for Managed Services and StackScripts

### Changed:

- Styling no results page
- Styles and mobile handling
- Remove tag column and styling for NodeBalancers Landing
- Remove tag column and styling for Linode Landing
- Re-order fields on monthly network transfer panels
- Place disk spaces in sidebar
- Moving disk space component
- Adjustments for tables for devices
- Making beta tag blue for both themes
- Adjust spacing for add buttons for domain records
- Remove bolding from notices
- Styling of disk storage panel
- Adjustments to table row for DT and activity feed updates
- Scroll buttons styles for mobile tabs
- Resolvers object to match new Toronto name
- Table cell sizes
- Focus states for clickable rows
- Styling for graph legend on Linode detail page

### Fixed:

- Wrap domains text on Domain landing
- Routing on Support Ticket pages
- Detach from deleted Linode
- Image creation drawer labels spacing
- Linodes graphs legends placement
- Minor copy fixes
- Typos and init code guidelines

## [v0.52.1] - 2019.04.09

### Added:

- Feature: One-Click Apps
- Events landing page
- Image expiry date to Image table
- Drop-shadow on "Create" menu
- Setup GA to track usage of Linode create screens
- Missing typography for backup placeholder text
- Front-end validation for tag input error
- Loading states to tag panel
- Added "nofail" to Volume Config Form

### Changed:

- Do not show Hively icons from Linode user
- Removed Linode StackScripts from StackScript Landing page
- Combined My StackScripts and Account StackScripts under one tab
- UDF Style Updates
- Hide helper text for UDFs so it will display for Linode Root Password
- Update Linode Detail permissions
- Change Toronto display from CA to ON
- Update Volume Landing on Linode Details
- Update label for Taiwan in the Update Contact info panel

### Fixed:

- User events dropdown items styles
- Delete Linode button modal button style
- Backup CTA link
- Backups creation error display
- Styling for disabled destructive buttons
- Wrong header for accessibility tags
- Settings icon placement
- Restore process finished event handling
- Config updating bug
- Non-field errors for NodeBalancers

## [v0.51.2] - 2019.03.28

### Fixed:

- Fix issue with Lish console not rendering correctly (#4736)

## [0.51.0] - 2019.03.25

### Added:

- Add uninvoiced balance display
- Delete Linode from kebab menu
- Support and icon for Alpine Linux
- Missing typography for crash message
- New event types and account events messages
- Card payment confirmation modal
- Add aria labels to inputProps for textfields and radios

### Changed:

- Update list of available timezones and fix offset sorting
- Include pagination on clone from Linode flow
- Adjust dialog size to md to accommodate for api token width
- Request notifications after migration finished
- Reset error state on disk and configs request
- Improve placement of entity icons on mobile tables
- Make sure all radios inherit proper labeling
- Dim main content when searching
- iOS/Mobile Cloud Manager Welcome Screen
- Make CVV Optional when making a credit card payment
- Adjust "No Results" message when searching in a Select element
- Handle volume permissions
- Update Auth Code
- UI for restricted edit volumes form
- Delete confirmation includes Linode Label
- Source Linode Rescue volumes/disks from redux
- Update slave domain editing UX
- Add props.classes for RenderGuard updateFor

### Fixed:

- Only disable Linode Boot if there are no configs
- Prevent NodeBalancers from crashing during creation
- Linodes with no type data cause error state
- Kernel Select sometimes was not populated on load
- Upgrade and Fix PayPal
- Fix logger, add report button
- Remove extra scrollbar on tables on Firefox
- Request notifications after migration finished
- Issue with Created Linodes with no image being in an indefinite loading state
- Issue with 0600-0800 not being a valid backups timeslot

## [0.50] - 2019.03.11

### Added:

- Fix Linode label update error
- Display guidance to bottom of search bar to make it easier for users to work with enhanced search functionality
- Add Compact Mode (theme toggle) and corresponding settings panel on PrimaryNav
- Users can now rebuild a Linode from a StackScript
- Backup mode support for NB nodes
- Support for Toronto region
- Improve spacing of Domain table
- Password requirements to the PasswordInputField
- Add last auth IP address and last auth time to trusted devices table
- Include transfer stats to Linode summary panel
- Additional helper text for Volumes creation drawer
- Helper text when creating NodeBalancers
- Enable user to Remove Public IP Addresses
- Add tags column to NBs and volumes
- Filter volume select based on grants
- Apply convention for HEX values in theme files
- Updated-by column to support tickets
- Adjustments for Dark Theme in account pdf links

### Changed:

- Display confirmation dialog before rebuilding Linode
- For Backups creation flow, only reset selection if different Linode is clicked
- Linode Resize flow adjusted to follow API changes (resizing Linodes now enter the migration queue)
- Rebuild Linode image select now uses tiles instead of a dropdown
- Update list of whitelisted events to include new event types returned by the API
- Update all instances of updateFor to include props.classes
- Remove Tokyo 1 as an option when creating Linodes and NodeBalancers
- Pre-populate payment amount to the current Balance
- Add disk imagize events to show progress
- Volume Labels Sorting
- Hide global backups setting from managed users

### Fixed:

- Request notifications after migration finished
- Keyboard scrolling on custom MenuList component
- Regression with pagination dropdown
- Show error message when a Linode on the user's account is jailed.
- 2FA panel
- Creation workflow styles
- Instances of renderGuard not updating components
- React-select isClearable logic
- Dashboard spacing
- PDF generation failure
- Error handling for SSL certificate and key when creating a NodeBalancer.
- Default lastFour (credit card digits) to empty string to prevent visual bug
- Graphs need better breakpoints

## [0.49.0] - 2019.02.25

### Added:

- Enhanced Search functionality!
  - Users can now specify the search entity with `type:{linode, volume, domain, nodebalancer}` or `is:{linode, volume, domain, nodebalancer}`
  - Aside from entities, other searchable fields are `label:`, `tags:`, `ips:`
    - Users can search for entries with multiple tags applied by adding the desired tags to a comma separated list after specifying the tags field. Example `tags:tagA,tagB` will return all entities with tagA and tagB applied.
    - The same pattern described above applies to the ips as well.
  - Logical operators can by applied to queries: `&&`/`AND`, `||`/`OR`, `-` for the not operator, and grouping with `()`. A query with multiple fields and no operators is implicitly treated as true for all.
- Status indicators have been incorporated into the entity icons for Linodes and Domains to provide a better visual experience.
  - Also added the Linode icon and status to the power button.
- A reset password button in Profile > Password & Authentication that will open the reset password workflow in a separate tab.
- A better user experience for secondary/restricted account users that displays messaging around and disables features that the user doesn't have access to.

### Changed:

- Domains now displayed in alphabetical order on the Domain listing page.
- Timestamps display in last backup table rather than humanized dates.
- Added a tooltip on the power icon for a Linode with no image, indicating that an image must be added to the Linode in order to boot.

### Fixed:

- Removed client side validation that incorrectly prevented user from creating a Linode when the label started with a numeric character.

## [0.48.0] - 2019.02.11

### Added:

- Support tickets now appended with current Cloud Manager version.
- Individual Node status in NodeBalancer Detail > Configuration > Ports
- Implemented pagey pagination to all Domain DNS records, for example a user with over 25 A/AAAA records will have a paginated table in Domain > DNS records page.
- Public and Private IP addresses are now searchable fields, displaying the corresponding Linode in the search suggestion dropdown.
- Sidebar components in Account Settings page:
  - Contact information component displaying company name, name, dddress, email, and phone number.
  - Billing information component displaying current account balance, credit card, and credit card expiration date.

### Changed:

- Linode summary moved to the sidebar with individual components for:
  - Linode details
  - IP addresses
  - Last backup
  - Tags
- NodeBalancer summary moved to the sidebar with individual components for:
  - NodeBalancer details
  - IP addresses
  - Tags
- Domain Tags input field moved to the sidebar in an individual componenet
- Underlined text removed from application, notably:
  - Breadcrumb headers
  - Event notifications
  - Help landing page
  - Secondary links in table rows
- Backups CTA is now dismissible.
- NodeBalancer ports now clickable links on the NodeBalancer listing page
  - When a NodeBalancer port is clicked, the user is navigated to the Port Configuration page with the accordion panel of the port clicked expanded by default.
- NodeBalancer Graphs were removed from accordion panels, and are now displayed prominently on the NodeBalancer summary page.
- Disks added to Linodes default to the maximum size, so the user can adjust form there.
- In the additions disks table located in Linode Detail > Settings > Advanced Configuration now display the disk file system type located between the label and size columns.
- The option to reboot a Linode is removed unless the Linode is powered on.
- Only regions with block storage available are displayed in Volume creation panel.
  - Additional messaging added to Volume creation panel informing user of the data center limitations.

### Fixed:

- Typo in Manual Snapshot copy.
- Spacing of Grouped NodeBalancer headers.

## [0.47.0] - 2019.01.29

### Added:

- Sorting for remaining Linode table headers.
- Entity icons on Dashboard page, and entity listing pages for:
  - NodeBalancers
  - Domains
  - Volumes
- Group by Tag for NodeBalancers.
- Group by Tag for Volumes.
- Friendly error message when graph data is unavailable for a newly created Linode.

### Changed:

- Graph Display Options (Last 30 Days).
- Removed Documentation panel sidebar.
- Improve pagination experience.
- Friendly error message when graph data is unavailable.
- Order of tabs on the Profile page.
- My Profile > My Apps changed to My Profile > OAuth Apps.

### Fixed:

- Update timezone error.
- Fix pagination display logic.
- Invalid Date on OAuth Apps.

## [0.46.0] - 2019.01.18

### Added:

- Dedicated CPU in plan selection in Create Linode workflow.

## [0.45.0] - 2019.01.14

### Added:

- Disk storage information modal in Linode > Settings > Advanced
- Grouping of Domains by tags on Domain listing page.
- Add payment PDF generation
- Add invoice PDF generation
- Display loading until images are available.
  - Source images data from Redux.
  - Add images to Redux on load.
- Improved linode listing page table.
  - Remove + icon to display all ip addresses on linode row.
  - Hide copy icon for ip addresses until hover.
  - The icon for a Linode was added to the Linode row.
  - Plan column removed, linode plan and details now listed under the label in the Linodes columns.
  - Added a column for tags.
- Account tab for StackScripts, lists all scripts created on the account the user has permissions to read/write.
  - If an account user does not have access to StackScripts, then a message indicating the user does not have the proper permissions will display.
- Trusted Device table in My Profile> Password & Authentication> New section titled Trusted Devices.
  - Lists devices that have been active on the account for the past 30 days, device name and browser used.
  - Ability to untrust/delete a trusted device.

### Changed:

- Explicitly check for errors before setting local storage.
- Move image toast logic to ToastNotifications.tsx
- Allow submitting empty array for IP sharing
- Explicitly declaring background color on table cells for printer compatibility.
- Update documentation. Update casing on label.
- Set default image in Create from Image flow.
- Default label name during Linode creation.
- Update react-dev-utils and webpack-dev-server
- Update Radio Input Label text size on Create Volume drawer
- Update pagination styling
- Update source Linode on linode_clone schedule/start
- Refactor domains dashboard card to use Redux state
- Update community events, make all clickable.
- Update dashboard transfer card to new design
- Add Render Guard to Contact Info/Config Forms
- Change Pagination Controls to handle many pages
- Add reduxed images to LinodeRebuild
- Improved error handling.
- Respond to community_like events, display in menu
- Update Copy Around Restricted Users
- Update search results size limit to 100
- Capitalize linode progress bar text

### Fixed:

- Credit card payment request ccv field.
- Safari autofill on root password reset.
- Parse timestamps in UTC for notifications.
- Hide radio buttons on edit disk drawer.
- Display notice on successful deletion of a user.
- Submission of the enable back ups for all Linodes drawer caused duplicate listings of Linodes.
- Display Scratch Code when enabling TFA

## [0.44.1] - 2019.01.10

### Fixed:

- Credit card payment request ccv field.

## [0.44.0] - 2019.01.03

### Added:

- Printer friendly invoice page by navigating to Account > Billing info > Recent Invoices > Invoice
  - Clicking Print/Download navigates to a printer friendly invoice page and opens a a browser print preview to print and save to a PDF.
  - CTL/Command + P from the invoice page will achieve the same as clicking the Print/Download button.

## [0.43.0] - 2018.12.20

### Added:

- Users can now display their Linodes grouped by its tags.
- Users can import existing display groups from Linodes and Domains as tags from the dashboard.
- For example; If a user were to have three Linodes in the display group "production", a new tag
  of "production" would be created and applied to those three Linodes.
- The existing display groups remain unchanged.

### Fixed:

- Linode chart statistics sometimes cause a crash.
- Viewing one StackScript, out of 1100, caused the application to crash. Gee thanks!
- URL encoded text was being injected into the search bar.

## [0.42.0] - 2018.12.17

### Added:

- Add Total Traffic to stats
- Styling for Stats/Units
- Paypal Client-Side Validation
- Revert error poc
- Reorder providers. Convert ThemeProvider to renderChildren.
- style toast messages
- create component abstraction for toasts
- add: toasts story
- pass props to tags to close suggestion menu on click\
- error poc
- make CVV field optional
- Add analytics to GetAllEntities()
- Correct permission decision logic in API token utils.
- code cleanup and destructure new asSuggestion prop
- style tags inside search result suggestion
- event propagation and focus styles
- Stats/Units on graphs
- make tags in selects consistent with new styles
- refactor tag button styles
- Tag links
- updating back up data section for dark theme
- updating copy icon component colors, removing the override from IP address component
- better padding for dashboard table cells
- Make clickable row UX more consistent
- switch volume columns
- add search data
- Upgrade Typography component consistent with @material-ui/core@3.5.1
- Display resize instructions on form submission.
- Add SSH key event message...
- Refresh volumes list on volume_clone event.
- Report counts of successes and failures for backups
- Remove sendToast for enqueSnacback
- Replace Toasts with Notistack

### Changed:

- reduce main nav items padding under medium breakpoint
- update progress bar for linodes
- Update docs links to Cloud Manager versions.
- update notistck version and remove unecessary declaration
- Update email notification setting label for clarity
- Events polling updated.

### Fixed:

- fix: send config id with attach volume request
- Edit SOA drawer loading button styling bug
- fix typing for notistack
- Fix NodeBalancer Tag Error
- Fix mutation error handling

## [0.41.0] - 2018.12.04

##Added:

- Tags for NodeBalancers
  - Tags can be added during NodeBalancer creation
  - Tags can be added/removed from an existing NodeBalancer

##Changed:

- Search results page link appears first in the search bar results
- Reverted StackScript table pagination

## [0.40.0] - 2018.12.03

##Added:

- Search results page with a dedicated URL
  - Search results page is grouped by entities (Linodes, NodeBalancers, etc.)
  - Search results page displays the first five results per entity, and a button to display remaining results for the given entity
  - Search can be used to display all entities with a common tag
- Tags for Volumes
  - Tags can be added during Volume creation
  - Tags can be added/removed from an existing Volume
- Pagination on the StackScripts page
- Network helper global setting
  - Users now have the option to enable/disable
  - Network helper is enabled by default
- Ability to attach a file to a support ticket
- Breadcrumb navigation to Users and User Detail
- Mobile typography was implemented throughout the app

##Changed:

- UX improvement when creating/resizing a volume attached to a linode with the addition steps necessary to complete the volume creation process
- Get Help section links and tiles were updated for consistent displays and interactions
- Added pricing to Volume clone and resize panel

##Fixed:

- External (public) Ip's are displayed first (before private IPs) on Linode grid cards, and Linode Details page
- Character decoding on the blog feed
- Tags extending beyond the search bar results now wrap

# [0.39.0] - 2018.11.15

## Breaking:

- User management has been merged into the account section.
  - The Account & Billing and Users navigation items have been removed in favor of just "Account".
  - This caused breaking changes to the URL pattern.
    - /users -> account/users
    - /users/stevemcqueen -> /account/users/stevemcqueen
    - /users/stevemcqueen/permissions -> /account/users/stevemcqueen/permissions

# Added:

- Domains can now be tagged and will be included in search results when searching for tags.
- Linode Backups
  - Users can now enable automatic backups for all existing Linodes which do not have backups.
  - Users can now enroll in automatic backups for all newly created Linodes.
  - Added backup information and actions on the dashboard.
  - Added time since last backup to the list view of user's Linodes.
- Pricing information has been added to the;
  - Volume creation drawer
  - Volumes call to action placeholder
  - Backups call to action placeholder
- Updated by/closed by details to support tickets.
- Breadcrumb navigation to Linodes, NodeBalancers, Domains, and Support Tickets.
-

# Changed:

- We're now preventing users from submitting the create a support ticket form until all necessary
  information has been provided.
- Hide the "current credit card" if there is no credit card on file.
- The CPU chart on the Linode detail page has been updated to scale the to usage.
- Details about a Linode and Domains are no longer tucked away in accordions.
- Payments and invoices are now sorted by descending date (newest first).
- We've made some mobile friendly adjustments to the display of our menu!
- Documentation links now have a persistent underline to make it clear they're links.
- Providing feedback via Hively now opens in a new window.
- Made tab navigation much easier on mobile.
- Enhanced select styles are now visually consistent with regular selects.

# Fixed:

- Side navigation was hidden for certain users.
- Toggling between grid and list view on the Linodes screen would not persist event progress information.
- Attempting to delete the active user would crash the application. (Hey, it's better than deleting yourself!)
- TTL can now be set/changed for MX records.
- Booting from a user created configuration was failing.
- H1s are now used only once per page site-wide.

## [0.38.0] - 2018.11.05

### Added:

- Customer Support
  - Linode Community questions are now searchable from the Support Landing Page
  - Customers can now close their own support tickets under the following conditions:
    - Ticket is in "autoclose" status
    - Ticket has not been opened by Linode (covered by autoclose requirement)
    - May not close tickets that have not been interacted with by Linode (covered by autoclose requirement)
    - Tickets closed by customer should be marked as closed by customer
    - Support Ticket objects should indicate if they are closable

### Changed:

- Tightened whitespace on tables. Considerably reduced the padding on table cells to give users the ability to see more items at a glance. Similar changes were made to summary panels in an ongoing effort to improve our information density overall.
- We changed the way that a user will view their DNS records. Today when you view DNS records you have to expand all of the accordions to see details of your domains. Now when you view a domain you can see all details of the domain without having to expand all the accordions.
- Updated Launch console button to appear as a link on mobile devices.
- Hively got an upgrade!
  - Icons have been enhanced to support new icons.
  - Hively icons will not show on tickets more than 7 days old

### Fixed:

- The account owner was able to restrict their account by toggling the permissions.
- A recent refactor didn't take into account paginated API methods that take an entityId. This was causing an API 404 error when requesting Disks from the LinodeConfig menu.
- Issue on the List Linodes page, where switching to list view after linode creation would display the Linode as "Provisioning" after it already booted.
- On the volumes listing page, addressed an issue where updating a volume label would fail.
- In order to make the clickable table row entries more efficient, we made tags clickable.
- Fixed an issue where attempting to create a linode from a snapshot (coming from the linode detail page) displayed plans smaller than the original Linode snapshot as selectable.
- When creating a linode from a backup or snapshot, the linode created does not automatically boot, rather it must be booted manually after the restoration from backup is complete. Also, the Distro image fails to display in the manager, until the linode has been booted.
- Issue where users were unable to deploy a new linode from a snapshot when landing on the Create From Backup creation page from the Linode Detail - Backups page.
- Resolved an edge case where attempting to restore a snapshot to an existing linode, if the restore drawer was dismissed and then reopened, the Linodes select would fail to list any linodes.

## [0.37.1] - 2018-10.22

### Fixed:

- Backup restore not restoring to destination Linode

## [0.37.0] - 2018-10.22

### Added:

- Pagination!
  - Users can now page through large lists of entities thoughout the app, including: Nodebalancers/Images/Oauth Clients(Apps)/Tokens/Users/Volumes/Invoices/LinodeConfigs
- Documentation!
  - The documentation panel has received some updates, including Docs for volumes, domains and stackscripts

### Changed:

- Eliminate pencil icon site-wide, using hover/edit state instead.
- Defer API requests on Linode summary, settings and Nodebalancer summary until user action is taken

### Fixed:

- Error reporting when creating a new Nodebalancer config
- Ellipsis being truncated on blog texts incorrectly
- Text overflow in the dashboard of entities with long names
- Linodes with flags/long names breaking the layout on list linodes
- Issue where a users settings are erroneously requested multiple times
- Linodes with unknown images failing to display in the linode summary panel

## [0.36.0] - 2018-10.08

### Changed:

- Support
  - Allow selecting multiple files when attaching to a ticket
  - Auto-collapse attachments when a ticket contains more than 5 attachments
  - Increase support search results to display up to 20 results
- Profile
  - Truncate whitespace when adding SSH keys
- Billing
  - Display last four credit card digits when submitting payment

### Fixed:

- Volumes
  - Issue where creating a volume would potentially display the wrong region for the attached linode
- Stackscripts
  - When creating a linode from Stackscript, the SSH Key access panel failed to display on image selection
- Misc.
  - Issue where certain modals could not be dismissed with the escape key
  - On Linode creation, the password field now appears disabled until an image is selected
  - Two-factor authentication QR code border visibility in dark theme

## [0.35.0] - 2018-10.01

### Added:

- Users can now provide feedback on Linode support in tickets.
- Added a welcome banner describing new features.
- Users can now migrate/mutate Linodes.

## [0.34.1] - 2018-09-24

### Added:

- Linodes
  - Users can now add tags to a Linode on creation or on the detail page
  - Tags display on Linode list, grid and detail views
  - Tags can be managed on Linode detail view
- Search
  - Tags are searchable. The main Search bar will return a list of Linodes with a tag or tags that match the search term
- Small Screen Enhancements
  - Tables on small screens are now useable and beautiful
  - Expanded all inputs to full width on small screens

### Changed:

- Copy updates
- Create header icon on small screens
- Updated profile timezone and volume creation selects to be searchable

### Fixed:

- Search issue affecting small screens using the dark theme
- Bug where deleting a linode erroneously routed the user to the dashboard, now routes to linodes
- Issue where updating contact information results in a blank credit card
- Issue where changing tabs on the user profile would enable the Delete button for your own user
- "Unknown Plan" would display during Linode resizing
- Prevent user from submitting empty replies in support tickets

## [0.33.2] - 2018-09-11

### Added:

- Profile
  - Users can now add SSH keys to their profile
- Linodes
  - Create or Rebuild Linodes with SSH keys that have been added to the user's profile
- Dashboard
  - Notify users an upgrade is available for their Linode
- Support
  - Search the Linode Docs for answers within the manager support section

### Changed:

- Make tiles clickable site-wide
- Table rows are now clickable on instances where the row links to another page
- Linode disk resize free space calculation made more clear
- Support tickets now respect customer's timezone preference

### Fixed:

- Bug where cloned domains failed to display until the page was manually refreshed
- Bug where image creation would return an error message
- Bug where revoked personal access tokens still displayed in the access token table
- Delete volume action being available while the Linode it was attached to was powered on

## [0.32.1] - 2018-08-27

### Added:

- Project version link as been added to the global footer.
- Enable backups from the list Linodes page.
- Create a domain record from the global "Create" button.
- Users can now make a payment via Paypal.
- Update document title based on location within the application.
- Support
  - Added "Get Help" link to primary navigation.
  - Users can now reply to support tickets and attach files.

### Changed:

- "Managed" item removed from primary navigation unless user already has the managed service.
- "Account security" was renamed "Whitelist IP (legacy)" to better clarify intent.

### Fixed:

- Bug during NodeBalancer creation that would prevent the user from creating a NodeBalancer.
- Bug where the UI would not update after allocating a new private IP.

## [0.31.5] - 2018-08-16

### Fixed:

- Various bugfixes for Account information display

## [0.31.4] - 2018-08-14

### Added:

- Toggle for dark theme

### Fixed:

- Support ticket links in event menu
- Images links in search bar

## [0.31.3] - 2018-08-13

### Added:

- Account
  - Update credit card on file
  - Make a payment
- Support
  - View open support tickets
  - Open a support ticket
  - View ticket replies
  - Reply to ticket
- Polyfill for ES2015+ methods, createImageBitmap
- Linode Settings
  - Create image from disk, "Imagize"
- Get Help
  - Get Help landing page
  - Popular Documentation and Community Posts
  - Ada chat bot
- Dashboard
  - Linode services Dashboard
  - Make Dashboard the default route
- Add warning for unsupported browser

### Changed:

- StackScripts
  - Added placeholders to User-Defined Fields
  - Show UDF errors adjacent to each field
  - Infinite-scroll on Community StackScript selection
- Linodes
  - Linodes without IPv6 do not attempt to render ipv6 components
- Documentation
  - Summary truncated at 200 characters
- Volumes
  - Warn user before they attempt to create a Volume larger than 10TB
- Confirmation Dialogs
  - Actions to the right, Power-Off and Reboot not considered destructive
- Notices
  - New appearance
- SelectionCards
  - Consistent appearance with/without selection
- Region Names
  - Format consistently throughout the application
- TextField Select
  - Show select icon

### Fixed:

- Safari compatibilty with SelectionCard interaction
- Ripple effect when using Toggle component
- Domain deletion confirmation no longer flashes "Undefiend"
- Pressing the spacebar to select a SelectionCard no longer scrolls the page
- Rebuilding a Linode appears as a transitional state
- PrimaryNav does not seem to open randomly on window resize
- Focus state for Toggle components
- Some instances where functions were not bound to component instance
- Re-request domains on successful creation
- Settings helper text language improvements
- Address spacing in Account settings
- Some instances where state properties were being read directly
- LinodeRow plan name does not wrap below status indicator
- Ability to create a NodeBalancer with a check path of '/'

## [0.30.1] - 2018-07-26

### Fixed:

- Notification icon position
- Description of billing permission levels
- Tooltip for user delete action

## [0.30.0] - 2018-07-26

### Added:

- My Profile
  - Toggle for disabling "Whitelist IPs" feature
  - Update e-mail address
  - Enable/disable two-factor authentication using QR code
  - Update Timezone
- User Management
  - List users
  - Add new users
  - Edit user profile
  - Edit user permissions, including entity-specific permissions
  - Change user type restricted/unrestricted
- Billing
  - View recent billing activity: invoices and payments
  - View contact information
  - Update contact information
- StackScripts
  - Update StackScript

### Changed:

- "Notifications" (global and product level notices) are now displayed in a side-wide menu located in the top-right corner of the screen
- "Events" (entity-specific notices) are shown in a different color when they have been marked as read
- "Events" are clickable and direct the user to the page of the entity
- Privacy Policy notice is now shown using a persistent modal dialog

### Fixed:

- When creating a Linode from StackScript, an error notice is now displayed when the user does not select an image

## [0.29.3] - 2018-07-13

### Added:

- StackScripts
  - List StackScripts
  - Search StackScripts by label
  - Create StackScript
  - Delete private StackScripts
- NodeBalancers
  - Search Node IPs by label or IP
- Linodes Networking
  - IP Sharing
- Domains
  - Create Slave Domains
  - Zone Import
- Images
  - View Image Details
  - Delete Image
  - Rebuild Linode from Image
  - Create Image from Linode Disk
- Disks
  - Edit the size of a Disk
- Account
  - Referral codes and completed referrals shown
  - Disable/enable e-mail notifications
  - Add SSH Keys for Lish, choose authentication method
- Glish
  - Switch quickly between Weblish and Glish
  - Auto re-connect on power status change

### Changed:

- Disabled plans during deployment have a tooltip explaining why
- Successful volume creation shows a message in the drawer
- Show progress bar for
  - Volume Attach/Detatch
  - Disk Creation
  - Snapshot Creation
- Create a Volume drawer is now "Add a Volume" drawer, which allows both creation and adding of existing volumes
- Remove "Status" from Domains List

### Fixed:

- Linode Detail Progress Bar on all types of in-progress events
- IP Transfer Actions Disabled if there are no IPs to Transfer

## [0.28.0] - 2018-07-02

### Added:

- Networking
  - Default DNS resolvers for both IPv4 and IPv6, SSH access, and Lish via SSH are now all available on the Linode Networking feature.
  - Users can now add a private IP to their Linode via the Linode Networking feature.
  - Transfer or move an IP to another Linode.
- Display a progress bar during back-up snapshot generation.
- Linode Watchdog settings; Enable to automatically restart a Linode.
- Added help text to the volume creation drawer.
- Display the remaining space on a Linode during disk creation.

### Changed:

- Linode
  - Page scrolls to top upon switching pages on Linode landing view
  - Disable current plan in list of target plans for LinodeResize view
  - Disable Linode Resize submit btn if no plan is selected
  - Rebooting a Linode is disabled while provisioning.
  - Display "Unknown Image" on Linode cards when using a non-standard image.
  - Corrected sort order of available images in dropdown during Linode rebuild.
  - Users will now see a 404 when attempting to access a nonexistent Linode.
  - Simplified the password change form in the Linode settings feature.
  - When changing Linode alert thresholds, we no longer hide the input field.
  - Users without any Linodes, who are attempting to create a Linode by cloning, will now see a placeholder.
  - The backup window selection is now displayed in the timezone the user has selected in their profile.
  - Linodes without backups are no longer displayed in the Create Linode from Backup feature.
- Node Balancer
  - NodeBalancer creation, including configurations and nodes, is now made with a single request.
  - Updated changes to interval text on and view features.
  - "Client Connection Throttle" is no longer displayed on creation (Still available during editing).
  - "Session Stickiness" is now defaulted to "table" during creation.
  - "Mode" option is now available during editing (but not creation) of a Node Balancer Node.
- StackScripts
  - StackScripts which only apply to deprecated images are no longer displayed during creation of a Linode from StackScript.
  - StackScripts can now be sorted by label, revision date, and active deploys in the create Linode from StackScript form
  - Title of required fields updated to reflect the StackScript's name.
  - Changed the color of image tags during creation from Linode.
  - Use a Github style naming convention for StackScripts. (username/Title)
  - Corrected "active deploy" to "active deploys".
  - Update dates to use ISO-8601.

### Fixed:

- Users are now correctly scrolled to the top of the list when using pagination.
- Users are now correctly scrolled to the first error in a form on submission.
- Fix an issue where users could issue a resize command without selecting a plan or their current plan.
- Removed several duplicate form labels.
- During StackScript creation Linode StackScripts will no longer appear under the "community" category.
- Corrected an issue preventing the search bar from displaying results.

## [0.27.1] - 2018-06-15

### Added:

- NodeBalancer Management
  - List NodeBalancers
  - Create NodeBalancer from action menu
    - Configure protocol and TLS
    - Configure stickiness
    - Configure health checks
    - Client-side validation
    - Create, update, delete backend Nodes
  - NodeBalancer Details Page
  - NodeBalancer Summary
  - NodeBalancer Performance Charts
  - Create, update, delete NodeBalancer Configurations
  - NodeBalancer Settings
- Create Linode From StackScript
  - Select StackScripts Panel
  - StackScript Detail Row
  - User Defined Fields dynamic form inputs
  - Select Image based on selected StackScript
- AddNewLink component
- Documentation links on Volumes landing page
- Documentation links on Linodes detail page
- Documentation links on NodeBalancers detail page

### Changed:

- Prevent changing root password on disks if Linode is not offline
- Force active status when updating domain
- Domain records, "Edit" changed to "Save"
- Rename "Master Record" to "Edit SOA Record"
- Edit-in-place component now displays errors locally

### Fixed:

- List Domains, cancel button fails to dismiss confirmation modal
- Page crash when editing SOA record
- Disable ineligible plans in the clone Linode creation flow
- Don't allow create from backup without selecting a backup
- Update Linode Volume count on create/delete on Linodes Detail page
- Display newly created Linodes in the global create Volume drawer
- Reset password strength indicator after submitting a new password
- External Links open in a new tab
- Edit SOA Record, Remove "edit mode" from Domain Status
- Index the formatted IPs array from public to private
- Close button on delete domain modal crashing page
- On hover and focus destructive/cancel button background color
- Typo in volume drawer

## [0.25.3] - 2018-05-23

### Fixed:

- Fixed an issue causing the search bar to crash.

### Changed:

- Disabled toast notifications for failed stat requests.
- No longer display the Region panel when creating a new Linode from a backup.

## [0.25.2] - 2018-05-22

### Added:

- Create, update, and delete Domains.
- Create, update, and delete SOA, NS, MX, A/AAAA, CNAME, TXT, SRV, and CAA records.
- Create Linode from an existing Linode's backup.
- Create Linode from cloning an existing Linode.
- A flag icon to product level notification to better direct users.
- Added documentation to volumes and Linode detail sections.
- Confirmation dialogs when attempting to shutdown a Linode, reboot a Linode, and cancel backups on a Linode.
- "Select All" options for permissions when creating a Personal Access Token.

### Fixed:

- Several typographical anomalies.
- Prevent multiple submit clicks upon creating Linode.
- Close expansion panel only if the header is clicked.
- Resizing linodes will not have a pre-selected option.
- Allow deletion of default value in several form inputs.
- "Show Older Images" panel when creating a new Linode would close when selecting an image.
- Filtered ineligible volumes/disks from rescue selects.
- Remove edit option from client generated (apps) tokens.
- Resolved an issue where resizing was not being tracked/displayed.
- Reduced the overall number of API requests for certain features.
- Fixed an issue where Gravatar requests were duplicated.
- A CSS rendering which cause the footer to unexpected jump up the page.

## Changed:

- Display client generated (Apps) tokesn below user generated (Personal Access Tokesn).

## [0.24.2] - 2018-05-07

### Fixed:

- Logout

## [0.24.1] - 2018-05-07

### Added:

- Change the label of a Linode via settings
- Reset a Linode's root password
- Alert Thresholds: set and modify
- Linode Configurations: add, edit and delete
- Linode Disks: add, edit and delete
- Delete a Linode via settings
- Product level notifications
- Account-level notifications
- IPv4 and IPv6 addresses: display and edit
- Backup actions, restore and deploy
- Global volume creation drawer
- Volumes section: show commands for configuration
- CopyTooltip component
- Volumes section: edit, resize, attach, detach, delete, clone

### Changed:

- Toast timeout set to 6 seconds

### Fixed:

- Prevent showing null image name on CheckoutBar
- Show relative date for date created on backups page
- Don't show expired /app tokens
- Show app tokens and PATs in chronological order

## [0.23.1] - 2018-04-19

### Fixed:

- Fixed an issue where unexpected requests were sent when opening the notification menu.
- Fixed an issue Firefox on Windows would report "to much recursion".
- Fixed an issue preventing Linode reboots from ever finishing.
- Fixed an issue preventing users from creating Linodes in Frankfurt Germany.

## [0.23.0] - 2018-04-18

### Added:

- Added toast notifications for several Linode actions.
- Added usage charts to the Linode summary page.
- Users can now search for their Linodes, Volumes, Domains, and NodeBalancers.
- Users can now resize their Linode.
- Users can now rebuild their Linode.
- Users can now rescue their Linode using Finnix.
- Users can now enable or disable backups for a Linode.
- Users can now view a list of their backups for a Linode.
- Users can now take a manual backup snapshot of their Linodes.
- Users can now set their automatic backup time and day of the week preferences for a Linode.
- Users can now view a list of attached Volumes for a Linode.
- Users can now rename, resize, detach, and delete a volume attached to their Linode.
- Users can now attach an existing volume to their Linode.
- Users can now access Weblish, a web-based shell, for their Linodes.
- Linode label is now editable on the Linode detail page.

### Changed:

- Darkened the header of the Linode cards when viewing the Linodes grid.

### Known Issues:

- Linode Detail - Attach volume drawer menu should display "Select a Volume" be default.
- Linode Detail - Linodes Rescue menus show invalid items (volumes attached to other Linodes).
- Actions which produce a loading status sometime become stuck and require the user to reload the application.
- Linode Summary - Volume count fails to update on create/delete.
- App API Tokens cannot be edited or revoked.
- Rebooting or shutting down a Linode should prompt for confirmation.
- Cannot read property 'getBoundingClientRect' of null.
- n.response.data is undefined on LinodesLanding.
- Personal Access Token still displays after revoke.
- Under rare circumstances the Linode detail page may be blank due to an unexpected user configuration.

## [0.22.6] - 2018-04-10

### Fixed:

- Issues related to uncommon regions, plan types, and images
- Clipping of copy animation on linode row

## [0.22.5] - 2018-04-10

### Fixed:

- Show personal access tokens upon creation
- Show notifications for Linode community site

## [0.22.4] - 2018-04-10

### Added:

- Early-access notice

### Changed:

- Updated placeholder components and copy

## [0.22.3] - 2018-04-09

### Added:

- API Token Management
- OAuth Client Management
- Linode Config selection on boot actions
- Notifications and Events menu
- Display flag on Linode row/card for notifications.
- Linode Busy indicator to Linode Details page
- Linode summary panel to details page
- Documentation for unit testing
- Linode Detail tabs and routes
- TESTING.md, Updates to CONTRIBUTING.md
- Responsive tables
- Add Grid wrapper in response to MUI changes.
- Create a simple confirm/decline dialog
- Editable text component
- Docker script commands
- Add gitchangelog configuration and documentation
- data-qa selectors for e2e tests

### Changed:

- Navigate to storybook before each e2e test w/wdio before hook

### Fixed:

- Show user feedback immediately upon Linode power action

## [0.21.0] - 2018-03-26

### Added

- A variety of style and appearance updates
- Linode Logo as scaleable SVG
- Use Lato as our sitewide font
- Use Axios interceptor to redirect to login on 401
- Storybook for component development in isolation
- Abstract ShowMore component for IPs and Tags
- Event polling with backoff using RxJS Observable and Subject
- Linode menu power actions function as expected
- Grid view when user as <= 3 Linodes
- Grid view when user is on mobile
- loading state to Linode Row
- loading state to Linode Card
- TabbedPanel abstraction
- Linodes Pagination
- Import SVGs as React Components
- SelectionCard component
- Linux Distro icon font font-logos
- Password Input Component
- CheckoutBar sidebar during Linode Creation
- Linode Creation from Image
- Linode Creation Validation
- Notice Component

### Fixed

- Shifting of user menu when popover menus are used

## [0.20.3] - 2018-03-06

A new visual design has begun!

### Added

- Main navigation
- User menu
- "Add New" menu
- Linodes list view
- Linodes grid view
- Documentation sidebar
- Footer
- Promise preloader HOC
- Request/response Redux action creators

## [0.18.7] - 2018-04-02

### Changed

- Update region names for upcoming changes (#3104)
- Update API calls for API-53 (#3108)

## [0.18.6] - 2018-03-29

### Changed

- enable block storage volume support in us-south-1a (Dallas)

## [0.18.5] - 2018-03-05

### Fixed

- fix non-expiring token creation
- fix stats graphs rendering by correcting destructuring
- throttle OAuth refresh between tabs
- Refresh OAuth token only on user interaction

## [0.18.4] - 2018-02-26

## [0.18.3] - 2018-02-20

### Added

- Pagination added to `/domains`
- Added vendor specific CSS prefixes via PostCSS and Autoprefixer.
- Glish window now contains a link to the Linode page.
- Added unit tests for Redux generator functions. (api/internal.js api/external.js).

### Changed

- Significant build changes to reduce initial page load.
- Added asset filename hashes for caching purposes.
- Moved from the OAuth2 code flow to the implicit flow for security and performance.

### Removed

- Removed unnecessary “No VNC” text on Linode detail page Glish button.

### Fixed

- Corrected an issue that was forcing a full re-render of the application when clicking session/notifications menu.
- Corrected an issue preventing a disk label from appearing in the Add Image modal.
- Corrected an issue which prevented proper redirection on logout.
- Corrected an issue where notification banners weren’t provided the ID of the Linode they referenced.
- Corrected an issue preventing users from deleting Volumes.

## [0.18.2] 2018-01-25

### Fixed

- Prevent notifications from fetching during login and logout

## [0.18.1] 2018-01-24

### Fixed

- Glish and weblish token fetching bug corrected

## [0.18.0] 2018-01-24

### Added

- Glish - a web-based VNC connection to your Linodes
- Implement some modals using React 16 Portals

### Changed

- Initial bundle sizes reduced with code splitting
- Upgraded to React 16
- Upgrade to React Router 4
- Moved "Volumes" to top-level navigation

## [0.17.3] 2018-01-15

### Fixed

- Allow config selection when adding a Volume to a Linode

## [0.17.2] 2018-01-09

### Fixed

- fix image selection being filtered on status
- fix backups listing on create from backup modal

## [0.17.1] 2018-01-08

### Fixed

- Fix permissions page for usernames with numbers (#2884)

## [0.17.0] 2018-01-08

### Added

- Pre-commit hook to run "yarn test && yarn lint"
- Paravirt and Fullvirt appear with a description
- Notification Banners for various account and Linode states
- User feedback when there is an error performing a power action

### Fixed

- Allow users to reboot into something other than Finnix after using Finnix
- Backups window descriptions can cross midnight
- OAuth Redirect UI doesn't overflow its container
- Updates to and removals of IP RDNS appear without refresh
- Clean up a variety of required-prop warnings
- Updates for changes to the /images field names

### Changed

- The Add Image form now shows disk selection only for complex Linodes
- Upgraded to React 15.6 from React 15.1
- Tests now run using Jest instead of Karma
- Manager, Docs, and Components now in separate repos
- Backup window selection is a multi-step process
- Reduced payload size via specific lodash imports

## [0.16.4] 2017-12-12

### Fixed

- 0.16.3 changes were lost in a squash

## [0.16.3] 2017-12-11

### Fixed

- always show user images last (after distributions) (#2838)
- submit volume attachment requests with a numeric linode id
- fix UI bugs where configs were not updated and errors were not reflected upon changing linodes in volume modals

## [0.16.2] 2017-12-11

### Fixed

- Changing Region in Volume attach dialog did not reset Linode Config (#2812)
- Volume attachment API requests must use integer config_id (#2813)

### Changed

- Image and Distro selector combined and fields renamed to match API (#2803)
- Addresses /volumes API endpoint moving from /linode/volumes (#2803)

## [0.16.1] 2017-12-01

### Fixed

- Pricing information showed `[Object Object]` in some places since 0.16.0 (#2808)

## [0.16.0] 2017-11-29

### Added

- List CoreOS in Linode create (#2576)
- Support for CAA records (#2626)
- Public option for OAuth clients (#2655)
- Create disks from images (#2680)
- Rebuild Linodes from images (#2681)
- Use more specific page titles (#2701)
- Display current balance on payment page (#2704)

### Changed

- Disable Linode power actions during transition states (#2319)
- Render backup schedule time slots in the user's local timezone (#2563)
- User permissions page matches the new options (#2656)
- Exclude "swap" from the disk list for imagizing (#2710)
- Make "Create Image" behave the same from all entrypoints (#2717)

### Fixed

- Negative numbers in invoices should appear with parenthesis (#2705)
- Credit card dropdowns should line up with their container (#2706)
- Don't crash if we try to create a Linode from image with no images (#2717)

## [0.15.5] 2017-11-20

### Added

- Contact info can be edited (#2684)
- Images can be listed, created, and deployed as Linodes
- CoreOS is included in Distribution lists

### Changed

- (Docs) updated to 0.15.0
- All User Grants are now represented
- User Grants have been remapped to None,ReadOnly,ReadWrite

### Fixed

- Handle unknown event types to prevent error splash (#2624, #2621)

## [0.15.4] 2017-11-05

### Added

- Added Billing components and pages

### Changed

- Handle deprecations in preparation for React 16.0
- (Docs) updated to 0.14.1

## [0.15.3] 2017-10-13

### Fixed

- Send custom integers correctly on volume create

## [0.15.2] 2017-10-13

### Fixed

- Rendering of selects
- Filtering Linodes by region correctly when attaching

## [0.15.1] 2017-10-13

### Added

- Fremont as available Volume region

## [0.15.0] 2017-10-10

### Added

- Added volume_clone, credit_card_updated, payment_submitted event support #2622
- KVMify #2562, #2611
- Noscript #2565
- Logout if in maintenance mode #2627

### Changed

- Use full backup names in dialogs #2564
- Restore from Backup should not offer Region #2586
- Buttons that are dropdowns include the default action in the dropdown #2585
- Configs should be offered when creating from volume #2544
- Restrict Volumes to availability regions #2623
- Hide volume Linodes and Configs when appropriate #2630
- (Docs) updated to 0.13.3

### Fixed

- Allow Notifications to poll with no previous Events #2618
- Fix multi select (stackscript distros ui) #2614

## [0.14.2] 2017-10-04

### Changed

- Changes to work with the latest API changes
- (Docs) Updated to 0.13.2

## [0.14.1] 2017-09-28

### Fixed

- Oauth Client default image renders properly
- IP Transfer didn't send region correctly
- Rebooting did not work when multiple configs exist
- Reset RDNS did not show the default value after reset
- Reset RDNS should not be offered when default is in use
- (Docs) Updated to 0.13.1

## [0.14.0] 2017-09-26

### Added

- Transfer pool is shown (#2508)
- (Docs) Add a sidebar (#2494)
- Add Volume resize (#2500)
- Option to clone with label and backup (#2482)

### Changed

- Use Yarn rather than NPM (#2520)
- More graph options (#2501)
- show number of duplicates when deleting (#2484)
- set an initial disk array for rescue configs (#2491)
- (Docs) Bumped to 0.13.0
- (Docs) removed extraneous "\_" from properties
- (Docs) Show more of example up front
- (Docs) Smarter height on collapsed examples

### Fixed

- More fixes for API changes (#2549)
- Fix IP setRDNS creating duplicate (#2542)
- Fix disk delete (#2543)
- Fixes for docs and manager regressions (#2526)
- fix default root device in new linode configs (#2523)
- handle xen disk labels correctly (xvda-xvdh) (#2510)
- Render no graphs message correctly (#2518)
- CNAME hostname placeholder should not be a FQDN (#2514)
- Give tooltip a max width (#2513)
- Restart polling on actions

## [0.13.1] 2017-09-18

### Fixed

- API breaking changes #2547

## [0.13.0] 2017-08-29

### Added

- set a label when taking a snapshot #2366
- handle oauth token errors #2323
- enable private IP button separate from public #2370
- dns zone status on dns zone list page #2368
- plan visible on Linode list #2364
- add create Linode from backup #2380
- display all block storage volumes #2406
- Lish settings page #2365
- indeterminate checkbox state #2407
- support for implicit OAuth flow #2402
- attachments shown in tickets #2428
- input auto focus when enabling TFA #2419
- advanced filter for all lists #2416
- volumes shown on Linode advanced page #2408
- support for volumes in configs #2440

### Changed

- Linode, domain, NodeBalancer, and user creates are modals #2352
- use Bearer token type in OAuth flow #2280
- PAT creation defaults to no access #2421
- creating a ticket can now reference volumes and "Other" #2415

### Fixed

- stop long notifications from overflowing #2381
- stop secondary tables from overflowing #2379
- prevent public stackscripts from appearing to be privatizable #2378
- stop notifications in header from breaking on small screens #2363
- show correct links in CONTRIBUTING.md #2409
- show public ipv4 in SSH line in Access section #2429
- notification hover and dropdown fixes for Firefox #2426
- error formatting when snapshots fail #2425
- misc fixes for support tickets #2437
- crashing when no distro is selected in add disk modal #2438

## [0.12.7] 2017-08-08

### Added

- volume event formatters #2403

## [0.12.6] 2017-08-08

### Fixed

- don't crash when you have no weekly backups #2404

## [0.12.5] 2017-08-08

### Changed

- setState when using default value in Select #2401

## [0.12.4] 2017-08-07

### Fixed

- don't crash on rescue page when no disks are present because of bad Select logic

## [0.12.3] 2017-08-04

### Fixed

- allow no distro option when creating disk #2375

## [0.12.2] 2017-08-04

### Fixed

- reset disk slot to null correctly when deselecting a slot #2369

## [0.12.1] 2017-08-03

### Fixed

- breaking api changes #2354

## [0.12.0] 2017-08-01

### Added

- added linode filtering #2271
- added user filtering #2282
- added nodebalancer filtering #2273
- added domains filtering #2272
- added support link to main header #2296
- enabled external source map #2314
- added stackscript list and delete support #2317
- moar contrast #2292
- added subheader for navigation to stackscripts, volumes, lists #2321
- added support for adding and editing stackscripts #2322

### Changed

- switched to webpack 2.6.0 #2278
- fetch api pages asynchronously #2274
- users view is a list #2282
- regrouped tokens and PATs and moved out oauth tokens #2284
- use source-map instead of module-eval-source-map for better errors #2214
- expire token automatically rather than after attempting a request #2295
- refactor and use modal body components more consistently #2189
- default to sort by label #2360

### Fixed

- set min zero requirements on relevant nodebalancer config fields #2313
- render correct tooltip data when switching between units #2315
- allow shutdown from Linode status dropdown #2340

## [0.11.6] 2017-07-21

### Added

- response_type to OAuth flow to conform to RFC 6749

## [0.11.5] 2017-07-18

### Fixed

- no 3rd-party script includes # 2294

## [0.11.4] 2017-07-18

### Fixed

- group by lowercase distribution vendor names #2309

## [0.11.3] 2017-07-18

### Added

- rebuild confirm check #2302

## [0.11.2] 2017-07-12

### Changed

- don't track pageviews on /oauth page #2269

## [0.11.1] 2017-07-12

### Added

- add delete IP support #2270

### Fixed

- add linode_deleteip event formatting #2270

## [0.11.0] 2017-07-11

### Added

- unit selection to graphs #2185
- support for no access tokens #2192
- volumes to oauth scopes #2224

### Changed

- shared vertical nav updates for components, styleguide, docs, #2218
- tone down the miniheader #2229

### Fixed

- input placeholder styles on nodebalancers ssl fields and domains fields #2188
- buttons page in styleguide #2213

### Removed

- NodeBalancer config label field where present #2224

## [0.10.0] 2017-06-27

### Added

- analytics in modals and selects #2083
- sentry for error tracking #2149

### Changed

- prevent graph from re-rendering needlessly #2153
- contributing guidelines to include new git flow #2106
- minor wording updates, beta > early-access #2146
- console.trace is now console.error #2111

### Fixed

- reset RDNS wording and only display when relevant #2140
- other linode in iptransfer must be in same datacenter #2145
- oauth scope formatting # 2139
- redirect to /linodes on delete #2147
- updated srv record target placeholder #2161
- removed details from TTL defaults on domains #2161
- add TTL defaults to dropdowns on domain record edits #2161
- adjust how editing A/AAAA records handles ipv4 and ipv6 #2161
- logout redirection #2177
- user permission page crash #2175
- a duplicate scss import #2172
- component imports that reference manager #2166
- renamed track event to emit event #2166

## [0.9.10] 2017-06-27

### Changed

- rename dnszone grant to domain

## [0.9.9] 2017-06-26

### Fixed

- overflowing text in domains txt record values now gets truncated

## [0.9.8] 2017-06-19

### Changed

- remove ReactGA completely and more detailed errors

## [0.9.7] 2017-06-19

### Changed

- skip ReactGA for sending exceptions

## [0.9.6] 2017-06-19

### Changed

- added ips to oauth scopes constants

## [0.9.5] 2017-06-16

### Fixed

- don't render private ipv4 on Linode list

## [0.9.4] 2017-06-16

### Fixed

- allow saving soa records on slave domains

## [0.9.3] 2017-06-16

### Fixed

- don't crash on no nodebalancer ipv6

## [0.9.2] 2017-06-16

### Fixed

- hide ipv6 when no slaac is available on linode dashboard

## [0.9.1] 2017-06-16

### Fixed

- networking glue code when no slaac and link-local ips are present

## [0.9.0] 2017-06-16

### Added

- object count to the delete modal #2062
- tooltip component, defaults to disabled, included on primary label and link table cells #2007, #2073, #2074
- ability to add additional IPs, links to opening a support ticket #2066
- enable private IP to the networking tab #2066
- delete IP functionality to the networking tab #2066
- global IP pools to networking tab #2066
- beta banner including link to the classic manager #2088
- required overwrite modal to backup restore #800
- missing check_body and check_path fields to NodeBalancer config active health check form section #2089

### Changed

- long text in link and label table cells are now truncated based on the width of the th,
  an ellipsis is shown with a tooltip enabled #2007
- network tab revamped, IP Sharing and IP Transfer split into 2 separate tabs #2066
- network tab now shows proper gateway for all addresses #2066
- API_ROOT and LOGIN_ROOT constants in manager no longer default to alpha, and instead default to cloud.linode.com #2088

### Fixed

- linode list and linode dashboard correctly shows ipv4 addresses #2066
- destroy all disks and configs when checked using backup restore #2084
- ensure Linodes outside of region are not available to backup restore #2084
- breaks in styleguide forms, styles, header etc #2081

## [0.8.3] 2017-06-12

### Changed

- reinstate hover states, collapsed borders on adjacent active tabs

## [0.8.2] 2017-06-12

### Fixed

- retain tab active border color

## [0.8.1] 2017-06-12

### Changed

- reduced padding and margin on tabs

## [0.8.0] 2017-06-08

### Changed

- added Linode Employee identifier to ticket reply #2038
- confirmation added to revoke token button #2033
- uses classic Manager graph colors #2002
- confirmation added to reboot and power off #1987
- delete added to Linode dropdown #1987

### Fixed

- fixed support ticket layout and clearing text field on reply submission #2038
- fixed notification text not granular enough #2032
- fixed page title changes when the user triggers a change on the page #2016
- fixed error handling to display a modal on error except for 401s and 404s #2009
- launch lish is available from any Linode state #1987
- rebuild and bulk actions trigger power progress bar #1987
- fixed page source link 404 #2044

## [0.7.2] 2017-06-02

### Fixed

- two_factor_auth on profile is a boolean #1997

## [0.7.1] 2017-05-31

### Fixed

- fixed nodebalancer config create #1981

## [0.7.0] 2017-05-31

### Changed

- added delete nodebalancer config #1879
- added delete nodebalancer config node #1880
- added missing fields to soa record #1768
- dropped help buttons #1897
- scroll to top of page in docs on page change #1918
- reworded docs error section #1917
- added app loader #1859
- redirect /reference to home #1958
- added referral page #1914
- increased docs endpoint column width #1978
- replaced docs warning html #1966
- delayed preload calls #1962
- remove built docs files #1970
- graphs start y access at zero #1969
- optimized networking requests #1923

### Fixed

- updated oauth docs to link to new location #1896
- render nodebalancer config events correctly #1895
- format graph tooltip data correctly #1837
- fixed echoed docs snippet to prevent shell interpretation #1898
- fixed array rendering in docs #1899
- fixed tabs bug #1892
- fixed UK flag rendering and stop displaying tokyo1 #1893
- fixed weblish connection #1925
- fixed ipv4 rendering on dashboard #1919
- fixed slave create bug #1957
- fixed bad reference in docs breadcrumbs #1963
- fixed PAT creation #1924
- fixed disk password reset #1961
- misc css fixes #1922
- fixed docs linode types #1964
- fixed rescue mode disk mapping #1959
- fixed domain record deletion messages #1960

## [0.6.1] 2017-05-26

### Fixed

- fixed domain event rendering

## [0.6.0] 2017-05-24

### Changed

- lookup lish domains based on datacenter #1795
- delay fetching kernels until config pages #1846
- increase timeout between event requests #1856
- border-right on docs layout #1843
- added indicator to elements with title attribute #1840
- added nested response objects #1755
- removed referrals page #1838
- added docs python guide #1763
- lish not hard-coded to alpha #1795
- added nodebalancer graphs #1805

### Fixed

- domain groups displayed correctly #1844
- fixed mass delete #1845
- fixed missing response examples #1849
- fixed plan style #1783
- fixed node up down display #1780
- fixed backup price calculation #1783
- fixed plan price calculation #1814

## [0.5.6] 2017-05-19

### Fixed

- fixed ipv4 rendering in nodebalancers list #1826

## [0.5.5] 2017-05-19

### Fixed

- fixed region rendering #1823

## [0.5.4] 2017-05-19

### Fixed

- fixed ipv4 rendering #1817

## [0.5.3] 2017-05-18

### Fixed

- fixed miscalculated plan values #1811

## [0.5.2] 2017-05-18

### Fixed

- fixed user restricted radio #1808

## [0.5.1] 2017-05-18

### Fixed

- fixed reset my application secret #1801

## [0.5.0] 2017-05-18

### Fixed

- fix tests and linter errors #1770
- excess profile requests #1793
- static endpoint requests reference error #1800

### Changed

- update TFA forms with success states #1774
- simplify initial api call logic #1770
- now using `npm --no-git-tag-version version patch|minor|major` to bump versions so that shrinkwrap also gets updated<|MERGE_RESOLUTION|>--- conflicted
+++ resolved
@@ -4,16 +4,16 @@
 
 The format is based on [Keep a Changelog](http://keepachangelog.com/) and this project adheres to [Semantic Versioning](http://semver.org/).
 
-<<<<<<< HEAD
-=======
 ## [2021-07-19] - v1.45.0
 
 ### Added:
+
 - Google Pay support
 - Analytics for Image Uploads
 - Ability to retry an Image upload
 
 ### Changed:
+
 - Communicate account balances differently depending on whether balance is past due or not
 - Updated font-logos and added Rocky Linux icon in map
 - Remove remaining CMR flag dependency and clean up Accordion
@@ -27,6 +27,7 @@
 - Use new status page URL for system status
 
 ### Fixed:
+
 - Visibility of Block Device errors in Linode Config dialog
 - staticContext console warning
 - Nodebalancer table console error regarding children with the same key
@@ -36,24 +37,27 @@
 - Typecheck error in FileUploader by importing Dispatch type
 - Image uploads not working on some systems
 
->>>>>>> 73203ef9
 ## [2021-07-01] - v1.44.1
 
 ### Fixed:
+
 - Referral link is not hidden properly
 
 ## [2021-06-28] - v1.44.0
 
 ### Added:
+
 - Dedicated Maintenance Table at `/account/maintenance`
 - Use React Query query to populate account network transfer
 
 ### Changed:
+
 - Referral page changes
 - Update Virtualmin and Webmin Marketplace links
 - EntityTables and Tables CMR cleanup
 
 ### Fixed:
+
 - Console warning for Divider custom props
 - Object Storage landing table UI bugs
 - Ability to access /dev/sdh Block Device in Configuration modal
