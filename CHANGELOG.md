--- conflicted
+++ resolved
@@ -13,12 +13,9 @@
 ### Changed:
 - Labels’ “(required)” substring adjusted to normal weight
 
-<<<<<<< HEAD
-=======
 ### Fixed:
 - Not all Linode maintenance events being populated
 
->>>>>>> 492d5012
 ## [2021-08-26] - v1.47.1
 
 ### Added:
