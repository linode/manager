--- conflicted
+++ resolved
@@ -4,7 +4,6 @@
 
 The format is based on [Keep a Changelog](http://keepachangelog.com/) and this project adheres to [Semantic Versioning](http://semver.org/).
 
-<<<<<<< HEAD
 ## [Unreleased]
 
 ### Added:
@@ -25,46 +24,15 @@
 - MUI v5 Migration - `Components > IconButton` #9102
 - MUI v5 Migration - `Components > EntityHeader` #9109
 
+
 ## [2023-05-15] - v1.93.0
 
 ### Added:
-
-=======
-## [2023-05-15] - v1.93.0
-
-### Added:
->>>>>>> ed0acec4
 - Resource links to empty state Volumes landing page #9065
 - Resource links to empty state Firewalls landing page #9078
 - Resource links to empty state StackScripts landing page #9091
 - Resource links to empty state Domains landing page #9092
 - Ability download DNS zone file #9075
-<<<<<<< HEAD
-
-### Changed:
-
-- Removed MongoDB reference from ClusterControl description #9081
-- Highlighted Marketplace apps and button card height on empty state Linodes landing page #9083
-
-### Fixed:
-
-- Ability to search Linodes by IPv6 #9073
-
-### Tech Stories:
-
-- Enable Cypress `experimentalMemoryManagement` #9076
-- MUI v5 Migration - `Components > Table` #9082
-- MUI v5 Migration - `Components > TableCell` #9082
-- MUI v5 Migration - `Components > TableHead` #9082
-- MUI v5 Migration - `Components > TableBody` #9082
-- MUI v5 Migration - `Components > TableSortCell` #9082
-- MUI v5 Migration - `Components > TableRow` #9082
-- MUI v5 Migration - `Components > DownloadCSV` #9084
-- MUI v5 Migration - `Components > Notice` #9094
-- MUI v5 Migration - `Components > CheckoutSummary` #9100
-- MUI v5 Migration - `Components > PrimaryNav` #9090
-- React Query for Linodes Landing #9062
-=======
 - New flag to deliver DC availability notice for premium plans #9066
 - Accessible graph data for LineGraphs #9045
 
@@ -100,7 +68,6 @@
 - React Query - Linodes - Detail - Backups #9079
 - Add Adobe Analytics custom event tracking #9004
 
->>>>>>> ed0acec4
 
 ## [2023-05-01] - v1.92.0
 
