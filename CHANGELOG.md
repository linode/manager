# Change Log

All notable changes to this project will be documented in this file.

The format is based on [Keep a Changelog](http://keepachangelog.com/) and this project adheres to [Semantic Versioning](http://semver.org/).

<<<<<<< HEAD
## [2020-06-16] - v1.12.1

Fix:

- 404 logic for Linodes Detail crashing for some Linodes

## [2020-06-16] - v1.12.0

### Added:
- Support for OBJ Singapore

### Changed:
- Move Nanode to “Standard” tab, change label to “Shared CPU”
- Handle host maintenance status
- Improve handling of negative amount on invoice details 
- Upon rebooting Linode into Rescue Mode, prevent dropdown from reverting to "None"
- Save StackScript progress when creating or editing a script
=======
## [2020-06-30] - v1.13.0

### Added:

- Size column on the Object Storage Buckets table
- OCA: Percona PPM and Nextcloud
- Billing notice on Object Storage landing page when a user without Buckets has Object Storage enabled
- Notice that powered down Linodes still accrue charges
- Notice when user tries adding an NS record to a Domain without a A/AAAA record

### Changed:

- Adjustments to the Linode plan selection table
- Update password validation to match API change
- Update form validation for the Linode Disk drawer
- Make target field for TXT records multiline

### Fixed:

- Set autocomplete to false in password inputs
- Restricted users were able to view unavailable actions in Linode action menus
- Sort order on Domains page
- Prevent clickable events for deleted entities
- Prevent multiple Not found displays for Linodes
>>>>>>> 894c2524

## [2020-06-09] - v1.11.0

### Changed:

- Clarify Linode password fields in Reset Root Password vs. Rebuild
- Hide SSH key remove button for LISH settings when no keys are present
- Make main content banner dismissible
- Show error when Volumes limit has been reached but attempt is made to add a new Volume

### Fixed:

- CAA record input duplicating name/value

## [2020-06-03] - @linode/api-v4 v.0.27.1

### Fixed

- Remove required from createDomain validation schema

## [2020-06-02] - v1.10.0

### Added:

- Progress bar for newly-created Images

### Changed:

- Improve UX for GPU selection
- Add a link to Support in all “Verification is required” errors
- Allow clearable numeric inputs in Domain Records Drawer
- Remove Cloud Manager version tag from Support Tickets

### Fixed:

- Broken SVG combination when creating a Linode
- Profile routing didn’t handle incorrect routes
- Firewall document title
- ICMP port bug when editing Firewall rules
- Update textfield to use input id for "for" attribute
- Copy fix for Profile -> Referrals
- Accessibility of Dashboard “View Details” links

## [2020-05-21] - 1.9.0

### Added:

- @-expansion for Target field in Domain records
- “Last Modified” column to Domains landing page
- Support for Third-Party Authentication

### Changed:

- Default support ticket option to 'General'
- Defer requests to Linodes and Images until after app has loaded
- Redesign Billing section of app
- Request Domains when hovering over Primary Nav link
- Update behavior for TFA cancel button
- Rename linode-js-sdk to @linode/api-v4 to prepare for NPM publication
- Update @linode/api-v4 documentation
- Lazy load Linodes on BackupsDashboardCard

### Fixed:

- Keyboard access to open Support ticket creation drawer
- Missing SSH keys in some flows for Linode creation
- Second column alignment for NodeBalancer on dashboard
- Tag display on mobile viewport
- Removed extra requests
- Prevent crashing for unactivated users
- Remove duplicate instance requests

## [2020-05-04] - v1.8.0

### Changed:

- "Node Status" is now "Backend Status" on NodeBalancers list and detail view
- Minimum payment placeholder text
- Hide Recycle Node in the LKE Node action menu
- Provide cluster summary information for LKE search results

### Fixed:

- Remove invalid credits
- NodeBalancer Error Handling (SSL)
- Xterm flow control errors
- Remove stray characters in FromBackupsContent

## [2020-04-20] - v1.7.0

### Added:

- Firewalls: Client-side form validation

### Changed:

- Make LKE available regardless of customer account response
- Request OBJ Buckets per-cluster
- Theming performance optimizations

### Fixed:

- Correct alignment for “Date Created” field on mobile invoice table
- NodeBalancer error handling
- Current size of pool was updating along with target size when resizing a Node Pool.

## [2020-04-15] - v1.6.0

### Added:

- EnhancedNumberInput component

### Changed:

- Redesign of LKE interface, including Detail and Create Cluster views
- Add LKE clusters to search results

### Fixed:

- Case where some long-running actions may not be updated when complete

## [2020-04-10] - 1.5.1

### Changed:

- Update LKE schema to reflect breaking API changes (version is now k8s_version)

## [2020-04-07] - 1.5.0

### Changed:

- [Performance] Lazy load Domains data
- Set a timeout when requesting Gravatars
- Preserve Support ticket text on page reload

### Fixed:

- Account tab crashing for some users
- Fix handling of local storage on logout
- Longview NGINX tab crashing for some users
- Screen readers cannot access "Create Linode" interface
- Values on LV Network graphs displayed incorrectly
- Placeholder component double h1 display issue

## [2020-03-30] - v.1.4.1

### Fixed:

- Images not available on Marketplace flow

## [2020-03-30] - v1.4.0

### Changed:

- Change "One-Click Apps" to "Marketplace"
- Change message in the Events table empty state
- Allow up to 10,000 USD payment with PayPal
- Lazy load Images

### Fixed:

- Improve skeleton loading screen in the Events table
- Fix bug in Image select
- Fix visual bug in OAuth Apps table header (dark mode)
- Edit DNS Records containing "linode.com" substring

## [2020-03-23] - v1.3.0

### Added:

- Firewalls:
  - Add, Edit, and Delete rules
  - Prompt when navigating away from unsaved rule
  - Add icon to table rows

### Changed:

- Remove “Active Deploys” StackScripts table column and add “Total Deploys” column
- Update customer referral criteria text
- Improve syntax highlighting
- Include LKE clusters in Support tickets dropdown
- Make Support Ticket table sortable by summary, ID, and updated_by
- Update Images messaging to reflect new 6144 MB default limit
- Remove deprecated border on graph legends
- Adjust header padding in Linode Group By Tag
- Cloud Manager PDF invoices pull in customer tax ID regardless of added date

### Fixed:

- Volumes creation bug
- Accessibility warnings for password inputs
- Remove page break on invoices
- Fix collision of tax ID and address on invoices
- 404 error after importing Domain Zone
- Enable editing of DNS Records containing "linode.com" substring
- Removed extraneous table header cell on Search Landing table
- Add error handling for Kubernetes breadcrumb
- Prevent Linode Power Control menu from being empty upon click

## [v1.2.0] - 2020-03-09

### Added:

Cloud Firewalls:

- Firewall Linode view
- Add Device drawer in Firewall Linodes view
- Remove device modal in Firewall Linodes view
- Firewall Rule Table
- Firewall Rule Drawer
- Remove devices from Firewall Devices action menu

### Changed:

- Make Linode links in Firewall rows clickable
- Pin GitHub release link to linode-manager tag
- Add support for secondary promo button
- Delay data request until user types in Search bar
- Display invalid StackScript errors on Linode rebuild
- Show error when request to /pools fails in LKE
- Respond to linode_config events

### Fixed:

- Uptime calculation in Longview
- Sorting by Object Storage region
- Sorting the OBJ Bucket table resulted in duplicate rows when there were multiple buckets with the same name

## [v1.1.1] - 2020-02-28

### Fixed:

- Ensure Object Storage is displayed for restricted users.

## [v1.1.0] - 2020-02-25

### Added:

- Cloud Firewalls:
  - Add Firewalls endpoints to SDK
  - Allow enable/disable/delete Firewall actions
  - Enable Firewall creation
- LKE:
  - Warn users before creating/resizing a cluster to a single node
  - Handling for LKE events (lke_node_create)
- Accessibility improvements:
  - Add aria attributes on Linodes, Images, and Kubernetes Landing pages
  - Add aria attributes to Action Menu items
  - Improve accuracy of column header count
  - Add title to ADA chat bot

### Changed:

- Update CPU threshold alert validation
- Use display: standalone in manifest.json for IOS support
- Update event toasts and add new toasts for clone/resize events
- Increase line height of rendered Markdown for readability
- Remove Import Tags CTA on the Dashboard
- Remove obsolete GDPR Modal
- Close all active Lish sessions when logging out
- Unify IP address input patterns for Domains
- Allow direct links to OCA details drawers
- Always allow TCP Connection as a health check for NodeBalancers
- Hide duration for host_reboot events

### Fixed:

- Mode persistence in Linode Disk drawer
- Formatting/highlighting in kubeconfig preview drawer
- Incorrect disks sometimes displayed in different tabs
- Regression from Notistack update
- fixing selected table row for rows with active caret variant
- Remove plural for hour on DNS manager
- Use appropriate button text when restoring from an Image

## [v1.0.1] - 2020-02-13

### Added:

- Support for Object Storage in Frankfurt, DE

### Fixed:

- Removed feature flag logic preventing some users from accessing Longview

## [v1.0.0] - 2020-02-10

### Added:

- New One-Click Apps:
  - MEAN
  - MongoDB
  - Flask
  - Django
  - Redis
  - Ruby on Rails
  - PostgreSQL

### Changed:

- Change default distro to Debian 10
- Fix changelog to match GitHub release
- Update graph units on Linode Details page
- Fetch backups after selecting Linode in Linode Create
- Toast notifications for Image related events
- Unify graph colors across the app
- LKE: Warn users before allowing a single-node cluster
- LKE: Update typings for node pools
- Show Domains Import Zone Drawer button when a user has no Domains
- Improve compile time
- Cleanup axios version management and aligning
- Prevent unneeded requests when loading Lish window

### Fixed:

- Updating a Linode causes in-progress events to stop being displayed
- Safari: Open ticket button issue
- Remove plural for hour on DNS manager
- 'Show More' tooltip accessibility fix

## [0.84.1] - 2020-02-04

### Fixed:

- Fix issue where only 100 Images were displayed

## [v0.84.0] - 2020-01-28

### Added:

- Add Domain Transfers to Domain Drawer for slave Domains
- “Delete” button to Domain Drawer
- Improve Form context help/info in Configuration Edit
- Ability to delete a Domain from Domain Detail
- Show a banner when one or more Regions experience outages
- New One-Click App: phpMyAdmin
- Show progress on the target Linode while cloning

### Changed:

- Add link to Resizing a Linode Guide
- [LKE] Node pools should have 3 nodes by default
- Longview Process Arrow Rework
- StackScript author links from StackScript Detail page
- Sort Kubernetes versions by label descending in dropdown
- OAuth Scopes can be space separated
- Store Longview time selection in user preferences

### Fixed:

- Longview Overview graphs were incorrectly showing data as “today”
- Refactor LineGraphs to allow mixed units for network graphs
- Routing on Search Landing page for slave Domains
- Fix Linode network graph units
- Display updated credit card info in Billing Summary when credit card is updated
- Visual regression on Clone Configs/Disks
- Loading state for Longview landing page (visual bug)

## [v0.83.0] - 2020-01-17

### Added:

- Longview:
  - Apache
  - MySQL
  - Processes
- “Show All” option on Domain Records
- Ability to edit AXFR for slave Domains

### Changed:

- Hide Backups CTAs from restricted users
- Update Longview graph colors
- Support API requests for up to 200 entities at a time
- Make One-Click apps visible to all users from primary navigation

### Fixed:

- Rounding in Longview line graphs
- Add space to API Tokens HTML title
- Allow rebooting from Rescue mode

## [v0.82.0] - 2020-01-08

### Added:

- Source Linodes from Redux in Networking and Backups
- Longview: empty and loading states for Disks tab
- Longview: NGINX tab
- Longview: Network tab
- Show All option for Volumes, Domains, NodeBalancers
- Sentry improvements
- Ignore newrelic and chrome extension errors
- Add security.txt at cloud.linode.com/.well-known/security.txt

### Changed:

- Copy for Prometheus and Grafana One-Click Apps
- Show confirmation dialog when resizing a Linode
- Update LV documentation to include info on warnings/errors
- Add copy explaining prorated transfer
- Move untagged items under tagged items for all entities
- Allow primary nav to set multiple active links
- Allow Charts.js native (canvas) legends for graphs
- Filter processes by username or process name
- Error feedback for failed snapshot backups
- Support for Disks/Configs events
- Add URL param to reset password button
- Linode details accessibility adjustments

### Fixed:

- Layout overflow on Longview overview graph section
- Missing error/loading states in AccessKey table & drawer
- Older invoices causing an error when creating PDF
- Weblish error (safe access properties)
- Docs links for Longview installation instructions

## [v0.81.1] - 2019-12-23

### Change:

- Update error reporting to reduce unnecessary reports

## [v0.81.0] - 2019-12-19

### Added:

- Longview:
  - Display non-error Notifications from Longview API on Longview Details page
  - Empty and loading states for Overview graphs

### Changed:

- Use “Last Backup” data on /linode/instances endpoint to avoid multiple requests to /backups (improves performance)
- Show deprecated label for distros in Images dropdown

### Fixed:

- Display invoice PDF total, tax, and amount values in \$0.00 format
- Reduce OCA tile spacing between icon and label

## [v0.80.0] - 2019-12-16

### Added:

- Remove check zone from domain action menu
- Move sidebar in Domains detail
- Duration time to Events Landing and Activity Feed
- Display billing notice when deleting last Object Storage Bucket
- Longview: - Landing page - Overview page - Installation page - Enable client sorting on Landing page - Packages drawer
- New One-Click Apps:
- Docker
- Jenkins
- Grafana
- Prometheus
- MySQL
- LEMP Stack
- Shadowsocks

### Changed:

- Remove ZXCVBN and improve password hints
- Remove (disabled) Check Zone and Zone File actions from Domains
- LKE added to PAT Scopes
- Make search bar case-insensitive
- Option to show all Linodes on Linode Landing
- Remove same-domain SOA email restriction (client-side validation)
- Update release docs
- Styling adjustment to IconTextLink

### Fixed:

- Accessibility features overhaul
- Update Object Storage icon color
- Error formatting on editable input labels
- Event badge hidden behind scrollbar
- Linode status not updated after resizing is complete
- State not responding to Longview events

## [v0.79.0] - 2019-11-19

### Added:

- Longview: Static tables for listening services/active connections
- Longview: Line Graph abstraction
- Longview: Sort clients by values
- Longview: Client count warning modal
- Longview: Installation tab
- Longview: Overview section scaffolding
- Longview: Footer text for non-Pro users
- Longview: Uptime, Packages, and Hostname data added to client rows
- Longview: Display circle loader if client doesn’t exist or is still being loaded
- Longview: Overview icon section with some static data
- Ability to edit rDNS for IPv6 ranges and pools
- Display of route target for IPv6 ranges
- Abstraction of buttonLink
- Ability to collapse main navigation on larger screen sizes

### Changed:

- Longview: Change landing view from table to cards
- LKE Landing documentation link target
- Loading state and clear errors on Linode Backups form submission
- Longview documentation link target
- Remove welcome banner
- Updated logo asset
- Updated header and footer styles

### Fixed:

- Linode list not being updated when creating Linodes externally
- Type checking in getAPIErrorFor
- Duplicate error display in account/settings
- Empty volumes create button

## [v0.78.0] - 2019-11-12

### Added:

- Support for new Sydney datacenter
- Longview: Handle restricted users
- Longview: Plan Details page
- React a11y Linters
- Ability to Search For Longview Clients

### Changed:

- Longview: Use live SysInfo data on landing page
- Longview: Landing page uses card layout rather than table
- Longview: Use cached data to populate Gauges
- LKE: split details page into Details and Resize tabs
- Enhanced BreadCrumb Component
- A/AAAA record drawer title

### Fixed:

- LKE Node pool deletion
- LKE Routing

## [v0.77.1] - 2019-11-11

### Fixed:

- Hotfix: Safe access event.secondary_entity

## [v0.77.0] - 2019-11-06

### Added:

- Supply the LKE Cluster options from APIv4
- Longview Client Gauges for Swap and Storage
- Ability to paste clipboard content into the Glish interface from your local machine
- Longview landing tabs
- Skeleton loader to table rows

### Changed:

- [SDK] - Implement Object Storage endpoints
- Longview Client creation workflow
- Display the booted configuration in Linode Boot and Reboot event messages
- Pre-fill Disk select fields rescue tab with available Disks
- Refactor Create Volume Workflow
- Update Object Storage confirmation modal copy
- Client-side validation for CVV field on the Billing page
- Making CVV code a required field within Billing page
- Update favicon
- Updated syntax for Linode details specs
- Filter out GPU from plan selection for LKE
- Filter out regions that don’t have LKE capabilities

### Fixed:

- Blog feed on Dashboard
- StackScript detail breadcrumbs
- Adjustments to Kubeconfig buttons on smaller breakpoints

## [v0.76.0] - 2019-10-30

### Added:

- cPanel and Plesk One-Click Apps
- Confirmation modal when adding Object Storage service
- Option to cancel Object Storage service in account/settings
- Object Storage to list of Personal Access Token scopes

### Changed:

- Download Objects instead of opening them in a new window
- Make Object Storage Bucket URLs clickable
- Invoice/Payment PDF Updates
- Remove tags from Kubernetes cluster creation and detail

### Fixed:

- Error handling for 404s on Kubernetes cluster detail

## [v0.75.0] - 2019-10-22

### Added:

- Ability to view, add, edit, and delete Longview Clients
- Interactive flag for Linode card
- Maintenance status schedule date always visible on table row
- Maintenance status to Linodes Dashboard Card
- Confirmation modal when creating new backup snapshot

### Changed:

- Add helper text to Kubernetes Node Pool rows if not all Nodes are accounted for
- Adjust display of expiring credit in expandable panel header
- Collapse primary nav at wider breakpoint
- Copy changes for Plesk and cPanel One-Click Apps
- Update Managed dashboard graphs
- Update Access Key creation message (Object Storage)

### Fixed:

- Sort by status (Linodes)
- Consistency with display of charts legend units
- NodeBalancers configuration layout
- Maintenance status not be displayed after updated a Linode

## [v0.74.1] - 2019-10-08

### Changed:

- Managed Dashboard chart colors to match corresponding charts from the Linode Detail screen

### Fixed:

- Issue with TextField components missing labels
- Issue with Managed Dashboard "Open a Ticket" button not functioning

## [v0.74.0] - 2019-10-07

### Breaking:

- Remove ability to delete buckets that contain objects

### Added:

- File Uploads for Object Storage
- Ability to delete Objects
- Managed Dashboard widget
- Ability to Edit Domain Status

### Changed:

- Expand Linode public SSH Key on hover
- Add copy indicator to Linode public SSH Key button

### Fixed:

- Issue with chart tooltips not showing correct time
- Cell height for Kubernetes Clusters while in edit mode
- Link to status.linode.com for all maintenance notifications

## [v0.73.0] - 2019-10-01

### Added:

- One-Click App support for feature flags
- cPanel to One-Click App Library
- Plesk to One-Click App Library
- Firewall Landing and Table

### Changed:

- Update manifest.json to allow for iOS and Android “pin-to-home-screen” functionality
- Display country flag after Region has been selected
- Improve links in Add New menu
- Disallow duplicate bucket names
- Allow deletion of disks on active Linodes
- Sort support tickets by order created
- Add AU tax ID to invoice generator
- Move Managed activation flow to /account/settings
- Add height to radio cell for resize table
- Adjustments to chip label styles
- Linode JS SDK Documentation usage guide with examples

### Fixed:

- Overflow-x in select drop downs on compact mode

## [v0.72.0] - 2019-09-23

### Added:

- Managed service monitor history drawer
- Firewall Landing and Routing
- New landing page for unactivated users
- New table-based flow for selecting a Linode plan
- Managed endpoints to JavaScript SDK

### Changed:

- Display Never for Managed credentials that have never been decrypted.
- Use password input component for credential drawers
- Don’t show DNS “Your Linodes are not being served” banner for restricted users

### Fixed:

- Error handling for Managed dashboard card
- Tooltip for current plan on resize Linode workflow
- Layout issue with nodeBalancers create workflow
- Stackscripts creation routing and CTAs

## [v0.71.0] - 2019-09-18

### Added:

- Bucket Detail page (Object Storage)

### Changed:

- Display “Never” for Managed credentials without a last_encrypted field
- Update copy on EnableManagedPlaceholder
- Add Normalized Data Structure to Images in Redux
- Hide active caret on mobile navigation
- Add Edit action to Kubernetes Cluster action menu
- Add Kubernetes cluster label to filename when downloading kubeconfig
- Switch position of “Region” and “Last Backup” columns on Linode table
- Account for over limit case for account transfer display on dashboard
- [SDK] Migrate /regions
- [SDK] Migrate /linodes
- [SDK] Migrate /kubernetes
- [SDK] Migrate /profile
- [SDK] Migrate authentication requests

### Fixed:

- Overflow in react selects
- Error with Placeholders missing key prop
- Image select bug
- LinodeConfig memory size limit not displayed
- Style regression for notification thresholds panel
- Tooltip not showing for selection cards
- Update dependencies to resolve vulnerabilities
- Security issue with external links

## [v0.70.0] - 2019-09-9

### Added:

- One-Click App navigation
- Placeholder to enable Managed for an account

### Changed:

- Remove Private IP Checkbox from Clone Linode form
- Edit drawer for Managed service monitors
- Use dropdown instead of cards when selecting an image/distribution
- Replace Region/Province Select with Text field in the Update Contact Information form
- Managed credential drawer now uses separate forms for label and password/username
- Update Managed icon on the dashboard to align with entity icons
- Messaging and billing calculations for expiring credits
- Use account credentials and groups when creating or editing a Monitor
- Monitor dashboard card links to /managed/monitors instead of /support/tickets
- Better error messaging for Inter-datacenter migrations

### Fixed:

- Client Secret key wrapping
- Backups and clones always labeled as Debian
- Correctly show upgrade banner for all deprecated types
- Issue with kernel input not being populated with a default value in the Edit Linode Configuration form
- Stop inverting SSH key access to account for the API fix for this bug

## [v0.69.0] - 2019-08-28

### Added:

- Inter-datacenter Migrations for Linodes
- Warning text to detach volume dialog
- Ability to add, edit, and delete Managed credentials
- Ability to add, edit, and delete Managed contacts
- Ability to add, update, and delete Managed service monitors
- Ability to update Managed SSH Access for Linodes
- Button to navigate to Create Linode workflow from the Linodes landing page

### Changed:

- Use dynamic versions for Kubernetes create workflow
- Remove tags from Domains landing table rows
- Support Tickets refactor
- Improve splash page loader animation
- Required textfields now show “(required)” instead of an asterisk
- Show tax banner on dashboard and account landing only
- Region selection in both the Create Linode and Create Volume workflows
- Object Storage documentation

### Fixed:

- Update copy in credentials table
- StackScript error handling

## [v0.68.0] - 2019-08-15

### Added:

- Support for promotion codes and expiring credits
- SSH Access Key Table for Managed
- Delete monitor action to MonitorActionMenu
- GST notification for users in Australia and India

### Fixed:

- CSS animations in JSS
- NodeBalancer connection grid display
- Long titles broken on image names
- Button types for cancel actions
- Issue with entity labels not being able to be updated when an event was in-progress
- Billing form state resets when changing country selection
- One-click cards display on large breakpoints

## [v0.67.0] - 2019-08-12

### Added:

- Ability to close account from Cloud Manager
- Managed SSH Access: Linode Public Key component
- Disable Managed service monitor
- Display list of Managed service monitors
- Adding tooltip display variant + styles
- Breadcrumb enhancements
- Tooltip for cluster command on Kubernetes detail page
- Managed service monitor list
- Add SupportWidget to Managed landing
- Adjustments to view config drawer
- Adjustments to buttons
- Optional CVV field when updating credit card information

### Changed:

- Region selection in create workflow
- Improve error handling for LKE node pools
- LKE form element UI adjustments
- Make search link the first option in Algolia search bar
- Add Logic to CSV Link to Prevent CSV Injections
- Add Mutation Time to Banner
- Disable Add User Button for Restricted Users
- Select user by default after adding an SSH key using the AccessPanel
- Add max-width to main content
- Handling for new event types
- Improve link styles for PDF downloads in account
- Enable hot reload for local development

### Fixed:

- Charts display issue
- Issue with css transitions on theme switch
- Firefox issue with flag icons
- Broken error key scrolling in Get Help search bar

## [v0.66.0] - 2019-07-30

### Added:

- Public Cloud manager codebase is now officially a monorepo, leveraging Lerna
- New splash screen on initial app load
- Linodes list status column
- Show Linode tax ID on invoices for users in EU
- Unauthorized messaging for tokens and users
- User preferences for Domains group-by-tag
- User preferences for NodeBalancers group-by-tag
- User preferences for Linode view
- Tooltips for zone-related actions

### Changed:

- Abstract Link component so that it can handle external links
- Better helper text for failed image creation
- Make SSH key-fetching conditional on whether user is restricted
- Error handling for adding SSH keys in creation workflow

### Fixed:

- Events regressions and add handling for new event types
- IP Transfer panel refreshing when a long-running event was occurring
- Issue with empty data set render blocking the app
- Issue with power control not showing “Busy” status when Linode was busy
- Configs view crashing after Linode rebuild
- Clone config/disk not updating when number of disks changed

## [v0.65.0] - 2019-07-17

### Added:

- Mutation estimated time to Drawer
- Cookies enabled check
- Option to create SSH Keys in the Linode creation workflow
- Tooltip to Zone File action item for Domains
- Time-delayed patience text when editing RDNS
- Loading state for submit button in edit RDNS drawer

### Changed:

- Observe user preferences for Volumes-group-by-tag
- Observe user preferences for Linodes-group-by-tag
- Linode Backup helper text

### Fixed:

- White screen issue affecting users with slower connections

## [v0.64.0] - 2019-07-15

### Added:

- Feature: Clone configs/disks from Linode detail page

### Changed:

- Improve markup for click behaviors for entity titles in clickable rows
- Remove allocation of private IP on Linode create
- Filter private IPs in NodeBalancer config node by region
- Update NB config node schema

### Fixed:

- Domain record validation
- Important notice icon placement
- Fix spelling mistake in LinodeConfigDrawer
- Safe access backups.snapshot

## [v0.63.1] - 2019-07-08

### Changed:

- Remove VAT banner.

## [v0.63.0] - 2019-07-03

### Added:

- Add username to event rows on both Events Landing and Linode Detail views
- Use preferences endpoint to save theme and spacing
- Show helper text for auto-backups for Managed users
- Use account.capabilities for displaying LKE

### Changed:

- Update monthly network transfer panels
- Update breadcrumbs site-wide
- Update primary navigation active state icon
- Disable auto-resize option when moving to a smaller plan

### Fixed:

- Linode Notification Threshold updates not displaying
- Group by Tag behaving inconsistently
- Progress button loading icon
- Fix console warnings for sidebar styles
- Margin in header on PDF invoices
- LinodeCreate selected region tab state
- Issue with Volume size not updating
- Do not attempt to create DNS records for Linodes with IPv6 disabled

## [v0.62.0] - 2019-06-21

### Added:

- Add One-Click Apps detail view
- Add helper text for auto backups
- Add links to Object Storage documentation
- Allow external links to open Support ticket drawer

### Changed:

- Updates to base theme
- Make entity links in Support tickets clickable
- Do not attempt to create domain records for slave domains
- Update max length for Bucket label
- Reduce NodeBalancer price
- Copy for maintenance notifications
- Update styles for important/critical notifications
- Add link to support ticket in SelectTabPanel
- UI for selecting memory limit on Linode Config Profiles
- Adjustments for compact mode, some adjustments for mobile compact on help banner panel as well

### Fixed:

- Dashboard header spacing
- User-defined fields not resetting on App/StackScript change
- Catch deleted events errors
- IP sharing private addresses not showing
- Regression with maintenance notification list item severity
- Expandable panel icons
- Point of entry in dashboard
- Animation isolation logic
- Abuse ticket banner fix

## [v0.61.0] - 2019-06-14

### Added:

- Add support for GPU instances
- Validate no whitespace in bucket name
- Implement ctrl+click on the events drop down options
- Radio Toggle For Config Memory Limit
- Maintenance window to CSV
- Add support for Mumbai datacenter
- New Bucket icon for Object Storage
- Check SOA email when updating domain
- Add normal error handling for delete/detach Volume confirmation modals
- Add validation to prevent email addresses in the target domain
- Add client validation for duplicate domain records
- Added tooling to capture performance metrics

### Changed:

- Always update profile with authorized_keys (LISH)
- Source Dashboard cards from Redux
- Replace Algolia search bar with React-Select
- Makes the maintenance notification badge a warning instead of error

### Fixed:

- Conditional Logic When Validating SOA Record for Slave Domains
- Fix Linode Clone kebab
- REACT_APP_LISH_ROOT typo
- Maintenance Banner Styles
- Added missing issuer to TFA URI
- Adds Linode Label to Notification Drawer List Item

## [v0.60.0] - 2019-06-07

### Added:

- Support for critical maintenance banners, times, and tickets
- Clone Linode from Linode Action Menu

### Changed:

- LKE: Creation Table UI for editable node count and remove actions
- Remove Tags input field when cloning a Domain
- Default Linode config memory limit to 0 if a limit is not already set

### Fixed:

- Show progress for Linode upgrades
- Select Plan Panel default tab select logic
- Primary Nav was showing a scrollbar
- Support Ticket Drawer should retrieve all entities for selection
- Nodebalancer config select values
- Split token on logout before revoking it
- Re-add Kubernetes button in Create menu

## [v0.59.0] - 2019-05-31

### Changed:

- Add name of data center in outage notifications
- Update table cell styles

### Fixed:

- Main search bar styles

## [v0.58.0] - 2019-05-29

### Added:

- Ability to optionally resize disks after Linode resize
- Option to automatically create domain records
- VAT banner

### Changed:

- Replace circle progress on Linode summary
- Replace circle progress on dashboard
- IP component placement
- Adjustments for tablet Linode list view styles
- Update NB empty state copy
- Update empty copy for Images and StackScripts
- Include app name in reset and delete oAuth app modal
- Use account.capabilities to determine if OBJ is enabled.

### Fixed:

- Show all line items on invoice PDF and detail screen
- Error and loading states for OAuth view
- Error handling re: Linode settings panels
- Uncaught error in disks and configs requests
- Domain SPA record editing error
- StackScripts sorting issue

## [v0.57.0] - 2019-05-21

### Added:

- Markdown and Markup Support for Support Tickets and Replies
- Notice for domains when they aren't being served
- Abuse ticket banner
- Enable ctrl+click on profile dropdown buttons and clickable rows
- Ability to update email from Account -> User Profile
- Add event messages for host reboots, Lassie reboots, and Lish boots
- Create a Kubernetes cluster
- Action menu item to download Kubernetes kubeconfig.yaml

### Changed:

- Include the Linode Label in delete dialog modals
- Include Linode and Volume labels in Volume dialog modals
- Re-enable plan type copy and update the text
- Small style change for NodeBalancer config action panel
- Update timezone selection
- Update Linode backup selects
- Copy in delete Bucket confirmation modal
- Object Storage: separate "Size" column into "Objects" and "Size"
- Improved Select components across the app

### Fixed:

- Linode network transfer stats
- Linode migration success/error states
- IPv6 DNS Resolvers
- Typo in Disable TFA dialog
- Block device assignment
- Issue where error views were displaying after data was loaded

## [v0.56.0] - 2019-05-08

### Changed:

- Update Sentry Whitelist URLs
- Display bucket size using base 2 instead of base 10
- Update Events Landing in Real-Time
- Validate Rebuild from Image form before modal opens

### Fixed:

- App crashes when downloading an invoice PDF for unlabeled backups
- Deploy new Linode from backup
- Fixing Sentry Errors
- Prefix Length to the IPv6 Pools and Ranges
- Pagination Footer numbering

## [v0.55.0] - 2019-05-06

### Added:

- Improve GA Event Imports in Manager
- Local storage optimizations
- Remove Volumes From MaybeRenderError
- Add error handling documentation
- Replace all pathOr<string>s with getErrorStringOrDefault
- Placement of Object Storage in Primary Navbar
- Add /buckets to OBJ link in PrimaryNav
- Add Ada google analytics
- Reverse sorting arrows for sortable tables
- Explicitly display regions error in Linode volumes form
- Taxes and Subtotal on Invoice
- Fixed positioning of ADA CTA
- Add docs for pushing tags to upstream
- Add polling for NBs on landing page
- Add polling to NB detail
- Check region filtering
- Make Linode dropdown menus searchable via React Select

### Changed:

- Scroll-to logic for Disks and Configs page changes
- Stats request optimization
- Display reserved IPs in IPv4 table (Linode Detail)
- Style Updates to Invoice PDF
- Update Activity Stream Based on Events
- Sentry Updates
- Move Object Storage keys to the OBJ Landing page
- Update Notistack and make toasts dismissible
- Update IP address listing on card view and styling
- Paginate Disks and Configs with Paginate Render Props Component
- Removing tag column and cells styles updates
- Lish tabs style updates
- Sync up with disk select changes and reset disk options on Linode select clear
- adjustments to UDF widths for medium + breakpoints
- Manual backup errors appear within form instead of as toasts

### Fixed:

- Fix issue with error appearing on volume attach drawer
- Fix pre-selected Cluster select
- fix to action menu on mobile (align right for consistency)

## [v0.54.0] - 2019-04-23

### Added:

- Ada support bot available app-wide
- Ability to delete Object Storage buckets

### Changed:

- Update ListBuckets
- Don't use last Stats reading on Linode/NodeBalancer graphs
- Adjust messaging in UserEventsList for deleted entities
- Add documentation to CONTRIBUTING.md
- Expire token on logout
- Catch disk error correctly for blocked requests
- Use EnhancedSelect for the DiskSelect component

### Fixed:

- AxiosError handling for getErrorStringOrDefault

## [v0.53.0] - 2019-04-18

### Added:

- Event stream summary
- Empty search logic
- List all IP addresses in summary panel
- Activity tab on Linode Details
- Account Creation Date to Summary Panel
- GA event for compact mode switcher
- GA events for billing-related actions
- New icons for Managed Services and StackScripts

### Changed:

- Styling no results page
- Styles and mobile handling
- Remove tag column and styling for NodeBalancers Landing
- Remove tag column and styling for Linode Landing
- Re-order fields on monthly network transfer panels
- Place disk spaces in sidebar
- Moving disk space component
- Adjustments for tables for devices
- Making beta tag blue for both themes
- Adjust spacing for add buttons for domain records
- Remove bolding from notices
- Styling of disk storage panel
- Adjustments to table row for DT and activity feed updates
- Scroll buttons styles for mobile tabs
- Resolvers object to match new Toronto name
- Table cell sizes
- Focus states for clickable rows
- Styling for graph legend on Linode detail page

### Fixed:

- Wrap domains text on Domain landing
- Routing on Support Ticket pages
- Detach from deleted Linode
- Image creation drawer labels spacing
- Linodes graphs legends placement
- Minor copy fixes
- Typos and init code guidelines

## [v0.52.1] - 2019.04.09

### Added:

- Feature: One-Click Apps
- Events landing page
- Image expiry date to Image table
- Drop-shadow on "Create" menu
- Setup GA to track usage of Linode create screens
- Missing typography for backup placeholder text
- Front-end validation for tag input error
- Loading states to tag panel
- Added "nofail" to Volume Config Form

### Changed:

- Do not show Hively icons from Linode user
- Removed Linode StackScripts from StackScript Landing page
- Combined My StackScripts and Account StackScripts under one tab
- UDF Style Updates
- Hide helper text for UDFs so it will display for Linode Root Password
- Update Linode Detail permissions
- Change Toronto display from CA to ON
- Update Volume Landing on Linode Details
- Update label for Taiwan in the Update Contact info panel

### Fixed:

- User events dropdown items styles
- Delete Linode button modal button style
- Backup CTA link
- Backups creation error display
- Styling for disabled destructive buttons
- Wrong header for accessibility tags
- Settings icon placement
- Restore process finished event handling
- Config updating bug
- Non-field errors for NodeBalancers

## [v0.51.2] - 2019.03.28

### Fixed:

- Fix issue with Lish console not rendering correctly (#4736)

## [0.51.0] - 2019.03.25

### Added:

- Add uninvoiced balance display
- Delete Linode from kebab menu
- Support and icon for Alpine Linux
- Missing typography for crash message
- New event types and account events messages
- Card payment confirmation modal
- Add aria labels to inputProps for textfields and radios

### Changed:

- Update list of available timezones and fix offset sorting
- Include pagination on clone from Linode flow
- Adjust dialog size to md to accommodate for api token width
- Request notifications after migration finished
- Reset error state on disk and configs request
- Improve placement of entity icons on mobile tables
- Make sure all radios inherit proper labeling
- Dim main content when searching
- iOS/Mobile Cloud Manager Welcome Screen
- Make CVV Optional when making a credit card payment
- Adjust "No Results" message when searching in a Select element
- Handle volume permissions
- Update Auth Code
- UI for restricted edit volumes form
- Delete confirmation includes Linode Label
- Source Linode Rescue volumes/disks from redux
- Update slave domain editing UX
- Add props.classes for RenderGuard updateFor

### Fixed:

- Only disable Linode Boot if there are no configs
- Prevent NodeBalancers from crashing during creation
- Linodes with no type data cause error state
- Kernel Select sometimes was not populated on load
- Upgrade and Fix PayPal
- Fix logger, add report button
- Remove extra scrollbar on tables on Firefox
- Request notifications after migration finished
- Issue with Created Linodes with no image being in an indefinite loading state
- Issue with 0600-0800 not being a valid backups timeslot

## [0.50] - 2019.03.11

### Added:

- Fix Linode label update error
- Display guidance to bottom of search bar to make it easier for users to work with enhanced search functionality
- Add Compact Mode (theme toggle) and corresponding settings panel on PrimaryNav
- Users can now rebuild a Linode from a StackScript
- Backup mode support for NB nodes
- Support for Toronto region
- Improve spacing of Domain table
- Password requirements to the PasswordInputField
- Add last auth IP address and last auth time to trusted devices table
- Include transfer stats to Linode summary panel
- Additional helper text for Volumes creation drawer
- Helper text when creating NodeBalancers
- Enable user to Remove Public IP Addresses
- Add tags column to NBs and volumes
- Filter volume select based on grants
- Apply convention for HEX values in theme files
- Updated-by column to support tickets
- Adjustments for Dark Theme in account pdf links

### Changed:

- Display confirmation dialog before rebuilding Linode
- For Backups creation flow, only reset selection if different Linode is clicked
- Linode Resize flow adjusted to follow API changes (resizing Linodes now enter the migration queue)
- Rebuild Linode image select now uses tiles instead of a dropdown
- Update list of whitelisted events to include new event types returned by the API
- Update all instances of updateFor to include props.classes
- Remove Tokyo 1 as an option when creating Linodes and NodeBalancers
- Pre-populate payment amount to the current Balance
- Add disk imagize events to show progress
- Volume Labels Sorting
- Hide global backups setting from managed users

### Fixed:

- Request notifications after migration finished
- Keyboard scrolling on custom MenuList component
- Regression with pagination dropdown
- Show error message when a Linode on the user's account is jailed.
- 2FA panel
- Creation workflow styles
- Instances of renderGuard not updating components
- React-select isClearable logic
- Dashboard spacing
- PDF generation failure
- Error handling for SSL certificate and key when creating a NodeBalancer.
- Default lastFour (credit card digits) to empty string to prevent visual bug
- Graphs need better breakpoints

## [0.49.0] - 2019.02.25

### Added:

- Enhanced Search functionality!
  - Users can now specify the search entity with `type:{linode, volume, domain, nodebalancer}` or `is:{linode, volume, domain, nodebalancer}`
  - Aside from entities, other searchable fields are `label:`, `tags:`, `ips:`
    - Users can search for entries with multiple tags applied by adding the desired tags to a comma separated list after specifying the tags field. Example `tags:tagA,tagB` will return all entities with tagA and tagB applied.
    - The same pattern described above applies to the ips as well.
  - Logical operators can by applied to queries: `&&`/`AND`, `||`/`OR`, `-` for the not operator, and grouping with `()`. A query with multiple fields and no operators is implicitly treated as true for all.
- Status indicators have been incorporated into the entity icons for Linodes and Domains to provide a better visual experience.
  - Also added the Linode icon and status to the power button.
- A reset password button in Profile > Password & Authentication that will open the reset password workflow in a separate tab.
- A better user experience for secondary/restricted account users that displays messaging around and disables features that the user doesn't have access to.

### Changed:

- Domains now displayed in alphabetical order on the Domain listing page.
- Timestamps display in last backup table rather than humanized dates.
- Added a tooltip on the power icon for a Linode with no image, indicating that an image must be added to the Linode in order to boot.

### Fixed:

- Removed client side validation that incorrectly prevented user from creating a Linode when the label started with a numeric character.

## [0.48.0] - 2019.02.11

### Added:

- Support tickets now appended with current Cloud Manager version.
- Individual Node status in NodeBalancer Detail > Configuration > Ports
- Implemented pagey pagination to all Domain DNS records, for example a user with over 25 A/AAAA records will have a paginated table in Domain > DNS records page.
- Public and Private IP addresses are now searchable fields, displaying the corresponding Linode in the search suggestion dropdown.
- Sidebar components in Account Settings page:
  - Contact information component displaying company name, name, dddress, email, and phone number.
  - Billing information component displaying current account balance, credit card, and credit card expiration date.

### Changed:

- Linode summary moved to the sidebar with individual components for:
  - Linode details
  - IP addresses
  - Last backup
  - Tags
- NodeBalancer summary moved to the sidebar with individual components for:
  - NodeBalancer details
  - IP addresses
  - Tags
- Domain Tags input field moved to the sidebar in an individual componenet
- Underlined text removed from application, notably:
  - Breadcrumb headers
  - Event notifications
  - Help landing page
  - Secondary links in table rows
- Backups CTA is now dismissible.
- NodeBalancer ports now clickable links on the NodeBalancer listing page
  - When a NodeBalancer port is clicked, the user is navigated to the Port Configuration page with the accordion panel of the port clicked expanded by default.
- NodeBalancer Graphs were removed from accordion panels, and are now displayed prominently on the NodeBalancer summary page.
- Disks added to Linodes default to the maximum size, so the user can adjust form there.
- In the additions disks table located in Linode Detail > Settings > Advanced Configuration now display the disk file system type located between the label and size columns.
- The option to reboot a Linode is removed unless the Linode is powered on.
- Only regions with block storage available are displayed in Volume creation panel.
  - Additional messaging added to Volume creation panel informing user of the data center limitations.

### Fixed:

- Typo in Manual Snapshot copy.
- Spacing of Grouped NodeBalancer headers.

## [0.47.0] - 2019.01.29

### Added:

- Sorting for remaining Linode table headers.
- Entity icons on Dashboard page, and entity listing pages for:
  - NodeBalancers
  - Domains
  - Volumes
- Group by Tag for NodeBalancers.
- Group by Tag for Volumes.
- Friendly error message when graph data is unavailable for a newly created Linode.

### Changed:

- Graph Display Options (Last 30 Days).
- Removed Documentation panel sidebar.
- Improve pagination experience.
- Friendly error message when graph data is unavailable.
- Order of tabs on the Profile page.
- My Profile > My Apps changed to My Profile > OAuth Apps.

### Fixed:

- Update timezone error.
- Fix pagination display logic.
- Invalid Date on OAuth Apps.

## [0.46.0] - 2019.01.18

### Added:

- Dedicated CPU in plan selection in Create Linode workflow.

## [0.45.0] - 2019.01.14

### Added:

- Disk storage information modal in Linode > Settings > Advanced
- Grouping of Domains by tags on Domain listing page.
- Add payment PDF generation
- Add invoice PDF generation
- Display loading until images are available.
  - Source images data from Redux.
  - Add images to Redux on load.
- Improved linode listing page table.
  - Remove + icon to display all ip addresses on linode row.
  - Hide copy icon for ip addresses until hover.
  - The icon for a Linode was added to the Linode row.
  - Plan column removed, linode plan and details now listed under the label in the Linodes columns.
  - Added a column for tags.
- Account tab for StackScripts, lists all scripts created on the account the user has permissions to read/write.
  - If an account user does not have access to StackScripts, then a message indicating the user does not have the proper permissions will display.
- Trusted Device table in My Profile> Password & Authentication> New section titled Trusted Devices.
  - Lists devices that have been active on the account for the past 30 days, device name and browser used.
  - Ability to untrust/delete a trusted device.

### Changed:

- Explicitly check for errors before setting local storage.
- Move image toast logic to ToastNotifications.tsx
- Allow submitting empty array for IP sharing
- Explicitly declaring background color on table cells for printer compatibility.
- Update documentation. Update casing on label.
- Set default image in Create from Image flow.
- Default label name during Linode creation.
- Update react-dev-utils and webpack-dev-server
- Update Radio Input Label text size on Create Volume drawer
- Update pagination styling
- Update source Linode on linode_clone schedule/start
- Refactor domains dashboard card to use Redux state
- Update community events, make all clickable.
- Update dashboard transfer card to new design
- Add Render Guard to Contact Info/Config Forms
- Change Pagination Controls to handle many pages
- Add reduxed images to LinodeRebuild
- Improved error handling.
- Respond to community_like events, display in menu
- Update Copy Around Restricted Users
- Update search results size limit to 100
- Capitalize linode progress bar text

### Fixed:

- Credit card payment request ccv field.
- Safari autofill on root password reset.
- Parse timestamps in UTC for notifications.
- Hide radio buttons on edit disk drawer.
- Display notice on successful deletion of a user.
- Submission of the enable back ups for all Linodes drawer caused duplicate listings of Linodes.
- Display Scratch Code when enabling TFA

## [0.44.1] - 2019.01.10

### Fixed:

- Credit card payment request ccv field.

## [0.44.0] - 2019.01.03

### Added:

- Printer friendly invoice page by navigating to Account > Billing info > Recent Invoices > Invoice
  - Clicking Print/Download navigates to a printer friendly invoice page and opens a a browser print preview to print and save to a PDF.
  - CTL/Command + P from the invoice page will achieve the same as clicking the Print/Download button.

## [0.43.0] - 2018.12.20

### Added:

- Users can now display their Linodes grouped by its tags.
- Users can import existing display groups from Linodes and Domains as tags from the dashboard.
- For example; If a user were to have three Linodes in the display group "production", a new tag
  of "production" would be created and applied to those three Linodes.
- The existing display groups remain unchanged.

### Fixed:

- Linode chart statistics sometimes cause a crash.
- Viewing one StackScript, out of 1100, caused the application to crash. Gee thanks!
- URL encoded text was being injected into the search bar.

## [0.42.0] - 2018.12.17

### Added:

- Add Total Traffic to stats
- Styling for Stats/Units
- Paypal Client-Side Validation
- Revert error poc
- Reorder providers. Convert ThemeProvider to renderChildren.
- style toast messages
- create component abstraction for toasts
- add: toasts story
- pass props to tags to close suggestion menu on click\
- error poc
- make CVV field optional
- Add analytics to GetAllEntities()
- Correct permission decision logic in API token utils.
- code cleanup and destructure new asSuggestion prop
- style tags inside search result suggestion
- event propagation and focus styles
- Stats/Units on graphs
- make tags in selects consistent with new styles
- refactor tag button styles
- Tag links
- updating back up data section for dark theme
- updating copy icon component colors, removing the override from IP address component
- better padding for dashboard table cells
- Make clickable row UX more consistent
- switch volume columns
- add search data
- Upgrade Typography component consistent with @material-ui/core@3.5.1
- Display resize instructions on form submission.
- Add SSH key event message...
- Refresh volumes list on volume_clone event.
- Report counts of successes and failures for backups
- Remove sendToast for enqueSnacback
- Replace Toasts with Notistack

### Changed:

- reduce main nav items padding under medium breakpoint
- update progress bar for linodes
- Update docs links to Cloud Manager versions.
- update notistck version and remove unecessary declaration
- Update email notification setting label for clarity
- Events polling updated.

### Fixed:

- fix: send config id with attach volume request
- Edit SOA drawer loading button styling bug
- fix typing for notistack
- Fix NodeBalancer Tag Error
- Fix mutation error handling

## [0.41.0] - 2018.12.04

##Added:

- Tags for NodeBalancers
  - Tags can be added during NodeBalancer creation
  - Tags can be added/removed from an existing NodeBalancer

##Changed:

- Search results page link appears first in the search bar results
- Reverted StackScript table pagination

## [0.40.0] - 2018.12.03

##Added:

- Search results page with a dedicated URL
  - Search results page is grouped by entities (Linodes, NodeBalancers, etc.)
  - Search results page displays the first five results per entity, and a button to display remaining results for the given entity
  - Search can be used to display all entities with a common tag
- Tags for Volumes
  - Tags can be added during Volume creation
  - Tags can be added/removed from an existing Volume
- Pagination on the StackScripts page
- Network helper global setting
  - Users now have the option to enable/disable
  - Network helper is enabled by default
- Ability to attach a file to a support ticket
- Breadcrumb navigation to Users and User Detail
- Mobile typography was implemented throughout the app

##Changed:

- UX improvement when creating/resizing a volume attached to a linode with the addition steps necessary to complete the volume creation process
- Get Help section links and tiles were updated for consistent displays and interactions
- Added pricing to Volume clone and resize panel

##Fixed:

- External (public) Ip's are displayed first (before private IPs) on Linode grid cards, and Linode Details page
- Character decoding on the blog feed
- Tags extending beyond the search bar results now wrap

# [0.39.0] - 2018.11.15

## Breaking:

- User management has been merged into the account section.
  - The Account & Billing and Users navigation items have been removed in favor of just "Account".
  - This caused breaking changes to the URL pattern.
    - /users -> account/users
    - /users/stevemcqueen -> /account/users/stevemcqueen
    - /users/stevemcqueen/permissions -> /account/users/stevemcqueen/permissions

# Added:

- Domains can now be tagged and will be included in search results when searching for tags.
- Linode Backups
  - Users can now enable automatic backups for all existing Linodes which do not have backups.
  - Users can now enroll in automatic backups for all newly created Linodes.
  - Added backup information and actions on the dashboard.
  - Added time since last backup to the list view of user's Linodes.
- Pricing information has been added to the;
  - Volume creation drawer
  - Volumes call to action placeholder
  - Backups call to action placeholder
- Updated by/closed by details to support tickets.
- Breadcrumb navigation to Linodes, NodeBalancers, Domains, and Support Tickets.
-

# Changed:

- We're now preventing users from submitting the create a support ticket form until all necessary
  information has been provided.
- Hide the "current credit card" if there is no credit card on file.
- The CPU chart on the Linode detail page has been updated to scale the to usage.
- Details about a Linode and Domains are no longer tucked away in accordions.
- Payments and invoices are now sorted by descending date (newest first).
- We've made some mobile friendly adjustments to the display of our menu!
- Documentation links now have a persistent underline to make it clear they're links.
- Providing feedback via Hively now opens in a new window.
- Made tab navigation much easier on mobile.
- Enhanced select styles are now visually consistent with regular selects.

# Fixed:

- Side navigation was hidden for certain users.
- Toggling between grid and list view on the Linodes screen would not persist event progress information.
- Attempting to delete the active user would crash the application. (Hey, it's better than deleting yourself!)
- TTL can now be set/changed for MX records.
- Booting from a user created configuration was failing.
- H1s are now used only once per page site-wide.

## [0.38.0] - 2018.11.05

### Added:

- Customer Support
  - Linode Community questions are now searchable from the Support Landing Page
  - Customers can now close their own support tickets under the following conditions:
    - Ticket is in "autoclose" status
    - Ticket has not been opened by Linode (covered by autoclose requirement)
    - May not close tickets that have not been interacted with by Linode (covered by autoclose requirement)
    - Tickets closed by customer should be marked as closed by customer
    - Support Ticket objects should indicate if they are closable

### Changed:

- Tightened whitespace on tables. Considerably reduced the padding on table cells to give users the ability to see more items at a glance. Similar changes were made to summary panels in an ongoing effort to improve our information density overall.
- We changed the way that a user will view their DNS records. Today when you view DNS records you have to expand all of the accordions to see details of your domains. Now when you view a domain you can see all details of the domain without having to expand all the accordions.
- Updated Launch console button to appear as a link on mobile devices.
- Hively got an upgrade!
  - Icons have been enhanced to support new icons.
  - Hively icons will not show on tickets more than 7 days old

### Fixed:

- The account owner was able to restrict their account by toggling the permissions.
- A recent refactor didn't take into account paginated API methods that take an entityId. This was causing an API 404 error when requesting Disks from the LinodeConfig menu.
- Issue on the List Linodes page, where switching to list view after linode creation would display the Linode as "Provisioning" after it already booted.
- On the volumes listing page, addressed an issue where updating a volume label would fail.
- In order to make the clickable table row entries more efficient, we made tags clickable.
- Fixed an issue where attempting to create a linode from a snapshot (coming from the linode detail page) displayed plans smaller than the original Linode snapshot as selectable.
- When creating a linode from a backup or snapshot, the linode created does not automatically boot, rather it must be booted manually after the restoration from backup is complete. Also, the Distro image fails to display in the manager, until the linode has been booted.
- Issue where users were unable to deploy a new linode from a snapshot when landing on the Create From Backup creation page from the Linode Detail - Backups page.
- Resolved an edge case where attempting to restore a snapshot to an existing linode, if the restore drawer was dismissed and then reopened, the Linodes select would fail to list any linodes.

## [0.37.1] - 2018-10.22

### Fixed:

- Backup restore not restoring to destination Linode

## [0.37.0] - 2018-10.22

### Added:

- Pagination!
  - Users can now page through large lists of entities thoughout the app, including: Nodebalancers/Images/Oauth Clients(Apps)/Tokens/Users/Volumes/Invoices/LinodeConfigs
- Documentation!
  - The documentation panel has received some updates, including Docs for volumes, domains and stackscripts

### Changed:

- Eliminate pencil icon site-wide, using hover/edit state instead.
- Defer API requests on Linode summary, settings and Nodebalancer summary until user action is taken

### Fixed:

- Error reporting when creating a new Nodebalancer config
- Ellipsis being truncated on blog texts incorrectly
- Text overflow in the dashboard of entities with long names
- Linodes with flags/long names breaking the layout on list linodes
- Issue where a users settings are erroneously requested multiple times
- Linodes with unknown images failing to display in the linode summary panel

## [0.36.0] - 2018-10.08

### Changed:

- Support
  - Allow selecting multiple files when attaching to a ticket
  - Auto-collapse attachments when a ticket contains more than 5 attachments
  - Increase support search results to display up to 20 results
- Profile
  - Truncate whitespace when adding SSH keys
- Billing
  - Display last four credit card digits when submitting payment

### Fixed:

- Volumes
  - Issue where creating a volume would potentially display the wrong region for the attached linode
- Stackscripts
  - When creating a linode from Stackscript, the SSH Key access panel failed to display on image selection
- Misc.
  - Issue where certain modals could not be dismissed with the escape key
  - On Linode creation, the password field now appears disabled until an image is selected
  - Two-factor authentication QR code border visibility in dark theme

## [0.35.0] - 2018-10.01

### Added:

- Users can now provide feedback on Linode support in tickets.
- Added a welcome banner describing new features.
- Users can now migrate/mutate Linodes.

## [0.34.1] - 2018-09-24

### Added:

- Linodes
  - Users can now add tags to a Linode on creation or on the detail page
  - Tags display on Linode list, grid and detail views
  - Tags can be managed on Linode detail view
- Search
  - Tags are searchable. The main Search bar will return a list of Linodes with a tag or tags that match the search term
- Small Screen Enhancements
  - Tables on small screens are now useable and beautiful
  - Expanded all inputs to full width on small screens

### Changed:

- Copy updates
- Create header icon on small screens
- Updated profile timezone and volume creation selects to be searchable

### Fixed:

- Search issue affecting small screens using the dark theme
- Bug where deleting a linode erroneously routed the user to the dashboard, now routes to linodes
- Issue where updating contact information results in a blank credit card
- Issue where changing tabs on the user profile would enable the Delete button for your own user
- "Unknown Plan" would display during Linode resizing
- Prevent user from submitting empty replies in support tickets

## [0.33.2] - 2018-09-11

### Added:

- Profile
  - Users can now add SSH keys to their profile
- Linodes
  - Create or Rebuild Linodes with SSH keys that have been added to the user's profile
- Dashboard
  - Notify users an upgrade is available for their Linode
- Support
  - Search the Linode Docs for answers within the manager support section

### Changed:

- Make tiles clickable site-wide
- Table rows are now clickable on instances where the row links to another page
- Linode disk resize free space calculation made more clear
- Support tickets now respect customer's timezone preference

### Fixed:

- Bug where cloned domains failed to display until the page was manually refreshed
- Bug where image creation would return an error message
- Bug where revoked personal access tokens still displayed in the access token table
- Delete volume action being available while the Linode it was attached to was powered on

## [0.32.1] - 2018-08-27

### Added:

- Project version link as been added to the global footer.
- Enable backups from the list Linodes page.
- Create a domain record from the global "Create" button.
- Users can now make a payment via Paypal.
- Update document title based on location within the application.
- Support
  - Added "Get Help" link to primary navigation.
  - Users can now reply to support tickets and attach files.

### Changed:

- "Managed" item removed from primary navigation unless user already has the managed service.
- "Account security" was renamed "Whitelist IP (legacy)" to better clarify intent.

### Fixed:

- Bug during NodeBalancer creation that would prevent the user from creating a NodeBalancer.
- Bug where the UI would not update after allocating a new private IP.

## [0.31.5] - 2018-08-16

### Fixed:

- Various bugfixes for Account information display

## [0.31.4] - 2018-08-14

### Added:

- Toggle for dark theme

### Fixed:

- Support ticket links in event menu
- Images links in search bar

## [0.31.3] - 2018-08-13

### Added:

- Account
  - Update credit card on file
  - Make a payment
- Support
  - View open support tickets
  - Open a support ticket
  - View ticket replies
  - Reply to ticket
- Polyfill for ES2015+ methods, createImageBitmap
- Linode Settings
  - Create image from disk, "Imagize"
- Get Help
  - Get Help landing page
  - Popular Documentation and Community Posts
  - Ada chat bot
- Dashboard
  - Linode services Dashboard
  - Make Dashboard the default route
- Add warning for unsupported browser

### Changed:

- StackScripts
  - Added placeholders to User-Defined Fields
  - Show UDF errors adjacent to each field
  - Infinite-scroll on Community StackScript selection
- Linodes
  - Linodes without IPv6 do not attempt to render ipv6 components
- Documentation
  - Summary truncated at 200 characters
- Volumes
  - Warn user before they attempt to create a Volume larger than 10TB
- Confirmation Dialogs
  - Actions to the right, Power-Off and Reboot not considered destructive
- Notices
  - New appearance
- SelectionCards
  - Consistent appearance with/without selection
- Region Names
  - Format consistently throughout the application
- TextField Select
  - Show select icon

### Fixed:

- Safari compatibilty with SelectionCard interaction
- Ripple effect when using Toggle component
- Domain deletion confirmation no longer flashes "Undefiend"
- Pressing the spacebar to select a SelectionCard no longer scrolls the page
- Rebuilding a Linode appears as a transitional state
- PrimaryNav does not seem to open randomly on window resize
- Focus state for Toggle components
- Some instances where functions were not bound to component instance
- Re-request domains on successful creation
- Settings helper text language improvements
- Address spacing in Account settings
- Some instances where state properties were being read directly
- LinodeRow plan name does not wrap below status indicator
- Ability to create a NodeBalancer with a check path of '/'

## [0.30.1] - 2018-07-26

### Fixed:

- Notification icon position
- Description of billing permission levels
- Tooltip for user delete action

## [0.30.0] - 2018-07-26

### Added:

- My Profile
  - Toggle for disabling "Whitelist IPs" feature
  - Update e-mail address
  - Enable/disable two-factor authentication using QR code
  - Update Timezone
- User Management
  - List users
  - Add new users
  - Edit user profile
  - Edit user permissions, including entity-specific permissions
  - Change user type restricted/unrestricted
- Billing
  - View recent billing activity: invoices and payments
  - View contact information
  - Update contact information
- StackScripts
  - Update StackScript

### Changed:

- "Notifications" (global and product level notices) are now displayed in a side-wide menu located in the top-right corner of the screen
- "Events" (entity-specific notices) are shown in a different color when they have been marked as read
- "Events" are clickable and direct the user to the page of the entity
- Privacy Policy notice is now shown using a persistent modal dialog

### Fixed:

- When creating a Linode from StackScript, an error notice is now displayed when the user does not select an image

## [0.29.3] - 2018-07-13

### Added:

- StackScripts
  - List StackScripts
  - Search StackScripts by label
  - Create StackScript
  - Delete private StackScripts
- NodeBalancers
  - Search Node IPs by label or IP
- Linodes Networking
  - IP Sharing
- Domains
  - Create Slave Domains
  - Zone Import
- Images
  - View Image Details
  - Delete Image
  - Rebuild Linode from Image
  - Create Image from Linode Disk
- Disks
  - Edit the size of a Disk
- Account
  - Referral codes and completed referrals shown
  - Disable/enable e-mail notifications
  - Add SSH Keys for Lish, choose authentication method
- Glish
  - Switch quickly between Weblish and Glish
  - Auto re-connect on power status change

### Changed:

- Disabled plans during deployment have a tooltip explaining why
- Successful volume creation shows a message in the drawer
- Show progress bar for
  - Volume Attach/Detatch
  - Disk Creation
  - Snapshot Creation
- Create a Volume drawer is now "Add a Volume" drawer, which allows both creation and adding of existing volumes
- Remove "Status" from Domains List

### Fixed:

- Linode Detail Progress Bar on all types of in-progress events
- IP Transfer Actions Disabled if there are no IPs to Transfer

## [0.28.0] - 2018-07-02

### Added:

- Networking
  - Default DNS resolvers for both IPv4 and IPv6, SSH access, and Lish via SSH are now all available on the Linode Networking feature.
  - Users can now add a private IP to their Linode via the Linode Networking feature.
  - Transfer or move an IP to another Linode.
- Display a progress bar during back-up snapshot generation.
- Linode Watchdog settings; Enable to automatically restart a Linode.
- Added help text to the volume creation drawer.
- Display the remaining space on a Linode during disk creation.

### Changed:

- Linode
  - Page scrolls to top upon switching pages on Linode landing view
  - Disable current plan in list of target plans for LinodeResize view
  - Disable Linode Resize submit btn if no plan is selected
  - Rebooting a Linode is disabled while provisioning.
  - Display "Unknown Image" on Linode cards when using a non-standard image.
  - Corrected sort order of available images in dropdown during Linode rebuild.
  - Users will now see a 404 when attempting to access a nonexistent Linode.
  - Simplified the password change form in the Linode settings feature.
  - When changing Linode alert thresholds, we no longer hide the input field.
  - Users without any Linodes, who are attempting to create a Linode by cloning, will now see a placeholder.
  - The backup window selection is now displayed in the timezone the user has selected in their profile.
  - Linodes without backups are no longer displayed in the Create Linode from Backup feature.
- Node Balancer
  - NodeBalancer creation, including configurations and nodes, is now made with a single request.
  - Updated changes to interval text on and view features.
  - "Client Connection Throttle" is no longer displayed on creation (Still available during editing).
  - "Session Stickiness" is now defaulted to "table" during creation.
  - "Mode" option is now available during editing (but not creation) of a Node Balancer Node.
- StackScripts
  - StackScripts which only apply to deprecated images are no longer displayed during creation of a Linode from StackScript.
  - StackScripts can now be sorted by label, revision date, and active deploys in the create Linode from StackScript form
  - Title of required fields updated to reflect the StackScript's name.
  - Changed the color of image tags during creation from Linode.
  - Use a Github style naming convention for StackScripts. (username/Title)
  - Corrected "active deploy" to "active deploys".
  - Update dates to use ISO-8601.

### Fixed:

- Users are now correctly scrolled to the top of the list when using pagination.
- Users are now correctly scrolled to the first error in a form on submission.
- Fix an issue where users could issue a resize command without selecting a plan or their current plan.
- Removed several duplicate form labels.
- During StackScript creation Linode StackScripts will no longer appear under the "community" category.
- Corrected an issue preventing the search bar from displaying results.

## [0.27.1] - 2018-06-15

### Added:

- NodeBalancer Management
  - List NodeBalancers
  - Create NodeBalancer from action menu
    - Configure protocol and TLS
    - Configure stickiness
    - Configure health checks
    - Client-side validation
    - Create, update, delete backend Nodes
  - NodeBalancer Details Page
  - NodeBalancer Summary
  - NodeBalancer Performance Charts
  - Create, update, delete NodeBalancer Configurations
  - NodeBalancer Settings
- Create Linode From StackScript
  - Select StackScripts Panel
  - StackScript Detail Row
  - User Defined Fields dynamic form inputs
  - Select Image based on selected StackScript
- AddNewLink component
- Documentation links on Volumes landing page
- Documentation links on Linodes detail page
- Documentation links on NodeBalancers detail page

### Changed:

- Prevent changing root password on disks if Linode is not offline
- Force active status when updating domain
- Domain records, "Edit" changed to "Save"
- Rename "Master Record" to "Edit SOA Record"
- Edit-in-place component now displays errors locally

### Fixed:

- List Domains, cancel button fails to dismiss confirmation modal
- Page crash when editing SOA record
- Disable ineligible plans in the clone Linode creation flow
- Don't allow create from backup without selecting a backup
- Update Linode Volume count on create/delete on Linodes Detail page
- Display newly created Linodes in the global create Volume drawer
- Reset password strength indicator after submitting a new password
- External Links open in a new tab
- Edit SOA Record, Remove "edit mode" from Domain Status
- Index the formatted IPs array from public to private
- Close button on delete domain modal crashing page
- On hover and focus destructive/cancel button background color
- Typo in volume drawer

## [0.25.3] - 2018-05-23

### Fixed:

- Fixed an issue causing the search bar to crash.

### Changed:

- Disabled toast notifications for failed stat requests.
- No longer display the Region panel when creating a new Linode from a backup.

## [0.25.2] - 2018-05-22

### Added:

- Create, update, and delete Domains.
- Create, update, and delete SOA, NS, MX, A/AAAA, CNAME, TXT, SRV, and CAA records.
- Create Linode from an existing Linode's backup.
- Create Linode from cloning an existing Linode.
- A flag icon to product level notification to better direct users.
- Added documentation to volumes and Linode detail sections.
- Confirmation dialogs when attempting to shutdown a Linode, reboot a Linode, and cancel backups on a Linode.
- "Select All" options for permissions when creating a Personal Access Token.

### Fixed:

- Several typographical anomalies.
- Prevent multiple submit clicks upon creating Linode.
- Close expansion panel only if the header is clicked.
- Resizing linodes will not have a pre-selected option.
- Allow deletion of default value in several form inputs.
- "Show Older Images" panel when creating a new Linode would close when selecting an image.
- Filtered ineligible volumes/disks from rescue selects.
- Remove edit option from client generated (apps) tokens.
- Resolved an issue where resizing was not being tracked/displayed.
- Reduced the overall number of API requests for certain features.
- Fixed an issue where Gravatar requests were duplicated.
- A CSS rendering which cause the footer to unexpected jump up the page.

## Changed:

- Display client generated (Apps) tokesn below user generated (Personal Access Tokesn).

## [0.24.2] - 2018-05-07

### Fixed:

- Logout

## [0.24.1] - 2018-05-07

### Added:

- Change the label of a Linode via settings
- Reset a Linode's root password
- Alert Thresholds: set and modify
- Linode Configurations: add, edit and delete
- Linode Disks: add, edit and delete
- Delete a Linode via settings
- Product level notifications
- Account-level notifications
- IPv4 and IPv6 addresses: display and edit
- Backup actions, restore and deploy
- Global volume creation drawer
- Volumes section: show commands for configuration
- CopyTooltip component
- Volumes section: edit, resize, attach, detach, delete, clone

### Changed:

- Toast timeout set to 6 seconds

### Fixed:

- Prevent showing null image name on CheckoutBar
- Show relative date for date created on backups page
- Don't show expired /app tokens
- Show app tokens and PATs in chronological order

## [0.23.1] - 2018-04-19

### Fixed:

- Fixed an issue where unexpected requests were sent when opening the notification menu.
- Fixed an issue Firefox on Windows would report "to much recursion".
- Fixed an issue preventing Linode reboots from ever finishing.
- Fixed an issue preventing users from creating Linodes in Frankfurt Germany.

## [0.23.0] - 2018-04-18

### Added:

- Added toast notifications for several Linode actions.
- Added usage charts to the Linode summary page.
- Users can now search for their Linodes, Volumes, Domains, and NodeBalancers.
- Users can now resize their Linode.
- Users can now rebuild their Linode.
- Users can now rescue their Linode using Finnix.
- Users can now enable or disable backups for a Linode.
- Users can now view a list of their backups for a Linode.
- Users can now take a manual backup snapshot of their Linodes.
- Users can now set their automatic backup time and day of the week preferences for a Linode.
- Users can now view a list of attached Volumes for a Linode.
- Users can now rename, resize, detach, and delete a volume attached to their Linode.
- Users can now attach an existing volume to their Linode.
- Users can now access Weblish, a web-based shell, for their Linodes.
- Linode label is now editable on the Linode detail page.

### Changed:

- Darkened the header of the Linode cards when viewing the Linodes grid.

### Known Issues:

- Linode Detail - Attach volume drawer menu should display "Select a Volume" be default.
- Linode Detail - Linodes Rescue menus show invalid items (volumes attached to other Linodes).
- Actions which produce a loading status sometime become stuck and require the user to reload the application.
- Linode Summary - Volume count fails to update on create/delete.
- App API Tokens cannot be edited or revoked.
- Rebooting or shutting down a Linode should prompt for confirmation.
- Cannot read property 'getBoundingClientRect' of null.
- n.response.data is undefined on LinodesLanding.
- Personal Access Token still displays after revoke.
- Under rare circumstances the Linode detail page may be blank due to an unexpected user configuration.

## [0.22.6] - 2018-04-10

### Fixed:

- Issues related to uncommon regions, plan types, and images
- Clipping of copy animation on linode row

## [0.22.5] - 2018-04-10

### Fixed:

- Show personal access tokens upon creation
- Show notifications for Linode community site

## [0.22.4] - 2018-04-10

### Added:

- Early-access notice

### Changed:

- Updated placeholder components and copy

## [0.22.3] - 2018-04-09

### Added:

- API Token Management
- OAuth Client Management
- Linode Config selection on boot actions
- Notifications and Events menu
- Display flag on Linode row/card for notifications.
- Linode Busy indicator to Linode Details page
- Linode summary panel to details page
- Documentation for unit testing
- Linode Detail tabs and routes
- TESTING.md, Updates to CONTRIBUTING.md
- Responsive tables
- Add Grid wrapper in response to MUI changes.
- Create a simple confirm/decline dialog
- Editable text component
- Docker script commands
- Add gitchangelog configuration and documentation
- data-qa selectors for e2e tests

### Changed:

- Navigate to storybook before each e2e test w/wdio before hook

### Fixed:

- Show user feedback immediately upon Linode power action

## [0.21.0] - 2018-03-26

### Added

- A variety of style and appearance updates
- Linode Logo as scaleable SVG
- Use Lato as our sitewide font
- Use Axios interceptor to redirect to login on 401
- Storybook for component development in isolation
- Abstract ShowMore component for IPs and Tags
- Event polling with backoff using RxJS Observable and Subject
- Linode menu power actions function as expected
- Grid view when user as <= 3 Linodes
- Grid view when user is on mobile
- loading state to Linode Row
- loading state to Linode Card
- TabbedPanel abstraction
- Linodes Pagination
- Import SVGs as React Components
- SelectionCard component
- Linux Distro icon font font-logos
- Password Input Component
- CheckoutBar sidebar during Linode Creation
- Linode Creation from Image
- Linode Creation Validation
- Notice Component

### Fixed

- Shifting of user menu when popover menus are used

## [0.20.3] - 2018-03-06

A new visual design has begun!

### Added

- Main navigation
- User menu
- "Add New" menu
- Linodes list view
- Linodes grid view
- Documentation sidebar
- Footer
- Promise preloader HOC
- Request/response Redux action creators

## [0.18.7] - 2018-04-02

### Changed

- Update region names for upcoming changes (#3104)
- Update API calls for API-53 (#3108)

## [0.18.6] - 2018-03-29

### Changed

- enable block storage volume support in us-south-1a (Dallas)

## [0.18.5] - 2018-03-05

### Fixed

- fix non-expiring token creation
- fix stats graphs rendering by correcting destructuring
- throttle OAuth refresh between tabs
- Refresh OAuth token only on user interaction

## [0.18.4] - 2018-02-26

## [0.18.3] - 2018-02-20

### Added

- Pagination added to `/domains`
- Added vendor specific CSS prefixes via PostCSS and Autoprefixer.
- Glish window now contains a link to the Linode page.
- Added unit tests for Redux generator functions. (api/internal.js api/external.js).

### Changed

- Significant build changes to reduce initial page load.
- Added asset filename hashes for caching purposes.
- Moved from the OAuth2 code flow to the implicit flow for security and performance.

### Removed

- Removed unnecessary “No VNC” text on Linode detail page Glish button.

### Fixed

- Corrected an issue that was forcing a full re-render of the application when clicking session/notifications menu.
- Corrected an issue preventing a disk label from appearing in the Add Image modal.
- Corrected an issue which prevented proper redirection on logout.
- Corrected an issue where notification banners weren’t provided the ID of the Linode they referenced.
- Corrected an issue preventing users from deleting Volumes.

## [0.18.2] 2018-01-25

### Fixed

- Prevent notifications from fetching during login and logout

## [0.18.1] 2018-01-24

### Fixed

- Glish and weblish token fetching bug corrected

## [0.18.0] 2018-01-24

### Added

- Glish - a web-based VNC connection to your Linodes
- Implement some modals using React 16 Portals

### Changed

- Initial bundle sizes reduced with code splitting
- Upgraded to React 16
- Upgrade to React Router 4
- Moved "Volumes" to top-level navigation

## [0.17.3] 2018-01-15

### Fixed

- Allow config selection when adding a Volume to a Linode

## [0.17.2] 2018-01-09

### Fixed

- fix image selection being filtered on status
- fix backups listing on create from backup modal

## [0.17.1] 2018-01-08

### Fixed

- Fix permissions page for usernames with numbers (#2884)

## [0.17.0] 2018-01-08

### Added

- Pre-commit hook to run "yarn test && yarn lint"
- Paravirt and Fullvirt appear with a description
- Notification Banners for various account and Linode states
- User feedback when there is an error performing a power action

### Fixed

- Allow users to reboot into something other than Finnix after using Finnix
- Backups window descriptions can cross midnight
- OAuth Redirect UI doesn't overflow its container
- Updates to and removals of IP RDNS appear without refresh
- Clean up a variety of required-prop warnings
- Updates for changes to the /images field names

### Changed

- The Add Image form now shows disk selection only for complex Linodes
- Upgraded to React 15.6 from React 15.1
- Tests now run using Jest instead of Karma
- Manager, Docs, and Components now in separate repos
- Backup window selection is a multi-step process
- Reduced payload size via specific lodash imports

## [0.16.4] 2017-12-12

### Fixed

- 0.16.3 changes were lost in a squash

## [0.16.3] 2017-12-11

### Fixed

- always show user images last (after distributions) (#2838)
- submit volume attachment requests with a numeric linode id
- fix UI bugs where configs were not updated and errors were not reflected upon changing linodes in volume modals

## [0.16.2] 2017-12-11

### Fixed

- Changing Region in Volume attach dialog did not reset Linode Config (#2812)
- Volume attachment API requests must use integer config_id (#2813)

### Changed

- Image and Distro selector combined and fields renamed to match API (#2803)
- Addresses /volumes API endpoint moving from /linode/volumes (#2803)

## [0.16.1] 2017-12-01

### Fixed

- Pricing information showed `[Object Object]` in some places since 0.16.0 (#2808)

## [0.16.0] 2017-11-29

### Added

- List CoreOS in Linode create (#2576)
- Support for CAA records (#2626)
- Public option for OAuth clients (#2655)
- Create disks from images (#2680)
- Rebuild Linodes from images (#2681)
- Use more specific page titles (#2701)
- Display current balance on payment page (#2704)

### Changed

- Disable Linode power actions during transition states (#2319)
- Render backup schedule time slots in the user's local timezone (#2563)
- User permissions page matches the new options (#2656)
- Exclude "swap" from the disk list for imagizing (#2710)
- Make "Create Image" behave the same from all entrypoints (#2717)

### Fixed

- Negative numbers in invoices should appear with parenthesis (#2705)
- Credit card dropdowns should line up with their container (#2706)
- Don't crash if we try to create a Linode from image with no images (#2717)

## [0.15.5] 2017-11-20

### Added

- Contact info can be edited (#2684)
- Images can be listed, created, and deployed as Linodes
- CoreOS is included in Distribution lists

### Changed

- (Docs) updated to 0.15.0
- All User Grants are now represented
- User Grants have been remapped to None,ReadOnly,ReadWrite

### Fixed

- Handle unknown event types to prevent error splash (#2624, #2621)

## [0.15.4] 2017-11-05

### Added

- Added Billing components and pages

### Changed

- Handle deprecations in preparation for React 16.0
- (Docs) updated to 0.14.1

## [0.15.3] 2017-10-13

### Fixed

- Send custom integers correctly on volume create

## [0.15.2] 2017-10-13

### Fixed

- Rendering of selects
- Filtering Linodes by region correctly when attaching

## [0.15.1] 2017-10-13

### Added

- Fremont as available Volume region

## [0.15.0] 2017-10-10

### Added

- Added volume_clone, credit_card_updated, payment_submitted event support #2622
- KVMify #2562, #2611
- Noscript #2565
- Logout if in maintenance mode #2627

### Changed

- Use full backup names in dialogs #2564
- Restore from Backup should not offer Region #2586
- Buttons that are dropdowns include the default action in the dropdown #2585
- Configs should be offered when creating from volume #2544
- Restrict Volumes to availability regions #2623
- Hide volume Linodes and Configs when appropriate #2630
- (Docs) updated to 0.13.3

### Fixed

- Allow Notifications to poll with no previous Events #2618
- Fix multi select (stackscript distros ui) #2614

## [0.14.2] 2017-10-04

### Changed

- Changes to work with the latest API changes
- (Docs) Updated to 0.13.2

## [0.14.1] 2017-09-28

### Fixed

- Oauth Client default image renders properly
- IP Transfer didn't send region correctly
- Rebooting did not work when multiple configs exist
- Reset RDNS did not show the default value after reset
- Reset RDNS should not be offered when default is in use
- (Docs) Updated to 0.13.1

## [0.14.0] 2017-09-26

### Added

- Transfer pool is shown (#2508)
- (Docs) Add a sidebar (#2494)
- Add Volume resize (#2500)
- Option to clone with label and backup (#2482)

### Changed

- Use Yarn rather than NPM (#2520)
- More graph options (#2501)
- show number of duplicates when deleting (#2484)
- set an initial disk array for rescue configs (#2491)
- (Docs) Bumped to 0.13.0
- (Docs) removed extraneous "\_" from properties
- (Docs) Show more of example up front
- (Docs) Smarter height on collapsed examples

### Fixed

- More fixes for API changes (#2549)
- Fix IP setRDNS creating duplicate (#2542)
- Fix disk delete (#2543)
- Fixes for docs and manager regressions (#2526)
- fix default root device in new linode configs (#2523)
- handle xen disk labels correctly (xvda-xvdh) (#2510)
- Render no graphs message correctly (#2518)
- CNAME hostname placeholder should not be a FQDN (#2514)
- Give tooltip a max width (#2513)
- Restart polling on actions

## [0.13.1] 2017-09-18

### Fixed

- API breaking changes #2547

## [0.13.0] 2017-08-29

### Added

- set a label when taking a snapshot #2366
- handle oauth token errors #2323
- enable private IP button separate from public #2370
- dns zone status on dns zone list page #2368
- plan visible on Linode list #2364
- add create Linode from backup #2380
- display all block storage volumes #2406
- Lish settings page #2365
- indeterminate checkbox state #2407
- support for implicit OAuth flow #2402
- attachments shown in tickets #2428
- input auto focus when enabling TFA #2419
- advanced filter for all lists #2416
- volumes shown on Linode advanced page #2408
- support for volumes in configs #2440

### Changed

- Linode, domain, NodeBalancer, and user creates are modals #2352
- use Bearer token type in OAuth flow #2280
- PAT creation defaults to no access #2421
- creating a ticket can now reference volumes and "Other" #2415

### Fixed

- stop long notifications from overflowing #2381
- stop secondary tables from overflowing #2379
- prevent public stackscripts from appearing to be privatizable #2378
- stop notifications in header from breaking on small screens #2363
- show correct links in CONTRIBUTING.md #2409
- show public ipv4 in SSH line in Access section #2429
- notification hover and dropdown fixes for Firefox #2426
- error formatting when snapshots fail #2425
- misc fixes for support tickets #2437
- crashing when no distro is selected in add disk modal #2438

## [0.12.7] 2017-08-08

### Added

- volume event formatters #2403

## [0.12.6] 2017-08-08

### Fixed

- don't crash when you have no weekly backups #2404

## [0.12.5] 2017-08-08

### Changed

- setState when using default value in Select #2401

## [0.12.4] 2017-08-07

### Fixed

- don't crash on rescue page when no disks are present because of bad Select logic

## [0.12.3] 2017-08-04

### Fixed

- allow no distro option when creating disk #2375

## [0.12.2] 2017-08-04

### Fixed

- reset disk slot to null correctly when deselecting a slot #2369

## [0.12.1] 2017-08-03

### Fixed

- breaking api changes #2354

## [0.12.0] 2017-08-01

### Added

- added linode filtering #2271
- added user filtering #2282
- added nodebalancer filtering #2273
- added domains filtering #2272
- added support link to main header #2296
- enabled external source map #2314
- added stackscript list and delete support #2317
- moar contrast #2292
- added subheader for navigation to stackscripts, volumes, lists #2321
- added support for adding and editing stackscripts #2322

### Changed

- switched to webpack 2.6.0 #2278
- fetch api pages asynchronously #2274
- users view is a list #2282
- regrouped tokens and PATs and moved out oauth tokens #2284
- use source-map instead of module-eval-source-map for better errors #2214
- expire token automatically rather than after attempting a request #2295
- refactor and use modal body components more consistently #2189
- default to sort by label #2360

### Fixed

- set min zero requirements on relevant nodebalancer config fields #2313
- render correct tooltip data when switching between units #2315
- allow shutdown from Linode status dropdown #2340

## [0.11.6] 2017-07-21

### Added

- response_type to OAuth flow to conform to RFC 6749

## [0.11.5] 2017-07-18

### Fixed

- no 3rd-party script includes # 2294

## [0.11.4] 2017-07-18

### Fixed

- group by lowercase distribution vendor names #2309

## [0.11.3] 2017-07-18

### Added

- rebuild confirm check #2302

## [0.11.2] 2017-07-12

### Changed

- don't track pageviews on /oauth page #2269

## [0.11.1] 2017-07-12

### Added

- add delete IP support #2270

### Fixed

- add linode_deleteip event formatting #2270

## [0.11.0] 2017-07-11

### Added

- unit selection to graphs #2185
- support for no access tokens #2192
- volumes to oauth scopes #2224

### Changed

- shared vertical nav updates for components, styleguide, docs, #2218
- tone down the miniheader #2229

### Fixed

- input placeholder styles on nodebalancers ssl fields and domains fields #2188
- buttons page in styleguide #2213

### Removed

- NodeBalancer config label field where present #2224

## [0.10.0] 2017-06-27

### Added

- analytics in modals and selects #2083
- sentry for error tracking #2149

### Changed

- prevent graph from re-rendering needlessly #2153
- contributing guidelines to include new git flow #2106
- minor wording updates, beta > early-access #2146
- console.trace is now console.error #2111

### Fixed

- reset RDNS wording and only display when relevant #2140
- other linode in iptransfer must be in same datacenter #2145
- oauth scope formatting # 2139
- redirect to /linodes on delete #2147
- updated srv record target placeholder #2161
- removed details from TTL defaults on domains #2161
- add TTL defaults to dropdowns on domain record edits #2161
- adjust how editing A/AAAA records handles ipv4 and ipv6 #2161
- logout redirection #2177
- user permission page crash #2175
- a duplicate scss import #2172
- component imports that reference manager #2166
- renamed track event to emit event #2166

## [0.9.10] 2017-06-27

### Changed

- rename dnszone grant to domain

## [0.9.9] 2017-06-26

### Fixed

- overflowing text in domains txt record values now gets truncated

## [0.9.8] 2017-06-19

### Changed

- remove ReactGA completely and more detailed errors

## [0.9.7] 2017-06-19

### Changed

- skip ReactGA for sending exceptions

## [0.9.6] 2017-06-19

### Changed

- added ips to oauth scopes constants

## [0.9.5] 2017-06-16

### Fixed

- don't render private ipv4 on Linode list

## [0.9.4] 2017-06-16

### Fixed

- allow saving soa records on slave domains

## [0.9.3] 2017-06-16

### Fixed

- don't crash on no nodebalancer ipv6

## [0.9.2] 2017-06-16

### Fixed

- hide ipv6 when no slaac is available on linode dashboard

## [0.9.1] 2017-06-16

### Fixed

- networking glue code when no slaac and link-local ips are present

## [0.9.0] 2017-06-16

### Added

- object count to the delete modal #2062
- tooltip component, defaults to disabled, included on primary label and link table cells #2007, #2073, #2074
- ability to add additional IPs, links to opening a support ticket #2066
- enable private IP to the networking tab #2066
- delete IP functionality to the networking tab #2066
- global IP pools to networking tab #2066
- beta banner including link to the classic manager #2088
- required overwrite modal to backup restore #800
- missing check_body and check_path fields to NodeBalancer config active health check form section #2089

### Changed

- long text in link and label table cells are now truncated based on the width of the th,
  an ellipsis is shown with a tooltip enabled #2007
- network tab revamped, IP Sharing and IP Transfer split into 2 separate tabs #2066
- network tab now shows proper gateway for all addresses #2066
- API_ROOT and LOGIN_ROOT constants in manager no longer default to alpha, and instead default to cloud.linode.com #2088

### Fixed

- linode list and linode dashboard correctly shows ipv4 addresses #2066
- destroy all disks and configs when checked using backup restore #2084
- ensure Linodes outside of region are not available to backup restore #2084
- breaks in styleguide forms, styles, header etc #2081

## [0.8.3] 2017-06-12

### Changed

- reinstate hover states, collapsed borders on adjacent active tabs

## [0.8.2] 2017-06-12

### Fixed

- retain tab active border color

## [0.8.1] 2017-06-12

### Changed

- reduced padding and margin on tabs

## [0.8.0] 2017-06-08

### Changed

- added Linode Employee identifier to ticket reply #2038
- confirmation added to revoke token button #2033
- uses classic Manager graph colors #2002
- confirmation added to reboot and power off #1987
- delete added to Linode dropdown #1987

### Fixed

- fixed support ticket layout and clearing text field on reply submission #2038
- fixed notification text not granular enough #2032
- fixed page title changes when the user triggers a change on the page #2016
- fixed error handling to display a modal on error except for 401s and 404s #2009
- launch lish is available from any Linode state #1987
- rebuild and bulk actions trigger power progress bar #1987
- fixed page source link 404 #2044

## [0.7.2] 2017-06-02

### Fixed

- two_factor_auth on profile is a boolean #1997

## [0.7.1] 2017-05-31

### Fixed

- fixed nodebalancer config create #1981

## [0.7.0] 2017-05-31

### Changed

- added delete nodebalancer config #1879
- added delete nodebalancer config node #1880
- added missing fields to soa record #1768
- dropped help buttons #1897
- scroll to top of page in docs on page change #1918
- reworded docs error section #1917
- added app loader #1859
- redirect /reference to home #1958
- added referral page #1914
- increased docs endpoint column width #1978
- replaced docs warning html #1966
- delayed preload calls #1962
- remove built docs files #1970
- graphs start y access at zero #1969
- optimized networking requests #1923

### Fixed

- updated oauth docs to link to new location #1896
- render nodebalancer config events correctly #1895
- format graph tooltip data correctly #1837
- fixed echoed docs snippet to prevent shell interpretation #1898
- fixed array rendering in docs #1899
- fixed tabs bug #1892
- fixed UK flag rendering and stop displaying tokyo1 #1893
- fixed weblish connection #1925
- fixed ipv4 rendering on dashboard #1919
- fixed slave create bug #1957
- fixed bad reference in docs breadcrumbs #1963
- fixed PAT creation #1924
- fixed disk password reset #1961
- misc css fixes #1922
- fixed docs linode types #1964
- fixed rescue mode disk mapping #1959
- fixed domain record deletion messages #1960

## [0.6.1] 2017-05-26

### Fixed

- fixed domain event rendering

## [0.6.0] 2017-05-24

### Changed

- lookup lish domains based on datacenter #1795
- delay fetching kernels until config pages #1846
- increase timeout between event requests #1856
- border-right on docs layout #1843
- added indicator to elements with title attribute #1840
- added nested response objects #1755
- removed referrals page #1838
- added docs python guide #1763
- lish not hard-coded to alpha #1795
- added nodebalancer graphs #1805

### Fixed

- domain groups displayed correctly #1844
- fixed mass delete #1845
- fixed missing response examples #1849
- fixed plan style #1783
- fixed node up down display #1780
- fixed backup price calculation #1783
- fixed plan price calculation #1814

## [0.5.6] 2017-05-19

### Fixed

- fixed ipv4 rendering in nodebalancers list #1826

## [0.5.5] 2017-05-19

### Fixed

- fixed region rendering #1823

## [0.5.4] 2017-05-19

### Fixed

- fixed ipv4 rendering #1817

## [0.5.3] 2017-05-18

### Fixed

- fixed miscalculated plan values #1811

## [0.5.2] 2017-05-18

### Fixed

- fixed user restricted radio #1808

## [0.5.1] 2017-05-18

### Fixed

- fixed reset my application secret #1801

## [0.5.0] 2017-05-18

### Fixed

- fix tests and linter errors #1770
- excess profile requests #1793
- static endpoint requests reference error #1800

### Changed

- update TFA forms with success states #1774
- simplify initial api call logic #1770
- now using `npm --no-git-tag-version version patch|minor|major` to bump versions so that shrinkwrap also gets updated<|MERGE_RESOLUTION|>--- conflicted
+++ resolved
@@ -4,25 +4,6 @@
 
 The format is based on [Keep a Changelog](http://keepachangelog.com/) and this project adheres to [Semantic Versioning](http://semver.org/).
 
-<<<<<<< HEAD
-## [2020-06-16] - v1.12.1
-
-Fix:
-
-- 404 logic for Linodes Detail crashing for some Linodes
-
-## [2020-06-16] - v1.12.0
-
-### Added:
-- Support for OBJ Singapore
-
-### Changed:
-- Move Nanode to “Standard” tab, change label to “Shared CPU”
-- Handle host maintenance status
-- Improve handling of negative amount on invoice details 
-- Upon rebooting Linode into Rescue Mode, prevent dropdown from reverting to "None"
-- Save StackScript progress when creating or editing a script
-=======
 ## [2020-06-30] - v1.13.0
 
 ### Added:
@@ -47,7 +28,26 @@
 - Sort order on Domains page
 - Prevent clickable events for deleted entities
 - Prevent multiple Not found displays for Linodes
->>>>>>> 894c2524
+
+## [2020-06-16] - v1.12.1
+
+Fix:
+
+- 404 logic for Linodes Detail crashing for some Linodes
+
+## [2020-06-16] - v1.12.0
+
+### Added:
+
+- Support for OBJ Singapore
+
+### Changed:
+
+- Move Nanode to “Standard” tab, change label to “Shared CPU”
+- Handle host maintenance status
+- Improve handling of negative amount on invoice details
+- Upon rebooting Linode into Rescue Mode, prevent dropdown from reverting to "None"
+- Save StackScript progress when creating or editing a script
 
 ## [2020-06-09] - v1.11.0
 
