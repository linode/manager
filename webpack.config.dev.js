--- conflicted
+++ resolved
@@ -41,7 +41,9 @@
     new webpack.NamedModulesPlugin(),
 
     new webpack.HotModuleReplacementPlugin(),
-
+    /**
+     * Since TypeScript has some errors still, this must be disabled until they're all resolved.
+     */
     // new webpack.NoEmitOnErrorsPlugin(),
 
     new webpack.DefinePlugin({
@@ -111,7 +113,6 @@
           },
         ],
       },
-<<<<<<< HEAD
       {
         test: /\.tsx?/,
         use: [require.resolve('babel-loader'), require.resolve('ts-loader')],
@@ -132,8 +133,6 @@
         use: ['file-loader'],
         include: path.join(__dirname, 'node_modules'),
       },
-=======
->>>>>>> 360c88e2
     ],
   },
   resolve: {
