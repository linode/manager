name: E2E Tests
env:
  USER_1: ${{ secrets.USER_1 }}
  USER_2: ${{ secrets.USER_2 }}
  USER_3: ${{ secrets.USER_3 }}
  USER_4: ${{ secrets.USER_4 }}
  CLIENT_ID: ${{ secrets.REACT_APP_CLIENT_ID }}
on:
  schedule:
    - cron: "0 13 * * 1-5"
  pull_request_target:
    types: [labeled]
  push:
    branches:
      - develop
      - staging

jobs:
  run-cypress-e2e:
<<<<<<< HEAD
    if: contains(github.event.pull_request.labels.*.name, 'e2e')
=======
    if: contains(github.event.pull_request.labels.*.name, 'e2e') || github.ref == 'refs/heads/develop' || github.ref == 'refs/heads/staging'
>>>>>>> f92ea72a
    runs-on: ubuntu-latest
    strategy:
      fail-fast: false
      matrix:
        user: ["USER_1", "USER_2", "USER_3", "USER_4"]
    steps:
      - uses: actions/checkout@v2
        with:
          ref: ${{ github.event.pull_request.head.sha }}
      - uses: actions/setup-node@v1
        with:
          node-version: "14.17.4"
      - uses: actions/cache@v2
        with:
          path: |
            node_modules
            */*/node_modules
            ~/.cache/Cypress
          key: ${{ runner.os }}-${{ hashFiles('**/yarn.lock') }}
      - run: echo fs.inotify.max_user_watches=524288 | sudo tee -a /etc/sysctl.conf && sudo sysctl -p
      - run: |
          echo "CYPRESS_RECORD_KEY=${{ secrets.CYPRESS_RECORD_KEY }}" >> $GITHUB_ENV
          echo "GITHUB_TOKEN=${{ secrets.GITHUB_TOKEN }}" >> $GITHUB_ENV
      - run: echo "MANAGER_OAUTH=$USER_1" >> ./packages/manager/.env
        if: matrix['user'] == 'USER_1'
      - run: echo "MANAGER_OAUTH=$USER_2" >> ./packages/manager/.env
        if: matrix['user'] == 'USER_2'
      - run: echo "MANAGER_OAUTH=$USER_3" >> ./packages/manager/.env
        if: matrix['user'] == 'USER_3'
      - run: echo "MANAGER_OAUTH=$USER_4" >> ./packages/manager/.env
        if: matrix['user'] == 'USER_4'
      - run: |
          echo "REACT_APP_LAUNCH_DARKLY_ID=${{ secrets.REACT_APP_LAUNCH_DARKLY_ID }}" >> ./packages/manager/.env
          echo "REACT_APP_CLIENT_ID=$CLIENT_ID" >> ./packages/manager/.env
          echo "REACT_APP_LOGIN_ROOT=${{ secrets.REACT_APP_LOGIN_ROOT }}" >> ./packages/manager/.env
          echo "REACT_APP_API_ROOT=${{ secrets.REACT_APP_API_ROOT }}" >> ./packages/manager/.env
          echo "REACT_APP_APP_ROOT=${{ secrets.REACT_APP_APP_ROOT }}" >> ./packages/manager/.env
          yarn up &
      - name: Run tests
        uses: cypress-io/github-action@v2
        with:
          working-directory: packages/manager
          wait-on: "http://localhost:3000"
          wait-on-timeout: 1000
          install: false
          browser: chrome
          headless: true
          record: true
          parallel: true<|MERGE_RESOLUTION|>--- conflicted
+++ resolved
@@ -17,11 +17,7 @@
 
 jobs:
   run-cypress-e2e:
-<<<<<<< HEAD
-    if: contains(github.event.pull_request.labels.*.name, 'e2e')
-=======
     if: contains(github.event.pull_request.labels.*.name, 'e2e') || github.ref == 'refs/heads/develop' || github.ref == 'refs/heads/staging'
->>>>>>> f92ea72a
     runs-on: ubuntu-latest
     strategy:
       fail-fast: false
