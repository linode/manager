--- conflicted
+++ resolved
@@ -9,10 +9,7 @@
   schedule:
     - cron: '0 13 * * 1-5'
   pull_request_target:
-<<<<<<< HEAD
-  
-=======
->>>>>>> 7aa3e48e
+
 jobs:
   run-cypress-e2e:
     runs-on: ubuntu-latest
