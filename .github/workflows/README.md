--- conflicted
+++ resolved
@@ -15,21 +15,14 @@
 * Upon pull request creation
 
 ### Secrets
-<<<<<<< HEAD
-| Name             | Description                                     |
-|------------------|-------------------------------------------------|
-| `NPM_AUTH_TOKEN` | NPM authentication token for package publishing |
-| `SLACK_WEBHOOK`  | Webhook for Slack CI notifications              |
-=======
-| Name                  | Description                                       |
-|-----------------------|---------------------------------------------------|
-| AWS_ACCESS_KEY_ID     | AWS access key, or equivalent                     |
-| AWS_S3_BUCKET         | Name of S3 bucket where Cloud Manager is deployed |
-| AWS_SECRET_ACCESS_KEY | AWS secret access key, or equivalent              |
-| NPM_AUTH_TOKEN        | NPM authentication token for package publishing   |
-| SLACK_WEBHOOK         | Webhook for Slack CI notifications                |
-| STORYBOOK_BUCKET      | Name of S3 bucket where Storybook is deployed     |
->>>>>>> 2dd307ef
+| Name                    | Description                                       |
+|-------------------------|---------------------------------------------------|
+| `AWS_ACCESS_KEY_ID`     | AWS access key, or equivalent                     |
+| `AWS_S3_BUCKET`         | Name of S3 bucket where Cloud Manager is deployed |
+| `AWS_SECRET_ACCESS_KEY` | AWS secret access key, or equivalent              |
+| `NPM_AUTH_TOKEN`        | NPM authentication token for package publishing   |
+| `SLACK_WEBHOOK`         | Webhook for Slack CI notifications                |
+| `STORYBOOK_BUCKET`      | Name of S3 bucket where Storybook is deployed     |
 
 ## End-to-End Tests
 Automatic end-to-end testing of Linode Cloud Manager via [Cypress](https://www.cypress.io/) is handled by the `End-to-End Tests` workflow.
