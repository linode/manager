name: ci

on:
  push:
    branches:
      - feature/validate-api-v4
      # - master
  pull_request:

jobs:
  build-validation:
    runs-on: ubuntu-latest
    steps:
      - uses: actions/checkout@v2
      - uses: actions/setup-node@v1
        with:
<<<<<<< HEAD
          node-version: "16.16.0"
=======
          node-version: "18.14"
>>>>>>> d11c8526
      - run: yarn --frozen-lockfile
      - run: yarn workspace @linode/validation run build
      - uses: actions/upload-artifact@v2
        with:
          name: packages-validation-lib
          path: |
            packages/validation/index.js
            packages/validation/lib

  publish-validation:
    runs-on: ubuntu-latest
    if: github.ref == 'refs/heads/master'
    needs:
      - build-validation
    steps:
      - uses: actions/checkout@v2
      - uses: actions/download-artifact@v2
        with:
          name: packages-validation-lib
          path: packages/validation
      - uses: JS-DevTools/npm-publish@v1
        id: npm-publish
        with:
          token: ${{ secrets.NPM_AUTH_TOKEN }}
          package: ./packages/validation/package.json
      - name: slack-notify
        uses: rtCamp/action-slack-notify@master
        if: steps.npm-publish.outputs.type != 'none'
        env:
          SLACK_CHANNEL: api-js-client
          SLACK_TITLE: "Linode Validation v${{ steps.npm-publish.outputs.version}}"
          SLACK_MESSAGE: ":rocket: Linode Validation Library has been published to NPM: ${{ steps.npm-publish.outputs.old-version }} => ${{ steps.npm-publish.outputs.version }}. View the changelog at https://github.com/linode/manager/blob/master/packages/validation/CHANGELOG.md"
          SLACK_USERNAME: npm-bot
          SLACK_WEBHOOK: ${{ secrets.SLACK_WEBHOOK }}
          SLACK_ICON_EMOJI: ":package:"
          MSG_MINIMAL: true

  test-sdk:
    runs-on: ubuntu-latest
    needs: build-validation
    steps:
      - uses: actions/checkout@v2
      - uses: actions/setup-node@v1
        with:
<<<<<<< HEAD
          node-version: "16.16.0"
=======
          node-version: "18.14"
>>>>>>> d11c8526
      - uses: actions/cache@v2
        with:
          path: |
            **/node_modules
          key: ${{ runner.os }}-${{ hashFiles('**/yarn.lock') }}
      - run: yarn --frozen-lockfile
      - uses: actions/download-artifact@v2
        with:
          name: packages-validation-lib
          path: packages/validation
      - run: yarn workspace @linode/api-v4 run test

  build-sdk:
    runs-on: ubuntu-latest
    needs:
      - build-validation
    steps:
      - uses: actions/checkout@v2
      - uses: actions/setup-node@v1
        with:
<<<<<<< HEAD
          node-version: "16.16.0"
=======
          node-version: "18.14"
>>>>>>> d11c8526
      - uses: actions/cache@v2
        with:
          path: |
            **/node_modules
          key: ${{ runner.os }}-${{ hashFiles('**/yarn.lock') }}
      - uses: actions/download-artifact@v2
        with:
          name: packages-validation-lib
          path: packages/validation
      - run: yarn --frozen-lockfile
      - run: yarn workspace @linode/api-v4 run build
      - uses: actions/upload-artifact@v2
        with:
          name: packages-api-v4-lib
          path: |
            packages/api-v4/index.js
            packages/api-v4/index.node.js
            packages/api-v4/lib

  validate-sdk:
    runs-on: ubuntu-latest
    needs:
      - build-sdk
    steps:
      - uses: actions/checkout@v2
      - uses: actions/setup-node@v1
        with:
          node-version: "16.16.0"

      # Download the validation and api-v4 artifacts (built packages)
      - uses: actions/download-artifact@v2
        with:
          name: packages-validation-lib
          path: packages/validation
      - uses: actions/download-artifact@v2
        with:
          name: packages-api-v4-lib
          path: packages/api-v4

      # Create an api-v4 tarball
      - run: cd packages/api-v4 && npm pack --pack-destination ../../

      # Test @linode/api-v4 as an ES Module
      - run: mkdir test-sdk-esm && cd test-sdk-esm && npm init es6 -y && npm install ../$(ls ../ | grep "linode-api-v4-.*\.tgz")
      - run: cp scripts/validatePackages/sdk-esm.js test-sdk-esm/
      - run: cd test-sdk-esm && node ./sdk-esm.js

      # Verify @linode/api-v4 as CommonJS
      - run: mkdir test-sdk-cjs && cd test-sdk-cjs && npm init -y && npm install ../$(ls ../ | grep "linode-api-v4-.*\.tgz")
      - run: cp scripts/validatePackages/sdk-commonjs.cjs test-sdk-cjs/
      - run: cd test-sdk-cjs && node ./sdk-commonjs.cjs

  test-manager:
    runs-on: ubuntu-latest
    needs:
      - build-sdk
    steps:
      - uses: actions/checkout@v2
      - uses: actions/setup-node@v1
        with:
<<<<<<< HEAD
          node-version: "16.16.0"
=======
          node-version: "18.14"
>>>>>>> d11c8526
      - uses: actions/cache@v2
        with:
          path: |
            **/node_modules
          key: ${{ runner.os }}-${{ hashFiles('**/yarn.lock') }}
      - uses: actions/download-artifact@v2
        with:
          name: packages-validation-lib
          path: packages/validation
      - uses: actions/download-artifact@v2
        with:
          name: packages-api-v4-lib
          path: packages/api-v4
      - run: yarn --frozen-lockfile
      - run: yarn workspace linode-manager run test

  build-manager:
    runs-on: ubuntu-latest
    if: github.ref == 'refs/heads/master'
    needs:
      - build-sdk
    steps:
      - uses: actions/checkout@v2
      - uses: actions/setup-node@v1
        with:
<<<<<<< HEAD
          node-version: "16.16.0"
=======
          node-version: "18.14"
>>>>>>> d11c8526
      - uses: actions/cache@v2
        with:
          path: |
            **/node_modules
          key: ${{ runner.os }}-${{ hashFiles('**/yarn.lock') }}
      - run: cp packages/manager/config/environments/beta packages/manager/.env
      - uses: actions/download-artifact@v2
        with:
          name: packages-validation-lib
          path: packages/validation
      - uses: actions/download-artifact@v2
        with:
          name: packages-api-v4-lib
          path: packages/api-v4
      - run: yarn --frozen-lockfile
      - run: yarn workspace linode-manager run build
      - uses: actions/upload-artifact@v2
        with:
          name: packages-manager-build
          path: packages/manager/build

  publish-sdk:
    runs-on: ubuntu-latest
    if: github.ref == 'refs/heads/master'
    needs:
      - test-sdk
      - validate-sdk
      # If the validation publish failed we could have mismatched versions and a broken JS client
      - publish-validation
    steps:
      - uses: actions/checkout@v2
      - uses: actions/download-artifact@v2
        with:
          name: packages-api-v4-lib
          path: packages/api-v4
      - uses: JS-DevTools/npm-publish@v1
        id: npm-publish
        with:
          token: ${{ secrets.NPM_AUTH_TOKEN }}
          package: ./packages/api-v4/package.json
      - name: slack-notify
        uses: rtCamp/action-slack-notify@master
        if: steps.npm-publish.outputs.type != 'none'
        env:
          SLACK_CHANNEL: api-js-client
          SLACK_TITLE: "Linode JS Client v${{ steps.npm-publish.outputs.version}}"
          SLACK_MESSAGE: ":rocket: Linode JS Client has been published to NPM: ${{ steps.npm-publish.outputs.old-version }} => ${{ steps.npm-publish.outputs.version }}. View the changelog at https://github.com/linode/manager/blob/master/packages/api-v4/CHANGELOG.md"
          SLACK_USERNAME: npm-bot
          SLACK_WEBHOOK: ${{ secrets.SLACK_WEBHOOK }}
          SLACK_ICON_EMOJI: ":package:"
          MSG_MINIMAL: true

  build-storybook:
    runs-on: ubuntu-latest
    if: github.ref == 'refs/heads/master'
    needs:
      - build-sdk
    steps:
      - uses: actions/checkout@v2
      - uses: actions/setup-node@v1
        with:
<<<<<<< HEAD
          node-version: "16.16.0"
=======
          node-version: "18.14"
>>>>>>> d11c8526
      - uses: actions/cache@v2
        with:
          path: |
            **/node_modules
          key: ${{ runner.os }}-${{ hashFiles('**/yarn.lock') }}
      - uses: actions/download-artifact@v2
        with:
          name: packages-validation-lib
          path: packages/validation
      - uses: actions/download-artifact@v2
        with:
          name: packages-api-v4-lib
          path: packages/api-v4
      - run: yarn --frozen-lockfile
      - run: yarn workspace linode-manager run build-storybook
      - uses: actions/upload-artifact@v2
        with:
          name: storybook-build
          path: packages/manager/storybook-static

  publish-storybook:
    runs-on: ubuntu-latest
    if: github.ref == 'refs/heads/master'
    needs:
      - build-storybook
    steps:
      - uses: actions/checkout@v2
      - uses: actions/download-artifact@v2
        with:
          name: storybook-build
          path: storybook/build
      - uses: jakejarvis/s3-sync-action@master
        with:
          args: --acl public-read --follow-symlinks --delete
        env:
          AWS_S3_ENDPOINT: https://us-east-1.linodeobjects.com
          AWS_S3_BUCKET: ${{ secrets.STORYBOOK_BUCKET }}
          AWS_ACCESS_KEY_ID: ${{ secrets.AWS_ACCESS_KEY_ID }}
          AWS_SECRET_ACCESS_KEY: ${{ secrets.AWS_SECRET_ACCESS_KEY }}
          AWS_REGION: us-east-1
          SOURCE_DIR: storybook/build<|MERGE_RESOLUTION|>--- conflicted
+++ resolved
@@ -14,11 +14,7 @@
       - uses: actions/checkout@v2
       - uses: actions/setup-node@v1
         with:
-<<<<<<< HEAD
-          node-version: "16.16.0"
-=======
-          node-version: "18.14"
->>>>>>> d11c8526
+          node-version: "18.14"
       - run: yarn --frozen-lockfile
       - run: yarn workspace @linode/validation run build
       - uses: actions/upload-artifact@v2
@@ -63,11 +59,7 @@
       - uses: actions/checkout@v2
       - uses: actions/setup-node@v1
         with:
-<<<<<<< HEAD
-          node-version: "16.16.0"
-=======
-          node-version: "18.14"
->>>>>>> d11c8526
+          node-version: "18.14"
       - uses: actions/cache@v2
         with:
           path: |
@@ -88,11 +80,7 @@
       - uses: actions/checkout@v2
       - uses: actions/setup-node@v1
         with:
-<<<<<<< HEAD
-          node-version: "16.16.0"
-=======
-          node-version: "18.14"
->>>>>>> d11c8526
+          node-version: "18.14"
       - uses: actions/cache@v2
         with:
           path: |
@@ -153,11 +141,7 @@
       - uses: actions/checkout@v2
       - uses: actions/setup-node@v1
         with:
-<<<<<<< HEAD
-          node-version: "16.16.0"
-=======
-          node-version: "18.14"
->>>>>>> d11c8526
+          node-version: "18.14"
       - uses: actions/cache@v2
         with:
           path: |
@@ -183,11 +167,7 @@
       - uses: actions/checkout@v2
       - uses: actions/setup-node@v1
         with:
-<<<<<<< HEAD
-          node-version: "16.16.0"
-=======
-          node-version: "18.14"
->>>>>>> d11c8526
+          node-version: "18.14"
       - uses: actions/cache@v2
         with:
           path: |
@@ -249,11 +229,7 @@
       - uses: actions/checkout@v2
       - uses: actions/setup-node@v1
         with:
-<<<<<<< HEAD
-          node-version: "16.16.0"
-=======
-          node-version: "18.14"
->>>>>>> d11c8526
+          node-version: "18.14"
       - uses: actions/cache@v2
         with:
           path: |
