name: ci

on:
  push:
    branches:
      - master
  pull_request:

jobs:
  build-validation:
    runs-on: ubuntu-latest
    steps:
      - uses: actions/checkout@v2
      - uses: actions/setup-node@v1
        with:
<<<<<<< HEAD
          node-version: "18"
=======
          node-version: "18.14"
>>>>>>> d11c8526
      - run: yarn --frozen-lockfile
      - run: yarn workspace @linode/validation run build
      - uses: actions/upload-artifact@v2
        with:
          name: packages-validation-lib
          path: |
            packages/validation/index.js
            packages/validation/lib

  publish-validation:
    runs-on: ubuntu-latest
    if: github.ref == 'refs/heads/master'
    needs:
      - build-validation
    steps:
      - uses: actions/checkout@v2
      - uses: actions/download-artifact@v2
        with:
          name: packages-validation-lib
          path: packages/validation
      - uses: JS-DevTools/npm-publish@v1
        id: npm-publish
        with:
          token: ${{ secrets.NPM_AUTH_TOKEN }}
          package: ./packages/validation/package.json
      - name: slack-notify
        uses: rtCamp/action-slack-notify@master
        if: steps.npm-publish.outputs.type != 'none'
        env:
          SLACK_CHANNEL: api-js-client
          SLACK_TITLE: "Linode Validation v${{ steps.npm-publish.outputs.version}}"
          SLACK_MESSAGE: ":rocket: Linode Validation Library has been published to NPM: ${{ steps.npm-publish.outputs.old-version }} => ${{ steps.npm-publish.outputs.version }}. View the changelog at https://github.com/linode/manager/blob/master/packages/validation/CHANGELOG.md"
          SLACK_USERNAME: npm-bot
          SLACK_WEBHOOK: ${{ secrets.SLACK_WEBHOOK }}
          SLACK_ICON_EMOJI: ":package:"
          MSG_MINIMAL: true

  test-sdk:
    runs-on: ubuntu-latest
    needs: build-validation
    steps:
      - uses: actions/checkout@v2
      - uses: actions/setup-node@v1
        with:
<<<<<<< HEAD
          node-version: "18"
=======
          node-version: "18.14"
>>>>>>> d11c8526
      - uses: actions/cache@v2
        with:
          path: |
            **/node_modules
          key: ${{ runner.os }}-${{ hashFiles('**/yarn.lock') }}
      - run: yarn --frozen-lockfile
      - uses: actions/download-artifact@v2
        with:
          name: packages-validation-lib
          path: packages/validation
      - run: yarn workspace @linode/api-v4 run test

  build-sdk:
    runs-on: ubuntu-latest
    needs:
      - test-sdk
    steps:
      - uses: actions/checkout@v2
      - uses: actions/setup-node@v1
        with:
<<<<<<< HEAD
          node-version: "18"
=======
          node-version: "18.14"
>>>>>>> d11c8526
      - uses: actions/cache@v2
        with:
          path: |
            **/node_modules
          key: ${{ runner.os }}-${{ hashFiles('**/yarn.lock') }}
      - uses: actions/download-artifact@v2
        with:
          name: packages-validation-lib
          path: packages/validation
      - run: yarn --frozen-lockfile
      - run: yarn workspace @linode/api-v4 run build
      - uses: actions/upload-artifact@v2
        with:
          name: packages-api-v4-lib
          path: |
            packages/api-v4/index.js
            packages/api-v4/index.node.js
            packages/api-v4/lib

  test-manager:
    runs-on: ubuntu-latest
    needs:
      - build-sdk
    steps:
      - uses: actions/checkout@v2
      - uses: actions/setup-node@v1
        with:
<<<<<<< HEAD
          node-version: "18"
=======
          node-version: "18.14"
>>>>>>> d11c8526
      - uses: actions/cache@v2
        with:
          path: |
            **/node_modules
          key: ${{ runner.os }}-${{ hashFiles('**/yarn.lock') }}
      - uses: actions/download-artifact@v2
        with:
          name: packages-validation-lib
          path: packages/validation
      - uses: actions/download-artifact@v2
        with:
          name: packages-api-v4-lib
          path: packages/api-v4
      - run: yarn --frozen-lockfile
      - run: yarn workspace linode-manager run test

  build-manager:
    runs-on: ubuntu-latest
    if: github.ref == 'refs/heads/master'
    needs:
      - build-sdk
    steps:
      - uses: actions/checkout@v2
      - uses: actions/setup-node@v1
        with:
<<<<<<< HEAD
          node-version: "18"
=======
          node-version: "18.14"
>>>>>>> d11c8526
      - uses: actions/cache@v2
        with:
          path: |
            **/node_modules
          key: ${{ runner.os }}-${{ hashFiles('**/yarn.lock') }}
      - run: cp packages/manager/config/environments/beta packages/manager/.env
      - uses: actions/download-artifact@v2
        with:
          name: packages-validation-lib
          path: packages/validation
      - uses: actions/download-artifact@v2
        with:
          name: packages-api-v4-lib
          path: packages/api-v4
      - run: yarn --frozen-lockfile
      - run: yarn workspace linode-manager run build
      - uses: actions/upload-artifact@v2
        with:
          name: packages-manager-build
          path: packages/manager/build

  publish-sdk:
    runs-on: ubuntu-latest
    if: github.ref == 'refs/heads/master'
    needs:
      - test-sdk
      - build-sdk
      # If the validation publish failed we could have mismatched versions and a broken JS client
      - publish-validation
    steps:
      - uses: actions/checkout@v2
      - uses: actions/download-artifact@v2
        with:
          name: packages-api-v4-lib
          path: packages/api-v4
      - uses: JS-DevTools/npm-publish@v1
        id: npm-publish
        with:
          token: ${{ secrets.NPM_AUTH_TOKEN }}
          package: ./packages/api-v4/package.json
      - name: slack-notify
        uses: rtCamp/action-slack-notify@master
        if: steps.npm-publish.outputs.type != 'none'
        env:
          SLACK_CHANNEL: api-js-client
          SLACK_TITLE: "Linode JS Client v${{ steps.npm-publish.outputs.version}}"
          SLACK_MESSAGE: ":rocket: Linode JS Client has been published to NPM: ${{ steps.npm-publish.outputs.old-version }} => ${{ steps.npm-publish.outputs.version }}. View the changelog at https://github.com/linode/manager/blob/master/packages/api-v4/CHANGELOG.md"
          SLACK_USERNAME: npm-bot
          SLACK_WEBHOOK: ${{ secrets.SLACK_WEBHOOK }}
          SLACK_ICON_EMOJI: ":package:"
          MSG_MINIMAL: true

  build-storybook:
    runs-on: ubuntu-latest
    if: github.ref == 'refs/heads/master'
    needs:
      - build-sdk
    steps:
      - uses: actions/checkout@v2
      - uses: actions/setup-node@v1
        with:
<<<<<<< HEAD
          node-version: "18"
=======
          node-version: "18.14"
>>>>>>> d11c8526
      - uses: actions/cache@v2
        with:
          path: |
            **/node_modules
          key: ${{ runner.os }}-${{ hashFiles('**/yarn.lock') }}
      - uses: actions/download-artifact@v2
        with:
          name: packages-validation-lib
          path: packages/validation
      - uses: actions/download-artifact@v2
        with:
          name: packages-api-v4-lib
          path: packages/api-v4
      - run: yarn --frozen-lockfile
      - run: yarn workspace linode-manager run build-storybook
      - uses: actions/upload-artifact@v2
        with:
          name: storybook-build
          path: packages/manager/storybook-static

  publish-storybook:
    runs-on: ubuntu-latest
    if: github.ref == 'refs/heads/master'
    needs:
      - build-storybook
    steps:
      - uses: actions/checkout@v2
      - uses: actions/download-artifact@v2
        with:
          name: storybook-build
          path: storybook/build
      - uses: jakejarvis/s3-sync-action@master
        with:
          args: --acl public-read --follow-symlinks --delete
        env:
          AWS_S3_ENDPOINT: https://us-east-1.linodeobjects.com
          AWS_S3_BUCKET: ${{ secrets.STORYBOOK_BUCKET }}
          AWS_ACCESS_KEY_ID: ${{ secrets.AWS_ACCESS_KEY_ID }}
          AWS_SECRET_ACCESS_KEY: ${{ secrets.AWS_SECRET_ACCESS_KEY }}
          AWS_REGION: us-east-1
          SOURCE_DIR: storybook/build<|MERGE_RESOLUTION|>--- conflicted
+++ resolved
@@ -13,11 +13,7 @@
       - uses: actions/checkout@v2
       - uses: actions/setup-node@v1
         with:
-<<<<<<< HEAD
-          node-version: "18"
-=======
-          node-version: "18.14"
->>>>>>> d11c8526
+          node-version: "18.14"
       - run: yarn --frozen-lockfile
       - run: yarn workspace @linode/validation run build
       - uses: actions/upload-artifact@v2
@@ -62,11 +58,7 @@
       - uses: actions/checkout@v2
       - uses: actions/setup-node@v1
         with:
-<<<<<<< HEAD
-          node-version: "18"
-=======
-          node-version: "18.14"
->>>>>>> d11c8526
+          node-version: "18.14"
       - uses: actions/cache@v2
         with:
           path: |
@@ -87,11 +79,7 @@
       - uses: actions/checkout@v2
       - uses: actions/setup-node@v1
         with:
-<<<<<<< HEAD
-          node-version: "18"
-=======
-          node-version: "18.14"
->>>>>>> d11c8526
+          node-version: "18.14"
       - uses: actions/cache@v2
         with:
           path: |
@@ -119,11 +107,7 @@
       - uses: actions/checkout@v2
       - uses: actions/setup-node@v1
         with:
-<<<<<<< HEAD
-          node-version: "18"
-=======
-          node-version: "18.14"
->>>>>>> d11c8526
+          node-version: "18.14"
       - uses: actions/cache@v2
         with:
           path: |
@@ -149,11 +133,7 @@
       - uses: actions/checkout@v2
       - uses: actions/setup-node@v1
         with:
-<<<<<<< HEAD
-          node-version: "18"
-=======
-          node-version: "18.14"
->>>>>>> d11c8526
+          node-version: "18.14"
       - uses: actions/cache@v2
         with:
           path: |
@@ -215,11 +195,7 @@
       - uses: actions/checkout@v2
       - uses: actions/setup-node@v1
         with:
-<<<<<<< HEAD
-          node-version: "18"
-=======
-          node-version: "18.14"
->>>>>>> d11c8526
+          node-version: "18.14"
       - uses: actions/cache@v2
         with:
           path: |
