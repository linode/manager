--- conflicted
+++ resolved
@@ -21,11 +21,7 @@
   obj: Record<string, T[]>,
   entity: T,
 ): Record<string, T[]> => {
-<<<<<<< HEAD
-  const { tags=[] } = entity;
-=======
   const { tags = [] } = entity;
->>>>>>> f3d43a4c
 
   return tags.length === 0
     ? { ...obj, [NONE]: addTo(obj[NONE], entity) }
