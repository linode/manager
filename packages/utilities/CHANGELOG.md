<<<<<<< HEAD
## [2025-03-25] - v0.1.0


### Added:

- `@linode/utilities` package with `capitalize` utility and `useInterval` hook as the first additions ([#11666](https://github.com/linode/manager/pull/11666))
- Migrate utilities from `manager` to `utilities` package ([#11711](https://github.com/linode/manager/pull/11711))
- Migrate utilities from `manager` to `utilities` package - pt2 ([#11733](https://github.com/linode/manager/pull/11733))
- Migrate hooks from `manager` to `utilities` package ([#11770](https://github.com/linode/manager/pull/11770))
- Add utilities depended on by linodes and other queries ([#11774](https://github.com/linode/manager/pull/11774))
- Migrate utilities from `manager` to `utilities` package - pt3 ([#11778](https://github.com/linode/manager/pull/11778))
- Move the entire `sort-by.ts` (excluding sortByUTFDate) to `utilities` package ([#11846](https://github.com/linode/manager/pull/11846))
- Migrate hooks from `manager` to `utilities` package - pt2 ([#11850](https://github.com/linode/manager/pull/11850))
- Migrate utilities from `manager` to `utilities` package - pt4 ([#11859](https://github.com/linode/manager/pull/11859))

### Changed:

- Move @vitest/ui to monorepo root dependency ([#11755](https://github.com/linode/manager/pull/11755))

### Tech Stories:

- Update `@vitest/ui` from `2.1.1` to `3.0.3` ([#11749](https://github.com/linode/manager/pull/11749))
=======
## [2025-03-17] - v0.1.0

### Added:

- New `@linode/utilities` package with `capitalize` utility and `useInterval` hook as the first additions ([#11666](https://github.com/linode/manager/pull/11666))
- Migrate utilities from `manager` to `utilities` package ([#11711](https://github.com/linode/manager/pull/11711))

### Changed:

- Move @vitest/ui to monorepo root dependency ([#11755](https://github.com/linode/manager/pull/11755))
>>>>>>> 1620b37a
<|MERGE_RESOLUTION|>--- conflicted
+++ resolved
@@ -1,4 +1,3 @@
-<<<<<<< HEAD
 ## [2025-03-25] - v0.1.0
 
 
@@ -20,16 +19,4 @@
 
 ### Tech Stories:
 
-- Update `@vitest/ui` from `2.1.1` to `3.0.3` ([#11749](https://github.com/linode/manager/pull/11749))
-=======
-## [2025-03-17] - v0.1.0
-
-### Added:
-
-- New `@linode/utilities` package with `capitalize` utility and `useInterval` hook as the first additions ([#11666](https://github.com/linode/manager/pull/11666))
-- Migrate utilities from `manager` to `utilities` package ([#11711](https://github.com/linode/manager/pull/11711))
-
-### Changed:
-
-- Move @vitest/ui to monorepo root dependency ([#11755](https://github.com/linode/manager/pull/11755))
->>>>>>> 1620b37a
+- Update `@vitest/ui` from `2.1.1` to `3.0.3` ([#11749](https://github.com/linode/manager/pull/11749))