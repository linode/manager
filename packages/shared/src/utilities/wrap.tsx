--- conflicted
+++ resolved
@@ -1,14 +1,9 @@
-<<<<<<< HEAD
-import { queryClientFactory } from '@linode/queries';
-import { light } from '@linode/ui';
-import { type Theme, ThemeProvider } from '@mui/material';
-import { QueryClientProvider } from '@tanstack/react-query';
-=======
 import { queryClientFactory, QueryClientProvider } from '@linode/queries';
->>>>>>> e00ad6cb
+import { light, ThemeProvider } from '@linode/ui';
 import { render } from '@testing-library/react';
 import React from 'react';
 
+import type { Theme } from '@linode/ui';
 import type { RenderResult } from '@testing-library/react';
 
 type Wrapper = (ui: React.ReactNode) => React.ReactNode;
