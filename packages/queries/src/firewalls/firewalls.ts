import {
  addFirewallDevice,
  createFirewall,
  deleteFirewall,
  deleteFirewallDevice,
  getFirewall,
  getFirewallDevices,
  getFirewallSettings,
  getFirewalls,
  getTemplate,
  getTemplates,
  updateFirewall,
  updateFirewallRules,
  updateFirewallSettings,
} from '@linode/api-v4/lib/firewalls';
import { getAll } from '@linode/utilities';
import { createQueryKeys } from '@lukemorales/query-key-factory';
import {
  keepPreviousData,
  useInfiniteQuery,
  useMutation,
  useQuery,
  useQueryClient,
} from '@tanstack/react-query';

import { linodeQueries } from '../linodes';
import { nodebalancerQueries } from '../nodebalancers';
import { profileQueries } from '../profile';

import type { EventHandlerData } from '../eventHandlers';
import type {
  APIError,
  CreateFirewallPayload,
  Filter,
  Firewall,
  FirewallDevice,
  FirewallDevicePayload,
  FirewallRules,
  FirewallSettings,
  FirewallTemplate,
  FirewallTemplateSlug,
  Params,
  ResourcePage,
  UpdateFirewallRules,
<<<<<<< HEAD
  FirewallSettings,
=======
>>>>>>> 520b80cb
  UpdateFirewallSettings,
} from '@linode/api-v4';
import type { UseQueryOptions } from '@tanstack/react-query';

const getAllFirewallDevices = (
  id: number,
  passedParams: Params = {},
  passedFilter: Filter = {}
) =>
  getAll<FirewallDevice>((params, filter) =>
    getFirewallDevices(
      id,
      { ...params, ...passedParams },
      { ...filter, ...passedFilter }
    )
  )().then((data) => data.data);

const getAllFirewallTemplates = () =>
  getAll<FirewallTemplate>(getTemplates)().then((data) => data.data);

const getAllFirewallsRequest = () =>
  getAll<Firewall>((passedParams, passedFilter) =>
    getFirewalls(passedParams, passedFilter)
  )().then((data) => data.data);

export const firewallQueries = createQueryKeys('firewalls', {
  firewall: (id: number) => ({
    contextQueries: {
      devices: {
        queryFn: () => getAllFirewallDevices(id),
        queryKey: null,
      },
    },
    queryFn: () => getFirewall(id),
    queryKey: [id],
  }),
  firewalls: {
    contextQueries: {
      all: {
        queryFn: getAllFirewallsRequest,
        queryKey: null,
      },
      infinite: (filter: Filter = {}) => ({
        queryFn: ({ pageParam }) =>
          getFirewalls({ page: pageParam as number }, filter),
        queryKey: [filter],
      }),
      paginated: (params: Params = {}, filter: Filter = {}) => ({
        queryFn: () => getFirewalls(params, filter),
        queryKey: [params, filter],
      }),
    },
    queryKey: null,
  },
  settings: {
    queryFn: getFirewallSettings,
    queryKey: null,
  },
  template: (slug: FirewallTemplateSlug) => ({
    queryFn: () => getTemplate(slug),
    queryKey: [slug],
  }),
  templates: {
    queryFn: getAllFirewallTemplates,
    queryKey: null,
  },
});

export const useAllFirewallDevicesQuery = (
  id: number,
  enabled: boolean = true
) =>
  useQuery<FirewallDevice[], APIError[]>({
    ...firewallQueries.firewall(id)._ctx.devices,
    enabled,
  });

export const useFirewallsInfiniteQuery = (filter: Filter, enabled: boolean) => {
  return useInfiniteQuery<ResourcePage<Firewall>, APIError[]>({
    ...firewallQueries.firewalls._ctx.infinite(filter),
    enabled,
    getNextPageParam: ({ page, pages }) => {
      if (page === pages) {
        return undefined;
      }
      return page + 1;
    },
    initialPageParam: 1,
    retry: false,
  });
};

export const useAddFirewallDeviceMutation = () => {
  const queryClient = useQueryClient();
  return useMutation<
    FirewallDevice,
    APIError[],
    FirewallDevicePayload & { firewallId: number }
  >({
    mutationFn: ({ firewallId, ...data }) =>
      addFirewallDevice(firewallId, data),
    onSuccess(firewallDevice, vars) {
      const id = vars.firewallId;
      // Append the new entity to the Firewall object in the paginated store
      queryClient.setQueriesData<ResourcePage<Firewall>>(
        { queryKey: firewallQueries.firewalls._ctx.paginated._def },
        (page) => {
          if (!page) {
            return undefined;
          }

          const indexOfFirewall = page.data.findIndex(
            (firewall) => firewall.id === id
          );

          // If the firewall does not exist on this page, don't change anything
          if (indexOfFirewall === -1) {
            return page;
          }

          const firewall = page.data[indexOfFirewall];

          const newData = [...page.data];

          newData[indexOfFirewall] = {
            ...firewall,
            entities: [...firewall.entities, firewallDevice.entity],
          };
          return { ...page, data: newData };
        }
      );

      // Append the new entity to the Firewall object in the "all firewalls" store
      queryClient.setQueryData<Firewall[]>(
        firewallQueries.firewalls._ctx.all.queryKey,
        (firewalls) => {
          if (!firewalls) {
            return undefined;
          }

          const indexOfFirewall = firewalls.findIndex(
            (firewall) => firewall.id === id
          );

          // If the firewall does not exist in the list, don't do anything
          if (indexOfFirewall === -1) {
            return firewalls;
          }

          const newFirewalls = [...firewalls];

          const firewall = firewalls[indexOfFirewall];

          newFirewalls[indexOfFirewall] = {
            ...firewall,
            entities: [...firewall.entities, firewallDevice.entity],
          };

          return newFirewalls;
        }
      );

      // Append the new entity to the Firewall object
      queryClient.setQueryData<Firewall>(
        firewallQueries.firewall(id).queryKey,
        (oldFirewall) => {
          if (!oldFirewall) {
            return undefined;
          }
          return {
            ...oldFirewall,
            entities: [...oldFirewall.entities, firewallDevice.entity],
          };
        }
      );

      // Add device to the dedicated devices store
      queryClient.setQueryData<FirewallDevice[]>(
        firewallQueries.firewall(id)._ctx.devices.queryKey,
        (existingFirewallDevices) => {
          if (!existingFirewallDevices) {
            return [firewallDevice];
          }
          return [...existingFirewallDevices, firewallDevice];
        }
      );

      // Refresh the cached result of the linode-specific firewalls query
      if (firewallDevice.entity.type === 'linode') {
        queryClient.invalidateQueries({
          queryKey: linodeQueries.linode(firewallDevice.entity.id)._ctx
            .firewalls.queryKey,
        });
      }

      // Refresh the cached result of the nodebalancer-specific firewalls query
      if (firewallDevice.entity.type === 'nodebalancer') {
        queryClient.invalidateQueries({
          queryKey: nodebalancerQueries.nodebalancer(firewallDevice.entity.id)
            ._ctx.firewalls.queryKey,
        });
      }
    },
  });
};

export const useRemoveFirewallDeviceMutation = (
  firewallId: number,
  deviceId: number
) => {
  const queryClient = useQueryClient();

  return useMutation<{}, APIError[]>({
    mutationFn: () => deleteFirewallDevice(firewallId, deviceId),
    onSuccess() {
      // Invalidate firewall lists because GET /v4/firewalls returns all entities for each firewall
      queryClient.invalidateQueries({
        queryKey: firewallQueries.firewalls.queryKey,
      });

      // Invalidate the firewall because the firewall objects has all entities and we want them to be in sync
      queryClient.invalidateQueries({
        exact: true,
        queryKey: firewallQueries.firewall(firewallId).queryKey,
      });

      // Remove device from the firewall's dedicaed devices store
      queryClient.setQueryData<FirewallDevice[]>(
        firewallQueries.firewall(firewallId)._ctx.devices.queryKey,
        (oldData) => {
          return oldData?.filter((device) => device.id !== deviceId) ?? [];
        }
      );
    },
  });
};

export const useFirewallsQuery = (params?: Params, filter?: Filter) => {
  return useQuery<ResourcePage<Firewall>, APIError[]>({
    ...firewallQueries.firewalls._ctx.paginated(params, filter),
    placeholderData: keepPreviousData,
  });
};

export const useFirewallSettingsQuery = (
  options?: Partial<UseQueryOptions<FirewallSettings, APIError[]>>
) => {
  return useQuery<FirewallSettings, APIError[]>({
    ...firewallQueries.settings,
    ...options,
  });
};

export const useFirewallTemplatesQuery = () => {
  return useQuery<FirewallTemplate[], APIError[]>({
    ...firewallQueries.templates,
  });
};

export const useFirewallQuery = (id: number, enabled: boolean = true) =>
  useQuery<Firewall, APIError[]>({
    ...firewallQueries.firewall(id),
    enabled,
  });

export const useAllFirewallsQuery = (enabled: boolean = true) => {
  return useQuery<Firewall[], APIError[]>({
    ...firewallQueries.firewalls._ctx.all,
    enabled,
  });
};

export const useMutateFirewallSettings = () => {
  const queryClient = useQueryClient();
  return useMutation<FirewallSettings, APIError[], UpdateFirewallSettings>({
    mutationFn: (data) => updateFirewallSettings(data),
    onSuccess(firewallSettings) {
      queryClient.setQueryData<FirewallSettings>(
        firewallQueries.settings.queryKey,
        firewallSettings
      );
    },
  });
};

export const useMutateFirewall = (id: number) => {
  const queryClient = useQueryClient();
  return useMutation<Firewall, APIError[], Partial<Firewall>>({
    mutationFn: (data) => updateFirewall(id, data),
    onSuccess(firewall) {
      // Update the firewall in the store
      queryClient.setQueryData<Firewall>(
        firewallQueries.firewall(firewall.id).queryKey,
        firewall
      );

      // Invalidate firewall lists
      queryClient.invalidateQueries({
        queryKey: firewallQueries.firewalls.queryKey,
      });
    },
  });
};

export const useCreateFirewall = () => {
  const queryClient = useQueryClient();
  return useMutation<Firewall, APIError[], CreateFirewallPayload>({
    mutationFn: createFirewall,
    onSuccess(firewall) {
      // Invalidate firewall lists
      queryClient.invalidateQueries({
        queryKey: firewallQueries.firewalls.queryKey,
      });

      // Set the firewall in the store
      queryClient.setQueryData<Firewall>(
        firewallQueries.firewall(firewall.id).queryKey,
        firewall
      );

      // If a restricted user creates an entity, we must make sure grants are up to date.
      queryClient.invalidateQueries({
        queryKey: profileQueries.grants.queryKey,
      });

      // For each entity attached to the firewall upon creation, invalidate
      // the entity's firewall query so that firewalls are up to date
      // on the entity's details/settings page.
      for (const entity of firewall.entities) {
        if (entity.type === 'linode') {
          queryClient.invalidateQueries({
            queryKey: linodeQueries.linode(entity.id)._ctx.firewalls.queryKey,
          });
        }
        if (entity.type === 'nodebalancer') {
          queryClient.invalidateQueries({
            queryKey: nodebalancerQueries.nodebalancer(entity.id)._ctx.firewalls
              .queryKey,
          });
        }
      }
    },
  });
};

export const useDeleteFirewall = (id: number) => {
  const queryClient = useQueryClient();
  return useMutation<{}, APIError[]>({
    mutationFn: () => deleteFirewall(id),
    onSuccess() {
      // Remove firewall and its subqueries from the cache
      queryClient.removeQueries({
        queryKey: firewallQueries.firewall(id).queryKey,
      });

      // Invalidate firewall lists
      queryClient.invalidateQueries({
        queryKey: firewallQueries.firewalls.queryKey,
      });
    },
  });
};

export const useUpdateFirewallRulesMutation = (firewallId: number) => {
  const queryClient = useQueryClient();
  return useMutation<FirewallRules, APIError[], UpdateFirewallRules>({
    mutationFn: (data) => updateFirewallRules(firewallId, data),
    onSuccess(updatedRules) {
      // Update rules on specific firewall
      queryClient.setQueryData<Firewall | undefined>(
        firewallQueries.firewall(firewallId).queryKey,
        (oldData) => {
          if (!oldData) {
            return undefined;
          }
          return { ...oldData, rules: updatedRules };
        }
      );

      // Update the Firewall object in the paginated store
      queryClient.setQueriesData<ResourcePage<Firewall>>(
        { queryKey: firewallQueries.firewalls._ctx.paginated._def },
        (page) => {
          if (!page) {
            return undefined;
          }

          const indexOfFirewall = page.data.findIndex(
            (firewall) => firewall.id === firewallId
          );

          // If the firewall does not exist on this page, don't change anything
          if (indexOfFirewall === -1) {
            return page;
          }

          const firewall = page.data[indexOfFirewall];

          const newData = [...page.data];

          newData[indexOfFirewall] = {
            ...firewall,
            rules: updatedRules,
          };
          return { ...page, data: newData };
        }
      );

      // Update the the Firewall object in the "all firewalls" store
      queryClient.setQueryData<Firewall[]>(
        firewallQueries.firewalls._ctx.all.queryKey,
        (firewalls) => {
          if (!firewalls) {
            return undefined;
          }

          const indexOfFirewall = firewalls.findIndex(
            (firewall) => firewall.id === firewallId
          );

          // If the firewall does not exist in the list, don't do anything
          if (indexOfFirewall === -1) {
            return firewalls;
          }

          const newFirewalls = [...firewalls];

          const firewall = firewalls[indexOfFirewall];

          newFirewalls[indexOfFirewall] = {
            ...firewall,
            rules: updatedRules,
          };

          return newFirewalls;
        }
      );
    },
  });
};

export const firewallEventsHandler = ({
  event,
  invalidateQueries,
  queryClient,
}: EventHandlerData) => {
  if (!event.entity) {
    // Ignore any events that don't have an associated entity
    return;
  }

  switch (event.action) {
    case 'firewall_delete':
      // Invalidate firewall lists
      invalidateQueries({
        queryKey: firewallQueries.firewalls.queryKey,
      });

      // Remove firewall from the cache
      queryClient.removeQueries({
        queryKey: firewallQueries.firewall(event.entity.id).queryKey,
      });
    case 'firewall_create':
      // Invalidate firewall lists
      invalidateQueries({
        queryKey: firewallQueries.firewalls.queryKey,
      });
    case 'firewall_device_add':
    case 'firewall_device_remove':
      // For a firewall device event, the primary entity is the fireall and
      // the secondary entity is the device that is added/removed

      // If a Linode is added or removed as a firewall device, invalidate it's firewalls
      if (event.secondary_entity && event.secondary_entity.type === 'linode') {
        invalidateQueries({
          queryKey: linodeQueries.linode(event.secondary_entity.id)._ctx
            .firewalls.queryKey,
        });
      }

      // If a NodeBalancer is added or removed as a firewall device, invalidate it's firewalls
      if (
        event.secondary_entity &&
        event.secondary_entity.type === 'nodebalancer'
      ) {
        invalidateQueries({
          queryKey: nodebalancerQueries.nodebalancer(event.secondary_entity.id)
            ._ctx.firewalls.queryKey,
        });
      }

      // Invalidate the firewall
      invalidateQueries({
        queryKey: firewallQueries.firewall(event.entity.id).queryKey,
      });

      // Invalidate firewall lists
      invalidateQueries({
        queryKey: firewallQueries.firewalls.queryKey,
      });
    case 'firewall_disable':
    case 'firewall_enable':
    case 'firewall_rules_update':
    case 'firewall_update':
      // invalidate the firewall
      invalidateQueries({
        queryKey: firewallQueries.firewall(event.entity.id).queryKey,
      });
      // Invalidate firewall lists
      invalidateQueries({
        queryKey: firewallQueries.firewalls.queryKey,
      });
  }
};<|MERGE_RESOLUTION|>--- conflicted
+++ resolved
@@ -42,10 +42,6 @@
   Params,
   ResourcePage,
   UpdateFirewallRules,
-<<<<<<< HEAD
-  FirewallSettings,
-=======
->>>>>>> 520b80cb
   UpdateFirewallSettings,
 } from '@linode/api-v4';
 import type { UseQueryOptions } from '@tanstack/react-query';
