--- conflicted
+++ resolved
@@ -22,12 +22,6 @@
 } from '@linode/api-v4';
 import type { UseMutationOptions } from '@tanstack/react-query';
 
-<<<<<<< HEAD
-export const useLinodeInterfacesQuery = (linodeId: number) => {
-  return useQuery<LinodeInterfaces, APIError[]>(
-    linodeQueries.linode(linodeId)._ctx.interfaces._ctx.interfaces,
-  );
-=======
 export const useLinodeInterfacesQuery = (
   linodeId: number,
   enabled: boolean = true,
@@ -36,7 +30,6 @@
     ...linodeQueries.linode(linodeId)._ctx.interfaces._ctx.interfaces,
     enabled,
   });
->>>>>>> 1f398fac
 };
 
 export const useLinodeInterfaceQuery = (
