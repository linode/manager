--- conflicted
+++ resolved
@@ -1,14 +1,8 @@
 {
   "name": "@linode/queries",
-<<<<<<< HEAD
-  "version": "0.0.1",
-  "description": "Linode API query hooks and query key factories",
-  "main": "src/index.ts",
-=======
   "version": "0.1.0",
   "description": "Linode Utility functions library",
   "main": "src/index.js",
->>>>>>> 32ddfad7
   "module": "src/index.ts",
   "types": "src/index.ts",
   "author": "Linode",
