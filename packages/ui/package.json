--- conflicted
+++ resolved
@@ -44,14 +44,10 @@
     ]
   },
   "devDependencies": {
-<<<<<<< HEAD
-    "@linode/eslint-plugin-cloud-manager": "^0.0.5",
+    "@linode/eslint-plugin-cloud-manager": "^0.0.7",
     "@storybook/addon-actions": "^8.3.0",
     "@storybook/preview-api": "^8.3.0",
     "@storybook/react": "^8.3.0",
-=======
-    "@linode/eslint-plugin-cloud-manager": "^0.0.7",
->>>>>>> 50f63604
     "@testing-library/dom": "^10.1.0",
     "@testing-library/jest-dom": "~6.4.2",
     "@testing-library/react": "~16.0.0",
