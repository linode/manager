--- conflicted
+++ resolved
@@ -18,14 +18,10 @@
   "dependencies": {
     "@emotion/react": "^11.11.1",
     "@emotion/styled": "^11.11.0",
-<<<<<<< HEAD
     "@linode/design-language-system": "^3.0.0",
-    "@mui/icons-material": "^5.14.7",
-    "@mui/material": "^5.14.7",
-    "@mui/utils": "^5.14.7",
-=======
+    "@mui/icons-material": "^6.4.5",
     "@mui/material": "^6.4.5",
->>>>>>> f52e68b5
+    "@mui/utils": "^6.4.3",
     "react": "^18.2.0",
     "react-dom": "^18.2.0",
     "tss-react": "^4.8.2"
