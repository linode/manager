export { default as AlertIcon } from './alert.svg';
export { default as CheckIcon } from './check.svg';
<<<<<<< HEAD
export { default as WarningIcon } from './warning.svg';
export { default as ReloadIcon } from './reload.svg';
=======
export { default as RadioIcon } from './radio.svg';
export { default as RadioIconRadioed } from './radioRadioed.svg';
export { default as WarningIcon } from './warning.svg';
>>>>>>> 8492246e
<|MERGE_RESOLUTION|>--- conflicted
+++ resolved
@@ -1,10 +1,6 @@
 export { default as AlertIcon } from './alert.svg';
 export { default as CheckIcon } from './check.svg';
-<<<<<<< HEAD
-export { default as WarningIcon } from './warning.svg';
-export { default as ReloadIcon } from './reload.svg';
-=======
 export { default as RadioIcon } from './radio.svg';
 export { default as RadioIconRadioed } from './radioRadioed.svg';
 export { default as WarningIcon } from './warning.svg';
->>>>>>> 8492246e
+export { default as ReloadIcon } from './reload.svg';