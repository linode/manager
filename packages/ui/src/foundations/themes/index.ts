--- conflicted
+++ resolved
@@ -6,14 +6,11 @@
 import { lightTheme } from './light';
 
 import type {
-<<<<<<< HEAD
-  BorderRadiusTypes,
-=======
   AccentTypes as AccentTypesLight,
   ActionTypes as ActionTypesLight,
   BackgroundTypes as BackgroundTypesLight,
   BorderTypes as BorderTypesLight,
->>>>>>> 293c6771
+  BorderRadiusTypes,
   ChartTypes,
   ColorTypes,
   ContentTypes as ContentTypesLight,
@@ -102,14 +99,6 @@
     applyTableHeaderStyles?: any;
     bg: BgColors;
     borderColors: BorderColors;
-<<<<<<< HEAD
-    tokens: {
-      borderRadius: BorderRadiusTypes;
-    };
-    chartTokens: ChartTypes;
-    colorTokens: ColorTypes; // Global token: theme agnostic
-=======
->>>>>>> 293c6771
     color: Colors;
     font: Fonts;
     graphs: any;
@@ -119,6 +108,7 @@
     notificationToast: NotificationToast;
     tokens: {
       //  ---- Global tokens: theme agnostic ----
+      borderRadius: BorderRadiusTypes;
       color: ColorTypes;
       font: FontTypes;
       spacing: SpacingTypes;
@@ -146,14 +136,6 @@
     applyTableHeaderStyles?: any;
     bg?: DarkModeBgColors | LightModeBgColors;
     borderColors?: DarkModeBorderColors | LightModeBorderColors;
-<<<<<<< HEAD
-    tokens?: {
-      borderRadius: BorderRadiusTypes;
-    };
-    chartTokens?: ChartTypes;
-    colorTokens?: ColorTypes; // Global token: theme agnostic
-=======
->>>>>>> 293c6771
     color?: DarkModeColors | LightModeColors;
     font?: Fonts;
     graphs?: any;
@@ -163,6 +145,7 @@
     notificationToast?: NotificationToast;
     tokens?: {
       //  ---- Global tokens: theme agnostic ----
+      borderRadius?: BorderRadiusTypes;
       color?: ColorTypes;
       font?: FontTypes;
       spacing?: SpacingTypes;
