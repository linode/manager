import { createTheme } from '@mui/material/styles';
import { deepmerge } from '@mui/utils';

// Themes & Brands
import { darkTheme } from './dark';
import { lightTheme } from './light';

// Types & Interfaces
import type {
  customDarkModeOptions,
  notificationToast as notificationToastDark,
} from './dark';
import type {
  bg,
  borderColors,
  color,
  notificationToast,
  textColors,
} from './light';
import type {
  AccentTypes as AccentTypesLight,
  ActionTypes as ActionTypesLight,
  BackgroundTypes as BackgroundTypesLight,
  BorderRadiusTypes,
  BorderTypes as BorderTypesLight,
  ChartTypes,
  ColorTypes,
  ContentTypes as ContentTypesLight,
  DropdownTypes as DropdownTypesLight,
  ElevationTypes as ElevationTypesLight,
  FontTypes,
  GlobalFooterTypes as GlobalFooterTypesLight,
  GlobalHeaderTypes,
  InteractionTypes as InteractionTypesLight,
  RadiusTypes,
  SearchTypes as SearchTypesLight,
<<<<<<< HEAD
  SideNavigationTypes as SideNavigationTypesLight,
=======
>>>>>>> bbd35547
  SpacingTypes,
  TableTypes as TableTypesLight,
  TypographyTypes,
} from '@linode/design-language-system';
import type {
  AccentTypes as AccentTypesDark,
  ActionTypes as ActionTypesDark,
  BackgroundTypes as BackgroundTypesDark,
  BorderTypes as BorderTypesDark,
  ContentTypes as ContentTypesDark,
  DropdownTypes as DropdownTypesDark,
  ElevationTypes as ElevationTypesDark,
  GlobalFooterTypes as GlobalFooterTypesDark,
  InteractionTypes as InteractionTypesDark,
  SearchTypes as SearchTypesDark,
<<<<<<< HEAD
  SideNavigationTypes as SideNavigationTypesDark,
  TableTypes as TableTypesDark,
=======
>>>>>>> bbd35547
} from '@linode/design-language-system/themes/dark';

export type ThemeName = 'dark' | 'light';

type FooterTypes = MergeTypes<GlobalFooterTypesLight, GlobalFooterTypesDark>;
type SearchTypes = MergeTypes<SearchTypesLight, SearchTypesDark>;
type AccentTypes = MergeTypes<AccentTypesLight, AccentTypesDark>;
type ActionTypes = MergeTypes<ActionTypesLight, ActionTypesDark>;
type BackgroundTypes = MergeTypes<BackgroundTypesLight, BackgroundTypesDark>;
type BorderTypes = MergeTypes<BorderTypesLight, BorderTypesDark>;
type ContentTypes = MergeTypes<ContentTypesLight, ContentTypesDark>;
type ElevationTypes = MergeTypes<ElevationTypesLight, ElevationTypesDark>;
type InteractionTypes = MergeTypes<InteractionTypesLight, InteractionTypesDark>;
<<<<<<< HEAD
type SideNavigationTypes = MergeTypes<
  SideNavigationTypesLight,
  SideNavigationTypesDark
>;
type DropdownTypes = MergeTypes<DropdownTypesLight, DropdownTypesDark>;
type TableTypes = MergeTypes<TableTypesLight, TableTypesDark>;

type Fonts = {
  bold: TypographyTypes['Body']['Bold'];
  extrabold: TypographyTypes['Body']['Extrabold'];
  italic: TypographyTypes['Body']['Italic'];
  list: TypographyTypes['Body']['List'];
  normal: TypographyTypes['Body']['Regular'];
  semibold: TypographyTypes['Body']['Semibold'];
};
=======
type SearchTypes = MergeTypes<SearchTypesLight, SearchTypesDark>;

type Fonts = typeof latoWeb;
>>>>>>> bbd35547

type MergeTypes<A, B> = Omit<A, keyof B> &
  Omit<B, keyof A> &
  { [K in keyof A & keyof B]: A[K] | B[K] };

type LightModeColors = typeof color;
type DarkModeColors = typeof customDarkModeOptions.color;

type Colors = MergeTypes<LightModeColors, DarkModeColors>;

type LightModeBgColors = typeof bg;
type DarkModeBgColors = typeof customDarkModeOptions.bg;

type BgColors = MergeTypes<LightModeBgColors, DarkModeBgColors>;

type LightModeTextColors = typeof textColors;
type DarkModeTextColors = typeof customDarkModeOptions.textColors;
type TextColors = MergeTypes<LightModeTextColors, DarkModeTextColors>;

type LightModeBorderColors = typeof borderColors;
type DarkModeBorderColors = typeof customDarkModeOptions.borderColors;
type BorderColors = MergeTypes<LightModeBorderColors, DarkModeBorderColors>;

type LightNotificationToast = typeof notificationToast;
type DarkNotificationToast = typeof notificationToastDark;
type NotificationToast = MergeTypes<
  LightNotificationToast,
  DarkNotificationToast
>;

/**
 * Augmenting the Theme and ThemeOptions.
 * This allows us to add custom fields to the theme.
 * Avoid doing this unless you have a good reason.
 */
declare module '@mui/material/styles/createTheme' {
  export interface Theme {
    addCircleHoverEffect?: any;
    animateCircleIcon?: any;
    applyLinkStyles?: any;
    applyStatusPillStyles?: any;
    applyTableHeaderStyles?: any;
    bg: BgColors;
    borderColors: BorderColors;
    color: Colors;
    font: Fonts;
    graphs: any;
    inputMaxWidth: number;
    inputStyles: any;
    name: ThemeName;
    notificationToast: NotificationToast;
    textColors: TextColors;
    tokens: {
<<<<<<< HEAD
=======
      //  ---- Global tokens: theme agnostic ----
      borderRadius: BorderRadiusTypes;
      color: ColorTypes;
      font: FontTypes;
      search: SearchTypes;
      spacing: SpacingTypes;
>>>>>>> bbd35547
      // ----------------------------------------
      accent: AccentTypes;
      action: ActionTypes;
      background: BackgroundTypes;
      //  ---- Global tokens: theme agnostic ----
      border: BorderTypes;
      borderRadius: BorderRadiusTypes;
      chart: ChartTypes;
      color: ColorTypes;
      content: ContentTypes;
      dropdown: DropdownTypes;
      elevation: ElevationTypes;
      font: FontTypes;
      footer: FooterTypes;
      header: GlobalHeaderTypes;
      interaction: InteractionTypes;
      radius: RadiusTypes;
      search: SearchTypes;
      sideNavigation: SideNavigationTypes;
      spacing: SpacingTypes;
      table: TableTypes;
      typography: TypographyTypes;
    };
    visually: any;
  }

  export interface ThemeOptions {
    addCircleHoverEffect?: any;
    animateCircleIcon?: any;
    applyLinkStyles?: any;
    applyStatusPillStyles?: any;
    applyTableHeaderStyles?: any;
    bg?: DarkModeBgColors | LightModeBgColors;
    borderColors?: DarkModeBorderColors | LightModeBorderColors;
    color?: DarkModeColors | LightModeColors;
    font?: Fonts;
    graphs?: any;
    inputMaxWidth?: number;
    inputStyles?: any;
    name: ThemeName;
    notificationToast?: NotificationToast;
    textColors?: DarkModeTextColors | LightModeTextColors;
    tokens?: {
<<<<<<< HEAD
=======
      //  ---- Global tokens: theme agnostic ----
      borderRadius?: BorderRadiusTypes;
      color?: ColorTypes;
      font?: FontTypes;
      search: SearchTypes;
      spacing?: SpacingTypes;
>>>>>>> bbd35547
      // ----------------------------------------
      accent?: AccentTypes;
      action?: ActionTypes;
      background?: BackgroundTypes;
      border?: BorderTypes;
      //  ---- Global tokens: theme agnostic ----
      borderRadius?: BorderRadiusTypes;
      chart?: ChartTypes;
      color?: ColorTypes;
      content?: ContentTypes;
      dropdown?: DropdownTypes;
      elevation?: ElevationTypes;
      font?: FontTypes;
      footer?: FooterTypes;
      header?: GlobalHeaderTypes;
      interaction?: InteractionTypes;
      radius?: RadiusTypes;
      search?: SearchTypes;
      sideNavigation?: SideNavigationTypes;
      spacing?: SpacingTypes;
      table?: TableTypes;
      typography?: TypographyTypes;
    };
    visually?: any;
  }
}

declare module '@mui/material/Button' {
  interface ButtonPropsColorOverrides {
    error: true;
  }
}

export const light = createTheme(lightTheme);
export const dark = createTheme(deepmerge(lightTheme, darkTheme));<|MERGE_RESOLUTION|>--- conflicted
+++ resolved
@@ -34,10 +34,7 @@
   InteractionTypes as InteractionTypesLight,
   RadiusTypes,
   SearchTypes as SearchTypesLight,
-<<<<<<< HEAD
   SideNavigationTypes as SideNavigationTypesLight,
-=======
->>>>>>> bbd35547
   SpacingTypes,
   TableTypes as TableTypesLight,
   TypographyTypes,
@@ -53,11 +50,8 @@
   GlobalFooterTypes as GlobalFooterTypesDark,
   InteractionTypes as InteractionTypesDark,
   SearchTypes as SearchTypesDark,
-<<<<<<< HEAD
   SideNavigationTypes as SideNavigationTypesDark,
   TableTypes as TableTypesDark,
-=======
->>>>>>> bbd35547
 } from '@linode/design-language-system/themes/dark';
 
 export type ThemeName = 'dark' | 'light';
@@ -71,7 +65,6 @@
 type ContentTypes = MergeTypes<ContentTypesLight, ContentTypesDark>;
 type ElevationTypes = MergeTypes<ElevationTypesLight, ElevationTypesDark>;
 type InteractionTypes = MergeTypes<InteractionTypesLight, InteractionTypesDark>;
-<<<<<<< HEAD
 type SideNavigationTypes = MergeTypes<
   SideNavigationTypesLight,
   SideNavigationTypesDark
@@ -87,11 +80,6 @@
   normal: TypographyTypes['Body']['Regular'];
   semibold: TypographyTypes['Body']['Semibold'];
 };
-=======
-type SearchTypes = MergeTypes<SearchTypesLight, SearchTypesDark>;
-
-type Fonts = typeof latoWeb;
->>>>>>> bbd35547
 
 type MergeTypes<A, B> = Omit<A, keyof B> &
   Omit<B, keyof A> &
@@ -145,15 +133,6 @@
     notificationToast: NotificationToast;
     textColors: TextColors;
     tokens: {
-<<<<<<< HEAD
-=======
-      //  ---- Global tokens: theme agnostic ----
-      borderRadius: BorderRadiusTypes;
-      color: ColorTypes;
-      font: FontTypes;
-      search: SearchTypes;
-      spacing: SpacingTypes;
->>>>>>> bbd35547
       // ----------------------------------------
       accent: AccentTypes;
       action: ActionTypes;
@@ -197,15 +176,6 @@
     notificationToast?: NotificationToast;
     textColors?: DarkModeTextColors | LightModeTextColors;
     tokens?: {
-<<<<<<< HEAD
-=======
-      //  ---- Global tokens: theme agnostic ----
-      borderRadius?: BorderRadiusTypes;
-      color?: ColorTypes;
-      font?: FontTypes;
-      search: SearchTypes;
-      spacing?: SpacingTypes;
->>>>>>> bbd35547
       // ----------------------------------------
       accent?: AccentTypes;
       action?: ActionTypes;
