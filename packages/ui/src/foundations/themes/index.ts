import { createTheme } from '@mui/material/styles';
import { deepmerge } from '@mui/utils';

// Themes & Brands
import { darkTheme } from './dark';
import { lightTheme } from './light';

import type { latoWeb } from '../fonts';
// Types & Interfaces
import type {
  customDarkModeOptions,
  notificationToast as notificationToastDark,
} from './dark';
import type {
  bg,
  borderColors,
  color,
  notificationToast,
  textColors,
} from './light';
import type {
  AccentTypes as AccentTypesLight,
  ActionTypes as ActionTypesLight,
  BackgroundTypes as BackgroundTypesLight,
  BorderRadiusTypes,
  BorderTypes as BorderTypesLight,
  ChartTypes,
  ColorTypes,
  ContentTypes as ContentTypesLight,
  ElevationTypes as ElevationTypesLight,
  FontTypes,
  GlobalFooterTypes,
  InteractionTypes as InteractionTypesLight,
  RadiusTypes,
  SpacingTypes,
  TableTypes as TableTypesLight,
  TypographyTypes,
} from '@linode/design-language-system';
import type {
  AccentTypes as AccentTypesDark,
  ActionTypes as ActionTypesDark,
  BackgroundTypes as BackgroundTypesDark,
  BorderTypes as BorderTypesDark,
  ContentTypes as ContentTypesDark,
  ElevationTypes as ElevationTypesDark,
  InteractionTypes as InteractionTypesDark,
  TableTypes as TableTypesDark,
} from '@linode/design-language-system/themes/dark';

export type ThemeName = 'dark' | 'light';

type AccentTypes = MergeTypes<AccentTypesLight, AccentTypesDark>;
type ActionTypes = MergeTypes<ActionTypesLight, ActionTypesDark>;
type BackgroundTypes = MergeTypes<BackgroundTypesLight, BackgroundTypesDark>;
type BorderTypes = MergeTypes<BorderTypesLight, BorderTypesDark>;
type ContentTypes = MergeTypes<ContentTypesLight, ContentTypesDark>;
type ElevationTypes = MergeTypes<ElevationTypesLight, ElevationTypesDark>;
type InteractionTypes = MergeTypes<InteractionTypesLight, InteractionTypesDark>;

type TableTypes = MergeTypes<TableTypesLight, TableTypesDark>;

type Fonts = typeof latoWeb;

type MergeTypes<A, B> = Omit<A, keyof B> &
  Omit<B, keyof A> &
  { [K in keyof A & keyof B]: A[K] | B[K] };

type LightModeColors = typeof color;
type DarkModeColors = typeof customDarkModeOptions.color;

type Colors = MergeTypes<LightModeColors, DarkModeColors>;

type LightModeBgColors = typeof bg;
type DarkModeBgColors = typeof customDarkModeOptions.bg;

type BgColors = MergeTypes<LightModeBgColors, DarkModeBgColors>;

type LightModeTextColors = typeof textColors;
type DarkModeTextColors = typeof customDarkModeOptions.textColors;
type TextColors = MergeTypes<LightModeTextColors, DarkModeTextColors>;

type LightModeBorderColors = typeof borderColors;
type DarkModeBorderColors = typeof customDarkModeOptions.borderColors;
type BorderColors = MergeTypes<LightModeBorderColors, DarkModeBorderColors>;

type LightNotificationToast = typeof notificationToast;
type DarkNotificationToast = typeof notificationToastDark;
type NotificationToast = MergeTypes<
  LightNotificationToast,
  DarkNotificationToast
>;

/**
 * Augmenting the Theme and ThemeOptions.
 * This allows us to add custom fields to the theme.
 * Avoid doing this unless you have a good reason.
 */
declare module '@mui/material/styles/createTheme' {
  interface Theme {
    addCircleHoverEffect?: any;
    animateCircleIcon?: any;
    applyLinkStyles?: any;
    applyStatusPillStyles?: any;
    applyTableHeaderStyles?: any;
    bg: BgColors;
    borderColors: BorderColors;
    color: Colors;
    font: Fonts;
    graphs: any;
    inputMaxWidth: number;
    inputStyles: any;
    name: ThemeName;
    notificationToast: NotificationToast;
    textColors: TextColors;
    tokens: {
<<<<<<< HEAD
      accent: AccentTypes;
      action: ActionTypes;
      background: BackgroundTypes;
      border: BorderTypes;
=======
      //  ---- Global tokens: theme agnostic ----
      border: BorderTypes;
      color: ColorTypes;
      font: FontTypes;
      spacing: SpacingTypes;
      footer: GlobalFooterTypes;
      // ----------------------------------------
      accent: AccentTypes;
      action: ActionTypes;
      background: BackgroundTypes;
>>>>>>> b627b2f8
      borderRadius: BorderRadiusTypes;
      chart: ChartTypes;
      color: ColorTypes;
      content: ContentTypes;
      elevation: ElevationTypes;
      font: FontTypes;
      interaction: InteractionTypes;
      radius: RadiusTypes;
      spacing: SpacingTypes;
      table: TableTypes;
      typography: TypographyTypes;
    };
    visually: any;
  }

  interface ThemeOptions {
    addCircleHoverEffect?: any;
    animateCircleIcon?: any;
    applyLinkStyles?: any;
    applyStatusPillStyles?: any;
    applyTableHeaderStyles?: any;
    bg?: DarkModeBgColors | LightModeBgColors;
    borderColors?: DarkModeBorderColors | LightModeBorderColors;
    color?: DarkModeColors | LightModeColors;
    font?: Fonts;
    graphs?: any;
    inputMaxWidth?: number;
    inputStyles?: any;
    name: ThemeName;
    notificationToast?: NotificationToast;
    textColors?: DarkModeTextColors | LightModeTextColors;
    tokens?: {
<<<<<<< HEAD
=======
      //  ---- Global tokens: theme agnostic ----
      borderRadius?: BorderRadiusTypes;
      color?: ColorTypes;
      font?: FontTypes;
      footer?: GlobalFooterTypes;
      spacing?: SpacingTypes;
      // ----------------------------------------
>>>>>>> b627b2f8
      accent?: AccentTypes;
      action?: ActionTypes;
      background?: BackgroundTypes;
      border?: BorderTypes;
      borderRadius?: BorderRadiusTypes;
      chart?: ChartTypes;
      color?: ColorTypes;
      content?: ContentTypes;
      elevation?: ElevationTypes;
      font?: FontTypes;
      interaction?: InteractionTypes;
      radius?: RadiusTypes;
      spacing?: SpacingTypes;
      table?: TableTypes;
      typography?: TypographyTypes;
    };
    visually?: any;
  }
}

export const light = createTheme(lightTheme);
export const dark = createTheme(deepmerge(lightTheme, darkTheme));<|MERGE_RESOLUTION|>--- conflicted
+++ resolved
@@ -29,7 +29,6 @@
   ContentTypes as ContentTypesLight,
   ElevationTypes as ElevationTypesLight,
   FontTypes,
-  GlobalFooterTypes,
   InteractionTypes as InteractionTypesLight,
   RadiusTypes,
   SpacingTypes,
@@ -113,12 +112,6 @@
     notificationToast: NotificationToast;
     textColors: TextColors;
     tokens: {
-<<<<<<< HEAD
-      accent: AccentTypes;
-      action: ActionTypes;
-      background: BackgroundTypes;
-      border: BorderTypes;
-=======
       //  ---- Global tokens: theme agnostic ----
       border: BorderTypes;
       color: ColorTypes;
@@ -129,17 +122,13 @@
       accent: AccentTypes;
       action: ActionTypes;
       background: BackgroundTypes;
->>>>>>> b627b2f8
       borderRadius: BorderRadiusTypes;
       chart: ChartTypes;
-      color: ColorTypes;
       content: ContentTypes;
+      table: TableTypes;
       elevation: ElevationTypes;
-      font: FontTypes;
       interaction: InteractionTypes;
       radius: RadiusTypes;
-      spacing: SpacingTypes;
-      table: TableTypes;
       typography: TypographyTypes;
     };
     visually: any;
@@ -162,8 +151,6 @@
     notificationToast?: NotificationToast;
     textColors?: DarkModeTextColors | LightModeTextColors;
     tokens?: {
-<<<<<<< HEAD
-=======
       //  ---- Global tokens: theme agnostic ----
       borderRadius?: BorderRadiusTypes;
       color?: ColorTypes;
@@ -171,21 +158,16 @@
       footer?: GlobalFooterTypes;
       spacing?: SpacingTypes;
       // ----------------------------------------
->>>>>>> b627b2f8
       accent?: AccentTypes;
       action?: ActionTypes;
       background?: BackgroundTypes;
       border?: BorderTypes;
-      borderRadius?: BorderRadiusTypes;
       chart?: ChartTypes;
-      color?: ColorTypes;
       content?: ContentTypes;
       elevation?: ElevationTypes;
-      font?: FontTypes;
       interaction?: InteractionTypes;
       radius?: RadiusTypes;
-      spacing?: SpacingTypes;
-      table?: TableTypes;
+      table: TableTypes;
       typography?: TypographyTypes;
     };
     visually?: any;
