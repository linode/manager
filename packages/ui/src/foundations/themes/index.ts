import { createTheme } from '@mui/material/styles';
import { deepmerge } from '@mui/utils';

// Themes & Brands
import { darkTheme } from './dark';
import { lightTheme } from './light';

import type { latoWeb } from '../fonts';
// Types & Interfaces
import type {
  customDarkModeOptions,
  notificationToast as notificationToastDark,
} from './dark';
import type {
  bg,
  borderColors,
  color,
  notificationToast,
  textColors,
} from './light';
import type {
  AccentTypes as AccentTypesLight,
  ActionTypes as ActionTypesLight,
  BackgroundTypes as BackgroundTypesLight,
  BorderRadiusTypes,
  BorderTypes as BorderTypesLight,
  ChartTypes,
  ColorTypes,
  ContentTypes as ContentTypesLight,
  ElevationTypes as ElevationTypesLight,
  FontTypes,
  InteractionTypes as InteractionTypesLight,
  RadiusTypes,
  SideNavigationTypes as SideNavigationTypesLight,
  SpacingTypes,
  TableTypes as TableTypesLight,
  TypographyTypes,
} from '@linode/design-language-system';
import type {
  AccentTypes as AccentTypesDark,
  ActionTypes as ActionTypesDark,
  BackgroundTypes as BackgroundTypesDark,
  BorderTypes as BorderTypesDark,
  ContentTypes as ContentTypesDark,
  ElevationTypes as ElevationTypesDark,
  InteractionTypes as InteractionTypesDark,
<<<<<<< HEAD
  TableTypes as TableTypesDark,
=======
  SideNavigationTypes as SideNavigationTypesDark,
>>>>>>> 7eb227ae
} from '@linode/design-language-system/themes/dark';

export type ThemeName = 'dark' | 'light';

type AccentTypes = MergeTypes<AccentTypesLight, AccentTypesDark>;
type ActionTypes = MergeTypes<ActionTypesLight, ActionTypesDark>;
type BackgroundTypes = MergeTypes<BackgroundTypesLight, BackgroundTypesDark>;
type BorderTypes = MergeTypes<BorderTypesLight, BorderTypesDark>;
type ContentTypes = MergeTypes<ContentTypesLight, ContentTypesDark>;
type ElevationTypes = MergeTypes<ElevationTypesLight, ElevationTypesDark>;
type InteractionTypes = MergeTypes<InteractionTypesLight, InteractionTypesDark>;
type SideNavigationTypes = MergeTypes<
  SideNavigationTypesLight,
  SideNavigationTypesDark
>;

type TableTypes = MergeTypes<TableTypesLight, TableTypesDark>;

type Fonts = typeof latoWeb;

type MergeTypes<A, B> = Omit<A, keyof B> &
  Omit<B, keyof A> &
  { [K in keyof A & keyof B]: A[K] | B[K] };

type LightModeColors = typeof color;
type DarkModeColors = typeof customDarkModeOptions.color;

type Colors = MergeTypes<LightModeColors, DarkModeColors>;

type LightModeBgColors = typeof bg;
type DarkModeBgColors = typeof customDarkModeOptions.bg;

type BgColors = MergeTypes<LightModeBgColors, DarkModeBgColors>;

type LightModeTextColors = typeof textColors;
type DarkModeTextColors = typeof customDarkModeOptions.textColors;
type TextColors = MergeTypes<LightModeTextColors, DarkModeTextColors>;

type LightModeBorderColors = typeof borderColors;
type DarkModeBorderColors = typeof customDarkModeOptions.borderColors;
type BorderColors = MergeTypes<LightModeBorderColors, DarkModeBorderColors>;

type LightNotificationToast = typeof notificationToast;
type DarkNotificationToast = typeof notificationToastDark;
type NotificationToast = MergeTypes<
  LightNotificationToast,
  DarkNotificationToast
>;

/**
 * Augmenting the Theme and ThemeOptions.
 * This allows us to add custom fields to the theme.
 * Avoid doing this unless you have a good reason.
 */
declare module '@mui/material/styles/createTheme' {
  interface Theme {
    addCircleHoverEffect?: any;
    animateCircleIcon?: any;
    applyLinkStyles?: any;
    applyStatusPillStyles?: any;
    applyTableHeaderStyles?: any;
    bg: BgColors;
    borderColors: BorderColors;
    color: Colors;
    font: Fonts;
    graphs: any;
    inputMaxWidth: number;
    inputStyles: any;
    name: ThemeName;
    notificationToast: NotificationToast;
    textColors: TextColors;
    tokens: {
      //  ---- Global tokens: theme agnostic ----
      border: BorderTypes;
      color: ColorTypes;
      font: FontTypes;
      footer: GlobalFooterTypes;
      spacing: SpacingTypes;
      // ----------------------------------------
      accent: AccentTypes;
      action: ActionTypes;
      background: BackgroundTypes;
      borderRadius: BorderRadiusTypes;
      chart: ChartTypes;
      content: ContentTypes;
      table: TableTypes;
      elevation: ElevationTypes;
      interaction: InteractionTypes;
      radius: RadiusTypes;
      sideNavigation: SideNavigationTypes;
      typography: TypographyTypes;
    };
    visually: any;
  }

  interface ThemeOptions {
    addCircleHoverEffect?: any;
    animateCircleIcon?: any;
    applyLinkStyles?: any;
    applyStatusPillStyles?: any;
    applyTableHeaderStyles?: any;
    bg?: DarkModeBgColors | LightModeBgColors;
    borderColors?: DarkModeBorderColors | LightModeBorderColors;
    color?: DarkModeColors | LightModeColors;
    font?: Fonts;
    graphs?: any;
    inputMaxWidth?: number;
    inputStyles?: any;
    name: ThemeName;
    notificationToast?: NotificationToast;
    textColors?: DarkModeTextColors | LightModeTextColors;
    tokens?: {
      //  ---- Global tokens: theme agnostic ----
      borderRadius?: BorderRadiusTypes;
      color?: ColorTypes;
      font?: FontTypes;
      footer?: GlobalFooterTypes;
      spacing?: SpacingTypes;
      // ----------------------------------------
      accent?: AccentTypes;
      action?: ActionTypes;
      background?: BackgroundTypes;
      border?: BorderTypes;
      chart?: ChartTypes;
      content?: ContentTypes;
      elevation?: ElevationTypes;
      interaction?: InteractionTypes;
      radius?: RadiusTypes;
<<<<<<< HEAD
      table: TableTypes;
=======
      sideNavigation?: SideNavigationTypes;
>>>>>>> 7eb227ae
      typography?: TypographyTypes;
    };
    visually?: any;
  }
}

export const light = createTheme(lightTheme);
export const dark = createTheme(deepmerge(lightTheme, darkTheme));<|MERGE_RESOLUTION|>--- conflicted
+++ resolved
@@ -29,6 +29,7 @@
   ContentTypes as ContentTypesLight,
   ElevationTypes as ElevationTypesLight,
   FontTypes,
+  GlobalFooterTypes,
   InteractionTypes as InteractionTypesLight,
   RadiusTypes,
   SideNavigationTypes as SideNavigationTypesLight,
@@ -44,11 +45,8 @@
   ContentTypes as ContentTypesDark,
   ElevationTypes as ElevationTypesDark,
   InteractionTypes as InteractionTypesDark,
-<<<<<<< HEAD
   TableTypes as TableTypesDark,
-=======
   SideNavigationTypes as SideNavigationTypesDark,
->>>>>>> 7eb227ae
 } from '@linode/design-language-system/themes/dark';
 
 export type ThemeName = 'dark' | 'light';
@@ -177,11 +175,8 @@
       elevation?: ElevationTypes;
       interaction?: InteractionTypes;
       radius?: RadiusTypes;
-<<<<<<< HEAD
-      table: TableTypes;
-=======
+      table?: TableTypes;
       sideNavigation?: SideNavigationTypes;
->>>>>>> 7eb227ae
       typography?: TypographyTypes;
     };
     visually?: any;
