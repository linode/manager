import {
  Accent,
  Action,
  Background,
  Badge,
  Border,
  Button,
  Calendar,
  Color,
  Content,
  Dropdown,
  Elevation,
  GlobalFooter,
  GlobalHeader,
  Interaction,
  NotificationToast,
  Search,
  Select,
  SideNavigation,
  Table,
  TextField,
  Typography,
} from '@linode/design-language-system/themes/dark';

import { breakpoints } from '../breakpoints';

import type { ThemeOptions } from '@mui/material/styles';

const primaryColors = {
  dark: Color.Brand[90],
  divider: Color.Neutrals.Black,
  headline: Color.Neutrals[5],
  light: Color.Brand[60],
  main: Color.Brand[80],
  text: Color.Neutrals.White,
  white: Color.Neutrals.Black,
};

// Eventually we'll probably want Color.Neutrals.Black once we fully migrate to CDS 2.0
// We will need to consult with the design team to determine the correct dark shade handling for:
// - appBar
// - popoverPaper (create menu, notification center)
// - MenuItem (create menu, action menu)
// since Color.Neutrals.Black is pitch black and may not be the correct choice yet.
const tempReplacementforColorNeutralsBlack = '#222';

export const customDarkModeOptions = {
  bg: {
    app: Color.Neutrals[100],
    appBar: tempReplacementforColorNeutralsBlack,
    bgAccessRowTransparentGradient: 'rgb(69, 75, 84, .001)',
    bgPaper: Color.Neutrals[90],
    interactionBgPrimary: Interaction.Background.Secondary,
    lightBlue1: Color.Neutrals.Black,
    lightBlue2: Color.Brand[100],
    main: Color.Neutrals[100],
    mainContentBanner: Color.Neutrals[100],
    offWhite: Color.Neutrals[90],
    primaryNavPaper: Color.Neutrals[100],
    tableHeader: Color.Neutrals[100],
    white: Color.Neutrals[100],
  },
  borderColors: {
    borderFocus: Interaction.Border.Focus,
    borderHover: Interaction.Border.Hover,
    borderTable: Color.Neutrals[80],
    borderTypography: Color.Neutrals[80],
    divider: Color.Neutrals[80],
  },
  color: {
    black: Color.Neutrals.White,
    blueDTwhite: Color.Neutrals.White,
    border2: Color.Neutrals.Black,
    border3: Color.Neutrals.Black,
    boxShadow: 'rgba(0, 0, 0, 0.5)',
    boxShadowDark: Color.Neutrals.Black,
    buttonPrimaryHover: Button.Primary.Hover.Background,
    drawerBackdrop: 'rgba(0, 0, 0, 0.5)',
    grey1: Color.Neutrals[50],
    grey2: Color.Neutrals[100],
    grey3: Color.Neutrals[60],
    grey5: Color.Neutrals[100],
    grey6: Color.Neutrals[50],
    grey7: Color.Neutrals[80],
    grey9: primaryColors.divider,
    headline: primaryColors.headline,
    label: Color.Neutrals[40],
    offBlack: Color.Neutrals.White,
    red: Color.Red[70],
    tableHeaderText: Color.Neutrals.White,
    // TODO: `tagButton*` should be moved to component level.
    tagButtonBg: Color.Brand[40],
    tagButtonBgHover: Button.Primary.Hover.Background,
    tagButtonText: Button.Primary.Default.Text,
    tagButtonTextHover: Button.Primary.Hover.Text,
    tagIcon: Button.Primary.Default.Icon,
    tagIconHover: Button.Primary.Default.Text,
    white: Color.Neutrals[100],
  },
  textColors: {
    headlineStatic: Color.Neutrals[20],
    linkActiveLight: Action.Primary.Default,
    linkHover: Action.Primary.Hover,
    tableHeader: Color.Neutrals[60],
    tableStatic: Color.Neutrals[20],
    textAccessTable: Color.Neutrals[50],
  },
} as const;

export const notificationToast = {
  default: {
    backgroundColor: NotificationToast.Informative.Background,
    borderLeft: `6px solid ${NotificationToast.Informative.Border}`,
    color: NotificationToast.Text,
  },
  error: {
    backgroundColor: NotificationToast.Error.Background,
    borderLeft: `6px solid ${NotificationToast.Error.Border}`,
  },
  info: {
    backgroundColor: NotificationToast.Informative.Background,
    borderLeft: `6px solid ${NotificationToast.Informative.Border}`,
  },
  success: {
    backgroundColor: NotificationToast.Success.Background,
    borderLeft: `6px solid ${NotificationToast.Success.Border}`,
  },
  warning: {
    backgroundColor: NotificationToast.Warning.Background,
    borderLeft: `6px solid ${NotificationToast.Warning.Border}`,
  },
} as const;

const iconCircleAnimation = {
  '& .circle': {
    fill: primaryColors.main,
    transition: 'fill .2s ease-in-out .2s',
  },
  '& .insidePath *': {
    stroke: Color.Neutrals.White,
    transition: 'fill .2s ease-in-out .2s, stroke .2s ease-in-out .2s',
  },
  '& .outerCircle': {
    animation: '$dash 2s linear forwards',
    stroke: primaryColors.dark,
    strokeDasharray: 1000,
    strokeDashoffset: 1000,
  },
};

// Used for styling html buttons to look like our generic links
const genericLinkStyle = {
  '&:hover': {
    color: Action.Primary.Hover,
    textDecoration: 'underline',
  },
  background: 'none',
  border: 'none',
  color: Action.Primary.Default,
  cursor: 'pointer',
  font: 'inherit',
  padding: 0,
};

// Used for styling status pills as seen on Linodes
const genericStatusPillStyle = {
  '&:before': {
    borderRadius: '50%',
    content: '""',
    display: 'inline-block',
    height: 16,
    marginRight: 8,
    minWidth: 16,
    width: 16,
  },
  backgroundColor: 'transparent',
  [breakpoints.down('sm')]: {
    fontSize: 14,
  },
  color: customDarkModeOptions.textColors.tableStatic,
  fontSize: '1rem',
  padding: 0,
};

const genericTableHeaderStyle = {
  '&:hover': {
    '& span': {
      color: customDarkModeOptions.textColors.linkActiveLight,
    },
    cursor: 'pointer',
  },
};

const MuiTableHeadSvgStyles = {
  svg: {
    path: {
      fill: Color.Brand[60],
    },
  },
};

const MuiTableZebraHoverStyles = {
  '&.MuiTableRow-hover:hover, &.Mui-selected, &.Mui-selected:hover': {
    background: Table.Row.Background.Hover,
  },
};

const MuiTableZebraStyles = {
  background: Table.Row.Background.Zebra,
  ...MuiTableZebraHoverStyles,
};

export const darkTheme: ThemeOptions = {
  animateCircleIcon: {
    ...iconCircleAnimation,
  },
  applyLinkStyles: {
    ...genericLinkStyle,
  },
  applyStatusPillStyles: {
    ...genericStatusPillStyle,
  },
  applyTableHeaderStyles: {
    ...genericTableHeaderStyle,
  },
  bg: customDarkModeOptions.bg,
  borderColors: customDarkModeOptions.borderColors,
  breakpoints,
  color: customDarkModeOptions.color,
  components: {
    MuiAppBar: {
      styleOverrides: {
        root: {
          backgroundColor: GlobalHeader.Background,
          color: GlobalHeader.Text.Default,
          zIndex: 1500, // To be above primary nav
        },
      },
    },
    MuiAutocomplete: {
      styleOverrides: {
        endAdornment: {
          '.MuiAutocomplete-clearIndicator': {
            visibility: 'visible !important',
          },
          '.MuiAutocomplete-popupIndicator': {
            svg: {
              fontSize: '28px',
            },
          },
          paddingRight: 4,
          svg: {
            ':hover': {
              color: `${Color.Brand[50]} !important`,
            },
            color: `${Search.Default.Icon} !important`,
          },
        },
        input: {
          '&::selection': {
            backgroundColor: customDarkModeOptions.bg.appBar,
          },
        },
        listbox: {
          backgroundColor: customDarkModeOptions.bg.white,
          border: `1px solid ${primaryColors.main}`,
        },
        loading: {
          color: Color.Neutrals.White,
        },
        noOptions: {
          color: Color.Neutrals.White,
        },
        tag: {
          '.MuiChip-deleteIcon': { color: primaryColors.text },
          backgroundColor: customDarkModeOptions.bg.lightBlue1,
        },
      },
    },
    MuiBackdrop: {
      styleOverrides: {
        root: customDarkModeOptions.color.drawerBackdrop,
      },
    },
    MuiButton: {
      styleOverrides: {
        containedPrimary: {
          '&:active': {
            backgroundColor: Button.Primary.Pressed.Background,
          },
          '&:disabled': {
            backgroundColor: Button.Primary.Disabled.Background,
            color: Button.Primary.Disabled.Text,
          },
          '&:hover, &:focus': {
            backgroundColor: Button.Primary.Hover.Background,
            color: Button.Primary.Default.Text,
          },
          '&[aria-disabled="true"]': {
            backgroundColor: Button.Primary.Disabled.Background,
            color: Button.Primary.Disabled.Text,
          },
          backgroundColor: Button.Primary.Default.Background,
          border: `1px solid transparent`,
          color: Button.Primary.Default.Text,
        },
        containedSecondary: {
          '&:active': {
            backgroundColor: 'transparent',
            color: Button.Secondary.Pressed.Text,
          },
          '&:disabled': {
            backgroundColor: 'transparent',
            color: Button.Secondary.Disabled.Text,
          },
          '&:hover, &:focus': {
            backgroundColor: 'transparent',
          },
          '&[aria-disabled="true"]': {
            backgroundColor: 'transparent',
            color: Button.Secondary.Disabled.Text,
          },
          backgroundColor: 'transparent',
          color: Button.Secondary.Default.Text,
        },
        outlined: {
          '&:active': {
            backgroundColor: Button.Secondary.Pressed.Background,
            borderColor: Button.Secondary.Pressed.Text,
            color: Button.Secondary.Pressed.Text,
          },
          '&:hover, &:focus': {
            backgroundColor: Button.Secondary.Hover.Background,
            border: `1px solid ${Button.Secondary.Hover.Border}`,
            color: Button.Secondary.Hover.Text,
          },
          '&[aria-disabled="true"]': {
            backgroundColor: Button.Secondary.Disabled.Background,
            border: `1px solid ${Button.Secondary.Disabled.Border}`,
            color: Button.Secondary.Disabled.Text,
          },
          backgroundColor: Button.Secondary.Default.Background,
          border: `1px solid ${Button.Secondary.Default.Border}`,
          color: Button.Secondary.Default.Text,
          minHeight: 34,
        },
        root: {
          font: Typography.Label.Semibold.S,
        },
      },
      variants: [
        {
          props: { color: 'error' },
          style: {
            '&:not([aria-disabled="true"]):hover, &:not([aria-disabled="true"]):focus': {
              backgroundColor: Background.Negativesubtle,
              border: `1px solid ${Border.Negative}`,
              color: Content.Text.Negative,
            },
            '&[aria-disabled="true"]': {
              backgroundColor: 'transparent',
              border: `1px solid ${Button.Secondary.Disabled.Border}`,
              color: Button.Secondary.Disabled.Text,
            },
            backgroundColor: 'transparent',
            border: `1px solid ${Border.Negative}`,
            color: Content.Text.Negative,
          },
        },
      ],
    },
    MuiButtonBase: {
      styleOverrides: {
        root: {
          '&[aria-disabled="true"]': {
            '& .MuiSvgIcon-root': {
              fill: Button.Primary.Disabled.Icon,
            },
            cursor: 'not-allowed',
          },
          fontSize: '1rem',
        },
      },
    },
    MuiCardActions: {
      styleOverrides: {
        root: {
          backgroundColor: 'rgba(0, 0, 0, 0.2) !important',
        },
      },
    },
    MuiCardHeader: {
      styleOverrides: {
        root: {
          backgroundColor: Color.Neutrals[50],
        },
      },
    },
    MuiChip: {
      defaultProps: {
        // In dark mode, we decided our Chips will be our primary color by default.
        color: 'primary',
      },
      styleOverrides: {
        // TODO: This will need CDS guidance in future
        clickable: {
          '&:active': {
            backgroundColor: Button.Primary.Pressed.Background,
          },
          '&:disabled': {
            backgroundColor: Button.Primary.Disabled.Background,
            color: Button.Primary.Disabled.Text,
          },
          '&:hover, &:focus': {
            backgroundColor: Button.Primary.Hover.Background,
            color: Button.Primary.Default.Text,
          },
          '&[aria-disabled="true"]': {
            backgroundColor: Button.Primary.Disabled.Background,
            color: Button.Primary.Disabled.Text,
          },
          backgroundColor: Button.Primary.Default.Background,
          border: `1px solid transparent`,
          color: Button.Primary.Default.Text,
        },
        colorError: {
          backgroundColor: Badge.Negative.Background,
          color: Badge.Negative.Text,
        },
        colorInfo: {
          backgroundColor: Badge.Informative.Background,
          color: Badge.Informative.Text,
        },
        colorPrimary: {
          backgroundColor: Badge.Informative.Background,
          color: Badge.Informative.Text,
        },
        colorSecondary: {
          '&.MuiChip-clickable': {
            '&:hover': {
              backgroundColor: Badge.Informative.Background,
              color: Badge.Informative.Text,
            },
          },
          backgroundColor: Badge.Informative.Background,
          color: Badge.Informative.Text,
        },
        colorSuccess: {
          backgroundColor: Badge.Positive.Background,
          color: Badge.Positive.Text,
        },
        colorWarning: {
          backgroundColor: Badge.Warning.Background,
          color: Badge.Warning.Text,
        },
        outlined: {
          '& .MuiChip-label': {
            color: primaryColors.text,
          },
          backgroundColor: 'transparent',
          borderRadius: 1,
        },
        root: {
          color: primaryColors.text,
        },
      },
    },
    MuiDialog: {
      styleOverrides: {
        paper: {
          boxShadow: `0 0 5px ${Color.Neutrals[100]}`,
        },
      },
    },
    MuiDialogTitle: {
      styleOverrides: {
        root: {
          borderBottom: `1px solid ${Color.Neutrals[100]}`,
          color: primaryColors.headline,
        },
      },
    },
    MuiDivider: {
      styleOverrides: {
        root: {
          borderColor: customDarkModeOptions.borderColors.divider,
        },
      },
    },
    MuiDrawer: {
      styleOverrides: {
        paper: {
          border: 0,
          boxShadow: `0 0 5px ${Color.Neutrals[100]}`,
        },
      },
    },
    MuiFormControl: {
      styleOverrides: {
        root: {
          // Component.Checkbox.Checked.Disabled
          '&.copy > div': {
            backgroundColor: Color.Neutrals[100],
          },
        },
      },
    },
    MuiFormControlLabel: {
      styleOverrides: {
        disabled: {},
        label: {
          '&.Mui-disabled': {
            color: `${Color.Neutrals[50]} !important`,
          },
          color: primaryColors.text,
        },
        root: {},
      },
    },
    MuiFormHelperText: {
      styleOverrides: {
        root: {
          '&[class*="error"]': {
            color: Select.Error.HintText,
          },
          color: Color.Neutrals[40],
          lineHeight: 1.25,
        },
      },
    },
    MuiFormLabel: {
      styleOverrides: {
        root: {
          '&$disabled': {
            color: Color.Neutrals[40],
          },
          '&$error': {
            color: Color.Neutrals[40],
          },
          '&.Mui-focused': {
            color: Color.Neutrals[40],
          },
          color: Color.Neutrals[40],
        },
      },
    },
    MuiIconButton: {
      styleOverrides: {
        root: {
          '&:hover': {
            color: primaryColors.main,
          },
        },
      },
    },
    MuiInput: {
      styleOverrides: {
        disabled: {},
        focused: {},
        input: {
          '&.Mui-disabled': {
            WebkitTextFillColor: 'unset !important',
          },
        },
        root: {
          '& svg': {
            color: TextField.Default.InfoIcon,
          },
          '&.Mui-disabled': {
            '& svg': {
              color: TextField.Disabled.InfoIcon,
            },
            backgroundColor: TextField.Disabled.Background,
            borderColor: TextField.Disabled.Border,
            color: TextField.Disabled.Text,
          },
          '&.Mui-error': {
            '& svg': {
              color: TextField.Error.Icon,
            },
            backgroundColor: TextField.Error.Background,
            borderColor: TextField.Error.Border,
            color: TextField.Error.Text,
          },
          '&.Mui-focused': {
            '& svg': {
              color: TextField.Focus.Icon,
            },
            backgroundColor: TextField.Focus.Background,
            borderColor: TextField.Focus.Border,
            boxShadow: `0 0 2px 1px ${Color.Neutrals[100]}`,
            color: TextField.Focus.Text,
          },
          '&.Mui-hover': {
            '& svg': {
              color: TextField.Hover.Icon,
            },
            backgroundColor: TextField.Hover.Background,
            borderColor: TextField.Hover.Border,
            color: TextField.Hover.Text,
          },
          backgroundColor: TextField.Default.Background,
          borderColor: TextField.Default.Border,
          color: TextField.Filled.Text,
        },
      },
    },
    MuiInputAdornment: {
      styleOverrides: {
        root: {
          '& p': {
            color: Color.Neutrals[20],
          },
          color: Color.Neutrals[20],
        },
      },
    },
    MuiListItem: {
      styleOverrides: {
        root: {
          '&.selectHeader': {
            color: primaryColors.text,
          },
          color: primaryColors.text,
        },
      },
    },
    MuiMenuItem: {
      styleOverrides: {
        root: {
          '&.loading': {
            backgroundColor: primaryColors.text,
          },
          '&:active': {
            backgroundColor: Dropdown.Background.Default,
          },
          '&:disabled': {
            backgroundColor: Dropdown.Background.Default,
            color: Dropdown.Text.Disabled,
            opacity: 1,
          },
          '&:hover, &:focus': {
            backgroundColor: Color.Neutrals[80],
            color: Dropdown.Text.Default,
          },
          '&:last-child': {
            borderBottom: 0,
          },
          '&[aria-disabled="true"]': {
            backgroundColor: Dropdown.Background.Default,
            color: Dropdown.Text.Disabled,
            opacity: 1,
          },
          backgroundColor: tempReplacementforColorNeutralsBlack,
          color: Dropdown.Text.Default,
          padding: '10px 10px 10px 16px',
        },
        selected: {},
      },
    },
    MuiOutlinedInput: {
      styleOverrides: {
        input: {
          '&.Mui-disabled': {
            WebkitTextFillColor: 'unset !important',
          },
          boxSizing: 'border-box',
          [breakpoints.only('xs')]: {
            fontSize: '1rem',
          },
          fontSize: '0.9rem',
          padding: 8,
        },
        root: {
          '& svg': {
            color: TextField.Default.InfoIcon,
          },
          '&.Mui-disabled': {
            '& svg': {
              color: TextField.Disabled.InfoIcon,
            },
            backgroundColor: TextField.Disabled.Background,
            borderColor: TextField.Disabled.Border,
            color: TextField.Disabled.Text,
          },
          '&.Mui-error': {
            '& svg': {
              color: TextField.Error.Icon,
            },
            backgroundColor: TextField.Error.Background,
            borderColor: TextField.Error.Border,
            color: TextField.Error.Text,
          },
          '&.Mui-error .MuiOutlinedInput-notchedOutline': {
            borderColor: TextField.Error.Border,
            color: TextField.Error.Text,
          },
          '&.Mui-focused': {
            '& svg': {
              color: TextField.Focus.Icon,
            },
            backgroundColor: TextField.Focus.Background,
            borderColor: TextField.Focus.Border,
            boxShadow: `0 0 2px 1px ${Color.Neutrals[100]}`,
            color: TextField.Focus.Text,
          },
          '&.Mui-focused .MuiOutlinedInput-notchedOutline': {
            borderWidth: '1px',
            boxShadow: `0 0 2px 1px ${Color.Neutrals[100]}`,
          },
          '&.Mui-hover': {
            '& svg': {
              color: TextField.Hover.Icon,
            },
            backgroundColor: TextField.Hover.Background,
            borderColor: TextField.Hover.Border,
            color: TextField.Hover.Text,
          },
          backgroundColor: TextField.Default.Background,
          borderColor: TextField.Default.Border,
          borderRadius: 0,
          boxSizing: 'border-box',
          color: TextField.Filled.Text,
<<<<<<< HEAD
          height: '34px',
          lineHeight: 1,
          minHeight: '34px',
=======
          lineHeight: 1,
>>>>>>> 6210b739
          transition: 'border-color 225ms ease-in-out',
        },
      },
    },
    MuiPaper: {
      styleOverrides: {
        outlined: {
          // TODO: We can remove this variant since they will always have a border
          backgroundColor: Color.Neutrals[90],
          border: `1px solid ${Color.Neutrals[80]}`,
        },
        root: {
          backgroundColor: Color.Neutrals[90],
          backgroundImage: 'none', // I have no idea why MUI defaults to setting a background image...
          border: 0,
        },
      },
    },
    MuiPopover: {
      styleOverrides: {
        paper: {
          background: tempReplacementforColorNeutralsBlack,
          border: 0,
          boxShadow: `0 2px 6px 0 rgba(0, 0, 0, 0.18)`, // TODO: Fix Elevation.S to remove `inset`
        },
      },
    },
    MuiRadio: {
      styleOverrides: {
        colorSecondary: {
          '&$checked': {
            '&:hover': {
              backgroundColor: 'rgba(36, 83, 233, 0.04)',
            },
            color: primaryColors.main,
          },
          '&:hover': {
            backgroundColor: 'rgba(36, 83, 233, 0.04)',
          },
          color: primaryColors.main,
        },
        root: ({ theme }) => ({
          '& .defaultFill': {
            '& circle': {
              color: Color.Neutrals[40],
            },
            color: Color.Neutrals[80],
            fill: Color.Neutrals[80],
          },
          '&.Mui-disabled': {
            '& .defaultFill': {
              color: Color.Neutrals[40],
              opacity: 0.15,
            },
          },
          '&:hover': {
            color: theme.palette.primary.main,
          },
        }),
      },
    },
    MuiSelect: {
      styleOverrides: {},
    },
    MuiSnackbarContent: {
      styleOverrides: {
        root: {
          backgroundColor: Color.Neutrals[100],
          boxShadow: `0 0 5px ${Color.Neutrals[100]}`,
          color: primaryColors.text,
        },
      },
    },
    MuiSwitch: {
      styleOverrides: {
        root: {
          '& .Mui-disabled': {
            '& + .MuiSwitch-track': {
              opacity: '.5 !important',
            },
            opacity: 0.5,
          },
        },
        track: {
          backgroundColor: Color.Neutrals[80],
        },
      },
    },
    MuiTab: {
      styleOverrides: {
        root: {
          '&$selected, &$selected:hover': {
            color: Color.Neutrals.White,
          },
          color: Color.Neutrals.White,
        },
        selected: {},
        textColorPrimary: {
          '&$selected, &$selected:hover': {
            color: Color.Neutrals.White,
          },
          color: Color.Neutrals.White,
        },
      },
    },
    MuiTable: {
      styleOverrides: {
        root: {
          // Zebra Striping
          '&.MuiTable-zebra': {
            // Linodes Group by Tag: First Row is the Title
            '&.MuiTable-groupByTag .MuiTableRow-root:not(:first-of-type):nth-of-type(odd)': MuiTableZebraStyles,
            // Default Striping
            '&:not(.MuiTable-groupByTag) .MuiTableRow-root:not(.MuiTableRow-nested):nth-of-type(even)': MuiTableZebraStyles,
          },
          // Nested Tables
          '.MuiTable-root': {
            '.MuiTableCell-head': {
              color: Table.HeaderOutlined.Text,
            },
            '.MuiTableRow-head, .MuiTableRow-head.MuiTableRow-hover:hover': {
              background: Background.Neutralsubtle,
            },
            border: 0,
          },
          // Collapsible Rows
          '.MuiTableRow-root:not(:last-of-type) .MuiCollapse-root': {
            borderBottom: `1px solid ${Border.Normal}`,
          },
          border: `1px solid ${Border.Normal}`,
        },
      },
    },
    MuiTableCell: {
      styleOverrides: {
        head: {
          // User Permissions Table
          '.MuiFormControlLabel-label': {
            color: Table.HeaderNested.Text,
          },
          // Icons in TH (i.e.: Summary View, Group by Tag)
          '.MuiIconButton-root': {
            '&.MuiIconButton-isActive': MuiTableHeadSvgStyles,
            ':hover': {
              color: Color.Brand[60],
              ...MuiTableHeadSvgStyles,
            },
            svg: {
              path: {
                fill: Color.Neutrals.White,
              },
            },
          },
          color: Table.HeaderNested.Text,
        },
        root: {
          '&.MuiTableCell-nested': {
            '.MuiCollapse-root': {
              borderBottom: `1px solid ${Border.Normal}`,
            },
          },
          borderBottom: `1px solid ${Table.Row.Border}`,
        },
      },
    },
    MuiTableRow: {
      styleOverrides: {
        head: {
          background: Table.HeaderNested.Background,
        },
        root: {
          // Prevent needing `hover={false}` on header TableRows
          '&.MuiTableRow-head.MuiTableRow-hover:hover': {
            backgroundColor: Table.HeaderNested.Background,
          },
          // The `hover` rule isn't implemented correctly in MUI, so we apply it here.
          '&.MuiTableRow-hover:hover, &.Mui-selected, &.Mui-selected:hover': {
            backgroundColor: Table.Row.Background.Hover,
          },
          // Disable hover for nested rows (VPC)
          '&.MuiTableRow-nested, &.MuiTableRow-nested.MuiTableRow-hover:hover': {
            backgroundColor: Table.Row.Background.Default,
          },
          '&.disabled-row .MuiTableCell-root': {
            // TODO: Use design tokens in future when ready
            backgroundColor: Interaction.Background.Disabled,
            color: Content.Text.Primary.Disabled,
          },
          background: Table.Row.Background.Default,
        },
      },
    },
    MuiTableSortLabel: {
      styleOverrides: {
        root: {
          '&.Mui-active': {
            color: Table.HeaderNested.Text,
          },
          ':hover': {
            ...MuiTableHeadSvgStyles,
            color: Color.Brand[60],
          },
          svg: {
            path: {
              fill: Table.HeaderNested.Text,
            },
          },
        },
      },
    },
    MuiTabs: {
      styleOverrides: {
        flexContainer: {
          '& $scrollButtons:first-of-type': {
            color: Color.Neutrals.Black,
          },
        },
        root: {
          boxShadow: `inset 0 -1px 0 ${Color.Neutrals[100]}`,
        },
        scrollButtons: {
          color: Color.Neutrals.White,
        },
      },
    },
    MuiTooltip: {
      styleOverrides: {
        tooltip: {
          backgroundColor: Color.Neutrals[70],
          boxShadow: `0 0 5px ${Color.Neutrals[100]}`,
          color: Color.Neutrals.White,
        },
      },
    },
    MuiTypography: {
      styleOverrides: {
        root: {
          '& a': {
            color: Action.Primary.Default,
          },
          '& a.black': {
            color: primaryColors.text,
          },
          '& a.black:hover': {
            color: primaryColors.text,
          },
          '& a.black:visited': {
            color: primaryColors.text,
          },
          '& a:hover': {
            color: Action.Primary.Hover,
          },
        },
      },
    },
  },
  graphs: {
    cpu: {
      percent: `rgb(54, 131, 220)`,
      system: `rgb(2, 118, 253)`,
      user: `rgb(81, 166, 245)`,
      wait: `rgb(145, 199, 237)`,
    },
    darkGreen: `rgb(16, 162, 29)`,
    diskIO: {
      read: `rgb(255, 196, 105)`,
      swap: `rgb(238, 44, 44)`,
      write: `rgb(255, 179, 77)`,
    },
    lightGreen: `rgb(49, 206, 62)`,
    purple: `rgb(217, 176, 217)`,
    red: `rgb(255, 99, 60)`,
    yellow: `rgb(255, 220, 125)`,
  },
  inputStyles: {
    default: {
      backgroundColor: Select.Default.Background,
      borderColor: Select.Default.Border,
      color: Select.Default.Text,
    },
    disabled: {
      '& svg': {
        color: Select.Disabled.Icon,
      },
      backgroundColor: Select.Disabled.Background,
      borderColor: Select.Disabled.Border,
      color: Select.Disabled.Text,
    },
    error: {
      '& svg': {
        color: Select.Error.Icon,
      },
      backgroundColor: Select.Error.Background,
      borderColor: Select.Error.Border,
      color: Select.Error.Text,
    },
    focused: {
      '& svg': {
        color: Select.Focus.Icon,
      },
      backgroundColor: Select.Focus.Background,
      borderColor: Select.Focus.Border,
      boxShadow: `0 0 2px 1px ${Color.Neutrals[100]}`,
      color: Select.Focus.Text,
    },
    hover: {
      '& svg': {
        color: Select.Hover.Icon,
      },
      backgroundColor: Select.Hover.Background,
      borderColor: Select.Hover.Border,
      color: Select.Hover.Text,
    },
  },
  name: 'dark',
  notificationToast,
  palette: {
    background: {
      default: customDarkModeOptions.bg.app,
      paper: Color.Neutrals[90],
    },
    divider: primaryColors.divider,
    error: {
      dark: Color.Red[60],
      light: Color.Red[10],
      main: Color.Red[40],
    },
    mode: 'dark',
    primary: primaryColors,
    text: {
      primary: primaryColors.text,
    },
  },
  textColors: customDarkModeOptions.textColors,
  tokens: {
    // No need to add global tokens here, as they will be inherited from light.ts
    accent: Accent,
    action: Action,
    background: Background,
    border: Border,
    calendar: Calendar,
    content: Content,
    dropdown: Dropdown,
    elevation: Elevation,
    footer: GlobalFooter,
    interaction: Interaction,
    search: Search,
    sideNavigation: SideNavigation,
    table: Table,
    typography: Typography,
  },
  typography: {
    body1: {
      color: primaryColors.text,
    },
    caption: {
      color: primaryColors.text,
    },
    h1: {
      color: primaryColors.headline,
    },
    h2: {
      color: primaryColors.headline,
    },
    h3: {
      color: primaryColors.headline,
    },
    subtitle1: {
      color: primaryColors.text,
    },
  },
};<|MERGE_RESOLUTION|>--- conflicted
+++ resolved
@@ -721,13 +721,9 @@
           borderRadius: 0,
           boxSizing: 'border-box',
           color: TextField.Filled.Text,
-<<<<<<< HEAD
           height: '34px',
           lineHeight: 1,
           minHeight: '34px',
-=======
-          lineHeight: 1,
->>>>>>> 6210b739
           transition: 'border-color 225ms ease-in-out',
         },
       },
