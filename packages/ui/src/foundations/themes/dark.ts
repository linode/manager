--- conflicted
+++ resolved
@@ -1035,30 +1035,11 @@
   },
   textColors: customDarkModeOptions.textColors,
   tokens: {
-<<<<<<< HEAD
-    // No need to add global tokens here, as they will be inherited from light.ts
-    accent: Accent,
-    action: Action,
-    background: Background,
-    border: Border,
-    breadcrumb: Breadcrumb,
-    calendar: Calendar,
-    content: Content,
-    dropdown: Dropdown,
-    elevation: Elevation,
-    footer: GlobalFooter,
-    interaction: Interaction,
-    search: Search,
-    sideNavigation: SideNavigation,
-    table: Table,
-    typography: Typography,
-=======
     alias: Alias,
     color: Color,
     component: Component,
     font: Font,
     spacing: Spacing,
->>>>>>> 9602ac9a
   },
   typography: {
     body1: {
