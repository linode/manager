import {
  Accent,
  Action,
  Background,
  Border,
  Button,
  Chart,
  Color,
  Content,
  Dropdown,
<<<<<<< HEAD
  Elevation,
=======
  Font,
>>>>>>> 7a17a78f
  Interaction,
  NotificationToast,
  Radius,
  Select,
<<<<<<< HEAD
  Typography,
=======
  Spacing,
>>>>>>> 7a17a78f
} from '@linode/design-language-system';

import { breakpoints } from '../breakpoints';
import { latoWeb } from '../fonts';

import type { ThemeOptions } from '@mui/material/styles';

const inputMaxWidth = 416;

export const bg = {
  app: Color.Neutrals[5],
  appBar: 'transparent',
  bgAccessRowTransparentGradient: 'rgb(255, 255, 255, .001)',
  bgPaper: Color.Neutrals.White,
  interactionBgPrimary: Interaction.Background.Secondary,
  lightBlue1: Color.Brand[10],
  lightBlue2: Color.Brand[40],
  main: Color.Neutrals[5],
  mainContentBanner: Color.Neutrals[100],
  offWhite: Color.Neutrals[5],
  primaryNavPaper: Color.Neutrals[100],
  tableHeader: Color.Neutrals[10],
  white: Color.Neutrals.White,
} as const;

const primaryColors = {
  dark: Color.Brand[90],
  divider: Color.Neutrals[5],
  headline: Color.Neutrals[100],
  light: Color.Brand[60],
  main: Color.Brand[80],
  text: Color.Neutrals[70],
  white: Color.Neutrals.White,
};

export const color = {
  black: Color.Neutrals.Black,
  blue: Color.Brand[80],
  blueDTwhite: Color.Brand[80],
  border2: Color.Neutrals[40],
  border3: Color.Neutrals[20],
  boxShadow: Color.Neutrals[30],
  boxShadowDark: Color.Neutrals[50],
  buttonPrimaryHover: Button.Primary.Hover.Background,
  disabledText: Color.Neutrals[40],
  drawerBackdrop: 'rgba(255, 255, 255, 0.5)',
  green: Color.Green[70],
  grey1: Color.Neutrals[50],
  grey2: Color.Neutrals[30],
  grey3: Color.Neutrals[40],
  grey4: Color.Neutrals[60],
  grey5: Color.Neutrals[5],
  grey6: Color.Neutrals[30],
  grey7: Color.Neutrals[20],
  grey8: Color.Neutrals[30],
  grey9: Color.Neutrals[5],
  grey10: Color.Neutrals[10],
  headline: primaryColors.headline,
  label: Color.Neutrals[70],
  offBlack: Color.Neutrals[90],
  orange: Color.Amber[70],
  red: Color.Red[70],
  tableHeaderText: 'rgba(0, 0, 0, 0.54)',
  // TODO: `tagButton*` should be moved to component level.
  tagButtonBg: Color.Brand[10],
  tagButtonBgHover: Button.Primary.Hover.Background,
  tagButtonText: Color.Brand[60],
  tagButtonTextHover: Color.Neutrals.White,
  tagIcon: Color.Brand[60],
  tagIconHover: Button.Primary.Default.Text,
  teal: Color.Teal[70],
  white: Color.Neutrals.White,
  yellow: Color.Yellow[70],
} as const;

export const textColors = {
  headlineStatic: Color.Neutrals[100],
  linkActiveLight: Action.Primary.Default,
  linkHover: Action.Primary.Hover,
  tableHeader: Color.Neutrals[60],
  tableStatic: Color.Neutrals[70],
  textAccessTable: Color.Neutrals[70],
} as const;

export const borderColors = {
  borderFocus: Interaction.Border.Focus,
  borderHover: Interaction.Border.Hover,
  borderTable: Color.Neutrals[5],
  borderTypography: Color.Neutrals[30],
  divider: Color.Neutrals[30],
  dividerDark: Color.Neutrals[80],
} as const;

export const notificationToast = {
  default: {
    backgroundColor: NotificationToast.Informative.Background,
    borderLeft: `6px solid ${NotificationToast.Informative.Border}`,
    color: NotificationToast.Text,
  },
  error: {
    backgroundColor: NotificationToast.Error.Background,
    borderLeft: `6px solid ${NotificationToast.Error.Border}`,
  },
  info: {
    backgroundColor: NotificationToast.Informative.Background,
    borderLeft: `6px solid ${NotificationToast.Informative.Border}`,
  },
  success: {
    backgroundColor: NotificationToast.Success.Background,
    borderLeft: `6px solid ${NotificationToast.Success.Border}`,
  },
  warning: {
    backgroundColor: NotificationToast.Warning.Background,
    borderLeft: `6px solid ${NotificationToast.Warning.Border}`,
  },
} as const;

const iconCircleAnimation = {
  '& .circle': {
    fill: primaryColors.main,
    transition: 'fill .2s ease-in-out .2s',
  },
  '& .insidePath *': {
    stroke: Color.Neutrals.White,
    transition: 'fill .2s ease-in-out .2s, stroke .2s ease-in-out .2s',
  },
  '& .outerCircle': {
    animation: '$dash 2s linear forwards',
    stroke: primaryColors.dark,
    strokeDasharray: 1000,
    strokeDashoffset: 1000,
  },
};

const iconCircleHoverEffect = {
  '& .circle': {
    fill: primaryColors.main,
  },
  '& .insidePath *': {
    stroke: Color.Neutrals.White,
  },
};

// Used for styling html buttons to look like our generic links
const genericLinkStyle = {
  '&:disabled': {
    color: Action.Primary.Disabled,
    cursor: 'not-allowed',
  },
  '&:hover:not(:disabled)': {
    backgroundColor: 'transparent',
    color: Action.Primary.Hover,
    textDecoration: 'underline',
  },
  background: 'none',
  border: 'none',
  color: Action.Primary.Default,
  cursor: 'pointer',
  font: 'inherit',
  minWidth: 0,
  padding: 0,
};

// Used for styling status pills as seen on Linodes
const genericStatusPillStyle = {
  '&:before': {
    borderRadius: '50%',
    content: '""',
    display: 'inline-block',
    height: 16,
    marginRight: 8,
    minWidth: 16,
    width: 16,
  },
  backgroundColor: 'transparent',
  color: textColors.tableStatic,
  fontFamily: latoWeb.bold,
  fontSize: '1rem',
  padding: 0,
};

const genericTableHeaderStyle = {
  '&:hover': {
    '& span': {
      color: textColors.linkActiveLight,
    },
    cursor: 'pointer',
  },
};

const visuallyVisible = {
  clip: 'none',
  height: 'auto',
  overflow: 'initial',
  /* https://snook.ca/archives/html_and_css/hiding-content-for-accessibility */
  position: 'relative',
  width: 'auto',
};

const visuallyHidden = {
  clip: 'rect(1px, 1px, 1px, 1px)',
  height: 1,
  overflow: 'hidden',
  /* https://snook.ca/archives/html_and_css/hiding-content-for-accessibility */
  position: 'absolute !important',
  width: 1,
};

const graphTransparency = '0.7';

const spacing = 8;

export const lightTheme: ThemeOptions = {
  tokens: {
    accent: Accent,
    action: Action,
    background: Background,
    border: Border,
    chart: Chart,
    content: Content,
    elevation: Elevation,
    interaction: Interaction,
    radius: Radius,
    typography: Typography,
  },
  addCircleHoverEffect: {
    ...iconCircleHoverEffect,
  },
  animateCircleIcon: {
    ...iconCircleAnimation,
  },
  applyLinkStyles: {
    ...genericLinkStyle,
  },
  applyStatusPillStyles: {
    ...genericStatusPillStyle,
  },
  applyTableHeaderStyles: {
    ...genericTableHeaderStyle,
  },
  bg,
  borderColors,
  breakpoints,
<<<<<<< HEAD
  colorTokens: Color,
=======
>>>>>>> 7a17a78f
  color,
  components: {
    MuiAccordion: {
      styleOverrides: {
        root: {
          '& .actionPanel': {
            paddingBottom: 12,
            paddingLeft: 16,
          },
          '&:before': {
            display: 'none',
          },
          flexBasis: '100%',
          width: '100%',
        },
      },
    },
    MuiAccordionDetails: {
      styleOverrides: {
        root: {
          backgroundColor: 'transparent',
          padding: 16,
          paddingTop: 0,
        },
      },
    },
    MuiAccordionSummary: {
      styleOverrides: {
        content: {
          '&.Mui-expanded': {
            margin: '12px 0',
          },
        },
        root: {
          '& h3': {
            transition: 'color 400ms cubic-bezier(0.4, 0, 0.2, 1) 0ms',
          },
          '& svg': {
            fill: Color.Brand[80],
            stroke: Color.Brand[80],
          },
          '&.Mui-expanded': {
            '& .caret': {
              transform: 'rotate(0deg)',
            },
            margin: 0,
            minHeight: 48,
          },
          '&:hover': {
            '& h3': {
              color: primaryColors.light,
            },
          },
          backgroundColor: 'transparent',
          justifyContent: 'space-between',
          paddingLeft: 16,
          paddingRight: 12,
        },
      },
    },
    MuiAppBar: {
      styleOverrides: {
        root: {
          backgroundColor: bg.bgPaper,
          color: primaryColors.text,
          position: 'relative',
        },
      },
    },
    MuiAutocomplete: {
      styleOverrides: {
        endAdornment: {
          '.MuiAutocomplete-clearIndicator': {
            visibility: 'visible !important',
          },
          '.MuiAutocomplete-popupIndicator': {
            svg: {
              ':hover': {
                opacity: 1,
              },
              fontSize: '28px',
              opacity: 0.5,
            },
          },
          paddingRight: 4,
          svg: {
            color: Color.Neutrals[40],
          },
        },
        groupLabel: {
          fontFamily: latoWeb.bold,
          fontSize: '1rem',
          lineHeight: 'unset',
          padding: '8px',
        },
        hasPopupIcon: {
          '&.MuiAutocomplete-root': {
            '& .MuiAutocomplete-inputRoot': {
              paddingRight: '34px',
            },
          },
        },
        input: {
          '&::placeholder': {
            opacity: 1,
          },
          '&::selection': {
            backgroundColor: color.grey10,
          },
        },
        inputRoot: {
          paddingLeft: 8,
        },
        listbox: {
          backgroundColor: bg.white,
          border: `1px solid ${primaryColors.main}`,
          padding: '4px',
        },
        loading: {
          border: `1px solid ${primaryColors.main}`,
        },
        noOptions: {
          border: `1px solid ${primaryColors.main}`,
          borderTop: 0,
        },
        option: {
          '&.Mui-focused, :hover': {
            backgroundColor: `${primaryColors.main} !important`,
            color: primaryColors.white,
            transition: 'background-color 0.2s',
          },
          fontSize: '0.9rem',
          padding: '10px !important',
        },
        popper: {
          // To remove the double border of listbox and input
          '&.MuiAutocomplete-popper': {
            '&[data-popper-placement="bottom"]': {
              '.MuiAutocomplete-listbox': {
                borderTop: 0,
              },
            },
            '&[data-popper-placement="top"]': {
              '.MuiAutocomplete-listbox': {
                borderBottom: 0,
              },
            },
          },
        },
        root: {
          maxWidth: inputMaxWidth,
        },
        tag: {
          '&:not(.MuiChip-root)': {
            borderRadius: '4px',
            padding: '4px',
          },
          '.MuiChip-deleteIcon': {
            ':hover': {
              backgroundColor: primaryColors.main,
              color: primaryColors.white,
            },
            borderRadius: '50%',
            color: primaryColors.text,
            fontSize: '16px',
            margin: '0 4px',
          },

          backgroundColor: bg.lightBlue1,
          padding: '12px 2px',
        },
      },
    },
    MuiAvatar: {
      styleOverrides: {
        colorDefault: {
          backgroundColor: 'unset',
          color: Color.Neutrals[40], // TODO: This was the closest color according to our palette
        },
      },
    },
    MuiBackdrop: {
      styleOverrides: {
        invisible: {
          backgroundColor: 'transparent',
        },
        root: {
          backgroundColor: color.drawerBackdrop,
        },
      },
    },
    MuiButton: {
      styleOverrides: {
        containedPrimary: {
          // TODO: We can remove this after migration since we can define variants
          '&.loading': {
            backgroundColor: primaryColors.text,
          },
          '&:active': {
            backgroundColor: Button.Primary.Pressed.Background,
          },
          '&:disabled': {
            backgroundColor: Button.Primary.Disabled.Background,
            color: Button.Primary.Disabled.Text,
          },
          '&:hover, &:focus': {
            backgroundColor: Button.Primary.Hover.Background,
            color: Button.Primary.Default.Text,
          },
          '&[aria-disabled="true"]': {
            backgroundColor: Button.Primary.Disabled.Background,
            color: Button.Primary.Disabled.Text,
          },
          backgroundColor: Button.Primary.Default.Background,
          color: Button.Primary.Default.Text,
          padding: '2px 20px',
        },
        containedSecondary: {
          // TODO: We can remove this after migration since we can define variants
          '&.loading': {
            color: primaryColors.text,
          },
          '&:active': {
            backgroundColor: 'transparent',
            borderColor: Button.Secondary.Pressed.Text,
            color: Button.Secondary.Pressed.Text,
          },
          '&:disabled': {
            backgroundColor: 'transparent',
            borderColor: Button.Secondary.Disabled.Text,
            color: Button.Secondary.Disabled.Text,
          },
          '&:hover, &:focus': {
            backgroundColor: 'transparent',
            color: Button.Secondary.Hover.Text,
          },
          '&[aria-disabled="true"]': {
            color: '#c9cacb',
          },
          backgroundColor: 'transparent',
          color: Button.Secondary.Default.Text,
        },
        outlined: {
          '&:hover, &:focus': {
            backgroundColor: Color.Neutrals[5],
            border: `1px solid ${Border.Normal}`,
            color: Color.Brand[80],
          },
          '&[aria-disabled="true"]': {
            backgroundColor: 'transparent',
            border: '1px solid rgba(0, 0, 0, 0.12)',
            color: 'rgba(0, 0, 0, 0.26)',
          },
          backgroundColor: 'transparent',
          border: `1px solid ${primaryColors.main}`,
          color: textColors.linkActiveLight,
          minHeight: 34,
        },
        root: {
          '&[aria-disabled="true"]': {
            cursor: 'not-allowed',
          },
          border: 'none',
          borderRadius: 1,
          cursor: 'pointer',
          fontFamily: latoWeb.bold,
          fontSize: '1rem',
          lineHeight: 1,
          minHeight: 34,
          minWidth: 105,
          textTransform: 'capitalize',
          transition: 'none',
        },
      },
    },
    MuiButtonBase: {
      styleOverrides: {
        root: {
          '&[aria-disabled="true"]': {
            '& .MuiSvgIcon-root': {
              fill: Button.Primary.Disabled.Icon,
            },
            cursor: 'not-allowed',
          },
          fontSize: '1rem',
        },
      },
    },
    MuiCardHeader: {
      styleOverrides: {
        content: {
          // This is necessary for text to ellipsis responsively without the need for a hard set width value that won't play well with flexbox.
          minWidth: 0,
        },
        root: {
          backgroundColor: Color.Neutrals[5],
        },
      },
    },
    MuiCheckbox: {
      styleOverrides: {
        root: {
          color: Color.Neutrals[40],
        },
      },
    },
    MuiChip: {
      styleOverrides: {
        clickable: {
          '&:focus': {
            backgroundColor: Color.Brand[30], // TODO: This was the closest color according to our palette
          },
          '&:hover': {
            backgroundColor: Color.Brand[30], // TODO: This was the closest color according to our palette
          },
          backgroundColor: Color.Brand[10], // TODO: This was the closest color according to our palette
        },
        colorError: {
          background: Color.Red[70],
          color: color.white,
        },
        colorPrimary: {
          color: color.white,
        },
        colorSecondary: {
          color: color.white,
        },
        colorSuccess: {
          background: Color.Green[70],
          color: color.white,
        },
        deleteIcon: {
          color: primaryColors.text,
          margin: 0,
          padding: 2,
        },
        label: {
          alignItems: 'center',
          display: 'flex',
          height: 'inherit',
          justifyContent: 'center',
          paddingLeft: 4,
          paddingRight: 4,
          width: '100%',
        },
        labelSmall: {
          paddingLeft: 4,
          paddingRight: 4,
        },
        outlined: {
          backgroundColor: 'transparent',
          borderRadius: 1,
        },
        root: {
          '&:focus': {
            outline: `1px dotted ${Color.Neutrals[60]}`,
          },
          '&:last-child': {
            marginRight: 0,
          },
          alignItems: 'center',
          borderRadius: 4,
          color: primaryColors.text,
          display: 'inline-flex',
          fontSize: '.8rem',
          height: 20,
          marginBottom: 2,
          marginRight: 4,
          marginTop: 2,
          paddingLeft: 2,
          paddingRight: 2,
        },
        sizeSmall: {
          fontSize: '.65rem',
          height: 20,
        },
      },
    },
    MuiCircularProgress: {
      defaultProps: {
        disableShrink: true,
      },
      styleOverrides: {
        circle: {
          strokeLinecap: 'inherit',
        },
      },
    },
    MuiCollapse: {
      styleOverrides: {
        root: {
          width: '100%',
        },
      },
    },
    MuiDialog: {
      styleOverrides: {
        paper: {
          boxShadow: `0 0 5px ${Color.Neutrals[50]}`, // TODO: This was the closest color according to our palette
          [breakpoints.down('sm')]: {
            margin: 24,
            maxHeight: 'calc(100% - 48px)',
            maxWidth: '100% !important',
          },
        },
        paperScrollPaper: {
          maxHeight: 'calc(100% - 48px)',
        },
      },
    },
    MuiDialogActions: {
      styleOverrides: {
        root: {
          '& .actionPanel': {
            padding: 0,
          },
          justifyContent: 'flex-start',
          margin: 0,
          padding: 24,
        },
      },
    },
    MuiDialogContent: {
      styleOverrides: {
        root: {
          padding: '8px 24px',
        },
      },
    },
    MuiDialogTitle: {
      styleOverrides: {
        root: {
          '& h2': {
            lineHeight: 1.2,
          },
          borderBottom: `1px solid ${Color.Neutrals[20]}`,
          color: primaryColors.headline,
          marginBottom: 20,
          padding: '16px 24px',
        },
      },
    },
    MuiDivider: {
      styleOverrides: {
        root: {
          borderColor: borderColors.divider,
          marginBottom: spacing,
          marginTop: spacing,
        },
      },
    },
    MuiDrawer: {
      styleOverrides: {
        paper: {
          boxShadow: `0 0 5px ${Color.Neutrals[50]}`, // TODO: This was the closest color according to our palette
          /** @todo This is breaking typing. */
          // overflowY: 'overlay',
          display: 'block',
          fallbacks: {
            overflowY: 'auto',
          },
        },
      },
    },
    MuiFormControl: {
      styleOverrides: {
        root: {
          '&.copy > div': {
            backgroundColor: Color.Neutrals[5],
          },
          [breakpoints.down('xs')]: {
            width: '100%',
          },
          marginTop: 16,
          minWidth: 120,
        },
      },
    },
    MuiFormControlLabel: {
      styleOverrides: {
        label: {
          color: primaryColors.text,
        },
        root: {
          marginLeft: -11,
        },
      },
    },
    MuiFormGroup: {
      styleOverrides: {
        root: {
          '&[role="radiogroup"]': {
            marginBottom: 16,
            marginTop: 8,
          },
        },
      },
    },
    MuiFormHelperText: {
      styleOverrides: {
        root: {
          '&$error': {
            color: Select.Error.HintText,
          },
          fontSize: '0.875rem',
          lineHeight: 1.25,
          maxWidth: 415,
        },
      },
    },
    MuiFormLabel: {
      styleOverrides: {
        root: {
          '&$disabled': {
            color: Color.Neutrals[70],
            opacity: 0.5,
          },
          '&$error': {
            color: Color.Neutrals[70],
          },
          '&.Mui-focused': {
            color: Color.Neutrals[70],
          },
          color: Color.Neutrals[70],
          fontFamily: latoWeb.bold,
          fontSize: '.875rem',
          marginBottom: 8,
        },
      },
    },
    MuiIconButton: {
      defaultProps: {
        size: 'large',
      },
      styleOverrides: {
        edgeEnd: {
          marginRight: 0,
        },
        root: {
          '&:hover': {
            backgroundColor: 'transparent',
            color: primaryColors.main,
          },
        },
      },
    },
    MuiInput: {
      defaultProps: {
        disableUnderline: true,
      },
      styleOverrides: {
        disabled: {},
        error: {},
        focused: {},
        formControl: {
          'label + &': {
            marginTop: 0,
          },
        },
        input: {
          '&::placeholder': {
            color: Color.Neutrals[50],
          },
          boxSizing: 'border-box',
          [breakpoints.only('xs')]: {
            fontSize: '1rem',
          },
          fontSize: '0.9rem',
          padding: 8,
        },
        inputMultiline: {
          lineHeight: 1.4,
          minHeight: 125,
          padding: '9px 12px',
        },
        root: {
          '& svg': {
            '&:hover': {
              color: Color.Brand[60],
            },
            color: primaryColors.main,
            fontSize: 18,
          },
          '&.Mui-disabled': {
            backgroundColor: '#f4f4f4',
            borderColor: Color.Neutrals[40],
            color: 'rgba(0, 0, 0, 0.75)',
            input: {
              cursor: 'not-allowed',
            },
            opacity: 0.5,
          },
          '&.Mui-error': {
            borderColor: Interaction.Border.Error,
          },
          '&.Mui-focused': {
            '& .select-option-icon': {
              paddingLeft: `30px !important`,
            },
            borderColor: primaryColors.main,
            boxShadow: `0 0 2px 1px ${Color.Neutrals[30]}`,
          },
          '&.affirmative': {
            borderColor: Color.Green[70],
          },
          alignItems: 'center',
          backgroundColor: Color.Neutrals.White,
          border: `1px solid ${Color.Neutrals[40]}`,
          boxSizing: 'border-box',
          [breakpoints.down('xs')]: {
            maxWidth: '100%',
            width: '100%',
          },
          color: primaryColors.text,
          lineHeight: 1,
          maxWidth: inputMaxWidth,
          minHeight: 34,
          transition: 'border-color 225ms ease-in-out',
        },
      },
    },
    MuiInputAdornment: {
      styleOverrides: {
        positionEnd: {
          marginRight: 10,
        },
        root: {
          '& p': {
            [breakpoints.only('xs')]: {
              fontSize: '1rem',
            },
            color: Color.Neutrals[70],
            fontSize: '0.9rem',
          },
          [breakpoints.only('xs')]: {
            fontSize: '1rem',
          },
          color: Color.Neutrals[70],
          fontSize: '0.9rem',
          whiteSpace: 'nowrap',
        },
      },
    },
    MuiInputBase: {
      styleOverrides: {
        input: {
          '&::placeholder': {
            opacity: 1,
          },
          height: 'auto',
        },
      },
    },
    MuiInputLabel: {
      styleOverrides: {
        formControl: {
          position: 'relative',
        },
        shrink: {
          transform: 'none',
        },
      },
    },
    MuiLinearProgress: {
      styleOverrides: {
        colorPrimary: {
          backgroundColor: Color.Brand[40], // TODO: This was the closest color according to our palette
        },
      },
    },
    MuiList: {
      styleOverrides: {
        padding: {
          paddingBottom: 0,
          paddingTop: 0,
        },
        root: {
          '&.reset': {
            '& li': {
              display: 'list-item',
              listStyleType: 'initial',
              padding: 0,
            },
            listStyle: 'initial',
            margin: 'inherit',
            padding: 'inherit',
          },
        },
      },
    },
    MuiListItem: {
      styleOverrides: {
        disabled: {},
        root: {
          '&$disabled': {
            opacity: 0.5,
          },
          '&$selected, &$selected:hover': {
            backgroundColor: 'transparent',
            color: primaryColors.main,
          },
          '&.selectHeader': {
            color: primaryColors.text,
            fontFamily: latoWeb.bold,
            fontSize: '1rem',
            opacity: 1,
          },
          color: primaryColors.text,
        },
        selected: {},
      },
    },
    MuiListItemText: {
      styleOverrides: {
        root: {
          marginBottom: 0,
          marginTop: 0,
        },
        secondary: {
          lineHeight: '1.2em',
          marginTop: 4,
        },
      },
    },
    MuiMenu: {
      styleOverrides: {
        paper: {
          '& .selectMenuList': {
            '& li': {
              paddingLeft: 10,
              paddingRight: 10,
            },
            boxSizing: 'content-box',
            [breakpoints.down('xs')]: {
              minWidth: 200,
            },
            maxHeight: 250,
            maxWidth: 200,
            overflowX: 'hidden',
            overflowY: 'auto',
            padding: 4,
          },
          '&.selectMenuDropdown': {
            border: `1px solid ${primaryColors.main}`,
            borderRadius: 0,
            boxShadow: 'none',
            boxSizing: 'content-box',
            margin: '0 0 0 -1px',
            outline: 0,
            position: 'absolute',
          },
          borderLeft: 0,
          borderRight: 0,
          maxWidth: 350,
        },
      },
    },
    MuiMenuItem: {
      styleOverrides: {
        root: {
          '&.loading': {
            backgroundColor: primaryColors.text,
          },
          '&:active': {
            backgroundColor: Dropdown.Background.Default,
          },
          '&:disabled': {
            backgroundColor: Dropdown.Background.Default,
            color: Dropdown.Text.Disabled,
          },
          '&:hover, &:focus': {
            backgroundColor: Dropdown.Background.Hover,
            color: Dropdown.Text.Default,
          },
          '&:last-child)': {
            borderBottom: 0,
          },
          '&[aria-disabled="true"]': {
            backgroundColor: Dropdown.Background.Default,
            color: Dropdown.Text.Disabled,
            opacity: 1,
          },
          backgroundColor: Dropdown.Background.Default,
          color: Dropdown.Text.Default,
          padding: '10px 10px 10px 16px',
        },
        selected: {},
      },
    },
    MuiPaper: {
      styleOverrides: {
        outlined: {
          border: `1px solid ${Color.Neutrals[30]}`,
        },
        root: {},
        rounded: {
          borderRadius: 0,
        },
      },
    },
    MuiPopover: {
      styleOverrides: {
        paper: {
          borderRadius: 0,
          boxShadow: `0 2px 6px 0 rgba(0, 0, 0, 0.18)`, // TODO: Fix Elevation.S to remove `inset`
          [breakpoints.up('lg')]: {
            minWidth: 250,
          },
          minWidth: 200,
        },
      },
    },
    MuiRadio: {
      styleOverrides: {
        checked: ({ theme }) => ({
          color: theme.palette.primary.main,
        }),
        colorSecondary: {
          '&$checked': {
            '&:hover': {
              backgroundColor: 'rgba(36, 83, 233, 0.04)',
            },
            color: primaryColors.main,
          },
          '&:hover': {
            backgroundColor: 'rgba(36, 83, 233, 0.04)',
          },
          color: primaryColors.main,
        },
        root: ({ theme }) => ({
          '& $checked': {
            color: primaryColors.main,
          },
          '& .defaultFill': {
            fill: theme.color.white,
            transition: theme.transitions.create(['fill']),
          },
          '&.Mui-disabled': {
            '& .defaultFill': {
              fill: Color.Neutrals[5],
            },
            color: `${Color.Neutrals[40]} !important`,
            fill: `${Color.Neutrals[5]} !important`,
            pointerEvents: 'none',
          },
          '&:hover': {
            '& .defaultFill': {
              fill: theme.color.white,
            },
            color: theme.palette.primary.main,
            fill: theme.color.white,
          },
          color: Color.Neutrals[40],
          padding: '10px 10px',
          transition: theme.transitions.create(['color']),
        }),
      },
    },
    MuiSelect: {
      styleOverrides: {
        disabled: {},
        icon: {
          color: `${Color.Neutrals[50]} !important`,
          height: 28,
          marginRight: 4,
          marginTop: -2,
          opacity: 0.5,
          transition: 'color 225ms ease-in-out',
          width: 28,
        },
        select: {
          '&:focus': {
            backgroundColor: 'transparent',
          },
        },
      },
    },
    MuiSkeleton: {
      styleOverrides: {
        text: {
          borderRadius: 0,
          marginTop: 0,
        },
      },
    },
    MuiSnackbar: {
      styleOverrides: {
        root: {},
      },
    },
    MuiSnackbarContent: {
      styleOverrides: {
        root: {
          backgroundColor: Color.Neutrals.White,
          borderLeft: `6px solid transparent`,
          borderRadius: 4,
          boxShadow: `0 0 5px ${Color.Neutrals[30]}`,
          color: Color.Neutrals[70],
        },
      },
    },
    MuiSvgIcon: {
      styleOverrides: {
        root: {
          fontSize: 24,
        },
      },
    },
    MuiSwitch: {
      styleOverrides: {
        checked: {},
        disabled: {},
        root: {
          '& $checked': {
            '& .square': {
              fill: Color.Neutrals.White,
            },
            // color: `${primaryColors.main} !important`,
            '& input': {
              left: -20,
            },
            '&$switchBase': {
              '& + $track': {
                opacity: 1,
              },
            },
          },
          '& $disabled': {
            '&$switchBase': {
              '& + $track': {
                backgroundColor: Color.Neutrals[30],
                borderColor: Color.Neutrals[40],
              },
              '& .square': {
                fill: Color.Neutrals.White,
              },
            },
          },
          '& .icon': {
            borderRadius: 1,
            height: 16,
            left: 0,
            position: 'relative',
            transition: 'transform 150ms cubic-bezier(0.4, 0, 0.2, 1) 0ms',
            width: 16,
          },
          '& .square': {
            fill: Color.Neutrals.White,
            transition: 'fill 250ms cubic-bezier(0.4, 0, 0.2, 1) 0ms',
          },
          '&:hover, &:focus': {
            '& $checked': {
              '& + $track': {
                opacity: 1,
              },
            },
          },
          '.MuiSwitch-track': {
            opacity: '1 !important',
          },
          height: 48,
          width: 68,
        },
        switchBase: {
          '&$checked': {
            transform: 'translateX(20px)',
          },
          '&.Mui-disabled': {
            '& +.MuiSwitch-track': {
              backgroundColor: Color.Neutrals[30],
              borderColor: Color.Neutrals[40],
            },
          },
          color: primaryColors.main,
          padding: 16,
        },
        track: {
          backgroundColor: Color.Neutrals[40],
          borderRadius: 1,
          boxSizing: 'content-box',
          height: 24,
          left: 12,
          marginLeft: 0,
          marginTop: 0,
          opacity: 1,
          top: 12,
          transition: 'border 250ms cubic-bezier(0.4, 0, 0.2, 1) 0ms',
          width: 44,
        },
      },
    },
    MuiTab: {
      styleOverrides: {
        root: {
          '&$selected, &$selected:hover': {
            color: primaryColors.headline,
            fontFamily: latoWeb.bold,
          },
          '&:hover': {
            color: primaryColors.main,
          },
          alignItems: 'center',
          appearance: 'none',
          boxSizing: 'border-box',
          [breakpoints.up('md')]: {
            minWidth: 75,
          },
          color: 'rgba(0, 0, 0, 0.54)',
          display: 'inline-flex',
          flexShrink: 0,
          justifyContent: 'center',
          lineHeight: 1.3,
          margin: 1,
          maxWidth: '264',
          minHeight: 48,
          minWidth: 50,
          overflow: 'hidden',
          padding: '6px 16px',
          position: 'relative',
          textTransform: 'inherit',
          verticalAlign: 'middle',
        },
        selected: {},
        textColorPrimary: {
          '&$selected': {
            color: Color.Neutrals[100],
          },
        },
      },
    },
    MuiTable: {
      styleOverrides: {
        root: {
          border: `1px solid ${borderColors.borderTable}`,
          borderBottom: 0,
          borderCollapse: 'initial',
          borderTop: 0,
        },
      },
    },
    MuiTableCell: {
      styleOverrides: {
        body: {
          fontSize: '.9rem',
        },
        head: {
          fontSize: '.9rem',
          height: 46,
          lineHeight: 1.1,
        },
        root: {
          borderBottom: `1px solid ${primaryColors.divider}`,
          borderTop: `1px solid ${primaryColors.divider}`,
          padding: 10,
        },
      },
    },
    MuiTableRow: {
      styleOverrides: {
        head: {
          backgroundColor: Color.Neutrals[5],
          height: 'auto',
        },
        hover: {
          '& a': {
            color: primaryColors.text,
          },
          '& a.secondaryLink': {
            '&:hover': {
              textDecoration: 'underline',
            },
            color: primaryColors.main,
          },
          cursor: 'pointer',
        },
        root: {
          '&:hover, &:focus': {
            backgroundColor: Color.Neutrals[5],
          },
          backfaceVisibility: 'hidden',
          backgroundColor: primaryColors.white,
          height: 40,
          position: 'relative',
          zIndex: 1,
        },
      },
    },
    MuiTableSortLabel: {
      styleOverrides: {
        icon: {
          color: 'inherit !important',
          marginTop: 2,
          opacity: 1,
        },
        iconDirectionAsc: {
          transform: 'rotate(0deg)',
        },
        iconDirectionDesc: {
          transform: 'rotate(180deg)',
        },
        root: {
          '&:focus': {
            outline: `1px dotted ${Color.Neutrals[60]}`,
          },
          '&:hover': {
            color: primaryColors.main,
          },
          fontSize: '.9rem',
          lineHeight: '1.1rem',
          transition: 'color 225ms ease-in-out',
        },
      },
    },
    MuiTabs: {
      styleOverrides: {
        fixed: {
          overflowX: 'auto',
        },
        indicator: {
          primary: {
            backgroundColor: primaryColors.main,
          },
          secondary: {
            backgroundColor: primaryColors.main,
          },
        },
        root: {
          '& $scrollButtons:first-of-type': {
            '& svg': {
              backgroundColor: 'rgba(232, 232, 232, .9)',
              borderRadius: '50%',
              height: 39,
              padding: '7px 4px',
              width: 38,
            },
            bottom: 6,
            left: 0,
            position: 'absolute',
            zIndex: 2,
          },
          '& $scrollButtons:last-child': {
            '& svg': {
              backgroundColor: 'rgba(232, 232, 232, .9)',
              borderRadius: '50%',
              height: 39,
              padding: '7px 4px',
              width: 38,
            },
          },
          boxShadow: `inset 0 -1px 0 ${Color.Neutrals[40]}`,
          margin: '16px 0',
          minHeight: 48,
          position: 'relative',
        },
        scrollButtons: {
          flex: '0 0 40px',
        },
      },
    },
    MuiTooltip: {
      styleOverrides: {
        popper: {
          opacity: 1,
        },
        tooltip: {
          backgroundColor: Color.Neutrals.White,
          borderRadius: 0,
          boxShadow: `0 0 5px ${Color.Neutrals[50]}`, // TODO: This was the closest color according to our palette
          [breakpoints.up('sm')]: {
            fontSize: '.9rem',
            padding: '8px 10px',
          },
          color: Color.Neutrals[70],
          maxWidth: 200,
          textAlign: 'left',
        },
      },
    },
    MuiTypography: {
      styleOverrides: {
        button: {
          '&$colorSecondary': {
            '&:active': {
              backgroundColor: 'transparent',
              color: primaryColors.light,
            },
            '&:hover, &:focus': {
              backgroundColor: 'transparent !important',
              color: primaryColors.light,
            },
            backgroundColor: 'transparent',
            color: primaryColors.main,
          },
          '&:active': {
            backgroundColor: primaryColors.light,
          },
          '&:hover, &:focus': {
            backgroundColor: primaryColors.light,
          },
          backgroundColor: primaryColors.main,
          border: 'none',
          borderRadius: '3px',
          [breakpoints.down('sm')]: {
            marginLeft: 8,
            maxHeight: 34,
            minWidth: 100,
          },
          color: Color.Neutrals.White,
          cursor: 'pointer',
          fontFamily: latoWeb.bold,
          fontSize: '1rem',
          lineHeight: 1,
          maxHeight: 34,
          minHeight: `34px`,
          padding: `8px 20px`,
          position: 'relative',
          textTransform: 'inherit',
        },
      },
    },
  },
  font: {
    bold: latoWeb.bold,
    normal: latoWeb.normal,
  },
  graphs: {
    aborted: {
      clients: `rgba(214, 0, 0, ${graphTransparency})`,
      connections: `rgba(255, 10, 10, ${graphTransparency})`,
    },
    blue: `rgba(100, 173, 246, ${graphTransparency})`,
    connections: {
      accepted: `rgba(91, 105, 139, ${graphTransparency})`,
      handled: `rgba(50, 59, 77, ${graphTransparency})`,
    },
    cpu: {
      percent: `rgba(54, 131, 220, ${graphTransparency})`,
      system: `rgba(2, 118, 253, ${graphTransparency})`,
      user: `rgba(81, 166, 245, ${graphTransparency})`,
      wait: `rgba(145, 199, 237, ${graphTransparency})`,
    },
    darkGreen: `rgba(16, 162, 29, ${graphTransparency})`,
    diskIO: {
      read: `rgba(255, 196, 105, ${graphTransparency})`,
      swap: `rgba(238, 44, 44, ${graphTransparency})`,
      write: `rgba(255, 179, 77, ${graphTransparency})`,
    },
    green: `rgba(91, 215, 101, ${graphTransparency})`,
    inodes: `rgba(224, 138, 146, ${graphTransparency})`,
    lightGreen: `rgba(49, 206, 62, ${graphTransparency})`,
    load: `rgba(255, 220, 77, ${graphTransparency})`,
    memory: {
      buffers: `rgba(142, 56, 142, ${graphTransparency})`,
      cache: `rgba(205, 150, 205, ${graphTransparency})`,
      swap: `rgba(238, 44, 44, ${graphTransparency})`,
      used: `rgba(236, 200, 236, ${graphTransparency})`,
    },
    orange: `rgba(255, 179, 77, ${graphTransparency})`,
    processCount: `rgba(113, 86, 245, ${graphTransparency})`,
    purple: `rgba(217, 176, 217, ${graphTransparency})`,
    queries: {
      delete: `rgba(2, 54, 59, ${graphTransparency})`,
      insert: `rgba(26, 151, 162, ${graphTransparency})`,
      select: `rgba(34, 192, 206, ${graphTransparency})`,
      update: `rgba(19, 110, 118, ${graphTransparency})`,
    },
    ram: `rgba(224, 131, 224, ${graphTransparency})`,
    red: `rgba(255, 99, 60, ${graphTransparency})`,
    requests: `rgba(34, 206, 182, ${graphTransparency})`,
    slowQueries: `rgba(255, 61, 61, ${graphTransparency})`,
    space: `rgba(255, 99, 61, ${graphTransparency})`,
    workers: {
      DNSLookup: `rgba(143, 133, 218, ${graphTransparency})`,
      cleanup: `rgba(152, 97, 189, ${graphTransparency})`,
      closing: `rgba(145, 124, 211, ${graphTransparency})`,
      finishing: `rgba(149, 106, 196, ${graphTransparency})`,
      keepAlive: `rgba(141, 143, 225, ${graphTransparency})`,
      logging: `rgba(147, 115, 203, ${graphTransparency})`,
      reading: `rgba(137, 161, 240, ${graphTransparency})`,
      sending: `rgba(139, 152, 233, ${graphTransparency})`,
      starting: `rgba(135, 170, 247, ${graphTransparency})`,
      waiting: `rgba(133, 180, 255, ${graphTransparency})`,
      writing: `rgba(32, 131, 75, ${graphTransparency})`,
    },
    yellow: `rgba(255, 220, 125, ${graphTransparency})`,
  },
  inputMaxWidth,
  inputStyles: {
    default: {
      backgroundColor: Select.Default.Background,
      border: `1px solid ${Color.Neutrals[40]}`, // TODO: This should convert to token in future
      color: Select.Default.Text,
    },
    disabled: {
      '& svg': {
        color: Select.Disabled.Icon,
      },
      backgroundColor: Select.Disabled.Background,
      border: `1px solid ${Select.Disabled.Border}`,
      color: Select.Disabled.Text,
    },
    error: {
      '& svg': {
        color: Select.Error.Icon,
      },
      backgroundColor: Select.Error.Background,
      border: `1px solid ${Select.Error.Border}`,
      color: Select.Error.Text,
    },
    focused: {
      '& svg': {
        color: Select.Focus.Icon,
      },
      backgroundColor: Select.Focus.Background,
      border: `1px solid ${Select.Focus.Border}`,
      boxShadow: `0 0 2px 1px ${Color.Neutrals[30]}`,
      color: Select.Focus.Text,
    },
    hover: {
      '& svg': {
        color: Select.Hover.Icon,
      },
      backgroundColor: Select.Hover.Background,
      border: `1px solid ${Color.Neutrals[40]}`, // TODO: This should convert to token in future
      color: Select.Hover.Text,
    },
  },
  name: 'light', // @todo remove this because we leverage pallete.mode now
  notificationToast,
  palette: {
    background: {
      default: bg.app,
    },
    divider: primaryColors.divider,
    error: {
      dark: Color.Red[70],
      light: Color.Red[10],
      main: Color.Red[40],
    },
    info: {
      dark: Color.Ultramarine[70],
      light: Color.Ultramarine[10],
      main: Color.Ultramarine[40],
    },
    mode: 'light',
    primary: primaryColors,
    secondary: primaryColors,
    success: {
      dark: Color.Green[70],
      light: Color.Green[10],
      main: Color.Green[40],
    },
    text: {
      primary: primaryColors.text,
    },
    warning: {
      dark: Color.Amber[70],
      light: Color.Amber[10],
      main: Color.Amber[40],
    },
  },
  shadows: [
    'none',
    'none',
    'none',
    'none',
    'none',
    'none',
    'none',
    'none',
    'none',
    'none',
    'none',
    'none',
    'none',
    'none',
    'none',
    'none',
    'none',
    'none',
    'none',
    'none',
    'none',
    'none',
    'none',
    'none',
    'none',
  ],
  spacing,
  textColors,
  tokens: {
    color: Color,
    font: Font,
    spacing: Spacing,
    chart: Chart,
    interaction: Interaction,
  },
  typography: {
    body1: {
      color: primaryColors.text,
      fontSize: '0.875rem',
      lineHeight: '1.125rem',
    },
    caption: {
      color: primaryColors.text,
      fontSize: '0.625rem',
      lineHeight: '0.625rem',
    },
    fontFamily: latoWeb.normal,
    fontSize: 16,
    h1: {
      [breakpoints.up('lg')]: {
        fontSize: '1.5rem',
        lineHeight: '1.875rem',
      },
      color: primaryColors.headline,
      fontFamily: latoWeb.bold,
      fontSize: '1.25rem',
      lineHeight: '1.75rem',
    },
    h2: {
      color: primaryColors.headline,
      fontFamily: latoWeb.bold,
      fontSize: '1.125rem',
      lineHeight: '1.5rem',
    },
    h3: {
      color: primaryColors.headline,
      fontFamily: latoWeb.bold,
      fontSize: '1rem',
      lineHeight: '1.4rem',
    },
    subtitle1: {
      color: primaryColors.text,
      fontSize: '1.075rem',
      lineHeight: '1.5rem',
    },
  },
  visually: {
    hidden: visuallyHidden,
    visible: visuallyVisible,
  },
};<|MERGE_RESOLUTION|>--- conflicted
+++ resolved
@@ -8,20 +8,14 @@
   Color,
   Content,
   Dropdown,
-<<<<<<< HEAD
   Elevation,
-=======
   Font,
->>>>>>> 7a17a78f
   Interaction,
   NotificationToast,
   Radius,
   Select,
-<<<<<<< HEAD
   Typography,
-=======
   Spacing,
->>>>>>> 7a17a78f
 } from '@linode/design-language-system';
 
 import { breakpoints } from '../breakpoints';
@@ -240,12 +234,15 @@
     action: Action,
     background: Background,
     border: Border,
+    color: Color,
     chart: Chart,
     content: Content,
     elevation: Elevation,
     interaction: Interaction,
     radius: Radius,
     typography: Typography,
+    font: Font,
+    spacing: Spacing,
   },
   addCircleHoverEffect: {
     ...iconCircleHoverEffect,
@@ -265,10 +262,6 @@
   bg,
   borderColors,
   breakpoints,
-<<<<<<< HEAD
-  colorTokens: Color,
-=======
->>>>>>> 7a17a78f
   color,
   components: {
     MuiAccordion: {
@@ -1659,13 +1652,6 @@
   ],
   spacing,
   textColors,
-  tokens: {
-    color: Color,
-    font: Font,
-    spacing: Spacing,
-    chart: Chart,
-    interaction: Interaction,
-  },
   typography: {
     body1: {
       color: primaryColors.text,
