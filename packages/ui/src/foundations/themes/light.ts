import {
  Action,
  Alias,
  Background,
  Border,
<<<<<<< HEAD
  BorderRadius,
  Breadcrumb,
=======
>>>>>>> 9602ac9a
  Button,
  Color,
  Component,
  Content,
  Dropdown,
  Font,
  GlobalHeader,
  Interaction,
  NotificationToast,
  Search,
  Select,
  Spacing,
  Table,
  TextField,
  Typography,
} from '@linode/design-language-system';

import { breakpoints } from '../breakpoints';
import { spacingFunction } from '../utils';

import type { ThemeOptions } from '@mui/material/styles';

const inputMaxWidth = 416;
const topMenuHeight = 56;

export const bg = {
  app: Color.Neutrals[5],
  appBar: 'transparent',
  bgAccessRowTransparentGradient: 'rgb(255, 255, 255, .001)',
  bgPaper: Color.Neutrals.White,
  interactionBgPrimary: Interaction.Background.Secondary,
  lightBlue1: Color.Brand[10],
  lightBlue2: Color.Brand[40],
  main: Color.Neutrals[5],
  mainContentBanner: Color.Neutrals[100],
  offWhite: Color.Neutrals[5],
  primaryNavPaper: Color.Neutrals[100],
  tableHeader: Color.Neutrals[10],
  white: Color.Neutrals.White,
} as const;

const primaryColors = {
  dark: Color.Brand[90],
  divider: Color.Neutrals[5],
  headline: Color.Neutrals[100],
  light: Color.Brand[60],
  main: Color.Brand[80],
  text: Content.Text.Primary.Default,
  white: Color.Neutrals.White,
};

export const color = {
  black: Color.Neutrals.Black,
  blue: Color.Brand[80],
  blueDTwhite: Color.Brand[80],
  border2: Color.Neutrals[40],
  border3: Color.Neutrals[20],
  boxShadow: Color.Neutrals[30],
  boxShadowDark: Color.Neutrals[50],
  buttonPrimaryHover: Button.Primary.Hover.Background,
  disabledText: Color.Neutrals[40],
  drawerBackdrop: 'rgba(255, 255, 255, 0.5)',
  green: Color.Green[70],
  grey1: Color.Neutrals[50],
  grey2: Color.Neutrals[30],
  grey3: Color.Neutrals[40],
  grey4: Color.Neutrals[60],
  grey5: Color.Neutrals[5],
  grey6: Color.Neutrals[30],
  grey7: Color.Neutrals[20],
  grey8: Color.Neutrals[30],
  grey9: Color.Neutrals[5],
  grey10: Color.Neutrals[10],
  headline: Content.Text.Primary.Default,
  label: Color.Neutrals[70],
  offBlack: Color.Neutrals[90],
  orange: Color.Amber[70],
  red: Color.Red[70],
  tableHeaderText: 'rgba(0, 0, 0, 0.54)',
  // TODO: `tagButton*` should be moved to component level.
  tagButtonBg: Color.Brand[10],
  tagButtonBgHover: Button.Primary.Hover.Background,
  tagButtonText: Color.Brand[90],
  tagButtonTextHover: Color.Neutrals.White,
  tagIcon: Color.Brand[60],
  tagIconHover: Button.Primary.Default.Text,
  teal: Color.Teal[70],
  white: Color.Neutrals.White,
  yellow: Color.Yellow[70],
} as const;

export const textColors = {
  headlineStatic: Color.Neutrals[100],
  linkActiveLight: Action.Primary.Default,
  linkHover: Action.Primary.Hover,
  tableHeader: Color.Neutrals[60],
  tableStatic: Color.Neutrals[70],
  textAccessTable: Color.Neutrals[70],
} as const;

export const borderColors = {
  borderFocus: Interaction.Border.Focus,
  borderHover: Interaction.Border.Hover,
  borderTable: Color.Neutrals[5],
  borderTypography: Color.Neutrals[30],
  divider: Color.Neutrals[30],
  dividerDark: Color.Neutrals[80],
} as const;

export const notificationToast = {
  default: {
    backgroundColor: NotificationToast.Informative.Background,
    borderLeft: `6px solid ${NotificationToast.Informative.Border}`,
    color: NotificationToast.Text,
  },
  error: {
    backgroundColor: NotificationToast.Error.Background,
    borderLeft: `6px solid ${NotificationToast.Error.Border}`,
  },
  info: {
    backgroundColor: NotificationToast.Informative.Background,
    borderLeft: `6px solid ${NotificationToast.Informative.Border}`,
  },
  success: {
    backgroundColor: NotificationToast.Success.Background,
    borderLeft: `6px solid ${NotificationToast.Success.Border}`,
  },
  warning: {
    backgroundColor: NotificationToast.Warning.Background,
    borderLeft: `6px solid ${NotificationToast.Warning.Border}`,
  },
} as const;

const iconCircleAnimation = {
  '& .circle': {
    fill: primaryColors.main,
    transition: 'fill .2s ease-in-out .2s',
  },
  '& .insidePath *': {
    stroke: Color.Neutrals.White,
    transition: 'fill .2s ease-in-out .2s, stroke .2s ease-in-out .2s',
  },
  '& .outerCircle': {
    animation: '$dash 2s linear forwards',
    stroke: primaryColors.dark,
    strokeDasharray: 1000,
    strokeDashoffset: 1000,
  },
};

const iconCircleHoverEffect = {
  '& .circle': {
    fill: primaryColors.main,
  },
  '& .insidePath *': {
    stroke: Color.Neutrals.White,
  },
};

// Used for styling html buttons to look like our generic links
const genericLinkStyle = {
  '&:disabled': {
    color: Action.Primary.Disabled,
    cursor: 'not-allowed',
  },
  '&:hover:not(:disabled)': {
    backgroundColor: 'transparent',
    color: Action.Primary.Hover,
    textDecoration: 'underline',
  },
  background: 'none',
  border: 'none',
  color: Action.Primary.Default,
  cursor: 'pointer',
  font: 'inherit',
  minWidth: 0,
  padding: 0,
};

// Used for styling status pills as seen on Linodes
const genericStatusPillStyle = {
  '&:before': {
    borderRadius: '50%',
    content: '""',
    display: 'inline-block',
    height: 16,
    marginRight: 8,
    minWidth: 16,
    width: 16,
  },
  backgroundColor: 'transparent',
  color: textColors.tableStatic,
  font: Typography.Body.Bold,
  padding: 0,
};

const genericTableHeaderStyle = {
  '&:hover': {
    '& span': {
      color: textColors.linkActiveLight,
    },
    cursor: 'pointer',
  },
};

const visuallyVisible = {
  clip: 'none',
  height: 'auto',
  overflow: 'initial',
  /* https://snook.ca/archives/html_and_css/hiding-content-for-accessibility */
  position: 'relative',
  width: 'auto',
};

const visuallyHidden = {
  clip: 'rect(1px, 1px, 1px, 1px)',
  height: 1,
  overflow: 'hidden',
  /* https://snook.ca/archives/html_and_css/hiding-content-for-accessibility */
  position: 'absolute !important',
  width: 1,
};

const graphTransparency = '0.7';

const spacing = 8;

const MuiTableHeadSvgStyles = {
  svg: {
    path: {
      fill: Color.Brand[90],
    },
  },
};

const MuiTableZebraHoverStyles = {
  '&.MuiTableRow-hover:hover, &.Mui-selected, &.Mui-selected:hover': {
    background: Table.Row.Background.Hover,
  },
};

const MuiTableZebraStyles = {
  background: Table.Row.Background.Zebra,
  ...MuiTableZebraHoverStyles,
};

const typographyPropertiesReset = {
  fontFamily: undefined,
  fontSize: undefined,
  fontWeight: undefined,
  letterSpacing: undefined,
  lineHeight: undefined,
};

export const lightTheme: ThemeOptions = {
  addCircleHoverEffect: {
    ...iconCircleHoverEffect,
  },
  animateCircleIcon: {
    ...iconCircleAnimation,
  },
  applyLinkStyles: {
    ...genericLinkStyle,
  },
  applyStatusPillStyles: {
    ...genericStatusPillStyle,
  },
  applyTableHeaderStyles: {
    ...genericTableHeaderStyle,
  },
  bg,
  borderColors,
  breakpoints,
  color,
  components: {
    MuiAccordion: {
      styleOverrides: {
        root: {
          '& .actionPanel': {
            paddingBottom: 12,
            paddingLeft: 16,
          },
          '&:before': {
            display: 'none',
          },
          flexBasis: '100%',
          width: '100%',
        },
      },
    },
    MuiAccordionDetails: {
      styleOverrides: {
        root: {
          backgroundColor: 'transparent',
          padding: 16,
          paddingTop: 0,
        },
      },
    },
    MuiAccordionSummary: {
      styleOverrides: {
        content: {
          '&.Mui-expanded': {
            margin: '12px 0',
          },
        },
        root: {
          '& h3': {
            transition: 'color 400ms cubic-bezier(0.4, 0, 0.2, 1) 0ms',
          },
          '& svg': {
            fill: Color.Brand[80],
          },
          '&.Mui-expanded': {
            '& .caret': {
              transform: 'rotate(0deg)',
            },
            margin: 0,
            minHeight: 40,
          },
          '&:hover': {
            '& h3': {
              color: Color.Brand[80],
            },
          },
          backgroundColor: 'transparent',
          justifyContent: 'space-between',
          paddingLeft: 16,
          paddingRight: 12,
        },
      },
    },
    MuiAppBar: {
      styleOverrides: {
        root: {
          backgroundColor: GlobalHeader.Background,
          color: GlobalHeader.Text.Default,
          paddingRight: `0 !important`, // Avoid MUI from applying right padding causing this to jump
          position: 'relative',
        },
      },
    },
    MuiAutocomplete: {
      styleOverrides: {
        clearIndicator: {
          color: Select.Default.Icon,
          padding: 0,
          svg: {
            height: '16px',
            width: '16px',
          },
          visibility: 'visible',
        },
        endAdornment: {
          display: 'flex',
          gap: Spacing.S4,
          marginRight: Spacing.S8,
        },
        groupLabel: {
          font: Typography.Label.Bold.L,
          padding: '8px',
        },
        input: {
          '&.MuiInputBase-input.MuiInput-input': {
            padding: `${Spacing.S8} 0`, // L & R padding applied to parent due to possible adornments
          },
        },
        inputRoot: {
          height: 'inherit',
          paddingBottom: 0,
        },
        listbox: {
          backgroundColor: bg.white,
          border: `1px solid ${primaryColors.main}`,
          padding: '4px',
        },
        loading: {
          border: `1px solid ${primaryColors.main}`,
        },
        noOptions: {
          border: `1px solid ${primaryColors.main}`,
          borderTop: 0,
        },
        option: {
          '&.Mui-focused': {
            backgroundColor: 'transparent',
          },
          '&:hover': {
            backgroundColor: `${Dropdown.Background.Hover}`,
            color: Dropdown.Text.Default,
            transition: 'background-color 0.2s',
          },
          fontSize: '0.9rem',
          padding: '10px !important',
        },
        popper: {
          // To remove the double border of listbox and input
          '&.MuiAutocomplete-popper': {
            '&[data-popper-placement="bottom"]': {
              '.MuiAutocomplete-listbox': {
                borderTop: 0,
              },
            },
            '&[data-popper-placement="top"]': {
              '.MuiAutocomplete-listbox': {
                borderBottom: 0,
              },
            },
          },
        },
        popupIndicator: {
          color: Select.Default.Icon,
          padding: 0,
        },
        root: {
          // Spacing for clear and popup icons (circular loading)
          '&.MuiAutocomplete-hasPopupIcon.MuiAutocomplete-hasClearIcon .MuiAutocomplete-inputRoot': {
            paddingRight: Spacing.S48,
          },
          maxWidth: inputMaxWidth,
        },
        tag: {
          '&:not(.MuiChip-root)': {
            borderRadius: '4px',
            padding: '4px',
          },
          '.MuiChip-deleteIcon': {
            ':hover': {
              backgroundColor: primaryColors.main,
              color: primaryColors.white,
            },
            borderRadius: '50%',
            color: Content.Text.Primary.Default,
            fontSize: '16px',
            margin: '0 4px',
          },

          backgroundColor: bg.lightBlue1,
          padding: '12px 2px',
        },
      },
    },
    MuiAvatar: {
      styleOverrides: {
        colorDefault: {
          backgroundColor: 'unset',
          color: Color.Neutrals[40], // TODO: This was the closest color according to our palette
        },
      },
    },
    MuiBackdrop: {
      styleOverrides: {
        invisible: {
          backgroundColor: 'transparent',
        },
        root: {
          backgroundColor: color.drawerBackdrop,
        },
      },
    },
    MuiButton: {
      styleOverrides: {
        containedPrimary: {
          '&:active': {
            backgroundColor: Button.Primary.Pressed.Background,
          },
          '&:disabled': {
            backgroundColor: Button.Primary.Disabled.Background,
            color: Button.Primary.Disabled.Text,
          },
          '&:hover, &:focus': {
            backgroundColor: Button.Primary.Hover.Background,
            color: Button.Primary.Default.Text,
          },
          '&[aria-disabled="true"]': {
            backgroundColor: Button.Primary.Disabled.Background,
            color: Button.Primary.Disabled.Text,
          },
          backgroundColor: Button.Primary.Default.Background,
          border: `1px solid transparent`,
          color: Button.Primary.Default.Text,
        },
        containedSecondary: {
          '&:active': {
            backgroundColor: 'transparent',
            borderColor: Button.Secondary.Pressed.Text,
            color: Button.Secondary.Pressed.Text,
          },
          '&:disabled': {
            backgroundColor: 'transparent',
            borderColor: Button.Secondary.Disabled.Text,
            color: Button.Secondary.Disabled.Text,
          },
          '&:hover, &:focus': {
            backgroundColor: 'transparent',
            color: Color.Brand[70],
          },
          '&[aria-disabled="true"]': {
            color: Color.Neutrals[40],
          },
          backgroundColor: 'transparent',
          color: Button.Secondary.Default.Text,
        },
        loading: {
          color: 'transparent !important',
        },
        outlined: {
          '&:hover, &:focus': {
            backgroundColor: Color.Neutrals[5],
            border: `1px solid ${Border.Normal}`,
            color: Color.Brand[80],
          },
          '&[aria-disabled="true"]': {
            backgroundColor: 'transparent',
            border: '1px solid rgba(0, 0, 0, 0.12)',
            color: 'rgba(0, 0, 0, 0.26)',
          },
          backgroundColor: 'transparent',
          border: `1px solid ${primaryColors.main}`,
          color: textColors.linkActiveLight,
        },
        root: {
          '&[aria-disabled="true"]': {
            cursor: 'not-allowed',
          },
          '.MuiButton-startIcon': {
            marginLeft: 0,
            marginRight: Spacing.S4,
          },
          border: 'none',
          borderRadius: 1,
          cursor: 'pointer',
          font: Typography.Label.Semibold.S,
          minWidth: 'initial',
          padding: '8px 12px',
          textTransform: 'capitalize',
          transition: 'none',
        },
      },
      variants: [
        {
          props: { color: 'error' },
          style: {
            '&:not([aria-disabled="true"]):hover, &:not([aria-disabled="true"]):focus': {
              backgroundColor: Background.Negativesubtle,
              border: `1px solid ${Border.Negative}`,
              color: Content.Text.Negative,
            },
            '&[aria-disabled="true"]': {
              backgroundColor: 'transparent',
              border: `1px solid ${Button.Secondary.Disabled.Border}`,
              color: Button.Secondary.Disabled.Text,
            },
            backgroundColor: 'transparent',
            border: `1px solid ${Border.Negative}`,
            color: Content.Text.Negative,
          },
        },
      ],
    },
    MuiButtonBase: {
      styleOverrides: {
        root: {
          '&[aria-disabled="true"]': {
            '& .MuiSvgIcon-root': {
              fill: Button.Primary.Disabled.Icon,
            },
            cursor: 'not-allowed',
          },
          fontSize: '1rem',
        },
      },
    },
    MuiCardHeader: {
      styleOverrides: {
        content: {
          // This is necessary for text to ellipsis responsively without the need for a hard set width value that won't play well with flexbox.
          minWidth: 0,
        },
        root: {
          backgroundColor: Color.Neutrals[5],
        },
      },
    },
    MuiCheckbox: {
      styleOverrides: {
        root: {
          color: Color.Neutrals[40],
        },
      },
    },
    MuiChip: {
      styleOverrides: {
        // TODO: This will need CDS guidance in future
        clickable: {
          '&:active': {
            backgroundColor: Button.Primary.Pressed.Background,
          },
          '&:disabled': {
            backgroundColor: Button.Primary.Disabled.Background,
            color: Button.Primary.Disabled.Text,
          },
          '&:hover, &:focus': {
            backgroundColor: Button.Primary.Hover.Background,
            color: Button.Primary.Default.Text,
          },
          '&[aria-disabled="true"]': {
            backgroundColor: Button.Primary.Disabled.Background,
            color: Button.Primary.Disabled.Text,
          },
          backgroundColor: Button.Primary.Default.Background,
          border: `1px solid transparent`,
          color: Button.Primary.Default.Text,
        },
        colorError: {
          backgroundColor: Color.Red[80],
          color: Color.Neutrals.White,
        },
        colorPrimary: {
          color: color.white,
        },
        colorSecondary: {
          color: color.white,
        },
        colorSuccess: {
          background: Color.Green[70],
          color: color.white,
        },
        deleteIcon: {
          color: Content.Text.Primary.Default,
          margin: 0,
          padding: 2,
        },
        label: {
          alignItems: 'center',
          display: 'flex',
          height: 'inherit',
          justifyContent: 'center',
          paddingLeft: 4,
          paddingRight: 4,
          width: '100%',
        },
        labelSmall: {
          paddingLeft: 4,
          paddingRight: 4,
        },
        outlined: {
          backgroundColor: 'transparent',
          borderRadius: 1,
        },
        root: {
          '&:focus': {
            outline: `1px dotted ${Color.Neutrals[60]}`,
          },
          '&:last-child': {
            marginRight: 0,
          },
          alignItems: 'center',
          borderRadius: 4,
          color: Content.Text.Primary.Default,
          display: 'inline-flex',
          fontSize: '.8rem',
          height: 20,
          marginBottom: 2,
          marginRight: 4,
          marginTop: 2,
          paddingLeft: 2,
          paddingRight: 2,
        },
        sizeSmall: {
          fontSize: '.65rem',
          height: 20,
        },
      },
    },
    MuiCircularProgress: {
      defaultProps: {
        disableShrink: true,
      },
      styleOverrides: {
        circle: {
          strokeLinecap: 'inherit',
        },
      },
    },
    MuiCollapse: {
      styleOverrides: {
        root: {
          width: '100%',
        },
      },
    },
    MuiDialog: {
      styleOverrides: {
        paper: {
          boxShadow: `0 0 5px ${Color.Neutrals[50]}`, // TODO: This was the closest color according to our palette
          [breakpoints.down('sm')]: {
            margin: 24,
            maxHeight: 'calc(100% - 48px)',
            maxWidth: '100% !important',
          },
        },
        paperScrollPaper: {
          maxHeight: 'calc(100% - 48px)',
        },
      },
    },
    MuiDialogActions: {
      styleOverrides: {
        root: {
          '& .actionPanel': {
            padding: 0,
          },
          justifyContent: 'flex-start',
          margin: 0,
          marginTop: 24,
          padding: 24,
        },
      },
    },
    MuiDialogContent: {
      styleOverrides: {
        root: {
          padding: '8px 24px',
        },
      },
    },
    MuiDialogTitle: {
      styleOverrides: {
        root: {
          '& h2': {
            lineHeight: 1.2,
          },
          borderBottom: `1px solid ${Color.Neutrals[20]}`,
          color: Content.Text.Primary.Default,
          marginBottom: 20,
          padding: '16px 24px',
        },
      },
    },
    MuiDivider: {
      styleOverrides: {
        root: {
          borderColor: borderColors.divider,
          marginBottom: spacing,
          marginTop: spacing,
        },
      },
    },
    MuiDrawer: {
      styleOverrides: {
        paper: {
          boxShadow: `0 0 5px ${Color.Neutrals[50]}`, // TODO: This was the closest color according to our palette
          /** @todo This is breaking typing. */
          // overflowY: 'overlay',
          display: 'block',
          fallbacks: {
            overflowY: 'auto',
          },
        },
      },
    },
    MuiFormControl: {
      styleOverrides: {
        root: {
          '&.copy > div': {
            backgroundColor: Color.Neutrals[5],
          },
          [breakpoints.down('xs')]: {
            width: '100%',
          },
          marginTop: 16,
          minWidth: 120,
        },
      },
    },
    MuiFormControlLabel: {
      styleOverrides: {
        label: {
          color: Content.Text.Primary.Default,
        },
        root: {
          marginLeft: -11,
        },
      },
    },
    MuiFormGroup: {
      styleOverrides: {
        root: {
          '&[role="radiogroup"]': {
            marginBottom: 16,
            marginTop: 8,
          },
        },
      },
    },
    MuiFormHelperText: {
      styleOverrides: {
        root: {
          '&$error': {
            color: Select.Error.HintText,
          },
          fontWeight: 400,
          letterSpacing: 'inherit',
          maxWidth: 416,
          textTransform: 'none',
        },
      },
    },
    MuiFormLabel: {
      styleOverrides: {
        root: {
          '&$disabled': {
            color: Color.Neutrals[70],
            opacity: 0.5,
          },
          '&$error': {
            color: Color.Neutrals[70],
          },
          '&.Mui-focused': {
            color: Color.Neutrals[70],
          },
          color: Color.Neutrals[70],
          font: Typography.Body.Bold,
          marginBottom: 8,
        },
      },
    },
    MuiIconButton: {
      defaultProps: {
        size: 'large',
      },
      styleOverrides: {
        edgeEnd: {
          marginRight: 0,
        },
        root: {
          '&.MuiIconButton-isActive': {
            svg: {
              path: {
                fill: Content.Icon.Primary.Active,
              },
            },
          },
          '&:hover': {
            backgroundColor: 'transparent',
            color: Content.Icon.Primary.Hover,
          },
        },
      },
    },
    MuiInput: {
      defaultProps: {
        disableUnderline: true,
      },
    },
    MuiInputAdornment: {
      styleOverrides: {
        positionEnd: {
          display: 'flex',
          gap: Spacing.S4,
          marginLeft: Spacing.S8,
          svg: {
            fontSize: Font.FontSize.L,
          },
        },
        positionStart: {
          marginRight: Spacing.S8,
          svg: {
            fontSize: Font.FontSize.L,
          },
        },
        root: {
          color: Search.Filled.Icon,
        },
      },
    },
    MuiInputBase: {
      styleOverrides: {
        adornedEnd: {
          // Similar to `clearIndicator` in `MuiAutocomplete`
          // Assuming this is for the clear/close icon in `DebouncedSearchTextField`. Update if this changes.
          '.MuiInputAdornment-positionEnd': {
            svg: {
              height: '16px',
              width: '16px',
            },
          },
        },
        input: {
          '&::placeholder': {
            color: TextField.Placeholder.Text,
            font: Typography.Label.Regular.Placeholder,
            fontStyle: 'italic',
          },
          '&:disabled, &.Mui-disabled': {
            cursor: 'not-allowed',
          },
          height: Spacing.S16,
          padding: `${Spacing.S8} 0`, // L & R padding applied to parent due to possible adornments
          textOverflow: 'ellipsis',
          whiteSpace: 'nowrap',
        },
        inputMultiline: {
          minHeight: '100px',
        },
        multiline: {
          height: 'auto',
        },
        root: {
          '&.Mui-error': {
            backgroundColor: TextField.Error.Background,
            borderColor: TextField.Error.Border,
            color: TextField.Error.Text,
          },
          '&:active, &:focus, &.Mui-focused, &.Mui-focused:hover': {
            backgroundColor: TextField.Focus.Background,
            border: `1px solid ${TextField.Focus.Border}`,
            color: TextField.Focus.Text,
          },
          '&:disabled, &[aria-disabled="true"], &.Mui-disabled, &.Mui-disabled:hover': {
            '& .MuiInputAdornment-root': {
              cursor: 'not-allowed',
            },
            backgroundColor: TextField.Disabled.Background,
            border: `1px solid ${TextField.Disabled.Border}`,
            color: TextField.Disabled.Text,
            cursor: 'not-allowed',
          },
          '&:hover': {
            backgroundColor: TextField.Hover.Background,
            border: `1px solid ${TextField.Hover.Border}`,
            color: TextField.Hover.Text,
          },
          background: TextField.Default.Background,
          border: `1px solid ${TextField.Default.Border}`,
          color: TextField.Filled.Text,
          font: Typography.Label.Regular.S,
          height: '34px',
          maxWidth: inputMaxWidth,
          paddingLeft: Spacing.S8,
          paddingRight: Spacing.S8,
          transition: 'border-color 225ms ease-in-out',
        },
      },
    },
    MuiInputLabel: {
      styleOverrides: {
        formControl: {
          position: 'relative',
        },
        shrink: {
          transform: 'none',
        },
      },
    },
    MuiLinearProgress: {
      styleOverrides: {
        colorPrimary: {
          backgroundColor: Color.Brand[40], // TODO: This was the closest color according to our palette
        },
      },
    },
    MuiList: {
      styleOverrides: {
        padding: {
          paddingBottom: 0,
          paddingTop: 0,
        },
        root: {
          '&.reset': {
            '& li': {
              display: 'list-item',
              listStyleType: 'initial',
              padding: 0,
            },
            listStyle: 'initial',
            margin: 'inherit',
            padding: 'inherit',
          },
        },
      },
    },
    MuiListItem: {
      styleOverrides: {
        root: {
          '&$disabled': {
            opacity: 0.5,
          },
          '&$selected, &$selected:hover': {
            backgroundColor: 'transparent',
            color: primaryColors.main,
          },
          '&.selectHeader': {
            color: Content.Text.Primary.Default,
            font: Typography.Body.Bold,
            opacity: 1,
          },
          color: Content.Text.Primary.Default,
        },
      },
    },
    MuiListItemText: {
      styleOverrides: {
        root: {
          marginBottom: 0,
          marginTop: 0,
        },
        secondary: {
          lineHeight: '1.2em',
          marginTop: 4,
        },
      },
    },
    MuiMenu: {
      styleOverrides: {
        paper: {
          '& .selectMenuList': {
            '& li': {
              paddingLeft: 10,
              paddingRight: 10,
            },
            boxSizing: 'content-box',
            [breakpoints.down('xs')]: {
              minWidth: 200,
            },
            maxHeight: 250,
            maxWidth: 200,
            overflowX: 'hidden',
            overflowY: 'auto',
            padding: 4,
          },
          '&.selectMenuDropdown': {
            border: `1px solid ${primaryColors.main}`,
            borderRadius: 0,
            boxShadow: 'none',
            boxSizing: 'content-box',
            margin: '0 0 0 -1px',
            outline: 0,
            position: 'absolute',
          },
          borderLeft: 0,
          borderRight: 0,
          maxWidth: 350,
        },
      },
    },
    MuiMenuItem: {
      styleOverrides: {
        root: {
          '&.loading': {
            backgroundColor: Content.Text.Primary.Default,
          },
          '&:active': {
            backgroundColor: Dropdown.Background.Default,
          },
          '&:disabled': {
            backgroundColor: Dropdown.Background.Default,
            color: Dropdown.Text.Disabled,
          },
          '&:hover, &:focus': {
            backgroundColor: Dropdown.Background.Hover,
            color: Dropdown.Text.Default,
          },
          '&:last-child)': {
            borderBottom: 0,
          },
          '&[aria-disabled="true"]': {
            backgroundColor: Dropdown.Background.Default,
            color: Dropdown.Text.Disabled,
            opacity: 1,
          },
          backgroundColor: Dropdown.Background.Default,
          color: Dropdown.Text.Default,
          padding: '10px 10px 10px 16px',
        },
        selected: {},
      },
    },
    MuiPaper: {
      styleOverrides: {
        outlined: {
          border: `1px solid ${Color.Neutrals[30]}`,
        },
        root: {},
        rounded: {
          borderRadius: 0,
        },
      },
    },
    MuiPopover: {
      styleOverrides: {
        paper: {
          borderRadius: 0,
          boxShadow: `0 2px 6px 0 rgba(0, 0, 0, 0.18)`, // TODO: Fix Elevation.S to remove `inset`
          [breakpoints.up('lg')]: {
            minWidth: 250,
          },
          marginTop: Spacing.S4,
          minWidth: 200,
        },
      },
    },
    MuiRadio: {
      styleOverrides: {
        checked: ({ theme }) => ({
          color: theme.palette.primary.main,
        }),
        colorSecondary: {
          '&$checked': {
            '&:hover': {
              backgroundColor: 'rgba(36, 83, 233, 0.04)',
            },
            color: primaryColors.main,
          },
          '&:hover': {
            backgroundColor: 'rgba(36, 83, 233, 0.04)',
          },
          color: primaryColors.main,
        },
        root: ({ theme }) => ({
          '& $checked': {
            color: primaryColors.main,
          },
          '& .defaultFill': {
            fill: theme.color.white,
            transition: theme.transitions.create(['fill']),
          },
          '&.Mui-disabled': {
            '& .defaultFill': {
              fill: Color.Neutrals[5],
            },
            color: `${Color.Neutrals[40]} !important`,
            fill: `${Color.Neutrals[5]} !important`,
            pointerEvents: 'none',
          },
          '&.MuiRadio-root': {
            '.MuiSvgIcon-fontSizeMedium': {
              fontSize: '20px',
            },
          },
          '&.MuiRadio-sizeSmall': {
            '.MuiSvgIcon-fontSizeSmall': {
              fontSize: '16px',
            },
          },
          '&:hover': {
            '& .defaultFill': {
              fill: theme.color.white,
            },
            color: theme.palette.primary.main,
            fill: theme.color.white,
          },
          color: Color.Neutrals[40],
          padding: '10px 10px',
          transition: theme.transitions.create(['color']),
        }),
      },
    },
    MuiSelect: {
      styleOverrides: {
        disabled: {},
        icon: {
          color: `${Color.Neutrals[50]} !important`,
          height: 28,
          marginRight: 4,
          marginTop: -2,
          opacity: 0.5,
          transition: 'color 225ms ease-in-out',
          width: 28,
        },
        select: {
          '&:focus': {
            backgroundColor: 'transparent',
          },
        },
      },
    },
    MuiSkeleton: {
      styleOverrides: {
        text: {
          borderRadius: 0,
          marginTop: 0,
        },
      },
    },
    MuiSnackbar: {
      styleOverrides: {
        root: {},
      },
    },
    MuiSnackbarContent: {
      styleOverrides: {
        root: {
          backgroundColor: Color.Neutrals.White,
          borderLeft: `6px solid transparent`,
          borderRadius: 4,
          boxShadow: `0 0 5px ${Color.Neutrals[30]}`,
          color: Color.Neutrals[70],
        },
      },
    },
    MuiSvgIcon: {
      styleOverrides: {
        root: {
          fontSize: 24,
        },
      },
    },
    MuiSwitch: {
      styleOverrides: {
        checked: {},
        disabled: {},
        root: {
          '& $checked': {
            '& .square': {
              fill: Color.Neutrals.White,
            },
            // color: `${primaryColors.main} !important`,
            '& input': {
              left: -20,
            },
            '&$switchBase': {
              '& + $track': {
                opacity: 1,
              },
            },
          },
          '& $disabled': {
            '&$switchBase': {
              '& + $track': {
                backgroundColor: Color.Neutrals[30],
                borderColor: Color.Neutrals[40],
              },
              '& .square': {
                fill: Color.Neutrals.White,
              },
            },
          },
          '& .icon': {
            borderRadius: 1,
            height: 16,
            left: 0,
            position: 'relative',
            transition: 'transform 150ms cubic-bezier(0.4, 0, 0.2, 1) 0ms',
            width: 16,
          },
          '& .square': {
            fill: Color.Neutrals.White,
            transition: 'fill 250ms cubic-bezier(0.4, 0, 0.2, 1) 0ms',
          },
          '&:hover, &:focus': {
            '& $checked': {
              '& + $track': {
                opacity: 1,
              },
            },
          },
          '.MuiSwitch-track': {
            opacity: '1 !important',
          },
          height: 48,
          width: 68,
        },
        switchBase: {
          '&$checked': {
            transform: 'translateX(20px)',
          },
          '&.Mui-disabled': {
            '& +.MuiSwitch-track': {
              backgroundColor: Color.Neutrals[30],
              borderColor: Color.Neutrals[40],
            },
          },
          color: primaryColors.main,
          padding: 16,
        },
        track: {
          backgroundColor: Color.Neutrals[40],
          borderRadius: 1,
          boxSizing: 'content-box',
          height: 24,
          left: 12,
          marginLeft: 0,
          marginTop: 0,
          opacity: 1,
          top: 12,
          transition: 'border 250ms cubic-bezier(0.4, 0, 0.2, 1) 0ms',
          width: 44,
        },
      },
    },
    MuiTab: {
      styleOverrides: {
        root: {
          '&$selected, &$selected:hover': {
            color: Content.Text.Primary.Default,
            font: Typography.Body.Bold,
          },
          '&:hover': {
            color: primaryColors.main,
          },
          alignItems: 'center',
          appearance: 'none',
          boxSizing: 'border-box',
          [breakpoints.up('md')]: {
            minWidth: 75,
          },
          color: 'rgba(0, 0, 0, 0.54)',
          display: 'inline-flex',
          flexShrink: 0,
          justifyContent: 'center',
          lineHeight: 1.3,
          margin: 1,
          maxWidth: '264',
          minHeight: 48,
          minWidth: 50,
          overflow: 'hidden',
          padding: '6px 16px',
          position: 'relative',
          textTransform: 'inherit',
          verticalAlign: 'middle',
        },
        selected: {},
        textColorPrimary: {
          '&$selected': {
            color: Color.Neutrals[100],
          },
        },
      },
    },
    MuiTable: {
      styleOverrides: {
        root: {
          // Group by Tag
          '&.MuiTable-groupByTag': {
            '.MuiTableRow-root:last-child': {
              '.MuiTableCell-root': {
                borderBottom: 0,
              },
            },
            border: 0,
          },
          // Zebra Striping
          '&.MuiTable-zebra': {
            // Linodes Group by Tag: First Row is the Title
            '&.MuiTable-groupByTag .MuiTableRow-root:not(:first-of-type):nth-of-type(odd)': MuiTableZebraStyles,
            // Default Striping
            '&:not(.MuiTable-groupByTag) .MuiTableRow-root:not(.MuiTableRow-nested):nth-of-type(even)': MuiTableZebraStyles,
            '.MuiTableRow-root:not(:last-of-type)': {
              '.MuiTableCell-root': {
                borderBottom: 0,
              },
            },
          },
          // Nested Tables
          '.MuiTable-root': {
            '.MuiTableCell-head': {
              color: Table.HeaderOutlined.Text,
            },
            '.MuiTableRow-head, .MuiTableRow-head.MuiTableRow-hover:hover': {
              background: Background.Neutralsubtle,
            },
            '.MuiTableRow-root:last-child': {
              '.MuiTableCell-root': {
                borderBottom: 0,
              },
            },
            border: 0,
          },
          // Collapsible Rows
          '.MuiTableRow-root:not(:last-of-type) .MuiCollapse-root': {
            borderBottom: `1px solid ${Border.Normal}`,
          },
          border: `1px solid ${Border.Normal}`,
          borderBottom: 0,
          borderCollapse: 'initial',
        },
      },
    },
    MuiTableCell: {
      styleOverrides: {
        head: {
          '&:last-of-type': {
            borderRight: 'none',
          },
          // User Permissions Table
          '.MuiFormControlLabel-label': {
            color: Table.HeaderNested.Text,
          },
          // Icons in TH (i.e.: Summary View, Group by Tag)
          '.MuiIconButton-root': {
            '&.MuiIconButton-isActive': MuiTableHeadSvgStyles,
            ':hover': {
              color: Color.Brand[60],
              ...MuiTableHeadSvgStyles,
            },
          },
          borderBottom: `1px solid ${Border.Normal}`,
          color: Table.HeaderNested.Text,
          fontWeight: Font.FontWeight.Bold,
          lineHeight: Font.LineHeight.Xxxs,
          whiteSpace: 'noWrap',
        },
        root: {
          '&.MuiTableCell-nested': {
            '.MuiCollapse-root': {
              borderBottom: `1px solid ${Border.Normal}`,
            },
            border: 0,
            height: 'inherit', // Override default height - hidden by default
            padding: 0,
          },
          // Spacing for collapsible inner content
          '.MuiCollapse-root': {
            padding: Spacing.S16,
          },
          borderBottom: `1px solid ${Table.Row.Border}`,
          fontSize: Font.FontSize.Xs,
          height: '40px',
          lineHeight: Font.LineHeight.Xs,
          padding: `0 ${Spacing.S12}`,
        },
        stickyHeader: {
          // No idea where sticky cells are getting their background from
          background: 'transparent',
        },
      },
    },
    MuiTableRow: {
      styleOverrides: {
        head: {
          background: Table.HeaderNested.Background,
        },
        root: {
          // Prevent needing `hover={false}` on header TableRows
          '&.MuiTableRow-head.MuiTableRow-hover:hover': {
            backgroundColor: Table.HeaderNested.Background,
          },
          // The `hover` rule isn't implemented correctly in MUI, so we apply it here.
          '&.MuiTableRow-hover:hover, &.Mui-selected, &.Mui-selected:hover': {
            backgroundColor: Table.Row.Background.Hover,
          },
          // Disable hover for nested rows (VPC)
          '&.MuiTableRow-nested, &.MuiTableRow-nested.MuiTableRow-hover:hover': {
            backgroundColor: Table.Row.Background.Default,
          },
          '&.disabled-row .MuiTableCell-root': {
            // TODO: Use design tokens in future when ready
            backgroundColor: Interaction.Background.Disabled,
            color: Content.Text.Primary.Disabled,
          },
          background: Table.Row.Background.Default,
          position: 'relative',
        },
      },
    },
    MuiTableSortLabel: {
      styleOverrides: {
        icon: {
          opacity: 1,
        },
        root: {
          '&.Mui-active': {
            color: Table.HeaderNested.Text,
          },
          ':hover, :focus': {
            ...MuiTableHeadSvgStyles,
            color: Color.Brand[90],
            cursor: 'pointer',
          },
          fontSize: Font.FontSize.Xs,
          svg: {
            height: '16px',
            margin: `0 ${Spacing.S4}`,
            path: {
              fill: Table.HeaderNested.Text,
            },
            width: '16px',
          },
        },
      },
    },
    MuiTabs: {
      styleOverrides: {
        fixed: {
          overflowX: 'auto',
        },
        indicator: {
          primary: {
            backgroundColor: primaryColors.main,
          },
          secondary: {
            backgroundColor: primaryColors.main,
          },
        },
        root: {
          '& $scrollButtons:first-of-type': {
            '& svg': {
              backgroundColor: 'rgba(232, 232, 232, .9)',
              borderRadius: '50%',
              height: 39,
              padding: '7px 4px',
              width: 38,
            },
            bottom: 6,
            left: 0,
            position: 'absolute',
            zIndex: 2,
          },
          '& $scrollButtons:last-child': {
            '& svg': {
              backgroundColor: 'rgba(232, 232, 232, .9)',
              borderRadius: '50%',
              height: 39,
              padding: '7px 4px',
              width: 38,
            },
          },
          boxShadow: `inset 0 -1px 0 ${Color.Neutrals[40]}`,
          margin: '16px 0',
          minHeight: 48,
          position: 'relative',
        },
        scrollButtons: {
          flex: '0 0 40px',
        },
      },
    },
    MuiToolbar: {
      styleOverrides: {
        root: {
          [breakpoints.down('md')]: {
            padding: `0 ${Spacing.S8}`,
          },
          [breakpoints.up('md')]: {
            padding: `0 ${Spacing.S16}`, // To override default MUI breakpoint padding
          },
          height: topMenuHeight,
          width: '100%',
        },
      },
    },
    MuiTooltip: {
      styleOverrides: {
        popper: {
          opacity: 1,
        },
        tooltip: {
          backgroundColor: Color.Neutrals.White,
          borderRadius: 0,
          boxShadow: `0 0 5px ${Color.Neutrals[50]}`, // TODO: This was the closest color according to our palette
          [breakpoints.up('sm')]: {
            fontSize: '.9rem',
            padding: '8px 10px',
          },
          color: Color.Neutrals[70],
          maxWidth: 200,
          textAlign: 'left',
        },
      },
    },
    MuiTypography: {
      defaultProps: {
        fontFamily: Font.FontFamily.Brand,
        variantMapping: {
          h1: 'h1',
          h2: 'h2',
          h3: 'h3',
          h4: 'h4',
          h5: 'h5',
          h6: 'h6',
        },
      },
      styleOverrides: {
        button: {
          '&$colorSecondary': {
            '&:active': {
              backgroundColor: 'transparent',
              color: primaryColors.light,
            },
            '&:hover, &:focus': {
              backgroundColor: 'transparent !important',
              color: primaryColors.light,
            },
            backgroundColor: 'transparent',
            color: primaryColors.main,
          },
          '&:active': {
            backgroundColor: primaryColors.light,
          },
          '&:hover, &:focus': {
            backgroundColor: primaryColors.light,
          },
          backgroundColor: primaryColors.main,
          border: 'none',
          borderRadius: '3px',
          [breakpoints.down('sm')]: {
            marginLeft: 8,
            maxHeight: 34,
            minWidth: 100,
          },
          color: Color.Neutrals.White,
          cursor: 'pointer',
          font: Typography.Body.Bold,
          lineHeight: 1,
          maxHeight: 34,
          minHeight: `34px`,
          padding: `8px 20px`,
          position: 'relative',
          textTransform: 'inherit',
        },
      },
    },
  },
  font: {
    bold: Typography.Body.Bold,
    extrabold: Typography.Body.Extrabold,
    italic: Typography.Body.Italic,
    list: Typography.Body.List,
    normal: Typography.Body.Regular,
    semibold: Typography.Body.Semibold,
  },
  graphs: {
    aborted: {
      clients: `rgba(214, 0, 0, ${graphTransparency})`,
      connections: `rgba(255, 10, 10, ${graphTransparency})`,
    },
    blue: `rgba(100, 173, 246, ${graphTransparency})`,
    connections: {
      accepted: `rgba(91, 105, 139, ${graphTransparency})`,
      handled: `rgba(50, 59, 77, ${graphTransparency})`,
    },
    cpu: {
      percent: `rgba(54, 131, 220, ${graphTransparency})`,
      system: `rgba(2, 118, 253, ${graphTransparency})`,
      user: `rgba(81, 166, 245, ${graphTransparency})`,
      wait: `rgba(145, 199, 237, ${graphTransparency})`,
    },
    darkGreen: `rgba(16, 162, 29, ${graphTransparency})`,
    diskIO: {
      read: `rgba(255, 196, 105, ${graphTransparency})`,
      swap: `rgba(238, 44, 44, ${graphTransparency})`,
      write: `rgba(255, 179, 77, ${graphTransparency})`,
    },
    green: `rgba(91, 215, 101, ${graphTransparency})`,
    inodes: `rgba(224, 138, 146, ${graphTransparency})`,
    lightGreen: `rgba(49, 206, 62, ${graphTransparency})`,
    load: `rgba(255, 220, 77, ${graphTransparency})`,
    memory: {
      buffers: `rgba(142, 56, 142, ${graphTransparency})`,
      cache: `rgba(205, 150, 205, ${graphTransparency})`,
      swap: `rgba(238, 44, 44, ${graphTransparency})`,
      used: `rgba(236, 200, 236, ${graphTransparency})`,
    },
    orange: `rgba(255, 179, 77, ${graphTransparency})`,
    processCount: `rgba(113, 86, 245, ${graphTransparency})`,
    purple: `rgba(217, 176, 217, ${graphTransparency})`,
    queries: {
      delete: `rgba(2, 54, 59, ${graphTransparency})`,
      insert: `rgba(26, 151, 162, ${graphTransparency})`,
      select: `rgba(34, 192, 206, ${graphTransparency})`,
      update: `rgba(19, 110, 118, ${graphTransparency})`,
    },
    ram: `rgba(224, 131, 224, ${graphTransparency})`,
    red: `rgba(255, 99, 60, ${graphTransparency})`,
    requests: `rgba(34, 206, 182, ${graphTransparency})`,
    slowQueries: `rgba(255, 61, 61, ${graphTransparency})`,
    space: `rgba(255, 99, 61, ${graphTransparency})`,
    workers: {
      DNSLookup: `rgba(143, 133, 218, ${graphTransparency})`,
      cleanup: `rgba(152, 97, 189, ${graphTransparency})`,
      closing: `rgba(145, 124, 211, ${graphTransparency})`,
      finishing: `rgba(149, 106, 196, ${graphTransparency})`,
      keepAlive: `rgba(141, 143, 225, ${graphTransparency})`,
      logging: `rgba(147, 115, 203, ${graphTransparency})`,
      reading: `rgba(137, 161, 240, ${graphTransparency})`,
      sending: `rgba(139, 152, 233, ${graphTransparency})`,
      starting: `rgba(135, 170, 247, ${graphTransparency})`,
      waiting: `rgba(133, 180, 255, ${graphTransparency})`,
      writing: `rgba(32, 131, 75, ${graphTransparency})`,
    },
    yellow: `rgba(255, 220, 125, ${graphTransparency})`,
  },
  inputMaxWidth,
  inputStyles: {
    default: {
      backgroundColor: Select.Default.Background,
      border: `1px solid ${Color.Neutrals[40]}`, // TODO: This should convert to token in future
      color: Select.Default.Text,
    },
    disabled: {
      '& svg': {
        color: Select.Disabled.Icon,
      },
      backgroundColor: Select.Disabled.Background,
      border: `1px solid ${Select.Disabled.Border}`,
      color: Select.Disabled.Text,
    },
    error: {
      '& svg': {
        color: Select.Error.Icon,
      },
      backgroundColor: Select.Error.Background,
      border: `1px solid ${Select.Error.Border}`,
      color: Select.Error.Text,
    },
    focused: {
      '& svg': {
        color: Select.Focus.Icon,
      },
      backgroundColor: Select.Focus.Background,
      border: `1px solid ${Select.Focus.Border}`,
      boxShadow: `0 0 2px 1px ${Color.Neutrals[30]}`,
      color: Select.Focus.Text,
    },
    hover: {
      '& svg': {
        color: Select.Hover.Icon,
      },
      backgroundColor: Select.Hover.Background,
      border: `1px solid ${Color.Neutrals[40]}`, // TODO: This should convert to token in future
      color: Select.Hover.Text,
    },
  },
  name: 'light', // @todo remove this because we leverage pallete.mode now
  notificationToast,
  palette: {
    background: {
      default: bg.app,
    },
    divider: primaryColors.divider,
    error: {
      dark: Color.Red[70],
      light: Color.Red[10],
      main: Color.Red[40],
    },
    info: {
      dark: Color.Ultramarine[70],
      light: Color.Ultramarine[10],
      main: Color.Ultramarine[40],
    },
    mode: 'light',
    primary: primaryColors,
    secondary: primaryColors,
    success: {
      dark: Color.Green[70],
      light: Color.Green[10],
      main: Color.Green[40],
    },
    text: {
      primary: Content.Text.Primary.Default,
    },
    warning: {
      dark: Color.Amber[70],
      light: Color.Amber[10],
      main: Color.Amber[40],
    },
  },
  shadows: [
    'none',
    'none',
    'none',
    'none',
    'none',
    'none',
    'none',
    'none',
    'none',
    'none',
    'none',
    'none',
    'none',
    'none',
    'none',
    'none',
    'none',
    'none',
    'none',
    'none',
    'none',
    'none',
    'none',
    'none',
    'none',
  ],
  spacing: 8,
  spacingFunction,
  textColors,
  tokens: {
<<<<<<< HEAD
    accent: Accent,
    action: Action,
    background: Background,
    border: Border,
    borderRadius: BorderRadius,
    breadcrumb: Breadcrumb,
    calendar: Calendar,
    chart: Chart,
=======
    alias: Alias,
>>>>>>> 9602ac9a
    color: Color,
    component: Component,
    font: Font,
    spacing: Spacing,
  },
  typography: {
    body1: {
      ...typographyPropertiesReset,
      color: Content.Text.Primary.Default,
      font: Typography.Body.Regular,
    },
    caption: {
      ...typographyPropertiesReset,
      color: Content.Text.Primary.Default,
      font: Typography.Heading.Overline,
      letterSpacing: Typography.Heading.OverlineLetterSpacing,
      textTransform: Typography.Heading.OverlineTextCase,
    },
    fontFamily: Font.FontFamily.Brand,
    fontSize: undefined,
    h1: {
      ...typographyPropertiesReset,
      [breakpoints.up('lg')]: {
        font: Typography.Heading.Xl,
      },
      color: Content.Text.Primary.Default,
      font: Typography.Heading.L,
    },
    h2: {
      ...typographyPropertiesReset,
      color: Content.Text.Primary.Default,
      font: Typography.Heading.M,
    },
    h3: {
      ...typographyPropertiesReset,
      color: Content.Text.Primary.Default,
      font: Typography.Heading.S,
    },
    htmlFontSize: undefined,
    subtitle1: {
      ...typographyPropertiesReset,
      color: Content.Text.Primary.Default,
      font: Typography.Heading.Xs,
    },
  },
  visually: {
    hidden: visuallyHidden,
    visible: visuallyVisible,
  },
};<|MERGE_RESOLUTION|>--- conflicted
+++ resolved
@@ -3,11 +3,6 @@
   Alias,
   Background,
   Border,
-<<<<<<< HEAD
-  BorderRadius,
-  Breadcrumb,
-=======
->>>>>>> 9602ac9a
   Button,
   Color,
   Component,
@@ -1798,18 +1793,7 @@
   spacingFunction,
   textColors,
   tokens: {
-<<<<<<< HEAD
-    accent: Accent,
-    action: Action,
-    background: Background,
-    border: Border,
-    borderRadius: BorderRadius,
-    breadcrumb: Breadcrumb,
-    calendar: Calendar,
-    chart: Chart,
-=======
     alias: Alias,
->>>>>>> 9602ac9a
     color: Color,
     component: Component,
     font: Font,
