--- conflicted
+++ resolved
@@ -257,11 +257,7 @@
   bg,
   borderColors,
   breakpoints,
-<<<<<<< HEAD
-=======
-  chartTokens: Chart,
   colorTokens: Color,
->>>>>>> 871210c7
   color,
   components: {
     MuiAccordion: {
