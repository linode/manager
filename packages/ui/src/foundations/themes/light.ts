--- conflicted
+++ resolved
@@ -12,11 +12,6 @@
   GlobalHeader,
   Interaction,
   NotificationToast,
-<<<<<<< HEAD
-  RadioButton,
-  Radius,
-=======
->>>>>>> 1a0f0e47
   Search,
   Select,
   Spacing,
@@ -1816,16 +1811,6 @@
     color: Color,
     component: Component,
     font: Font,
-<<<<<<< HEAD
-    footer: GlobalFooter,
-    header: GlobalHeader,
-    interaction: Interaction,
-    radio: RadioButton,
-    radius: Radius,
-    search: Search,
-    sideNavigation: SideNavigation,
-=======
->>>>>>> 1a0f0e47
     spacing: Spacing,
   },
   typography: {
