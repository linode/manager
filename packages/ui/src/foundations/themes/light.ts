--- conflicted
+++ resolved
@@ -929,12 +929,9 @@
     MuiFormHelperText: {
       styleOverrides: {
         root: {
-<<<<<<< HEAD
-=======
           '&[class*="error"]': {
             color: Select.Error.Border,
           },
->>>>>>> c6912e49
           fontWeight: Font.FontWeight.Semibold,
           letterSpacing: 'inherit',
           maxWidth: 416,
