--- conflicted
+++ resolved
@@ -244,15 +244,10 @@
 };
 
 const MuiTableZebraHoverStyles = {
-<<<<<<< HEAD
-  '&.MuiTableRow-hover:hover, &.Mui-selected, &.Mui-selected:hover': {
-    background: Table.Row.Background.Hover,
-=======
   '&:not(.disabled-row)': {
     '&.MuiTableRow-hover:hover, &.Mui-selected, &.Mui-selected:hover': {
       background: Table.Row.Background.Hover,
     },
->>>>>>> 96757745
   },
 };
 
