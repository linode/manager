import HelpOutline from '@mui/icons-material/HelpOutline';
import _Button from '@mui/material/Button';
import { styled } from '@mui/material/styles';
import * as React from 'react';

import { omittedProps } from '../../utilities';
import { Tooltip, TooltipProps } from '../Tooltip';

import type { ButtonProps as _ButtonProps } from '@mui/material/Button';
import type { SxProps, Theme } from '@mui/material/styles';

export type ButtonType = 'outlined' | 'primary' | 'secondary';

const buttonTypeToColor: Record<ButtonType, _ButtonProps['color']> = {
  outlined: 'secondary', // We're treating this as a secondary
  primary: 'primary',
  secondary: 'secondary',
} as const;

const buttonTypeToVariant: Record<ButtonType, _ButtonProps['variant']> = {
  outlined: 'outlined',
  primary: 'contained',
  secondary: 'contained',
} as const;

export interface ButtonProps extends _ButtonProps {
  /**
   * Determines if tooltip for button should always be shown
   */
  alwaysShowTooltip?: boolean;
  /**
   * The button variant to render
   * * @default 'secondary'
   * */
  buttonType?: ButtonType;
  /**
   * Reduce the padding on the x-axis
   * @default false
   */
  compactX?: boolean;
  /**
   * Reduce the padding on the y-axis
   * @default false
   */
  compactY?: boolean;
  /**
   * Optional test ID
   */
  'data-testid'?: string;
  /** Pass specific CSS styling for the SVG icon. */
  sxEndIcon?: SxProps<Theme>;
  /** Tooltip analytics event */
  tooltipAnalyticsEvent?: () => void;
  /** Tooltip text */
<<<<<<< HEAD
  tooltipText?: string;
  /**
   * Optional props passed to the tooltip
   */
  TooltipProps?: Partial<TooltipProps>;
=======
  tooltipText?: string | JSX.Element;
>>>>>>> 77d5135b
}

const StyledButton = styled(_Button, {
  shouldForwardProp: omittedProps(['compactX', 'compactY', 'buttonType']),
})<ButtonProps>(({ compactX, compactY }) => ({
  ...(compactX && {
    minWidth: 50,
    paddingLeft: 0,
    paddingRight: 0,
  }),
  ...(compactY && {
    minHeight: 20,
    paddingBottom: 0,
    paddingTop: 0,
  }),
}));

export const Button = React.forwardRef<HTMLButtonElement, ButtonProps>(
  (
    {
      alwaysShowTooltip,
      // default to secondary as some components never define a buttonType (usually buttons with icons)
      // and we end up with the wrong styles (purple color, see #6455)
      // It would be nice to remove this default and require the prop but this fixes the issue for now.
      buttonType = 'secondary',
      color,
      disabled,
      sxEndIcon,
      tooltipAnalyticsEvent,
      tooltipText,
      TooltipProps,
      ...rest
    },
    ref
  ) => {
    const showTooltip = alwaysShowTooltip || (disabled && Boolean(tooltipText));

    const handleTooltipAnalytics = () => {
      if (tooltipAnalyticsEvent) {
        tooltipAnalyticsEvent();
      }
    };

    const handleDisabledKeyDown = (e: React.KeyboardEvent) => {
      // Disable the buttom from submitting forms when disabled
      // Allow the user to tab to the button and press
      // space or enter to trigger the tooltip.
      if (e.key === 'Enter' || e.key === ' ') {
        e.preventDefault();
        handleTooltipAnalytics();
      }
    };

    const button = (
      <StyledButton
        {...rest}
        aria-describedby={
          showTooltip ? 'button-tooltip' : rest['aria-describedby']
        }
        endIcon={
          (showTooltip && <HelpOutline sx={sxEndIcon} />) || rest.endIcon
        }
        aria-disabled={disabled}
        buttonType={buttonType}
        color={(color === 'error' && color) || buttonTypeToColor[buttonType]}
        data-testid={rest['data-testid'] || 'button'}
        disableRipple={disabled || rest.disableRipple}
        onClick={disabled ? (e) => e.preventDefault() : rest.onClick}
        onKeyDown={disabled ? handleDisabledKeyDown : rest.onKeyDown}
        ref={ref}
        variant={buttonTypeToVariant[buttonType] || 'text'}
      />
    );

    if (showTooltip) {
      return (
        <Tooltip
          aria-label={rest['aria-label']}
          data-testid="Tooltip"
          id="button-tooltip"
          onClick={handleTooltipAnalytics}
          title={tooltipText}
          {...TooltipProps}
        >
          {button}
        </Tooltip>
      );
    }

    return button;
  }
);<|MERGE_RESOLUTION|>--- conflicted
+++ resolved
@@ -52,15 +52,11 @@
   /** Tooltip analytics event */
   tooltipAnalyticsEvent?: () => void;
   /** Tooltip text */
-<<<<<<< HEAD
-  tooltipText?: string;
+  tooltipText?: string | JSX.Element;
   /**
    * Optional props passed to the tooltip
    */
   TooltipProps?: Partial<TooltipProps>;
-=======
-  tooltipText?: string | JSX.Element;
->>>>>>> 77d5135b
 }
 
 const StyledButton = styled(_Button, {
