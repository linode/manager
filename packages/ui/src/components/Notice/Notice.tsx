--- conflicted
+++ resolved
@@ -1,19 +1,12 @@
 import Grid from '@mui/material/Unstable_Grid2';
 import * as React from 'react';
 
-import { WarningIcon, AlertIcon as Error, CheckIcon } from '../../assets/icons';
-<<<<<<< HEAD
-=======
+import { CheckIcon, AlertIcon as Error, WarningIcon } from '../../assets/icons';
+import { Typography } from '../Typography';
+import { useStyles } from './Notice.styles';
 
-// @todo: modularization - Import from 'ui' package once Typography is migrated.
-import { Typography } from '@mui/material';
-
->>>>>>> d8812c4e
-import { useStyles } from './Notice.styles';
-import { Typography } from '../Typography';
-
+import type { TypographyProps } from '@mui/material';
 import type { Grid2Props } from '@mui/material/Unstable_Grid2';
-import type { TypographyProps } from '@mui/material';
 
 export type NoticeVariant =
   | 'error'
