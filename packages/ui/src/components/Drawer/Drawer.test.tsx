--- conflicted
+++ resolved
@@ -83,7 +83,6 @@
 
     expect(getByText('beta')).toBeVisible();
   });
-<<<<<<< HEAD
 
   it('should render a Dailog with back button if handleBackNavigation is provided', () => {
     const { getByLabelText } = renderWithTheme(
@@ -91,9 +90,6 @@
     );
     const iconButton = getByLabelText('back navigation');
 
-    // Assert that the IconButton is in the document
     expect(iconButton).toBeVisible();
   });
-=======
->>>>>>> 40958c2e
 });