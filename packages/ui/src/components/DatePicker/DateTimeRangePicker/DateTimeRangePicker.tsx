import { Popover, useMediaQuery, useTheme } from '@mui/material';
import { AdapterLuxon } from '@mui/x-date-pickers/AdapterLuxon';
import { LocalizationProvider } from '@mui/x-date-pickers/LocalizationProvider';
import { DateTime } from 'luxon';
import React, { useRef, useState } from 'react';

import { Box } from '../../Box/Box';
import { Button } from '../../Button/Button';
import { Divider } from '../../Divider/Divider';
import { Stack } from '../../Stack/Stack';
import { Calendar } from '../Calendar/Calendar';
import { Presets } from '../DateRangePicker/Presets';
import { DateTimeField } from '../DateTimeField';
import { TimePicker } from '../TimePicker';
import { TimeZoneSelect } from '../TimeZoneSelect';

import type { SxProps } from '@mui/material/styles';

export interface DateTimeRangePickerProps {
  /** Properties for the end date field */
  endDateProps?: {
    /** Custom error message for invalid end date */
    errorMessage?: string;
    /** Label for the end date field */
    label?: string;
    /** placeholder for the end date field */
    placeholder?: string;
    /** Whether to show the timezone selector for the end date */
    showTimeZone?: boolean;
    /** Initial or controlled value for the end date-time */
    value?: DateTime | null;
  };

  /** Format for displaying the date-time */
  format?:
    | 'dd-MM-yyyy HH:mm'
    | 'dd-MM-yyyy hh:mm a'
    | 'MM/dd/yyyy HH:mm'
    | 'MM/dd/yyyy hh:mm a'
    | 'yyyy-MM-dd HH:mm'
    | 'yyyy-MM-dd hh:mm a';

  /** Callback when the date-time range changes,
   * this returns start date, end date in ISO formate,
   * preset value and timezone
   * */
  onApply?: (params: {
    endDate: null | string;
    selectedPreset: null | string;
    startDate: null | string;
    timeZone: null | string;
  }) => void;

  /** Additional settings for the presets dropdown */
  presetsProps?: {
    /** Default value for the presets field */
    defaultValue?: string;
    /** If true, shows the date presets field instead of the date pickers */
    enablePresets?: boolean;
  };

  /** Properties for the start date field */
  startDateProps?: {
    /** Custom error message for invalid start date */
    errorMessage?: string;
    /** Label for the start date field */
    label?: string;
    /** placeholder for the start date field */
    placeholder?: string;
    /** Whether to show the timezone selector for the start date */
    showTimeZone?: boolean;
    /** Initial or controlled value for the start timezone */
    timeZoneValue?: null | string;
    /** Initial or controlled value for the start date-time */
    value?: DateTime | null;
  };

  /** Any additional styles to apply to the root element */
  sx?: SxProps;

<<<<<<< HEAD
  timeZoneProps?: {
    defaultValue?: string;
    /** If true, disables the timezone selector */
    disableTimeZone?: boolean;
=======
  /** Properties for the time zone selector */
  timeZoneProps?: {
    /** Default value to be selected */
    defaultValue?: string;
    /** If true, disables the timezone selector */
    disabled?: boolean;
>>>>>>> c1aedc3f
  };
}

export const DateTimeRangePicker = ({
  endDateProps,
  format,
  onApply,
  presetsProps,
  startDateProps,
  timeZoneProps,
  sx,
  timeZoneProps,
}: DateTimeRangePickerProps) => {
  const [startDate, setStartDate] = useState<DateTime | null>(
    startDateProps?.value ?? null,
  );
  const [selectedPreset, setSelectedPreset] = useState<null | string>(
    presetsProps?.defaultValue ?? null,
  );
  const [endDate, setEndDate] = useState<DateTime | null>(
    endDateProps?.value ?? null,
  );
  const [startDateError, setStartDateError] = useState(
    startDateProps?.errorMessage,
  );
  const [endDateError, setEndDateError] = useState(endDateProps?.errorMessage);
  const [open, setOpen] = useState(false);
  const [anchorEl, setAnchorEl] = useState<HTMLElement | null>(null);
  const [currentMonth, setCurrentMonth] = useState(DateTime.now());
  const [focusedField, setFocusedField] = useState<'end' | 'start'>('start'); // Tracks focused input field
  const [timeZone, setTimeZone] = useState<string>(
    timeZoneProps?.defaultValue ?? 'UTC',
  ); // Default timezone
<<<<<<< HEAD
=======

>>>>>>> c1aedc3f
  const startDateInputRef = useRef<HTMLInputElement | null>(null);
  const endDateInputRef = useRef<HTMLInputElement | null>(null);

  const theme = useTheme();
  const isSmallScreen = useMediaQuery(theme.breakpoints.down('sm'));

  const handleOpen = (field: 'end' | 'start') => {
    setAnchorEl(
      startDateInputRef.current?.parentElement || startDateInputRef.current,
    );
    setOpen(true);
    setFocusedField(field);
    validateDates(startDate, endDate);
  };

  const handleClose = () => {
    setOpen(false);
    setAnchorEl(null);
  };

  const handleApply = () => {
    onApply?.({
      endDate: endDate ? endDate.toISO() : null,
      selectedPreset,
      startDate: startDate ? startDate.toISO() : null,
      timeZone,
    });
    handleClose();
  };

  const handleTimeZoneChange = (newTimeZone: string) => {
    if (!newTimeZone) {
      return;
    }
    setTimeZone(newTimeZone);

    setStartDate((prev) =>
      prev ? prev.setZone(newTimeZone, { keepLocalTime: true }) : null,
    );
    setEndDate((prev) =>
      prev ? prev.setZone(newTimeZone, { keepLocalTime: true }) : null,
    );
  };

  const validateDates = (
    newStartDate: DateTime | null,
    newEndDate: DateTime | null,
  ) => {
    if (newStartDate && newEndDate && newStartDate > newEndDate) {
      setStartDateError(
        'Start date must be earlier than or equal to end date.',
      );
      setEndDateError('End date must be later than or equal to start date.');
    } else {
      setStartDateError('');
      setEndDateError('');
    }
  };

  const handleDateSelection = (date: DateTime) => {
    setSelectedPreset('reset'); // Reset preset selection on manual date selection

    if (focusedField === 'start') {
      setStartDate(date);

      // Clear end date **only** if the new start date is after the current end date
      if (endDate && date > endDate) {
        setEndDate(null);
      }

      setFocusedField('end'); // Automatically focus on the end date
    } else {
      if (startDate && date < startDate) {
        // If the selected end date is earlier than the start date, update the start date
        setStartDate(date);
        setEndDate(null); // Clear the end date
        setFocusedField('end'); // Refocus on the end date
      } else {
        setEndDate(date);
        setFocusedField('start'); // Loop back to start date
      }
    }
    validateDates(startDate, endDate);
  };

  const handlePresetSelect = (
    selectedStartDate: DateTime | null,
    selectedEndDate: DateTime | null,
    selectedPresetLabel: null | string,
  ) => {
    setStartDate(selectedStartDate);
    setEndDate(selectedEndDate);
    setSelectedPreset(selectedPresetLabel);
    setFocusedField('start'); // Reset focus to start after preset selection
    setCurrentMonth(selectedStartDate || DateTime.now());
    setStartDateError('');
    setEndDateError('');
  };

  return (
    <LocalizationProvider dateAdapter={AdapterLuxon}>
      <Box>
        <Stack direction="row" spacing={2} sx={sx}>
          <DateTimeField
            errorText={startDateError}
            format={format}
            inputRef={startDateInputRef}
            label={startDateProps?.label ?? 'Start Date'}
            onChange={(date) => {
              setStartDate(date);

              // Clear end date **only** if the new start date is after the current end date
              if (endDate && date && date > endDate) {
                setEndDate(null);
              }
              setFocusedField('end'); // Automatically focus on end date
            }}
            onClick={() => handleOpen('start')}
            value={startDate}
          />
          <DateTimeField
            errorText={endDateError}
            format={format}
            inputRef={endDateInputRef}
            label={endDateProps?.label ?? 'End Date'}
            onChange={(date) => {
              setEndDate(date);
            }}
            onClick={() => handleOpen('end')}
            value={endDate}
          />
        </Stack>
        <Popover
          anchorEl={anchorEl}
          anchorOrigin={{ horizontal: 'left', vertical: 'bottom' }}
          disableAutoFocus
          onClose={handleClose}
          open={open}
          role="dialog"
          sx={{ boxShadow: 3, zIndex: 1300 }}
          transformOrigin={{ horizontal: 'left', vertical: 'top' }}
        >
          <Box
            bgcolor="background.paper"
            boxShadow={4}
            display="flex"
            gap={2}
            paddingRight={2}
            sx={{ overflowX: isSmallScreen ? 'auto' : '' }}
          >
            {presetsProps?.enablePresets && (
              <Presets
                onPresetSelect={handlePresetSelect}
                selectedPreset={selectedPreset}
              />
            )}
            <Box>
              <Box display="flex" gap={2}>
                <Calendar
                  direction="left"
                  endDate={endDate}
                  focusedField={focusedField}
                  month={currentMonth}
                  onDateClick={handleDateSelection}
                  setMonth={setCurrentMonth}
                  startDate={startDate}
                />
                <Calendar
                  direction="right"
                  endDate={endDate}
                  focusedField={focusedField}
                  month={currentMonth.plus({ months: 1 })}
                  onDateClick={handleDateSelection}
                  setMonth={(date) =>
                    setCurrentMonth(date.minus({ months: 1 }))
                  }
                  startDate={startDate}
                />
              </Box>
              <Box
                display="flex"
                gap={2}
                justifyContent="space-between"
                paddingBottom={2}
              >
                <TimePicker
                  label="Start Time"
                  onChange={(newTime) => {
                    if (newTime) {
                      setStartDate(
                        (prev) =>
                          prev?.set({
                            hour: newTime.hour,
                            minute: newTime.minute,
                          }) ?? newTime,
                      );
                    }
                  }}
                  value={startDate}
                />
                <TimePicker
                  label="End Time"
                  onChange={(newTime) => {
                    if (newTime) {
                      setEndDate(
                        (prev) =>
                          prev?.set({
                            hour: newTime.hour,
                            minute: newTime.minute,
                          }) ?? newTime,
                      );
                    }
                  }}
                  value={endDate}
                />
                <TimeZoneSelect
<<<<<<< HEAD
                  disabled={timeZoneProps?.disableTimeZone}
=======
                  disabled={timeZoneProps?.disabled}
>>>>>>> c1aedc3f
                  noMarginTop
                  onChange={handleTimeZoneChange}
                  value={timeZone}
                />
              </Box>
            </Box>
          </Box>
          <Divider spacingBottom={0} spacingTop={0} />
          <Box display="flex" gap={2} justifyContent="flex-end" padding={2}>
            <Button buttonType="outlined" data-qa-buttons onClick={handleClose}>
              Cancel
            </Button>
            <Button
              buttonType="primary"
              data-qa-buttons="apply"
              onClick={handleApply}
            >
              Apply
            </Button>
          </Box>
        </Popover>
      </Box>
    </LocalizationProvider>
  );
};<|MERGE_RESOLUTION|>--- conflicted
+++ resolved
@@ -78,19 +78,12 @@
   /** Any additional styles to apply to the root element */
   sx?: SxProps;
 
-<<<<<<< HEAD
-  timeZoneProps?: {
-    defaultValue?: string;
-    /** If true, disables the timezone selector */
-    disableTimeZone?: boolean;
-=======
   /** Properties for the time zone selector */
   timeZoneProps?: {
     /** Default value to be selected */
     defaultValue?: string;
     /** If true, disables the timezone selector */
     disabled?: boolean;
->>>>>>> c1aedc3f
   };
 }
 
@@ -124,10 +117,7 @@
   const [timeZone, setTimeZone] = useState<string>(
     timeZoneProps?.defaultValue ?? 'UTC',
   ); // Default timezone
-<<<<<<< HEAD
-=======
-
->>>>>>> c1aedc3f
+
   const startDateInputRef = useRef<HTMLInputElement | null>(null);
   const endDateInputRef = useRef<HTMLInputElement | null>(null);
 
@@ -344,11 +334,7 @@
                   value={endDate}
                 />
                 <TimeZoneSelect
-<<<<<<< HEAD
-                  disabled={timeZoneProps?.disableTimeZone}
-=======
                   disabled={timeZoneProps?.disabled}
->>>>>>> c1aedc3f
                   noMarginTop
                   onChange={handleTimeZoneChange}
                   value={timeZone}
