import { Popover, useMediaQuery, useTheme } from '@mui/material';
import { AdapterLuxon } from '@mui/x-date-pickers/AdapterLuxon';
import { LocalizationProvider } from '@mui/x-date-pickers/LocalizationProvider';
import { DateTime } from 'luxon';
import React, { useRef, useState } from 'react';

import { Box } from '../../Box/Box';
import { Button } from '../../Button/Button';
import { Divider } from '../../Divider/Divider';
import { Stack } from '../../Stack/Stack';
import { Calendar } from '../Calendar/Calendar';
import { Presets } from '../DateRangePicker/Presets';
import { DateTimeField } from '../DateTimeField';
import { TimePicker } from '../TimePicker';
import { TimeZoneSelect } from '../TimeZoneSelect';

import type { SxProps } from '@mui/material/styles';
export interface DateTimeRangePickerProps {
  /** Properties for the end date field */
  endDateProps?: {
    /** Custom error message for invalid end date */
    errorMessage?: string;
    /** Label for the end date field */
    label?: string;
    /** placeholder for the end date field */
    placeholder?: string;
    /** Whether to show the timezone selector for the end date */
    showTimeZone?: boolean;
    /** Initial or controlled value for the end date-time */
    value?: DateTime | null;
  };

  /** Format for displaying the date-time */
  format?:
    | 'dd-MM-yyyy HH:mm'
    | 'dd-MM-yyyy hh:mm a'
    | 'MM/dd/yyyy HH:mm'
    | 'MM/dd/yyyy hh:mm a'
    | 'yyyy-MM-dd HH:mm'
    | 'yyyy-MM-dd hh:mm a';

  /** Callback when the date-time range changes,
   * this returns start date, end date in ISO formate,
   * preset value and timezone
   * */
  onApply?: (params: {
    endDate: null | string;
    selectedPreset: null | string;
    startDate: null | string;
    timeZone: null | string;
  }) => void;

  /** Additional settings for the presets dropdown */
  presetsProps?: {
    /** Default value for the presets field */
    defaultValue?: string;
    /** If true, shows the date presets field instead of the date pickers */
    enablePresets?: boolean;
  };

  /** Properties for the start date field */
  startDateProps?: {
    /** Custom error message for invalid start date */
    errorMessage?: string;
    /** Label for the start date field */
    label?: string;
    /** placeholder for the start date field */
    placeholder?: string;
    /** Whether to show the timezone selector for the start date */
    showTimeZone?: boolean;
    /** Initial or controlled value for the start timezone */
    timeZoneValue?: null | string;
    /** Initial or controlled value for the start date-time */
    value?: DateTime | null;
  };

  /** Any additional styles to apply to the root element */
  sx?: SxProps;

  /** Properties for the time zone selector */
  timeZoneProps?: {
    /** Default value to be selected */
    defaultValue?: string;
    /** If true, disables the timezone selector */
    disabled?: boolean;
  };
}

type TimeZoneStrategy = {
  keepEndTime: boolean;
  keepStartTime: boolean;
};

const strategies: Record<string, TimeZoneStrategy> = {
  'last month': { keepStartTime: true, keepEndTime: true },
  reset: { keepStartTime: true, keepEndTime: true },
  'this month': { keepStartTime: true, keepEndTime: false },
  default: { keepStartTime: false, keepEndTime: false },
};

export const DateTimeRangePicker = ({
  endDateProps,
  format,
  onApply,
  presetsProps,
  startDateProps,
  sx,
  timeZoneProps,
}: DateTimeRangePickerProps) => {
  const [startDate, setStartDate] = useState<DateTime | null>(
    startDateProps?.value ?? null,
  );
  const [selectedPreset, setSelectedPreset] = useState<null | string>(
    presetsProps?.defaultValue ?? 'reset',
  );
  const [endDate, setEndDate] = useState<DateTime | null>(
    endDateProps?.value ?? null,
  );
  const [startDateError, setStartDateError] = useState(
    startDateProps?.errorMessage,
  );
  const [endDateError, setEndDateError] = useState(endDateProps?.errorMessage);
  const [open, setOpen] = useState(false);
  const [anchorEl, setAnchorEl] = useState<HTMLElement | null>(null);
  const [currentMonth, setCurrentMonth] = useState(DateTime.now());
  const [focusedField, setFocusedField] = useState<'end' | 'start'>('start'); // Tracks focused input field
  const [timeZone, setTimeZone] = useState<string>(
    timeZoneProps?.defaultValue ?? 'UTC',
  ); // Default timezone

  const startDateInputRef = useRef<HTMLInputElement | null>(null);
  const endDateInputRef = useRef<HTMLInputElement | null>(null);

  // Persist previous state values
  const previousValues = useRef<{
    endDate: DateTime | null;
    selectedPreset: null | string;
    startDate: DateTime | null;
    timeZone: string;
  }>({
    endDate: endDateProps?.value ?? null,
    startDate: startDateProps?.value ?? null,
    selectedPreset: presetsProps?.defaultValue ?? null,
    timeZone: timeZoneProps?.defaultValue ?? 'UTC', // fallback to a string
  });

  const theme = useTheme();
  const isSmallScreen = useMediaQuery(theme.breakpoints.down('sm'));

  const handleOpen = (field: 'end' | 'start') => {
    setAnchorEl(
      startDateInputRef.current?.parentElement || startDateInputRef.current,
    );
    setOpen(true);
    setFocusedField(field);
    validateDates(startDate, endDate);
  };

  const handleClose = () => {
<<<<<<< HEAD
    // Clear errors
    setStartDateError('');
    setEndDateError('');
=======
    // Revert values
    setStartDate(previousValues.current.startDate);
    setEndDate(previousValues.current.endDate);
    setTimeZone(previousValues.current.timeZone);
    setSelectedPreset(previousValues.current.selectedPreset);

>>>>>>> 77c9c04c
    setOpen(false);
    setAnchorEl(null);
  };

  const handleApply = () => {
    if (startDateError || endDateError) {
      return;
    }

    onApply?.({
      endDate: endDate ? endDate.toISO() : null,
      selectedPreset,
      startDate: startDate ? startDate.toISO() : null,
      timeZone,
    });

    // Save current values
    previousValues.current = {
      startDate,
      endDate,
      timeZone,
      selectedPreset,
    };

    handleClose();
  };

  const getTimeZoneStrategy = (preset: null | string): TimeZoneStrategy => {
    return strategies[preset ?? 'default'] || strategies.default;
  };

  const handleTimeZoneChange = (newTimeZone: string) => {
    if (!newTimeZone) {
      return;
    }
    setTimeZone(newTimeZone);

    const { keepEndTime, keepStartTime } = getTimeZoneStrategy(selectedPreset);

    setStartDate((prev) =>
      prev ? prev.setZone(newTimeZone, { keepLocalTime: keepStartTime }) : null,
    );

    setEndDate((prev) =>
      prev ? prev.setZone(newTimeZone, { keepLocalTime: keepEndTime }) : null,
    );
  };

  const validateDates = (
    newStartDate: DateTime | null,
    newEndDate: DateTime | null,
  ) => {
    if (newStartDate && newEndDate && newStartDate > newEndDate) {
      setStartDateError(
        startDateProps?.errorMessage ??
          'Start date must be earlier than or equal to end date.',
      );
      setEndDateError(
        endDateProps?.errorMessage ??
          'End date must be later than or equal to start date.',
      );
    } else {
      setStartDateError('');
      setEndDateError('');
    }
  };

  const handleDateSelection = (date: DateTime) => {
    setSelectedPreset('reset'); // Reset preset selection on manual date selection

    if (focusedField === 'start') {
      setStartDate(date);

      // Clear end date **only** if the new start date is after the current end date
      if (endDate && date > endDate) {
        setEndDate(null);
      }

      setFocusedField('end'); // Automatically focus on the end date
    } else {
      if (startDate && date < startDate) {
        // If the selected end date is earlier than the start date, update the start date
        setStartDate(date);
        setEndDate(null); // Clear the end date
        setFocusedField('end'); // Refocus on the end date
      } else {
        setEndDate(date);
        setFocusedField('start'); // Loop back to start date
      }
    }
    validateDates(startDate, endDate);
  };

  const handlePresetSelect = (
    selectedStartDate: DateTime | null,
    selectedEndDate: DateTime | null,
    selectedPresetLabel: null | string,
  ) => {
    setStartDate(selectedStartDate);
    setEndDate(selectedEndDate);
    setSelectedPreset(selectedPresetLabel);
    setFocusedField('start'); // Reset focus to start after preset selection
    setCurrentMonth(selectedStartDate || DateTime.now());
    setStartDateError('');
    setEndDateError('');
  };

  return (
    <LocalizationProvider dateAdapter={AdapterLuxon}>
      <Box>
        <Stack direction="row" spacing={2} sx={sx}>
          <DateTimeField
            errorText={startDateError}
            format={format}
            inputRef={startDateInputRef}
            label={startDateProps?.label ?? 'Start Date'}
            onChange={(date) => {
              setStartDate(date);

              // Clear end date **only** if the new start date is after the current end date
              if (endDate && date && date > endDate) {
                setEndDate(null);
              }
              setFocusedField('end'); // Automatically focus on end date
            }}
            onClick={() => handleOpen('start')}
            value={startDate}
          />
          <DateTimeField
            errorText={endDateError}
            format={format}
            inputRef={endDateInputRef}
            label={endDateProps?.label ?? 'End Date'}
            onChange={(date) => {
              setEndDate(date);
            }}
            onClick={() => handleOpen('end')}
            value={endDate}
          />
        </Stack>
        <Popover
          anchorEl={anchorEl}
          anchorOrigin={{ horizontal: 'left', vertical: 'bottom' }}
          disableAutoFocus
          onClose={handleClose}
          open={open}
          role="dialog"
          sx={(theme) => ({
            boxShadow: 3,
            zIndex: 1300,
            mt: startDateError || endDateError ? theme.spacingFunction(24) : 0,
          })}
          transformOrigin={{ horizontal: 'left', vertical: 'top' }}
        >
          <Box
            bgcolor="background.paper"
            boxShadow={4}
            display="flex"
            gap={2}
            paddingRight={2}
            sx={{ overflowX: isSmallScreen ? 'auto' : '' }}
          >
            {presetsProps?.enablePresets && (
              <Presets
                onPresetSelect={handlePresetSelect}
                selectedPreset={selectedPreset}
                timeZone={timeZone}
              />
            )}
            <Box>
              <Box display="flex" gap={2}>
                <Calendar
                  direction="left"
                  endDate={endDate}
                  focusedField={focusedField}
                  month={currentMonth}
                  onDateClick={handleDateSelection}
                  setMonth={setCurrentMonth}
                  startDate={startDate}
                />
                <Calendar
                  direction="right"
                  endDate={endDate}
                  focusedField={focusedField}
                  month={currentMonth.plus({ months: 1 })}
                  onDateClick={handleDateSelection}
                  setMonth={(date) =>
                    setCurrentMonth(date.minus({ months: 1 }))
                  }
                  startDate={startDate}
                />
              </Box>
              <Box
                display="flex"
                gap={2}
                justifyContent="space-between"
                paddingBottom={2}
              >
                <TimePicker
                  label="Start Time"
                  onChange={(newTime: DateTime) => {
                    if (newTime) {
                      setStartDate((prev) => {
                        const updatedVale =
                          prev?.set({
                            hour: newTime.hour,
                            minute: newTime.minute,
                          }) ?? newTime;
                        validateDates(updatedVale, endDate);
                        return updatedVale;
                      });
                    }
                  }}
                  value={startDate}
                />
                <TimePicker
                  label="End Time"
                  onChange={(newTime: DateTime) => {
                    if (newTime) {
                      setEndDate((prev) => {
                        const updatedValue =
                          prev?.set({
                            hour: newTime.hour,
                            minute: newTime.minute,
                          }) ?? newTime;
                        validateDates(startDate, updatedValue);
                        return updatedValue;
                      });
                    }
                  }}
                  value={endDate}
                />
                <TimeZoneSelect
                  disabled={timeZoneProps?.disabled}
                  noMarginTop
                  onChange={handleTimeZoneChange}
                  value={timeZone}
                />
              </Box>
            </Box>
          </Box>
          <Divider spacingBottom={0} spacingTop={0} />
          <Box display="flex" gap={2} justifyContent="flex-end" padding={2}>
            <Button buttonType="outlined" data-qa-buttons onClick={handleClose}>
              Cancel
            </Button>
            <Button
              buttonType="primary"
              data-qa-buttons="apply"
              onClick={handleApply}
            >
              Apply
            </Button>
          </Box>
        </Popover>
      </Box>
    </LocalizationProvider>
  );
};<|MERGE_RESOLUTION|>--- conflicted
+++ resolved
@@ -157,18 +157,15 @@
   };
 
   const handleClose = () => {
-<<<<<<< HEAD
-    // Clear errors
-    setStartDateError('');
-    setEndDateError('');
-=======
     // Revert values
     setStartDate(previousValues.current.startDate);
     setEndDate(previousValues.current.endDate);
     setTimeZone(previousValues.current.timeZone);
     setSelectedPreset(previousValues.current.selectedPreset);
 
->>>>>>> 77c9c04c
+    // Clear errors
+    setStartDateError('');
+    setEndDateError('');
     setOpen(false);
     setAnchorEl(null);
   };
