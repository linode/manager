--- conflicted
+++ resolved
@@ -1,12 +1,9 @@
 export * from './Chip';
 export * from './BetaChip';
-<<<<<<< HEAD
 export * from './FormControl';
 export * from './FormHelperText';
+export * from './IconButton';
 export * from './Input';
 export * from './InputAdornment';
 export * from './InputLabel';
-=======
-export * from './IconButton';
->>>>>>> 6c6f7008
 export * from './Tooltip';