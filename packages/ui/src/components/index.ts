export * from './Chip';
export * from './BetaChip';
<<<<<<< HEAD
export * from './FormControl';
export * from './FormHelperText';
export * from './Input';
export * from './InputAdornment';
export * from './InputLabel';
=======
export * from './Tooltip';
>>>>>>> f3d86c04
<|MERGE_RESOLUTION|>--- conflicted
+++ resolved
@@ -1,11 +1,8 @@
 export * from './Chip';
 export * from './BetaChip';
-<<<<<<< HEAD
 export * from './FormControl';
 export * from './FormHelperText';
 export * from './Input';
 export * from './InputAdornment';
 export * from './InputLabel';
-=======
-export * from './Tooltip';
->>>>>>> f3d86c04
+export * from './Tooltip';