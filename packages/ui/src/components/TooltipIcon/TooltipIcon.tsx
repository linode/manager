import styled from '@emotion/styled';
import { SvgIcon, useTheme } from '@mui/material';
import * as React from 'react';
import type { JSX } from 'react';

import InfoOutlined from '../../assets/icons/info-outlined.svg';
import WarningOutlined from '../../assets/icons/warning.svg';
import { omittedProps } from '../../utilities';
import { IconButton } from '../IconButton';
import { Tooltip, tooltipClasses } from '../Tooltip';

import type { TooltipProps } from '../Tooltip';
import type { SxProps, Theme } from '@mui/material/styles';

<<<<<<< HEAD
export type TooltipIconStatus = 'info' | 'warning';
=======
export type TooltipIconStatus =
  | 'error'
  | 'help'
  | 'info'
  | 'other'
  | 'pending'
  | 'scheduled'
  | 'success'
  | 'warning';
>>>>>>> 451320e3

interface EnhancedTooltipProps extends TooltipProps {
  width?: number;
}

type TooltipIconWithStatus = {
  icon?: never;
  status: TooltipIconStatus;
};

type TooltipIconWithCustomIcon = {
  icon: JSX.Element;
  status?: never;
};

export interface TooltipIconBaseProps
  extends Omit<
    TooltipProps,
    'children' | 'disableInteractive' | 'leaveDelay' | 'title'
  > {
  /**
   * An optional className that does absolutely nothing
   */
  className?: string;
  /**
   * An optional data-testid
   */
  dataTestId?: string;
  /**
   * Size of the tooltip icon
   * @default small
   */
  labelTooltipIconSize?: 'large' | 'small';
  /**
   * Enables a leaveDelay of 3000ms
   * @default false
   */
  leaveDelay?: number;
  /**
   * Pass specific styles to the Tooltip
   */
  sx?: SxProps<Theme>;
  /**
   * Pass specific CSS styling for the SVG icon.
   */
  sxTooltipIcon?: SxProps<Theme>;
  /**
   * The tooltip's contents
   */
  text: JSX.Element | string;
  /**
   * Send event analytics
   */
  tooltipAnalyticsEvent?: () => void;
  /**
   * Tooltip placement
   * @default 'bottom'
   */
  tooltipPosition?: TooltipProps['placement'];
  /**
   * Allows for a custom width to be set on the tooltip
   */
  width?: number;
}

export type TooltipIconProps = TooltipIconBaseProps &
  (TooltipIconWithCustomIcon | TooltipIconWithStatus);
/**
 * ## Usage
 *
 * Tooltips can be attached to any active element (text fields, buttons, etc.) on a page. They provide descriptions or explanations for their paired elements. Thus, tooltips are highly contextual and specific and don’t explain the bigger picture or entire task flow.
 *
 * **Guidelines**
 * - Don’t use tooltips for information that is vital to task completion.
 * - Provide brief and helpful content inside the tooltip.
 * - Support _both_ mouse _and_ keyboard hover.
 * - Present a link to additional content if needed.
 */
export const TooltipIcon = (props: TooltipIconProps) => {
  const theme = useTheme();

  const {
    dataTestId,
    classes,
    leaveDelay,
    icon,
    status,
<<<<<<< HEAD
=======
    sx,
    className,
>>>>>>> 451320e3
    sxTooltipIcon,
    text,
    tooltipAnalyticsEvent,
    tooltipPosition,
    width,
    labelTooltipIconSize,
  } = props;

  const handleOpenTooltip = () => {
    if (tooltipAnalyticsEvent) {
      tooltipAnalyticsEvent();
    }
  };

  let renderIcon: JSX.Element | null;

  const cdsIconProps = {
    rootStyle: {
      color: theme.tokens.alias.Content.Icon.Secondary.Default,
      height: labelTooltipIconSize === 'small' ? 16 : 20,
      width: labelTooltipIconSize === 'small' ? 16 : 20,
      '&:hover': {
        color: theme.tokens.alias.Content.Icon.Primary.Hover,
      },
    },
    viewBox: '0 0 20 20',
  };

  switch (status) {
<<<<<<< HEAD
    case 'info':
      renderIcon = (
        <SvgIcon
          component={InfoOutlined}
          data-testid="tooltip-info-icon"
          sx={cdsIconProps.rootStyle}
          viewBox={cdsIconProps.viewBox}
=======
    case 'error':
      renderIcon = (
        <ErrorOutline
          sx={{ color: theme.tokens.alias.Content.Icon.Negative }}
        />
      );
      break;
    case 'help':
      renderIcon = <HelpOutline sx={sxRootStyle} />;
      break;
    case 'info':
      renderIcon = <InfoOutline sx={sxRootStyle} />;
      break;
    case 'other':
      renderIcon = icon ?? null;
      break;
    case 'success':
      renderIcon = (
        <SuccessOutline
          sx={{ color: theme.tokens.alias.Content.Icon.Positive }}
>>>>>>> 451320e3
        />
      );
      break;
    case 'warning':
      renderIcon = (
<<<<<<< HEAD
        <SvgIcon
          component={WarningOutlined}
          data-testid="tooltip-warning-icon"
          sx={cdsIconProps.rootStyle}
          viewBox={cdsIconProps.viewBox}
        />
=======
        <WarningSolid sx={{ color: theme.tokens.alias.Content.Icon.Warning }} />
>>>>>>> 451320e3
      );
      break;
    default:
      renderIcon = icon ?? null;
  }

  return (
    <StyledTooltip
      classes={classes}
      componentsProps={props.componentsProps}
      data-qa-help-tooltip
      data-testid={dataTestId}
      enterTouchDelay={0}
      leaveDelay={leaveDelay ? 3000 : undefined}
      leaveTouchDelay={5000}
      onOpen={handleOpenTooltip}
      placement={tooltipPosition ? tooltipPosition : 'bottom'}
      sx={{
        ...sxTooltipIcon,
        '&:hover': {
          color: theme.tokens.alias.Content.Icon.Primary.Hover,
        },
      }}
      title={text}
      width={width}
    >
      <IconButton
        className={className}
        data-qa-help-button
        onClick={(e) => {
          // This prevents unwanted behavior when clicking a tooltip icon.
          // See https://github.com/linode/manager/pull/10331#pullrequestreview-1971338778
          e.stopPropagation();
        }}
        size="large"
        sx={{
          ...sxTooltipIcon,
          '&:hover *': {
            color: theme.tokens.alias.Content.Icon.Primary.Hover,
          },
        }}
      >
        {renderIcon}
      </IconButton>
    </StyledTooltip>
  );
};

const StyledTooltip = styled(
  ({ className, ...props }: EnhancedTooltipProps) => (
    <Tooltip {...props} classes={{ popper: className }} />
  ),
  {
    label: 'StyledTooltip',
    shouldForwardProp: omittedProps(['width']),
  },
)`
  & .${tooltipClasses.tooltip} {
    max-width: ${(props) => (props.width ? props.width + 'px' : undefined)};
  }
`;<|MERGE_RESOLUTION|>--- conflicted
+++ resolved
@@ -12,19 +12,7 @@
 import type { TooltipProps } from '../Tooltip';
 import type { SxProps, Theme } from '@mui/material/styles';
 
-<<<<<<< HEAD
 export type TooltipIconStatus = 'info' | 'warning';
-=======
-export type TooltipIconStatus =
-  | 'error'
-  | 'help'
-  | 'info'
-  | 'other'
-  | 'pending'
-  | 'scheduled'
-  | 'success'
-  | 'warning';
->>>>>>> 451320e3
 
 interface EnhancedTooltipProps extends TooltipProps {
   width?: number;
@@ -108,15 +96,11 @@
 
   const {
     dataTestId,
+    className,
     classes,
     leaveDelay,
     icon,
     status,
-<<<<<<< HEAD
-=======
-    sx,
-    className,
->>>>>>> 451320e3
     sxTooltipIcon,
     text,
     tooltipAnalyticsEvent,
@@ -146,7 +130,6 @@
   };
 
   switch (status) {
-<<<<<<< HEAD
     case 'info':
       renderIcon = (
         <SvgIcon
@@ -154,43 +137,17 @@
           data-testid="tooltip-info-icon"
           sx={cdsIconProps.rootStyle}
           viewBox={cdsIconProps.viewBox}
-=======
-    case 'error':
-      renderIcon = (
-        <ErrorOutline
-          sx={{ color: theme.tokens.alias.Content.Icon.Negative }}
-        />
-      );
-      break;
-    case 'help':
-      renderIcon = <HelpOutline sx={sxRootStyle} />;
-      break;
-    case 'info':
-      renderIcon = <InfoOutline sx={sxRootStyle} />;
-      break;
-    case 'other':
-      renderIcon = icon ?? null;
-      break;
-    case 'success':
-      renderIcon = (
-        <SuccessOutline
-          sx={{ color: theme.tokens.alias.Content.Icon.Positive }}
->>>>>>> 451320e3
         />
       );
       break;
     case 'warning':
       renderIcon = (
-<<<<<<< HEAD
         <SvgIcon
           component={WarningOutlined}
           data-testid="tooltip-warning-icon"
           sx={cdsIconProps.rootStyle}
           viewBox={cdsIconProps.viewBox}
         />
-=======
-        <WarningSolid sx={{ color: theme.tokens.alias.Content.Icon.Warning }} />
->>>>>>> 451320e3
       );
       break;
     default:
