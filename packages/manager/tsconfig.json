--- conflicted
+++ resolved
@@ -38,24 +38,8 @@
     /* Completeness */
     "skipLibCheck": true
   },
-<<<<<<< HEAD
   "include": [
     "src",
     "package.json"
   ] 
-=======
-  "exclude": [
-    "acceptance-tests",
-    "build",
-    "config",
-    "cypress.config.ts",
-    "cypress",
-    "e2e",
-    "jest",
-    "node_modules",
-    "scripts",
-    "src/setupTests.ts",
-    "webpack"
-  ]
->>>>>>> 58d1f4f0
 }