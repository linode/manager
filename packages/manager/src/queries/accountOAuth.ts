import {
  APIError,
  Filter,
  OAuthClient,
  OAuthClientRequest,
  Params,
  createOAuthClient,
  deleteOAuthClient,
  getOAuthClients,
  resetOAuthClientSecret,
  updateOAuthClient,
} from '@linode/api-v4';
import { useMutation, useQuery, useQueryClient } from 'react-query';
<<<<<<< HEAD
import { AppEventHandler } from 'src/hooks/useAppEventHandlers';
import { queryKey as accountQueryKey } from './account';
=======

import { EventWithStore } from 'src/events';
>>>>>>> eada7170

import { queryKey as accountQueryKey } from './account';

const queryKey = [accountQueryKey, 'oauth'];

export const useOAuthClientsQuery = (params?: Params, filter?: Filter) =>
  useQuery(
    [...queryKey, 'paginated', params, filter],
    () => getOAuthClients(params, filter),
    {
      keepPreviousData: true,
    }
  );

export const useResetOAuthClientMutation = (id: string) =>
  useMutation<OAuthClient & { secret: string }, APIError[]>(() =>
    resetOAuthClientSecret(id)
  );

export const useDeleteOAuthClientMutation = (id: string) => {
  const queryClient = useQueryClient();
  return useMutation<{}, APIError[]>(() => deleteOAuthClient(id), {
    onSuccess() {
      queryClient.invalidateQueries(queryKey);
    },
  });
};

export const useCreateOAuthClientMutation = () => {
  const queryClient = useQueryClient();
  return useMutation<
    OAuthClient & { secret: string },
    APIError[],
    OAuthClientRequest
  >(createOAuthClient, {
    onSuccess() {
      queryClient.invalidateQueries(queryKey);
    },
  });
};

export const useUpdateOAuthClientMutation = (id: string) => {
  const queryClient = useQueryClient();
  return useMutation<OAuthClient, APIError[], Partial<OAuthClientRequest>>(
    (data) => updateOAuthClient(id, data),
    {
      onSuccess() {
        queryClient.invalidateQueries(queryKey);
      },
    }
  );
};

export const oauthClientsEventHandler: AppEventHandler = (_, queryClient) => {
  // We may over-fetch because on `onSuccess` also invalidates, but this will be
  // good for UX because Cloud will always be up to date
  queryClient.invalidateQueries(queryKey);
};<|MERGE_RESOLUTION|>--- conflicted
+++ resolved
@@ -11,13 +11,8 @@
   updateOAuthClient,
 } from '@linode/api-v4';
 import { useMutation, useQuery, useQueryClient } from 'react-query';
-<<<<<<< HEAD
+
 import { AppEventHandler } from 'src/hooks/useAppEventHandlers';
-import { queryKey as accountQueryKey } from './account';
-=======
-
-import { EventWithStore } from 'src/events';
->>>>>>> eada7170
 
 import { queryKey as accountQueryKey } from './account';
 
