--- conflicted
+++ resolved
@@ -1,16 +1,7 @@
 import {
-<<<<<<< HEAD
-  useInfiniteQuery,
-  useMutation,
-  useQuery,
-  useQueryClient,
-} from 'react-query';
-import {
-=======
   ReplyRequest,
   SupportReply,
   SupportTicket,
->>>>>>> eada7170
   closeSupportTicket,
   createReply,
   getTicket,
@@ -24,7 +15,7 @@
   useQueryClient,
 } from 'react-query';
 
-import { EventWithStore } from 'src/events';
+import { AppEventHandler } from 'src/hooks/useAppEventHandlers';
 
 import type {
   APIError,
@@ -32,7 +23,6 @@
   Params,
   ResourcePage,
 } from '@linode/api-v4/lib/types';
-import { AppEventHandler } from 'src/hooks/useAppEventHandlers';
 
 const queryKey = `tickets`;
 
