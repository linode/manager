import {
  CreateFirewallPayload,
  Firewall,
  FirewallDevice,
  FirewallDevicePayload,
  FirewallRules,
  addFirewallDevice,
  createFirewall,
  deleteFirewall,
  deleteFirewallDevice,
  getFirewall,
  getFirewallDevices,
  getFirewalls,
  updateFirewall,
  updateFirewallRules,
} from '@linode/api-v4/lib/firewalls';
<<<<<<< HEAD
import { itemInListCreationHandler, updateInPaginatedStore } from './base';
import { AppEventHandler } from 'src/hooks/useAppEventHandlers';
=======
import {
  APIError,
  Filter,
  Params,
  ResourcePage,
} from '@linode/api-v4/lib/types';
import { useMutation, useQuery, useQueryClient } from 'react-query';

import { EventWithStore } from 'src/events';
import { getAll } from 'src/utilities/getAll';

import { itemInListCreationHandler, updateInPaginatedStore } from './base';
>>>>>>> eada7170

export const queryKey = 'firewall';

export const useAllFirewallDevicesQuery = (id: number) =>
  useQuery<FirewallDevice[], APIError[]>(
    [queryKey, 'firewall', id, 'devices'],
    () => getAllFirewallDevices(id)
  );

export const useAddFirewallDeviceMutation = (id: number) => {
  const queryClient = useQueryClient();
  return useMutation<FirewallDevice, APIError[], FirewallDevicePayload>(
    (data) => addFirewallDevice(id, data),
    itemInListCreationHandler(
      [queryKey, 'firewall', id, 'devices'],
      queryClient
    )
  );
};

export const useRemoveFirewallDeviceMutation = (
  firewallId: number,
  deviceId: number
) => {
  const queryClient = useQueryClient();
  return useMutation<{}, APIError[]>(
    () => deleteFirewallDevice(firewallId, deviceId),
    {
      onSuccess() {
        queryClient.setQueryData<FirewallDevice[]>(
          [queryKey, 'firewall', firewallId, 'devices'],
          (oldData) => {
            return oldData?.filter((device) => device.id !== deviceId) ?? [];
          }
        );
      },
    }
  );
};
export const useFirewallsQuery = (params?: Params, filter?: Filter) => {
  return useQuery<ResourcePage<Firewall>, APIError[]>(
    [queryKey, 'paginated', params, filter],
    () => getFirewalls(params, filter),
    { keepPreviousData: true }
  );
};

export const useFirewallQuery = (id: number) => {
  return useQuery<Firewall, APIError[]>([queryKey, 'firewall', id], () =>
    getFirewall(id)
  );
};

export const useAllFirewallsQuery = (enabled: boolean = true) => {
  return useQuery<Firewall[], APIError[]>(
    [queryKey, 'all'],
    getAllFirewallsRequest,
    { enabled }
  );
};

export const useMutateFirewall = (id: number) => {
  const queryClient = useQueryClient();
  return useMutation<Firewall, APIError[], Partial<Firewall>>(
    (data) => updateFirewall(id, data),
    {
      onSuccess(firewall) {
        queryClient.setQueryData([queryKey, 'firewall', id], firewall);
        queryClient.invalidateQueries([queryKey, 'paginated']);
      },
    }
  );
};

export const useCreateFirewall = () => {
  const queryClient = useQueryClient();
  return useMutation<Firewall, APIError[], CreateFirewallPayload>(
    (data) => createFirewall(data),
    {
      onSuccess(firewall) {
        queryClient.invalidateQueries([queryKey, 'paginated']);
        queryClient.setQueryData([queryKey, 'firewall', firewall.id], firewall);
      },
    }
  );
};

export const useDeleteFirewall = (id: number) => {
  const queryClient = useQueryClient();
  return useMutation<{}, APIError[]>(() => deleteFirewall(id), {
    onSuccess() {
      queryClient.removeQueries([queryKey, 'firewall', id]);
      queryClient.invalidateQueries([queryKey, 'paginated']);
    },
  });
};

export const useUpdateFirewallRulesMutation = (firewallId: number) => {
  const queryClient = useQueryClient();
  return useMutation<FirewallRules, APIError[], FirewallRules>(
    (data) => updateFirewallRules(firewallId, data),
    {
      onSuccess(updatedRules) {
        // Update rules on specific firewall
        queryClient.setQueryData<Firewall | undefined>(
          [queryKey, 'firewall', firewallId],
          (oldData) => {
            if (!oldData) {
              return undefined;
            }
            return { ...oldData, rules: updatedRules };
          }
        );
        // update our paginated store with new rules
        updateInPaginatedStore(
          [queryKey, 'paginated'],
          firewallId,
          {
            id: firewallId,
            rules: updatedRules,
          },
          queryClient
        );
      },
    }
  );
};

const getAllFirewallDevices = (
  id: number,
  passedParams: Params = {},
  passedFilter: Filter = {}
) =>
  getAll<FirewallDevice>((params, filter) =>
    getFirewallDevices(
      id,
      { ...params, ...passedParams },
      { ...filter, ...passedFilter }
    )
  )().then((data) => data.data);

const getAllFirewallsRequest = () =>
  getAll<Firewall>((passedParams, passedFilter) =>
    getFirewalls(passedParams, passedFilter)
  )().then((data) => data.data);

export const firewallEventsHandler: AppEventHandler = (_, queryClient) => {
  // We will over-fetch a little bit, bit this ensures Cloud firewalls are *always* up to date
  queryClient.invalidateQueries([queryKey]);
};<|MERGE_RESOLUTION|>--- conflicted
+++ resolved
@@ -14,10 +14,6 @@
   updateFirewall,
   updateFirewallRules,
 } from '@linode/api-v4/lib/firewalls';
-<<<<<<< HEAD
-import { itemInListCreationHandler, updateInPaginatedStore } from './base';
-import { AppEventHandler } from 'src/hooks/useAppEventHandlers';
-=======
 import {
   APIError,
   Filter,
@@ -26,11 +22,10 @@
 } from '@linode/api-v4/lib/types';
 import { useMutation, useQuery, useQueryClient } from 'react-query';
 
-import { EventWithStore } from 'src/events';
+import { AppEventHandler } from 'src/hooks/useAppEventHandlers';
 import { getAll } from 'src/utilities/getAll';
 
 import { itemInListCreationHandler, updateInPaginatedStore } from './base';
->>>>>>> eada7170
 
 export const queryKey = 'firewall';
 
