<<<<<<< HEAD
import { APIError, ResourcePage } from '@linode/api-v4/lib/types';
=======
import { APIError, Filter, Params } from '@linode/api-v4/lib/types';
>>>>>>> be0d0de0
import { useMutation, useQuery } from 'react-query';
import { getAll } from 'src/utilities/getAll';
import {
  addFirewallDevice,
  createFirewall,
  CreateFirewallPayload,
  deleteFirewall,
  deleteFirewallDevice,
  Firewall,
  FirewallDevice,
  FirewallDevicePayload,
  FirewallRules,
  getFirewall,
  getFirewallDevices,
  getFirewalls,
  updateFirewall,
  updateFirewallRules,
} from '@linode/api-v4/lib/firewalls';
import {
  queryClient,
  itemInListCreationHandler,
  updateInPaginatedStore,
} from './base';
import { Event } from '@linode/api-v4';

export const queryKey = 'firewall';

export const useAllFirewallDevicesQuery = (id: number) =>
  useQuery<FirewallDevice[], APIError[]>([queryKey, id, 'devices'], () =>
    getAllFirewallDevices(id)
  );

export const useAddFirewallDeviceMutation = (id: number) =>
  useMutation<FirewallDevice, APIError[], FirewallDevicePayload>(
    (data) => addFirewallDevice(id, data),
    itemInListCreationHandler([queryKey, id, 'devices'])
  );

export const useRemoveFirewallDeviceMutation = (
  firewallId: number,
  deviceId: number
) =>
  useMutation<{}, APIError[]>(
    () => deleteFirewallDevice(firewallId, deviceId),
    {
      onSuccess() {
        queryClient.setQueryData<FirewallDevice[]>(
          [queryKey, firewallId, 'devices'],
          (oldData) => {
            return oldData?.filter((device) => device.id !== deviceId) ?? [];
          }
        );
      },
    }
  );

<<<<<<< HEAD
export const useFirewallsQuery = (params?: any, filter?: any) => {
  return useQuery<ResourcePage<Firewall>, APIError[]>(
    [queryKey, 'paginated', params, filter],
    () => getFirewalls(params, filter),
    { keepPreviousData: true }
=======
const getAllFirewallDevices = (
  id: number,
  passedParams: Params = {},
  passedFilter: Filter = {}
) =>
  getAll<FirewallDevice>((params, filter) =>
    getFirewallDevices(
      id,
      { ...params, ...passedParams },
      { ...filter, ...passedFilter }
    )
  )().then((data) => data.data);

const getAllFirewallsRequest = () =>
  getAll<Firewall>((passedParams, passedFilter) =>
    getFirewalls(passedParams, passedFilter)
  )().then((data) => listToItemsByID(data.data));

const getAllPlainFirewallsRequest = () =>
  getAll<Firewall>((passedParams, passedFilter) =>
    getFirewalls(passedParams, passedFilter)
  )().then((data) => data.data);

export const useFirewallQuery = () => {
  return useQuery<Record<string, Firewall>, APIError[]>(
    queryKey,
    getAllFirewallsRequest,
    queryPresets.longLived
>>>>>>> be0d0de0
  );
};

export const useFirewallQuery = (id: number) => {
  return useQuery<Firewall, APIError[]>([queryKey, id], () => getFirewall(id));
};

export const useAllFirewallsQuery = (enabled: boolean = true) => {
  return useQuery<Firewall[], APIError[]>(
    `${queryKey}-all`,
    getAllFirewallsRequest,
    { enabled }
  );
};

export const useMutateFirewall = (id: number) => {
  return useMutation<Firewall, APIError[], Partial<Firewall>>(
    (data) => updateFirewall(id, data),
    {
      onSuccess(firewall) {
        queryClient.setQueryData([queryKey, id], firewall);
        queryClient.invalidateQueries([queryKey, 'paginated']);
      },
    }
  );
};

export const useCreateFirewall = () => {
  return useMutation<Firewall, APIError[], CreateFirewallPayload>(
    (data) => createFirewall(data),
    {
      onSuccess(firewall) {
        queryClient.invalidateQueries([queryKey, 'paginated']);
        queryClient.setQueryData([queryKey, firewall.id], firewall);
      },
    }
  );
};

export const useDeleteFirewall = (id: number) => {
  return useMutation<{}, APIError[]>(() => deleteFirewall(id), {
    onSuccess() {
      queryClient.removeQueries([queryKey, id]);
      queryClient.invalidateQueries([queryKey, 'paginated']);
    },
  });
};

export const useUpdateFirewallRulesMutation = (firewallId: number) => {
  return useMutation<FirewallRules, APIError[], FirewallRules>(
    (data) => updateFirewallRules(firewallId, data),
    {
      onSuccess(updatedRules) {
        // Update rules on specific firewall
        queryClient.setQueryData<Firewall | undefined>(
          [queryKey, firewallId],
          (oldData) => {
            if (!oldData) {
              return undefined;
            }
            return { ...oldData, rules: updatedRules };
          }
        );
        // update our paginated store with new rules
        updateInPaginatedStore([queryKey, 'paginated'], firewallId, {
          id: firewallId,
          rules: updatedRules,
        });
      },
    }
  );
};

const getAllFirewallDevices = (
  id: number,
  passedParams: any = {},
  passedFilter: any = {}
) =>
  getAll<FirewallDevice>((params, filter) =>
    getFirewallDevices(
      id,
      { ...params, ...passedParams },
      { ...filter, ...passedFilter }
    )
  )().then((data) => data.data);

const getAllFirewallsRequest = () =>
  getAll<Firewall>((passedParams, passedFilter) =>
    getFirewalls(passedParams, passedFilter)
  )().then((data) => data.data);

export const firewallEventsHandler = (event: Event) => {
  // We will over-fetch a little bit, bit this ensures Cloud firewalls are *always* up to date
  queryClient.invalidateQueries(queryKey);
};<|MERGE_RESOLUTION|>--- conflicted
+++ resolved
@@ -1,8 +1,9 @@
-<<<<<<< HEAD
-import { APIError, ResourcePage } from '@linode/api-v4/lib/types';
-=======
-import { APIError, Filter, Params } from '@linode/api-v4/lib/types';
->>>>>>> be0d0de0
+import {
+  APIError,
+  Filter,
+  Params,
+  ResourcePage,
+} from '@linode/api-v4/lib/types';
 import { useMutation, useQuery } from 'react-query';
 import { getAll } from 'src/utilities/getAll';
 import {
@@ -59,42 +60,11 @@
     }
   );
 
-<<<<<<< HEAD
-export const useFirewallsQuery = (params?: any, filter?: any) => {
+export const useFirewallsQuery = (params?: Params, filter?: Filter) => {
   return useQuery<ResourcePage<Firewall>, APIError[]>(
     [queryKey, 'paginated', params, filter],
     () => getFirewalls(params, filter),
     { keepPreviousData: true }
-=======
-const getAllFirewallDevices = (
-  id: number,
-  passedParams: Params = {},
-  passedFilter: Filter = {}
-) =>
-  getAll<FirewallDevice>((params, filter) =>
-    getFirewallDevices(
-      id,
-      { ...params, ...passedParams },
-      { ...filter, ...passedFilter }
-    )
-  )().then((data) => data.data);
-
-const getAllFirewallsRequest = () =>
-  getAll<Firewall>((passedParams, passedFilter) =>
-    getFirewalls(passedParams, passedFilter)
-  )().then((data) => listToItemsByID(data.data));
-
-const getAllPlainFirewallsRequest = () =>
-  getAll<Firewall>((passedParams, passedFilter) =>
-    getFirewalls(passedParams, passedFilter)
-  )().then((data) => data.data);
-
-export const useFirewallQuery = () => {
-  return useQuery<Record<string, Firewall>, APIError[]>(
-    queryKey,
-    getAllFirewallsRequest,
-    queryPresets.longLived
->>>>>>> be0d0de0
   );
 };
 
@@ -170,8 +140,8 @@
 
 const getAllFirewallDevices = (
   id: number,
-  passedParams: any = {},
-  passedFilter: any = {}
+  passedParams: Params = {},
+  passedFilter: Filter = {}
 ) =>
   getAll<FirewallDevice>((params, filter) =>
     getFirewallDevices(
