import {
  CreateImagePayload,
  Image,
  ImageUploadPayload,
  UploadImageResponse,
  createImage,
  deleteImage,
  getImage,
  getImages,
  updateImage,
  uploadImage,
} from '@linode/api-v4';
import {
  APIError,
  Filter,
  Params,
  ResourcePage,
} from '@linode/api-v4/lib/types';
import {
  QueryClient,
  useMutation,
  useQuery,
  useQueryClient,
} from 'react-query';
<<<<<<< HEAD
import { doesItemExistInPaginatedStore, updateInPaginatedStore } from './base';
import { getAll } from 'src/utilities/getAll';
import { AppEventHandler } from 'src/hooks/useAppEventHandlers';
=======

import { EventWithStore } from 'src/events';
import { getAll } from 'src/utilities/getAll';

import { doesItemExistInPaginatedStore, updateInPaginatedStore } from './base';
>>>>>>> eada7170

export const queryKey = 'images';

export const useImagesQuery = (params: Params, filters: Filter) =>
  useQuery<ResourcePage<Image>, APIError[]>(
    [`${queryKey}-list`, params, filters],
    () => getImages(params, filters),
    { keepPreviousData: true }
  );

// Get specific Image
export const useImageQuery = (imageID: string, enabled = true) =>
  useQuery<Image, APIError[]>([queryKey, imageID], () => getImage(imageID), {
    enabled,
  });

// Create Image
export const useCreateImageMutation = () => {
  const queryClient = useQueryClient();
  return useMutation<Image, APIError[], CreateImagePayload>(
    ({ cloud_init, description, diskID, label }) => {
      return createImage(diskID, label, description, cloud_init);
    },
    {
      onSuccess() {
        queryClient.invalidateQueries(`${queryKey}-list`);
      },
    }
  );
};

// Update Image
export const useUpdateImageMutation = () => {
  const queryClient = useQueryClient();
  return useMutation<
    Image,
    APIError[],
    { description?: string; imageId: string; label?: string }
  >(
    ({ description, imageId, label }) =>
      updateImage(imageId, label, description),
    {
      onSuccess(image) {
        updateInPaginatedStore<Image>(
          `${queryKey}-list`,
          image.id,
          image,
          queryClient
        );
      },
    }
  );
};

// Delete Image
export const useDeleteImageMutation = () => {
  const queryClient = useQueryClient();
  return useMutation<{}, APIError[], { imageId: string }>(
    ({ imageId }) => deleteImage(imageId),
    {
      onSuccess() {
        queryClient.invalidateQueries(`${queryKey}-list`);
      },
    }
  );
};

// Remove Image from cache
export const removeImageFromCache = (queryClient: QueryClient) =>
  queryClient.invalidateQueries(`${queryKey}-list`);

// Get all Images
export const getAllImages = (
  passedParams: Params = {},
  passedFilter: Filter = {}
) =>
  getAll<Image>((params, filter) =>
    getImages({ ...params, ...passedParams }, { ...filter, ...passedFilter })
  )().then((data) => data.data);

export const useAllImagesQuery = (
  params: Params = {},
  filters: Filter = {},
  enabled = true
) =>
  useQuery<Image[], APIError[]>(
    [`${queryKey}-all`, params, filters],
    () => getAllImages(params, filters),
    {
      enabled,
    }
  );

export const useUploadImageQuery = (payload: ImageUploadPayload) =>
  useMutation<UploadImageResponse, APIError[]>(() => uploadImage(payload));

<<<<<<< HEAD
export const imageEventsHandler: AppEventHandler = (event, queryClient) => {
  const { action, status, entity } = event;
=======
export const imageEventsHandler = ({ event, queryClient }: EventWithStore) => {
  const { action, entity, status } = event;
>>>>>>> eada7170

  // Keep the getAll query up to date so that when we have to use it, it contains accurate data
  queryClient.invalidateQueries(`${queryKey}-all`);

  switch (action) {
    case 'image_delete':
      if (
        doesItemExistInPaginatedStore(
          `${queryKey}-list`,
          entity!.id,
          queryClient
        )
      ) {
        queryClient.invalidateQueries(`${queryKey}-list`);
      }
      return;

    /**
     * Not ideal, but we don't have a choice: disk_imagize entity is the Linode
     * where the disk resides, not the image (as one would expect).
     */
    case 'disk_imagize':
      if (status === 'failed' && event.secondary_entity) {
        updateInPaginatedStore<Image>(
          `${queryKey}-list`,
          event.secondary_entity.id,
          {},
          queryClient
        );
        return;
      }

      if (
        ['finished', 'notification'].includes(status) &&
        event.secondary_entity
      ) {
        updateInPaginatedStore<Image>(
          `${queryKey}-list`,
          `private/${event.secondary_entity.id}`,
          {
            status: 'available',
          },
          queryClient
        );
        return;
      }

    case 'image_upload':
      if (event.status === 'finished') {
        // eslint-disable-next-line no-unused-expressions
        (async () =>
          await getImage(`private/${event.entity?.id}`).then(() => {
            updateInPaginatedStore<Image>(
              `${queryKey}-list`,
              `private/${event.entity?.id}`,
              {
                status: 'available',
              },
              queryClient
            );
          }))();
      }

    default:
      return;
  }
};<|MERGE_RESOLUTION|>--- conflicted
+++ resolved
@@ -22,17 +22,11 @@
   useQuery,
   useQueryClient,
 } from 'react-query';
-<<<<<<< HEAD
-import { doesItemExistInPaginatedStore, updateInPaginatedStore } from './base';
-import { getAll } from 'src/utilities/getAll';
+
 import { AppEventHandler } from 'src/hooks/useAppEventHandlers';
-=======
-
-import { EventWithStore } from 'src/events';
 import { getAll } from 'src/utilities/getAll';
 
 import { doesItemExistInPaginatedStore, updateInPaginatedStore } from './base';
->>>>>>> eada7170
 
 export const queryKey = 'images';
 
@@ -129,13 +123,8 @@
 export const useUploadImageQuery = (payload: ImageUploadPayload) =>
   useMutation<UploadImageResponse, APIError[]>(() => uploadImage(payload));
 
-<<<<<<< HEAD
 export const imageEventsHandler: AppEventHandler = (event, queryClient) => {
-  const { action, status, entity } = event;
-=======
-export const imageEventsHandler = ({ event, queryClient }: EventWithStore) => {
   const { action, entity, status } = event;
->>>>>>> eada7170
 
   // Keep the getAll query up to date so that when we have to use it, it contains accurate data
   queryClient.invalidateQueries(`${queryKey}-all`);
