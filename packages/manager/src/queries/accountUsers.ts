import { getUser, getUsers, User } from '@linode/api-v4/lib/account';
import { APIError, Params, ResourcePage } from '@linode/api-v4/lib/types';
import { useQuery } from 'react-query';
import { useProfile } from 'src/queries/profile';

export const queryKey = 'account-users';

<<<<<<< HEAD
export const useAccountUsers = (params?: any, filters?: any) => {
  const { data: profile } = useProfile();

  return useQuery<ResourcePage<User>, APIError[]>(
    [queryKey, params, filters],
    () => getUsers(params, filters),
=======
export const useAccountUsers = (params?: Params) => {
  const { data: profile } = useProfile();

  return useQuery<ResourcePage<User>, APIError[]>(
    [queryKey, params?.page, params?.page_size],
    () => getUsers(params),
>>>>>>> be0d0de0
    {
      enabled: !profile?.restricted,
    }
  );
};

export const useAccountUser = (username: string) => {
  return useQuery<User, APIError[]>(
    [queryKey, username],
    () => getUser(username),
    // Enable the query if the user is not on the blocklist
    { enabled: !getIsBlocklistedUser(username) }
  );
};

/**
 * Returns true if a user is "blocklisted". We do this because some accounts
 * such as service accounts will 404 when we hit the account endpoint.
 * @param username a user's username
 * @returns true if account is blocklisted (should *not* be fetched)
 */
function getIsBlocklistedUser(username: string) {
  if (!username) {
    // "Block" empty, null, or undefined usernames so a query does not run
    return true;
  }
  if (username.startsWith('lke-service-account-')) {
    return true;
  }
  if (username === 'Linode') {
    return true;
  }
  return false;
}<|MERGE_RESOLUTION|>--- conflicted
+++ resolved
@@ -1,25 +1,21 @@
 import { getUser, getUsers, User } from '@linode/api-v4/lib/account';
-import { APIError, Params, ResourcePage } from '@linode/api-v4/lib/types';
+import {
+  APIError,
+  Filter,
+  Params,
+  ResourcePage,
+} from '@linode/api-v4/lib/types';
 import { useQuery } from 'react-query';
 import { useProfile } from 'src/queries/profile';
 
 export const queryKey = 'account-users';
 
-<<<<<<< HEAD
-export const useAccountUsers = (params?: any, filters?: any) => {
+export const useAccountUsers = (params?: Params, filters?: Filter) => {
   const { data: profile } = useProfile();
 
   return useQuery<ResourcePage<User>, APIError[]>(
     [queryKey, params, filters],
     () => getUsers(params, filters),
-=======
-export const useAccountUsers = (params?: Params) => {
-  const { data: profile } = useProfile();
-
-  return useQuery<ResourcePage<User>, APIError[]>(
-    [queryKey, params?.page, params?.page_size],
-    () => getUsers(params),
->>>>>>> be0d0de0
     {
       enabled: !profile?.restricted,
     }
