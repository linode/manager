import {
  createNodeBalancer,
  createNodeBalancerConfig,
  deleteNodeBalancer,
  deleteNodeBalancerConfig,
  getNodeBalancer,
  getNodeBalancerConfigs,
  getNodeBalancerFirewalls,
  getNodeBalancerStats,
  getNodeBalancerTypes,
  getNodeBalancers,
  updateNodeBalancer,
  updateNodeBalancerConfig,
} from '@linode/api-v4';
import { createQueryKeys } from '@lukemorales/query-key-factory';
import {
  useInfiniteQuery,
  useMutation,
  useQuery,
  useQueryClient,
} from '@tanstack/react-query';

<<<<<<< HEAD
import { EventHandlerData } from 'src/hooks/useEventHandlers';
import { parseAPIDate } from 'src/utilities/date';
=======
import { queryKey as firewallsQueryKey } from 'src/queries/firewalls';
>>>>>>> f3e361bd
import { getAll } from 'src/utilities/getAll';

import { queryPresets } from './base';
import { profileQueries } from './profile/profile';

import type {
  APIError,
  CreateNodeBalancerConfig,
  CreateNodeBalancerPayload,
  Filter,
  Firewall,
  NodeBalancer,
  NodeBalancerConfig,
  NodeBalancerStats,
  Params,
  PriceType,
  ResourcePage,
<<<<<<< HEAD
} from '@linode/api-v4/lib/types';
import { firewallQueries } from './firewalls';

export const queryKey = 'nodebalancers';

export const NODEBALANCER_STATS_NOT_READY_API_MESSAGE =
  'Stats are unavailable at this time.';
=======
} from '@linode/api-v4';
import type { EventHandlerData } from 'src/hooks/useEventHandlers';
>>>>>>> f3e361bd

const getAllNodeBalancerTypes = () =>
  getAll<PriceType>((params) => getNodeBalancerTypes(params))().then(
    (results) => results.data
  );

export const getAllNodeBalancerConfigs = (id: number) =>
  getAll<NodeBalancerConfig>((params) =>
    getNodeBalancerConfigs(id, params)
  )().then((data) => data.data);

export const getAllNodeBalancers = () =>
  getAll<NodeBalancer>((params) => getNodeBalancers(params))().then(
    (data) => data.data
  );

export const nodebalancerQueries = createQueryKeys('nodebalancers', {
  nodebalancer: (id: number) => ({
    contextQueries: {
      configurations: {
        queryFn: () => getAllNodeBalancerConfigs(id),
        queryKey: null,
      },
      firewalls: {
        queryFn: () => getNodeBalancerFirewalls(id),
        queryKey: null,
      },
      stats: {
        queryFn: () => getNodeBalancerStats(id),
        queryKey: null,
      },
    },
    queryFn: () => getNodeBalancer(id),
    queryKey: [id],
  }),
  nodebalancers: {
    contextQueries: {
      all: {
        queryFn: getAllNodeBalancers,
        queryKey: null,
      },
      infinite: (filter: Filter = {}) => ({
        queryFn: ({ pageParam }) =>
          getNodeBalancers({ page: pageParam, page_size: 25 }, filter),
        queryKey: [filter],
      }),
      paginated: (params: Params = {}, filter: Filter = {}) => ({
        queryFn: () => getNodeBalancers(params, filter),
        queryKey: [params, filter],
      }),
    },
    queryKey: null,
  },
  types: {
    queryFn: getAllNodeBalancerTypes,
    queryKey: null,
  },
});

export const useNodeBalancerStatsQuery = (id: number) => {
  return useQuery<NodeBalancerStats, APIError[]>({
    ...nodebalancerQueries.nodebalancer(id)._ctx.stats,
    refetchInterval: 20000,
    retry: false,
  });
};

export const useNodeBalancersQuery = (params: Params, filter: Filter) =>
  useQuery<ResourcePage<NodeBalancer>, APIError[]>({
    ...nodebalancerQueries.nodebalancers._ctx.paginated(params, filter),
    keepPreviousData: true,
  });

export const useNodeBalancerQuery = (id: number, enabled = true) =>
  useQuery<NodeBalancer, APIError[]>({
    ...nodebalancerQueries.nodebalancer(id),
    enabled,
  });

export const useNodebalancerUpdateMutation = (id: number) => {
  const queryClient = useQueryClient();
  return useMutation<NodeBalancer, APIError[], Partial<NodeBalancer>>({
    mutationFn: (data) => updateNodeBalancer(id, data),
    onSuccess(nodebalancer) {
      // Invalidate paginated stores
      queryClient.invalidateQueries({
        queryKey: nodebalancerQueries.nodebalancers.queryKey,
      });
      // Update the NodeBalancer store
      queryClient.setQueryData<NodeBalancer>(
        nodebalancerQueries.nodebalancer(id).queryKey,
        nodebalancer
      );
    },
  });
};

export const useNodebalancerDeleteMutation = (id: number) => {
  const queryClient = useQueryClient();
  return useMutation<{}, APIError[]>({
    mutationFn: () => deleteNodeBalancer(id),
    onSuccess() {
      // Remove NodeBalancer queries for this specific NodeBalancer
      queryClient.removeQueries({
        queryKey: nodebalancerQueries.nodebalancer(id).queryKey,
      });
      // Invalidate paginated stores
      queryClient.invalidateQueries({
        queryKey: nodebalancerQueries.nodebalancers.queryKey,
      });
    },
  });
};

export const useNodebalancerCreateMutation = () => {
  const queryClient = useQueryClient();
  return useMutation<NodeBalancer, APIError[], CreateNodeBalancerPayload>({
    mutationFn: createNodeBalancer,
    onSuccess(nodebalancer) {
      // Invalidate paginated stores
      queryClient.invalidateQueries({
        queryKey: nodebalancerQueries.nodebalancers.queryKey,
      });
      // Prime the cache for this specific NodeBalancer
      queryClient.setQueryData<NodeBalancer>(
        nodebalancerQueries.nodebalancer(nodebalancer.id).queryKey,
        nodebalancer
      );
      // If a restricted user creates an entity, we must make sure grants are up to date.
      queryClient.invalidateQueries(profileQueries.grants.queryKey);
    },
  });
};

export const useNodebalancerConfigCreateMutation = (id: number) => {
  const queryClient = useQueryClient();
  return useMutation<NodeBalancerConfig, APIError[], CreateNodeBalancerConfig>({
    mutationFn: (data) => createNodeBalancerConfig(id, data),
    onSuccess(config) {
      // Append new config to the configurations list
      queryClient.setQueryData<NodeBalancerConfig[]>(
        nodebalancerQueries.nodebalancer(id)._ctx.configurations.queryKey,
        (previousData) => {
          if (!previousData) {
            return [config];
          }
          return [...previousData, config];
        }
      );
    },
  });
};

interface CreateNodeBalancerConfigWithConfig
  extends Partial<CreateNodeBalancerConfig> {
  configId: number;
}

export const useNodebalancerConfigUpdateMutation = (nodebalancerId: number) => {
  const queryClient = useQueryClient();
  return useMutation<
    NodeBalancerConfig,
    APIError[],
    CreateNodeBalancerConfigWithConfig
  >({
    mutationFn: ({ configId, ...data }) =>
      updateNodeBalancerConfig(nodebalancerId, configId, data),
    onSuccess(config) {
      // Update the config within the configs list
      queryClient.setQueryData<NodeBalancerConfig[]>(
        nodebalancerQueries.nodebalancer(nodebalancerId)._ctx.configurations
          .queryKey,
        (previousData) => {
          if (!previousData) {
            return [config];
          }
          const indexOfConfig = previousData.findIndex(
            (c) => c.id === config.id
          );
          if (indexOfConfig === -1) {
            return [...previousData, config];
          }
          const newConfigs = [...previousData];
          newConfigs[indexOfConfig] = config;
          return newConfigs;
        }
      );
    },
  });
};

export const useNodebalancerConfigDeleteMutation = (nodebalancerId: number) => {
  const queryClient = useQueryClient();
  return useMutation<{}, APIError[], { configId: number }>({
    mutationFn: ({ configId }) =>
      deleteNodeBalancerConfig(nodebalancerId, configId),
    onSuccess(_, vars) {
      queryClient.setQueryData<NodeBalancerConfig[]>(
        nodebalancerQueries.nodebalancer(nodebalancerId)._ctx.configurations
          .queryKey,
        (oldData) => {
          return (oldData ?? []).filter(
            (config) => config.id !== vars.configId
          );
        }
      );
    },
  });
};

export const useAllNodeBalancerConfigsQuery = (id: number) =>
  useQuery<NodeBalancerConfig[], APIError[]>({
    ...nodebalancerQueries.nodebalancer(id)._ctx.configurations,
    refetchInterval: 20000,
  });

// Please don't use
export const useAllNodeBalancersQuery = (enabled = true) =>
  useQuery<NodeBalancer[], APIError[]>({
    ...nodebalancerQueries.nodebalancers._ctx.all,
    enabled,
  });

export const useInfiniteNodebalancersQuery = (filter: Filter) =>
  useInfiniteQuery<ResourcePage<NodeBalancer>, APIError[]>({
    ...nodebalancerQueries.nodebalancers._ctx.infinite(filter),
    getNextPageParam: ({ page, pages }) => {
      if (page === pages) {
        return undefined;
      }
      return page + 1;
    },
  });

export const useNodeBalancersFirewallsQuery = (nodebalancerId: number) =>
  useQuery<ResourcePage<Firewall>, APIError[]>(
    nodebalancerQueries.nodebalancer(nodebalancerId)._ctx.firewalls
  );

export const useNodeBalancerTypesQuery = () =>
  useQuery<PriceType[], APIError[]>({
    ...queryPresets.oneTimeFetch,
    ...nodebalancerQueries.types,
  });

export const nodebalancerEventHandler = ({
  event,
  queryClient,
}: EventHandlerData) => {
  const nodebalancerId = event.entity?.id;

  if (event.action.startsWith('nodebalancer_node')) {
    // We don't store NodeBalancer nodes is React Query currently, so just skip these events
    return;
  }

  if (nodebalancerId === undefined) {
    // Ignore events that don't have an associated NodeBalancer
    return;
  }

  if (event.action.startsWith('nodebalancer_config')) {
<<<<<<< HEAD
    queryClient.invalidateQueries([
      queryKey,
      'nodebalancer',
      event.entity!.id,
      'configs',
    ]);
  } else if (event.action.startsWith('nodebalancer_delete')) {
    queryClient.invalidateQueries({ queryKey: firewallQueries._def });
=======
    // If the event is about a NodeBalancer's configs, just invalidate the configs
    queryClient.invalidateQueries({
      queryKey: nodebalancerQueries.nodebalancer(nodebalancerId)._ctx
        .configurations.queryKey,
    });
>>>>>>> f3e361bd
  } else {
    // If we've made it here, the event is about a NodeBalancer

    // Invalidate the specific NodeBalancer
    queryClient.invalidateQueries({
      exact: true,
      queryKey: nodebalancerQueries.nodebalancer(nodebalancerId).queryKey,
    });

    // Invalidate all paginated lists
    queryClient.invalidateQueries({
      queryKey: nodebalancerQueries.nodebalancers.queryKey,
    });

    if (event.action === 'nodebalancer_delete') {
      // A deleted NodeBalancer may have been associated with a Firewall,
      // so we want to invalidate Firewalls to reflect the device being removed.
      // @tood: Optimize this heavy invalidation
      queryClient.invalidateQueries({ queryKey: [firewallsQueryKey] });
    }
  }
};<|MERGE_RESOLUTION|>--- conflicted
+++ resolved
@@ -20,15 +20,10 @@
   useQueryClient,
 } from '@tanstack/react-query';
 
-<<<<<<< HEAD
-import { EventHandlerData } from 'src/hooks/useEventHandlers';
-import { parseAPIDate } from 'src/utilities/date';
-=======
-import { queryKey as firewallsQueryKey } from 'src/queries/firewalls';
->>>>>>> f3e361bd
 import { getAll } from 'src/utilities/getAll';
 
 import { queryPresets } from './base';
+import { firewallQueries } from './firewalls';
 import { profileQueries } from './profile/profile';
 
 import type {
@@ -43,18 +38,8 @@
   Params,
   PriceType,
   ResourcePage,
-<<<<<<< HEAD
-} from '@linode/api-v4/lib/types';
-import { firewallQueries } from './firewalls';
-
-export const queryKey = 'nodebalancers';
-
-export const NODEBALANCER_STATS_NOT_READY_API_MESSAGE =
-  'Stats are unavailable at this time.';
-=======
 } from '@linode/api-v4';
 import type { EventHandlerData } from 'src/hooks/useEventHandlers';
->>>>>>> f3e361bd
 
 const getAllNodeBalancerTypes = () =>
   getAll<PriceType>((params) => getNodeBalancerTypes(params))().then(
@@ -173,7 +158,7 @@
   const queryClient = useQueryClient();
   return useMutation<NodeBalancer, APIError[], CreateNodeBalancerPayload>({
     mutationFn: createNodeBalancer,
-    onSuccess(nodebalancer) {
+    onSuccess(nodebalancer, variables) {
       // Invalidate paginated stores
       queryClient.invalidateQueries({
         queryKey: nodebalancerQueries.nodebalancers.queryKey,
@@ -184,7 +169,23 @@
         nodebalancer
       );
       // If a restricted user creates an entity, we must make sure grants are up to date.
-      queryClient.invalidateQueries(profileQueries.grants.queryKey);
+      queryClient.invalidateQueries({
+        queryKey: profileQueries.grants.queryKey,
+      });
+
+      // If a NodeBalancer is assigned to a firewall upon creation, make sure we invalidate that firewall
+      // so it reflects the new entity.
+      if (variables.firewall_id) {
+        // Invalidate the paginated list of firewalls because GET /v4/networking/firewalls returns all firewall entities
+        queryClient.invalidateQueries({
+          queryKey: firewallQueries.firewalls.queryKey,
+        });
+
+        // Invalidate the affected firewall
+        queryClient.invalidateQueries({
+          queryKey: firewallQueries.firewall(variables.firewall_id).queryKey,
+        });
+      }
     },
   });
 };
@@ -317,22 +318,11 @@
   }
 
   if (event.action.startsWith('nodebalancer_config')) {
-<<<<<<< HEAD
-    queryClient.invalidateQueries([
-      queryKey,
-      'nodebalancer',
-      event.entity!.id,
-      'configs',
-    ]);
-  } else if (event.action.startsWith('nodebalancer_delete')) {
-    queryClient.invalidateQueries({ queryKey: firewallQueries._def });
-=======
     // If the event is about a NodeBalancer's configs, just invalidate the configs
     queryClient.invalidateQueries({
       queryKey: nodebalancerQueries.nodebalancer(nodebalancerId)._ctx
         .configurations.queryKey,
     });
->>>>>>> f3e361bd
   } else {
     // If we've made it here, the event is about a NodeBalancer
 
@@ -346,12 +336,5 @@
     queryClient.invalidateQueries({
       queryKey: nodebalancerQueries.nodebalancers.queryKey,
     });
-
-    if (event.action === 'nodebalancer_delete') {
-      // A deleted NodeBalancer may have been associated with a Firewall,
-      // so we want to invalidate Firewalls to reflect the device being removed.
-      // @tood: Optimize this heavy invalidation
-      queryClient.invalidateQueries({ queryKey: [firewallsQueryKey] });
-    }
   }
 };