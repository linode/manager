import {
  CreateNodeBalancerConfig,
  CreateNodeBalancerPayload,
  Firewall,
  NodeBalancer,
  NodeBalancerConfig,
  NodeBalancerStats,
  createNodeBalancer,
  createNodeBalancerConfig,
  deleteNodeBalancer,
  deleteNodeBalancerConfig,
  getNodeBalancer,
  getNodeBalancerConfigs,
  getNodeBalancerFirewalls,
  getNodeBalancerStats,
  getNodeBalancers,
  updateNodeBalancer,
  updateNodeBalancerConfig,
} from '@linode/api-v4';
import {
  APIError,
  Filter,
  Params,
  ResourcePage,
} from '@linode/api-v4/lib/types';
import { DateTime } from 'luxon';
import {
  useInfiniteQuery,
  useMutation,
  useQuery,
  useQueryClient,
} from 'react-query';

<<<<<<< HEAD
=======
import { EventWithStore } from 'src/events';
import { queryKey as firewallsQueryKey } from 'src/queries/firewalls';
>>>>>>> ea02c3f0
import { parseAPIDate } from 'src/utilities/date';
import { getAll } from 'src/utilities/getAll';

import { queryPresets } from './base';
import { itemInListCreationHandler, itemInListMutationHandler } from './base';
import { queryKey as PROFILE_QUERY_KEY } from './profile';
import { EventHandlerData } from 'src/hooks/useEventHandlers';

export const queryKey = 'nodebalancers';

export const NODEBALANCER_STATS_NOT_READY_API_MESSAGE =
  'Stats are unavailable at this time.';

const getIsTooEarlyForStats = (created?: string) => {
  if (!created) {
    return false;
  }

  return parseAPIDate(created) > DateTime.local().minus({ minutes: 5 });
};

export const useNodeBalancerStats = (id: number, created?: string) => {
  return useQuery<NodeBalancerStats, APIError[]>(
    [queryKey, 'nodebalancer', id, 'stats'],
    getIsTooEarlyForStats(created)
      ? () =>
          Promise.reject([{ reason: NODEBALANCER_STATS_NOT_READY_API_MESSAGE }])
      : () => getNodeBalancerStats(id),
    // We need to disable retries because the API will
    // error if stats are not ready. If the default retry policy
    // is used, a "stats not ready" state can't be shown because the
    // query is still trying to request.
    { refetchInterval: 20000, retry: false }
  );
};

export const useNodeBalancersQuery = (params: Params, filter: Filter) =>
  useQuery<ResourcePage<NodeBalancer>, APIError[]>(
    [queryKey, 'paginated', params, filter],
    () => getNodeBalancers(params, filter),
    { keepPreviousData: true }
  );

export const useNodeBalancerQuery = (id: number, enabled = true) =>
  useQuery<NodeBalancer, APIError[]>(
    [queryKey, 'nodebalancer', id],
    () => getNodeBalancer(id),
    { enabled }
  );

export const useNodebalancerUpdateMutation = (id: number) => {
  const queryClient = useQueryClient();
  return useMutation<NodeBalancer, APIError[], Partial<NodeBalancer>>(
    (data) => updateNodeBalancer(id, data),
    {
      onSuccess(data) {
        queryClient.invalidateQueries([queryKey]);
        queryClient.setQueryData([queryKey, 'nodebalancer', id], data);
      },
    }
  );
};

export const useNodebalancerDeleteMutation = (id: number) => {
  const queryClient = useQueryClient();
  return useMutation<{}, APIError[]>(() => deleteNodeBalancer(id), {
    onSuccess() {
      queryClient.removeQueries([queryKey, 'nodebalancer', id]);
      queryClient.invalidateQueries([queryKey]);
    },
  });
};

export const useNodebalancerCreateMutation = () => {
  const queryClient = useQueryClient();
  return useMutation<NodeBalancer, APIError[], CreateNodeBalancerPayload>(
    createNodeBalancer,
    {
      onSuccess(data) {
        queryClient.invalidateQueries([queryKey]);
        queryClient.setQueryData([queryKey, 'nodebalancer', data.id], data);
        // If a restricted user creates an entity, we must make sure grants are up to date.
        queryClient.invalidateQueries([PROFILE_QUERY_KEY, 'grants']);
      },
    }
  );
};

export const useNodebalancerConfigCreateMutation = (id: number) => {
  const queryClient = useQueryClient();
  return useMutation<NodeBalancerConfig, APIError[], CreateNodeBalancerConfig>(
    (data) => createNodeBalancerConfig(id, data),
    itemInListCreationHandler(
      [queryKey, 'nodebalancer', id, 'configs'],
      queryClient
    )
  );
};

export const useNodebalancerConfigUpdateMutation = (nodebalancerId: number) => {
  const queryClient = useQueryClient();
  return useMutation<
    NodeBalancerConfig,
    APIError[],
    Partial<CreateNodeBalancerConfig> & { configId: number }
  >(
    ({ configId, ...data }) =>
      updateNodeBalancerConfig(nodebalancerId, configId, data),
    itemInListMutationHandler(
      [queryKey, 'nodebalancer', nodebalancerId, 'configs'],
      queryClient
    )
  );
};

export const useNodebalancerConfigDeleteMutation = (nodebalancerId: number) => {
  const queryClient = useQueryClient();
  return useMutation<{}, APIError[], { configId: number }>(
    ({ configId }) => deleteNodeBalancerConfig(nodebalancerId, configId),
    {
      onSuccess(_, vars) {
        queryClient.setQueryData<NodeBalancerConfig[]>(
          [queryKey, 'nodebalancer', nodebalancerId, 'configs'],
          (oldData) => {
            return (oldData ?? []).filter(
              (config) => config.id !== vars.configId
            );
          }
        );
      },
    }
  );
};

export const useAllNodeBalancerConfigsQuery = (id: number) =>
  useQuery<NodeBalancerConfig[], APIError[]>(
    [queryKey, 'nodebalanacer', id, 'configs'],
    () => getAllNodeBalancerConfigs(id),
    { refetchInterval: 20000 }
  );

export const getAllNodeBalancerConfigs = (id: number) =>
  getAll<NodeBalancerConfig>((params) =>
    getNodeBalancerConfigs(id, params)
  )().then((data) => data.data);

export const getAllNodeBalancers = () =>
  getAll<NodeBalancer>((params) => getNodeBalancers(params))().then(
    (data) => data.data
  );

// Please don't use
export const useAllNodeBalancersQuery = (enabled = true) =>
  useQuery<NodeBalancer[], APIError[]>([queryKey, 'all'], getAllNodeBalancers, {
    enabled,
  });

export const useInfiniteNodebalancersQuery = (filter: Filter) =>
  useInfiniteQuery<ResourcePage<NodeBalancer>, APIError[]>(
    [queryKey, 'infinite', filter],
    ({ pageParam }) =>
      getNodeBalancers({ page: pageParam, page_size: 25 }, filter),
    {
      getNextPageParam: ({ page, pages }) => {
        if (page === pages) {
          return undefined;
        }
        return page + 1;
      },
    }
  );

export const nodebalanacerEventHandler = ({
  event,
  queryClient,
}: EventHandlerData) => {
  if (event.action.startsWith('nodebalancer_config')) {
    queryClient.invalidateQueries([
      queryKey,
      'nodebalancer',
      event.entity!.id,
      'configs',
    ]);
  } else if (event.action.startsWith('nodebalancer_delete')) {
    queryClient.invalidateQueries([firewallsQueryKey]);
  } else {
    queryClient.invalidateQueries([queryKey, 'all']);
    queryClient.invalidateQueries([queryKey, 'paginated']);
    queryClient.invalidateQueries([queryKey, 'infinite']);
    if (event.entity?.id) {
      queryClient.invalidateQueries([
        queryKey,
        'nodebalancer',
        event.entity.id,
      ]);
    }
  }
};

export const useNodeBalancersFirewallsQuery = (nodebalancerId: number) =>
  useQuery<ResourcePage<Firewall>, APIError[]>(
    [queryKey, 'nodebalancer', nodebalancerId, 'firewalls'],
    () => getNodeBalancerFirewalls(nodebalancerId),
    queryPresets.oneTimeFetch
  );<|MERGE_RESOLUTION|>--- conflicted
+++ resolved
@@ -31,18 +31,14 @@
   useQueryClient,
 } from 'react-query';
 
-<<<<<<< HEAD
-=======
-import { EventWithStore } from 'src/events';
+import { EventHandlerData } from 'src/hooks/useEventHandlers';
 import { queryKey as firewallsQueryKey } from 'src/queries/firewalls';
->>>>>>> ea02c3f0
 import { parseAPIDate } from 'src/utilities/date';
 import { getAll } from 'src/utilities/getAll';
 
 import { queryPresets } from './base';
 import { itemInListCreationHandler, itemInListMutationHandler } from './base';
 import { queryKey as PROFILE_QUERY_KEY } from './profile';
-import { EventHandlerData } from 'src/hooks/useEventHandlers';
 
 export const queryKey = 'nodebalancers';
 
