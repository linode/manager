--- conflicted
+++ resolved
@@ -37,11 +37,7 @@
 
 import { queryKey as accountNotificationsQueryKey } from '../accountNotifications';
 import { queryPresets } from '../base';
-import {
-  getAllLinodeConfigs,
-  getAllLinodeKernelsRequest,
-  getAllLinodesRequest,
-} from './requests';
+import { getAllLinodeKernelsRequest, getAllLinodesRequest } from './requests';
 
 export const queryKey = 'linodes';
 
@@ -135,29 +131,6 @@
   );
 };
 
-<<<<<<< HEAD
-=======
-/** Use with care; originally added to request all Linodes in a given region for IP sharing and transfer */
-const getAllLinodesRequest = (
-  passedParams: Params = {},
-  passedFilter: Filter = {}
-) =>
-  getAll<Linode>((params, filter) =>
-    getLinodes({ ...params, ...passedParams }, { ...filter, ...passedFilter })
-  )().then((data) => data.data);
-
-const getAllLinodeKernelsRequest = (
-  passedParams: Params = {},
-  passedFilter: Filter = {}
-) =>
-  getAll<Kernel>((params, filter) =>
-    getLinodeKernels(
-      { ...params, ...passedParams },
-      { ...filter, ...passedFilter }
-    )
-  )().then((data) => data.data);
-
->>>>>>> ac5bf334
 export const useDeleteLinodeMutation = (id: number) => {
   const queryClient = useQueryClient();
   return useMutation<{}, APIError[]>(() => deleteLinode(id), {
