--- conflicted
+++ resolved
@@ -20,14 +20,11 @@
   getLinodeLishToken,
   getLinodeConfigs,
   Config,
-<<<<<<< HEAD
   updateLinode,
-=======
   deleteLinode,
   linodeBoot,
   linodeReboot,
   linodeShutdown,
->>>>>>> b9fcf70f
 } from '@linode/api-v4/lib/linodes';
 
 export const queryKey = 'linodes';
