import {
  useInfiniteQuery,
  useMutation,
  useQuery,
  useQueryClient,
} from 'react-query';
import { getAll } from 'src/utilities/getAll';
import { queryPresets } from '../base';
import {
  APIError,
  DeepPartial,
  Filter,
  Params,
  ResourcePage,
} from '@linode/api-v4/lib/types';
import {
  Linode,
  getLinodes,
  getLinode,
  getLinodeLishToken,
  getLinodeConfigs,
  Config,
  updateLinode,
  deleteLinode,
  linodeBoot,
  linodeReboot,
  linodeShutdown,
  changeLinodePassword,
<<<<<<< HEAD
  scheduleOrQueueMigration,
=======
  getLinodeKernels,
  Kernel,
  getLinodeKernel,
>>>>>>> 8981f4fa
} from '@linode/api-v4/lib/linodes';

export const queryKey = 'linodes';

export const useLinodesQuery = (
  params: Params = {},
  filter: Filter = {},
  enabled: boolean = true
) => {
  return useQuery<ResourcePage<Linode>, APIError[]>(
    [queryKey, 'paginated', params, filter],
    () => getLinodes(params, filter),
    { ...queryPresets.longLived, enabled, keepPreviousData: true }
  );
};

export const useAllLinodesQuery = (
  params: Params = {},
  filter: Filter = {},
  enabled: boolean = true
) => {
  return useQuery<Linode[], APIError[]>(
    [queryKey, 'all', params, filter],
    () => getAllLinodesRequest(params, filter),
    { ...queryPresets.longLived, enabled }
  );
};

export const useInfiniteLinodesQuery = (filter: Filter) =>
  useInfiniteQuery<ResourcePage<Linode>, APIError[]>(
    [queryKey, 'infinite', filter],
    ({ pageParam }) => getLinodes({ page: pageParam, page_size: 25 }, filter),
    {
      getNextPageParam: ({ page, pages }) => {
        if (page === pages) {
          return undefined;
        }
        return page + 1;
      },
    }
  );

export const useLinodeQuery = (id: number, enabled = true) => {
  return useQuery<Linode, APIError[]>(
    [queryKey, 'linode', id],
    () => getLinode(id),
    {
      enabled,
    }
  );
};

export const useLinodeUpdateMutation = (id: number) => {
  const queryClient = useQueryClient();
  return useMutation<Linode, APIError[], DeepPartial<Linode>>(
    (data) => updateLinode(id, data),
    {
      onSuccess(linode) {
        queryClient.invalidateQueries([queryKey]);
        queryClient.setQueryData([queryKey, 'linode', id], linode);
      },
    }
  );
};

export const useAllLinodeConfigsQuery = (id: number, enabled = true) => {
  return useQuery<Config[], APIError[]>(
    [queryKey, 'linode', id, 'configs'],
    () => getAllLinodeConfigs(id),
    { enabled }
  );
};

export const useAllLinodeKernelsQuery = (
  params: Params = {},
  filter: Filter = {},
  enabled = true
) => {
  return useQuery<Kernel[], APIError[]>(
    [queryKey, 'linode', 'kernels', params, filter],
    () => getAllLinodeKernelsRequest(params, filter),
    { enabled }
  );
};

export const useLinodeKernelQuery = (kernel: string) => {
  return useQuery<Kernel, APIError[]>(
    [queryKey, 'linode', 'kernels', 'kernel', kernel],
    () => getLinodeKernel(kernel)
  );
};

export const useLinodeLishTokenQuery = (id: number) => {
  return useQuery<{ lish_token: string }, APIError[]>(
    [queryKey, 'linode', id, 'lish-token'],
    () => getLinodeLishToken(id),
    { staleTime: Infinity }
  );
};

/** Use with care; originally added to request all Linodes in a given region for IP sharing and transfer */
const getAllLinodesRequest = (
  passedParams: Params = {},
  passedFilter: Filter = {}
) =>
  getAll<Linode>((params, filter) =>
    getLinodes({ ...params, ...passedParams }, { ...filter, ...passedFilter })
  )().then((data) => data.data);

const getAllLinodeKernelsRequest = (
  passedParams: Params = {},
  passedFilter: Filter = {}
) =>
  getAll<Kernel>((params, filter) =>
    getLinodeKernels(
      { ...params, ...passedParams },
      { ...filter, ...passedFilter }
    )
  )().then((data) => data.data);

const getAllLinodeConfigs = (id: number) =>
  getAll<Config>((params, filter) =>
    getLinodeConfigs(id, params, filter)
  )().then((data) => data.data);

export const useDeleteLinodeMutation = (id: number) => {
  const queryClient = useQueryClient();
  return useMutation<{}, APIError[]>(() => deleteLinode(id), {
    onSuccess() {
      queryClient.invalidateQueries([queryKey]);
    },
  });
};

export const useBootLinodeMutation = (id: number) => {
  const queryClient = useQueryClient();
  return useMutation<{}, APIError[], { config_id?: number }>(
    ({ config_id }) => linodeBoot(id, config_id),
    {
      onSuccess() {
        queryClient.invalidateQueries([queryKey]);
      },
    }
  );
};

export const useRebootLinodeMutation = (id: number) => {
  const queryClient = useQueryClient();
  return useMutation<{}, APIError[], { config_id?: number }>(
    ({ config_id }) => linodeReboot(id, config_id),
    {
      onSuccess() {
        queryClient.invalidateQueries([queryKey]);
      },
    }
  );
};

export const useShutdownLinodeMutation = (id: number) => {
  const queryClient = useQueryClient();
  return useMutation<{}, APIError[]>(() => linodeShutdown(id), {
    onSuccess() {
      queryClient.invalidateQueries([queryKey]);
    },
  });
};

export const useLinodeChangePasswordMutation = (id: number) =>
  useMutation<{}, APIError[], { root_pass: string }>(({ root_pass }) =>
    changeLinodePassword(id, root_pass)
  );

export const useLinodeDeleteMutation = (id: number) => {
  const queryClient = useQueryClient();
  return useMutation<{}, APIError[]>(() => deleteLinode(id), {
    onSuccess() {
      queryClient.invalidateQueries([queryKey]);
    },
  });
};

export const useLinodeMigrateMutation = (id: number) => {
  const queryClient = useQueryClient();
  return useMutation<{}, APIError[], { region: string } | undefined>(
    (data) => scheduleOrQueueMigration(id, data),
    {
      onSuccess() {
        queryClient.invalidateQueries([queryKey]);
      },
    }
  );
};<|MERGE_RESOLUTION|>--- conflicted
+++ resolved
@@ -26,13 +26,10 @@
   linodeReboot,
   linodeShutdown,
   changeLinodePassword,
-<<<<<<< HEAD
   scheduleOrQueueMigration,
-=======
   getLinodeKernels,
   Kernel,
   getLinodeKernel,
->>>>>>> 8981f4fa
 } from '@linode/api-v4/lib/linodes';
 
 export const queryKey = 'linodes';
