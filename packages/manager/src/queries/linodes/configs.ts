import {
  APIError,
  Config,
  ConfigInterfaceOrderPayload,
  Interface,
  InterfacePayload,
  LinodeConfigCreationData,
  UpdateConfigInterfacePayload,
  appendConfigInterface,
  createLinodeConfig,
  deleteLinodeConfig,
  deleteLinodeConfigInterface,
  getConfigInterface,
  getConfigInterfaces,
  getLinodeConfigs,
  updateConfigInterface,
  updateLinodeConfig,
  updateLinodeConfigOrder,
} from '@linode/api-v4';
import { Params } from '@linode/api-v4/src/types';
import { useMutation, useQuery, useQueryClient } from 'react-query';

import { getAll } from 'src/utilities/getAll';

import { queryKey } from './linodes';
import { getAllLinodeConfigs } from './requests';

export const useAllLinodeConfigsQuery = (id: number, enabled = true) => {
  return useQuery<Config[], APIError[]>(
    [queryKey, 'linode', id, 'configs'],
    () => getAllLinodeConfigs(id),
    { enabled }
  );
};

<<<<<<< HEAD
export const getAllLinodeConfigsRequest = (
  linodeID: number,
  passedParams: Params = {}
) =>
  getAll<Config>((params) =>
    getLinodeConfigs(linodeID, { ...params, ...passedParams })
  )().then((data) => data.data);

=======
>>>>>>> d920fdf9
export const configQueryKey = 'configs';
export const interfaceQueryKey = 'interfaces';

// Config queries
export const useLinodeConfigDeleteMutation = (
  linodeId: number,
  configId: number
) => {
  const queryClient = useQueryClient();
  return useMutation<{}, APIError[]>(
    () => deleteLinodeConfig(linodeId, configId),
    {
      onSuccess() {
        queryClient.invalidateQueries([
          queryKey,
          'linode',
          linodeId,
          configQueryKey,
        ]);
      },
    }
  );
};

export const useLinodeConfigCreateMutation = (linodeId: number) => {
  const queryClient = useQueryClient();
  return useMutation<Config, APIError[], LinodeConfigCreationData>(
    (data) => createLinodeConfig(linodeId, data),
    {
      onSuccess() {
        queryClient.invalidateQueries([
          queryKey,
          'linode',
          linodeId,
          configQueryKey,
        ]);
      },
    }
  );
};

export const useLinodeConfigUpdateMutation = (
  linodeId: number,
  configId: number
) => {
  const queryClient = useQueryClient();
  return useMutation<Config, APIError[], Partial<LinodeConfigCreationData>>(
    (data) => updateLinodeConfig(linodeId, configId, data),
    {
      onSuccess() {
        queryClient.invalidateQueries([
          queryKey,
          'linode',
          linodeId,
          configQueryKey,
        ]);
      },
    }
  );
};

// Config Interface queries
export const useConfigInterfacesQuery = (
  linodeID: number,
  configID: number
) => {
  return useQuery<Interface[], APIError[]>(
    [
      queryKey,
      'linode',
      linodeID,
      configQueryKey,
      'config',
      configID,
      interfaceQueryKey,
    ],
    () => getConfigInterfaces(linodeID, configID),
    { keepPreviousData: true }
  );
};

export const useConfigInterfaceQuery = (
  linodeID: number,
  configID: number,
  interfaceID: number
) => {
  return useQuery<Interface, APIError[]>(
    [
      queryKey,
      'linode',
      linodeID,
      configQueryKey,
      'config',
      configID,
      interfaceQueryKey,
      'interface',
      interfaceID,
    ],
    () => getConfigInterface(linodeID, configID, interfaceID),
    { keepPreviousData: true }
  );
};

export const useConfigInterfacesOrderMutation = (
  linodeID: number,
  configID: number
) => {
  const queryClient = useQueryClient();
  return useMutation<{}, APIError[], ConfigInterfaceOrderPayload>(
    (data) => updateLinodeConfigOrder(linodeID, configID, data),
    {
      onSuccess() {
        queryClient.invalidateQueries([
          queryKey,
          'linode',
          linodeID,
          configQueryKey,
          'config',
          interfaceQueryKey,
        ]);
      },
    }
  );
};

export const useAppendConfigInterfaceMutation = (
  linodeID: number,
  configID: number
) => {
  const queryClient = useQueryClient();
  return useMutation<Interface, APIError[], InterfacePayload>(
    (data) => appendConfigInterface(linodeID, configID, data),
    {
      onSuccess() {
        queryClient.invalidateQueries([
          queryKey,
          'linode',
          linodeID,
          configQueryKey,
          'config',
          configID,
          interfaceQueryKey,
        ]);
      },
    }
  );
};

export const useUpdateConfigInterfaceMutation = (
  linodeID: number,
  configID: number,
  interfaceID: number
) => {
  const queryClient = useQueryClient();
  return useMutation<Interface, APIError[], UpdateConfigInterfacePayload>(
    (data) => updateConfigInterface(linodeID, configID, interfaceID, data),
    {
      onSuccess: (InterfaceObj) => {
        queryClient.invalidateQueries([
          queryKey,
          'linode',
          linodeID,
          configQueryKey,
          'config',
          configID,
          interfaceQueryKey,
        ]);
        queryClient.setQueryData<Interface>(
          [
            queryKey,
            'linode',
            linodeID,
            configQueryKey,
            'config',
            configID,
            interfaceQueryKey,
            'interface',
            InterfaceObj.id,
          ],
          InterfaceObj
        );
      },
    }
  );
};

export const useDeleteConfigInterfaceMutation = (
  linodeID: number,
  configID: number,
  interfaceID: number
) => {
  const queryClient = useQueryClient();
  return useMutation<{}, APIError[]>(
    () => deleteLinodeConfigInterface(linodeID, configID, interfaceID),
    {
      onSuccess() {
        queryClient.invalidateQueries([
          queryKey,
          'linode',
          linodeID,
          configQueryKey,
          'config',
          configID,
          interfaceQueryKey,
        ]);
        queryClient.removeQueries([
          queryKey,
          'linode',
          linodeID,
          configQueryKey,
          'config',
          configID,
          interfaceQueryKey,
          'interface',
          interfaceID,
        ]);
      },
    }
  );
};<|MERGE_RESOLUTION|>--- conflicted
+++ resolved
@@ -12,15 +12,11 @@
   deleteLinodeConfigInterface,
   getConfigInterface,
   getConfigInterfaces,
-  getLinodeConfigs,
   updateConfigInterface,
   updateLinodeConfig,
   updateLinodeConfigOrder,
 } from '@linode/api-v4';
-import { Params } from '@linode/api-v4/src/types';
 import { useMutation, useQuery, useQueryClient } from 'react-query';
-
-import { getAll } from 'src/utilities/getAll';
 
 import { queryKey } from './linodes';
 import { getAllLinodeConfigs } from './requests';
@@ -33,17 +29,6 @@
   );
 };
 
-<<<<<<< HEAD
-export const getAllLinodeConfigsRequest = (
-  linodeID: number,
-  passedParams: Params = {}
-) =>
-  getAll<Config>((params) =>
-    getLinodeConfigs(linodeID, { ...params, ...passedParams })
-  )().then((data) => data.data);
-
-=======
->>>>>>> d920fdf9
 export const configQueryKey = 'configs';
 export const interfaceQueryKey = 'interfaces';
 
