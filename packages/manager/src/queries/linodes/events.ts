<<<<<<< HEAD
import { AppEventHandler } from 'src/hooks/useAppEventHandlers';
=======
import { EventWithStore } from 'src/events';

>>>>>>> eada7170
import { queryKey } from './linodes';

export const linodeEventsHandler: AppEventHandler = (_, queryClient) => {
  // For now, invalidate any linode query. We can fine tune later.
  queryClient.invalidateQueries([queryKey]);
};

export const diskEventHandler: AppEventHandler = (event, queryClient, _) => {
  const linodeId = event.entity?.id;

  if (
    !linodeId ||
    !['failed', 'finished', 'notification'].includes(event.status)
  ) {
    return;
  }

  queryClient.invalidateQueries([queryKey, 'linode', linodeId, 'disks']);
};<|MERGE_RESOLUTION|>--- conflicted
+++ resolved
@@ -1,9 +1,5 @@
-<<<<<<< HEAD
 import { AppEventHandler } from 'src/hooks/useAppEventHandlers';
-=======
-import { EventWithStore } from 'src/events';
 
->>>>>>> eada7170
 import { queryKey } from './linodes';
 
 export const linodeEventsHandler: AppEventHandler = (_, queryClient) => {
