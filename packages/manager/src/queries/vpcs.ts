--- conflicted
+++ resolved
@@ -31,23 +31,17 @@
 export const useVPCsQuery = (
   params: Params,
   filter: Filter,
-<<<<<<< HEAD
+  enabled: boolean = true,
   alwaysRefetch: boolean = false
-=======
-  enabled: boolean = true
->>>>>>> d6bafe8f
 ) => {
   return useQuery<ResourcePage<VPC>, APIError[]>(
     [vpcQueryKey, 'paginated', params, filter],
     () => getVPCs(params, filter),
-<<<<<<< HEAD
     {
+      enabled,
       keepPreviousData: true,
       refetchOnWindowFocus: alwaysRefetch,
     }
-=======
-    { enabled, keepPreviousData: true }
->>>>>>> d6bafe8f
   );
 };
 
