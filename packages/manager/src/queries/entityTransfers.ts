--- conflicted
+++ resolved
@@ -20,15 +20,9 @@
   passedParams: any = {},
   passedFilter: any = {}
 ) =>
-<<<<<<< HEAD
-  getEntityTransfers(passedParams, passedFilter).then(data => ({
-    entityTransfers: listToItemsByID(data.data, 'token'),
-    results: data.results
-=======
   getEntityTransfers(passedParams, passedFilter).then((data) => ({
     entityTransfers: listToItemsByID(data.data, 'token'),
     results: data.results,
->>>>>>> a989db90
   }));
 
 export const useEntityTransfersQuery = (params: any = {}, filter: any = {}) => {
