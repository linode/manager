--- conflicted
+++ resolved
@@ -16,12 +16,7 @@
   getLinodeLishToken,
   getLinodeConfigs,
   Config,
-<<<<<<< HEAD
-=======
-  LinodeType,
-  getLinodeTypes,
   getLinodeFirewalls,
->>>>>>> f801ead9
 } from '@linode/api-v4/lib/linodes';
 import { Firewall } from '@linode/api-v4';
 
@@ -154,16 +149,6 @@
   );
 };
 
-<<<<<<< HEAD
-=======
-export const useAllLinodeTypesQuery = () => {
-  return useQuery<LinodeType[], APIError[]>(
-    [queryKey, 'types'],
-    getAllLinodeTypes,
-    { ...queryPresets.oneTimeFetch }
-  );
-};
-
 export const useLinodeFirewalls = (linodeID: number) =>
   useQuery<ResourcePage<Firewall>, APIError[]>(
     [queryKey, linodeID, 'linodes'],
@@ -171,7 +156,6 @@
     queryPresets.oneTimeFetch
   );
 
->>>>>>> f801ead9
 /** Use with care; originally added to request all Linodes in a given region for IP sharing and transfer */
 const getAllLinodesRequest = (passedParams: any = {}, passedFilter: any = {}) =>
   getAll<Linode>((params, filter) =>
@@ -187,14 +171,7 @@
 const getAllLinodeConfigs = (id: number) =>
   getAll<Config>((params, filter) =>
     getLinodeConfigs(id, params, filter)
-<<<<<<< HEAD
-=======
   )().then((data) => data.data);
-
-const getAllLinodeTypes = () =>
-  getAll<LinodeType>((params) => getLinodeTypes(params))().then(
-    (data) => data.data
-  );
 
 export const getAllLinodeFirewalls = (
   linodeId: number,
@@ -207,5 +184,4 @@
       { ...params, ...passedParams },
       { ...filter, ...passedFilter }
     )
->>>>>>> f801ead9
   )().then((data) => data.data);