import { getEvents, markEventSeen } from '@linode/api-v4';
import {
  useInfiniteQuery,
  useMutation,
  useQuery,
  useQueryClient,
} from '@tanstack/react-query';
import { DateTime } from 'luxon';
<<<<<<< HEAD
import { useState } from 'react';
=======
import { useEffect, useRef } from 'react';
>>>>>>> 2e82f16a

import { ISO_DATETIME_NO_TZ_FORMAT, POLLING_INTERVALS } from 'src/constants';
import { EVENTS_LIST_FILTER } from 'src/features/Events/constants';
import { useEventHandlers } from 'src/hooks/useEventHandlers';
import { useToastNotifications } from 'src/hooks/useToastNotifications';
import {
  doesEventMatchAPIFilter,
  generatePollingFilter,
  getExistingEventDataForPollingFilterGenerator,
  isInProgressEvent,
} from 'src/queries/events/event.helpers';

import type { APIError, Event, Filter, ResourcePage } from '@linode/api-v4';
import type {
  InfiniteData,
  QueryClient,
  QueryKey,
} from '@tanstack/react-query';

/**
 * This query exists to get the first 7 days of events when you load the app.
 *
 * Using the first page of useEventsInfiniteQuery would be ideal, but we are going to try this...
 *
 * @note This initial query should match X-Filtering that our poller does. If we want this query
 * to have a different filter than our poller, we will need to implement filtering in
 * `updateEventsQueries` like we do for our infinite queries.
 */
export const useInitialEventsQuery = () => {
  /**
   * We only want to get events from the last 7 days.
   */
  const [defaultCreatedFilter] = useState(
    DateTime.now()
      .minus({ days: 7 })
      .setZone('utc')
      .toFormat(ISO_DATETIME_NO_TZ_FORMAT)
  );

  const query = useQuery<ResourcePage<Event>, APIError[]>({
    cacheTime: Infinity,
    queryFn: () =>
      getEvents(
        {},
        {
          ...EVENTS_LIST_FILTER,
          '+order': 'desc',
          '+order_by': 'id',
          created: { '+gt': defaultCreatedFilter },
        }
      ),
    queryKey: ['events', 'initial'],
    staleTime: Infinity,
  });

  const events = query.data?.data;

  return { ...query, events };
};

/**
 * Gets an infinitely scrollable list of all Events
 *
 * This query is kept up to date by `useEventsPoller`.
 *
 * @param filter an optional filter can be passed to filter out events. If you use a filter,
 * you must make sure `doesEventMatchAPIFilter` implements the same filtering so the cache is updated correctly.
 *
 * The magic here is that we're doing cursor based pagination using the event `id`.
 * We are doing this as opposed to page based pagination because we need an accurate way to get
 * the next set of events when the items returned by the server may have shifted.
 */
export const useEventsInfiniteQuery = (filter: Filter = EVENTS_LIST_FILTER) => {
  const query = useInfiniteQuery<ResourcePage<Event>, APIError[]>({
    gcTime: Infinity,
    getNextPageParam: ({ data, results }) => {
      if (results === data.length) {
        return undefined;
      }
      return data[data.length - 1].id;
    },
    initialPageParam: undefined,
    queryFn: ({ pageParam }) =>
      getEvents(
        {},
        {
          ...filter,
          '+order': 'desc',
          '+order_by': 'id',
          id: pageParam ? { '+lt': pageParam } : undefined,
        }
      ),
    queryKey: ['events', 'infinite', filter],
    staleTime: Infinity,
  });

  const events = query.data?.pages.reduce(
    (events, page) => [...events, ...page.data],
    []
  );

  return { ...query, events };
};

/**
 * A hook that allows you to access an `Event[]` of all in progress events.
 *
 * The benefit to using this hook is that it only returns in-progress events,
 * which is generally a small number of items. This is good for performantly
 * finding and rendering the status of an in-progress event.
 *
 * @example
 * const { data: events } = useInProgressEvents();
 *
 * const mostRecentLinodeEvent = events?.find(
 *   (e) => e.entity?.type === 'linode' && e.entity.id === id
 * );
 *
 * return (
 *   <p>Linode In Progress Event: {event.percent_complete}</p>
 * );
 */
export const useInProgressEvents = () => {
  return useQuery<Event[], APIError[]>({
    enabled: false,
    queryKey: ['events', 'poller'],
  });
};

/**
 * Mounting this hook will start polling the events endpoint and
 * update our cache as new events come in.
 *
 * *Warning* This hook should only be mounted once!
 */
export const useEventsPoller = () => {
  const { handleGlobalToast } = useToastNotifications();
  const { handleEvent } = useEventHandlers();

  const queryClient = useQueryClient();

  const { data: initialEvents } = useInitialEventsQuery();

  const hasFetchedInitialEvents = initialEvents !== undefined;

  const [mountTimestamp] = useState(
    DateTime.now().setZone('utc').toFormat(ISO_DATETIME_NO_TZ_FORMAT)
  );

  const { data: polledEvents } = useQuery({
    enabled: hasFetchedInitialEvents,
    queryFn: () => {
      const data = queryClient.getQueryData<ResourcePage<Event>>([
        'events',
        'initial',
      ]);
      const events = data?.data;
      // If the user has events, poll for new events based on the most recent event's created time.
      // If the user has no events, poll events from the time the app mounted.
      const latestEventTime =
        events && events.length > 0 ? events[0].created : mountTimestamp;

      const {
        eventsThatAlreadyHappenedAtTheFilterTime,
        inProgressEvents,
      } = getExistingEventDataForPollingFilterGenerator(
        events,
        latestEventTime
      );

      const filter = generatePollingFilter(
        latestEventTime,
        inProgressEvents,
        eventsThatAlreadyHappenedAtTheFilterTime
      );

      return getEvents({}, filter).then((data) => data.data);
    },
    queryKey: ['events', 'poller'],
    refetchInterval: (query) => {
      const hasInProgressEvents = query.state.data?.some(isInProgressEvent);
      if (hasInProgressEvents) {
        return POLLING_INTERVALS.IN_PROGRESS;
      }
      return POLLING_INTERVALS.DEFAULT;
    },
  });

  useEffect(() => {
    if (polledEvents && polledEvents.length > 0) {
      updateEventsQueries(polledEvents, queryClient);

      for (const event of polledEvents) {
        handleGlobalToast(event);
        handleEvent(event);
      }
    }
  }, [polledEvents]);

  return null;
};

/**
 * This hook returns functions that allow us to interact
 * with our events polling system.
 */
export const useEventsPollingActions = () => {
  const queryClient = useQueryClient();

  const checkForNewEvents = () => {
    // Invalidating the event poller will cause useEventsPoller's `queryFn`
    // to re-run and pull down any new events.
    queryClient.invalidateQueries({
      queryKey: ['events', 'poller'],
    });
  };

  return {
    /**
     * Makes a request to `/v4/account/events` to check for any new events.
     *
     * This function is intended to be called *after* initiating a long-running
     * event (like Linode create) so that Cloud Manager sees the new event and starts
     * polling at a faster rate. We do this to give Cloud Manager users a more
     * "realtime" feeling experience.
     */
    checkForNewEvents,
  };
};

export const useMarkEventsAsSeen = () => {
  const queryClient = useQueryClient();

  return useMutation<{}, APIError[], number>({
    mutationFn: (eventId) => markEventSeen(eventId),
    onSuccess: (_, eventId) => {
<<<<<<< HEAD
      // Update Initial Query
      queryClient.setQueryData<ResourcePage<Event>>(
        ['events', 'initial'],
        (prev) => {
          if (!prev) {
            return undefined;
          }

          for (const event of prev.data) {
            if (event.id <= eventId) {
              event.seen = true;
            }
          }

          return prev;
        }
      );

      // Update Infinite Queries
      queryClient.setQueriesData<InfiniteData<ResourcePage<Event>>>(
        ['events', 'infinite'],
        (prev) => {
          if (!prev) {
            return {
              pageParams: [],
              pages: [],
            };
          }

          for (const page of prev.pages) {
            for (const event of page.data) {
              if (event.id <= eventId) {
                event.seen = true;
              }
            }
          }

=======
      queryClient.setQueriesData<InfiniteData<ResourcePage<Event>>>(
        { queryKey: ['events', 'infinite'] },
        (prev) => {
          if (!prev) {
            return {
              pageParams: [],
              pages: [],
            };
          }

          let foundLatestSeenEvent = false;

          for (const page of prev.pages) {
            for (const event of page.data) {
              if (event.id === eventId) {
                foundLatestSeenEvent = true;
              }
              if (foundLatestSeenEvent) {
                event.seen = true;
              }
            }
          }

>>>>>>> 2e82f16a
          return {
            pageParams: prev?.pageParams ?? [],
            pages: prev?.pages ?? [],
          };
        }
      );
    },
  });
};

/**
 * For all infinite event queries (with any filter), update each infinite query in
 * the cache.
 *
 * The catch here is that we must mimic the API filtering if we update an infinite query
 * with an API filter.
 */
export const updateEventsQueries = (
  events: Event[],
  queryClient: QueryClient
) => {
  queryClient
    .getQueryCache()
    .findAll({ queryKey: ['events', 'infinite'] })
    .forEach(({ queryKey }) => {
      const apiFilter = queryKey[queryKey.length - 1] as Filter | undefined;

      if (apiFilter === undefined) {
        updateEventsQuery(events, queryKey, queryClient);
        return;
      }

      const filteredEvents = events.filter((event) => {
        return doesEventMatchAPIFilter(event, apiFilter);
      });

      updateEventsQuery(filteredEvents, queryKey, queryClient);
    });

  updateInitialEventsQuery(events, queryClient);
};

/**
 * Updates a events infinite query with incoming events from our polling
 *
 * This method should do two things with incoming events
 * - If the events is already in the cache, update it
 * - If the event is new, append it to the top of the first page.
 */
export const updateEventsQuery = (
  events: Event[],
  queryKey: QueryKey,
  queryClient: QueryClient
) => {
  queryClient.setQueryData<InfiniteData<ResourcePage<Event>>>(
    queryKey,
    (prev) => {
      if (!prev) {
        return {
          pageParams: [],
          pages: [],
        };
      }

      const updatedEventIndexes: number[] = [];

      for (const page of prev.pages) {
        for (let i = 0; i < events.length; i++) {
          const indexOfEvent = page.data.findIndex(
            (e) => e.id === events[i].id
          );

          if (indexOfEvent !== -1) {
            page.data[indexOfEvent] = events[i];
            updatedEventIndexes.push(i);
          }
        }
      }

      const newEvents: Event[] = [];

      for (let i = 0; i < events.length; i++) {
        if (!updatedEventIndexes.includes(i)) {
          newEvents.push(events[i]);
        }
      }

      if (newEvents.length > 0) {
        // For all events, that remain, append them to the top of the events list
        prev.pages[0].data = [...newEvents, ...prev.pages[0].data];

        // Update the `results` value for all pages so it is up to date
        for (const page of prev.pages) {
          page.results += newEvents.length;
        }
      }

      return {
        pageParams: prev.pageParams,
        pages: prev.pages,
      };
    }
  );
};

export const updateInitialEventsQuery = (
  events: Event[],
  queryClient: QueryClient
) => {
  queryClient.setQueryData<ResourcePage<Event>>(
    ['events', 'initial'],
    (prev) => {
      if (!prev) {
        return undefined;
      }
      const updatedEventIndexes: number[] = [];

      for (let i = 0; i < events.length; i++) {
        const indexOfEvent = prev.data.findIndex((e) => e.id === events[i].id);

        if (indexOfEvent !== -1) {
          prev.data[indexOfEvent] = events[i];
          updatedEventIndexes.push(i);
        }
      }

      const newEvents: Event[] = [];

      for (let i = 0; i < events.length; i++) {
        if (!updatedEventIndexes.includes(i)) {
          newEvents.push(events[i]);
        }
      }

      if (newEvents.length > 0) {
        // For all events, that remain, append them to the top of the events list
        prev.data = [...newEvents, ...prev.data];

        prev.results += newEvents.length;
      }

      return prev;
    }
  );
};<|MERGE_RESOLUTION|>--- conflicted
+++ resolved
@@ -6,11 +6,7 @@
   useQueryClient,
 } from '@tanstack/react-query';
 import { DateTime } from 'luxon';
-<<<<<<< HEAD
-import { useState } from 'react';
-=======
-import { useEffect, useRef } from 'react';
->>>>>>> 2e82f16a
+import { useEffect, useState } from 'react';
 
 import { ISO_DATETIME_NO_TZ_FORMAT, POLLING_INTERVALS } from 'src/constants';
 import { EVENTS_LIST_FILTER } from 'src/features/Events/constants';
@@ -51,7 +47,7 @@
   );
 
   const query = useQuery<ResourcePage<Event>, APIError[]>({
-    cacheTime: Infinity,
+    gcTime: Infinity,
     queryFn: () =>
       getEvents(
         {},
@@ -160,8 +156,9 @@
     DateTime.now().setZone('utc').toFormat(ISO_DATETIME_NO_TZ_FORMAT)
   );
 
-  const { data: polledEvents } = useQuery({
+  const { data: events } = useQuery({
     enabled: hasFetchedInitialEvents,
+
     queryFn: () => {
       const data = queryClient.getQueryData<ResourcePage<Event>>([
         'events',
@@ -200,15 +197,15 @@
   });
 
   useEffect(() => {
-    if (polledEvents && polledEvents.length > 0) {
-      updateEventsQueries(polledEvents, queryClient);
-
-      for (const event of polledEvents) {
+    if (events && events.length > 0) {
+      updateEventsQueries(events, queryClient);
+
+      for (const event of events) {
         handleGlobalToast(event);
         handleEvent(event);
       }
     }
-  }, [polledEvents]);
+  }, [events]);
 
   return null;
 };
@@ -247,7 +244,6 @@
   return useMutation<{}, APIError[], number>({
     mutationFn: (eventId) => markEventSeen(eventId),
     onSuccess: (_, eventId) => {
-<<<<<<< HEAD
       // Update Initial Query
       queryClient.setQueryData<ResourcePage<Event>>(
         ['events', 'initial'],
@@ -267,25 +263,6 @@
       );
 
       // Update Infinite Queries
-      queryClient.setQueriesData<InfiniteData<ResourcePage<Event>>>(
-        ['events', 'infinite'],
-        (prev) => {
-          if (!prev) {
-            return {
-              pageParams: [],
-              pages: [],
-            };
-          }
-
-          for (const page of prev.pages) {
-            for (const event of page.data) {
-              if (event.id <= eventId) {
-                event.seen = true;
-              }
-            }
-          }
-
-=======
       queryClient.setQueriesData<InfiniteData<ResourcePage<Event>>>(
         { queryKey: ['events', 'infinite'] },
         (prev) => {
@@ -296,20 +273,14 @@
             };
           }
 
-          let foundLatestSeenEvent = false;
-
           for (const page of prev.pages) {
             for (const event of page.data) {
-              if (event.id === eventId) {
-                foundLatestSeenEvent = true;
-              }
-              if (foundLatestSeenEvent) {
+              if (event.id <= eventId) {
                 event.seen = true;
               }
             }
           }
 
->>>>>>> 2e82f16a
           return {
             pageParams: prev?.pageParams ?? [],
             pages: prev?.pages ?? [],
