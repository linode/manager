--- conflicted
+++ resolved
@@ -17,23 +17,18 @@
   TrustedDevice,
   deleteTrustedDevice,
 } from '@linode/api-v4/lib/profile';
-<<<<<<< HEAD
-import { APIError, Filter, Params } from '@linode/api-v4/lib/types';
 import {
   QueryClient,
   useMutation,
   useQuery,
   useQueryClient,
 } from 'react-query';
-=======
 import {
   APIError,
   Filter,
   Params,
   ResourcePage,
 } from '@linode/api-v4/lib/types';
-import { useMutation, useQuery } from 'react-query';
->>>>>>> f4f206e3
 import { Grants } from '../../../api-v4/lib';
 import { queryPresets } from './base';
 import { queryKey as accountQueryKey } from './account';
@@ -156,11 +151,7 @@
 
   event.queryClient.invalidateQueries([queryKey, 'ssh-keys']);
   // also invalidate the /account/users data because that endpoint returns some SSH key data
-<<<<<<< HEAD
   event.queryClient.invalidateQueries([accountQueryKey, 'users']);
-};
-=======
-  queryClient.invalidateQueries([accountQueryKey, 'users']);
 };
 
 export const useTrustedDevicesQuery = (params?: Params, filter?: Filter) =>
@@ -172,10 +163,11 @@
     }
   );
 
-export const useRevokeTrustedDeviceMutation = (id: number) =>
-  useMutation<{}, APIError[]>(() => deleteTrustedDevice(id), {
+export const useRevokeTrustedDeviceMutation = (id: number) => {
+  const queryClient = useQueryClient();
+  return useMutation<{}, APIError[]>(() => deleteTrustedDevice(id), {
     onSuccess() {
       queryClient.invalidateQueries([queryKey, 'trusted-devices']);
     },
   });
->>>>>>> f4f206e3
+};