--- conflicted
+++ resolved
@@ -13,15 +13,11 @@
   getDomain,
   ImportZonePayload,
   importZone,
-<<<<<<< HEAD
   EntityEvent,
   APIError,
   ResourcePage,
 } from '@linode/api-v4';
-=======
-} from '@linode/api-v4/lib/domains';
 import { getAll } from 'src/utilities/getAll';
->>>>>>> b9be823a
 
 export const queryKey = 'domains';
 
