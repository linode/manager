import { useQuery } from '@tanstack/react-query';

import { queryFactory } from './queries';

import type { Filter, FirewallDeviceEntity, Params } from '@linode/api-v4';
import type { CloudPulseResources } from 'src/features/CloudPulse/shared/CloudPulseResourcesSelect';

export const useResourcesQuery = (
  enabled = false,
  resourceType: string | undefined,
  params?: Params,
  filters?: Filter
) =>
  useQuery<any[], unknown, CloudPulseResources[]>({
    ...queryFactory.resources(resourceType, params, filters),
    enabled,
<<<<<<< HEAD
    retry: resourceType === 'objectstorage' ? false : 3,
    select: (resources: any[]) => {
=======
    select: (resources) => {
      if (!enabled) {
        return []; // Return empty array if the query is not enabled
      }
>>>>>>> 92a19efb
      return resources.map((resource) => {
        const entities: Record<string, string> = {};

        // handle separately for firewall resource type
        if (resourceType === 'firewall') {
          resource.entities?.forEach((entity: FirewallDeviceEntity) => {
            if (entity.type === 'linode' && entity.label) {
              entities[String(entity.id)] = entity.label;
            }
            if (
              entity.type === 'linode_interface' &&
              entity.parent_entity?.label
            ) {
              entities[String(entity.parent_entity.id)] =
                entity.parent_entity.label;
            }
          });
        }
        const id =
          resourceType === 'objectstorage'
            ? resource.hostname
            : String(resource.id);
        return {
          engineType: resource.engine,
          id,
          label: resourceType === 'objectstorage' ? id : resource.label,
          region: resource.region,
          regions: resource.regions ? resource.regions : [],
          tags: resource.tags,
          endpoint: resource.s3_endpoint,
          entities,
          clusterSize: resource.cluster_size,
        };
      });
    },
  });<|MERGE_RESOLUTION|>--- conflicted
+++ resolved
@@ -14,15 +14,11 @@
   useQuery<any[], unknown, CloudPulseResources[]>({
     ...queryFactory.resources(resourceType, params, filters),
     enabled,
-<<<<<<< HEAD
     retry: resourceType === 'objectstorage' ? false : 3,
     select: (resources: any[]) => {
-=======
-    select: (resources) => {
       if (!enabled) {
         return []; // Return empty array if the query is not enabled
       }
->>>>>>> 92a19efb
       return resources.map((resource) => {
         const entities: Record<string, string> = {};
 
