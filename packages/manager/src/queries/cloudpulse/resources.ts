import { useQuery } from '@tanstack/react-query';

import { queryFactory } from './queries';

import type { Filter, Params } from '@linode/api-v4';
import type { CloudPulseResources } from 'src/features/CloudPulse/shared/CloudPulseResourcesSelect';

export const useResourcesQuery = (
  enabled = false,
  resourceType: string | undefined,
  params?: Params,
  filters?: Filter
) =>
  useQuery<any[], unknown, CloudPulseResources[]>({
    ...queryFactory.resources(resourceType, params, filters),
    enabled,
    select: (resources) => {
      return resources.map((resource) => {
        const entities: Record<string, string> = {};
<<<<<<< HEAD
        resource.entities?.forEach(
          (entity: { id: number; label: string; type: string }) => {
            if (entity.type === 'linode') {
              entities[String(entity.id)] = entity.label;
            }
          }
        );
=======

        // handle separately for firewall resource type
        if (resourceType === 'firewall') {
          resource.entities?.forEach(
            (entity: { id: number; label: string; type: string }) => {
              if (entity.type === 'linode') {
                entities[String(entity.id)] = entity.label;
              }
            }
          );
        }
>>>>>>> 5dd19ea4
        return {
          engineType: resource.engine,
          id: String(resource.id),
          label: resource.label,
          region: resource.region,
          regions: resource.regions ? resource.regions : [],
          tags: resource.tags,
          entities,
        };
      });
    },
  });<|MERGE_RESOLUTION|>--- conflicted
+++ resolved
@@ -17,15 +17,6 @@
     select: (resources) => {
       return resources.map((resource) => {
         const entities: Record<string, string> = {};
-<<<<<<< HEAD
-        resource.entities?.forEach(
-          (entity: { id: number; label: string; type: string }) => {
-            if (entity.type === 'linode') {
-              entities[String(entity.id)] = entity.label;
-            }
-          }
-        );
-=======
 
         // handle separately for firewall resource type
         if (resourceType === 'firewall') {
@@ -37,7 +28,6 @@
             }
           );
         }
->>>>>>> 5dd19ea4
         return {
           engineType: resource.engine,
           id: String(resource.id),
