--- conflicted
+++ resolved
@@ -15,18 +15,6 @@
     ...queryFactory.resources(resourceType, params, filters),
     enabled,
     select: (resources) => {
-<<<<<<< HEAD
-      return resources.map(
-        (resource): CloudPulseResources => {
-          return {
-            engineType: resource.engine,
-            id: String(resource.id),
-            label: resource.label,
-            region: resource.region,
-          };
-        }
-      );
-=======
       return resources.map((resource) => {
         return {
           engineType: resource.engine,
@@ -36,6 +24,5 @@
           regions: resource.regions ? resource.regions : [],
         };
       });
->>>>>>> 99b2d75e
     },
   });