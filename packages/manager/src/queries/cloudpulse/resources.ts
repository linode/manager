--- conflicted
+++ resolved
@@ -15,19 +15,6 @@
     ...queryFactory.resources(resourceType, params, filters),
     enabled,
     select: (resources) => {
-<<<<<<< HEAD
-      return resources.map(
-        (resource): CloudPulseResources => {
-          return {
-            engineType: resource.engine,
-            id: String(resource.id),
-            label: resource.label,
-            region: resource.region,
-            tags: resource.tags,
-          };
-        }
-      );
-=======
       return resources.map((resource) => {
         return {
           engineType: resource.engine,
@@ -38,6 +25,5 @@
           tags: resource.tags,
         };
       });
->>>>>>> 21d976d4
     },
   });