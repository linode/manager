import {
  createAlertDefinition,
<<<<<<< HEAD
  editAlertDefinitionEntities,
=======
  editAlertDefinition,
>>>>>>> 23a0d143
} from '@linode/api-v4/lib/cloudpulse';
import {
  keepPreviousData,
  useMutation,
  useQuery,
  useQueryClient,
} from '@tanstack/react-query';

import { queryPresets } from '../base';
import { queryFactory } from './queries';

import type {
  Alert,
  AlertServiceType,
  CreateAlertDefinitionPayload,
<<<<<<< HEAD
  EditAlertResourcesPayload,
=======
  EditAlertDefinitionPayload,
>>>>>>> 23a0d143
  NotificationChannel,
} from '@linode/api-v4/lib/cloudpulse';
import type { APIError, Filter, Params } from '@linode/api-v4/lib/types';

export const useCreateAlertDefinition = (serviceType: AlertServiceType) => {
  const queryClient = useQueryClient();
  return useMutation<Alert, APIError[], CreateAlertDefinitionPayload>({
    mutationFn: (data) => createAlertDefinition(data, serviceType),
    onSuccess() {
      queryClient.invalidateQueries(queryFactory.alerts);
    },
  });
};

export const useAllAlertDefinitionsQuery = (
  params?: Params,
  filter?: Filter,
  enabled: boolean = true
) => {
  return useQuery<Alert[], APIError[]>({
    ...queryFactory.alerts._ctx.all(params, filter),
    ...queryPresets.longLived,
    enabled,
    placeholderData: keepPreviousData,
  });
};

export const useAlertDefinitionQuery = (
  alertId: number,
  serviceType: string
) => {
  return useQuery<Alert, APIError[]>({
    ...queryFactory.alerts._ctx.alertByServiceTypeAndId(serviceType, alertId),
  });
};

export const useAllAlertNotificationChannelsQuery = (
  params?: Params,
  filter?: Filter
) => {
  return useQuery<NotificationChannel[], APIError[]>({
    ...queryFactory.notificationChannels._ctx.all(params, filter),
  });
};

<<<<<<< HEAD
export const useEditAlertDefinitionEntities = (
=======
export const useEditAlertDefinition = (
>>>>>>> 23a0d143
  serviceType: string,
  alertId: number
) => {
  const queryClient = useQueryClient();
<<<<<<< HEAD
  return useMutation<Alert, APIError[], EditAlertResourcesPayload>({
    mutationFn: (data) =>
      editAlertDefinitionEntities(data, serviceType, alertId),
    onSuccess() {
      queryClient.invalidateQueries(
        queryFactory.alerts._ctx.alertByServiceTypeAndId(serviceType, alertId)
      );
=======
  return useMutation<Alert, APIError[], EditAlertDefinitionPayload>({
    mutationFn: (data) => editAlertDefinition(data, serviceType, alertId),
    onSuccess() {
      queryClient.invalidateQueries(queryFactory.alerts);
>>>>>>> 23a0d143
    },
  });
};<|MERGE_RESOLUTION|>--- conflicted
+++ resolved
@@ -1,10 +1,6 @@
 import {
   createAlertDefinition,
-<<<<<<< HEAD
-  editAlertDefinitionEntities,
-=======
   editAlertDefinition,
->>>>>>> 23a0d143
 } from '@linode/api-v4/lib/cloudpulse';
 import {
   keepPreviousData,
@@ -20,11 +16,7 @@
   Alert,
   AlertServiceType,
   CreateAlertDefinitionPayload,
-<<<<<<< HEAD
-  EditAlertResourcesPayload,
-=======
   EditAlertDefinitionPayload,
->>>>>>> 23a0d143
   NotificationChannel,
 } from '@linode/api-v4/lib/cloudpulse';
 import type { APIError, Filter, Params } from '@linode/api-v4/lib/types';
@@ -70,29 +62,15 @@
   });
 };
 
-<<<<<<< HEAD
-export const useEditAlertDefinitionEntities = (
-=======
 export const useEditAlertDefinition = (
->>>>>>> 23a0d143
   serviceType: string,
   alertId: number
 ) => {
   const queryClient = useQueryClient();
-<<<<<<< HEAD
-  return useMutation<Alert, APIError[], EditAlertResourcesPayload>({
-    mutationFn: (data) =>
-      editAlertDefinitionEntities(data, serviceType, alertId),
-    onSuccess() {
-      queryClient.invalidateQueries(
-        queryFactory.alerts._ctx.alertByServiceTypeAndId(serviceType, alertId)
-      );
-=======
   return useMutation<Alert, APIError[], EditAlertDefinitionPayload>({
     mutationFn: (data) => editAlertDefinition(data, serviceType, alertId),
     onSuccess() {
       queryClient.invalidateQueries(queryFactory.alerts);
->>>>>>> 23a0d143
     },
   });
 };