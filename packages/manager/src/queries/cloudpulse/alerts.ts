--- conflicted
+++ resolved
@@ -16,11 +16,7 @@
   Alert,
   AlertServiceType,
   CreateAlertDefinitionPayload,
-<<<<<<< HEAD
-  EditAlertDefinitionPayload,
-=======
   EditAlertPayloadWithService,
->>>>>>> 628a7392
   NotificationChannel,
 } from '@linode/api-v4/lib/cloudpulse';
 import type { APIError, Filter, Params } from '@linode/api-v4/lib/types';
@@ -66,21 +62,11 @@
   });
 };
 
-<<<<<<< HEAD
-export const useEditAlertDefinition = (
-  serviceType: string,
-  alertId: number
-) => {
-  const queryClient = useQueryClient();
-  return useMutation<Alert, APIError[], EditAlertDefinitionPayload>({
-    mutationFn: (data) => editAlertDefinition(data, serviceType, alertId),
-=======
 export const useEditAlertDefinition = () => {
   const queryClient = useQueryClient();
   return useMutation<Alert, APIError[], EditAlertPayloadWithService>({
     mutationFn: ({ alertId, serviceType, ...data }) =>
       editAlertDefinition(data, serviceType, alertId),
->>>>>>> 628a7392
     onSuccess() {
       queryClient.invalidateQueries(queryFactory.alerts);
     },
