--- conflicted
+++ resolved
@@ -86,35 +86,16 @@
 
 export const useAddEntityToAlert = () => {
   const queryClient = useQueryClient();
-<<<<<<< HEAD
-  return useMutation<{}, APIError[], EntityAlertUpdatePayload>({
-    mutationFn: (payload: EntityAlertUpdatePayload) => {
-      const { alertId, entityId, serviceType } = payload;
-=======
 
   // Todo: Will update the type of api response once it is finalized
   return useMutation<{}, APIError[], EntityAlertUpdatePayload>({
     mutationFn: (payload: EntityAlertUpdatePayload) => {
       const { alert, entityId } = payload;
       const { id: alertId, service_type: serviceType } = alert;
->>>>>>> 3ce83455
       return addEntityToAlert(serviceType, entityId, {
         'alert-definition-id': alertId,
       });
     },
-<<<<<<< HEAD
-    onSuccess(_data, variables, _context) {
-      const { alertId, serviceType } = variables;
-      queryClient.removeQueries({
-        queryKey: queryFactory.alerts._ctx.all().queryKey,
-      });
-
-      queryClient.removeQueries({
-        queryKey: queryFactory.alerts._ctx.alertByServiceTypeAndId(
-          serviceType,
-          String(alertId)
-        ).queryKey,
-=======
 
     onSuccess(_data, variable) {
       const { alert, entityId } = variable;
@@ -135,31 +116,12 @@
 
       queryClient.invalidateQueries({
         queryKey: queryFactory.alerts._ctx.all().queryKey,
->>>>>>> 3ce83455
       });
     },
   });
 };
 export const useRemoveEntityFromAlert = () => {
   const queryClient = useQueryClient();
-<<<<<<< HEAD
-  return useMutation<{}, APIError[], EntityAlertUpdatePayload>({
-    mutationFn: (payload: EntityAlertUpdatePayload) => {
-      const { alertId, entityId, serviceType } = payload;
-      return deleteEntityFromAlert(serviceType, entityId, alertId);
-    },
-    onSuccess(_data, variables, _context) {
-      const { alertId, serviceType } = variables;
-      queryClient.removeQueries({
-        queryKey: queryFactory.alerts._ctx.all().queryKey,
-      });
-
-      queryClient.removeQueries({
-        queryKey: queryFactory.alerts._ctx.alertByServiceTypeAndId(
-          serviceType,
-          String(alertId)
-        ).queryKey,
-=======
 
   // Todo: Will update the type of api response once it is finalized
   return useMutation<{}, APIError[], EntityAlertUpdatePayload>({
@@ -190,7 +152,6 @@
 
       queryClient.invalidateQueries({
         queryKey: queryFactory.alerts._ctx.all().queryKey,
->>>>>>> 3ce83455
       });
     },
   });
