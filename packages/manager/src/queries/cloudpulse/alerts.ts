--- conflicted
+++ resolved
@@ -16,11 +16,8 @@
   Alert,
   AlertServiceType,
   CreateAlertDefinitionPayload,
-<<<<<<< HEAD
   EditAlertResourcesPayload,
-=======
   NotificationChannel,
->>>>>>> df787201
 } from '@linode/api-v4/lib/cloudpulse';
 import type { APIError, Filter, Params } from '@linode/api-v4/lib/types';
 
@@ -56,7 +53,6 @@
   });
 };
 
-<<<<<<< HEAD
 export const useEditAlertDefinitionResources = (
   serviceType: string,
   alertId: number
@@ -70,13 +66,14 @@
         queryFactory.alerts._ctx.alertByServiceTypeAndId(serviceType, alertId)
       );
     },
-=======
+  });
+};
+
 export const useAlertNotificationChannelsQuery = (
   params?: Params,
   filter?: Filter
 ) => {
   return useQuery<NotificationChannel[], APIError[]>({
     ...queryFactory.notificationChannels._ctx.all(params, filter),
->>>>>>> df787201
   });
 };