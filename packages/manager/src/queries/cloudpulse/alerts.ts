import {
  createAlertDefinition,
  editAlertDefinitionResources,
} from '@linode/api-v4/lib/cloudpulse';
import {
  keepPreviousData,
  useMutation,
  useQuery,
  useQueryClient,
} from '@tanstack/react-query';

import { queryPresets } from '../base';
import { queryFactory } from './queries';

import type {
  Alert,
  AlertServiceType,
  CreateAlertDefinitionPayload,
<<<<<<< HEAD
  EditAlertResourcesPayload,
=======
>>>>>>> 1b782383
  NotificationChannel,
} from '@linode/api-v4/lib/cloudpulse';
import type { APIError, Filter, Params } from '@linode/api-v4/lib/types';

export const useCreateAlertDefinition = (serviceType: AlertServiceType) => {
  const queryClient = useQueryClient();
  return useMutation<Alert, APIError[], CreateAlertDefinitionPayload>({
    mutationFn: (data) => createAlertDefinition(data, serviceType),
    onSuccess() {
      queryClient.invalidateQueries(queryFactory.alerts);
    },
  });
};

export const useAllAlertDefinitionsQuery = (
  params?: Params,
  filter?: Filter,
  enabled: boolean = true
) => {
  return useQuery<Alert[], APIError[]>({
    ...queryFactory.alerts._ctx.all(params, filter),
    ...queryPresets.longLived,
    enabled,
    placeholderData: keepPreviousData,
  });
};

export const useAlertDefinitionQuery = (
  alertId: number,
  serviceType: string
) => {
  return useQuery<Alert, APIError[]>({
    ...queryFactory.alerts._ctx.alertByServiceTypeAndId(serviceType, alertId),
  });
};

<<<<<<< HEAD
export const useAlertNotificationChannelsQuery = (
=======
export const useAllAlertNotificationChannelsQuery = (
>>>>>>> 1b782383
  params?: Params,
  filter?: Filter
) => {
  return useQuery<NotificationChannel[], APIError[]>({
    ...queryFactory.notificationChannels._ctx.all(params, filter),
  });
<<<<<<< HEAD
};

export const useEditAlertDefinitionResources = (
  serviceType: string,
  alertId: number
) => {
  const queryClient = useQueryClient();
  return useMutation<Alert, APIError[], EditAlertResourcesPayload>({
    mutationFn: (data) =>
      editAlertDefinitionResources(data, serviceType, alertId),
    onSuccess() {
      queryClient.invalidateQueries(
        queryFactory.alerts._ctx.alertByServiceTypeAndId(serviceType, alertId)
      );
    },
  });
=======
>>>>>>> 1b782383
};<|MERGE_RESOLUTION|>--- conflicted
+++ resolved
@@ -16,10 +16,7 @@
   Alert,
   AlertServiceType,
   CreateAlertDefinitionPayload,
-<<<<<<< HEAD
   EditAlertResourcesPayload,
-=======
->>>>>>> 1b782383
   NotificationChannel,
 } from '@linode/api-v4/lib/cloudpulse';
 import type { APIError, Filter, Params } from '@linode/api-v4/lib/types';
@@ -56,18 +53,13 @@
   });
 };
 
-<<<<<<< HEAD
-export const useAlertNotificationChannelsQuery = (
-=======
 export const useAllAlertNotificationChannelsQuery = (
->>>>>>> 1b782383
   params?: Params,
   filter?: Filter
 ) => {
   return useQuery<NotificationChannel[], APIError[]>({
     ...queryFactory.notificationChannels._ctx.all(params, filter),
   });
-<<<<<<< HEAD
 };
 
 export const useEditAlertDefinitionResources = (
@@ -84,6 +76,4 @@
       );
     },
   });
-=======
->>>>>>> 1b782383
 };