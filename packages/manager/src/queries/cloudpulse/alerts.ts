--- conflicted
+++ resolved
@@ -43,10 +43,6 @@
           newAlert,
         ]);
       }
-<<<<<<< HEAD
-
-=======
->>>>>>> 923c0b50
       queryClient.setQueryData(
         queryFactory.alerts._ctx.alertByServiceTypeAndId(
           newAlert.service_type,
