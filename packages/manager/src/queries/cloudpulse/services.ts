--- conflicted
+++ resolved
@@ -12,21 +12,7 @@
 
 import { queryFactory } from './queries';
 
-<<<<<<< HEAD
 import type { Service } from '@linode/api-v4';
-=======
-import type {
-  APIError,
-  Filter,
-  JWEToken,
-  JWETokenPayLoad,
-  MetricDefinition,
-  Params,
-  ResourcePage,
-  ServiceTypes,
-  ServiceTypesList,
-} from '@linode/api-v4';
->>>>>>> 8fc6c28b
 
 export const useGetCloudPulseMetricDefinitionsByServiceType = (
   serviceType: string | undefined,
@@ -60,19 +46,12 @@
   });
 };
 
-<<<<<<< HEAD
-export const useCloudPulseServiceByType = (serviceType: null | string) => {
-  return useQuery<Service, APIError[]>({
-    ...queryFactory.serviceByType(serviceType ?? ''),
-    enabled: Boolean(serviceType),
-=======
 export const useCloudPulseServiceByServiceType = (
   serviceType: string,
   enabled: boolean = true
 ) => {
-  return useQuery<ServiceTypes, APIError[]>({
+  return useQuery<Service, APIError[]>({
     ...queryFactory.serviceByServiceType(serviceType),
     enabled,
->>>>>>> 8fc6c28b
   });
 };