--- conflicted
+++ resolved
@@ -1,4 +1,4 @@
-<<<<<<< HEAD
+import { queryPresets } from '@linode/queries';
 import {
   type APIError,
   type Filter,
@@ -9,9 +9,6 @@
   type ResourcePage,
   type ServiceTypesList,
 } from '@linode/api-v4';
-=======
-import { queryPresets } from '@linode/queries';
->>>>>>> 9af32a7f
 import { keepPreviousData, useQuery } from '@tanstack/react-query';
 
 import { queryFactory } from './queries';
