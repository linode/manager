import { useQuery } from '@tanstack/react-query';

import { queryFactory } from './queries';

import type {
  APIError,
  JWEToken,
  JWETokenPayLoad,
  MetricDefinitions,
<<<<<<< HEAD
  ServiceTypes,
=======
  ServiceTypesList,
>>>>>>> 6cb89c64
} from '@linode/api-v4';

export const useGetCloudPulseMetricDefinitionsByServiceType = (
  serviceType: string | undefined,
  enabled: boolean
) => {
  return useQuery<MetricDefinitions, APIError[]>({
    ...queryFactory.metricsDefinitons(serviceType),
    enabled,
  });
};

export const useCloudPulseServices = () => {
  return useQuery<ServiceTypes, APIError[]>({
    ...queryFactory.serviceTypes,
  });
};
export const useCloudPulseJWEtokenQuery = (
  serviceType: string | undefined,
  request: JWETokenPayLoad,
  runQuery: boolean
) => {
  return useQuery<JWEToken, APIError[]>({
    ...queryFactory.token(serviceType, request),
    enabled: runQuery,
    keepPreviousData: true,
    refetchOnWindowFocus: false,
  });
};

export const useCloudPulseServiceTypes = (enabled: boolean) => {
  return useQuery<ServiceTypesList, APIError[]>({
    ...queryFactory.lists._ctx.serviceTypes,
    enabled,
  });
};<|MERGE_RESOLUTION|>--- conflicted
+++ resolved
@@ -7,11 +7,7 @@
   JWEToken,
   JWETokenPayLoad,
   MetricDefinitions,
-<<<<<<< HEAD
-  ServiceTypes,
-=======
   ServiceTypesList,
->>>>>>> 6cb89c64
 } from '@linode/api-v4';
 
 export const useGetCloudPulseMetricDefinitionsByServiceType = (
@@ -24,11 +20,6 @@
   });
 };
 
-export const useCloudPulseServices = () => {
-  return useQuery<ServiceTypes, APIError[]>({
-    ...queryFactory.serviceTypes,
-  });
-};
 export const useCloudPulseJWEtokenQuery = (
   serviceType: string | undefined,
   request: JWETokenPayLoad,
