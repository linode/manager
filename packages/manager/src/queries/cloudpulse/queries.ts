--- conflicted
+++ resolved
@@ -131,9 +131,6 @@
         };
       case 'nodebalancer':
         return nodebalancerQueries.nodebalancers._ctx.all(params, filters);
-<<<<<<< HEAD
-
-=======
       case 'objectstorage':
         return {
           queryFn: () => getAllBuckets(),
@@ -142,9 +139,6 @@
             objectStorageQueries.endpoints.queryKey,
           ],
         };
-      case 'volumes':
-        return volumeQueries.lists._ctx.all(params, filters); // in this we don't need to define our own query factory, we will reuse existing implementation in volumes.ts
->>>>>>> 89903596
       default:
         return volumeQueries.lists._ctx.all(params, filters); // default to volumes
     }
