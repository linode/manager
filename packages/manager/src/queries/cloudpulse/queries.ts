--- conflicted
+++ resolved
@@ -1,10 +1,6 @@
 import {
   getAlertDefinitionByServiceTypeAndId,
-<<<<<<< HEAD
-  getCloudPulseServiceByType,
-=======
   getCloudPulseServiceByServiceType,
->>>>>>> 8fc6c28b
   getCloudPulseServiceTypes,
   getDashboardById,
   getDashboards,
@@ -58,13 +54,8 @@
     queryFn: () => getDashboardById(dashboardId),
     queryKey: [dashboardId],
   }),
-<<<<<<< HEAD
-  serviceByType: (serviceType: string) => ({
-    queryFn: () => getCloudPulseServiceByType(serviceType),
-=======
   serviceByServiceType: (serviceType: string) => ({
     queryFn: () => getCloudPulseServiceByServiceType(serviceType),
->>>>>>> 8fc6c28b
     queryKey: [serviceType],
   }),
   lists: {
