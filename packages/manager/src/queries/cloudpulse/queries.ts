import {
  getAlertDefinitionByServiceTypeAndId,
  getCloudPulseServiceByServiceType,
  getCloudPulseServiceTypes,
  getDashboardById,
  getDashboards,
  getJWEToken,
  getMetricDefinitionsByServiceType,
} from '@linode/api-v4';
import {
  databaseQueries,
  firewallQueries,
  getAllLinodesRequest,
  nodebalancerQueries,
  volumeQueries,
} from '@linode/queries';
import { createQueryKeys } from '@lukemorales/query-key-factory';

import { fetchCloudPulseMetrics } from './metrics';
import {
  getAllAlertsRequest,
  getAllertsByServiceTypeRequest,
  getAllNotificationChannels,
} from './requests';

import type {
  CloudPulseMetricsRequest,
  Filter,
  JWETokenPayLoad,
  Params,
} from '@linode/api-v4';

const key = 'Clousepulse';

export const queryFactory = createQueryKeys(key, {
  alerts: {
    contextQueries: {
      alert: {
        // This query key is a placeholder , it will be updated once the relevant queries are added
        queryKey: null,
      },
      alertByServiceTypeAndId: (serviceType: string, alertId: string) => ({
        queryFn: () =>
          getAlertDefinitionByServiceTypeAndId(serviceType, alertId),
        queryKey: [alertId, serviceType],
      }),
      alertsByServiceType: (serviceType: string) => ({
        queryFn: () => getAllertsByServiceTypeRequest(serviceType),
        queryKey: [serviceType],
      }),
      all: (params: Params = {}, filter: Filter = {}) => ({
        queryFn: () => getAllAlertsRequest(params, filter),
        queryKey: [params, filter],
      }),
    },
    queryKey: null,
  },
  dashboardById: (dashboardId: number) => ({
    queryFn: () => getDashboardById(dashboardId),
    queryKey: [dashboardId],
  }),
  serviceByServiceType: (serviceType: string) => ({
    queryFn: () => getCloudPulseServiceByServiceType(serviceType),
    queryKey: [serviceType],
  }),
  lists: {
    contextQueries: {
      dashboards: (serviceType: string) => ({
        queryFn: () => getDashboards(serviceType),
        queryKey: [serviceType],
      }),
      serviceTypes: {
        queryFn: getCloudPulseServiceTypes,
        queryKey: null,
      },
    },
    queryKey: null,
  },
  metrics: (
    token: string,
    readApiEndpoint: string,
    serviceType: string,
    requestData: CloudPulseMetricsRequest,
    timeStamp: number | undefined,
    label: string
  ) => ({
    queryFn: () =>
      fetchCloudPulseMetrics(token, readApiEndpoint, serviceType, requestData),
    queryKey: [requestData, timeStamp, label],
  }),
  metricsDefinitons: (
    serviceType: string | undefined,
    params?: Params,
    filter?: Filter
  ) => ({
    queryFn: () =>
      getMetricDefinitionsByServiceType(serviceType!, params, filter),
    queryKey: [serviceType],
  }),
  notificationChannels: {
    contextQueries: {
      all: (params?: Params, filter?: Filter) => ({
        queryFn: () => getAllNotificationChannels(params, filter),
        queryKey: [params, filter],
      }),
    },
    queryKey: null,
  },
  resources: (
    resourceType: string | undefined,
    params?: Params,
    filters?: Filter
  ) => {
    switch (resourceType) {
      case 'dbaas':
        return databaseQueries.databases._ctx.all(params, filters);
      case 'firewall':
        return firewallQueries.firewalls._ctx.all;
      case 'linode':
        return {
          queryFn: () => getAllLinodesRequest(params, filters), // since we don't have query factory implementation, in linodes.ts, once it is ready we will reuse that, untill then we will use same query keys
          queryKey: ['linodes', params, filters],
        };

      case 'nodebalancer':
        return nodebalancerQueries.nodebalancers._ctx.all(params, filters);
<<<<<<< HEAD

=======
>>>>>>> b12096d6
      case 'volumes':
        return volumeQueries.lists._ctx.all(params, filters); // in this we don't need to define our own query factory, we will reuse existing implementation in volumes.ts

      default:
        return volumeQueries.lists._ctx.all(params, filters); // default to volumes
    }
  },

  token: (serviceType: string | undefined, request: JWETokenPayLoad) => ({
    queryFn: () => getJWEToken(request, serviceType!),
    queryKey: [serviceType, { resource_ids: request.entity_ids.sort() }],
  }),
});<|MERGE_RESOLUTION|>--- conflicted
+++ resolved
@@ -124,10 +124,6 @@
 
       case 'nodebalancer':
         return nodebalancerQueries.nodebalancers._ctx.all(params, filters);
-<<<<<<< HEAD
-
-=======
->>>>>>> b12096d6
       case 'volumes':
         return volumeQueries.lists._ctx.all(params, filters); // in this we don't need to define our own query factory, we will reuse existing implementation in volumes.ts
 
