--- conflicted
+++ resolved
@@ -9,13 +9,9 @@
   getMetricDefinitionsByServiceType,
 } from '@linode/api-v4';
 import {
-<<<<<<< HEAD
   getAllLinodesRequest,
   nodebalancerQueries,
-=======
   databaseQueries,
-  getAllLinodesRequest,
->>>>>>> a967564e
   volumeQueries,
 } from '@linode/queries';
 import { createQueryKeys } from '@lukemorales/query-key-factory';
