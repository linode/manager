--- conflicted
+++ resolved
@@ -116,10 +116,6 @@
         return databaseQueries.databases._ctx.all(params, filters);
       case 'firewall':
         return firewallQueries.firewalls._ctx.all;
-<<<<<<< HEAD
-
-=======
->>>>>>> de61bb59
       case 'linode':
         return {
           queryFn: () => getAllLinodesRequest(params, filters), // since we don't have query factory implementation, in linodes.ts, once it is ready we will reuse that, untill then we will use same query keys
