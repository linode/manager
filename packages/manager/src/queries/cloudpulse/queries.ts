import {
  getAlertDefinitionByServiceTypeAndId,
  getCloudPulseServiceTypes,
  getDashboardById,
  getDashboards,
  getJWEToken,
  getMetricDefinitionsByServiceType,
  getNotificationChannels,
} from '@linode/api-v4';
import { createQueryKeys } from '@lukemorales/query-key-factory';

import { databaseQueries } from '../databases/databases';
import { getAllLinodesRequest } from '../linodes/requests';
import { volumeQueries } from '../volumes/volumes';
import { fetchCloudPulseMetrics } from './metrics';
import { getAllAlertsRequest, getAllNotificationChannels } from './requests';

import type {
  CloudPulseMetricsRequest,
  Filter,
  JWETokenPayLoad,
  Params,
} from '@linode/api-v4';

const key = 'Clousepulse';

export const queryFactory = createQueryKeys(key, {
  alerts: {
    contextQueries: {
      alert: {
        // This query key is a placeholder , it will be updated once the relevant queries are added
        queryKey: null,
      },
      alertByServiceTypeAndId: (serviceType: string, alertId: number) => ({
        queryFn: () =>
          getAlertDefinitionByServiceTypeAndId(serviceType, alertId),
        queryKey: [alertId, serviceType],
      }),
      all: (params: Params = {}, filter: Filter = {}) => ({
        queryFn: () => getAllAlertsRequest(params, filter),
        queryKey: [params, filter],
      }),
    },
    queryKey: null,
  },
  dashboardById: (dashboardId: number) => ({
    queryFn: () => getDashboardById(dashboardId),
    queryKey: [dashboardId],
  }),
  lists: {
    contextQueries: {
      dashboards: (serviceType: string) => ({
        queryFn: () => getDashboards(serviceType),
        queryKey: [serviceType],
      }),
      serviceTypes: {
        queryFn: getCloudPulseServiceTypes,
        queryKey: null,
      },
    },
    queryKey: null,
  },
  metrics: (
    token: string,
    readApiEndpoint: string,
    serviceType: string,
    requestData: CloudPulseMetricsRequest,
    timeStamp: number | undefined,
    label: string
  ) => ({
    queryFn: () =>
      fetchCloudPulseMetrics(token, readApiEndpoint, serviceType, requestData),
    queryKey: [requestData, timeStamp, label],
  }),
  metricsDefinitons: (serviceType: string | undefined) => ({
    queryFn: () => getMetricDefinitionsByServiceType(serviceType!),
    queryKey: [serviceType],
  }),
  notificationChannels: {
<<<<<<< HEAD
    contextQueries: {
      all: (params?: Params, filter?: Filter) => ({
        queryFn: () => getAllNotificationChannels(params, filter),
        queryKey: [params, filter, 'alert-channel'],
      }),
    },
=======
    queryFn: () => getNotificationChannels(),
>>>>>>> 5138ab79
    queryKey: null,
  },

  resources: (
    resourceType: string | undefined,
    params?: Params,
    filters?: Filter
  ) => {
    switch (resourceType) {
      case 'linode':
        return {
          queryFn: () => getAllLinodesRequest(params, filters), // since we don't have query factory implementation, in linodes.ts, once it is ready we will reuse that, untill then we will use same query keys
          queryKey: ['linodes', params, filters],
        };
      case 'volumes':
        return volumeQueries.lists._ctx.all(params, filters); // in this we don't need to define our own query factory, we will reuse existing implementation in volumes.ts

      case 'dbaas':
        return databaseQueries.databases._ctx.all(params, filters);

      default:
        return volumeQueries.lists._ctx.all(params, filters); // default to volumes
    }
  },

  token: (serviceType: string | undefined, request: JWETokenPayLoad) => ({
    queryFn: () => getJWEToken(request, serviceType!),
    queryKey: [serviceType, { resource_ids: request.entity_ids.sort() }],
  }),
});<|MERGE_RESOLUTION|>--- conflicted
+++ resolved
@@ -5,7 +5,6 @@
   getDashboards,
   getJWEToken,
   getMetricDefinitionsByServiceType,
-  getNotificationChannels,
 } from '@linode/api-v4';
 import { createQueryKeys } from '@lukemorales/query-key-factory';
 
@@ -77,16 +76,12 @@
     queryKey: [serviceType],
   }),
   notificationChannels: {
-<<<<<<< HEAD
     contextQueries: {
       all: (params?: Params, filter?: Filter) => ({
         queryFn: () => getAllNotificationChannels(params, filter),
         queryKey: [params, filter, 'alert-channel'],
       }),
     },
-=======
-    queryFn: () => getNotificationChannels(),
->>>>>>> 5138ab79
     queryKey: null,
   },
 
