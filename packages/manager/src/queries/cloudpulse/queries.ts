--- conflicted
+++ resolved
@@ -79,19 +79,11 @@
     contextQueries: {
       all: (params?: Params, filter?: Filter) => ({
         queryFn: () => getAllNotificationChannels(params, filter),
-<<<<<<< HEAD
-        queryKey: [params, filter, 'alert-channel'],
-=======
         queryKey: [params, filter],
->>>>>>> 1b782383
       }),
     },
     queryKey: null,
   },
-<<<<<<< HEAD
-
-=======
->>>>>>> 1b782383
   resources: (
     resourceType: string | undefined,
     params?: Params,
