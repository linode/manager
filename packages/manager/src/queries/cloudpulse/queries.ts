--- conflicted
+++ resolved
@@ -134,19 +134,12 @@
         return {
           queryFn: () => getAllBuckets(),
           queryKey: [
-<<<<<<< HEAD
-            objectStorageQueries.buckets.queryKey,
-            objectStorageQueries.endpoints.queryKey,
-          ],
-        };
-=======
             ...objectStorageQueries.endpoints.queryKey,
             objectStorageQueries.buckets.queryKey[1],
           ],
         };
       case 'volumes':
         return volumeQueries.lists._ctx.all(params, filters); // in this we don't need to define our own query factory, we will reuse existing implementation in volumes.ts
->>>>>>> 244c6938
       default:
         return volumeQueries.lists._ctx.all(params, filters); // default to volumes
     }
