import {
  getAlertDefinitionByServiceTypeAndId,
  getCloudPulseServiceTypes,
  getDashboardById,
  getDashboards,
  getJWEToken,
  getMetricDefinitionsByServiceType,
} from '@linode/api-v4';
import { createQueryKeys } from '@lukemorales/query-key-factory';

import { databaseQueries } from '../databases/databases';
import { getAllLinodesRequest } from '../linodes/requests';
import { volumeQueries } from '../volumes/volumes';
import { fetchCloudPulseMetrics } from './metrics';
import { getAllAlertsRequest, getAllNotificationChannels } from './requests';

import type {
  CloudPulseMetricsRequest,
  Filter,
  JWETokenPayLoad,
  Params,
} from '@linode/api-v4';

const key = 'Clousepulse';

export const queryFactory = createQueryKeys(key, {
  alerts: {
    contextQueries: {
      alert: {
        // This query key is a placeholder , it will be updated once the relevant queries are added
        queryKey: null,
      },
      alertByServiceTypeAndId: (serviceType: string, alertId: number) => ({
        queryFn: () =>
          getAlertDefinitionByServiceTypeAndId(serviceType, alertId),
        queryKey: [alertId, serviceType],
      }),
      all: (params: Params = {}, filter: Filter = {}) => ({
        queryFn: () => getAllAlertsRequest(params, filter),
        queryKey: [params, filter],
      }),
    },
    queryKey: null,
  },
  dashboardById: (dashboardId: number) => ({
    queryFn: () => getDashboardById(dashboardId),
    queryKey: [dashboardId],
  }),
  lists: {
    contextQueries: {
      dashboards: (serviceType: string) => ({
        queryFn: () => getDashboards(serviceType),
        queryKey: [serviceType],
      }),
      serviceTypes: {
        queryFn: getCloudPulseServiceTypes,
        queryKey: null,
      },
    },
    queryKey: null,
  },
  metrics: (
    token: string,
    readApiEndpoint: string,
    serviceType: string,
    requestData: CloudPulseMetricsRequest,
    timeStamp: number | undefined,
    label: string
  ) => ({
    queryFn: () =>
      fetchCloudPulseMetrics(token, readApiEndpoint, serviceType, requestData),
    queryKey: [requestData, timeStamp, label],
  }),
  metricsDefinitons: (serviceType: string | undefined) => ({
    queryFn: () => getMetricDefinitionsByServiceType(serviceType!),
    queryKey: [serviceType],
  }),
<<<<<<< HEAD

=======
>>>>>>> f7437ce4
  notificationChannels: {
    contextQueries: {
      all: (params?: Params, filter?: Filter) => ({
        queryFn: () => getAllNotificationChannels(params, filter),
        queryKey: [params, filter],
      }),
    },
    queryKey: null,
  },
<<<<<<< HEAD

=======
>>>>>>> f7437ce4
  resources: (
    resourceType: string | undefined,
    params?: Params,
    filters?: Filter
  ) => {
    switch (resourceType) {
      case 'linode':
        return {
          queryFn: () => getAllLinodesRequest(params, filters), // since we don't have query factory implementation, in linodes.ts, once it is ready we will reuse that, untill then we will use same query keys
          queryKey: ['linodes', params, filters],
        };
      case 'volumes':
        return volumeQueries.lists._ctx.all(params, filters); // in this we don't need to define our own query factory, we will reuse existing implementation in volumes.ts

      case 'dbaas':
        return databaseQueries.databases._ctx.all(params, filters);

      default:
        return volumeQueries.lists._ctx.all(params, filters); // default to volumes
    }
  },
  token: (serviceType: string | undefined, request: JWETokenPayLoad) => ({
    queryFn: () => getJWEToken(request, serviceType!),
    queryKey: [serviceType, { resource_ids: request.entity_ids.sort() }],
  }),
});<|MERGE_RESOLUTION|>--- conflicted
+++ resolved
@@ -75,10 +75,6 @@
     queryFn: () => getMetricDefinitionsByServiceType(serviceType!),
     queryKey: [serviceType],
   }),
-<<<<<<< HEAD
-
-=======
->>>>>>> f7437ce4
   notificationChannels: {
     contextQueries: {
       all: (params?: Params, filter?: Filter) => ({
@@ -88,10 +84,6 @@
     },
     queryKey: null,
   },
-<<<<<<< HEAD
-
-=======
->>>>>>> f7437ce4
   resources: (
     resourceType: string | undefined,
     params?: Params,
