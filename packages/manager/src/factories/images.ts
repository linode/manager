import * as Factory from 'factory.ts';
import { Image } from '@linode/api-v4/lib/images/types';

export const imageFactory = Factory.Sync.makeFactory<Image>({
  id: Factory.each(id => `private/${id}`),
  label: Factory.each(i => `image-${i}`),
  description: 'An image',
  deprecated: false,
  created: new Date().toISOString(),
<<<<<<< HEAD
  updated: new Date().toISOString(),
=======
>>>>>>> 0a47448e
  created_by: 'prod-test-004',
  is_public: false,
  size: 1500,
  type: 'image',
  vendor: null,
  expiry: null
});<|MERGE_RESOLUTION|>--- conflicted
+++ resolved
@@ -7,10 +7,7 @@
   description: 'An image',
   deprecated: false,
   created: new Date().toISOString(),
-<<<<<<< HEAD
   updated: new Date().toISOString(),
-=======
->>>>>>> 0a47448e
   created_by: 'prod-test-004',
   is_public: false,
   size: 1500,
