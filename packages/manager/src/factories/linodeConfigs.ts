<<<<<<< HEAD
import { Config } from '@linode/api-v4/lib/linodes/types';
=======
import Factory from 'src/factories/factoryProxy';
>>>>>>> 61357fdb
import {
  Factory,
  linodeConfigInterfaceFactory,
  linodeConfigInterfaceFactoryWithVPC,
} from '@linode/utilities';

import type { Config } from '@linode/api-v4';

const generateRandomId = () => Math.floor(Math.random() * 10000);

const publicInterface = linodeConfigInterfaceFactory.build({
  ipam_address: null,
  purpose: 'public',
});
const [vlanInterface1, vlanInterface2] = linodeConfigInterfaceFactory.buildList(
  2
);

const vpcInterface = linodeConfigInterfaceFactoryWithVPC.build();

export const linodeConfigFactory = Factory.Sync.makeFactory<Config>({
  comments: '',
  created: '2018-06-26T16:04:28',
  devices: {
    sda: {
      disk_id: generateRandomId(),
      volume_id: null,
    },
    sdb: {
      disk_id: generateRandomId(),
      volume_id: null,
    },
    sdc: {
      disk_id: null,
      volume_id: 8702,
    },
    sdd: null,
    sde: null,
    sdf: null,
    sdg: null,
    sdh: null,
  },
  helpers: {
    devtmpfs_automount: true,
    distro: true,
    modules_dep: true,
    network: true,
    updatedb_disabled: true,
  },
  id: Factory.each((i) => i),
  initrd: null,
  interfaces: [
    // The order of this array is significant. Index 0 (eth0) should be public.
    publicInterface,
    vlanInterface1,
    vlanInterface2,
    vpcInterface,
  ],
  kernel: 'linode/grub2',
  label: 'My Arch Linux Disk Profile',
  memory_limit: 0,
  root_device: '/dev/sda',
  run_level: 'default',
  updated: '2018-06-26T16:04:28',
  virt_mode: 'paravirt',
});<|MERGE_RESOLUTION|>--- conflicted
+++ resolved
@@ -1,8 +1,3 @@
-<<<<<<< HEAD
-import { Config } from '@linode/api-v4/lib/linodes/types';
-=======
-import Factory from 'src/factories/factoryProxy';
->>>>>>> 61357fdb
 import {
   Factory,
   linodeConfigInterfaceFactory,
