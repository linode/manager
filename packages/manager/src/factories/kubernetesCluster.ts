--- conflicted
+++ resolved
@@ -1,10 +1,4 @@
-<<<<<<< HEAD
-import { v4 } from 'uuid';
-
 import { Factory } from '@linode/utilities';
-=======
-import Factory from 'src/factories/factoryProxy';
->>>>>>> 1096eaaf
 
 import type {
   ControlPlaneACLOptions,
