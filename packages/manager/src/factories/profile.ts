import * as Factory from 'factory.ts';
<<<<<<< HEAD
import {
  Profile,
  PhoneNumberVerificationCode,
  SecurityQuestionsData,
} from '@linode/api-v4/lib/profile';
=======
import { Profile, SecurityQuestions } from '@linode/api-v4/lib/profile/types';
>>>>>>> 15c79e0e

export const profileFactory = Factory.Sync.makeFactory<Profile>({
  uid: 9999,
  username: 'mock-user',
  email: 'mock-user@linode.com',
  timezone: 'Asia/Shanghai',
  referrals: {
    code: 'XXX',
    url: 'https://www.linode.com/XXX',
    total: 0,
    completed: 0,
    pending: 0,
    credit: 0,
  },
  email_notifications: false,
  ip_whitelist_enabled: false,
  lish_auth_method: 'keys_only',
  authorized_keys: [],
  two_factor_auth: false,
  restricted: false,
  authentication_type: 'password',
  verified_phone_number: '+15555555555',
});

<<<<<<< HEAD
export const phoneNumberVerificationCodeFactory = Factory.Sync.makeFactory<PhoneNumberVerificationCode>(
  {
    otp_code: Factory.each((i) => 10000 + i),
  }
);

export const securityQuestionsFactory = Factory.Sync.makeFactory<SecurityQuestionsData>(
=======
export const securityQuestionsFactory = Factory.Sync.makeFactory<SecurityQuestions>(
>>>>>>> 15c79e0e
  {
    security_questions: [
      { id: 1, question: 'What city were you born in?', response: null },
      {
        id: 2,
        question: 'What is your oldest sibling\u{2019}s middle name?',
        response: null,
      },
      {
        id: 3,
        question: 'What was the first concert you attended?',
        response: null,
      },
      {
        id: 4,
        question: 'What was the make and model of your first car?',
        response: null,
      },
      {
        id: 5,
        question: 'In what city or town did your parents meet?',
        response: null,
      },
      {
        id: 6,
        question: 'What\u{2019}s your favorite flavor of ice cream?',
        response: null,
      },
    ],
  }
);<|MERGE_RESOLUTION|>--- conflicted
+++ resolved
@@ -1,13 +1,5 @@
 import * as Factory from 'factory.ts';
-<<<<<<< HEAD
-import {
-  Profile,
-  PhoneNumberVerificationCode,
-  SecurityQuestionsData,
-} from '@linode/api-v4/lib/profile';
-=======
-import { Profile, SecurityQuestions } from '@linode/api-v4/lib/profile/types';
->>>>>>> 15c79e0e
+import { Profile, SecurityQuestionsData } from '@linode/api-v4/lib/profile';
 
 export const profileFactory = Factory.Sync.makeFactory<Profile>({
   uid: 9999,
@@ -32,17 +24,7 @@
   verified_phone_number: '+15555555555',
 });
 
-<<<<<<< HEAD
-export const phoneNumberVerificationCodeFactory = Factory.Sync.makeFactory<PhoneNumberVerificationCode>(
-  {
-    otp_code: Factory.each((i) => 10000 + i),
-  }
-);
-
 export const securityQuestionsFactory = Factory.Sync.makeFactory<SecurityQuestionsData>(
-=======
-export const securityQuestionsFactory = Factory.Sync.makeFactory<SecurityQuestions>(
->>>>>>> 15c79e0e
   {
     security_questions: [
       { id: 1, question: 'What city were you born in?', response: null },
