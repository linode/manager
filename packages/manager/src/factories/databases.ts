import * as Factory from 'factory.ts';
import { pickRandom } from 'src/utilities/random';
import { v4 } from 'uuid';
import {
  Database,
  DatabaseBackup,
  DatabaseInstance,
  DatabaseStatus,
  DatabaseType,
  DatabaseVersion,
  ReplicationType,
} from '@linode/api-v4/lib/databases/types';

const possibleStatuses: DatabaseStatus[] = [
  'creating',
  'running',
  'failed',
  'degraded',
  'updating',
];

const possibleReplicationTypes: ReplicationType[] = [
  'none',
  'semi-synch',
  'asynch',
];

const IPv4List = ['192.0.2.1', '196.0.0.0', '198.0.0.2'];

export const databaseTypeFactory = Factory.Sync.makeFactory<DatabaseType>({
  id: 'g1-mysql-ha-2',
  label: 'MySQL HA Tier 2',
  price: {
    hourly: 0.4,
    monthly: 60,
  },
  memory: 2048,
  transfer: 30,
  disk: 40,
  vcpus: 2,
  deprecated: false,
  addons: {
    failover: {
      price: {
        monthly: 80,
        hourly: 0.6,
      },
    },
  },
});

export const databaseInstanceFactory = Factory.Sync.makeFactory<DatabaseInstance>(
  {
    id: Factory.each((i) => i),
    label: Factory.each((i) => `database-${i}`),
    engine: 'mysql',
    type: databaseTypeFactory.build().id,
    region: 'us-east',
    version: 'mysql/5.8.13',
    status: Factory.each(() => pickRandom(possibleStatuses)),
    failover_count: Factory.each(() => pickRandom([0, 2])),
    updated: '2021-12-16T17:15:12',
    created: '2021-12-09T17:15:12',
    instance_uri: '',
  }
);

export const databaseFactory = Factory.Sync.makeFactory<Database>({
  id: Factory.each((i) => i),
  label: Factory.each((i) => `database-${i}`),
  region: 'us-east',
<<<<<<< HEAD
  status: pickRandom(possibleStatuses),
  type: databaseTypeFactory.build(),
  failover_count: 2,
=======
  status: sample(possibleStatuses) as DatabaseStatus,
  type: databaseTypeFactory.build().id,
  failover_count: 3,
>>>>>>> 6be7dded
  engine: 'mysql',
  encrypted: false,
  ipv4_public: pickRandom(IPv4List),
  ssl_connection: false,
  replication_type: pickRandom(possibleReplicationTypes),
  allow_list: [...IPv4List],
  connection_strings: [
    {
      driver: 'python',
      value: 'Testing',
    },
  ],
  created: '2021-12-09T17:15:12',
  updated: '2021-12-16T17:15:12',
});

export const databaseBackupFactory = Factory.Sync.makeFactory<DatabaseBackup>({
  id: Factory.each((i) => i),
  label: Factory.each(() => `backup-${v4()}`),
  type: pickRandom(['snapshot', 'auto']),
  created: '2020-10-01T00:00:00',
});

export const databaseVersionFactory = Factory.Sync.makeFactory<DatabaseVersion>(
  {
    id: Factory.each((i) => `version-${i}`),
    label: Factory.each((i) => `Example Version ${i}`),
    engine: 'mysql',
    version: Factory.each((i) => `v${i}`),
    deprecated: false,
  }
);<|MERGE_RESOLUTION|>--- conflicted
+++ resolved
@@ -69,15 +69,9 @@
   id: Factory.each((i) => i),
   label: Factory.each((i) => `database-${i}`),
   region: 'us-east',
-<<<<<<< HEAD
   status: pickRandom(possibleStatuses),
-  type: databaseTypeFactory.build(),
+  type: databaseTypeFactory.build().id,
   failover_count: 2,
-=======
-  status: sample(possibleStatuses) as DatabaseStatus,
-  type: databaseTypeFactory.build().id,
-  failover_count: 3,
->>>>>>> 6be7dded
   engine: 'mysql',
   encrypted: false,
   ipv4_public: pickRandom(IPv4List),
