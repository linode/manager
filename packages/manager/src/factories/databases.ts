import * as Factory from 'factory.ts';
import { pickRandom } from 'src/utilities/random';
import { v4 } from 'uuid';
import {
  Database,
  DatabaseBackup,
  DatabaseInstance,
  DatabaseStatus,
  DatabaseType,
  DatabaseVersion,
  ReplicationType,
} from '@linode/api-v4/lib/databases/types';
<<<<<<< HEAD
import * as Factory from 'factory.ts';
import { sample } from 'lodash';
import { randomDate } from 'src/utilities/random';
import { v4 } from 'uuid';
=======
>>>>>>> ef4661a4

const possibleStatuses: DatabaseStatus[] = [
  'creating',
  'running',
  'failed',
  'degraded',
  'updating',
];

const possibleReplicationTypes: ReplicationType[] = [
  'none',
  'semi-synch',
  'asynch',
];

const IPv4List = ['192.0.2.1', '196.0.0.0', '198.0.0.2'];

export const databaseTypeFactory = Factory.Sync.makeFactory<DatabaseType>({
  id: 'g1-mysql-ha-2',
  label: 'MySQL HA Tier 2',
  price: {
    hourly: 0.4,
    monthly: 60,
  },
  memory: 2048,
  transfer: 30,
  disk: 40,
  vcpus: 2,
  deprecated: false,
  addons: {
    failover: {
      price: {
        monthly: 80,
        hourly: 0.6,
      },
    },
  },
});

export const databaseInstanceFactory = Factory.Sync.makeFactory<DatabaseInstance>(
  {
    id: Factory.each((i) => i),
    label: Factory.each((i) => `database-${i}`),
    engine: 'mysql',
    type: databaseTypeFactory.build().id,
    region: 'us-east',
    version: 'mysql/5.8.13',
    status: Factory.each(() => pickRandom(possibleStatuses)),
    failover_count: Factory.each(() => pickRandom([0, 2])),
    updated: '2021-12-16T17:15:12',
    created: '2021-12-09T17:15:12',
    instance_uri: '',
  }
);

export const databaseFactory = Factory.Sync.makeFactory<Database>({
  id: Factory.each((i) => i),
  label: Factory.each((i) => `database-${i}`),
  region: 'us-east',
  status: pickRandom(possibleStatuses),
  type: databaseTypeFactory.build().id,
  failover_count: 2,
  engine: 'mysql',
  encrypted: false,
  ipv4_public: pickRandom(IPv4List),
  ssl_connection: false,
  replication_type: pickRandom(possibleReplicationTypes),
  allow_list: [...IPv4List],
  connection_strings: [
    {
      driver: 'python',
      value: 'Testing',
    },
  ],
  created: '2021-12-09T17:15:12',
  updated: '2021-12-16T17:15:12',
});

export const databaseBackupFactory = Factory.Sync.makeFactory<DatabaseBackup>({
  id: Factory.each((i) => i),
  label: Factory.each(() => `backup-${v4()}`),
<<<<<<< HEAD
  type: sample(['snapshot', 'auto']) as DatabaseBackupType,
  created: Factory.each(() => randomDate().toISOString()),
=======
  type: pickRandom(['snapshot', 'auto']),
  created: '2020-10-01T00:00:00',
>>>>>>> ef4661a4
});

export const databaseVersionFactory = Factory.Sync.makeFactory<DatabaseVersion>(
  {
    id: Factory.each((i) => `version-${i}`),
    label: Factory.each((i) => `Example Version ${i}`),
    engine: 'mysql',
    version: Factory.each((i) => `v${i}`),
    deprecated: false,
  }
);<|MERGE_RESOLUTION|>--- conflicted
+++ resolved
@@ -10,13 +10,6 @@
   DatabaseVersion,
   ReplicationType,
 } from '@linode/api-v4/lib/databases/types';
-<<<<<<< HEAD
-import * as Factory from 'factory.ts';
-import { sample } from 'lodash';
-import { randomDate } from 'src/utilities/random';
-import { v4 } from 'uuid';
-=======
->>>>>>> ef4661a4
 
 const possibleStatuses: DatabaseStatus[] = [
   'creating',
@@ -98,13 +91,8 @@
 export const databaseBackupFactory = Factory.Sync.makeFactory<DatabaseBackup>({
   id: Factory.each((i) => i),
   label: Factory.each(() => `backup-${v4()}`),
-<<<<<<< HEAD
-  type: sample(['snapshot', 'auto']) as DatabaseBackupType,
-  created: Factory.each(() => randomDate().toISOString()),
-=======
   type: pickRandom(['snapshot', 'auto']),
   created: '2020-10-01T00:00:00',
->>>>>>> ef4661a4
 });
 
 export const databaseVersionFactory = Factory.Sync.makeFactory<DatabaseVersion>(
