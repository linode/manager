--- conflicted
+++ resolved
@@ -1,10 +1,5 @@
-<<<<<<< HEAD
-import { v4 } from 'uuid';
-
 import { Factory } from '@linode/utilities';
-=======
-import Factory from 'src/factories/factoryProxy';
->>>>>>> 1096eaaf
+
 import { pickRandom, randomDate } from 'src/utilities/random';
 
 import type {
