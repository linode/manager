import * as Factory from 'factory.ts';

import type { LinodeType } from '@linode/api-v4/lib/linodes/types';
import type { PriceType } from '@linode/api-v4/src/types';
import type {
  PlanSelectionAvailabilityTypes,
  PlanWithAvailability,
} from 'src/features/components/PlansPanel/types';
import type { ExtendedType } from 'src/utilities/extendType';

export const typeFactory = Factory.Sync.makeFactory<LinodeType>({
  addons: {
    backups: {
      price: {
        hourly: 0.004,
        monthly: 2.5,
      },
      region_prices: [
        {
          hourly: 0.0048,
          id: 'id-cgk',
          monthly: 3.57,
        },
        {
          hourly: 0.0056,
          id: 'br-gru',
          monthly: 4.17,
        },
      ],
    },
  },
  class: 'standard',
  disk: 1048576,
  gpus: 0,
  id: 'g6-standard-1',
  label: 'Linode Metal Alpha 1',
  memory: 16384,
  network_out: 10000,
  price: {
    hourly: 0.015,
    monthly: 10,
  },
  region_prices: [
    {
      hourly: 0.021,
      id: 'br-gru',
      monthly: 14.4,
    },
    {
      hourly: 0.018,
      id: 'id-cgk',
      monthly: 12.2,
    },
  ],
  successor: null,
  transfer: 1000,
  vcpus: 8,
});

export const planSelectionTypeFactory = Factory.Sync.makeFactory<PlanWithAvailability>(
  {
    class: typeFactory.build().class,
    disk: typeFactory.build().disk,
    formattedLabel: '',
    heading: 'Dedicated 20 GB',
    id: typeFactory.build().id,
    label: typeFactory.build().label,
    memory: typeFactory.build().memory,
    network_out: typeFactory.build().network_out,
    planBelongsToDisabledClass: false,
    planHasLimitedAvailability: false,
    planIsDisabled512Gb: false,
    planIsTooSmall: false,
    price: typeFactory.build().price,
    region_prices: typeFactory.build().region_prices,
    subHeadings: [
      '$10/mo ($0.015/hr)',
      '1 CPU, 50 GB Storage, 2 GB RAM',
      '2 TB Transfer',
      '40 Gbps In / 2 Gbps Out',
    ],
    transfer: typeFactory.build().transfer,
    vcpus: typeFactory.build().vcpus,
  }
);

export const extendedTypeFactory = Factory.Sync.makeFactory<
  ExtendedType & PlanSelectionAvailabilityTypes
>({
  addons: {
    backups: {
      price: {
        hourly: 0.004,
        monthly: 2.5,
      },
      region_prices: [
        {
          hourly: 0.0048,
          id: 'id-cgk',
          monthly: 3.57,
        },
        {
          hourly: 0.0056,
          id: 'br-gru',
          monthly: 4.17,
        },
      ],
    },
  },
  class: typeFactory.build().class,
  disk: typeFactory.build().disk,
  formattedLabel: '',
  gpus: typeFactory.build().gpus,
  heading: 'Dedicated 20 GB',
  id: typeFactory.build().id,
  isDeprecated: false,
  label: typeFactory.build().label,
  memory: typeFactory.build().memory,
  network_out: typeFactory.build().network_out,
  planBelongsToDisabledClass: false,
  planHasLimitedAvailability: false,
  planIsDisabled512Gb: false,
  planIsTooSmall: false,
  price: typeFactory.build().price,
  region_prices: typeFactory.build().region_prices,
  subHeadings: ['$10/mo ($0.015/hr)', '8 CPU, 1024 GB Storage, 16 GB RAM'],
  successor: typeFactory.build().successor,
  transfer: typeFactory.build().transfer,
  vcpus: typeFactory.build().vcpus,
});

export const nodeBalancerTypeFactory = Factory.Sync.makeFactory<PriceType>({
  id: 'nodebalancer',
  label: 'NodeBalancer',
  price: {
    hourly: 0.015,
    monthly: 10.0,
  },
  region_prices: [
    {
      hourly: 0.018,
      id: 'id-cgk',
      monthly: 12.0,
    },
    {
      hourly: 0.021,
      id: 'br-gru',
      monthly: 14.0,
    },
  ],
  transfer: 0,
});

export const volumeTypeFactory = Factory.Sync.makeFactory<PriceType>({
  id: 'volume',
  label: 'Volume',
  price: {
    hourly: 0.00015,
    monthly: 0.1,
  },
  region_prices: [
    {
      hourly: 0.00018,
      id: 'id-cgk',
      monthly: 0.12,
    },
    {
      hourly: 0.00021,
      id: 'br-gru',
      monthly: 0.14,
    },
  ],
  transfer: 0,
});

<<<<<<< HEAD
export const lkeStandardAvailabilityTypeFactory = Factory.Sync.makeFactory<PriceType>(
  {
    id: 'lke-sa',
    label: 'LKE Standard Availability',
    price: {
      hourly: 0.0,
      monthly: 0.0,
    },
    region_prices: [],
    transfer: 0,
  }
);

export const lkeHighAvailabilityTypeFactory = Factory.Sync.makeFactory<PriceType>(
  {
    id: 'lke-ha',
    label: 'LKE High Availability',
    price: {
      hourly: 0.09,
      monthly: 60.0,
    },
    region_prices: [
      {
        hourly: 0.108,
        id: 'id-cgk',
        monthly: 72.0,
      },
      {
        hourly: 0.126,
        id: 'br-gru',
        monthly: 84.0,
=======
export const objectStorageTypeFactory = Factory.Sync.makeFactory<PriceType>({
  id: 'objectstorage',
  label: 'Object Storage',
  price: {
    hourly: 0.0075,
    monthly: 5.0,
  },
  region_prices: [
    {
      hourly: 0.0075,
      id: 'id-cgk',
      monthly: 5.0,
    },
    {
      hourly: 0.0075,
      id: 'br-gru',
      monthly: 5.0,
    },
  ],
  transfer: 1000,
});

export const objectStorageOverageTypeFactory = Factory.Sync.makeFactory<PriceType>(
  {
    id: 'objectstorage-overage',
    label: 'Object Storage Overage',
    price: {
      hourly: 0.02,
      monthly: null,
    },
    region_prices: [
      {
        hourly: 0.024,
        id: 'id-cgk',
        monthly: null,
      },
      {
        hourly: 0.028,
        id: 'br-gru',
        monthly: null,
>>>>>>> c022c124
      },
    ],
    transfer: 0,
  }
);<|MERGE_RESOLUTION|>--- conflicted
+++ resolved
@@ -173,7 +173,6 @@
   transfer: 0,
 });
 
-<<<<<<< HEAD
 export const lkeStandardAvailabilityTypeFactory = Factory.Sync.makeFactory<PriceType>(
   {
     id: 'lke-sa',
@@ -205,7 +204,12 @@
         hourly: 0.126,
         id: 'br-gru',
         monthly: 84.0,
-=======
+      },
+    ],
+    transfer: 0,
+  }
+);
+
 export const objectStorageTypeFactory = Factory.Sync.makeFactory<PriceType>({
   id: 'objectstorage',
   label: 'Object Storage',
@@ -246,7 +250,6 @@
         hourly: 0.028,
         id: 'br-gru',
         monthly: null,
->>>>>>> c022c124
       },
     ],
     transfer: 0,
