<<<<<<< HEAD
import { AccountAvailability } from '@linode/api-v4';
import { Factory } from '@linode/utilities';
=======
import { pickRandom } from '@linode/utilities';

import Factory from 'src/factories/factoryProxy';
>>>>>>> 61357fdb

import type { AccountAvailability } from '@linode/api-v4';

export const accountAvailabilityFactory = Factory.Sync.makeFactory<AccountAvailability>(
  {
    region: pickRandom(['us-mia', 'ap-south', 'ap-northeast']),
    unavailable: pickRandom([
      ['Block Storage'],
      ['Linodes', 'Block Storage', 'Kubernetes', 'NodeBalancers'],
    ]),
  }
);<|MERGE_RESOLUTION|>--- conflicted
+++ resolved
@@ -1,11 +1,5 @@
-<<<<<<< HEAD
-import { AccountAvailability } from '@linode/api-v4';
+import { pickRandom } from '@linode/utilities';
 import { Factory } from '@linode/utilities';
-=======
-import { pickRandom } from '@linode/utilities';
-
-import Factory from 'src/factories/factoryProxy';
->>>>>>> 61357fdb
 
 import type { AccountAvailability } from '@linode/api-v4';
 
