<<<<<<< HEAD
import { Factory } from '@linode/utilities';
=======
import { pickRandom, randomDate } from '@linode/utilities';

import Factory from 'src/factories/factoryProxy';
>>>>>>> 61357fdb

import type { AccountMaintenance } from '@linode/api-v4/lib/account/types';

import type { AccountMaintenance } from '@linode/api-v4/lib/account/types';

export const accountMaintenanceFactory = Factory.Sync.makeFactory<AccountMaintenance>(
  {
    entity: Factory.each((id) =>
      pickRandom([
        {
          id,
          label: `linode-${id}`,
          type: 'linode',
          url: `/v4/linode/instances/${id}`,
        },
        {
          id,
          label: `volume-${id}`,
          type: 'volume',
          url: `/v4/volume/${id}`,
        },
      ])
    ),
    reason: Factory.each(() =>
      pickRandom([
        `This maintenance will allow us to update the BIOS on the host’s motherboard.`,
        `Your Linode's host has reached the end of its life cycle and will be retired.`,
        `We must apply a critical security update to your Linode's host.`,
        `To ensure that all customers have access to our latest products, your Linode(s) will need to be migrated to a host which has already been upgraded.`,
        `We must replace a switch upstream of your Linode's host.`,
        `We must upgrade the OS of your Linode's host.`,
        `We have detected an issue with the RAID card of your Linode's host.`,
        `There is an issue with the power supply of your Linode's host.`,
        `We must replace faulty RAM in your Linode's host.`,
      ])
    ),
    status: Factory.each(() => pickRandom(['pending', 'started'])),
    type: Factory.each(() =>
      pickRandom(['cold_migration', 'live_migration', 'reboot'])
    ),
    when: Factory.each(() => randomDate().toISOString()),
  }
);<|MERGE_RESOLUTION|>--- conflicted
+++ resolved
@@ -1,12 +1,5 @@
-<<<<<<< HEAD
+import { pickRandom, randomDate } from '@linode/utilities';
 import { Factory } from '@linode/utilities';
-=======
-import { pickRandom, randomDate } from '@linode/utilities';
-
-import Factory from 'src/factories/factoryProxy';
->>>>>>> 61357fdb
-
-import type { AccountMaintenance } from '@linode/api-v4/lib/account/types';
 
 import type { AccountMaintenance } from '@linode/api-v4/lib/account/types';
 
