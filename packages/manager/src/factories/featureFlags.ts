--- conflicted
+++ resolved
@@ -1,5 +1,6 @@
 import { Factory } from '@linode/utilities';
 
+import type { Flags, ProductInformationBannerFlag } from 'src/featureFlags';
 import type { Flags, ProductInformationBannerFlag } from 'src/featureFlags';
 
 export const productInformationBannerFactory =
@@ -18,7 +19,6 @@
 
 export const flagsFactory = Factory.Sync.makeFactory<Partial<Flags>>({
   aclp: { beta: true, enabled: true },
-<<<<<<< HEAD
   aclpAlerting: {
     accountAlertLimit: 10,
     accountMetricLimit: 10,
@@ -26,8 +26,6 @@
     recentActivity: false,
     notificationChannels: false,
   },
-=======
->>>>>>> 56838eee
   aclpServices: {
     linode: {
       alerts: { beta: true, enabled: true },
