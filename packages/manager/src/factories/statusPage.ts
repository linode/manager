--- conflicted
+++ resolved
@@ -1,9 +1,4 @@
-<<<<<<< HEAD
 import { Factory } from '@linode/utilities';
-import { v4 } from 'uuid';
-=======
-import Factory from 'src/factories/factoryProxy';
->>>>>>> 1096eaaf
 
 import type {
   Incident,
