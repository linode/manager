--- conflicted
+++ resolved
@@ -183,66 +183,7 @@
       match_condition: {
         hostname: 'www.acme.com',
         match_field: 'path_prefix',
-<<<<<<< HEAD
         match_value: '/A/*',
-        service_targets: [
-          {
-            id: 1,
-            label: 'my-service-target',
-            percentage: 10,
-          },
-        ],
-        session_stickiness_cookie: null,
-        session_stickiness_ttl: null,
-      },
-    },
-    {
-      match_condition: {
-        hostname: 'www.acdme.com',
-        match_field: 'path_prefix',
-        match_value: '/B/*',
-        service_targets: [
-          {
-            id: 1,
-            label: 'my-service-target',
-            percentage: 10,
-          },
-        ],
-        session_stickiness_cookie: null,
-        session_stickiness_ttl: null,
-      },
-    },
-    {
-      match_condition: {
-        hostname: 'www.acadfme.com',
-        match_field: 'path_prefix',
-        match_value: '/C/*',
-        service_targets: [
-          {
-            id: 1,
-            label: 'my-service-target',
-            percentage: 10,
-          },
-        ],
-        session_stickiness_cookie: null,
-        session_stickiness_ttl: null,
-      },
-    },
-    {
-      match_condition: {
-        hostname: 'www.acefasgeme.com',
-        match_field: 'path_prefix',
-        match_value: '/D/*',
-        service_targets: [
-          {
-            id: 1,
-            label: 'my-service-target',
-            percentage: 10,
-          },
-        ],
-=======
-        match_value: '/images/*',
->>>>>>> 6bdab391
         session_stickiness_cookie: null,
         session_stickiness_ttl: null,
       },
@@ -254,6 +195,38 @@
         },
       ],
     },
+    {
+      match_condition: {
+        hostname: 'www.acme.com',
+        match_field: 'path_prefix',
+        match_value: '/B/*',
+        session_stickiness_cookie: null,
+        session_stickiness_ttl: null,
+      },
+      service_targets: [
+        {
+          id: 1,
+          label: 'my-service-target',
+          percentage: 100,
+        },
+      ],
+    },
+    {
+      match_condition: {
+        hostname: 'www.acme.com',
+        match_field: 'path_prefix',
+        match_value: '/C/*',
+        session_stickiness_cookie: null,
+        session_stickiness_ttl: null,
+      },
+      service_targets: [
+        {
+          id: 1,
+          label: 'my-service-target',
+          percentage: 100,
+        },
+      ],
+    },
   ],
 });
 
@@ -272,6 +245,7 @@
       service_targets: [
         {
           id: 1,
+          label: 'test',
           percentage: 10,
         },
       ],
