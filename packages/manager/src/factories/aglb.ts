--- conflicted
+++ resolved
@@ -151,11 +151,8 @@
                     },
                     label: 'my-service-target',
                     load_balancing_policy: 'round_robin',
-<<<<<<< HEAD
+                    protocol: 'https',
                     percentage: 0,
-=======
-                    protocol: 'https',
->>>>>>> 9f1f4dde
                   },
                 ],
               },
@@ -285,11 +282,8 @@
   id: Factory.each((i) => i),
   label: Factory.each((i) => `service-target-${i}`),
   load_balancing_policy: 'round_robin',
-<<<<<<< HEAD
+  protocol: 'https',
   percentage: 0,
-=======
-  protocol: 'https',
->>>>>>> 9f1f4dde
 });
 
 export const createServiceTargetFactory = Factory.Sync.makeFactory<ServiceTargetPayload>(
@@ -313,11 +307,8 @@
     },
     label: 'my-service-target',
     load_balancing_policy: 'least_request',
-<<<<<<< HEAD
+    protocol: 'https',
     percentage: 0,
-=======
-    protocol: 'https',
->>>>>>> 9f1f4dde
   }
 );
 
