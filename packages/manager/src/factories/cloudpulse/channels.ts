--- conflicted
+++ resolved
@@ -25,12 +25,7 @@
     id: Factory.each((i) => i),
     label: Factory.each((id) => `Channel-${id}`),
     status: 'Enabled',
-<<<<<<< HEAD
-    type: 'custom',
+    type: 'user',
     updated: new Date().toISOString(),
-=======
-    type: 'user',
-    updated_at: new Date().toISOString(),
->>>>>>> 6372a340
     updated_by: 'user1',
   });