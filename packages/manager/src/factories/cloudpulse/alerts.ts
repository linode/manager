import { Factory, regionFactory } from '@linode/utilities';

import type {
  Alert,
  AlertDefinitionDimensionFilter,
  AlertDefinitionMetricCriteria,
  CreateAlertDefinitionPayload,
  Dimension,
  MetricCriteria,
  MetricDefinition,
  TriggerCondition,
} from '@linode/api-v4';

export const alertDimensionsFactory =
  Factory.Sync.makeFactory<AlertDefinitionDimensionFilter>({
    dimension_label: 'state',
    label: 'State of CPU',
    operator: 'eq',
    value: 'idle',
  });

export const alertRulesFactory =
  Factory.Sync.makeFactory<AlertDefinitionMetricCriteria>({
    aggregate_function: 'avg',
    dimension_filters: alertDimensionsFactory.buildList(1),
    label: 'CPU Usage',
    metric: 'system_cpu_utilization_percent',
    operator: 'eq',
    threshold: 60,
    unit: 'Bytes',
  });

export const triggerConditionFactory =
  Factory.Sync.makeFactory<TriggerCondition>({
    criteria_condition: 'ALL',
    evaluation_period_seconds: 300,
    polling_interval_seconds: 300,
    trigger_occurrences: 5,
  });
export const cpuRulesFactory = Factory.Sync.makeFactory<MetricCriteria>({
  aggregate_function: 'avg',
  dimension_filters: [
    {
      dimension_label: 'state',
      operator: 'eq',
      value: 'user',
    },
  ],
  metric: 'system_cpu_utilization_percent',
  operator: 'eq',
  threshold: 1000,
});

export const ingressTrafficRateRulesFactory =
  Factory.Sync.makeFactory<MetricCriteria>({
    aggregate_function: 'avg',
    dimension_filters: [
      {
        dimension_label: 'port',
        operator: 'eq',
        value: '',
      },
      {
        dimension_label: 'protocol',
        operator: 'in',
        value: 'TCP,UDP',
      },
      {
        dimension_label: 'config_id',
        operator: 'eq',
        value: '',
      },
    ],
    metric: 'nb_ingress_traffic_rate',
    operator: 'eq',
    threshold: 1000, // adjust as per your alert threshold
  });

export const egressTrafficRateRulesFactory =
  ingressTrafficRateRulesFactory.extend({
    metric: 'nb_egress_traffic_rate',
  });

export const newSessionsRulesFactory = ingressTrafficRateRulesFactory.extend({
  metric: 'nb_new_sessions_per_second',
});

export const totalActiveSessionsRulesFactory =
  ingressTrafficRateRulesFactory.extend({
    metric: 'nb_total_active_sessions',
  });

export const totalActiveBackendsRulesFactory =
  ingressTrafficRateRulesFactory.extend({
    metric: 'nb_total_active_backends',
  });

export const memoryRulesFactory = Factory.Sync.makeFactory<MetricCriteria>({
  aggregate_function: 'avg',
  dimension_filters: [],
  metric: 'system_memory_usage_by_resource',
  operator: 'eq',
  threshold: 1000,
});
export const currentConnectionsRulesFactory =
  Factory.Sync.makeFactory<MetricCriteria>({
    aggregate_function: 'avg',
    dimension_filters: [
      { dimension_label: 'region_id', operator: 'eq', value: '' },
      { dimension_label: 'customer_id', operator: 'eq', value: '' },
      { dimension_label: 'parent_vm_entity_id', operator: 'eq', value: '' },
      { dimension_label: 'entity_id', operator: 'eq', value: '' },
      { dimension_label: 'interface_id', operator: 'eq', value: '' },
      {
        dimension_label: 'interface_type',
        operator: 'in',
        value: 'vpc,public',
      },
      { dimension_label: 'vpc_subnet_id', operator: 'eq', value: '' },
    ],
    metric: 'current_connections',
    operator: 'eq',
    threshold: 1000,
  });

export const availableConnectionsRulesFactory = {
  ...currentConnectionsRulesFactory,
  metric: 'available_connections',
};
export const ingressPacketsAcceptedRulesFactory = {
  ...currentConnectionsRulesFactory,
  metric: 'ingress_packets_accepted',
};

export const egressPacketsAcceptedRulesFactory = {
  ...currentConnectionsRulesFactory,
  metric: 'egress_packets_accepted',
};

export const ingressBytesAcceptedRulesFactory =
  Factory.Sync.makeFactory<MetricCriteria>({
    aggregate_function: 'avg',
    dimension_filters: [
      { dimension_label: 'region_id', operator: 'eq', value: '' },
      { dimension_label: 'customer_id', operator: 'eq', value: '' },
      { dimension_label: 'parent_vm_entity_id', operator: 'eq', value: '' },
      { dimension_label: 'entity_id', operator: 'eq', value: '' },
      { dimension_label: 'interface_id', operator: 'eq', value: '' },
      {
        dimension_label: 'interface_type',
        operator: 'in',
        value: 'vpc,public',
      },
      { dimension_label: 'vpc_subnet_id', operator: 'eq', value: '' },
    ],
    metric: 'ingress_bytes_accepted',
    operator: 'eq',
    threshold: 1000,
  });

export const egressBytesAcceptedRulesFactory = {
  ...ingressBytesAcceptedRulesFactory,
  metric: 'egress_bytes_accepted',
};

export const ingressPacketsDroppedRulesFactory = {
  ...ingressBytesAcceptedRulesFactory,
  metric: 'ingress_packets_dropped',
};

export const egressPacketsDroppedRulesFactory = {
  ...ingressBytesAcceptedRulesFactory,
  metric: 'egress_packets_dropped',
};

export const packetsDroppedConnectionTableFullRulesFactory = {
  ...ingressBytesAcceptedRulesFactory,
  metric: 'packets_dropped_connection_table_full',
};

export const newIngressConnectionsRulesFactory = {
  ...ingressBytesAcceptedRulesFactory,
  metric: 'new_ingress_connections',
};

export const newEgressConnectionsRulesFactory = {
  ...ingressBytesAcceptedRulesFactory,
  metric: 'new_egress_connections',
};

// Example endpoints list (for the 'in' operator)
const endpoints = [
  'endpoint_type-E2-us-sea-2.linodeobjects.com',
  'endpoint_type-E3-us-sea-3.linodeobjects.com',
  'endpoint_type-E2-us-sea-4.linodeobjects.com',
];
/**
 * Factory for a single Object Storage dimension filter
 */
export const objectStorageDimensionFactory =
  Factory.Sync.makeFactory<AlertDefinitionDimensionFilter>({
    dimension_label: 'region',
    label: 'Object Storage Region',
    operator: 'eq',
    value: 'Chicago, IL',
  });

/**
 * Base Object Storage rule factory (like your baseObjectStorageRuleFactory)
 */
export const baseObjectStorageRuleFactory =
  Factory.Sync.makeFactory<MetricCriteria>({
    aggregate_function: 'avg',
    operator: 'eq',
    threshold: 1000,
    metric: '',
    dimension_filters: [
      {
        dimension_label: 'endpoint',
        operator: 'eq',
        value: 'endpoint_type-E2-us-sea-4.linodeobjects.com',
      },
      {
        dimension_label: 'endpoint',
        operator: 'in',
        value: endpoints.join(','), // joined list of endpoints
      },
    ],
  });
export const metricBuilder =
  Factory.Sync.makeFactory<AlertDefinitionMetricCriteria>({
    ...baseObjectStorageRuleFactory.build(),
    label: 'Total bucket size',
    unit: 'Bytes',
    metric: 'obj_bucket_size',
    dimension_filters: [
      {
        dimension_label: 'region',
        label: 'Region',
        operator: 'eq',
        value: 'us-east',
      },
    ],
  });

export const alertDefinitionFactory =
  Factory.Sync.makeFactory<CreateAlertDefinitionPayload>({
    channel_ids: [1, 2, 3],
    description: 'This is a default alert description.',
    entity_ids: ['1', '2', '3', '4', '5'],
    label: 'Default Alert Label',
    rule_criteria: {
      rules: [cpuRulesFactory.build(), memoryRulesFactory.build()],
    },
    severity: 1,
    tags: ['tag1', 'tag2'],
    trigger_conditions: triggerConditionFactory.build(),
  });

export const alertFactory = Factory.Sync.makeFactory<Alert>({
  alert_channels: [
    {
      id: 1,
      label: 'sample1',
      type: 'alert-channel',
      url: '',
    },
    {
      id: 2,
      label: 'sample2',
      type: 'alert-channel',
      url: '',
    },
  ],
  class: 'dedicated',
  created: new Date().toISOString(),
  created_by: 'system',
  description: 'Test description',
  entity_ids: ['1', '2', '3', '48', '50', '51'],
  scope: 'entity',
  regions: regionFactory.buildList(3).map(({ id }) => id),
  has_more_resources: true,
  id: Factory.each((i) => i),
  label: Factory.each((id) => `Alert-${id}`),
  rule_criteria: {
    rules: [alertRulesFactory.build({ dimension_filters: [] })],
  },
  service_type: 'linode',
  severity: 0,
  status: 'enabled',
  tags: ['tag1', 'tag2'],
  trigger_conditions: {
    criteria_condition: 'ALL',
    evaluation_period_seconds: 300,
    polling_interval_seconds: 600,
    trigger_occurrences: 3,
  },
  type: 'system',
  updated: new Date().toISOString(),
  updated_by: 'system',
});

const firewallLinodeDimensions: Dimension[] = [
  { label: 'VPC-Subnet', dimension_label: 'vpc_subnet_id', values: [] },
  {
    label: 'Interface Type',
    dimension_label: 'interface_type',
    values: ['vpc', 'public'],
  },
  { label: 'Interface', dimension_label: 'interface_id', values: [] },
  { label: 'Linode', dimension_label: 'linode_id', values: [] },
  { label: 'Linode Region', dimension_label: 'region_id', values: [] },
];

const firewallNodebalancerDimensions: Dimension[] = [
  { label: 'Protocol', dimension_label: 'protocol', values: ['TCP', 'UDP'] },
  { label: 'IP Version', dimension_label: 'ip_version', values: ['v4', 'v6'] },
  { label: 'NodeBalancer', dimension_label: 'nodebalancer_id', values: [] },
];

export const firewallMetricDefinitionFactory =
  Factory.Sync.makeFactory<MetricDefinition>({
    label: 'Firewall Metric',
    metric: 'firewall_metric',
    unit: 'metric_unit',
    metric_type: 'gauge',
    scrape_interval: '60s',
    is_alertable: true,
    available_aggregate_functions: ['avg', 'sum', 'max', 'min', 'count'],
    dimensions: [],
  });
export const firewallMetricDefinitionsResponse: MetricDefinition[] = [
  firewallMetricDefinitionFactory.build({
    label: 'Current connections (Linode)',
    metric: 'fw_active_connections',
    unit: 'Count',
    available_aggregate_functions: ['avg', 'max', 'min'],
    dimensions: firewallLinodeDimensions,
  }),
  firewallMetricDefinitionFactory.build({
    label: 'Ingress Packets Accepted (Linode)',
    metric: 'fw_ingress_packets_accepted',
    unit: 'packets/s',
    available_aggregate_functions: ['sum'],
    dimensions: firewallLinodeDimensions,
  }),
  firewallMetricDefinitionFactory.build({
    label: 'Available Connections (Linode)',
    metric: 'fw_available_connections',
    unit: 'Count',
    available_aggregate_functions: ['avg', 'max', 'min'],
    dimensions: firewallLinodeDimensions,
  }),
  firewallMetricDefinitionFactory.build({
    label: 'Ingress Bytes Accepted (Linode)',
    metric: 'fw_ingress_bytes_accepted',
    unit: 'Bps',
    available_aggregate_functions: ['sum'],
    dimensions: firewallLinodeDimensions,
  }),
  firewallMetricDefinitionFactory.build({
    label: 'Ingress Bytes Accepted (Node Balancer)',
    metric: 'nb_ingress_bytes_accepted',
    unit: 'Bps',
    scrape_interval: '300s',
    available_aggregate_functions: ['sum'],
    dimensions: firewallNodebalancerDimensions,
  }),
  firewallMetricDefinitionFactory.build({
    label: 'Ingress Bytes Dropped  (Node Balancer)',
    metric: 'nb_ingress_bytes_dropped',
    unit: 'Bps',
    scrape_interval: '300s',
    available_aggregate_functions: ['sum'],
    dimensions: firewallNodebalancerDimensions,
  }),
  firewallMetricDefinitionFactory.build({
    label: 'Ingress Packets Accepted  (Node Balancer)',
    metric: 'nb_ingress_packets_accepted',
    unit: 'packets/s',
    scrape_interval: '300s',
    available_aggregate_functions: ['sum'],
    dimensions: firewallNodebalancerDimensions,
  }),
  firewallMetricDefinitionFactory.build({
    label: 'Ingress Packets Dropped  (Node Balancer)',
    metric: 'nb_ingress_packets_dropped',
    unit: 'packets/s',
    scrape_interval: '300s',
    available_aggregate_functions: ['sum'],
    dimensions: firewallNodebalancerDimensions,
  }),
];

export const firewallMetricRulesFactory =
  Factory.Sync.makeFactory<AlertDefinitionMetricCriteria>({
    label: 'Current connections (Linode)',
    metric: 'fw_active_connections',
    unit: 'count',
    aggregate_function: 'avg',
    operator: 'gt',
    threshold: 1000,
    dimension_filters: [
      {
        label: 'VPC-Subnet',
        dimension_label: 'vpc_subnet_id',
        operator: 'in',
        value: '1,2',
      },
      {
        label: 'Linode',
        dimension_label: 'linode_id',
        operator: 'in',
        value: '1,2',
      },
      {
        label: 'Linode Region',
        dimension_label: 'region_id',
        operator: 'in',
        value: 'pl-labkrk-2',
      },
    ],
  });

export const objectStorageMetricCriteria =
  Factory.Sync.makeFactory<AlertDefinitionMetricCriteria>({
    label: 'All requests',
    metric: 'obj_requests_num',
    unit: 'Count',
    aggregate_function: 'sum',
    operator: 'gt',
    threshold: 1000,
    dimension_filters: [
      {
        label: 'Endpoint',
        dimension_label: 'endpoint',
        operator: 'eq',
        value: 'us-iad-1.linodeobjects.com',
      },
      {
        label: 'Endpoint',
        dimension_label: 'endpoint',
        operator: 'in',
        value: 'ap-west-1.linodeobjects.com,us-iad-1.linodeobjects.com',
      },
    ],
  });

export const objectStorageMetricRules: MetricDefinition[] = [
  {
    label: 'All requests',
    metric_type: 'gauge',
    metric: 'obj_requests_num',
    unit: 'Count',
    scrape_interval: '60s',
    is_alertable: true,
    available_aggregate_functions: ['sum'],
    dimensions: [
      {
        label: 'Endpoint',
        dimension_label: 'endpoint',
        values: [],
      },
      {
        label: 'Request type',
        dimension_label: 'request_type',
        values: ['head', 'get', 'put', 'delete', 'list', 'other'],
      },
    ],
  },
];

<<<<<<< HEAD
export const firewallNodebalancerMetricCriteria =
  Factory.Sync.makeFactory<AlertDefinitionMetricCriteria>({
    label: 'Ingress Packets Dropped  (Node Balancer)',
    metric: 'nb_ingress_packets_dropped',
    unit: 'packets/s',
    aggregate_function: 'sum',
    operator: 'gt',
    threshold: 1000,
    dimension_filters: [
      {
        label: 'NodeBalancer',
        dimension_label: 'nodebalancer_id',
        operator: 'in',
        value: '333',
      }
    ]
  });
=======
export const blockStorageMetricRules: MetricDefinition[] = [
  {
    label: 'Volume Read Operations',
    metric: 'volume_read_ops',
    unit: 'Count',
    metric_type: 'gauge',
    scrape_interval: '300s',
    is_alertable: true,
    available_aggregate_functions: ['avg'],
    dimensions: [
      {
        label: 'linode_id',
        dimension_label: 'linode_id',
        values: [],
      },
    ],
  },
  {
    label: 'Volume Write Operations',
    metric: 'volume_write_ops',
    unit: 'Count',
    metric_type: 'gauge',
    scrape_interval: '300s',
    is_alertable: true,
    available_aggregate_functions: ['avg'],
    dimensions: [
      {
        label: 'linode_id',
        dimension_label: 'linode_id',
        values: [],
      },
    ],
  },
  {
    label: 'Volume Read Bytes',
    metric: 'volume_read_bytes',
    unit: 'KB',
    metric_type: 'gauge',
    scrape_interval: '300s',
    is_alertable: true,
    available_aggregate_functions: ['avg'],
    dimensions: [
      {
        label: 'linode_id',
        dimension_label: 'linode_id',
        values: [],
      },
    ],
  },
  {
    label: 'Volume Write Bytes',
    metric: 'volume_write_bytes',
    unit: 'KB',
    metric_type: 'gauge',
    scrape_interval: '300s',
    is_alertable: true,
    available_aggregate_functions: ['avg'],
    dimensions: [
      {
        label: 'linode_id',
        dimension_label: 'linode_id',
        values: [],
      },
    ],
  },
  {
    label: 'Volume Read Latency p99',
    metric: 'volume_read_latency_p99',
    unit: 'ms',
    metric_type: 'gauge',
    scrape_interval: '300s',
    is_alertable: true,
    available_aggregate_functions: ['avg'],
    dimensions: [
      {
        label: 'linode_id',
        dimension_label: 'linode_id',
        values: [],
      },
    ],
  },
  {
    label: 'Volume Read Latency p95',
    metric: 'volume_read_latency_p95',
    unit: 'ms',
    metric_type: 'gauge',
    scrape_interval: '300s',
    is_alertable: true,
    available_aggregate_functions: ['avg'],
    dimensions: [
      {
        label: 'linode_id',
        dimension_label: 'linode_id',
        values: [],
      },
    ],
  },
  {
    label: 'Volume Read Latency p90',
    metric: 'volume_read_latency_p90',
    unit: 'ms',
    metric_type: 'gauge',
    scrape_interval: '300s',
    is_alertable: true,
    available_aggregate_functions: ['avg'],
    dimensions: [
      {
        label: 'linode_id',
        dimension_label: 'linode_id',
        values: [],
      },
    ],
  },
  {
    label: 'Volume Read Latency p50',
    metric: 'volume_read_latency_p50',
    unit: 'ms',
    metric_type: 'gauge',
    scrape_interval: '300s',
    is_alertable: true,
    available_aggregate_functions: ['avg'],
    dimensions: [
      {
        label: 'linode_id',
        dimension_label: 'linode_id',
        values: [],
      },
    ],
  },
  {
    label: 'Volume Write Latency p99',
    metric: 'volume_write_latency_p99',
    unit: 'ms',
    metric_type: 'gauge',
    scrape_interval: '300s',
    is_alertable: true,
    available_aggregate_functions: ['avg'],
    dimensions: [
      {
        label: 'linode_id',
        dimension_label: 'linode_id',
        values: [],
      },
    ],
  },
  {
    label: 'Volume Write Latency p95',
    metric: 'volume_write_latency_p95',
    unit: 'ms',
    metric_type: 'gauge',
    scrape_interval: '300s',
    is_alertable: true,
    available_aggregate_functions: ['avg'],
    dimensions: [
      {
        label: 'linode_id',
        dimension_label: 'linode_id',
        values: [],
      },
    ],
  },
  {
    label: 'Volume Write Latency p90',
    metric: 'volume_write_latency_p90',
    unit: 'ms',
    metric_type: 'gauge',
    scrape_interval: '300s',
    is_alertable: true,
    available_aggregate_functions: ['avg'],
    dimensions: [
      {
        label: 'linode_id',
        dimension_label: 'linode_id',
        values: [],
      },
    ],
  },
  {
    label: 'Volume Write Latency p50',
    metric: 'volume_write_latency_p50',
    unit: 'ms',
    metric_type: 'gauge',
    scrape_interval: '300s',
    is_alertable: true,
    available_aggregate_functions: ['avg'],
    dimensions: [
      {
        label: 'linode_id',
        dimension_label: 'linode_id',
        values: [],
      },
    ],
  },
];

export const blockStorageMetricCriteria =
  Factory.Sync.makeFactory<AlertDefinitionMetricCriteria>({
    label: 'Volume Read Operations',
    metric: 'volume_read_ops',
    unit: 'Count',
    aggregate_function: 'avg',
    operator: 'eq',
    threshold: 1000,
    dimension_filters: [
      {
        label: 'linode_id',
        dimension_label: 'linode_id',
        operator: 'in',
        value: '1',
      },
      {
        label: 'region',
        dimension_label: 'region',
        operator: 'eq',
        value: 'us-east',
      },
    ],
  });

// --- Additional Metrics (Examples) ---

export const blockStorageMetricCriteriaList = [
  blockStorageMetricCriteria.build({
    label: 'Volume Write Operations',
    metric: 'volume_write_ops',
    unit: 'Count',
    aggregate_function: 'avg',
    operator: 'gt',
    threshold: 2000,
    dimension_filters: [
      {
        label: 'region',
        dimension_label: 'region',
        operator: 'eq',
        value: 'us-west',
      },
      {
        label: 'entity_id',
        dimension_label: 'entity_id',
        operator: 'eq',
        value: 'vol-1',
      },
    ],
  }),

  blockStorageMetricCriteria.build({
    label: 'Volume Read Bytes',
    metric: 'volume_read_bytes',
    unit: 'Bytes',
    aggregate_function: 'sum',
    operator: 'gte',
    threshold: 500000,
    dimension_filters: [
      {
        label: 'region',
        dimension_label: 'region',
        operator: 'eq',
        value: 'ap-south',
      },
    ],
  }),

  blockStorageMetricCriteria.build({
    label: 'Volume Write Bytes',
    metric: 'volume_write_bytes',
    unit: 'Bytes',
    aggregate_function: 'sum',
    operator: 'lt',
    threshold: 1000000,
    dimension_filters: [
      {
        label: 'response_type',
        dimension_label: 'response_type',
        operator: 'in',
        value: '200,400,500',
      },
    ],
  }),

  blockStorageMetricCriteria.build({
    label: 'Volume Read IOPS',
    metric: 'volume_read_iops',
    unit: 'Count',
    aggregate_function: 'max',
    operator: 'lte',
    threshold: 1500,
    dimension_filters: [
      {
        label: 'entity_id',
        dimension_label: 'entity_id',
        operator: 'eq',
        value: 'block-01',
      },
    ],
  }),

  blockStorageMetricCriteria.build({
    label: 'Volume Write IOPS',
    metric: 'volume_write_iops',
    unit: 'Count',
    aggregate_function: 'max',
    operator: 'gt',
    threshold: 2500,
    dimension_filters: [
      {
        label: 'region',
        dimension_label: 'region',
        operator: 'eq',
        value: 'us-central',
      },
    ],
  }),
];
>>>>>>> 6255188f
<|MERGE_RESOLUTION|>--- conflicted
+++ resolved
@@ -470,7 +470,320 @@
   },
 ];
 
-<<<<<<< HEAD
+export const blockStorageMetricRules: MetricDefinition[] = [
+  {
+    label: 'Volume Read Operations',
+    metric: 'volume_read_ops',
+    unit: 'Count',
+    metric_type: 'gauge',
+    scrape_interval: '300s',
+    is_alertable: true,
+    available_aggregate_functions: ['avg'],
+    dimensions: [
+      {
+        label: 'linode_id',
+        dimension_label: 'linode_id',
+        values: [],
+      },
+    ],
+  },
+  {
+    label: 'Volume Write Operations',
+    metric: 'volume_write_ops',
+    unit: 'Count',
+    metric_type: 'gauge',
+    scrape_interval: '300s',
+    is_alertable: true,
+    available_aggregate_functions: ['avg'],
+    dimensions: [
+      {
+        label: 'linode_id',
+        dimension_label: 'linode_id',
+        values: [],
+      },
+    ],
+  },
+  {
+    label: 'Volume Read Bytes',
+    metric: 'volume_read_bytes',
+    unit: 'KB',
+    metric_type: 'gauge',
+    scrape_interval: '300s',
+    is_alertable: true,
+    available_aggregate_functions: ['avg'],
+    dimensions: [
+      {
+        label: 'linode_id',
+        dimension_label: 'linode_id',
+        values: [],
+      },
+    ],
+  },
+  {
+    label: 'Volume Write Bytes',
+    metric: 'volume_write_bytes',
+    unit: 'KB',
+    metric_type: 'gauge',
+    scrape_interval: '300s',
+    is_alertable: true,
+    available_aggregate_functions: ['avg'],
+    dimensions: [
+      {
+        label: 'linode_id',
+        dimension_label: 'linode_id',
+        values: [],
+      },
+    ],
+  },
+  {
+    label: 'Volume Read Latency p99',
+    metric: 'volume_read_latency_p99',
+    unit: 'ms',
+    metric_type: 'gauge',
+    scrape_interval: '300s',
+    is_alertable: true,
+    available_aggregate_functions: ['avg'],
+    dimensions: [
+      {
+        label: 'linode_id',
+        dimension_label: 'linode_id',
+        values: [],
+      },
+    ],
+  },
+  {
+    label: 'Volume Read Latency p95',
+    metric: 'volume_read_latency_p95',
+    unit: 'ms',
+    metric_type: 'gauge',
+    scrape_interval: '300s',
+    is_alertable: true,
+    available_aggregate_functions: ['avg'],
+    dimensions: [
+      {
+        label: 'linode_id',
+        dimension_label: 'linode_id',
+        values: [],
+      },
+    ],
+  },
+  {
+    label: 'Volume Read Latency p90',
+    metric: 'volume_read_latency_p90',
+    unit: 'ms',
+    metric_type: 'gauge',
+    scrape_interval: '300s',
+    is_alertable: true,
+    available_aggregate_functions: ['avg'],
+    dimensions: [
+      {
+        label: 'linode_id',
+        dimension_label: 'linode_id',
+        values: [],
+      },
+    ],
+  },
+  {
+    label: 'Volume Read Latency p50',
+    metric: 'volume_read_latency_p50',
+    unit: 'ms',
+    metric_type: 'gauge',
+    scrape_interval: '300s',
+    is_alertable: true,
+    available_aggregate_functions: ['avg'],
+    dimensions: [
+      {
+        label: 'linode_id',
+        dimension_label: 'linode_id',
+        values: [],
+      },
+    ],
+  },
+  {
+    label: 'Volume Write Latency p99',
+    metric: 'volume_write_latency_p99',
+    unit: 'ms',
+    metric_type: 'gauge',
+    scrape_interval: '300s',
+    is_alertable: true,
+    available_aggregate_functions: ['avg'],
+    dimensions: [
+      {
+        label: 'linode_id',
+        dimension_label: 'linode_id',
+        values: [],
+      },
+    ],
+  },
+  {
+    label: 'Volume Write Latency p95',
+    metric: 'volume_write_latency_p95',
+    unit: 'ms',
+    metric_type: 'gauge',
+    scrape_interval: '300s',
+    is_alertable: true,
+    available_aggregate_functions: ['avg'],
+    dimensions: [
+      {
+        label: 'linode_id',
+        dimension_label: 'linode_id',
+        values: [],
+      },
+    ],
+  },
+  {
+    label: 'Volume Write Latency p90',
+    metric: 'volume_write_latency_p90',
+    unit: 'ms',
+    metric_type: 'gauge',
+    scrape_interval: '300s',
+    is_alertable: true,
+    available_aggregate_functions: ['avg'],
+    dimensions: [
+      {
+        label: 'linode_id',
+        dimension_label: 'linode_id',
+        values: [],
+      },
+    ],
+  },
+  {
+    label: 'Volume Write Latency p50',
+    metric: 'volume_write_latency_p50',
+    unit: 'ms',
+    metric_type: 'gauge',
+    scrape_interval: '300s',
+    is_alertable: true,
+    available_aggregate_functions: ['avg'],
+    dimensions: [
+      {
+        label: 'linode_id',
+        dimension_label: 'linode_id',
+        values: [],
+      },
+    ],
+  },
+];
+
+export const blockStorageMetricCriteria =
+  Factory.Sync.makeFactory<AlertDefinitionMetricCriteria>({
+    label: 'Volume Read Operations',
+    metric: 'volume_read_ops',
+    unit: 'Count',
+    aggregate_function: 'avg',
+    operator: 'eq',
+    threshold: 1000,
+    dimension_filters: [
+      {
+        label: 'linode_id',
+        dimension_label: 'linode_id',
+        operator: 'in',
+        value: '1',
+      },
+      {
+        label: 'region',
+        dimension_label: 'region',
+        operator: 'eq',
+        value: 'us-east',
+      },
+    ],
+  });
+
+// --- Additional Metrics (Examples) ---
+
+export const blockStorageMetricCriteriaList = [
+  blockStorageMetricCriteria.build({
+    label: 'Volume Write Operations',
+    metric: 'volume_write_ops',
+    unit: 'Count',
+    aggregate_function: 'avg',
+    operator: 'gt',
+    threshold: 2000,
+    dimension_filters: [
+      {
+        label: 'region',
+        dimension_label: 'region',
+        operator: 'eq',
+        value: 'us-west',
+      },
+      {
+        label: 'entity_id',
+        dimension_label: 'entity_id',
+        operator: 'eq',
+        value: 'vol-1',
+      },
+    ],
+  }),
+
+  blockStorageMetricCriteria.build({
+    label: 'Volume Read Bytes',
+    metric: 'volume_read_bytes',
+    unit: 'Bytes',
+    aggregate_function: 'sum',
+    operator: 'gte',
+    threshold: 500000,
+    dimension_filters: [
+      {
+        label: 'region',
+        dimension_label: 'region',
+        operator: 'eq',
+        value: 'ap-south',
+      },
+    ],
+  }),
+
+  blockStorageMetricCriteria.build({
+    label: 'Volume Write Bytes',
+    metric: 'volume_write_bytes',
+    unit: 'Bytes',
+    aggregate_function: 'sum',
+    operator: 'lt',
+    threshold: 1000000,
+    dimension_filters: [
+      {
+        label: 'response_type',
+        dimension_label: 'response_type',
+        operator: 'in',
+        value: '200,400,500',
+      },
+    ],
+  }),
+
+  blockStorageMetricCriteria.build({
+    label: 'Volume Read IOPS',
+    metric: 'volume_read_iops',
+    unit: 'Count',
+    aggregate_function: 'max',
+    operator: 'lte',
+    threshold: 1500,
+    dimension_filters: [
+      {
+        label: 'entity_id',
+        dimension_label: 'entity_id',
+        operator: 'eq',
+        value: 'block-01',
+      },
+    ],
+  }),
+
+  blockStorageMetricCriteria.build({
+    label: 'Volume Write IOPS',
+    metric: 'volume_write_iops',
+    unit: 'Count',
+    aggregate_function: 'max',
+    operator: 'gt',
+    threshold: 2500,
+    dimension_filters: [
+      {
+        label: 'region',
+        dimension_label: 'region',
+        operator: 'eq',
+        value: 'us-central',
+      },
+    ],
+  }),
+];
+
 export const firewallNodebalancerMetricCriteria =
   Factory.Sync.makeFactory<AlertDefinitionMetricCriteria>({
     label: 'Ingress Packets Dropped  (Node Balancer)',
@@ -487,319 +800,4 @@
         value: '333',
       }
     ]
-  });
-=======
-export const blockStorageMetricRules: MetricDefinition[] = [
-  {
-    label: 'Volume Read Operations',
-    metric: 'volume_read_ops',
-    unit: 'Count',
-    metric_type: 'gauge',
-    scrape_interval: '300s',
-    is_alertable: true,
-    available_aggregate_functions: ['avg'],
-    dimensions: [
-      {
-        label: 'linode_id',
-        dimension_label: 'linode_id',
-        values: [],
-      },
-    ],
-  },
-  {
-    label: 'Volume Write Operations',
-    metric: 'volume_write_ops',
-    unit: 'Count',
-    metric_type: 'gauge',
-    scrape_interval: '300s',
-    is_alertable: true,
-    available_aggregate_functions: ['avg'],
-    dimensions: [
-      {
-        label: 'linode_id',
-        dimension_label: 'linode_id',
-        values: [],
-      },
-    ],
-  },
-  {
-    label: 'Volume Read Bytes',
-    metric: 'volume_read_bytes',
-    unit: 'KB',
-    metric_type: 'gauge',
-    scrape_interval: '300s',
-    is_alertable: true,
-    available_aggregate_functions: ['avg'],
-    dimensions: [
-      {
-        label: 'linode_id',
-        dimension_label: 'linode_id',
-        values: [],
-      },
-    ],
-  },
-  {
-    label: 'Volume Write Bytes',
-    metric: 'volume_write_bytes',
-    unit: 'KB',
-    metric_type: 'gauge',
-    scrape_interval: '300s',
-    is_alertable: true,
-    available_aggregate_functions: ['avg'],
-    dimensions: [
-      {
-        label: 'linode_id',
-        dimension_label: 'linode_id',
-        values: [],
-      },
-    ],
-  },
-  {
-    label: 'Volume Read Latency p99',
-    metric: 'volume_read_latency_p99',
-    unit: 'ms',
-    metric_type: 'gauge',
-    scrape_interval: '300s',
-    is_alertable: true,
-    available_aggregate_functions: ['avg'],
-    dimensions: [
-      {
-        label: 'linode_id',
-        dimension_label: 'linode_id',
-        values: [],
-      },
-    ],
-  },
-  {
-    label: 'Volume Read Latency p95',
-    metric: 'volume_read_latency_p95',
-    unit: 'ms',
-    metric_type: 'gauge',
-    scrape_interval: '300s',
-    is_alertable: true,
-    available_aggregate_functions: ['avg'],
-    dimensions: [
-      {
-        label: 'linode_id',
-        dimension_label: 'linode_id',
-        values: [],
-      },
-    ],
-  },
-  {
-    label: 'Volume Read Latency p90',
-    metric: 'volume_read_latency_p90',
-    unit: 'ms',
-    metric_type: 'gauge',
-    scrape_interval: '300s',
-    is_alertable: true,
-    available_aggregate_functions: ['avg'],
-    dimensions: [
-      {
-        label: 'linode_id',
-        dimension_label: 'linode_id',
-        values: [],
-      },
-    ],
-  },
-  {
-    label: 'Volume Read Latency p50',
-    metric: 'volume_read_latency_p50',
-    unit: 'ms',
-    metric_type: 'gauge',
-    scrape_interval: '300s',
-    is_alertable: true,
-    available_aggregate_functions: ['avg'],
-    dimensions: [
-      {
-        label: 'linode_id',
-        dimension_label: 'linode_id',
-        values: [],
-      },
-    ],
-  },
-  {
-    label: 'Volume Write Latency p99',
-    metric: 'volume_write_latency_p99',
-    unit: 'ms',
-    metric_type: 'gauge',
-    scrape_interval: '300s',
-    is_alertable: true,
-    available_aggregate_functions: ['avg'],
-    dimensions: [
-      {
-        label: 'linode_id',
-        dimension_label: 'linode_id',
-        values: [],
-      },
-    ],
-  },
-  {
-    label: 'Volume Write Latency p95',
-    metric: 'volume_write_latency_p95',
-    unit: 'ms',
-    metric_type: 'gauge',
-    scrape_interval: '300s',
-    is_alertable: true,
-    available_aggregate_functions: ['avg'],
-    dimensions: [
-      {
-        label: 'linode_id',
-        dimension_label: 'linode_id',
-        values: [],
-      },
-    ],
-  },
-  {
-    label: 'Volume Write Latency p90',
-    metric: 'volume_write_latency_p90',
-    unit: 'ms',
-    metric_type: 'gauge',
-    scrape_interval: '300s',
-    is_alertable: true,
-    available_aggregate_functions: ['avg'],
-    dimensions: [
-      {
-        label: 'linode_id',
-        dimension_label: 'linode_id',
-        values: [],
-      },
-    ],
-  },
-  {
-    label: 'Volume Write Latency p50',
-    metric: 'volume_write_latency_p50',
-    unit: 'ms',
-    metric_type: 'gauge',
-    scrape_interval: '300s',
-    is_alertable: true,
-    available_aggregate_functions: ['avg'],
-    dimensions: [
-      {
-        label: 'linode_id',
-        dimension_label: 'linode_id',
-        values: [],
-      },
-    ],
-  },
-];
-
-export const blockStorageMetricCriteria =
-  Factory.Sync.makeFactory<AlertDefinitionMetricCriteria>({
-    label: 'Volume Read Operations',
-    metric: 'volume_read_ops',
-    unit: 'Count',
-    aggregate_function: 'avg',
-    operator: 'eq',
-    threshold: 1000,
-    dimension_filters: [
-      {
-        label: 'linode_id',
-        dimension_label: 'linode_id',
-        operator: 'in',
-        value: '1',
-      },
-      {
-        label: 'region',
-        dimension_label: 'region',
-        operator: 'eq',
-        value: 'us-east',
-      },
-    ],
-  });
-
-// --- Additional Metrics (Examples) ---
-
-export const blockStorageMetricCriteriaList = [
-  blockStorageMetricCriteria.build({
-    label: 'Volume Write Operations',
-    metric: 'volume_write_ops',
-    unit: 'Count',
-    aggregate_function: 'avg',
-    operator: 'gt',
-    threshold: 2000,
-    dimension_filters: [
-      {
-        label: 'region',
-        dimension_label: 'region',
-        operator: 'eq',
-        value: 'us-west',
-      },
-      {
-        label: 'entity_id',
-        dimension_label: 'entity_id',
-        operator: 'eq',
-        value: 'vol-1',
-      },
-    ],
-  }),
-
-  blockStorageMetricCriteria.build({
-    label: 'Volume Read Bytes',
-    metric: 'volume_read_bytes',
-    unit: 'Bytes',
-    aggregate_function: 'sum',
-    operator: 'gte',
-    threshold: 500000,
-    dimension_filters: [
-      {
-        label: 'region',
-        dimension_label: 'region',
-        operator: 'eq',
-        value: 'ap-south',
-      },
-    ],
-  }),
-
-  blockStorageMetricCriteria.build({
-    label: 'Volume Write Bytes',
-    metric: 'volume_write_bytes',
-    unit: 'Bytes',
-    aggregate_function: 'sum',
-    operator: 'lt',
-    threshold: 1000000,
-    dimension_filters: [
-      {
-        label: 'response_type',
-        dimension_label: 'response_type',
-        operator: 'in',
-        value: '200,400,500',
-      },
-    ],
-  }),
-
-  blockStorageMetricCriteria.build({
-    label: 'Volume Read IOPS',
-    metric: 'volume_read_iops',
-    unit: 'Count',
-    aggregate_function: 'max',
-    operator: 'lte',
-    threshold: 1500,
-    dimension_filters: [
-      {
-        label: 'entity_id',
-        dimension_label: 'entity_id',
-        operator: 'eq',
-        value: 'block-01',
-      },
-    ],
-  }),
-
-  blockStorageMetricCriteria.build({
-    label: 'Volume Write IOPS',
-    metric: 'volume_write_iops',
-    unit: 'Count',
-    aggregate_function: 'max',
-    operator: 'gt',
-    threshold: 2500,
-    dimension_filters: [
-      {
-        label: 'region',
-        dimension_label: 'region',
-        operator: 'eq',
-        value: 'us-central',
-      },
-    ],
-  }),
-];
->>>>>>> 6255188f
+  });