--- conflicted
+++ resolved
@@ -99,56 +99,7 @@
   id: Factory.each((i) => i),
   label: Factory.each((id) => `Alert-${id}`),
   rule_criteria: {
-<<<<<<< HEAD
     rules: [alertRulesFactory.build({ dimension_filters: [] })],
-=======
-    rules: [
-      {
-        aggregate_function: 'avg',
-        dimension_filters: [
-          {
-            dimension_label: 'Test',
-            label: 'Test',
-            operator: 'eq',
-            value: '40',
-          },
-        ],
-        label: 'CPU Usage',
-        metric: 'CPU Usage',
-        operator: 'gt',
-        threshold: 60,
-        unit: 'Bytes',
-      },
-      {
-        aggregate_function: 'avg',
-        dimension_filters: [
-          {
-            dimension_label: 'OperatingSystem',
-            label: 'OperatingSystem',
-            operator: 'eq',
-            value: 'MacOS',
-          },
-          {
-            dimension_label: 'OperatingSystem',
-            label: 'OperatingSystem',
-            operator: 'eq',
-            value: 'Windows',
-          },
-          {
-            dimension_label: 'Test',
-            label: 'Test',
-            operator: 'neq',
-            value: '40',
-          },
-        ],
-        label: 'CPU Usage',
-        metric: 'CPU Usage',
-        operator: 'gt',
-        threshold: 50,
-        unit: 'Percentage',
-      },
-    ],
->>>>>>> 9d74f591
   },
   service_type: 'linode',
   severity: 0,
