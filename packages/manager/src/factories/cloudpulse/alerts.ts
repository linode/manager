--- conflicted
+++ resolved
@@ -466,10 +466,6 @@
   type: 'system',
   updated: new Date().toISOString(),
   updated_by: 'system',
-<<<<<<< HEAD
-});
-=======
-  scope: 'entity',
 });
 
 const firewallDimensions: Dimension[] = [
@@ -538,5 +534,4 @@
         value: 'pl-labkrk-2',
       },
     ],
-  });
->>>>>>> d872a171
+  });