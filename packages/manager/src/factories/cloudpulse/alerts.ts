--- conflicted
+++ resolved
@@ -94,11 +94,7 @@
   created: new Date().toISOString(),
   created_by: 'system',
   description: 'Test description',
-<<<<<<< HEAD
-  entity_ids: ['1', '2', '3', '50', '48', '51'],
-=======
   entity_ids: ['1', '2', '3', '48', '50', '51'],
->>>>>>> 21d976d4
   has_more_resources: true,
   id: Factory.each((i) => i),
   label: Factory.each((id) => `Alert-${id}`),
