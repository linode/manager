--- conflicted
+++ resolved
@@ -532,11 +532,7 @@
         label: 'Linode Region',
         dimension_label: 'region_id',
         operator: 'in',
-<<<<<<< HEAD
-        value: 'pl-labkrk-2,ap-west',
-=======
         value: 'pl-labkrk-2',
->>>>>>> 2559c615
       },
     ],
   });