import './dev-tools.css';

import React from 'react';
import ReactDOM from 'react-dom';
import FeatureFlagTool from './FeatureFlagTool';
import EnvironmentToggleTool from './EnvironmentToggleTool';
import { Provider } from 'react-redux';
import MockDataTool from './MockDataTool';
import { ENABLE_DEV_TOOLS, isProductionBuild } from 'src/constants';
<<<<<<< HEAD
import Grid from '@mui/material/Unstable_Grid2';
=======
import Grid from 'src/components/core/Grid';
import { ApplicationStore } from 'src/store';
>>>>>>> 3761ad32

function install(store: ApplicationStore) {
  (window as any).devToolsEnabled = true;

  function DevTools() {
    return (
      <div id="dev-tools">
        <div>🛠</div>
        <Grid container spacing={2} className="tools">
          <Grid xs={4} sm={2}>
            <FeatureFlagTool />
          </Grid>
          {import.meta.env.DEV && (
            <Grid xs={4} sm={5} md={3}>
              <EnvironmentToggleTool />
            </Grid>
          )}
          {!isProductionBuild || ENABLE_DEV_TOOLS ? (
            <Grid xs={4} sm={5} md={3}>
              <MockDataTool />
            </Grid>
          ) : null}
        </Grid>
      </div>
    );
  }

  const devToolsRoot = document.createElement('div');
  document.body.appendChild(devToolsRoot);
  ReactDOM.render(
    <Provider store={store}>
      <DevTools />
    </Provider>,
    devToolsRoot
  );
}

export { install };<|MERGE_RESOLUTION|>--- conflicted
+++ resolved
@@ -7,12 +7,8 @@
 import { Provider } from 'react-redux';
 import MockDataTool from './MockDataTool';
 import { ENABLE_DEV_TOOLS, isProductionBuild } from 'src/constants';
-<<<<<<< HEAD
 import Grid from '@mui/material/Unstable_Grid2';
-=======
-import Grid from 'src/components/core/Grid';
 import { ApplicationStore } from 'src/store';
->>>>>>> 3761ad32
 
 function install(store: ApplicationStore) {
   (window as any).devToolsEnabled = true;
