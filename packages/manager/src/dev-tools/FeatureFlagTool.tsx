import Grid from '@mui/material/Unstable_Grid2';
import { useFlags as ldUseFlags } from 'launchdarkly-react-client-sdk';
import * as React from 'react';
import { useDispatch } from 'react-redux';

import withFeatureFlagProvider from 'src/containers/withFeatureFlagProvider.container';
import { FlagSet, Flags } from 'src/featureFlags';
import { Dispatch } from 'src/hooks/types';
import { useFlags } from 'src/hooks/useFlags';
import { setMockFeatureFlags } from 'src/store/mockFeatureFlags';
import { getStorage, setStorage } from 'src/utilities/storage';
const MOCK_FEATURE_FLAGS_STORAGE_KEY = 'devTools/mock-feature-flags';

/**
 * Our flags can be either a boolean or a JSON object
 * In the case of JSON Objects, the `enabled` key will be used to control flag.
 * It is required to have the `enabled` key if using a JSON object for on/off featured flags.
 * This requirement is both documented here and in our Docs since we don't have a way to enforce types from Launch Darkly objects.
 */
const options: { flag: keyof Flags; label: string }[] = [
  { flag: 'aclb', label: 'ACLB' },
  { flag: 'aclbFullCreateFlow', label: 'ACLB Full Create Flow' },
  { flag: 'disableLargestGbPlans', label: 'Disable Largest GB Plans' },
<<<<<<< HEAD
  { flag: 'gecko2', label: 'Gecko' },
  { flag: 'parentChildAccountAccess', label: 'Parent/Child Account' },
  { flag: 'selfServeBetas', label: 'Self Serve Betas' },
=======
>>>>>>> 1edef123
  { flag: 'firewallNodebalancer', label: 'Firewall NodeBalancer' },
  { flag: 'gecko2', label: 'Gecko' },
  { flag: 'linodeCloneUiChanges', label: 'Linode Clone UI Changes' },
  { flag: 'linodeCreateRefactor', label: 'Linode Create v2' },
  { flag: 'linodeDiskEncryption', label: 'Linode Disk Encryption (LDE)' },
  { flag: 'objMultiCluster', label: 'OBJ Multi-Cluster' },
  { flag: 'parentChildAccountAccess', label: 'Parent/Child Account' },
  { flag: 'placementGroups', label: 'Placement Groups' },
  { flag: 'recharts', label: 'Recharts' },
  { flag: 'selfServeBetas', label: 'Self Serve Betas' },
  { flag: 'supportTicketSeverity', label: 'Support Ticket Severity' },
];

export const FeatureFlagTool = withFeatureFlagProvider(() => {
  const dispatch: Dispatch = useDispatch();
  const flags = useFlags();
  const ldFlags = ldUseFlags();

  React.useEffect(() => {
    const storedFlags = getStorage(MOCK_FEATURE_FLAGS_STORAGE_KEY);
    if (storedFlags) {
      dispatch(setMockFeatureFlags(storedFlags));
    }
  }, [dispatch]);

  const handleCheck = (
    e: React.ChangeEvent<HTMLInputElement>,
    flag: keyof FlagSet
  ) => {
    const currentFlag = flags[flag];
    const updatedValue =
      typeof currentFlag == 'object' && 'enabled' in currentFlag
        ? { ...currentFlag, enabled: e.target.checked } // If current flag is an object, update 'enabled' key
        : e.target.checked;
    const updatedFlags = {
      ...getStorage(MOCK_FEATURE_FLAGS_STORAGE_KEY),
      [flag]: updatedValue,
    };
    dispatch(setMockFeatureFlags(updatedFlags));
    setStorage(MOCK_FEATURE_FLAGS_STORAGE_KEY, JSON.stringify(updatedFlags));
  };

  /**
   * This will reset the flags values to the Launch Darkly defaults (as returned from the LD dev environment)
   */
  const resetFlags = () => {
    dispatch(setMockFeatureFlags(ldFlags));
    setStorage(MOCK_FEATURE_FLAGS_STORAGE_KEY, '');
  };

  return (
    <Grid container>
      <Grid xs={12}>
        <h4 style={{ marginBottom: 8, marginTop: 0 }}>Feature Flags</h4>
      </Grid>
      <Grid xs={12}>
        <div style={{ display: 'flex', flexDirection: 'column' }}>
          {options.map((thisOption) => {
            const flagValue = flags[thisOption.flag];
            const isChecked =
              typeof flagValue === 'object' && 'enabled' in flagValue
                ? Boolean(flagValue.enabled)
                : Boolean(flagValue);
            return (
              <div
                style={{
                  alignItems: 'center',
                  display: 'flex',
                  flexDirection: 'row',
                  justifyContent: 'space-between',
                }}
                key={thisOption.flag}
              >
                <span>{thisOption.label} </span>
                <input
                  checked={isChecked}
                  onChange={(e) => handleCheck(e, thisOption.flag)}
                  type="checkbox"
                />
              </div>
            );
          })}
          <button onClick={resetFlags} style={{ marginTop: 8 }}>
            Reset to LD default flags
          </button>
        </div>
      </Grid>
    </Grid>
  );
});<|MERGE_RESOLUTION|>--- conflicted
+++ resolved
@@ -21,15 +21,8 @@
   { flag: 'aclb', label: 'ACLB' },
   { flag: 'aclbFullCreateFlow', label: 'ACLB Full Create Flow' },
   { flag: 'disableLargestGbPlans', label: 'Disable Largest GB Plans' },
-<<<<<<< HEAD
-  { flag: 'gecko2', label: 'Gecko' },
-  { flag: 'parentChildAccountAccess', label: 'Parent/Child Account' },
-  { flag: 'selfServeBetas', label: 'Self Serve Betas' },
-=======
->>>>>>> 1edef123
   { flag: 'firewallNodebalancer', label: 'Firewall NodeBalancer' },
   { flag: 'gecko2', label: 'Gecko' },
-  { flag: 'linodeCloneUiChanges', label: 'Linode Clone UI Changes' },
   { flag: 'linodeCreateRefactor', label: 'Linode Create v2' },
   { flag: 'linodeDiskEncryption', label: 'Linode Disk Encryption (LDE)' },
   { flag: 'objMultiCluster', label: 'OBJ Multi-Cluster' },
