--- conflicted
+++ resolved
@@ -20,11 +20,8 @@
   { flag: 'selfServeBetas', label: 'Self Serve Betas' },
   { flag: 'unifiedMigrations', label: 'Unified Migrations' },
   { flag: 'vpc', label: 'VPC' },
-<<<<<<< HEAD
   { flag: 'firewallNodebalancer', label: 'Firewall NodeBalancer' },
-=======
   { flag: 'recharts', label: 'Recharts' },
->>>>>>> 434917dc
 ];
 
 export const FeatureFlagTool = withFeatureFlagProvider(() => {
