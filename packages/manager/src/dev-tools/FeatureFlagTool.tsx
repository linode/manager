--- conflicted
+++ resolved
@@ -20,11 +20,8 @@
  */
 const options: { flag: keyof Flags; label: string }[] = [
   { flag: 'aclp', label: 'CloudPulse' },
-<<<<<<< HEAD
   { flag: 'apl', label: 'Application platform for LKE' },
-=======
   { flag: 'blockStorageEncryption', label: 'Block Storage Encryption (BSE)' },
->>>>>>> 8944441e
   { flag: 'disableLargestGbPlans', label: 'Disable Largest GB Plans' },
   { flag: 'gecko2', label: 'Gecko' },
   { flag: 'imageServiceGen2', label: 'Image Service Gen2' },
