import * as React from 'react';
import { useDispatch } from 'react-redux';
import withFeatureFlagProvider from 'src/containers/withFeatureFlagProvider.container';
import { Flags, FlagSet } from 'src/featureFlags';
import { Dispatch } from 'src/hooks/types';
import useFlags from 'src/hooks/useFlags';
import { setMockFeatureFlags } from 'src/store/mockFeatureFlags';
import Grid from 'src/components/core/Grid';

const options: { label: string; flag: keyof Flags }[] = [
  { label: 'Databases', flag: 'databases' },
<<<<<<< HEAD
  { label: 'Bare Metal', flag: 'bareMetal' },
  { label: 'Machine Images', flag: 'machineImages' },
  { label: 'IPv6 Sharing', flag: 'ipv6Sharing' },
=======
>>>>>>> 37528d2c
];

const FeatureFlagTool: React.FC<{}> = () => {
  const dispatch: Dispatch = useDispatch();
  const flags = useFlags();

  const handleCheck = (
    e: React.ChangeEvent<HTMLInputElement>,
    flag: keyof FlagSet
  ) => {
    dispatch(setMockFeatureFlags({ [flag]: e.target.checked }));
  };

  return (
    <Grid container>
      <Grid item xs={12}>
        <h4 style={{ marginBottom: 8 }}>Feature Flags</h4>
      </Grid>
      <Grid item xs={12}>
        <div style={{ display: 'flex', flexDirection: 'column' }}>
          {options.map((thisOption) => {
            return (
              <div
                key={thisOption.flag}
                style={{
                  display: 'flex',
                  alignItems: 'center',
                  justifyContent: 'space-between',
                  flexDirection: 'row',
                }}
              >
                <span>{thisOption.label} </span>
                <input
                  type="checkbox"
                  checked={Boolean(flags[thisOption.flag])}
                  onChange={(e) => handleCheck(e, thisOption.flag)}
                />
              </div>
            );
          })}
        </div>
      </Grid>
    </Grid>
  );
};

export default withFeatureFlagProvider(FeatureFlagTool);<|MERGE_RESOLUTION|>--- conflicted
+++ resolved
@@ -9,12 +9,7 @@
 
 const options: { label: string; flag: keyof Flags }[] = [
   { label: 'Databases', flag: 'databases' },
-<<<<<<< HEAD
-  { label: 'Bare Metal', flag: 'bareMetal' },
-  { label: 'Machine Images', flag: 'machineImages' },
   { label: 'IPv6 Sharing', flag: 'ipv6Sharing' },
-=======
->>>>>>> 37528d2c
 ];
 
 const FeatureFlagTool: React.FC<{}> = () => {
