--- conflicted
+++ resolved
@@ -13,11 +13,7 @@
 
 const options: { flag: keyof Flags; label: string }[] = [
   { flag: 'metadata', label: 'Metadata' },
-<<<<<<< HEAD
   { flag: 'databaseBeta', label: 'Database Beta' },
-  { flag: 'databases', label: 'Databases' },
-=======
->>>>>>> 353278c8
   { flag: 'vpc', label: 'VPC' },
   { flag: 'aglb', label: 'AGLB' },
   { flag: 'dcSpecificPricing', label: 'DC-Specific Pricing' },
