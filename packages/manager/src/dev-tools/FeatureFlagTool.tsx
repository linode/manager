--- conflicted
+++ resolved
@@ -20,14 +20,9 @@
 const options: { flag: keyof Flags; label: string }[] = [
   { flag: 'aclb', label: 'ACLB' },
   { flag: 'aclbFullCreateFlow', label: 'ACLB Full Create Flow' },
-<<<<<<< HEAD
   { flag: 'disableLargestGbPlans', label: 'Disable Largest GB Plans' },
-  { flag: 'linodeCloneUIChanges', label: 'Linode Clone UI Changes' },
-  { flag: 'metadata', label: 'Metadata' },
-=======
   { flag: 'linodeCloneUiChanges', label: 'Linode Clone UI Changes' },
   { flag: 'gecko', label: 'Gecko' },
->>>>>>> 20c08692
   { flag: 'parentChildAccountAccess', label: 'Parent/Child Account' },
   { flag: 'selfServeBetas', label: 'Self Serve Betas' },
   { flag: 'vpc', label: 'VPC' },
