import Grid from '@mui/material/Unstable_Grid2';
import * as React from 'react';
import { useDispatch } from 'react-redux';

import withFeatureFlagProvider from 'src/containers/withFeatureFlagProvider.container';
import { FlagSet, Flags } from 'src/featureFlags';
import { Dispatch } from 'src/hooks/types';
import { useFlags } from 'src/hooks/useFlags';
import { setMockFeatureFlags } from 'src/store/mockFeatureFlags';
import { getStorage, setStorage } from 'src/utilities/storage';

const MOCK_FEATURE_FLAGS_STORAGE_KEY = 'devTools/mock-feature-flags';

const options: { flag: keyof Flags; label: string }[] = [
  { flag: 'aglb', label: 'AGLB' },
  { flag: 'aglbFullCreateFlow', label: 'AGLB Full Create Flow' },
  { flag: 'dcGetWell', label: 'DC Get Well' },
  { flag: 'metadata', label: 'Metadata' },
  { flag: 'parentChildAccountAccess', label: 'Parent/Child Account' },
  { flag: 'selfServeBetas', label: 'Self Serve Betas' },
  { flag: 'unifiedMigrations', label: 'Unified Migrations' },
  { flag: 'vpc', label: 'VPC' },
  { flag: 'firewallNodebalancer', label: 'Firewall NodeBalancer' },
  { flag: 'recharts', label: 'Recharts' },
<<<<<<< HEAD
  { flag: 'cloudView', label: 'Cloudview'}
=======
  { flag: 'objMultiCluster', label: 'OBJ Multi-Cluster' },
>>>>>>> 6cb6c481
];

export const FeatureFlagTool = withFeatureFlagProvider(() => {
  const dispatch: Dispatch = useDispatch();
  const flags = useFlags();

  React.useEffect(() => {
    const storedFlags = getStorage(MOCK_FEATURE_FLAGS_STORAGE_KEY);
    if (storedFlags) {
      dispatch(setMockFeatureFlags(storedFlags));
    }
  }, [dispatch]);

  const handleCheck = (
    e: React.ChangeEvent<HTMLInputElement>,
    flag: keyof FlagSet
  ) => {
    dispatch(setMockFeatureFlags({ [flag]: e.target.checked }));
    const updatedFlags = JSON.stringify({
      ...getStorage(MOCK_FEATURE_FLAGS_STORAGE_KEY),
      [flag]: e.target.checked,
    });
    setStorage(MOCK_FEATURE_FLAGS_STORAGE_KEY, updatedFlags);
  };

  return (
    <Grid container>
      <Grid xs={12}>
        <h4 style={{ marginBottom: 8, marginTop: 0 }}>Feature Flags</h4>
      </Grid>
      <Grid xs={12}>
        <div style={{ display: 'flex', flexDirection: 'column' }}>
          {options.map((thisOption) => {
            return (
              <div
                style={{
                  alignItems: 'center',
                  display: 'flex',
                  flexDirection: 'row',
                  justifyContent: 'space-between',
                }}
                key={thisOption.flag}
              >
                <span>{thisOption.label} </span>
                <input
                  checked={Boolean(flags[thisOption.flag])}
                  onChange={(e) => handleCheck(e, thisOption.flag)}
                  type="checkbox"
                />
              </div>
            );
          })}
        </div>
      </Grid>
    </Grid>
  );
});<|MERGE_RESOLUTION|>--- conflicted
+++ resolved
@@ -22,11 +22,8 @@
   { flag: 'vpc', label: 'VPC' },
   { flag: 'firewallNodebalancer', label: 'Firewall NodeBalancer' },
   { flag: 'recharts', label: 'Recharts' },
-<<<<<<< HEAD
-  { flag: 'cloudView', label: 'Cloudview'}
-=======
-  { flag: 'objMultiCluster', label: 'OBJ Multi-Cluster' },
->>>>>>> 6cb6c481
+  { flag: 'cloudView', label: 'Cloudview'},
+  { flag: 'objMultiCluster', label: 'OBJ Multi-Cluster' }
 ];
 
 export const FeatureFlagTool = withFeatureFlagProvider(() => {
