import { createRoute, redirect } from '@tanstack/react-router';

import { checkIAMEnabled } from 'src/features/IAM/hooks/useIsIAMEnabled';

import { rootRoute } from '../root';
import { AccountRoute } from './AccountRoute';

interface AccountBillingSearch {
  action?: 'add-payment-method' | 'edit' | 'make-payment';
  contactDrawerOpen?: boolean;
  focusEmail?: boolean;
  paymentMethodId?: number;
}

const accountRoute = createRoute({
  component: AccountRoute,
  getParentRoute: () => rootRoute,
  path: 'account',
});

const accountTabsRoute = createRoute({
  getParentRoute: () => accountRoute,
  path: '/',
}).lazy(() =>
  import('src/features/Account/accountLandingLazyRoute').then(
    (m) => m.accountLandingLazyRoute
  )
);

const accountBillingRoute = createRoute({
  getParentRoute: () => accountTabsRoute,
  path: 'billing',
  validateSearch: (search: AccountBillingSearch) => search,
<<<<<<< HEAD
  beforeLoad: ({ context }) => {
=======
  beforeLoad: ({ context, params }) => {
>>>>>>> d05be261
    if (context?.flags?.iamRbacPrimaryNavChanges) {
      throw redirect({
        to: `/billing`,
        replace: true,
      });
    }
  },
}).lazy(() =>
  import('src/features/Billing/billingDetailLazyRoute').then(
    (m) => m.billingDetailLazyRoute
  )
);

const accountUsersRoute = createRoute({
  getParentRoute: () => accountTabsRoute,
  path: '/users',
  beforeLoad: async ({ context }) => {
    const isIAMEnabled = await checkIAMEnabled(
      context.queryClient,
      context.flags
    );

    if (isIAMEnabled) {
      throw redirect({ to: '/iam/users' });
    }
  },
}).lazy(() =>
  import('src/features/Users/usersLandingLazyRoute').then(
    (m) => m.usersLandingLazyRoute
  )
);

const accountQuotasRoute = createRoute({
  getParentRoute: () => accountTabsRoute,
  path: '/quotas',
  beforeLoad: ({ context }) => {
    if (context?.flags?.iamRbacPrimaryNavChanges) {
      throw redirect({
        to: `/quotas`,
        replace: true,
      });
    }
  },
}).lazy(() =>
  import('src/features/Account/Quotas/quotasLazyRoute').then(
    (m) => m.quotasLazyRoute
  )
);

const accountLoginHistoryRoute = createRoute({
  getParentRoute: () => accountTabsRoute,
  path: '/login-history',
}).lazy(() =>
  import('src/features/Account/accountLoginsLazyRoute').then(
    (m) => m.accountLoginsLazyRoute
  )
);

const accountServiceTransfersRoute = createRoute({
  getParentRoute: () => accountTabsRoute,
  path: '/service-transfers',
}).lazy(() =>
  import(
    'src/features/EntityTransfers/EntityTransfersLanding/entityTransferLandingLazyRoute'
  ).then((m) => m.entityTransferLandingLazyRoute)
);

const accountMaintenanceRoute = createRoute({
  getParentRoute: () => accountTabsRoute,
  path: '/maintenance',
}).lazy(() =>
  import('src/features/Account/Maintenance/maintenanceLandingLazyRoute').then(
    (m) => m.maintenanceLandingLazyRoute
  )
);

const accountSettingsRoute = createRoute({
  getParentRoute: () => accountTabsRoute,
  path: '/settings',
}).lazy(() =>
  import('src/features/Account/globalSettingsLazyRoute').then(
    (m) => m.globalSettingsLazyRoute
  )
);

const accountUsersUsernameRoute = createRoute({
  getParentRoute: () => accountRoute,
  path: '/users/$username',
  beforeLoad: async ({ context, params, location }) => {
    const { username } = params;

    const isIAMEnabled = await checkIAMEnabled(
      context.queryClient,
      context.flags
    );

    if (!isIAMEnabled || !username) {
      return;
    }

    if (location.pathname.endsWith('/permissions')) {
      throw redirect({
        to: '/iam/users/$username/roles',
        params: { username },
        replace: true,
      });
    }

    throw redirect({
      to: '/iam/users/$username/details',
      params: { username },
      replace: true,
    });
  },
}).lazy(() =>
  import('src/features/Users/userDetailLazyRoute').then(
    (m) => m.userDetailLazyRoute
  )
);

const accountUsersUsernameProfileRoute = createRoute({
  getParentRoute: () => accountUsersUsernameRoute,
  path: 'profile',
}).lazy(() =>
  import('src/features/Users/userDetailLazyRoute').then(
    (m) => m.userDetailLazyRoute
  )
);

const accountUsersUsernamePermissionsRoute = createRoute({
  getParentRoute: () => accountUsersUsernameRoute,
  path: 'permissions',
}).lazy(() =>
  import('src/features/Users/userDetailLazyRoute').then(
    (m) => m.userDetailLazyRoute
  )
);

const accountInvoiceDetailsRoute = createRoute({
  getParentRoute: () => accountRoute,
  parseParams: (params) => ({
    invoiceId: Number(params.invoiceId),
  }),
  path: 'billing/invoices/$invoiceId',
  beforeLoad: ({ context, params }) => {
    if (context?.flags?.iamRbacPrimaryNavChanges) {
      throw redirect({
        to: `/billing/invoices/$invoiceId`,
        params: { invoiceId: params.invoiceId },
        replace: true,
      });
    }
  },
}).lazy(() =>
  import('src/features/Billing/InvoiceDetail/InvoiceDetail').then(
    (m) => m.invoiceDetailLazyRoute
  )
);

const accountEntityTransfersCreateRoute = createRoute({
  getParentRoute: () => accountRoute,
  path: 'service-transfers/create',
}).lazy(() =>
  import(
    'src/features/EntityTransfers/EntityTransfersCreate/entityTransfersCreateLazyRoute'
  ).then((m) => m.entityTransfersCreateLazyRoute)
);

export const accountRouteTree = accountRoute.addChildren([
  accountTabsRoute.addChildren([
    accountBillingRoute,
    accountUsersRoute,
    accountQuotasRoute,
    accountLoginHistoryRoute,
    accountServiceTransfersRoute,
    accountMaintenanceRoute,
    accountSettingsRoute,
  ]),
  accountInvoiceDetailsRoute,
  accountEntityTransfersCreateRoute,
  accountUsersUsernameRoute.addChildren([
    accountUsersUsernameProfileRoute,
    accountUsersUsernamePermissionsRoute,
  ]),
]);<|MERGE_RESOLUTION|>--- conflicted
+++ resolved
@@ -31,11 +31,7 @@
   getParentRoute: () => accountTabsRoute,
   path: 'billing',
   validateSearch: (search: AccountBillingSearch) => search,
-<<<<<<< HEAD
-  beforeLoad: ({ context }) => {
-=======
   beforeLoad: ({ context, params }) => {
->>>>>>> d05be261
     if (context?.flags?.iamRbacPrimaryNavChanges) {
       throw redirect({
         to: `/billing`,
