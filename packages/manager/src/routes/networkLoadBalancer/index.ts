--- conflicted
+++ resolved
@@ -56,14 +56,6 @@
     });
   },
   getParentRoute: () => networkLoadBalancersRoute,
-<<<<<<< HEAD
-  params: {
-    parse: ({ id }) => ({
-      id: Number(id),
-    }),
-  },
-  path: '$id/listeners',
-=======
   path: '$id/listeners/$listenerId',
 });
 
@@ -76,25 +68,9 @@
     }),
   },
   path: '$id/listeners/$listenerId/nodes',
->>>>>>> 5050b3a8
 }).lazy(() =>
   import(
     'src/features/NetworkLoadBalancers/NetworkLoadBalancersDetail/NetworkLoadBalancersListenerDetail/NetworkLoadBalancersListenerDetailLazyRoutes'
-  ).then((m) => m.NetworkLoadBalancersListenerDetailLazyRoute)
-);
-
-const networkLoadBalancerListenerRoute = createRoute({
-  getParentRoute: () => networkLoadBalancersRoute,
-  params: {
-    parse: ({ id, listenerId }) => ({
-      id: Number(id),
-      listenerId: Number(listenerId),
-    }),
-  },
-  path: '$id/listeners/$listenerId',
-}).lazy(() =>
-  import(
-    'src/features/NetworkLoadBalancers/NetworkLoadBalancersListener/networkLoadBalancersListenerDetailLazyRoute'
   ).then((m) => m.networkLoadBalancersListenerDetailLazyRoute)
 );
 
@@ -103,10 +79,6 @@
     networkLoadBalancersIndexRoute,
     networkLoadBalancerDetailRoute,
     networkLoadBalancerListenersRoute,
-<<<<<<< HEAD
-    networkLoadBalancerListenerRoute,
-=======
     networkLoadBalancerListenerDetailRoute,
     networkLoadBalancerNodesRoute,
->>>>>>> 5050b3a8
   ]);