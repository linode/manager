import { QueryClient } from '@tanstack/react-query';
import { createRoute, createRouter, redirect } from '@tanstack/react-router';
import React from 'react';

import { NotFound } from 'src/components/NotFound';

import { accountRouteTree } from './account';
import { cloudPulseAlertsRouteTree } from './alerts';
import { betaRouteTree } from './betas';
import { databasesRouteTree } from './databases';
import { domainsRouteTree } from './domains';
import { eventsRouteTree } from './events';
import { firewallsRouteTree } from './firewalls';
import { imagesRouteTree } from './images';
import { kubernetesRouteTree } from './kubernetes';
import { linodesRouteTree } from './linodes';
import { longviewRouteTree } from './longview';
import { managedRouteTree } from './managed';
<<<<<<< HEAD
import { CloudPulseMetricsRouteTree } from './metrics';
=======
import { cloudPulseMetricsRouteTree } from './metrics';
>>>>>>> 3ce83455
import { nodeBalancersRouteTree } from './nodeBalancers';
import { objectStorageRouteTree } from './objectStorage';
import { placementGroupsRouteTree } from './placementGroups';
import { profileRouteTree } from './profile';
import { migrationRootRoute, rootRoute } from './root';
import { searchRouteTree } from './search';
import { stackScriptsRouteTree } from './stackscripts';
import { supportRouteTree } from './support';
import { volumesRouteTree } from './volumes';
import { vpcsRouteTree } from './vpcs';

const indexRoute = createRoute({
  beforeLoad: ({ context }) => {
    const { accountSettings } = context;
    const defaultRoot = accountSettings?.managed ? '/managed' : '/linodes';
    throw redirect({ to: defaultRoot });
  },
  getParentRoute: () => rootRoute,
  path: '/',
});

export const routeTree = rootRoute.addChildren([
  indexRoute,
  accountRouteTree,
  betaRouteTree,
  cloudPulseAlertsRouteTree,
<<<<<<< HEAD
  CloudPulseMetricsRouteTree,
=======
  cloudPulseMetricsRouteTree,
>>>>>>> 3ce83455
  databasesRouteTree,
  domainsRouteTree,
  eventsRouteTree,
  firewallsRouteTree,
  imagesRouteTree,
  kubernetesRouteTree,
  linodesRouteTree,
  longviewRouteTree,
  managedRouteTree,
  nodeBalancersRouteTree,
  objectStorageRouteTree,
  placementGroupsRouteTree,
  profileRouteTree,
  searchRouteTree,
  stackScriptsRouteTree,
  supportRouteTree,
  volumesRouteTree,
  vpcsRouteTree,
]);

export const router = createRouter({
  context: {
    queryClient: new QueryClient(),
  },
  defaultNotFoundComponent: () => <NotFound />,
  defaultPreload: 'intent',
  routeTree,
});

declare module '@tanstack/react-router' {
  interface Register {
    // This infers the type of our router and registers it across the entire project
    router: typeof router;
  }
}

/**
 * This is the router that is used to handle the migration to TanStack Router.
 * It is currently set to the migration router in order to incrementally migrate the app to the new routing.
 * This is a temporary solution until we are ready to fully migrate to TanStack Router.
 * Eventually we will only use the router exported above.
 */
export const migrationRouteTree = migrationRootRoute.addChildren([
  betaRouteTree,
  domainsRouteTree,
  firewallsRouteTree,
  imagesRouteTree,
  longviewRouteTree,
  placementGroupsRouteTree,
  volumesRouteTree,
]);
export type MigrationRouteTree = typeof migrationRouteTree;
export const migrationRouter = createRouter({
  Wrap: ({ children }) => {
    return <div data-testid="migration-router">{children}</div>;
  },
  context: {
    queryClient: new QueryClient(),
  },
  defaultNotFoundComponent: () => <NotFound />,
  defaultPreload: 'intent',
  routeTree: migrationRouteTree,
});<|MERGE_RESOLUTION|>--- conflicted
+++ resolved
@@ -16,11 +16,7 @@
 import { linodesRouteTree } from './linodes';
 import { longviewRouteTree } from './longview';
 import { managedRouteTree } from './managed';
-<<<<<<< HEAD
-import { CloudPulseMetricsRouteTree } from './metrics';
-=======
 import { cloudPulseMetricsRouteTree } from './metrics';
->>>>>>> 3ce83455
 import { nodeBalancersRouteTree } from './nodeBalancers';
 import { objectStorageRouteTree } from './objectStorage';
 import { placementGroupsRouteTree } from './placementGroups';
@@ -47,11 +43,7 @@
   accountRouteTree,
   betaRouteTree,
   cloudPulseAlertsRouteTree,
-<<<<<<< HEAD
-  CloudPulseMetricsRouteTree,
-=======
   cloudPulseMetricsRouteTree,
->>>>>>> 3ce83455
   databasesRouteTree,
   domainsRouteTree,
   eventsRouteTree,
