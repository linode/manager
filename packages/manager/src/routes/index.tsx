--- conflicted
+++ resolved
@@ -98,54 +98,4 @@
     // This infers the type of our router and registers it across the entire project
     router: typeof router;
   }
-<<<<<<< HEAD
-}
-
-/**
- * This is the router that is used to handle the migration to TanStack Router.
- * It is currently set to the migration router in order to incrementally migrate the app to the new routing.
- * This is a temporary solution until we are ready to fully migrate to TanStack Router.
- * Eventually we will only use the router exported above.
- */
-export const migrationRouteTree = migrationRootRoute.addChildren([
-  accountRouteTree,
-  billingRouteTree,
-  betaRouteTree,
-  cloudPulseAlertsRouteTree,
-  cloudPulseMetricsRouteTree,
-  databasesRouteTree,
-  domainsRouteTree,
-  dataStreamRouteTree,
-  eventsRouteTree,
-  firewallsRouteTree,
-  iamRouteTree,
-  imagesRouteTree,
-  kubernetesRouteTree,
-  linodesRouteTree,
-  longviewRouteTree,
-  managedRouteTree,
-  nodeBalancersRouteTree,
-  objectStorageRouteTree,
-  placementGroupsRouteTree,
-  profileRouteTree,
-  searchRouteTree,
-  stackScriptsRouteTree,
-  supportRouteTree,
-  volumesRouteTree,
-  vpcsRouteTree,
-]);
-export type MigrationRouteTree = typeof migrationRouteTree;
-export const migrationRouter = createRouter({
-  context: {
-    queryClient: new QueryClient(),
-  },
-  defaultNotFoundComponent: () => <NotFound />,
-  defaultPreload: 'intent',
-  defaultErrorComponent: ({ error, reset }) => (
-    <ErrorComponent error={error} eventId={error.name} resetError={reset} />
-  ),
-  routeTree: migrationRouteTree,
-});
-=======
-}
->>>>>>> a5d64cd3
+}