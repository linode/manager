import { QueryClient } from '@tanstack/react-query';
import { createRoute, createRouter, redirect } from '@tanstack/react-router';
import React from 'react';

import { NotFound } from 'src/components/NotFound';
import { ErrorComponent } from 'src/features/ErrorBoundary/ErrorComponent';

import { accountRouteTree } from './account';
import { cloudPulseAlertsRouteTree } from './alerts';
import { betaRouteTree } from './betas';
import { databasesRouteTree } from './databases';
import { domainsRouteTree } from './domains';
import { eventsRouteTree } from './events';
import { firewallsRouteTree } from './firewalls';
import { imagesRouteTree } from './images';
import { kubernetesRouteTree } from './kubernetes';
import { linodesRouteTree } from './linodes';
import { longviewRouteTree } from './longview';
import { managedRouteTree } from './managed';
import { cloudPulseMetricsRouteTree } from './metrics';
import { nodeBalancersRouteTree } from './nodeBalancers';
import { objectStorageRouteTree } from './objectStorage';
import { placementGroupsRouteTree } from './placementGroups';
import { profileRouteTree } from './profile';
import { migrationRootRoute, rootRoute } from './root';
import { searchRouteTree } from './search';
import { stackScriptsRouteTree } from './stackscripts';
import { supportRouteTree } from './support';
import { volumesRouteTree } from './volumes';
import { vpcsRouteTree } from './vpcs';
import { tagsRoutes } from 'src/features/Tags/routes';

const indexRoute = createRoute({
  beforeLoad: ({ context }) => {
    const { accountSettings } = context;
    const defaultRoot = accountSettings?.managed ? '/managed' : '/linodes';
    throw redirect({ to: defaultRoot });
  },
  getParentRoute: () => rootRoute,
  path: '/',
});

export const routeTree = rootRoute.addChildren([
  indexRoute,
  accountRouteTree,
  betaRouteTree,
  cloudPulseAlertsRouteTree,
  cloudPulseMetricsRouteTree,
  databasesRouteTree,
  domainsRouteTree,
  eventsRouteTree,
  firewallsRouteTree,
  imagesRouteTree,
  kubernetesRouteTree,
  linodesRouteTree,
  longviewRouteTree,
  managedRouteTree,
  nodeBalancersRouteTree,
  objectStorageRouteTree,
  placementGroupsRouteTree,
  profileRouteTree,
  searchRouteTree,
  stackScriptsRouteTree,
  supportRouteTree,
  volumesRouteTree,
  vpcsRouteTree,
  tagsRoutes,
]);

export const router = createRouter({
  context: {
    queryClient: new QueryClient(),
  },
  defaultNotFoundComponent: () => <NotFound />,
  defaultPreload: 'intent',
  routeTree,
});

declare module '@tanstack/react-router' {
  interface Register {
    // This infers the type of our router and registers it across the entire project
    router: typeof router;
  }
}

/**
 * This is the router that is used to handle the migration to TanStack Router.
 * It is currently set to the migration router in order to incrementally migrate the app to the new routing.
 * This is a temporary solution until we are ready to fully migrate to TanStack Router.
 * Eventually we will only use the router exported above.
 */
export const migrationRouteTree = migrationRootRoute.addChildren([
  betaRouteTree,
  domainsRouteTree,
  firewallsRouteTree,
  imagesRouteTree,
  longviewRouteTree,
  managedRouteTree,
  nodeBalancersRouteTree,
  objectStorageRouteTree,
  placementGroupsRouteTree,
  stackScriptsRouteTree,
  volumesRouteTree,
<<<<<<< HEAD
  tagsRoutes,
=======
  vpcsRouteTree,
>>>>>>> 2860b3f9
]);

export type MigrationRouteTree = typeof migrationRouteTree;

export const migrationRouter = createRouter({
  context: {
    queryClient: new QueryClient(),
  },
  defaultNotFoundComponent: () => <NotFound />,
  defaultPreload: 'intent',
  defaultErrorComponent: ({ error, reset }) => (
    <ErrorComponent error={error} eventId={error.name} resetError={reset} />
  ),
  routeTree: migrationRouteTree,
});<|MERGE_RESOLUTION|>--- conflicted
+++ resolved
@@ -101,11 +101,8 @@
   placementGroupsRouteTree,
   stackScriptsRouteTree,
   volumesRouteTree,
-<<<<<<< HEAD
   tagsRoutes,
-=======
   vpcsRouteTree,
->>>>>>> 2860b3f9
 ]);
 
 export type MigrationRouteTree = typeof migrationRouteTree;
