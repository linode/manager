--- conflicted
+++ resolved
@@ -54,16 +54,11 @@
 const volumeDetailsMetricsRoute = createRoute({
   path: 'metrics',
   getParentRoute: () => volumeDetailsRoute,
-<<<<<<< HEAD
-});
-
-=======
 }).lazy(() =>
   import(
     'src/features/Volumes/VolumeDetails/VolumeMetrics/volumeMetricsLazyRoute'
   ).then((m) => m.volumeMetricsLazyRoute)
 );
->>>>>>> 0a318080
 const volumeDetailsSummaryActionRoute = createRoute({
   path: 'summary/$action',
   getParentRoute: () => volumeDetailsRoute,
