import type { AccountSettings } from '@linode/api-v4';
import type { QueryClient } from '@tanstack/react-query';
import type { FlagSet } from 'src/featureFlags';

export type RouterContext = {
  accountSettings?: AccountSettings;
<<<<<<< HEAD
  flags?: FlagSet;
=======
  flags: FlagSet;
>>>>>>> 2dffce03
  globalErrors?: {
    account_unactivated?: boolean;
  };
  isACLPEnabled?: boolean;
  isDatabasesEnabled?: boolean;
  isPlacementGroupsEnabled?: boolean;
  queryClient: QueryClient;
};

export interface TableSearchParams {
  order?: 'asc' | 'desc';
  orderBy?: string;
  page?: number;
  pageSize?: number;
}<|MERGE_RESOLUTION|>--- conflicted
+++ resolved
@@ -4,11 +4,7 @@
 
 export type RouterContext = {
   accountSettings?: AccountSettings;
-<<<<<<< HEAD
-  flags?: FlagSet;
-=======
   flags: FlagSet;
->>>>>>> 2dffce03
   globalErrors?: {
     account_unactivated?: boolean;
   };
