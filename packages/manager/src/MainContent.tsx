import {
  useAccountSettings,
  useMutatePreferences,
  usePreferences,
  useProfile,
} from '@linode/queries';
import { Box } from '@linode/ui';
import { useMediaQuery } from '@mui/material';
import Grid from '@mui/material/Grid';
import { useQueryClient } from '@tanstack/react-query';
import { RouterProvider } from '@tanstack/react-router';
import * as React from 'react';
import { Redirect, Route, Switch } from 'react-router-dom';
import { makeStyles } from 'tss-react/mui';

import { MainContentBanner } from 'src/components/MainContentBanner';
import { MaintenanceScreen } from 'src/components/MaintenanceScreen';
import {
  SIDEBAR_COLLAPSED_WIDTH,
  SIDEBAR_WIDTH,
} from 'src/components/PrimaryNav/constants';
import { SideMenu } from 'src/components/PrimaryNav/SideMenu';
import { SuspenseLoader } from 'src/components/SuspenseLoader';
import { useDialogContext } from 'src/context/useDialogContext';
import { ErrorBoundaryFallback } from 'src/features/ErrorBoundary/ErrorBoundaryFallback';
import { Footer } from 'src/features/Footer';
import { GlobalNotifications } from 'src/features/GlobalNotifications/GlobalNotifications';
import {
  notificationCenterContext,
  useNotificationContext,
} from 'src/features/NotificationCenter/NotificationCenterContext';
import { TopMenu } from 'src/features/TopMenu/TopMenu';

import { useIsPageScrollable } from './components/PrimaryNav/utils';
import { ENABLE_MAINTENANCE_MODE } from './constants';
import { complianceUpdateContext } from './context/complianceUpdateContext';
import { sessionExpirationContext } from './context/sessionExpirationContext';
import { switchAccountSessionContext } from './context/switchAccountSessionContext';
import { TOPMENU_HEIGHT } from './features/TopMenu/constants';
import { useGlobalErrors } from './hooks/useGlobalErrors';
import { migrationRouter } from './routes';

import type { Theme } from '@mui/material/styles';
import type { AnyRouter } from '@tanstack/react-router';

const useStyles = makeStyles()((theme: Theme) => ({
  activationWrapper: {
    padding: theme.spacing(4),
    [theme.breakpoints.up('xl')]: {
      margin: '0 auto',
      width: '50%',
    },
  },
  appFrame: {
    backgroundColor: theme.bg.app,
    display: 'flex',
    flexDirection: 'column',
    minHeight: '100vh',
    position: 'relative',
    zIndex: 1,
  },
  bgStyling: {
    backgroundColor: theme.bg.main,
    display: 'flex',
    flexDirection: 'column',
    justifyContent: 'center',
    minHeight: '100vh',
  },
  content: {
    display: 'flex',
    flex: 1,
    flexDirection: 'column',
    transition: 'margin-left .1s linear',
    width: '100%',
  },
  fullWidthContent: {
    marginLeft: 0,
  },
  grid: {
    marginLeft: 0,
    marginRight: 0,
    [theme.breakpoints.up('lg')]: {
      height: '100%',
    },
    width: '100%',
  },
  logo: {
    '& > g': {
      fill: theme.color.black,
    },
  },
  switchWrapper: {
    '& > .MuiGrid-container': {
      maxWidth: theme.breakpoints.values.lg,
      width: '100%',
    },
    '&.mlMain': {
      [theme.breakpoints.up('lg')]: {
        maxWidth: '78.8%',
      },
    },
    flex: 1,
    maxWidth: '100%',
    position: 'relative',
  },
}));

<<<<<<< HEAD
const Account = React.lazy(() =>
  import('src/features/Account').then((module) => ({
    default: module.Account,
  }))
);
const NewDetailTemplateA = React.lazy(() =>
  import('src/features/NewDetailTemplate/NewDetailTemplateA').then(
    (module) => ({
      default: module.NewDetailTemplateA,
    })
  )
);
const LinodesRoutes = React.lazy(() =>
  import('src/features/Linodes').then((module) => ({
    default: module.LinodesRoutes,
  }))
);
const Profile = React.lazy(() =>
  import('src/features/Profile/Profile').then((module) => ({
    default: module.Profile,
  }))
);

const IAM = React.lazy(() =>
  import('src/features/IAM').then((module) => ({
    default: module.IdentityAccessManagement,
  }))
);

=======
>>>>>>> df4143cb
export const MainContent = () => {
  const contentRef = React.useRef<HTMLDivElement>(null);
  const { classes, cx } = useStyles();
  const { data: isDesktopSidebarOpenPreference } = usePreferences(
    (preferences) => preferences?.desktop_sidebar_open
  );
  const { mutateAsync: updatePreferences } = useMutatePreferences();
  const queryClient = useQueryClient();

  const globalErrors = useGlobalErrors();

  const NotificationProvider = notificationCenterContext.Provider;
  const contextValue = useNotificationContext();

  const ComplianceUpdateProvider = complianceUpdateContext.Provider;
  const complianceUpdateContextValue = useDialogContext();

  const SwitchAccountSessionProvider = switchAccountSessionContext.Provider;
  const switchAccountSessionContextValue = useDialogContext({
    isOpen: false,
  });

  const SessionExpirationProvider = sessionExpirationContext.Provider;
  const sessionExpirationContextValue = useDialogContext({
    isOpen: false,
  });

  const [menuIsOpen, toggleMenu] = React.useState<boolean>(false);

  const { data: profile } = useProfile();
  const username = profile?.username || '';

  const { data: accountSettings } = useAccountSettings();
  const defaultRoot = accountSettings?.managed ? '/managed' : '/linodes';

  const isNarrowViewport = useMediaQuery((theme: Theme) =>
    theme.breakpoints.down(960)
  );

  const { isPageScrollable } = useIsPageScrollable(contentRef);

  migrationRouter.update({
    context: {
      globalErrors,
      queryClient,
    },
  });

  /**
   * this is the case where the user has successfully completed signup
   * but needs a manual review from Customer Support. In this case,
   * the user is going to get 403 errors from almost every single endpoint.
   *
   * So in this case, we'll show something more user-friendly
   */
  if (globalErrors.account_unactivated) {
    return (
      <>
        <Redirect to="/account-activation" />
        <RouterProvider
          context={{ queryClient }}
          router={migrationRouter as AnyRouter}
        />
      </>
    );
  }

  // If the API is in maintenance mode, return a Maintenance screen
  if (globalErrors.api_maintenance_mode || ENABLE_MAINTENANCE_MODE) {
    return <MaintenanceScreen />;
  }

  const desktopMenuIsOpen = isDesktopSidebarOpenPreference ?? false;

  const desktopMenuToggle = () => {
    updatePreferences({
      desktop_sidebar_open: !isDesktopSidebarOpenPreference,
    });
  };

  return (
    <div className={classes.appFrame}>
      <SessionExpirationProvider value={sessionExpirationContextValue}>
        <SwitchAccountSessionProvider value={switchAccountSessionContextValue}>
          <ComplianceUpdateProvider value={complianceUpdateContextValue}>
            <NotificationProvider value={contextValue}>
              <MainContentBanner />
              <TopMenu
                desktopMenuToggle={desktopMenuToggle}
                openSideMenu={() => toggleMenu(true)}
                username={username}
              />
              <Box display="flex" flex={1} position="relative" zIndex={1}>
                <Box
                  height={
                    isNarrowViewport
                      ? '100%'
                      : isPageScrollable
                        ? '100vh'
                        : `calc(100vh - ${TOPMENU_HEIGHT}px)`
                  }
                  position="sticky"
                  top={0}
                  zIndex={1400}
                >
                  <SideMenu
                    closeMenu={() => toggleMenu(false)}
                    collapse={desktopMenuIsOpen || false}
                    desktopMenuToggle={desktopMenuToggle}
                    open={menuIsOpen}
                  />
                </Box>
                <div
                  className={cx(classes.content, {
                    [classes.fullWidthContent]: desktopMenuIsOpen === true,
                  })}
                  style={{
                    marginLeft: isNarrowViewport
                      ? 0
                      : desktopMenuIsOpen ||
                          (desktopMenuIsOpen && desktopMenuIsOpen === true)
                        ? SIDEBAR_COLLAPSED_WIDTH
                        : SIDEBAR_WIDTH,
                  }}
                >
                  <MainContentBanner />
                  <Box
                    component="main"
                    id="main-content"
                    role="main"
                    sx={(theme) => ({
                      flex: 1,
                      margin: '0 auto',
                      maxWidth: `${theme.breakpoints.values.lg}px !important`,
                      pb: theme.spacingFunction(32),
                      pt: theme.spacingFunction(24),
                      px: {
                        md: theme.spacingFunction(16),
                        xs: 0,
                      },
                      transition: theme.transitions.create('opacity'),
                      width: isNarrowViewport
                        ? '100%'
                        : `calc(100vw - ${
                            desktopMenuIsOpen
                              ? SIDEBAR_COLLAPSED_WIDTH
                              : SIDEBAR_WIDTH
                          }px)`,
                    })}
                  >
                    <Grid
                      className={classes.grid}
                      container
                      ref={contentRef}
                      spacing={0}
                    >
                      <Grid className={cx(classes.switchWrapper, 'p0')}>
                        <div className="content-wrapper">
                          <GlobalNotifications />
                          <React.Suspense fallback={<SuspenseLoader />}>
                            <ErrorBoundaryFallback>
                              <Switch>
<<<<<<< HEAD
                                <Route
                                  component={LinodesRoutes}
                                  path="/linodes"
                                />
                                {isIAMEnabled && (
                                  <Route component={IAM} path="/iam" />
                                )}
                                <Route component={Account} path="/account" />
                                <Route component={Profile} path="/profile" />
                                <Route
                                  component={NewDetailTemplateA}
                                  path="/new-detail-template-a"
                                />
=======
>>>>>>> df4143cb
                                <Redirect exact from="/" to={defaultRoot} />
                                {/** We don't want to break any bookmarks. This can probably be removed eventually. */}
                                <Redirect from="/dashboard" to={defaultRoot} />
                                {/**
                                 * This is the catch all routes that allows TanStack Router to take over.
                                 * When a route is not found here, it will be handled by the migration router, which in turns handles the NotFound component.
                                 * It is currently set to the migration router in order to incrementally migrate the app to the new routing.
                                 * This is a temporary solution until we are ready to fully migrate to TanStack Router.
                                 */}
                                <Route path="*">
                                  <RouterProvider
                                    context={{ queryClient }}
                                    router={migrationRouter as AnyRouter}
                                  />
                                </Route>
                              </Switch>
                            </ErrorBoundaryFallback>
                          </React.Suspense>
                        </div>
                      </Grid>
                    </Grid>
                  </Box>
                  <Footer />
                </div>
              </Box>
            </NotificationProvider>
          </ComplianceUpdateProvider>
        </SwitchAccountSessionProvider>
      </SessionExpirationProvider>
    </div>
  );
};<|MERGE_RESOLUTION|>--- conflicted
+++ resolved
@@ -105,12 +105,6 @@
   },
 }));
 
-<<<<<<< HEAD
-const Account = React.lazy(() =>
-  import('src/features/Account').then((module) => ({
-    default: module.Account,
-  }))
-);
 const NewDetailTemplateA = React.lazy(() =>
   import('src/features/NewDetailTemplate/NewDetailTemplateA').then(
     (module) => ({
@@ -118,25 +112,7 @@
     })
   )
 );
-const LinodesRoutes = React.lazy(() =>
-  import('src/features/Linodes').then((module) => ({
-    default: module.LinodesRoutes,
-  }))
-);
-const Profile = React.lazy(() =>
-  import('src/features/Profile/Profile').then((module) => ({
-    default: module.Profile,
-  }))
-);
-
-const IAM = React.lazy(() =>
-  import('src/features/IAM').then((module) => ({
-    default: module.IdentityAccessManagement,
-  }))
-);
-
-=======
->>>>>>> df4143cb
+
 export const MainContent = () => {
   const contentRef = React.useRef<HTMLDivElement>(null);
   const { classes, cx } = useStyles();
@@ -299,22 +275,6 @@
                           <React.Suspense fallback={<SuspenseLoader />}>
                             <ErrorBoundaryFallback>
                               <Switch>
-<<<<<<< HEAD
-                                <Route
-                                  component={LinodesRoutes}
-                                  path="/linodes"
-                                />
-                                {isIAMEnabled && (
-                                  <Route component={IAM} path="/iam" />
-                                )}
-                                <Route component={Account} path="/account" />
-                                <Route component={Profile} path="/profile" />
-                                <Route
-                                  component={NewDetailTemplateA}
-                                  path="/new-detail-template-a"
-                                />
-=======
->>>>>>> df4143cb
                                 <Redirect exact from="/" to={defaultRoot} />
                                 {/** We don't want to break any bookmarks. This can probably be removed eventually. */}
                                 <Redirect from="/dashboard" to={defaultRoot} />
@@ -330,6 +290,10 @@
                                     router={migrationRouter as AnyRouter}
                                   />
                                 </Route>
+                                <Route
+                                  component={NewDetailTemplateA}
+                                  path="/new-detail-template-a"
+                                />
                               </Switch>
                             </ErrorBoundaryFallback>
                           </React.Suspense>
