--- conflicted
+++ resolved
@@ -394,16 +394,6 @@
                               <Route component={Databases} path="/databases" />
                             )}
                             <Route component={VPC} path="/vpcs" />
-<<<<<<< HEAD
-                            <Route
-                              component={CloudPulseMetrics}
-                              path="/metrics"
-                            />
-                            <Route
-                              component={CloudPulseAlerts}
-                              path="/alerts"
-                            />
-=======
                             {isACLPEnabled && (
                               <Route
                                 component={CloudPulseMetrics}
@@ -416,7 +406,6 @@
                                 path="/alerts"
                               />
                             )}
->>>>>>> 3ce83455
                             <Redirect exact from="/" to={defaultRoot} />
                             {/** We don't want to break any bookmarks. This can probably be removed eventually. */}
                             <Redirect from="/dashboard" to={defaultRoot} />
