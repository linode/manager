import { Box } from '@linode/ui';
import { useMediaQuery } from '@mui/material';
import Grid from '@mui/material/Unstable_Grid2';
import { useQueryClient } from '@tanstack/react-query';
import { RouterProvider } from '@tanstack/react-router';
import * as React from 'react';
import { Redirect, Route, Switch } from 'react-router-dom';
import { makeStyles } from 'tss-react/mui';

import Logo from 'src/assets/logo/akamai-logo.svg';
import { MainContentBanner } from 'src/components/MainContentBanner';
import { MaintenanceScreen } from 'src/components/MaintenanceScreen';
import {
  SIDEBAR_COLLAPSED_WIDTH,
  SIDEBAR_WIDTH,
} from 'src/components/PrimaryNav/constants';
import { SideMenu } from 'src/components/PrimaryNav/SideMenu';
import { SuspenseLoader } from 'src/components/SuspenseLoader';
import { useDialogContext } from 'src/context/useDialogContext';
import { Footer } from 'src/features/Footer';
import { GlobalNotifications } from 'src/features/GlobalNotifications/GlobalNotifications';
import {
  notificationCenterContext,
  useNotificationContext,
} from 'src/features/NotificationCenter/NotificationCenterContext';
import { TopMenu } from 'src/features/TopMenu/TopMenu';
import {
  useMutatePreferences,
  usePreferences,
} from 'src/queries/profile/preferences';

import { useIsPageScrollable } from './components/PrimaryNav/utils';
import { ENABLE_MAINTENANCE_MODE } from './constants';
import { complianceUpdateContext } from './context/complianceUpdateContext';
import { sessionExpirationContext } from './context/sessionExpirationContext';
import { switchAccountSessionContext } from './context/switchAccountSessionContext';
import { useIsDatabasesEnabled } from './features/Databases/utilities';
import { useIsIAMEnabled } from './features/IAM/Shared/utilities';
import { TOPMENU_HEIGHT } from './features/TopMenu/constants';
import { useGlobalErrors } from './hooks/useGlobalErrors';
import { useAccountSettings } from './queries/account/settings';
import { useProfile } from './queries/profile/profile';
import { migrationRouter } from './routes';

import type { Theme } from '@mui/material/styles';
import type { AnyRouter } from '@tanstack/react-router';

const useStyles = makeStyles()((theme: Theme) => ({
  activationWrapper: {
    padding: theme.spacing(4),
    [theme.breakpoints.up('xl')]: {
      margin: '0 auto',
      width: '50%',
    },
  },
  appFrame: {
    backgroundColor: theme.bg.app,
    display: 'flex',
    flexDirection: 'column',
    minHeight: '100vh',
    position: 'relative',
    zIndex: 1,
  },
  bgStyling: {
    backgroundColor: theme.bg.main,
    display: 'flex',
    flexDirection: 'column',
    justifyContent: 'center',
    minHeight: '100vh',
  },
  content: {
    display: 'flex',
    flex: 1,
    flexDirection: 'column',
    transition: 'margin-left .1s linear',
    width: '100%',
  },
  fullWidthContent: {
    marginLeft: 0,
  },
  grid: {
    marginLeft: 0,
    marginRight: 0,
    [theme.breakpoints.up('lg')]: {
      height: '100%',
    },
    width: '100%',
  },
  logo: {
    '& > g': {
      fill: theme.color.black,
    },
  },
  switchWrapper: {
    '& > .MuiGrid-container': {
      maxWidth: theme.breakpoints.values.lg,
      width: '100%',
    },
    '&.mlMain': {
      [theme.breakpoints.up('lg')]: {
        maxWidth: '78.8%',
      },
    },
    flex: 1,
    maxWidth: '100%',
    position: 'relative',
  },
}));

const Account = React.lazy(() =>
  import('src/features/Account').then((module) => ({
    default: module.Account,
  }))
);
const LinodesRoutes = React.lazy(() =>
  import('src/features/Linodes').then((module) => ({
    default: module.LinodesRoutes,
  }))
);
const Kubernetes = React.lazy(() =>
  import('src/features/Kubernetes').then((module) => ({
    default: module.Kubernetes,
  }))
);
const ObjectStorage = React.lazy(() => import('src/features/ObjectStorage'));
const Profile = React.lazy(() =>
  import('src/features/Profile/Profile').then((module) => ({
    default: module.Profile,
  }))
);
const NodeBalancers = React.lazy(
  () => import('src/features/NodeBalancers/NodeBalancers')
);
const StackScripts = React.lazy(
  () => import('src/features/StackScripts/StackScripts')
);
const SupportTickets = React.lazy(
  () => import('src/features/Support/SupportTickets')
);
const SupportTicketDetail = React.lazy(() =>
  import('src/features/Support/SupportTicketDetail/SupportTicketDetail').then(
    (module) => ({
      default: module.SupportTicketDetail,
    })
  )
);
const Managed = React.lazy(() => import('src/features/Managed/ManagedLanding'));
const Help = React.lazy(() =>
  import('./features/Help/index').then((module) => ({
    default: module.HelpAndSupport,
  }))
);
const SearchLanding = React.lazy(
  () => import('src/features/Search/SearchLanding')
);
const EventsLanding = React.lazy(() =>
  import('src/features/Events/EventsLanding').then((module) => ({
    default: module.EventsLanding,
  }))
);
const AccountActivationLanding = React.lazy(
  () => import('src/components/AccountActivation/AccountActivationLanding')
);
const Firewalls = React.lazy(() => import('src/features/Firewalls'));
const Databases = React.lazy(() => import('src/features/Databases'));
const VPC = React.lazy(() => import('src/features/VPCs'));

const CloudPulse = React.lazy(() =>
  import('src/features/CloudPulse/CloudPulseLanding').then((module) => ({
    default: module.CloudPulseLanding,
  }))
);

const IAM = React.lazy(() =>
  import('src/features/IAM').then((module) => ({
    default: module.IdentityAccessManagement,
  }))
);

export const MainContent = () => {
  const contentRef = React.useRef<HTMLDivElement>(null);
  const { classes, cx } = useStyles();
  const { data: isDesktopSidebarOpenPreference } = usePreferences(
    (preferences) => preferences?.desktop_sidebar_open
  );
  const { mutateAsync: updatePreferences } = useMutatePreferences();
  const queryClient = useQueryClient();

  const globalErrors = useGlobalErrors();

  const NotificationProvider = notificationCenterContext.Provider;
  const contextValue = useNotificationContext();

  const ComplianceUpdateProvider = complianceUpdateContext.Provider;
  const complianceUpdateContextValue = useDialogContext();

  const SwitchAccountSessionProvider = switchAccountSessionContext.Provider;
  const switchAccountSessionContextValue = useDialogContext({
    isOpen: false,
  });

  const SessionExpirationProvider = sessionExpirationContext.Provider;
  const sessionExpirationContextValue = useDialogContext({
    isOpen: false,
  });

  const [menuIsOpen, toggleMenu] = React.useState<boolean>(false);

  const { data: profile } = useProfile();
  const username = profile?.username || '';

  const { isDatabasesEnabled } = useIsDatabasesEnabled();

  const { data: accountSettings } = useAccountSettings();
  const defaultRoot = accountSettings?.managed ? '/managed' : '/linodes';

  const { isIAMEnabled } = useIsIAMEnabled();

  const isNarrowViewport = useMediaQuery((theme: Theme) =>
    theme.breakpoints.down(960)
  );

  const { isPageScrollable } = useIsPageScrollable(contentRef);

  /**
   * this is the case where the user has successfully completed signup
   * but needs a manual review from Customer Support. In this case,
   * the user is going to get 403 errors from almost every single endpoint.
   *
   * So in this case, we'll show something more user-friendly
   */
  if (globalErrors.account_unactivated) {
    return (
      <div className={classes.bgStyling}>
        <div className={classes.activationWrapper}>
          <Box
            style={{
              display: 'flex',
              justifyContent: 'center',
            }}
          >
            <Logo className={classes.logo} width={215} />
          </Box>
          <Switch>
            <Route
              component={SupportTickets}
              exact
              path="/support/tickets"
              strict
            />
            <Route
              component={SupportTicketDetail}
              exact
              path="/support/tickets/:ticketId"
              strict
            />
            <Route component={Help} exact path="/support" />
            <Route component={AccountActivationLanding} />
          </Switch>
        </div>
      </div>
    );
  }

  // If the API is in maintenance mode, return a Maintenance screen
  if (globalErrors.api_maintenance_mode || ENABLE_MAINTENANCE_MODE) {
    return <MaintenanceScreen />;
  }

  const desktopMenuIsOpen = isDesktopSidebarOpenPreference ?? false;

  const desktopMenuToggle = () => {
    updatePreferences({
      desktop_sidebar_open: !isDesktopSidebarOpenPreference,
    });
  };

  return (
    <div className={classes.appFrame}>
      <SessionExpirationProvider value={sessionExpirationContextValue}>
        <SwitchAccountSessionProvider value={switchAccountSessionContextValue}>
          <ComplianceUpdateProvider value={complianceUpdateContextValue}>
            <NotificationProvider value={contextValue}>
              <MainContentBanner />
              <TopMenu
                desktopMenuToggle={desktopMenuToggle}
                openSideMenu={() => toggleMenu(true)}
                username={username}
              />
              <Box display="flex" flex={1} position="relative" zIndex={1}>
                <Box
                  height={
                    isNarrowViewport
                      ? '100%'
                      : isPageScrollable
                      ? '100vh'
                      : `calc(100vh - ${TOPMENU_HEIGHT}px)`
                  }
                  position="sticky"
                  top={0}
                  zIndex={1400}
                >
<<<<<<< HEAD
                  <Grid className={classes.grid} container spacing={0}>
                    <Grid className={cx(classes.switchWrapper, 'p0')}>
                      <GlobalNotifications />
                      <React.Suspense fallback={<SuspenseLoader />}>
                        <Switch>
                          <Route component={LinodesRoutes} path="/linodes" />
                          <Route
                            component={NodeBalancers}
                            path="/nodebalancers"
                          />
                          <Route component={Managed} path="/managed" />
                          <Route component={Images} path="/images" />
                          <Route
                            component={StackScripts}
                            path="/stackscripts"
                          />
                          <Route
                            component={ObjectStorage}
                            path="/object-storage"
                          />
                          <Route component={Kubernetes} path="/kubernetes" />
                          {isIAMEnabled && (
                            <Route component={IAM} path="/iam" />
                          )}
                          <Route component={Account} path="/account" />
                          <Route component={Profile} path="/profile" />
                          <Route component={Help} path="/support" />
                          <Route component={SearchLanding} path="/search" />
                          <Route component={EventsLanding} path="/events" />
                          <Route component={Firewalls} path="/firewalls" />
                          {isDatabasesEnabled && (
                            <Route component={Databases} path="/databases" />
                          )}
                          <Route component={VPC} path="/vpcs" />
                          {/* {isACLPEnabled && ( */}
                          <Route component={CloudPulse} path="/monitor" />
                          {/* )} */}
                          <Redirect exact from="/" to={defaultRoot} />
                          {/** We don't want to break any bookmarks. This can probably be removed eventually. */}
                          <Redirect from="/dashboard" to={defaultRoot} />
                          {/**
                           * This is the catch all routes that allows TanStack Router to take over.
                           * When a route is not found here, it will be handled by the migration router, which in turns handles the NotFound component.
                           * It is currently set to the migration router in order to incrementally migrate the app to the new routing.
                           * This is a temporary solution until we are ready to fully migrate to TanStack Router.
                           */}
                          <Route path="*">
                            <RouterProvider
                              context={{ queryClient }}
                              router={migrationRouter as AnyRouter}
=======
                  <SideMenu
                    closeMenu={() => toggleMenu(false)}
                    collapse={desktopMenuIsOpen || false}
                    desktopMenuToggle={desktopMenuToggle}
                    open={menuIsOpen}
                  />
                </Box>
                <div
                  className={cx(classes.content, {
                    [classes.fullWidthContent]: desktopMenuIsOpen === true,
                  })}
                  style={{
                    marginLeft: isNarrowViewport
                      ? 0
                      : desktopMenuIsOpen ||
                        (desktopMenuIsOpen && desktopMenuIsOpen === true)
                      ? SIDEBAR_COLLAPSED_WIDTH
                      : SIDEBAR_WIDTH,
                  }}
                >
                  <MainContentBanner />
                  <Box
                    sx={(theme) => ({
                      flex: 1,
                      margin: '0 auto',
                      maxWidth: `${theme.breakpoints.values.lg}px !important`,
                      pt: {
                        md: 1.5,
                        xs: theme.spacing(2),
                      },
                      px: {
                        md: theme.spacing(2),
                        xs: 0,
                      },
                      py: 1.5,
                      transition: theme.transitions.create('opacity'),
                      width: isNarrowViewport
                        ? '100%'
                        : `calc(100vw - ${
                            desktopMenuIsOpen
                              ? SIDEBAR_COLLAPSED_WIDTH
                              : SIDEBAR_WIDTH
                          }px)`,
                    })}
                    component="main"
                    id="main-content"
                    role="main"
                  >
                    <Grid
                      className={classes.grid}
                      container
                      ref={contentRef}
                      spacing={0}
                    >
                      <Grid className={cx(classes.switchWrapper, 'p0')}>
                        <GlobalNotifications />
                        <React.Suspense fallback={<SuspenseLoader />}>
                          <Switch>
                            <Route component={LinodesRoutes} path="/linodes" />
                            <Route
                              component={NodeBalancers}
                              path="/nodebalancers"
                            />
                            <Route component={Managed} path="/managed" />
                            <Route
                              component={StackScripts}
                              path="/stackscripts"
                            />
                            <Route
                              component={ObjectStorage}
                              path="/object-storage"
>>>>>>> 23a0d143
                            />
                            <Route component={Kubernetes} path="/kubernetes" />
                            {isIAMEnabled && (
                              <Route component={IAM} path="/iam" />
                            )}
                            <Route component={Account} path="/account" />
                            <Route component={Profile} path="/profile" />
                            <Route component={Help} path="/support" />
                            <Route component={SearchLanding} path="/search" />
                            <Route component={EventsLanding} path="/events" />
                            <Route component={Firewalls} path="/firewalls" />
                            {isDatabasesEnabled && (
                              <Route component={Databases} path="/databases" />
                            )}
                            <Route component={VPC} path="/vpcs" />
                            {isACLPEnabled && (
                              <Route component={CloudPulse} path="/monitor" />
                            )}
                            <Redirect exact from="/" to={defaultRoot} />
                            {/** We don't want to break any bookmarks. This can probably be removed eventually. */}
                            <Redirect from="/dashboard" to={defaultRoot} />
                            {/**
                             * This is the catch all routes that allows TanStack Router to take over.
                             * When a route is not found here, it will be handled by the migration router, which in turns handles the NotFound component.
                             * It is currently set to the migration router in order to incrementally migrate the app to the new routing.
                             * This is a temporary solution until we are ready to fully migrate to TanStack Router.
                             */}
                            <Route path="*">
                              <RouterProvider
                                context={{ queryClient }}
                                router={migrationRouter as AnyRouter}
                              />
                            </Route>
                          </Switch>
                        </React.Suspense>
                      </Grid>
                    </Grid>
                  </Box>
                  <Footer />
                </div>
              </Box>
            </NotificationProvider>
          </ComplianceUpdateProvider>
        </SwitchAccountSessionProvider>
      </SessionExpirationProvider>
    </div>
  );
};<|MERGE_RESOLUTION|>--- conflicted
+++ resolved
@@ -300,58 +300,6 @@
                   top={0}
                   zIndex={1400}
                 >
-<<<<<<< HEAD
-                  <Grid className={classes.grid} container spacing={0}>
-                    <Grid className={cx(classes.switchWrapper, 'p0')}>
-                      <GlobalNotifications />
-                      <React.Suspense fallback={<SuspenseLoader />}>
-                        <Switch>
-                          <Route component={LinodesRoutes} path="/linodes" />
-                          <Route
-                            component={NodeBalancers}
-                            path="/nodebalancers"
-                          />
-                          <Route component={Managed} path="/managed" />
-                          <Route component={Images} path="/images" />
-                          <Route
-                            component={StackScripts}
-                            path="/stackscripts"
-                          />
-                          <Route
-                            component={ObjectStorage}
-                            path="/object-storage"
-                          />
-                          <Route component={Kubernetes} path="/kubernetes" />
-                          {isIAMEnabled && (
-                            <Route component={IAM} path="/iam" />
-                          )}
-                          <Route component={Account} path="/account" />
-                          <Route component={Profile} path="/profile" />
-                          <Route component={Help} path="/support" />
-                          <Route component={SearchLanding} path="/search" />
-                          <Route component={EventsLanding} path="/events" />
-                          <Route component={Firewalls} path="/firewalls" />
-                          {isDatabasesEnabled && (
-                            <Route component={Databases} path="/databases" />
-                          )}
-                          <Route component={VPC} path="/vpcs" />
-                          {/* {isACLPEnabled && ( */}
-                          <Route component={CloudPulse} path="/monitor" />
-                          {/* )} */}
-                          <Redirect exact from="/" to={defaultRoot} />
-                          {/** We don't want to break any bookmarks. This can probably be removed eventually. */}
-                          <Redirect from="/dashboard" to={defaultRoot} />
-                          {/**
-                           * This is the catch all routes that allows TanStack Router to take over.
-                           * When a route is not found here, it will be handled by the migration router, which in turns handles the NotFound component.
-                           * It is currently set to the migration router in order to incrementally migrate the app to the new routing.
-                           * This is a temporary solution until we are ready to fully migrate to TanStack Router.
-                           */}
-                          <Route path="*">
-                            <RouterProvider
-                              context={{ queryClient }}
-                              router={migrationRouter as AnyRouter}
-=======
                   <SideMenu
                     closeMenu={() => toggleMenu(false)}
                     collapse={desktopMenuIsOpen || false}
@@ -423,7 +371,6 @@
                             <Route
                               component={ObjectStorage}
                               path="/object-storage"
->>>>>>> 23a0d143
                             />
                             <Route component={Kubernetes} path="/kubernetes" />
                             {isIAMEnabled && (
@@ -439,9 +386,7 @@
                               <Route component={Databases} path="/databases" />
                             )}
                             <Route component={VPC} path="/vpcs" />
-                            {isACLPEnabled && (
-                              <Route component={CloudPulse} path="/monitor" />
-                            )}
+                            <Route component={CloudPulse} path="/monitor" />
                             <Redirect exact from="/" to={defaultRoot} />
                             {/** We don't want to break any bookmarks. This can probably be removed eventually. */}
                             <Redirect from="/dashboard" to={defaultRoot} />
