--- conflicted
+++ resolved
@@ -10,17 +10,12 @@
 import Logo from 'src/assets/logo/akamai-logo.svg';
 import { MainContentBanner } from 'src/components/MainContentBanner';
 import { MaintenanceScreen } from 'src/components/MaintenanceScreen';
-<<<<<<< HEAD
 import {
   SIDEBAR_COLLAPSED_WIDTH,
   SIDEBAR_WIDTH,
 } from 'src/components/PrimaryNav/constants';
 import { SideMenu } from 'src/components/PrimaryNav/SideMenu';
-=======
-import { SIDEBAR_WIDTH } from 'src/components/PrimaryNav/constants';
-import { SideMenu } from 'src/components/PrimaryNav/SideMenu';
 import { useIsPageScrollable } from 'src/components/PrimaryNav/utils';
->>>>>>> 907640c0
 import { SuspenseLoader } from 'src/components/SuspenseLoader';
 import { useDialogContext } from 'src/context/useDialogContext';
 import { FOOTER_HEIGHT, Footer } from 'src/features/Footer';
@@ -29,7 +24,7 @@
   notificationCenterContext,
   useNotificationContext,
 } from 'src/features/NotificationCenter/NotificationCenterContext';
-import { TOPMENU_HEIGHT, TopMenu } from 'src/features/TopMenu/TopMenu';
+import { TopMenu } from 'src/features/TopMenu/TopMenu';
 import {
   useMutatePreferences,
   usePreferences,
@@ -43,6 +38,7 @@
 import { useIsDatabasesEnabled } from './features/Databases/utilities';
 import { useIsIAMEnabled } from './features/IAM/Shared/utilities';
 import { useIsPlacementGroupsEnabled } from './features/PlacementGroups/utils';
+import { TOPMENU_HEIGHT } from './features/TopMenu/constants';
 import { useGlobalErrors } from './hooks/useGlobalErrors';
 import { useAccountSettings } from './queries/account/settings';
 import { useProfile } from './queries/profile/profile';
@@ -244,13 +240,10 @@
 
   const { isIAMEnabled } = useIsIAMEnabled();
 
-<<<<<<< HEAD
   const isNarrowViewport = useMediaQuery((theme: Theme) =>
     theme.breakpoints.down(960)
   );
-=======
   const { isPageScrollable } = useIsPageScrollable(contentRef);
->>>>>>> 907640c0
 
   /**
    * this is the case where the user has successfully completed signup
@@ -323,38 +316,6 @@
                 openSideMenu={() => toggleMenu(true)}
                 username={username}
               />
-<<<<<<< HEAD
-              <div
-                className={cx(classes.content, {
-                  [classes.fullWidthContent]:
-                    desktopMenuIsOpen ||
-                    (desktopMenuIsOpen && desktopMenuIsOpen === true),
-                })}
-              >
-                <SideMenu
-                  closeMenu={() => toggleMenu(false)}
-                  collapse={desktopMenuIsOpen || false}
-                  desktopMenuToggle={desktopMenuToggle}
-                  open={menuIsOpen}
-                />
-                <main
-                  /*
-                  - Narrow viewports (<960px) never have a left margin
-                  - If the user has unpinned the side menu, the left margin === the width of the collapsed side menu
-                  - Otherwise, the left margin === the width of the fully expanded side menu
-                  */
-                  style={{
-                    marginLeft: isNarrowViewport
-                      ? 0
-                      : desktopMenuIsOpen ||
-                        (desktopMenuIsOpen && desktopMenuIsOpen === true)
-                      ? SIDEBAR_COLLAPSED_WIDTH
-                      : SIDEBAR_WIDTH,
-                  }}
-                  className={classes.cmrWrapper}
-                  id="main-content"
-                  role="main"
-=======
               <Box display="flex" flex={1} position="relative">
                 <Box
                   alignSelf="flex-start"
@@ -376,10 +337,22 @@
                     [classes.fullWidthContent]: desktopMenuIsOpen === true,
                   })}
                   ref={contentRef}
->>>>>>> 907640c0
                 >
                   <MainContentBanner />
                   <main
+                    /*
+                    - Narrow viewports (<960px) never have a left margin
+                    - If the user has unpinned the side menu, the left margin === the width of the collapsed side menu
+                    - Otherwise, the left margin === the width of the fully expanded side menu
+                    */
+                    style={{
+                      marginLeft: isNarrowViewport
+                        ? 0
+                        : desktopMenuIsOpen ||
+                          (desktopMenuIsOpen && desktopMenuIsOpen === true)
+                        ? SIDEBAR_COLLAPSED_WIDTH
+                        : SIDEBAR_WIDTH,
+                    }}
                     className={classes.cmrWrapper}
                     id="main-content"
                     role="main"
