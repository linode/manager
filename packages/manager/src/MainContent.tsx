import {
  useAccountSettings,
  useMutatePreferences,
  usePreferences,
  useProfile,
} from '@linode/queries';
import { Box } from '@linode/ui';
import { useMediaQuery } from '@mui/material';
import Grid from '@mui/material/Grid';
import { useQueryClient } from '@tanstack/react-query';
import { RouterProvider } from '@tanstack/react-router';
import * as React from 'react';
import { Redirect, Route, Switch } from 'react-router-dom';
import { makeStyles } from 'tss-react/mui';

import { MainContentBanner } from 'src/components/MainContentBanner';
import { MaintenanceScreen } from 'src/components/MaintenanceScreen';
import {
  SIDEBAR_COLLAPSED_WIDTH,
  SIDEBAR_WIDTH,
} from 'src/components/PrimaryNav/constants';
import { SideMenu } from 'src/components/PrimaryNav/SideMenu';
import { SuspenseLoader } from 'src/components/SuspenseLoader';
import { useDialogContext } from 'src/context/useDialogContext';
import { ErrorBoundaryFallback } from 'src/features/ErrorBoundary/ErrorBoundaryFallback';
import { Footer } from 'src/features/Footer';
import { GlobalNotifications } from 'src/features/GlobalNotifications/GlobalNotifications';
import {
  notificationCenterContext,
  useNotificationContext,
} from 'src/features/NotificationCenter/NotificationCenterContext';
import { TopMenu } from 'src/features/TopMenu/TopMenu';

import { useIsPageScrollable } from './components/PrimaryNav/utils';
import { ENABLE_MAINTENANCE_MODE } from './constants';
import { complianceUpdateContext } from './context/complianceUpdateContext';
import { sessionExpirationContext } from './context/sessionExpirationContext';
import { switchAccountSessionContext } from './context/switchAccountSessionContext';
import { useIsIAMEnabled } from './features/IAM/hooks/useIsIAMEnabled';
import { TOPMENU_HEIGHT } from './features/TopMenu/constants';
import { useGlobalErrors } from './hooks/useGlobalErrors';
import { migrationRouter } from './routes';

import type { Theme } from '@mui/material/styles';
import type { AnyRouter } from '@tanstack/react-router';

const useStyles = makeStyles()((theme: Theme) => ({
  activationWrapper: {
    padding: theme.spacing(4),
    [theme.breakpoints.up('xl')]: {
      margin: '0 auto',
      width: '50%',
    },
  },
  appFrame: {
    backgroundColor: theme.bg.app,
    display: 'flex',
    flexDirection: 'column',
    minHeight: '100vh',
    position: 'relative',
    zIndex: 1,
  },
  bgStyling: {
    backgroundColor: theme.bg.main,
    display: 'flex',
    flexDirection: 'column',
    justifyContent: 'center',
    minHeight: '100vh',
  },
  content: {
    display: 'flex',
    flex: 1,
    flexDirection: 'column',
    transition: 'margin-left .1s linear',
    width: '100%',
  },
  fullWidthContent: {
    marginLeft: 0,
  },
  grid: {
    marginLeft: 0,
    marginRight: 0,
    [theme.breakpoints.up('lg')]: {
      height: '100%',
    },
    width: '100%',
  },
  logo: {
    '& > g': {
      fill: theme.color.black,
    },
  },
  switchWrapper: {
    '& > .MuiGrid-container': {
      maxWidth: theme.breakpoints.values.lg,
      width: '100%',
    },
    '&.mlMain': {
      [theme.breakpoints.up('lg')]: {
        maxWidth: '78.8%',
      },
    },
    flex: 1,
    maxWidth: '100%',
    position: 'relative',
  },
}));

const Account = React.lazy(() =>
  import('src/features/Account').then((module) => ({
    default: module.Account,
  }))
);
const NewDetailTemplateA = React.lazy(() =>
  import('src/features/NewDetailTemplate/NewDetailTemplateA').then(
    (module) => ({
      default: module.NewDetailTemplateA,
    })
  )
);
const LinodesRoutes = React.lazy(() =>
  import('src/features/Linodes').then((module) => ({
    default: module.LinodesRoutes,
  }))
);
const Profile = React.lazy(() =>
  import('src/features/Profile/Profile').then((module) => ({
    default: module.Profile,
  }))
);

const IAM = React.lazy(() =>
  import('src/features/IAM').then((module) => ({
    default: module.IdentityAccessManagement,
  }))
);

export const MainContent = () => {
  const contentRef = React.useRef<HTMLDivElement>(null);
  const { classes, cx } = useStyles();
  const { data: isDesktopSidebarOpenPreference } = usePreferences(
    (preferences) => preferences?.desktop_sidebar_open
  );
  const { mutateAsync: updatePreferences } = useMutatePreferences();
  const queryClient = useQueryClient();

  const globalErrors = useGlobalErrors();

  const NotificationProvider = notificationCenterContext.Provider;
  const contextValue = useNotificationContext();

  const ComplianceUpdateProvider = complianceUpdateContext.Provider;
  const complianceUpdateContextValue = useDialogContext();

  const SwitchAccountSessionProvider = switchAccountSessionContext.Provider;
  const switchAccountSessionContextValue = useDialogContext({
    isOpen: false,
  });

  const SessionExpirationProvider = sessionExpirationContext.Provider;
  const sessionExpirationContextValue = useDialogContext({
    isOpen: false,
  });

  const [menuIsOpen, toggleMenu] = React.useState<boolean>(false);

  const { data: profile } = useProfile();
  const username = profile?.username || '';

  const { data: accountSettings } = useAccountSettings();
  const defaultRoot = accountSettings?.managed ? '/managed' : '/linodes';

  const { isIAMEnabled } = useIsIAMEnabled();

  const isNarrowViewport = useMediaQuery((theme: Theme) =>
    theme.breakpoints.down(960)
  );

  const { isPageScrollable } = useIsPageScrollable(contentRef);

  migrationRouter.update({
    context: {
      globalErrors,
      queryClient,
    },
  });

  /**
   * this is the case where the user has successfully completed signup
   * but needs a manual review from Customer Support. In this case,
   * the user is going to get 403 errors from almost every single endpoint.
   *
   * So in this case, we'll show something more user-friendly
   */
  if (globalErrors.account_unactivated) {
    return (
      <>
        <Redirect to="/account-activation" />
        <RouterProvider
          context={{ queryClient }}
          router={migrationRouter as AnyRouter}
        />
      </>
    );
  }

  // If the API is in maintenance mode, return a Maintenance screen
  if (globalErrors.api_maintenance_mode || ENABLE_MAINTENANCE_MODE) {
    return <MaintenanceScreen />;
  }

  const desktopMenuIsOpen = isDesktopSidebarOpenPreference ?? false;

  const desktopMenuToggle = () => {
    updatePreferences({
      desktop_sidebar_open: !isDesktopSidebarOpenPreference,
    });
  };

  return (
    <div className={classes.appFrame}>
      <SessionExpirationProvider value={sessionExpirationContextValue}>
        <SwitchAccountSessionProvider value={switchAccountSessionContextValue}>
          <ComplianceUpdateProvider value={complianceUpdateContextValue}>
            <NotificationProvider value={contextValue}>
              <MainContentBanner />
              <TopMenu
                desktopMenuToggle={desktopMenuToggle}
                openSideMenu={() => toggleMenu(true)}
                username={username}
              />
              <Box display="flex" flex={1} position="relative" zIndex={1}>
                <Box
                  height={
                    isNarrowViewport
                      ? '100%'
                      : isPageScrollable
                        ? '100vh'
                        : `calc(100vh - ${TOPMENU_HEIGHT}px)`
                  }
                  position="sticky"
                  top={0}
                  zIndex={1400}
                >
                  <SideMenu
                    closeMenu={() => toggleMenu(false)}
                    collapse={desktopMenuIsOpen || false}
                    desktopMenuToggle={desktopMenuToggle}
                    open={menuIsOpen}
                  />
                </Box>
                <div
                  className={cx(classes.content, {
                    [classes.fullWidthContent]: desktopMenuIsOpen === true,
                  })}
                  style={{
                    marginLeft: isNarrowViewport
                      ? 0
                      : desktopMenuIsOpen ||
                          (desktopMenuIsOpen && desktopMenuIsOpen === true)
                        ? SIDEBAR_COLLAPSED_WIDTH
                        : SIDEBAR_WIDTH,
                  }}
                >
                  <MainContentBanner />
                  <Box
                    component="main"
                    id="main-content"
                    role="main"
                    sx={(theme) => ({
                      flex: 1,
                      margin: '0 auto',
                      maxWidth: `${theme.breakpoints.values.lg}px !important`,
                      pb: theme.spacingFunction(32),
                      pt: theme.spacingFunction(24),
                      px: {
                        md: theme.spacingFunction(16),
                        xs: 0,
                      },
                      transition: theme.transitions.create('opacity'),
                      width: isNarrowViewport
                        ? '100%'
                        : `calc(100vw - ${
                            desktopMenuIsOpen
                              ? SIDEBAR_COLLAPSED_WIDTH
                              : SIDEBAR_WIDTH
                          }px)`,
                    })}
                  >
                    <Grid
                      className={classes.grid}
                      container
                      ref={contentRef}
                      spacing={0}
                    >
                      <Grid className={cx(classes.switchWrapper, 'p0')}>
                        <div className="content-wrapper">
                          <GlobalNotifications />
                          <React.Suspense fallback={<SuspenseLoader />}>
                            <ErrorBoundaryFallback>
                              <Switch>
                                <Route
                                  component={LinodesRoutes}
                                  path="/linodes"
                                />
                                {isIAMEnabled && (
                                  <Route component={IAM} path="/iam" />
                                )}
                                <Route component={Account} path="/account" />
                                <Route component={Profile} path="/profile" />
<<<<<<< HEAD
                                <Route
                                  component={NewDetailTemplateA}
                                  path="/new-detail-template-a"
                                />
                                <Route
                                  component={EventsLanding}
                                  path="/events"
                                />
=======
>>>>>>> 67dc6978
                                <Redirect exact from="/" to={defaultRoot} />
                                {/** We don't want to break any bookmarks. This can probably be removed eventually. */}
                                <Redirect from="/dashboard" to={defaultRoot} />
                                {/**
                                 * This is the catch all routes that allows TanStack Router to take over.
                                 * When a route is not found here, it will be handled by the migration router, which in turns handles the NotFound component.
                                 * It is currently set to the migration router in order to incrementally migrate the app to the new routing.
                                 * This is a temporary solution until we are ready to fully migrate to TanStack Router.
                                 */}
                                <Route path="*">
                                  <RouterProvider
                                    context={{ queryClient }}
                                    router={migrationRouter as AnyRouter}
                                  />
                                </Route>
                              </Switch>
                            </ErrorBoundaryFallback>
                          </React.Suspense>
                        </div>
                      </Grid>
                    </Grid>
                  </Box>
                  <Footer />
                </div>
              </Box>
            </NotificationProvider>
          </ComplianceUpdateProvider>
        </SwitchAccountSessionProvider>
      </SessionExpirationProvider>
    </div>
  );
};<|MERGE_RESOLUTION|>--- conflicted
+++ resolved
@@ -308,7 +308,6 @@
                                 )}
                                 <Route component={Account} path="/account" />
                                 <Route component={Profile} path="/profile" />
-<<<<<<< HEAD
                                 <Route
                                   component={NewDetailTemplateA}
                                   path="/new-detail-template-a"
@@ -317,8 +316,6 @@
                                   component={EventsLanding}
                                   path="/events"
                                 />
-=======
->>>>>>> 67dc6978
                                 <Redirect exact from="/" to={defaultRoot} />
                                 {/** We don't want to break any bookmarks. This can probably be removed eventually. */}
                                 <Redirect from="/dashboard" to={defaultRoot} />
