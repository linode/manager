import { Theme } from '@mui/material/styles';
import Grid from '@mui/material/Unstable_Grid2';
import * as React from 'react';
import { Redirect, Route, Switch } from 'react-router-dom';
import { makeStyles } from 'tss-react/mui';

import Logo from 'src/assets/logo/akamai-logo.svg';
import { Box } from 'src/components/Box';
import { MainContentBanner } from 'src/components/MainContentBanner';
import { MaintenanceScreen } from 'src/components/MaintenanceScreen';
import { NotFound } from 'src/components/NotFound';
import { SideMenu } from 'src/components/PrimaryNav/SideMenu';
import { SIDEBAR_WIDTH } from 'src/components/PrimaryNav/SideMenu';
import { SuspenseLoader } from 'src/components/SuspenseLoader';
import { useDialogContext } from 'src/context/useDialogContext';
import { Footer } from 'src/features/Footer';
import { GlobalNotifications } from 'src/features/GlobalNotifications/GlobalNotifications';
import {
  notificationContext,
  useNotificationContext,
} from 'src/features/NotificationCenter/NotificationContext';
import { TopMenu } from 'src/features/TopMenu/TopMenu';
import { useFlags } from 'src/hooks/useFlags';
import { useMutatePreferences, usePreferences } from 'src/queries/preferences';

import { ENABLE_MAINTENANCE_MODE } from './constants';
import { complianceUpdateContext } from './context/complianceUpdateContext';
import { sessionExpirationContext } from './context/sessionExpirationContext';
import { switchAccountSessionContext } from './context/switchAccountSessionContext';
import { useIsDatabasesEnabled } from './features/Databases/utilities';
import { useIsACLBEnabled } from './features/LoadBalancers/utils';
import { useIsPlacementGroupsEnabled } from './features/PlacementGroups/utils';
import { useGlobalErrors } from './hooks/useGlobalErrors';
import { useAccountSettings } from './queries/account/settings';
import { useProfile } from './queries/profile';

const useStyles = makeStyles()((theme: Theme) => ({
  activationWrapper: {
    padding: theme.spacing(4),
    [theme.breakpoints.up('xl')]: {
      margin: '0 auto',
      width: '50%',
    },
  },
  appFrame: {
    backgroundColor: theme.bg.app,
    display: 'flex',
    flexDirection: 'column',
    minHeight: '100vh',
    position: 'relative',
    zIndex: 1,
  },
  bgStyling: {
    backgroundColor: theme.bg.main,
    display: 'flex',
    flexDirection: 'column',
    justifyContent: 'center',
    minHeight: '100vh',
  },
  cmrWrapper: {
    maxWidth: `${theme.breakpoints.values.lg}px !important`,
    padding: `${theme.spacing(3)} 0`,
    paddingTop: 12,
    [theme.breakpoints.between('md', 'xl')]: {
      paddingLeft: theme.spacing(2),
      paddingRight: theme.spacing(2),
    },
    [theme.breakpoints.down('md')]: {
      paddingLeft: 0,
      paddingRight: 0,
      paddingTop: theme.spacing(2),
    },
    transition: theme.transitions.create('opacity'),
  },
  content: {
    flex: 1,
    [theme.breakpoints.up('md')]: {
      marginLeft: SIDEBAR_WIDTH,
    },
    transition: 'margin-left .1s linear',
  },
  fullWidthContent: {
    marginLeft: 0,
    [theme.breakpoints.up('md')]: {
      marginLeft: 52,
    },
  },
  grid: {
    marginLeft: 0,
    marginRight: 0,
    [theme.breakpoints.up('lg')]: {
      height: '100%',
    },
    width: '100%',
  },
  logo: {
    '& > g': {
      fill: theme.color.black,
    },
  },
  switchWrapper: {
    '& > .MuiGrid-container': {
      maxWidth: theme.breakpoints.values.lg,
      width: '100%',
    },
    '&.mlMain': {
      [theme.breakpoints.up('lg')]: {
        maxWidth: '78.8%',
      },
    },
    flex: 1,
    maxWidth: '100%',
    position: 'relative',
  },
}));

const Account = React.lazy(() =>
  import('src/features/Account').then((module) => ({
    default: module.Account,
  }))
);
const LinodesRoutes = React.lazy(() => import('src/features/Linodes'));
const Volumes = React.lazy(() => import('src/features/Volumes'));
const Domains = React.lazy(() =>
  import('src/features/Domains').then((module) => ({
    default: module.DomainsRoutes,
  }))
);
const Images = React.lazy(() => import('src/features/Images'));
const Kubernetes = React.lazy(() => import('src/features/Kubernetes'));
const ObjectStorage = React.lazy(() => import('src/features/ObjectStorage'));
const Profile = React.lazy(() => import('src/features/Profile/Profile'));
const LoadBalancers = React.lazy(() =>
  import('src/features/LoadBalancers').then((module) => ({
    default: module.LoadBalancers,
  }))
);
const NodeBalancers = React.lazy(
  () => import('src/features/NodeBalancers/NodeBalancers')
);
const StackScripts = React.lazy(
  () => import('src/features/StackScripts/StackScripts')
);
const SupportTickets = React.lazy(
  () => import('src/features/Support/SupportTickets')
);
const SupportTicketDetail = React.lazy(() =>
  import('src/features/Support/SupportTicketDetail/SupportTicketDetail').then(
    (module) => ({
      default: module.SupportTicketDetail,
    })
  )
);
const Longview = React.lazy(() => import('src/features/Longview'));
const Managed = React.lazy(() => import('src/features/Managed/ManagedLanding'));
const Help = React.lazy(() =>
  import('./features/Help/index').then((module) => ({
    default: module.HelpAndSupport,
  }))
);
const SearchLanding = React.lazy(
  () => import('src/features/Search/SearchLanding')
);
const EventsLanding = React.lazy(() =>
  import('src/features/Events/EventsLanding').then((module) => ({
    default: module.EventsLanding,
  }))
);
const AccountActivationLanding = React.lazy(
  () => import('src/components/AccountActivation/AccountActivationLanding')
);
const Firewalls = React.lazy(() => import('src/features/Firewalls'));
const Databases = React.lazy(() => import('src/features/Databases'));
const BetaRoutes = React.lazy(() => import('src/features/Betas'));
const VPC = React.lazy(() => import('src/features/VPCs'));
const PlacementGroups = React.lazy(() =>
  import('src/features/PlacementGroups').then((module) => ({
    default: module.PlacementGroups,
  }))
);

const CloudPulse = React.lazy(() =>
  import('src/features/CloudPulse/CloudPulseLanding').then((module) => ({
    default: module.CloudPulseLanding,
  }))
);

export const MainContent = () => {
  const { classes, cx } = useStyles();
  const flags = useFlags();
  const { data: preferences } = usePreferences();
  const { mutateAsync: updatePreferences } = useMutatePreferences();

  const globalErrors = useGlobalErrors();

  const NotificationProvider = notificationContext.Provider;
  const contextValue = useNotificationContext();

  const ComplianceUpdateProvider = complianceUpdateContext.Provider;
  const complianceUpdateContextValue = useDialogContext();

  const SwitchAccountSessionProvider = switchAccountSessionContext.Provider;
  const switchAccountSessionContextValue = useDialogContext({
    isOpen: false,
  });

  const SessionExpirationProvider = sessionExpirationContext.Provider;
  const sessionExpirationContextValue = useDialogContext({
    isOpen: false,
  });

  const [menuIsOpen, toggleMenu] = React.useState<boolean>(false);

  const { data: profile } = useProfile();
  const username = profile?.username || '';

  const { isDatabasesEnabled } = useIsDatabasesEnabled();
  const { isACLBEnabled } = useIsACLBEnabled();
  const { isPlacementGroupsEnabled } = useIsPlacementGroupsEnabled();

  const { data: accountSettings } = useAccountSettings();
  const defaultRoot = accountSettings?.managed ? '/managed' : '/linodes';

  const showCloudPulse = Boolean(flags.aclp?.enabled);
<<<<<<< HEAD

  const defaultRoot = accountSettings?.managed ? '/managed' : '/linodes';
=======
  // the followed comment is for later use, the showCloudPulse will be removed and isACLPEnabled will be used
  // const { isACLPEnabled } = useIsACLPEnabled();

>>>>>>> 7a5f3b7c

  /**
   * this is the case where the user has successfully completed signup
   * but needs a manual review from Customer Support. In this case,
   * the user is going to get 403 errors from almost every single endpoint.
   *
   * So in this case, we'll show something more user-friendly
   */
  if (globalErrors.account_unactivated) {
    return (
      <div className={classes.bgStyling}>
        <div className={classes.activationWrapper}>
          <Box
            style={{
              display: 'flex',
              justifyContent: 'center',
            }}
          >
            <Logo className={classes.logo} width={215} />
          </Box>
          <Switch>
            <Route
              component={SupportTickets}
              exact
              path="/support/tickets"
              strict
            />
            <Route
              component={SupportTicketDetail}
              exact
              path="/support/tickets/:ticketId"
              strict
            />
            <Route component={Help} exact path="/support" />
            <Route component={AccountActivationLanding} />
          </Switch>
        </div>
      </div>
    );
  }

  // If the API is in maintenance mode, return a Maintenance screen
  if (globalErrors.api_maintenance_mode || ENABLE_MAINTENANCE_MODE) {
    return <MaintenanceScreen />;
  }

  const desktopMenuIsOpen = preferences?.desktop_sidebar_open ?? false;

  const desktopMenuToggle = () => {
    updatePreferences({
      desktop_sidebar_open: !preferences?.desktop_sidebar_open,
    });
  };

  return (
    <div className={classes.appFrame}>
      <SessionExpirationProvider value={sessionExpirationContextValue}>
        <SwitchAccountSessionProvider value={switchAccountSessionContextValue}>
          <ComplianceUpdateProvider value={complianceUpdateContextValue}>
            <NotificationProvider value={contextValue}>
              <SideMenu
                closeMenu={() => toggleMenu(false)}
                collapse={desktopMenuIsOpen || false}
                open={menuIsOpen}
              />
              <div
                className={cx(classes.content, {
                  [classes.fullWidthContent]:
                    desktopMenuIsOpen ||
                    (desktopMenuIsOpen && desktopMenuIsOpen === true),
                })}
              >
                <MainContentBanner />
                <TopMenu
                  desktopMenuToggle={desktopMenuToggle}
                  isSideMenuOpen={!desktopMenuIsOpen}
                  openSideMenu={() => toggleMenu(true)}
                  username={username}
                />
                <main
                  className={classes.cmrWrapper}
                  id="main-content"
                  role="main"
                >
                  <Grid className={classes.grid} container spacing={0}>
                    <Grid className={cx(classes.switchWrapper, 'p0')}>
                      <GlobalNotifications />
                      <React.Suspense fallback={<SuspenseLoader />}>
                        <Switch>
                          <Route component={LinodesRoutes} path="/linodes" />
                          {isPlacementGroupsEnabled && (
                            <Route
                              component={PlacementGroups}
                              path="/placement-groups"
                            />
                          )}
                          <Route component={Volumes} path="/volumes" />
                          <Redirect path="/volumes*" to="/volumes" />
                          {isACLBEnabled && (
                            <Route
                              component={LoadBalancers}
                              path="/loadbalancer*"
                            />
                          )}
                          <Route
                            component={NodeBalancers}
                            path="/nodebalancers"
                          />
                          <Route component={Domains} path="/domains" />
                          <Route component={Managed} path="/managed" />
                          <Route component={Longview} path="/longview" />
                          <Route component={Images} path="/images" />
                          <Route
                            component={StackScripts}
                            path="/stackscripts"
                          />
                          <Route
                            component={ObjectStorage}
                            path="/object-storage"
                          />
                          <Route component={Kubernetes} path="/kubernetes" />
                          <Route component={Account} path="/account" />
                          <Route component={Profile} path="/profile" />
                          <Route component={Help} path="/support" />
                          <Route component={SearchLanding} path="/search" />
                          <Route component={EventsLanding} path="/events" />
                          <Route component={Firewalls} path="/firewalls" />
                          {isDatabasesEnabled && (
                            <Route component={Databases} path="/databases" />
                          )}
                          {flags.selfServeBetas && (
                            <Route component={BetaRoutes} path="/betas" />
                          )}
                          <Route component={VPC} path="/vpcs" />
                          {showCloudPulse && (
                            <Route
                              component={CloudPulse}
                              path="/monitor/cloudpulse"
                            />
                          )}
                          <Redirect exact from="/" to={defaultRoot} />
                          {/** We don't want to break any bookmarks. This can probably be removed eventually. */}
                          <Redirect from="/dashboard" to={defaultRoot} />
                          <Route component={NotFound} />
                        </Switch>
                      </React.Suspense>
                    </Grid>
                  </Grid>
                </main>
              </div>
            </NotificationProvider>
            <Footer desktopMenuIsOpen={desktopMenuIsOpen} />
          </ComplianceUpdateProvider>
        </SwitchAccountSessionProvider>
      </SessionExpirationProvider>
    </div>
  );
};<|MERGE_RESOLUTION|>--- conflicted
+++ resolved
@@ -222,14 +222,8 @@
   const defaultRoot = accountSettings?.managed ? '/managed' : '/linodes';
 
   const showCloudPulse = Boolean(flags.aclp?.enabled);
-<<<<<<< HEAD
-
-  const defaultRoot = accountSettings?.managed ? '/managed' : '/linodes';
-=======
   // the followed comment is for later use, the showCloudPulse will be removed and isACLPEnabled will be used
   // const { isACLPEnabled } = useIsACLPEnabled();
-
->>>>>>> 7a5f3b7c
 
   /**
    * this is the case where the user has successfully completed signup
