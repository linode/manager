--- conflicted
+++ resolved
@@ -37,11 +37,7 @@
 import { useIsACLPEnabled } from './features/CloudPulse/Utils/utils';
 import { useIsDatabasesEnabled } from './features/Databases/utilities';
 import { useIsIAMEnabled } from './features/IAM/Shared/utilities';
-<<<<<<< HEAD
-import { useIsPlacementGroupsEnabled } from './features/PlacementGroups/utils';
 import { TOPMENU_HEIGHT } from './features/TopMenu/constants';
-=======
->>>>>>> bbd35547
 import { useGlobalErrors } from './hooks/useGlobalErrors';
 import { useAccountSettings } from './queries/account/settings';
 import { useProfile } from './queries/profile/profile';
@@ -308,7 +304,6 @@
                   top={0}
                   zIndex={1400}
                 >
-<<<<<<< HEAD
                   <SideMenu
                     closeMenu={() => toggleMenu(false)}
                     collapse={desktopMenuIsOpen || false}
@@ -368,12 +363,6 @@
                         <React.Suspense fallback={<SuspenseLoader />}>
                           <Switch>
                             <Route component={LinodesRoutes} path="/linodes" />
-                            {isPlacementGroupsEnabled && (
-                              <Route
-                                component={PlacementGroups}
-                                path="/placement-groups"
-                              />
-                            )}
                             <Route
                               component={NodeBalancers}
                               path="/nodebalancers"
@@ -387,58 +376,6 @@
                             <Route
                               component={ObjectStorage}
                               path="/object-storage"
-=======
-                  <Grid className={classes.grid} container spacing={0}>
-                    <Grid className={cx(classes.switchWrapper, 'p0')}>
-                      <GlobalNotifications />
-                      <React.Suspense fallback={<SuspenseLoader />}>
-                        <Switch>
-                          <Route component={LinodesRoutes} path="/linodes" />
-                          <Route
-                            component={NodeBalancers}
-                            path="/nodebalancers"
-                          />
-                          <Route component={Managed} path="/managed" />
-                          <Route component={Images} path="/images" />
-                          <Route
-                            component={StackScripts}
-                            path="/stackscripts"
-                          />
-                          <Route
-                            component={ObjectStorage}
-                            path="/object-storage"
-                          />
-                          <Route component={Kubernetes} path="/kubernetes" />
-                          {isIAMEnabled && (
-                            <Route component={IAM} path="/iam" />
-                          )}
-                          <Route component={Account} path="/account" />
-                          <Route component={Profile} path="/profile" />
-                          <Route component={Help} path="/support" />
-                          <Route component={SearchLanding} path="/search" />
-                          <Route component={EventsLanding} path="/events" />
-                          <Route component={Firewalls} path="/firewalls" />
-                          {isDatabasesEnabled && (
-                            <Route component={Databases} path="/databases" />
-                          )}
-                          <Route component={VPC} path="/vpcs" />
-                          {isACLPEnabled && (
-                            <Route component={CloudPulse} path="/monitor" />
-                          )}
-                          <Redirect exact from="/" to={defaultRoot} />
-                          {/** We don't want to break any bookmarks. This can probably be removed eventually. */}
-                          <Redirect from="/dashboard" to={defaultRoot} />
-                          {/**
-                           * This is the catch all routes that allows TanStack Router to take over.
-                           * When a route is not found here, it will be handled by the migration router, which in turns handles the NotFound component.
-                           * It is currently set to the migration router in order to incrementally migrate the app to the new routing.
-                           * This is a temporary solution until we are ready to fully migrate to TanStack Router.
-                           */}
-                          <Route path="*">
-                            <RouterProvider
-                              context={{ queryClient }}
-                              router={migrationRouter as AnyRouter}
->>>>>>> bbd35547
                             />
                             <Route component={Kubernetes} path="/kubernetes" />
                             {isIAMEnabled && (
