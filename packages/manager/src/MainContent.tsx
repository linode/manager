import { isEmpty } from 'ramda';
import * as React from 'react';
import { Redirect, Route, Switch } from 'react-router-dom';
import { compose } from 'recompose';
import Logo from 'src/assets/logo/akamai-logo.svg';
import Box from 'src/components/core/Box';
import { makeStyles } from 'tss-react/mui';
import { Theme } from '@mui/material/styles';
import Grid from '@mui/material/Unstable_Grid2';
import MainContentBanner from 'src/components/MainContentBanner';
import { MaintenanceScreen } from 'src/components/MaintenanceScreen';
import NotFound from 'src/components/NotFound';
import { PreferenceToggle } from 'src/components/PreferenceToggle/PreferenceToggle';
import SideMenu from 'src/components/SideMenu';
import SuspenseLoader from 'src/components/SuspenseLoader';
import withGlobalErrors, {
  Props as GlobalErrorProps,
} from 'src/containers/globalErrors.container';
import { useDialogContext } from 'src/context';
import BackupDrawer from 'src/features/Backups';
import Footer from 'src/features/Footer';
import GlobalNotifications from 'src/features/GlobalNotifications';
import {
  notificationContext,
  useNotificationContext,
} from 'src/features/NotificationCenter/NotificationContext';
import ToastNotifications from 'src/features/ToastNotifications';
import TopMenu from 'src/features/TopMenu';
import VolumeDrawer from 'src/features/Volumes/VolumeDrawer';
import useAccountManagement from 'src/hooks/useAccountManagement';
import useFlags from 'src/hooks/useFlags';
import { usePreferences } from 'src/queries/preferences';
import { isFeatureEnabled } from 'src/utilities/accountCapabilities';
import { complianceUpdateContext } from './context/complianceUpdateContext';
import { FlagSet } from './featureFlags';
import { ManagerPreferences } from 'src/types/ManagerPreferences';
<<<<<<< HEAD
import { ENABLE_MAINTENANCE_MODE } from './constants';
=======
import type { PreferenceToggleProps } from 'src/components/PreferenceToggle/PreferenceToggle';
>>>>>>> eae966b6

const useStyles = makeStyles()((theme: Theme) => ({
  appFrame: {
    position: 'relative',
    display: 'flex',
    minHeight: '100vh',
    flexDirection: 'column',
    backgroundColor: theme.bg.app,
    zIndex: 1,
  },
  cmrWrapper: {
    maxWidth: `${theme.breakpoints.values.lg}px !important`,
    padding: `${theme.spacing(3)} 0`,
    paddingTop: 12,
    transition: theme.transitions.create('opacity'),
    [theme.breakpoints.down('md')]: {
      paddingTop: theme.spacing(2),
      paddingLeft: 0,
      paddingRight: 0,
    },
    [theme.breakpoints.between('md', 'xl')]: {
      paddingLeft: theme.spacing(2),
      paddingRight: theme.spacing(2),
    },
  },
  content: {
    flex: 1,
    transition: 'margin-left .1s linear',
    [theme.breakpoints.up('md')]: {
      marginLeft: 190,
    },
  },
  fullWidthContent: {
    marginLeft: 0,
    [theme.breakpoints.up('md')]: {
      marginLeft: 52,
    },
  },
  hidden: {
    display: 'none',
    overflow: 'hidden',
  },
  grid: {
    marginLeft: 0,
    marginRight: 0,
    width: '100%',
    [theme.breakpoints.up('lg')]: {
      height: '100%',
    },
  },
  switchWrapper: {
    flex: 1,
    maxWidth: '100%',
    position: 'relative',
    '& > .MuiGrid-container': {
      maxWidth: theme.breakpoints.values.lg,
      width: '100%',
    },
    '&.mlMain': {
      [theme.breakpoints.up('lg')]: {
        maxWidth: '78.8%',
      },
    },
    '& .mlSidebar': {
      [theme.breakpoints.up('lg')]: {
        paddingRight: `0 !important`,
      },
    },
  },
  logo: {
    '& > g': {
      fill: theme.color.black,
    },
  },
  activationWrapper: {
    padding: theme.spacing(4),
    [theme.breakpoints.up('xl')]: {
      width: '50%',
      margin: '0 auto',
    },
  },
  bgStyling: {
    backgroundColor: theme.bg.main,
    minHeight: '100vh',
    display: 'flex',
    justifyContent: 'center',
    flexDirection: 'column',
  },
}));

interface Props {
  appIsLoading: boolean;
  isLoggedInAsCustomer: boolean;
}

type CombinedProps = Props & GlobalErrorProps;

const Account = React.lazy(() => import('src/features/Account'));
const LinodesRoutes = React.lazy(() => import('src/features/linodes'));
const Volumes = React.lazy(() => import('src/features/Volumes'));
const Domains = React.lazy(() => import('src/features/Domains'));
const Images = React.lazy(() => import('src/features/Images'));
const Kubernetes = React.lazy(() => import('src/features/Kubernetes'));
const ObjectStorage = React.lazy(() => import('src/features/ObjectStorage'));
const Profile = React.lazy(() => import('src/features/Profile'));
const NodeBalancers = React.lazy(
  () => import('src/features/NodeBalancers/NodeBalancers')
);
const StackScripts = React.lazy(() => import('src/features/StackScripts'));
const SupportTickets = React.lazy(
  () => import('src/features/Support/SupportTickets')
);
const SupportTicketDetail = React.lazy(
  () => import('src/features/Support/SupportTicketDetail')
);
const Longview = React.lazy(() => import('src/features/Longview'));
const Managed = React.lazy(() => import('src/features/Managed'));
const Help = React.lazy(() => import('src/features/Help'));

const SearchLanding = React.lazy(() => import('src/features/Search'));
const EventsLanding = React.lazy(
  () => import('src/features/Events/EventsLanding')
);
const AccountActivationLanding = React.lazy(
  () => import('src/components/AccountActivation/AccountActivationLanding')
);
const Firewalls = React.lazy(() => import('src/features/Firewalls'));
const Databases = React.lazy(() => import('src/features/Databases'));

const MainContent = (props: CombinedProps) => {
  const { classes, cx } = useStyles();
  const flags = useFlags();
  const { data: preferences } = usePreferences();

  const NotificationProvider = notificationContext.Provider;
  const contextValue = useNotificationContext();

  const ComplianceUpdateProvider = complianceUpdateContext.Provider;
  const complianceUpdateContextValue = useDialogContext();

  const [menuIsOpen, toggleMenu] = React.useState<boolean>(false);
  const { account, profile, _isManagedAccount } = useAccountManagement();

  const username = profile?.username || '';

  const [bannerDismissed, setBannerDismissed] = React.useState<boolean>(false);

  const showDatabases = isFeatureEnabled(
    'Managed Databases',
    Boolean(flags.databases),
    account?.capabilities ?? []
  );

  const defaultRoot = _isManagedAccount ? '/managed' : '/linodes';

  const shouldDisplayMainContentBanner =
    !bannerDismissed &&
    checkFlagsForMainContentBanner(flags) &&
    !checkPreferencesForBannerDismissal(
      preferences ?? {},
      flags?.mainContentBanner?.key
    );

  /**
   * this is the case where the user has successfully completed signup
   * but needs a manual review from Customer Support. In this case,
   * the user is going to get 403 errors from almost every single endpoint.
   *
   * So in this case, we'll show something more user-friendly
   */
  if (props.globalErrors.account_unactivated) {
    return (
      <div className={classes.bgStyling}>
        <div className={classes.activationWrapper}>
          <Box
            style={{
              display: 'flex',
              justifyContent: 'center',
            }}
          >
            <Logo width={215} className={classes.logo} />
          </Box>
          <Switch>
            <Route
              exact
              strict
              path="/support/tickets"
              component={SupportTickets}
            />
            <Route
              path="/support/tickets/:ticketId"
              component={SupportTicketDetail}
              exact
              strict
            />
            <Route exact path="/support" component={Help} />
            <Route component={AccountActivationLanding} />
          </Switch>
        </div>
      </div>
    );
  }

  // If the API is in maintenance mode, return a Maintenance screen
  if (props.globalErrors.api_maintenance_mode || ENABLE_MAINTENANCE_MODE) {
    return <MaintenanceScreen />;
  }

  /**
   * otherwise just show the rest of the app.
   */
  return (
    <div
      className={cx({
        [classes.appFrame]: true,
        /**
         * hidden to prevent some jankiness with the app loading before the splash screen
         */
        [classes.hidden]: props.appIsLoading,
      })}
    >
      <PreferenceToggle<boolean>
        preferenceKey="desktop_sidebar_open"
        preferenceOptions={[true, false]}
      >
        {({
          preference: desktopMenuIsOpen,
          togglePreference: desktopMenuToggle,
        }: PreferenceToggleProps<boolean>) => (
          <ComplianceUpdateProvider value={complianceUpdateContextValue}>
            <NotificationProvider value={contextValue}>
              <>
                {shouldDisplayMainContentBanner ? (
                  <MainContentBanner
                    bannerText={flags.mainContentBanner?.text ?? ''}
                    url={flags.mainContentBanner?.link?.url ?? ''}
                    linkText={flags.mainContentBanner?.link?.text ?? ''}
                    bannerKey={flags.mainContentBanner?.key ?? ''}
                    onClose={() => setBannerDismissed(true)}
                  />
                ) : null}
                <SideMenu
                  open={menuIsOpen}
                  collapse={desktopMenuIsOpen || false}
                  closeMenu={() => toggleMenu(false)}
                />
                <div
                  className={cx(classes.content, {
                    [classes.fullWidthContent]:
                      desktopMenuIsOpen ||
                      (desktopMenuIsOpen && desktopMenuIsOpen === true),
                  })}
                >
                  <TopMenu
                    isSideMenuOpen={!desktopMenuIsOpen}
                    openSideMenu={() => toggleMenu(true)}
                    desktopMenuToggle={desktopMenuToggle}
                    isLoggedInAsCustomer={props.isLoggedInAsCustomer}
                    username={username}
                  />
                  <main
                    className={classes.cmrWrapper}
                    id="main-content"
                    role="main"
                  >
                    <Grid container spacing={0} className={classes.grid}>
                      <Grid className={cx(classes.switchWrapper, 'p0')}>
                        <GlobalNotifications />
                        <React.Suspense fallback={<SuspenseLoader />}>
                          <Switch>
                            <Route path="/linodes" component={LinodesRoutes} />
                            <Route path="/volumes" component={Volumes} />
                            <Redirect path="/volumes*" to="/volumes" />
                            <Route
                              path="/nodebalancers"
                              component={NodeBalancers}
                            />
                            <Route path="/domains" component={Domains} />
                            <Route path="/managed" component={Managed} />
                            <Route path="/longview" component={Longview} />
                            <Route path="/images" component={Images} />
                            <Route
                              path="/stackscripts"
                              component={StackScripts}
                            />
                            <Route
                              path="/object-storage"
                              component={ObjectStorage}
                            />
                            <Route path="/kubernetes" component={Kubernetes} />
                            <Route path="/account" component={Account} />

                            <Route
                              path="/profile"
                              render={(routeProps) => (
                                <Profile {...routeProps} />
                              )}
                            />
                            <Route path="/support" component={Help} />
                            <Route path="/search" component={SearchLanding} />
                            <Route path="/events" component={EventsLanding} />
                            <Route path="/firewalls" component={Firewalls} />
                            {showDatabases ? (
                              <Route path="/databases" component={Databases} />
                            ) : null}
                            <Redirect exact from="/" to={defaultRoot} />
                            {/** We don't want to break any bookmarks. This can probably be removed eventually. */}
                            <Redirect from="/dashboard" to={defaultRoot} />
                            <Route component={NotFound} />
                          </Switch>
                        </React.Suspense>
                      </Grid>
                    </Grid>
                  </main>
                </div>
              </>
            </NotificationProvider>
            <Footer desktopMenuIsOpen={desktopMenuIsOpen} />
            <ToastNotifications />
            <VolumeDrawer />
            <BackupDrawer />
          </ComplianceUpdateProvider>
        )}
      </PreferenceToggle>
    </div>
  );
};

export default compose<CombinedProps, Props>(
  React.memo,
  withGlobalErrors()
)(MainContent);

// =============================================================================
// Utilities
// =============================================================================
export const checkFlagsForMainContentBanner = (flags: FlagSet) => {
  return Boolean(
    flags.mainContentBanner &&
      !isEmpty(flags.mainContentBanner) &&
      flags.mainContentBanner.key
  );
};

export const checkPreferencesForBannerDismissal = (
  preferences: ManagerPreferences,
  key = 'defaultKey'
) => {
  return Boolean(preferences?.main_content_banner_dismissal?.[key]);
};<|MERGE_RESOLUTION|>--- conflicted
+++ resolved
@@ -34,11 +34,8 @@
 import { complianceUpdateContext } from './context/complianceUpdateContext';
 import { FlagSet } from './featureFlags';
 import { ManagerPreferences } from 'src/types/ManagerPreferences';
-<<<<<<< HEAD
 import { ENABLE_MAINTENANCE_MODE } from './constants';
-=======
 import type { PreferenceToggleProps } from 'src/components/PreferenceToggle/PreferenceToggle';
->>>>>>> eae966b6
 
 const useStyles = makeStyles()((theme: Theme) => ({
   appFrame: {
