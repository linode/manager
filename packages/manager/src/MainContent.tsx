import Grid from '@mui/material/Unstable_Grid2';
import { Theme } from '@mui/material/styles';
import { isEmpty } from 'ramda';
import * as React from 'react';
import { Redirect, Route, Switch } from 'react-router-dom';
import { compose } from 'recompose';
import { makeStyles } from 'tss-react/mui';

import Logo from 'src/assets/logo/akamai-logo.svg';
import { Box } from 'src/components/Box';
import MainContentBanner from 'src/components/MainContentBanner';
import { MaintenanceScreen } from 'src/components/MaintenanceScreen';
import { NotFound } from 'src/components/NotFound';
import { PreferenceToggle } from 'src/components/PreferenceToggle/PreferenceToggle';
import { SideMenu } from 'src/components/SideMenu';
import { SuspenseLoader } from 'src/components/SuspenseLoader';
import withGlobalErrors, {
  Props as GlobalErrorProps,
} from 'src/containers/globalErrors.container';
import { useDialogContext } from 'src/context';
import { Footer } from 'src/features/Footer/Footer';
import { GlobalNotifications } from 'src/features/GlobalNotifications/GlobalNotifications';
import {
  notificationContext,
  useNotificationContext,
} from 'src/features/NotificationCenter/NotificationContext';
import { ToastNotifications } from 'src/features/ToastNotifications/ToastNotifications';
import { TopMenu } from 'src/features/TopMenu/TopMenu';
import VolumeDrawer from 'src/features/Volumes/VolumeDrawer';
import { useAccountManagement } from 'src/hooks/useAccountManagement';
import { useFlags } from 'src/hooks/useFlags';
import { usePreferences } from 'src/queries/preferences';
import { ManagerPreferences } from 'src/types/ManagerPreferences';
import { isFeatureEnabled } from 'src/utilities/accountCapabilities';

import { ENABLE_MAINTENANCE_MODE } from './constants';
import { complianceUpdateContext } from './context/complianceUpdateContext';
import { FlagSet } from './featureFlags';

import type { PreferenceToggleProps } from 'src/components/PreferenceToggle/PreferenceToggle';

const useStyles = makeStyles()((theme: Theme) => ({
  activationWrapper: {
    padding: theme.spacing(4),
    [theme.breakpoints.up('xl')]: {
      margin: '0 auto',
      width: '50%',
    },
  },
  appFrame: {
    backgroundColor: theme.bg.app,
    display: 'flex',
    flexDirection: 'column',
    minHeight: '100vh',
    position: 'relative',
    zIndex: 1,
  },
  bgStyling: {
    backgroundColor: theme.bg.main,
    display: 'flex',
    flexDirection: 'column',
    justifyContent: 'center',
    minHeight: '100vh',
  },
  cmrWrapper: {
    maxWidth: `${theme.breakpoints.values.lg}px !important`,
    padding: `${theme.spacing(3)} 0`,
    paddingTop: 12,
    [theme.breakpoints.between('md', 'xl')]: {
      paddingLeft: theme.spacing(2),
      paddingRight: theme.spacing(2),
    },
    [theme.breakpoints.down('md')]: {
      paddingLeft: 0,
      paddingRight: 0,
      paddingTop: theme.spacing(2),
    },
    transition: theme.transitions.create('opacity'),
  },
  content: {
    flex: 1,
    [theme.breakpoints.up('md')]: {
      marginLeft: 190,
    },
    transition: 'margin-left .1s linear',
  },
  fullWidthContent: {
    marginLeft: 0,
    [theme.breakpoints.up('md')]: {
      marginLeft: 52,
    },
  },
  grid: {
    marginLeft: 0,
    marginRight: 0,
    [theme.breakpoints.up('lg')]: {
      height: '100%',
    },
    width: '100%',
  },
  hidden: {
    display: 'none',
    overflow: 'hidden',
  },
  logo: {
    '& > g': {
      fill: theme.color.black,
    },
  },
  switchWrapper: {
    '& .mlSidebar': {
      [theme.breakpoints.up('lg')]: {
        paddingRight: `0 !important`,
      },
    },
    '& > .MuiGrid-container': {
      maxWidth: theme.breakpoints.values.lg,
      width: '100%',
    },
    '&.mlMain': {
      [theme.breakpoints.up('lg')]: {
        maxWidth: '78.8%',
      },
    },
    flex: 1,
    maxWidth: '100%',
    position: 'relative',
  },
}));

interface Props {
  appIsLoading: boolean;
  isLoggedInAsCustomer: boolean;
}

type CombinedProps = Props & GlobalErrorProps;

const Account = React.lazy(() => import('src/features/Account'));
const LinodesRoutes = React.lazy(() => import('src/features/Linodes'));
const Volumes = React.lazy(() => import('src/features/Volumes'));
const Domains = React.lazy(() =>
  import('src/features/Domains').then((module) => ({
    default: module.DomainsRoutes,
  }))
);
const Images = React.lazy(() => import('src/features/Images'));
const Kubernetes = React.lazy(() => import('src/features/Kubernetes'));
const ObjectStorage = React.lazy(() => import('src/features/ObjectStorage'));
const Profile = React.lazy(() => import('src/features/Profile/Profile'));
const LoadBalancers = React.lazy(() => import('src/features/LoadBalancers'));
const NodeBalancers = React.lazy(
  () => import('src/features/NodeBalancers/NodeBalancers')
);
const StackScripts = React.lazy(() => import('src/features/StackScripts'));
const SupportTickets = React.lazy(
  () => import('src/features/Support/SupportTickets')
);
const SupportTicketDetail = React.lazy(
  () => import('src/features/Support/SupportTicketDetail')
);
const Longview = React.lazy(() => import('src/features/Longview'));
const Managed = React.lazy(() => import('src/features/Managed/ManagedLanding'));
const Help = React.lazy(() =>
  import('./features/Help/index').then((module) => ({
    default: module.HelpAndSupport,
  }))
);
const SearchLanding = React.lazy(
  () => import('src/features/Search/SearchLanding')
);
const EventsLanding = React.lazy(
  () => import('src/features/Events/EventsLanding')
);
const AccountActivationLanding = React.lazy(
  () => import('src/components/AccountActivation/AccountActivationLanding')
);
const Firewalls = React.lazy(() => import('src/features/Firewalls'));
const Databases = React.lazy(() => import('src/features/Databases'));
const BetaRoutes = React.lazy(() => import('src/features/Betas'));
const VPC = React.lazy(() => import('src/features/VPCs'));

const MainContent = (props: CombinedProps) => {
  const { classes, cx } = useStyles();
  const flags = useFlags();
  const { data: preferences } = usePreferences();

  const NotificationProvider = notificationContext.Provider;
  const contextValue = useNotificationContext();

  const ComplianceUpdateProvider = complianceUpdateContext.Provider;
  const complianceUpdateContextValue = useDialogContext();

  const [menuIsOpen, toggleMenu] = React.useState<boolean>(false);
  const { _isManagedAccount, account, profile } = useAccountManagement();

  const username = profile?.username || '';

  const [bannerDismissed, setBannerDismissed] = React.useState<boolean>(false);

  const showDatabases = isFeatureEnabled(
    'Managed Databases',
    Boolean(flags.databases),
    account?.capabilities ?? []
  );

  const showVPCs = isFeatureEnabled(
    'VPCs',
    Boolean(flags.vpc),
    account?.capabilities ?? []
  );

  const defaultRoot = _isManagedAccount ? '/managed' : '/linodes';

  const shouldDisplayMainContentBanner =
    !bannerDismissed &&
    checkFlagsForMainContentBanner(flags) &&
    !checkPreferencesForBannerDismissal(
      preferences ?? {},
      flags?.mainContentBanner?.key
    );

  /**
   * this is the case where the user has successfully completed signup
   * but needs a manual review from Customer Support. In this case,
   * the user is going to get 403 errors from almost every single endpoint.
   *
   * So in this case, we'll show something more user-friendly
   */
  if (props.globalErrors.account_unactivated) {
    return (
      <div className={classes.bgStyling}>
        <div className={classes.activationWrapper}>
          <Box
            style={{
              display: 'flex',
              justifyContent: 'center',
            }}
          >
            <Logo className={classes.logo} width={215} />
          </Box>
          <Switch>
            <Route
              component={SupportTickets}
              exact
              path="/support/tickets"
              strict
            />
            <Route
              component={SupportTicketDetail}
              exact
              path="/support/tickets/:ticketId"
              strict
            />
            <Route component={Help} exact path="/support" />
            <Route component={AccountActivationLanding} />
          </Switch>
        </div>
      </div>
    );
  }

  // If the API is in maintenance mode, return a Maintenance screen
  if (props.globalErrors.api_maintenance_mode || ENABLE_MAINTENANCE_MODE) {
    return <MaintenanceScreen />;
  }

  /**
   * otherwise just show the rest of the app.
   */
  return (
    <div
      className={cx({
        [classes.appFrame]: true,
        /**
         * hidden to prevent some jankiness with the app loading before the splash screen
         */
        [classes.hidden]: props.appIsLoading,
      })}
    >
      <PreferenceToggle<boolean>
        preferenceKey="desktop_sidebar_open"
        preferenceOptions={[true, false]}
      >
        {({
          preference: desktopMenuIsOpen,
          togglePreference: desktopMenuToggle,
        }: PreferenceToggleProps<boolean>) => (
          <ComplianceUpdateProvider value={complianceUpdateContextValue}>
            <NotificationProvider value={contextValue}>
              <>
                {shouldDisplayMainContentBanner ? (
                  <MainContentBanner
                    bannerKey={flags.mainContentBanner?.key ?? ''}
                    bannerText={flags.mainContentBanner?.text ?? ''}
                    linkText={flags.mainContentBanner?.link?.text ?? ''}
                    onClose={() => setBannerDismissed(true)}
                    url={flags.mainContentBanner?.link?.url ?? ''}
                  />
                ) : null}
                <SideMenu
                  closeMenu={() => toggleMenu(false)}
                  collapse={desktopMenuIsOpen || false}
                  open={menuIsOpen}
                />
                <div
                  className={cx(classes.content, {
                    [classes.fullWidthContent]:
                      desktopMenuIsOpen ||
                      (desktopMenuIsOpen && desktopMenuIsOpen === true),
                  })}
                >
                  <TopMenu
                    desktopMenuToggle={desktopMenuToggle}
                    isLoggedInAsCustomer={props.isLoggedInAsCustomer}
                    isSideMenuOpen={!desktopMenuIsOpen}
                    openSideMenu={() => toggleMenu(true)}
                    username={username}
                  />
                  <main
                    className={classes.cmrWrapper}
                    id="main-content"
                    role="main"
                  >
                    <Grid className={classes.grid} container spacing={0}>
                      <Grid className={cx(classes.switchWrapper, 'p0')}>
                        <GlobalNotifications />
                        <React.Suspense fallback={<SuspenseLoader />}>
                          <Switch>
                            <Route component={LinodesRoutes} path="/linodes" />
                            <Route component={Volumes} path="/volumes" />
                            <Redirect path="/volumes*" to="/volumes" />
                            {flags.aglb && (
                              <Route
                                component={LoadBalancers}
                                path="/loadbalancer*"
                              />
                            )}
                            <Route
                              component={NodeBalancers}
                              path="/nodebalancers"
                            />
                            <Route component={Domains} path="/domains" />
                            <Route component={Managed} path="/managed" />
                            <Route component={Longview} path="/longview" />
                            <Route component={Images} path="/images" />
                            <Route
                              component={StackScripts}
                              path="/stackscripts"
                            />
                            <Route
                              component={ObjectStorage}
                              path="/object-storage"
                            />
                            <Route component={Kubernetes} path="/kubernetes" />
                            <Route component={Account} path="/account" />
                            <Route component={Profile} path="/profile" />
                            <Route component={Help} path="/support" />
                            <Route component={SearchLanding} path="/search" />
                            <Route component={EventsLanding} path="/events" />
                            <Route component={Firewalls} path="/firewalls" />
                            {showDatabases ? (
                              <Route component={Databases} path="/databases" />
                            ) : null}
                            {flags.selfServeBetas ? (
                              <Route component={BetaRoutes} path="/betas" />
                            ) : null}
<<<<<<< HEAD
                            {showVPCs ? (
                              <Route component={VPC} path="/vpc" />
                            ) : null}
=======
                            {flags.vpc && (
                              <Route component={VPC} path="/vpcs" />
                            )}
>>>>>>> 59263c75
                            <Redirect exact from="/" to={defaultRoot} />
                            {/** We don't want to break any bookmarks. This can probably be removed eventually. */}
                            <Redirect from="/dashboard" to={defaultRoot} />
                            <Route component={NotFound} />
                          </Switch>
                        </React.Suspense>
                      </Grid>
                    </Grid>
                  </main>
                </div>
              </>
            </NotificationProvider>
            <Footer desktopMenuIsOpen={desktopMenuIsOpen} />
            <ToastNotifications />
            <VolumeDrawer />
          </ComplianceUpdateProvider>
        )}
      </PreferenceToggle>
    </div>
  );
};

export default compose<CombinedProps, Props>(
  React.memo,
  withGlobalErrors()
)(MainContent);

// =============================================================================
// Utilities
// =============================================================================
export const checkFlagsForMainContentBanner = (flags: FlagSet) => {
  return Boolean(
    flags.mainContentBanner &&
      !isEmpty(flags.mainContentBanner) &&
      flags.mainContentBanner.key
  );
};

export const checkPreferencesForBannerDismissal = (
  preferences: ManagerPreferences,
  key = 'defaultKey'
) => {
  return Boolean(preferences?.main_content_banner_dismissal?.[key]);
};<|MERGE_RESOLUTION|>--- conflicted
+++ resolved
@@ -364,15 +364,9 @@
                             {flags.selfServeBetas ? (
                               <Route component={BetaRoutes} path="/betas" />
                             ) : null}
-<<<<<<< HEAD
                             {showVPCs ? (
-                              <Route component={VPC} path="/vpc" />
+                              <Route component={VPC} path="/vpcs" />
                             ) : null}
-=======
-                            {flags.vpc && (
-                              <Route component={VPC} path="/vpcs" />
-                            )}
->>>>>>> 59263c75
                             <Redirect exact from="/" to={defaultRoot} />
                             {/** We don't want to break any bookmarks. This can probably be removed eventually. */}
                             <Redirect from="/dashboard" to={defaultRoot} />
