--- conflicted
+++ resolved
@@ -30,8 +30,8 @@
 import { ENABLE_MAINTENANCE_MODE } from './constants';
 import { complianceUpdateContext } from './context/complianceUpdateContext';
 import { FlagSet } from './featureFlags';
+import { useIsACLBEnabled } from './features/LoadBalancers/utils';
 import { useGlobalErrors } from './hooks/useGlobalErrors';
-import { useIsACLBEnabled } from './features/LoadBalancers/utils';
 
 const useStyles = makeStyles()((theme: Theme) => ({
   activationWrapper: {
@@ -341,11 +341,7 @@
                         />
                         <Route component={Volumes} path="/volumes" />
                         <Redirect path="/volumes*" to="/volumes" />
-<<<<<<< HEAD
-                        {flags.aclb && (
-=======
                         {isACLBEnabled && (
->>>>>>> a069c37f
                           <Route
                             component={LoadBalancers}
                             path="/loadbalancer*"
