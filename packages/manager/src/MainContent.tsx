import { Theme } from '@mui/material/styles';
import Grid from '@mui/material/Unstable_Grid2';
import * as React from 'react';
import { Redirect, Route, Switch } from 'react-router-dom';
import { makeStyles } from 'tss-react/mui';

import Logo from 'src/assets/logo/akamai-logo.svg';
import { Box } from 'src/components/Box';
import { MainContentBanner } from 'src/components/MainContentBanner';
import { MaintenanceScreen } from 'src/components/MaintenanceScreen';
import { NotFound } from 'src/components/NotFound';
import { SideMenu } from 'src/components/PrimaryNav/SideMenu';
import { SIDEBAR_WIDTH } from 'src/components/PrimaryNav/SideMenu';
import { SuspenseLoader } from 'src/components/SuspenseLoader';
import { useDialogContext } from 'src/context/useDialogContext';
import { Footer } from 'src/features/Footer';
import { GlobalNotifications } from 'src/features/GlobalNotifications/GlobalNotifications';
import {
  notificationContext,
  useNotificationContext,
} from 'src/features/NotificationCenter/NotificationContext';
import { TopMenu } from 'src/features/TopMenu/TopMenu';
import { useAccountManagement } from 'src/hooks/useAccountManagement';
import { useFlags } from 'src/hooks/useFlags';
import { useDatabaseEnginesQuery } from 'src/queries/databases';
import { useMutatePreferences, usePreferences } from 'src/queries/preferences';
import { isFeatureEnabled } from 'src/utilities/accountCapabilities';

import { ENABLE_MAINTENANCE_MODE } from './constants';
import { complianceUpdateContext } from './context/complianceUpdateContext';
import { sessionExpirationContext } from './context/sessionExpirationContext';
import { switchAccountSessionContext } from './context/switchAccountSessionContext';
import { useIsACLBEnabled } from './features/LoadBalancers/utils';
import { useIsPlacementGroupsEnabled } from './features/PlacementGroups/utils';
import { useGlobalErrors } from './hooks/useGlobalErrors';

const useStyles = makeStyles()((theme: Theme) => ({
  activationWrapper: {
    padding: theme.spacing(4),
    [theme.breakpoints.up('xl')]: {
      margin: '0 auto',
      width: '50%',
    },
  },
  appFrame: {
    backgroundColor: theme.bg.app,
    display: 'flex',
    flexDirection: 'column',
    minHeight: '100vh',
    position: 'relative',
    zIndex: 1,
  },
  bgStyling: {
    backgroundColor: theme.bg.main,
    display: 'flex',
    flexDirection: 'column',
    justifyContent: 'center',
    minHeight: '100vh',
  },
  cmrWrapper: {
    maxWidth: `${theme.breakpoints.values.lg}px !important`,
    padding: `${theme.spacing(3)} 0`,
    paddingTop: 12,
    [theme.breakpoints.between('md', 'xl')]: {
      paddingLeft: theme.spacing(2),
      paddingRight: theme.spacing(2),
    },
    [theme.breakpoints.down('md')]: {
      paddingLeft: 0,
      paddingRight: 0,
      paddingTop: theme.spacing(2),
    },
    transition: theme.transitions.create('opacity'),
  },
  content: {
    flex: 1,
    [theme.breakpoints.up('md')]: {
      marginLeft: SIDEBAR_WIDTH,
    },
    transition: 'margin-left .1s linear',
  },
  fullWidthContent: {
    marginLeft: 0,
    [theme.breakpoints.up('md')]: {
      marginLeft: 52,
    },
  },
  grid: {
    marginLeft: 0,
    marginRight: 0,
    [theme.breakpoints.up('lg')]: {
      height: '100%',
    },
    width: '100%',
  },
  logo: {
    '& > g': {
      fill: theme.color.black,
    },
  },
  switchWrapper: {
    '& > .MuiGrid-container': {
      maxWidth: theme.breakpoints.values.lg,
      width: '100%',
    },
    '&.mlMain': {
      [theme.breakpoints.up('lg')]: {
        maxWidth: '78.8%',
      },
    },
    flex: 1,
    maxWidth: '100%',
    position: 'relative',
  },
}));

const Account = React.lazy(() =>
  import('src/features/Account').then((module) => ({
    default: module.Account,
  }))
);
const LinodesRoutes = React.lazy(() => import('src/features/Linodes'));
const Volumes = React.lazy(() => import('src/features/Volumes'));
const Domains = React.lazy(() =>
  import('src/features/Domains').then((module) => ({
    default: module.DomainsRoutes,
  }))
);
const Images = React.lazy(() => import('src/features/Images'));
const Kubernetes = React.lazy(() => import('src/features/Kubernetes'));
const ObjectStorage = React.lazy(() => import('src/features/ObjectStorage'));
const Profile = React.lazy(() => import('src/features/Profile/Profile'));
const LoadBalancers = React.lazy(() =>
  import('src/features/LoadBalancers').then((module) => ({
    default: module.LoadBalancers,
  }))
);
const NodeBalancers = React.lazy(
  () => import('src/features/NodeBalancers/NodeBalancers')
);
const StackScripts = React.lazy(
  () => import('src/features/StackScripts/StackScripts')
);
const SupportTickets = React.lazy(
  () => import('src/features/Support/SupportTickets')
);
const SupportTicketDetail = React.lazy(() =>
  import('src/features/Support/SupportTicketDetail/SupportTicketDetail').then(
    (module) => ({
      default: module.SupportTicketDetail,
    })
  )
);
const Longview = React.lazy(() => import('src/features/Longview'));
const Managed = React.lazy(() => import('src/features/Managed/ManagedLanding'));
const Help = React.lazy(() =>
  import('./features/Help/index').then((module) => ({
    default: module.HelpAndSupport,
  }))
);
const SearchLanding = React.lazy(
  () => import('src/features/Search/SearchLanding')
);
const EventsLanding = React.lazy(() =>
  import('src/features/Events/EventsLanding').then((module) => ({
    default: module.EventsLanding,
  }))
);
const AccountActivationLanding = React.lazy(
  () => import('src/components/AccountActivation/AccountActivationLanding')
);
const Firewalls = React.lazy(() => import('src/features/Firewalls'));
const Databases = React.lazy(() => import('src/features/Databases'));
const BetaRoutes = React.lazy(() => import('src/features/Betas'));
const VPC = React.lazy(() => import('src/features/VPCs'));
const PlacementGroups = React.lazy(() =>
  import('src/features/PlacementGroups').then((module) => ({
    default: module.PlacementGroups,
  }))
);

export const MainContent = () => {
  const { classes, cx } = useStyles();
  const flags = useFlags();
  const { data: preferences } = usePreferences();
  const { mutateAsync: updatePreferences } = useMutatePreferences();

  const globalErrors = useGlobalErrors();

  const NotificationProvider = notificationContext.Provider;
  const contextValue = useNotificationContext();

  const ComplianceUpdateProvider = complianceUpdateContext.Provider;
  const complianceUpdateContextValue = useDialogContext();

  const SwitchAccountSessionProvider = switchAccountSessionContext.Provider;
  const switchAccountSessionContextValue = useDialogContext({
    isOpen: false,
  });

  const SessionExpirationProvider = sessionExpirationContext.Provider;
  const sessionExpirationContextValue = useDialogContext({
    isOpen: false,
  });

  const [menuIsOpen, toggleMenu] = React.useState<boolean>(false);
  const {
    _isManagedAccount,
    account,
    accountError,
    profile,
  } = useAccountManagement();

  const username = profile?.username || '';

  const checkRestrictedUser = !Boolean(flags.databases) && !!accountError;
  const {
    error: enginesError,
    isLoading: enginesLoading,
  } = useDatabaseEnginesQuery(checkRestrictedUser);

  const showDatabases =
    isFeatureEnabled(
      'Managed Databases',
      Boolean(flags.databases),
      account?.capabilities ?? []
    ) ||
    (checkRestrictedUser && !enginesLoading && !enginesError);

  const { isACLBEnabled } = useIsACLBEnabled();
  const { isPlacementGroupsEnabled } = useIsPlacementGroupsEnabled();

  const defaultRoot = _isManagedAccount ? '/managed' : '/linodes';

  /**
   * this is the case where the user has successfully completed signup
   * but needs a manual review from Customer Support. In this case,
   * the user is going to get 403 errors from almost every single endpoint.
   *
   * So in this case, we'll show something more user-friendly
   */
  if (globalErrors.account_unactivated) {
    return (
      <div className={classes.bgStyling}>
        <div className={classes.activationWrapper}>
          <Box
            style={{
              display: 'flex',
              justifyContent: 'center',
            }}
          >
            <Logo className={classes.logo} width={215} />
          </Box>
          <Switch>
            <Route
              component={SupportTickets}
              exact
              path="/support/tickets"
              strict
            />
            <Route
              component={SupportTicketDetail}
              exact
              path="/support/tickets/:ticketId"
              strict
            />
            <Route component={Help} exact path="/support" />
            <Route component={AccountActivationLanding} />
          </Switch>
        </div>
      </div>
    );
  }

  // If the API is in maintenance mode, return a Maintenance screen
  if (globalErrors.api_maintenance_mode || ENABLE_MAINTENANCE_MODE) {
    return <MaintenanceScreen />;
  }

  const desktopMenuIsOpen = preferences?.desktop_sidebar_open ?? false;

  const desktopMenuToggle = () => {
    updatePreferences({
      desktop_sidebar_open: !preferences?.desktop_sidebar_open,
    });
  };

  return (
    <div className={classes.appFrame}>
<<<<<<< HEAD
      <SessionExpirationProvider value={sessionExpirationContextValue}>
        <SwitchAccountSessionProvider value={switchAccountSessionContextValue}>
          <ComplianceUpdateProvider value={complianceUpdateContextValue}>
            <NotificationProvider value={contextValue}>
              <>
                {shouldDisplayMainContentBanner ? (
                  <MainContentBanner
                    bannerKey={flags.mainContentBanner?.key ?? ''}
                    bannerText={flags.mainContentBanner?.text ?? ''}
                    linkText={flags.mainContentBanner?.link?.text ?? ''}
                    onClose={() => setBannerDismissed(true)}
                    url={flags.mainContentBanner?.link?.url ?? ''}
                  />
                ) : null}
                <SideMenu
                  closeMenu={() => toggleMenu(false)}
                  collapse={desktopMenuIsOpen || false}
                  open={menuIsOpen}
                />
                <div
                  className={cx(classes.content, {
                    [classes.fullWidthContent]:
                      desktopMenuIsOpen ||
                      (desktopMenuIsOpen && desktopMenuIsOpen === true),
                  })}
                >
                  <TopMenu
                    desktopMenuToggle={desktopMenuToggle}
                    isSideMenuOpen={!desktopMenuIsOpen}
                    openSideMenu={() => toggleMenu(true)}
                    username={username}
                  />
                  <main
                    className={classes.cmrWrapper}
                    id="main-content"
                    role="main"
                  >
                    <Grid className={classes.grid} container spacing={0}>
                      <Grid className={cx(classes.switchWrapper, 'p0')}>
                        <GlobalNotifications />
                        <React.Suspense fallback={<SuspenseLoader />}>
                          <Switch>
                            <Route component={LinodesRoutes} path="/linodes" />
                            {isPlacementGroupsEnabled && (
                              <Route
                                component={PlacementGroups}
                                path="/placement-groups"
                              />
                            )}
                            <Route component={Volumes} path="/volumes" />
                            <Redirect path="/volumes*" to="/volumes" />
                            {isACLBEnabled && (
                              <Route
                                component={LoadBalancers}
                                path="/loadbalancer*"
                              />
                            )}
                            <Route
                              component={NodeBalancers}
                              path="/nodebalancers"
                            />
                            <Route component={Domains} path="/domains" />
                            <Route component={Managed} path="/managed" />
                            <Route component={Longview} path="/longview" />
                            <Route component={Images} path="/images" />
                            <Route
                              component={StackScripts}
                              path="/stackscripts"
                            />
                            <Route
                              component={ObjectStorage}
                              path="/object-storage"
                            />
                            <Route component={Kubernetes} path="/kubernetes" />
                            <Route component={Account} path="/account" />
                            <Route component={Profile} path="/profile" />
                            <Route component={Help} path="/support" />
                            <Route component={SearchLanding} path="/search" />
                            <Route component={EventsLanding} path="/events" />
                            <Route component={Firewalls} path="/firewalls" />
                            {showDatabases && (
                              <Route component={Databases} path="/databases" />
                            )}
                            {flags.selfServeBetas && (
                              <Route component={BetaRoutes} path="/betas" />
                            )}
                            <Route component={VPC} path="/vpcs" />
                            <Redirect exact from="/" to={defaultRoot} />
                            {/** We don't want to break any bookmarks. This can probably be removed eventually. */}
                            <Redirect from="/dashboard" to={defaultRoot} />
                            <Route component={NotFound} />
                          </Switch>
                        </React.Suspense>
                      </Grid>
                    </Grid>
                  </main>
                </div>
              </>
            </NotificationProvider>
            <Footer desktopMenuIsOpen={desktopMenuIsOpen} />
          </ComplianceUpdateProvider>
        </SwitchAccountSessionProvider>
      </SessionExpirationProvider>
=======
      <SwitchAccountSessionProvider value={switchAccountSessionContextValue}>
        <ComplianceUpdateProvider value={complianceUpdateContextValue}>
          <NotificationProvider value={contextValue}>
            <SideMenu
              closeMenu={() => toggleMenu(false)}
              collapse={desktopMenuIsOpen || false}
              open={menuIsOpen}
            />
            <div
              className={cx(classes.content, {
                [classes.fullWidthContent]:
                  desktopMenuIsOpen ||
                  (desktopMenuIsOpen && desktopMenuIsOpen === true),
              })}
            >
              <MainContentBanner />
              <TopMenu
                desktopMenuToggle={desktopMenuToggle}
                isSideMenuOpen={!desktopMenuIsOpen}
                openSideMenu={() => toggleMenu(true)}
                username={username}
              />
              <main
                className={classes.cmrWrapper}
                id="main-content"
                role="main"
              >
                <Grid className={classes.grid} container spacing={0}>
                  <Grid className={cx(classes.switchWrapper, 'p0')}>
                    <GlobalNotifications />
                    <React.Suspense fallback={<SuspenseLoader />}>
                      <Switch>
                        <Route component={LinodesRoutes} path="/linodes" />
                        {isPlacementGroupsEnabled && (
                          <Route
                            component={PlacementGroups}
                            path="/placement-groups"
                          />
                        )}
                        <Route component={Volumes} path="/volumes" />
                        <Redirect path="/volumes*" to="/volumes" />
                        {isACLBEnabled && (
                          <Route
                            component={LoadBalancers}
                            path="/loadbalancer*"
                          />
                        )}
                        <Route
                          component={NodeBalancers}
                          path="/nodebalancers"
                        />
                        <Route component={Domains} path="/domains" />
                        <Route component={Managed} path="/managed" />
                        <Route component={Longview} path="/longview" />
                        <Route component={Images} path="/images" />
                        <Route component={StackScripts} path="/stackscripts" />
                        <Route
                          component={ObjectStorage}
                          path="/object-storage"
                        />
                        <Route component={Kubernetes} path="/kubernetes" />
                        <Route component={Account} path="/account" />
                        <Route component={Profile} path="/profile" />
                        <Route component={Help} path="/support" />
                        <Route component={SearchLanding} path="/search" />
                        <Route component={EventsLanding} path="/events" />
                        <Route component={Firewalls} path="/firewalls" />
                        {showDatabases && (
                          <Route component={Databases} path="/databases" />
                        )}
                        {flags.selfServeBetas && (
                          <Route component={BetaRoutes} path="/betas" />
                        )}
                        <Route component={VPC} path="/vpcs" />
                        <Redirect exact from="/" to={defaultRoot} />
                        {/** We don't want to break any bookmarks. This can probably be removed eventually. */}
                        <Redirect from="/dashboard" to={defaultRoot} />
                        <Route component={NotFound} />
                      </Switch>
                    </React.Suspense>
                  </Grid>
                </Grid>
              </main>
            </div>
          </NotificationProvider>
          <Footer desktopMenuIsOpen={desktopMenuIsOpen} />
        </ComplianceUpdateProvider>
      </SwitchAccountSessionProvider>
>>>>>>> c2dd6eed
    </div>
  );
};<|MERGE_RESOLUTION|>--- conflicted
+++ resolved
@@ -287,200 +287,99 @@
 
   return (
     <div className={classes.appFrame}>
-<<<<<<< HEAD
       <SessionExpirationProvider value={sessionExpirationContextValue}>
         <SwitchAccountSessionProvider value={switchAccountSessionContextValue}>
           <ComplianceUpdateProvider value={complianceUpdateContextValue}>
             <NotificationProvider value={contextValue}>
-              <>
-                {shouldDisplayMainContentBanner ? (
-                  <MainContentBanner
-                    bannerKey={flags.mainContentBanner?.key ?? ''}
-                    bannerText={flags.mainContentBanner?.text ?? ''}
-                    linkText={flags.mainContentBanner?.link?.text ?? ''}
-                    onClose={() => setBannerDismissed(true)}
-                    url={flags.mainContentBanner?.link?.url ?? ''}
-                  />
-                ) : null}
-                <SideMenu
-                  closeMenu={() => toggleMenu(false)}
-                  collapse={desktopMenuIsOpen || false}
-                  open={menuIsOpen}
+              <SideMenu
+                closeMenu={() => toggleMenu(false)}
+                collapse={desktopMenuIsOpen || false}
+                open={menuIsOpen}
+              />
+              <div
+                className={cx(classes.content, {
+                  [classes.fullWidthContent]:
+                    desktopMenuIsOpen ||
+                    (desktopMenuIsOpen && desktopMenuIsOpen === true),
+                })}
+              >
+                <MainContentBanner />
+                <TopMenu
+                  desktopMenuToggle={desktopMenuToggle}
+                  isSideMenuOpen={!desktopMenuIsOpen}
+                  openSideMenu={() => toggleMenu(true)}
+                  username={username}
                 />
-                <div
-                  className={cx(classes.content, {
-                    [classes.fullWidthContent]:
-                      desktopMenuIsOpen ||
-                      (desktopMenuIsOpen && desktopMenuIsOpen === true),
-                  })}
+                <main
+                  className={classes.cmrWrapper}
+                  id="main-content"
+                  role="main"
                 >
-                  <TopMenu
-                    desktopMenuToggle={desktopMenuToggle}
-                    isSideMenuOpen={!desktopMenuIsOpen}
-                    openSideMenu={() => toggleMenu(true)}
-                    username={username}
-                  />
-                  <main
-                    className={classes.cmrWrapper}
-                    id="main-content"
-                    role="main"
-                  >
-                    <Grid className={classes.grid} container spacing={0}>
-                      <Grid className={cx(classes.switchWrapper, 'p0')}>
-                        <GlobalNotifications />
-                        <React.Suspense fallback={<SuspenseLoader />}>
-                          <Switch>
-                            <Route component={LinodesRoutes} path="/linodes" />
-                            {isPlacementGroupsEnabled && (
-                              <Route
-                                component={PlacementGroups}
-                                path="/placement-groups"
-                              />
-                            )}
-                            <Route component={Volumes} path="/volumes" />
-                            <Redirect path="/volumes*" to="/volumes" />
-                            {isACLBEnabled && (
-                              <Route
-                                component={LoadBalancers}
-                                path="/loadbalancer*"
-                              />
-                            )}
+                  <Grid className={classes.grid} container spacing={0}>
+                    <Grid className={cx(classes.switchWrapper, 'p0')}>
+                      <GlobalNotifications />
+                      <React.Suspense fallback={<SuspenseLoader />}>
+                        <Switch>
+                          <Route component={LinodesRoutes} path="/linodes" />
+                          {isPlacementGroupsEnabled && (
                             <Route
-                              component={NodeBalancers}
-                              path="/nodebalancers"
+                              component={PlacementGroups}
+                              path="/placement-groups"
                             />
-                            <Route component={Domains} path="/domains" />
-                            <Route component={Managed} path="/managed" />
-                            <Route component={Longview} path="/longview" />
-                            <Route component={Images} path="/images" />
+                          )}
+                          <Route component={Volumes} path="/volumes" />
+                          <Redirect path="/volumes*" to="/volumes" />
+                          {isACLBEnabled && (
                             <Route
-                              component={StackScripts}
-                              path="/stackscripts"
+                              component={LoadBalancers}
+                              path="/loadbalancer*"
                             />
-                            <Route
-                              component={ObjectStorage}
-                              path="/object-storage"
-                            />
-                            <Route component={Kubernetes} path="/kubernetes" />
-                            <Route component={Account} path="/account" />
-                            <Route component={Profile} path="/profile" />
-                            <Route component={Help} path="/support" />
-                            <Route component={SearchLanding} path="/search" />
-                            <Route component={EventsLanding} path="/events" />
-                            <Route component={Firewalls} path="/firewalls" />
-                            {showDatabases && (
-                              <Route component={Databases} path="/databases" />
-                            )}
-                            {flags.selfServeBetas && (
-                              <Route component={BetaRoutes} path="/betas" />
-                            )}
-                            <Route component={VPC} path="/vpcs" />
-                            <Redirect exact from="/" to={defaultRoot} />
-                            {/** We don't want to break any bookmarks. This can probably be removed eventually. */}
-                            <Redirect from="/dashboard" to={defaultRoot} />
-                            <Route component={NotFound} />
-                          </Switch>
-                        </React.Suspense>
-                      </Grid>
+                          )}
+                          <Route
+                            component={NodeBalancers}
+                            path="/nodebalancers"
+                          />
+                          <Route component={Domains} path="/domains" />
+                          <Route component={Managed} path="/managed" />
+                          <Route component={Longview} path="/longview" />
+                          <Route component={Images} path="/images" />
+                          <Route
+                            component={StackScripts}
+                            path="/stackscripts"
+                          />
+                          <Route
+                            component={ObjectStorage}
+                            path="/object-storage"
+                          />
+                          <Route component={Kubernetes} path="/kubernetes" />
+                          <Route component={Account} path="/account" />
+                          <Route component={Profile} path="/profile" />
+                          <Route component={Help} path="/support" />
+                          <Route component={SearchLanding} path="/search" />
+                          <Route component={EventsLanding} path="/events" />
+                          <Route component={Firewalls} path="/firewalls" />
+                          {showDatabases && (
+                            <Route component={Databases} path="/databases" />
+                          )}
+                          {flags.selfServeBetas && (
+                            <Route component={BetaRoutes} path="/betas" />
+                          )}
+                          <Route component={VPC} path="/vpcs" />
+                          <Redirect exact from="/" to={defaultRoot} />
+                          {/** We don't want to break any bookmarks. This can probably be removed eventually. */}
+                          <Redirect from="/dashboard" to={defaultRoot} />
+                          <Route component={NotFound} />
+                        </Switch>
+                      </React.Suspense>
                     </Grid>
-                  </main>
-                </div>
-              </>
+                  </Grid>
+                </main>
+              </div>
             </NotificationProvider>
             <Footer desktopMenuIsOpen={desktopMenuIsOpen} />
           </ComplianceUpdateProvider>
         </SwitchAccountSessionProvider>
       </SessionExpirationProvider>
-=======
-      <SwitchAccountSessionProvider value={switchAccountSessionContextValue}>
-        <ComplianceUpdateProvider value={complianceUpdateContextValue}>
-          <NotificationProvider value={contextValue}>
-            <SideMenu
-              closeMenu={() => toggleMenu(false)}
-              collapse={desktopMenuIsOpen || false}
-              open={menuIsOpen}
-            />
-            <div
-              className={cx(classes.content, {
-                [classes.fullWidthContent]:
-                  desktopMenuIsOpen ||
-                  (desktopMenuIsOpen && desktopMenuIsOpen === true),
-              })}
-            >
-              <MainContentBanner />
-              <TopMenu
-                desktopMenuToggle={desktopMenuToggle}
-                isSideMenuOpen={!desktopMenuIsOpen}
-                openSideMenu={() => toggleMenu(true)}
-                username={username}
-              />
-              <main
-                className={classes.cmrWrapper}
-                id="main-content"
-                role="main"
-              >
-                <Grid className={classes.grid} container spacing={0}>
-                  <Grid className={cx(classes.switchWrapper, 'p0')}>
-                    <GlobalNotifications />
-                    <React.Suspense fallback={<SuspenseLoader />}>
-                      <Switch>
-                        <Route component={LinodesRoutes} path="/linodes" />
-                        {isPlacementGroupsEnabled && (
-                          <Route
-                            component={PlacementGroups}
-                            path="/placement-groups"
-                          />
-                        )}
-                        <Route component={Volumes} path="/volumes" />
-                        <Redirect path="/volumes*" to="/volumes" />
-                        {isACLBEnabled && (
-                          <Route
-                            component={LoadBalancers}
-                            path="/loadbalancer*"
-                          />
-                        )}
-                        <Route
-                          component={NodeBalancers}
-                          path="/nodebalancers"
-                        />
-                        <Route component={Domains} path="/domains" />
-                        <Route component={Managed} path="/managed" />
-                        <Route component={Longview} path="/longview" />
-                        <Route component={Images} path="/images" />
-                        <Route component={StackScripts} path="/stackscripts" />
-                        <Route
-                          component={ObjectStorage}
-                          path="/object-storage"
-                        />
-                        <Route component={Kubernetes} path="/kubernetes" />
-                        <Route component={Account} path="/account" />
-                        <Route component={Profile} path="/profile" />
-                        <Route component={Help} path="/support" />
-                        <Route component={SearchLanding} path="/search" />
-                        <Route component={EventsLanding} path="/events" />
-                        <Route component={Firewalls} path="/firewalls" />
-                        {showDatabases && (
-                          <Route component={Databases} path="/databases" />
-                        )}
-                        {flags.selfServeBetas && (
-                          <Route component={BetaRoutes} path="/betas" />
-                        )}
-                        <Route component={VPC} path="/vpcs" />
-                        <Redirect exact from="/" to={defaultRoot} />
-                        {/** We don't want to break any bookmarks. This can probably be removed eventually. */}
-                        <Redirect from="/dashboard" to={defaultRoot} />
-                        <Route component={NotFound} />
-                      </Switch>
-                    </React.Suspense>
-                  </Grid>
-                </Grid>
-              </main>
-            </div>
-          </NotificationProvider>
-          <Footer desktopMenuIsOpen={desktopMenuIsOpen} />
-        </ComplianceUpdateProvider>
-      </SwitchAccountSessionProvider>
->>>>>>> c2dd6eed
     </div>
   );
 };