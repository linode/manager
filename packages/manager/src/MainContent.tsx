import {
  useAccountSettings,
  useMutatePreferences,
  usePreferences,
  useProfile,
} from '@linode/queries';
import { Box } from '@linode/ui';
import { useMediaQuery } from '@mui/material';
import Grid from '@mui/material/Grid2';
import { useQueryClient } from '@tanstack/react-query';
import { RouterProvider } from '@tanstack/react-router';
import * as React from 'react';
import { Redirect, Route, Switch } from 'react-router-dom';
import { makeStyles } from 'tss-react/mui';

import Logo from 'src/assets/logo/akamai-logo.svg';
import { MainContentBanner } from 'src/components/MainContentBanner';
import { MaintenanceScreen } from 'src/components/MaintenanceScreen';
import {
  SIDEBAR_COLLAPSED_WIDTH,
  SIDEBAR_WIDTH,
} from 'src/components/PrimaryNav/constants';
import { SideMenu } from 'src/components/PrimaryNav/SideMenu';
import { SuspenseLoader } from 'src/components/SuspenseLoader';
import { useDialogContext } from 'src/context/useDialogContext';
import { ErrorBoundaryFallback } from 'src/features/ErrorBoundary/ErrorBoundaryFallback';
import { Footer } from 'src/features/Footer';

import {
  notificationCenterContext,
  useNotificationContext,
} from 'src/features/NotificationCenter/NotificationCenterContext';
import { TopMenu } from 'src/features/TopMenu/TopMenu';

import { useIsPageScrollable } from './components/PrimaryNav/utils';
import { ENABLE_MAINTENANCE_MODE } from './constants';
import { complianceUpdateContext } from './context/complianceUpdateContext';
import { sessionExpirationContext } from './context/sessionExpirationContext';
import { switchAccountSessionContext } from './context/switchAccountSessionContext';
import { useIsACLPEnabled } from './features/CloudPulse/Utils/utils';
import { useIsDatabasesEnabled } from './features/Databases/utilities';
import { useIsIAMEnabled } from './features/IAM/hooks/useIsIAMEnabled';
import { TOPMENU_HEIGHT } from './features/TopMenu/constants';
import { useGlobalErrors } from './hooks/useGlobalErrors';
import { migrationRouter } from './routes';

import type { Theme } from '@mui/material/styles';
import type { AnyRouter } from '@tanstack/react-router';

const useStyles = makeStyles()((theme: Theme) => ({
  activationWrapper: {
    padding: theme.spacing(4),
    [theme.breakpoints.up('xl')]: {
      margin: '0 auto',
      width: '50%',
    },
  },
  appFrame: {
    backgroundColor: theme.bg.app,
    display: 'flex',
    flexDirection: 'column',
    minHeight: '100vh',
    position: 'relative',
    zIndex: 1,
  },
  bgStyling: {
    backgroundColor: theme.bg.main,
    display: 'flex',
    flexDirection: 'column',
    justifyContent: 'center',
    minHeight: '100vh',
  },
  content: {
    display: 'flex',
    flex: 1,
    flexDirection: 'column',
    transition: 'margin-left .1s linear',
    width: '100%',
  },
  fullWidthContent: {
    marginLeft: 0,
  },
  grid: {
    marginLeft: 0,
    marginRight: 0,
    [theme.breakpoints.up('lg')]: {
      height: '100%',
    },
    width: '100%',
  },
  logo: {
    '& > g': {
      fill: theme.color.black,
    },
  },
  switchWrapper: {
    '& > .MuiGrid-container': {
      maxWidth: theme.breakpoints.values.lg,
      width: '100%',
    },
    '&.mlMain': {
      [theme.breakpoints.up('lg')]: {
        maxWidth: '78.8%',
      },
    },
    flex: 1,
    maxWidth: '100%',
    position: 'relative',
  },
}));

const Account = React.lazy(() =>
  import('src/features/Account').then((module) => ({
    default: module.Account,
  }))
);
const LinodesRoutes = React.lazy(() =>
  import('src/features/Linodes').then((module) => ({
    default: module.LinodesRoutes,
  }))
);
const Kubernetes = React.lazy(() =>
  import('src/features/Kubernetes').then((module) => ({
    default: module.Kubernetes,
  }))
);
const Profile = React.lazy(() =>
  import('src/features/Profile/Profile').then((module) => ({
    default: module.Profile,
  }))
);
const SupportTickets = React.lazy(
  () => import('src/features/Support/SupportTickets')
);
const SupportTicketDetail = React.lazy(() =>
  import('src/features/Support/SupportTicketDetail/SupportTicketDetail').then(
    (module) => ({
      default: module.SupportTicketDetail,
    })
  )
);
const Managed = React.lazy(() => import('src/features/Managed/ManagedLanding'));
const Help = React.lazy(() =>
  import('./features/Help/index').then((module) => ({
    default: module.HelpAndSupport,
  }))
);
const SearchLanding = React.lazy(
  () => import('src/features/Search/SearchLanding')
);
const EventsLanding = React.lazy(() =>
  import('src/features/Events/EventsLanding').then((module) => ({
    default: module.EventsLanding,
  }))
);
const AccountActivationLanding = React.lazy(
  () => import('src/components/AccountActivation/AccountActivationLanding')
);
const Databases = React.lazy(() => import('src/features/Databases'));

const CloudPulseMetrics = React.lazy(() =>
  import('src/features/CloudPulse/Dashboard/CloudPulseDashboardLanding').then(
    (module) => ({
      default: module.CloudPulseDashboardLanding,
    })
  )
);

const CloudPulseAlerts = React.lazy(() =>
  import('src/features/CloudPulse/Alerts/AlertsLanding/AlertsLanding').then(
    (module) => ({
      default: module.AlertsLanding,
    })
  )
);

const IAM = React.lazy(() =>
  import('src/features/IAM').then((module) => ({
    default: module.IdentityAccessManagement,
  }))
);

export const MainContent = () => {
  const contentRef = React.useRef<HTMLDivElement>(null);
  const { classes, cx } = useStyles();
  const { data: isDesktopSidebarOpenPreference } = usePreferences(
    (preferences) => preferences?.desktop_sidebar_open
  );
  const { mutateAsync: updatePreferences } = useMutatePreferences();
  const queryClient = useQueryClient();

  const globalErrors = useGlobalErrors();

  const NotificationProvider = notificationCenterContext.Provider;
  const contextValue = useNotificationContext();

  const ComplianceUpdateProvider = complianceUpdateContext.Provider;
  const complianceUpdateContextValue = useDialogContext();

  const SwitchAccountSessionProvider = switchAccountSessionContext.Provider;
  const switchAccountSessionContextValue = useDialogContext({
    isOpen: false,
  });

  const SessionExpirationProvider = sessionExpirationContext.Provider;
  const sessionExpirationContextValue = useDialogContext({
    isOpen: false,
  });

  const [menuIsOpen, toggleMenu] = React.useState<boolean>(false);

  const { data: profile } = useProfile();
  const username = profile?.username || '';

  const { isDatabasesEnabled } = useIsDatabasesEnabled();

  const { data: accountSettings } = useAccountSettings();
  const defaultRoot = accountSettings?.managed ? '/managed' : '/linodes';

  const { isACLPEnabled } = useIsACLPEnabled();

  const { isIAMEnabled } = useIsIAMEnabled();

  const isNarrowViewport = useMediaQuery((theme: Theme) =>
    theme.breakpoints.down(960)
  );

  const { isPageScrollable } = useIsPageScrollable(contentRef);

  /**
   * this is the case where the user has successfully completed signup
   * but needs a manual review from Customer Support. In this case,
   * the user is going to get 403 errors from almost every single endpoint.
   *
   * So in this case, we'll show something more user-friendly
   */
  if (globalErrors.account_unactivated) {
    return (
      <div className={classes.bgStyling}>
        <div className={classes.activationWrapper}>
          <Box
            style={{
              display: 'flex',
              justifyContent: 'center',
            }}
          >
            <Logo className={classes.logo} width={215} />
          </Box>
          <Switch>
            <Route
              component={SupportTickets}
              exact
              path="/support/tickets"
              strict
            />
            <Route
              component={SupportTicketDetail}
              exact
              path="/support/tickets/:ticketId"
              strict
            />
            <Route component={Help} exact path="/support" />
            <Route component={AccountActivationLanding} />
          </Switch>
        </div>
      </div>
    );
  }

  // If the API is in maintenance mode, return a Maintenance screen
  if (globalErrors.api_maintenance_mode || ENABLE_MAINTENANCE_MODE) {
    return <MaintenanceScreen />;
  }

  const desktopMenuIsOpen = isDesktopSidebarOpenPreference ?? false;

  const desktopMenuToggle = () => {
    updatePreferences({
      desktop_sidebar_open: !isDesktopSidebarOpenPreference,
    });
  };

  return (
    <div className={classes.appFrame}>
      <SessionExpirationProvider value={sessionExpirationContextValue}>
        <SwitchAccountSessionProvider value={switchAccountSessionContextValue}>
          <ComplianceUpdateProvider value={complianceUpdateContextValue}>
            <NotificationProvider value={contextValue}>
              <MainContentBanner />
              <TopMenu
                desktopMenuToggle={desktopMenuToggle}
                openSideMenu={() => toggleMenu(true)}
                username={username}
              />
              <Box display="flex" flex={1} position="relative" zIndex={1}>
                <Box
                  height={
                    isNarrowViewport
                      ? '100%'
                      : isPageScrollable
                        ? '100vh'
                        : `calc(100vh - ${TOPMENU_HEIGHT}px)`
                  }
                  position="sticky"
                  top={0}
                  zIndex={1400}
                >
                  <SideMenu
                    closeMenu={() => toggleMenu(false)}
                    collapse={desktopMenuIsOpen || false}
                    desktopMenuToggle={desktopMenuToggle}
                    open={menuIsOpen}
                  />
                </Box>
                <div
                  className={cx(classes.content, {
                    [classes.fullWidthContent]: desktopMenuIsOpen === true,
                  })}
                  style={{
                    marginLeft: isNarrowViewport
                      ? 0
                      : desktopMenuIsOpen ||
                          (desktopMenuIsOpen && desktopMenuIsOpen === true)
                        ? SIDEBAR_COLLAPSED_WIDTH
                        : SIDEBAR_WIDTH,
                  }}
                >
                  <MainContentBanner />
                  <Box
                    component="main"
                    id="main-content"
                    role="main"
                    sx={(theme) => ({
                      flex: 1,
                      margin: '0 auto',
                      maxWidth: `${theme.breakpoints.values.lg}px !important`,
                      pt: {
                        md: theme.spacingFunction(24),
                        xs: theme.spacingFunction(16),
                      },
                      px: {
                        md: theme.spacingFunction(24),
                        xs: 0,
                      },
                      py: theme.spacingFunction(24),
                      transition: theme.transitions.create('opacity'),
                      width: isNarrowViewport
                        ? '100%'
                        : `calc(100vw - ${
                            desktopMenuIsOpen
                              ? SIDEBAR_COLLAPSED_WIDTH
                              : SIDEBAR_WIDTH
                          }px)`,
                    })}
                  >
                    <Grid
                      className={classes.grid}
                      container
                      ref={contentRef}
                      spacing={0}
                    >
                      <Grid className={cx(classes.switchWrapper, 'p0')}>
                        <React.Suspense fallback={<SuspenseLoader />}>
<<<<<<< HEAD
                          <Switch>
                            <Route component={LinodesRoutes} path="/linodes" />
                            <Route component={Managed} path="/managed" />
                            <Route component={Kubernetes} path="/kubernetes" />
                            {isIAMEnabled && (
                              <Route component={IAM} path="/iam" />
                            )}
                            <Route component={Account} path="/account" />
                            <Route component={Profile} path="/profile" />
                            <Route component={Help} path="/support" />
                            <Route component={SearchLanding} path="/search" />
                            <Route component={EventsLanding} path="/events" />
                            {isDatabasesEnabled && (
                              <Route component={Databases} path="/databases" />
                            )}
                            {isACLPEnabled && (
=======
                          <ErrorBoundaryFallback>
                            <Switch>
>>>>>>> 9b533764
                              <Route
                                component={LinodesRoutes}
                                path="/linodes"
                              />
                              <Route
                                component={Kubernetes}
                                path="/kubernetes"
                              />
                              {isIAMEnabled && (
                                <Route component={IAM} path="/iam" />
                              )}
                              <Route component={Account} path="/account" />
                              <Route component={Profile} path="/profile" />
                              <Route component={Help} path="/support" />
                              <Route component={SearchLanding} path="/search" />
                              <Route component={EventsLanding} path="/events" />
                              {isDatabasesEnabled && (
                                <Route
                                  component={Databases}
                                  path="/databases"
                                />
                              )}
                              {isACLPEnabled && (
                                <Route
                                  component={CloudPulseMetrics}
                                  path="/metrics"
                                />
                              )}
                              {isACLPEnabled && (
                                <Route
                                  component={CloudPulseAlerts}
                                  path="/alerts"
                                />
                              )}
                              <Redirect exact from="/" to={defaultRoot} />
                              {/** We don't want to break any bookmarks. This can probably be removed eventually. */}
                              <Redirect from="/dashboard" to={defaultRoot} />
                              {/**
                               * This is the catch all routes that allows TanStack Router to take over.
                               * When a route is not found here, it will be handled by the migration router, which in turns handles the NotFound component.
                               * It is currently set to the migration router in order to incrementally migrate the app to the new routing.
                               * This is a temporary solution until we are ready to fully migrate to TanStack Router.
                               */}
                              <Route path="*">
                                <RouterProvider
                                  context={{ queryClient }}
                                  router={migrationRouter as AnyRouter}
                                />
                              </Route>
                            </Switch>
                          </ErrorBoundaryFallback>
                        </React.Suspense>
                      </Grid>
                    </Grid>
                  </Box>
                  <Footer />
                </div>
              </Box>
            </NotificationProvider>
          </ComplianceUpdateProvider>
        </SwitchAccountSessionProvider>
      </SessionExpirationProvider>
    </div>
  );
};<|MERGE_RESOLUTION|>--- conflicted
+++ resolved
@@ -25,7 +25,7 @@
 import { useDialogContext } from 'src/context/useDialogContext';
 import { ErrorBoundaryFallback } from 'src/features/ErrorBoundary/ErrorBoundaryFallback';
 import { Footer } from 'src/features/Footer';
-
+import { GlobalNotifications } from 'src/features/GlobalNotifications/GlobalNotifications';
 import {
   notificationCenterContext,
   useNotificationContext,
@@ -139,7 +139,6 @@
     })
   )
 );
-const Managed = React.lazy(() => import('src/features/Managed/ManagedLanding'));
 const Help = React.lazy(() =>
   import('./features/Help/index').then((module) => ({
     default: module.HelpAndSupport,
@@ -335,14 +334,14 @@
                       margin: '0 auto',
                       maxWidth: `${theme.breakpoints.values.lg}px !important`,
                       pt: {
-                        md: theme.spacingFunction(24),
-                        xs: theme.spacingFunction(16),
+                        md: 1.5,
+                        xs: theme.spacing(2),
                       },
                       px: {
-                        md: theme.spacingFunction(24),
+                        md: theme.spacing(2),
                         xs: 0,
                       },
-                      py: theme.spacingFunction(24),
+                      py: 1.5,
                       transition: theme.transitions.create('opacity'),
                       width: isNarrowViewport
                         ? '100%'
@@ -360,28 +359,10 @@
                       spacing={0}
                     >
                       <Grid className={cx(classes.switchWrapper, 'p0')}>
+                        <GlobalNotifications />
                         <React.Suspense fallback={<SuspenseLoader />}>
-<<<<<<< HEAD
-                          <Switch>
-                            <Route component={LinodesRoutes} path="/linodes" />
-                            <Route component={Managed} path="/managed" />
-                            <Route component={Kubernetes} path="/kubernetes" />
-                            {isIAMEnabled && (
-                              <Route component={IAM} path="/iam" />
-                            )}
-                            <Route component={Account} path="/account" />
-                            <Route component={Profile} path="/profile" />
-                            <Route component={Help} path="/support" />
-                            <Route component={SearchLanding} path="/search" />
-                            <Route component={EventsLanding} path="/events" />
-                            {isDatabasesEnabled && (
-                              <Route component={Databases} path="/databases" />
-                            )}
-                            {isACLPEnabled && (
-=======
                           <ErrorBoundaryFallback>
                             <Switch>
->>>>>>> 9b533764
                               <Route
                                 component={LinodesRoutes}
                                 path="/linodes"
