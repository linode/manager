import { Theme } from '@mui/material/styles';
import Grid from '@mui/material/Unstable_Grid2';
import * as React from 'react';
import { Redirect, Route, Switch } from 'react-router-dom';
import { makeStyles } from 'tss-react/mui';

import Logo from 'src/assets/logo/akamai-logo.svg';
import { Box } from 'src/components/Box';
import { MainContentBanner } from 'src/components/MainContentBanner';
import { MaintenanceScreen } from 'src/components/MaintenanceScreen';
import { NotFound } from 'src/components/NotFound';
import { SideMenu } from 'src/components/PrimaryNav/SideMenu';
import { SIDEBAR_WIDTH } from 'src/components/PrimaryNav/SideMenu';
import { SuspenseLoader } from 'src/components/SuspenseLoader';
import { useDialogContext } from 'src/context/useDialogContext';
import { Footer } from 'src/features/Footer';
import { GlobalNotifications } from 'src/features/GlobalNotifications/GlobalNotifications';
import {
  notificationContext,
  useNotificationContext,
} from 'src/features/NotificationCenter/NotificationContext';
import { TopMenu } from 'src/features/TopMenu/TopMenu';
import { useFlags } from 'src/hooks/useFlags';
import { useMutatePreferences, usePreferences } from 'src/queries/preferences';

import { ENABLE_MAINTENANCE_MODE } from './constants';
import { complianceUpdateContext } from './context/complianceUpdateContext';
import { sessionExpirationContext } from './context/sessionExpirationContext';
import { switchAccountSessionContext } from './context/switchAccountSessionContext';
import { useIsDatabasesEnabled } from './features/Databases/utilities';
import { useIsACLBEnabled } from './features/LoadBalancers/utils';
import { useIsPlacementGroupsEnabled } from './features/PlacementGroups/utils';
import { useGlobalErrors } from './hooks/useGlobalErrors';
import { useAccountSettings } from './queries/account/settings';
import { useProfile } from './queries/profile';

const useStyles = makeStyles()((theme: Theme) => ({
  activationWrapper: {
    padding: theme.spacing(4),
    [theme.breakpoints.up('xl')]: {
      margin: '0 auto',
      width: '50%',
    },
  },
  appFrame: {
    backgroundColor: theme.bg.app,
    display: 'flex',
    flexDirection: 'column',
    minHeight: '100vh',
    position: 'relative',
    zIndex: 1,
  },
  bgStyling: {
    backgroundColor: theme.bg.main,
    display: 'flex',
    flexDirection: 'column',
    justifyContent: 'center',
    minHeight: '100vh',
  },
  cmrWrapper: {
    maxWidth: `${theme.breakpoints.values.lg}px !important`,
    padding: `${theme.spacing(3)} 0`,
    paddingTop: 12,
    [theme.breakpoints.between('md', 'xl')]: {
      paddingLeft: theme.spacing(2),
      paddingRight: theme.spacing(2),
    },
    [theme.breakpoints.down('md')]: {
      paddingLeft: 0,
      paddingRight: 0,
      paddingTop: theme.spacing(2),
    },
    transition: theme.transitions.create('opacity'),
  },
  content: {
    flex: 1,
    [theme.breakpoints.up('md')]: {
      marginLeft: SIDEBAR_WIDTH,
    },
    transition: 'margin-left .1s linear',
  },
  fullWidthContent: {
    marginLeft: 0,
    [theme.breakpoints.up('md')]: {
      marginLeft: 52,
    },
  },
  grid: {
    marginLeft: 0,
    marginRight: 0,
    [theme.breakpoints.up('lg')]: {
      height: '100%',
    },
    width: '100%',
  },
  logo: {
    '& > g': {
      fill: theme.color.black,
    },
  },
  switchWrapper: {
    '& > .MuiGrid-container': {
      maxWidth: theme.breakpoints.values.lg,
      width: '100%',
    },
    '&.mlMain': {
      [theme.breakpoints.up('lg')]: {
        maxWidth: '78.8%',
      },
    },
    flex: 1,
    maxWidth: '100%',
    position: 'relative',
  },
}));

const Account = React.lazy(() =>
  import('src/features/Account').then((module) => ({
    default: module.Account,
  }))
);
const LinodesRoutes = React.lazy(() => import('src/features/Linodes'));
const Volumes = React.lazy(() => import('src/features/Volumes'));
const Domains = React.lazy(() =>
  import('src/features/Domains').then((module) => ({
    default: module.DomainsRoutes,
  }))
);
const Images = React.lazy(() => import('src/features/Images'));
const Kubernetes = React.lazy(() => import('src/features/Kubernetes'));
const ObjectStorage = React.lazy(() => import('src/features/ObjectStorage'));
const Profile = React.lazy(() => import('src/features/Profile/Profile'));
const LoadBalancers = React.lazy(() =>
  import('src/features/LoadBalancers').then((module) => ({
    default: module.LoadBalancers,
  }))
);
const NodeBalancers = React.lazy(
  () => import('src/features/NodeBalancers/NodeBalancers')
);
const StackScripts = React.lazy(
  () => import('src/features/StackScripts/StackScripts')
);
const SupportTickets = React.lazy(
  () => import('src/features/Support/SupportTickets')
);
const SupportTicketDetail = React.lazy(() =>
  import('src/features/Support/SupportTicketDetail/SupportTicketDetail').then(
    (module) => ({
      default: module.SupportTicketDetail,
    })
  )
);
const Longview = React.lazy(() => import('src/features/Longview'));
const Managed = React.lazy(() => import('src/features/Managed/ManagedLanding'));
const Help = React.lazy(() =>
  import('./features/Help/index').then((module) => ({
    default: module.HelpAndSupport,
  }))
);
const SearchLanding = React.lazy(
  () => import('src/features/Search/SearchLanding')
);
const EventsLanding = React.lazy(() =>
  import('src/features/Events/EventsLanding').then((module) => ({
    default: module.EventsLanding,
  }))
);
const AccountActivationLanding = React.lazy(
  () => import('src/components/AccountActivation/AccountActivationLanding')
);
const Firewalls = React.lazy(() => import('src/features/Firewalls'));
const Databases = React.lazy(() => import('src/features/Databases'));
const BetaRoutes = React.lazy(() => import('src/features/Betas'));
const VPC = React.lazy(() => import('src/features/VPCs'));
const PlacementGroups = React.lazy(() =>
  import('src/features/PlacementGroups').then((module) => ({
    default: module.PlacementGroups,
  }))
);

export const MainContent = () => {
  const { classes, cx } = useStyles();
  const flags = useFlags();
  const { data: preferences } = usePreferences();
  const { mutateAsync: updatePreferences } = useMutatePreferences();

  const globalErrors = useGlobalErrors();

  const NotificationProvider = notificationContext.Provider;
  const contextValue = useNotificationContext();

  const ComplianceUpdateProvider = complianceUpdateContext.Provider;
  const complianceUpdateContextValue = useDialogContext();

  const SwitchAccountSessionProvider = switchAccountSessionContext.Provider;
  const switchAccountSessionContextValue = useDialogContext({
    isOpen: false,
  });

  const SessionExpirationProvider = sessionExpirationContext.Provider;
  const sessionExpirationContextValue = useDialogContext({
    isOpen: false,
  });

  const [menuIsOpen, toggleMenu] = React.useState<boolean>(false);

  const { data: profile } = useProfile();
  const username = profile?.username || '';

  const { isDatabasesEnabled } = useIsDatabasesEnabled();
  const { isACLBEnabled } = useIsACLBEnabled();
  const { isPlacementGroupsEnabled } = useIsPlacementGroupsEnabled();

  const { data: accountSettings } = useAccountSettings();

  const defaultRoot = accountSettings?.managed ? '/managed' : '/linodes';

  /**
   * this is the case where the user has successfully completed signup
   * but needs a manual review from Customer Support. In this case,
   * the user is going to get 403 errors from almost every single endpoint.
   *
   * So in this case, we'll show something more user-friendly
   */
  if (globalErrors.account_unactivated) {
    return (
      <div className={classes.bgStyling}>
        <div className={classes.activationWrapper}>
          <Box
            style={{
              display: 'flex',
              justifyContent: 'center',
            }}
          >
            <Logo className={classes.logo} width={215} />
          </Box>
          <Switch>
            <Route
              component={SupportTickets}
              exact
              path="/support/tickets"
              strict
            />
            <Route
              component={SupportTicketDetail}
              exact
              path="/support/tickets/:ticketId"
              strict
            />
            <Route component={Help} exact path="/support" />
            <Route component={AccountActivationLanding} />
          </Switch>
        </div>
      </div>
    );
  }

  // If the API is in maintenance mode, return a Maintenance screen
  if (globalErrors.api_maintenance_mode || ENABLE_MAINTENANCE_MODE) {
    return <MaintenanceScreen />;
  }

  const desktopMenuIsOpen = preferences?.desktop_sidebar_open ?? false;

  const desktopMenuToggle = () => {
    updatePreferences({
      desktop_sidebar_open: !preferences?.desktop_sidebar_open,
    });
  };

  return (
    <div className={classes.appFrame}>
      <SessionExpirationProvider value={sessionExpirationContextValue}>
        <SwitchAccountSessionProvider value={switchAccountSessionContextValue}>
          <ComplianceUpdateProvider value={complianceUpdateContextValue}>
            <NotificationProvider value={contextValue}>
              <SideMenu
                closeMenu={() => toggleMenu(false)}
                collapse={desktopMenuIsOpen || false}
                open={menuIsOpen}
              />
              <div
                className={cx(classes.content, {
                  [classes.fullWidthContent]:
                    desktopMenuIsOpen ||
                    (desktopMenuIsOpen && desktopMenuIsOpen === true),
                })}
              >
                <MainContentBanner />
                <TopMenu
                  desktopMenuToggle={desktopMenuToggle}
                  isSideMenuOpen={!desktopMenuIsOpen}
                  openSideMenu={() => toggleMenu(true)}
                  username={username}
                />
                <main
                  className={classes.cmrWrapper}
                  id="main-content"
                  role="main"
                >
                  <Grid className={classes.grid} container spacing={0}>
                    <Grid className={cx(classes.switchWrapper, 'p0')}>
                      <GlobalNotifications />
                      <React.Suspense fallback={<SuspenseLoader />}>
                        <Switch>
                          <Route component={LinodesRoutes} path="/linodes" />
                          {isPlacementGroupsEnabled && (
                            <Route
                              component={PlacementGroups}
                              path="/placement-groups"
                            />
                          )}
                          <Route component={Volumes} path="/volumes" />
                          <Redirect path="/volumes*" to="/volumes" />
                          {isACLBEnabled && (
                            <Route
                              component={LoadBalancers}
                              path="/loadbalancer*"
                            />
                          )}
                          <Route
                            component={NodeBalancers}
                            path="/nodebalancers"
                          />
                          <Route component={Domains} path="/domains" />
                          <Route component={Managed} path="/managed" />
                          <Route component={Longview} path="/longview" />
                          <Route component={Images} path="/images" />
                          <Route
                            component={StackScripts}
                            path="/stackscripts"
                          />
                          <Route
                            component={ObjectStorage}
                            path="/object-storage"
                          />
<<<<<<< HEAD
                        )}
                        <Route
                          component={NodeBalancers}
                          path="/nodebalancers"
                        />
                        <Route component={Domains} path="/domains" />
                        <Route component={Managed} path="/managed" />
                        <Route component={Longview} path="/longview" />
                        <Route component={Images} path="/images" />
                        <Route component={StackScripts} path="/stackscripts" />
                        <Route
                          component={ObjectStorage}
                          path="/object-storage"
                        />
                        <Route component={Kubernetes} path="/kubernetes" />
                        <Route component={Account} path="/account" />
                        <Route component={Profile} path="/profile" />
                        <Route component={Help} path="/support" />
                        <Route component={SearchLanding} path="/search" />
                        <Route component={EventsLanding} path="/events" />
                        <Route component={Firewalls} path="/firewalls" />
                        {isDatabasesEnabled && (
                          <Route component={Databases} path="/databases" />
                        )}
                        {flags.selfServeBetas && (
                          <Route component={BetaRoutes} path="/betas" />
                        )}
                        <Route component={VPC} path="/vpcs" />
                        <Redirect exact from="/" to={defaultRoot} />
                        {/** We don't want to break any bookmarks. This can probably be removed eventually. */}
                        <Redirect from="/dashboard" to={defaultRoot} />
                        <Route component={NotFound} />
                      </Switch>
                    </React.Suspense>
=======
                          <Route component={Kubernetes} path="/kubernetes" />
                          <Route component={Account} path="/account" />
                          <Route component={Profile} path="/profile" />
                          <Route component={Help} path="/support" />
                          <Route component={SearchLanding} path="/search" />
                          <Route component={EventsLanding} path="/events" />
                          <Route component={Firewalls} path="/firewalls" />
                          {showDatabases && (
                            <Route component={Databases} path="/databases" />
                          )}
                          {flags.selfServeBetas && (
                            <Route component={BetaRoutes} path="/betas" />
                          )}
                          <Route component={VPC} path="/vpcs" />
                          <Redirect exact from="/" to={defaultRoot} />
                          {/** We don't want to break any bookmarks. This can probably be removed eventually. */}
                          <Redirect from="/dashboard" to={defaultRoot} />
                          <Route component={NotFound} />
                        </Switch>
                      </React.Suspense>
                    </Grid>
>>>>>>> 423d84fb
                  </Grid>
                </main>
              </div>
            </NotificationProvider>
            <Footer desktopMenuIsOpen={desktopMenuIsOpen} />
          </ComplianceUpdateProvider>
        </SwitchAccountSessionProvider>
      </SessionExpirationProvider>
    </div>
  );
};<|MERGE_RESOLUTION|>--- conflicted
+++ resolved
@@ -335,42 +335,6 @@
                             component={ObjectStorage}
                             path="/object-storage"
                           />
-<<<<<<< HEAD
-                        )}
-                        <Route
-                          component={NodeBalancers}
-                          path="/nodebalancers"
-                        />
-                        <Route component={Domains} path="/domains" />
-                        <Route component={Managed} path="/managed" />
-                        <Route component={Longview} path="/longview" />
-                        <Route component={Images} path="/images" />
-                        <Route component={StackScripts} path="/stackscripts" />
-                        <Route
-                          component={ObjectStorage}
-                          path="/object-storage"
-                        />
-                        <Route component={Kubernetes} path="/kubernetes" />
-                        <Route component={Account} path="/account" />
-                        <Route component={Profile} path="/profile" />
-                        <Route component={Help} path="/support" />
-                        <Route component={SearchLanding} path="/search" />
-                        <Route component={EventsLanding} path="/events" />
-                        <Route component={Firewalls} path="/firewalls" />
-                        {isDatabasesEnabled && (
-                          <Route component={Databases} path="/databases" />
-                        )}
-                        {flags.selfServeBetas && (
-                          <Route component={BetaRoutes} path="/betas" />
-                        )}
-                        <Route component={VPC} path="/vpcs" />
-                        <Redirect exact from="/" to={defaultRoot} />
-                        {/** We don't want to break any bookmarks. This can probably be removed eventually. */}
-                        <Redirect from="/dashboard" to={defaultRoot} />
-                        <Route component={NotFound} />
-                      </Switch>
-                    </React.Suspense>
-=======
                           <Route component={Kubernetes} path="/kubernetes" />
                           <Route component={Account} path="/account" />
                           <Route component={Profile} path="/profile" />
@@ -378,7 +342,7 @@
                           <Route component={SearchLanding} path="/search" />
                           <Route component={EventsLanding} path="/events" />
                           <Route component={Firewalls} path="/firewalls" />
-                          {showDatabases && (
+                          {isDatabasesEnabled && (
                             <Route component={Databases} path="/databases" />
                           )}
                           {flags.selfServeBetas && (
@@ -392,7 +356,6 @@
                         </Switch>
                       </React.Suspense>
                     </Grid>
->>>>>>> 423d84fb
                   </Grid>
                 </main>
               </div>
