--- conflicted
+++ resolved
@@ -76,11 +76,7 @@
   content: {
     flex: 1,
     [theme.breakpoints.up('md')]: {
-<<<<<<< HEAD
       marginLeft: SIDEBAR_WIDTH,
-=======
-      marginLeft: 232,
->>>>>>> 9faa3489
     },
     transition: 'margin-left .1s linear',
   },
