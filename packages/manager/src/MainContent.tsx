--- conflicted
+++ resolved
@@ -36,11 +36,6 @@
 import { complianceUpdateContext } from './context/complianceUpdateContext';
 import { sessionExpirationContext } from './context/sessionExpirationContext';
 import { switchAccountSessionContext } from './context/switchAccountSessionContext';
-<<<<<<< HEAD
-import { useIsDatabasesEnabled } from './features/Databases/utilities';
-=======
-import { useIsACLPEnabled } from './features/CloudPulse/Utils/utils';
->>>>>>> 7c16541c
 import { useIsIAMEnabled } from './features/IAM/hooks/useIsIAMEnabled';
 import { TOPMENU_HEIGHT } from './features/TopMenu/constants';
 import { useGlobalErrors } from './hooks/useGlobalErrors';
@@ -324,25 +319,6 @@
                                   component={EventsLanding}
                                   path="/events"
                                 />
-<<<<<<< HEAD
-                                {isDatabasesEnabled && (
-                                  <Route
-                                    component={Databases}
-                                    path="/databases"
-=======
-                                {isACLPEnabled && (
-                                  <Route
-                                    component={CloudPulseMetrics}
-                                    path="/metrics"
-                                  />
-                                )}
-                                {isACLPEnabled && (
-                                  <Route
-                                    component={CloudPulseAlerts}
-                                    path="/alerts"
->>>>>>> 7c16541c
-                                  />
-                                )}
                                 <Redirect exact from="/" to={defaultRoot} />
                                 {/** We don't want to break any bookmarks. This can probably be removed eventually. */}
                                 <Redirect from="/dashboard" to={defaultRoot} />
