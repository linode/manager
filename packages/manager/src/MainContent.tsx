import {
  useAccountSettings,
  useMutatePreferences,
  usePreferences,
  useProfile,
} from '@linode/queries';
import { Box } from '@linode/ui';
import { useMediaQuery } from '@mui/material';
import Grid from '@mui/material/Grid';
import { useQueryClient } from '@tanstack/react-query';
import { RouterProvider } from '@tanstack/react-router';
import * as React from 'react';
import { Redirect, Route, Switch } from 'react-router-dom';
import { makeStyles } from 'tss-react/mui';

import { MainContentBanner } from 'src/components/MainContentBanner';
import { MaintenanceScreen } from 'src/components/MaintenanceScreen';
import {
  SIDEBAR_COLLAPSED_WIDTH,
  SIDEBAR_WIDTH,
} from 'src/components/PrimaryNav/constants';
import { SideMenu } from 'src/components/PrimaryNav/SideMenu';
import { SuspenseLoader } from 'src/components/SuspenseLoader';
import { useDialogContext } from 'src/context/useDialogContext';
import { ErrorBoundaryFallback } from 'src/features/ErrorBoundary/ErrorBoundaryFallback';
import { Footer } from 'src/features/Footer';
import { GlobalNotifications } from 'src/features/GlobalNotifications/GlobalNotifications';
import {
  notificationCenterContext,
  useNotificationContext,
} from 'src/features/NotificationCenter/NotificationCenterContext';
import { TopMenu } from 'src/features/TopMenu/TopMenu';

import { useIsPageScrollable } from './components/PrimaryNav/utils';
import { ENABLE_MAINTENANCE_MODE } from './constants';
import { complianceUpdateContext } from './context/complianceUpdateContext';
import { sessionExpirationContext } from './context/sessionExpirationContext';
import { switchAccountSessionContext } from './context/switchAccountSessionContext';
import { TOPMENU_HEIGHT } from './features/TopMenu/constants';
import { useGlobalErrors } from './hooks/useGlobalErrors';
import { migrationRouter } from './routes';

import type { Theme } from '@mui/material/styles';
import type { AnyRouter } from '@tanstack/react-router';

const useStyles = makeStyles()((theme: Theme) => ({
  activationWrapper: {
    padding: theme.spacing(4),
    [theme.breakpoints.up('xl')]: {
      margin: '0 auto',
      width: '50%',
    },
  },
  appFrame: {
    backgroundColor: theme.bg.app,
    display: 'flex',
    flexDirection: 'column',
    minHeight: '100vh',
    position: 'relative',
    zIndex: 1,
  },
  bgStyling: {
    backgroundColor: theme.bg.main,
    display: 'flex',
    flexDirection: 'column',
    justifyContent: 'center',
    minHeight: '100vh',
  },
  content: {
    display: 'flex',
    flex: 1,
    flexDirection: 'column',
    transition: 'margin-left .1s linear',
    width: '100%',
  },
  fullWidthContent: {
    marginLeft: 0,
  },
  grid: {
    marginLeft: 0,
    marginRight: 0,
    [theme.breakpoints.up('lg')]: {
      height: '100%',
    },
    width: '100%',
  },
  logo: {
    '& > g': {
      fill: theme.color.black,
    },
  },
  switchWrapper: {
    '& > .MuiGrid-container': {
      maxWidth: theme.breakpoints.values.lg,
      width: '100%',
    },
    '&.mlMain': {
      [theme.breakpoints.up('lg')]: {
        maxWidth: '78.8%',
      },
    },
    flex: 1,
    maxWidth: '100%',
    position: 'relative',
  },
}));

const LinodesRoutes = React.lazy(() =>
  import('src/features/Linodes').then((module) => ({
    default: module.LinodesRoutes,
  }))
);

export const MainContent = () => {
  const contentRef = React.useRef<HTMLDivElement>(null);
  const { classes, cx } = useStyles();
  const { data: isDesktopSidebarOpenPreference } = usePreferences(
    (preferences) => preferences?.desktop_sidebar_open
  );
  const { mutateAsync: updatePreferences } = useMutatePreferences();
  const queryClient = useQueryClient();

  const globalErrors = useGlobalErrors();

  const NotificationProvider = notificationCenterContext.Provider;
  const contextValue = useNotificationContext();

  const ComplianceUpdateProvider = complianceUpdateContext.Provider;
  const complianceUpdateContextValue = useDialogContext();

  const SwitchAccountSessionProvider = switchAccountSessionContext.Provider;
  const switchAccountSessionContextValue = useDialogContext({
    isOpen: false,
  });

  const SessionExpirationProvider = sessionExpirationContext.Provider;
  const sessionExpirationContextValue = useDialogContext({
    isOpen: false,
  });

  const [menuIsOpen, toggleMenu] = React.useState<boolean>(false);

  const { data: profile } = useProfile();
  const username = profile?.username || '';

  const { data: accountSettings } = useAccountSettings();
  const defaultRoot = accountSettings?.managed ? '/managed' : '/linodes';

  const isNarrowViewport = useMediaQuery((theme: Theme) =>
    theme.breakpoints.down(960)
  );

  const { isPageScrollable } = useIsPageScrollable(contentRef);

  migrationRouter.update({
    context: {
      globalErrors,
      queryClient,
    },
  });

  /**
   * this is the case where the user has successfully completed signup
   * but needs a manual review from Customer Support. In this case,
   * the user is going to get 403 errors from almost every single endpoint.
   *
   * So in this case, we'll show something more user-friendly
   */
  if (globalErrors.account_unactivated) {
    return (
      <>
        <Redirect to="/account-activation" />
        <RouterProvider
          context={{ queryClient }}
          router={migrationRouter as AnyRouter}
        />
      </>
    );
  }

  // If the API is in maintenance mode, return a Maintenance screen
  if (globalErrors.api_maintenance_mode || ENABLE_MAINTENANCE_MODE) {
    return <MaintenanceScreen />;
  }

  const desktopMenuIsOpen = isDesktopSidebarOpenPreference ?? false;

  const desktopMenuToggle = () => {
    updatePreferences({
      desktop_sidebar_open: !isDesktopSidebarOpenPreference,
    });
  };

  return (
    <div className={classes.appFrame}>
      <SessionExpirationProvider value={sessionExpirationContextValue}>
        <SwitchAccountSessionProvider value={switchAccountSessionContextValue}>
          <ComplianceUpdateProvider value={complianceUpdateContextValue}>
            <NotificationProvider value={contextValue}>
              <MainContentBanner />
              <TopMenu
                desktopMenuToggle={desktopMenuToggle}
                openSideMenu={() => toggleMenu(true)}
                username={username}
              />
              <Box display="flex" flex={1} position="relative" zIndex={1}>
                <Box
                  height={
                    isNarrowViewport
                      ? '100%'
                      : isPageScrollable
                        ? '100vh'
                        : `calc(100vh - ${TOPMENU_HEIGHT}px)`
                  }
                  position="sticky"
                  top={0}
                  zIndex={1400}
                >
                  <SideMenu
                    closeMenu={() => toggleMenu(false)}
                    collapse={desktopMenuIsOpen || false}
                    desktopMenuToggle={desktopMenuToggle}
                    open={menuIsOpen}
                  />
                </Box>
                <div
                  className={cx(classes.content, {
                    [classes.fullWidthContent]: desktopMenuIsOpen === true,
                  })}
                  style={{
                    marginLeft: isNarrowViewport
                      ? 0
                      : desktopMenuIsOpen ||
                          (desktopMenuIsOpen && desktopMenuIsOpen === true)
                        ? SIDEBAR_COLLAPSED_WIDTH
                        : SIDEBAR_WIDTH,
                  }}
                >
                  <MainContentBanner />
                  <Box
                    component="main"
                    id="main-content"
                    role="main"
                    sx={(theme) => ({
                      flex: 1,
                      margin: '0 auto',
                      maxWidth: `${theme.breakpoints.values.lg}px !important`,
                      pb: theme.spacingFunction(32),
                      pt: theme.spacingFunction(24),
                      px: {
                        md: theme.spacingFunction(16),
                        xs: 0,
                      },
                      transition: theme.transitions.create('opacity'),
                      width: isNarrowViewport
                        ? '100%'
                        : `calc(100vw - ${
                            desktopMenuIsOpen
                              ? SIDEBAR_COLLAPSED_WIDTH
                              : SIDEBAR_WIDTH
                          }px)`,
                    })}
                  >
                    <Grid
                      className={classes.grid}
                      container
                      ref={contentRef}
                      spacing={0}
                    >
                      <Grid className={cx(classes.switchWrapper, 'p0')}>
                        <div className="content-wrapper">
                          <GlobalNotifications />
                          <React.Suspense fallback={<SuspenseLoader />}>
                            <ErrorBoundaryFallback>
                              <Switch>
                                <Route
                                  component={LinodesRoutes}
                                  path="/linodes"
                                />
<<<<<<< HEAD
                                <Route component={Profile} path="/profile" />
=======
                                {isIAMEnabled && (
                                  <Route component={IAM} path="/iam" />
                                )}
>>>>>>> ff4463ac
                                <Redirect exact from="/" to={defaultRoot} />
                                {/** We don't want to break any bookmarks. This can probably be removed eventually. */}
                                <Redirect from="/dashboard" to={defaultRoot} />
                                {/**
                                 * This is the catch all routes that allows TanStack Router to take over.
                                 * When a route is not found here, it will be handled by the migration router, which in turns handles the NotFound component.
                                 * It is currently set to the migration router in order to incrementally migrate the app to the new routing.
                                 * This is a temporary solution until we are ready to fully migrate to TanStack Router.
                                 */}
                                <Route path="*">
                                  <RouterProvider
                                    context={{ queryClient }}
                                    router={migrationRouter as AnyRouter}
                                  />
                                </Route>
                              </Switch>
                            </ErrorBoundaryFallback>
                          </React.Suspense>
                        </div>
                      </Grid>
                    </Grid>
                  </Box>
                  <Footer />
                </div>
              </Box>
            </NotificationProvider>
          </ComplianceUpdateProvider>
        </SwitchAccountSessionProvider>
      </SessionExpirationProvider>
    </div>
  );
};<|MERGE_RESOLUTION|>--- conflicted
+++ resolved
@@ -277,13 +277,6 @@
                                   component={LinodesRoutes}
                                   path="/linodes"
                                 />
-<<<<<<< HEAD
-                                <Route component={Profile} path="/profile" />
-=======
-                                {isIAMEnabled && (
-                                  <Route component={IAM} path="/iam" />
-                                )}
->>>>>>> ff4463ac
                                 <Redirect exact from="/" to={defaultRoot} />
                                 {/** We don't want to break any bookmarks. This can probably be removed eventually. */}
                                 <Redirect from="/dashboard" to={defaultRoot} />
