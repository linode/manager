import { Theme } from '@mui/material/styles';
import Grid from '@mui/material/Unstable_Grid2';
import { isEmpty } from 'ramda';
import * as React from 'react';
import { Redirect, Route, Switch } from 'react-router-dom';
import { makeStyles } from 'tss-react/mui';

import Logo from 'src/assets/logo/akamai-logo.svg';
import { Box } from 'src/components/Box';
import { MainContentBanner } from 'src/components/MainContentBanner';
import { MaintenanceScreen } from 'src/components/MaintenanceScreen';
import { NotFound } from 'src/components/NotFound';
import { SideMenu } from 'src/components/PrimaryNav/SideMenu';
import { SIDEBAR_WIDTH } from 'src/components/PrimaryNav/SideMenu';
import { SuspenseLoader } from 'src/components/SuspenseLoader';
import { useDialogContext } from 'src/context/useDialogContext';
import { Footer } from 'src/features/Footer';
import { GlobalNotifications } from 'src/features/GlobalNotifications/GlobalNotifications';
import {
  notificationContext,
  useNotificationContext,
} from 'src/features/NotificationCenter/NotificationContext';
import { TopMenu } from 'src/features/TopMenu/TopMenu';
import { useAccountManagement } from 'src/hooks/useAccountManagement';
import { useFlags } from 'src/hooks/useFlags';
import { useDatabaseEnginesQuery } from 'src/queries/databases';
import { useMutatePreferences, usePreferences } from 'src/queries/preferences';
import { ManagerPreferences } from 'src/types/ManagerPreferences';
import { isFeatureEnabled } from 'src/utilities/accountCapabilities';

import { ENABLE_MAINTENANCE_MODE } from './constants';
import { complianceUpdateContext } from './context/complianceUpdateContext';
import { sessionExpirationContext } from './context/sessionExpirationContext';
import { switchAccountSessionContext } from './context/switchAccountSessionContext';
import { FlagSet } from './featureFlags';
import { useIsACLBEnabled } from './features/LoadBalancers/utils';
import { useIsPlacementGroupsEnabled } from './features/PlacementGroups/utils';
import { useGlobalErrors } from './hooks/useGlobalErrors';

const useStyles = makeStyles()((theme: Theme) => ({
  activationWrapper: {
    padding: theme.spacing(4),
    [theme.breakpoints.up('xl')]: {
      margin: '0 auto',
      width: '50%',
    },
  },
  appFrame: {
    backgroundColor: theme.bg.app,
    display: 'flex',
    flexDirection: 'column',
    minHeight: '100vh',
    position: 'relative',
    zIndex: 1,
  },
  bgStyling: {
    backgroundColor: theme.bg.main,
    display: 'flex',
    flexDirection: 'column',
    justifyContent: 'center',
    minHeight: '100vh',
  },
  cmrWrapper: {
    maxWidth: `${theme.breakpoints.values.lg}px !important`,
    padding: `${theme.spacing(3)} 0`,
    paddingTop: 12,
    [theme.breakpoints.between('md', 'xl')]: {
      paddingLeft: theme.spacing(2),
      paddingRight: theme.spacing(2),
    },
    [theme.breakpoints.down('md')]: {
      paddingLeft: 0,
      paddingRight: 0,
      paddingTop: theme.spacing(2),
    },
    transition: theme.transitions.create('opacity'),
  },
  content: {
    flex: 1,
    [theme.breakpoints.up('md')]: {
      marginLeft: SIDEBAR_WIDTH,
    },
    transition: 'margin-left .1s linear',
  },
  fullWidthContent: {
    marginLeft: 0,
    [theme.breakpoints.up('md')]: {
      marginLeft: 52,
    },
  },
  grid: {
    marginLeft: 0,
    marginRight: 0,
    [theme.breakpoints.up('lg')]: {
      height: '100%',
    },
    width: '100%',
  },
  logo: {
    '& > g': {
      fill: theme.color.black,
    },
  },
  switchWrapper: {
    '& > .MuiGrid-container': {
      maxWidth: theme.breakpoints.values.lg,
      width: '100%',
    },
    '&.mlMain': {
      [theme.breakpoints.up('lg')]: {
        maxWidth: '78.8%',
      },
    },
    flex: 1,
    maxWidth: '100%',
    position: 'relative',
  },
}));

const Account = React.lazy(() =>
  import('src/features/Account').then((module) => ({
    default: module.Account,
  }))
);
const LinodesRoutes = React.lazy(() => import('src/features/Linodes'));
const Volumes = React.lazy(() => import('src/features/Volumes'));
const Domains = React.lazy(() =>
  import('src/features/Domains').then((module) => ({
    default: module.DomainsRoutes,
  }))
);
const Images = React.lazy(() => import('src/features/Images'));
const Kubernetes = React.lazy(() => import('src/features/Kubernetes'));
const ObjectStorage = React.lazy(() => import('src/features/ObjectStorage'));
const Profile = React.lazy(() => import('src/features/Profile/Profile'));
const LoadBalancers = React.lazy(() =>
  import('src/features/LoadBalancers').then((module) => ({
    default: module.LoadBalancers,
  }))
);
const NodeBalancers = React.lazy(
  () => import('src/features/NodeBalancers/NodeBalancers')
);
const StackScripts = React.lazy(
  () => import('src/features/StackScripts/StackScripts')
);
const SupportTickets = React.lazy(
  () => import('src/features/Support/SupportTickets')
);
const SupportTicketDetail = React.lazy(() =>
  import('src/features/Support/SupportTicketDetail/SupportTicketDetail').then(
    (module) => ({
      default: module.SupportTicketDetail,
    })
  )
);
const Longview = React.lazy(() => import('src/features/Longview'));
const Managed = React.lazy(() => import('src/features/Managed/ManagedLanding'));
const Help = React.lazy(() =>
  import('./features/Help/index').then((module) => ({
    default: module.HelpAndSupport,
  }))
);
const SearchLanding = React.lazy(
  () => import('src/features/Search/SearchLanding')
);
const EventsLanding = React.lazy(() =>
  import('src/features/Events/EventsLanding').then((module) => ({
    default: module.EventsLanding,
  }))
);
const AccountActivationLanding = React.lazy(
  () => import('src/components/AccountActivation/AccountActivationLanding')
);
const Firewalls = React.lazy(() => import('src/features/Firewalls'));
const Databases = React.lazy(() => import('src/features/Databases'));
const BetaRoutes = React.lazy(() => import('src/features/Betas'));
const VPC = React.lazy(() => import('src/features/VPCs'));
const PlacementGroups = React.lazy(() =>
  import('src/features/PlacementGroups').then((module) => ({
    default: module.PlacementGroups,
  }))
);

export const MainContent = () => {
  const { classes, cx } = useStyles();
  const flags = useFlags();
  const { data: preferences } = usePreferences();
  const { mutateAsync: updatePreferences } = useMutatePreferences();

  const globalErrors = useGlobalErrors();

  const NotificationProvider = notificationContext.Provider;
  const contextValue = useNotificationContext();

  const ComplianceUpdateProvider = complianceUpdateContext.Provider;
  const complianceUpdateContextValue = useDialogContext();

  const SwitchAccountSessionProvider = switchAccountSessionContext.Provider;
  const switchAccountSessionContextValue = useDialogContext({
    isOpen: false,
  });

  const SessionExpirationProvider = sessionExpirationContext.Provider;
  const sessionExpirationContextValue = useDialogContext({
    isOpen: false,
  });

  const [menuIsOpen, toggleMenu] = React.useState<boolean>(false);
  const {
    _isManagedAccount,
    account,
    accountError,
    profile,
  } = useAccountManagement();

  const username = profile?.username || '';

  const [bannerDismissed, setBannerDismissed] = React.useState<boolean>(false);

  const checkRestrictedUser = !Boolean(flags.databases) && !!accountError;
  const {
    error: enginesError,
    isLoading: enginesLoading,
  } = useDatabaseEnginesQuery(checkRestrictedUser);

  const showDatabases =
    isFeatureEnabled(
      'Managed Databases',
      Boolean(flags.databases),
      account?.capabilities ?? []
    ) ||
    (checkRestrictedUser && !enginesLoading && !enginesError);

  const { isACLBEnabled } = useIsACLBEnabled();
  const { isPlacementGroupsEnabled } = useIsPlacementGroupsEnabled();

  const defaultRoot = _isManagedAccount ? '/managed' : '/linodes';

  const shouldDisplayMainContentBanner =
    !bannerDismissed &&
    checkFlagsForMainContentBanner(flags) &&
    !checkPreferencesForBannerDismissal(
      preferences ?? {},
      flags?.mainContentBanner?.key
    );

  /**
   * this is the case where the user has successfully completed signup
   * but needs a manual review from Customer Support. In this case,
   * the user is going to get 403 errors from almost every single endpoint.
   *
   * So in this case, we'll show something more user-friendly
   */
  if (globalErrors.account_unactivated) {
    return (
      <div className={classes.bgStyling}>
        <div className={classes.activationWrapper}>
          <Box
            style={{
              display: 'flex',
              justifyContent: 'center',
            }}
          >
            <Logo className={classes.logo} width={215} />
          </Box>
          <Switch>
            <Route
              component={SupportTickets}
              exact
              path="/support/tickets"
              strict
            />
            <Route
              component={SupportTicketDetail}
              exact
              path="/support/tickets/:ticketId"
              strict
            />
            <Route component={Help} exact path="/support" />
            <Route component={AccountActivationLanding} />
          </Switch>
        </div>
      </div>
    );
  }

  // If the API is in maintenance mode, return a Maintenance screen
  if (globalErrors.api_maintenance_mode || ENABLE_MAINTENANCE_MODE) {
    return <MaintenanceScreen />;
  }

  const desktopMenuIsOpen = preferences?.desktop_sidebar_open ?? false;

  const desktopMenuToggle = () => {
    updatePreferences({
      desktop_sidebar_open: !preferences?.desktop_sidebar_open,
    });
  };

  /**
   * otherwise just show the rest of the app.
   */
  return (
    <div className={classes.appFrame}>
      <SessionExpirationProvider value={sessionExpirationContextValue}>
        <SwitchAccountSessionProvider value={switchAccountSessionContextValue}>
          <ComplianceUpdateProvider value={complianceUpdateContextValue}>
            <NotificationProvider value={contextValue}>
              <>
                {shouldDisplayMainContentBanner ? (
                  <MainContentBanner
                    bannerKey={flags.mainContentBanner?.key ?? ''}
                    bannerText={flags.mainContentBanner?.text ?? ''}
                    linkText={flags.mainContentBanner?.link?.text ?? ''}
                    onClose={() => setBannerDismissed(true)}
                    url={flags.mainContentBanner?.link?.url ?? ''}
                  />
                ) : null}
                <SideMenu
                  closeMenu={() => toggleMenu(false)}
                  collapse={desktopMenuIsOpen || false}
                  open={menuIsOpen}
                />
                <div
                  className={cx(classes.content, {
                    [classes.fullWidthContent]:
                      desktopMenuIsOpen ||
                      (desktopMenuIsOpen && desktopMenuIsOpen === true),
                  })}
                >
<<<<<<< HEAD
                  <TopMenu
                    desktopMenuToggle={desktopMenuToggle}
                    isSideMenuOpen={!desktopMenuIsOpen}
                    openSideMenu={() => toggleMenu(true)}
                    username={username}
                  />
                  <main
                    className={classes.cmrWrapper}
                    id="main-content"
                    role="main"
                  >
                    <Grid className={classes.grid} container spacing={0}>
                      <Grid className={cx(classes.switchWrapper, 'p0')}>
                        <GlobalNotifications />
                        <React.Suspense fallback={<SuspenseLoader />}>
                          <Switch>
                            <Route component={LinodesRoutes} path="/linodes" />
=======
                  <Grid className={classes.grid} container spacing={0}>
                    <Grid className={cx(classes.switchWrapper, 'p0')}>
                      <GlobalNotifications />
                      <React.Suspense fallback={<SuspenseLoader />}>
                        <Switch>
                          <Route component={LinodesRoutes} path="/linodes" />
                          {isPlacementGroupsEnabled && (
>>>>>>> 09787fbc
                            <Route
                              component={PlacementGroups}
                              path="/placement-groups"
                            />
<<<<<<< HEAD
                            <Route component={Volumes} path="/volumes" />
                            <Redirect path="/volumes*" to="/volumes" />
                            {isACLBEnabled && (
                              <Route
                                component={LoadBalancers}
                                path="/loadbalancer*"
                              />
                            )}
                            <Route
                              component={NodeBalancers}
                              path="/nodebalancers"
                            />
                            <Route component={Domains} path="/domains" />
                            <Route component={Managed} path="/managed" />
                            <Route component={Longview} path="/longview" />
                            <Route component={Images} path="/images" />
                            <Route
                              component={StackScripts}
                              path="/stackscripts"
                            />
=======
                          )}
                          <Route component={Volumes} path="/volumes" />
                          <Redirect path="/volumes*" to="/volumes" />
                          {isACLBEnabled && (
>>>>>>> 09787fbc
                            <Route
                              component={ObjectStorage}
                              path="/object-storage"
                            />
                            <Route component={Kubernetes} path="/kubernetes" />
                            <Route component={Account} path="/account" />
                            <Route component={Profile} path="/profile" />
                            <Route component={Help} path="/support" />
                            <Route component={SearchLanding} path="/search" />
                            <Route component={EventsLanding} path="/events" />
                            <Route component={Firewalls} path="/firewalls" />
                            {showDatabases && (
                              <Route component={Databases} path="/databases" />
                            )}
                            {flags.selfServeBetas && (
                              <Route component={BetaRoutes} path="/betas" />
                            )}
                            <Route component={VPC} path="/vpcs" />
                            <Redirect exact from="/" to={defaultRoot} />
                            {/** We don't want to break any bookmarks. This can probably be removed eventually. */}
                            <Redirect from="/dashboard" to={defaultRoot} />
                            <Route component={NotFound} />
                          </Switch>
                        </React.Suspense>
                      </Grid>
                    </Grid>
                  </main>
                </div>
              </>
            </NotificationProvider>
            <Footer desktopMenuIsOpen={desktopMenuIsOpen} />
          </ComplianceUpdateProvider>
        </SwitchAccountSessionProvider>
      </SessionExpirationProvider>
    </div>
  );
};

// =============================================================================
// Utilities
// =============================================================================
export const checkFlagsForMainContentBanner = (flags: FlagSet) => {
  return Boolean(
    flags.mainContentBanner &&
      !isEmpty(flags.mainContentBanner) &&
      flags.mainContentBanner.key
  );
};

export const checkPreferencesForBannerDismissal = (
  preferences: ManagerPreferences,
  key = 'defaultKey'
) => {
  return Boolean(preferences?.main_content_banner_dismissal?.[key]);
};<|MERGE_RESOLUTION|>--- conflicted
+++ resolved
@@ -329,7 +329,6 @@
                       (desktopMenuIsOpen && desktopMenuIsOpen === true),
                   })}
                 >
-<<<<<<< HEAD
                   <TopMenu
                     desktopMenuToggle={desktopMenuToggle}
                     isSideMenuOpen={!desktopMenuIsOpen}
@@ -347,20 +346,12 @@
                         <React.Suspense fallback={<SuspenseLoader />}>
                           <Switch>
                             <Route component={LinodesRoutes} path="/linodes" />
-=======
-                  <Grid className={classes.grid} container spacing={0}>
-                    <Grid className={cx(classes.switchWrapper, 'p0')}>
-                      <GlobalNotifications />
-                      <React.Suspense fallback={<SuspenseLoader />}>
-                        <Switch>
-                          <Route component={LinodesRoutes} path="/linodes" />
-                          {isPlacementGroupsEnabled && (
->>>>>>> 09787fbc
-                            <Route
-                              component={PlacementGroups}
-                              path="/placement-groups"
-                            />
-<<<<<<< HEAD
+                            {isPlacementGroupsEnabled && (
+                              <Route
+                                component={PlacementGroups}
+                                path="/placement-groups"
+                              />
+                            )}
                             <Route component={Volumes} path="/volumes" />
                             <Redirect path="/volumes*" to="/volumes" />
                             {isACLBEnabled && (
@@ -381,12 +372,6 @@
                               component={StackScripts}
                               path="/stackscripts"
                             />
-=======
-                          )}
-                          <Route component={Volumes} path="/volumes" />
-                          <Redirect path="/volumes*" to="/volumes" />
-                          {isACLBEnabled && (
->>>>>>> 09787fbc
                             <Route
                               component={ObjectStorage}
                               path="/object-storage"
