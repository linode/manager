--- conflicted
+++ resolved
@@ -338,20 +338,29 @@
     logo_url: 'assets/plesk_color.svg'
   },
   {
-<<<<<<< HEAD
-    name: 'Redis',
-    description: `Redis is an open-source, in-memory, data-structure store with optional disk writes
-  for persistence, which can be used as key-value database, cache and message broker. Redis features
-  built-in transactions, replication, and support for a variety of data structures such as strings,
-  hashes, lists, sets and others.`,
-    summary:
-      'Flexible, in-memory, NoSQL database service supported in many different coding languages.',
-    related_guides: [
-      {
-        title: 'How to Install a Redia Server on Ubuntu or Debian 8',
-        href:
-          'https://www.linode.com/docs/databases/redis/how-to-install-a-redis-server-on-ubuntu-or-debian8/'
-=======
+   name: 'Redis',
+   description: `Redis is an open-source, in-memory, data-structure store with optional disk writes
+ for persistence, which can be used as key-value database, cache and message broker. Redis features
+ built-in transactions, replication, and support for a variety of data structures such as strings,
+ hashes, lists, sets and others.`,
+   summary:
+     'Flexible, in-memory, NoSQL database service supported in many different coding languages.',
+   related_guides: [
+     {
+       title: 'How to Install a Redis Server on Ubuntu or Debian 8',
+       href:
+         'https://www.linode.com/docs/databases/redis/how-to-install-a-redis-server-on-ubuntu-or-debian8/'
+     }
+   ],
+   related_info: [
+     {
+       title: 'https://redis.io/',
+       href: 'https://redis.io/'
+     }
+   ],
+   logo_url: 'assets/redis_color.svg'
+ },
+ {
     name: 'Ruby on Rails',
     description: `Rails is a web application development framework written in the Ruby programming language. It is designed to make programming web applications easier by making assumptions about what every developer needs to get started. It allows you to write less code while accomplishing more than many other languages and frameworks.`,
     summary: `Ruby on Rails is a web framework that allows web designers and developers to implement dynamic, fully featured web applications. `,
@@ -386,24 +395,15 @@
         title: 'How to Install PostgreSQL on Ubuntu 16.04',
         href:
           'https://www.linode.com/docs/databases/postgresql/how-to-install-postgresql-on-ubuntu-16-04/'
->>>>>>> 6c06053f
-      }
-    ],
-    related_info: [
-      {
-<<<<<<< HEAD
-        title: 'https://redis.io/',
-        href: 'https://redis.io/'
-      }
-    ],
-    logo_url: 'assets/redis_color.svg'
-=======
+      }
+    ],
+    related_info: [
+      {
         title: 'https://www.postgresql.org/',
         href: 'https://www.postgresql.org/'
       }
     ],
     logo_url: 'assets/postgresql_color.svg'
->>>>>>> 6c06053f
   },
   {
     name: 'phpMyAdmin',
