--- conflicted
+++ resolved
@@ -304,7 +304,6 @@
     logo_url: 'assets/plesk_color.svg'
   },
   {
-<<<<<<< HEAD
     name: 'PostgreSQL',
     description: `PostgreSQL is a popular, open source relational database system that provides many advanced configuration options that can help optimize your databases’s performance in a production environment.`,
     summary: `The PostgreSQL relational database system is a powerful, scalable, and standards-compliant open-source database platform.`,
@@ -329,7 +328,6 @@
     logo_url: 'assets/postgresql_color.svg'
   },
   {
-=======
     name: 'phpMyAdmin',
     description: `phpMyAdmin is a web application that provides a GUI to aid in MySQL and MariaDB database administration. It supports multiple database servers and is a robust and easy alternative to using the MySQL command line client.`,
     summary: `An easy to use web application that simplifies the management of your MySQL and MariaDB databases.`,
@@ -352,7 +350,6 @@
     logo_url: 'assets/phpmyadmin_color.svg'
   },
   {  
->>>>>>> 17680539
     name: 'Prometheus',
     description: `Prometheus is a powerful monitoring software tool that collects metrics from configurable data points at given intervals, evaluates rule expressions, and can trigger alerts if some condition is observed.`,
     summary:
