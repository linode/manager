export interface OCA {
  description: string;
  name: string;
  related_guides?: Doc[];
  href?: string;
  logo_url: string;
  summary: string;
  tips?: string[];
  related_info?: Doc[];
}

export interface Doc {
  title: string;
  href: string;
}

export const oneClickApps: OCA[] = [
  {
    name: 'Ark',
    description: `In Ark: Survival Evolved, you are placed on a series of fictional islands inhabited by dinosaurs and
      other prehistoric animals. Ark is an ongoing battle where animals and other players have the ability to destroy you.
      You must build structures, farm resources, breed dinosaurs, and even set up
      trading hubs with neighboring tribes. Hosting an Ark server gives you control
      of the entire game. You can define the leveling speed, the amount of players,
      and the types of weapons available.`,
    summary: `Multiplayer action-survival game. You have only one objective: survive.`,
    related_guides: [
      {
        title: 'Deploy an ARK: Survival Evolved Server with One-Click Apps',
        href:
          'https://linode.com/docs/platform/one-click/deploying-ark-survival-evolved-with-one-click-apps/'
      }
    ],
    related_info: [
      {
        title: 'https://survivetheark.com/',
        href: 'https://survivetheark.com/'
      }
    ],
    logo_url: 'assets/ark_color.svg'
  },
  {
    name: 'cPanel',
    description: `The cPanel &amp; WHM&reg; One-Click App streamlines publishing and managing a website on your Linode. cPanel 	&amp; WHM is a Linux&reg; based web hosting control panel and platform that helps you create and manage websites, servers, databases and more with a suite of hosting automation and optimization tools.`,
    summary:
      'The leading hosting automation platform that has simplified site and server management for 20 years.',
    tips: [
      `Please note that it will take approximately 15 minutes for cPanel to boot after you launch.`,
      `Once the script finishes, go to <em>https://[your-Linode's-IP-address]:2087</em> in a browser, where you'll be prompted to log in and begin your trial.`,
      `Your credentials are <code>root</code> for the username and the <strong>Root Password</strong> you defined when you ran the cPanel One-Click App installer.`
    ],
    related_info: [
      {
        title: 'https://www.cpanel.net/',
        href: 'https://www.cpanel.net/'
      }
    ],
    logo_url: 'assets/cpanel_color.svg'
  },
  {
    name: 'CS:GO',
    description: `In CS:GO there are two teams: Terrorists and Counter-Terrorists.
    The teams compete against each other to complete objectives or to eliminate the opposing team.
    A competitive match requires two teams of five players, but hosting your own server allows you control over team size and server location,
    so you and your friends can play with low latency. Up to 64 players can be hosted on a single server.`,
    summary: `Fast-paced, competitive FPS. Partner with your team to compete the objective at hand, or take matters into your own hands and go solo.`,
    related_guides: [
      {
        title: 'Deploy Counter-Strike: Global Offensive with One-Click Apps',
        href:
          'https://linode.com/docs/platform/one-click/deploying-cs-go-with-one-click-apps/'
      }
    ],
    related_info: [
      {
        title: 'https://blog.counter-strike.net/index.php/about/',
        href: 'https://blog.counter-strike.net/index.php/about/'
      }
    ],
    logo_url: 'assets/csgo_color.svg'
  },
  {
    name: 'Docker',
    description: `Docker is a tool that enables you to create, deploy, and manage lightweight, stand-alone packages that contain everything needed to run an application (code, libraries, runtime, system settings, and dependencies).`,
    summary: `Securely build, share and run modern applications anywhere.`,
    related_guides: [
      {
        title: 'An Introduction to Docker',
        href:
          'https://www.linode.com/docs/applications/containers/introduction-to-docker/'
      },
      {
        title: 'Docker Commands Quick Reference Cheat Sheet',
        href:
          'https://www.linode.com/docs/applications/containers/docker-commands-quick-reference-cheat-sheet/'
      },
      {
        title: 'How to Use Docker Compose',
        href:
          'https://www.linode.com/docs/applications/containers/how-to-use-docker-compose/'
      }
    ],
    related_info: [
      {
        title: 'https://www.docker.com/',
        href: 'https://www.docker.com/'
      },
      {
        title: 'https://docs.docker.com/compose/',
        href: 'https://docs.docker.com/compose/'
      }
    ],
    logo_url: 'assets/docker_color.svg'
  },
  {
    name: 'GitLab',
    description: `GitLab is a complete solution for all aspects of your software development.
      At its core, GitLab serves as your centralized Git repository. GitLab also
      features built-in tools that represent every task in your development
      workflow, from planning to testing to releasing.
      Self-hosting your software development with GitLab offers total control of
      your codebase. At the same time, its familiar interface will ease collaboration
      for you and your team. GitLab is the most popular self-hosted Git repository,
      so you'll benefit from a robust set of integrated tools and an active community.`,
    summary:
      'More than a self-hosted Git repository: use GitLab to manage all the stages of your DevOps life cycle.',
    related_guides: [
      {
        title: 'Deploy GitLab with One-Click Apps',
        href:
          'https://linode.com/docs/platform/one-click/deploy-gitlab-with-one-click-apps/'
      },
      {
        title: 'Getting Started with Git',
        href:
          'https://www.linode.com/docs/development/version-control/how-to-configure-git/'
      },
      {
        title: 'How to Use Git the Version Control System',
        href: 'https://linode.com/docs/quick-answers/linux/how-to-use-git/'
      }
    ],
    related_info: [
      {
        title: 'https://about.gitlab.com/',
        href: 'https://about.gitlab.com/'
      }
    ],
    logo_url: 'assets/gitlab_color.svg'
  },
  {
    name: 'Drupal',
    description: `Drupal is a content management system (CMS) designed for building custom
      websites for personal and business use. Built for high performance and
      scalability, Drupal provides the necessary tools to create rich,
      interactive community websites with forums, user blogs, and private messaging.
      Drupal also has support for personal publishing projects and can power podcasts,
      blogs, and knowledge-based systems, all within a single, unified platform.`,
    summary: `Powerful content management system built on PHP and supported by a database
      engine.`,
    related_guides: [
      {
        title: 'Deploy Drupal with One-Click Apps',
        href:
          'https://linode.com/docs/platform/one-click/deploying-drupal-with-one-click-apps/'
      },
      {
        title: 'Update and Secure Drupal 8 on Ubuntu or Debian',
        href:
          'https://linode.com/docs/websites/cms/update-and-secure-drupal-8-on-ubuntu/'
      }
    ],
    related_info: [
      {
        title: 'https://www.drupal.org/',
        href: 'https://www.drupal.org/'
      }
    ],
    logo_url: 'assets/drupal_color.svg'
  },
  {
    name: 'Grafana',
    description: `Grafana gives you the ability to create, monitor, store, and share metrics with your team to keep tabs on your infrastructure.`,
    summary: `An open source analytics and monitoring solution with a focus on accessibility for metric visualization.`,
    related_info: [
      {
        title: 'https://grafana.com/',
        href: 'https://grafana.com/'
      }
    ],
    tips: [
      `Once the script finishes, go to <em>https://[your-Linode's-IP-address]:3000</em> in a browser.`
    ],
    logo_url: 'assets/grafana_color.svg'
  },
  {
    name: 'Jenkins',
    description: `Jenkins is an open source automation tool which can build, test, and deploy your infrastructure.`,
    summary: `A tool that gives you access to a massive library of plugins to support automation in your project's lifecycle.`,
    related_guides: [
      {
        title: 'Using LISH to SSH into your Linode',
        href:
          'https://www.linode.com/docs/platform/manager/using-the-linode-shell-lish/#use-a-web-browser'
      },
      {
        title: 'Scripted vs. Declarative Pipeline Syntax',
        href:
          'https://www.linode.com/docs/development/ci/automate-builds-with-jenkins-on-ubuntu/#scripted-vs-declarative-pipeline-syntax'
      }
    ],
    related_info: [
      {
        title: 'https://jenkins.io/',
        href: 'https://jenkins.io/'
      }
    ],
    tips: [
      `Once the script finishes, go to <em>http://[your-Linode's-IP-address]:8080</em> in a browser to finish the configuration.`,
      `You will need to SSH into your Linode to retrieve the Jenkins one time password:`,
      `<code>sudo cat /var/lib/jenkins/secrets/initialAdminPassword</code>`
    ],
    logo_url: 'assets/jenkins_color.svg'
  },
  {
    name: 'LAMP',
    description: `The LAMP stack consists of the Linux operating system,
      the Apache HTTP Server, the MySQL relational database management system,
      and the PHP programming language.
      This software environment is a foundation for popular PHP application
      frameworks like WordPress, Drupal, and Laravel. Upload your existing
      PHP application code to your new app or use a PHP framework to write
      a new application on the Linode.`,
    summary: `Build PHP-based applications with the LAMP software stack: Linux, Apache,
      MySQL, and PHP.`,
    related_guides: [
      {
        title: 'Deploy a LAMP Stack with One-Click Apps',
        href:
          'https://linode.com/docs/platform/one-click/deploy-lamp-stack-with-one-click-apps/'
      }
    ],
    logo_url: 'assets/lamp_flame_color.svg'
    // href: 'https://www.ibm.com/cloud/learn/lamp-stack-explained' Not sure this is kosher.
  },
  {
<<<<<<< HEAD
    name: 'Mean',
    description: `MEAN is a full-stack JavaScript-based framework, which accelerates web application development much faster than other frameworks.  All of these technologies are well-established, offer robust feature sets, and are well-supported by their maintaining organizations. These characteristics make them a great choice for your applications.`,
    summary: `A MERN (MongoDB, Express, Angular, Node.js) stack is a free and open-source web software bundle used to build modern web applications:`,
    related_info: [
      {
        title: 'http://meanjs.org/',
        href: 'http://meanjs.org/'
      }
    ],
    logo_url: 'assets/mean_color.svg'
=======
    name: 'LEMP',
    description: `LEMP provides a platform for applications that is compatible with the LAMP stack for nearly all applications; however, because NGINX is able to serve more pages at once with a more predictable memory usage profile, it may be more suited to high demand situations.`,
    summary: `The LEMP stack replaces the Apache web server component with NGINX (“Engine-X”), providing the E in the acronym: Linux, NGINX, MySQL/MariaDB, PHP.    `,
    related_guides: [
      {
        title: 'LEMP Guides',
        href: 'https://www.linode.com/docs/web-servers/lemp/'
      }
    ],
    logo_url: 'assets/lemp_color.svg'
  },
  {
    name: 'MySQL',
    description: ``,
    summary: `MySQL is a popular open source database management system used for web and server applications.`,
    related_info: [
      {
        title: 'https://www.mysql.com/',
        href: 'https://www.mysql.com/'
      },
      {
        title: 'https://dev.mysql.com/downloads/workbench/',
        href: 'https://dev.mysql.com/downloads/workbench/'
      },
      {
        title: 'Sequel Pro - macOS database management client',
        href: 'https://www.sequelpro.com/'
      }
    ],
    related_guides: [
      {
        title: 'MySQL Guides',
        href: 'https://www.linode.com/docs/databases/mysql/'
      }
    ],
    tips: [
      `<b>In addition to installing MySQL, this One-Click app also enables the following UFW firewall rules:</b>`,
      ` - SSH <em>port 22</em>, HTTP <em>port 80</em>, HTTPS <em>port 443</em>, MySQL <em>port 3306</em>`
    ],
    logo_url: 'assets/mysql_color.svg'
>>>>>>> 21020094
  },
  {
    name: 'Plesk',
    description: `Plesk is a leading WordPress and website management platform and control panel. Plesk lets you build and manage multiple websites from a single dashboard to configure web services, email, and other applications. Plesk features hundreds of extensions, plus a complete WordPress toolkit. Use the Plesk One-Click App to manage websites hosted on your Linode.`,
    summary:
      'A secure, scalable, and versatile website and WordPress management platform.',
    tips: [
      `Please allow the script around 15 minutes to finish.`,
      `Once the script finishes, go to <em>https://[your-Linode's-IP-address]</em> in a browser, where you'll be prompted to log in and begin your trial.`,
      `Your credentials are <code>root</code> for the username and the <b>Root Password</b> you defined when you ran the Plesk One-Click App installer.`
    ],
    related_info: [
      {
        title: 'https://www.plesk.com/',
        href: 'https://www.plesk.com/'
      }
    ],
    logo_url: 'assets/plesk_color.svg'
  },
  {
    name: 'Prometheus',
    description: `Prometheus is a powerful monitoring software tool that collects metrics from configurable data points at given intervals, evaluates rule expressions, and can trigger alerts if some condition is observed.`,
    summary:
      'Gain metrics and receive alerts with this open-source monitoring tool.',
    related_info: [
      {
        title: 'https://prometheus.io/',
        href: 'https://prometheus.io/'
      }
    ],
    logo_url: 'assets/prometheus_color.svg'
  },
  {
    name: 'Rust',
    description: `In Rust, you must work with or against other players
      to ensure your own survival. Players are able to steal, lie, cheat, or
      trick each other. Build a shelter, hunt animals for food, craft weapons and
      armor, and much more. Hosting your own Rust server allows you to customize
      settings and curate the number of players in the world.`,
    summary: `A free-for-all battle for survival in a harsh open-world environment.
    In Rust, you can do anything--but so can everyone else.`,
    related_guides: [
      {
        title: 'Deploy Rust with One-Click Apps',
        href:
          'https://linode.com/docs/platform/one-click/deploying-rust-with-one-click-apps/'
      }
    ],
    related_info: [
      {
        title: 'https://rust.facepunch.com/',
        href: 'https://rust.facepunch.com/'
      }
    ],
    logo_url: 'assets/rust_color.svg'
  },
  {
    name: 'Shadowsocks',
    description:
      'Shadowsocks is a lightweight SOCKS5 web proxy tool. A full setup requires a Linode server to host the Shadowsocks daemon, and a client installed on PC, Mac, Linux, or a mobile device. Unlike other proxy software, Shadowsocks traffic is designed to be both indiscernible from other traffic to third-party monitoring tools, and also able to disguise itself as a normal direct connection. Data passing through Shadowsocks is encrypted for additional security and privacy.',
    summary:
      'A secure socks5 proxy, designed to protect your Internet traffic.',
    related_info: [
      {
        title: 'https://shadowsocks.org/',
        href: 'https://shadowsocks.org/'
      },
      {
        title: 'ShadowsocksX-NG - macOS Client',
        href: 'https://github.com/shadowsocks/ShadowsocksX-NG'
      },
      {
        title: 'shadowsocks-windows - Windows Client',
        href: 'https://github.com/shadowsocks/shadowsocks-windows'
      },
      {
        title: 'shadowsocks-android - Android Client',
        href: 'https://github.com/shadowsocks/shadowsocks-android'
      },
      {
        title: 'Help with installing clients - macOS and Windows',
        href:
          'https://www.linode.com/docs/networking/vpn/create-a-socks5-proxy-server-with-shadowsocks-on-ubuntu-and-centos7/#install-a-shadowsocks-client'
      }
    ],
    tips: [
      `<b>Server Preferences</b> on your Shadowsocks Client:`,
      `- set <b>Address</b> to <em>[your-linodes-IP]:8000</em>`,
      `- set <b>Encryption</b> to <em>aes-256-cfb</em>`,
      `- set <b>Password</b> that was specified on configuration`
    ],
    logo_url: 'assets/shadowsocks_color.svg'
  },
  {
    name: 'Terraria',
    description: `Terraria generates unique environments where a player begins by digging
      for ore, and the further they dig the more adventure they find. Multiplayer
      mode can be either cooperative or PvP.
      Hosting your own Terraria server gives you control over the world, the players,
      and the objectives. Your world, your rules.`,
    summary: `Adventure, collect resources, build structures, and battle enemies in
      this wildly creative two-dimensional sandbox game.`,
    related_guides: [
      {
        title: 'Deploy a Terraria Server with One-Click Apps',
        href:
          'https://linode.com/docs/platform/one-click/deploying-terraria-with-one-click-apps/'
      }
    ],
    related_info: [
      {
        title: 'https://terraria.org/',
        href: 'https://terraria.org/'
      }
    ],
    logo_url: 'assets/terraria_color.svg'
  },
  {
    name: 'TF2',
    description: `Team Fortress 2 is a team-based multiplayer first-person shooter.
      In TF2, you and your team choose from a number of hero classes and different game modes,
      ensuring a unique in-game experience every match.
      Setting up a personal game server puts you in control of
      what game modes and maps you use, as well as a variety of other settings
      to customize your experience.`,
    summary: `Choose from 9 unique classes in this highly original FPS. Compete against
      players around the world in a variety of modes such as capture the flag,
      king of the hill, and more.`,
    related_guides: [
      {
        title: 'Deploy a Team Fortress 2 Server with One-Click Apps',
        href:
          'https://linode.com/docs/platform/one-click/deploying-team-fortress-2-with-one-click-apps/'
      }
    ],
    related_info: [
      {
        title: 'http://www.teamfortress.com/',
        href: 'http://www.teamfortress.com/'
      }
    ],
    logo_url: 'assets/teamfortress_color.svg'
  },
  {
    name: 'WooCommerce',
    description: `With WooCommerce, you can securely sell both digital and
      physical goods, and take payments via major credit cards, bank transfers,
      PayPal, and other providers like Stripe. With more than 300 extensions to
      choose from, WooCommerce is extremely flexible.`,
    summary: `Highly customizable, secure, open source eCommerce platform built to integrate with Wordpress.`,
    related_guides: [
      {
        title: 'Deploy WooCommerce with One-Click Apps',
        href:
          'https://linode.com/docs/platform/one-click/one-click-woocommerce/'
      }
    ],
    related_info: [
      {
        title: 'https://woocommerce.com/features/',
        href: 'https://woocommerce.com/features/'
      }
    ],
    logo_url: 'assets/woocommerce_color.svg'
  },
  {
    name: 'MERN',
    description: `MERN is a full stack platform that contains everything you need to build a web application:
      MongoDB, a document database used to persist your application's data;
      Express, which serves as the web application framework;
      React, used to build your application's user interfaces;
      and Node.js, which serves as the run-time environment for your application.
      All of these technologies are well-established, offer robust feature sets,
      and are well-supported by their maintaining organizations. These
      characteristics make them a great choice for your applications. Upload your
      existing MERN website code to your new Linode, or use MERN's scaffolding tool
      to start writing new web applications on the Linode.`,
    summary: `Build production-ready apps with the MERN stack: MongoDB, Express, React, and Node.js.`,
    related_guides: [
      {
        title: 'Deploy a MERN Stack with One-Click Apps',
        href:
          'https://linode.com/docs/platform/one-click/deploy-mern-with-one-click-apps/'
      }
    ],
    logo_url: 'assets/mern_color.svg'
  },
  {
    name: 'OpenVPN',
    description: `OpenVPN is a widely trusted, free, and open-source virtual private network
    application. OpenVPN creates network tunnels between groups of
      computers that are not on the same local network, and it uses OpenSSL
      to encrypt your traffic.`,
    summary: `Open-source virtual private network (VPN) application.
      OpenVPN securely connects your computer to your servers,
      or to the public Internet.`,
    related_guides: [
      {
        title: 'Deploy OpenVPN Access Server with One-Click Apps',
        href: 'https://linode.com/docs/platform/one-click/one-click-openvpn/'
      },
      {
        title: 'Manage OpenVPN with OpenVPN Access Server',
        href:
          'https://linode.com/docs/networking/vpn/install-openvpn-access-server-on-linux/'
      },
      {
        title: 'Configure OpenVPN Client Devices',
        href:
          'https://linode.com/docs/networking/vpn/configuring-openvpn-client-devices/'
      }
    ],
    logo_url: 'assets/openvpn_color.svg'
  },
  {
    name: 'Minecraft',
    description: `With over 100 million users around the world, Minecraft is the most popular
      online game of all time. Less of a game and more of a lifestyle choice, you
      and other players are free to build and explore in a 3D generated world made
      up of millions of mineable blocks. Collect resources by leveling mountains,
      taming forests, and venturing out to sea. Choose a home from the varied list
      of biomes like ice worlds, flower plains, and jungles. Build ancient castles
      or modern mega cities, and fill them with redstone circuit contraptions and
      villagers. Fight off nightly invasions of Skeletons, Zombies, and explosive
      Creepers, or adventure to the End and the Nether to summon the fabled End
      Dragon and the chaotic Wither. If that is not enough, Minecraft is also
      highly moddable and customizable. You decide the rules when hosting your own
      Minecraft server for you and your friends to play together in this highly
      addictive game.`,
    summary: `Build, explore, and adventure in your own 3D generated world.`,
    related_guides: [
      {
        title: 'Deploy A Minecraft Server with One-Click Apps',
        href:
          'https://linode.com/docs/platform/one-click/deploying-minecraft-with-one-click-apps/'
      }
    ],
    related_info: [
      {
        title: 'https://www.minecraft.net/',
        href: 'https://www.minecraft.net/'
      }
    ],
    logo_url: 'assets/minecraft_color.svg'
  },
  {
    name: 'WireGuard',
    description: `Configuring WireGuard is as simple as configuring SSH. A connection is established by an
      exchange of public keys between server and client, and only a client whose public key is
      present in the server's configuration file is considered authorized. WireGuard sets up
      standard network interfaces which behave similarly to other common network interfaces,
      like eth0. This makes it possible to configure and manage WireGuard interfaces using
      standard networking tools such as ifconfig and ip.`,
    summary: `Modern VPN which utilizes state-of-the-art cryptography. It aims to be faster
      and leaner than other VPN protocols and has a smaller source code footprint.`,
    related_guides: [
      {
        title: 'Deploy WireGuard with One-Click Apps',
        href:
          'https://linode.com/docs/platform/one-click/deploy-wireguard-with-one-click-apps/'
      }
    ],
    related_info: [
      {
        title: 'https://www.wireguard.com/',
        href: 'https://www.wireguard.com/'
      }
    ],
    logo_url: 'assets/wireguard_color.svg'
  },
  {
    name: 'WooCommerce',
    description: `WooCommerce is an open source eCommerce platform built to integrate with
      WordPress. You can use WooCommerce to securely sell both digital and
      physical goods, and take payments via major credit cards, bank transfers,
      PayPal, and other providers like Stripe. With more than 300 extensions to
      choose from, WooCommerce is extremely flexible.`,
    summary: `Highly customizable, secure, open source eCommerce platform built to integrate with Wordpress.`,
    related_guides: [
      {
        title: 'Deploy WooCommerce with One-Click Apps',
        href:
          'https://linode.com/docs/platform/one-click/one-click-woocommerce/'
      }
    ],
    related_info: [
      {
        title: 'https://woocommerce.com/features/',
        href: 'https://woocommerce.com/features/'
      }
    ],
    logo_url: 'assets/woocommerce_color.svg'
  },
  {
    name: 'WordPress',
    description: `With 60 million users around the globe, WordPress is the industry standard
      for custom websites such as blogs, news sites, personal
      websites, and anything in-between. With a focus on best in class usability and flexibility,
      you can have a customized website up and running in minutes.`,
    summary:
      'Flexible, open source content management system (CMS) for content-focused websites of any kind.',
    related_guides: [
      {
        title: 'Deploy WordPress with One-Click Apps',
        href:
          'https://linode.com/docs/platform/one-click/deploying-wordpress-with-one-click-apps/'
      },
      {
        title: 'Configure WordPress to Use a Remote Database',
        href:
          'https://linode.com/docs/databases/mariadb/configure-wordpress-remote-database/'
      },
      {
        title: 'Turbocharge Your WordPress Search Using Solr',
        href:
          'https://linode.com/docs/websites/cms/turbocharge-wordpress-search-with-solr/'
      }
    ],
    related_info: [
      {
        title: 'https://wordpress.org/',
        href: 'https://wordpress.org/'
      }
    ],
    logo_url: 'assets/wordpress_color.svg'
  }
];<|MERGE_RESOLUTION|>--- conflicted
+++ resolved
@@ -244,7 +244,6 @@
     // href: 'https://www.ibm.com/cloud/learn/lamp-stack-explained' Not sure this is kosher.
   },
   {
-<<<<<<< HEAD
     name: 'Mean',
     description: `MEAN is a full-stack JavaScript-based framework, which accelerates web application development much faster than other frameworks.  All of these technologies are well-established, offer robust feature sets, and are well-supported by their maintaining organizations. These characteristics make them a great choice for your applications.`,
     summary: `A MERN (MongoDB, Express, Angular, Node.js) stack is a free and open-source web software bundle used to build modern web applications:`,
@@ -255,7 +254,8 @@
       }
     ],
     logo_url: 'assets/mean_color.svg'
-=======
+  },
+  {
     name: 'LEMP',
     description: `LEMP provides a platform for applications that is compatible with the LAMP stack for nearly all applications; however, because NGINX is able to serve more pages at once with a more predictable memory usage profile, it may be more suited to high demand situations.`,
     summary: `The LEMP stack replaces the Apache web server component with NGINX (“Engine-X”), providing the E in the acronym: Linux, NGINX, MySQL/MariaDB, PHP.    `,
@@ -296,7 +296,6 @@
       ` - SSH <em>port 22</em>, HTTP <em>port 80</em>, HTTPS <em>port 443</em>, MySQL <em>port 3306</em>`
     ],
     logo_url: 'assets/mysql_color.svg'
->>>>>>> 21020094
   },
   {
     name: 'Plesk',
