--- conflicted
+++ resolved
@@ -304,7 +304,6 @@
     logo_url: 'assets/plesk_color.svg'
   },
   {
-<<<<<<< HEAD
     name: 'PostgreSQL',
     description: `PostgreSQL is a popular, open source relational database system that provides many advanced configuration options that can help optimize your databases’s performance in a production environment.`,
     summary: `The PostgreSQL relational database system is a powerful, scalable, and standards-compliant open-source database platform.`,
@@ -327,7 +326,8 @@
       }
     ],
     logo_url: 'assets/postgresql_color.svg'
-=======
+  },
+  {
     name: 'Prometheus',
     description: `Prometheus is a powerful monitoring software tool that collects metrics from configurable data points at given intervals, evaluates rule expressions, and can trigger alerts if some condition is observed.`,
     summary:
@@ -339,7 +339,6 @@
       }
     ],
     logo_url: 'assets/prometheus_color.svg'
->>>>>>> 21020094
   },
   {
     name: 'Rust',
