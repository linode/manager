--- conflicted
+++ resolved
@@ -304,7 +304,6 @@
     logo_url: 'assets/plesk_color.svg'
   },
   {
-<<<<<<< HEAD
     name: 'Redis',
     description: `Redis is an open-source, in-memory, data-structure store with optional disk writes
   for persistence, which can be used as key-value database, cache and message broker. Redis features
@@ -326,7 +325,8 @@
       }
     ],
     logo_url: 'assets/redis_color.svg'
-=======
+  },
+  {
     name: 'Prometheus',
     description: `Prometheus is a powerful monitoring software tool that collects metrics from configurable data points at given intervals, evaluates rule expressions, and can trigger alerts if some condition is observed.`,
     summary:
@@ -338,7 +338,6 @@
       }
     ],
     logo_url: 'assets/prometheus_color.svg'
->>>>>>> 21020094
   },
   {
     name: 'Rust',
