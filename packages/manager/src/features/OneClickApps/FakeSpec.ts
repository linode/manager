--- conflicted
+++ resolved
@@ -239,7 +239,6 @@
     // href: 'https://www.ibm.com/cloud/learn/lamp-stack-explained' Not sure this is kosher.
   },
   {
-<<<<<<< HEAD
     name: 'LEMP',
     description: `LEMP provides a platform for applications that is compatible with the LAMP stack for nearly all applications; however, because NGINX is able to serve more pages at once with a more predictable memory usage profile, it may be more suited to high demand situations.`,
     summary: `The LEMP stack replaces the Apache web server component with NGINX (“Engine-X”), providing the E in the acronym: Linux, NGINX, MySQL/MariaDB, PHP.    `,
@@ -251,7 +250,8 @@
       }
     ],
     logo_url: 'assets/lemp_color.svg'
-=======
+  },
+  {
     name: 'MySQL',
     description: ``,
     summary: `MySQL is a popular open source database management system used for web and server applications.`,
@@ -280,7 +280,6 @@
       ` - SSH <em>port 22</em>, HTTP <em>port 80</em>, HTTPS <em>port 443</em>, MySQL <em>port 3306</em>`
     ],
     logo_url: 'assets/mysql_color.svg'
->>>>>>> 129868c2
   },
   {
     name: 'Plesk',
