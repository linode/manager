--- conflicted
+++ resolved
@@ -266,7 +266,6 @@
     // href: 'https://www.ibm.com/cloud/learn/lamp-stack-explained' Not sure this is kosher.
   },
   {
-<<<<<<< HEAD
     name: 'MongoDB',
     description: `MongoDB seeks to provide an alternative to traditional relational database management systems (RDBMS). In addition to its schema-free design and scalable architecture, MongoDB provides a JSON output and specialized, language-specific bindings that make it particularly attractive for use in custom application development and rapid prototyping.`,
     summary: `MongoDB is a database engine that provides access to non-relational, document-oriented databases.`,
@@ -292,7 +291,8 @@
       },
     ],
     logo_url: 'assets/mongodb_color.svg'
-=======
+  },
+  {
     name: 'Mean',
     description: `MEAN is a full-stack JavaScript-based framework, which accelerates web application development much faster than other frameworks.  All of these technologies are well-established, offer robust feature sets, and are well-supported by their maintaining organizations. These characteristics make them a great choice for your applications.`,
     summary: `A MERN (MongoDB, Express, Angular, Node.js) stack is a free and open-source web software bundle used to build modern web applications:`,
@@ -303,7 +303,6 @@
       }
     ],
     logo_url: 'assets/mean_color.svg'
->>>>>>> d3738b08
   },
   {
     name: 'LEMP',
