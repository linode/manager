export interface OCA {
  description: string;
  name: string;
  related_guides?: Doc[];
  href?: string;
  logo_url: string;
  summary: string;
  tips?: string[];
  related_info?: Doc[];
}

export interface Doc {
  title: string;
  href: string;
}

export const oneClickApps: OCA[] = [
  {
    name: 'Ark',
    description: `In Ark: Survival Evolved, you are placed on a series of fictional islands inhabited by dinosaurs and
      other prehistoric animals. Ark is an ongoing battle where animals and other players have the ability to destroy you.
      You must build structures, farm resources, breed dinosaurs, and even set up
      trading hubs with neighboring tribes. Hosting an Ark server gives you control
      of the entire game. You can define the leveling speed, the amount of players,
      and the types of weapons available.`,
    summary: `Multiplayer action-survival game. You have only one objective: survive.`,
    related_guides: [
      {
        title: 'Deploy an ARK: Survival Evolved Server with One-Click Apps',
        href:
          'https://linode.com/docs/platform/one-click/deploying-ark-survival-evolved-with-one-click-apps/'
      }
    ],
    related_info: [
      {
        title: 'https://survivetheark.com/',
        href: 'https://survivetheark.com/'
      }
    ],
    logo_url: 'assets/ark_color.svg'
  },
  {
    name: 'cPanel',
    description: `The cPanel &amp; WHM&reg; One-Click App streamlines publishing and managing a website on your Linode. cPanel 	&amp; WHM is a Linux&reg; based web hosting control panel and platform that helps you create and manage websites, servers, databases and more with a suite of hosting automation and optimization tools.`,
    summary:
      'The leading hosting automation platform that has simplified site and server management for 20 years.',
    tips: [
      `Please note that it will take approximately 15 minutes for cPanel to boot after you launch.`,
      `Once the script finishes, go to <em>https://[your-Linode's-IP-address]:2087</em> in a browser, where you'll be prompted to log in and begin your trial.`,
      `Your credentials are <code>root</code> for the username and the <strong>Root Password</strong> you defined when you ran the cPanel One-Click App installer.`
    ],
    related_info: [
      {
        title: 'https://www.cpanel.net/',
        href: 'https://www.cpanel.net/'
      }
    ],
    logo_url: 'assets/cpanel_color.svg'
  },
  {
    name: 'CS:GO',
    description: `In CS:GO there are two teams: Terrorists and Counter-Terrorists.
    The teams compete against each other to complete objectives or to eliminate the opposing team.
    A competitive match requires two teams of five players, but hosting your own server allows you control over team size and server location,
    so you and your friends can play with low latency. Up to 64 players can be hosted on a single server.`,
    summary: `Fast-paced, competitive FPS. Partner with your team to compete the objective at hand, or take matters into your own hands and go solo.`,
    related_guides: [
      {
        title: 'Deploy Counter-Strike: Global Offensive with One-Click Apps',
        href:
          'https://linode.com/docs/platform/one-click/deploying-cs-go-with-one-click-apps/'
      }
    ],
    related_info: [
      {
        title: 'https://blog.counter-strike.net/index.php/about/',
        href: 'https://blog.counter-strike.net/index.php/about/'
      }
    ],
    logo_url: 'assets/csgo_color.svg'
  },
  {
    name: 'Docker',
    description: `Docker is a tool that enables you to create, deploy, and manage lightweight, stand-alone packages that contain everything needed to run an application (code, libraries, runtime, system settings, and dependencies).`,
    summary: `Securely build, share and run modern applications anywhere.`,
    related_guides: [
      {
        title: 'An Introduction to Docker',
        href: 'https://www.linode.com/docs/applications/containers/introduction-to-docker/'
      },
      {
        title: 'Docker Commands Quick Reference Cheat Sheet',
        href: 'https://www.linode.com/docs/applications/containers/docker-commands-quick-reference-cheat-sheet/'
      },
      {
        title: 'How to Use Docker Compose',
        href: 'https://www.linode.com/docs/applications/containers/how-to-use-docker-compose/'
      },
    ],
    related_info: [
      {
        title: 'https://www.docker.com/',
        href: 'https://www.docker.com/',
      },
      {
        title: 'https://docs.docker.com/compose/',
        href: 'https://docs.docker.com/compose/',
      }
    ],
    logo_url: 'assets/docker_color.svg'
  },
  {
    name: 'GitLab',
    description: `GitLab is a complete solution for all aspects of your software development.
      At its core, GitLab serves as your centralized Git repository. GitLab also
      features built-in tools that represent every task in your development
      workflow, from planning to testing to releasing.
      Self-hosting your software development with GitLab offers total control of
      your codebase. At the same time, its familiar interface will ease collaboration
      for you and your team. GitLab is the most popular self-hosted Git repository,
      so you'll benefit from a robust set of integrated tools and an active community.`,
    summary:
      'More than a self-hosted Git repository: use GitLab to manage all the stages of your DevOps life cycle.',
    related_guides: [
      {
        title: 'Deploy GitLab with One-Click Apps',
        href:
          'https://linode.com/docs/platform/one-click/deploy-gitlab-with-one-click-apps/'
      },
      {
        title: 'Getting Started with Git',
        href:
          'https://www.linode.com/docs/development/version-control/how-to-configure-git/'
      },
      {
        title: 'How to Use Git the Version Control System',
        href: 'https://linode.com/docs/quick-answers/linux/how-to-use-git/'
      }
    ],
    related_info: [
      {
        title: 'https://about.gitlab.com/',
        href: 'https://about.gitlab.com/'
      }
    ],
    logo_url: 'assets/gitlab_color.svg'
  },
  {
    name: 'Drupal',
    description: `Drupal is a content management system (CMS) designed for building custom
      websites for personal and business use. Built for high performance and
      scalability, Drupal provides the necessary tools to create rich,
      interactive community websites with forums, user blogs, and private messaging.
      Drupal also has support for personal publishing projects and can power podcasts,
      blogs, and knowledge-based systems, all within a single, unified platform.`,
    summary: `Powerful content management system built on PHP and supported by a database
      engine.`,
    related_guides: [
      {
        title: 'Deploy Drupal with One-Click Apps',
        href:
          'https://linode.com/docs/platform/one-click/deploying-drupal-with-one-click-apps/'
      },
      {
        title: 'Update and Secure Drupal 8 on Ubuntu or Debian',
        href:
          'https://linode.com/docs/websites/cms/update-and-secure-drupal-8-on-ubuntu/'
      }
    ],
    related_info: [
      {
        title: 'https://www.drupal.org/',
        href: 'https://www.drupal.org/'
      }
    ],
    logo_url: 'assets/drupal_color.svg'
  },
  {
<<<<<<< HEAD
    name: 'Grafana',
    description: `Grafana allows you to query, visualize, alert on and understand your metrics no matter where they are stored. Create, explore, and share dashboards with your team and foster a data driven culture.`,
    summary: `Grafana is the open source analytics & monitoring solution for every database.`,
    related_info: [
      {
        title: 'https://grafana.com/',
        href:'https://grafana.com/'
      }
    ],
    tips: [
      `Once the script finishes, go to <em>https://[your-Linode's-IP-address]:3000</em> in a browser.`
    ],
    logo_url: 'assets/grafana_color.svg'
=======
    name: 'Jenkins',
    description: `Jenkins is a self-contained, open source automation server which can be used to automate all sorts of tasks related to building, testing, and delivering or deploying software.`,
    summary: `Jenkins provides hundreds of plugins to support building, deploying and automating any project.`,
    related_guides: [
      {
        title: 'Using LISH to SSH into your Linode',
        href: 'https://www.linode.com/docs/platform/manager/using-the-linode-shell-lish/#use-a-web-browser'
      },
      {
        title: 'Scripted vs. Declarative Pipeline Syntax',
        href: 'https://www.linode.com/docs/development/ci/automate-builds-with-jenkins-on-ubuntu/#scripted-vs-declarative-pipeline-syntax'
      }
    ],
    related_info: [
      {
        title: 'https://jenkins.io/',
        href: 'https://jenkins.io/',
      }
    ],
    tips: [
      `Once the script finishes, go to <em>http://[your-Linode's-IP-address]:8080</em> in a browser to finish the configuration.`,
      `You will need to SSH into your Linode to retrieve the Jenkins one time password:`,
      `<code>sudo cat /var/lib/jenkins/secrets/initialAdminPassword</code>`
    ],
    logo_url: 'assets/jenkins_color.svg'
>>>>>>> 3cc49683
  },
  {
    name: 'LAMP',
    description: `The LAMP stack consists of the Linux operating system,
      the Apache HTTP Server, the MySQL relational database management system,
      and the PHP programming language.
      This software environment is a foundation for popular PHP application
      frameworks like WordPress, Drupal, and Laravel. Upload your existing
      PHP application code to your new app or use a PHP framework to write
      a new application on the Linode.`,
    summary: `Build PHP-based applications with the LAMP software stack: Linux, Apache,
      MySQL, and PHP.`,
    related_guides: [
      {
        title: 'Deploy a LAMP Stack with One-Click Apps',
        href:
          'https://linode.com/docs/platform/one-click/deploy-lamp-stack-with-one-click-apps/'
      }
    ],
    logo_url: 'assets/lamp_flame_color.svg'
    // href: 'https://www.ibm.com/cloud/learn/lamp-stack-explained' Not sure this is kosher.
  },
  {
    name: 'Plesk',
    description: `Plesk is a leading WordPress and website management platform and control panel. Plesk lets you build and manage multiple websites from a single dashboard to configure web services, email, and other applications. Plesk features hundreds of extensions, plus a complete WordPress toolkit. Use the Plesk One-Click App to manage websites hosted on your Linode.`,
    summary:
      'A secure, scalable, and versatile website and WordPress management platform.',
    tips: [
      `Please allow the script around 15 minutes to finish.`,
      `Once the script finishes, go to <em>https://[your-Linode's-IP-address]</em> in a browser, where you'll be prompted to log in and begin your trial.`,
      `Your credentials are <code>root</code> for the username and the <b>Root Password</b> you defined when you ran the Plesk One-Click App installer.`
    ],
    related_info: [
      {
        title: 'https://www.plesk.com/',
        href: 'https://www.plesk.com/'
      }
    ],
    logo_url: 'assets/plesk_color.svg'
  },
  {
    name: 'Prometheus',
    description: `Prometheus is a an open-source monitoring system with a dimensional data model, flexible query language, efficient time series database and modern alerting approach.`,
    summary: 'Power your metrics with a leading open-source monitoring solution.',
    related_info: [
      {
        title: 'https://prometheus.io/',
        href: 'https://prometheus.io/',
      }
    ],
    logo_url: 'assets/prometheus_color.svg',
  },
  {
    name: 'Rust',
    description: `In Rust, you must work with or against other players
      to ensure your own survival. Players are able to steal, lie, cheat, or
      trick each other. Build a shelter, hunt animals for food, craft weapons and
      armor, and much more. Hosting your own Rust server allows you to customize
      settings and curate the number of players in the world.`,
    summary: `A free-for-all battle for survival in a harsh open-world environment.
    In Rust, you can do anything--but so can everyone else.`,
    related_guides: [
      {
        title: 'Deploy Rust with One-Click Apps',
        href:
          'https://linode.com/docs/platform/one-click/deploying-rust-with-one-click-apps/'
      }
    ],
    related_info: [
      {
        title: 'https://rust.facepunch.com/',
        href: 'https://rust.facepunch.com/'
      }
    ],
    logo_url: 'assets/rust_color.svg'
  },
  {
    name: 'Shadowsocks',
    description: 'Shadowsocks is a lightweight SOCKS5 web proxy tool primarily utilized to bypass network censorship and blocking on certain websites and web protocols. A full setup requires a Linode server to host the Shadowsocks daemon, and a client installed on PC, Mac, Linux, or a mobile device. Unlike other proxy software, Shadowsocks traffic is designed to be both indiscernible from other traffic to third-party monitoring tools, and also able to disguise itself as a normal direct connection. Data passing through Shadowsocks is encrypted for additional security and privacy.',
    summary: 'A secure socks5 proxy, designed to protect your Internet traffic.',
    related_info: [
      {
        title: 'https://shadowsocks.org/',
        href: 'https://shadowsocks.org/',
      },
      {
        title: 'ShadowsocksX-NG - macOS Client',
        href: 'https://github.com/shadowsocks/ShadowsocksX-NG',
      },
      {
        title: 'shadowsocks-windows - Windows Client',
        href: 'https://github.com/shadowsocks/shadowsocks-windows',
      },
      {
        title: 'shadowsocks-android - Android Client',
        href: 'https://github.com/shadowsocks/shadowsocks-android',
      },
      {
        title: 'Help with installing clients - macOS and Windows',
        href: 'https://www.linode.com/docs/networking/vpn/create-a-socks5-proxy-server-with-shadowsocks-on-ubuntu-and-centos7/#install-a-shadowsocks-client',
      },
    ],
    tips: [
      `<b>Server Preferences</b> on your Shadowsocks Client:`,
      `- set <b>Address</b> to <em>[your-linodes-IP]:8000</em>`,
      `- set <b>Encryption</b> to <em>aes-256-cfb</em>`,
      `- set <b>Password</b> that was specified on configuration`,
    ],
    logo_url: 'assets/shadowsocks_color.svg',
  },
  {
    name: 'Terraria',
    description: `Terraria generates unique environments where a player begins by digging
      for ore, and the further they dig the more adventure they find. Multiplayer
      mode can be either cooperative or PvP.
      Hosting your own Terraria server gives you control over the world, the players,
      and the objectives. Your world, your rules.`,
    summary: `Adventure, collect resources, build structures, and battle enemies in
      this wildly creative two-dimensional sandbox game.`,
    related_guides: [
      {
        title: 'Deploy a Terraria Server with One-Click Apps',
        href:
          'https://linode.com/docs/platform/one-click/deploying-terraria-with-one-click-apps/'
      }
    ],
    related_info: [
      {
        title: 'https://terraria.org/',
        href: 'https://terraria.org/'
      }
    ],
    logo_url: 'assets/terraria_color.svg'
  },
  {
    name: 'TF2',
    description: `Team Fortress 2 is a team-based multiplayer first-person shooter.
      In TF2, you and your team choose from a number of hero classes and different game modes,
      ensuring a unique in-game experience every match.
      Setting up a personal game server puts you in control of
      what game modes and maps you use, as well as a variety of other settings
      to customize your experience.`,
    summary: `Choose from 9 unique classes in this highly original FPS. Compete against
      players around the world in a variety of modes such as capture the flag,
      king of the hill, and more.`,
    related_guides: [
      {
        title: 'Deploy a Team Fortress 2 Server with One-Click Apps',
        href:
          'https://linode.com/docs/platform/one-click/deploying-team-fortress-2-with-one-click-apps/'
      }
    ],
    related_info: [
      {
        title: 'http://www.teamfortress.com/',
        href: 'http://www.teamfortress.com/'
      }
    ],
    logo_url: 'assets/teamfortress_color.svg'
  },
  {
    name: 'WooCommerce',
    description: `With WooCommerce, you can securely sell both digital and
      physical goods, and take payments via major credit cards, bank transfers,
      PayPal, and other providers like Stripe. With more than 300 extensions to
      choose from, WooCommerce is extremely flexible.`,
    summary: `Highly customizable, secure, open source eCommerce platform built to integrate with Wordpress.`,
    related_guides: [
      {
        title: 'Deploy WooCommerce with One-Click Apps',
        href:
          'https://linode.com/docs/platform/one-click/one-click-woocommerce/'
      }
    ],
    related_info: [
      {
        title: 'https://woocommerce.com/features/',
        href: 'https://woocommerce.com/features/'
      }
    ],
    logo_url: 'assets/woocommerce_color.svg'
  },
  {
    name: 'MERN',
    description: `MERN is a full stack platform that contains everything you need to build a web application:
      MongoDB, a document database used to persist your application's data;
      Express, which serves as the web application framework;
      React, used to build your application's user interfaces;
      and Node.js, which serves as the run-time environment for your application.
      All of these technologies are well-established, offer robust feature sets,
      and are well-supported by their maintaining organizations. These
      characteristics make them a great choice for your applications. Upload your
      existing MERN website code to your new Linode, or use MERN's scaffolding tool
      to start writing new web applications on the Linode.`,
    summary: `Build production-ready apps with the MERN stack: MongoDB, Express, React, and Node.js.`,
    related_guides: [
      {
        title: 'Deploy a MERN Stack with One-Click Apps',
        href:
          'https://linode.com/docs/platform/one-click/deploy-mern-with-one-click-apps/'
      }
    ],
    logo_url: 'assets/mern_color.svg'
  },
  {
    name: 'OpenVPN',
    description: `OpenVPN is a widely trusted, free, and open-source virtual private network
    application. OpenVPN creates network tunnels between groups of
      computers that are not on the same local network, and it uses OpenSSL
      to encrypt your traffic.`,
    summary: `Open-source virtual private network (VPN) application.
      OpenVPN securely connects your computer to your servers,
      or to the public Internet.`,
    related_guides: [
      {
        title: 'Deploy OpenVPN Access Server with One-Click Apps',
        href: 'https://linode.com/docs/platform/one-click/one-click-openvpn/'
      },
      {
        title: 'Manage OpenVPN with OpenVPN Access Server',
        href:
          'https://linode.com/docs/networking/vpn/install-openvpn-access-server-on-linux/'
      },
      {
        title: 'Configure OpenVPN Client Devices',
        href:
          'https://linode.com/docs/networking/vpn/configuring-openvpn-client-devices/'
      }
    ],
    logo_url: 'assets/openvpn_color.svg'
  },
  {
    name: 'Minecraft',
    description: `With over 100 million users around the world, Minecraft is the most popular
      online game of all time. Less of a game and more of a lifestyle choice, you
      and other players are free to build and explore in a 3D generated world made
      up of millions of mineable blocks. Collect resources by leveling mountains,
      taming forests, and venturing out to sea. Choose a home from the varied list
      of biomes like ice worlds, flower plains, and jungles. Build ancient castles
      or modern mega cities, and fill them with redstone circuit contraptions and
      villagers. Fight off nightly invasions of Skeletons, Zombies, and explosive
      Creepers, or adventure to the End and the Nether to summon the fabled End
      Dragon and the chaotic Wither. If that is not enough, Minecraft is also
      highly moddable and customizable. You decide the rules when hosting your own
      Minecraft server for you and your friends to play together in this highly
      addictive game.`,
    summary: `Build, explore, and adventure in your own 3D generated world.`,
    related_guides: [
      {
        title: 'Deploy A Minecraft Server with One-Click Apps',
        href:
          'https://linode.com/docs/platform/one-click/deploying-minecraft-with-one-click-apps/'
      }
    ],
    related_info: [
      {
        title: 'https://www.minecraft.net/',
        href: 'https://www.minecraft.net/'
      }
    ],
    logo_url: 'assets/minecraft_color.svg'
  },
  {
    name: 'WireGuard',
    description: `Configuring WireGuard is as simple as configuring SSH. A connection is established by an
      exchange of public keys between server and client, and only a client whose public key is
      present in the server's configuration file is considered authorized. WireGuard sets up
      standard network interfaces which behave similarly to other common network interfaces,
      like eth0. This makes it possible to configure and manage WireGuard interfaces using
      standard networking tools such as ifconfig and ip.`,
    summary: `Modern VPN which utilizes state-of-the-art cryptography. It aims to be faster
      and leaner than other VPN protocols and has a smaller source code footprint.`,
    related_guides: [
      {
        title: 'Deploy WireGuard with One-Click Apps',
        href:
          'https://linode.com/docs/platform/one-click/deploy-wireguard-with-one-click-apps/'
      }
    ],
    related_info: [
      {
        title: 'https://www.wireguard.com/',
        href: 'https://www.wireguard.com/'
      }
    ],
    logo_url: 'assets/wireguard_color.svg'
  },
  {
    name: 'WooCommerce',
    description: `WooCommerce is an open source eCommerce platform built to integrate with
      WordPress. You can use WooCommerce to securely sell both digital and
      physical goods, and take payments via major credit cards, bank transfers,
      PayPal, and other providers like Stripe. With more than 300 extensions to
      choose from, WooCommerce is extremely flexible.`,
    summary: `Highly customizable, secure, open source eCommerce platform built to integrate with Wordpress.`,
    related_guides: [
      {
        title: 'Deploy WooCommerce with One-Click Apps',
        href:
          'https://linode.com/docs/platform/one-click/one-click-woocommerce/'
      }
    ],
    related_info: [
      {
        title: 'https://woocommerce.com/features/',
        href: 'https://woocommerce.com/features/'
      }
    ],
    logo_url: 'assets/woocommerce_color.svg'
  },
  {
    name: 'WordPress',
    description: `With 60 million users around the globe, WordPress is the industry standard
      for custom websites such as blogs, news sites, personal
      websites, and anything in-between. With a focus on best in class usability and flexibility,
      you can have a customized website up and running in minutes.`,
    summary:
      'Flexible, open source content management system (CMS) for content-focused websites of any kind.',
    related_guides: [
      {
        title: 'Deploy WordPress with One-Click Apps',
        href:
          'https://linode.com/docs/platform/one-click/deploying-wordpress-with-one-click-apps/'
      },
      {
        title: 'Configure WordPress to Use a Remote Database',
        href:
          'https://linode.com/docs/databases/mariadb/configure-wordpress-remote-database/'
      },
      {
        title: 'Turbocharge Your WordPress Search Using Solr',
        href:
          'https://linode.com/docs/websites/cms/turbocharge-wordpress-search-with-solr/'
      }
    ],
    related_info: [
      {
        title: 'https://wordpress.org/',
        href: 'https://wordpress.org/'
      }
    ],
    logo_url: 'assets/wordpress_color.svg'
  }
];<|MERGE_RESOLUTION|>--- conflicted
+++ resolved
@@ -176,7 +176,6 @@
     logo_url: 'assets/drupal_color.svg'
   },
   {
-<<<<<<< HEAD
     name: 'Grafana',
     description: `Grafana allows you to query, visualize, alert on and understand your metrics no matter where they are stored. Create, explore, and share dashboards with your team and foster a data driven culture.`,
     summary: `Grafana is the open source analytics & monitoring solution for every database.`,
@@ -190,7 +189,8 @@
       `Once the script finishes, go to <em>https://[your-Linode's-IP-address]:3000</em> in a browser.`
     ],
     logo_url: 'assets/grafana_color.svg'
-=======
+  },
+  {
     name: 'Jenkins',
     description: `Jenkins is a self-contained, open source automation server which can be used to automate all sorts of tasks related to building, testing, and delivering or deploying software.`,
     summary: `Jenkins provides hundreds of plugins to support building, deploying and automating any project.`,
@@ -216,7 +216,6 @@
       `<code>sudo cat /var/lib/jenkins/secrets/initialAdminPassword</code>`
     ],
     logo_url: 'assets/jenkins_color.svg'
->>>>>>> 3cc49683
   },
   {
     name: 'LAMP',
