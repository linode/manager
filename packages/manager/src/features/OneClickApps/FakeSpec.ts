export interface OCA {
  description: string;
  name: string;
  related_guides?: Doc[];
  href?: string;
  logo_url: string;
  summary: string;
  tips?: string[];
}

export interface Doc {
  title: string;
  href: string;
}

export const oneClickApps: OCA[] = [
  {
    name: 'Ark',
    description: `In Ark: Survival Evolved, you are placed on a series of fictional islands inhabited by dinosaurs and
      other prehistoric animals. Ark is an ongoing battle where animals and other players have the ability to destroy you.
      You must build structures, farm resources, breed dinosaurs, and even set up
      trading hubs with neighboring tribes. Hosting an Ark server gives you control
      of the entire game. You can define the leveling speed, the amount of players,
      and the types of weapons available.`,
    summary: `Multiplayer action-survival game. You have only one objective: survive.`,
    related_guides: [
      {
        title: 'Deploy an ARK: Survival Evolved Server with One-Click Apps',
        href:
          'https://linode.com/docs/platform/one-click/deploying-ark-survival-evolved-with-one-click-apps/'
      }
    ],
    logo_url: 'assets/ark_color.svg',
    href: 'https://survivetheark.com/'
  },
  {
    name: 'cPanel',
    description: `cPanel & WHM is a Linux-based web hosting control panel and platform that helps you create and manage websites, servers, databases, and more with a suite of hosting automation and optimization tools. The cPanel One-Click App streamlines publishing and managing a website with cPanel & WHM on a Linode instance.`,
    summary: 'The leading hosting automation platform that has simplified site and server management for 20 years.',
    tips: [
<<<<<<< HEAD
      `Please note that it will take approximately 15 minutes for cPanel to boot after you launch.`,
      `Once the script finishes, go to <i>https://[your-Linode's-IP-address]:2087</i> in a browser, where you'll be prompted to log in.`,
      `Your credentials are <code>root</code> for the username and the <strong>Root Password</strong> you defined when you ran the cPanel One-Click App installer.`
=======
      `Please note that it will take approximately 15 minutes for cPanel to boot after you launch.`
>>>>>>> 87230335
    ],
    href: 'https://www.cpanel.net/',
    logo_url: 'assets/cpanel_color.svg'
  },
  {
    name: 'CS:GO',
    description: `In CS:GO there are two teams: Terrorists and Counter-Terrorists.
    The teams compete against each other to complete objectives or to eliminate the opposing team.
    A competitive match requires two teams of five players, but hosting your own server allows you control over team size and server location,
    so you and your friends can play with low latency. Up to 64 players can be hosted on a single server.`,
    summary: `Fast-paced, competitive FPS. Partner with your team to compete the objective at hand, or take matters into your own hands and go solo.`,
    related_guides: [
      {
        title: 'Deploy Counter-Strike: Global Offensive with One-Click Apps',
        href:
          'https://linode.com/docs/platform/one-click/deploying-cs-go-with-one-click-apps/'
      }
    ],
    logo_url: 'assets/csgo_color.svg',
    href: 'https://blog.counter-strike.net/index.php/about/'
  },
  {
    name: 'GitLab',
    description: `GitLab is a complete solution for all aspects of your software development.
      At its core, GitLab serves as your centralized Git repository. GitLab also
      features built-in tools that represent every task in your development
      workflow, from planning to testing to releasing.
      Self-hosting your software development with GitLab offers total control of
      your codebase. At the same time, its familiar interface will ease collaboration
      for you and your team. GitLab is the most popular self-hosted Git repository,
      so you'll benefit from a robust set of integrated tools and an active community.`,
    summary:
      'More than a self-hosted Git repository: use GitLab to manage all the stages of your DevOps life cycle.',
    related_guides: [
      {
        title: 'Deploy GitLab with One-Click Apps',
        href:
          'https://linode.com/docs/platform/one-click/deploy-gitlab-with-one-click-apps/'
      },
      {
        title: 'Getting Started with Git',
        href:
          'https://www.linode.com/docs/development/version-control/how-to-configure-git/'
      },
      {
        title: 'How to Use Git the Version Control System',
        href: 'https://linode.com/docs/quick-answers/linux/how-to-use-git/'
      }
    ],
    href: 'https://about.gitlab.com',
    logo_url: 'assets/gitlab_color.svg'
  },
  {
    name: 'Drupal',
    description: `Drupal is a content management system (CMS) designed for building custom
      websites for personal and business use. Built for high performance and
      scalability, Drupal provides the necessary tools to create rich,
      interactive community websites with forums, user blogs, and private messaging.
      Drupal also has support for personal publishing projects and can power podcasts,
      blogs, and knowledge-based systems, all within a single, unified platform.`,
    summary: `Powerful content management system built on PHP and supported by a database
      engine.`,
    related_guides: [
      {
        title: 'Deploy Drupal with One-Click Apps',
        href:
          'https://linode.com/docs/platform/one-click/deploying-drupal-with-one-click-apps/'
      },
      {
        title: 'Update and Secure Drupal 8 on Ubuntu or Debian',
        href:
          'https://linode.com/docs/websites/cms/update-and-secure-drupal-8-on-ubuntu/'
      }
    ],
    href: 'https://www.drupal.org/',
    logo_url: 'assets/drupal_color.svg'
  },
  {
    name: 'LAMP',
    description: `The LAMP stack consists of the Linux operating system,
      the Apache HTTP Server, the MySQL relational database management system,
      and the PHP programming language.
      This software environment is a foundation for popular PHP application
      frameworks like WordPress, Drupal, and Laravel. Upload your existing
      PHP application code to your new app or use a PHP framework to write
      a new application on the Linode.`,
    summary: `Build PHP-based applications with the LAMP software stack: Linux, Apache,
      MySQL, and PHP.`,
    related_guides: [
      {
        title: 'Deploy a LAMP Stack with One-Click Apps',
        href:
          'https://linode.com/docs/platform/one-click/deploy-lamp-stack-with-one-click-apps/'
      }
    ],
    logo_url: 'assets/lamp_flame_color.svg'
    // href: 'https://www.ibm.com/cloud/learn/lamp-stack-explained' Not sure this is kosher.
  },
  {
    name: 'Plesk',
    description: `Plesk is a leading WordPress and website management platform and control panel.
      Plesk lets you build and manage multiple websites from a single dashboard to configure web services,
      email, and other applications. Plesk features hundreds of extensions, plus a complete WordPress toolkit,
      and can orchestrate multi-server deployments. Use the Plesk One-Click App to manage websites hosted on your Linode.`,
    summary: 'A secure, scalable, and versatile website management platform.',
    tips: [
      `Please allow the script around 15 minutes to finish.`,
      `Once the script finishes, go to <i>https://[your-Linode's-IP-address]</i> in a browser, where you'll be prompted to log in.`,
      `Your credentials are <code>root</code> for the username and the <b>Root Password</b> you defined when you ran the Plesk One-Click App installer.`
    ],
    href: 'https://www.plesk.com/',
    logo_url: 'assets/plesk_color.svg'
  },
  {
    name: 'Rust',
    description: `In Rust, you must work with or against other players
      to ensure your own survival. Players are able to steal, lie, cheat, or
      trick each other. Build a shelter, hunt animals for food, craft weapons and
      armor, and much more. Hosting your own Rust server allows you to customize
      settings and curate the number of players in the world.`,
    summary: `A free-for-all battle for survival in a harsh open-world environment.
    In Rust, you can do anything--but so can everyone else.`,
    related_guides: [
      {
        title: 'Deploy Rust with One-Click Apps',
        href:
          'https://linode.com/docs/platform/one-click/deploying-rust-with-one-click-apps/'
      }
    ],
    logo_url: 'assets/rust_color.svg',
    href: 'https://rust.facepunch.com/'
  },
  {
    name: 'Terraria',
    description: `Terraria generates unique environments where a player begins by digging
      for ore, and the further they dig the more adventure they find. Multiplayer
      mode can be either cooperative or PvP.
      Hosting your own Terraria server gives you control over the world, the players,
      and the objectives. Your world, your rules.`,
    summary: `Adventure, collect resources, build structures, and battle enemies in
      this wildly creative two-dimensional sandbox game.`,
    related_guides: [
      {
        title: 'Deploy a Terraria Server with One-Click Apps',
        href:
          'https://linode.com/docs/platform/one-click/deploying-terraria-with-one-click-apps/'
      }
    ],
    logo_url: 'assets/terraria_color.svg',
    href: 'https://terraria.org/'
  },
  {
    name: 'TF2',
    description: `Team Fortress 2 is a team-based multiplayer first-person shooter.
      In TF2, you and your team choose from a number of hero classes and different game modes,
      ensuring a unique in-game experience every match.
      Setting up a personal game server puts you in control of
      what game modes and maps you use, as well as a variety of other settings
      to customize your experience.`,
    summary: `Choose from 9 unique classes in this highly original FPS. Compete against
      players around the world in a variety of modes such as capture the flag,
      king of the hill, and more.`,
    related_guides: [
      {
        title: 'Deploy a Team Fortress 2 Server with One-Click Apps',
        href:
          'https://linode.com/docs/platform/one-click/deploying-team-fortress-2-with-one-click-apps/'
      }
    ],
    logo_url: 'assets/teamfortress_color.svg',
    href: 'http://www.teamfortress.com/'
  },
  {
    name: 'WooCommerce',
    description: `With WooCommerce, you can securely sell both digital and
      physical goods, and take payments via major credit cards, bank transfers,
      PayPal, and other providers like Stripe. With more than 300 extensions to
      choose from, WooCommerce is extremely flexible.`,
    summary: `Highly customizable, secure, open source eCommerce platform built to integrate with Wordpress.`,
    related_guides: [
      {
        title: 'Deploy WooCommerce with One-Click Apps',
        href:
          'https://linode.com/docs/platform/one-click/one-click-woocommerce/'
      }
    ],
    href: 'https://woocommerce.com/features/',
    logo_url: 'assets/woocommerce_color.svg'
  },
  {
    name: 'MERN',
    description: `MERN is a full stack platform that contains everything you need to build a web application:
      MongoDB, a document database used to persist your application's data;
      Express, which serves as the web application framework;
      React, used to build your application's user interfaces;
      and Node.js, which serves as the run-time environment for your application.
      All of these technologies are well-established, offer robust feature sets,
      and are well-supported by their maintaining organizations. These
      characteristics make them a great choice for your applications. Upload your
      existing MERN website code to your new Linode, or use MERN's scaffolding tool
      to start writing new web applications on the Linode.`,
    summary: `Build production-ready apps with the MERN stack: MongoDB, Express, React, and Node.js.`,
    related_guides: [
      {
        title: 'Deploy a MERN Stack with One-Click Apps',
        href:
          'https://linode.com/docs/platform/one-click/deploy-mern-with-one-click-apps/'
      }
    ],
    logo_url: 'assets/mern_color.svg'
  },
  {
    name: 'OpenVPN',
    description: `OpenVPN is a widely trusted, free, and open-source virtual private network
    application. OpenVPN creates network tunnels between groups of
      computers that are not on the same local network, and it uses OpenSSL
      to encrypt your traffic.`,
    summary: `Open-source virtual private network (VPN) application.
      OpenVPN securely connects your computer to your servers,
      or to the public Internet.`,
    related_guides: [
      {
        title: 'Deploy OpenVPN Access Server with One-Click Apps',
        href: 'https://linode.com/docs/platform/one-click/one-click-openvpn/'
      },
      {
        title: 'Manage OpenVPN with OpenVPN Access Server',
        href:
          'https://linode.com/docs/networking/vpn/install-openvpn-access-server-on-linux/'
      },
      {
        title: 'Configure OpenVPN Client Devices',
        href:
          'https://linode.com/docs/networking/vpn/configuring-openvpn-client-devices/'
      }
    ],
    logo_url: 'assets/openvpn_color.svg'
  },
  {
    name: 'Minecraft',
    description: `With over 100 million users around the world, Minecraft is the most popular
      online game of all time. Less of a game and more of a lifestyle choice, you
      and other players are free to build and explore in a 3D generated world made
      up of millions of mineable blocks. Collect resources by leveling mountains,
      taming forests, and venturing out to sea. Choose a home from the varied list
      of biomes like ice worlds, flower plains, and jungles. Build ancient castles
      or modern mega cities, and fill them with redstone circuit contraptions and
      villagers. Fight off nightly invasions of Skeletons, Zombies, and explosive
      Creepers, or adventure to the End and the Nether to summon the fabled End
      Dragon and the chaotic Wither. If that is not enough, Minecraft is also
      highly moddable and customizable. You decide the rules when hosting your own
      Minecraft server for you and your friends to play together in this highly
      addictive game.`,
    summary: `Build, explore, and adventure in your own 3D generated world.`,
    related_guides: [
      {
        title: 'Deploy A Minecraft Server with One-Click Apps',
        href:
          'https://linode.com/docs/platform/one-click/deploying-minecraft-with-one-click-apps/'
      }
    ],
    href: 'https://www.minecraft.net/',
    logo_url: 'assets/minecraft_color.svg'
  },
  {
    name: 'WireGuard',
    description: `Configuring WireGuard is as simple as configuring SSH. A connection is established by an
      exchange of public keys between server and client, and only a client whose public key is
      present in the server's configuration file is considered authorized. WireGuard sets up
      standard network interfaces which behave similarly to other common network interfaces,
      like eth0. This makes it possible to configure and manage WireGuard interfaces using
      standard networking tools such as ifconfig and ip.`,
    summary: `Modern VPN which utilizes state-of-the-art cryptography. It aims to be faster
      and leaner than other VPN protocols and has a smaller source code footprint.`,
    related_guides: [
      {
        title: 'Deploy WireGuard with One-Click Apps',
        href:
          'https://linode.com/docs/platform/one-click/deploy-wireguard-with-one-click-apps/'
      }
    ],
    href: 'https://www.wireguard.com/',
    logo_url: 'assets/wireguard_color.svg'
  },
  {
    name: 'WooCommerce',
    description: `WooCommerce is an open source eCommerce platform built to integrate with
      WordPress. You can use WooCommerce to securely sell both digital and
      physical goods, and take payments via major credit cards, bank transfers,
      PayPal, and other providers like Stripe. With more than 300 extensions to
      choose from, WooCommerce is extremely flexible.`,
    summary: `Highly customizable, secure, open source eCommerce platform built to integrate with Wordpress.`,
    related_guides: [
      {
        title: 'Deploy WooCommerce with One-Click Apps',
        href:
          'https://linode.com/docs/platform/one-click/one-click-woocommerce/'
      }
    ],
    href: 'https://woocommerce.com/features/',
    logo_url: 'assets/woocommerce_color.svg'
  },
  {
    name: 'WordPress',
    description: `With 60 million users around the globe, WordPress is the industry standard
      for custom websites such as blogs, news sites, personal
      websites, and anything in-between. With a focus on best in class usability and flexibility,
      you can have a customized website up and running in minutes.`,
    summary:
      'Flexible, open source content management system (CMS) for content-focused websites of any kind.',
    related_guides: [
      {
        title: 'Deploy WordPress with One-Click Apps',
        href:
          'https://linode.com/docs/platform/one-click/deploying-wordpress-with-one-click-apps/'
      },
      {
        title: 'Configure WordPress to Use a Remote Database',
        href:
          'https://linode.com/docs/databases/mariadb/configure-wordpress-remote-database/'
      },
      {
        title: 'Turbocharge Your WordPress Search Using Solr',
        href:
          'https://linode.com/docs/websites/cms/turbocharge-wordpress-search-with-solr/'
      }
    ],
    href: 'https://wordpress.org',
    logo_url: 'assets/wordpress_color.svg'
  }
];<|MERGE_RESOLUTION|>--- conflicted
+++ resolved
@@ -38,13 +38,9 @@
     description: `cPanel & WHM is a Linux-based web hosting control panel and platform that helps you create and manage websites, servers, databases, and more with a suite of hosting automation and optimization tools. The cPanel One-Click App streamlines publishing and managing a website with cPanel & WHM on a Linode instance.`,
     summary: 'The leading hosting automation platform that has simplified site and server management for 20 years.',
     tips: [
-<<<<<<< HEAD
       `Please note that it will take approximately 15 minutes for cPanel to boot after you launch.`,
       `Once the script finishes, go to <i>https://[your-Linode's-IP-address]:2087</i> in a browser, where you'll be prompted to log in.`,
       `Your credentials are <code>root</code> for the username and the <strong>Root Password</strong> you defined when you ran the cPanel One-Click App installer.`
-=======
-      `Please note that it will take approximately 15 minutes for cPanel to boot after you launch.`
->>>>>>> 87230335
     ],
     href: 'https://www.cpanel.net/',
     logo_url: 'assets/cpanel_color.svg'
