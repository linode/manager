export interface OCA {
  description: string;
  name: string;
  related_guides?: Doc[];
  href?: string;
  logo_url: string;
  summary: string;
  tips?: string[];
  related_info?: Doc[];
}

export interface Doc {
  title: string;
  href: string;
}

export const oneClickApps: OCA[] = [
  {
    name: 'Ark',
    description: `In Ark: Survival Evolved, you are placed on a series of fictional islands inhabited by dinosaurs and
      other prehistoric animals. Ark is an ongoing battle where animals and other players have the ability to destroy you.
      You must build structures, farm resources, breed dinosaurs, and even set up
      trading hubs with neighboring tribes. Hosting an Ark server gives you control
      of the entire game. You can define the leveling speed, the amount of players,
      and the types of weapons available.`,
    summary: `Multiplayer action-survival game. You have only one objective: survive.`,
    related_guides: [
      {
        title: 'Deploy an ARK: Survival Evolved Server with One-Click Apps',
        href:
          'https://linode.com/docs/platform/one-click/deploying-ark-survival-evolved-with-one-click-apps/'
      }
    ],
    related_info: [
      {
        title: 'https://survivetheark.com/',
        href: 'https://survivetheark.com/'
      }
    ],
    logo_url: 'assets/ark_color.svg'
  },
  {
    name: 'cPanel',
    description: `The cPanel &amp; WHM&reg; One-Click App streamlines publishing and managing a website on your Linode. cPanel 	&amp; WHM is a Linux&reg; based web hosting control panel and platform that helps you create and manage websites, servers, databases and more with a suite of hosting automation and optimization tools.`,
    summary:
      'The leading hosting automation platform that has simplified site and server management for 20 years.',
    tips: [
      `Please note that it will take approximately 15 minutes for cPanel to boot after you launch.`,
      `Once the script finishes, go to <em>https://[your-Linode's-IP-address]:2087</em> in a browser, where you'll be prompted to log in and begin your trial.`,
      `Your credentials are <code>root</code> for the username and the <strong>Root Password</strong> you defined when you ran the cPanel One-Click App installer.`
    ],
    related_info: [
      {
        title: 'https://www.cpanel.net/',
        href: 'https://www.cpanel.net/'
      }
    ],
    logo_url: 'assets/cpanel_color.svg'
  },
  {
    name: 'CS:GO',
    description: `In CS:GO there are two teams: Terrorists and Counter-Terrorists.
    The teams compete against each other to complete objectives or to eliminate the opposing team.
    A competitive match requires two teams of five players, but hosting your own server allows you control over team size and server location,
    so you and your friends can play with low latency. Up to 64 players can be hosted on a single server.`,
    summary: `Fast-paced, competitive FPS. Partner with your team to compete the objective at hand, or take matters into your own hands and go solo.`,
    related_guides: [
      {
        title: 'Deploy Counter-Strike: Global Offensive with One-Click Apps',
        href:
          'https://linode.com/docs/platform/one-click/deploying-cs-go-with-one-click-apps/'
      }
    ],
    related_info: [
      {
        title: 'https://blog.counter-strike.net/index.php/about/',
        href: 'https://blog.counter-strike.net/index.php/about/'
      }
    ],
    logo_url: 'assets/csgo_color.svg'
  },
  {
    name: 'Docker',
    description: `Docker is a tool that enables you to create, deploy, and manage lightweight, stand-alone packages that contain everything needed to run an application (code, libraries, runtime, system settings, and dependencies).`,
    summary: `Securely build, share and run modern applications anywhere.`,
    related_guides: [
      {
        title: 'An Introduction to Docker',
        href:
          'https://www.linode.com/docs/applications/containers/introduction-to-docker/'
      },
      {
        title: 'Docker Commands Quick Reference Cheat Sheet',
        href:
          'https://www.linode.com/docs/applications/containers/docker-commands-quick-reference-cheat-sheet/'
      },
      {
        title: 'How to Use Docker Compose',
        href:
          'https://www.linode.com/docs/applications/containers/how-to-use-docker-compose/'
      }
    ],
    related_info: [
      {
        title: 'https://www.docker.com/',
        href: 'https://www.docker.com/'
      },
      {
        title: 'https://docs.docker.com/compose/',
        href: 'https://docs.docker.com/compose/'
      }
    ],
    logo_url: 'assets/docker_color.svg'
  },
  {
    name: 'GitLab',
    description: `GitLab is a complete solution for all aspects of your software development.
      At its core, GitLab serves as your centralized Git repository. GitLab also
      features built-in tools that represent every task in your development
      workflow, from planning to testing to releasing.
      Self-hosting your software development with GitLab offers total control of
      your codebase. At the same time, its familiar interface will ease collaboration
      for you and your team. GitLab is the most popular self-hosted Git repository,
      so you'll benefit from a robust set of integrated tools and an active community.`,
    summary:
      'More than a self-hosted Git repository: use GitLab to manage all the stages of your DevOps life cycle.',
    related_guides: [
      {
        title: 'Deploy GitLab with One-Click Apps',
        href:
          'https://linode.com/docs/platform/one-click/deploy-gitlab-with-one-click-apps/'
      },
      {
        title: 'Getting Started with Git',
        href:
          'https://www.linode.com/docs/development/version-control/how-to-configure-git/'
      },
      {
        title: 'How to Use Git the Version Control System',
        href: 'https://linode.com/docs/quick-answers/linux/how-to-use-git/'
      }
    ],
    related_info: [
      {
        title: 'https://about.gitlab.com/',
        href: 'https://about.gitlab.com/'
      }
    ],
    logo_url: 'assets/gitlab_color.svg'
  },
  {
    name: 'Drupal',
    description: `Drupal is a content management system (CMS) designed for building custom
      websites for personal and business use. Built for high performance and
      scalability, Drupal provides the necessary tools to create rich,
      interactive community websites with forums, user blogs, and private messaging.
      Drupal also has support for personal publishing projects and can power podcasts,
      blogs, and knowledge-based systems, all within a single, unified platform.`,
    summary: `Powerful content management system built on PHP and supported by a database
      engine.`,
    related_guides: [
      {
        title: 'Deploy Drupal with One-Click Apps',
        href:
          'https://linode.com/docs/platform/one-click/deploying-drupal-with-one-click-apps/'
      },
      {
        title: 'Update and Secure Drupal 8 on Ubuntu or Debian',
        href:
          'https://linode.com/docs/websites/cms/update-and-secure-drupal-8-on-ubuntu/'
      }
    ],
    related_info: [
      {
        title: 'https://www.drupal.org/',
        href: 'https://www.drupal.org/'
      }
    ],
    logo_url: 'assets/drupal_color.svg'
  },
  {
    name: 'Grafana',
    description: `Grafana gives you the ability to create, monitor, store, and share metrics with your team to keep tabs on your infrastructure.`,
    summary: `An open source analytics and monitoring solution with a focus on accessibility for metric visualization.`,
    related_info: [
      {
        title: 'https://grafana.com/',
        href: 'https://grafana.com/'
      }
    ],
    tips: [
      `Once the script finishes, go to <em>https://[your-Linode's-IP-address]:3000</em> in a browser.`
    ],
    logo_url: 'assets/grafana_color.svg'
  },
  {
    name: 'Jenkins',
    description: `Jenkins is an open source automation tool which can build, test, and deploy your infrastructure.`,
    summary: `A tool that gives you access to a massive library of plugins to support automation in your project's lifecycle.`,
    related_guides: [
      {
        title: 'Using LISH to SSH into your Linode',
        href:
          'https://www.linode.com/docs/platform/manager/using-the-linode-shell-lish/#use-a-web-browser'
      },
      {
        title: 'Scripted vs. Declarative Pipeline Syntax',
        href:
          'https://www.linode.com/docs/development/ci/automate-builds-with-jenkins-on-ubuntu/#scripted-vs-declarative-pipeline-syntax'
      }
    ],
    related_info: [
      {
        title: 'https://jenkins.io/',
        href: 'https://jenkins.io/'
      }
    ],
    tips: [
      `Once the script finishes, go to <em>http://[your-Linode's-IP-address]:8080</em> in a browser to finish the configuration.`,
      `You will need to SSH into your Linode to retrieve the Jenkins one time password:`,
      `<code>sudo cat /var/lib/jenkins/secrets/initialAdminPassword</code>`
    ],
    logo_url: 'assets/jenkins_color.svg'
  },
  {
    name: 'LAMP',
    description: `The LAMP stack consists of the Linux operating system,
      the Apache HTTP Server, the MySQL relational database management system,
      and the PHP programming language.
      This software environment is a foundation for popular PHP application
      frameworks like WordPress, Drupal, and Laravel. Upload your existing
      PHP application code to your new app or use a PHP framework to write
      a new application on the Linode.`,
    summary: `Build PHP-based applications with the LAMP software stack: Linux, Apache,
      MySQL, and PHP.`,
    related_guides: [
      {
        title: 'Deploy a LAMP Stack with One-Click Apps',
        href:
          'https://linode.com/docs/platform/one-click/deploy-lamp-stack-with-one-click-apps/'
      }
    ],
    logo_url: 'assets/lamp_flame_color.svg'
    // href: 'https://www.ibm.com/cloud/learn/lamp-stack-explained' Not sure this is kosher.
  },
  {
    name: 'LEMP',
    description: `LEMP provides a platform for applications that is compatible with the LAMP stack for nearly all applications; however, because NGINX is able to serve more pages at once with a more predictable memory usage profile, it may be more suited to high demand situations.`,
    summary: `The LEMP stack replaces the Apache web server component with NGINX (“Engine-X”), providing the E in the acronym: Linux, NGINX, MySQL/MariaDB, PHP.    `,
    related_guides: [
      {
        title: 'LEMP Guides',
        href: 'https://www.linode.com/docs/web-servers/lemp/'
      }
    ],
    logo_url: 'assets/lemp_color.svg'
  },
  {
    name: 'MySQL',
    description: ``,
    summary: `MySQL is a popular open source database management system used for web and server applications.`,
    related_info: [
      {
        title: 'https://www.mysql.com/',
        href: 'https://www.mysql.com/'
      },
      {
        title: 'https://dev.mysql.com/downloads/workbench/',
        href: 'https://dev.mysql.com/downloads/workbench/'
      },
      {
        title: 'Sequel Pro - macOS database management client',
        href: 'https://www.sequelpro.com/'
      }
    ],
    related_guides: [
      {
        title: 'MySQL Guides',
        href: 'https://www.linode.com/docs/databases/mysql/'
      }
    ],
    tips: [
      `<b>In addition to installing MySQL, this One-Click app also enables the following UFW firewall rules:</b>`,
      ` - SSH <em>port 22</em>, HTTP <em>port 80</em>, HTTPS <em>port 443</em>, MySQL <em>port 3306</em>`
    ],
    logo_url: 'assets/mysql_color.svg'
  },
  {
    name: 'Plesk',
    description: `Plesk is a leading WordPress and website management platform and control panel. Plesk lets you build and manage multiple websites from a single dashboard to configure web services, email, and other applications. Plesk features hundreds of extensions, plus a complete WordPress toolkit. Use the Plesk One-Click App to manage websites hosted on your Linode.`,
    summary:
      'A secure, scalable, and versatile website and WordPress management platform.',
    tips: [
      `Please allow the script around 15 minutes to finish.`,
      `Once the script finishes, go to <em>https://[your-Linode's-IP-address]</em> in a browser, where you'll be prompted to log in and begin your trial.`,
      `Your credentials are <code>root</code> for the username and the <b>Root Password</b> you defined when you ran the Plesk One-Click App installer.`
    ],
    related_info: [
      {
        title: 'https://www.plesk.com/',
        href: 'https://www.plesk.com/'
      }
    ],
    logo_url: 'assets/plesk_color.svg'
  },
  {
<<<<<<< HEAD
    name: 'Ruby on Rails',
    description: `Rails is a web application development framework written in the Ruby programming language. It is designed to make programming web applications easier by making assumptions about what every developer needs to get started. It allows you to write less code while accomplishing more than many other languages and frameworks.`,
    summary: `Ruby on Rails is a web framework that allows web designers and developers to implement dynamic, fully featured web applications. `,
    related_guides: [
      {
        title: 'Ruby on Rails with NGINX On Debian 9',
        href: 'https://www.linode.com/docs/development/ror/ruby-on-rails-nginx-debian/'
=======
    name: 'phpMyAdmin',
    description: `phpMyAdmin is a web application that provides a GUI to aid in MySQL and MariaDB database administration. It supports multiple database servers and is a robust and easy alternative to using the MySQL command line client.`,
    summary: `An easy to use web application that simplifies the management of your MySQL and MariaDB databases.`,
    related_guides: [
      {
        title: 'How to Install and Configure phpMyAdmin on Debian 8',
        href:
          'https://www.linode.com/docs/databases/mysql/install-and-configure-phpmyadmin-on-debian-8/'
>>>>>>> 17680539
      },
    ],
    related_info: [
      {
<<<<<<< HEAD
        title: 'https://rubyonrails.org/',
        href: 'https://rubyonrails.org/'
      },
    ],
    tips: [
      `Once the script finishes, go to <em>https://[your-Linode's-IP-address]:3000</em> in a browser.`
    ],
    logo_url: 'assets/rubyonrails_color.svg'
  },
  {
=======
        title: 'https://www.phpmyadmin.net/',
        href: 'https://www.phpmyadmin.net/'
      },
    ],
    tips: [
      `Once the script finishes, go to <em>https://[your-Linode's-IP-address]/phpmyadmin</em> in a browser.`
    ],
    logo_url: 'assets/phpmyadmin_color.svg'
  },
  {  
>>>>>>> 17680539
    name: 'Prometheus',
    description: `Prometheus is a powerful monitoring software tool that collects metrics from configurable data points at given intervals, evaluates rule expressions, and can trigger alerts if some condition is observed.`,
    summary:
      'Gain metrics and receive alerts with this open-source monitoring tool.',
    related_info: [
      {
        title: 'https://prometheus.io/',
        href: 'https://prometheus.io/'
      }
    ],
    logo_url: 'assets/prometheus_color.svg'
  },
  {
    name: 'Rust',
    description: `In Rust, you must work with or against other players
      to ensure your own survival. Players are able to steal, lie, cheat, or
      trick each other. Build a shelter, hunt animals for food, craft weapons and
      armor, and much more. Hosting your own Rust server allows you to customize
      settings and curate the number of players in the world.`,
    summary: `A free-for-all battle for survival in a harsh open-world environment.
    In Rust, you can do anything--but so can everyone else.`,
    related_guides: [
      {
        title: 'Deploy Rust with One-Click Apps',
        href:
          'https://linode.com/docs/platform/one-click/deploying-rust-with-one-click-apps/'
      }
    ],
    related_info: [
      {
        title: 'https://rust.facepunch.com/',
        href: 'https://rust.facepunch.com/'
      }
    ],
    logo_url: 'assets/rust_color.svg'
  },
  {
    name: 'Shadowsocks',
    description:
      'Shadowsocks is a lightweight SOCKS5 web proxy tool. A full setup requires a Linode server to host the Shadowsocks daemon, and a client installed on PC, Mac, Linux, or a mobile device. Unlike other proxy software, Shadowsocks traffic is designed to be both indiscernible from other traffic to third-party monitoring tools, and also able to disguise itself as a normal direct connection. Data passing through Shadowsocks is encrypted for additional security and privacy.',
    summary:
      'A secure socks5 proxy, designed to protect your Internet traffic.',
    related_info: [
      {
        title: 'https://shadowsocks.org/',
        href: 'https://shadowsocks.org/'
      },
      {
        title: 'ShadowsocksX-NG - macOS Client',
        href: 'https://github.com/shadowsocks/ShadowsocksX-NG'
      },
      {
        title: 'shadowsocks-windows - Windows Client',
        href: 'https://github.com/shadowsocks/shadowsocks-windows'
      },
      {
        title: 'shadowsocks-android - Android Client',
        href: 'https://github.com/shadowsocks/shadowsocks-android'
      },
      {
        title: 'Help with installing clients - macOS and Windows',
        href:
          'https://www.linode.com/docs/networking/vpn/create-a-socks5-proxy-server-with-shadowsocks-on-ubuntu-and-centos7/#install-a-shadowsocks-client'
      }
    ],
    tips: [
      `<b>Server Preferences</b> on your Shadowsocks Client:`,
      `- set <b>Address</b> to <em>[your-linodes-IP]:8000</em>`,
      `- set <b>Encryption</b> to <em>aes-256-cfb</em>`,
      `- set <b>Password</b> that was specified on configuration`
    ],
    logo_url: 'assets/shadowsocks_color.svg'
  },
  {
    name: 'Terraria',
    description: `Terraria generates unique environments where a player begins by digging
      for ore, and the further they dig the more adventure they find. Multiplayer
      mode can be either cooperative or PvP.
      Hosting your own Terraria server gives you control over the world, the players,
      and the objectives. Your world, your rules.`,
    summary: `Adventure, collect resources, build structures, and battle enemies in
      this wildly creative two-dimensional sandbox game.`,
    related_guides: [
      {
        title: 'Deploy a Terraria Server with One-Click Apps',
        href:
          'https://linode.com/docs/platform/one-click/deploying-terraria-with-one-click-apps/'
      }
    ],
    related_info: [
      {
        title: 'https://terraria.org/',
        href: 'https://terraria.org/'
      }
    ],
    logo_url: 'assets/terraria_color.svg'
  },
  {
    name: 'TF2',
    description: `Team Fortress 2 is a team-based multiplayer first-person shooter.
      In TF2, you and your team choose from a number of hero classes and different game modes,
      ensuring a unique in-game experience every match.
      Setting up a personal game server puts you in control of
      what game modes and maps you use, as well as a variety of other settings
      to customize your experience.`,
    summary: `Choose from 9 unique classes in this highly original FPS. Compete against
      players around the world in a variety of modes such as capture the flag,
      king of the hill, and more.`,
    related_guides: [
      {
        title: 'Deploy a Team Fortress 2 Server with One-Click Apps',
        href:
          'https://linode.com/docs/platform/one-click/deploying-team-fortress-2-with-one-click-apps/'
      }
    ],
    related_info: [
      {
        title: 'http://www.teamfortress.com/',
        href: 'http://www.teamfortress.com/'
      }
    ],
    logo_url: 'assets/teamfortress_color.svg'
  },
  {
    name: 'WooCommerce',
    description: `With WooCommerce, you can securely sell both digital and
      physical goods, and take payments via major credit cards, bank transfers,
      PayPal, and other providers like Stripe. With more than 300 extensions to
      choose from, WooCommerce is extremely flexible.`,
    summary: `Highly customizable, secure, open source eCommerce platform built to integrate with Wordpress.`,
    related_guides: [
      {
        title: 'Deploy WooCommerce with One-Click Apps',
        href:
          'https://linode.com/docs/platform/one-click/one-click-woocommerce/'
      }
    ],
    related_info: [
      {
        title: 'https://woocommerce.com/features/',
        href: 'https://woocommerce.com/features/'
      }
    ],
    logo_url: 'assets/woocommerce_color.svg'
  },
  {
    name: 'MERN',
    description: `MERN is a full stack platform that contains everything you need to build a web application:
      MongoDB, a document database used to persist your application's data;
      Express, which serves as the web application framework;
      React, used to build your application's user interfaces;
      and Node.js, which serves as the run-time environment for your application.
      All of these technologies are well-established, offer robust feature sets,
      and are well-supported by their maintaining organizations. These
      characteristics make them a great choice for your applications. Upload your
      existing MERN website code to your new Linode, or use MERN's scaffolding tool
      to start writing new web applications on the Linode.`,
    summary: `Build production-ready apps with the MERN stack: MongoDB, Express, React, and Node.js.`,
    related_guides: [
      {
        title: 'Deploy a MERN Stack with One-Click Apps',
        href:
          'https://linode.com/docs/platform/one-click/deploy-mern-with-one-click-apps/'
      }
    ],
    logo_url: 'assets/mern_color.svg'
  },
  {
    name: 'OpenVPN',
    description: `OpenVPN is a widely trusted, free, and open-source virtual private network
    application. OpenVPN creates network tunnels between groups of
      computers that are not on the same local network, and it uses OpenSSL
      to encrypt your traffic.`,
    summary: `Open-source virtual private network (VPN) application.
      OpenVPN securely connects your computer to your servers,
      or to the public Internet.`,
    related_guides: [
      {
        title: 'Deploy OpenVPN Access Server with One-Click Apps',
        href: 'https://linode.com/docs/platform/one-click/one-click-openvpn/'
      },
      {
        title: 'Manage OpenVPN with OpenVPN Access Server',
        href:
          'https://linode.com/docs/networking/vpn/install-openvpn-access-server-on-linux/'
      },
      {
        title: 'Configure OpenVPN Client Devices',
        href:
          'https://linode.com/docs/networking/vpn/configuring-openvpn-client-devices/'
      }
    ],
    logo_url: 'assets/openvpn_color.svg'
  },
  {
    name: 'Minecraft',
    description: `With over 100 million users around the world, Minecraft is the most popular
      online game of all time. Less of a game and more of a lifestyle choice, you
      and other players are free to build and explore in a 3D generated world made
      up of millions of mineable blocks. Collect resources by leveling mountains,
      taming forests, and venturing out to sea. Choose a home from the varied list
      of biomes like ice worlds, flower plains, and jungles. Build ancient castles
      or modern mega cities, and fill them with redstone circuit contraptions and
      villagers. Fight off nightly invasions of Skeletons, Zombies, and explosive
      Creepers, or adventure to the End and the Nether to summon the fabled End
      Dragon and the chaotic Wither. If that is not enough, Minecraft is also
      highly moddable and customizable. You decide the rules when hosting your own
      Minecraft server for you and your friends to play together in this highly
      addictive game.`,
    summary: `Build, explore, and adventure in your own 3D generated world.`,
    related_guides: [
      {
        title: 'Deploy A Minecraft Server with One-Click Apps',
        href:
          'https://linode.com/docs/platform/one-click/deploying-minecraft-with-one-click-apps/'
      }
    ],
    related_info: [
      {
        title: 'https://www.minecraft.net/',
        href: 'https://www.minecraft.net/'
      }
    ],
    logo_url: 'assets/minecraft_color.svg'
  },
  {
    name: 'WireGuard',
    description: `Configuring WireGuard is as simple as configuring SSH. A connection is established by an
      exchange of public keys between server and client, and only a client whose public key is
      present in the server's configuration file is considered authorized. WireGuard sets up
      standard network interfaces which behave similarly to other common network interfaces,
      like eth0. This makes it possible to configure and manage WireGuard interfaces using
      standard networking tools such as ifconfig and ip.`,
    summary: `Modern VPN which utilizes state-of-the-art cryptography. It aims to be faster
      and leaner than other VPN protocols and has a smaller source code footprint.`,
    related_guides: [
      {
        title: 'Deploy WireGuard with One-Click Apps',
        href:
          'https://linode.com/docs/platform/one-click/deploy-wireguard-with-one-click-apps/'
      }
    ],
    related_info: [
      {
        title: 'https://www.wireguard.com/',
        href: 'https://www.wireguard.com/'
      }
    ],
    logo_url: 'assets/wireguard_color.svg'
  },
  {
    name: 'WooCommerce',
    description: `WooCommerce is an open source eCommerce platform built to integrate with
      WordPress. You can use WooCommerce to securely sell both digital and
      physical goods, and take payments via major credit cards, bank transfers,
      PayPal, and other providers like Stripe. With more than 300 extensions to
      choose from, WooCommerce is extremely flexible.`,
    summary: `Highly customizable, secure, open source eCommerce platform built to integrate with Wordpress.`,
    related_guides: [
      {
        title: 'Deploy WooCommerce with One-Click Apps',
        href:
          'https://linode.com/docs/platform/one-click/one-click-woocommerce/'
      }
    ],
    related_info: [
      {
        title: 'https://woocommerce.com/features/',
        href: 'https://woocommerce.com/features/'
      }
    ],
    logo_url: 'assets/woocommerce_color.svg'
  },
  {
    name: 'WordPress',
    description: `With 60 million users around the globe, WordPress is the industry standard
      for custom websites such as blogs, news sites, personal
      websites, and anything in-between. With a focus on best in class usability and flexibility,
      you can have a customized website up and running in minutes.`,
    summary:
      'Flexible, open source content management system (CMS) for content-focused websites of any kind.',
    related_guides: [
      {
        title: 'Deploy WordPress with One-Click Apps',
        href:
          'https://linode.com/docs/platform/one-click/deploying-wordpress-with-one-click-apps/'
      },
      {
        title: 'Configure WordPress to Use a Remote Database',
        href:
          'https://linode.com/docs/databases/mariadb/configure-wordpress-remote-database/'
      },
      {
        title: 'Turbocharge Your WordPress Search Using Solr',
        href:
          'https://linode.com/docs/websites/cms/turbocharge-wordpress-search-with-solr/'
      }
    ],
    related_info: [
      {
        title: 'https://wordpress.org/',
        href: 'https://wordpress.org/'
      }
    ],
    logo_url: 'assets/wordpress_color.svg'
  }
];<|MERGE_RESOLUTION|>--- conflicted
+++ resolved
@@ -304,7 +304,6 @@
     logo_url: 'assets/plesk_color.svg'
   },
   {
-<<<<<<< HEAD
     name: 'Ruby on Rails',
     description: `Rails is a web application development framework written in the Ruby programming language. It is designed to make programming web applications easier by making assumptions about what every developer needs to get started. It allows you to write less code while accomplishing more than many other languages and frameworks.`,
     summary: `Ruby on Rails is a web framework that allows web designers and developers to implement dynamic, fully featured web applications. `,
@@ -312,7 +311,20 @@
       {
         title: 'Ruby on Rails with NGINX On Debian 9',
         href: 'https://www.linode.com/docs/development/ror/ruby-on-rails-nginx-debian/'
-=======
+      },
+    ],
+    related_info: [
+      {
+        title: 'https://rubyonrails.org/',
+        href: 'https://rubyonrails.org/'
+      },
+    ],
+    tips: [
+      `Once the script finishes, go to <em>https://[your-Linode's-IP-address]:3000</em> in a browser.`
+    ],
+    logo_url: 'assets/rubyonrails_color.svg'
+  },
+  {
     name: 'phpMyAdmin',
     description: `phpMyAdmin is a web application that provides a GUI to aid in MySQL and MariaDB database administration. It supports multiple database servers and is a robust and easy alternative to using the MySQL command line client.`,
     summary: `An easy to use web application that simplifies the management of your MySQL and MariaDB databases.`,
@@ -321,23 +333,10 @@
         title: 'How to Install and Configure phpMyAdmin on Debian 8',
         href:
           'https://www.linode.com/docs/databases/mysql/install-and-configure-phpmyadmin-on-debian-8/'
->>>>>>> 17680539
-      },
-    ],
-    related_info: [
-      {
-<<<<<<< HEAD
-        title: 'https://rubyonrails.org/',
-        href: 'https://rubyonrails.org/'
-      },
-    ],
-    tips: [
-      `Once the script finishes, go to <em>https://[your-Linode's-IP-address]:3000</em> in a browser.`
-    ],
-    logo_url: 'assets/rubyonrails_color.svg'
-  },
-  {
-=======
+      },
+    ],
+    related_info: [
+      {
         title: 'https://www.phpmyadmin.net/',
         href: 'https://www.phpmyadmin.net/'
       },
@@ -348,7 +347,6 @@
     logo_url: 'assets/phpmyadmin_color.svg'
   },
   {  
->>>>>>> 17680539
     name: 'Prometheus',
     description: `Prometheus is a powerful monitoring software tool that collects metrics from configurable data points at given intervals, evaluates rule expressions, and can trigger alerts if some condition is observed.`,
     summary:
