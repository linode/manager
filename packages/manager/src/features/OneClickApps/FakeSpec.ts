--- conflicted
+++ resolved
@@ -80,7 +80,6 @@
     logo_url: 'assets/csgo_color.svg'
   },
   {
-<<<<<<< HEAD
     name: 'Django',
     description: `Django is a web development framework for the Python programing language. It enables rapid development, while favoring pragmatic and clean design.`,
     summary: `A framework for simplifying the process of building your web applications more quickly and with less code.`,
@@ -95,7 +94,8 @@
        `You can also visit <em>https://[your-Linode's-IP-address]:8000/admin</em> to view the Djanogo admin panel`
     ],
     logo_url: 'assets/django_color.svg'
-=======
+  },
+  {
     name: 'Flask',
     description: `Flask is a lightweight WSGI web application framework. It is designed to make getting started quick and easy, with the ability to scale up to complex applications.`,
     summary: `A quick light-weight web framework for Python that includes several utilities and libraries you can use to create a web application.`,
@@ -116,7 +116,6 @@
       `Once the script finishes, go to <em>https://[your-Linode's-IP-address]</em> in a browser.`
     ],
     logo_url: 'assets/flask_color.svg'
->>>>>>> 6c06053f
   },
   {
     name: 'Docker',
