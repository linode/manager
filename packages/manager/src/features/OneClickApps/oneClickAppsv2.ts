--- conflicted
+++ resolved
@@ -2505,11 +2505,7 @@
   },
   1350845: {
     alt_description:
-<<<<<<< HEAD
-      'Lineraly scalable, fault tolerant, open source NoSQL distributed database.',
-=======
       'Linearly scalable, fault tolerant, open source NoSQL distributed database.',
->>>>>>> 9681b80f
     alt_name: 'NoSQL database cluster',
     categories: ['Databases'],
     colors: {
