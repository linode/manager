--- conflicted
+++ resolved
@@ -1173,25 +1173,15 @@
       end: '041125',
       start: '6DBA98',
     },
-<<<<<<< HEAD
     description: `MainConcept P2 AVC Ultra Transcoder Demo is an optimized Docker container for file-based transcoding of media files into professional Panasonic camera formats like P2 AVC-Intra, P2 AVC LongG and AVC-intra RP2027.v1 and AAC High Efficiency v2 formats into an MP4 container.`,
     logo_url: 'mainconcept.svg',
     name: 'MainConcept P2 AVC Ultra Transcoder Demo',
-=======
-    description: `MainConcept P2 AVC-ULTRA Transcoder is an optimized Docker container for file-based transcoding of media files into professional Panasonic camera formats like P2 AVC-Intra, P2 AVC LongG and AVC-intra RP2027.v1 and AAC High Efficiency v2 formats into an MP4 container.`,
-    logo_url: 'mainconcept.svg',
-    name: 'MainConcept P2 AVC ULTRA Transcoder',
->>>>>>> 910ed58d
     related_guides: [
       {
         href:
           'https://www.linode.com/docs/products/tools/marketplace/guides/mainconcept-p2-avc-ultra-demo/',
         title:
-<<<<<<< HEAD
           'Deploy MainConcept P2 AVC Ultra Transcoder Demo through the Linode Marketplace',
-=======
-          'Deploy MainConcept P2 AVC-ULTRA Transcoder through the Linode Marketplace',
->>>>>>> 910ed58d
       },
     ],
     summary:
