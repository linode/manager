--- conflicted
+++ resolved
@@ -17,19 +17,12 @@
 import { TableRowError } from 'src/components/TableRowError/TableRowError';
 import { TableRowLoading } from 'src/components/TableRowLoading/TableRowLoading';
 import { Typography } from 'src/components/Typography';
-<<<<<<< HEAD
-import { ApplicationState } from 'src/store';
-import { setDeletedEvents } from 'src/store/events/event.helpers';
-import { ExtendedEvent } from 'src/store/events/event.types';
-import { removeBlocklistedEvents } from 'src/utilities/eventUtils';
-=======
 import { useEventsInfiniteQuery } from 'src/queries/events';
 import {
   isInProgressEvent,
   removeBlocklistedEvents,
 } from 'src/utilities/eventUtils';
 import { partition } from 'src/utilities/partition';
->>>>>>> 455c91ab
 
 import EventRow from './EventRow';
 
@@ -95,39 +88,8 @@
       enqueueSnackbar('There was an error loading more events', {
         variant: 'error',
       });
-<<<<<<< HEAD
-  }, []);
-
-  /**
-   * For the purposes of concat-ing the events from Redux and React state
-   * so we can display events in real-time
-   */
-  React.useEffect(() => {
-    const { eventsFromRedux, inProgressEvents } = props;
-    /** in this case, we're getting new events from Redux, so we want to prepend */
-    dispatch({
-      payload: {
-        entityId: props.entityId,
-        eventsFromRedux,
-        inProgressEvents,
-        mostRecentEventTime: props.mostRecentEventTime,
-        reactStateEvents: events.reactStateEvents,
-      },
-      type: 'prepend',
-    });
-  }, [
-    events.reactStateEvents,
-    props,
-    props.eventsFromRedux,
-    props.inProgressEvents,
-  ]);
-
-  const { emptyMessage, entityId, errorMessage } = props;
-  const isLoading = loading;
-=======
     }
   }, [enqueueSnackbar, error]);
->>>>>>> 455c91ab
 
   return (
     <>
@@ -235,24 +197,4 @@
   }
 };
 
-<<<<<<< HEAD
-interface StateProps {
-  eventsFromRedux: ExtendedEvent[];
-  inProgressEvents: Record<number, number>;
-  mostRecentEventTime: string;
-}
-
-const mapStateToProps = (state: ApplicationState) => ({
-  eventsFromRedux: state.events.events,
-  inProgressEvents: state.events.inProgressEvents,
-  mostRecentEventTime: state.events.mostRecentEventTime,
-});
-
-const connected = connect(mapStateToProps);
-
-const enhanced = compose<CombinedProps, Props>(connected);
-
-export default enhanced(EventsLanding);
-=======
-export default EventsLanding;
->>>>>>> 455c91ab
+export default EventsLanding;