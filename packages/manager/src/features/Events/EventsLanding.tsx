import { createLazyRoute } from '@tanstack/react-router';
import * as React from 'react';
import { Waypoint } from 'react-waypoint';

<<<<<<< HEAD
import { Hidden } from '@linode/ui';
=======
import { DocumentTitleSegment } from 'src/components/DocumentTitle';
import { Hidden } from 'src/components/Hidden';
>>>>>>> 4db0e0c7
import { Table } from 'src/components/Table';
import { TableBody } from 'src/components/TableBody';
import { TableCell } from 'src/components/TableCell';
import { TableHead } from 'src/components/TableHead';
import { TableRow } from 'src/components/TableRow';
import { TableRowEmpty } from 'src/components/TableRowEmpty/TableRowEmpty';
import { TableRowError } from 'src/components/TableRowError/TableRowError';
import { TableRowLoading } from 'src/components/TableRowLoading/TableRowLoading';
import { EVENTS_LIST_FILTER } from 'src/features/Events/constants';
import { useEventsInfiniteQuery } from 'src/queries/events/events';

import { EventRow } from './EventRow';
import {
  StyledH1Header,
  StyledLabelTableCell,
  StyledTableCell,
  StyledTypography,
} from './EventsLanding.styles';

import type { Filter } from '@linode/api-v4';

interface Props {
  emptyMessage?: string; // Custom message for the empty state (i.e. no events).
  entityId?: number;
}

export const EventsLanding = (props: Props) => {
  const { emptyMessage, entityId } = props;

  const filter: Filter = { ...EVENTS_LIST_FILTER };

  if (entityId) {
    filter['entity.id'] = entityId;
    filter['entity.type'] = 'linode';
  }

  const {
    error,
    events,
    fetchNextPage,
    hasNextPage,
    isFetching,
    isFetchingNextPage,
    isLoading,
  } = useEventsInfiniteQuery(filter);

  const renderTableBody = () => {
    if (isLoading) {
      return (
        <TableRowLoading
          columns={4}
          responsive={{ 0: { xsDown: true }, 3: { smDown: true } }}
          rows={5}
        />
      );
    } else if (error) {
      return <TableRowError colSpan={12} message={error[0].reason} />;
    } else if (events && events.length === 0) {
      return (
        <TableRowEmpty
          colSpan={12}
          message={emptyMessage ?? "You don't have any events on your account."}
        />
      );
    } else {
      return (
        <>
          {events?.map((event) => (
            <EventRow
              entityId={entityId}
              event={event}
              key={`event-${event.id}`}
            />
          ))}
          {isFetchingNextPage && (
            <TableRowLoading
              columns={4}
              responsive={{ 0: { xsDown: true }, 3: { smDown: true } }}
              rows={5}
            />
          )}
        </>
      );
    }
  };

  return (
    <>
      <DocumentTitleSegment segment="Events" />
      {/* Only display this title on the main Events landing page */}
      {!entityId && <StyledH1Header title="Events" />}
      <Table aria-label="List of Events">
        <TableHead>
          <TableRow>
            <StyledLabelTableCell>Event</StyledLabelTableCell>
            <Hidden smDown>
              <TableCell data-qa-events-username-header sx={{ width: 150 }}>
                User
              </TableCell>
            </Hidden>
            <StyledTableCell sx={{ width: 175 }}>Start Date</StyledTableCell>
            <Hidden mdDown>
              <StyledTableCell data-qa-events-time-header sx={{ width: 175 }}>
                Duration
              </StyledTableCell>
            </Hidden>
          </TableRow>
        </TableHead>
        <TableBody>{renderTableBody()}</TableBody>
      </Table>
      {!isFetching && hasNextPage && (
        <Waypoint onEnter={() => fetchNextPage()}>
          <div />
        </Waypoint>
      )}
      {events && events.length > 0 && !isFetching && !hasNextPage && (
        <StyledTypography>No more events to show</StyledTypography>
      )}
    </>
  );
};

export const eventsLandingLazyRoute = createLazyRoute('/events')({
  component: EventsLanding,
});<|MERGE_RESOLUTION|>--- conflicted
+++ resolved
@@ -1,13 +1,9 @@
+import { Hidden } from '@linode/ui';
 import { createLazyRoute } from '@tanstack/react-router';
 import * as React from 'react';
 import { Waypoint } from 'react-waypoint';
 
-<<<<<<< HEAD
-import { Hidden } from '@linode/ui';
-=======
 import { DocumentTitleSegment } from 'src/components/DocumentTitle';
-import { Hidden } from 'src/components/Hidden';
->>>>>>> 4db0e0c7
 import { Table } from 'src/components/Table';
 import { TableBody } from 'src/components/TableBody';
 import { TableCell } from 'src/components/TableCell';
