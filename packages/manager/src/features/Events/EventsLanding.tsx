<<<<<<< HEAD
import { Event } from '@linode/api-v4/lib/account';
import { Filter } from '@linode/api-v4/lib/types';
import { withSnackbar, WithSnackbarProps } from 'notistack';
=======
import { Event, getEvents } from '@linode/api-v4/lib/account';
import { ResourcePage } from '@linode/api-v4/lib/types';
import { useSnackbar } from 'notistack';
import { compose as rCompose, concat, uniq } from 'ramda';
>>>>>>> 6ac92d5c
import * as React from 'react';
import { connect } from 'react-redux';
import { Waypoint } from 'react-waypoint';
import { compose } from 'recompose';
import { Hidden } from 'src/components/Hidden';
import { makeStyles } from '@mui/styles';
import { Theme } from '@mui/material/styles';
import { TableBody } from 'src/components/TableBody';
import { TableHead } from 'src/components/TableHead';
import { Typography } from 'src/components/Typography';
import { H1Header } from 'src/components/H1Header/H1Header';
import { Table } from 'src/components/Table';
import { TableCell } from 'src/components/TableCell';
import { TableRow } from 'src/components/TableRow';
import { TableRowEmpty } from 'src/components/TableRowEmpty/TableRowEmpty';
import { TableRowError } from 'src/components/TableRowError/TableRowError';
import { TableRowLoading } from 'src/components/TableRowLoading/TableRowLoading';
import { ApplicationState } from 'src/store';
import { ExtendedEvent } from 'src/store/events/event.types';
import areEntitiesLoading from 'src/store/selectors/entitiesLoading';
import { removeBlocklistedEvents } from 'src/utilities/eventUtils';
import EventRow from './EventRow';
import { useEventsInfiniteQuery } from 'src/queries/events';

const useStyles = makeStyles((theme: Theme) => ({
  header: {
    marginBottom: theme.spacing(1),
    [theme.breakpoints.down('md')]: {
      marginLeft: theme.spacing(),
    },
  },
  noMoreEvents: {
    padding: theme.spacing(4),
    textAlign: 'center',
  },
  labelCell: {
    width: '60%',
    minWidth: 200,
    paddingLeft: 10,
    [theme.breakpoints.down('sm')]: {
      width: '70%',
    },
  },
  columnHeader: {
    fontFamily: theme.font.bold,
    fontSize: '0.875rem',
    color: theme.textColors.tableHeader,
  },
}));

interface EventsLandingProps {
  filter?: Filter;
  entityId?: number;
  errorMessage?: string; // Custom error message (for an entity's Activity page, for example)
  emptyMessage?: string; // Custom message for the empty state (i.e. no events).
}

<<<<<<< HEAD
type CombinedProps = EventsLandingProps & StateProps & WithSnackbarProps;
=======
type CombinedProps = Props & StateProps;
>>>>>>> 6ac92d5c

export const EventsLanding = (props: CombinedProps) => {
  const {
    entitiesLoading,
    errorMessage,
    entityId,
    emptyMessage,
    filter,
  } = props;

  const classes = useStyles();
  const { enqueueSnackbar } = useSnackbar();

<<<<<<< HEAD
  const {
    data: eventsData,
    isLoading,
    error,
    hasNextPage,
    fetchNextPage,
    isFetchingNextPage,
  } = useEventsInfiniteQuery(filter);

  const events = eventsData?.pages.reduce(
    (events, page) => [...events, ...page.data],
    []
  );
=======
  const [loading, setLoading] = React.useState<boolean>(false);
  const [loadMoreEvents, setLoadMoreEvents] = React.useState<boolean>(false);
  const [error, setError] = React.useState<string | undefined>(undefined);
  const [currentPage, setCurrentPage] = React.useState<number>(1);
  const [isRequesting, setRequesting] = React.useState<boolean>(false);
  const [initialLoaded, setInitialLoaded] = React.useState<boolean>(false);

  const [events, dispatch] = React.useReducer<EventsReducer>(reducer, {
    inProgressEvents: props.inProgressEvents,
    eventsFromRedux: props.eventsFromRedux,
    reactStateEvents: [],
    mostRecentEventTime: props.mostRecentEventTime,
  });

  const getNext = () => {
    if (isRequesting) {
      return;
    }
    setRequesting(true);

    const getEventsRequest = props.getEventsRequest || getEvents;

    getEventsRequest({ page: currentPage })
      .then(handleEventsRequestSuccess)
      .catch(() => {
        enqueueSnackbar('There was an error loading more events', {
          variant: 'error',
        });
        setLoading(false);
        setRequesting(false);
      });
  };

  const handleEventsRequestSuccess = (response: ResourcePage<Event>) => {
    setCurrentPage(currentPage + 1);
    setLoadMoreEvents(true);
    /** append our events to component state */
    dispatch({
      type: 'append',
      payload: {
        eventsFromRedux: props.eventsFromRedux,
        reactStateEvents: response.data,
        entityId: props.entityId,
        inProgressEvents: props.inProgressEvents,
        mostRecentEventTime: props.mostRecentEventTime,
      },
    });
    setLoading(false);
    setRequesting(false);
    setError(undefined);
    if (response.pages === currentPage) {
      setLoadMoreEvents(false);
    }
  };

  React.useEffect(() => {
    setLoading(true);
    setRequesting(true);
    setError(undefined);

    const getEventsRequest = props.getEventsRequest || getEvents;

    getEventsRequest()
      .then(handleEventsRequestSuccess)
      .then(() => setInitialLoaded(true))
      .catch(() => {
        setLoading(false);
        setError('Error');
      });
  }, []);

  /**
   * For the purposes of concat-ing the events from Redux and React state
   * so we can display events in real-time
   */
  React.useEffect(() => {
    const { eventsFromRedux, inProgressEvents } = props;
    /** in this case, we're getting new events from Redux, so we want to prepend */
    dispatch({
      type: 'prepend',
      payload: {
        eventsFromRedux,
        inProgressEvents,
        reactStateEvents: events.reactStateEvents,
        entityId: props.entityId,
        mostRecentEventTime: props.mostRecentEventTime,
      },
    });
  }, [
    events.reactStateEvents,
    props,
    props.eventsFromRedux,
    props.inProgressEvents,
  ]);
>>>>>>> 6ac92d5c

  const loading = isLoading || isFetchingNextPage || entitiesLoading;

  return (
    <>
      {/* Only display this title on the main Events landing page */}
      {!entityId && <H1Header title="Events" className={classes.header} />}
      <Table aria-label="List of Events">
        <TableHead>
          <TableRow>
            <Hidden smDown>
              <TableCell style={{ padding: 0, width: '1%' }} />
            </Hidden>
            <TableCell
              data-qa-events-subject-header
              className={`${classes.labelCell} ${classes.columnHeader}`}
            >
              Event
            </TableCell>
            <TableCell className={classes.columnHeader}>
              Relative Date
            </TableCell>
            <Hidden mdDown>
              <TableCell
                className={classes.columnHeader}
                data-qa-events-time-header
              >
                Absolute Date
              </TableCell>
            </Hidden>
          </TableRow>
        </TableHead>
        <TableBody>
          {renderTableBody(
            loading,
            errorMessage,
            entityId,
            error ? 'Error' : undefined,
            events,
            emptyMessage
          )}
        </TableBody>
      </Table>
      {hasNextPage && events !== undefined && !loading ? (
        <Waypoint onEnter={() => fetchNextPage()}>
          <div />
        </Waypoint>
      ) : (
        !loading &&
        !error &&
        events &&
        events.length > 0 && (
          <Typography className={classes.noMoreEvents}>
            No more events to show
          </Typography>
        )
      )}
    </>
  );
};

export const renderTableBody = (
  loading: boolean,
  errorMessage = 'There was an error retrieving the events on your account.',
  entityId?: number,
  error?: string,
  events?: Event[],
  emptyMessage = "You don't have any events on your account."
) => {
  const filteredEvents = removeBlocklistedEvents(events, ['profile_update']);

  if (error) {
    return (
      <TableRowError
        colSpan={12}
        message={errorMessage}
        data-qa-events-table-error
      />
    );
  } else if (filteredEvents.length === 0 && !loading) {
    return (
      <TableRowEmpty
        colSpan={12}
        message={emptyMessage}
        data-qa-events-table-empty
      />
    );
  } else {
    return (
      <>
        {filteredEvents.map((thisEvent, idx) => (
          <EventRow
            entityId={entityId}
            key={`event-list-item-${idx}`}
            event={thisEvent}
          />
        ))}
        {loading && (
          <TableRowLoading
            columns={4}
            rows={5}
            responsive={{ 0: { xsDown: true }, 3: { smDown: true } }}
          />
        )}
      </>
    );
  }
};

interface StateProps {
  entitiesLoading: boolean;
  inProgressEvents: Record<number, number>;
  eventsFromRedux: ExtendedEvent[];
  mostRecentEventTime: string;
}

const mapStateToProps = (state: ApplicationState) => ({
  entitiesLoading: areEntitiesLoading(state.__resources),
  inProgressEvents: state.events.inProgressEvents,
  eventsFromRedux: state.events.events,
  mostRecentEventTime: state.events.mostRecentEventTime,
});

const connected = connect(mapStateToProps);

<<<<<<< HEAD
const enhanced = compose<CombinedProps, EventsLandingProps>(
  connected,
  withSnackbar
);
=======
const enhanced = compose<CombinedProps, Props>(connected);
>>>>>>> 6ac92d5c

export default enhanced(EventsLanding);<|MERGE_RESOLUTION|>--- conflicted
+++ resolved
@@ -1,13 +1,5 @@
-<<<<<<< HEAD
 import { Event } from '@linode/api-v4/lib/account';
-import { Filter } from '@linode/api-v4/lib/types';
-import { withSnackbar, WithSnackbarProps } from 'notistack';
-=======
-import { Event, getEvents } from '@linode/api-v4/lib/account';
-import { ResourcePage } from '@linode/api-v4/lib/types';
 import { useSnackbar } from 'notistack';
-import { compose as rCompose, concat, uniq } from 'ramda';
->>>>>>> 6ac92d5c
 import * as React from 'react';
 import { connect } from 'react-redux';
 import { Waypoint } from 'react-waypoint';
@@ -31,6 +23,7 @@
 import { removeBlocklistedEvents } from 'src/utilities/eventUtils';
 import EventRow from './EventRow';
 import { useEventsInfiniteQuery } from 'src/queries/events';
+import { Filter } from '@linode/api-v4';
 
 const useStyles = makeStyles((theme: Theme) => ({
   header: {
@@ -65,11 +58,7 @@
   emptyMessage?: string; // Custom message for the empty state (i.e. no events).
 }
 
-<<<<<<< HEAD
-type CombinedProps = EventsLandingProps & StateProps & WithSnackbarProps;
-=======
-type CombinedProps = Props & StateProps;
->>>>>>> 6ac92d5c
+type CombinedProps = EventsLandingProps & StateProps;
 
 export const EventsLanding = (props: CombinedProps) => {
   const {
@@ -83,7 +72,6 @@
   const classes = useStyles();
   const { enqueueSnackbar } = useSnackbar();
 
-<<<<<<< HEAD
   const {
     data: eventsData,
     isLoading,
@@ -97,104 +85,16 @@
     (events, page) => [...events, ...page.data],
     []
   );
-=======
-  const [loading, setLoading] = React.useState<boolean>(false);
-  const [loadMoreEvents, setLoadMoreEvents] = React.useState<boolean>(false);
-  const [error, setError] = React.useState<string | undefined>(undefined);
-  const [currentPage, setCurrentPage] = React.useState<number>(1);
-  const [isRequesting, setRequesting] = React.useState<boolean>(false);
-  const [initialLoaded, setInitialLoaded] = React.useState<boolean>(false);
-
-  const [events, dispatch] = React.useReducer<EventsReducer>(reducer, {
-    inProgressEvents: props.inProgressEvents,
-    eventsFromRedux: props.eventsFromRedux,
-    reactStateEvents: [],
-    mostRecentEventTime: props.mostRecentEventTime,
-  });
-
-  const getNext = () => {
-    if (isRequesting) {
-      return;
+
+  const loading = isLoading || isFetchingNextPage || entitiesLoading;
+
+  React.useEffect(() => {
+    if (error) {
+      enqueueSnackbar('There was an error loading more events', {
+        variant: 'error',
+      });
     }
-    setRequesting(true);
-
-    const getEventsRequest = props.getEventsRequest || getEvents;
-
-    getEventsRequest({ page: currentPage })
-      .then(handleEventsRequestSuccess)
-      .catch(() => {
-        enqueueSnackbar('There was an error loading more events', {
-          variant: 'error',
-        });
-        setLoading(false);
-        setRequesting(false);
-      });
-  };
-
-  const handleEventsRequestSuccess = (response: ResourcePage<Event>) => {
-    setCurrentPage(currentPage + 1);
-    setLoadMoreEvents(true);
-    /** append our events to component state */
-    dispatch({
-      type: 'append',
-      payload: {
-        eventsFromRedux: props.eventsFromRedux,
-        reactStateEvents: response.data,
-        entityId: props.entityId,
-        inProgressEvents: props.inProgressEvents,
-        mostRecentEventTime: props.mostRecentEventTime,
-      },
-    });
-    setLoading(false);
-    setRequesting(false);
-    setError(undefined);
-    if (response.pages === currentPage) {
-      setLoadMoreEvents(false);
-    }
-  };
-
-  React.useEffect(() => {
-    setLoading(true);
-    setRequesting(true);
-    setError(undefined);
-
-    const getEventsRequest = props.getEventsRequest || getEvents;
-
-    getEventsRequest()
-      .then(handleEventsRequestSuccess)
-      .then(() => setInitialLoaded(true))
-      .catch(() => {
-        setLoading(false);
-        setError('Error');
-      });
-  }, []);
-
-  /**
-   * For the purposes of concat-ing the events from Redux and React state
-   * so we can display events in real-time
-   */
-  React.useEffect(() => {
-    const { eventsFromRedux, inProgressEvents } = props;
-    /** in this case, we're getting new events from Redux, so we want to prepend */
-    dispatch({
-      type: 'prepend',
-      payload: {
-        eventsFromRedux,
-        inProgressEvents,
-        reactStateEvents: events.reactStateEvents,
-        entityId: props.entityId,
-        mostRecentEventTime: props.mostRecentEventTime,
-      },
-    });
-  }, [
-    events.reactStateEvents,
-    props,
-    props.eventsFromRedux,
-    props.inProgressEvents,
-  ]);
->>>>>>> 6ac92d5c
-
-  const loading = isLoading || isFetchingNextPage || entitiesLoading;
+  }, [enqueueSnackbar, error]);
 
   return (
     <>
@@ -318,13 +218,6 @@
 
 const connected = connect(mapStateToProps);
 
-<<<<<<< HEAD
-const enhanced = compose<CombinedProps, EventsLandingProps>(
-  connected,
-  withSnackbar
-);
-=======
-const enhanced = compose<CombinedProps, Props>(connected);
->>>>>>> 6ac92d5c
+const enhanced = compose<CombinedProps, EventsLandingProps>(connected);
 
 export default enhanced(EventsLanding);