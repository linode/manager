--- conflicted
+++ resolved
@@ -22,20 +22,13 @@
 import { useEventsInfiniteQuery } from 'src/queries/events';
 import { ApplicationState } from 'src/store';
 import areEntitiesLoading from 'src/store/selectors/entitiesLoading';
-<<<<<<< HEAD
 import {
   isInProgressEvent,
   removeBlocklistedEvents,
 } from 'src/utilities/eventUtils';
+import { partition } from 'src/utilities/partition';
+
 import EventRow from './EventRow';
-import { useEventsInfiniteQuery } from 'src/queries/events';
-import { Filter } from '@linode/api-v4';
-import { partition } from 'src/utilities/partition';
-=======
-import { removeBlocklistedEvents } from 'src/utilities/eventUtils';
-
-import EventRow from './EventRow';
->>>>>>> eada7170
 
 const useStyles = makeStyles((theme: Theme) => ({
   columnHeader: {
@@ -86,22 +79,13 @@
   const { enqueueSnackbar } = useSnackbar();
 
   const {
-<<<<<<< HEAD
+    error,
     events,
-    isLoading,
-=======
-    data: eventsData,
->>>>>>> eada7170
-    error,
     fetchNextPage,
     hasNextPage,
     isFetchingNextPage,
-<<<<<<< HEAD
+    isLoading,
   } = useEventsInfiniteQuery({ filter });
-=======
-    isLoading,
-  } = useEventsInfiniteQuery(filter);
->>>>>>> eada7170
 
   const [inProgressEvents, completedEvents] = partition(
     isInProgressEvent,
@@ -227,22 +211,10 @@
 
 interface StateProps {
   entitiesLoading: boolean;
-<<<<<<< HEAD
-=======
-  eventsFromRedux: ExtendedEvent[];
-  inProgressEvents: Record<number, number>;
-  mostRecentEventTime: string;
->>>>>>> eada7170
 }
 
 const mapStateToProps = (state: ApplicationState) => ({
   entitiesLoading: areEntitiesLoading(state.__resources),
-<<<<<<< HEAD
-=======
-  eventsFromRedux: state.events.events,
-  inProgressEvents: state.events.inProgressEvents,
-  mostRecentEventTime: state.events.mostRecentEventTime,
->>>>>>> eada7170
 });
 
 const connected = connect(mapStateToProps);
