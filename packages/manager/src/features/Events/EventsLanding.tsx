import { Event, getEvents } from '@linode/api-v4/lib/account';
import { ResourcePage } from '@linode/api-v4/lib/types';
import { Theme } from '@mui/material/styles';
import { makeStyles } from '@mui/styles';
import { useSnackbar } from 'notistack';
import { concat, compose as rCompose, uniq } from 'ramda';
import * as React from 'react';
import { connect } from 'react-redux';
import { Waypoint } from 'react-waypoint';
import { compose } from 'recompose';

import { H1Header } from 'src/components/H1Header/H1Header';
import { Hidden } from 'src/components/Hidden';
import { Table } from 'src/components/Table';
import { TableBody } from 'src/components/TableBody';
import { TableCell } from 'src/components/TableCell';
import { TableHead } from 'src/components/TableHead';
import { TableRow } from 'src/components/TableRow';
import { TableRowEmpty } from 'src/components/TableRowEmpty/TableRowEmpty';
import { TableRowError } from 'src/components/TableRowError/TableRowError';
import { TableRowLoading } from 'src/components/TableRowLoading/TableRowLoading';
import { Typography } from 'src/components/Typography';
import { ApplicationState } from 'src/store';
import { setDeletedEvents } from 'src/store/events/event.helpers';
import { ExtendedEvent } from 'src/store/events/event.types';
<<<<<<< HEAD
import areEntitiesLoading from 'src/store/selectors/entitiesLoading';
=======
>>>>>>> 0b07ae66
import { removeBlocklistedEvents } from 'src/utilities/eventUtils';

import { filterUniqueEvents, shouldUpdateEvents } from './Event.helpers';
import EventRow from './EventRow';

const useStyles = makeStyles((theme: Theme) => ({
  columnHeader: {
    color: theme.textColors.tableHeader,
    fontFamily: theme.font.bold,
    fontSize: '0.875rem',
  },
  header: {
    marginBottom: theme.spacing(1),
    [theme.breakpoints.down('md')]: {
      marginLeft: theme.spacing(),
    },
  },
  labelCell: {
    minWidth: 200,
    paddingLeft: 10,
    [theme.breakpoints.down('sm')]: {
      width: '70%',
    },
    width: '60%',
  },
  noMoreEvents: {
    padding: theme.spacing(4),
    textAlign: 'center',
  },
}));

interface Props {
  emptyMessage?: string; // Custom message for the empty state (i.e. no events).
  // isEventsLandingForEntity?: boolean;
  entityId?: number;
  errorMessage?: string; // Custom error message (for an entity's Activity page, for example)
  getEventsRequest?: typeof getEvents;
}

type CombinedProps = Props & StateProps;

const appendToEvents = (oldEvents: Event[], newEvents: Event[]) =>
  rCompose<Event[], Event[], Event[], Event[]>(
    uniq, // Ensure no duplicates
    concat(oldEvents), // Attach the new events
    setDeletedEvents // Add a _deleted entry for each new event
  )(newEvents);

export interface ReducerState {
  eventsFromRedux: ExtendedEvent[];
  inProgressEvents: Record<number, number>;
  mostRecentEventTime: string;
  reactStateEvents: Event[];
}

interface Payload {
  entityId?: number;
  eventsFromRedux: ExtendedEvent[];
  inProgressEvents: Record<number, number>;
  mostRecentEventTime: string;
  reactStateEvents: Event[];
}

export interface ReducerActions {
  payload: Payload;
  type: 'append' | 'prepend';
}

type EventsReducer = React.Reducer<ReducerState, ReducerActions>;

export const reducer: EventsReducer = (state, action) => {
  const {
    payload: {
      entityId,
      eventsFromRedux: nextReduxEvents,
      inProgressEvents: nextInProgressEvents,
      mostRecentEventTime: nextMostRecentEventTime,
      reactStateEvents: nextReactEvents,
    },
  } = action;

  switch (action.type) {
    case 'prepend':
      if (
        shouldUpdateEvents(
          {
            inProgressEvents: state.inProgressEvents,
            mostRecentEventTime: state.mostRecentEventTime,
          },
          {
            inProgressEvents: nextInProgressEvents,
            mostRecentEventTime: nextMostRecentEventTime,
          }
        )
      ) {
        return {
          eventsFromRedux: nextReduxEvents,
          inProgressEvents: nextInProgressEvents,
          mostRecentEventTime: nextMostRecentEventTime,
          reactStateEvents: filterUniqueEvents([
            /*
              Pop new events from Redux on the top of the event stream, with some conditions
            */
            ...nextReduxEvents.filter((eachEvent) => {
              return (
                /** all events from Redux will have this flag as a boolean value */
                !eachEvent._initial &&
                /**
                 * so here we're basically determining whether or not
                 * an entityID prop was passed, and if so, only show the events
                 * that pertain to that entity. This is useful because it helps
                 * us show only relevant events on the Linode Activity panel, for example
                 */
                (typeof entityId === 'undefined' ||
                  (eachEvent.entity && eachEvent.entity.id === entityId))
              );
            }),
            /*
            at this point, the state is populated with events from the cDM
            request (which don't include the "_initial flag"), but it might also
            contain events from Redux as well. We only want the ones where the "_initial"
            flag doesn't exist
            */
            ...nextReactEvents.filter(
              (eachEvent) => typeof eachEvent._initial === 'undefined'
            ),
          ]),
        };
      }
      return {
        eventsFromRedux: nextReduxEvents,
        inProgressEvents: nextInProgressEvents,
        mostRecentEventTime: nextMostRecentEventTime,
        reactStateEvents: nextReactEvents,
      };
    case 'append':
    default:
      return {
        eventsFromRedux: nextReduxEvents,
        inProgressEvents: nextInProgressEvents,
        mostRecentEventTime: nextMostRecentEventTime,
        reactStateEvents: appendToEvents(
          state.reactStateEvents,
          nextReactEvents
        ),
      };
  }
};

export const EventsLanding: React.FC<CombinedProps> = (props) => {
  const classes = useStyles();
  const { enqueueSnackbar } = useSnackbar();

  const [loading, setLoading] = React.useState<boolean>(false);
  const [loadMoreEvents, setLoadMoreEvents] = React.useState<boolean>(false);
  const [error, setError] = React.useState<string | undefined>(undefined);
  const [currentPage, setCurrentPage] = React.useState<number>(1);
  const [isRequesting, setRequesting] = React.useState<boolean>(false);
  const [initialLoaded, setInitialLoaded] = React.useState<boolean>(false);

  const [events, dispatch] = React.useReducer<EventsReducer>(reducer, {
    eventsFromRedux: props.eventsFromRedux,
    inProgressEvents: props.inProgressEvents,
    mostRecentEventTime: props.mostRecentEventTime,
    reactStateEvents: [],
  });

  const getNext = () => {
    if (isRequesting) {
      return;
    }
    setRequesting(true);

    const getEventsRequest = props.getEventsRequest || getEvents;

    getEventsRequest({ page: currentPage })
      .then(handleEventsRequestSuccess)
      .catch(() => {
        enqueueSnackbar('There was an error loading more events', {
          variant: 'error',
        });
        setLoading(false);
        setRequesting(false);
      });
  };

  const handleEventsRequestSuccess = (response: ResourcePage<Event>) => {
    setCurrentPage(currentPage + 1);
    setLoadMoreEvents(true);
    /** append our events to component state */
    dispatch({
      payload: {
        entityId: props.entityId,
        eventsFromRedux: props.eventsFromRedux,
        inProgressEvents: props.inProgressEvents,
        mostRecentEventTime: props.mostRecentEventTime,
        reactStateEvents: response.data,
      },
      type: 'append',
    });
    setLoading(false);
    setRequesting(false);
    setError(undefined);
    if (response.pages === currentPage) {
      setLoadMoreEvents(false);
    }
  };

  React.useEffect(() => {
    setLoading(true);
    setRequesting(true);
    setError(undefined);

    const getEventsRequest = props.getEventsRequest || getEvents;

    getEventsRequest()
      .then(handleEventsRequestSuccess)
      .then(() => setInitialLoaded(true))
      .catch(() => {
        setLoading(false);
        setError('Error');
      });
  }, []);

  /**
   * For the purposes of concat-ing the events from Redux and React state
   * so we can display events in real-time
   */
  React.useEffect(() => {
    const { eventsFromRedux, inProgressEvents } = props;
    /** in this case, we're getting new events from Redux, so we want to prepend */
    dispatch({
      payload: {
        entityId: props.entityId,
        eventsFromRedux,
        inProgressEvents,
        mostRecentEventTime: props.mostRecentEventTime,
        reactStateEvents: events.reactStateEvents,
      },
      type: 'prepend',
    });
  }, [
    events.reactStateEvents,
    props,
    props.eventsFromRedux,
    props.inProgressEvents,
  ]);

<<<<<<< HEAD
  const { emptyMessage, entitiesLoading, entityId, errorMessage } = props;
  const isLoading = loading || entitiesLoading;
=======
  const { emptyMessage, entityId, errorMessage } = props;
>>>>>>> 0b07ae66

  return (
    <>
      {/* Only display this title on the main Events landing page */}
      {!entityId && <H1Header className={classes.header} title="Events" />}
      <Table aria-label="List of Events">
        <TableHead>
          <TableRow>
            <Hidden smDown>
              <TableCell style={{ padding: 0, width: '1%' }} />
            </Hidden>
            <TableCell
              className={`${classes.labelCell} ${classes.columnHeader}`}
              data-qa-events-subject-header
            >
              Event
            </TableCell>
            <TableCell className={classes.columnHeader}>
              Relative Date
            </TableCell>
            <Hidden mdDown>
              <TableCell
                className={classes.columnHeader}
                data-qa-events-time-header
              >
                Absolute Date
              </TableCell>
            </Hidden>
          </TableRow>
        </TableHead>
        <TableBody>
          {renderTableBody(
<<<<<<< HEAD
            isLoading,
=======
            loading,
>>>>>>> 0b07ae66
            isRequesting,
            errorMessage,
            entityId,
            error,
            events.reactStateEvents,
            emptyMessage
          )}
        </TableBody>
      </Table>
<<<<<<< HEAD
      {loadMoreEvents && initialLoaded && !isLoading ? (
=======
      {loadMoreEvents && initialLoaded && !loading ? (
>>>>>>> 0b07ae66
        <Waypoint onEnter={getNext}>
          <div />
        </Waypoint>
      ) : (
        !isLoading &&
        !error &&
        events.reactStateEvents.length > 0 && (
          <Typography className={classes.noMoreEvents}>
            No more events to show
          </Typography>
        )
      )}
    </>
  );
};

export const renderTableBody = (
  loading: boolean,
  isRequesting: boolean,
  errorMessage = 'There was an error retrieving the events on your account.',
  entityId?: number,
  error?: string,
  events?: Event[],
  emptyMessage = "You don't have any events on your account."
) => {
  const filteredEvents = removeBlocklistedEvents(events, ['profile_update']);

  if (loading) {
    return (
      <TableRowLoading
        columns={4}
        responsive={{ 0: { xsDown: true }, 3: { smDown: true } }}
        rows={5}
      />
    );
  } else if (error) {
    return (
      <TableRowError
        colSpan={12}
        data-qa-events-table-error
        message={errorMessage}
      />
    );
  } else if (filteredEvents.length === 0) {
    return (
      <TableRowEmpty
        colSpan={12}
        data-qa-events-table-empty
        message={emptyMessage}
      />
    );
  } else {
    return (
      <>
        {filteredEvents.map((thisEvent, idx) => (
          <EventRow
            entityId={entityId}
            event={thisEvent}
            key={`event-list-item-${idx}`}
          />
        ))}
        {isRequesting && (
          <TableRowLoading
            columns={4}
            responsive={{ 0: { xsDown: true }, 3: { smDown: true } }}
            rows={5}
          />
        )}
      </>
    );
  }
};

interface StateProps {
<<<<<<< HEAD
  entitiesLoading: boolean;
=======
>>>>>>> 0b07ae66
  eventsFromRedux: ExtendedEvent[];
  inProgressEvents: Record<number, number>;
  mostRecentEventTime: string;
}

const mapStateToProps = (state: ApplicationState) => ({
<<<<<<< HEAD
  entitiesLoading: areEntitiesLoading(state.__resources),
=======
>>>>>>> 0b07ae66
  eventsFromRedux: state.events.events,
  inProgressEvents: state.events.inProgressEvents,
  mostRecentEventTime: state.events.mostRecentEventTime,
});

const connected = connect(mapStateToProps);

const enhanced = compose<CombinedProps, Props>(connected);

export default enhanced(EventsLanding);<|MERGE_RESOLUTION|>--- conflicted
+++ resolved
@@ -23,10 +23,6 @@
 import { ApplicationState } from 'src/store';
 import { setDeletedEvents } from 'src/store/events/event.helpers';
 import { ExtendedEvent } from 'src/store/events/event.types';
-<<<<<<< HEAD
-import areEntitiesLoading from 'src/store/selectors/entitiesLoading';
-=======
->>>>>>> 0b07ae66
 import { removeBlocklistedEvents } from 'src/utilities/eventUtils';
 
 import { filterUniqueEvents, shouldUpdateEvents } from './Event.helpers';
@@ -275,12 +271,7 @@
     props.inProgressEvents,
   ]);
 
-<<<<<<< HEAD
-  const { emptyMessage, entitiesLoading, entityId, errorMessage } = props;
-  const isLoading = loading || entitiesLoading;
-=======
   const { emptyMessage, entityId, errorMessage } = props;
->>>>>>> 0b07ae66
 
   return (
     <>
@@ -313,11 +304,7 @@
         </TableHead>
         <TableBody>
           {renderTableBody(
-<<<<<<< HEAD
-            isLoading,
-=======
             loading,
->>>>>>> 0b07ae66
             isRequesting,
             errorMessage,
             entityId,
@@ -327,16 +314,12 @@
           )}
         </TableBody>
       </Table>
-<<<<<<< HEAD
-      {loadMoreEvents && initialLoaded && !isLoading ? (
-=======
       {loadMoreEvents && initialLoaded && !loading ? (
->>>>>>> 0b07ae66
         <Waypoint onEnter={getNext}>
           <div />
         </Waypoint>
       ) : (
-        !isLoading &&
+        !loading &&
         !error &&
         events.reactStateEvents.length > 0 && (
           <Typography className={classes.noMoreEvents}>
@@ -406,20 +389,12 @@
 };
 
 interface StateProps {
-<<<<<<< HEAD
-  entitiesLoading: boolean;
-=======
->>>>>>> 0b07ae66
   eventsFromRedux: ExtendedEvent[];
   inProgressEvents: Record<number, number>;
   mostRecentEventTime: string;
 }
 
 const mapStateToProps = (state: ApplicationState) => ({
-<<<<<<< HEAD
-  entitiesLoading: areEntitiesLoading(state.__resources),
-=======
->>>>>>> 0b07ae66
   eventsFromRedux: state.events.events,
   inProgressEvents: state.events.inProgressEvents,
   mostRecentEventTime: state.events.mostRecentEventTime,
