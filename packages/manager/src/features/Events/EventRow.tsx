import { Event, EventAction } from '@linode/api-v4/lib/account';
import { pathOr } from 'ramda';
import * as React from 'react';
import { compose } from 'recompose';
import Hidden from 'src/components/core/Hidden';
import { makeStyles, Theme } from 'src/components/core/styles';
import Typography from 'src/components/core/Typography';
import DateTimeDisplay from 'src/components/DateTimeDisplay';
import Link from 'src/components/Link';
import renderGuard, { RenderGuardProps } from 'src/components/RenderGuard';
import TableCell from 'src/components/TableCell';
import TableRow from 'src/components/TableRow';
import eventMessageGenerator from 'src/eventMessageGenerator';
import { parseAPIDate } from 'src/utilities/date';
import { getEntityByIDFromStore } from 'src/utilities/getEntityByIDFromStore';
import getEventsActionLink from 'src/utilities/getEventsActionLink';
import GravatarIcon from '../Profile/DisplaySettings/GravatarIcon';
import { formatEventWithUsername } from './Event.helpers';

const useStyles = makeStyles((theme: Theme) => ({
  row: {
    '&:hover': {
      backgroundColor:
        theme.name === 'lightTheme' ? '#fbfbfb' : 'rgba(0, 0, 0, 0.1)',
    },
    '& a': {
      color: 'inherit',
    },
  },
  icon: {
    height: 24,
    width: 24,
  },
}));

interface ExtendedEvent extends Event {
  _deleted?: string;
}

interface Props {
  event: ExtendedEvent;
  entityId?: number;
}

type CombinedProps = Props;

export const EventRow: React.FC<CombinedProps> = (props) => {
  const { event, entityId } = props;
  const link = getEventsActionLink(event.action, event.entity, event._deleted);
  const type = pathOr<string>('linode', ['entity', 'type'], event);
  const id = pathOr<string | number>(-1, ['entity', 'id'], event);
  const entity = getEntityByIDFromStore(type, id);

  const rowProps = {
    action: event.action,
    entityId,
    link,
    message: eventMessageGenerator(event),
    status: pathOr(undefined, ['status'], entity),
    type,
    created: event.created,
    username: event.username,
  };

  return <Row {...rowProps} data-qa-events-row={event.id} />;
};

export interface RowProps {
  action: EventAction;
  link?: string | (() => void);
  message?: string | void;
  status?: string;
  type:
    | 'linode'
    | 'domain'
    | 'nodebalancer'
    | 'stackscript'
    | 'volume'
    | 'database';
  created: string;
  username: string | null;
}

export const Row: React.FC<RowProps> = (props) => {
  const classes = useStyles();

  const { action, link, message, created, username } = props;

  /** Some event types may not be handled by our system (or new types
   * may be added). Filter these out so we don't display blank messages to the user.
   */
  if (!message) {
    return null;
  }

  const displayedMessage = formatEventWithUsername(action, username, message);

  return (
    <TableRow
      data-qa-event-row
      data-test-id={action}
      ariaLabel={`Event ${displayedMessage}`}
      className={link ? classes.row : ''}
    >
<<<<<<< HEAD
      {/** We don't use the event argument, so typing isn't critical here. */}
      {/* Only display entity icon on the Global EventsLanding page */}
      {!entityId && (
        <Hidden xsDown>
          <TableCell data-qa-event-icon-cell>
            <div className={classes.icon}>
              <EntityIcon
                data-qa-entity-icon
                variant={type}
                status={status}
                size={20}
              />
            </div>
          </TableCell>
        </Hidden>
      )}
=======
      <Hidden xsDown>
        <TableCell data-qa-event-icon-cell>
          <GravatarIcon username={username} className={classes.icon} />
        </TableCell>
      </Hidden>
>>>>>>> 83c74fd7
      <TableCell parentColumn="Event" data-qa-event-message-cell>
        <Typography data-qa-event-message variant="body1">
          {link ? <Link to={link}>{displayedMessage}</Link> : displayedMessage}
        </Typography>
      </TableCell>
<<<<<<< HEAD
      <Hidden mdDown>
        <TableCell parentColumn="Duration">
          <Typography variant="body1">
            {/* There is currently an API bug where host_reboot event durations are
          not reported correctly. This patch simply hides the duration. @todo
          remove this // check when the API bug is fixed. */}
            {action === 'host_reboot' ? '' : formatEventSeconds(duration)}
          </Typography>
        </TableCell>
      </Hidden>
      <TableCell parentColumn="When" data-qa-event-created-cell>
        <DateTimeDisplay value={created} />
=======
      <TableCell parentColumn="Relative Date">
        {parseAPIDate(created).toRelative()}
>>>>>>> 83c74fd7
      </TableCell>
      <Hidden smDown>
        <TableCell parentColumn="Absolute Date" data-qa-event-created-cell>
          <DateTimeDisplay value={created} />
        </TableCell>
      </Hidden>
    </TableRow>
  );
};

const enhanced = compose<CombinedProps, Props & RenderGuardProps>(renderGuard);

export default enhanced(EventRow);<|MERGE_RESOLUTION|>--- conflicted
+++ resolved
@@ -102,52 +102,18 @@
       ariaLabel={`Event ${displayedMessage}`}
       className={link ? classes.row : ''}
     >
-<<<<<<< HEAD
-      {/** We don't use the event argument, so typing isn't critical here. */}
-      {/* Only display entity icon on the Global EventsLanding page */}
-      {!entityId && (
-        <Hidden xsDown>
-          <TableCell data-qa-event-icon-cell>
-            <div className={classes.icon}>
-              <EntityIcon
-                data-qa-entity-icon
-                variant={type}
-                status={status}
-                size={20}
-              />
-            </div>
-          </TableCell>
-        </Hidden>
-      )}
-=======
       <Hidden xsDown>
         <TableCell data-qa-event-icon-cell>
           <GravatarIcon username={username} className={classes.icon} />
         </TableCell>
       </Hidden>
->>>>>>> 83c74fd7
       <TableCell parentColumn="Event" data-qa-event-message-cell>
         <Typography data-qa-event-message variant="body1">
           {link ? <Link to={link}>{displayedMessage}</Link> : displayedMessage}
         </Typography>
       </TableCell>
-<<<<<<< HEAD
-      <Hidden mdDown>
-        <TableCell parentColumn="Duration">
-          <Typography variant="body1">
-            {/* There is currently an API bug where host_reboot event durations are
-          not reported correctly. This patch simply hides the duration. @todo
-          remove this // check when the API bug is fixed. */}
-            {action === 'host_reboot' ? '' : formatEventSeconds(duration)}
-          </Typography>
-        </TableCell>
-      </Hidden>
-      <TableCell parentColumn="When" data-qa-event-created-cell>
-        <DateTimeDisplay value={created} />
-=======
       <TableCell parentColumn="Relative Date">
         {parseAPIDate(created).toRelative()}
->>>>>>> 83c74fd7
       </TableCell>
       <Hidden smDown>
         <TableCell parentColumn="Absolute Date" data-qa-event-created-cell>
