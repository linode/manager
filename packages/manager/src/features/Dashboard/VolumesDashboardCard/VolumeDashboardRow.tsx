--- conflicted
+++ resolved
@@ -76,11 +76,7 @@
   return attachedLinode ? attachedLinode.label : null;
 };
 
-<<<<<<< HEAD
-export const VolumeDashboardRow: React.StatelessComponent<CombinedProps> = props => {
-=======
 export const VolumeDashboardRow: React.FC<CombinedProps> = props => {
->>>>>>> 641491ba
   const {
     classes,
     volume: { label, linode_id, region, size }
