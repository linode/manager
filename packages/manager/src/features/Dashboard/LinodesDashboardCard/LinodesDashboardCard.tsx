--- conflicted
+++ resolved
@@ -216,15 +216,10 @@
       take(5),
       sortBy(prop('label'))
     )(linodesWithMaintenance),
-<<<<<<< HEAD
-    linodeCount: state.__resources.linodes.entities.length,
     loading:
       state.__resources.linodes.loading &&
       state.__resources.linodes.results.length === 0,
-=======
     linodeCount: state.__resources.linodes.results,
-    loading: state.__resources.linodes.loading,
->>>>>>> 5da7aab3
     error: path(['read'], state.__resources.linodes.error)
   };
 });
