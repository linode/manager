import { enableBackups } from '@linode/api-v4';
import { pluralize } from '@linode/utilities';
import { useMutation, useQueryClient } from '@tanstack/react-query';

<<<<<<< HEAD
import { linodeQueries } from '@linode/queries';
import { pluralize } from 'src/utilities/pluralize';
=======
import { linodeQueries } from 'src/queries/linodes/linodes';
>>>>>>> 61357fdb

import type { APIError, Linode } from '@linode/api-v4';

interface EnableBackupsFufilledResult extends PromiseFulfilledResult<{}> {
  linode: Linode;
}

export interface EnableBackupsRejectedResult extends PromiseRejectedResult {
  linode: Linode;
  reason: APIError[];
}

export const useEnableBackupsOnLinodesMutation = () => {
  const queryClient = useQueryClient();
  return useMutation<
    (EnableBackupsFufilledResult | EnableBackupsRejectedResult)[],
    unknown,
    Linode[]
  >({
    mutationFn: async (linodes) => {
      const data = await Promise.allSettled(
        linodes.map((linode) => enableBackups(linode.id))
      );
      return linodes.map((linode, idx) => ({ linode, ...data[idx] }));
    },
    onSuccess(_, variables) {
      queryClient.invalidateQueries(linodeQueries.linodes);
      for (const linode of variables) {
        queryClient.invalidateQueries({
          exact: true,
          queryKey: linodeQueries.linode(linode.id).queryKey,
        });
        queryClient.invalidateQueries({
          queryKey: linodeQueries.linode(linode.id)._ctx.backups.queryKey,
        });
      }
    },
  });
};

interface FailureNotificationProps {
  failedCount: number;
  successCount: number;
}

export const getFailureNotificationText = ({
  failedCount,
  successCount,
}: FailureNotificationProps): string => {
  if (successCount > 0) {
    return `Enabled backups successfully for ${pluralize(
      'Linode',
      'Linodes',
      successCount
    )}, but ${pluralize('Linode', 'Linodes', failedCount)} failed.`;
  }
  // This function will only be called if at least one backup failed.
  return `There was an error enabling backups for your Linodes.`;
};<|MERGE_RESOLUTION|>--- conflicted
+++ resolved
@@ -1,13 +1,7 @@
 import { enableBackups } from '@linode/api-v4';
+import { linodeQueries } from '@linode/queries';
 import { pluralize } from '@linode/utilities';
 import { useMutation, useQueryClient } from '@tanstack/react-query';
-
-<<<<<<< HEAD
-import { linodeQueries } from '@linode/queries';
-import { pluralize } from 'src/utilities/pluralize';
-=======
-import { linodeQueries } from 'src/queries/linodes/linodes';
->>>>>>> 61357fdb
 
 import type { APIError, Linode } from '@linode/api-v4';
 
