--- conflicted
+++ resolved
@@ -1,8 +1,4 @@
-<<<<<<< HEAD
-import { Box, Notice } from '@linode/ui';
-=======
-import { Box, Stack } from '@linode/ui';
->>>>>>> d4e59f1c
+import { Box, Notice, Stack } from '@linode/ui';
 import { styled } from '@mui/material';
 import { useSnackbar } from 'notistack';
 import * as React from 'react';
@@ -11,11 +7,6 @@
 import { DisplayPrice } from 'src/components/DisplayPrice';
 import { Drawer } from 'src/components/Drawer';
 import { Link } from 'src/components/Link';
-<<<<<<< HEAD
-import { Stack } from 'src/components/Stack';
-=======
-import { Notice } from 'src/components/Notice/Notice';
->>>>>>> d4e59f1c
 import { Table } from 'src/components/Table';
 import { TableBody } from 'src/components/TableBody';
 import { TableCell } from 'src/components/TableCell';
