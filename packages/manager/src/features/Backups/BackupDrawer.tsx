--- conflicted
+++ resolved
@@ -6,14 +6,8 @@
 import { QueryClient } from 'react-query';
 import { MapDispatchToProps, MapStateToProps, connect } from 'react-redux';
 import { compose } from 'recompose';
-<<<<<<< HEAD
+
 import ActionsPanel from 'src/components/ActionsPanel/ActionsPanel';
-import { Typography } from 'src/components/Typography';
-=======
-
-import ActionsPanel from 'src/components/ActionsPanel';
-import { Button } from 'src/components/Button/Button';
->>>>>>> a3d98700
 import { DisplayPrice } from 'src/components/DisplayPrice';
 import Drawer from 'src/components/Drawer';
 import { Link } from 'src/components/Link';
@@ -138,22 +132,6 @@
     }
   }
 
-<<<<<<< HEAD
-  handleSubmit = () => {
-    const {
-      actions: { enable, enroll },
-      accountSettings,
-      queryClient,
-    } = this.props;
-    if (accountSettings.data?.backups_enabled) {
-      enable();
-    } else {
-      enroll(accountSettings.data?.backups_enabled ?? false, queryClient);
-    }
-  };
-
-=======
->>>>>>> a3d98700
   render() {
     const {
       accountSettings,
@@ -221,41 +199,18 @@
             />
           </Grid>
           <Grid>
-<<<<<<< HEAD
             <ActionsPanel
-              showPrimary
               primaryButtonDataTestId="submit"
               primaryButtonHandler={this.handleSubmit}
               primaryButtonLoading={loading || enabling || enrolling}
               primaryButtonText="Confirm"
-              showSecondary
               secondaryButtonDataTestId="cancel"
               secondaryButtonHandler={close}
               secondaryButtonText="Cancel"
-              style={{ padding: 0, margin: 0 }}
+              showPrimary
+              showSecondary
+              style={{ margin: 0, padding: 0 }}
             />
-=======
-            <ActionsPanel style={{ margin: 0, padding: 0 }}>
-              <Button
-                buttonType="secondary"
-                className="cancel"
-                data-qa-cancel
-                data-testid={'cancel'}
-                onClick={close}
-              >
-                Cancel
-              </Button>
-              <Button
-                buttonType="primary"
-                data-qa-submit
-                data-testid={'submit'}
-                loading={loading || enabling || enrolling}
-                onClick={this.handleSubmit}
-              >
-                Confirm
-              </Button>
-            </ActionsPanel>
->>>>>>> a3d98700
           </Grid>
           <Grid>
             <BackupsTable linodes={extendedLinodes} loading={loading} />
@@ -265,7 +220,7 @@
     );
   }
 
-  handleSubmit = (e: React.MouseEvent<HTMLButtonElement>) => {
+  handleSubmit = () => {
     const {
       accountSettings,
       actions: { enable, enroll },
