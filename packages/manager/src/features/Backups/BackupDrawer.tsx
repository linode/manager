import Stack from '@mui/material/Stack';
import { useSnackbar } from 'notistack';
import * as React from 'react';

import { ActionsPanel } from 'src/components/ActionsPanel/ActionsPanel';
import { Box } from 'src/components/Box';
import { DisplayPrice } from 'src/components/DisplayPrice';
import { Drawer } from 'src/components/Drawer';
import { Link } from 'src/components/Link';
import { Notice } from 'src/components/Notice/Notice';
import { Table } from 'src/components/Table';
import { TableBody } from 'src/components/TableBody';
import { TableCell } from 'src/components/TableCell';
import { TableHead } from 'src/components/TableHead';
import { TableRow } from 'src/components/TableRow';
import { TableRowError } from 'src/components/TableRowError/TableRowError';
import { TableRowLoading } from 'src/components/TableRowLoading/TableRowLoading';
import { Typography } from 'src/components/Typography';
import {
  useAccountSettings,
  useMutateAccountSettings,
} from 'src/queries/accountSettings';
import { useAllLinodesQuery } from 'src/queries/linodes/linodes';
import { useAllTypes } from 'src/queries/types';
import { pluralize } from 'src/utilities/pluralize';

import { AutoEnroll } from './AutoEnroll';
import { BackupLinodeRow } from './BackupLinodeRow';
import {
  EnableBackupsRejectedResult,
  getFailureNotificationText,
  getTotalBackupsPrice,
  useEnableBackupsOnLinodesMutation,
} from './utils';

interface Props {
  onClose: () => void;
  open: boolean;
}

export const BackupDrawer = (props: Props) => {
  const { onClose, open } = props;
  const { enqueueSnackbar } = useSnackbar();

  const {
    data: linodes,
    error: linodesError,
    isLoading: linodesLoading,
  } = useAllLinodesQuery({}, {}, open);

  const { data: types, isLoading: typesLoading } = useAllTypes(open);

  const {
    data: accountSettings,
    isLoading: accountSettingsLoading,
  } = useAccountSettings();

  const {
    error: updateAccountSettingsError,
    isLoading: isUpdatingAccountSettings,
    mutateAsync: updateAccountSettings,
  } = useMutateAccountSettings();

  const [shouldEnableAutoEnroll, setShouldEnableAutoEnroll] = React.useState(
    true
  );

  const {
    data: enableBackupsResult,
    isLoading: isEnablingBackups,
    mutateAsync: enableBackups,
  } = useEnableBackupsOnLinodesMutation();

  const failedEnableBackupsCount =
    enableBackupsResult?.filter((result) => result.status === 'rejected')
      .length ?? 0;

  const successfulEnableBackupsCount =
    enableBackupsResult?.filter((result) => result.status === 'fulfilled')
      .length ?? 0;

  const linodesWithoutBackups =
    linodes?.filter((linode) => !linode.backups.enabled) ?? [];

  const linodeCount = linodesWithoutBackups.length;

  const renderBackupsTable = () => {
    if (linodesLoading || typesLoading || accountSettingsLoading) {
      return <TableRowLoading columns={3} />;
    }
    if (linodesError) {
      return <TableRowError colSpan={4} message={linodesError?.[0]?.reason} />;
    }
    return linodesWithoutBackups.map((linode) => (
      <BackupLinodeRow
        error={
          (enableBackupsResult?.find(
            (result) =>
              result.linode.id === linode.id && result.status === 'rejected'
          ) as EnableBackupsRejectedResult | undefined)?.reason?.[0]?.reason
        }
        key={linode.id}
        linode={linode}
      />
    ));
  };

  const handleSubmit = async () => {
    if (shouldEnableAutoEnroll) {
      updateAccountSettings({ backups_enabled: true });
    }

    const result = await enableBackups(linodesWithoutBackups);

    const hasFailures = result.some((r) => r.status === 'rejected');
    const successfulEnables = result.filter((r) => r.status === 'fulfilled')
      .length;

    if (hasFailures) {
      // Just stop because the React Query error state will update and
      // display errors in the table.
      return;
    }

    const pluralizedLinodes =
      successfulEnables > 1 ? 'Linodes have' : 'Linode has';

    const text = shouldEnableAutoEnroll
      ? `${successfulEnables} ${pluralizedLinodes} been enrolled in automatic backups, and
all new Linodes will automatically be backed up.`
      : `${successfulEnables} ${pluralizedLinodes} been enrolled in automatic backups.`;

    enqueueSnackbar(text, {
      variant: 'success',
    });
    onClose();
  };

  return (
<<<<<<< HEAD
    <Drawer onClose={close} open={open} title="Enable All Backups">
      <Grid container direction={'column'} spacing={2}>
        <Grid>
          <Typography variant="body1">
            Three backup slots are executed and rotated automatically: a daily
            backup, a 2-7 day old backup, and an 8-14 day old backup. See our
            {` `}
            <Link
              to={
                'https://www.linode.com/docs/platform' +
                '/disk-images/linode-backup-service/'
              }
            >
              guide on Backups
            </Link>{' '}
            for more information on features and limitations. Confirm to add
            backups to{' '}
            <strong data-qa-backup-count>
              {pluralize('Linode', 'Linodes', linodeCount)}
            </strong>
            .
          </Typography>
        </Grid>
        {enableErrors && !isEmpty(enableErrors) && (
          <Grid data-testid={'result-notice'}>
            <Notice spacingBottom={0} variant="error">
=======
    <Drawer onClose={onClose} open={open} title="Enable All Backups">
      <Stack spacing={2}>
        <Typography variant="body1">
          Three backup slots are executed and rotated automatically: a daily
          backup, a 2-7 day old backup, and an 8-14 day old backup. See our
          {` `}
          <Link to="https://www.linode.com/docs/platform/disk-images/linode-backup-service/">
            guide on Backups
          </Link>{' '}
          for more information on features and limitations. Confirm to add
          backups to{' '}
          <strong>{pluralize('Linode', 'Linodes', linodeCount)}</strong>.
        </Typography>
        {failedEnableBackupsCount > 0 && (
          <Box>
            <Notice error spacingBottom={0}>
>>>>>>> 3b861e6b
              {getFailureNotificationText({
                failedCount: failedEnableBackupsCount,
                successCount: successfulEnableBackupsCount,
              })}
            </Notice>
          </Box>
        )}
        {/* Don't show this if the setting is already active. */}
        {!accountSettings?.backups_enabled && (
          <AutoEnroll
            enabled={shouldEnableAutoEnroll}
            error={updateAccountSettingsError?.[0].reason}
            toggle={() => setShouldEnableAutoEnroll((prev) => !prev)}
          />
        )}
        <Box>
          <DisplayPrice
            interval="mo"
            price={getTotalBackupsPrice(linodesWithoutBackups, types ?? [])}
          />
        </Box>
        <ActionsPanel
          primaryButtonProps={{
            label: 'Confirm',
            loading: isUpdatingAccountSettings || isEnablingBackups,
            onClick: handleSubmit,
          }}
          secondaryButtonProps={{
            label: 'Cancel',
            onClick: onClose,
          }}
          style={{ margin: 0, padding: 0 }}
        />
        <Table>
          <TableHead>
            <TableRow>
              <TableCell>Label</TableCell>
              <TableCell>Plan</TableCell>
              <TableCell>Price</TableCell>
            </TableRow>
          </TableHead>
          <TableBody>{renderBackupsTable()}</TableBody>
        </Table>
      </Stack>
    </Drawer>
  );
};<|MERGE_RESOLUTION|>--- conflicted
+++ resolved
@@ -137,34 +137,6 @@
   };
 
   return (
-<<<<<<< HEAD
-    <Drawer onClose={close} open={open} title="Enable All Backups">
-      <Grid container direction={'column'} spacing={2}>
-        <Grid>
-          <Typography variant="body1">
-            Three backup slots are executed and rotated automatically: a daily
-            backup, a 2-7 day old backup, and an 8-14 day old backup. See our
-            {` `}
-            <Link
-              to={
-                'https://www.linode.com/docs/platform' +
-                '/disk-images/linode-backup-service/'
-              }
-            >
-              guide on Backups
-            </Link>{' '}
-            for more information on features and limitations. Confirm to add
-            backups to{' '}
-            <strong data-qa-backup-count>
-              {pluralize('Linode', 'Linodes', linodeCount)}
-            </strong>
-            .
-          </Typography>
-        </Grid>
-        {enableErrors && !isEmpty(enableErrors) && (
-          <Grid data-testid={'result-notice'}>
-            <Notice spacingBottom={0} variant="error">
-=======
     <Drawer onClose={onClose} open={open} title="Enable All Backups">
       <Stack spacing={2}>
         <Typography variant="body1">
@@ -180,8 +152,7 @@
         </Typography>
         {failedEnableBackupsCount > 0 && (
           <Box>
-            <Notice error spacingBottom={0}>
->>>>>>> 3b861e6b
+            <Notice spacingBottom={0} variant="error">
               {getFailureNotificationText({
                 failedCount: failedEnableBackupsCount,
                 successCount: successfulEnableBackupsCount,
