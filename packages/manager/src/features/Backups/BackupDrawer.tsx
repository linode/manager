<<<<<<< HEAD
import { Box, Drawer, Notice, Stack, Typography } from '@linode/ui';
=======
import { ActionsPanel, Box, Notice, Stack, Typography } from '@linode/ui';
import { isNumber, pluralize } from '@linode/utilities';
>>>>>>> 34b1eb03
import { styled } from '@mui/material';
import { useSnackbar } from 'notistack';
import * as React from 'react';

import { DisplayPrice } from 'src/components/DisplayPrice';
import { Link } from 'src/components/Link';
import { Table } from 'src/components/Table';
import { TableBody } from 'src/components/TableBody';
import { TableCell } from 'src/components/TableCell';
import { TableHead } from 'src/components/TableHead';
import { TableRow } from 'src/components/TableRow';
import { TableRowError } from 'src/components/TableRowError/TableRowError';
import { TableRowLoading } from 'src/components/TableRowLoading/TableRowLoading';
import {
  useAccountSettings,
  useMutateAccountSettings,
} from 'src/queries/account/settings';
import { useAllLinodesQuery } from 'src/queries/linodes/linodes';
import { useAllTypes } from 'src/queries/types';
import { getTotalBackupsPrice } from 'src/utilities/pricing/backups';
import { UNKNOWN_PRICE } from 'src/utilities/pricing/constants';

import { AutoEnroll } from './AutoEnroll';
import { BackupLinodeRow } from './BackupLinodeRow';
import {
  getFailureNotificationText,
  useEnableBackupsOnLinodesMutation,
} from './utils';

import type { EnableBackupsRejectedResult } from './utils';

interface Props {
  onClose: () => void;
  open: boolean;
}

export const BackupDrawer = (props: Props) => {
  const { onClose, open } = props;
  const { enqueueSnackbar } = useSnackbar();

  const {
    data: linodes,
    error: linodesError,
    isLoading: linodesLoading,
  } = useAllLinodesQuery({}, {}, open);

  const { data: types, isLoading: typesLoading } = useAllTypes(open);

  const {
    data: accountSettings,
    isLoading: accountSettingsLoading,
  } = useAccountSettings();

  const {
    error: updateAccountSettingsError,
    isPending: isUpdatingAccountSettings,
    mutateAsync: updateAccountSettings,
  } = useMutateAccountSettings();

  const [shouldEnableAutoEnroll, setShouldEnableAutoEnroll] = React.useState(
    true
  );

  const {
    data: enableBackupsResult,
    isPending: isEnablingBackups,
    mutateAsync: enableBackups,
  } = useEnableBackupsOnLinodesMutation();

  const failedEnableBackupsCount =
    enableBackupsResult?.filter((result) => result.status === 'rejected')
      .length ?? 0;

  const successfulEnableBackupsCount =
    enableBackupsResult?.filter((result) => result.status === 'fulfilled')
      .length ?? 0;

  const linodesWithoutBackups =
    linodes?.filter((linode) => !linode.backups.enabled) ?? [];

  const linodeCount = linodesWithoutBackups.length;

  const renderBackupsTable = () => {
    if (linodesLoading || typesLoading || accountSettingsLoading) {
      return <TableRowLoading columns={4} />;
    }
    if (linodesError) {
      return <TableRowError colSpan={4} message={linodesError?.[0]?.reason} />;
    }
    return linodesWithoutBackups.map((linode) => (
      <BackupLinodeRow
        error={
          (enableBackupsResult?.find(
            (result) =>
              result.linode.id === linode.id && result.status === 'rejected'
          ) as EnableBackupsRejectedResult | undefined)?.reason?.[0]?.reason
        }
        key={linode.id}
        linode={linode}
      />
    ));
  };

  const handleSubmit = async () => {
    if (shouldEnableAutoEnroll) {
      updateAccountSettings({ backups_enabled: true });
    }

    const result = await enableBackups(linodesWithoutBackups);

    const hasFailures = result.some((r) => r.status === 'rejected');
    const successfulEnables = result.filter((r) => r.status === 'fulfilled')
      .length;

    if (hasFailures) {
      // Just stop because the React Query error state will update and
      // display errors in the table.
      return;
    }

    const pluralizedLinodes =
      successfulEnables > 1 ? 'Linodes have' : 'Linode has';

    const text = shouldEnableAutoEnroll
      ? `${successfulEnables} ${pluralizedLinodes} been enrolled in automatic backups, and
all new Linodes will automatically be backed up.`
      : `${successfulEnables} ${pluralizedLinodes} been enrolled in automatic backups.`;

    enqueueSnackbar(text, {
      variant: 'success',
    });
    onClose();
  };

  const totalBackupsPrice = getTotalBackupsPrice({
    linodes: linodesWithoutBackups,
    types: types ?? [],
  });

  return (
    <Drawer onClose={onClose} open={open} title="Enable All Backups" wide>
      <Stack spacing={2}>
        <Typography variant="body1">
          Three backup slots are executed and rotated automatically: a daily
          backup, a 2-7 day old backup, and an 8-14 day old backup. See our
          {` `}
          <Link to="https://techdocs.akamai.com/cloud-computing/docs/backup-service">
            guide on Backups
          </Link>{' '}
          for more information on features and limitations.{' '}
        </Typography>
        {failedEnableBackupsCount > 0 && (
          <Box>
            <Notice spacingBottom={0} variant="error">
              {getFailureNotificationText({
                failedCount: failedEnableBackupsCount,
                successCount: successfulEnableBackupsCount,
              })}
            </Notice>
          </Box>
        )}
        {/* Don't show this if the setting is already active. */}
        {!accountSettings?.backups_enabled && (
          <AutoEnroll
            enabled={shouldEnableAutoEnroll}
            error={updateAccountSettingsError?.[0].reason}
            toggle={() => setShouldEnableAutoEnroll((prev) => !prev)}
          />
        )}
        <StyledPricingBox>
          <StyledTypography variant="h2">
            Total for {pluralize('Linode', 'Linodes', linodeCount)}:
          </StyledTypography>
          &nbsp;
          <DisplayPrice
            price={
              isNumber(totalBackupsPrice) ? totalBackupsPrice : UNKNOWN_PRICE
            }
            interval="mo"
          />
        </StyledPricingBox>
        <ActionsPanel
          primaryButtonProps={{
            label: 'Confirm',
            loading: isUpdatingAccountSettings || isEnablingBackups,
            onClick: handleSubmit,
          }}
          secondaryButtonProps={{
            label: 'Cancel',
            onClick: onClose,
          }}
          style={{ margin: 0, padding: 0 }}
        />
        <Table aria-label="List of Linodes without backups">
          <TableHead>
            <TableRow>
              <TableCell>Label</TableCell>
              <TableCell>Plan</TableCell>
              <TableCell>Region</TableCell>
              <TableCell>Price</TableCell>
            </TableRow>
          </TableHead>
          <TableBody>{renderBackupsTable()}</TableBody>
        </Table>
      </Stack>
    </Drawer>
  );
};

const StyledPricingBox = styled(Box, { label: 'StyledPricingBox' })(({}) => ({
  alignItems: 'center',
  display: 'flex',
}));

const StyledTypography = styled(Typography, { label: 'StyledTypography' })(
  ({ theme }) => ({
    color: theme.palette.text.primary,
  })
);<|MERGE_RESOLUTION|>--- conflicted
+++ resolved
@@ -1,9 +1,12 @@
-<<<<<<< HEAD
-import { Box, Drawer, Notice, Stack, Typography } from '@linode/ui';
-=======
-import { ActionsPanel, Box, Notice, Stack, Typography } from '@linode/ui';
+import {
+  ActionsPanel,
+  Box,
+  Drawer,
+  Notice,
+  Stack,
+  Typography,
+} from '@linode/ui';
 import { isNumber, pluralize } from '@linode/utilities';
->>>>>>> 34b1eb03
 import { styled } from '@mui/material';
 import { useSnackbar } from 'notistack';
 import * as React from 'react';
