import { APIError, AccountSettings, LinodeType } from '@linode/api-v4';
import '@testing-library/jest-dom/extend-expect';
import { fireEvent, render, waitFor } from '@testing-library/react';
import * as React from 'react';
import { UseQueryResult } from 'react-query';

import { accountSettingsFactory } from 'src/factories';
import { linodeFactory } from 'src/factories/linodes';
import { queryClientFactory } from 'src/queries/base';
import { ExtendedType, extendType } from 'src/utilities/extendType';
import { wrapWithTheme } from 'src/utilities/testHelpers';
import data from 'src/utilities/types.json';
import { getTypeInfo } from 'src/utilities/typesHelpers';

import {
  BackupDrawer,
  addErrors,
  addTypeInfo,
  enhanceLinodes,
  getTotalPrice,
} from './BackupDrawer';
import { ExtendedLinode } from './types';

const queryClient = queryClientFactory();

const cachedTypesData = (data.data as LinodeType[]).map(
  extendType
) as ExtendedType[];

const linode1 = linodeFactory.build({
  backups: {
    enabled: true,
    last_successful: null,
    schedule: {
      day: 'Saturday',
      window: 'W2',
    },
  },
  specs: {
    disk: 20480,
    gpus: 0,
    memory: 1024,
    transfer: 1000,
    vcpus: 1,
  },
  type: 'g6-nanode-1',
});
const linode2 = linodeFactory.build({
  backups: {
    enabled: true,
    last_successful: null,
    schedule: {
      day: 'Scheduling',
      window: 'Scheduling',
    },
  },
  specs: {
    disk: 30720,
    gpus: 0,
    memory: 2048,
    transfer: 2000,
    vcpus: 1,
  },
  type: 'g6-standard-1',
});
const linode3 = linodeFactory.build({
  backups: {
    enabled: false,
    last_successful: null,
    schedule: {
      day: 'Scheduling',
      window: 'Scheduling',
    },
  },
  specs: {
    disk: 81920,
    gpus: 0,
    memory: 4096,
    transfer: 4000,
    vcpus: 2,
  },
  type: 'g6-standard-2',
});

const linodes = [linode1, linode3];

const error = {
  linodeId: linode1.id,
  reason: 'Error',
};

const linode1Type = getTypeInfo(linode1.type, cachedTypesData);
const linode2Type = getTypeInfo(linode2.type, cachedTypesData);

const extendedLinodes: ExtendedLinode[] = [
  { ...linode1, linodeError: error, typeInfo: linode1Type },
  { ...linode2, linodeError: error, typeInfo: linode2Type },
];

// Props for shallow rendering

const actions = {
  clearSidebar: jest.fn(),
  close: jest.fn(),
  dismissError: jest.fn(),
  dismissSuccess: jest.fn(),
  enable: jest.fn(),
  enroll: jest.fn(),
  getLinodesWithoutBackups: jest.fn(),
  toggle: jest.fn(),
};

const classes = { root: '' };

const props = {
  accountBackups: false,
  actions,
  autoEnroll: false,
  autoEnrollError: undefined,
  backupLoadError: '',
  backupsLoading: false,
  classes,
  enableErrors: [],
  enableSuccess: false,
  enabling: false,
  enrolling: false,
<<<<<<< HEAD
  linodeActions: { createLinode: jest.fn() },
=======
  linodeActions: { cloneLinode: jest.fn(), createLinode: jest.fn() },
>>>>>>> 0b07ae66
  linodesData: [],
  linodesError: null,
  linodesLoading: false,
  linodesWithoutBackups: [],
  loading: false,
  open: true,
  requestedTypesData: cachedTypesData,
  setRequestedTypes: jest.fn(),
  typesLoading: false,
  updatedCount: 0,
};

const { findByTestId, getByTestId, queryByTestId, rerender } = render(
  wrapWithTheme(
    <BackupDrawer
      accountSettings={
        { data: accountSettingsFactory.build() } as UseQueryResult<
          AccountSettings,
          APIError[]
        >
      }
      closeSnackbar={jest.fn()}
      enqueueSnackbar={jest.fn()}
      queryClient={queryClient}
      {...props}
    />,
    { queryClient }
  )
);

describe('BackupDrawer component', () => {
  afterEach(() => {
    jest.resetAllMocks();
  });
  describe('adding type and error info to Linodes', () => {
    it('should add type info to a list of Linodes', () => {
      const withTypes = addTypeInfo(cachedTypesData, linodes);
      expect(withTypes[0].typeInfo).toHaveProperty(
        'formattedLabel',
        'Nanode 1 GB'
      );
      expect(withTypes[1].typeInfo).toHaveProperty(
        'formattedLabel',
        'Linode 4 GB'
      );
    });
    it('should attach an error to a Linode', () => {
      const withErrors = addErrors([error], linodes);
      expect(withErrors[0].linodeError).toHaveProperty('reason', 'Error');
      expect(withErrors[1].linodeError).toBeUndefined();
    });
    it('enhanceLinodes should attach typeInfo and linodeError', () => {
      const enhanced = enhanceLinodes(linodes, [error], cachedTypesData);
      expect(enhanced[0]).toHaveProperty('typeInfo');
      expect(enhanced[0]).toHaveProperty('linodeError');
    });
    it('should set typeInfo and linodeError to undefined if nothing matches', () => {
      expect(enhanceLinodes(linodes, [], [])).toEqual([
        { ...linode1, linodeError: undefined, typeInfo: undefined },
        { ...linode3, linodeError: undefined, typeInfo: undefined },
      ]);
    });
  });
  describe('getTotalPrice function', () => {
    const price =
      (linode1Type?.addons.backups.price.monthly ?? 0) +
      (linode2Type?.addons.backups.price.monthly ?? 0);
    it('should return the total monthly backups price for all Linodes', () => {
      expect(getTotalPrice(extendedLinodes)).toEqual(price);
    });
    it('should ignore Linodes with undefined typeInfo or backup pricing', () => {
      extendedLinodes.push({
        ...linode3,
        linodeError: error,
        typeInfo: undefined,
      });
      expect(getTotalPrice(extendedLinodes)).toEqual(price);
    });
    it('should return 0 if no pricing information is passed in', () => {
      expect(getTotalPrice(linodes)).toEqual(0);
    });
  });
  describe('Backup Drawer', () => {
    it('should display an error Notice', () => {
      expect(queryByTestId('result-notice')).toBeNull();
      rerender(
        wrapWithTheme(
          <BackupDrawer
            closeSnackbar={jest.fn()}
            enqueueSnackbar={jest.fn()}
            {...props}
            accountSettings={
              { data: accountSettingsFactory.build() } as UseQueryResult<
                AccountSettings,
                APIError[]
              >
            }
            enableErrors={[error]}
            queryClient={queryClient}
          />,
          { queryClient }
        )
      );
      expect(getByTestId('result-notice')).toBeDefined();
    });
    it('should include the number of failures and successes in the Notice', () => {
      rerender(
        wrapWithTheme(
          <BackupDrawer
            closeSnackbar={jest.fn()}
            enqueueSnackbar={jest.fn()}
            {...props}
            accountSettings={
              { data: accountSettingsFactory.build() } as UseQueryResult<
                AccountSettings,
                APIError[]
              >
            }
            enableErrors={[error]}
            queryClient={queryClient}
            updatedCount={2}
          />,
          { queryClient }
        )
      );
      expect(getByTestId('result-notice')).toHaveTextContent('1 Linode failed');
      expect(getByTestId('result-notice')).toHaveTextContent('2 Linodes');
    });
    it('should call enrollAutoBackups on submit', async () => {
      rerender(
        wrapWithTheme(
          <BackupDrawer
            accountSettings={
              { data: accountSettingsFactory.build() } as UseQueryResult<
                AccountSettings,
                APIError[]
              >
            }
            closeSnackbar={jest.fn()}
            enqueueSnackbar={jest.fn()}
            queryClient={queryClient}
            {...props}
          />,
          { queryClient }
        )
      );
      const submit = await findByTestId('submit');
      fireEvent.click(submit);
      await waitFor(() => expect(actions.enroll).toHaveBeenCalled());
    });
    it('should close the drawer on Cancel', async () => {
      rerender(
        wrapWithTheme(
          <BackupDrawer
            accountSettings={
              { data: accountSettingsFactory.build() } as UseQueryResult<
                AccountSettings,
                APIError[]
              >
            }
            closeSnackbar={jest.fn()}
            enqueueSnackbar={jest.fn()}
            queryClient={queryClient}
            {...props}
          />,
          { queryClient }
        )
      );
      const cancelButton = await findByTestId('cancel');
      fireEvent.click(cancelButton);
      await waitFor(() => expect(actions.close).toHaveBeenCalled());
    });
  });
});<|MERGE_RESOLUTION|>--- conflicted
+++ resolved
@@ -124,11 +124,7 @@
   enableSuccess: false,
   enabling: false,
   enrolling: false,
-<<<<<<< HEAD
-  linodeActions: { createLinode: jest.fn() },
-=======
   linodeActions: { cloneLinode: jest.fn(), createLinode: jest.fn() },
->>>>>>> 0b07ae66
   linodesData: [],
   linodesError: null,
   linodesLoading: false,
