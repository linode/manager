import userEvent from '@testing-library/user-event';
import * as React from 'react';

import { renderWithTheme } from 'src/utilities/testHelpers';

import { AutoEnroll } from './AutoEnroll';

describe('AutoEnroll display component', () => {
  it('should render', () => {
    const { getByText } = renderWithTheme(
      <AutoEnroll enabled={false} toggle={jest.fn()} />
    );
    expect(getByText('Auto Enroll All New Linodes in Backups')).toBeVisible();
  });
  it('enabled prop controls the toggle', () => {
    const { getByRole } = renderWithTheme(
      <AutoEnroll enabled={true} toggle={jest.fn()} />
    );
    expect(getByRole('checkbox')).toBeChecked();
  });
  it('the toggle props works', () => {
    const toggle = jest.fn();
    const { getByRole } = renderWithTheme(
      <AutoEnroll enabled={true} toggle={toggle} />
    );
    userEvent.click(getByRole('checkbox'));
    expect(toggle).toBeCalled();
  });
  it('should render its error prop', () => {
<<<<<<< HEAD
    component.setProps({ error: 'Error' });
    expect(
      component.containsMatchingElement(<Notice variant="error" text="Error" />)
    ).toBeTruthy();
=======
    const { getByText } = renderWithTheme(
      <AutoEnroll
        enabled={false}
        error="OMG! This is an error!"
        toggle={jest.fn()}
      />
    );
    expect(getByText('OMG! This is an error!')).toBeVisible();
>>>>>>> 3b861e6b
  });
});<|MERGE_RESOLUTION|>--- conflicted
+++ resolved
@@ -27,12 +27,6 @@
     expect(toggle).toBeCalled();
   });
   it('should render its error prop', () => {
-<<<<<<< HEAD
-    component.setProps({ error: 'Error' });
-    expect(
-      component.containsMatchingElement(<Notice variant="error" text="Error" />)
-    ).toBeTruthy();
-=======
     const { getByText } = renderWithTheme(
       <AutoEnroll
         enabled={false}
@@ -41,6 +35,5 @@
       />
     );
     expect(getByText('OMG! This is an error!')).toBeVisible();
->>>>>>> 3b861e6b
   });
 });