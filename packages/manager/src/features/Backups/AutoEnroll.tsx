import { styled } from '@mui/material/styles';
import * as React from 'react';

import { Link } from 'src/components/Link';
import { Notice } from 'src/components/Notice/Notice';
import { Paper } from 'src/components/Paper';
import { Toggle } from 'src/components/Toggle';
import { Typography } from 'src/components/Typography';
<<<<<<< HEAD
import FormControlLabel from 'src/components/core/FormControlLabel';
=======
import { FormControlLabel } from 'src/components/FormControlLabel';
import { Paper } from 'src/components/Paper';

type ClassNames = 'header' | 'root' | 'toggleLabel' | 'toggleLabelText';

const styles = (theme: Theme) =>
  createStyles({
    header: {
      fontSize: 17,
      marginBottom: theme.spacing(1),
    },
    root: {
      backgroundColor: theme.bg.offWhite,
      padding: theme.spacing(1),
    },
    toggleLabel: {
      alignItems: 'flex-start',
      display: 'flex',
      marginBottom: theme.spacing(1),
      marginLeft: 0,
    },
    toggleLabelText: {
      marginTop: theme.spacing(1) + theme.spacing(0.5),
    },
  });
>>>>>>> ac429b85

interface AutoEnrollProps {
  enabled: boolean;
  error?: string;
  toggle: () => void;
}

export const AutoEnroll = (props: AutoEnrollProps) => {
  const { enabled, error, toggle } = props;

  return (
    <StyledPaper>
      {error && <Notice error text={error} />}
      <StyledFormControlLabel
        control={
          <Toggle checked={enabled} data-qa-enable-toggle onChange={toggle} />
        }
        label={
          <StyledDiv>
            <StyledTypography>
              Auto Enroll All New Linodes in Backups
            </StyledTypography>
            <Typography variant="body1">
              {`Enroll all future Linodes in backups. Your account will be billed
                    the additional hourly rate noted on the `}
              <Link
                data-qa-backups-price
                to="https://www.linode.com/products/backups/"
              >
                Backups pricing page
              </Link>
            </Typography>
          </StyledDiv>
        }
      />
    </StyledPaper>
  );
};

const StyledPaper = styled(Paper, {
  label: 'StyledPaper',
})(({ theme }) => ({
  backgroundColor: theme.bg.offWhite,
  padding: theme.spacing(1),
}));

const StyledFormControlLabel = styled(FormControlLabel, {
  label: 'StyledFormControlLabel',
})(({ theme }) => ({
  alignItems: 'flex-start',
  display: 'flex',
  marginBottom: theme.spacing(1),
  marginLeft: 0,
}));

const StyledDiv = styled('div', {
  label: 'StyledDiv',
})(({ theme }) => ({
  marginTop: theme.spacing(1.5),
}));

const StyledTypography = styled(Typography, {
  label: 'StyledTypography',
})(({ theme }) => ({
  fontSize: 17,
  marginBottom: theme.spacing(1),
}));<|MERGE_RESOLUTION|>--- conflicted
+++ resolved
@@ -1,40 +1,12 @@
 import { styled } from '@mui/material/styles';
 import * as React from 'react';
 
+import { FormControlLabel } from 'src/components/FormControlLabel';
 import { Link } from 'src/components/Link';
 import { Notice } from 'src/components/Notice/Notice';
 import { Paper } from 'src/components/Paper';
 import { Toggle } from 'src/components/Toggle';
 import { Typography } from 'src/components/Typography';
-<<<<<<< HEAD
-import FormControlLabel from 'src/components/core/FormControlLabel';
-=======
-import { FormControlLabel } from 'src/components/FormControlLabel';
-import { Paper } from 'src/components/Paper';
-
-type ClassNames = 'header' | 'root' | 'toggleLabel' | 'toggleLabelText';
-
-const styles = (theme: Theme) =>
-  createStyles({
-    header: {
-      fontSize: 17,
-      marginBottom: theme.spacing(1),
-    },
-    root: {
-      backgroundColor: theme.bg.offWhite,
-      padding: theme.spacing(1),
-    },
-    toggleLabel: {
-      alignItems: 'flex-start',
-      display: 'flex',
-      marginBottom: theme.spacing(1),
-      marginLeft: 0,
-    },
-    toggleLabelText: {
-      marginTop: theme.spacing(1) + theme.spacing(0.5),
-    },
-  });
->>>>>>> ac429b85
 
 interface AutoEnrollProps {
   enabled: boolean;
