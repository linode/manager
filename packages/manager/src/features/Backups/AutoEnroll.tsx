<<<<<<< HEAD
import { Notice } from '@linode/ui';
=======
import { Paper } from '@linode/ui';
>>>>>>> 8c3c7fdd
import { styled } from '@mui/material/styles';
import * as React from 'react';

import { FormControlLabel } from 'src/components/FormControlLabel';
import { Link } from 'src/components/Link';
<<<<<<< HEAD
import { Paper } from 'src/components/Paper';
=======
import { Notice } from 'src/components/Notice/Notice';
>>>>>>> 8c3c7fdd
import { Toggle } from 'src/components/Toggle/Toggle';
import { Typography } from 'src/components/Typography';

interface AutoEnrollProps {
  enabled: boolean;
  error?: string;
  toggle: () => void;
}

export const AutoEnroll = (props: AutoEnrollProps) => {
  const { enabled, error, toggle } = props;

  return (
    <StyledPaper>
      {error && <Notice text={error} variant="error" />}
      <StyledFormControlLabel
        label={
          <StyledDiv>
            <StyledTypography>
              Auto Enroll All New Linodes in Backups
            </StyledTypography>
            <Typography variant="body1">
              Enroll all future Linodes in backups. Your account will be billed
              the additional hourly rate noted on the{' '}
              <Link
                data-qa-backups-price
                to="https://www.linode.com/products/backups/"
              >
                Backups pricing page
              </Link>
              .
            </Typography>
          </StyledDiv>
        }
        control={<Toggle checked={enabled} onChange={toggle} />}
      />
    </StyledPaper>
  );
};

const StyledPaper = styled(Paper, {
  label: 'StyledPaper',
})(({ theme }) => ({
  backgroundColor: theme.bg.offWhite,
  padding: theme.spacing(1),
}));

const StyledFormControlLabel = styled(FormControlLabel, {
  label: 'StyledFormControlLabel',
})(({ theme }) => ({
  alignItems: 'flex-start',
  display: 'flex',
  marginBottom: theme.spacing(1),
  marginLeft: 0,
}));

const StyledDiv = styled('div', {
  label: 'StyledDiv',
})(({ theme }) => ({
  marginTop: theme.spacing(1.5),
}));

const StyledTypography = styled(Typography, {
  label: 'StyledTypography',
})(({ theme }) => ({
  fontSize: 17,
  marginBottom: theme.spacing(1),
}));<|MERGE_RESOLUTION|>--- conflicted
+++ resolved
@@ -1,18 +1,9 @@
-<<<<<<< HEAD
-import { Notice } from '@linode/ui';
-=======
-import { Paper } from '@linode/ui';
->>>>>>> 8c3c7fdd
+import { Notice, Paper } from '@linode/ui';
 import { styled } from '@mui/material/styles';
 import * as React from 'react';
 
 import { FormControlLabel } from 'src/components/FormControlLabel';
 import { Link } from 'src/components/Link';
-<<<<<<< HEAD
-import { Paper } from 'src/components/Paper';
-=======
-import { Notice } from 'src/components/Notice/Notice';
->>>>>>> 8c3c7fdd
 import { Toggle } from 'src/components/Toggle/Toggle';
 import { Typography } from 'src/components/Typography';
 
