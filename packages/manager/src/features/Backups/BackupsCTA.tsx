import { Linode } from '@linode/api-v4/lib/linodes';
import Close from '@material-ui/icons/Close';
import { isEmpty } from 'ramda';
import * as React from 'react';
import { connect, MapDispatchToProps } from 'react-redux';
import { compose } from 'recompose';
import Paper from 'src/components/core/Paper';
import { makeStyles, Theme } from 'src/components/core/styles';
import Typography from 'src/components/core/Typography';
import PreferenceToggle, { ToggleProps } from 'src/components/PreferenceToggle';
import { isRestrictedUser } from 'src/features/Profile/permissionsHelpers';
import { useAccountSettings } from 'src/queries/accountSettings';
import { handleOpen } from 'src/store/backupDrawer';
import { getLinodesWithoutBackups } from 'src/store/selectors/getLinodesWithBackups';
import { MapState } from 'src/store/types';

const useStyles = makeStyles((theme: Theme) => ({
  root: {
    padding: theme.spacing(1),
    paddingRight: theme.spacing(2),
    margin: `${theme.spacing(1)}px 0 ${theme.spacing(3)}px 0`,
    display: 'flex',
    justifyContent: 'space-between',
    alignItems: 'center',
  },
  enableButton: {
    height: 40,
    padding: 0,
    width: 152,
  },
  enableText: {
    ...theme.applyLinkStyles,
  },
  closeIcon: {
    ...theme.applyLinkStyles,
    marginLeft: 12,
    lineHeight: '0.5rem',
  },
}));

type CombinedProps = StateProps & DispatchProps;

const BackupsCTA: React.FC<CombinedProps> = (props) => {
  const {
    linodesWithoutBackups,
    actions: { openBackupsDrawer },
  } = props;
  const classes = useStyles();

<<<<<<< HEAD
  if (
    isRestrictedUser ||
    managed ||
=======
  const restricted = isRestrictedUser();

  const { data: accountSettings } = useAccountSettings();

  if (
    restricted ||
    accountSettings?.managed ||
>>>>>>> 2dd41c6e
    (linodesWithoutBackups && isEmpty(linodesWithoutBackups))
  ) {
    return null;
  }

  return (
    <PreferenceToggle<boolean>
      preferenceKey="backups_cta_dismissed"
      preferenceOptions={[false, true]}
      localStorageKey="BackupsCtaDismissed"
    >
      {({
        preference: isDismissed,
        togglePreference: dismissed,
      }: ToggleProps<boolean>) => {
        return isDismissed ? (
          // eslint-disable-next-line react/jsx-no-useless-fragment
          <React.Fragment />
        ) : (
          <Paper className={classes.root}>
            <Typography style={{ fontSize: '1rem', marginLeft: '0.5rem' }}>
              <button
                className={classes.enableText}
                onClick={openBackupsDrawer}
              >
                Enable Linode Backups
              </button>{' '}
              to protect your data and recover quickly in an emergency.
            </Typography>
            <span style={{ display: 'flex' }}>
              <button onClick={dismissed} className={classes.closeIcon}>
                <Close />
              </button>
            </span>
          </Paper>
        );
      }}
    </PreferenceToggle>
  );
};

interface StateProps {
  linodesWithoutBackups: Linode[];
}

interface DispatchProps {
  actions: {
    openBackupsDrawer: () => void;
  };
}

const mapStateToProps: MapState<StateProps, {}> = (state) => ({
  linodesWithoutBackups: getLinodesWithoutBackups(state.__resources),
});

const mapDispatchToProps: MapDispatchToProps<DispatchProps, {}> = (
  dispatch
) => {
  return {
    actions: {
      openBackupsDrawer: () => dispatch(handleOpen()),
    },
  };
};

const connected = connect(mapStateToProps, mapDispatchToProps);

const enhanced = compose<CombinedProps, {}>(connected)(BackupsCTA);

export default enhanced;<|MERGE_RESOLUTION|>--- conflicted
+++ resolved
@@ -47,19 +47,11 @@
   } = props;
   const classes = useStyles();
 
-<<<<<<< HEAD
-  if (
-    isRestrictedUser ||
-    managed ||
-=======
-  const restricted = isRestrictedUser();
-
   const { data: accountSettings } = useAccountSettings();
 
   if (
-    restricted ||
+    isRestrictedUser ||
     accountSettings?.managed ||
->>>>>>> 2dd41c6e
     (linodesWithoutBackups && isEmpty(linodesWithoutBackups))
   ) {
     return null;
