import {
  getCredentials,
  getManagedContacts,
  ManagedContact,
  ManagedCredential
} from '@linode/api-v4/lib/managed';
import * as React from 'react';
import { RouteComponentProps } from 'react-router-dom';
import Breadcrumb from 'src/components/Breadcrumb';
import Box from 'src/components/core/Box';
import { makeStyles, Theme } from 'src/components/core/styles';
import DocumentationButton from 'src/components/DocumentationButton';
import Grid from 'src/components/Grid';
import NavTabs from 'src/components/NavTabs';
import { NavTab } from 'src/components/NavTabs/NavTabs';
import { useAPIRequest } from 'src/hooks/useAPIRequest';
import useFlags from 'src/hooks/useFlags';
import { getAPIErrorOrDefault } from 'src/utilities/errorUtils';
import { getAll } from 'src/utilities/getAll';
import ManagedDashboardCard_CMR from '../Dashboard/ManagedDashboardCard/ManagedDashboardCard_CMR';
import SupportWidget from './SupportWidget';

const Contacts = React.lazy(() => import('./Contacts'));
const Contacts_CMR = React.lazy(() => import('./Contacts/Contacts_CMR'));
const Monitors = React.lazy(() => import('./Monitors'));
const SSHAccess = React.lazy(() => import('./SSHAccess'));
const CredentialList = React.lazy(() => import('./Credentials'));
const CredentialList_CMR = React.lazy(() =>
  import('./Credentials/CredentialList_CMR')
);

const useStyles = makeStyles((theme: Theme) => ({
  cmrSpacing: {
    [theme.breakpoints.down('sm')]: {
      marginRight: theme.spacing()
    }
  }
}));

export type CombinedProps = {} & RouteComponentProps<{}>;

const getAllCredentials = () =>
  getAll<ManagedCredential>(getCredentials)().then(response => response.data);

// We need to "Get All" on this request in order to handle Groups
// as a quasi-independent entity.
const getAllContacts = () =>
  getAll<ManagedContact>(getManagedContacts)().then(res => res.data);

export const ManagedLandingContent: React.FC<CombinedProps> = props => {
  const classes = useStyles();
  const flags = useFlags();

  const credentials = useAPIRequest<ManagedCredential[]>(getAllCredentials, []);

  const contacts = useAPIRequest<ManagedContact[]>(getAllContacts, []);

  const groups = React.useMemo(() => {
    const _groups: string[] = [];
    let i = 0;
    for (i; i < contacts.data.length; i++) {
      if (
        contacts.data[i].group !== null &&
        !_groups.includes(contacts.data[i].group!)
      ) {
        _groups.push(contacts.data[i].group as string);
      }
    }
    return _groups;
  }, [contacts.data]);

  const credentialsError = credentials.error
    ? getAPIErrorOrDefault(
        credentials.error,
        'Error retrieving your credentials.'
      )
    : undefined;

  const ContactsTable = flags.cmr ? Contacts_CMR : Contacts;
  const Credentials = flags.cmr ? CredentialList_CMR : CredentialList;

  const tabs: NavTab[] = [
    {
      title: 'Monitors',
      routeName: `${props.match.url}/monitors`,
      render: (
        <Monitors
          credentials={credentials.data}
          loading={
            (credentials.loading && contacts.lastUpdated === 0) ||
            (contacts.loading && contacts.lastUpdated === 0)
          }
          groups={groups}
          errorFromProps={credentials.error || contacts.error || undefined}
        />
      )
    },
    {
      title: 'SSH Access',
      routeName: `${props.match.url}/ssh-access`,
      component: SSHAccess
    },
    {
      title: 'Credentials',
      routeName: `${props.match.url}/credentials`,
      render: (
        <Credentials
          loading={credentials.loading && credentials.lastUpdated === 0}
          error={credentialsError}
          credentials={credentials.data}
          update={credentials.update}
        />
      )
    },
    {
      title: 'Contacts',
      routeName: `${props.match.url}/contacts`,
      render: (
        <ContactsTable
          contacts={contacts.data}
          loading={contacts.loading && contacts.lastUpdated === 0}
          error={contacts.error}
          lastUpdated={contacts.lastUpdated}
          transformData={contacts.transformData}
          update={contacts.update}
        />
      )
    }
  ];

<<<<<<< HEAD
  const credentialsError = credentials.error
    ? getAPIErrorOrDefault(
        credentials.error,
        'Error retrieving your credentials.'
      )
    : undefined;

  const matches = (p: string) => {
    return Boolean(matchPath(p, { path: props.location.pathname }));
  };

  const navToURL = (index: number) => {
    props.history.push(tabs[index].routeName);
  };

  const ContactsTable = flags.cmr ? Contacts_CMR : Contacts;
  const Credentials = flags.cmr ? CredentialList_CMR : CredentialList;
=======
  if (flags.cmr) {
    tabs.unshift({
      title: 'Summary',
      routeName: `${props.match.url}/summary`,
      component: ManagedDashboardCard_CMR
    });
  }
>>>>>>> 705dd7af

  return (
    <React.Fragment>
      <Box display="flex" flexDirection="row" justifyContent="space-between">
        <Breadcrumb
          pathname={props.location.pathname}
          labelTitle="Managed"
          removeCrumbX={1}
        />
        <Grid
          container
          item
          direction="row"
          justify="flex-end"
          alignItems="center"
          xs={8}
        >
          <Grid item className={flags.cmr ? classes.cmrSpacing : ''}>
            <SupportWidget />
          </Grid>
          <Grid item>
            <DocumentationButton href="https://www.linode.com/docs/platform/linode-managed/" />
          </Grid>
        </Grid>
      </Box>
<<<<<<< HEAD
      <Tabs
        index={Math.max(
          tabs.findIndex(tab => matches(tab.routeName)),
          0
        )}
        onChange={navToURL}
      >
        <TabLinkList tabs={tabs} />

        <React.Suspense fallback={<SuspenseLoader />}>
          <TabPanels>
            <SafeTabPanel index={0}>
              <Monitors
                credentials={credentials.data}
                loading={
                  (credentials.loading && contacts.lastUpdated === 0) ||
                  (contacts.loading && contacts.lastUpdated === 0)
                }
                groups={groups}
                errorFromProps={
                  credentials.error || contacts.error || undefined
                }
              />
            </SafeTabPanel>

            <SafeTabPanel index={1}>
              <SSHAccess />
            </SafeTabPanel>
            <SafeTabPanel index={2}>
              <Credentials
                loading={credentials.loading && credentials.lastUpdated === 0}
                error={credentialsError}
                credentials={credentials.data}
                update={credentials.update}
              />
            </SafeTabPanel>
            <SafeTabPanel index={3}>
              <ContactsTable
                contacts={contacts.data}
                loading={contacts.loading && contacts.lastUpdated === 0}
                error={contacts.error}
                lastUpdated={contacts.lastUpdated}
                transformData={contacts.transformData}
                update={contacts.update}
              />
            </SafeTabPanel>
          </TabPanels>
        </React.Suspense>
      </Tabs>
=======
      <NavTabs tabs={tabs} />
>>>>>>> 705dd7af
    </React.Fragment>
  );
};

export default ManagedLandingContent;<|MERGE_RESOLUTION|>--- conflicted
+++ resolved
@@ -128,25 +128,6 @@
     }
   ];
 
-<<<<<<< HEAD
-  const credentialsError = credentials.error
-    ? getAPIErrorOrDefault(
-        credentials.error,
-        'Error retrieving your credentials.'
-      )
-    : undefined;
-
-  const matches = (p: string) => {
-    return Boolean(matchPath(p, { path: props.location.pathname }));
-  };
-
-  const navToURL = (index: number) => {
-    props.history.push(tabs[index].routeName);
-  };
-
-  const ContactsTable = flags.cmr ? Contacts_CMR : Contacts;
-  const Credentials = flags.cmr ? CredentialList_CMR : CredentialList;
-=======
   if (flags.cmr) {
     tabs.unshift({
       title: 'Summary',
@@ -154,7 +135,6 @@
       component: ManagedDashboardCard_CMR
     });
   }
->>>>>>> 705dd7af
 
   return (
     <React.Fragment>
@@ -180,59 +160,7 @@
           </Grid>
         </Grid>
       </Box>
-<<<<<<< HEAD
-      <Tabs
-        index={Math.max(
-          tabs.findIndex(tab => matches(tab.routeName)),
-          0
-        )}
-        onChange={navToURL}
-      >
-        <TabLinkList tabs={tabs} />
-
-        <React.Suspense fallback={<SuspenseLoader />}>
-          <TabPanels>
-            <SafeTabPanel index={0}>
-              <Monitors
-                credentials={credentials.data}
-                loading={
-                  (credentials.loading && contacts.lastUpdated === 0) ||
-                  (contacts.loading && contacts.lastUpdated === 0)
-                }
-                groups={groups}
-                errorFromProps={
-                  credentials.error || contacts.error || undefined
-                }
-              />
-            </SafeTabPanel>
-
-            <SafeTabPanel index={1}>
-              <SSHAccess />
-            </SafeTabPanel>
-            <SafeTabPanel index={2}>
-              <Credentials
-                loading={credentials.loading && credentials.lastUpdated === 0}
-                error={credentialsError}
-                credentials={credentials.data}
-                update={credentials.update}
-              />
-            </SafeTabPanel>
-            <SafeTabPanel index={3}>
-              <ContactsTable
-                contacts={contacts.data}
-                loading={contacts.loading && contacts.lastUpdated === 0}
-                error={contacts.error}
-                lastUpdated={contacts.lastUpdated}
-                transformData={contacts.transformData}
-                update={contacts.update}
-              />
-            </SafeTabPanel>
-          </TabPanels>
-        </React.Suspense>
-      </Tabs>
-=======
       <NavTabs tabs={tabs} />
->>>>>>> 705dd7af
     </React.Fragment>
   );
 };
