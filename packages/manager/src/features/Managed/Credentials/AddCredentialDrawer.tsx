--- conflicted
+++ resolved
@@ -1,16 +1,6 @@
-<<<<<<< HEAD
-import { Drawer, Notice, TextField } from '@linode/ui';
+import { ActionsPanel, Drawer, Notice, TextField } from '@linode/ui';
 import { Formik } from 'formik';
 import * as React from 'react';
-
-import { ActionsPanel } from 'src/components/ActionsPanel/ActionsPanel';
-=======
-import { ActionsPanel, Notice, TextField } from '@linode/ui';
-import { Formik } from 'formik';
-import * as React from 'react';
-
-import { Drawer } from 'src/components/Drawer';
->>>>>>> 34b1eb03
 import { SuspenseLoader } from 'src/components/SuspenseLoader';
 import { handleFormikBlur } from 'src/utilities/formikTrimUtil';
 
