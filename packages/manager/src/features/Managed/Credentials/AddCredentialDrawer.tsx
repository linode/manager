--- conflicted
+++ resolved
@@ -37,26 +37,6 @@
         validateOnChange={false}
         validationSchema={creationSchema}
       >
-<<<<<<< HEAD
-        {({
-          errors,
-          handleBlur,
-          handleChange,
-          handleSubmit,
-          isSubmitting,
-          status,
-          values,
-        }) => (
-          <>
-            {status && (
-              <Notice
-                data-qa-error
-                key={status}
-                variant="error"
-                text={status.generalError}
-              />
-            )}
-=======
         {(formikProps: any) => {
           const {
             errors,
@@ -67,16 +47,15 @@
             status,
             values,
           } = formikProps;
->>>>>>> f2517f78
 
           return (
             <>
               {status && (
                 <Notice
                   data-qa-error
-                  error
                   key={status}
                   text={status.generalError}
+                  variant="error"
                 />
               )}
 
