import { FormikBag } from 'formik';
import {
  createCredential,
  CredentialPayload,
  deleteCredential,
  ManagedCredential,
  updateCredential,
  updatePassword
} from '@linode/api-v4/lib/managed';
import { APIError } from '@linode/api-v4/lib/types';
import { withSnackbar, WithSnackbarProps } from 'notistack';
import * as React from 'react';
import AddNewLink from 'src/components/AddNewLink';
import Paper from 'src/components/core/Paper';
import { makeStyles, Theme } from 'src/components/core/styles';
import TableBody from 'src/components/core/TableBody';
import TableHead from 'src/components/core/TableHead';
import TableRow from 'src/components/core/TableRow';
import Typography from 'src/components/core/Typography';
import DeletionDialog from 'src/components/DeletionDialog';
import { DocumentTitleSegment } from 'src/components/DocumentTitle';
import Grid from 'src/components/Grid';
import OrderBy from 'src/components/OrderBy';
import Paginate from 'src/components/Paginate';
import PaginationFooter from 'src/components/PaginationFooter';
import Table from 'src/components/Table';
import TableCell from 'src/components/TableCell';
import TableSortCell from 'src/components/TableSortCell';
import { useDialog } from 'src/hooks/useDialog';
import { getAPIErrorOrDefault } from 'src/utilities/errorUtils';
import {
  handleFieldErrors,
  handleGeneralErrors
} from 'src/utilities/formikErrorUtils';

import AddCredentialDrawer from './AddCredentialDrawer';
import CredentialTableContent from './CredentialTableContent';
import UpdateCredentialDrawer from './UpdateCredentialDrawer';

const useStyles = makeStyles((theme: Theme) => ({
  subHeader: {
    marginBottom: theme.spacing(2)
  },
  credCell: {
    width: '30%'
  },
  decryptCell: {
    width: '60%'
  }
}));

interface Props {
  error?: APIError[];
  credentials: ManagedCredential[];
  loading: boolean;
  update: () => void;
}

type CombinedProps = Props & WithSnackbarProps;

export type FormikProps = FormikBag<Props, CredentialPayload>;

export const CredentialList: React.FC<CombinedProps> = props => {
  const classes = useStyles();
  const { credentials, enqueueSnackbar, error, loading, update } = props;
  // Creation drawer
  const [isCreateDrawerOpen, setDrawerOpen] = React.useState<boolean>(false);

  // Edit drawer (separate because the API requires two different endpoints for editing credentials)
  const [isEditDrawerOpen, setEditDrawerOpen] = React.useState<boolean>(false);
  const [editID, setEditID] = React.useState<number>(0);

  const {
    dialog,
    openDialog,
    closeDialog,
    submitDialog,
    handleError
  } = useDialog<number>(deleteCredential);

  const selectedCredential = credentials.find(
    thisCredential => thisCredential.id === editID
  );

  const handleDelete = () => {
    submitDialog(dialog.entityID)
      .then(() => {
        enqueueSnackbar('Credential deleted successfully.', {
          variant: 'success'
        });
        update();
      })
      .catch(e =>
        handleError(
          getAPIErrorOrDefault(e, 'Error deleting this credential.')[0].reason
        )
      );
  };

  const _handleError = (
    e: APIError[],
    setSubmitting: any,
    setErrors: any,
    setStatus: any,
    defaultMessage: string
  ) => {
    const mapErrorToStatus = (generalError: string) =>
      setStatus({ generalError });

    handleFieldErrors(setErrors, e);
    handleGeneralErrors(mapErrorToStatus, e, defaultMessage);
    setSubmitting(false);
  };

  const handleCreate = (
    values: CredentialPayload,
    { setSubmitting, setErrors, setStatus }: FormikProps
  ) => {
    setStatus(undefined);
    createCredential(values)
      .then(() => {
        setDrawerOpen(false);
        setSubmitting(false);
        update();
      })
      .catch(e => {
        _handleError(
          e,
          setSubmitting,
          setErrors,
          setStatus,
          `Unable to create this Credential. Please try again later.`
        );
      });
  };

  const handleUpdatePassword = (
    values: CredentialPayload,
    { setSubmitting, setErrors, setStatus, setFieldValue }: FormikProps
  ) => {
    setStatus(undefined);
    if (!selectedCredential) {
      return;
    }
    updatePassword(editID, {
      password: values.password || undefined,
      username: values.username || undefined
    })
      .then(() => {
        setSubmitting(false);
        setStatus({ success: 'Updated successfully.' });
        setFieldValue('password', '');
        setFieldValue('username', '');
        update();
      })
      .catch(err =>
        _handleError(
          err,
          setSubmitting,
          setErrors,
          setStatus,
          'Unable to update this Credential.'
        )
      );
  };

  const handleUpdateLabel = (
    values: CredentialPayload,
    { setSubmitting, setErrors, setStatus }: FormikProps
  ) => {
    setStatus(undefined);
    if (!selectedCredential) {
      return;
    }
    updateCredential(editID, { label: values.label })
      .then(() => {
        setSubmitting(false);
        setStatus({ success: 'Label updated successfully.' });
        update();
      })
      .catch(err =>
        _handleError(
          err,
          setSubmitting,
          setErrors,
          setStatus,
          'Unable to update this Credential.'
        )
      );
  };

  const openForEdit = (credentialID: number) => {
    setEditID(credentialID);
    setEditDrawerOpen(true);
  };

  const handleDrawerClose = () => {
    setEditID(0);
    setEditDrawerOpen(false);
  };

  return (
<<<<<<< HEAD
    <>
      <div>
        <DocumentTitleSegment segment="Credentials" />
        <Grid
          container
          justify="flex-end"
          alignItems="flex-end"
          updateFor={[credentials, error, loading]}
        >
          <Grid item xs={12}>
            <Typography variant="subtitle1" className={classes.subHeader}>
              Please share any credentials our support team may need when
              responding to a service issue.
              <br /> Credentials are stored encrypted and all decryption
              attempts are logged. You can revoke credentials at any time by
              deleting them.
            </Typography>
          </Grid>
          <Grid item>
            <Grid container alignItems="flex-end">
              <Grid item className="pt0">
                <AddNewLink
                  onClick={() => setDrawerOpen(true)}
                  label="Add Credentials"
                />
              </Grid>
=======
    <div>
      <DocumentTitleSegment segment="Credentials" />
      <Grid
        container
        justify="flex-end"
        alignItems="flex-end"
        updateFor={[credentials, error, loading]}
      >
        <Grid item xs={12}>
          <Typography variant="subtitle1" className={classes.subHeader}>
            Please share any credentials our support team may need when
            responding to a service issue.
            <br /> Credentials are stored encrypted and all decryption attempts
            are logged. You can revoke credentials at any time by deleting them.
          </Typography>
        </Grid>
        <Grid item>
          <Grid container alignItems="flex-end">
            <Grid item className="pt0">
              <AddNewLink
                onClick={() => setDrawerOpen(true)}
                label="Add Credentials"
              />
>>>>>>> 98cef7a0
            </Grid>
          </Grid>
        </Grid>
      </Grid>
      <OrderBy data={credentials} orderBy={'label'} order={'asc'}>
        {({ data: orderedData, handleOrderChange, order, orderBy }) => (
          <Paginate data={orderedData}>
            {({
              data,
              count,
              handlePageChange,
              handlePageSizeChange,
              page,
              pageSize
            }) => (
              <>
                <Paper>
                  <Table aria-label="List of Your Managed Credentials">
                    <TableHead>
                      <TableRow>
                        <TableSortCell
                          active={orderBy === 'label'}
                          label={'label'}
                          direction={order}
                          handleClick={handleOrderChange}
                          data-qa-credential-label-header
                          className={classes.credCell}
                        >
                          Credential
                        </TableSortCell>
                        <TableSortCell
                          active={orderBy === 'last_decrypted'}
                          label={'last_decrypted'}
                          direction={order}
                          handleClick={handleOrderChange}
                          data-qa-credential-decrypted-header
                          className={classes.decryptCell}
                        >
                          Last Decrypted
                        </TableSortCell>
                        <TableCell />
                      </TableRow>
                    </TableHead>
                    <TableBody>
                      <CredentialTableContent
                        credentials={data}
                        loading={loading}
                        error={error}
                        openDialog={openDialog}
                        openForEdit={openForEdit}
                      />
                    </TableBody>
                  </Table>
                </Paper>
                <PaginationFooter
                  count={count}
                  handlePageChange={handlePageChange}
                  handleSizeChange={handlePageSizeChange}
                  page={page}
                  pageSize={pageSize}
                  eventCategory="managed credential table"
                />
              </>
            )}
          </Paginate>
        )}
      </OrderBy>
      <DeletionDialog
        open={dialog.isOpen}
        label={dialog.entityLabel || ''}
        loading={dialog.isLoading}
        error={dialog.error}
        onClose={closeDialog}
        onDelete={handleDelete}
      />
      <AddCredentialDrawer
        open={isCreateDrawerOpen}
        onClose={() => setDrawerOpen(false)}
        onSubmit={handleCreate}
      />
      <UpdateCredentialDrawer
        open={isEditDrawerOpen}
        label={selectedCredential ? selectedCredential.label : ''}
        onClose={handleDrawerClose}
        onSubmitLabel={handleUpdateLabel}
        onSubmitPassword={handleUpdatePassword}
      />
    </div>
  );
};

export default withSnackbar(CredentialList);<|MERGE_RESOLUTION|>--- conflicted
+++ resolved
@@ -200,34 +200,6 @@
   };
 
   return (
-<<<<<<< HEAD
-    <>
-      <div>
-        <DocumentTitleSegment segment="Credentials" />
-        <Grid
-          container
-          justify="flex-end"
-          alignItems="flex-end"
-          updateFor={[credentials, error, loading]}
-        >
-          <Grid item xs={12}>
-            <Typography variant="subtitle1" className={classes.subHeader}>
-              Please share any credentials our support team may need when
-              responding to a service issue.
-              <br /> Credentials are stored encrypted and all decryption
-              attempts are logged. You can revoke credentials at any time by
-              deleting them.
-            </Typography>
-          </Grid>
-          <Grid item>
-            <Grid container alignItems="flex-end">
-              <Grid item className="pt0">
-                <AddNewLink
-                  onClick={() => setDrawerOpen(true)}
-                  label="Add Credentials"
-                />
-              </Grid>
-=======
     <div>
       <DocumentTitleSegment segment="Credentials" />
       <Grid
@@ -251,7 +223,6 @@
                 onClick={() => setDrawerOpen(true)}
                 label="Add Credentials"
               />
->>>>>>> 98cef7a0
             </Grid>
           </Grid>
         </Grid>
