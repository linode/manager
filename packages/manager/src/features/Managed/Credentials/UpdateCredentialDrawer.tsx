import { CredentialPayload } from '@linode/api-v4/lib/managed';
import { Formik } from 'formik';
import * as React from 'react';

import { ActionsPanel } from 'src/components/ActionsPanel/ActionsPanel';
import { Drawer } from 'src/components/Drawer';
import { Notice } from 'src/components/Notice/Notice';
import { SuspenseLoader } from 'src/components/SuspenseLoader';
import { TextField } from 'src/components/TextField';
import { handleFormikBlur } from 'src/utilities/formikTrimUtil';

import { updateLabelSchema, updatePasswordSchema } from './credential.schema';

const PasswordInput = React.lazy(
  () => import('src/components/PasswordInput/PasswordInput')
);

export interface CredentialDrawerProps {
  label: string;
  onClose: () => void;
  onSubmitLabel: (values: Partial<CredentialPayload>, formikProps: any) => void;
  onSubmitPassword: (
    values: Partial<CredentialPayload>,
    formikProps: any
  ) => void;
  open: boolean;
}

const CredentialDrawer = (props: CredentialDrawerProps) => {
  const { label, onClose, onSubmitLabel, onSubmitPassword, open } = props;

  return (
    <Drawer onClose={onClose} open={open} title={`Edit Credential: ${label}`}>
      <Formik
        initialValues={{
          label,
        }}
        onSubmit={onSubmitLabel}
        validateOnBlur={false}
        validateOnChange={false}
        validationSchema={updateLabelSchema}
      >
        {({
          errors,
          handleBlur,
          handleChange,
          handleSubmit,
          isSubmitting,
          status,
          values,
        }) => (
          <>
            {status && status.generalError && (
              <Notice
                data-qa-error
                key={status.generalError}
                variant="error"
                text={status.generalError}
              />
            )}

            {status && status.success && (
              <Notice
                data-qa-success
                key={status.success}
                variant="success"
                text={status.success}
              />
            )}

            <form onSubmit={handleSubmit}>
              <TextField
                data-qa-add-label
                error={!!errors.label}
                errorText={errors.label}
                label="Label"
                name="label"
                onBlur={handleBlur}
                onChange={handleChange}
                value={values.label}
              />

              <ActionsPanel
                primaryButtonProps={{
                  'data-testid': 'submit',
                  label: 'Update label',
                  loading: isSubmitting,
                  onClick: () => handleSubmit(),
                }}
              />
            </form>
          </>
        )}
      </Formik>
      <Formik
        initialValues={{
          password: '',
          username: '',
        }}
        onSubmit={onSubmitPassword}
        validateOnBlur={false}
        validateOnChange={false}
        validationSchema={updatePasswordSchema}
      >
<<<<<<< HEAD
        {({
          errors,
          handleBlur,
          handleChange,
          handleSubmit,
          isSubmitting,
          status,
          values,
        }) => (
          <div style={{ paddingTop: '1em' }}>
            {status && status.generalError && (
              <Notice
                data-qa-error
                key={status.generalError}
                spacingBottom={0}
                variant="error"
                text={status.generalError}
              />
            )}

            {status && status.success && (
              <Notice
                data-qa-success
                key={status.success}
                spacingBottom={0}
                variant="success"
                text={status.success}
              />
            )}
=======
        {(formikProps) => {
          const {
            errors,
            handleBlur,
            handleChange,
            handleSubmit,
            isSubmitting,
            status,
            values,
          } = formikProps;

          return (
            <div style={{ paddingTop: '1em' }}>
              {status && status.generalError && (
                <Notice
                  data-qa-error
                  error
                  key={status.generalError}
                  spacingBottom={0}
                  text={status.generalError}
                />
              )}
>>>>>>> f2517f78

              {status && status.success && (
                <Notice
                  data-qa-success
                  key={status.success}
                  spacingBottom={0}
                  success
                  text={status.success}
                />
              )}

              <form onSubmit={handleSubmit}>
                <TextField
                  data-qa-add-username
                  error={!!errors.username}
                  errorText={errors.username}
                  label="Username"
                  name="username"
                  onBlur={(e) => handleFormikBlur(e, formikProps)}
                  onChange={handleChange}
                  optional
                  value={values.username}
                />

                <React.Suspense fallback={<SuspenseLoader />}>
                  <PasswordInput
                    data-qa-add-password
                    error={!!errors.password}
                    errorText={errors.password}
                    // This credential could be anything so might be counterproductive to validate strength
                    hideValidation
                    label="Password"
                    name="password"
                    onBlur={handleBlur}
                    onChange={handleChange}
                    type="password"
                    value={values.password}
                  />
                </React.Suspense>
                <ActionsPanel
                  primaryButtonProps={{
                    'data-testid': 'submit',
                    label: 'Update credentials',
                    loading: isSubmitting,
                    onClick: () => handleSubmit(),
                  }}
                />
              </form>
            </div>
          );
        }}
      </Formik>
    </Drawer>
  );
};

export default CredentialDrawer;<|MERGE_RESOLUTION|>--- conflicted
+++ resolved
@@ -54,8 +54,8 @@
               <Notice
                 data-qa-error
                 key={status.generalError}
+                text={status.generalError}
                 variant="error"
-                text={status.generalError}
               />
             )}
 
@@ -63,8 +63,8 @@
               <Notice
                 data-qa-success
                 key={status.success}
+                text={status.success}
                 variant="success"
-                text={status.success}
               />
             )}
 
@@ -102,37 +102,6 @@
         validateOnChange={false}
         validationSchema={updatePasswordSchema}
       >
-<<<<<<< HEAD
-        {({
-          errors,
-          handleBlur,
-          handleChange,
-          handleSubmit,
-          isSubmitting,
-          status,
-          values,
-        }) => (
-          <div style={{ paddingTop: '1em' }}>
-            {status && status.generalError && (
-              <Notice
-                data-qa-error
-                key={status.generalError}
-                spacingBottom={0}
-                variant="error"
-                text={status.generalError}
-              />
-            )}
-
-            {status && status.success && (
-              <Notice
-                data-qa-success
-                key={status.success}
-                spacingBottom={0}
-                variant="success"
-                text={status.success}
-              />
-            )}
-=======
         {(formikProps) => {
           const {
             errors,
@@ -149,21 +118,20 @@
               {status && status.generalError && (
                 <Notice
                   data-qa-error
-                  error
                   key={status.generalError}
                   spacingBottom={0}
                   text={status.generalError}
+                  variant="error"
                 />
               )}
->>>>>>> f2517f78
 
               {status && status.success && (
                 <Notice
                   data-qa-success
                   key={status.success}
                   spacingBottom={0}
-                  success
                   text={status.success}
+                  variant="success"
                 />
               )}
 
