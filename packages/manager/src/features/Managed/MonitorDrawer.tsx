--- conflicted
+++ resolved
@@ -1,8 +1,4 @@
-<<<<<<< HEAD
-import { Notice } from '@linode/ui';
-=======
-import { InputAdornment } from '@linode/ui';
->>>>>>> 8c3c7fdd
+import { InputAdornment, Notice } from '@linode/ui';
 import { createServiceMonitorSchema } from '@linode/validation/lib/managed.schema';
 import Grid from '@mui/material/Unstable_Grid2';
 import { Formik } from 'formik';
@@ -12,11 +8,6 @@
 import { ActionsPanel } from 'src/components/ActionsPanel/ActionsPanel';
 import { Drawer } from 'src/components/Drawer';
 import Select from 'src/components/EnhancedSelect/Select';
-<<<<<<< HEAD
-import { InputAdornment } from 'src/components/InputAdornment';
-=======
-import { Notice } from 'src/components/Notice/Notice';
->>>>>>> 8c3c7fdd
 import { TextField } from 'src/components/TextField';
 
 import type {
