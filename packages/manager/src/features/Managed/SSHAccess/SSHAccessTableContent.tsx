import { ManagedLinodeSetting } from '@linode/api-v4/lib/managed';
import { APIError } from '@linode/api-v4/lib/types';
import * as React from 'react';
import TableRowEmpty from 'src/components/TableRowEmptyState';
import TableRowError from 'src/components/TableRowError';
import { TableRowLoading } from 'src/components/TableRowLoading/TableRowLoading';
import { getErrorStringOrDefault } from 'src/utilities/errorUtils';
import SSHAccessRow from './SSHAccessRow';

interface Props {
  linodeSettings: ManagedLinodeSetting[];
  loading: boolean;
  openDrawer: (linodeId: number) => void;
  error?: APIError[] | null;
}

export type CombinedProps = Props;

export const SSHAccessTableContent: React.FC<CombinedProps> = (props) => {
  const { linodeSettings, loading, openDrawer, error } = props;

<<<<<<< HEAD
  if (loading) {
    return <TableRowLoading colSpan={6} widths={[30]} oneLine />;
=======
  if (loading && lastUpdated === 0) {
    return <TableRowLoading columns={6} />;
>>>>>>> a119f117
  }

  if (error) {
    const errorMessage = getErrorStringOrDefault(error);
    return <TableRowError colSpan={6} message={errorMessage} />;
  }

  if (linodeSettings.length === 0) {
    return (
      <TableRowEmpty
        colSpan={5}
        message={"You don't have any Linodes on your account."}
      />
    );
  }

  return (
    // eslint-disable-next-line react/jsx-no-useless-fragment
    <>
      {linodeSettings.map(
        (linodeSetting: ManagedLinodeSetting, idx: number) => (
          <SSHAccessRow
            key={`linode-setting-row-${idx}`}
            linodeSetting={linodeSetting}
            openDrawer={openDrawer}
          />
        )
      )}
    </>
  );
};

export default SSHAccessTableContent;<|MERGE_RESOLUTION|>--- conflicted
+++ resolved
@@ -19,13 +19,8 @@
 export const SSHAccessTableContent: React.FC<CombinedProps> = (props) => {
   const { linodeSettings, loading, openDrawer, error } = props;
 
-<<<<<<< HEAD
   if (loading) {
-    return <TableRowLoading colSpan={6} widths={[30]} oneLine />;
-=======
-  if (loading && lastUpdated === 0) {
     return <TableRowLoading columns={6} />;
->>>>>>> a119f117
   }
 
   if (error) {
