--- conflicted
+++ resolved
@@ -100,13 +100,8 @@
         title="Just to confirm..."
         actions={actions}
       >
-<<<<<<< HEAD
-        <Typography>
+        <Typography variant="subtitle1">
           Linode Managed costs an additional{' '}
-=======
-        <Typography variant="subtitle1">
-          Linode Managed is billed at{' '}
->>>>>>> 2ef6cd7c
           <strong>$100 per month per Linode.</strong> {` `}
           You currently have{` `}
           <strong>{pluralize('Linode', 'Linodes', props.linodeCount)}</strong>,
