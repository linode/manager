--- conflicted
+++ resolved
@@ -23,12 +23,8 @@
 
 export const MonitorActionMenu: React.FC<Props> = (props) => {
   const theme = useTheme<Theme>();
-<<<<<<< HEAD
   const matchesSmDown = useMediaQuery(theme.breakpoints.down('md'));
-=======
-  const matchesSmDown = useMediaQuery(theme.breakpoints.down('sm'));
   const { enqueueSnackbar } = useSnackbar();
->>>>>>> 074da05a
 
   const {
     label,
