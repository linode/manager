--- conflicted
+++ resolved
@@ -1,10 +1,5 @@
 import { styled } from '@mui/material/styles';
 import Grid from '@mui/material/Unstable_Grid2';
-<<<<<<< HEAD
-=======
-
-import { TableRow } from 'src/components/TableRow';
->>>>>>> 2e89ecc7
 
 export const StyledGrid = styled(Grid, {
   label: 'StyledGrid',
@@ -13,15 +8,4 @@
   [theme.breakpoints.down('md')]: {
     marginRight: theme.spacing(),
   },
-<<<<<<< HEAD
-=======
-}));
-
-export const StyledTableRow = styled(TableRow, {
-  label: 'StyledTableRow',
-})(({ theme }) => ({
-  '& > th': {
-    fontFamily: theme.font.bold,
-  },
->>>>>>> 2e89ecc7
 }));