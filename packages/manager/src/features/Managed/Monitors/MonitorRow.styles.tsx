import { Typography } from '@linode/ui';
import Grid from '@mui/material/Grid2';
import { styled } from '@mui/material/styles';
<<<<<<< HEAD
import { Link } from 'react-router-dom';
=======
>>>>>>> 7a04be03

import { Link } from 'src/components/Link';
import { TableCell } from 'src/components/TableCell';
import { TableRow } from 'src/components/TableRow';

export const StyledTableRow = styled(TableRow, { label: 'StyledTableRow' })({
  '&:before': {
    display: 'none',
  },
});

export const StyledTableCell = styled(TableCell, {
  label: 'StyledTableCell',
})(({ theme }) => ({
  font: theme.font.bold,
  width: '30%',
}));

export const StyledGrid = styled(Grid, {
  label: 'StyledGrid',
})(({ theme }) => ({
  '&:hover': {
    color: theme.color.red,
  },
  alignItems: 'center',
  display: 'flex',
  transition: 'color 225ms ease-in-out',
}));

export const StyledLink = styled(Link, {
  label: 'StyledLink',
})(({ theme }) => ({
  '&:hover': {
    color: theme.color.red,
  },
  alignItems: 'center',
  transition: 'color 225ms ease-in-out',
}));

export const StyledTypography = styled(Typography, {
  label: 'StyledTypography',
})(({ theme }) => ({
  color: theme.color.red,
}));<|MERGE_RESOLUTION|>--- conflicted
+++ resolved
@@ -1,10 +1,6 @@
 import { Typography } from '@linode/ui';
 import Grid from '@mui/material/Grid2';
 import { styled } from '@mui/material/styles';
-<<<<<<< HEAD
-import { Link } from 'react-router-dom';
-=======
->>>>>>> 7a04be03
 
 import { Link } from 'src/components/Link';
 import { TableCell } from 'src/components/TableCell';
