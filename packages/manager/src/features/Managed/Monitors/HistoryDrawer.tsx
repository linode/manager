--- conflicted
+++ resolved
@@ -1,13 +1,8 @@
 import { ManagedIssue } from '@linode/api-v4/lib/managed';
 import { APIError } from '@linode/api-v4/lib/types';
 import * as React from 'react';
-<<<<<<< HEAD
+
 import ActionsPanel from 'src/components/ActionsPanel/ActionsPanel';
-=======
-
-import ActionsPanel from 'src/components/ActionsPanel';
-import { Button } from 'src/components/Button/Button';
->>>>>>> a3d98700
 import { CircleProgress } from 'src/components/CircleProgress';
 import Drawer from 'src/components/Drawer';
 import { ErrorState } from 'src/components/ErrorState/ErrorState';
@@ -33,20 +28,12 @@
       title={`Issue History: ${monitorLabel}`}
     >
       {renderDrawerContent(issues, loading, error)}
-<<<<<<< HEAD
       <ActionsPanel
-        showPrimary
+        primaryButtonDataTestId="close"
         primaryButtonHandler={() => onClose()}
         primaryButtonText="Close"
-        primaryButtonDataTestId="close"
+        showPrimary
       />
-=======
-      <ActionsPanel>
-        <Button buttonType="primary" data-qa-close onClick={() => onClose()}>
-          Close
-        </Button>
-      </ActionsPanel>
->>>>>>> a3d98700
     </Drawer>
   );
 };
