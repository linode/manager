import { deleteContact, ManagedContact } from '@linode/api-v4/lib/managed';
import { APIError } from '@linode/api-v4/lib/types';
import { withSnackbar, WithSnackbarProps } from 'notistack';
import * as React from 'react';
import AddNewLink from 'src/components/AddNewLink';
import Box from 'src/components/core/Box';
import Paper from 'src/components/core/Paper';
import RootRef from 'src/components/core/RootRef';
import { makeStyles, Theme } from 'src/components/core/styles';
import TableBody from 'src/components/core/TableBody';
import TableHead from 'src/components/core/TableHead';
import Typography from 'src/components/core/Typography';
import DeletionDialog from 'src/components/DeletionDialog';
import { DocumentTitleSegment } from 'src/components/DocumentTitle';
import OrderBy from 'src/components/OrderBy';
import Paginate from 'src/components/Paginate';
import PaginationFooter from 'src/components/PaginationFooter';
import Table from 'src/components/Table';
import TableCell from 'src/components/TableCell';
import TableRow from 'src/components/TableRow';
import TableSortCell from 'src/components/TableSortCell';
import { useDialog } from 'src/hooks/useDialog';
import useOpenClose from 'src/hooks/useOpenClose';
import { getAPIErrorOrDefault } from 'src/utilities/errorUtils';
import { ManagedContactGroup, Mode } from './common';
import ContactDrawer from './ContactsDrawer';
import ContactTableContact from './ContactsTableContent';

const useStyles = makeStyles((theme: Theme) => ({
  root: {
    marginTop: theme.spacing(1),
    '&:before': {
      display: 'none'
    }
  },
  copy: {},
  contactsTable: {
    marginTop: theme.spacing(4)
  },
  name: {
    width: '20%'
  }
}));

interface Props {
  contacts: ManagedContact[];
  loading: boolean;
  error?: APIError[];
  lastUpdated: number;
  transformData: (fn: (contacts: ManagedContact[]) => void) => void;
  update: () => void;
}

type CombinedProps = Props & WithSnackbarProps;

const Contacts: React.FC<CombinedProps> = props => {
  const classes = useStyles();

  const {
    contacts,
    loading,
    error,
    lastUpdated,
    transformData,
    update,
    enqueueSnackbar
  } = props;

  const updateOrAdd = (contact: ManagedContact) => {
    transformData(draft => {
      const idx = draft.findIndex(l => l.id === contact.id);
      // Add the contact if we don't already have it.
      if (idx === -1) {
        draft.push(contact);
      } else {
        // Otherwise just update it.
        draft[idx] = contact;
      }
    });
  };

  const [selectedContactId, setSelectedContactId] = React.useState<
    number | null
  >(null);

  const [contactDrawerMode, setContactDrawerMode] = React.useState<Mode>(
    'create'
  );

  const {
    dialog,
    openDialog,
    closeDialog,
    submitDialog,
    handleError
  } = useDialog<number>(deleteContact);

  const handleDelete = () => {
    submitDialog(dialog.entityID)
      .then(() => {
        update();
        enqueueSnackbar('Contact deleted successfully.', {
          variant: 'success'
        });
      })
      .catch(e =>
        handleError(
          getAPIErrorOrDefault(e, 'Error deleting this contact.')[0].reason
        )
      );
  };

  const contactDrawer = useOpenClose();

  // Ref for handling "scrollTo" on Paginated component.
  const contactsTableRef = React.createRef();

  const groups = generateGroupsFromContacts(contacts);

  return (
<<<<<<< HEAD
    <>
      <div>
        <DocumentTitleSegment segment="Contacts" />
        <Typography variant="subtitle1" className={classes.copy}>
          You can assign contact groups to monitors so we know who to talk to in
          the event of a support issue. Create contacts and assign them to a
          group, then assign the group to the appropriate monitor(s).
        </Typography>
        <div className={classes.contactsTable}>
          <RootRef rootRef={contactsTableRef}>
            <Box
              display="flex"
              flexDirection="row"
              justifyContent="space-between"
              alignItems="center"
            >
              <Typography variant="h2">Contacts</Typography>
              <AddNewLink
                onClick={() => {
                  setContactDrawerMode('create');
                  contactDrawer.open();
=======
    <div>
      <DocumentTitleSegment segment="Contacts" />
      <Typography variant="subtitle1" className={classes.copy}>
        You can assign contact groups to monitors so we know who to talk to in
        the event of a support issue. Create contacts and assign them to a
        group, then assign the group to the appropriate monitor(s).
      </Typography>
      <div className={classes.contactsTable}>
        <RootRef rootRef={contactsTableRef}>
          <Box
            display="flex"
            flexDirection="row"
            justifyContent="space-between"
            alignItems="center"
          >
            <Typography variant="h2">Contacts</Typography>
            <AddNewLink
              onClick={() => {
                setContactDrawerMode('create');
                contactDrawer.open();
              }}
              label="Add a Contact"
            />
          </Box>
        </RootRef>
        <OrderBy data={contacts} orderBy="name" order="asc">
          {({ data: orderedData, handleOrderChange, order, orderBy }) => {
            return (
              <Paginate data={orderedData} scrollToRef={contactsTableRef}>
                {({
                  count,
                  data: paginatedData,
                  handlePageChange,
                  handlePageSizeChange,
                  page,
                  pageSize
                }) => {
                  return (
                    <>
                      <Paper className={classes.root}>
                        <Table aria-label="List of Your Managed Contacts">
                          <TableHead>
                            <TableRow>
                              <TableSortCell
                                active={orderBy === 'name'}
                                label={'name'}
                                direction={order}
                                handleClick={handleOrderChange}
                                className={classes.name}
                              >
                                Name
                              </TableSortCell>
                              <TableSortCell
                                active={orderBy === 'group'}
                                label={'group'}
                                direction={order}
                                handleClick={handleOrderChange}
                              >
                                Group
                              </TableSortCell>
                              <TableSortCell
                                active={orderBy === 'email'}
                                label={'email'}
                                direction={order}
                                handleClick={handleOrderChange}
                              >
                                E-mail
                              </TableSortCell>
                              <TableSortCell
                                active={orderBy === 'phone:primary'}
                                label={'phone:primary'}
                                direction={order}
                                handleClick={handleOrderChange}
                              >
                                Primary Phone
                              </TableSortCell>
                              <TableSortCell
                                active={orderBy === 'phone:secondary'}
                                label={'phone:secondary'}
                                direction={order}
                                handleClick={handleOrderChange}
                              >
                                Secondary Phone
                              </TableSortCell>
                              {/* Empty TableCell for action menu */}
                              <TableCell />
                            </TableRow>
                          </TableHead>
                          <TableBody>
                            <ContactTableContact
                              contacts={paginatedData}
                              loading={loading}
                              lastUpdated={lastUpdated}
                              updateOrAdd={updateOrAdd}
                              openDrawer={(contactId: number) => {
                                setSelectedContactId(contactId);
                                setContactDrawerMode('edit');
                                contactDrawer.open();
                              }}
                              openDialog={(contactId: number) => {
                                const selectedContact = contacts.find(
                                  thisContact => thisContact.id === contactId
                                );
                                const label = selectedContact
                                  ? selectedContact.name
                                  : '';
                                openDialog(contactId, label);
                              }}
                              error={error}
                            />
                          </TableBody>
                        </Table>
                      </Paper>
                      <PaginationFooter
                        count={count}
                        handlePageChange={handlePageChange}
                        handleSizeChange={handlePageSizeChange}
                        page={page}
                        pageSize={pageSize}
                        eventCategory="managed contacts"
                      />
                    </>
                  );
>>>>>>> 98cef7a0
                }}
              </Paginate>
            );
          }}
        </OrderBy>
        <DeletionDialog
          open={dialog.isOpen}
          label={dialog.entityLabel || ''}
          loading={dialog.isLoading}
          error={dialog.error}
          onClose={closeDialog}
          onDelete={handleDelete}
        />
      </div>
      <ContactDrawer
        mode={contactDrawerMode}
        isOpen={contactDrawer.isOpen}
        closeDrawer={contactDrawer.close}
        updateOrAdd={updateOrAdd}
        contact={contacts.find(contact => contact.id === selectedContactId)}
        groups={groups}
      />
    </div>
  );
};

export default withSnackbar(Contacts);

/**
 * Generate groups from a list of Managed Contacts.
 *
 * @param contacts: Linode.ManagedContact[]
 * A list of contacts to generate groups from.
 */
export const generateGroupsFromContacts = (
  contacts: ManagedContact[]
): ManagedContactGroup[] => {
  const groups: ManagedContactGroup[] = [];

  contacts.forEach(contact => {
    // If the contact doesn't have a group, don't do anything. Otherwise we'd have `null` groups.
    if (typeof contact.group !== 'string') {
      return;
    }

    // Have we tracked this group yet?
    const idx = groups.findIndex(group => group.groupName === contact.group);

    // If not, add a new group.
    if (idx === -1) {
      groups.push({
        groupName: contact.group,
        contactNames: [contact.name]
      });
    } else {
      // If we've already tracked the group, just add this contact's name.
      groups[idx].contactNames.push(contact.name);
    }
  });

  return groups;
};<|MERGE_RESOLUTION|>--- conflicted
+++ resolved
@@ -118,29 +118,6 @@
   const groups = generateGroupsFromContacts(contacts);
 
   return (
-<<<<<<< HEAD
-    <>
-      <div>
-        <DocumentTitleSegment segment="Contacts" />
-        <Typography variant="subtitle1" className={classes.copy}>
-          You can assign contact groups to monitors so we know who to talk to in
-          the event of a support issue. Create contacts and assign them to a
-          group, then assign the group to the appropriate monitor(s).
-        </Typography>
-        <div className={classes.contactsTable}>
-          <RootRef rootRef={contactsTableRef}>
-            <Box
-              display="flex"
-              flexDirection="row"
-              justifyContent="space-between"
-              alignItems="center"
-            >
-              <Typography variant="h2">Contacts</Typography>
-              <AddNewLink
-                onClick={() => {
-                  setContactDrawerMode('create');
-                  contactDrawer.open();
-=======
     <div>
       <DocumentTitleSegment segment="Contacts" />
       <Typography variant="subtitle1" className={classes.copy}>
@@ -264,7 +241,6 @@
                       />
                     </>
                   );
->>>>>>> 98cef7a0
                 }}
               </Paginate>
             );
