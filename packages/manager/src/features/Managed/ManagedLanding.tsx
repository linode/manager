--- conflicted
+++ resolved
@@ -186,13 +186,6 @@
   );
 };
 
-<<<<<<< HEAD
-const enhanced = compose<CombinedProps, {}>(
-  setDocs(ManagedLanding.docs),
-  withFeatureFlagConsumer
-);
-=======
 const enhanced = compose<CombinedProps, {}>(setDocs(docs));
->>>>>>> 4f970c93
 
 export default enhanced(ManagedLanding);