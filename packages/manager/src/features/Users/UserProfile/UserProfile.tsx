<<<<<<< HEAD
import { CircleProgress } from '@linode/ui';
=======
import { Stack } from '@linode/ui';
>>>>>>> abbedaf1
import React from 'react';
import { useParams } from 'react-router-dom';

import { DocumentTitleSegment } from 'src/components/DocumentTitle';
import { ErrorState } from 'src/components/ErrorState/ErrorState';
import { NotFound } from 'src/components/NotFound';
import { useAccountUser } from 'src/queries/account/users';

import { DeleteUserPanel } from './DeleteUserPanel';
import { UserDetailsPanel } from './UserDetailsPanel';
import { UserEmailPanel } from './UserEmailPanel';
import { UsernamePanel } from './UsernamePanel';

export const UserProfile = () => {
  const { username } = useParams<{ username: string }>();

  const { data: user, error, isLoading } = useAccountUser(username ?? '');

  if (isLoading) {
    return <CircleProgress />;
  }

  if (error) {
    return <ErrorState errorText={error[0].reason} />;
  }

  if (!user) {
    return <NotFound />;
  }

  return (
    <>
      <DocumentTitleSegment segment={`${username} - Profile`} />
      <Stack spacing={2}>
        <UserDetailsPanel user={user} />
        <UsernamePanel user={user} />
        <UserEmailPanel user={user} />
        <DeleteUserPanel user={user} />
      </Stack>
    </>
  );
};<|MERGE_RESOLUTION|>--- conflicted
+++ resolved
@@ -1,8 +1,4 @@
-<<<<<<< HEAD
-import { CircleProgress } from '@linode/ui';
-=======
-import { Stack } from '@linode/ui';
->>>>>>> abbedaf1
+import { CircleProgress, Stack } from '@linode/ui';
 import React from 'react';
 import { useParams } from 'react-router-dom';
 
