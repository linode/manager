--- conflicted
+++ resolved
@@ -3,11 +3,7 @@
 import React from 'react';
 
 import { DateTimeDisplay } from 'src/components/DateTimeDisplay';
-<<<<<<< HEAD
-=======
 import { MaskableText } from 'src/components/MaskableText/MaskableText';
-import { Paper } from 'src/components/Paper';
->>>>>>> 28ad446c
 import { Stack } from 'src/components/Stack';
 import { StatusIcon } from 'src/components/StatusIcon/StatusIcon';
 import { TextTooltip } from 'src/components/TextTooltip';
