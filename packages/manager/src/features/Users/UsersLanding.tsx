--- conflicted
+++ resolved
@@ -3,6 +3,7 @@
 import AddNewLink from 'src/components/AddNewLink';
 import { Box } from 'src/components/Box';
 import { DocumentTitleSegment } from 'src/components/DocumentTitle';
+import { Hidden } from 'src/components/Hidden';
 import { PaginationFooter } from 'src/components/PaginationFooter/PaginationFooter';
 import { Table } from 'src/components/Table';
 import { TableBody } from 'src/components/TableBody';
@@ -17,15 +18,10 @@
 import { usePagination } from 'src/hooks/usePagination';
 import { useAccountUsers } from 'src/queries/accountUsers';
 import { useProfile } from 'src/queries/profile';
-<<<<<<< HEAD
-=======
-import { scrollErrorIntoView } from 'src/utilities/scrollErrorIntoView';
->>>>>>> 97fbca86
 
 import CreateUserDrawer from './CreateUserDrawer';
 import { UserDeleteConfirmationDialog } from './UserDeleteConfirmationDialog';
 import { UserRow } from './UserRow';
-import { Hidden } from 'src/components/Hidden';
 
 export const UsersLanding = () => {
   const { data: profile } = useProfile();
