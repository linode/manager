import { deleteUser } from '@linode/api-v4/lib/account';
import { APIError } from '@linode/api-v4/lib/types';
import { useTheme } from '@mui/material/styles';
import { styled } from '@mui/material/styles';
import { useSnackbar } from 'notistack';
import * as React from 'react';
import { useHistory } from 'react-router-dom';

import { ActionsPanel } from 'src/components/ActionsPanel/ActionsPanel';
import { Button } from 'src/components/Button/Button';
import { CircleProgress } from 'src/components/CircleProgress';
import { DocumentTitleSegment } from 'src/components/DocumentTitle';
import { Notice } from 'src/components/Notice/Notice';
import { Paper } from 'src/components/Paper';
import { TextField } from 'src/components/TextField';
import { TooltipIcon } from 'src/components/TooltipIcon';
import { Typography } from 'src/components/Typography';
import { useProfile } from 'src/queries/profile';
import getAPIErrorsFor from 'src/utilities/getAPIErrorFor';
import scrollErrorIntoView from 'src/utilities/scrollErrorIntoView';

import { UserDeleteConfirmationDialog } from './UserDeleteConfirmationDialog';

interface UserProfileProps {
  accountErrors?: APIError[];
  accountSaving: boolean;
  accountSuccess: boolean;
  changeEmail: (e: React.ChangeEvent<HTMLInputElement>) => void;
  changeUsername: (e: React.ChangeEvent<HTMLInputElement>) => void;
  email?: string;
  originalEmail?: string;
  originalUsername?: string;
  profileErrors?: APIError[];
  profileSaving: boolean;
  profileSuccess: boolean;
  saveAccount: () => void;
  saveProfile: () => void;
  username: string;
}

export const UserProfile = (props: UserProfileProps) => {
  const theme = useTheme();
  const { push } = useHistory();
  const { enqueueSnackbar } = useSnackbar();
  const {
    accountErrors,
    accountSaving,
    accountSuccess,
    changeEmail,
    changeUsername,
    email,
    originalEmail,
    originalUsername,
    profileErrors,
    profileSaving,
    profileSuccess,
    saveAccount,
    saveProfile,
    username,
  } = props;

  const { data: profile } = useProfile();

  const [
    deleteConfirmDialogOpen,
    setDeleteConfirmDialogOpen,
  ] = React.useState<boolean>(false);
  const [userDeleteError, setUserDeleteError] = React.useState<boolean>(false);

  const renderProfileSection = () => {
    const hasAccountErrorFor = getAPIErrorsFor(
      { username: 'Username' },
      accountErrors
    );

    const hasProfileErrorFor = getAPIErrorsFor(
      { email: 'Email' },
      profileErrors
    );

    const generalAccountError = hasAccountErrorFor('none');

    const generalProfileError = hasProfileErrorFor('none');

    return (
      <>
        <Typography
          sx={(theme) => ({
            marginTop: theme.spacing(2),
            [theme.breakpoints.down('md')]: {
              marginLeft: theme.spacing(),
            },
          })}
          data-qa-profile-header
          variant="h2"
        >
          User Profile
        </Typography>
        <StyledWrapper>
          {accountSuccess && (
            <Notice spacingBottom={0} variant="success">
              Username updated successfully
            </Notice>
          )}
          {generalAccountError && (
            <Notice
              spacingBottom={0}
              text={generalAccountError}
              variant="error"
            />
          )}
          <TextField
            data-qa-username
            errorText={hasAccountErrorFor('username')}
            label="Username"
            onChange={changeUsername}
            value={username}
          />
          <ActionsPanel
            primaryButtonProps={{
              'data-testid': 'submit',
              disabled: username === originalUsername,
              label: 'Save',
              loading: accountSaving,
              onClick: saveAccount,
            }}
          />
        </StyledWrapper>
        <StyledWrapper>
          {profileSuccess && (
            <Notice spacingBottom={0} variant="success">
              Email updated successfully
            </Notice>
          )}
          {generalProfileError && (
            <Notice
              spacingBottom={0}
              text={generalProfileError}
              variant="error"
            />
          )}
          <TextField
            tooltipText={
              profile?.username !== originalUsername
                ? "You can't change another user\u{2019}s email address"
                : ''
            }
            data-qa-email
            // This should be disabled if this is NOT the current user.
            disabled={profile?.username !== originalUsername}
            errorText={hasProfileErrorFor('email')}
            label="Email"
            onChange={changeEmail}
            value={email}
          />
          <ActionsPanel
            // This should be disabled if this is NOT the current user.
            primaryButtonProps={{
              'data-testid': 'submit',
              disabled:
                profile?.username !== originalUsername ||
                email === originalEmail,
              label: 'Save',
              loading: profileSaving,
              onClick: saveProfile,
            }}
          />
        </StyledWrapper>
      </>
    );
  };

  const onDeleteConfirm = (username: string) => {
    setUserDeleteError(false);
    setDeleteConfirmDialogOpen(false);
    deleteUser(username)
      .then(() => {
        enqueueSnackbar(`User ${username} has been deleted successfully.`, {
          variant: 'success',
        });
        push(`/account/users`, { deletedUsername: username });
      })
      .catch(() => {
        setUserDeleteError(true);
        scrollErrorIntoView();
      });
  };

  const onDelete = () => {
    setDeleteConfirmDialogOpen(true);
  };

  const onDeleteCancel = () => {
    setDeleteConfirmDialogOpen(false);
  };

  const renderDeleteSection = () => {
    return (
      <StyledWrapper>
        <Typography data-qa-delete-user-header variant="h2">
          Delete User
        </Typography>
        {userDeleteError && (
          <Notice
<<<<<<< HEAD
            error
            sx={{ marginLeft: 0, marginTop: theme.spacing(2) }}
=======
            className={classes.topMargin}
>>>>>>> e88b324d
            text="Error when deleting user, please try again later"
            variant="error"
          />
        )}
        <Button
          sx={{
            marginLeft: 0,
            marginTop: theme.spacing(2),
          }}
          buttonType="outlined"
          data-qa-confirm-delete
          disabled={profile?.username === originalUsername}
          onClick={onDelete}
        >
          Delete
        </Button>
        {profile?.username === originalUsername && (
          <TooltipIcon
            status="help"
            sxTooltipIcon={{ marginLeft: 0, marginTop: theme.spacing(2) }}
            text="You can't delete the currently active user"
          />
        )}
        <Typography
          sx={{ marginLeft: 0, marginTop: theme.spacing(2) }}
          variant="body1"
        >
          The user will be deleted permanently.
        </Typography>
      </StyledWrapper>
    );
  };

  return (
    // eslint-disable-next-line react/jsx-no-useless-fragment
    <>
      {username !== undefined ? (
        <>
          <DocumentTitleSegment segment={`${username} - Profile`} />
          {renderProfileSection()}
          {renderDeleteSection()}
          <UserDeleteConfirmationDialog
            onCancel={onDeleteCancel}
            onDelete={() => onDeleteConfirm(username)}
            open={deleteConfirmDialogOpen}
            username={username}
          />
        </>
      ) : (
        <CircleProgress />
      )}
    </>
  );
};

const StyledWrapper = styled(Paper, {
  label: 'StyledWrapper',
})(({ theme }) => ({
  '&:not(:last-child)': {
    marginBottom: theme.spacing(3),
  },
  backgroundColor: theme.color.white,
  marginTop: theme.spacing(),
}));<|MERGE_RESOLUTION|>--- conflicted
+++ resolved
@@ -202,12 +202,7 @@
         </Typography>
         {userDeleteError && (
           <Notice
-<<<<<<< HEAD
-            error
             sx={{ marginLeft: 0, marginTop: theme.spacing(2) }}
-=======
-            className={classes.topMargin}
->>>>>>> e88b324d
             text="Error when deleting user, please try again later"
             variant="error"
           />
