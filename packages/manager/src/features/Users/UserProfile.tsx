--- conflicted
+++ resolved
@@ -227,18 +227,10 @@
           />
         )}
         <Button
-<<<<<<< HEAD
           disabled={profile?.username === username}
           className={classes.topMargin}
           buttonType="primary"
-          destructive
           onClick={onDelete}
-=======
-          buttonType="primary"
-          onClick={this.onDelete}
-          className={classes.topMargin}
-          disabled={profileUsername === toDeleteUsername}
->>>>>>> 2dd41c6e
           data-qa-confirm-delete
         >
           Delete
