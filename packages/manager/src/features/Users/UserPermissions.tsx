--- conflicted
+++ resolved
@@ -4,11 +4,7 @@
   updateGrants,
   updateUser,
 } from '@linode/api-v4/lib/account';
-<<<<<<< HEAD
-import { Notice } from '@linode/ui';
-=======
-import { Box } from '@linode/ui';
->>>>>>> 8c3c7fdd
+import { Box, Notice } from '@linode/ui';
 import { Paper } from '@mui/material';
 import Grid from '@mui/material/Unstable_Grid2';
 import { enqueueSnackbar } from 'notistack';
