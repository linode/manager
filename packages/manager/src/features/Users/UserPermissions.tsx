import {
  getGrants,
  Grant,
  GrantLevel,
  Grants,
  GrantType,
  updateGrants,
  updateUser,
} from '@linode/api-v4/lib/account';
import { APIError } from '@linode/api-v4/lib/types';
import { compose, flatten, lensPath, omit, set } from 'ramda';
import * as React from 'react';
import ActionsPanel from 'src/components/ActionsPanel';
import Button from 'src/components/Button';
import CircleProgress from 'src/components/CircleProgress';
import Divider from 'src/components/core/Divider';
import FormControlLabel from 'src/components/core/FormControlLabel';
import Paper from 'src/components/core/Paper';
import {
  createStyles,
  Theme,
  withStyles,
  WithStyles,
} from 'src/components/core/styles';
import Typography from 'src/components/core/Typography';
import { DocumentTitleSegment } from 'src/components/DocumentTitle';
import Select, { Item } from 'src/components/EnhancedSelect/Select';
import Grid from 'src/components/Grid';
import Notice from 'src/components/Notice';
import SelectionCard from 'src/components/SelectionCard';
import Toggle from 'src/components/Toggle';
import { queryClient } from 'src/queries/base';
import { getAPIErrorOrDefault } from 'src/utilities/errorUtils';
import getAPIErrorsFor from 'src/utilities/getAPIErrorFor';
import scrollErrorIntoView from 'src/utilities/scrollErrorIntoView';
import {
  entityNameMap,
  UserPermissionsEntitySection,
} from './UserPermissionsEntitySection';
import TabPanels from 'src/components/core/ReachTabPanels';
import Tabs from 'src/components/core/ReachTabs';
import Tab from 'src/components/core/ReachTab';
import SafeTabPanel from 'src/components/SafeTabPanel/SafeTabPanel';
import TabList from 'src/components/core/ReachTabList';
import { withSnackbar, WithSnackbarProps } from 'notistack';

type ClassNames =
  | 'title'
  | 'toggle'
  | 'unrestrictedRoot'
  | 'globalSection'
  | 'globalRow'
  | 'section'
  | 'setAll';

const styles = (theme: Theme) =>
  createStyles({
    title: {
      [theme.breakpoints.down('md')]: {
        paddingLeft: theme.spacing(),
      },
    },
    toggle: {
      marginRight: 3,
    },
    unrestrictedRoot: {
      marginTop: theme.spacing(2),
      padding: theme.spacing(3),
    },
    globalSection: {
      marginTop: theme.spacing(2),
    },
    globalRow: {
      padding: `${theme.spacing(1)} 0`,
    },
    section: {
      marginTop: theme.spacing(2),
      paddingBottom: 0,
    },
<<<<<<< HEAD
    grantTable: {
      '& th': {
        width: '25%',
        minWidth: 150,
      },
      '& td': {
        width: '100%',
        [theme.breakpoints.down('md')]: {
          paddingRight: '0 !important',
          paddingLeft: 0,
        },
      },
    },
    tableSubheading: {
      marginTop: theme.spacing(3),
      marginBottom: theme.spacing(2),
    },
    selectAll: {
      cursor: 'pointer',
    },
=======
>>>>>>> 90a4f8b5
    setAll: {
      '& > div': {
        display: 'flex',
        alignItems: 'center',
        justifyContent: 'flex-end',
      },
      '& label': {
        marginTop: 6,
      },
      '& .react-select__menu, & .input': {
        width: 125,
        right: 0,
        marginLeft: theme.spacing(1),
        textAlign: 'left',
      },
      '& .react-select__menu-list': {
        width: '100%',
      },
    },
<<<<<<< HEAD
    label: {
      '& div': {
        [theme.breakpoints.down('md')]: {
          width: '100%',
        },
      },
    },
=======
>>>>>>> 90a4f8b5
  });

interface Props {
  username?: string;
  currentUser?: string;
  clearNewUser: () => void;
}

interface TabInfo {
  showTabs: boolean;
  tabs: string[];
}

interface State {
  loading: boolean;
  /* need this separated so we can show just the restricted toggle when it's in use */
  loadingGrants: boolean;
  isSavingGlobal: boolean;
  isSavingEntity: boolean;
  grants?: Grants;
  originalGrants?: Grants /* used to implement cancel functionality */;
  restricted?: boolean;
  errors?: APIError[];
  /* null needs to be a string here because it's a Select value */
  setAllPerm: 'null' | 'read_only' | 'read_write';
  /* Large Account Support */
  showTabs?: boolean;
  tabs?: string[];
}

type CombinedProps = Props & WithStyles<ClassNames> & WithSnackbarProps;

class UserPermissions extends React.Component<CombinedProps, State> {
  state: State = {
    loadingGrants: false,
    loading: true,
    setAllPerm: 'null',
    isSavingGlobal: false,
    isSavingEntity: false,
  };

  globalBooleanPerms = [
    'add_linodes',
    'add_nodebalancers',
    'add_longview',
    'longview_subscription',
    'add_domains',
    'add_stackscripts',
    'add_images',
    'add_volumes',
    'add_firewalls',
    'cancel_account',
  ];

  entityPerms: GrantType[] = [
    'linode',
    'firewall',
    'stackscript',
    'image',
    'volume',
    'nodebalancer',
    'domain',
    'longview',
  ];

  getTabInformation = (grants: Grants) =>
    this.entityPerms.reduce(
      (acc: TabInfo, entity: GrantType) => {
        const grantsForEntity = grants[entity];
        if (grantsForEntity.length > 25) {
          return { showTabs: true, tabs: [...acc.tabs, entity] };
        }
        if (grantsForEntity.length > 0) {
          return { ...acc, tabs: [...acc.tabs, entity] };
        }
        return acc;
      },
      { tabs: [], showTabs: false }
    );

  getUserGrants = () => {
    const { username } = this.props;
    if (username) {
      getGrants(username)
        .then((grants) => {
          if (grants.global) {
            const { showTabs, tabs } = this.getTabInformation(grants);

            this.setState({
              grants,
              originalGrants: grants,
              loading: false,
              loadingGrants: false,
              restricted: true,
              showTabs,
              tabs,
            });
          } else {
            this.setState({
              grants,
              loading: false,
              loadingGrants: false,
              restricted: false,
            });
          }
        })
        .catch((errResponse) => {
          this.setState({
            errors: getAPIErrorOrDefault(
              errResponse,
              'Unknown error occurred while fetching user permissions. Try again later.'
            ),
          });
          scrollErrorIntoView();
        });
    }
  };

  componentDidMount() {
    this.getUserGrants();
  }

  componentDidUpdate(prevProps: CombinedProps) {
    if (prevProps.username !== this.props.username) {
      this.getUserGrants();
    }
  }

  savePermsType = (type: string) => () => {
    this.setState({ errors: undefined });
    const { username, clearNewUser } = this.props;
    const { grants } = this.state;
    if (!username || !(grants && grants[type])) {
      return this.setState({
        errors: [
          {
            reason: `Can\'t set ${type} permissions at this time. Please try again later`,
          },
        ],
      });
    }

    clearNewUser();

    if (type === 'global') {
      this.setState({ isSavingGlobal: true });
      updateGrants(username, { global: grants.global })
        .then((grantsResponse) => {
          this.setState(
            compose(
              set(lensPath(['grants', 'global']), grantsResponse.global),
              set(lensPath(['originalGrants', 'global']), grantsResponse.global)
            )
          );

          // In the chance a new type entity was added to the account, re-calculate what tabs need to be shown.
          const { tabs } = this.getTabInformation(grantsResponse);
          this.setState({ isSavingGlobal: false, tabs });

          this.props.enqueueSnackbar('Successfully saved global permissions', {
            variant: 'success',
          });
        })
        .catch((errResponse) => {
          this.setState({
            isSavingGlobal: false,
            errors: getAPIErrorOrDefault(
              errResponse,
              'Error while updating global permissions for this user. Please try again later.'
            ),
          });
          scrollErrorIntoView();
        });
    }

    /* This is where individual entity saving could be implemented */
  };

  saveSpecificGrants = () => {
    this.setState({ errors: undefined, isSavingEntity: true });
    const { username } = this.props;
    const { grants } = this.state;
    if (!username || !grants) {
      return this.setState({
        isSavingEntity: false,
        errors: [
          {
            reason: `Can\'t set entity-specific permissions at this time. Please try again later`,
          },
        ],
      });
    }

    // You would think ramda could do a TS omit, but I guess not
    const requestPayload = omit(['global'], grants) as Omit<Grants, 'global'>;
    updateGrants(username, requestPayload)
      .then((grantsResponse) => {
        /* build array of update fns */
        let updateFns = this.entityPerms.map((entity) => {
          const lens = lensPath(['grants', entity]);
          const lensOrig = lensPath(['originalGrants', entity]);
          return [
            set(lens, grantsResponse[entity]),
            set(lensOrig, grantsResponse[entity]),
          ];
        });
        updateFns = flatten(updateFns);
        /* apply all of them at once */
        if (updateFns.length) {
          this.setState((compose as any)(...updateFns));
        }
        this.props.enqueueSnackbar(
          'Successfully saved entity-specific permissions',
          { variant: 'success' }
        );
        // In the chance a new type entity was added to the account, re-calculate what tabs need to be shown.
        const { tabs } = this.getTabInformation(grantsResponse);
        this.setState({ isSavingEntity: false, tabs });
      })
      .catch((errResponse) => {
        this.setState({
          isSavingEntity: false,
          errors: getAPIErrorOrDefault(
            errResponse,
            'Error while updating entity-specific permissions for this user. Please try again later'
          ),
        });
        scrollErrorIntoView();
      });
  };

  cancelPermsType = (type: string) => () => {
    const { grants, originalGrants } = this.state;
    if (!grants || !originalGrants) {
      return;
    }

    if (type === 'global') {
      this.setState(set(lensPath(['grants', 'global']), originalGrants.global));
      return;
    }

    if (type === 'entity') {
      /* build array of update fns */
      const updateFns = this.entityPerms.map((entity) => {
        const lens = lensPath(['grants', entity]);
        return set(lens, originalGrants[entity]);
      });
      /* apply all of them at once */
      if (updateFns.length) {
        this.setState((compose as any)(...updateFns));
      }
      return;
    }
  };

  onChangeRestricted = () => {
    const { username } = this.props;
    this.setState({
      errors: [],
      loadingGrants: true,
    });
    if (username) {
      updateUser(username, { restricted: !this.state.restricted })
        .then((user) => {
          this.setState({
            restricted: user.restricted,
          });
        })
        .then(() => {
          // unconditionally sets this.state.loadingGrants to false
          this.getUserGrants();
          // refresh the data on /account/users so it is accurate
          queryClient.invalidateQueries('account-users');
        })
        .catch((errResponse) => {
          this.setState({
            errors: getAPIErrorOrDefault(
              errResponse,
              'Error when updating user restricted status. Please try again later.'
            ),
            loadingGrants: false,
          });
        });
    }
  };

  globalPermOnChange = (perm: string) => (
    e: React.ChangeEvent<HTMLInputElement>
  ) => {
    const lp = lensPath(['grants', 'global', perm]);
    this.setState(set(lp, e.target.checked));
  };

  renderGlobalPerm = (perm: string, checked: boolean) => {
    const { classes } = this.props;
    const permDescriptionMap = {
      add_linodes: 'Can add Linodes to this account ($)',
      add_nodebalancers: 'Can add NodeBalancers to this account ($)',
      add_longview: 'Can add Longview clients to this account',
      longview_subscription:
        'Can modify this account\u{2019}s Longview subscription ($)',
      add_domains: 'Can add Domains using the DNS Manager',
      add_stackscripts: 'Can create StackScripts under this account',
      add_images: 'Can create frozen Images under this account ($)',
      add_volumes: 'Can add Block Storage Volumes to this account ($)',
      add_firewalls: 'Can add Firewalls to this account',
      cancel_account: 'Can cancel the entire account',
    };
    return (
      <Grid item key={perm} xs={12} sm={6} className="py0">
        <FormControlLabel
          className={classes.globalRow}
          label={permDescriptionMap[perm]}
          control={
            <Toggle
              checked={checked}
              onChange={this.globalPermOnChange(perm)}
              data-qa-global-permission={perm}
            />
          }
        />
        <Divider />
      </Grid>
    );
  };

  billingPermOnClick = (value: string | null) => () => {
    const lp = lensPath(['grants', 'global', 'account_access']);
    this.setState(set(lp, value));
  };

  renderBillingPerm = () => {
    const { classes } = this.props;
    const { grants } = this.state;
    if (!(grants && grants.global)) {
      return null;
    }

    return (
      <div className={classes.section}>
        <Grid container className={classes.section} data-qa-billing-section>
          <Grid item>
            <Typography variant="h3" data-qa-permissions-header="billing">
              Billing Access
            </Typography>
          </Grid>
        </Grid>
        <Grid container className={classes.section}>
          <SelectionCard
            heading="None"
            subheadings={['The user cannot view any billing information.']}
            checked={grants.global.account_access === null}
            onClick={this.billingPermOnClick(null)}
            data-qa-billing-access="None"
          />
          <SelectionCard
            heading="Read Only"
            subheadings={['Can view invoices and billing info.']}
            checked={grants.global.account_access === 'read_only'}
            onClick={this.billingPermOnClick('read_only')}
            data-qa-billing-access="Read Only"
          />
          <SelectionCard
            heading="Read-Write"
            subheadings={[
              'Can make payments, update contact and billing info, and will receive copies of all invoices and payment emails.',
            ]}
            checked={grants.global.account_access === 'read_write'}
            onClick={this.billingPermOnClick('read_write')}
            data-qa-billing-access="Read-Write"
          />
        </Grid>
      </div>
    );
  };

  renderActions = (
    onConfirm: () => void,
    onCancel: () => void,
    loading: boolean
  ) => {
    const { classes } = this.props;
    return (
      <ActionsPanel
        display="flex"
        alignItems="center"
        justifyContent="flex-end"
        className={classes.section}
      >
        <Button buttonType="secondary" onClick={onCancel} data-qa-cancel>
          Reset
        </Button>
        <Button
          buttonType="primary"
          onClick={onConfirm}
          loading={loading}
          data-qa-submit
        >
          Save
        </Button>
      </ActionsPanel>
    );
  };

  renderGlobalPerms = () => {
    const { classes } = this.props;
    const { grants, isSavingGlobal } = this.state;
    return (
      <Paper className={classes.globalSection} data-qa-global-section>
        <Typography
          variant="h2"
          data-qa-permissions-header="Global Permissions"
        >
          Global Permissions
        </Typography>
        <Grid container className={classes.section}>
          {grants &&
            grants.global &&
            this.globalBooleanPerms
              /**
               * filtering out cancel_account because we're not observing
               * this permission in Cloud or APIv4. Either the user is unrestricted
               * and can cancel the account or is restricted and cannot cancel.
               */
              .filter((eachPerm) => eachPerm !== 'cancel_account')
              .map((perm) =>
                this.renderGlobalPerm(perm, grants.global[perm] as boolean)
              )}
        </Grid>
        {this.renderBillingPerm()}
        {this.renderActions(
          this.savePermsType('global'),
          this.cancelPermsType('global'),
          isSavingGlobal
        )}
      </Paper>
    );
  };

  entityIsAll = (entity: string, value: GrantLevel): boolean => {
    const { grants } = this.state;
    if (!(grants && grants[entity])) {
      return false;
    }
    return grants[entity].reduce((acc: boolean, grant: Grant) => {
      return acc && grant.permissions === value;
    }, true);
  };

  entitySetAllTo = (entity: GrantType, value: GrantLevel) => () => {
    const { grants } = this.state;
    if (!(grants && grants[entity])) {
      return;
    }
    /* map entities to an array of state update functions */
    const updateFns = grants[entity].map((grant, idx) => {
      const lens = lensPath(['grants', entity, idx, 'permissions']);
      return set(lens, value);
    });
    /* compose all of the update functions and setState */
    if (updateFns.length) {
      this.setState((compose as any)(...updateFns));
    }
  };

  setGrantTo = (entity: string, idx: number, value: GrantLevel) => () => {
    const { grants } = this.state;
    if (!(grants && grants[entity])) {
      return;
    }
    this.setState(set(lensPath(['grants', entity, idx, 'permissions']), value));
  };

  setAllEntitiesTo = (e: Item) => {
    const value = e.value === 'null' ? null : e.value;
    this.entityPerms.map((entity: GrantType) =>
      this.entitySetAllTo(entity, value as GrantLevel)()
    );
    this.setState({
      setAllPerm: e.value as 'null' | 'read_only' | 'read_write',
    });
  };

  renderSpecificPerms = () => {
    const { classes } = this.props;
    const { grants, setAllPerm, isSavingEntity } = this.state;

    const permOptions = [
      { label: 'None', value: 'null' },
      { label: 'Read Only', value: 'read_only' },
      { label: 'Read Write', value: 'read_write' },
    ];

    const defaultPerm = permOptions.find((eachPerm) => {
      return eachPerm.value === setAllPerm;
    });

    return (
      <Paper className={classes.globalSection} data-qa-entity-section>
        <Grid container justifyContent="space-between" alignItems="center">
          <Grid item>
            <Typography
              variant="h2"
              data-qa-permissions-header="Specific Permissions"
            >
              Specific Permissions
            </Typography>
          </Grid>

          <Grid item style={{ marginTop: 5 }}>
            <Select
              options={permOptions}
              defaultValue={defaultPerm}
              onChange={this.setAllEntitiesTo}
              name="setall"
              id="setall"
              label="Set all permissions to:"
              isClearable={false}
              inline
              className={classes.setAll}
              noMarginTop
              small
            />
          </Grid>
        </Grid>
        <div className={classes.section}>
          {this.state.showTabs ? (
            <Tabs>
              <TabList>
                {this.state.tabs?.map((entity) => (
                  <Tab key={`${entity}-tab`}>{entityNameMap[entity]}</Tab>
                ))}
              </TabList>
              <TabPanels>
                {this.state.tabs?.map((entity: GrantType, idx) => (
                  <SafeTabPanel key={`${entity}-tab-content`} index={idx}>
                    <UserPermissionsEntitySection
                      key={entity}
                      grants={this.state.grants?.[entity]}
                      entity={entity}
                      setGrantTo={this.setGrantTo}
                      entitySetAllTo={this.entitySetAllTo}
                    />
                  </SafeTabPanel>
                ))}
              </TabPanels>
            </Tabs>
          ) : (
            grants &&
            this.entityPerms.map((entity: GrantType) => (
              <UserPermissionsEntitySection
                key={entity}
                grants={this.state.grants?.[entity]}
                entity={entity}
                setGrantTo={this.setGrantTo}
                entitySetAllTo={this.entitySetAllTo}
                showHeading
              />
            ))
          )}
        </div>
        {this.renderActions(
          this.saveSpecificGrants,
          this.cancelPermsType('entity'),
          isSavingEntity
        )}
      </Paper>
    );
  };

  renderPermissions = () => {
    const { loadingGrants } = this.state;
    if (loadingGrants) {
      return <CircleProgress />;
    } else {
      return (
        <React.Fragment>
          {this.renderGlobalPerms()}
          {this.renderSpecificPerms()}
        </React.Fragment>
      );
    }
  };

  renderUnrestricted = () => {
    const { classes } = this.props;
    /* TODO: render all permissions disabled with this message above */
    return (
      <Paper className={classes.unrestrictedRoot}>
        <Typography data-qa-unrestricted-msg>
          This user has unrestricted access to the account.
        </Typography>
      </Paper>
    );
  };

  renderBody = () => {
    const { classes, currentUser, username } = this.props;
    const { restricted, errors } = this.state;
    const hasErrorFor = getAPIErrorsFor({ restricted: 'Restricted' }, errors);
    const generalError = hasErrorFor('none');

    return (
      <React.Fragment>
        {generalError && <Notice error text={generalError} spacingTop={8} />}
        <Grid container alignItems="center" style={{ width: 'auto' }}>
          <Grid item>
            <Typography
              className={classes.title}
              variant="h2"
              data-qa-restrict-access={restricted}
            >
              Full Account Access:
            </Typography>
          </Grid>
          <Grid item>
            <Typography variant="h2">{!restricted ? 'On' : 'Off'}</Typography>
          </Grid>
          <Grid item>
            <Toggle
              tooltipText={
                username === currentUser
                  ? 'You cannot restrict the current active user.'
                  : ''
              }
              disabled={username === currentUser}
              checked={!restricted}
              onChange={this.onChangeRestricted}
              className={classes.toggle}
            />
          </Grid>
        </Grid>
        {restricted ? this.renderPermissions() : this.renderUnrestricted()}
      </React.Fragment>
    );
  };

  render() {
    const { loading } = this.state;
    const { username } = this.props;

    return (
      <React.Fragment>
        <DocumentTitleSegment segment={`${username} - Permissions`} />
        {loading ? <CircleProgress /> : this.renderBody()}
      </React.Fragment>
    );
  }
}

const styled = withStyles(styles);

export default withSnackbar(styled(UserPermissions));<|MERGE_RESOLUTION|>--- conflicted
+++ resolved
@@ -77,29 +77,6 @@
       marginTop: theme.spacing(2),
       paddingBottom: 0,
     },
-<<<<<<< HEAD
-    grantTable: {
-      '& th': {
-        width: '25%',
-        minWidth: 150,
-      },
-      '& td': {
-        width: '100%',
-        [theme.breakpoints.down('md')]: {
-          paddingRight: '0 !important',
-          paddingLeft: 0,
-        },
-      },
-    },
-    tableSubheading: {
-      marginTop: theme.spacing(3),
-      marginBottom: theme.spacing(2),
-    },
-    selectAll: {
-      cursor: 'pointer',
-    },
-=======
->>>>>>> 90a4f8b5
     setAll: {
       '& > div': {
         display: 'flex',
@@ -119,16 +96,6 @@
         width: '100%',
       },
     },
-<<<<<<< HEAD
-    label: {
-      '& div': {
-        [theme.breakpoints.down('md')]: {
-          width: '100%',
-        },
-      },
-    },
-=======
->>>>>>> 90a4f8b5
   });
 
 interface Props {
