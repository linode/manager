--- conflicted
+++ resolved
@@ -419,29 +419,16 @@
       cancel_account: 'Can cancel the entire account'
     };
     return (
-<<<<<<< HEAD
-      <React.Fragment key={perm}>
-        <div
-          id="tabpanel-user-permissions"
-          role="tabpanel"
-          aria-labelledby="tab-user-permissions"
-        >
-          <FormControlLabel
-            className={classes.globalRow}
-            label={permDescriptionMap[perm]}
-            control={
-              <Toggle
-                checked={checked}
-                onChange={this.globalPermOnChange(perm)}
-                data-qa-global-permission={perm}
-              />
-            }
-          />
-          <Divider />
-        </div>
-      </React.Fragment>
-=======
-      <Grid item key={perm} xs={12} sm={6} className="py0">
+      <Grid
+        item
+        key={perm}
+        xs={12}
+        sm={6}
+        className="py0"
+        id="tabpanel-user-permissions"
+        role="tabpanel"
+        aria-labelledby="tab-user-permissions"
+      >
         <FormControlLabel
           className={classes.globalRow}
           label={permDescriptionMap[perm]}
@@ -455,7 +442,6 @@
         />
         <Divider />
       </Grid>
->>>>>>> 0f4c6f97
     );
   };
 
