import {
  getGrants,
  getUser,
  updateGrants,
  updateUser,
} from '@linode/api-v4/lib/account';
import { accountQueries } from '@linode/queries';
import {
  ActionsPanel,
  Box,
  CircleProgress,
  FormControlLabel,
  Notice,
  Paper,
  Select,
  Toggle,
  Typography,
} from '@linode/ui';
import { scrollErrorIntoViewV2 } from '@linode/utilities';
import Grid from '@mui/material/Grid2';
import { enqueueSnackbar } from 'notistack';
import { compose, flatten, lensPath, omit, set } from 'ramda';
import * as React from 'react';

import { DocumentTitleSegment } from 'src/components/DocumentTitle';
import { SelectionCard } from 'src/components/SelectionCard/SelectionCard';
import { SafeTabPanel } from 'src/components/Tabs/SafeTabPanel';
import { Tab } from 'src/components/Tabs/Tab';
import { TabList } from 'src/components/Tabs/TabList';
import { TabPanels } from 'src/components/Tabs/TabPanels';
import { Tabs } from 'src/components/Tabs/Tabs';
import { withFeatureFlags } from 'src/containers/flags.container';
import { withQueryClient } from 'src/containers/withQueryClient.container';
import { grantTypeMap, PARENT_USER } from 'src/features/Account/constants';
import { getAPIErrorOrDefault } from 'src/utilities/errorUtils';
import { getAPIErrorFor } from 'src/utilities/getAPIErrorFor';

import {
  StyledCircleProgress,
  StyledDivWrapper,
  StyledFullAccountAccessToggleGrid,
  StyledHeaderGrid,
  StyledPaper,
  StyledPermPaper,
  StyledUnrestrictedGrid,
} from './UserPermissions.styles';
import { UserPermissionsEntitySection } from './UserPermissionsEntitySection';

import type {
  GlobalGrantTypes,
  Grant,
  GrantLevel,
  Grants,
  GrantType,
  User,
} from '@linode/api-v4/lib/account';
import type { APIError } from '@linode/api-v4/lib/types';
import type { SelectOption } from '@linode/ui';
import type { QueryClient } from '@tanstack/react-query';
import type { WithFeatureFlagProps } from 'src/containers/flags.container';
import type { WithQueryClientProps } from 'src/containers/withQueryClient.container';
interface Props {
  accountUsername?: string;
  currentUsername?: string;
  queryClient: QueryClient;
}

interface TabInfo {
  showTabs: boolean;
  tabs: GrantType[];
}

interface State {
  errors?: APIError[];
  grants?: Grants;
  isSavingEntity: boolean;
  isSavingGlobal: boolean;
  loading: boolean;
  /* need this separated so we can show just the restricted toggle when it's in use */
  loadingGrants: boolean;
  originalGrants?: Grants /* used to implement cancel functionality */;
  restricted?: boolean;
  /* null needs to be a string here because it's a Select value */
  setAllPerm: 'null' | 'read_only' | 'read_write';
  /* Large Account Support */
  showTabs?: boolean;
  tabs?: GrantType[];
  userType: null | string;
}

type CombinedProps = Props & WithQueryClientProps & WithFeatureFlagProps;

class UserPermissions extends React.Component<CombinedProps, State> {
  entityPerms: GrantType[] = [
    'linode',
    'firewall',
    'stackscript',
    'image',
    'volume',
    'nodebalancer',
    'domain',
    'longview',
    'database',
    'vpc',
  ];

  formContainerRef = React.createRef<HTMLDivElement>();

  globalBooleanPerms: GlobalGrantTypes[] = [
    'add_databases',
    'add_domains',
    'add_firewalls',
    'add_images',
    'add_linodes',
    'add_longview',
    'add_nodebalancers',
    'add_stackscripts',
    'add_volumes',
    'add_vpcs',
    'cancel_account',
    'longview_subscription',
  ];

  state: State = {
    isSavingEntity: false,
    isSavingGlobal: false,
    loading: true,
    loadingGrants: false,
    setAllPerm: 'null',
    userType: null,
  };

  billingPermOnClick = (value: null | string) => () => {
    const lp = lensPath(['grants', 'global', 'account_access']);
    this.setState(set(lp, value));
  };

  cancelPermsType = (type: string) => () => {
    const { grants, originalGrants } = this.state;
    if (!grants || !originalGrants) {
      return;
    }

    if (type === 'global') {
      this.setState(set(lensPath(['grants', 'global']), originalGrants.global));
      return;
    }

    if (type === 'entity') {
      /* build array of update fns */
      const updateFns = this.entityPerms.map((entity) => {
        const lens = lensPath(['grants', entity]);
        return set(lens, originalGrants[entity]);
      });
      /* apply all of them at once */
      if (updateFns.length) {
        this.setState((compose as any)(...updateFns));
      }
    }
  };

  componentDidMount() {
    this.getUserGrants();
    this.getUserType();
  }

  componentDidUpdate(prevProps: CombinedProps) {
    if (prevProps.currentUsername !== this.props.currentUsername) {
      this.getUserGrants();
      this.getUserType();
    }
  }

  entityIsAll = (entity: GrantType, value: GrantLevel): boolean => {
    const { grants } = this.state;
    if (!(grants && grants[entity])) {
      return false;
    }
    return grants[entity].reduce((acc: boolean, grant: Grant) => {
      return acc && grant.permissions === value;
    }, true);
  };

<<<<<<< HEAD
  entityPerms: GrantType[] = [
    'linode',
    'firewall',
    'stackscript',
    'image',
    'volume',
    'lkecluster',
    'nodebalancer',
    'domain',
    'longview',
    'database',
    'vpc',
  ];

=======
>>>>>>> 8f40e978
  entitySetAllTo = (entity: GrantType, value: GrantLevel) => () => {
    const { grants } = this.state;
    if (!(grants && grants[entity])) {
      return;
    }
    /* map entities to an array of state update functions */
    const updateFns = grants[entity].map((grant, idx) => {
      const lens = lensPath(['grants', entity, idx, 'permissions']);
      return set(lens, value);
    });
    /* compose all of the update functions and setState */
    if (updateFns.length) {
      this.setState((compose as any)(...updateFns));
    }
  };

  getTabInformation = (grants: Grants) =>
    this.entityPerms.reduce(
      (acc: TabInfo, entity: GrantType) => {
        const grantsForEntity = grants?.[entity];
        if (grantsForEntity?.length > 25) {
          return { showTabs: true, tabs: [...acc.tabs, entity] };
        }
        if (grantsForEntity?.length > 0) {
          return { ...acc, tabs: [...acc.tabs, entity] };
        }
        return acc;
      },
      { showTabs: false, tabs: [] }
    );

  getUserGrants = () => {
    const { currentUsername } = this.props;
    if (currentUsername) {
      getGrants(currentUsername)
        .then((grants) => {
          if (grants.global) {
            const { showTabs, tabs } = this.getTabInformation(grants);

            this.setState({
              grants,
              loading: false,
              loadingGrants: false,
              originalGrants: grants,
              restricted: true,
              showTabs,
              tabs,
            });
          } else {
            this.setState({
              grants,
              loading: false,
              loadingGrants: false,
              restricted: false,
            });
          }
        })
        .catch((errResponse) => {
          this.setState({
            errors: getAPIErrorOrDefault(
              errResponse,
              'Unknown error occurred while fetching user permissions. Try again later.'
            ),
          });
          scrollErrorIntoViewV2(this.formContainerRef);
        });
    }
  };

  getUserType = async () => {
    const { currentUsername } = this.props;

    // Current user is the user whose permissions are currently being viewed.
    if (currentUsername) {
      try {
        const user = await getUser(currentUsername);

        this.setState({
          userType: user.user_type,
        });
      } catch (error) {
        this.setState({
          errors: getAPIErrorOrDefault(
            error,
            'Unknown error occurred while fetching user permissions. Try again later.'
          ),
        });
        scrollErrorIntoViewV2(this.formContainerRef);
      }
    }
  };

<<<<<<< HEAD
  globalBooleanPerms: GlobalGrantTypes[] = [
    'add_databases',
    'add_domains',
    'add_firewalls',
    'add_images',
    'add_linodes',
    'add_longview',
    'add_lkes',
    'add_nodebalancers',
    'add_stackscripts',
    'add_volumes',
    'add_vpcs',
    'cancel_account',
    'longview_subscription',
  ];

  globalPermOnChange = (perm: string) => (
    e: React.ChangeEvent<HTMLInputElement>
  ) => {
    const lp = lensPath(['grants', 'global', perm]);
    this.setState(set(lp, e.target.checked));
  };
=======
  globalPermOnChange =
    (perm: string) => (e: React.ChangeEvent<HTMLInputElement>) => {
      const lp = lensPath(['grants', 'global', perm]);
      this.setState(set(lp, e.target.checked));
    };
>>>>>>> 8f40e978

  onChangeRestricted = () => {
    const { currentUsername } = this.props;
    this.setState({
      errors: [],
      loadingGrants: true,
    });
    if (currentUsername) {
      updateUser(currentUsername, { restricted: !this.state.restricted })
        .then((user) => {
          this.setState({
            restricted: user.restricted,
          });
          // refresh the data on /account/users so it is accurate
          this.props.queryClient.invalidateQueries({
            queryKey: accountQueries.users._ctx.paginated._def,
          });
          // Update the user directly in the cache
          this.props.queryClient.setQueryData<User>(
            accountQueries.users._ctx.user(user.username).queryKey,
            user
          );
          // unconditionally sets this.state.loadingGrants to false
          this.getUserGrants();
          enqueueSnackbar('User permissions successfully saved.', {
            variant: 'success',
          });
        })
        .catch((errResponse) => {
          this.setState({
            errors: getAPIErrorOrDefault(
              errResponse,
              'Error when updating user restricted status. Please try again later.'
            ),
            loadingGrants: false,
          });
        });
    }
  };

  render() {
    const { loading } = this.state;
    const { currentUsername } = this.props;

    return (
      <div ref={this.formContainerRef}>
        <DocumentTitleSegment segment={`${currentUsername} - Permissions`} />
        {loading ? <CircleProgress /> : this.renderBody()}
      </div>
    );
  }

  renderActions = (
    onConfirm: () => void,
    onCancel: () => void,
    loading: boolean
  ) => {
    return (
      <ActionsPanel
        alignItems="center"
        display="flex"
        justifyContent="flex-end"
        primaryButtonProps={{
          'data-testid': 'submit',
          label: 'Save',
          loading,
          onClick: onConfirm,
        }}
        secondaryButtonProps={{
          'data-testid': 'cancel',
          label: 'Reset',
          onClick: onCancel,
        }}
        sx={(theme) => ({
          marginTop: theme.spacing(2),
          paddingBottom: 0,
        })}
      />
    );
  };

  renderBillingPerm = () => {
    const { grants, userType } = this.state;
    const isChildUser = userType === 'child';
    const isProxyUser = userType === 'proxy';

    if (!(grants && grants.global)) {
      return null;
    }

    return (
      <StyledDivWrapper data-qa-billing-section>
        <Grid
          container
          spacing={2}
          sx={(theme) => ({
            marginTop: theme.spacing(2),
            paddingBottom: 0,
          })}
        >
          <Grid>
            <Typography data-qa-permissions-header="billing" variant="h3">
              Billing Access
            </Typography>
          </Grid>
        </Grid>
        <Grid
          container
          spacing={2}
          sx={(theme) => ({
            marginTop: theme.spacing(2),
            paddingBottom: 0,
          })}
        >
          <SelectionCard
            checked={grants.global.account_access === null}
            data-qa-billing-access="None"
            disabled={isProxyUser}
            heading="None"
            onClick={this.billingPermOnClick(null)}
            subheadings={['The user cannot view any billing information.']}
          />
          <SelectionCard
            checked={
              grants.global.account_access === 'read_only' ||
              (isChildUser && Boolean(this.state.grants?.global.account_access))
            }
            data-qa-billing-access="Read Only"
            disabled={isProxyUser}
            heading="Read Only"
            onClick={this.billingPermOnClick('read_only')}
            subheadings={['Can view invoices and billing info.']}
          />
          <SelectionCard
            checked={
              grants.global.account_access === 'read_write' && !isChildUser
            }
            data-qa-billing-access="Read-Write"
            disabled={isChildUser}
            heading="Read-Write"
            onClick={this.billingPermOnClick('read_write')}
            subheadings={[
              'Can make payments, update contact and billing info, and will receive copies of all invoices and payment emails.',
            ]}
          />
        </Grid>
      </StyledDivWrapper>
    );
  };

  renderBody = () => {
    const { accountUsername, currentUsername } = this.props;
    const { errors, restricted } = this.state;
    const hasErrorFor = getAPIErrorFor({ restricted: 'Restricted' }, errors);
    const generalError = hasErrorFor('none');
    const isProxyUser = this.state.userType === 'proxy';

    return (
      <Box>
        {generalError && (
          <Notice spacingTop={8} text={generalError} variant="error" />
        )}
        <StyledPaper>
          <Grid
            container
            spacing={2}
            sx={{
              alignItems: 'center',
              margin: 0,
              width: 'auto',
            }}
          >
            <StyledHeaderGrid>
              <Typography
                data-qa-restrict-access={restricted}
                sx={{
                  textTransform: 'capitalize',
                }}
                variant="h2"
              >
                {isProxyUser ? PARENT_USER : 'General'} Permissions
              </Typography>
            </StyledHeaderGrid>
            <StyledFullAccountAccessToggleGrid>
              <FormControlLabel
                control={
                  <Toggle
                    checked={!restricted}
                    disabled={currentUsername === accountUsername}
                    inputProps={{
                      'aria-label': 'Toggle Full Account Access',
                    }}
                    onChange={this.onChangeRestricted}
                    tooltipText={
                      currentUsername === accountUsername
                        ? 'You cannot restrict the current active user.'
                        : ''
                    }
                  />
                }
                data-qa="toggle-full-account-access"
                label="Full Account Access"
                labelPlacement="end"
                slotProps={{
                  typography: {
                    sx: (theme) => ({
                      font: theme.font.bold,
                      fontSize: '16px',
                    }),
                  },
                }}
                value={restricted}
              />
            </StyledFullAccountAccessToggleGrid>
          </Grid>
        </StyledPaper>
        {restricted ? this.renderPermissions() : this.renderUnrestricted()}
      </Box>
    );
  };

  renderGlobalPerm = (perm: GlobalGrantTypes, checked: boolean) => {
    const permDescriptionMap: Partial<Record<GlobalGrantTypes, string>> = {
      add_databases: 'Can add Databases to this account ($)',
      add_domains: 'Can add Domains using the DNS Manager',
      add_firewalls: 'Can add Firewalls to this account',
      add_images: 'Can create frozen Images under this account ($)',
      add_linodes: 'Can add Linodes to this account ($)',
      add_lkes: 'Can add Kubernetes Clusters to this account ($)',
      add_longview: 'Can add Longview clients to this account',
      add_nodebalancers: 'Can add NodeBalancers to this account ($)',
      add_stackscripts: 'Can create StackScripts under this account',
      add_volumes: 'Can add Block Storage Volumes to this account ($)',
      add_vpcs: 'Can add VPCs to this account',
      cancel_account: 'Can cancel the entire account',
      longview_subscription:
        'Can modify this account\u{2019}s Longview subscription ($)',
    };

    if (this.state.userType === 'parent') {
      permDescriptionMap['child_account_access'] =
        'Enable child account access';
    }

    return (
      <Grid
        className="py0"
        key={perm}
        size={{
          sm: 6,
          xs: 12,
        }}
      >
        <FormControlLabel
          control={
            <Toggle
              checked={checked}
              data-qa-global-permission={perm}
              onChange={this.globalPermOnChange(perm)}
            />
          }
          label={permDescriptionMap[perm]}
          sx={(theme) => ({
            padding: `${theme.spacing(1)} 0`,
          })}
        />
      </Grid>
    );
  };

  renderGlobalPerms = () => {
    const { grants, isSavingGlobal } = this.state;
    if (
      this.state.userType === 'parent' &&
      !this.globalBooleanPerms.includes('child_account_access')
    ) {
      this.globalBooleanPerms.push('child_account_access');
    }
    return (
      <StyledPermPaper data-qa-global-section>
        <Typography
          data-qa-permissions-header="Global Permissions"
          variant="body2"
        >
          Configure the specific rights and privileges this user has within the
          account.{<br />}Remember that permissions related to actions with the
          '$' symbol may incur additional charges.
        </Typography>
        <Grid
          container
          spacing={2}
          sx={(theme) => ({
            marginTop: theme.spacing(2),
            paddingBottom: 0,
          })}
        >
          {grants &&
            grants.global &&
            this.globalBooleanPerms
              /**
               * filtering out cancel_account because we're not observing
               * this permission in Cloud or APIv4. Either the user is unrestricted
               * and can cancel the account or is restricted and cannot cancel.
               */
              .filter((eachPerm) => eachPerm !== 'cancel_account')
              .map((perm) =>
                this.renderGlobalPerm(perm, grants.global[perm] as boolean)
              )}
        </Grid>
        {this.renderBillingPerm()}
        {this.renderActions(
          this.savePermsType('global'),
          this.cancelPermsType('global'),
          isSavingGlobal
        )}
      </StyledPermPaper>
    );
  };

  renderPermissions = () => {
    const { loading, loadingGrants } = this.state;
    if (loadingGrants || loading) {
      return <StyledCircleProgress />;
    } else {
      return (
        <React.Fragment>
          {this.renderGlobalPerms()}
          {this.renderSpecificPerms()}
        </React.Fragment>
      );
    }
  };

  renderSpecificPerms = () => {
    const { grants, isSavingEntity, setAllPerm } = this.state;

    const permOptions = [
      { label: 'None', value: 'null' },
      { label: 'Read Only', value: 'read_only' },
      { label: 'Read Write', value: 'read_write' },
    ];

    const defaultPerm = permOptions.find((eachPerm) => {
      return eachPerm.value === setAllPerm;
    });

    return (
      <StyledPermPaper
        data-qa-entity-section
        sx={(theme) => ({
          marginTop: theme.spacing(2),
        })}
      >
        <Grid
          container
          sx={{
            alignItems: 'center',
            justifyContent: 'space-between',
          }}
        >
          <Grid>
            <Typography
              data-qa-permissions-header="Specific Permissions"
              variant="h2"
            >
              Specific Permissions
            </Typography>
          </Grid>
          <Grid style={{ marginTop: 5 }}>
            <Select
              id="setall"
              label="Set all permissions to:"
              onChange={(_, value) => this.setAllEntitiesTo(value)}
              options={permOptions}
              sx={{
                '& > .MuiBox-root': {
                  '& label': {
                    position: 'relative',
                    right: 10,
                    top: -4,
                  },
                  alignItems: 'center',
                  display: 'flex',
                },
              }}
              value={{
                label: defaultPerm?.label ?? '',
                value: defaultPerm?.value ?? '',
              }}
            />
          </Grid>
        </Grid>
        <StyledDivWrapper>
          {this.state.showTabs ? (
            <Tabs>
              <TabList>
                {this.state.tabs?.map((entity) => (
                  <Tab key={`${entity}-tab`}>{grantTypeMap[entity]}</Tab>
                ))}
              </TabList>
              <TabPanels>
                {this.state.tabs?.map((entity: GrantType, idx) => (
                  <SafeTabPanel index={idx} key={`${entity}-tab-content`}>
                    <UserPermissionsEntitySection
                      entity={entity}
                      entitySetAllTo={this.entitySetAllTo}
                      grants={this.state.grants?.[entity]}
                      key={entity}
                      setGrantTo={this.setGrantTo}
                    />
                  </SafeTabPanel>
                ))}
              </TabPanels>
            </Tabs>
          ) : (
            grants &&
            this.entityPerms.map((entity: GrantType) => (
              <UserPermissionsEntitySection
                entity={entity}
                entitySetAllTo={this.entitySetAllTo}
                grants={this.state.grants?.[entity]}
                key={entity}
                setGrantTo={this.setGrantTo}
                showHeading
              />
            ))
          )}
        </StyledDivWrapper>
        {this.renderActions(
          this.saveSpecificGrants,
          this.cancelPermsType('entity'),
          isSavingEntity
        )}
      </StyledPermPaper>
    );
  };

  renderUnrestricted = () => {
    return (
      <Paper>
        <StyledUnrestrictedGrid>
          <Typography data-qa-unrestricted-msg>
            This user has unrestricted access to the account.
          </Typography>
        </StyledUnrestrictedGrid>
      </Paper>
    );
  };

  savePermsType = (type: keyof Grants) => () => {
    this.setState({ errors: undefined });
    const { currentUsername } = this.props;
    const { grants } = this.state;
    if (!currentUsername || !(grants && grants[type])) {
      return this.setState({
        errors: [
          {
            reason: `Can\'t set ${type} permissions at this time. Please try again later`,
          },
        ],
      });
    }

    if (type === 'global') {
      this.setState({ isSavingGlobal: true });
      updateGrants(currentUsername, { global: grants.global })
        .then((grantsResponse) => {
          this.setState(
            compose<State, State, State>(
              set(lensPath(['grants', 'global']), grantsResponse.global),
              set(lensPath(['originalGrants', 'global']), grantsResponse.global)
            )
          );

          // In the chance a new type entity was added to the account, re-calculate what tabs need to be shown.
          const { tabs } = this.getTabInformation(grantsResponse);
          this.setState({ isSavingGlobal: false, tabs });

          enqueueSnackbar('General user permissions successfully saved.', {
            variant: 'success',
          });

          // Update the user's grants directly in the cache
          this.props.queryClient.setQueryData<Grants>(
            accountQueries.users._ctx.user(currentUsername)._ctx.grants
              .queryKey,
            grantsResponse
          );
        })
        .catch((errResponse) => {
          this.setState({
            errors: getAPIErrorOrDefault(
              errResponse,
              'Error while updating global permissions for this user. Please try again later.'
            ),
            isSavingGlobal: false,
          });
          scrollErrorIntoViewV2(this.formContainerRef);
        });
    }

    /* This is where individual entity saving could be implemented */
  };

  saveSpecificGrants = () => {
    this.setState({ errors: undefined, isSavingEntity: true });
    const { currentUsername } = this.props;
    const { grants } = this.state;
    if (!currentUsername || !grants) {
      return this.setState({
        errors: [
          {
            reason: `Can\'t set entity-specific permissions at this time. Please try again later`,
          },
        ],
        isSavingEntity: false,
      });
    }

    // You would think ramda could do a TS omit, but I guess not
    const requestPayload = omit(['global'], grants) as Omit<Grants, 'global'>;
    updateGrants(currentUsername, requestPayload)
      .then((grantsResponse) => {
        /* build array of update fns */
        let updateFns = this.entityPerms.map((entity) => {
          const lens = lensPath(['grants', entity]);
          const lensOrig = lensPath(['originalGrants', entity]);
          return [
            set(lens, grantsResponse[entity]),
            set(lensOrig, grantsResponse[entity]),
          ];
        });
        updateFns = flatten(updateFns);
        /* apply all of them at once */
        if (updateFns.length) {
          this.setState((compose as any)(...updateFns));
        }
        enqueueSnackbar(
          'Entity-specific user permissions successfully saved.',
          {
            variant: 'success',
          }
        );
        // In the chance a new type entity was added to the account, re-calculate what tabs need to be shown.
        const { tabs } = this.getTabInformation(grantsResponse);
        this.setState({ isSavingEntity: false, tabs });
      })
      .catch((errResponse) => {
        this.setState({
          errors: getAPIErrorOrDefault(
            errResponse,
            'Error while updating entity-specific permissions for this user. Please try again later'
          ),
          isSavingEntity: false,
        });
        scrollErrorIntoViewV2(this.formContainerRef);
      });
  };

  setAllEntitiesTo = (e: null | SelectOption | undefined) => {
    const value = e?.value === 'null' ? null : e?.value;
    this.entityPerms.map((entity: GrantType) =>
      this.entitySetAllTo(entity, value as GrantLevel)()
    );
    this.setState({
      setAllPerm: e?.value as 'null' | 'read_only' | 'read_write',
    });
  };

  setGrantTo = (entity: GrantType, idx: number, value: GrantLevel) => () => {
    const { grants } = this.state;
    if (!(grants && grants[entity])) {
      return;
    }
    this.setState(set(lensPath(['grants', entity, idx, 'permissions']), value));
  };
}

export default withQueryClient(withFeatureFlags(UserPermissions));<|MERGE_RESOLUTION|>--- conflicted
+++ resolved
@@ -97,6 +97,7 @@
     'stackscript',
     'image',
     'volume',
+    'lkecluster',
     'nodebalancer',
     'domain',
     'longview',
@@ -113,6 +114,7 @@
     'add_images',
     'add_linodes',
     'add_longview',
+    'add_lkes',
     'add_nodebalancers',
     'add_stackscripts',
     'add_volumes',
@@ -181,23 +183,6 @@
     }, true);
   };
 
-<<<<<<< HEAD
-  entityPerms: GrantType[] = [
-    'linode',
-    'firewall',
-    'stackscript',
-    'image',
-    'volume',
-    'lkecluster',
-    'nodebalancer',
-    'domain',
-    'longview',
-    'database',
-    'vpc',
-  ];
-
-=======
->>>>>>> 8f40e978
   entitySetAllTo = (entity: GrantType, value: GrantLevel) => () => {
     const { grants } = this.state;
     if (!(grants && grants[entity])) {
@@ -290,36 +275,11 @@
     }
   };
 
-<<<<<<< HEAD
-  globalBooleanPerms: GlobalGrantTypes[] = [
-    'add_databases',
-    'add_domains',
-    'add_firewalls',
-    'add_images',
-    'add_linodes',
-    'add_longview',
-    'add_lkes',
-    'add_nodebalancers',
-    'add_stackscripts',
-    'add_volumes',
-    'add_vpcs',
-    'cancel_account',
-    'longview_subscription',
-  ];
-
-  globalPermOnChange = (perm: string) => (
-    e: React.ChangeEvent<HTMLInputElement>
-  ) => {
-    const lp = lensPath(['grants', 'global', perm]);
-    this.setState(set(lp, e.target.checked));
-  };
-=======
   globalPermOnChange =
     (perm: string) => (e: React.ChangeEvent<HTMLInputElement>) => {
       const lp = lensPath(['grants', 'global', perm]);
       this.setState(set(lp, e.target.checked));
     };
->>>>>>> 8f40e978
 
   onChangeRestricted = () => {
     const { currentUsername } = this.props;
