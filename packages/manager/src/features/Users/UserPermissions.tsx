import {
  Grant,
  GrantLevel,
  GrantType,
  Grants,
  getGrants,
  getUser,
  updateGrants,
  updateUser,
} from '@linode/api-v4/lib/account';
import { APIError } from '@linode/api-v4/lib/types';
import { Paper } from '@mui/material';
import Grid from '@mui/material/Unstable_Grid2';
import { WithSnackbarProps, withSnackbar } from 'notistack';
import { compose, flatten, lensPath, omit, set } from 'ramda';
import * as React from 'react';
import { QueryClient } from 'react-query';
import { compose as recompose } from 'recompose';

import { ActionsPanel } from 'src/components/ActionsPanel/ActionsPanel';
import { Box } from 'src/components/Box';
// import { Button } from 'src/components/Button/Button';
import { DocumentTitleSegment } from 'src/components/DocumentTitle';
import { Item } from 'src/components/EnhancedSelect/Select';
import { FormControlLabel } from 'src/components/FormControlLabel';
import { Notice } from 'src/components/Notice/Notice';
import { SelectionCard } from 'src/components/SelectionCard/SelectionCard';
import { SafeTabPanel } from 'src/components/Tabs/SafeTabPanel';
import { Tab } from 'src/components/Tabs/Tab';
import { TabList } from 'src/components/Tabs/TabList';
import { TabPanels } from 'src/components/Tabs/TabPanels';
import { Tabs } from 'src/components/Tabs/Tabs';
import { Toggle } from 'src/components/Toggle/Toggle';
import { Typography } from 'src/components/Typography';
import withFlags, {
  FeatureFlagConsumerProps,
} from 'src/containers/withFeatureFlagConsumer.container';
import {
  WithQueryClientProps,
  withQueryClient,
} from 'src/containers/withQueryClient.container';
import { getAPIErrorOrDefault } from 'src/utilities/errorUtils';
import { getAPIErrorFor } from 'src/utilities/getAPIErrorFor';
import { scrollErrorIntoView } from 'src/utilities/scrollErrorIntoView';

import {
  StyledCircleProgress,
  StyledDivWrapper,
  StyledHeaderGrid,
  StyledPaper,
  StyledPermPaper,
  StyledSelect,
  StyledSubHeaderGrid,
  StyledUnrestrictedGrid,
} from './UserPermissions.styles';
import {
  UserPermissionsEntitySection,
  entityNameMap,
} from './UserPermissionsEntitySection';
interface Props {
  clearNewUser: () => void;
  currentUser?: string;
  queryClient: QueryClient;
  username?: string;
}

interface TabInfo {
  showTabs: boolean;
  tabs: string[];
}

interface State {
  childAccountAccessEnabled: boolean;
  errors?: APIError[];
  grants?: Grants;
  isSavingEntity: boolean;
  isSavingGlobal: boolean;
  loading: boolean;
  /* need this separated so we can show just the restricted toggle when it's in use */
  loadingGrants: boolean;
  originalGrants?: Grants /* used to implement cancel functionality */;
  restricted?: boolean;
  /* null needs to be a string here because it's a Select value */
  setAllPerm: 'null' | 'read_only' | 'read_write';
  /* Large Account Support */
  showTabs?: boolean;
  tabs?: string[];
  vpcEnabled: boolean;
}

type CombinedProps = Props &
  WithSnackbarProps &
  WithQueryClientProps &
  FeatureFlagConsumerProps;

class UserPermissions extends React.Component<CombinedProps, State> {
  componentDidMount() {
    this.getUserGrants();
    this.checkAndEnableChildAccountAccess();

    if (this.props.flags.vpc) {
      this.setState({ vpcEnabled: true });
      this.entityPerms.push('vpc');
      this.globalBooleanPerms.push('add_vpcs');
    }
  }

  componentDidUpdate(prevProps: CombinedProps) {
    if (prevProps.username !== this.props.username) {
      this.getUserGrants();
      this.checkAndEnableChildAccountAccess();
    }
  }

  render() {
    const { username } = this.props;

    return (
      <React.Fragment>
        <DocumentTitleSegment segment={`${username} - Permissions`} />
        {this.renderBody()}
      </React.Fragment>
    );
  }

  billingPermOnClick = (value: null | string) => () => {
    const lp = lensPath(['grants', 'global', 'account_access']);
    this.setState(set(lp, value));
  };

  cancelPermsType = (type: string) => () => {
    const { grants, originalGrants } = this.state;
    if (!grants || !originalGrants) {
      return;
    }

    if (type === 'global') {
      this.setState(set(lensPath(['grants', 'global']), originalGrants.global));
      return;
    }

    if (type === 'entity') {
      /* build array of update fns */
      const updateFns = this.entityPerms.map((entity) => {
        const lens = lensPath(['grants', entity]);
        return set(lens, originalGrants[entity]);
      });
      /* apply all of them at once */
      if (updateFns.length) {
        this.setState((compose as any)(...updateFns));
      }
    }
  };

  checkAndEnableChildAccountAccess = async () => {
    const { currentUser: currentUsername, flags } = this.props;
    if (currentUsername) {
      try {
        const currentUser = await getUser(currentUsername);

        const isParentAccount = currentUser.user_type === 'parent';
        const isFeatureFlagOn = flags.parentChildAccountAccess;

        this.setState({
          childAccountAccessEnabled: Boolean(
            isParentAccount && isFeatureFlagOn
          ),
        });
      } catch (error) {
        this.setState({
          errors: getAPIErrorOrDefault(
            error,
            'Unknown error occurred while fetching user permissions. Try again later.'
          ),
        });
        scrollErrorIntoView();
      }
    }
  };

  entityIsAll = (entity: string, value: GrantLevel): boolean => {
    const { grants } = this.state;
    if (!(grants && grants[entity])) {
      return false;
    }
    return grants[entity].reduce((acc: boolean, grant: Grant) => {
      return acc && grant.permissions === value;
    }, true);
  };

  entityPerms: GrantType[] = [
    'linode',
    'firewall',
    'stackscript',
    'image',
    'volume',
    'nodebalancer',
    'domain',
    'longview',
    'database',
  ];

  entitySetAllTo = (entity: GrantType, value: GrantLevel) => () => {
    const { grants } = this.state;
    if (!(grants && grants[entity])) {
      return;
    }
    /* map entities to an array of state update functions */
    const updateFns = grants[entity].map((grant, idx) => {
      const lens = lensPath(['grants', entity, idx, 'permissions']);
      return set(lens, value);
    });
    /* compose all of the update functions and setState */
    if (updateFns.length) {
      this.setState((compose as any)(...updateFns));
    }
  };

  getTabInformation = (grants: Grants) =>
    this.entityPerms.reduce(
      (acc: TabInfo, entity: GrantType) => {
        const grantsForEntity = grants?.[entity];
        if (grantsForEntity?.length > 25) {
          return { showTabs: true, tabs: [...acc.tabs, entity] };
        }
        if (grantsForEntity?.length > 0) {
          return { ...acc, tabs: [...acc.tabs, entity] };
        }
        return acc;
      },
      { showTabs: false, tabs: [] }
    );

  getUserGrants = () => {
    const { username } = this.props;
    if (username) {
      getGrants(username)
        .then((grants) => {
          if (grants.global) {
            const { showTabs, tabs } = this.getTabInformation(grants);

            this.setState({
              grants,
              loading: false,
              loadingGrants: false,
              originalGrants: grants,
              restricted: true,
              showTabs,
              tabs,
            });
          } else {
            this.setState({
              grants,
              loading: false,
              loadingGrants: false,
              restricted: false,
            });
          }
        })
        .catch((errResponse) => {
          this.setState({
            errors: getAPIErrorOrDefault(
              errResponse,
              'Unknown error occurred while fetching user permissions. Try again later.'
            ),
          });
          scrollErrorIntoView();
        });
    }
  };

  globalBooleanPerms = [
    'add_linodes',
    'add_nodebalancers',
    'add_longview',
    'longview_subscription',
    'add_domains',
    'add_stackscripts',
    'add_images',
    'add_volumes',
    'add_firewalls',
    'add_databases',
    'cancel_account',
  ];

  globalPermOnChange = (perm: string) => (
    e: React.ChangeEvent<HTMLInputElement>
  ) => {
    const lp = lensPath(['grants', 'global', perm]);
    this.setState(set(lp, e.target.checked));
  };

  onChangeRestricted = () => {
    const { username } = this.props;
    this.setState({
      errors: [],
      loadingGrants: true,
    });
    if (username) {
      updateUser(username, { restricted: !this.state.restricted })
        .then((user) => {
          this.setState({
            restricted: user.restricted,
          });
          this.props.queryClient.invalidateQueries(['account', 'users']);
        })
        .then(() => {
          // unconditionally sets this.state.loadingGrants to false
          this.getUserGrants();
          // refresh the data on /account/users so it is accurate
          this.props.queryClient.invalidateQueries('account-users');
          this.props.enqueueSnackbar('User permissions successfully saved.', {
            variant: 'success',
          });
        })
        .catch((errResponse) => {
          this.setState({
            errors: getAPIErrorOrDefault(
              errResponse,
              'Error when updating user restricted status. Please try again later.'
            ),
            loadingGrants: false,
          });
        });
    }
  };

  renderActions = (
    onConfirm: () => void,
    onCancel: () => void,
    loading: boolean
  ) => {
    return (
      <ActionsPanel
        primaryButtonProps={{
          'data-testid': 'submit',
          label: 'Save',
          loading,
          onClick: onConfirm,
        }}
        secondaryButtonProps={{
          'data-testid': 'cancel',
          label: 'Reset',
          onClick: onCancel,
        }}
        sx={(theme) => ({
          marginTop: theme.spacing(2),
          paddingBottom: 0,
        })}
        alignItems="center"
        display="flex"
        justifyContent="flex-end"
      />
    );
  };

  renderBillingPerm = () => {
    const { grants } = this.state;
    if (!(grants && grants.global)) {
      return null;
    }

    return (
      <StyledDivWrapper data-qa-billing-section>
        <Grid
          sx={(theme) => ({
            marginTop: theme.spacing(2),
            paddingBottom: 0,
          })}
          container
          spacing={2}
        >
          <Grid>
            <Typography data-qa-permissions-header="billing" variant="h3">
              Billing Access
            </Typography>
          </Grid>
        </Grid>
        <Grid
          sx={(theme) => ({
            marginTop: theme.spacing(2),
            paddingBottom: 0,
          })}
          container
          spacing={2}
        >
          <SelectionCard
            checked={grants.global.account_access === null}
            data-qa-billing-access="None"
            heading="None"
            onClick={this.billingPermOnClick(null)}
            subheadings={['The user cannot view any billing information.']}
          />
          <SelectionCard
            checked={grants.global.account_access === 'read_only'}
            data-qa-billing-access="Read Only"
            heading="Read Only"
            onClick={this.billingPermOnClick('read_only')}
            subheadings={['Can view invoices and billing info.']}
          />
          <SelectionCard
            subheadings={[
              'Can make payments, update contact and billing info, and will receive copies of all invoices and payment emails.',
            ]}
            checked={grants.global.account_access === 'read_write'}
            data-qa-billing-access="Read-Write"
            heading="Read-Write"
            onClick={this.billingPermOnClick('read_write')}
          />
        </Grid>
      </StyledDivWrapper>
    );
  };

  renderBody = () => {
    const { currentUser, username } = this.props;
    const { errors, restricted } = this.state;
    const hasErrorFor = getAPIErrorFor({ restricted: 'Restricted' }, errors);
    const generalError = hasErrorFor('none');

    return (
      <Box sx={{ marginTop: (theme) => theme.spacing(4) }}>
        {generalError && (
          <Notice spacingTop={8} text={generalError} variant="error" />
        )}
<<<<<<< HEAD
        <StyledPaper>
          <Grid
            alignItems="center"
            container
            spacing={2}
            sx={{ margin: 0, width: 'auto' }}
          >
            <StyledHeaderGrid>
              <Typography data-qa-restrict-access={restricted} variant="h2">
                General Permissions
              </Typography>
            </StyledHeaderGrid>
            <StyledSubHeaderGrid>
              <Toggle
                tooltipText={
                  username === currentUser
                    ? 'You cannot restrict the current active user.'
                    : ''
                }
                checked={!restricted}
                disabled={username === currentUser}
                onChange={this.onChangeRestricted}
              />
            </StyledSubHeaderGrid>
            <Grid sx={{ padding: 0 }}>
              <Typography
                sx={{ fontFamily: (theme) => theme.font.bold }}
                variant="subtitle2"
              >
                Full Account Access
              </Typography>
            </Grid>
=======
        <Grid
          alignItems="center"
          container
          spacing={2}
          style={{ width: 'auto' }}
        >
          <Grid>
            <Typography
              sx={(theme) => ({
                [theme.breakpoints.down('md')]: {
                  paddingLeft: theme.spacing(),
                },
              })}
              data-qa-restrict-access={restricted}
              variant="h2"
            >
              Full Account Access:
            </Typography>
          </Grid>
          <Grid>
            <Typography variant="h2">{!restricted ? 'On' : 'Off'}</Typography>
          </Grid>
          <Grid>
            <Toggle
              aria-label="Toggle Full Account Access"
              tooltipText={
                username === currentUser
                  ? 'You cannot restrict the current active user.'
                  : ''
              }
              checked={!restricted}
              disabled={username === currentUser}
              onChange={this.onChangeRestricted}
              sx={{ marginRight: '3px' }}
            />
>>>>>>> ee80428e
          </Grid>
        </StyledPaper>
        {restricted ? this.renderPermissions() : this.renderUnrestricted()}
      </Box>
    );
  };

  renderGlobalPerm = (perm: string, checked: boolean) => {
    const permDescriptionMap = {
      add_databases: 'Can add Databases to this account ($)',
      add_domains: 'Can add Domains using the DNS Manager',
      add_firewalls: 'Can add Firewalls to this account',
      add_images: 'Can create frozen Images under this account ($)',
      add_linodes: 'Can add Linodes to this account ($)',
      add_longview: 'Can add Longview clients to this account',
      add_nodebalancers: 'Can add NodeBalancers to this account ($)',
      add_stackscripts: 'Can create StackScripts under this account',
      add_volumes: 'Can add Block Storage Volumes to this account ($)',
      cancel_account: 'Can cancel the entire account',
      longview_subscription:
        'Can modify this account\u{2019}s Longview subscription ($)',
    };

    if (this.state.vpcEnabled) {
      permDescriptionMap['add_vpcs'] = 'Can add VPCs to this account';
    }

    if (this.state.childAccountAccessEnabled) {
      permDescriptionMap['child_account_access'] =
        'Enable child account access';
    }

    return (
      <Grid className="py0" key={perm} sm={6} xs={12}>
        <FormControlLabel
          control={
            <Toggle
              checked={checked}
              data-qa-global-permission={perm}
              onChange={this.globalPermOnChange(perm)}
            />
          }
          sx={(theme) => ({
            padding: `${theme.spacing(1)} 0`,
          })}
          label={permDescriptionMap[perm]}
        />
      </Grid>
    );
  };

  renderGlobalPerms = () => {
    const { grants, isSavingGlobal } = this.state;
    if (
      this.state.childAccountAccessEnabled &&
      !this.globalBooleanPerms.includes('child_account_access')
    ) {
      this.globalBooleanPerms.push('child_account_access');
    }
    return (
      <StyledPermPaper data-qa-global-section>
        <Typography
          data-qa-permissions-header="Global Permissions"
          variant="subtitle2"
        >
          Configure the specific rights and privileges this user has within the
          account.{<br />}Remember that permissions related to actions with the
          '$' symbol may incur additional charges.
        </Typography>
        <Grid
          sx={(theme) => ({
            marginTop: theme.spacing(2),
            paddingBottom: 0,
          })}
          container
          spacing={2}
        >
          {grants &&
            grants.global &&
            this.globalBooleanPerms
              /**
               * filtering out cancel_account because we're not observing
               * this permission in Cloud or APIv4. Either the user is unrestricted
               * and can cancel the account or is restricted and cannot cancel.
               */
              .filter((eachPerm) => eachPerm !== 'cancel_account')
              .map((perm) =>
                this.renderGlobalPerm(perm, grants.global[perm] as boolean)
              )}
        </Grid>
        {this.renderBillingPerm()}
        {this.renderActions(
          this.savePermsType('global'),
          this.cancelPermsType('global'),
          isSavingGlobal
        )}
      </StyledPermPaper>
    );
  };

  renderPermissions = () => {
    const { loading, loadingGrants } = this.state;
    if (loadingGrants || loading) {
      return <StyledCircleProgress />;
    } else {
      return (
        <React.Fragment>
          {this.renderGlobalPerms()}
          {this.renderSpecificPerms()}
        </React.Fragment>
      );
    }
  };

  renderSpecificPerms = () => {
    const { grants, isSavingEntity, setAllPerm } = this.state;

    const permOptions = [
      { label: 'None', value: 'null' },
      { label: 'Read Only', value: 'read_only' },
      { label: 'Read Write', value: 'read_write' },
    ];

    const defaultPerm = permOptions.find((eachPerm) => {
      return eachPerm.value === setAllPerm;
    });

    return (
      <StyledPermPaper
        sx={(theme) => ({
          marginTop: theme.spacing(2),
        })}
        data-qa-entity-section
      >
        <Grid alignItems="center" container justifyContent="space-between">
          <Grid>
            <Typography
              data-qa-permissions-header="Specific Permissions"
              variant="h2"
            >
              Specific Permissions
            </Typography>
          </Grid>

          <Grid style={{ marginTop: 5 }}>
            <StyledSelect
              defaultValue={defaultPerm}
              id="setall"
              inline
              isClearable={false}
              label="Set all permissions to:"
              name="setall"
              noMarginTop
              onChange={this.setAllEntitiesTo}
              options={permOptions}
              small
            />
          </Grid>
        </Grid>
        <StyledDivWrapper>
          {this.state.showTabs ? (
            <Tabs>
              <TabList>
                {this.state.tabs?.map((entity) => (
                  <Tab key={`${entity}-tab`}>{entityNameMap[entity]}</Tab>
                ))}
              </TabList>
              <TabPanels>
                {this.state.tabs?.map((entity: GrantType, idx) => (
                  <SafeTabPanel index={idx} key={`${entity}-tab-content`}>
                    <UserPermissionsEntitySection
                      entity={entity}
                      entitySetAllTo={this.entitySetAllTo}
                      grants={this.state.grants?.[entity]}
                      key={entity}
                      setGrantTo={this.setGrantTo}
                    />
                  </SafeTabPanel>
                ))}
              </TabPanels>
            </Tabs>
          ) : (
            grants &&
            this.entityPerms.map((entity: GrantType) => (
              <UserPermissionsEntitySection
                entity={entity}
                entitySetAllTo={this.entitySetAllTo}
                grants={this.state.grants?.[entity]}
                key={entity}
                setGrantTo={this.setGrantTo}
                showHeading
              />
            ))
          )}
        </StyledDivWrapper>
        {this.renderActions(
          this.saveSpecificGrants,
          this.cancelPermsType('entity'),
          isSavingEntity
        )}
      </StyledPermPaper>
    );
  };

  renderUnrestricted = () => {
    return (
      <Paper>
        <StyledUnrestrictedGrid>
          <Typography>
            This user has unrestricted access to the account.
          </Typography>
          {/* <Button buttonType="primary" onClick={this.onChangeRestricted}>
          Save
        </Button> */}
        </StyledUnrestrictedGrid>
      </Paper>
    );
  };

  savePermsType = (type: string) => () => {
    this.setState({ errors: undefined });
    const { clearNewUser, username } = this.props;
    const { grants } = this.state;
    if (!username || !(grants && grants[type])) {
      return this.setState({
        errors: [
          {
            reason: `Can\'t set ${type} permissions at this time. Please try again later`,
          },
        ],
      });
    }

    clearNewUser();

    if (type === 'global') {
      this.setState({ isSavingGlobal: true });
      updateGrants(username, { global: grants.global })
        .then((grantsResponse) => {
          this.setState(
            compose<State, State, State>(
              set(lensPath(['grants', 'global']), grantsResponse.global),
              set(lensPath(['originalGrants', 'global']), grantsResponse.global)
            )
          );

          // In the chance a new type entity was added to the account, re-calculate what tabs need to be shown.
          const { tabs } = this.getTabInformation(grantsResponse);
          this.setState({ isSavingGlobal: false, tabs });

          this.props.enqueueSnackbar(
            'General user permissions successfully saved.',
            {
              variant: 'success',
            }
          );
        })
        .catch((errResponse) => {
          this.setState({
            errors: getAPIErrorOrDefault(
              errResponse,
              'Error while updating global permissions for this user. Please try again later.'
            ),
            isSavingGlobal: false,
          });
          scrollErrorIntoView();
        });
    }

    /* This is where individual entity saving could be implemented */
  };

  saveSpecificGrants = () => {
    this.setState({ errors: undefined, isSavingEntity: true });
    const { username } = this.props;
    const { grants } = this.state;
    if (!username || !grants) {
      return this.setState({
        errors: [
          {
            reason: `Can\'t set entity-specific permissions at this time. Please try again later`,
          },
        ],
        isSavingEntity: false,
      });
    }

    // You would think ramda could do a TS omit, but I guess not
    const requestPayload = omit(['global'], grants) as Omit<Grants, 'global'>;
    updateGrants(username, requestPayload)
      .then((grantsResponse) => {
        /* build array of update fns */
        let updateFns = this.entityPerms.map((entity) => {
          const lens = lensPath(['grants', entity]);
          const lensOrig = lensPath(['originalGrants', entity]);
          return [
            set(lens, grantsResponse[entity]),
            set(lensOrig, grantsResponse[entity]),
          ];
        });
        updateFns = flatten(updateFns);
        /* apply all of them at once */
        if (updateFns.length) {
          this.setState((compose as any)(...updateFns));
        }
        this.props.enqueueSnackbar(
          'Entity-specific user permissions successfully saved.',
          {
            variant: 'success',
          }
        );
        // In the chance a new type entity was added to the account, re-calculate what tabs need to be shown.
        const { tabs } = this.getTabInformation(grantsResponse);
        this.setState({ isSavingEntity: false, tabs });
      })
      .catch((errResponse) => {
        this.setState({
          errors: getAPIErrorOrDefault(
            errResponse,
            'Error while updating entity-specific permissions for this user. Please try again later'
          ),
          isSavingEntity: false,
        });
        scrollErrorIntoView();
      });
  };

  setAllEntitiesTo = (e: Item<string>) => {
    const value = e.value === 'null' ? null : e.value;
    this.entityPerms.map((entity: GrantType) =>
      this.entitySetAllTo(entity, value as GrantLevel)()
    );
    this.setState({
      setAllPerm: e.value as 'null' | 'read_only' | 'read_write',
    });
  };

  setGrantTo = (entity: string, idx: number, value: GrantLevel) => () => {
    const { grants } = this.state;
    if (!(grants && grants[entity])) {
      return;
    }
    this.setState(set(lensPath(['grants', entity, idx, 'permissions']), value));
  };

  state: State = {
    childAccountAccessEnabled: false,
    isSavingEntity: false,
    isSavingGlobal: false,
    loading: true,
    loadingGrants: false,
    setAllPerm: 'null',
    vpcEnabled: false,
  };
}

export default recompose<CombinedProps, Props>(
  withSnackbar,
  withQueryClient,
  withFlags
)(UserPermissions);<|MERGE_RESOLUTION|>--- conflicted
+++ resolved
@@ -423,7 +423,6 @@
         {generalError && (
           <Notice spacingTop={8} text={generalError} variant="error" />
         )}
-<<<<<<< HEAD
         <StyledPaper>
           <Grid
             alignItems="center"
@@ -443,6 +442,7 @@
                     ? 'You cannot restrict the current active user.'
                     : ''
                 }
+                aria-label="Toggle Full Account Access"
                 checked={!restricted}
                 disabled={username === currentUser}
                 onChange={this.onChangeRestricted}
@@ -456,43 +456,6 @@
                 Full Account Access
               </Typography>
             </Grid>
-=======
-        <Grid
-          alignItems="center"
-          container
-          spacing={2}
-          style={{ width: 'auto' }}
-        >
-          <Grid>
-            <Typography
-              sx={(theme) => ({
-                [theme.breakpoints.down('md')]: {
-                  paddingLeft: theme.spacing(),
-                },
-              })}
-              data-qa-restrict-access={restricted}
-              variant="h2"
-            >
-              Full Account Access:
-            </Typography>
-          </Grid>
-          <Grid>
-            <Typography variant="h2">{!restricted ? 'On' : 'Off'}</Typography>
-          </Grid>
-          <Grid>
-            <Toggle
-              aria-label="Toggle Full Account Access"
-              tooltipText={
-                username === currentUser
-                  ? 'You cannot restrict the current active user.'
-                  : ''
-              }
-              checked={!restricted}
-              disabled={username === currentUser}
-              onChange={this.onChangeRestricted}
-              sx={{ marginRight: '3px' }}
-            />
->>>>>>> ee80428e
           </Grid>
         </StyledPaper>
         {restricted ? this.renderPermissions() : this.renderUnrestricted()}
