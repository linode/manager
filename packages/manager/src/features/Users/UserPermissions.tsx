import {
  getGrants,
  getUser,
  updateGrants,
  updateUser,
} from '@linode/api-v4/lib/account';
<<<<<<< HEAD
import { Box, CircleProgress, Notice, Paper, Toggle } from '@linode/ui';
=======
import { Box, CircleProgress, Notice, Paper, Typography } from '@linode/ui';
>>>>>>> 1b0733f1
import Grid from '@mui/material/Unstable_Grid2';
import { enqueueSnackbar } from 'notistack';
import { compose, flatten, lensPath, omit, set } from 'ramda';
import * as React from 'react';

import { ActionsPanel } from 'src/components/ActionsPanel/ActionsPanel';
import { DocumentTitleSegment } from 'src/components/DocumentTitle';
import { FormControlLabel } from 'src/components/FormControlLabel';
import { SelectionCard } from 'src/components/SelectionCard/SelectionCard';
import { SafeTabPanel } from 'src/components/Tabs/SafeTabPanel';
import { Tab } from 'src/components/Tabs/Tab';
import { TabList } from 'src/components/Tabs/TabList';
import { TabPanels } from 'src/components/Tabs/TabPanels';
import { Tabs } from 'src/components/Tabs/Tabs';
<<<<<<< HEAD
import { Typography } from 'src/components/Typography';
=======
import { Toggle } from 'src/components/Toggle/Toggle';
>>>>>>> 1b0733f1
import { withFeatureFlags } from 'src/containers/flags.container';
import { withQueryClient } from 'src/containers/withQueryClient.container';
import { PARENT_USER, grantTypeMap } from 'src/features/Account/constants';
import { accountQueries } from 'src/queries/account/queries';
import { getAPIErrorOrDefault } from 'src/utilities/errorUtils';
import { getAPIErrorFor } from 'src/utilities/getAPIErrorFor';
import { scrollErrorIntoViewV2 } from 'src/utilities/scrollErrorIntoViewV2';

import {
  StyledCircleProgress,
  StyledDivWrapper,
  StyledFullAccountAccessToggleGrid,
  StyledHeaderGrid,
  StyledPaper,
  StyledPermPaper,
  StyledSelect,
  StyledUnrestrictedGrid,
} from './UserPermissions.styles';
import { UserPermissionsEntitySection } from './UserPermissionsEntitySection';

import type {
  GlobalGrantTypes,
  Grant,
  GrantLevel,
  GrantType,
  Grants,
  User,
} from '@linode/api-v4/lib/account';
import type { APIError } from '@linode/api-v4/lib/types';
import type { QueryClient } from '@tanstack/react-query';
import type { Item } from 'src/components/EnhancedSelect/Select';
import type { WithFeatureFlagProps } from 'src/containers/flags.container';
import type { WithQueryClientProps } from 'src/containers/withQueryClient.container';
interface Props {
  accountUsername?: string;
  currentUsername?: string;
  queryClient: QueryClient;
}

interface TabInfo {
  showTabs: boolean;
  tabs: GrantType[];
}

interface State {
  errors?: APIError[];
  grants?: Grants;
  isSavingEntity: boolean;
  isSavingGlobal: boolean;
  loading: boolean;
  /* need this separated so we can show just the restricted toggle when it's in use */
  loadingGrants: boolean;
  originalGrants?: Grants /* used to implement cancel functionality */;
  restricted?: boolean;
  /* null needs to be a string here because it's a Select value */
  setAllPerm: 'null' | 'read_only' | 'read_write';
  /* Large Account Support */
  showTabs?: boolean;
  tabs?: GrantType[];
  userType: null | string;
}

type CombinedProps = Props & WithQueryClientProps & WithFeatureFlagProps;

class UserPermissions extends React.Component<CombinedProps, State> {
  billingPermOnClick = (value: null | string) => () => {
    const lp = lensPath(['grants', 'global', 'account_access']);
    this.setState(set(lp, value));
  };

  cancelPermsType = (type: string) => () => {
    const { grants, originalGrants } = this.state;
    if (!grants || !originalGrants) {
      return;
    }

    if (type === 'global') {
      this.setState(set(lensPath(['grants', 'global']), originalGrants.global));
      return;
    }

    if (type === 'entity') {
      /* build array of update fns */
      const updateFns = this.entityPerms.map((entity) => {
        const lens = lensPath(['grants', entity]);
        return set(lens, originalGrants[entity]);
      });
      /* apply all of them at once */
      if (updateFns.length) {
        this.setState((compose as any)(...updateFns));
      }
    }
  };

  entityIsAll = (entity: GrantType, value: GrantLevel): boolean => {
    const { grants } = this.state;
    if (!(grants && grants[entity])) {
      return false;
    }
    return grants[entity].reduce((acc: boolean, grant: Grant) => {
      return acc && grant.permissions === value;
    }, true);
  };

  entityPerms: GrantType[] = [
    'linode',
    'firewall',
    'stackscript',
    'image',
    'volume',
    'nodebalancer',
    'domain',
    'longview',
    'database',
    'vpc',
  ];

  entitySetAllTo = (entity: GrantType, value: GrantLevel) => () => {
    const { grants } = this.state;
    if (!(grants && grants[entity])) {
      return;
    }
    /* map entities to an array of state update functions */
    const updateFns = grants[entity].map((grant, idx) => {
      const lens = lensPath(['grants', entity, idx, 'permissions']);
      return set(lens, value);
    });
    /* compose all of the update functions and setState */
    if (updateFns.length) {
      this.setState((compose as any)(...updateFns));
    }
  };

  formContainerRef = React.createRef<HTMLDivElement>();

  getTabInformation = (grants: Grants) =>
    this.entityPerms.reduce(
      (acc: TabInfo, entity: GrantType) => {
        const grantsForEntity = grants?.[entity];
        if (grantsForEntity?.length > 25) {
          return { showTabs: true, tabs: [...acc.tabs, entity] };
        }
        if (grantsForEntity?.length > 0) {
          return { ...acc, tabs: [...acc.tabs, entity] };
        }
        return acc;
      },
      { showTabs: false, tabs: [] }
    );

  getUserGrants = () => {
    const { currentUsername } = this.props;
    if (currentUsername) {
      getGrants(currentUsername)
        .then((grants) => {
          if (grants.global) {
            const { showTabs, tabs } = this.getTabInformation(grants);

            this.setState({
              grants,
              loading: false,
              loadingGrants: false,
              originalGrants: grants,
              restricted: true,
              showTabs,
              tabs,
            });
          } else {
            this.setState({
              grants,
              loading: false,
              loadingGrants: false,
              restricted: false,
            });
          }
        })
        .catch((errResponse) => {
          this.setState({
            errors: getAPIErrorOrDefault(
              errResponse,
              'Unknown error occurred while fetching user permissions. Try again later.'
            ),
          });
          scrollErrorIntoViewV2(this.formContainerRef);
        });
    }
  };

  getUserType = async () => {
    const { currentUsername } = this.props;

    // Current user is the user whose permissions are currently being viewed.
    if (currentUsername) {
      try {
        const user = await getUser(currentUsername);

        this.setState({
          userType: user.user_type,
        });
      } catch (error) {
        this.setState({
          errors: getAPIErrorOrDefault(
            error,
            'Unknown error occurred while fetching user permissions. Try again later.'
          ),
        });
        scrollErrorIntoViewV2(this.formContainerRef);
      }
    }
  };

  globalBooleanPerms: GlobalGrantTypes[] = [
    'add_databases',
    'add_domains',
    'add_firewalls',
    'add_images',
    'add_linodes',
    'add_longview',
    'add_nodebalancers',
    'add_stackscripts',
    'add_volumes',
    'add_vpcs',
    'cancel_account',
    'longview_subscription',
  ];

  globalPermOnChange = (perm: string) => (
    e: React.ChangeEvent<HTMLInputElement>
  ) => {
    const lp = lensPath(['grants', 'global', perm]);
    this.setState(set(lp, e.target.checked));
  };

  onChangeRestricted = () => {
    const { currentUsername } = this.props;
    this.setState({
      errors: [],
      loadingGrants: true,
    });
    if (currentUsername) {
      updateUser(currentUsername, { restricted: !this.state.restricted })
        .then((user) => {
          this.setState({
            restricted: user.restricted,
          });
          // refresh the data on /account/users so it is accurate
          this.props.queryClient.invalidateQueries({
            queryKey: accountQueries.users._ctx.paginated._def,
          });
          // Update the user directly in the cache
          this.props.queryClient.setQueryData<User>(
            accountQueries.users._ctx.user(user.username).queryKey,
            user
          );
          // unconditionally sets this.state.loadingGrants to false
          this.getUserGrants();
          enqueueSnackbar('User permissions successfully saved.', {
            variant: 'success',
          });
        })
        .catch((errResponse) => {
          this.setState({
            errors: getAPIErrorOrDefault(
              errResponse,
              'Error when updating user restricted status. Please try again later.'
            ),
            loadingGrants: false,
          });
        });
    }
  };

  renderActions = (
    onConfirm: () => void,
    onCancel: () => void,
    loading: boolean
  ) => {
    return (
      <ActionsPanel
        primaryButtonProps={{
          'data-testid': 'submit',
          label: 'Save',
          loading,
          onClick: onConfirm,
        }}
        secondaryButtonProps={{
          'data-testid': 'cancel',
          label: 'Reset',
          onClick: onCancel,
        }}
        sx={(theme) => ({
          marginTop: theme.spacing(2),
          paddingBottom: 0,
        })}
        alignItems="center"
        display="flex"
        justifyContent="flex-end"
      />
    );
  };

  renderBillingPerm = () => {
    const { grants, userType } = this.state;
    const isChildUser = userType === 'child';
    const isProxyUser = userType === 'proxy';

    if (!(grants && grants.global)) {
      return null;
    }

    return (
      <StyledDivWrapper data-qa-billing-section>
        <Grid
          sx={(theme) => ({
            marginTop: theme.spacing(2),
            paddingBottom: 0,
          })}
          container
          spacing={2}
        >
          <Grid>
            <Typography data-qa-permissions-header="billing" variant="h3">
              Billing Access
            </Typography>
          </Grid>
        </Grid>
        <Grid
          sx={(theme) => ({
            marginTop: theme.spacing(2),
            paddingBottom: 0,
          })}
          container
          spacing={2}
        >
          <SelectionCard
            checked={grants.global.account_access === null}
            data-qa-billing-access="None"
            disabled={isProxyUser}
            heading="None"
            onClick={this.billingPermOnClick(null)}
            subheadings={['The user cannot view any billing information.']}
          />
          <SelectionCard
            checked={
              grants.global.account_access === 'read_only' ||
              (isChildUser && Boolean(this.state.grants?.global.account_access))
            }
            data-qa-billing-access="Read Only"
            disabled={isProxyUser}
            heading="Read Only"
            onClick={this.billingPermOnClick('read_only')}
            subheadings={['Can view invoices and billing info.']}
          />
          <SelectionCard
            checked={
              grants.global.account_access === 'read_write' && !isChildUser
            }
            subheadings={[
              'Can make payments, update contact and billing info, and will receive copies of all invoices and payment emails.',
            ]}
            data-qa-billing-access="Read-Write"
            disabled={isChildUser}
            heading="Read-Write"
            onClick={this.billingPermOnClick('read_write')}
          />
        </Grid>
      </StyledDivWrapper>
    );
  };

  renderBody = () => {
    const { accountUsername, currentUsername } = this.props;
    const { errors, restricted } = this.state;
    const hasErrorFor = getAPIErrorFor({ restricted: 'Restricted' }, errors);
    const generalError = hasErrorFor('none');
    const isProxyUser = this.state.userType === 'proxy';

    return (
      <Box>
        {generalError && (
          <Notice spacingTop={8} text={generalError} variant="error" />
        )}
        <StyledPaper>
          <Grid
            alignItems="center"
            container
            spacing={2}
            sx={{ margin: 0, width: 'auto' }}
          >
            <StyledHeaderGrid>
              <Typography
                sx={{
                  textTransform: 'capitalize',
                }}
                data-qa-restrict-access={restricted}
                variant="h2"
              >
                {isProxyUser ? PARENT_USER : 'General'} Permissions
              </Typography>
            </StyledHeaderGrid>
            <StyledFullAccountAccessToggleGrid>
              <FormControlLabel
                control={
                  <Toggle
                    inputProps={{
                      'aria-label': 'Toggle Full Account Access',
                    }}
                    tooltipText={
                      currentUsername === accountUsername
                        ? 'You cannot restrict the current active user.'
                        : ''
                    }
                    checked={!restricted}
                    disabled={currentUsername === accountUsername}
                    onChange={this.onChangeRestricted}
                  />
                }
                slotProps={{
                  typography: {
                    sx: (theme) => ({
                      fontFamily: theme.font.bold,
                      fontSize: '16px',
                    }),
                  },
                }}
                data-qa="toggle-full-account-access"
                label="Full Account Access"
                labelPlacement="end"
                value={restricted}
              />
            </StyledFullAccountAccessToggleGrid>
          </Grid>
        </StyledPaper>
        {restricted ? this.renderPermissions() : this.renderUnrestricted()}
      </Box>
    );
  };

  renderGlobalPerm = (perm: GlobalGrantTypes, checked: boolean) => {
    const permDescriptionMap: Partial<Record<GlobalGrantTypes, string>> = {
      add_databases: 'Can add Databases to this account ($)',
      add_domains: 'Can add Domains using the DNS Manager',
      add_firewalls: 'Can add Firewalls to this account',
      add_images: 'Can create frozen Images under this account ($)',
      add_linodes: 'Can add Linodes to this account ($)',
      add_longview: 'Can add Longview clients to this account',
      add_nodebalancers: 'Can add NodeBalancers to this account ($)',
      add_stackscripts: 'Can create StackScripts under this account',
      add_volumes: 'Can add Block Storage Volumes to this account ($)',
      add_vpcs: 'Can add VPCs to this account',
      cancel_account: 'Can cancel the entire account',
      longview_subscription:
        'Can modify this account\u{2019}s Longview subscription ($)',
    };

    if (this.state.userType === 'parent') {
      permDescriptionMap['child_account_access'] =
        'Enable child account access';
    }

    return (
      <Grid className="py0" key={perm} sm={6} xs={12}>
        <FormControlLabel
          control={
            <Toggle
              checked={checked}
              data-qa-global-permission={perm}
              onChange={this.globalPermOnChange(perm)}
            />
          }
          sx={(theme) => ({
            padding: `${theme.spacing(1)} 0`,
          })}
          label={permDescriptionMap[perm]}
        />
      </Grid>
    );
  };

  renderGlobalPerms = () => {
    const { grants, isSavingGlobal } = this.state;
    if (
      this.state.userType === 'parent' &&
      !this.globalBooleanPerms.includes('child_account_access')
    ) {
      this.globalBooleanPerms.push('child_account_access');
    }
    return (
      <StyledPermPaper data-qa-global-section>
        <Typography
          data-qa-permissions-header="Global Permissions"
          variant="body2"
        >
          Configure the specific rights and privileges this user has within the
          account.{<br />}Remember that permissions related to actions with the
          '$' symbol may incur additional charges.
        </Typography>
        <Grid
          sx={(theme) => ({
            marginTop: theme.spacing(2),
            paddingBottom: 0,
          })}
          container
          spacing={2}
        >
          {grants &&
            grants.global &&
            this.globalBooleanPerms
              /**
               * filtering out cancel_account because we're not observing
               * this permission in Cloud or APIv4. Either the user is unrestricted
               * and can cancel the account or is restricted and cannot cancel.
               */
              .filter((eachPerm) => eachPerm !== 'cancel_account')
              .map((perm) =>
                this.renderGlobalPerm(perm, grants.global[perm] as boolean)
              )}
        </Grid>
        {this.renderBillingPerm()}
        {this.renderActions(
          this.savePermsType('global'),
          this.cancelPermsType('global'),
          isSavingGlobal
        )}
      </StyledPermPaper>
    );
  };

  renderPermissions = () => {
    const { loading, loadingGrants } = this.state;
    if (loadingGrants || loading) {
      return <StyledCircleProgress />;
    } else {
      return (
        <React.Fragment>
          {this.renderGlobalPerms()}
          {this.renderSpecificPerms()}
        </React.Fragment>
      );
    }
  };

  renderSpecificPerms = () => {
    const { grants, isSavingEntity, setAllPerm } = this.state;

    const permOptions = [
      { label: 'None', value: 'null' },
      { label: 'Read Only', value: 'read_only' },
      { label: 'Read Write', value: 'read_write' },
    ];

    const defaultPerm = permOptions.find((eachPerm) => {
      return eachPerm.value === setAllPerm;
    });

    return (
      <StyledPermPaper
        sx={(theme) => ({
          marginTop: theme.spacing(2),
        })}
        data-qa-entity-section
      >
        <Grid alignItems="center" container justifyContent="space-between">
          <Grid>
            <Typography
              data-qa-permissions-header="Specific Permissions"
              variant="h2"
            >
              Specific Permissions
            </Typography>
          </Grid>
          <Grid style={{ marginTop: 5 }}>
            <StyledSelect
              defaultValue={defaultPerm}
              id="setall"
              inline
              isClearable={false}
              label="Set all permissions to:"
              name="setall"
              noMarginTop
              onChange={this.setAllEntitiesTo}
              options={permOptions}
              small
            />
          </Grid>
        </Grid>
        <StyledDivWrapper>
          {this.state.showTabs ? (
            <Tabs>
              <TabList>
                {this.state.tabs?.map((entity) => (
                  <Tab key={`${entity}-tab`}>{grantTypeMap[entity]}</Tab>
                ))}
              </TabList>
              <TabPanels>
                {this.state.tabs?.map((entity: GrantType, idx) => (
                  <SafeTabPanel index={idx} key={`${entity}-tab-content`}>
                    <UserPermissionsEntitySection
                      entity={entity}
                      entitySetAllTo={this.entitySetAllTo}
                      grants={this.state.grants?.[entity]}
                      key={entity}
                      setGrantTo={this.setGrantTo}
                    />
                  </SafeTabPanel>
                ))}
              </TabPanels>
            </Tabs>
          ) : (
            grants &&
            this.entityPerms.map((entity: GrantType) => (
              <UserPermissionsEntitySection
                entity={entity}
                entitySetAllTo={this.entitySetAllTo}
                grants={this.state.grants?.[entity]}
                key={entity}
                setGrantTo={this.setGrantTo}
                showHeading
              />
            ))
          )}
        </StyledDivWrapper>
        {this.renderActions(
          this.saveSpecificGrants,
          this.cancelPermsType('entity'),
          isSavingEntity
        )}
      </StyledPermPaper>
    );
  };

  renderUnrestricted = () => {
    return (
      <Paper>
        <StyledUnrestrictedGrid>
          <Typography data-qa-unrestricted-msg>
            This user has unrestricted access to the account.
          </Typography>
        </StyledUnrestrictedGrid>
      </Paper>
    );
  };

  savePermsType = (type: keyof Grants) => () => {
    this.setState({ errors: undefined });
    const { currentUsername } = this.props;
    const { grants } = this.state;
    if (!currentUsername || !(grants && grants[type])) {
      return this.setState({
        errors: [
          {
            reason: `Can\'t set ${type} permissions at this time. Please try again later`,
          },
        ],
      });
    }

    if (type === 'global') {
      this.setState({ isSavingGlobal: true });
      updateGrants(currentUsername, { global: grants.global })
        .then((grantsResponse) => {
          this.setState(
            compose<State, State, State>(
              set(lensPath(['grants', 'global']), grantsResponse.global),
              set(lensPath(['originalGrants', 'global']), grantsResponse.global)
            )
          );

          // In the chance a new type entity was added to the account, re-calculate what tabs need to be shown.
          const { tabs } = this.getTabInformation(grantsResponse);
          this.setState({ isSavingGlobal: false, tabs });

          enqueueSnackbar('General user permissions successfully saved.', {
            variant: 'success',
          });

          // Update the user's grants directly in the cache
          this.props.queryClient.setQueryData<Grants>(
            accountQueries.users._ctx.user(currentUsername)._ctx.grants
              .queryKey,
            grantsResponse
          );
        })
        .catch((errResponse) => {
          this.setState({
            errors: getAPIErrorOrDefault(
              errResponse,
              'Error while updating global permissions for this user. Please try again later.'
            ),
            isSavingGlobal: false,
          });
          scrollErrorIntoViewV2(this.formContainerRef);
        });
    }

    /* This is where individual entity saving could be implemented */
  };

  saveSpecificGrants = () => {
    this.setState({ errors: undefined, isSavingEntity: true });
    const { currentUsername } = this.props;
    const { grants } = this.state;
    if (!currentUsername || !grants) {
      return this.setState({
        errors: [
          {
            reason: `Can\'t set entity-specific permissions at this time. Please try again later`,
          },
        ],
        isSavingEntity: false,
      });
    }

    // You would think ramda could do a TS omit, but I guess not
    const requestPayload = omit(['global'], grants) as Omit<Grants, 'global'>;
    updateGrants(currentUsername, requestPayload)
      .then((grantsResponse) => {
        /* build array of update fns */
        let updateFns = this.entityPerms.map((entity) => {
          const lens = lensPath(['grants', entity]);
          const lensOrig = lensPath(['originalGrants', entity]);
          return [
            set(lens, grantsResponse[entity]),
            set(lensOrig, grantsResponse[entity]),
          ];
        });
        updateFns = flatten(updateFns);
        /* apply all of them at once */
        if (updateFns.length) {
          this.setState((compose as any)(...updateFns));
        }
        enqueueSnackbar(
          'Entity-specific user permissions successfully saved.',
          {
            variant: 'success',
          }
        );
        // In the chance a new type entity was added to the account, re-calculate what tabs need to be shown.
        const { tabs } = this.getTabInformation(grantsResponse);
        this.setState({ isSavingEntity: false, tabs });
      })
      .catch((errResponse) => {
        this.setState({
          errors: getAPIErrorOrDefault(
            errResponse,
            'Error while updating entity-specific permissions for this user. Please try again later'
          ),
          isSavingEntity: false,
        });
        scrollErrorIntoViewV2(this.formContainerRef);
      });
  };

  setAllEntitiesTo = (e: Item<string>) => {
    const value = e.value === 'null' ? null : e.value;
    this.entityPerms.map((entity: GrantType) =>
      this.entitySetAllTo(entity, value as GrantLevel)()
    );
    this.setState({
      setAllPerm: e.value as 'null' | 'read_only' | 'read_write',
    });
  };

  setGrantTo = (entity: GrantType, idx: number, value: GrantLevel) => () => {
    const { grants } = this.state;
    if (!(grants && grants[entity])) {
      return;
    }
    this.setState(set(lensPath(['grants', entity, idx, 'permissions']), value));
  };

  state: State = {
    isSavingEntity: false,
    isSavingGlobal: false,
    loading: true,
    loadingGrants: false,
    setAllPerm: 'null',
    userType: null,
  };

  componentDidMount() {
    this.getUserGrants();
    this.getUserType();
  }

  componentDidUpdate(prevProps: CombinedProps) {
    if (prevProps.currentUsername !== this.props.currentUsername) {
      this.getUserGrants();
      this.getUserType();
    }
  }

  render() {
    const { loading } = this.state;
    const { currentUsername } = this.props;

    return (
      <div ref={this.formContainerRef}>
        <DocumentTitleSegment segment={`${currentUsername} - Permissions`} />
        {loading ? <CircleProgress /> : this.renderBody()}
      </div>
    );
  }
}

export default withQueryClient(withFeatureFlags(UserPermissions));<|MERGE_RESOLUTION|>--- conflicted
+++ resolved
@@ -4,11 +4,14 @@
   updateGrants,
   updateUser,
 } from '@linode/api-v4/lib/account';
-<<<<<<< HEAD
-import { Box, CircleProgress, Notice, Paper, Toggle } from '@linode/ui';
-=======
-import { Box, CircleProgress, Notice, Paper, Typography } from '@linode/ui';
->>>>>>> 1b0733f1
+import {
+  Box,
+  CircleProgress,
+  Notice,
+  Paper,
+  Toggle,
+  Typography,
+} from '@linode/ui';
 import Grid from '@mui/material/Unstable_Grid2';
 import { enqueueSnackbar } from 'notistack';
 import { compose, flatten, lensPath, omit, set } from 'ramda';
@@ -23,11 +26,6 @@
 import { TabList } from 'src/components/Tabs/TabList';
 import { TabPanels } from 'src/components/Tabs/TabPanels';
 import { Tabs } from 'src/components/Tabs/Tabs';
-<<<<<<< HEAD
-import { Typography } from 'src/components/Typography';
-=======
-import { Toggle } from 'src/components/Toggle/Toggle';
->>>>>>> 1b0733f1
 import { withFeatureFlags } from 'src/containers/flags.container';
 import { withQueryClient } from 'src/containers/withQueryClient.container';
 import { PARENT_USER, grantTypeMap } from 'src/features/Account/constants';
