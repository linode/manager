--- conflicted
+++ resolved
@@ -2,14 +2,8 @@
 import { APIError } from '@linode/api-v4/lib/types';
 import * as React from 'react';
 import { RouteComponentProps, withRouter } from 'react-router-dom';
-<<<<<<< HEAD
+
 import ActionsPanel from 'src/components/ActionsPanel/ActionsPanel';
-import FormControlLabel from 'src/components/core/FormControlLabel';
-=======
-
-import ActionsPanel from 'src/components/ActionsPanel';
-import { Button } from 'src/components/Button/Button';
->>>>>>> a3d98700
 import Drawer from 'src/components/Drawer';
 import { Notice } from 'src/components/Notice/Notice';
 import { TextField } from 'src/components/TextField';
@@ -100,33 +94,17 @@
             warning
           />
         </div>
-<<<<<<< HEAD
         <ActionsPanel
-          showPrimary
           primaryButtonDataTestId="submit"
           primaryButtonHandler={this.onSubmit}
           primaryButtonLoading={submitting}
           primaryButtonText="Add User"
-          showSecondary
           secondaryButtonDataTestId="cancel"
           secondaryButtonHandler={onClose}
           secondaryButtonText="Cancel"
+          showPrimary
+          showSecondary
         />
-=======
-        <ActionsPanel>
-          <Button buttonType="secondary" data-qa-cancel onClick={onClose}>
-            Cancel
-          </Button>
-          <Button
-            buttonType="primary"
-            data-qa-submit
-            loading={submitting}
-            onClick={this.onSubmit}
-          >
-            Add User
-          </Button>
-        </ActionsPanel>
->>>>>>> a3d98700
       </Drawer>
     );
   }
