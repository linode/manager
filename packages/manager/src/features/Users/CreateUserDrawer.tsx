--- conflicted
+++ resolved
@@ -3,14 +3,8 @@
 import * as React from 'react';
 import { RouteComponentProps, withRouter } from 'react-router-dom';
 
-<<<<<<< HEAD
 import ActionsPanel from 'src/components/ActionsPanel/ActionsPanel';
-import Drawer from 'src/components/Drawer';
-=======
-import ActionsPanel from 'src/components/ActionsPanel';
-import { Button } from 'src/components/Button/Button';
 import { Drawer } from 'src/components/Drawer';
->>>>>>> bf29d99d
 import { Notice } from 'src/components/Notice/Notice';
 import { TextField } from 'src/components/TextField';
 import { Toggle } from 'src/components/Toggle';
