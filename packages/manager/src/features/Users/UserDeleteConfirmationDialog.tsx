import * as React from 'react';
<<<<<<< HEAD
import ActionsPanel from 'src/components/ActionsPanel/ActionsPanel';
=======

import ActionsPanel from 'src/components/ActionsPanel';
import { Button } from 'src/components/Button/Button';
>>>>>>> a3d98700
import { ConfirmationDialog } from 'src/components/ConfirmationDialog/ConfirmationDialog';

interface Props {
  onCancel: () => void;
  onDelete: () => void;
  open: boolean;
  username: string;
}

export const UserDeleteConfirmationDialog = (props: Props) => {
  const { onCancel, onDelete, open, username } = props;

  return (
    <ConfirmationDialog
      actions={
<<<<<<< HEAD
        <ActionsPanel
          style={{ padding: 0 }}
          showPrimary
          primaryButtonDataTestId="confirm-delete"
          primaryButtonHandler={onDelete}
          primaryButtonText="Delete"
          showSecondary
          secondaryButtonDataTestId="cancel-delete"
          secondaryButtonHandler={onCancel}
          secondaryButtonText="Cancel"
        />
=======
        <ActionsPanel style={{ padding: 0 }}>
          <Button
            buttonType="secondary"
            data-qa-cancel-delete
            onClick={onCancel}
          >
            Cancel
          </Button>
          <Button
            buttonType="primary"
            data-qa-confirm-delete
            onClick={onDelete}
          >
            Delete
          </Button>
        </ActionsPanel>
>>>>>>> a3d98700
      }
      onClose={onCancel}
      open={open}
      title="Confirm Deletion"
    >
      User {username} will be permanently deleted. Are you sure?
    </ConfirmationDialog>
  );
};<|MERGE_RESOLUTION|>--- conflicted
+++ resolved
@@ -1,11 +1,6 @@
 import * as React from 'react';
-<<<<<<< HEAD
+
 import ActionsPanel from 'src/components/ActionsPanel/ActionsPanel';
-=======
-
-import ActionsPanel from 'src/components/ActionsPanel';
-import { Button } from 'src/components/Button/Button';
->>>>>>> a3d98700
 import { ConfirmationDialog } from 'src/components/ConfirmationDialog/ConfirmationDialog';
 
 interface Props {
@@ -21,36 +16,17 @@
   return (
     <ConfirmationDialog
       actions={
-<<<<<<< HEAD
         <ActionsPanel
-          style={{ padding: 0 }}
-          showPrimary
           primaryButtonDataTestId="confirm-delete"
           primaryButtonHandler={onDelete}
           primaryButtonText="Delete"
-          showSecondary
           secondaryButtonDataTestId="cancel-delete"
           secondaryButtonHandler={onCancel}
           secondaryButtonText="Cancel"
+          showPrimary
+          showSecondary
+          style={{ padding: 0 }}
         />
-=======
-        <ActionsPanel style={{ padding: 0 }}>
-          <Button
-            buttonType="secondary"
-            data-qa-cancel-delete
-            onClick={onCancel}
-          >
-            Cancel
-          </Button>
-          <Button
-            buttonType="primary"
-            data-qa-confirm-delete
-            onClick={onDelete}
-          >
-            Delete
-          </Button>
-        </ActionsPanel>
->>>>>>> a3d98700
       }
       onClose={onCancel}
       open={open}
