--- conflicted
+++ resolved
@@ -10,16 +10,10 @@
 import { EntityDetail } from 'src/components/EntityDetail/EntityDetail';
 import { LandingHeader } from 'src/components/LandingHeader';
 
-<<<<<<< HEAD
-import { NodesTable } from './NodesTable/NodesTable';
-
-export const NetworkLoadBalancersListenerDetail = () => {
-  const params = useParams({ strict: false });
-  const { id: nlbId, listenerId } = params;
-=======
+import { NLB_API_DOCS_LINK } from '../../constants';
 import { NetworkLoadBalancersListenerDetailBody } from './NetworkLoadBalancersListenerDetailBody';
 import { NetworkLoadBalancersListenerDetailHeader } from './NetworkLoadBalancersListenerDetailHeader';
->>>>>>> 6d8b9c40
+import { NodesTable } from './NodesTable/NodesTable';
 
 const NetworkLoadBalancersListenerDetail = () => {
   const { id, listenerId } = useParams({
@@ -58,12 +52,13 @@
             {
               label: nlb.label,
               position: 2,
+              linkTo: '/netloadbalancers/$id/listeners',
             },
           ],
           pathname: `/netloadbalancers/${id}/listeners/${listenerId}`,
         }}
         docsLabel="Docs"
-        docsLink="https://techdocs.akamai.com/linode-api/changelog/network-load-balancers"
+        docsLink={NLB_API_DOCS_LINK}
         removeCrumbX={2}
         title={`${listener.label}`}
       />
@@ -83,11 +78,7 @@
         }
         noBodyBottomBorder={true}
       />
-<<<<<<< HEAD
-      <Notice variant="info">Listener Detail is coming soon...</Notice>
       <NodesTable listenerId={listener.id} nlbId={nlb.id} />
-=======
->>>>>>> 6d8b9c40
     </>
   );
 };
