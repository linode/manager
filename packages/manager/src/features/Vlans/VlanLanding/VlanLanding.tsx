import * as React from 'react';
import { RouteComponentProps } from 'react-router-dom';
import { compose } from 'recompose';
import EntityTable from 'src/components/EntityTable/EntityTable_CMR';
import LandingHeader from 'src/components/LandingHeader';
<<<<<<< HEAD
import { vlanContext } from 'src/context';
import VLanRow from './VLanRow';
=======
import withVLANs, { Props as VLANProps } from 'src/containers/vlans.container';
import { vlanContext } from 'src/context';
import VlanRow from './VlanRow';
import { ActionHandlers as VlanHandlers } from './VlanActionMenu';
import VlanDialog from './VlanDialog';
import useVlans from 'src/hooks/useVlans';
import useReduxLoad from 'src/hooks/useReduxLoad';
>>>>>>> 705dd7af

type CombinedProps = RouteComponentProps<{}> & VLANProps;

const VlanLanding: React.FC<CombinedProps> = () => {
  const { vlans } = useVlans();
  const context = React.useContext(vlanContext);

  useReduxLoad(['vlans']);

  const [modalOpen, toggleModal] = React.useState<boolean>(false);
  const [selectedVlanID, setSelectedVlanID] = React.useState<
    number | undefined
  >(undefined);
  const [selectedVlanLabel, setSelectedVlanLabel] = React.useState<string>('');

  const handleOpenDeleteVlanModal = (id: number, label: string) => {
    setSelectedVlanID(id);
    setSelectedVlanLabel(label);
    toggleModal(true);
  };

<<<<<<< HEAD
const VlanLanding: React.FC<CombinedProps> = props => {
  const context = React.useContext(vlanContext);
=======
>>>>>>> 705dd7af
  const headers = [
    {
      label: 'Label',
      dataColumn: 'description',
      sortable: true,
      widthPercent: 10
    },
    {
      label: 'Region',
      dataColumn: 'region',
      sortable: true,
      widthPercent: 10
    },
    {
      label: 'Linodes',
      dataColumn: 'linodes',
      sortable: false,
      widthPercent: 15
    },
    {
      label: 'Action Menu',
      visuallyHidden: true,
      dataColumn: '',
      sortable: false,
      widthPercent: 5
    }
  ];

  const handlers: VlanHandlers = {
    triggerDeleteVlan: handleOpenDeleteVlanModal
  };

  const vLanRow = {
    handlers,
    Component: VlanRow,
    data: Object.values(vlans.itemsById) ?? [],
    loading: vlans.loading,
    lastUpdated: vlans.lastUpdated,
    error: vlans.error.read
  };

  return (
    <React.Fragment>
      <LandingHeader
        title="Virtual LANs"
        entity="VLAN"
        iconType="linode"
        docsLink="http://google.com"
<<<<<<< HEAD
=======
        headerOnly
>>>>>>> 705dd7af
        onAddNew={context.open}
      />
      <EntityTable
        entity="vlans"
        groupByTag={false}
        row={vLanRow}
        headers={headers}
        initialOrder={{ order: 'asc', orderBy: 'label' }}
      />
      <VlanDialog
        open={modalOpen}
        selectedVlanID={selectedVlanID}
        selectedVlanLabel={selectedVlanLabel}
        closeDialog={() => toggleModal(false)}
      />
    </React.Fragment>
  );
};

export default compose<CombinedProps, {}>(
  React.memo,
  withVLANs<{}, CombinedProps>()
)(VlanLanding);<|MERGE_RESOLUTION|>--- conflicted
+++ resolved
@@ -3,10 +3,6 @@
 import { compose } from 'recompose';
 import EntityTable from 'src/components/EntityTable/EntityTable_CMR';
 import LandingHeader from 'src/components/LandingHeader';
-<<<<<<< HEAD
-import { vlanContext } from 'src/context';
-import VLanRow from './VLanRow';
-=======
 import withVLANs, { Props as VLANProps } from 'src/containers/vlans.container';
 import { vlanContext } from 'src/context';
 import VlanRow from './VlanRow';
@@ -14,7 +10,6 @@
 import VlanDialog from './VlanDialog';
 import useVlans from 'src/hooks/useVlans';
 import useReduxLoad from 'src/hooks/useReduxLoad';
->>>>>>> 705dd7af
 
 type CombinedProps = RouteComponentProps<{}> & VLANProps;
 
@@ -36,11 +31,6 @@
     toggleModal(true);
   };
 
-<<<<<<< HEAD
-const VlanLanding: React.FC<CombinedProps> = props => {
-  const context = React.useContext(vlanContext);
-=======
->>>>>>> 705dd7af
   const headers = [
     {
       label: 'Label',
@@ -89,10 +79,7 @@
         entity="VLAN"
         iconType="linode"
         docsLink="http://google.com"
-<<<<<<< HEAD
-=======
         headerOnly
->>>>>>> 705dd7af
         onAddNew={context.open}
       />
       <EntityTable
