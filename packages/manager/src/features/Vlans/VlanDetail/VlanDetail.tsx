--- conflicted
+++ resolved
@@ -1,32 +1,23 @@
 import { Linode } from '@linode/api-v4/lib/linodes';
-/* eslint-disable @typescript-eslint/no-empty-function */
 import * as React from 'react';
 import { RouteComponentProps } from 'react-router-dom';
 import { compose } from 'recompose';
-<<<<<<< HEAD
-import AddNewLink from 'src/components/AddNewLink/AddNewLink_CMR';
-import { makeStyles } from 'src/components/core/styles';
-import EntityHeader from 'src/components/EntityHeader';
-import EntityTable from 'src/components/EntityTable/EntityTable_CMR';
 import { useOpenClose } from 'src/hooks/useOpenClose';
 import useVlans from 'src/hooks/useVlans';
 import AttachVLANDrawer from '../AttachVLANDrawer';
-import VlanDetailRow from './VlanDetailRow';
-=======
 import CircleProgress from 'src/components/CircleProgress';
 import ErrorState from 'src/components/ErrorState';
 import LandingHeader from 'src/components/LandingHeader';
 import NotFound from 'src/components/NotFound';
 import LinodesLanding from 'src/features/linodes/LinodesLanding';
 import useReduxLoad from 'src/hooks/useReduxLoad';
-import useVlans from 'src/hooks/useVlans';
->>>>>>> 35fc73f5
 import VlanEntityDetail from './VlanEntityDetail';
 type CombinedProps = RouteComponentProps<{ id: string }>;
 
 const VlanDetail: React.FC<CombinedProps> = props => {
   const { vlans } = useVlans();
   useReduxLoad(['vlans']);
+  const dialog = useOpenClose();
 
   // Source the VLAN's ID from the /:id path param.
   const thisVlanID = props.match.params.id;
@@ -44,23 +35,8 @@
     return <CircleProgress />;
   }
 
-<<<<<<< HEAD
-const VlanDetail: React.FC<CombinedProps> = props => {
-  const classes = useStyles();
-  const { vlans, requestVLANs } = useVlans();
-  const randomVlan = Object.values(vlans.itemsById)[0];
-  const dialog = useOpenClose();
-
-  React.useEffect(() => {
-    requestVLANs();
-  }, []);
-
-  if (vlans.lastUpdated === 0) {
-    return null;
-=======
   if (!thisVlan) {
     return <NotFound />;
->>>>>>> 35fc73f5
   }
 
   const thisVlanIPs = thisVlan.linodes.map(thisVLANLinode => thisVLANLinode.id);
@@ -71,18 +47,8 @@
 
   return (
     <React.Fragment>
-      <VlanEntityDetail openTagDrawer={() => {}} />
+      <VlanEntityDetail openTagDrawer={() => null} />
       <div style={{ marginTop: 20 }}>
-<<<<<<< HEAD
-        <EntityHeader
-          title="Linodes"
-          isSecondary
-          actions={
-            <AddNewLink
-              className={classes.link}
-              label="Add a Linode..."
-              onClick={dialog.open}
-=======
         <LinodesLanding
           isVLAN
           filterLinodesFn={filterLinodesFn}
@@ -90,11 +56,9 @@
             <LandingHeader
               title="Linodes"
               entity="Linode"
-              // @todo: This should open the Attach modal.
-              onAddNew={() => null}
+              onAddNew={dialog.open}
               displayIcon={false}
               createButtonText="Add a Linode..."
->>>>>>> 35fc73f5
             />
           }
         />
@@ -102,9 +66,9 @@
       <AttachVLANDrawer
         onClose={dialog.close}
         isOpen={dialog.isOpen}
-        vlanID={randomVlan.id}
-        linodes={randomVlan.linodes}
-        region={randomVlan.region}
+        vlanID={thisVlan.id}
+        linodes={thisVlan.linodes.map(linode => linode.id)}
+        region={thisVlan.region}
       />
     </React.Fragment>
   );
