import { Linode } from '@linode/api-v4/lib/linodes';
import * as React from 'react';
import { RouteComponentProps } from 'react-router-dom';
import { compose } from 'recompose';
import { useOpenClose } from 'src/hooks/useOpenClose';
import useVlans from 'src/hooks/useVlans';
import AttachVLANDrawer from '../AttachVLANDrawer';
import CircleProgress from 'src/components/CircleProgress';
import ErrorState from 'src/components/ErrorState';
import LandingHeader from 'src/components/LandingHeader';
import NotFound from 'src/components/NotFound';
import LinodesLanding from 'src/features/linodes/LinodesLanding';
import useReduxLoad from 'src/hooks/useReduxLoad';
import VlanEntityDetail from './VlanEntityDetail';
type CombinedProps = RouteComponentProps<{ id: string }>;

const VlanDetail: React.FC<CombinedProps> = props => {
  const { vlans } = useVlans();
  useReduxLoad(['vlans']);
  const dialog = useOpenClose();

  // Source the VLAN's ID from the /:id path param.
  const thisVlanID = props.match.params.id;

  // Find the VLAN in the store.
  const thisVlan = vlans.itemsById[thisVlanID];

  if (vlans.error.read) {
    return (
      <ErrorState errorText="There was a problem retrieving your VLAN. Please try again." />
    );
  }

  if (vlans.lastUpdated === 0 && !thisVlan) {
    return <CircleProgress />;
  }

  if (!thisVlan) {
    return <NotFound />;
  }

<<<<<<< HEAD
  const thisVlanLinodeIDs = thisVlan.linodes.map(
    thisVLANLinode => thisVLANLinode.id
  );

  const linodeIDToVLANIP = thisVlan.linodes.reduce<Record<number, string>>(
    (acc, thisVLANLinode) => ({
      ...acc,
      [thisVLANLinode.id]: thisVLANLinode.ipv4_address
    }),
    {}
  );

  const filterLinodesFn = (linode: Linode) => {
    return thisVlanLinodeIDs.includes(linode.id);
=======
  const thisVlanIDs = thisVlan.linodes.map(thisVLANLinode => thisVLANLinode.id);

  const filterLinodesFn = (linode: Linode) => {
    return thisVlanIDs.includes(linode.id);
>>>>>>> 96ccc820
  };

  // @todo: Rework the typing here once https://github.com/linode/manager/pull/6999 is merged.
  const extendLinodesFn = (linode: Linode): any => ({
    ...linode,
    _vlanIP: linodeIDToVLANIP[linode.id]
  });

  return (
    <React.Fragment>
      <VlanEntityDetail openTagDrawer={() => null} />
      <div style={{ marginTop: 20 }}>
        <LinodesLanding
          isVLAN
          filterLinodesFn={filterLinodesFn}
          extendLinodesFn={extendLinodesFn}
          LandingHeader={
            <LandingHeader
              title="Linodes"
              entity="Linode"
              onAddNew={dialog.open}
              displayIcon={false}
              createButtonText="Add a Linode..."
            />
          }
        />
      </div>
      <AttachVLANDrawer
        onClose={dialog.close}
        isOpen={dialog.isOpen}
        vlanID={thisVlan.id}
        linodes={thisVlanIDs}
        region={thisVlan.region}
      />
    </React.Fragment>
  );
};

export default compose<CombinedProps, {}>(React.memo)(VlanDetail);<|MERGE_RESOLUTION|>--- conflicted
+++ resolved
@@ -39,7 +39,6 @@
     return <NotFound />;
   }
 
-<<<<<<< HEAD
   const thisVlanLinodeIDs = thisVlan.linodes.map(
     thisVLANLinode => thisVLANLinode.id
   );
@@ -54,12 +53,6 @@
 
   const filterLinodesFn = (linode: Linode) => {
     return thisVlanLinodeIDs.includes(linode.id);
-=======
-  const thisVlanIDs = thisVlan.linodes.map(thisVLANLinode => thisVLANLinode.id);
-
-  const filterLinodesFn = (linode: Linode) => {
-    return thisVlanIDs.includes(linode.id);
->>>>>>> 96ccc820
   };
 
   // @todo: Rework the typing here once https://github.com/linode/manager/pull/6999 is merged.
@@ -91,7 +84,7 @@
         onClose={dialog.close}
         isOpen={dialog.isOpen}
         vlanID={thisVlan.id}
-        linodes={thisVlanIDs}
+        linodes={thisVlanLinodeIDs}
         region={thisVlan.region}
       />
     </React.Fragment>
