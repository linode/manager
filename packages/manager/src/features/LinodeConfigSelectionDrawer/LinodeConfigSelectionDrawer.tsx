import { Config } from '@linode/api-v4/lib/linodes';
import { APIError } from '@linode/api-v4/lib/types';
import Grid from '@mui/material/Unstable_Grid2';
import * as React from 'react';
<<<<<<< HEAD
import ActionsPanel from 'src/components/ActionsPanel/ActionsPanel';
=======

import ActionsPanel from 'src/components/ActionsPanel';
import { Button } from 'src/components/Button/Button';
>>>>>>> a3d98700
import Drawer from 'src/components/Drawer';
import { Notice } from 'src/components/Notice/Notice';
import { SelectionCard } from 'src/components/SelectionCard/SelectionCard';

export type LinodeConfigSelectionDrawerCallback = (id: number) => void;

interface Props {
  error?: APIError[];
  isOpen: boolean;
  linodeConfigs: Config[];
  loading: boolean;
  onClose: () => void;
  onSelectConfig: (configID: number) => void;
  onSubmit: () => void;
  selectedConfigID?: number;
}

type CombinedProps = Props;

const LinodeConfigSelectionDrawer: React.FC<CombinedProps> = (props) => {
  const {
    isOpen,
    linodeConfigs,
    onClose,
    onSelectConfig,
    onSubmit,
    selectedConfigID,
  } = props;

  return (
    <Drawer
      onClose={onClose}
      open={isOpen}
      title="Select a Linode Configuration"
    >
      {props.error && <Notice error>{props.error[0].reason}</Notice>}
      <Grid container spacing={1} style={{ marginTop: 16 }}>
        {linodeConfigs.map((config) => (
          <SelectionCard
            checked={selectedConfigID === config.id}
            heading={config.label}
            key={config.id}
            onClick={() => onSelectConfig(config.id)}
            subheadings={[config.kernel]}
          />
        ))}
      </Grid>
<<<<<<< HEAD
      <ActionsPanel
        showPrimary
        primaryButtonHandler={onSubmit}
        primaryButtonLoading={props.loading}
        primaryButtonText="Submit"
        showSecondary
        secondaryButtonHandler={onClose}
        secondaryButtonText="Cancel"
      />
=======
      <ActionsPanel>
        <Button buttonType="primary" loading={props.loading} onClick={onSubmit}>
          Submit
        </Button>
        <Button buttonType="secondary" className="cancel" onClick={onClose}>
          Cancel
        </Button>
      </ActionsPanel>
>>>>>>> a3d98700
    </Drawer>
  );
};

export default LinodeConfigSelectionDrawer;<|MERGE_RESOLUTION|>--- conflicted
+++ resolved
@@ -2,13 +2,8 @@
 import { APIError } from '@linode/api-v4/lib/types';
 import Grid from '@mui/material/Unstable_Grid2';
 import * as React from 'react';
-<<<<<<< HEAD
+
 import ActionsPanel from 'src/components/ActionsPanel/ActionsPanel';
-=======
-
-import ActionsPanel from 'src/components/ActionsPanel';
-import { Button } from 'src/components/Button/Button';
->>>>>>> a3d98700
 import Drawer from 'src/components/Drawer';
 import { Notice } from 'src/components/Notice/Notice';
 import { SelectionCard } from 'src/components/SelectionCard/SelectionCard';
@@ -56,26 +51,15 @@
           />
         ))}
       </Grid>
-<<<<<<< HEAD
       <ActionsPanel
-        showPrimary
         primaryButtonHandler={onSubmit}
         primaryButtonLoading={props.loading}
         primaryButtonText="Submit"
-        showSecondary
         secondaryButtonHandler={onClose}
         secondaryButtonText="Cancel"
+        showPrimary
+        showSecondary
       />
-=======
-      <ActionsPanel>
-        <Button buttonType="primary" loading={props.loading} onClick={onSubmit}>
-          Submit
-        </Button>
-        <Button buttonType="secondary" className="cancel" onClick={onClose}>
-          Cancel
-        </Button>
-      </ActionsPanel>
->>>>>>> a3d98700
     </Drawer>
   );
 };
