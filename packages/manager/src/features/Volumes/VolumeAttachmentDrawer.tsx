import { Grant } from '@linode/api-v4/lib/account';
import { useFormik } from 'formik';
import * as React from 'react';
import { number, object } from 'yup';

import ActionsPanel from 'src/components/ActionsPanel';
import { Button } from 'src/components/Button/Button';
import Drawer from 'src/components/Drawer';
import Select, { Item } from 'src/components/EnhancedSelect';
import { Notice } from 'src/components/Notice/Notice';
<<<<<<< HEAD
import { useEventsInfiniteQuery } from 'src/queries/events';
=======
import FormControl from 'src/components/core/FormControl';
import FormHelperText from 'src/components/core/FormHelperText';
import { resetEventsPolling } from 'src/eventsPolling';
>>>>>>> eada7170
import { LinodeSelect } from 'src/features/Linodes/LinodeSelect/LinodeSelect';
import { useAllLinodeConfigsQuery } from 'src/queries/linodes/linodes';
import { useGrants, useProfile } from 'src/queries/profile';
import { useAttachVolumeMutation } from 'src/queries/volumes';
import getAPIErrorsFor from 'src/utilities/getAPIErrorFor';

interface Props {
  disabled?: boolean;
  linodeRegion: string;
  onClose: () => void;
  open: boolean;
  volumeId: number;
  volumeLabel: string;
}

const AttachVolumeValidationSchema = object({
  config_id: number()
    .min(0, 'Config is required.')
    .required('Config is required.'),
  linode_id: number()
    .min(0, 'Linode is required.')
    .required('Linode is required.'),
});

export const VolumeAttachmentDrawer = React.memo((props: Props) => {
  const { disabled, linodeRegion, open, volumeId, volumeLabel } = props;

  const { data: profile } = useProfile();
  const { data: grants } = useGrants();

  const { error, mutateAsync: attachVolume } = useAttachVolumeMutation();

  const formik = useFormik({
    initialValues: { config_id: -1, linode_id: -1 },
    async onSubmit(values) {
      await attachVolume({
        volumeId,
        ...values,
      }).then((_) => {
        resetEventsPolling();
        handleClose();
      });
    },
    validateOnBlur: false,
    validateOnChange: false,
    validationSchema: AttachVolumeValidationSchema,
  });

  const { data, isLoading: configsLoading } = useAllLinodeConfigsQuery(
    formik.values.linode_id,
    formik.values.linode_id !== -1
  );

  const configs = data ?? [];

  const configChoices = configs.map((config) => {
    return { label: config.label, value: `${config.id}` };
  });

  const { resetEventsPolling } = useEventsInfiniteQuery({ enabled: false });

  React.useEffect(() => {
    if (configs.length === 1) {
      formik.setFieldValue('config_id', configs[0].id);
    }
  }, [configs]);

  const reset = () => {
    formik.resetForm();
  };

  const handleClose = () => {
    reset();
    props.onClose();
  };

  const errorResources = {
    linode_id: 'Linode',
    overwrite: 'Overwrite',
  };

  const volumesPermissions = grants?.volume;
  const volumePermissions = volumesPermissions?.find(
    (v: Grant) => v.id === volumeId
  );

  const readOnly =
    Boolean(profile?.restricted) &&
    volumePermissions &&
    volumePermissions.permissions === 'read_only';

  const hasErrorFor = getAPIErrorsFor(
    errorResources,
    error === null ? undefined : error
  );
  const linodeError = hasErrorFor('linode_id');
  const configError = hasErrorFor('config_id');
  const generalError = hasErrorFor('none');

  return (
    <Drawer
      onClose={handleClose}
      open={open}
      title={`Attach Volume ${volumeLabel}`}
    >
      <form onSubmit={formik.handleSubmit}>
        {readOnly && (
          <Notice
            error
            important
            text={`You don't have permissions to edit ${volumeLabel}. Please contact an account administrator for details.`}
          />
        )}
        {generalError && <Notice error={true} text={generalError} />}
        <LinodeSelect
          handleChange={(linode) => {
            if (linode !== null) {
              formik.setFieldValue('linode_id', linode.id);
            }
          }}
          disabled={disabled || readOnly}
          isClearable={false}
          linodeError={formik.errors.linode_id ?? linodeError}
          region={linodeRegion}
          selectedLinode={formik.values.linode_id}
        />
        {!linodeError && (
          <FormHelperText>
            Only Linodes in this Volume&rsquo;s region are displayed.
          </FormHelperText>
        )}
        {/* Config Selection */}
        <FormControl fullWidth>
          <Select
            onChange={(item: Item<string>) =>
              formik.setFieldValue('config_id', Number(item.value))
            }
            value={configChoices.find(
              (item) => item.value === String(formik.values.config_id)
            )}
            disabled={disabled || readOnly || formik.values.linode_id === -1}
            errorText={formik.errors.config_id ?? configError}
            id="config_id"
            isClearable={false}
            isLoading={configsLoading}
            label="Config"
            name="config_id"
            options={configChoices}
            placeholder="Select a Config"
          />
        </FormControl>
        <ActionsPanel>
          <Button buttonType="secondary" data-qa-cancel onClick={handleClose}>
            Cancel
          </Button>
          <Button
            buttonType="primary"
            data-qa-submit
            disabled={disabled || readOnly}
            loading={formik.isSubmitting}
            type="submit"
          >
            Attach
          </Button>
        </ActionsPanel>
      </form>
    </Drawer>
  );
});<|MERGE_RESOLUTION|>--- conflicted
+++ resolved
@@ -1,4 +1,5 @@
 import { Grant } from '@linode/api-v4/lib/account';
+import { FormControl, FormHelperText } from '@mui/material';
 import { useFormik } from 'formik';
 import * as React from 'react';
 import { number, object } from 'yup';
@@ -8,14 +9,8 @@
 import Drawer from 'src/components/Drawer';
 import Select, { Item } from 'src/components/EnhancedSelect';
 import { Notice } from 'src/components/Notice/Notice';
-<<<<<<< HEAD
+import { LinodeSelect } from 'src/features/Linodes/LinodeSelect/LinodeSelect';
 import { useEventsInfiniteQuery } from 'src/queries/events';
-=======
-import FormControl from 'src/components/core/FormControl';
-import FormHelperText from 'src/components/core/FormHelperText';
-import { resetEventsPolling } from 'src/eventsPolling';
->>>>>>> eada7170
-import { LinodeSelect } from 'src/features/Linodes/LinodeSelect/LinodeSelect';
 import { useAllLinodeConfigsQuery } from 'src/queries/linodes/linodes';
 import { useGrants, useProfile } from 'src/queries/profile';
 import { useAttachVolumeMutation } from 'src/queries/volumes';
