--- conflicted
+++ resolved
@@ -1,8 +1,4 @@
-<<<<<<< HEAD
-import { Notice } from '@linode/ui';
-=======
-import { Box, FormHelperText } from '@linode/ui';
->>>>>>> 8c3c7fdd
+import { Box, FormHelperText, Notice } from '@linode/ui';
 import { styled } from '@mui/material/styles';
 import { useFormik } from 'formik';
 import { useSnackbar } from 'notistack';
@@ -14,11 +10,6 @@
 import { Drawer } from 'src/components/Drawer';
 import { BLOCK_STORAGE_ENCRYPTION_SETTING_IMMUTABLE_COPY } from 'src/components/Encryption/constants';
 import { useIsBlockStorageEncryptionFeatureEnabled } from 'src/components/Encryption/utils';
-<<<<<<< HEAD
-import { FormHelperText } from 'src/components/FormHelperText';
-=======
-import { Notice } from 'src/components/Notice/Notice';
->>>>>>> 8c3c7fdd
 import { LinodeSelect } from 'src/features/Linodes/LinodeSelect/LinodeSelect';
 import { useEventsPollingActions } from 'src/queries/events/events';
 import { useGrants } from 'src/queries/profile/profile';
