<<<<<<< HEAD
import { Box, Notice, TextField } from '@linode/ui';
=======
import { Box, Checkbox, Notice } from '@linode/ui';
>>>>>>> d8812c4e
import { UpdateVolumeSchema } from '@linode/validation';
import { useFormik } from 'formik';
import React from 'react';

import { ActionsPanel } from 'src/components/ActionsPanel/ActionsPanel';
import { Drawer } from 'src/components/Drawer';
import { BLOCK_STORAGE_ENCRYPTION_SETTING_IMMUTABLE_COPY } from 'src/components/Encryption/constants';
import { useIsBlockStorageEncryptionFeatureEnabled } from 'src/components/Encryption/utils';
import { TagsInput } from 'src/components/TagsInput/TagsInput';
import { useGrants } from 'src/queries/profile/profile';
import { useUpdateVolumeMutation } from 'src/queries/volumes/volumes';
import {
  handleFieldErrors,
  handleGeneralErrors,
} from 'src/utilities/formikErrorUtils';

import type { Volume } from '@linode/api-v4';

interface Props {
  onClose: () => void;
  open: boolean;
  volume: Volume | undefined;
}

export const EditVolumeDrawer = (props: Props) => {
  const { onClose: _onClose, open, volume } = props;

  const { data: grants } = useGrants();

  const { mutateAsync: updateVolume } = useUpdateVolumeMutation();

  const {
    isBlockStorageEncryptionFeatureEnabled,
  } = useIsBlockStorageEncryptionFeatureEnabled();

  const isReadOnly =
    grants !== undefined &&
    grants.volume.find((grant) => grant.id === volume?.id)?.permissions ===
      'read_only';

  const {
    dirty,
    errors,
    handleBlur,
    handleChange,
    handleSubmit,
    isSubmitting,
    resetForm,
    setFieldValue,
    status: error,
    touched,
    values,
  } = useFormik({
    enableReinitialize: true,
    initialValues: { label: volume?.label, tags: volume?.tags },
    async onSubmit(values, { setErrors, setStatus }) {
      try {
        await updateVolume({
          label: values.label ?? '',
          tags: values.tags,
          volumeId: volume?.id ?? -1,
        });

        onClose();
      } catch (error) {
        handleFieldErrors(setErrors, error);
        handleGeneralErrors(
          setStatus,
          error,
          `Unable to edit this Volume at this time. Please try again later.`
        );
      }
    },
    validationSchema: UpdateVolumeSchema,
  });

  const onClose = () => {
    _onClose();
    resetForm();
  };

  return (
    <Drawer onClose={onClose} open={open} title="Edit Volume">
      <form onSubmit={handleSubmit}>
        {isReadOnly && (
          <Notice
            spacingBottom={0}
            text="You don't have permission to edit this volume."
            variant="error"
          />
        )}
        {error && <Notice text={error} variant="error" />}
        <TextField
          disabled={isReadOnly}
          errorText={errors.label}
          label="Label"
          name="label"
          onBlur={handleBlur}
          onChange={handleChange}
          required
          value={values.label}
        />
        <TagsInput
          onChange={(selected) =>
            setFieldValue(
              'tags',
              selected.map((item) => item.value)
            )
          }
          tagError={
            touched.tags
              ? errors.tags
                ? 'Unable to tag volume.'
                : undefined
              : undefined
          }
          disabled={isReadOnly}
          label="Tags"
          name="tags"
          value={values.tags?.map((t) => ({ label: t, value: t })) ?? []}
        />
        {isBlockStorageEncryptionFeatureEnabled && (
          <Box
            sx={{
              marginLeft: '2px',
              marginTop: '16px',
            }}
          >
            <Checkbox
              checked={volume?.encryption === 'enabled'}
              disabled
              text="Encrypt Volume"
              toolTipText={BLOCK_STORAGE_ENCRYPTION_SETTING_IMMUTABLE_COPY}
            />
          </Box>
        )}
        <ActionsPanel
          primaryButtonProps={{
            disabled: isReadOnly || !dirty,
            label: 'Save Changes',
            loading: isSubmitting,
            type: 'submit',
          }}
          secondaryButtonProps={{
            label: 'Cancel',
            onClick: onClose,
          }}
        />
      </form>
    </Drawer>
  );
};<|MERGE_RESOLUTION|>--- conflicted
+++ resolved
@@ -1,8 +1,4 @@
-<<<<<<< HEAD
-import { Box, Notice, TextField } from '@linode/ui';
-=======
-import { Box, Checkbox, Notice } from '@linode/ui';
->>>>>>> d8812c4e
+import { Box, Checkbox, Notice, TextField } from '@linode/ui';
 import { UpdateVolumeSchema } from '@linode/validation';
 import { useFormik } from 'formik';
 import React from 'react';
