--- conflicted
+++ resolved
@@ -1,8 +1,4 @@
-<<<<<<< HEAD
-import { Box, Checkbox, Notice, Typography } from '@linode/ui';
-=======
-import { Box, Checkbox, Notice, TextField } from '@linode/ui';
->>>>>>> 4b3fe8ae
+import { Box, Checkbox, Notice, TextField, Typography } from '@linode/ui';
 import { CloneVolumeSchema } from '@linode/validation/lib/volumes.schema';
 import { useFormik } from 'formik';
 import * as React from 'react';
@@ -11,11 +7,6 @@
 import { Drawer } from 'src/components/Drawer';
 import { BLOCK_STORAGE_CLONING_INHERITANCE_CAVEAT } from 'src/components/Encryption/constants';
 import { useIsBlockStorageEncryptionFeatureEnabled } from 'src/components/Encryption/utils';
-<<<<<<< HEAD
-import { TextField } from 'src/components/TextField';
-=======
-import { Typography } from 'src/components/Typography';
->>>>>>> 4b3fe8ae
 import { useEventsPollingActions } from 'src/queries/events/events';
 import { useGrants } from 'src/queries/profile/profile';
 import {
