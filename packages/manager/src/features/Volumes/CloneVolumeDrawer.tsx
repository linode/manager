<<<<<<< HEAD
import { Box, Notice, Typography } from '@linode/ui';
=======
import { Box, Checkbox, Notice } from '@linode/ui';
>>>>>>> d8812c4e
import { CloneVolumeSchema } from '@linode/validation/lib/volumes.schema';
import { useFormik } from 'formik';
import * as React from 'react';

import { ActionsPanel } from 'src/components/ActionsPanel/ActionsPanel';
import { Drawer } from 'src/components/Drawer';
import { BLOCK_STORAGE_CLONING_INHERITANCE_CAVEAT } from 'src/components/Encryption/constants';
import { useIsBlockStorageEncryptionFeatureEnabled } from 'src/components/Encryption/utils';
import { TextField } from 'src/components/TextField';
import { useEventsPollingActions } from 'src/queries/events/events';
import { useGrants } from 'src/queries/profile/profile';
import {
  useCloneVolumeMutation,
  useVolumeTypesQuery,
} from 'src/queries/volumes/volumes';
import {
  handleFieldErrors,
  handleGeneralErrors,
} from 'src/utilities/formikErrorUtils';
import { PRICES_RELOAD_ERROR_NOTICE_TEXT } from 'src/utilities/pricing/constants';

import { PricePanel } from './VolumeDrawer/PricePanel';

import type { Volume } from '@linode/api-v4';
interface Props {
  onClose: () => void;
  open: boolean;
  volume: Volume | undefined;
}

const initialValues = { label: '' };

export const CloneVolumeDrawer = (props: Props) => {
  const { onClose: _onClose, open, volume } = props;

  const { mutateAsync: cloneVolume } = useCloneVolumeMutation();

  const { checkForNewEvents } = useEventsPollingActions();

  const { data: grants } = useGrants();
  const { data: types, isError, isLoading } = useVolumeTypesQuery();

  const {
    isBlockStorageEncryptionFeatureEnabled,
  } = useIsBlockStorageEncryptionFeatureEnabled();

  // Even if a restricted user has the ability to create Volumes, they
  // can't clone a Volume they only have read only permission on.
  const isReadOnly =
    grants !== undefined &&
    grants.volume.find((grant) => grant.id === volume?.id)?.permissions ===
      'read_only';

  const isInvalidPrice = !types || isError;

  const {
    errors,
    handleBlur,
    handleChange,
    handleSubmit,
    isSubmitting,
    resetForm,
    status: error,
    touched,
    values,
  } = useFormik({
    initialValues,
    async onSubmit(values, { setErrors, setStatus }) {
      try {
        await cloneVolume({ label: values.label, volumeId: volume?.id ?? -1 });
        onClose();
        checkForNewEvents();
      } catch (error) {
        handleFieldErrors(setErrors, error);
        handleGeneralErrors(
          setStatus,
          error,
          `Unable to clone this volume at this time. Please try again later.`
        );
      }
    },
    validationSchema: CloneVolumeSchema,
  });

  const onClose = () => {
    _onClose();
    resetForm();
  };

  return (
    <Drawer onClose={onClose} open={open} title="Clone Volume">
      <form onSubmit={handleSubmit}>
        {isReadOnly && (
          <Notice
            spacingBottom={12}
            text="You don't have permission to clone this volume."
            variant="error"
          />
        )}
        {error && <Notice text={error} variant="error" />}
        <Typography variant="body1">
          The newly created volume will be an exact clone of{' '}
          <b>{volume?.label}</b>. It will have a size of {volume?.size} GB and
          be available in {volume?.region}.
        </Typography>
        <TextField
          disabled={isReadOnly}
          errorText={touched.label ? errors.label : undefined}
          label="Label"
          name="label"
          onBlur={handleBlur}
          onChange={handleChange}
          required
          value={values.label}
        />
        {isBlockStorageEncryptionFeatureEnabled && (
          <Box
            sx={{
              marginLeft: '2px',
              marginTop: '16px',
            }}
          >
            <Checkbox
              checked={volume?.encryption === 'enabled'}
              disabled
              text="Encrypt Volume"
              toolTipText={BLOCK_STORAGE_CLONING_INHERITANCE_CAVEAT}
            />
          </Box>
        )}
        <PricePanel
          currentSize={volume?.size ?? -1}
          regionId={volume?.region ?? ''}
          value={volume?.size ?? -1}
        />
        <ActionsPanel
          primaryButtonProps={{
            disabled: isReadOnly || isInvalidPrice,
            label: 'Clone Volume',
            loading: isSubmitting,
            tooltipText:
              !isLoading && isInvalidPrice
                ? PRICES_RELOAD_ERROR_NOTICE_TEXT
                : '',
            type: 'submit',
          }}
          secondaryButtonProps={{
            label: 'Cancel',
            onClick: onClose,
          }}
        />
      </form>
    </Drawer>
  );
};<|MERGE_RESOLUTION|>--- conflicted
+++ resolved
@@ -1,8 +1,4 @@
-<<<<<<< HEAD
-import { Box, Notice, Typography } from '@linode/ui';
-=======
-import { Box, Checkbox, Notice } from '@linode/ui';
->>>>>>> d8812c4e
+import { Box, Checkbox, Notice, Typography } from '@linode/ui';
 import { CloneVolumeSchema } from '@linode/validation/lib/volumes.schema';
 import { useFormik } from 'formik';
 import * as React from 'react';
