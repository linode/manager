--- conflicted
+++ resolved
@@ -7,7 +7,6 @@
 import { TabPanels } from 'src/components/Tabs/TabPanels';
 import { Tabs } from 'src/components/Tabs/Tabs';
 import { TanStackTabLinkList } from 'src/components/Tabs/TanStackTabLinkList';
-import { CloudPulseDashboardWithFilters } from 'src/features/CloudPulse/Dashboard/CloudPulseDashboardWithFilters';
 import { useFlags } from 'src/hooks/useFlags';
 import { useTabs } from 'src/hooks/useTabs';
 
@@ -28,10 +27,7 @@
     {
       to: '/volumes/$volumeId/metrics',
       title: 'Metrics',
-<<<<<<< HEAD
-=======
       chip: aclpServices?.blockstorage?.metrics?.beta ? <BetaChip /> : null,
->>>>>>> 0a318080
     },
   ]);
 
@@ -69,20 +65,7 @@
         <TanStackTabLinkList tabs={tabs} />
         <React.Suspense fallback={<SuspenseLoader />}>
           <TabPanels>
-<<<<<<< HEAD
-            <SafeTabPanel index={getTabIndex('/volumes/$volumeId/summary')}>
-              <VolumeEntityDetail volume={volume} />
-            </SafeTabPanel>
-            <SafeTabPanel index={getTabIndex('/volumes/$volumeId/metrics')}>
-              <CloudPulseDashboardWithFilters
-                dashboardId={7}
-                region={volume.region}
-                resource={volume.id}
-              />
-            </SafeTabPanel>
-=======
             <Outlet />
->>>>>>> 0a318080
           </TabPanels>
         </React.Suspense>
       </Tabs>
