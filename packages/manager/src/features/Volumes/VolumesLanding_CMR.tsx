--- conflicted
+++ resolved
@@ -7,7 +7,6 @@
 import { RouteComponentProps } from 'react-router-dom';
 import { compose } from 'recompose';
 import { bindActionCreators, Dispatch } from 'redux';
-import VolumesIcon from 'src/assets/addnewmenu/volume.svg';
 import AddNewLink from 'src/components/AddNewLink/AddNewLink_CMR';
 import Breadcrumb from 'src/components/Breadcrumb';
 import {
@@ -19,11 +18,14 @@
 import Typography from 'src/components/core/Typography';
 import setDocs from 'src/components/DocsSidebar/setDocs';
 import Grid from 'src/components/Grid';
+import Loading from 'src/components/LandingLoading';
 import OrderBy from 'src/components/OrderBy';
 import { PaginationProps } from 'src/components/Pagey';
-import Placeholder from 'src/components/Placeholder';
 import { REFRESH_INTERVAL } from 'src/constants';
 import _withEvents, { EventsProps } from 'src/containers/events.container';
+import withRegions, {
+  DefaultProps as RegionProps
+} from 'src/containers/regions.container';
 import withVolumes, {
   StateProps as WithVolumesProps
 } from 'src/containers/volumes.container';
@@ -46,18 +48,11 @@
   openForResize,
   Origin as VolumeDrawerOrigin
 } from 'src/store/volumeForm';
+import { doesRegionSupportBlockStorage } from 'src/utilities/doesRegionSupportBlockStorage';
 import { getAPIErrorOrDefault } from 'src/utilities/errorUtils';
 import DestructiveVolumeDialog from './DestructiveVolumeDialog';
 import ListVolumes from './ListVolumes_CMR';
 import VolumeAttachmentDrawer from './VolumeAttachmentDrawer';
-
-import ErrorState from 'src/components/ErrorState';
-import Loading from 'src/components/LandingLoading';
-
-import withRegions, {
-  DefaultProps as RegionProps
-} from 'src/containers/regions.container';
-import { doesRegionSupportBlockStorage } from 'src/utilities/doesRegionSupportBlockStorage';
 import { ExtendedVolume } from './types';
 
 type ClassNames = 'root' | 'headline' | 'addNewWrapper';
@@ -67,6 +62,7 @@
     root: {
       backgroundColor: theme.color.white,
       margin: 0,
+      marginTop: 20,
       width: '100%'
     },
     headline: {
@@ -250,7 +246,6 @@
   render() {
     const {
       classes,
-      volumesError,
       volumesLoading,
       mappedVolumesDataWithLinodes,
       readOnly,
@@ -260,10 +255,6 @@
 
     if (volumesLoading) {
       return <Loading shouldDelay />;
-    }
-
-    if (volumesError && volumesError.read) {
-      return <RenderError />;
     }
 
     // If this is the Volumes tab on a Linode, we want ONLY the Volumes attached to this Linode.
@@ -274,27 +265,15 @@
           )
         : mappedVolumesDataWithLinodes;
 
-    // if (data.length < 1) {
-    //   return this.renderEmpty();
-    // }
-
     return (
       <React.Fragment>
         {readOnly && <LinodePermissionsError />}
-<<<<<<< HEAD
+        <LinodeDisks />
         <Grid
           className={classes.root}
           container
           alignItems={removeBreadCrumb ? 'center' : 'flex-end'}
           justify="space-between"
-=======
-        <LinodeDisks />
-        <PreferenceToggle<boolean>
-          preferenceKey="volumes_group_by_tag"
-          preferenceOptions={[false, true]}
-          localStorageKey="GROUP_VOLUMES"
-          toggleCallbackFnDebounced={toggleVolumesGroupBy}
->>>>>>> 90a5acf6
         >
           <Grid item className="p0">
             {removeBreadCrumb ? (
@@ -350,82 +329,18 @@
     history.push(`/linodes/${linodeId}/settings`);
   };
 
-  renderEmpty = () => {
+  renderData = (volumes: ExtendedVolume[]) => {
     const {
       linodeConfigs,
       linodeRegion,
-      readOnly,
       regionsData,
-      fromLinodes
+      volumesError
     } = this.props;
 
+    let error = '';
+
     const isVolumesLanding = this.props.match.params.linodeId === undefined;
 
-    if (
-      linodeRegion &&
-      !doesRegionSupportBlockStorage(linodeRegion, regionsData)
-    ) {
-      return (
-        <React.Fragment>
-          <LinodeDisks />
-          <Placeholder
-            title="Volumes are not available in this region"
-            copy=""
-            icon={VolumesIcon}
-            renderAsSecondary={!isVolumesLanding}
-          />
-        </React.Fragment>
-      );
-    }
-
-    if (linodeConfigs && linodeConfigs.length === 0) {
-      return (
-        <React.Fragment>
-          <LinodeDisks />
-          <Placeholder
-            title="No configs available."
-            copy="This Linode has no configurations. Click below to create a configuration."
-            icon={VolumesIcon}
-            buttonProps={[
-              {
-                onClick: this.goToSettings,
-                children: 'View Linode Configurations'
-              }
-            ]}
-            renderAsSecondary={!isVolumesLanding}
-          />
-        </React.Fragment>
-      );
-    }
-
-    return (
-      <React.Fragment>
-        <LinodeDisks />
-        {readOnly && <LinodePermissionsError />}
-        <Placeholder
-          title="Add Block Storage!"
-          copy={<EmptyCopy />}
-          icon={VolumesIcon}
-          renderAsSecondary={!isVolumesLanding}
-          buttonProps={[
-            {
-              onClick: fromLinodes
-                ? this.openCreateVolumeDrawer
-                : () => {
-                    this.props.history.push('/volumes/create');
-                  },
-
-              children: 'Add a Volume',
-              disabled: readOnly
-            }
-          ]}
-        />
-      </React.Fragment>
-    );
-  };
-
-  renderData = (volumes: ExtendedVolume[]) => {
-    const isVolumesLanding = this.props.match.params.linodeId === undefined;
     const renderProps = {
       isVolumesLanding,
       handleAttach: this.handleAttach,
@@ -437,18 +352,34 @@
       openForResize: this.props.openForResize
     };
 
+    if (
+      linodeRegion &&
+      !doesRegionSupportBlockStorage(linodeRegion, regionsData)
+    ) {
+      error = 'Volumes are not available in this region.';
+    }
+
+    if (linodeConfigs && linodeConfigs.length === 0) {
+      error = 'No configs available.';
+    }
+
     return (
       <OrderBy data={volumes} order={'asc'} orderBy={'label'}>
         {({ data: orderedData, handleOrderChange, order, orderBy }) => {
           const orderProps = {
-            orderBy,
+            data: orderedData,
+            handleOrderChange,
             order,
-            handleOrderChange,
-            data: orderedData
+            orderBy
           };
 
           return (
-            <ListVolumes {...orderProps} renderProps={{ ...renderProps }} />
+            <ListVolumes
+              {...orderProps}
+              renderProps={{ ...renderProps }}
+              error={error}
+              volumesError={volumesError}
+            />
           );
         }}
       </OrderBy>
@@ -534,37 +465,6 @@
       });
   };
 }
-
-const EmptyCopy = () => (
-  <>
-    <Typography variant="subtitle1">Need additional storage?</Typography>
-    <Typography variant="subtitle1">
-      <a
-        href="https://linode.com/docs/platform/block-storage/how-to-use-block-storage-with-your-linode-new-manager/"
-        target="_blank"
-        aria-describedby="external-site"
-        rel="noopener noreferrer"
-        className="h-u"
-      >
-<<<<<<< HEAD
-        Here&quot;s how to use Block Storage with your Linode
-=======
-        Here&apos;s how to use Block Storage with your Linode
->>>>>>> 90a5acf6
-      </a>
-      &nbsp;or&nbsp;
-      <a
-        href="https://www.linode.com/docs/"
-        target="_blank"
-        aria-describedby="external-site"
-        rel="noopener noreferrer"
-        className="h-u"
-      >
-        visit our guides and tutorials.
-      </a>
-    </Typography>
-  </>
-);
 
 const mapDispatchToProps = (dispatch: Dispatch) =>
   bindActionCreators(
@@ -661,10 +561,4 @@
   withRegions(),
   withSnackbar,
   styled
-)(VolumesLanding);
-
-const RenderError = () => {
-  return (
-    <ErrorState errorText="There was an error loading your Volumes. Please try again later" />
-  );
-};+)(VolumesLanding);