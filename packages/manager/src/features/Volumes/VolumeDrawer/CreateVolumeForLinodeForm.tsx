/**
 * @todo Display the volume configuration information on success.
 */
import { APIError } from '@linode/api-v4/lib/types';
import { CreateVolumeSchema } from '@linode/validation/lib/volumes.schema';
import { Formik } from 'formik';
import * as React from 'react';
import { connect, MapDispatchToProps } from 'react-redux';
import { compose } from 'recompose';
import Form from 'src/components/core/Form';
import { makeStyles, Theme } from 'src/components/core/styles';
import Typography from 'src/components/core/Typography';
import TagsInput, { Tag as _Tag } from 'src/components/TagsInput';
import { MAX_VOLUME_SIZE } from 'src/constants';
import { resetEventsPolling } from 'src/eventsPolling';
import { hasGrant } from 'src/features/Profile/permissionsHelpers';
import { useGrants, useProfile } from 'src/queries/profile';
import { useCreateVolumeMutation } from 'src/queries/volumes';
import { MapState } from 'src/store/types';
import {
  openForAttaching,
  Origin as VolumeDrawerOrigin,
} from 'src/store/volumeForm';
import { getErrorMap, getErrorStringOrDefault } from 'src/utilities/errorUtils';
import {
  handleFieldErrors,
  handleGeneralErrors,
} from 'src/utilities/formikErrorUtils';
import { sendCreateVolumeEvent } from 'src/utilities/ga';
import maybeCastToNumber from 'src/utilities/maybeCastToNumber';
import { array, object, string } from 'yup';
import ConfigSelect from './ConfigSelect';
import LabelField from './LabelField';
import { modes } from './modes';
import { ModeSelection } from './ModeSelection';
import NoticePanel from './NoticePanel';
import PricePanel from './PricePanel';
import SizeField from './SizeField';
import VolumesActionsPanel from './VolumesActionsPanel';

<<<<<<< HEAD
type ClassNames = 'root' | 'textWrapper';
const styles = (theme: Theme) =>
  createStyles({
    root: {},
    textWrapper: {
      marginBottom: theme.spacing(1.25),
    },
  });
=======
const useStyles = makeStyles((theme: Theme) => ({
  root: {},
  textWrapper: {
    marginBottom: theme.spacing(1) + 2,
  },
}));
>>>>>>> 57601eb3

interface Props {
  onClose: () => void;
  linode_id: number;
  linodeLabel: string;
  linodeRegion: string;
  onSuccess: (
    volumeLabel: string,
    volumePath: string,
    message?: string
  ) => void;
}

type CombinedProps = Props & StateProps & DispatchProps;

const CreateVolumeForm: React.FC<CombinedProps> = (props) => {
  const classes = useStyles();
  const {
    onClose,
    onSuccess,
    linode_id,
    linodeLabel,
    linodeRegion,
    actions,
    origin,
  } = props;

  const { data: profile } = useProfile();
  const { data: grants } = useGrants();
  const { mutateAsync: createVolume } = useCreateVolumeMutation();

  const disabled = profile?.restricted && !hasGrant('add_volumes', grants);

  // The original schema expects tags to be an array of strings, but Formik treats
  // tags as _Tag[], so we extend the schema to transform tags before validation.
  const extendedCreateVolumeSchema = CreateVolumeSchema.concat(
    object({
      tags: array()
        .transform((tagItems: _Tag[]) =>
          tagItems.map((thisTagItem) => thisTagItem.value)
        )
        .of(string()),
    })
  );

  return (
    <Formik
      initialValues={initialValues}
      validationSchema={extendedCreateVolumeSchema}
      onSubmit={(values, { setSubmitting, setStatus, setErrors }) => {
        const { label, size, config_id, tags } = values;

        setSubmitting(true);

        /** Status holds our success and generalError messages. */
        setStatus(undefined);

        createVolume({
          label,
          size: maybeCastToNumber(size),
          linode_id: maybeCastToNumber(linode_id),
          config_id:
            // If the config_id still set to default value of -1, set this to undefined, so volume gets created on back-end according to the API logic
            config_id === -1 ? undefined : maybeCastToNumber(config_id),
          tags: tags.map((v) => v.value),
        })
          .then(({ label: newLabel, filesystem_path }) => {
            resetEventsPolling();
            onSuccess(
              newLabel,
              filesystem_path,
              `Volume scheduled for creation.`
            );
            // GA Event
            sendCreateVolumeEvent(`${label}: ${size}GB`, origin);
          })
          .catch((errorResponse) => {
            const defaultMessage = `Unable to create a volume at this time. Please try again later.`;
            const mapErrorToStatus = () =>
              setStatus({ generalError: getErrorMap([], errorResponse).none });

            setSubmitting(false);
            handleFieldErrors(setErrors, errorResponse);
            handleGeneralErrors(
              mapErrorToStatus,
              errorResponse,
              defaultMessage
            );
          });
      }}
    >
      {({
        errors,
        handleBlur,
        handleChange,
        handleSubmit,
        isSubmitting,
        resetForm,
        setFieldValue,
        status,
        touched,
        values,
      }) => {
        /**
         * This form doesn't have a region select (the region is auto-populated)
         * so if the API returns an error with field === 'region' the field mapping
         * logic will pass over it. Explicitly use general error Notice in this case.
         * If configs are not available, set the general error Notice to the config_id error (so that the error still shows in the UI instead of creation failing silently).
         */

        const { config_id } = values;

        const generalError = status
          ? status.generalError
          : config_id === -1
          ? errors.config_id
          : errors.region;

        return (
          <Form>
            {generalError && <NoticePanel error={generalError} />}
            {status && <NoticePanel success={status.success} />}
            {disabled && (
              <NoticePanel
                error={
                  "You don't have permissions to create a new Volume. Please contact an account administrator for details."
                }
                important
              />
            )}
            <ModeSelection
              mode={modes.CREATING_FOR_LINODE}
              onChange={actions.switchToAttaching}
            />

            <Typography
              variant="body1"
              className={classes.textWrapper}
              data-qa-volume-attach-help
              style={{ marginTop: 24 }}
            >
              {`This volume will be immediately scheduled for attachment to ${linodeLabel} and available to other Linodes in the ${linodeRegion} data-center.`}
            </Typography>

            <Typography
              variant="body1"
              className={classes.textWrapper}
              data-qa-volume-size-help
            >
              A single Volume can range from 10 to {MAX_VOLUME_SIZE} gigabytes
              in size and costs $0.10/GB per month. Up to eight volumes can be
              attached to a single Linode.
            </Typography>

            <LabelField
              error={touched.label ? errors.label : undefined}
              name="label"
              onBlur={handleBlur}
              onChange={handleChange}
              value={values.label}
              disabled={disabled}
            />

            <SizeField
              name="size"
              value={values.size}
              onBlur={handleBlur}
              onChange={handleChange}
              disabled={disabled}
              error={touched.size ? errors.size : undefined}
              isFromLinode
            />

            <ConfigSelect
              error={touched.config_id ? errors.config_id : undefined}
              linodeId={linode_id}
              name="configId"
              onBlur={handleBlur}
              onChange={(id: number) => setFieldValue('config_id', id)}
              value={values.config_id}
              disabled={disabled}
            />

            <TagsInput
              tagError={
                touched.tags
                  ? errors.tags
                    ? getErrorStringOrDefault(
                        errors.tags as APIError[],
                        'Unable to tag volume.'
                      )
                    : undefined
                  : undefined
              }
              name="tags"
              label="Tags"
              onChange={(selected) => setFieldValue('tags', selected)}
              value={values.tags}
              disabled={disabled}
            />

            <PricePanel value={values.size} currentSize={10} />

            <VolumesActionsPanel
              isSubmitting={isSubmitting}
              onSubmit={handleSubmit}
              onCancel={() => {
                resetForm();
                onClose();
              }}
              disabled={disabled}
              submitText="Create Volume"
            />
          </Form>
        );
      }}
    </Formik>
  );
};
interface FormState {
  label: string;
  size: number;
  region: string;
  linode_id: number;
  config_id: number;
  tags: _Tag[];
}

const initialValues: FormState = {
  label: '',
  size: 20,
  region: 'none',
  linode_id: -1,
  config_id: -1,
  tags: [],
};

interface DispatchProps {
  actions: {
    switchToAttaching: () => void;
  };
}

const mapDispatchToProps: MapDispatchToProps<DispatchProps, Props> = (
  dispatch,
  ownProps
) => ({
  actions: {
    switchToAttaching: () =>
      dispatch(
        openForAttaching(
          ownProps.linode_id,
          ownProps.linodeRegion,
          ownProps.linodeLabel
        )
      ),
  },
});

interface StateProps {
  origin?: VolumeDrawerOrigin;
}

const mapStateToProps: MapState<StateProps, CombinedProps> = (state) => ({
  origin: state.volumeDrawer.origin,
});

const connected = connect(mapStateToProps, mapDispatchToProps);

const enhanced = compose<CombinedProps, Props>(connected)(CreateVolumeForm);

export default enhanced;<|MERGE_RESOLUTION|>--- conflicted
+++ resolved
@@ -38,23 +38,11 @@
 import SizeField from './SizeField';
 import VolumesActionsPanel from './VolumesActionsPanel';
 
-<<<<<<< HEAD
-type ClassNames = 'root' | 'textWrapper';
-const styles = (theme: Theme) =>
-  createStyles({
-    root: {},
-    textWrapper: {
-      marginBottom: theme.spacing(1.25),
-    },
-  });
-=======
 const useStyles = makeStyles((theme: Theme) => ({
-  root: {},
   textWrapper: {
-    marginBottom: theme.spacing(1) + 2,
+    marginBottom: theme.spacing(1.25),
   },
 }));
->>>>>>> 57601eb3
 
 interface Props {
   onClose: () => void;
