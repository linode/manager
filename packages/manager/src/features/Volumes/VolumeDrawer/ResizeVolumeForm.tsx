--- conflicted
+++ resolved
@@ -1,13 +1,9 @@
 import { ResizeVolumeSchema } from '@linode/validation/lib/volumes.schema';
-import { Formik } from 'formik';
+import { Form, Formik } from 'formik';
 import * as React from 'react';
 
 import { Notice } from 'src/components/Notice/Notice';
-<<<<<<< HEAD
-=======
-import Form from 'src/components/core/Form';
-import { resetEventsPolling } from 'src/eventsPolling';
->>>>>>> eada7170
+import { useEventsInfiniteQuery } from 'src/queries/events';
 import { useResizeVolumeMutation } from 'src/queries/volumes';
 import {
   handleFieldErrors,
@@ -18,7 +14,6 @@
 import { PricePanel } from './PricePanel';
 import SizeField from './SizeField';
 import VolumesActionsPanel from './VolumesActionsPanel';
-import { useEventsInfiniteQuery } from 'src/queries/events';
 
 interface Props {
   onClose: () => void;
