import { Typography } from '@linode/ui';
import {
  Box,
  CircleProgress,
  FormHelperText,
  InputAdornment,
  TextField,
} from '@linode/ui';
import * as React from 'react';
import { makeStyles } from 'tss-react/mui';

<<<<<<< HEAD
import { TextField } from 'src/components/TextField';
=======
import { Typography } from 'src/components/Typography';
>>>>>>> 4b3fe8ae
import { MAX_VOLUME_SIZE } from 'src/constants';
import { useVolumeTypesQuery } from 'src/queries/volumes/volumes';
import { UNKNOWN_PRICE } from 'src/utilities/pricing/constants';
import { getDCSpecificPriceByType } from 'src/utilities/pricing/dynamicPricing';

import { SIZE_FIELD_WIDTH } from '../VolumeCreate';

import type { Theme } from '@mui/material/styles';

interface Props {
  disabled?: boolean;
  error?: string;
  hasSelectedRegion?: boolean;
  isFromLinode?: boolean;
  name: string;
  onBlur: (e: any) => void;
  onChange: (e: React.ChangeEvent<any>) => void;
  regionId: string;
  resize?: number;
  textFieldStyles?: string;
  value: number;
}

const useStyles = makeStyles()((theme: Theme) => ({
  createVolumeText: {
    display: 'block',
    marginLeft: theme.spacing(1.5),
  },
  priceDisplay: {
    '& p': {
      lineHeight: 1,
      marginTop: 4,
    },

    left: `calc(${SIZE_FIELD_WIDTH}px + ${theme.spacing(2)})`,
    position: 'absolute',
    top: 50,
  },
}));

export const SizeField = (props: Props) => {
  const { classes } = useStyles();

  const {
    error,
    hasSelectedRegion,
    isFromLinode,
    name,
    onBlur,
    onChange,
    regionId,
    resize,
    textFieldStyles,
    value,
    ...rest
  } = props;

  const { data: types, isLoading } = useVolumeTypesQuery();

  const helperText = resize
    ? `This volume can range from ${resize} GB to ${MAX_VOLUME_SIZE} GB in size.`
    : undefined;

  const price = getDCSpecificPriceByType({
    regionId,
    size: value,
    type: types?.[0],
  });

  const priceDisplayText = (
    <FormHelperText>
      {resize || isFromLinode ? null : (
        <span className={classes.createVolumeText}>
          ${price ?? UNKNOWN_PRICE}/month
        </span>
      )}
    </FormHelperText>
  );

  // The price display is only visible next to the size field on the Volumes Create page.
  const shouldShowPrice = !resize && !isFromLinode;
  const shouldShowPriceLoadingSpinner =
    regionId && isLoading && shouldShowPrice;

  const dynamicPricingHelperText = shouldShowPrice && (
    <Box marginLeft={'10px'} marginTop={'4px'}>
      <Typography>Select a region to see cost per month.</Typography>
    </Box>
  );

  return (
    <>
      <TextField
        InputProps={{
          endAdornment: <InputAdornment position="end"> GB </InputAdornment>,
        }}
        className={textFieldStyles}
        data-qa-size
        errorText={error}
        helperText={helperText}
        label="Size"
        name={name}
        onBlur={onBlur}
        onChange={onChange}
        required
        type="number"
        value={value}
        {...rest}
      />
      <div className={classes.priceDisplay}>
        {shouldShowPriceLoadingSpinner ? (
          <CircleProgress noPadding size="sm" />
        ) : hasSelectedRegion ? (
          priceDisplayText
        ) : (
          dynamicPricingHelperText
        )}
      </div>
    </>
  );
};<|MERGE_RESOLUTION|>--- conflicted
+++ resolved
@@ -1,19 +1,14 @@
-import { Typography } from '@linode/ui';
 import {
   Box,
   CircleProgress,
   FormHelperText,
   InputAdornment,
   TextField,
+  Typography,
 } from '@linode/ui';
 import * as React from 'react';
 import { makeStyles } from 'tss-react/mui';
 
-<<<<<<< HEAD
-import { TextField } from 'src/components/TextField';
-=======
-import { Typography } from 'src/components/Typography';
->>>>>>> 4b3fe8ae
 import { MAX_VOLUME_SIZE } from 'src/constants';
 import { useVolumeTypesQuery } from 'src/queries/volumes/volumes';
 import { UNKNOWN_PRICE } from 'src/utilities/pricing/constants';
