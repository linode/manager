--- conflicted
+++ resolved
@@ -1,8 +1,4 @@
-<<<<<<< HEAD
-import { Notice } from '@linode/ui';
-=======
-import { Box } from '@linode/ui';
->>>>>>> 8c3c7fdd
+import { Box, Notice } from '@linode/ui';
 import { CreateVolumeSchema } from '@linode/validation/lib/volumes.schema';
 import { useFormik } from 'formik';
 import { useSnackbar } from 'notistack';
