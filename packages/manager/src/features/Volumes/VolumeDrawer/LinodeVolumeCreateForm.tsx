--- conflicted
+++ resolved
@@ -1,8 +1,4 @@
-<<<<<<< HEAD
-import { Box, Notice, Typography } from '@linode/ui';
-=======
-import { Box, Notice, TextField } from '@linode/ui';
->>>>>>> 4b3fe8ae
+import { Box, Notice, TextField, Typography } from '@linode/ui';
 import { CreateVolumeSchema } from '@linode/validation/lib/volumes.schema';
 import { useFormik } from 'formik';
 import { useSnackbar } from 'notistack';
@@ -18,11 +14,6 @@
 import { Encryption } from 'src/components/Encryption/Encryption';
 import { useIsBlockStorageEncryptionFeatureEnabled } from 'src/components/Encryption/utils';
 import { TagsInput } from 'src/components/TagsInput/TagsInput';
-<<<<<<< HEAD
-import { TextField } from 'src/components/TextField';
-=======
-import { Typography } from 'src/components/Typography';
->>>>>>> 4b3fe8ae
 import { MAX_VOLUME_SIZE } from 'src/constants';
 import { useRestrictedGlobalGrantCheck } from 'src/hooks/useRestrictedGlobalGrantCheck';
 import { useEventsPollingActions } from 'src/queries/events/events';
