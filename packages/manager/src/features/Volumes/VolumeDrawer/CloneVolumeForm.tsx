import { CloneVolumeSchema } from '@linode/validation/lib/volumes.schema';
import { Formik } from 'formik';
import * as React from 'react';

import { Typography } from 'src/components/Typography';
<<<<<<< HEAD
=======
import Form from 'src/components/core/Form';
import { resetEventsPolling } from 'src/eventsPolling';
>>>>>>> eada7170
import { useCloneVolumeMutation } from 'src/queries/volumes';
import { getErrorMap } from 'src/utilities/errorUtils';
import {
  handleFieldErrors,
  handleGeneralErrors,
} from 'src/utilities/formikErrorUtils';

import LabelField from './LabelField';
import NoticePanel from './NoticePanel';
import { PricePanel } from './PricePanel';
import VolumesActionsPanel from './VolumesActionsPanel';
import { useEventsInfiniteQuery } from 'src/queries/events';

interface Props {
  onClose: () => void;
  volumeId: number;
  volumeLabel: string;
  volumeRegion: string;
  volumeSize: number;
}

const initialValues = { label: '' };

export const CloneVolumeForm = (props: Props) => {
  const { onClose, volumeId, volumeLabel, volumeRegion, volumeSize } = props;

  const { mutateAsync: cloneVolume } = useCloneVolumeMutation();

  const { resetEventsPolling } = useEventsInfiniteQuery({ enabled: false });

  return (
    <Formik
      onSubmit={(values, { setErrors, setStatus, setSubmitting }) => {
        cloneVolume({ label: values.label, volumeId })
          .then((_) => {
            onClose();
            resetEventsPolling();
          })
          .catch((errorResponse) => {
            const defaultMessage = `Unable to clone this volume at this time. Please try again later.`;
            const mapErrorToStatus = () =>
              setStatus({ generalError: getErrorMap([], errorResponse).none });

            setSubmitting(false);
            handleFieldErrors(setErrors, errorResponse);
            handleGeneralErrors(
              mapErrorToStatus,
              errorResponse,
              defaultMessage
            );
          });
      }}
      initialValues={initialValues}
      validationSchema={CloneVolumeSchema}
    >
      {({
        errors,
        handleBlur,
        handleChange,
        handleSubmit,
        isSubmitting,
        resetForm,
        status,
        touched,
        values,
      }) => {
        return (
          <Form>
            <Typography variant="body1">
              The newly created volume will be an exact clone of{' '}
              <b>{volumeLabel}</b>. It will have a size of {volumeSize} GB and
              be available in {volumeRegion}.
            </Typography>
            {status && (
              <NoticePanel
                error={status.generalError}
                success={status.success}
              />
            )}
            <LabelField
              error={touched.label ? errors.label : undefined}
              name="label"
              onBlur={handleBlur}
              onChange={handleChange}
              value={values.label}
            />
            <PricePanel currentSize={volumeSize} value={volumeSize} />
            <VolumesActionsPanel
              onCancel={() => {
                resetForm();
                onClose();
              }}
              isSubmitting={isSubmitting}
              onSubmit={handleSubmit}
              submitText="Clone Volume"
            />
          </Form>
        );
      }}
    </Formik>
  );
};<|MERGE_RESOLUTION|>--- conflicted
+++ resolved
@@ -1,13 +1,9 @@
 import { CloneVolumeSchema } from '@linode/validation/lib/volumes.schema';
-import { Formik } from 'formik';
+import { Form, Formik } from 'formik';
 import * as React from 'react';
 
 import { Typography } from 'src/components/Typography';
-<<<<<<< HEAD
-=======
-import Form from 'src/components/core/Form';
-import { resetEventsPolling } from 'src/eventsPolling';
->>>>>>> eada7170
+import { useEventsInfiniteQuery } from 'src/queries/events';
 import { useCloneVolumeMutation } from 'src/queries/volumes';
 import { getErrorMap } from 'src/utilities/errorUtils';
 import {
@@ -19,7 +15,6 @@
 import NoticePanel from './NoticePanel';
 import { PricePanel } from './PricePanel';
 import VolumesActionsPanel from './VolumesActionsPanel';
-import { useEventsInfiniteQuery } from 'src/queries/events';
 
 interface Props {
   onClose: () => void;
