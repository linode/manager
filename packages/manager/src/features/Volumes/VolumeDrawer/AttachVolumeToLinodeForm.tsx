import { Grant } from '@linode/api-v4/lib/account';
import { Formik } from 'formik';
import * as React from 'react';
import { MapDispatchToProps, connect } from 'react-redux';
import { compose } from 'recompose';
import { number, object } from 'yup';

import { Notice } from 'src/components/Notice/Notice';
import Form from 'src/components/core/Form';
<<<<<<< HEAD
=======
import { resetEventsPolling } from 'src/eventsPolling';
import { useGrants } from 'src/queries/profile';
import { useAttachVolumeMutation } from 'src/queries/volumes';
>>>>>>> eada7170
import { openForCreating } from 'src/store/volumeForm';
import { getErrorMap } from 'src/utilities/errorUtils';
import {
  handleFieldErrors,
  handleGeneralErrors,
} from 'src/utilities/formikErrorUtils';

import ConfigSelect from './ConfigSelect';
import { ModeSelection } from './ModeSelection';
import NoticePanel from './NoticePanel';
import VolumeSelect from './VolumeSelect';
<<<<<<< HEAD
import { useAttachVolumeMutation } from 'src/queries/volumes';
import { useGrants } from 'src/queries/profile';
import { useEventsInfiniteQuery } from 'src/queries/events';
=======
import VolumesActionsPanel from './VolumesActionsPanel';
import { modes } from './modes';
>>>>>>> eada7170

interface Props {
  linodeId: number;
  linodeLabel: string;
  linodeRegion: string;
  onClose: () => void;
  readOnly?: boolean;
}

type CombinedProps = Props & DispatchProps;

/**
 * I had to provide a separate validation schema since the linode_id (which is required by API) is
 * provided as a prop and not a user input value.
 */
const AttachVolumeValidationSchema = object({
  config_id: number()
    .min(0, 'Config is required.')
    .required('Config is required.'),
  volume_id: number()
    .min(0, 'Volume is required.')
    .required('Volume is required.'),
});

const initialValues = { config_id: -1, volume_id: -1 };

const AttachVolumeToLinodeForm: React.FC<CombinedProps> = (props) => {
  const { actions, linodeId, linodeRegion, onClose, readOnly } = props;

  const { data: grants } = useGrants();

  const linodeGrants = grants?.linode ?? [];

  const linodeGrant = linodeGrants.filter(
    (grant: Grant) => grant.id === linodeId
  )[0];

  const disabled =
    readOnly || (linodeGrant && linodeGrant.permissions !== 'read_write');

  const { mutateAsync: attachVolume } = useAttachVolumeMutation();

  const { resetEventsPolling } = useEventsInfiniteQuery({ enabled: false });

  return (
    <Formik
      onSubmit={(values, { setErrors, setStatus, setSubmitting }) => {
        attachVolume({
          config_id: values.config_id,
          linode_id: linodeId,
          volumeId: values.volume_id,
        })
          .then((_) => {
            onClose();
            resetEventsPolling();
          })
          .catch((errorResponse) => {
            const defaultMessage = `Unable to attach this volume at this time. Please try again later.`;
            const mapErrorToStatus = () =>
              setStatus({ generalError: getErrorMap([], errorResponse).none });

            setSubmitting(false);
            handleFieldErrors(setErrors, errorResponse);
            handleGeneralErrors(
              mapErrorToStatus,
              errorResponse,
              defaultMessage
            );
          });
      }}
      initialValues={initialValues}
      validationSchema={AttachVolumeValidationSchema}
    >
      {({
        errors,
        handleBlur,
        handleSubmit,
        isSubmitting,
        resetForm,
        setFieldValue,
        status,
        touched,
        values,
      }) => {
        return (
          <Form>
            {status && !disabled && (
              <NoticePanel
                error={status.generalError}
                success={status.success}
              />
            )}

            {disabled && (
              <Notice
                text={
                  "You don't have permissions to add a Volume for this Linode. Please contact an account administrator for details."
                }
                error={true}
                important
              />
            )}

            <ModeSelection
              mode={modes.ATTACHING}
              onChange={actions.switchToCreating}
            />

            <VolumeSelect
              disabled={disabled}
              error={touched.volume_id ? errors.volume_id : undefined}
              onBlur={handleBlur}
              onChange={(v) => setFieldValue('volume_id', v)}
              region={linodeRegion}
              value={values.volume_id}
            />

            <ConfigSelect
              disabled={disabled}
              error={touched.config_id ? errors.config_id : undefined}
              linodeId={linodeId}
              name="config_id"
              onBlur={handleBlur}
              onChange={(id) => setFieldValue('config_id', id)}
              value={values.config_id}
            />

            <VolumesActionsPanel
              onCancel={() => {
                resetForm();
                onClose();
              }}
              disabled={disabled}
              isSubmitting={isSubmitting}
              onSubmit={handleSubmit}
              submitText="Attach Volume"
            />
          </Form>
        );
      }}
    </Formik>
  );
};

interface DispatchProps {
  actions: {
    switchToCreating: () => void;
  };
}

const mapDispatchToProps: MapDispatchToProps<DispatchProps, Props> = (
  dispatch,
  ownProps
) => ({
  actions: {
    switchToCreating: () =>
      dispatch(
        openForCreating('Created from Linode Details', {
          linodeId: ownProps.linodeId,
          linodeLabel: ownProps.linodeLabel,
          linodeRegion: ownProps.linodeRegion,
        })
      ),
  },
});

const connected = connect(undefined, mapDispatchToProps);

const enhanced = compose<CombinedProps, Props>(connected);

export default enhanced(AttachVolumeToLinodeForm);<|MERGE_RESOLUTION|>--- conflicted
+++ resolved
@@ -7,12 +7,9 @@
 
 import { Notice } from 'src/components/Notice/Notice';
 import Form from 'src/components/core/Form';
-<<<<<<< HEAD
-=======
-import { resetEventsPolling } from 'src/eventsPolling';
+import { useEventsInfiniteQuery } from 'src/queries/events';
 import { useGrants } from 'src/queries/profile';
 import { useAttachVolumeMutation } from 'src/queries/volumes';
->>>>>>> eada7170
 import { openForCreating } from 'src/store/volumeForm';
 import { getErrorMap } from 'src/utilities/errorUtils';
 import {
@@ -20,18 +17,12 @@
   handleGeneralErrors,
 } from 'src/utilities/formikErrorUtils';
 
+import { modes } from '.';
 import ConfigSelect from './ConfigSelect';
 import { ModeSelection } from './ModeSelection';
 import NoticePanel from './NoticePanel';
 import VolumeSelect from './VolumeSelect';
-<<<<<<< HEAD
-import { useAttachVolumeMutation } from 'src/queries/volumes';
-import { useGrants } from 'src/queries/profile';
-import { useEventsInfiniteQuery } from 'src/queries/events';
-=======
 import VolumesActionsPanel from './VolumesActionsPanel';
-import { modes } from './modes';
->>>>>>> eada7170
 
 interface Props {
   linodeId: number;
