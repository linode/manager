--- conflicted
+++ resolved
@@ -1,12 +1,6 @@
 import * as React from 'react';
 import { connect, MapDispatchToProps } from 'react-redux';
 import { RouteComponentProps } from 'react-router-dom';
-<<<<<<< HEAD
-import BreadCrumb from 'src/components/Breadcrumb';
-import { makeStyles } from '@mui/styles';
-import { Theme } from '@mui/material/styles';
-=======
->>>>>>> 37f0b3a1
 import { DocumentTitleSegment } from 'src/components/DocumentTitle';
 import { useRegionsQuery } from 'src/queries/regions';
 import { MapState } from 'src/store/types';
