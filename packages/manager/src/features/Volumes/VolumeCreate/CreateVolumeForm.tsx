--- conflicted
+++ resolved
@@ -1,4 +1,3 @@
-import { Formik } from 'formik';
 import { Linode } from '@linode/api-v4/lib/linodes/types';
 import { Region } from '@linode/api-v4/lib/regions/types';
 import { APIError } from '@linode/api-v4/lib/types';
@@ -55,12 +54,9 @@
   container: {
     padding: theme.spacing(3),
     paddingBottom: theme.spacing(4),
-<<<<<<< HEAD
-=======
     '& .MuiFormHelperText-root': {
       marginBottom: theme.spacing(2),
     },
->>>>>>> b28b6836
   },
   sidebar: {
     [theme.breakpoints.down('sm')]: {
