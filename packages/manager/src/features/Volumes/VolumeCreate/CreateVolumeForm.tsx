import { Linode } from '@linode/api-v4/lib/linodes/types';
import { Region } from '@linode/api-v4/lib/regions/types';
import { CreateVolumeSchema } from '@linode/validation/lib/volumes.schema';
import { Formik } from 'formik';
import * as React from 'react';
import { connect, useSelector } from 'react-redux';
import { RouteComponentProps } from 'react-router-dom';
import { compose } from 'recompose';
<<<<<<< HEAD
import Button from 'src/components/Button';
import { Box } from 'src/components/Box';
=======
import { Button } from 'src/components/Button/Button';
import Box from 'src/components/core/Box';
>>>>>>> d1af94d7
import Form from 'src/components/core/Form';
import Paper from 'src/components/core/Paper';
import { makeStyles } from '@mui/styles';
import { Theme, useTheme } from '@mui/material/styles';
import Typography from 'src/components/core/Typography';
import { RegionSelect } from 'src/components/EnhancedSelect/variants/RegionSelect';
import { TooltipIcon } from 'src/components/TooltipIcon/TooltipIcon';
import { Notice } from 'src/components/Notice/Notice';
import { MAX_VOLUME_SIZE } from 'src/constants';
import EUAgreementCheckbox from 'src/features/Account/Agreements/EUAgreementCheckbox';
import { LinodeSelect } from 'src/features/Linodes/LinodeSelect/LinodeSelect';
import {
  reportAgreementSigningError,
  useAccountAgreements,
  useMutateAccountAgreements,
} from 'src/queries/accountAgreements';
import { useGrants, useProfile } from 'src/queries/profile';
import { useCreateVolumeMutation } from 'src/queries/volumes';
import { ApplicationState } from 'src/store';
import { MapState } from 'src/store/types';
import { Origin as VolumeDrawerOrigin } from 'src/store/volumeForm';
import { isEURegion } from 'src/utilities/formatRegion';
import { getErrorMap } from 'src/utilities/errorUtils';
import {
  handleFieldErrors,
  handleGeneralErrors,
} from 'src/utilities/formikErrorUtils';
import { sendCreateVolumeEvent } from 'src/utilities/analytics';
import { isNilOrEmpty } from 'src/utilities/isNilOrEmpty';
import { maybeCastToNumber } from 'src/utilities/maybeCastToNumber';
import ConfigSelect, {
  initialValueDefaultId,
} from '../VolumeDrawer/ConfigSelect';
import LabelField from '../VolumeDrawer/LabelField';
import NoticePanel from '../VolumeDrawer/NoticePanel';
import SizeField from '../VolumeDrawer/SizeField';
import { useRegionsQuery } from 'src/queries/regions';

const useStyles = makeStyles((theme: Theme) => ({
  copy: {
    marginBottom: theme.spacing(),
    maxWidth: 680,
  },
  notice: {
    borderColor: theme.color.green,
    fontSize: 15,
    lineHeight: '18px',
  },
  select: {
    width: 320,
  },
  tooltip: {
    '& .MuiTooltip-tooltip': {
      minWidth: 320,
    },
  },
  labelTooltip: {
    '& .MuiTooltip-tooltip': {
      minWidth: 220,
    },
  },
  size: {
    width: 160,
  },
  linodeConfigSelectWrapper: {
    [theme.breakpoints.down('md')]: {
      flexDirection: 'column',
      alignItems: 'flex-start',
    },
  },
  linodeSelect: {
    marginRight: theme.spacing(4),
  },
  buttonGroup: {
    marginTop: theme.spacing(3),
    [theme.breakpoints.down('sm')]: {
      justifyContent: 'flex-end',
    },
  },
  agreement: {
    maxWidth: '70%',
    [theme.breakpoints.down('sm')]: {
      maxWidth: 'unset',
    },
  },
  button: {
    marginTop: theme.spacing(2),
    [theme.breakpoints.down('md')]: {
      marginRight: theme.spacing(),
    },
  },
}));

interface Props {
  regions: Region[];
  history: RouteComponentProps['history'];
  onSuccess: (
    volumeLabel: string,
    volumePath: string,
    message?: string
  ) => void;
}

type CombinedProps = Props & StateProps;

const CreateVolumeForm: React.FC<CombinedProps> = (props) => {
  const theme = useTheme();
  const classes = useStyles();
  const { onSuccess, origin, history } = props;

  const { data: profile } = useProfile();
  const { data: grants } = useGrants();

  const { data: regions } = useRegionsQuery();

  const { mutateAsync: createVolume } = useCreateVolumeMutation();

  const [linodeId, setLinodeId] = React.useState<number>(initialValueDefaultId);

  const { data: accountAgreements } = useAccountAgreements();
  const [hasSignedAgreement, setHasSignedAgreement] = React.useState(false);
  const { mutateAsync: updateAccountAgreements } = useMutateAccountAgreements();

  // This is to keep track of this linodeId's errors so we can select it from the Redux store for the error message.
  const { error: configsError } = useSelector((state: ApplicationState) => {
    return state.__resources.linodeConfigs[linodeId] ?? { error: {} };
  });

  const configErrorMessage = configsError?.read
    ? 'Unable to load configs for this Linode.' // More specific than the API error message
    : undefined;

  const regionsWithBlockStorage =
    regions
      ?.filter((thisRegion) =>
        thisRegion.capabilities.includes('Block Storage')
      )
      .map((thisRegion) => thisRegion.id) ?? [];

  const doesNotHavePermission =
    profile?.restricted && !grants?.global.add_volumes;

  const renderSelectTooltip = (tooltipText: string) => {
    return (
      <TooltipIcon
        classes={{ popper: classes.tooltip }}
        sxTooltipIcon={{
          marginBottom: '6px',
          marginLeft: theme.spacing(),
          padding: 0,
        }}
        text={tooltipText}
        tooltipPosition="right"
        status="help"
      />
    );
  };

  return (
    <Formik
      initialValues={initialValues}
      validationSchema={CreateVolumeSchema}
      onSubmit={(
        values,
        { resetForm, setSubmitting, setStatus, setErrors }
      ) => {
        const { label, size, region, linode_id, config_id } = values;

        setSubmitting(true);

        /** Status holds our success and generalError messages. */
        setStatus(undefined);

        createVolume({
          label,
          size: maybeCastToNumber(size),
          region:
            isNilOrEmpty(region) || region === 'none' ? undefined : region,
          linode_id:
            linode_id === initialValueDefaultId
              ? undefined
              : maybeCastToNumber(linode_id),
          config_id:
            config_id === initialValueDefaultId
              ? undefined
              : maybeCastToNumber(config_id),
        })
          .then(({ filesystem_path, label: volumeLabel }) => {
            if (hasSignedAgreement) {
              updateAccountAgreements({
                eu_model: true,
                privacy_policy: true,
              }).catch(reportAgreementSigningError);
            }

            resetForm({ values: initialValues });
            setStatus({ success: `Volume scheduled for creation.` });
            setSubmitting(false);
            onSuccess(
              volumeLabel,
              filesystem_path,
              `Volume scheduled for creation.`
            );
            history.push('/volumes');
            // Analytics Event
            sendCreateVolumeEvent(`Size: ${size}GB`, origin);
          })
          .catch((errorResponse) => {
            const defaultMessage = `Unable to create a volume at this time. Please try again later.`;
            const mapErrorToStatus = () =>
              setStatus({ generalError: getErrorMap([], errorResponse).none });

            setSubmitting(false);
            handleFieldErrors(setErrors, errorResponse);
            handleGeneralErrors(
              mapErrorToStatus,
              errorResponse,
              defaultMessage
            );
          });
      }}
    >
      {({
        errors,
        handleBlur,
        handleChange,
        handleSubmit,
        isSubmitting,
        setFieldValue,
        status,
        values,
        touched,
      }) => {
        const { linode_id, config_id } = values;

        const linodeError = touched.linode_id ? errors.linode_id : undefined;

        const generalError = status
          ? status.generalError
          : config_id === initialValueDefaultId
          ? errors.config_id
          : undefined;

        const showAgreement =
          isEURegion(values.region) &&
          !profile?.restricted &&
          accountAgreements?.eu_model === false;

        const disabled = Boolean(
          doesNotHavePermission || (showAgreement && !hasSignedAgreement)
        );

        const handleLinodeChange = (linode: Linode | null) => {
          if (linode !== null) {
            setFieldValue('linode_id', linode.id);
            setFieldValue('region', linode.region);
            setLinodeId(linode.id);
          } else {
            // If the LinodeSelect is cleared, reset the values for Region and Config
            setFieldValue('linode_id', initialValueDefaultId);
            setLinodeId(initialValueDefaultId);
          }
        };

        return (
          <Form>
            {generalError ? <NoticePanel error={generalError} /> : null}
            {status ? <NoticePanel success={status.success} /> : null}
            {doesNotHavePermission ? (
              <Notice
                text={
                  "You don't have permissions to create a new Volume. Please contact an account administrator for details."
                }
                error={true}
                important
              />
            ) : null}
            <Box display="flex" flexDirection="column">
              <Paper>
                <Typography
                  className={classes.copy}
                  variant="body1"
                  data-qa-volume-size-help
                >
                  A single Volume can range from 10 to {MAX_VOLUME_SIZE} GB in
                  size and costs $0.10/GB per month. <br />
                  Up to eight volumes can be attached to a single Linode.
                </Typography>
                <LabelField
                  name="label"
                  disabled={doesNotHavePermission}
                  error={touched.label ? errors.label : undefined}
                  onBlur={handleBlur}
                  onChange={handleChange}
                  textFieldStyles={classes.select}
                  tooltipClasses={classes.labelTooltip}
                  tooltipPosition="right"
                  tooltipText="Use only ASCII letters, numbers,
                  underscores, and dashes."
                  value={values.label}
                />
                <Box display="flex" alignItems="flex-end">
                  <SizeField
                    name="size"
                    disabled={doesNotHavePermission}
                    error={touched.size ? errors.size : undefined}
                    onBlur={handleBlur}
                    onChange={handleChange}
                    value={values.size}
                    textFieldStyles={classes.size}
                  />
                </Box>
                <Box display="flex" alignItems="flex-end">
                  <RegionSelect
                    label="Region"
                    name="region"
                    disabled={doesNotHavePermission}
                    errorText={touched.region ? errors.region : undefined}
                    handleSelection={(value) => {
                      setFieldValue('region', value);
                      setFieldValue('linode_id', initialValueDefaultId);
                    }}
                    isClearable
                    onBlur={handleBlur}
                    regions={
                      regions?.filter((eachRegion) =>
                        eachRegion.capabilities.some((eachCape) =>
                          eachCape.match(/block/i)
                        )
                      ) ?? []
                    }
                    selectedID={values.region}
                    width={320}
                  />
                  {renderSelectTooltip(
                    'Volumes must be created in a region. You can choose to create a Volume in a region and attach it later to a Linode in the same region.'
                  )}
                </Box>
                <Box
                  display="flex"
                  alignItems="flex-end"
                  className={classes.linodeConfigSelectWrapper}
                >
                  <Box
                    display="flex"
                    alignItems="flex-end"
                    className={classes.linodeSelect}
                  >
                    <LinodeSelect
                      label="Linode"
                      name="linodeId"
                      disabled={doesNotHavePermission}
                      filterCondition={(linode: Linode) =>
                        regionsWithBlockStorage.includes(linode.region)
                      }
                      handleChange={handleLinodeChange}
                      linodeError={linodeError || configErrorMessage}
                      onBlur={handleBlur}
                      selectedLinode={values.linode_id}
                      region={values.region}
                      isClearable
                      width={320}
                    />
                    {renderSelectTooltip(
                      'If you select a Linode, the Volume will be automatically created in that Linode’s region and attached upon creation.'
                    )}
                  </Box>
                  <ConfigSelect
                    name="configId"
                    disabled={doesNotHavePermission}
                    error={touched.config_id ? errors.config_id : undefined}
                    linodeId={linode_id}
                    onBlur={handleBlur}
                    onChange={(id: number) => setFieldValue('config_id', id)}
                    value={config_id}
                    width={320}
                  />
                </Box>
                <Box
                  display="flex"
                  justifyContent={showAgreement ? 'space-between' : 'flex-end'}
                  alignItems="center"
                  flexWrap="wrap"
                  className={classes.buttonGroup}
                >
                  {showAgreement ? (
                    <EUAgreementCheckbox
                      checked={hasSignedAgreement}
                      onChange={(e) => setHasSignedAgreement(e.target.checked)}
                      className={classes.agreement}
                      centerCheckbox
                    />
                  ) : null}
                </Box>
              </Paper>
              <Box display="flex" justifyContent="flex-end">
                <Button
                  buttonType="primary"
                  className={classes.button}
                  disabled={disabled}
                  loading={isSubmitting}
                  onClick={() => handleSubmit()}
                  style={{ marginLeft: 12 }}
                  data-qa-deploy-linode
                >
                  Create Volume
                </Button>
              </Box>
            </Box>
          </Form>
        );
      }}
    </Formik>
  );
};

interface FormState {
  label: string;
  size: number;
  region: string;
  linode_id: number;
  config_id: number;
}

const initialValues: FormState = {
  label: '',
  size: 20,
  region: '',
  linode_id: initialValueDefaultId,
  config_id: initialValueDefaultId,
};

interface StateProps {
  origin?: VolumeDrawerOrigin;
}

const mapStateToProps: MapState<StateProps, CombinedProps> = (state) => ({
  origin: state.volumeDrawer.origin,
});

const connected = connect(mapStateToProps);

const enhanced = compose<CombinedProps, Props>(connected)(CreateVolumeForm);

export default enhanced;<|MERGE_RESOLUTION|>--- conflicted
+++ resolved
@@ -6,13 +6,8 @@
 import { connect, useSelector } from 'react-redux';
 import { RouteComponentProps } from 'react-router-dom';
 import { compose } from 'recompose';
-<<<<<<< HEAD
-import Button from 'src/components/Button';
 import { Box } from 'src/components/Box';
-=======
 import { Button } from 'src/components/Button/Button';
-import Box from 'src/components/core/Box';
->>>>>>> d1af94d7
 import Form from 'src/components/core/Form';
 import Paper from 'src/components/core/Paper';
 import { makeStyles } from '@mui/styles';
