--- conflicted
+++ resolved
@@ -22,16 +22,7 @@
 import withVolumesRequests, {
   VolumesRequests,
 } from 'src/containers/volumesRequests.container';
-<<<<<<< HEAD
 import { hasGrant } from 'src/features/Profile/permissionsHelpers';
-=======
-import LinodeSelect from 'src/features/linodes/LinodeSelect';
-import {
-  hasGrant,
-  isRestrictedUser,
-} from 'src/features/Profile/permissionsHelpers';
-import useFlags from 'src/hooks/useFlags';
->>>>>>> b594e3bc
 import { ApplicationState } from 'src/store';
 import { MapState } from 'src/store/types';
 import { Origin as VolumeDrawerOrigin } from 'src/store/volumeForm';
@@ -51,6 +42,8 @@
 import NoticePanel from '../VolumeDrawer/NoticePanel';
 import SizeField from '../VolumeDrawer/SizeField';
 import { useGrants, useProfile } from 'src/queries/profile';
+import useFlags from 'src/hooks/useFlags';
+import LinodeSelect from 'src/features/linodes/LinodeSelect';
 
 const useStyles = makeStyles((theme: Theme) => ({
   form: {
@@ -94,17 +87,13 @@
 
 const CreateVolumeForm: React.FC<CombinedProps> = (props) => {
   const classes = useStyles();
-<<<<<<< HEAD
+  const flags = useFlags();
   const { onSuccess, createVolume, origin, history, regions } = props;
 
   const { data: profile } = useProfile();
   const { data: grants } = useGrants();
 
   const disabled = profile?.restricted && !hasGrant(grants, 'add_volumes');
-=======
-  const flags = useFlags();
-  const { onSuccess, createVolume, disabled, origin, history, regions } = props;
->>>>>>> b594e3bc
 
   const [linodeId, setLinodeId] = React.useState<number>(initialValueDefaultId);
 
