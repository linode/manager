--- conflicted
+++ resolved
@@ -358,7 +358,6 @@
                     className={classes.linodeSelect}
                     display="flex"
                   >
-<<<<<<< HEAD
                     <LinodeSelectV2
                       disabled={doesNotHavePermission}
                       optionsFilter={(linode: Linode) =>
@@ -373,22 +372,6 @@
                       sx={{
                         width: '320px',
                       }}
-=======
-                    <LinodeSelect
-                      filterCondition={(linode: Linode) =>
-                        regionsWithBlockStorage.includes(linode.region)
-                      }
-                      disabled={doesNotHavePermission}
-                      handleChange={handleLinodeChange}
-                      isClearable
-                      label="Linode"
-                      linodeError={linodeError || configErrorMessage}
-                      name="linodeId"
-                      onBlur={handleBlur}
-                      region={values.region}
-                      selectedLinode={values.linode_id}
-                      width={320}
->>>>>>> f9424e83
                     />
                     {renderSelectTooltip(
                       'If you select a Linode, the Volume will be automatically created in that Linode’s region and attached upon creation.'
