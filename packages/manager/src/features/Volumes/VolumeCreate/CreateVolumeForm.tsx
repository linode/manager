<<<<<<< HEAD
import { Region } from '@linode/api-v4/lib/regions';
=======
import { Formik } from 'formik';
import { Linode } from '@linode/api-v4/lib/linodes/types';
import { Region } from '@linode/api-v4/lib/regions/types';
>>>>>>> f86e5f1e
import { APIError } from '@linode/api-v4/lib/types';
import { CreateVolumeSchema } from '@linode/api-v4/lib/volumes';
import { Formik } from 'formik';
import * as React from 'react';
import { connect, useSelector } from 'react-redux';
import { RouteComponentProps } from 'react-router-dom';
import { compose } from 'recompose';
import CheckoutBar, { DisplaySectionList } from 'src/components/CheckoutBar';
import Form from 'src/components/core/Form';
import FormHelperText from 'src/components/core/FormHelperText';
import Paper from 'src/components/core/Paper';
import { makeStyles, Theme } from 'src/components/core/styles';
import Typography from 'src/components/core/Typography';
import RegionSelect from 'src/components/EnhancedSelect/variants/RegionSelect';
import Grid from 'src/components/Grid';
import Notice from 'src/components/Notice';
import Tag from 'src/components/Tag';
import TagsInput, { Tag as _Tag } from 'src/components/TagsInput';
import { dcDisplayNames, MAX_VOLUME_SIZE } from 'src/constants';
import withVolumesRequests, {
  VolumesRequests,
} from 'src/containers/volumesRequests.container';
import {
  hasGrant,
  isRestrictedUser,
} from 'src/features/Profile/permissionsHelpers';
import { ApplicationState } from 'src/store';
import { MapState } from 'src/store/types';
import { Origin as VolumeDrawerOrigin } from 'src/store/volumeForm';
import { getErrorStringOrDefault } from 'src/utilities/errorUtils';
import {
  handleFieldErrors,
  handleGeneralErrors,
} from 'src/utilities/formikErrorUtils';
import { sendCreateVolumeEvent } from 'src/utilities/ga';
import { getEntityByIDFromStore } from 'src/utilities/getEntityByIDFromStore';
import isNilOrEmpty from 'src/utilities/isNilOrEmpty';
import maybeCastToNumber from 'src/utilities/maybeCastToNumber';
import ConfigSelect, {
  initialValueDefaultId,
} from '../VolumeDrawer/ConfigSelect';
import LabelField from '../VolumeDrawer/LabelField';
import LinodeSelect from 'src/features/linodes/LinodeSelect';
import NoticePanel from '../VolumeDrawer/NoticePanel';
import SizeField from '../VolumeDrawer/SizeField';

const useStyles = makeStyles((theme: Theme) => ({
  form: {
    display: 'flex',
    flexWrap: 'wrap',
  },
  container: {
    padding: theme.spacing(3),
    paddingBottom: theme.spacing(4),
    '& .MuiFormHelperText-root': {
      marginBottom: theme.spacing(2),
    },
  },
  sidebar: {
    [theme.breakpoints.down('sm')]: {
      marginTop: `0 !important`,
    },
    '& > div': {
      [theme.breakpoints.up('md')]: {
        padding: `${theme.spacing(1)}px`,
      },
    },
  },
  copy: {
    marginTop: theme.spacing(1),
    marginBottom: theme.spacing(3),
  },
}));

interface Props {
  regions: Region[];
  history: RouteComponentProps['history'];
  onSuccess: (
    volumeLabel: string,
    volumePath: string,
    message?: string
  ) => void;
}

type CombinedProps = Props & VolumesRequests & StateProps;

const CreateVolumeForm: React.FC<CombinedProps> = (props) => {
  const classes = useStyles();
  const { onSuccess, createVolume, disabled, origin, history, regions } = props;

  const [linodeId, setLinodeId] = React.useState<number>(initialValueDefaultId);

  // This is to keep track of this linodeId's errors so we can select it from the Redux store for the error message.
  const { error: configsError } = useSelector((state: ApplicationState) => {
    return state.__resources.linodeConfigs[linodeId] ?? { error: {} };
  });

  const configErrorMessage = configsError?.read
    ? 'Unable to load Configs for this Linode.' // More specific than the API error message
    : undefined;

  const regionsWithBlockStorage = regions
    .filter(thisRegion => thisRegion.capabilities.includes('Block Storage'))
    .map(thisRegion => thisRegion.id);

  return (
    <Formik
      initialValues={initialValues}
      validationSchema={CreateVolumeSchema}
      onSubmit={(
        values,
        { resetForm, setSubmitting, setStatus, setErrors }
      ) => {
        const { label, size, region, linode_id, config_id, tags } = values;

        setSubmitting(true);

        /** Status holds our success and generalError messages. */
        setStatus(undefined);

        createVolume({
          label,
          size: maybeCastToNumber(size),
          region:
            isNilOrEmpty(region) || region === 'none' ? undefined : region,
          linode_id:
            linode_id === initialValueDefaultId
              ? undefined
              : maybeCastToNumber(linode_id),
          config_id:
            config_id === initialValueDefaultId
              ? undefined
              : maybeCastToNumber(config_id),
          tags: tags.map((v) => v.value),
        })
          .then(({ filesystem_path, label: volumeLabel }) => {
            resetForm({ values: initialValues });
            setStatus({ success: `Volume scheduled for creation.` });
            setSubmitting(false);
            onSuccess(
              volumeLabel,
              filesystem_path,
              `Volume scheduled for creation.`
            );
            history.push('/volumes');
            // GA Event
            sendCreateVolumeEvent(`${label}: ${size}GiB`, origin);
          })
          .catch((errorResponse) => {
            const defaultMessage = `Unable to create a volume at this time. Please try again later.`;
            const mapErrorToStatus = (generalError: string) =>
              setStatus({ generalError });

            setSubmitting(false);
            handleFieldErrors(setErrors, errorResponse);
            handleGeneralErrors(
              mapErrorToStatus,
              errorResponse,
              defaultMessage
            );
          });
      }}
    >
      {({
        errors,
        handleBlur,
        handleChange,
        handleSubmit,
        isSubmitting,
        setFieldValue,
        status,
        values,
        touched,
      }) => {
        const { region, linode_id, tags, config_id } = values;

        const linodeError = touched.linode_id ? errors.linode_id : undefined;

        const generalError = status
          ? status.generalError
          : config_id === initialValueDefaultId
          ? errors.config_id
          : undefined;

        const displaySections = [];
        if (region) {
          displaySections.push({
            title: props.regions
              .filter((c) => c.id === region)
              .map((eachRegion) => eachRegion.country.toUpperCase())
              .join(),
            details: props.regions
              .filter((c) => c.id === region)
              .map((eachRegion) => dcDisplayNames[eachRegion.id])
              .join(),
          });
        }
        if (linode_id !== initialValueDefaultId) {
          const linodeObject: any = getEntityByIDFromStore('linode', linode_id);
          displaySections.push({
            title: 'Attach To',
            details: linodeObject ? linodeObject.label : null,
          });
        }
        if (tags.length !== 0) {
          displaySections.push({
            title: 'Tags',
            details: tags.map((tag, i) => <Tag key={i} label={tag.label} />),
          });
        }

        return (
          <Form className={classes.form}>
            {generalError && <NoticePanel error={generalError} />}
            {status && <NoticePanel success={status.success} />}
            {disabled && (
              <Notice
                text={
                  "You don't have permissions to create a new Volume. Please contact an account administrator for details."
                }
                error={true}
                important
              />
            )}
            <Grid container>
              <Grid item className="mlMain">
                <Paper className={classes.container}>
                  <Typography variant="body1" data-qa-volume-size-help>
                    A single Volume can range from 10 to {MAX_VOLUME_SIZE}{' '}
                    gibibytes in size and costs $0.10/GiB per month. Up to eight
                    volumes can be attached to a single Linode.
                  </Typography>
                  <Typography
                    variant="body1"
                    className={classes.copy}
                    data-qa-volume-help
                  >
                    Volumes must be created in a particular region. You can
                    choose to create a volume in a region and attach it later to
                    a Linode in the same region. If you select a Linode from the
                    field below, the Volume will be automatically created in
                    that Linode’s region and attached upon creation.
                  </Typography>
                  <LabelField
                    error={touched.label ? errors.label : undefined}
                    name="label"
                    onBlur={handleBlur}
                    onChange={handleChange}
                    value={values.label}
                    disabled={disabled}
                  />
                  <SizeField
                    error={touched.size ? errors.size : undefined}
                    name="size"
                    onBlur={handleBlur}
                    onChange={handleChange}
                    value={values.size}
                    disabled={disabled}
                  />
                  <RegionSelect
                    isClearable
                    errorText={touched.region ? errors.region : undefined}
                    regions={props.regions
                      .filter((eachRegion) =>
                        eachRegion.capabilities.some((eachCape) =>
                          eachCape.match(/block/i)
                        )
                      )
                      .map((eachRegion) => ({
                        ...eachRegion,
                        display: dcDisplayNames[eachRegion.id],
                      }))}
                    name="region"
                    onBlur={handleBlur}
                    selectedID={values.region}
<<<<<<< HEAD
                    handleSelection={(value) => setFieldValue('region', value)}
=======
                    handleSelection={value => {
                      setFieldValue('region', value);
                      setFieldValue('linode_id', initialValueDefaultId);
                    }}
>>>>>>> f86e5f1e
                    disabled={disabled}
                    styles={{
                      /** altering styles for mobile-view */
                      menuList: (base: any) => ({
                        ...base,
                        maxHeight: `250px !important`,
                      }),
                    }}
                  />
                  <FormHelperText data-qa-volume-region>
                    The datacenter where the new volume should be created. Only
                    regions supporting block storage are displayed.
                  </FormHelperText>
                  <LinodeSelect
                    linodeError={linodeError || configErrorMessage}
                    name="linodeId"
                    onBlur={handleBlur}
                    handleChange={(linode: Linode) => {
                      setFieldValue('linode_id', linode.id);
                      setFieldValue('region', linode.region);
                      setLinodeId(linode.id);
                    }}
                    selectedLinode={values.linode_id}
                    region={values.region}
                    filterCondition={(linode: Linode) =>
                      regionsWithBlockStorage.includes(linode.region)
                    }
                    disabled={disabled}
                  />
                  <ConfigSelect
                    error={touched.config_id ? errors.config_id : undefined}
                    linodeId={linode_id}
                    name="configId"
                    onBlur={handleBlur}
                    onChange={(id: number) => setFieldValue('config_id', id)}
                    value={config_id}
                    disabled={disabled}
                  />
                  <TagsInput
                    tagError={
                      touched.tags
                        ? errors.tags
                          ? getErrorStringOrDefault(
                              errors.tags as APIError[],
                              'Unable to tag Volume.'
                            )
                          : undefined
                        : undefined
                    }
                    name="tags"
                    label="Tags"
                    disabled={disabled}
                    onChange={(selected) => setFieldValue('tags', selected)}
                    value={values.tags}
                    menuPlacement="top"
                  />
                </Paper>
              </Grid>
              <Grid item className={`${classes.sidebar} mlSidebar`}>
                <CheckoutBar
                  heading={`${values.label || 'Volume'} Summary`}
                  onDeploy={handleSubmit}
                  calculatedPrice={values.size / 10}
                  disabled={disabled}
                  isMakingRequest={isSubmitting}
                >
                  <DisplaySectionList displaySections={displaySections} />
                </CheckoutBar>
              </Grid>
            </Grid>
          </Form>
        );
      }}
    </Formik>
  );
};

interface FormState {
  label: string;
  size: number;
  region: string;
  linode_id: number;
  config_id: number;
  tags: _Tag[];
}

const initialValues: FormState = {
  label: '',
  size: 20,
  region: '',
  linode_id: initialValueDefaultId,
  config_id: initialValueDefaultId,
  tags: [],
};

interface StateProps {
  disabled: boolean;
  origin?: VolumeDrawerOrigin;
}

const mapStateToProps: MapState<StateProps, CombinedProps> = (state) => ({
  disabled: isRestrictedUser(state) && !hasGrant(state, 'add_volumes'),
  origin: state.volumeDrawer.origin,
});

const connected = connect(mapStateToProps);

const enhanced = compose<CombinedProps, Props>(
  withVolumesRequests,
  connected
)(CreateVolumeForm);

export default enhanced;<|MERGE_RESOLUTION|>--- conflicted
+++ resolved
@@ -1,10 +1,6 @@
-<<<<<<< HEAD
-import { Region } from '@linode/api-v4/lib/regions';
-=======
 import { Formik } from 'formik';
 import { Linode } from '@linode/api-v4/lib/linodes/types';
 import { Region } from '@linode/api-v4/lib/regions/types';
->>>>>>> f86e5f1e
 import { APIError } from '@linode/api-v4/lib/types';
 import { CreateVolumeSchema } from '@linode/api-v4/lib/volumes';
 import { Formik } from 'formik';
@@ -107,8 +103,8 @@
     : undefined;
 
   const regionsWithBlockStorage = regions
-    .filter(thisRegion => thisRegion.capabilities.includes('Block Storage'))
-    .map(thisRegion => thisRegion.id);
+    .filter((thisRegion) => thisRegion.capabilities.includes('Block Storage'))
+    .map((thisRegion) => thisRegion.id);
 
   return (
     <Formik
@@ -280,14 +276,10 @@
                     name="region"
                     onBlur={handleBlur}
                     selectedID={values.region}
-<<<<<<< HEAD
-                    handleSelection={(value) => setFieldValue('region', value)}
-=======
-                    handleSelection={value => {
+                    handleSelection={(value) => {
                       setFieldValue('region', value);
                       setFieldValue('linode_id', initialValueDefaultId);
                     }}
->>>>>>> f86e5f1e
                     disabled={disabled}
                     styles={{
                       /** altering styles for mobile-view */
