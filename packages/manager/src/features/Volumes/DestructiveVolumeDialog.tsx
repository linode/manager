import { Theme } from '@mui/material/styles';
import { makeStyles } from '@mui/styles';
import { useSnackbar } from 'notistack';
import * as React from 'react';

import { Notice } from 'src/components/Notice/Notice';
import { TypeToConfirmDialog } from 'src/components/TypeToConfirmDialog/TypeToConfirmDialog';
<<<<<<< HEAD
=======
import { Typography } from 'src/components/Typography';
import { resetEventsPolling } from 'src/eventsPolling';
import { useLinodeQuery } from 'src/queries/linodes/linodes';
>>>>>>> eada7170
import {
  useDeleteVolumeMutation,
  useDetachVolumeMutation,
} from 'src/queries/volumes';
import { getAPIErrorOrDefault } from 'src/utilities/errorUtils';
<<<<<<< HEAD
import { useEventsInfiniteQuery } from 'src/queries/events';
import { useLinodeQuery } from 'src/queries/linodes/linodes';
=======
>>>>>>> eada7170

const useStyles = makeStyles((theme: Theme) => ({
  warningCopy: {
    color: theme.color.red,
    marginBottom: theme.spacing(2),
  },
}));

interface Props {
  linodeId?: number;
  linodeLabel?: string;
  mode: 'delete' | 'detach';
  onClose: () => void;
  open: boolean;
  volumeId: number;
  volumeLabel: string;
}

export const DestructiveVolumeDialog = (props: Props) => {
  const classes = useStyles();

  const { linodeId, mode, onClose, open, volumeId, volumeLabel: label } = props;

  const { enqueueSnackbar } = useSnackbar();

  const { data: linode } = useLinodeQuery(
    linodeId ?? -1,
    linodeId !== undefined
  );

  const {
    error: detachError,
    isLoading: detachLoading,
    mutateAsync: detachVolume,
  } = useDetachVolumeMutation();

  const {
    error: deleteError,
    isLoading: deleteLoading,
    mutateAsync: deleteVolume,
  } = useDeleteVolumeMutation();

  const { resetEventsPolling } = useEventsInfiniteQuery({ enabled: false });

  const onDetach = () => {
    detachVolume({ id: volumeId }).then(() => {
      onClose();
      resetEventsPolling();
      enqueueSnackbar(`Volume detachment started`, {
        variant: 'info',
      });
    });
  };

  const onDelete = () => {
    deleteVolume({ id: volumeId }).then(() => {
      onClose();
      resetEventsPolling();
    });
  };

  const poweredOff = linode?.status === 'offline';

  const method = {
    delete: onDelete,
    detach: onDetach,
  }[props.mode];

  const loading = {
    delete: deleteLoading,
    detach: detachLoading,
  }[props.mode];

  const selectedError = {
    delete: deleteError,
    detach: detachError,
  }[props.mode];

  const error = selectedError
    ? getAPIErrorOrDefault(selectedError, `Unable to ${mode} volume.`)[0].reason
    : undefined;

  const title = {
    delete: `Delete ${label ? `Volume ${label}` : 'Volume'}?`,
    detach: `Detach ${label ? `Volume ${label}` : 'Volume'}?`,
  }[props.mode];

  return (
    <TypeToConfirmDialog
      entity={{
        action: mode === 'detach' ? 'detachment' : 'deletion',
        name: label,
        primaryBtnText: mode === 'detach' ? 'Detach' : 'Delete',
        type: 'Volume',
      }}
      label={'Volume Label'}
      loading={loading}
      onClick={method}
      onClose={onClose}
      open={open}
      title={title}
      typographyStyle={{ marginTop: '10px' }}
    >
      {error && <Notice error text={error} />}
      {mode === 'detach' && !poweredOff && linode !== undefined && (
        <Typography className={classes.warningCopy}>
          <strong>Warning:</strong> This operation could cause data loss. Please
          power off the Linode first or make sure it isn&rsquo;t currently
          writing to the volume before continuing. If this volume is currently
          mounted, detaching it could cause your Linode to restart.
        </Typography>
      )}
    </TypeToConfirmDialog>
  );
};<|MERGE_RESOLUTION|>--- conflicted
+++ resolved
@@ -1,3 +1,4 @@
+import { Typography } from '@mui/material';
 import { Theme } from '@mui/material/styles';
 import { makeStyles } from '@mui/styles';
 import { useSnackbar } from 'notistack';
@@ -5,22 +6,13 @@
 
 import { Notice } from 'src/components/Notice/Notice';
 import { TypeToConfirmDialog } from 'src/components/TypeToConfirmDialog/TypeToConfirmDialog';
-<<<<<<< HEAD
-=======
-import { Typography } from 'src/components/Typography';
-import { resetEventsPolling } from 'src/eventsPolling';
+import { useEventsInfiniteQuery } from 'src/queries/events';
 import { useLinodeQuery } from 'src/queries/linodes/linodes';
->>>>>>> eada7170
 import {
   useDeleteVolumeMutation,
   useDetachVolumeMutation,
 } from 'src/queries/volumes';
 import { getAPIErrorOrDefault } from 'src/utilities/errorUtils';
-<<<<<<< HEAD
-import { useEventsInfiniteQuery } from 'src/queries/events';
-import { useLinodeQuery } from 'src/queries/linodes/linodes';
-=======
->>>>>>> eada7170
 
 const useStyles = makeStyles((theme: Theme) => ({
   warningCopy: {
