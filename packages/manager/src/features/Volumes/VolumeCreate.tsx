--- conflicted
+++ resolved
@@ -1,18 +1,12 @@
 import {
   useAccountAgreements,
-<<<<<<< HEAD
-=======
   useCreateVolumeMutation,
->>>>>>> 4d1476e0
   useGrants,
   useLinodeQuery,
   useMutateAccountAgreements,
   useProfile,
   useRegionsQuery,
-<<<<<<< HEAD
-=======
   useVolumeTypesQuery,
->>>>>>> 4d1476e0
 } from '@linode/queries';
 import { LinodeSelect } from '@linode/shared';
 import {
@@ -51,14 +45,6 @@
 import { MAX_VOLUME_SIZE } from 'src/constants';
 import { EUAgreementCheckbox } from 'src/features/Account/Agreements/EUAgreementCheckbox';
 import { getRestrictedResourceText } from 'src/features/Account/utils';
-<<<<<<< HEAD
-import {
-  useCreateVolumeMutation,
-  useVolumeTypesQuery,
-} from 'src/queries/volumes/volumes';
-=======
-import { LinodeSelect } from 'src/features/Linodes/LinodeSelect/LinodeSelect';
->>>>>>> 4d1476e0
 import { sendCreateVolumeEvent } from 'src/utilities/analytics/customEventAnalytics';
 import { doesRegionSupportFeature } from 'src/utilities/doesRegionSupportFeature';
 import { getErrorStringOrDefault } from 'src/utilities/errorUtils';
