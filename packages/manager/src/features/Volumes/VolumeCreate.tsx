import {
  Box,
  Button,
  Notice,
  Paper,
  Stack,
<<<<<<< HEAD
  TooltipIcon,
  Typography,
=======
  TextField,
  TooltipIcon,
>>>>>>> 4b3fe8ae
} from '@linode/ui';
import { CreateVolumeSchema } from '@linode/validation/lib/volumes.schema';
import { useTheme } from '@mui/material/styles';
import { createLazyRoute } from '@tanstack/react-router';
import { useFormik } from 'formik';
import { useSnackbar } from 'notistack';
import * as React from 'react';
import { useHistory } from 'react-router-dom';
import { makeStyles } from 'tss-react/mui';

import { DocumentTitleSegment } from 'src/components/DocumentTitle';
import {
  BLOCK_STORAGE_CHOOSE_REGION_COPY,
  BLOCK_STORAGE_CLIENT_LIBRARY_UPDATE_REQUIRED_COPY,
  BLOCK_STORAGE_ENCRYPTION_GENERAL_DESCRIPTION,
  BLOCK_STORAGE_ENCRYPTION_OVERHEAD_CAVEAT,
  BLOCK_STORAGE_ENCRYPTION_UNAVAILABLE_IN_REGION_COPY,
  BLOCK_STORAGE_USER_SIDE_ENCRYPTION_CAVEAT,
} from 'src/components/Encryption/constants';
import { Encryption } from 'src/components/Encryption/Encryption';
import { useIsBlockStorageEncryptionFeatureEnabled } from 'src/components/Encryption/utils';
import { ErrorMessage } from 'src/components/ErrorMessage';
import { LandingHeader } from 'src/components/LandingHeader';
import { RegionSelect } from 'src/components/RegionSelect/RegionSelect';
<<<<<<< HEAD
import { TextField } from 'src/components/TextField';
=======
import { Typography } from 'src/components/Typography';
>>>>>>> 4b3fe8ae
import { MAX_VOLUME_SIZE } from 'src/constants';
import { EUAgreementCheckbox } from 'src/features/Account/Agreements/EUAgreementCheckbox';
import { getRestrictedResourceText } from 'src/features/Account/utils';
import { LinodeSelect } from 'src/features/Linodes/LinodeSelect/LinodeSelect';
import {
  reportAgreementSigningError,
  useAccountAgreements,
  useMutateAccountAgreements,
} from 'src/queries/account/agreements';
import { useLinodeQuery } from 'src/queries/linodes/linodes';
import { useGrants, useProfile } from 'src/queries/profile/profile';
import { useRegionsQuery } from 'src/queries/regions/regions';
import {
  useCreateVolumeMutation,
  useVolumeTypesQuery,
} from 'src/queries/volumes/volumes';
import { sendCreateVolumeEvent } from 'src/utilities/analytics/customEventAnalytics';
import { doesRegionSupportFeature } from 'src/utilities/doesRegionSupportFeature';
import { getGDPRDetails } from 'src/utilities/formatRegion';
import {
  handleFieldErrors,
  handleGeneralErrors,
} from 'src/utilities/formikErrorUtils';
import { isNilOrEmpty } from 'src/utilities/isNilOrEmpty';
import { maybeCastToNumber } from 'src/utilities/maybeCastToNumber';
import { PRICES_RELOAD_ERROR_NOTICE_TEXT } from 'src/utilities/pricing/constants';

import { ConfigSelect } from './VolumeDrawer/ConfigSelect';
import { SizeField } from './VolumeDrawer/SizeField';

import type { VolumeEncryption } from '@linode/api-v4';
import type { Linode } from '@linode/api-v4/lib/linodes/types';
import type { Theme } from '@mui/material/styles';

export const SIZE_FIELD_WIDTH = 160;

const useStyles = makeStyles()((theme: Theme) => ({
  agreement: {
    maxWidth: '70%',
    [theme.breakpoints.down('sm')]: {
      maxWidth: 'unset',
    },
  },
  button: {
    marginTop: theme.spacing(2),
    [theme.breakpoints.down('md')]: {
      marginRight: theme.spacing(),
    },
  },
  buttonGroup: {
    marginTop: theme.spacing(3),
    [theme.breakpoints.down('sm')]: {
      justifyContent: 'flex-end',
    },
  },
  copy: {
    marginBottom: theme.spacing(),
    maxWidth: 700,
  },
  labelTooltip: {
    '& .MuiTooltip-tooltip': {
      minWidth: 220,
    },
  },
  linodeConfigSelectWrapper: {
    [theme.breakpoints.down('md')]: {
      alignItems: 'flex-start',
      flexDirection: 'column',
    },
  },
  linodeSelect: {
    marginRight: theme.spacing(4),
  },
  notice: {
    borderColor: theme.color.green,
    fontSize: 15,
    lineHeight: '18px',
  },
  select: {
    [theme.breakpoints.down('sm')]: {
      width: 320,
    },
    width: 400,
  },
  size: {
    position: 'relative',
    width: SIZE_FIELD_WIDTH,
  },
  tooltip: {
    '& .MuiTooltip-tooltip': {
      minWidth: 320,
    },
  },
}));

export const VolumeCreate = () => {
  const theme = useTheme();
  const { classes } = useStyles();
  const history = useHistory();

  const { data: types, isError, isLoading } = useVolumeTypesQuery();

  const { data: profile } = useProfile();
  const { data: grants } = useGrants();

  const { data: regions } = useRegionsQuery();

  const { mutateAsync: createVolume } = useCreateVolumeMutation();

  const { data: accountAgreements } = useAccountAgreements();
  const [hasSignedAgreement, setHasSignedAgreement] = React.useState(false);
  const { mutateAsync: updateAccountAgreements } = useMutateAccountAgreements();

  const {
    isBlockStorageEncryptionFeatureEnabled,
  } = useIsBlockStorageEncryptionFeatureEnabled();

  const regionsWithBlockStorage =
    regions
      ?.filter((thisRegion) =>
        thisRegion.capabilities.includes('Block Storage')
      )
      .map((thisRegion) => thisRegion.id) ?? [];

  const doesNotHavePermission =
    profile?.restricted && !grants?.global.add_volumes;

  const renderSelectTooltip = (tooltipText: string) => {
    return (
      <TooltipIcon
        sxTooltipIcon={{
          marginBottom: '6px',
          marginLeft: theme.spacing(),
          padding: 0,
        }}
        classes={{ popper: classes.tooltip }}
        status="help"
        text={tooltipText}
        tooltipPosition="right"
      />
    );
  };

  const { enqueueSnackbar } = useSnackbar();

  const {
    errors,
    handleBlur,
    handleChange,
    handleSubmit,
    isSubmitting,
    setFieldValue,
    status: error,
    touched,
    values,
  } = useFormik({
    initialValues,
    onSubmit: (values, { resetForm, setErrors, setStatus, setSubmitting }) => {
      const { config_id, encryption, label, linode_id, region, size } = values;

      setSubmitting(true);

      /** Status holds our success and generalError messages. */
      setStatus(undefined);

      // If the BSE feature is not enabled or the selected region does not support BSE, set `encryption` in the payload to undefined.
      // Otherwise, set it to `enabled` if the checkbox is checked, or `disabled` if it is not
      const blockStorageEncryptionPayloadValue =
        !isBlockStorageEncryptionFeatureEnabled ||
        !regionSupportsBlockStorageEncryption
          ? undefined
          : encryption;

      createVolume({
        config_id:
          config_id === null ? undefined : maybeCastToNumber(config_id),
        encryption: blockStorageEncryptionPayloadValue,
        label,
        linode_id:
          linode_id === null ? undefined : maybeCastToNumber(linode_id),
        region: isNilOrEmpty(region) || region === 'none' ? undefined : region,
        size: maybeCastToNumber(size),
      })
        .then((volume) => {
          if (hasSignedAgreement) {
            updateAccountAgreements({
              eu_model: true,
              privacy_policy: true,
            }).catch(reportAgreementSigningError);
          }

          resetForm({ values: initialValues });
          setSubmitting(false);
          enqueueSnackbar(`Volume scheduled for creation.`, {
            variant: 'success',
          });
          history.push('/volumes', { volume });
          // Analytics Event
          sendCreateVolumeEvent(`Size: ${size}GB`, origin);
        })
        .catch((errorResponse) => {
          setSubmitting(false);
          handleFieldErrors(setErrors, errorResponse);
          handleGeneralErrors(
            setStatus,
            errorResponse,
            `Unable to create a volume at this time. Please try again later.`
          );
        });
    },
    validationSchema: CreateVolumeSchema,
  });

  const { config_id, linode_id } = values;

  const { data: linode } = useLinodeQuery(
    linode_id ?? -1,
    isBlockStorageEncryptionFeatureEnabled && linode_id !== null
  );

  const linodeSupportsBlockStorageEncryption = Boolean(
    linode?.capabilities?.includes('Block Storage Encryption')
  );

  const linodeError = touched.linode_id ? errors.linode_id : undefined;

  const { showGDPRCheckbox } = getGDPRDetails({
    agreements: accountAgreements,
    profile,
    regions,
    selectedRegionId: values.region,
  });

  const isInvalidPrice = !types || isError;

  const disabled = Boolean(
    doesNotHavePermission ||
      (showGDPRCheckbox && !hasSignedAgreement) ||
      isInvalidPrice
  );

  const handleLinodeChange = (linode: Linode | null) => {
    if (linode !== null) {
      setFieldValue('linode_id', linode.id);
      setFieldValue('region', linode.region);
    } else {
      setFieldValue('linode_id', null);
      setFieldValue('config_id', null);
    }
  };

  const regionSupportsBlockStorageEncryption = doesRegionSupportFeature(
    values.region ?? '',
    regions ?? [],
    'Block Storage Encryption'
  );

  const toggleVolumeEncryptionEnabled = (
    encryption: VolumeEncryption | undefined
  ) => {
    if (encryption === 'enabled') {
      setFieldValue('encryption', 'disabled');
    } else {
      setFieldValue('encryption', 'enabled');
    }
  };

  const shouldDisplayClientLibraryCopy =
    isBlockStorageEncryptionFeatureEnabled &&
    linode_id !== null &&
    !linodeSupportsBlockStorageEncryption;

  return (
    <>
      <DocumentTitleSegment segment="Create a Volume" />
      <LandingHeader
        breadcrumbProps={{
          crumbOverrides: [
            {
              label: 'Volumes',
              position: 1,
            },
          ],
          pathname: location.pathname,
        }}
        title="Create"
      />
      {doesNotHavePermission && (
        <Notice
          text={getRestrictedResourceText({
            action: 'create',
            resourceType: 'Volumes',
          })}
          important
          spacingTop={16}
          variant="error"
        />
      )}
      <form onSubmit={handleSubmit}>
        <Box display="flex" flexDirection="column">
          <Paper>
            <Typography
              className={classes.copy}
              data-qa-volume-size-help
              variant="body1"
            >
              <span>
                A single Volume can range from 10 to {MAX_VOLUME_SIZE} GB in
                size. Up to to eight Volumes can be attached to a single Linode.
                Select a region to see cost per GB.
              </span>
            </Typography>
            {error && (
              <Notice spacingBottom={0} spacingTop={12} variant="error">
                <ErrorMessage entity={{ type: 'volume_id' }} message={error} />
              </Notice>
            )}
            <TextField
              tooltipText="Use only ASCII letters, numbers,
                  underscores, and dashes."
              className={classes.select}
              data-qa-volume-label
              disabled={doesNotHavePermission}
              errorText={touched.label ? errors.label : undefined}
              label="Label"
              name="label"
              onBlur={handleBlur}
              onChange={handleChange}
              tooltipClasses={classes.labelTooltip}
              tooltipPosition="right"
              value={values.label}
            />
            <Box alignItems="flex-end" display="flex">
              <RegionSelect
                onChange={(e, region) => {
                  setFieldValue('region', region?.id ?? null);
                  setFieldValue('linode_id', null);
                }}
                currentCapability="Block Storage"
                disabled={doesNotHavePermission}
                errorText={touched.region ? errors.region : undefined}
                label="Region"
                onBlur={handleBlur}
                regions={regions ?? []}
                value={values.region}
                width={400}
              />
              {renderSelectTooltip(
                'Volumes must be created in a region. You can choose to create a Volume in a region and attach it later to a Linode in the same region.'
              )}
            </Box>
            <Box
              alignItems="baseline"
              className={classes.linodeConfigSelectWrapper}
              display="flex"
            >
              <Stack>
                <Box
                  alignItems="flex-end"
                  className={classes.linodeSelect}
                  display="flex"
                >
                  <LinodeSelect
                    optionsFilter={(linode: Linode) => {
                      const linodeRegion = linode.region;
                      const valuesRegion = values.region;

                      /** When values.region is empty, all Linodes with
                       * block storage support will be displayed, regardless
                       * of their region. However, if a region is selected,
                       * only Linodes from the chosen region with block storage
                       * support will be shown. */
                      return isNilOrEmpty(valuesRegion)
                        ? regionsWithBlockStorage.includes(linodeRegion)
                        : regionsWithBlockStorage.includes(linodeRegion) &&
                            linodeRegion === valuesRegion;
                    }}
                    sx={{
                      [theme.breakpoints.down('sm')]: {
                        width: 320,
                      },
                      width: '400px',
                    }}
                    clearable
                    disabled={doesNotHavePermission}
                    errorText={linodeError}
                    onBlur={handleBlur}
                    onSelectionChange={handleLinodeChange}
                    value={values.linode_id}
                  />
                  {renderSelectTooltip(
                    'If you select a Linode, the Volume will be automatically created in that Linode’s region and attached upon creation.'
                  )}
                </Box>
                {shouldDisplayClientLibraryCopy &&
                  values.encryption === 'enabled' && (
                    <Notice spacingBottom={0} spacingTop={16} variant="warning">
                      <Typography maxWidth="416px">
                        {BLOCK_STORAGE_CLIENT_LIBRARY_UPDATE_REQUIRED_COPY}
                      </Typography>
                    </Notice>
                  )}
              </Stack>
              <ConfigSelect
                disabled={doesNotHavePermission || config_id === null}
                error={touched.config_id ? errors.config_id : undefined}
                linodeId={linode_id}
                name="configId"
                onBlur={handleBlur}
                onChange={(id: number) => setFieldValue('config_id', id)}
                value={config_id}
                width={320}
              />
            </Box>
            <Box alignItems="flex-end" display="flex" position="relative">
              <SizeField
                disabled={doesNotHavePermission}
                error={touched.size ? errors.size : undefined}
                hasSelectedRegion={!isNilOrEmpty(values.region)}
                name="size"
                onBlur={handleBlur}
                onChange={handleChange}
                regionId={values.region}
                textFieldStyles={classes.size}
                value={values.size}
              />
            </Box>
            <Box
              alignItems="center"
              className={classes.buttonGroup}
              display="flex"
              flexWrap="wrap"
              justifyContent={showGDPRCheckbox ? 'space-between' : 'flex-end'}
            >
              {showGDPRCheckbox ? (
                <EUAgreementCheckbox
                  centerCheckbox
                  checked={hasSignedAgreement}
                  className={classes.agreement}
                  onChange={(e) => setHasSignedAgreement(e.target.checked)}
                />
              ) : null}
            </Box>
            {isBlockStorageEncryptionFeatureEnabled && (
              <Box>
                <Encryption
                  disabledReason={
                    values.region
                      ? BLOCK_STORAGE_ENCRYPTION_UNAVAILABLE_IN_REGION_COPY
                      : BLOCK_STORAGE_CHOOSE_REGION_COPY
                  }
                  notices={
                    values.encryption === 'enabled'
                      ? [
                          BLOCK_STORAGE_ENCRYPTION_OVERHEAD_CAVEAT,
                          BLOCK_STORAGE_USER_SIDE_ENCRYPTION_CAVEAT,
                        ]
                      : []
                  }
                  onChange={() =>
                    toggleVolumeEncryptionEnabled(values.encryption)
                  }
                  descriptionCopy={BLOCK_STORAGE_ENCRYPTION_GENERAL_DESCRIPTION}
                  disabled={!regionSupportsBlockStorageEncryption}
                  entityType="Volume"
                  isEncryptEntityChecked={values.encryption === 'enabled'}
                />
              </Box>
            )}
          </Paper>
          <Box display="flex" justifyContent="flex-end">
            <Button
              disabled={
                disabled ||
                (isBlockStorageEncryptionFeatureEnabled && // @TODO BSE: Once BSE is fully rolled out, remove feature enabled check/condition
                  linode_id !== null &&
                  !linodeSupportsBlockStorageEncryption &&
                  values.encryption === 'enabled')
              }
              tooltipText={
                !isLoading && isInvalidPrice
                  ? PRICES_RELOAD_ERROR_NOTICE_TEXT
                  : ''
              }
              buttonType="primary"
              className={classes.button}
              data-qa-deploy-linode
              loading={isSubmitting}
              style={{ marginLeft: 12 }}
              type="submit"
            >
              Create Volume
            </Button>
          </Box>
        </Box>
      </form>
    </>
  );
};

interface FormState {
  config_id: null | number;
  encryption: VolumeEncryption | undefined;
  label: string;
  linode_id: null | number;
  region: string;
  size: number;
}

const initialValues: FormState = {
  config_id: null,
  encryption: 'disabled',
  label: '',
  linode_id: null,
  region: '',
  size: 20,
};

export const volumeCreateLazyRoute = createLazyRoute('/volumes/create')({
  component: VolumeCreate,
});<|MERGE_RESOLUTION|>--- conflicted
+++ resolved
@@ -4,13 +4,9 @@
   Notice,
   Paper,
   Stack,
-<<<<<<< HEAD
+  TextField,
   TooltipIcon,
   Typography,
-=======
-  TextField,
-  TooltipIcon,
->>>>>>> 4b3fe8ae
 } from '@linode/ui';
 import { CreateVolumeSchema } from '@linode/validation/lib/volumes.schema';
 import { useTheme } from '@mui/material/styles';
@@ -35,11 +31,6 @@
 import { ErrorMessage } from 'src/components/ErrorMessage';
 import { LandingHeader } from 'src/components/LandingHeader';
 import { RegionSelect } from 'src/components/RegionSelect/RegionSelect';
-<<<<<<< HEAD
-import { TextField } from 'src/components/TextField';
-=======
-import { Typography } from 'src/components/Typography';
->>>>>>> 4b3fe8ae
 import { MAX_VOLUME_SIZE } from 'src/constants';
 import { EUAgreementCheckbox } from 'src/features/Account/Agreements/EUAgreementCheckbox';
 import { getRestrictedResourceText } from 'src/features/Account/utils';
