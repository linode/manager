--- conflicted
+++ resolved
@@ -4,48 +4,8 @@
 import ActionMenu, {
   Action
 } from 'src/components/ActionMenu_CMR/ActionMenu_CMR';
-<<<<<<< HEAD
-import Button from 'src/components/Button';
-import {
-  makeStyles,
-  Theme,
-  useTheme,
-  useMediaQuery
-} from 'src/components/core/styles';
-import Hidden from 'src/components/core/Hidden';
-
-const useStyles = makeStyles((theme: Theme) => ({
-  inlineActions: {
-    display: 'flex',
-    alignItems: 'center',
-    justifyContent: 'flex-end',
-    '& .MuiIconButton-root': {
-      padding: '15px 10px 15px 0',
-      marginLeft: -8,
-      '& svg': {
-        height: 20,
-        width: 20
-      }
-    }
-  },
-  button: {
-    ...theme.applyLinkStyles,
-    color: theme.cmrTextColors.linkActiveLight,
-    height: '100%',
-    padding: '12px 15px',
-    minWidth: 'auto',
-    borderRadius: 0,
-    '&:hover, &:focus': {
-      backgroundColor: theme.palette.primary.main,
-      color: '#fff',
-      textDecoration: 'none'
-    }
-  }
-}));
-=======
 import { Theme, useTheme, useMediaQuery } from 'src/components/core/styles';
 import InlineMenuAction from 'src/components/InlineMenuAction';
->>>>>>> f97ffa15
 
 export interface ActionHandlers {
   openForConfig: (volumeLabel: string, volumePath: string) => void;
