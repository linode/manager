--- conflicted
+++ resolved
@@ -1,16 +1,6 @@
-<<<<<<< HEAD
-import { Drawer, Notice } from '@linode/ui';
+import { ActionsPanel, Drawer, Notice } from '@linode/ui';
 import React from 'react';
 import { Controller, useForm } from 'react-hook-form';
-
-import { ActionsPanel } from 'src/components/ActionsPanel/ActionsPanel';
-=======
-import { ActionsPanel, Notice } from '@linode/ui';
-import React from 'react';
-import { Controller, useForm } from 'react-hook-form';
-
-import { Drawer } from 'src/components/Drawer';
->>>>>>> 34b1eb03
 import { TagsInput } from 'src/components/TagsInput/TagsInput';
 import { useGrants } from 'src/queries/profile/profile';
 import { useUpdateVolumeMutation } from 'src/queries/volumes/volumes';
