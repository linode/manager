<<<<<<< HEAD
import { Drawer, Notice } from '@linode/ui';
=======
import { ActionsPanel, Notice } from '@linode/ui';
>>>>>>> 34b1eb03
import { ResizeVolumeSchema } from '@linode/validation';
import { useFormik } from 'formik';
import { useSnackbar } from 'notistack';
import React from 'react';

<<<<<<< HEAD
import { ActionsPanel } from 'src/components/ActionsPanel/ActionsPanel';
=======
import { Drawer } from 'src/components/Drawer';
>>>>>>> 34b1eb03
import { useEventsPollingActions } from 'src/queries/events/events';
import { useGrants } from 'src/queries/profile/profile';
import {
  useResizeVolumeMutation,
  useVolumeTypesQuery,
} from 'src/queries/volumes/volumes';
import {
  handleFieldErrors,
  handleGeneralErrors,
} from 'src/utilities/formikErrorUtils';
import { PRICES_RELOAD_ERROR_NOTICE_TEXT } from 'src/utilities/pricing/constants';

import { PricePanel } from './VolumeDrawer/PricePanel';
import { SizeField } from './VolumeDrawer/SizeField';

import type { Volume } from '@linode/api-v4';

interface Props {
  isFetching?: boolean;
  onClose: () => void;
  open: boolean;
  volume: Volume | undefined;
}

export const ResizeVolumeDrawer = (props: Props) => {
  const { isFetching, onClose: _onClose, open, volume } = props;

  const { mutateAsync: resizeVolume } = useResizeVolumeMutation();

  const { checkForNewEvents } = useEventsPollingActions();

  const validationSchema = ResizeVolumeSchema(volume?.size ?? -1);

  const { enqueueSnackbar } = useSnackbar();

  const { data: grants } = useGrants();
  const { data: types, isError, isLoading } = useVolumeTypesQuery();

  const isReadOnly =
    grants !== undefined &&
    grants.volume.find((grant) => grant.id === volume?.id)?.permissions ===
      'read_only';

  const isInvalidPrice = !types || isError;

  const {
    dirty,
    errors,
    handleBlur,
    handleChange,
    handleSubmit,
    isSubmitting,
    resetForm,
    status: error,
    values,
  } = useFormik({
    enableReinitialize: true,
    initialValues: { size: volume?.size },
    onSubmit: (values, { setErrors, setStatus, setSubmitting }) => {
      setSubmitting(true);

      resizeVolume({ size: Number(values.size), volumeId: volume?.id ?? -1 })
        .then((_) => {
          setSubmitting(false);
          checkForNewEvents();
          enqueueSnackbar(`Volume scheduled to be resized.`, {
            variant: 'success',
          });
          onClose();
        })
        .catch((errorResponse) => {
          setSubmitting(false);
          handleFieldErrors(setErrors, errorResponse);
          handleGeneralErrors(
            setStatus,
            errorResponse,
            `Unable to resize this volume at this time. Please try again later.`
          );
        });
    },
    validationSchema,
  });

  const onClose = () => {
    _onClose();
    resetForm();
  };

  return (
    <Drawer
      isFetching={isFetching}
      onClose={onClose}
      open={open}
      title="Resize Volume"
    >
      <form onSubmit={handleSubmit}>
        {isReadOnly && (
          <Notice
            spacingBottom={0}
            text="You don't have permission to resize this volume."
            variant="error"
          />
        )}
        {error && <Notice text={error} variant="error" />}
        <SizeField
          disabled={isReadOnly}
          error={errors.size}
          name="size"
          onBlur={handleBlur}
          onChange={handleChange}
          regionId={volume?.region ?? ''}
          resize={volume?.size}
          value={values.size ?? -1}
        />
        <PricePanel
          currentSize={volume?.size ?? -1}
          regionId={volume?.region ?? ''}
          value={values.size ?? -1}
        />
        <ActionsPanel
          primaryButtonProps={{
            disabled: isReadOnly || !dirty || isInvalidPrice,
            label: 'Resize Volume',
            loading: isSubmitting,
            tooltipText:
              !isLoading && isInvalidPrice
                ? PRICES_RELOAD_ERROR_NOTICE_TEXT
                : '',
            type: 'submit',
          }}
          secondaryButtonProps={{
            label: 'Cancel',
            onClick: onClose,
          }}
        />
      </form>
    </Drawer>
  );
};<|MERGE_RESOLUTION|>--- conflicted
+++ resolved
@@ -1,18 +1,8 @@
-<<<<<<< HEAD
-import { Drawer, Notice } from '@linode/ui';
-=======
-import { ActionsPanel, Notice } from '@linode/ui';
->>>>>>> 34b1eb03
+import { ActionsPanel, Drawer, Notice } from '@linode/ui';
 import { ResizeVolumeSchema } from '@linode/validation';
 import { useFormik } from 'formik';
 import { useSnackbar } from 'notistack';
 import React from 'react';
-
-<<<<<<< HEAD
-import { ActionsPanel } from 'src/components/ActionsPanel/ActionsPanel';
-=======
-import { Drawer } from 'src/components/Drawer';
->>>>>>> 34b1eb03
 import { useEventsPollingActions } from 'src/queries/events/events';
 import { useGrants } from 'src/queries/profile/profile';
 import {
