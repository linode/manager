import { useGrants } from '@linode/queries';
import {
  useCloneVolumeMutation,
  useGrants,
  useVolumeTypesQuery,
} from '@linode/queries';
import {
  ActionsPanel,
  Box,
  Checkbox,
  Drawer,
  Notice,
  TextField,
  Typography,
} from '@linode/ui';
import { CloneVolumeSchema } from '@linode/validation/lib/volumes.schema';
import { useFormik } from 'formik';
import * as React from 'react';

import { BLOCK_STORAGE_CLONING_INHERITANCE_CAVEAT } from 'src/components/Encryption/constants';
import { useIsBlockStorageEncryptionFeatureEnabled } from 'src/components/Encryption/utils';
import { NotFound } from 'src/components/NotFound';
import { useEventsPollingActions } from 'src/queries/events/events';
<<<<<<< HEAD
=======
import {
  useCloneVolumeMutation,
  useVolumeTypesQuery,
} from 'src/queries/volumes/volumes';
>>>>>>> d44ac320
import {
  handleFieldErrors,
  handleGeneralErrors,
} from 'src/utilities/formikErrorUtils';
import { PRICES_RELOAD_ERROR_NOTICE_TEXT } from 'src/utilities/pricing/constants';

import { PricePanel } from './VolumeDrawer/PricePanel';

import type { Volume } from '@linode/api-v4';

interface Props {
  isFetching?: boolean;
  onClose: () => void;
  open: boolean;
  volume: Volume | undefined;
}

const initialValues = { label: '' };

export const CloneVolumeDrawer = (props: Props) => {
  const { isFetching, onClose: _onClose, open, volume } = props;

  const { mutateAsync: cloneVolume } = useCloneVolumeMutation();

  const { checkForNewEvents } = useEventsPollingActions();

  const { data: grants } = useGrants();
  const { data: types, isError, isLoading } = useVolumeTypesQuery();

  const {
    isBlockStorageEncryptionFeatureEnabled,
  } = useIsBlockStorageEncryptionFeatureEnabled();

  // Even if a restricted user has the ability to create Volumes, they
  // can't clone a Volume they only have read only permission on.
  const isReadOnly =
    grants !== undefined &&
    grants.volume.find((grant) => grant.id === volume?.id)?.permissions ===
      'read_only';

  const isInvalidPrice = !types || isError;

  const {
    errors,
    handleBlur,
    handleChange,
    handleSubmit,
    isSubmitting,
    resetForm,
    status: error,
    touched,
    values,
  } = useFormik({
    initialValues,
    async onSubmit(values, { setErrors, setStatus }) {
      try {
        await cloneVolume({ label: values.label, volumeId: volume?.id ?? -1 });
        onClose();
        checkForNewEvents();
      } catch (error) {
        handleFieldErrors(setErrors, error);
        handleGeneralErrors(
          setStatus,
          error,
          `Unable to clone this volume at this time. Please try again later.`
        );
      }
    },
    validationSchema: CloneVolumeSchema,
  });

  const onClose = () => {
    _onClose();
    resetForm();
  };

  return (
    <Drawer
      NotFoundComponent={NotFound}
      isFetching={isFetching}
      onClose={onClose}
      open={open}
      title="Clone Volume"
    >
      <form onSubmit={handleSubmit}>
        {isReadOnly && (
          <Notice
            spacingBottom={12}
            text="You don't have permission to clone this volume."
            variant="error"
          />
        )}
        {error && <Notice text={error} variant="error" />}
        <Typography variant="body1">
          The newly created volume will be an exact clone of{' '}
          <b>{volume?.label}</b>. It will have a size of {volume?.size} GB and
          be available in {volume?.region}.
        </Typography>
        <TextField
          disabled={isReadOnly}
          errorText={touched.label ? errors.label : undefined}
          label="Label"
          name="label"
          onBlur={handleBlur}
          onChange={handleChange}
          required
          value={values.label}
        />
        {isBlockStorageEncryptionFeatureEnabled && (
          <Box
            sx={{
              marginLeft: '2px',
              marginTop: '16px',
            }}
          >
            <Checkbox
              checked={volume?.encryption === 'enabled'}
              disabled
              text="Encrypt Volume"
              toolTipText={BLOCK_STORAGE_CLONING_INHERITANCE_CAVEAT}
            />
          </Box>
        )}
        <PricePanel
          currentSize={volume?.size ?? -1}
          regionId={volume?.region ?? ''}
          value={volume?.size ?? -1}
        />
        <ActionsPanel
          primaryButtonProps={{
            disabled: isReadOnly || isInvalidPrice,
            label: 'Clone Volume',
            loading: isSubmitting,
            tooltipText:
              !isLoading && isInvalidPrice
                ? PRICES_RELOAD_ERROR_NOTICE_TEXT
                : '',
            type: 'submit',
          }}
          secondaryButtonProps={{
            label: 'Cancel',
            onClick: onClose,
          }}
        />
      </form>
    </Drawer>
  );
};<|MERGE_RESOLUTION|>--- conflicted
+++ resolved
@@ -1,4 +1,3 @@
-import { useGrants } from '@linode/queries';
 import {
   useCloneVolumeMutation,
   useGrants,
@@ -21,13 +20,6 @@
 import { useIsBlockStorageEncryptionFeatureEnabled } from 'src/components/Encryption/utils';
 import { NotFound } from 'src/components/NotFound';
 import { useEventsPollingActions } from 'src/queries/events/events';
-<<<<<<< HEAD
-=======
-import {
-  useCloneVolumeMutation,
-  useVolumeTypesQuery,
-} from 'src/queries/volumes/volumes';
->>>>>>> d44ac320
 import {
   handleFieldErrors,
   handleGeneralErrors,
