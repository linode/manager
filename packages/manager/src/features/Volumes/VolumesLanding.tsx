<<<<<<< HEAD
import { InputAdornment } from '@linode/ui';
=======
import { IconButton } from '@linode/ui';
>>>>>>> 6c6f7008
import CloseIcon from '@mui/icons-material/Close';
import { createLazyRoute } from '@tanstack/react-router';
import * as React from 'react';
import { useHistory, useLocation } from 'react-router-dom';
import { debounce } from 'throttle-debounce';

import { CircleProgress } from 'src/components/CircleProgress';
import { DocumentTitleSegment } from 'src/components/DocumentTitle';
import { useIsBlockStorageEncryptionFeatureEnabled } from 'src/components/Encryption/utils';
import { ErrorState } from 'src/components/ErrorState/ErrorState';
<<<<<<< HEAD
import { IconButton } from 'src/components/IconButton';
=======
import { InputAdornment } from 'src/components/InputAdornment';
>>>>>>> 6c6f7008
import { LandingHeader } from 'src/components/LandingHeader';
import { PaginationFooter } from 'src/components/PaginationFooter/PaginationFooter';
import { Table } from 'src/components/Table';
import { TableBody } from 'src/components/TableBody';
import { TableCell } from 'src/components/TableCell';
import { TableHead } from 'src/components/TableHead';
import { TableRow } from 'src/components/TableRow';
import { TableRowEmpty } from 'src/components/TableRowEmpty/TableRowEmpty';
import { TableSortCell } from 'src/components/TableSortCell';
import { TextField } from 'src/components/TextField';
import { getRestrictedResourceText } from 'src/features/Account/utils';
import { useOrder } from 'src/hooks/useOrder';
import { usePagination } from 'src/hooks/usePagination';
import { useRestrictedGlobalGrantCheck } from 'src/hooks/useRestrictedGlobalGrantCheck';
import { useVolumesQuery } from 'src/queries/volumes/volumes';
import { getAPIErrorOrDefault } from 'src/utilities/errorUtils';

import { AttachVolumeDrawer } from './AttachVolumeDrawer';
import { CloneVolumeDrawer } from './CloneVolumeDrawer';
import { DeleteVolumeDialog } from './DeleteVolumeDialog';
import { DetachVolumeDialog } from './DetachVolumeDialog';
import { EditVolumeDrawer } from './EditVolumeDrawer';
import { ResizeVolumeDrawer } from './ResizeVolumeDrawer';
import { UpgradeVolumeDialog } from './UpgradeVolumeDialog';
import { VolumeDetailsDrawer } from './VolumeDetailsDrawer';
import { VolumesLandingEmptyState } from './VolumesLandingEmptyState';
import { VolumeTableRow } from './VolumeTableRow';

import type { Filter, Volume } from '@linode/api-v4';

const preferenceKey = 'volumes';
const searchQueryKey = 'query';

export const VolumesLanding = () => {
  const history = useHistory();
  const location = useLocation<{ volume: Volume | undefined }>();
  const pagination = usePagination(1, preferenceKey);
  const isRestricted = useRestrictedGlobalGrantCheck({
    globalGrantType: 'add_volumes',
  });
  const queryParams = new URLSearchParams(location.search);
  const volumeLabelFromParam = queryParams.get(searchQueryKey) ?? '';

  const { handleOrderChange, order, orderBy } = useOrder(
    {
      order: 'desc',
      orderBy: 'label',
    },
    `${preferenceKey}-order`
  );

  const filter: Filter = {
    ['+order']: order,
    ['+order_by']: orderBy,
    ...(volumeLabelFromParam && {
      label: { '+contains': volumeLabelFromParam },
    }),
  };

  const { data: volumes, error, isFetching, isLoading } = useVolumesQuery(
    {
      page: pagination.page,
      page_size: pagination.pageSize,
    },
    filter
  );

  const {
    isBlockStorageEncryptionFeatureEnabled,
  } = useIsBlockStorageEncryptionFeatureEnabled();

  const [selectedVolumeId, setSelectedVolumeId] = React.useState<number>();
  const [isDetailsDrawerOpen, setIsDetailsDrawerOpen] = React.useState(
    Boolean(location.state?.volume)
  );
  const [isEditDrawerOpen, setIsEditDrawerOpen] = React.useState(false);
  const [isResizeDrawerOpen, setIsResizeDrawerOpen] = React.useState(false);
  const [isCloneDrawerOpen, setIsCloneDrawerOpen] = React.useState(false);
  const [isAttachDrawerOpen, setIsAttachDrawerOpen] = React.useState(false);
  const [isDetachDialogOpen, setIsDetachDialogOpen] = React.useState(false);
  const [isDeleteDialogOpen, setIsDeleteDialogOpen] = React.useState(false);
  const [isUpgradeDialogOpen, setIsUpgradeDialogOpen] = React.useState(false);

  const selectedVolume = volumes?.data.find((v) => v.id === selectedVolumeId);

  const handleDetach = (volume: Volume) => {
    setSelectedVolumeId(volume.id);
    setIsDetachDialogOpen(true);
  };

  const handleDelete = (volume: Volume) => {
    setSelectedVolumeId(volume.id);
    setIsDeleteDialogOpen(true);
  };

  const handleDetails = (volume: Volume) => {
    setSelectedVolumeId(volume.id);
    setIsDetailsDrawerOpen(true);
  };

  const handleEdit = (volume: Volume) => {
    setSelectedVolumeId(volume.id);
    setIsEditDrawerOpen(true);
  };

  const handleResize = (volume: Volume) => {
    setSelectedVolumeId(volume.id);
    setIsResizeDrawerOpen(true);
  };

  const handleClone = (volume: Volume) => {
    setSelectedVolumeId(volume.id);
    setIsCloneDrawerOpen(true);
  };

  const handleAttach = (volume: Volume) => {
    setSelectedVolumeId(volume.id);
    setIsAttachDrawerOpen(true);
  };

  const handleUpgrade = (volume: Volume) => {
    setSelectedVolumeId(volume.id);
    setIsUpgradeDialogOpen(true);
  };

  const resetSearch = () => {
    queryParams.delete(searchQueryKey);
    history.push({ search: queryParams.toString() });
  };

  const onSearch = (e: React.ChangeEvent<HTMLInputElement>) => {
    queryParams.delete('page');
    queryParams.set(searchQueryKey, e.target.value);
    history.push({ search: queryParams.toString() });
  };

  if (isLoading) {
    return <CircleProgress />;
  }

  if (error) {
    return (
      <ErrorState
        errorText={
          getAPIErrorOrDefault(error, 'Error loading your volumes.')[0].reason
        }
      />
    );
  }

  if (volumes?.results === 0 && !volumeLabelFromParam) {
    return <VolumesLandingEmptyState />;
  }

  return (
    <>
      <DocumentTitleSegment segment="Volumes" />
      <LandingHeader
        breadcrumbProps={{
          pathname: location.pathname,
          removeCrumbX: 1,
        }}
        buttonDataAttrs={{
          tooltipText: getRestrictedResourceText({
            action: 'create',
            isSingular: false,
            resourceType: 'Volumes',
          }),
        }}
        disabledCreateButton={isRestricted}
        docsLink="https://techdocs.akamai.com/cloud-computing/docs/block-storage"
        entity="Volume"
        onButtonClick={() => history.push('/volumes/create')}
        title="Volumes"
      />
      <TextField
        InputProps={{
          endAdornment: volumeLabelFromParam && (
            <InputAdornment position="end">
              {isFetching && <CircleProgress size="sm" />}

              <IconButton
                aria-label="Clear"
                data-testid="clear-volumes-search"
                onClick={resetSearch}
                size="small"
              >
                <CloseIcon />
              </IconButton>
            </InputAdornment>
          ),
        }}
        onChange={debounce(400, (e) => {
          onSearch(e);
        })}
        hideLabel
        label="Search"
        placeholder="Search Volumes"
        sx={{ mb: 2 }}
        value={volumeLabelFromParam}
      />
      <Table>
        <TableHead>
          <TableRow>
            <TableSortCell
              active={orderBy === 'label'}
              direction={order}
              handleClick={handleOrderChange}
              label="label"
            >
              Label
            </TableSortCell>
            <TableSortCell
              active={orderBy === 'status'}
              direction={order}
              handleClick={handleOrderChange}
              label="status"
            >
              Status
            </TableSortCell>
            <TableCell>Region</TableCell>
            <TableSortCell
              active={orderBy === 'size'}
              direction={order}
              handleClick={handleOrderChange}
              label="size"
            >
              Size
            </TableSortCell>
            <TableCell>Attached To</TableCell>
            {isBlockStorageEncryptionFeatureEnabled && (
              <TableCell>Encryption</TableCell>
            )}
            <TableCell></TableCell>
          </TableRow>
        </TableHead>
        <TableBody>
          {volumes?.data.length === 0 && (
            <TableRowEmpty colSpan={6} message="No volume found" />
          )}
          {volumes?.data.map((volume) => (
            <VolumeTableRow
              handlers={{
                handleAttach: () => handleAttach(volume),
                handleClone: () => handleClone(volume),
                handleDelete: () => handleDelete(volume),
                handleDetach: () => handleDetach(volume),
                handleDetails: () => handleDetails(volume),
                handleEdit: () => handleEdit(volume),
                handleResize: () => handleResize(volume),
                handleUpgrade: () => handleUpgrade(volume),
              }}
              isBlockStorageEncryptionFeatureEnabled={
                isBlockStorageEncryptionFeatureEnabled
              }
              key={volume.id}
              volume={volume}
            />
          ))}
        </TableBody>
      </Table>
      <PaginationFooter
        count={volumes?.results ?? 0}
        eventCategory="Volumes Table"
        handlePageChange={pagination.handlePageChange}
        handleSizeChange={pagination.handlePageSizeChange}
        page={pagination.page}
        pageSize={pagination.pageSize}
      />
      <AttachVolumeDrawer
        onClose={() => setIsAttachDrawerOpen(false)}
        open={isAttachDrawerOpen}
        volume={selectedVolume}
      />
      <VolumeDetailsDrawer
        onClose={() => {
          setIsDetailsDrawerOpen(false);
          if (location.state?.volume) {
            window.history.replaceState(null, '');
          }
        }}
        open={isDetailsDrawerOpen}
        volume={selectedVolume ?? location.state?.volume}
      />
      <EditVolumeDrawer
        onClose={() => setIsEditDrawerOpen(false)}
        open={isEditDrawerOpen}
        volume={selectedVolume}
      />
      <ResizeVolumeDrawer
        onClose={() => setIsResizeDrawerOpen(false)}
        open={isResizeDrawerOpen}
        volume={selectedVolume}
      />
      <CloneVolumeDrawer
        onClose={() => setIsCloneDrawerOpen(false)}
        open={isCloneDrawerOpen}
        volume={selectedVolume}
      />
      <DetachVolumeDialog
        onClose={() => setIsDetachDialogOpen(false)}
        open={isDetachDialogOpen}
        volume={selectedVolume}
      />
      <UpgradeVolumeDialog
        onClose={() => setIsUpgradeDialogOpen(false)}
        open={isUpgradeDialogOpen}
        volume={selectedVolume}
      />
      <DeleteVolumeDialog
        onClose={() => setIsDeleteDialogOpen(false)}
        open={isDeleteDialogOpen}
        volume={selectedVolume}
      />
    </>
  );
};

export default VolumesLanding;

export const volumesLandingLazyRoute = createLazyRoute('/')({
  component: VolumesLanding,
});<|MERGE_RESOLUTION|>--- conflicted
+++ resolved
@@ -1,8 +1,4 @@
-<<<<<<< HEAD
-import { InputAdornment } from '@linode/ui';
-=======
-import { IconButton } from '@linode/ui';
->>>>>>> 6c6f7008
+import { IconButton, InputAdornment } from '@linode/ui';
 import CloseIcon from '@mui/icons-material/Close';
 import { createLazyRoute } from '@tanstack/react-router';
 import * as React from 'react';
@@ -13,11 +9,6 @@
 import { DocumentTitleSegment } from 'src/components/DocumentTitle';
 import { useIsBlockStorageEncryptionFeatureEnabled } from 'src/components/Encryption/utils';
 import { ErrorState } from 'src/components/ErrorState/ErrorState';
-<<<<<<< HEAD
-import { IconButton } from 'src/components/IconButton';
-=======
-import { InputAdornment } from 'src/components/InputAdornment';
->>>>>>> 6c6f7008
 import { LandingHeader } from 'src/components/LandingHeader';
 import { PaginationFooter } from 'src/components/PaginationFooter/PaginationFooter';
 import { Table } from 'src/components/Table';
