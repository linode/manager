import { Event } from '@linode/api-v4/lib/account';
import { Config, Linode } from '@linode/api-v4/lib/linodes';
import { Volume } from '@linode/api-v4/lib/volumes';
import { withSnackbar, WithSnackbarProps } from 'notistack';
import * as React from 'react';
import { connect } from 'react-redux';
import { RouteComponentProps } from 'react-router-dom';
import { compose } from 'recompose';
import { bindActionCreators, Dispatch } from 'redux';
import VolumesIcon from 'src/assets/addnewmenu/volume.svg';
import AddNewLink from 'src/components/AddNewLink';
import Breadcrumb from 'src/components/Breadcrumb';
import FormControlLabel from 'src/components/core/FormControlLabel';
import {
  createStyles,
  Theme,
  withStyles,
  WithStyles
} from 'src/components/core/styles';
import Typography from 'src/components/core/Typography';
import setDocs from 'src/components/DocsSidebar/setDocs';
import { DocumentTitleSegment } from 'src/components/DocumentTitle';
import Grid from 'src/components/Grid';
import OrderBy from 'src/components/OrderBy';
import { PaginationProps } from 'src/components/Pagey';
import Placeholder from 'src/components/Placeholder';
import Toggle from 'src/components/Toggle';
import { REFRESH_INTERVAL } from 'src/constants';
import _withEvents, { EventsProps } from 'src/containers/events.container';
import withVolumes, {
  StateProps as WithVolumesProps
} from 'src/containers/volumes.container';
import withVolumesRequests, {
  VolumesRequests
} from 'src/containers/volumesRequests.container';
import withLinodes, {
  Props as WithLinodesProps
} from 'src/containers/withLinodes.container';
import { BlockStorage } from 'src/documentation';
import { resetEventsPolling } from 'src/eventsPolling';
import LinodePermissionsError from 'src/features/linodes/LinodesDetail/LinodePermissionsError';
import {
  LinodeOptions,
  openForClone,
  openForConfig,
  openForCreating,
  openForEdit,
  openForResize,
  Origin as VolumeDrawerOrigin
} from 'src/store/volumeForm';
import { getAPIErrorOrDefault } from 'src/utilities/errorUtils';
import { sendGroupByTagEnabledEvent } from 'src/utilities/ga';
import DestructiveVolumeDialog from './DestructiveVolumeDialog';
import ListGroupedVolumes from './ListGroupedVolumes';
import ListVolumes from './ListVolumes';
import VolumeAttachmentDrawer from './VolumeAttachmentDrawer';

import ErrorState from 'src/components/ErrorState';
import Loading from 'src/components/LandingLoading';
import PreferenceToggle, { ToggleProps } from 'src/components/PreferenceToggle';

import withRegions, {
  DefaultProps as RegionProps
} from 'src/containers/regions.container';
import { doesRegionSupportBlockStorage } from 'src/utilities/doesRegionSupportBlockStorage';
import { ExtendedVolume } from './types';

type ClassNames =
  | 'root'
  | 'titleWrapper'
  | 'title'
  | 'tagGroup'
  | 'labelCol'
  | 'icon'
  | 'attachmentCol'
  | 'sizeCol'
  | 'pathCol'
  | 'volumesWrapper'
  | 'linodeVolumesWrapper';

const styles = (theme: Theme) =>
  createStyles({
    root: {
      paddingBottom: 0
    },
    tagGroup: {
      flexDirection: 'row-reverse',
      position: 'relative',
      top: -(theme.spacing(1) + 1)
    },
    titleWrapper: {
      flex: 1
    },
    title: {
      marginBottom: theme.spacing(1)
    },
    // styles for /volumes table
    volumesWrapper: {},
    // styles for linodes/id/volumes table
    linodeVolumesWrapper: {
      '& $labelCol': {
        width: '20%',
        minWidth: 200
      },
      '& $sizeCol': {
        width: '15%',
        minWidth: 100
      },
      '& $pathCol': {
        width: '55%',
        minWidth: 350
      }
    },
    labelCol: {
      width: '25%',
      minWidth: 150,
      paddingLeft: 65
    },
    icon: {
      position: 'relative',
      top: 3,
      width: 40,
      height: 40,
      '& .circle': {
        fill: theme.bg.offWhiteDT
      },
      '& .outerCircle': {
        stroke: theme.bg.main
      }
    },
    attachmentCol: {
      width: '15%',
      minWidth: 150
    },
    sizeCol: {
      width: '10%',
      minWidth: 75
    },
    pathCol: {
      width: '25%',
      minWidth: 250
    }
  });

interface Props {
  isVolumesLanding?: boolean;
  linodeId?: number;
  linodeLabel?: string;
  linodeRegion?: string;
  linodeConfigs?: Config[];
  recentEvent?: Event;
  readOnly?: boolean;
  removeBreadCrumb?: boolean;
  fromLinodes?: boolean;
}

//
interface WithMappedVolumesProps {
  mappedVolumesDataWithLinodes: ExtendedVolume[];
}

interface DispatchProps {
  openForEdit: (
    volumeId: number,
    volumeLabel: string,
    volumeTags: string[]
  ) => void;
  openForResize: (
    volumeId: number,
    volumeSize: number,
    volumeLabel: string
  ) => void;
  openForClone: (
    volumeId: number,
    volumeLabel: string,
    volumeSize: number,
    volumeRegion: string
  ) => void;
  openForCreating: (
    origin: VolumeDrawerOrigin,
    linodeOptions?: LinodeOptions
  ) => void;
  openForConfig: (volumeLabel: string, volumePath: string) => void;
}

interface State {
  attachmentDrawer: {
    open: boolean;
    volumeId?: number;
    volumeLabel?: string;
    linodeRegion?: string;
  };
  destructiveDialog: {
    open: boolean;
    mode: 'detach' | 'delete';
    volumeLabel: string;
    volumeId?: number;
    linodeLabel: string;
    poweredOff?: boolean;
    error?: string;
  };
}

type RouteProps = RouteComponentProps<{ linodeId: string }>;

type CombinedProps = Props &
  VolumesRequests &
  WithVolumesProps &
  WithLinodesProps &
  EventsProps &
  PaginationProps<ExtendedVolume> &
  DispatchProps &
  RouteProps &
  WithSnackbarProps &
  WithMappedVolumesProps &
  WithStyles<ClassNames> &
  RegionProps;

class VolumesLanding extends React.Component<CombinedProps, State> {
  state: State = {
    attachmentDrawer: {
      open: false
    },
    destructiveDialog: {
      open: false,
      mode: 'detach',
      volumeLabel: '',
      linodeLabel: ''
    }
  };

  mounted: boolean = false;

  static docs: Linode.Doc[] = [
    BlockStorage,
    {
      title: 'Boot a Linode from a Block Storage Volume',
      src: `https://www.linode.com/docs/platform/block-storage/boot-from-block-storage-volume/`,
      body: `This guide shows how to boot a Linode from a Block Storage Volume.`
    }
  ];

  componentDidMount() {
    const { getAllVolumes, volumesLastUpdated } = this.props;
    this.mounted = true;
    // If we haven't requested Volumes, or it's been a while, request them
    if (Date.now() - volumesLastUpdated > REFRESH_INTERVAL) {
      getAllVolumes().catch(_ => null); // Errors through Redux
    }
  }

  componentWillUnmount() {
    this.mounted = false;
  }

  handleCloseAttachDrawer = () => {
    this.setState({ attachmentDrawer: { open: false } });
  };

  handleAttach = (volumeId: number, label: string, regionID: string) => {
    this.setState({
      attachmentDrawer: {
        open: true,
        volumeId,
        volumeLabel: label,
        linodeRegion: regionID
      }
    });
  };

  handleDetach = (
    volumeId: number,
    volumeLabel: string,
    linodeLabel: string,
    poweredOff: boolean
  ) => {
    this.setState({
      destructiveDialog: {
        open: true,
        mode: 'detach',
        volumeId,
        volumeLabel,
        linodeLabel,
        poweredOff,
        error: undefined
      }
    });
  };

  handleDelete = (volumeId: number, volumeLabel: string) => {
    this.setState({
      destructiveDialog: {
        open: true,
        mode: 'delete',
        volumeId,
        volumeLabel,
        linodeLabel: '',
        error: undefined
      }
    });
  };

  render() {
    const {
      classes,
      volumesError,
      volumesLoading,
      mappedVolumesDataWithLinodes,
      readOnly,
      removeBreadCrumb,
      fromLinodes
    } = this.props;

    if (volumesLoading) {
      return <Loading shouldDelay />;
    }

    if (volumesError && volumesError.read) {
      return <RenderError />;
    }

    // If this is the Volumes tab on a Linode, we want ONLY the Volumes attached to this Linode.
    const data =
      mappedVolumesDataWithLinodes && this.props.linodeId
        ? mappedVolumesDataWithLinodes.filter(
            vol => vol.linode_id === this.props.linodeId
          )
        : mappedVolumesDataWithLinodes;

    if (data.length < 1) {
      return this.renderEmpty();
    }

    return (
      <React.Fragment>
        <DocumentTitleSegment segment="Volumes" />
        {readOnly && <LinodePermissionsError />}
        <PreferenceToggle<boolean>
          preferenceKey="volumes_group_by_tag"
          preferenceOptions={[false, true]}
          localStorageKey="GROUP_VOLUMES"
          toggleCallbackFnDebounced={toggleVolumesGroupBy}
        >
          {({
            preference: volumesAreGrouped,
            togglePreference: toggleGroupVolumes
          }: ToggleProps<boolean>) => {
            return (
              <React.Fragment>
                <Grid
                  container
                  justify="space-between"
                  alignItems={removeBreadCrumb ? 'center' : 'flex-end'}
                  className={classes.root}
                >
                  <Grid item className={classes.titleWrapper}>
                    {removeBreadCrumb ? (
                      <Typography variant="h2">Volumes</Typography>
                    ) : (
                      <Breadcrumb
                        pathname={this.props.location.pathname}
                        labelTitle="Volumes"
                        className={classes.title}
                      />
                    )}
                  </Grid>
                  <Grid item className="p0">
                    <FormControlLabel
                      className={classes.tagGroup}
                      control={
                        <Toggle
                          className={
                            volumesAreGrouped ? ' checked' : ' unchecked'
                          }
                          onChange={toggleGroupVolumes}
                          checked={volumesAreGrouped}
                        />
                      }
                      label="Group by Tag:"
                    />
                  </Grid>
                  <Grid item>
                    <Grid container alignItems="flex-end">
                      <Grid item className="pt0">
                        <AddNewLink
                          onClick={
                            fromLinodes
                              ? this.openCreateVolumeDrawer
                              : () => {
                                  this.props.history.push('/volumes/create');
                                }
                          }
                          label="Create a Volume"
                        />
                      </Grid>
                    </Grid>
                  </Grid>
                </Grid>
                {this.renderData(data, volumesAreGrouped)}
              </React.Fragment>
            );
          }}
        </PreferenceToggle>

        <VolumeAttachmentDrawer
          open={this.state.attachmentDrawer.open}
          volumeId={this.state.attachmentDrawer.volumeId || 0}
          volumeLabel={this.state.attachmentDrawer.volumeLabel || ''}
          linodeRegion={this.state.attachmentDrawer.linodeRegion || ''}
          onClose={this.handleCloseAttachDrawer}
        />
        <DestructiveVolumeDialog
          open={this.state.destructiveDialog.open}
          error={this.state.destructiveDialog.error}
          volumeLabel={this.state.destructiveDialog.volumeLabel}
          linodeLabel={this.state.destructiveDialog.linodeLabel}
          poweredOff={this.state.destructiveDialog.poweredOff || false}
          mode={this.state.destructiveDialog.mode}
          onClose={this.closeDestructiveDialog}
          onDetach={this.detachVolume}
          onDelete={this.deleteVolume}
        />
      </React.Fragment>
    );
  }

  goToSettings = () => {
    const { history, linodeId } = this.props;
    history.push(`/linodes/${linodeId}/settings`);
  };

  renderEmpty = () => {
    const {
      isVolumesLanding,
      linodeConfigs,
      linodeRegion,
      readOnly,
      regionsData,
      fromLinodes
    } = this.props;

<<<<<<< HEAD
    const isVolumesLanding = this.props.linodeId === undefined;

=======
>>>>>>> c86258c7
    if (
      linodeRegion &&
      !doesRegionSupportBlockStorage(linodeRegion, regionsData)
    ) {
      return (
        <React.Fragment>
          <DocumentTitleSegment segment="Volumes" />
          <Placeholder
            title="Volumes are not available in this region"
            copy=""
            icon={VolumesIcon}
            renderAsSecondary={!isVolumesLanding}
          />
        </React.Fragment>
      );
    }

    if (linodeConfigs && linodeConfigs.length === 0) {
      return (
        <React.Fragment>
          <DocumentTitleSegment segment="Volumes" />
          <Placeholder
            title="No configs available."
            copy="This Linode has no configurations. Click below to create a configuration."
            icon={VolumesIcon}
            buttonProps={[
              {
                onClick: this.goToSettings,
                children: 'View Linode Configurations'
              }
            ]}
            renderAsSecondary={!isVolumesLanding}
          />
        </React.Fragment>
      );
    }

    return (
      <React.Fragment>
        <DocumentTitleSegment segment="Volumes" />
        {readOnly && <LinodePermissionsError />}
        <Placeholder
          title="Add Block Storage!"
          copy={<EmptyCopy />}
          icon={VolumesIcon}
          renderAsSecondary={!isVolumesLanding}
          buttonProps={[
            {
              onClick: fromLinodes
                ? this.openCreateVolumeDrawer
                : () => {
                    this.props.history.push('/volumes/create');
                  },

              children: 'Add a Volume',
              disabled: readOnly
            }
          ]}
        />
      </React.Fragment>
    );
  };

  renderData = (volumes: ExtendedVolume[], volumesAreGrouped: boolean) => {
<<<<<<< HEAD
    const isVolumesLanding = this.props.linodeId === undefined;
=======
>>>>>>> c86258c7
    const renderProps = {
      isVolumesLanding: Boolean(this.props.isVolumesLanding),
      handleAttach: this.handleAttach,
      handleDelete: this.handleDelete,
      handleDetach: this.handleDetach,
      openForEdit: this.props.openForEdit,
      openForClone: this.props.openForClone,
      openForConfig: this.props.openForConfig,
      openForResize: this.props.openForResize
    };

    return (
      <OrderBy data={volumes} order={'asc'} orderBy={'label'}>
        {({ data: orderedData, handleOrderChange, order, orderBy }) => {
          const orderProps = {
            orderBy,
            order,
            handleOrderChange,
            data: orderedData
          };

          return volumesAreGrouped ? (
            <ListGroupedVolumes
              {...orderProps}
              renderProps={{ ...renderProps }}
            />
          ) : (
            <ListVolumes {...orderProps} renderProps={{ ...renderProps }} />
          );
        }}
      </OrderBy>
    );
  };

  closeDestructiveDialog = () => {
    this.setState({
      destructiveDialog: {
        ...this.state.destructiveDialog,
        open: false
      }
    });
  };

  openCreateVolumeDrawer = (e: any) => {
    const { linodeId, linodeLabel, linodeRegion } = this.props;
    if (linodeId && linodeLabel && linodeRegion) {
      return this.props.openForCreating('Created from Linode Details', {
        linodeId,
        linodeLabel,
        linodeRegion
      });
    }

    this.props.openForCreating('Created from Volumes Landing');

    e.preventDefault();
  };

  detachVolume = () => {
    const {
      destructiveDialog: { volumeId }
    } = this.state;
    const { detachVolume } = this.props;
    if (!volumeId) {
      return;
    }

    detachVolume({ volumeId })
      .then(_ => {
        /* @todo: show a progress bar for volume detachment */
        this.props.enqueueSnackbar('Volume detachment started', {
          variant: 'info'
        });
        this.closeDestructiveDialog();
        resetEventsPolling();
      })
      .catch(error => {
        this.setState({
          destructiveDialog: {
            ...this.state.destructiveDialog,
            error: getAPIErrorOrDefault(error, 'Unable to detach Volume.')[0]
              .reason
          }
        });
      });
  };

  deleteVolume = () => {
    const {
      destructiveDialog: { volumeId }
    } = this.state;
    const { deleteVolume } = this.props;

    if (!volumeId) {
      return;
    }

    deleteVolume({ volumeId })
      .then(() => {
        this.closeDestructiveDialog();
        resetEventsPolling();
      })
      .catch(error => {
        this.setState({
          destructiveDialog: {
            ...this.state.destructiveDialog,
            error: getAPIErrorOrDefault(error, 'Unable to delete Volume.')[0]
              .reason
          }
        });
      });
  };
}

const eventCategory = `volumes landing`;

const toggleVolumesGroupBy = (checked: boolean) =>
  sendGroupByTagEnabledEvent(eventCategory, checked);

const EmptyCopy = () => (
  <>
    <Typography variant="subtitle1">Need additional storage?</Typography>
    <Typography variant="subtitle1">
      <a
        href="https://linode.com/docs/platform/block-storage/how-to-use-block-storage-with-your-linode-new-manager/"
        target="_blank"
        aria-describedby="external-site"
        rel="noopener noreferrer"
        className="h-u"
      >
        Here's how to use Block Storage with your Linode
      </a>
      &nbsp;or&nbsp;
      <a
        href="https://www.linode.com/docs/"
        target="_blank"
        aria-describedby="external-site"
        rel="noopener noreferrer"
        className="h-u"
      >
        visit our guides and tutorials.
      </a>
    </Typography>
  </>
);

const mapDispatchToProps = (dispatch: Dispatch) =>
  bindActionCreators(
    {
      openForEdit,
      openForResize,
      openForClone,
      openForCreating,
      openForConfig
    },
    dispatch
  );

const connected = connect(undefined, mapDispatchToProps);

const documented = setDocs(VolumesLanding.docs);

const styled = withStyles(styles);

const addAttachedLinodeInfoToVolume = (
  volume: Volume,
  linodes: Linode[]
): Volume | ExtendedVolume => {
  if (!volume.linode_id) {
    return volume;
  }
  const attachedLinode = linodes.find(linode => linode.id === volume.linode_id);
  if (attachedLinode) {
    return {
      ...volume,
      linodeLabel: attachedLinode.label,
      linodeStatus: attachedLinode.status
    };
  } else {
    return volume;
  }
};

const addRecentEventToVolume = (volume: Volume, events: Event[]) => {
  // We're filtering out events without entities in the reducer, so we can assume these
  // all have an entity attached.
  const recentEvent = events.find(event => event.entity!.id === volume.id);
  if (recentEvent) {
    return { ...volume, recentEvent };
  } else {
    return volume;
  }
};

const filterVolumeEvents = (event: Event): boolean => {
  return (
    !event._initial && Boolean(event.entity) && event.entity!.type === 'volume'
  );
};

export default compose<CombinedProps, Props>(
  connected,
  documented,
  withVolumesRequests,
  _withEvents((ownProps: CombinedProps, eventsData) => ({
    ...ownProps,
    eventsData: eventsData.filter(filterVolumeEvents)
  })),
  withLinodes(),
  withVolumes(
    (
      ownProps: CombinedProps,
      volumesData,
      volumesLoading,
      volumesLastUpdated,
      volumesResults,
      volumesError
    ) => {
      const mappedVolumesDataWithLinodes = volumesData.map(volume => {
        const volumeWithLinodeData = addAttachedLinodeInfoToVolume(
          volume,
          ownProps.linodesData
        );
        return addRecentEventToVolume(
          volumeWithLinodeData,
          ownProps.eventsData
        );
      });
      return {
        ...ownProps,
        volumesData,
        mappedVolumesDataWithLinodes,
        volumesLoading,
        volumesLastUpdated,
        volumesError
      };
    }
  ),
  withRegions(),
  withSnackbar,
  styled
)(VolumesLanding);

const RenderError = () => {
  return (
    <ErrorState errorText="There was an error loading your Volumes. Please try again later" />
  );
};<|MERGE_RESOLUTION|>--- conflicted
+++ resolved
@@ -439,11 +439,6 @@
       fromLinodes
     } = this.props;
 
-<<<<<<< HEAD
-    const isVolumesLanding = this.props.linodeId === undefined;
-
-=======
->>>>>>> c86258c7
     if (
       linodeRegion &&
       !doesRegionSupportBlockStorage(linodeRegion, regionsData)
@@ -508,10 +503,6 @@
   };
 
   renderData = (volumes: ExtendedVolume[], volumesAreGrouped: boolean) => {
-<<<<<<< HEAD
-    const isVolumesLanding = this.props.linodeId === undefined;
-=======
->>>>>>> c86258c7
     const renderProps = {
       isVolumesLanding: Boolean(this.props.isVolumesLanding),
       handleAttach: this.handleAttach,
