import { VPC } from '@linode/api-v4/lib/vpcs/types';
import * as React from 'react';
import { useHistory } from 'react-router-dom';

import { CircleProgress } from 'src/components/CircleProgress';
import { ErrorState } from 'src/components/ErrorState/ErrorState';
import { Hidden } from 'src/components/Hidden';
import { LandingHeader } from 'src/components/LandingHeader';
import { PaginationFooter } from 'src/components/PaginationFooter/PaginationFooter';
import { Table } from 'src/components/Table';
import { TableBody } from 'src/components/TableBody';
import { TableCell } from 'src/components/TableCell';
import { TableHead } from 'src/components/TableHead';
import { TableRow } from 'src/components/TableRow';
import { TableSortCell } from 'src/components/TableSortCell';
<<<<<<< HEAD
import {
  VPC_DOCS_LINK,
  VPC_FEEDBACK_FORM_URL,
  VPC_LABEL,
} from 'src/features/VPCs/constants';
import { useFlags } from 'src/hooks/useFlags';
=======
import { VPC_DOCS_LINK, VPC_LABEL } from 'src/features/VPCs/constants';
>>>>>>> 875d0203
import { useOrder } from 'src/hooks/useOrder';
import { usePagination } from 'src/hooks/usePagination';
import { useVPCsQuery } from 'src/queries/vpcs';
import { getAPIErrorOrDefault } from 'src/utilities/errorUtils';

import { VPCDeleteDialog } from './VPCDeleteDialog';
import { VPCEditDrawer } from './VPCEditDrawer';
import { VPCEmptyState } from './VPCEmptyState';
import { VPCRow } from './VPCRow';

const preferenceKey = 'vpcs';
const VPC_CREATE_ROUTE = 'vpcs/create';

const VPCLanding = () => {
  const pagination = usePagination(1, preferenceKey);
  const { handleOrderChange, order, orderBy } = useOrder(
    {
      order: 'desc',
      orderBy: 'label',
    },
    `${preferenceKey}-order`
  );

  const filter = {
    ['+order']: order,
    ['+order_by']: orderBy,
  };

  const { data: vpcs, error, isLoading } = useVPCsQuery(
    {
      page: pagination.page,
      page_size: pagination.pageSize,
    },
    filter
  );

  const history = useHistory();
  const flags = useFlags();

  const [selectedVPC, setSelectedVPC] = React.useState<VPC | undefined>();

  const [editVPCDrawerOpen, setEditVPCDrawerOpen] = React.useState(false);
  const [deleteVPCDialogOpen, setDeleteVPCDialogOpen] = React.useState(false);

  const handleEditVPC = (vpc: VPC) => {
    setSelectedVPC(vpc);
    setEditVPCDrawerOpen(true);
  };

  const handleDeleteVPC = (vpc: VPC) => {
    setSelectedVPC(vpc);
    setDeleteVPCDialogOpen(true);
  };

  const createVPC = () => {
    history.push(VPC_CREATE_ROUTE);
  };

  if (error) {
    return (
      <ErrorState
        errorText={
          getAPIErrorOrDefault(error, 'Error loading your VPCs.')[0].reason
        }
      />
    );
  }

  if (isLoading) {
    return <CircleProgress />;
  }

  if (vpcs?.data.length === 0) {
    return <VPCEmptyState />;
  }

  return (
    <>
      <LandingHeader
<<<<<<< HEAD
        betaFeedbackLink={flags.vpc ? VPC_FEEDBACK_FORM_URL : undefined} // @TODO VPC: remove this once VPC goes into GA
=======
>>>>>>> 875d0203
        createButtonText="Create VPC"
        docsLink={VPC_DOCS_LINK}
        onButtonClick={createVPC}
        title={VPC_LABEL}
      />
      <Table>
        <TableHead>
          <TableRow>
            <TableSortCell
              active={orderBy === 'label'}
              direction={order}
              handleClick={handleOrderChange}
              label="label"
            >
              Label
            </TableSortCell>
            <Hidden smDown>
              <TableSortCell
                active={orderBy === 'region'}
                direction={order}
                handleClick={handleOrderChange}
                label="region"
              >
                Region
              </TableSortCell>
            </Hidden>
            <Hidden mdDown>
              <TableSortCell
                active={orderBy === 'id'}
                direction={order}
                handleClick={handleOrderChange}
                label="id"
              >
                VPC ID
              </TableSortCell>
            </Hidden>
            <TableCell>Subnets</TableCell>
            <Hidden mdDown>
              <TableCell>Linodes</TableCell>
            </Hidden>
            <TableCell></TableCell>
          </TableRow>
        </TableHead>
        <TableBody>
          {vpcs?.data.map((vpc: VPC) => (
            <VPCRow
              handleDeleteVPC={() => handleDeleteVPC(vpc)}
              handleEditVPC={() => handleEditVPC(vpc)}
              key={vpc.id}
              vpc={vpc}
            />
          ))}
        </TableBody>
      </Table>
      <PaginationFooter
        count={vpcs?.results || 0}
        eventCategory="VPCs Table"
        handlePageChange={pagination.handlePageChange}
        handleSizeChange={pagination.handlePageSizeChange}
        page={pagination.page}
        pageSize={pagination.pageSize}
      />
      <VPCDeleteDialog
        id={selectedVPC?.id}
        label={selectedVPC?.label}
        onClose={() => setDeleteVPCDialogOpen(false)}
        open={deleteVPCDialogOpen}
      />
      <VPCEditDrawer
        onClose={() => setEditVPCDrawerOpen(false)}
        open={editVPCDrawerOpen}
        vpc={selectedVPC}
      />
    </>
  );
};

export default VPCLanding;<|MERGE_RESOLUTION|>--- conflicted
+++ resolved
@@ -13,16 +13,7 @@
 import { TableHead } from 'src/components/TableHead';
 import { TableRow } from 'src/components/TableRow';
 import { TableSortCell } from 'src/components/TableSortCell';
-<<<<<<< HEAD
-import {
-  VPC_DOCS_LINK,
-  VPC_FEEDBACK_FORM_URL,
-  VPC_LABEL,
-} from 'src/features/VPCs/constants';
-import { useFlags } from 'src/hooks/useFlags';
-=======
 import { VPC_DOCS_LINK, VPC_LABEL } from 'src/features/VPCs/constants';
->>>>>>> 875d0203
 import { useOrder } from 'src/hooks/useOrder';
 import { usePagination } from 'src/hooks/usePagination';
 import { useVPCsQuery } from 'src/queries/vpcs';
@@ -60,7 +51,6 @@
   );
 
   const history = useHistory();
-  const flags = useFlags();
 
   const [selectedVPC, setSelectedVPC] = React.useState<VPC | undefined>();
 
@@ -102,10 +92,6 @@
   return (
     <>
       <LandingHeader
-<<<<<<< HEAD
-        betaFeedbackLink={flags.vpc ? VPC_FEEDBACK_FORM_URL : undefined} // @TODO VPC: remove this once VPC goes into GA
-=======
->>>>>>> 875d0203
         createButtonText="Create VPC"
         docsLink={VPC_DOCS_LINK}
         onButtonClick={createVPC}
