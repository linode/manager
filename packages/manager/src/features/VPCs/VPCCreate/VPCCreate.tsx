--- conflicted
+++ resolved
@@ -1,8 +1,4 @@
-<<<<<<< HEAD
-import { Notice } from '@linode/ui';
-=======
-import { Paper } from '@linode/ui';
->>>>>>> 8c3c7fdd
+import { Notice, Paper } from '@linode/ui';
 import { styled } from '@mui/material/styles';
 import Grid from '@mui/material/Unstable_Grid2';
 import { createLazyRoute } from '@tanstack/react-router';
@@ -11,11 +7,6 @@
 import { ActionsPanel } from 'src/components/ActionsPanel/ActionsPanel';
 import { DocumentTitleSegment } from 'src/components/DocumentTitle';
 import { LandingHeader } from 'src/components/LandingHeader';
-<<<<<<< HEAD
-import { Paper } from 'src/components/Paper';
-=======
-import { Notice } from 'src/components/Notice/Notice';
->>>>>>> 8c3c7fdd
 import { VPC_GETTING_STARTED_LINK } from 'src/features/VPCs/constants';
 import { SubnetContent } from 'src/features/VPCs/VPCCreate/FormComponents/SubnetContent';
 import { useCreateVPC } from 'src/hooks/useCreateVPC';
