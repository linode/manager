<<<<<<< HEAD
import { Box, Drawer, Notice } from '@linode/ui';
=======
import { ActionsPanel, Box, Notice } from '@linode/ui';
>>>>>>> 34b1eb03
import Grid from '@mui/material/Grid2';
import { useTheme } from '@mui/material/styles';
import * as React from 'react';
import { FormProvider } from 'react-hook-form';

<<<<<<< HEAD
import { ActionsPanel } from 'src/components/ActionsPanel/ActionsPanel';
=======
import { Drawer } from 'src/components/Drawer';
>>>>>>> 34b1eb03
import { CannotCreateVPCNotice } from 'src/features/VPCs/VPCCreate/FormComponents/CannotCreateVPCNotice';
import { SubnetContent } from 'src/features/VPCs/VPCCreate/FormComponents/SubnetContent';
import { VPCTopSectionContent } from 'src/features/VPCs/VPCCreate/FormComponents/VPCTopSectionContent';
import { useCreateVPC } from 'src/hooks/useCreateVPC';

import type { VPC } from '@linode/api-v4';

interface Props {
  onClose: () => void;
  /**
   * A function that is called when a VPC is successfully created
   */
  onSuccess: (vpc: VPC) => void;
  open: boolean;
  selectedRegion?: string;
}

export const VPCCreateDrawer = (props: Props) => {
  const theme = useTheme();
  const { onClose, onSuccess, open, selectedRegion } = props;

  const {
    form,
    isLoadingCreateVPC,
    onCreateVPC,
    regionsData,
    userCannotAddVPC,
  } = useCreateVPC({
    handleSelectVPC: onSuccess,
    onDrawerClose: onClose,
    selectedRegion,
  });

  const {
    formState: { errors },
    handleSubmit,
    reset,
  } = form;

  const handleDrawerClose = () => {
    onClose();
    reset();
  };

  return (
    <Drawer onClose={handleDrawerClose} open={open} title={'Create VPC'}>
      {userCannotAddVPC && CannotCreateVPCNotice}
      <FormProvider {...form}>
        <Grid>
          <form onSubmit={handleSubmit(onCreateVPC)}>
            {errors.root?.message ? (
              <Notice text={errors.root.message} variant="error" />
            ) : null}
            <Box sx={{ marginTop: theme.spacing(3) }}>
              <VPCTopSectionContent
                disabled={userCannotAddVPC}
                isDrawer
                regions={regionsData}
              />
            </Box>
            <SubnetContent disabled={userCannotAddVPC} isDrawer />
            <ActionsPanel
              primaryButtonProps={{
                'data-testid': 'submit',
                disabled: userCannotAddVPC,
                label: 'Create VPC',
                loading: isLoadingCreateVPC,
                onClick: handleSubmit(onCreateVPC),
              }}
              secondaryButtonProps={{
                'data-testid': 'cancel',
                label: 'Cancel',
                onClick: handleDrawerClose,
              }}
              style={{ marginTop: theme.spacing(3) }}
            />
          </form>
        </Grid>
      </FormProvider>
    </Drawer>
  );
};<|MERGE_RESOLUTION|>--- conflicted
+++ resolved
@@ -1,18 +1,8 @@
-<<<<<<< HEAD
-import { Box, Drawer, Notice } from '@linode/ui';
-=======
-import { ActionsPanel, Box, Notice } from '@linode/ui';
->>>>>>> 34b1eb03
+import { ActionsPanel, Box, Drawer, Notice } from '@linode/ui';
 import Grid from '@mui/material/Grid2';
 import { useTheme } from '@mui/material/styles';
 import * as React from 'react';
 import { FormProvider } from 'react-hook-form';
-
-<<<<<<< HEAD
-import { ActionsPanel } from 'src/components/ActionsPanel/ActionsPanel';
-=======
-import { Drawer } from 'src/components/Drawer';
->>>>>>> 34b1eb03
 import { CannotCreateVPCNotice } from 'src/features/VPCs/VPCCreate/FormComponents/CannotCreateVPCNotice';
 import { SubnetContent } from 'src/features/VPCs/VPCCreate/FormComponents/SubnetContent';
 import { VPCTopSectionContent } from 'src/features/VPCs/VPCCreate/FormComponents/VPCTopSectionContent';
