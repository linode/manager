import { screen, waitForElementToBeRemoved } from '@testing-library/react';
import userEvent from '@testing-library/user-event';
import * as React from 'react';

import { firewallSettingsFactory } from 'src/factories';
import {
  subnetAssignedLinodeDataFactory,
  subnetFactory,
} from 'src/factories/subnets';
import {
  mockMatchMedia,
  renderWithTheme,
} from 'src/utilities/testHelpers';

import { VPCSubnetsTable } from './VPCSubnetsTable';

beforeAll(() => mockMatchMedia());

const queryMocks = vi.hoisted(() => ({
  useSearch: vi.fn().mockReturnValue({ query: undefined }),
  useSubnetsQuery: vi.fn().mockReturnValue({}),
  useFirewallSettingsQuery: vi.fn().mockReturnValue({}),
}));

vi.mock('@tanstack/react-router', async () => {
  const actual = await vi.importActual('@tanstack/react-router');
  return {
    ...actual,
    useSearch: queryMocks.useSearch,
  };
});

vi.mock('@linode/queries', async () => {
  const actual = await vi.importActual('@linode/queries');
  return {
    ...actual,
    useSubnetsQuery: queryMocks.useSubnetsQuery,
    useFirewallSettingsQuery: queryMocks.useFirewallSettingsQuery,
  };
});

const loadingTestId = 'circle-progress';

describe('VPC Subnets table', () => {
  beforeEach(() => {
    queryMocks.useFirewallSettingsQuery.mockReturnValue({
      data: firewallSettingsFactory.build(),
    });
  });

  it('should display filter input, subnet label, id, ip range, number of linodes, and action menu', async () => {
    const subnet = subnetFactory.build({
      id: 27,
      linodes: [
        subnetAssignedLinodeDataFactory.build({ id: 1 }),
        subnetAssignedLinodeDataFactory.build({ id: 2 }),
        subnetAssignedLinodeDataFactory.build({ id: 3 }),
      ],
    });
    queryMocks.useSubnetsQuery.mockReturnValue({
      data: {
        data: [subnet],
      },
    });

    const { getByLabelText, getByPlaceholderText, getByText } =
      renderWithTheme(
        <VPCSubnetsTable
          isVPCLKEEnterpriseCluster={false}
          vpcId={1}
          vpcRegion=""
        />
      );

    expect(getByPlaceholderText('Filter Subnets by label or id')).toBeVisible();
    expect(getByText('Subnet')).toBeVisible();
    expect(getByText(subnet.label)).toBeVisible();
    expect(getByText('Subnet ID')).toBeVisible();
    expect(getByText(subnet.id)).toBeVisible();

    expect(getByText('Subnet IP Range')).toBeVisible();
    expect(getByText(subnet.ipv4!)).toBeVisible();

    expect(getByText('Linodes')).toBeVisible();
    expect(getByText(subnet.linodes.length)).toBeVisible();

    const actionMenuButton = getByLabelText(
      `Action menu for Subnet ${subnet.label}`
    );
    await userEvent.click(actionMenuButton);

    expect(getByText('Assign Linodes')).toBeVisible();
    expect(getByText('Unassign Linodes')).toBeVisible();
    expect(getByText('Edit')).toBeVisible();
    expect(getByText('Delete')).toBeVisible();
  });

  it('should display filter input, subnet label, id, ip range, number of resources, and action menu', async () => {
    const subnet = subnetFactory.build({
      id: 39,
      linodes: [
        subnetAssignedLinodeDataFactory.build({ id: 1 }),
        subnetAssignedLinodeDataFactory.build({ id: 2 }),
        subnetAssignedLinodeDataFactory.build({ id: 3 }),
      ],
    });
    queryMocks.useSubnetsQuery.mockReturnValue({
      data: {
        data: [subnet],
      },
    });

    const { getByLabelText, getByPlaceholderText, getByText } =
      renderWithTheme(
        <VPCSubnetsTable
          isVPCLKEEnterpriseCluster={false}
          vpcId={1}
          vpcRegion=""
        />,
        {
          flags: { nodebalancerVpc: true },
        }
      );

    expect(getByPlaceholderText('Filter Subnets by label or id')).toBeVisible();
    expect(getByText('Subnet')).toBeVisible();
    expect(getByText(subnet.label)).toBeVisible();
    expect(getByText('Subnet ID')).toBeVisible();
    expect(getByText(subnet.id)).toBeVisible();

    expect(getByText('Subnet IP Range')).toBeVisible();
    expect(getByText(subnet.ipv4!)).toBeVisible();

    expect(getByText('Resources')).toBeVisible();
    expect(
      getByText(subnet.linodes.length + subnet.nodebalancers.length)
    ).toBeVisible();

    const actionMenuButton = getByLabelText(
      `Action menu for Subnet ${subnet.label}`
    );
    await userEvent.click(actionMenuButton);

    expect(getByText('Assign Linodes')).toBeVisible();
    expect(getByText('Unassign Linodes')).toBeVisible();
    expect(getByText('Edit')).toBeVisible();
    expect(getByText('Delete')).toBeVisible();
  });

  it('should display no linodes text if there are no linodes associated with the subnet', async () => {
    const subnet = subnetFactory.build({ linodes: [] });
    queryMocks.useSubnetsQuery.mockReturnValue({
      data: {
        data: [subnet],
      },
    });

    const { getByLabelText, getByText } = renderWithTheme(
      <VPCSubnetsTable
        isVPCLKEEnterpriseCluster={false}
        vpcId={2}
        vpcRegion=""
      />
    );

    const expandTableButton = getByLabelText(`expand ${subnet.label} row`);
    await userEvent.click(expandTableButton);
    expect(getByText('No Linodes')).toBeVisible();
  });

  it('should show linode table head data when table is expanded', async () => {
    const subnet = subnetFactory.build({
      linodes: [subnetAssignedLinodeDataFactory.build({ id: 1 })],
    });

    queryMocks.useSubnetsQuery.mockReturnValue({
      data: {
        data: [subnet],
      },
    });

<<<<<<< HEAD
    // @TODO VPC IPv6: Remove this flag mock once VPC IPv6 is fully rolled out, and update
    // the assertion to expect the IPv6 columns are present
    const { getByLabelText, getByText } = await renderWithThemeAndRouter(
=======
    const { getByLabelText, getByText } = renderWithTheme(
>>>>>>> 5d782636
      <VPCSubnetsTable
        isVPCLKEEnterpriseCluster={false}
        vpcId={3}
        vpcRegion=""
      />,
      { flags: { vpcIpv6: false } }
    );

    const expandTableButton = getByLabelText(`expand ${subnet.label} row`);
    await userEvent.click(expandTableButton);

    getByText('Linode');
    getByText('Status');
    getByText('VPC IPv4');
    getByText('Firewalls');

    expect(screen.queryByText('VPC IPv6')).not.toBeInTheDocument();
    expect(screen.queryByText('VPC IPv6 Ranges')).not.toBeInTheDocument();
  });

  // @TODO VPC IPv6: Remove this assertion once VPC IPv6 is fully rolled out
  it('renders VPC IPv6 and VPC IPv6 Range columns in Linode table when vpcIpv6 feature flag is enabled', async () => {
    const subnet = subnetFactory.build({
      linodes: [subnetAssignedLinodeDataFactory.build({ id: 1 })],
    });

    queryMocks.useSubnetsQuery.mockReturnValue({
      data: {
        data: [subnet],
      },
    });

    await renderWithThemeAndRouter(
      <VPCSubnetsTable
        isVPCLKEEnterpriseCluster={false}
        vpcId={3}
        vpcRegion=""
      />,
      { flags: { vpcIpv6: true } }
    );

    const loadingState = screen.queryByTestId(loadingTestId);
    if (loadingState) {
      await waitForElementToBeRemoved(loadingState);
    }

    const expandTableButton = screen.getAllByRole('button')[3];
    await userEvent.click(expandTableButton);

    await renderWithThemeAndRouter(
      <VPCSubnetsTable
        isVPCLKEEnterpriseCluster={false}
        vpcId={3}
        vpcRegion=""
      />,
      { flags: { vpcIpv6: true } }
    );

    expect(screen.getByText('VPC IPv6')).toBeVisible();
    expect(screen.getByText('Linode IPv6 Ranges')).toBeVisible();
    expect(screen.getByText('Linode')).toBeVisible();
    expect(screen.getByText('Status')).toBeVisible();
    expect(screen.getByText('VPC IPv4')).toBeVisible();
    expect(screen.getByText('Firewalls')).toBeVisible();
  });

  it(
    'should show Nodebalancer table head data when table is expanded',
    async () => {
      const subnet = subnetFactory.build();

      queryMocks.useSubnetsQuery.mockReturnValue({
        data: {
          data: [subnet],
        },
      });

      const { getByLabelText, findByText } = renderWithTheme(
        <VPCSubnetsTable
          isVPCLKEEnterpriseCluster={false}
          vpcId={3}
          vpcRegion=""
        />,
        { flags: { nodebalancerVpc: true } }
      );

      const expandTableButton = getByLabelText(`expand ${subnet.label} row`);
      await userEvent.click(expandTableButton);

      await findByText('NodeBalancer');
      await findByText('Backend Status');
      await findByText('VPC IPv4 Range');
    },
    { timeout: 15_000 }
  );

  it('should disable Create Subnet button if the VPC is associated with a LKE-E cluster', async () => {
    const { getByRole } = renderWithTheme(
      <VPCSubnetsTable
        isVPCLKEEnterpriseCluster={true}
        vpcId={3}
        vpcRegion=""
      />
    );

    const createButton = getByRole('button', {
      name: 'Create Subnet',
    });
    expect(createButton).toBeDisabled();
  });
});<|MERGE_RESOLUTION|>--- conflicted
+++ resolved
@@ -7,10 +7,7 @@
   subnetAssignedLinodeDataFactory,
   subnetFactory,
 } from 'src/factories/subnets';
-import {
-  mockMatchMedia,
-  renderWithTheme,
-} from 'src/utilities/testHelpers';
+import { mockMatchMedia, renderWithTheme } from 'src/utilities/testHelpers';
 
 import { VPCSubnetsTable } from './VPCSubnetsTable';
 
@@ -63,14 +60,13 @@
       },
     });
 
-    const { getByLabelText, getByPlaceholderText, getByText } =
-      renderWithTheme(
-        <VPCSubnetsTable
-          isVPCLKEEnterpriseCluster={false}
-          vpcId={1}
-          vpcRegion=""
-        />
-      );
+    const { getByLabelText, getByPlaceholderText, getByText } = renderWithTheme(
+      <VPCSubnetsTable
+        isVPCLKEEnterpriseCluster={false}
+        vpcId={1}
+        vpcRegion=""
+      />
+    );
 
     expect(getByPlaceholderText('Filter Subnets by label or id')).toBeVisible();
     expect(getByText('Subnet')).toBeVisible();
@@ -110,17 +106,16 @@
       },
     });
 
-    const { getByLabelText, getByPlaceholderText, getByText } =
-      renderWithTheme(
-        <VPCSubnetsTable
-          isVPCLKEEnterpriseCluster={false}
-          vpcId={1}
-          vpcRegion=""
-        />,
-        {
-          flags: { nodebalancerVpc: true },
-        }
-      );
+    const { getByLabelText, getByPlaceholderText, getByText } = renderWithTheme(
+      <VPCSubnetsTable
+        isVPCLKEEnterpriseCluster={false}
+        vpcId={1}
+        vpcRegion=""
+      />,
+      {
+        flags: { nodebalancerVpc: true },
+      }
+    );
 
     expect(getByPlaceholderText('Filter Subnets by label or id')).toBeVisible();
     expect(getByText('Subnet')).toBeVisible();
@@ -179,13 +174,9 @@
       },
     });
 
-<<<<<<< HEAD
     // @TODO VPC IPv6: Remove this flag mock once VPC IPv6 is fully rolled out, and update
     // the assertion to expect the IPv6 columns are present
-    const { getByLabelText, getByText } = await renderWithThemeAndRouter(
-=======
     const { getByLabelText, getByText } = renderWithTheme(
->>>>>>> 5d782636
       <VPCSubnetsTable
         isVPCLKEEnterpriseCluster={false}
         vpcId={3}
@@ -218,7 +209,7 @@
       },
     });
 
-    await renderWithThemeAndRouter(
+    renderWithTheme(
       <VPCSubnetsTable
         isVPCLKEEnterpriseCluster={false}
         vpcId={3}
@@ -235,7 +226,7 @@
     const expandTableButton = screen.getAllByRole('button')[3];
     await userEvent.click(expandTableButton);
 
-    await renderWithThemeAndRouter(
+    renderWithTheme(
       <VPCSubnetsTable
         isVPCLKEEnterpriseCluster={false}
         vpcId={3}
