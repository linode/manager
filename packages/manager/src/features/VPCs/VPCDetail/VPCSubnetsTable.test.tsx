import { screen, waitForElementToBeRemoved } from '@testing-library/react';
import userEvent from '@testing-library/user-event';
import * as React from 'react';

import { firewallSettingsFactory } from 'src/factories';
import {
  subnetAssignedLinodeDataFactory,
  subnetFactory,
} from 'src/factories/subnets';
import { mockMatchMedia, renderWithTheme } from 'src/utilities/testHelpers';

import { VPCSubnetsTable } from './VPCSubnetsTable';

beforeAll(() => mockMatchMedia());

const queryMocks = vi.hoisted(() => ({
  useFlags: vi.fn().mockReturnValue({}),
  useSearch: vi.fn().mockReturnValue({ query: undefined }),
  useSubnetsQuery: vi.fn().mockReturnValue({}),
  useFirewallSettingsQuery: vi.fn().mockReturnValue({}),
}));

vi.mock('src/hooks/useFlags', () => {
  const actual = vi.importActual('src/hooks/useFlags');
  return {
    ...actual,
    useFlags: queryMocks.useFlags,
  };
});
vi.mock('@tanstack/react-router', async () => {
  const actual = await vi.importActual('@tanstack/react-router');
  return {
    ...actual,
    useSearch: queryMocks.useSearch,
  };
});

vi.mock('@linode/queries', async () => {
  const actual = await vi.importActual('@linode/queries');
  return {
    ...actual,
    useSubnetsQuery: queryMocks.useSubnetsQuery,
    useFirewallSettingsQuery: queryMocks.useFirewallSettingsQuery,
  };
});

const loadingTestId = 'circle-progress';

describe('VPC Subnets table', () => {
  beforeEach(() => {
    queryMocks.useFirewallSettingsQuery.mockReturnValue({
      data: firewallSettingsFactory.build(),
    });
  });

  it('should display filter input, subnet label, id, ip range, number of linodes, and action menu', async () => {
    const subnet = subnetFactory.build({
      id: 27,
      linodes: [
        subnetAssignedLinodeDataFactory.build({ id: 1 }),
        subnetAssignedLinodeDataFactory.build({ id: 2 }),
        subnetAssignedLinodeDataFactory.build({ id: 3 }),
      ],
    });
    queryMocks.useSubnetsQuery.mockReturnValue({
      data: {
        data: [subnet],
      },
    });

    const { getByLabelText, getByPlaceholderText, getByText } = renderWithTheme(
      <VPCSubnetsTable
        isVPCLKEEnterpriseCluster={false}
        vpcId={1}
        vpcRegion=""
      />
    );

    expect(getByPlaceholderText('Filter Subnets by label or id')).toBeVisible();
    expect(getByText('Subnet')).toBeVisible();
    expect(getByText(subnet.label)).toBeVisible();
    expect(getByText('Subnet ID')).toBeVisible();
    expect(getByText(subnet.id)).toBeVisible();

    expect(getByText('Subnet IP Range')).toBeVisible();
    expect(getByText(subnet.ipv4!)).toBeVisible();

    expect(getByText('Linodes')).toBeVisible();
    expect(getByText(subnet.linodes.length)).toBeVisible();

    const actionMenuButton = getByLabelText(
      `Action menu for Subnet ${subnet.label}`
    );
    await userEvent.click(actionMenuButton);

    expect(getByText('Assign Linodes')).toBeVisible();
    expect(getByText('Unassign Linodes')).toBeVisible();
    expect(getByText('Edit')).toBeVisible();
    expect(getByText('Delete')).toBeVisible();
  });

  it('should display filter input, subnet label, id, ip range, number of resources, and action menu', async () => {
    const subnet = subnetFactory.build({
      id: 39,
      linodes: [
        subnetAssignedLinodeDataFactory.build({ id: 1 }),
        subnetAssignedLinodeDataFactory.build({ id: 2 }),
        subnetAssignedLinodeDataFactory.build({ id: 3 }),
      ],
    });
    queryMocks.useSubnetsQuery.mockReturnValue({
      data: {
        data: [subnet],
      },
    });

    const { getByLabelText, getByPlaceholderText, getByText } = renderWithTheme(
      <VPCSubnetsTable
        isVPCLKEEnterpriseCluster={false}
        vpcId={1}
        vpcRegion=""
      />,
      {
        flags: { nodebalancerVpc: true },
      }
    );

    expect(getByPlaceholderText('Filter Subnets by label or id')).toBeVisible();
    expect(getByText('Subnet')).toBeVisible();
    expect(getByText(subnet.label)).toBeVisible();
    expect(getByText('Subnet ID')).toBeVisible();
    expect(getByText(subnet.id)).toBeVisible();

    expect(getByText('Subnet IP Range')).toBeVisible();
    expect(getByText(subnet.ipv4!)).toBeVisible();

    expect(getByText('Resources')).toBeVisible();
    expect(
      getByText(subnet.linodes.length + subnet.nodebalancers.length)
    ).toBeVisible();

    const actionMenuButton = getByLabelText(
      `Action menu for Subnet ${subnet.label}`
    );
    await userEvent.click(actionMenuButton);

    expect(getByText('Assign Linodes')).toBeVisible();
    expect(getByText('Unassign Linodes')).toBeVisible();
    expect(getByText('Edit')).toBeVisible();
    expect(getByText('Delete')).toBeVisible();
  });

  it('should display no linodes text if there are no linodes associated with the subnet', async () => {
    const subnet = subnetFactory.build({ linodes: [] });
    queryMocks.useSubnetsQuery.mockReturnValue({
      data: {
        data: [subnet],
      },
    });

    const { getByLabelText, getByText } = renderWithTheme(
      <VPCSubnetsTable
        isVPCLKEEnterpriseCluster={false}
        vpcId={2}
        vpcRegion=""
      />
    );

    const expandTableButton = getByLabelText(`expand ${subnet.label} row`);
    await userEvent.click(expandTableButton);
    expect(getByText('No Linodes')).toBeVisible();
  });

  it('should show linode table head data when table is expanded', async () => {
    // @TODO VPC IPv6: Remove this flag mock once VPC IPv6 is fully rolled out, and update
    // the assertion to expect the IPv6 columns are present
    queryMocks.useFlags.mockReturnValue({ vpcIpv6: false });

    const subnet = subnetFactory.build({
      linodes: [subnetAssignedLinodeDataFactory.build({ id: 1 })],
    });

    queryMocks.useSubnetsQuery.mockReturnValue({
      data: {
        data: [subnet],
      },
    });

    // @TODO VPC IPv6: Remove this flag mock once VPC IPv6 is fully rolled out, and update
    // the assertion to expect the IPv6 columns are present
    const { getByLabelText, getByText } = renderWithTheme(
      <VPCSubnetsTable
        isVPCLKEEnterpriseCluster={false}
        vpcId={3}
        vpcRegion=""
      />,
      { flags: { vpcIpv6: false } }
    );

    const expandTableButton = getByLabelText(`expand ${subnet.label} row`);
    await userEvent.click(expandTableButton);

    getByText('Linode');
    getByText('Status');
    getByText('VPC IPv4');
    getByText('Firewalls');

    expect(screen.queryByText('VPC IPv6')).not.toBeInTheDocument();
    expect(screen.queryByText('VPC IPv6 Ranges')).not.toBeInTheDocument();
<<<<<<< HEAD
  });

  // @TODO VPC IPv6: Remove this assertion once VPC IPv6 is fully rolled out
  it('renders VPC IPv6 and VPC IPv6 Range columns in Linode table when vpcIpv6 feature flag is enabled', async () => {
    queryMocks.useFlags.mockReturnValue({ vpcIpv6: true });

    const subnet = subnetFactory.build({
      linodes: [subnetAssignedLinodeDataFactory.build({ id: 1 })],
    });
    server.use(
      http.get('*/vpcs/:vpcId/subnets', () => {
        return HttpResponse.json(makeResourcePage([subnet]));
      }),
      http.get('*/networking/firewalls/settings', () => {
        return HttpResponse.json(firewallSettingsFactory.build());
      })
    );

    await renderWithThemeAndRouter(
      <VPCSubnetsTable
        isVPCLKEEnterpriseCluster={false}
        vpcId={3}
        vpcRegion=""
      />
    );

    const loadingState = screen.queryByTestId(loadingTestId);
    if (loadingState) {
      await waitForElementToBeRemoved(loadingState);
    }

    const expandTableButton = screen.getAllByRole('button')[3];
    await userEvent.click(expandTableButton);

    await renderWithThemeAndRouter(
      <VPCSubnetsTable
        isVPCLKEEnterpriseCluster={false}
        vpcId={3}
        vpcRegion=""
      />
    );

    screen.getByText('VPC IPv6');
    screen.getByText('Linode IPv6 Ranges');
=======
>>>>>>> 96757745
  });

  // @TODO VPC IPv6: Remove this assertion once VPC IPv6 is fully rolled out
  it('renders VPC IPv6 and VPC IPv6 Ranges columns in Linode table when vpcIpv6 feature flag is enabled', async () => {
    const subnet = subnetFactory.build({
      linodes: [subnetAssignedLinodeDataFactory.build({ id: 1 })],
    });

    queryMocks.useSubnetsQuery.mockReturnValue({
      data: {
        data: [subnet],
      },
    });

    renderWithTheme(
      <VPCSubnetsTable
        isVPCLKEEnterpriseCluster={false}
        vpcId={3}
        vpcRegion=""
      />,
      { flags: { vpcIpv6: true } }
    );

    const loadingState = screen.queryByTestId(loadingTestId);
    if (loadingState) {
      await waitForElementToBeRemoved(loadingState);
    }

    const expandTableButton = screen.getAllByRole('button')[3];
    await userEvent.click(expandTableButton);

    renderWithTheme(
      <VPCSubnetsTable
        isVPCLKEEnterpriseCluster={false}
        vpcId={3}
        vpcRegion=""
      />,
      { flags: { vpcIpv6: true } }
    );

    expect(screen.getByText('Linode')).toBeVisible();
    expect(screen.getByText('Status')).toBeVisible();
    expect(screen.getByText('VPC IPv4')).toBeVisible();
    expect(screen.getByText('VPC IPv6')).toBeVisible();
    expect(screen.getByText('VPC IPv6 Ranges')).toBeVisible();
    expect(screen.getByText('Firewalls')).toBeVisible();
  });

  it(
    'should show Nodebalancer table head data when table is expanded',
    async () => {
      const subnet = subnetFactory.build();

      queryMocks.useSubnetsQuery.mockReturnValue({
        data: {
          data: [subnet],
        },
      });

      const { getByLabelText, findByText } = renderWithTheme(
        <VPCSubnetsTable
          isVPCLKEEnterpriseCluster={false}
          vpcId={3}
          vpcRegion=""
        />,
        { flags: { nodebalancerVpc: true } }
      );

      const expandTableButton = getByLabelText(`expand ${subnet.label} row`);
      await userEvent.click(expandTableButton);

      await findByText('NodeBalancer');
      await findByText('Backend Status');
      await findByText('VPC IPv4 Range');
    },
    { timeout: 15_000 }
  );

  it('should disable Create Subnet button if the VPC is associated with a LKE-E cluster', async () => {
    const { getByRole } = renderWithTheme(
      <VPCSubnetsTable
        isVPCLKEEnterpriseCluster={true}
        vpcId={3}
        vpcRegion=""
      />
    );

    const createButton = getByRole('button', {
      name: 'Create Subnet',
    });
    expect(createButton).toBeDisabled();
  });
});<|MERGE_RESOLUTION|>--- conflicted
+++ resolved
@@ -207,53 +207,6 @@
 
     expect(screen.queryByText('VPC IPv6')).not.toBeInTheDocument();
     expect(screen.queryByText('VPC IPv6 Ranges')).not.toBeInTheDocument();
-<<<<<<< HEAD
-  });
-
-  // @TODO VPC IPv6: Remove this assertion once VPC IPv6 is fully rolled out
-  it('renders VPC IPv6 and VPC IPv6 Range columns in Linode table when vpcIpv6 feature flag is enabled', async () => {
-    queryMocks.useFlags.mockReturnValue({ vpcIpv6: true });
-
-    const subnet = subnetFactory.build({
-      linodes: [subnetAssignedLinodeDataFactory.build({ id: 1 })],
-    });
-    server.use(
-      http.get('*/vpcs/:vpcId/subnets', () => {
-        return HttpResponse.json(makeResourcePage([subnet]));
-      }),
-      http.get('*/networking/firewalls/settings', () => {
-        return HttpResponse.json(firewallSettingsFactory.build());
-      })
-    );
-
-    await renderWithThemeAndRouter(
-      <VPCSubnetsTable
-        isVPCLKEEnterpriseCluster={false}
-        vpcId={3}
-        vpcRegion=""
-      />
-    );
-
-    const loadingState = screen.queryByTestId(loadingTestId);
-    if (loadingState) {
-      await waitForElementToBeRemoved(loadingState);
-    }
-
-    const expandTableButton = screen.getAllByRole('button')[3];
-    await userEvent.click(expandTableButton);
-
-    await renderWithThemeAndRouter(
-      <VPCSubnetsTable
-        isVPCLKEEnterpriseCluster={false}
-        vpcId={3}
-        vpcRegion=""
-      />
-    );
-
-    screen.getByText('VPC IPv6');
-    screen.getByText('Linode IPv6 Ranges');
-=======
->>>>>>> 96757745
   });
 
   // @TODO VPC IPv6: Remove this assertion once VPC IPv6 is fully rolled out
