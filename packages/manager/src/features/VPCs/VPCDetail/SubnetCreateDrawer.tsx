import { yupResolver } from '@hookform/resolvers/yup';
import {
  ActionsPanel,
  Drawer,
  FormHelperText,
  Notice,
  Stack,
  TextField,
} from '@linode/ui';
import { createSubnetSchema } from '@linode/validation';
import * as React from 'react';
import { Controller, useForm } from 'react-hook-form';

<<<<<<< HEAD
import { NotFound } from 'src/components/NotFound';
import { useGrants, useProfile } from 'src/queries/profile/profile';
import { useCreateSubnetMutation, useVPCQuery } from 'src/queries/vpcs/vpcs';
=======
import { Drawer } from 'src/components/Drawer';
import {
  useGrants,
  useProfile,
  useCreateSubnetMutation,
  useVPCQuery,
} from '@linode/queries';
>>>>>>> 4f9504a0
import {
  DEFAULT_SUBNET_IPV4_VALUE,
  RESERVED_IP_NUMBER,
  calculateAvailableIPv4sRFC1918,
  getRecommendedSubnetIPv4,
} from 'src/utilities/subnets';

import type { CreateSubnetPayload } from '@linode/api-v4';

interface Props {
  onClose: () => void;
  open: boolean;
  vpcId: number;
}

export const SubnetCreateDrawer = (props: Props) => {
  const { onClose, open, vpcId } = props;

  const { data: profile } = useProfile();
  const { data: grants } = useGrants();
  const { data: vpc } = useVPCQuery(vpcId, open);

  const userCannotAddSubnet = profile?.restricted && !grants?.global.add_vpcs;

  const recommendedIPv4 = getRecommendedSubnetIPv4(
    DEFAULT_SUBNET_IPV4_VALUE,
    vpc?.subnets?.map((subnet) => subnet.ipv4 ?? '') ?? []
  );

  const {
    isPending,
    mutateAsync: createSubnet,
    reset: resetRequest,
  } = useCreateSubnetMutation(vpcId);

  const {
    control,
    formState: { errors, isDirty, isSubmitting },
    handleSubmit,
    reset: resetForm,
    setError,
    watch,
  } = useForm<CreateSubnetPayload>({
    defaultValues: {
      ipv4: recommendedIPv4,
      label: '',
    },
    mode: 'onBlur',
    resolver: yupResolver(createSubnetSchema),
  });

  const ipv4 = watch('ipv4');
  const numberOfAvailableIPs = calculateAvailableIPv4sRFC1918(ipv4 ?? '');

  const onCreateSubnet = async (values: CreateSubnetPayload) => {
    try {
      await createSubnet(values);
      handleClose();
    } catch (errors) {
      for (const error of errors) {
        setError(error?.field ?? 'root', { message: error.reason });
      }
    }
  };

  const handleClose = () => {
    resetForm();
    resetRequest();
    onClose();
  };

  return (
    <Drawer
      NotFoundComponent={NotFound}
      onClose={handleClose}
      open={open}
      title={'Create Subnet'}
    >
      {errors.root?.message && (
        <Notice spacingBottom={8} text={errors.root.message} variant="error" />
      )}
      {userCannotAddSubnet && (
        <Notice
          text={
            "You don't have permissions to create a new Subnet. Please contact an account administrator for details."
          }
          important
          spacingBottom={8}
          spacingTop={16}
          variant="error"
        />
      )}
      <form onSubmit={handleSubmit(onCreateSubnet)}>
        <Stack>
          <Controller
            render={({ field, fieldState }) => (
              <TextField
                aria-label="Enter a subnet label"
                disabled={userCannotAddSubnet}
                errorText={fieldState.error?.message}
                label="Subnet Label"
                onBlur={field.onBlur}
                onChange={field.onChange}
                placeholder="Enter a subnet label"
                value={field.value}
              />
            )}
            control={control}
            name="label"
          />
          <Controller
            render={({ field, fieldState }) => (
              <TextField
                aria-label="Enter an IPv4"
                disabled={userCannotAddSubnet}
                errorText={fieldState.error?.message}
                label="Subnet IP Address Range"
                onBlur={field.onBlur}
                onChange={field.onChange}
                value={field.value}
              />
            )}
            control={control}
            name="ipv4"
          />
          {numberOfAvailableIPs && (
            <FormHelperText>
              Number of Available IP Addresses:{' '}
              {numberOfAvailableIPs > RESERVED_IP_NUMBER
                ? (numberOfAvailableIPs - RESERVED_IP_NUMBER).toLocaleString()
                : 0}
            </FormHelperText>
          )}
        </Stack>
        <ActionsPanel
          primaryButtonProps={{
            'data-testid': 'create-subnet-drawer-button',
            disabled: !isDirty || userCannotAddSubnet,
            label: 'Create Subnet',
            loading: isPending || isSubmitting,
            type: 'submit',
          }}
          secondaryButtonProps={{ label: 'Cancel', onClick: handleClose }}
        />
      </form>
    </Drawer>
  );
};<|MERGE_RESOLUTION|>--- conflicted
+++ resolved
@@ -11,19 +11,13 @@
 import * as React from 'react';
 import { Controller, useForm } from 'react-hook-form';
 
-<<<<<<< HEAD
 import { NotFound } from 'src/components/NotFound';
-import { useGrants, useProfile } from 'src/queries/profile/profile';
-import { useCreateSubnetMutation, useVPCQuery } from 'src/queries/vpcs/vpcs';
-=======
-import { Drawer } from 'src/components/Drawer';
 import {
   useGrants,
   useProfile,
   useCreateSubnetMutation,
   useVPCQuery,
 } from '@linode/queries';
->>>>>>> 4f9504a0
 import {
   DEFAULT_SUBNET_IPV4_VALUE,
   RESERVED_IP_NUMBER,
