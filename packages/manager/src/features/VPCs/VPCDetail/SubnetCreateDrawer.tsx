--- conflicted
+++ resolved
@@ -1,21 +1,12 @@
 import { yupResolver } from '@hookform/resolvers/yup';
-<<<<<<< HEAD
-import { FormHelperText, Notice } from '@linode/ui';
-=======
-import { Stack } from '@linode/ui';
+import { Notice, Stack } from '@linode/ui';
 import { FormHelperText } from '@linode/ui';
->>>>>>> d4e59f1c
 import { createSubnetSchema } from '@linode/validation';
 import * as React from 'react';
 import { Controller, useForm } from 'react-hook-form';
 
 import { ActionsPanel } from 'src/components/ActionsPanel/ActionsPanel';
 import { Drawer } from 'src/components/Drawer';
-<<<<<<< HEAD
-import { Stack } from 'src/components/Stack';
-=======
-import { Notice } from 'src/components/Notice/Notice';
->>>>>>> d4e59f1c
 import { TextField } from 'src/components/TextField';
 import { useGrants, useProfile } from 'src/queries/profile/profile';
 import { useCreateSubnetMutation, useVPCQuery } from 'src/queries/vpcs/vpcs';
