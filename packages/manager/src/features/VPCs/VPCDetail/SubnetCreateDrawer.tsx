import { yupResolver } from '@hookform/resolvers/yup';
<<<<<<< HEAD
import { Drawer, FormHelperText, Notice, Stack, TextField } from '@linode/ui';
=======
import {
  ActionsPanel,
  FormHelperText,
  Notice,
  Stack,
  TextField,
} from '@linode/ui';
>>>>>>> 34b1eb03
import { createSubnetSchema } from '@linode/validation';
import * as React from 'react';
import { Controller, useForm } from 'react-hook-form';

<<<<<<< HEAD
import { ActionsPanel } from 'src/components/ActionsPanel/ActionsPanel';
=======
import { Drawer } from 'src/components/Drawer';
>>>>>>> 34b1eb03
import { useGrants, useProfile } from 'src/queries/profile/profile';
import { useCreateSubnetMutation, useVPCQuery } from 'src/queries/vpcs/vpcs';
import {
  DEFAULT_SUBNET_IPV4_VALUE,
  RESERVED_IP_NUMBER,
  calculateAvailableIPv4sRFC1918,
  getRecommendedSubnetIPv4,
} from 'src/utilities/subnets';

import type { CreateSubnetPayload } from '@linode/api-v4';

interface Props {
  onClose: () => void;
  open: boolean;
  vpcId: number;
}

export const SubnetCreateDrawer = (props: Props) => {
  const { onClose, open, vpcId } = props;

  const { data: profile } = useProfile();
  const { data: grants } = useGrants();
  const { data: vpc } = useVPCQuery(vpcId, open);

  const userCannotAddSubnet = profile?.restricted && !grants?.global.add_vpcs;

  const recommendedIPv4 = getRecommendedSubnetIPv4(
    DEFAULT_SUBNET_IPV4_VALUE,
    vpc?.subnets?.map((subnet) => subnet.ipv4 ?? '') ?? []
  );

  const {
    isPending,
    mutateAsync: createSubnet,
    reset: resetRequest,
  } = useCreateSubnetMutation(vpcId);

  const {
    control,
    formState: { errors, isDirty, isSubmitting },
    handleSubmit,
    reset: resetForm,
    setError,
    watch,
  } = useForm<CreateSubnetPayload>({
    defaultValues: {
      ipv4: recommendedIPv4,
      label: '',
    },
    mode: 'onBlur',
    resolver: yupResolver(createSubnetSchema),
  });

  const ipv4 = watch('ipv4');
  const numberOfAvailableIPs = calculateAvailableIPv4sRFC1918(ipv4 ?? '');

  const onCreateSubnet = async (values: CreateSubnetPayload) => {
    try {
      await createSubnet(values);
      handleClose();
    } catch (errors) {
      for (const error of errors) {
        setError(error?.field ?? 'root', { message: error.reason });
      }
    }
  };

  const handleClose = () => {
    resetForm();
    resetRequest();
    onClose();
  };

  return (
    <Drawer onClose={handleClose} open={open} title={'Create Subnet'}>
      {errors.root?.message && (
        <Notice spacingBottom={8} text={errors.root.message} variant="error" />
      )}
      {userCannotAddSubnet && (
        <Notice
          text={
            "You don't have permissions to create a new Subnet. Please contact an account administrator for details."
          }
          important
          spacingBottom={8}
          spacingTop={16}
          variant="error"
        />
      )}
      <form onSubmit={handleSubmit(onCreateSubnet)}>
        <Stack>
          <Controller
            render={({ field, fieldState }) => (
              <TextField
                aria-label="Enter a subnet label"
                disabled={userCannotAddSubnet}
                errorText={fieldState.error?.message}
                label="Subnet Label"
                onBlur={field.onBlur}
                onChange={field.onChange}
                placeholder="Enter a subnet label"
                value={field.value}
              />
            )}
            control={control}
            name="label"
          />
          <Controller
            render={({ field, fieldState }) => (
              <TextField
                aria-label="Enter an IPv4"
                disabled={userCannotAddSubnet}
                errorText={fieldState.error?.message}
                label="Subnet IP Address Range"
                onBlur={field.onBlur}
                onChange={field.onChange}
                value={field.value}
              />
            )}
            control={control}
            name="ipv4"
          />
          {numberOfAvailableIPs && (
            <FormHelperText>
              Number of Available IP Addresses:{' '}
              {numberOfAvailableIPs > RESERVED_IP_NUMBER
                ? (numberOfAvailableIPs - RESERVED_IP_NUMBER).toLocaleString()
                : 0}
            </FormHelperText>
          )}
        </Stack>
        <ActionsPanel
          primaryButtonProps={{
            'data-testid': 'create-subnet-drawer-button',
            disabled: !isDirty || userCannotAddSubnet,
            label: 'Create Subnet',
            loading: isPending || isSubmitting,
            type: 'submit',
          }}
          secondaryButtonProps={{ label: 'Cancel', onClick: handleClose }}
        />
      </form>
    </Drawer>
  );
};<|MERGE_RESOLUTION|>--- conflicted
+++ resolved
@@ -1,24 +1,15 @@
 import { yupResolver } from '@hookform/resolvers/yup';
-<<<<<<< HEAD
-import { Drawer, FormHelperText, Notice, Stack, TextField } from '@linode/ui';
-=======
 import {
   ActionsPanel,
+  Drawer,
   FormHelperText,
   Notice,
   Stack,
   TextField,
 } from '@linode/ui';
->>>>>>> 34b1eb03
 import { createSubnetSchema } from '@linode/validation';
 import * as React from 'react';
 import { Controller, useForm } from 'react-hook-form';
-
-<<<<<<< HEAD
-import { ActionsPanel } from 'src/components/ActionsPanel/ActionsPanel';
-=======
-import { Drawer } from 'src/components/Drawer';
->>>>>>> 34b1eb03
 import { useGrants, useProfile } from 'src/queries/profile/profile';
 import { useCreateSubnetMutation, useVPCQuery } from 'src/queries/vpcs/vpcs';
 import {
