import { yupResolver } from '@hookform/resolvers/yup';
import {
  useCreateSubnetMutation,
  useGrants,
  useProfile,
  useVPCQuery,
} from '@linode/queries';
import {
  ActionsPanel,
  Drawer,
  FormHelperText,
  Notice,
  Stack,
  TextField,
} from '@linode/ui';
import { createSubnetSchemaIPv4 } from '@linode/validation';
import * as React from 'react';
import { Controller, useForm } from 'react-hook-form';

import { NotFound } from 'src/components/NotFound';
import {
  DEFAULT_SUBNET_IPV4_VALUE,
  RESERVED_IP_NUMBER,
  calculateAvailableIPv4sRFC1918,
  getRecommendedSubnetIPv4,
} from 'src/utilities/subnets';

import type { CreateSubnetPayload, Subnet } from '@linode/api-v4';

interface Props {
  onClose: () => void;
  open: boolean;
  vpcId: number;
}

export const SubnetCreateDrawer = (props: Props) => {
  const { onClose, open, vpcId } = props;

  const { data: profile } = useProfile();
  const { data: grants } = useGrants();
  const { data: vpc } = useVPCQuery(vpcId, open);

  const userCannotAddSubnet = profile?.restricted && !grants?.global.add_vpcs;

  const recommendedIPv4 = getRecommendedSubnetIPv4(
    DEFAULT_SUBNET_IPV4_VALUE,
    vpc?.subnets?.map((subnet: Subnet) => subnet.ipv4 ?? '') ?? []
  );

  const {
    isPending,
    mutateAsync: createSubnet,
    reset: resetRequest,
  } = useCreateSubnetMutation(vpcId);

  const {
    control,
    formState: { errors, isDirty, isSubmitting },
    handleSubmit,
    reset: resetForm,
    setError,
    watch,
  } = useForm<CreateSubnetPayload>({
    mode: 'onBlur',
    resolver: yupResolver(createSubnetSchema),
    values: {
      ipv4: recommendedIPv4,
      label: '',
    },
<<<<<<< HEAD
=======
    mode: 'onBlur',
    resolver: yupResolver(createSubnetSchemaIPv4),
>>>>>>> 611aed58
  });

  const ipv4 = watch('ipv4');
  const numberOfAvailableIPs = calculateAvailableIPv4sRFC1918(ipv4 ?? '');

  const onCreateSubnet = async (values: CreateSubnetPayload) => {
    try {
      await createSubnet(values);
      handleClose();
    } catch (errors) {
      for (const error of errors) {
        setError(error?.field ?? 'root', { message: error.reason });
      }
    }
  };

  const handleClose = () => {
    resetForm();
    resetRequest();
    onClose();
  };

  return (
    <Drawer
      NotFoundComponent={NotFound}
      onClose={handleClose}
      open={open}
      title={'Create Subnet'}
    >
      {errors.root?.message && (
        <Notice spacingBottom={8} text={errors.root.message} variant="error" />
      )}
      {userCannotAddSubnet && (
        <Notice
          text={
            "You don't have permissions to create a new Subnet. Please contact an account administrator for details."
          }
          important
          spacingBottom={8}
          spacingTop={16}
          variant="error"
        />
      )}
      <form onSubmit={handleSubmit(onCreateSubnet)}>
        <Stack>
          <Controller
            render={({ field, fieldState }) => (
              <TextField
                aria-label="Enter a subnet label"
                disabled={userCannotAddSubnet}
                errorText={fieldState.error?.message}
                label="Subnet Label"
                onBlur={field.onBlur}
                onChange={field.onChange}
                placeholder="Enter a subnet label"
                value={field.value}
              />
            )}
            control={control}
            name="label"
          />
          <Controller
            render={({ field, fieldState }) => (
              <TextField
                aria-label="Enter an IPv4"
                disabled={userCannotAddSubnet}
                errorText={fieldState.error?.message}
                label="Subnet IP Address Range"
                onBlur={field.onBlur}
                onChange={field.onChange}
                value={field.value}
              />
            )}
            control={control}
            name="ipv4"
          />
          {numberOfAvailableIPs && (
            <FormHelperText>
              Number of Available IP Addresses:{' '}
              {numberOfAvailableIPs > RESERVED_IP_NUMBER
                ? (numberOfAvailableIPs - RESERVED_IP_NUMBER).toLocaleString()
                : 0}
            </FormHelperText>
          )}
        </Stack>
        <ActionsPanel
          primaryButtonProps={{
            'data-testid': 'create-subnet-drawer-button',
            disabled: !isDirty || userCannotAddSubnet,
            label: 'Create Subnet',
            loading: isPending || isSubmitting,
            type: 'submit',
          }}
          secondaryButtonProps={{ label: 'Cancel', onClick: handleClose }}
        />
      </form>
    </Drawer>
  );
};<|MERGE_RESOLUTION|>--- conflicted
+++ resolved
@@ -62,16 +62,11 @@
     watch,
   } = useForm<CreateSubnetPayload>({
     mode: 'onBlur',
-    resolver: yupResolver(createSubnetSchema),
+    resolver: yupResolver(createSubnetSchemaIPv4),
     values: {
       ipv4: recommendedIPv4,
       label: '',
     },
-<<<<<<< HEAD
-=======
-    mode: 'onBlur',
-    resolver: yupResolver(createSubnetSchemaIPv4),
->>>>>>> 611aed58
   });
 
   const ipv4 = watch('ipv4');
