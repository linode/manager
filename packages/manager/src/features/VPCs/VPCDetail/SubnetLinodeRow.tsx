import { Box, CircleProgress, TooltipIcon, Typography } from '@linode/ui';
import { capitalizeAllWords } from '@linode/utilities';
import ErrorOutline from '@mui/icons-material/ErrorOutline';
import * as React from 'react';

import { Hidden } from 'src/components/Hidden';
import { InlineMenuAction } from 'src/components/InlineMenuAction/InlineMenuAction';
import { Link } from 'src/components/Link';
import { StatusIcon } from 'src/components/StatusIcon/StatusIcon';
import { TableCell } from 'src/components/TableCell';
import { TableRow } from 'src/components/TableRow';
import { getLinodeIconStatus } from 'src/features/Linodes/LinodesLanding/utils';
import {
  useAllLinodeConfigsQuery,
  useLinodeFirewallsQuery,
  useLinodeQuery,
} from '@linode/queries';
import { determineNoneSingleOrMultipleWithChip } from 'src/utilities/noneSingleOrMultipleWithChip';

import {
  VPC_REBOOT_MESSAGE,
  WARNING_ICON_UNRECOMMENDED_CONFIG,
} from '../constants';
import {
  hasUnrecommendedConfiguration as _hasUnrecommendedConfiguration,
  getSubnetInterfaceFromConfigs,
} from '../utils';
import { StyledWarningIcon } from './SubnetLinodeRow.styles';

import type { APIError, Firewall, Linode } from '@linode/api-v4';
import type { Config, Interface } from '@linode/api-v4/lib/linodes/types';
import type { Subnet } from '@linode/api-v4/lib/vpcs/types';
import type { Action } from 'src/features/Linodes/PowerActionsDialogOrDrawer';

interface Props {
  handlePowerActionsLinode: (linode: Linode, action: Action) => void;
  handleUnassignLinode: (linode: Linode, subnet?: Subnet) => void;
  hover?: boolean;
  isVPCLKEEnterpriseCluster: boolean;
  linodeId: number;
  subnet?: Subnet;
  subnetId: number;
}

export const SubnetLinodeRow = (props: Props) => {
  const {
    handlePowerActionsLinode,
    handleUnassignLinode,
    hover = false,
    isVPCLKEEnterpriseCluster,
    linodeId,
    subnet,
    subnetId,
  } = props;

  const {
    data: linode,
    error: linodeError,
    isLoading: linodeLoading,
  } = useLinodeQuery(linodeId);

  const {
    data: attachedFirewalls,
    error: firewallsError,
    isLoading: firewallsLoading,
  } = useLinodeFirewallsQuery(linodeId);

  const {
    data: configs,
    error: configsError,
    isLoading: configsLoading,
  } = useAllLinodeConfigsQuery(linodeId);

  const hasUnrecommendedConfiguration = _hasUnrecommendedConfiguration(
    configs ?? [],
    subnet?.id ?? -1
  );

  if (linodeLoading || !linode) {
    return (
      <TableRow hover={hover}>
        <TableCell colSpan={6}>
          <CircleProgress size="sm" />
        </TableCell>
      </TableRow>
    );
  }

  if (linodeError) {
    return (
      <TableRow data-testid="subnet-linode-row-error" hover={hover}>
        <TableCell colSpan={5} style={{ paddingLeft: 24 }}>
          <Box alignItems="center" display="flex">
            <ErrorOutline
              data-qa-error-icon
              sx={(theme) => ({ color: theme.color.red, marginRight: 1 })}
            />
            <Typography>
              There was an error loading{' '}
              <Link to={`/linodes/${linodeId}`}>Linode {linodeId}</Link>
            </Typography>
          </Box>
        </TableCell>
      </TableRow>
    );
  }

  const linkifiedLinodeLabel = (
    <Link to={`/linodes/${linode.id}`}>{linode.label}</Link>
  );

  const labelCell =
    !isVPCLKEEnterpriseCluster && hasUnrecommendedConfiguration ? (
      <Box
        data-testid={WARNING_ICON_UNRECOMMENDED_CONFIG}
        sx={{ alignItems: 'center', display: 'flex' }}
      >
        <TooltipIcon
          text={
            <Typography>
              This Linode is using a configuration profile with a Networking
              setting that is not recommended. To avoid potential connectivity
              issues, edit the Linode’s configuration.
            </Typography>
          }
          icon={<StyledWarningIcon />}
          status="other"
          sxTooltipIcon={{ paddingLeft: 0 }}
        />
        {linkifiedLinodeLabel}
      </Box>
    ) : (
      linkifiedLinodeLabel
    );

  const iconStatus = getLinodeIconStatus(linode.status);
  const isRunning = linode.status === 'running';
  const isOffline = linode.status === 'stopped' || linode.status === 'offline';
  const isRebootNeeded =
    isRunning &&
    configs?.some((config) =>
      config.interfaces?.some(
        (linodeInterface) =>
          linodeInterface.purpose === 'vpc' && !linodeInterface.active
      )
    );

  const showPowerButton = !isRebootNeeded && (isRunning || isOffline);

  return (
    <TableRow>
      <TableCell component="th" scope="row">
        {labelCell}
      </TableCell>
      <TableCell statusCell>
        <StatusIcon
          aria-label={`Linode status ${linode?.status ?? iconStatus}`}
          status={iconStatus}
        />
        {isRebootNeeded ? (
          <>
            {'Reboot Needed'}
            <TooltipIcon
              status="help"
              sxTooltipIcon={{ paddingRight: 0 }}
              text={VPC_REBOOT_MESSAGE}
            />
          </>
        ) : (
          capitalizeAllWords(linode.status.replace('_', ' '))
        )}
      </TableCell>
      <Hidden smDown>
        <TableCell>
          {getSubnetLinodeIPv4CellString(
            configs ?? [],
            configsLoading,
            subnetId,
            configsError ?? undefined
          )}
        </TableCell>
      </Hidden>
      <Hidden smDown>
        <TableCell>
          {getIPRangesCellContents(
            configs ?? [],
            configsLoading,
            subnetId,
            configsError ?? undefined
          )}
        </TableCell>
      </Hidden>
      <Hidden smDown>
        <TableCell>
          {getFirewallsCellString(
            attachedFirewalls?.data ?? [],
            firewallsLoading,
            firewallsError ?? undefined
          )}
        </TableCell>
      </Hidden>
      <TableCell actionCell>
        {!isVPCLKEEnterpriseCluster && (
          <>
            {isRebootNeeded && (
              <InlineMenuAction
                onClick={() => {
                  handlePowerActionsLinode(linode, 'Reboot');
                }}
                actionText="Reboot"
<<<<<<< HEAD
=======
                disabled={isVPCLKEEnterpriseCluster}
>>>>>>> 501c025b
              />
            )}
            {showPowerButton && (
              <InlineMenuAction
                onClick={() => {
                  handlePowerActionsLinode(
                    linode,
                    isOffline ? 'Power On' : 'Power Off'
                  );
                }}
                actionText={isOffline ? 'Power On' : 'Power Off'}
<<<<<<< HEAD
=======
                disabled={isVPCLKEEnterpriseCluster}
>>>>>>> 501c025b
              />
            )}
            <InlineMenuAction
              actionText="Unassign Linode"
<<<<<<< HEAD
=======
              disabled={isVPCLKEEnterpriseCluster}
>>>>>>> 501c025b
              onClick={() => handleUnassignLinode(linode, subnet)}
            />
          </>
        )}
      </TableCell>
    </TableRow>
  );
};

const getFirewallsCellString = (
  data: Firewall[],
  loading: boolean,
  error?: APIError[]
): JSX.Element | string => {
  if (loading) {
    return 'Loading...';
  }

  if (error) {
    return 'Error retrieving Firewalls';
  }

  if (data.length === 0) {
    return 'None';
  }

  return getFirewallLinks(data);
};

const getSubnetLinodeIPv4CellString = (
  configs: Config[],
  loading: boolean,
  subnetId: number,
  error?: APIError[]
): JSX.Element | string => {
  if (loading) {
    return 'Loading...';
  }

  if (error) {
    return 'Error retrieving VPC IPv4s';
  }

  if (configs.length === 0) {
    return 'None';
  }

  const configInterface = getSubnetInterfaceFromConfigs(configs, subnetId);
  return getIPv4Link(configInterface);
};

const getIPv4Link = (configInterface: Interface | undefined): JSX.Element => {
  return (
    // eslint-disable-next-line react/jsx-no-useless-fragment
    <>
      {configInterface && (
        <span key={configInterface.id}>{configInterface.ipv4?.vpc}</span>
      )}
    </>
  );
};

const getIPRangesCellContents = (
  configs: Config[],
  loading: boolean,
  subnetId: number,
  error?: APIError[]
): JSX.Element | string => {
  if (loading) {
    return 'Loading...';
  }

  if (error) {
    return 'Error retrieving VPC IPv4s';
  }

  if (configs.length === 0) {
    return 'None';
  }

  const configInterface = getSubnetInterfaceFromConfigs(configs, subnetId);
  return determineNoneSingleOrMultipleWithChip(
    configInterface?.ip_ranges ?? []
  );
};

const getFirewallLinks = (data: Firewall[]): JSX.Element => {
  const firstThreeFirewalls = data.slice(0, 3);
  return (
    <>
      {firstThreeFirewalls.map((firewall, idx) => (
        <Link
          className="link secondaryLink"
          data-testid="firewall-row-link"
          key={firewall.id}
          to={`/firewalls/${firewall.id}`}
        >
          {idx > 0 && `, `}
          {firewall.label}
        </Link>
      ))}
      {data.length > 3 && (
        <span>
          {`, `}plus {data.length - 3} more.
        </span>
      )}
    </>
  );
};

export const SubnetLinodeTableRowHead = (
  <TableRow>
    <TableCell>Linode Label</TableCell>
    <TableCell sx={{ width: '14%' }}>Status</TableCell>
    <Hidden smDown>
      <TableCell>VPC IPv4</TableCell>
    </Hidden>
    <Hidden smDown>
      <TableCell>VPC IPv4 Ranges</TableCell>
    </Hidden>
    <Hidden smDown>
      <TableCell>Firewalls</TableCell>
    </Hidden>
    <TableCell />
  </TableRow>
);<|MERGE_RESOLUTION|>--- conflicted
+++ resolved
@@ -208,10 +208,7 @@
                   handlePowerActionsLinode(linode, 'Reboot');
                 }}
                 actionText="Reboot"
-<<<<<<< HEAD
-=======
                 disabled={isVPCLKEEnterpriseCluster}
->>>>>>> 501c025b
               />
             )}
             {showPowerButton && (
@@ -223,18 +220,12 @@
                   );
                 }}
                 actionText={isOffline ? 'Power On' : 'Power Off'}
-<<<<<<< HEAD
-=======
                 disabled={isVPCLKEEnterpriseCluster}
->>>>>>> 501c025b
               />
             )}
             <InlineMenuAction
               actionText="Unassign Linode"
-<<<<<<< HEAD
-=======
               disabled={isVPCLKEEnterpriseCluster}
->>>>>>> 501c025b
               onClick={() => handleUnassignLinode(linode, subnet)}
             />
           </>
