import { useLinodeQuery } from '@linode/queries';
import { Box, CircleProgress, TooltipIcon, Typography } from '@linode/ui';
import { Hidden } from '@linode/ui';
import { getFormattedStatus } from '@linode/utilities';
import ErrorOutline from '@mui/icons-material/ErrorOutline';
import * as React from 'react';
import type { JSX } from 'react';

import { Link } from 'src/components/Link';
import { StatusIcon } from 'src/components/StatusIcon/StatusIcon';
import { TableCell } from 'src/components/TableCell';
import { TableRow } from 'src/components/TableRow';
import { getLinodeIconStatus } from 'src/features/Linodes/LinodesLanding/utils';
import { useFlags } from 'src/hooks/useFlags';
import { determineNoneSingleOrMultipleWithChip } from 'src/utilities/noneSingleOrMultipleWithChip';

import { useInterfaceDataForLinode } from '../../../hooks/useInterfaceDataForLinode';
import {
  VPC_REBOOT_MESSAGE,
  WARNING_ICON_UNRECOMMENDED_CONFIG,
} from '../constants';
import {
  hasUnrecommendedConfiguration as _hasUnrecommendedConfiguration,
  getLinodeInterfaceIPv4Ranges,
  getLinodeInterfaceIPv6Ranges,
  getLinodeInterfacePrimaryIPv4,
  hasUnrecommendedConfigurationLinodeInterface,
} from '../utils';
import { SubnetLinodeActionMenu } from './SubnetLinodeActionMenu';
import { StyledWarningIcon } from './SubnetLinodeRow.styles';
import {
  ConfigInterfaceFirewallCell,
  LinodeInterfaceFirewallCell,
} from './SubnetLinodeRowFirewallsCell';

import type {
  APIError,
  Interface,
  Linode,
  LinodeInterface,
  Subnet,
  SubnetLinodeInterfaceData,
} from '@linode/api-v4';
import type { Action } from 'src/features/Linodes/PowerActionsDialogOrDrawer';

interface Props {
  handlePowerActionsLinode: (
    linode: Linode,
    action: Action,
    subnet?: Subnet
  ) => void;
  handleUnassignLinode: (linode: Linode, subnet?: Subnet) => void;
  hover?: boolean;
  isVPCLKEEnterpriseCluster: boolean;
  linodeId: number;
  subnet: Subnet;
  subnetId: number;
  subnetInterfaces: SubnetLinodeInterfaceData[];
}

export const SubnetLinodeRow = (props: Props) => {
  const {
    handlePowerActionsLinode,
    handleUnassignLinode,
    hover = false,
    isVPCLKEEnterpriseCluster,
    linodeId,
    subnet,
    subnetId,
    subnetInterfaces,
  } = props;

  const flags = useFlags();

  const subnetInterfaceData =
    subnetInterfaces.find((interfaceData) => interfaceData.active) ??
    subnetInterfaces[0];
  const {
    active: isInterfaceActive,
    config_id: configId,
    id: interfaceId,
  } = subnetInterfaceData;
  const isLinodeInterface = configId === null;

  const {
    data: linode,
    error: linodeError,
    isLoading: linodeLoading,
  } = useLinodeQuery(linodeId);

  /**
   * We need to handle support for both legacy interfaces and Linode interfaces.
   * The below hook gives us the relevant interface data depending on
   * interface type.
   */
  const { interfacesInfo } = useInterfaceDataForLinode({
    configId, // subnet.linodes.interfaces data now includes config_id, so we no longer have to fetch all configs
    interfaceId,
    isLinodeInterface,
    linodeId,
  });

  const {
    config, // undefined if this Linode is using Linode Interfaces. Used to determine an unrecommended configuration
    configInterface, // undefined if this Linode is using Linode Interfaces
    interfaceData,
    interfaceError,
    interfaceLoading,
    linodeInterface, // undefined if this Linode is using Config Profile Interfaces
  } = interfacesInfo;

  const hasUnrecommendedConfiguration = isLinodeInterface
    ? hasUnrecommendedConfigurationLinodeInterface(
        linodeInterface,
        isInterfaceActive
      )
    : _hasUnrecommendedConfiguration(config, subnetId);

  if (linodeLoading) {
    return (
      <TableRow hover={hover}>
        <TableCell colSpan={6} style={{ textAlign: 'center' }}>
          <CircleProgress size="sm" />
        </TableCell>
      </TableRow>
    );
  }

  if (linodeError || !linode) {
    return (
      <TableRow data-testid="subnet-linode-row-error" hover={hover}>
        <TableCell colSpan={6} style={{ justifyItems: 'center' }}>
          <Box alignItems="center" display="flex">
            <ErrorOutline
              data-qa-error-icon
              sx={(theme) => ({ color: theme.color.red, marginRight: 1 })}
            />
            <Typography>
              There was an error loading{' '}
              <Link to={`/linodes/${linodeId}`}>Linode {linodeId}</Link>
            </Typography>
          </Box>
        </TableCell>
      </TableRow>
    );
  }

  const linkifiedLinodeLabel = (
    <Link
      to={`/linodes/${linode.id}${
        isLinodeInterface
          ? `/networking/interfaces/${subnetInterfaceData.id}`
          : ''
      }`}
    >
      {linode.label}
    </Link>
  );

  const labelCell =
    !isVPCLKEEnterpriseCluster && hasUnrecommendedConfiguration ? (
      <Box
        data-testid={WARNING_ICON_UNRECOMMENDED_CONFIG}
        sx={{ alignItems: 'center', display: 'flex' }}
      >
        <TooltipIcon
          icon={<StyledWarningIcon />}
          sxTooltipIcon={{ paddingLeft: 0 }}
          text={
            <Typography>
              {isLinodeInterface
                ? 'This Linode’s Network Interfaces setup is not recommended. To avoid potential connectivity issues, set this Linode’s VPC interface as the default IPv4 route.'
                : 'This Linode is using a configuration profile with a Networking setting that is not recommended. To avoid potential connectivity issues, edit the Linode’s configuration.'}
            </Typography>
          }
        />
        {linkifiedLinodeLabel}
      </Box>
    ) : (
      linkifiedLinodeLabel
    );

  const iconStatus = getLinodeIconStatus(linode.status);
  const isRunning = linode.status === 'running';
  const isOffline = linode.status === 'stopped' || linode.status === 'offline';
  const isRebootNeeded =
    isRunning && !isLinodeInterface && !configInterface?.active;

  const showPowerButton = !isRebootNeeded && (isRunning || isOffline);

  return (
    <TableRow>
      <TableCell component="th" noWrap scope="row">
        {labelCell}
      </TableCell>
      <TableCell statusCell>
        <StatusIcon
          aria-label={`Linode status ${linode?.status ?? iconStatus}`}
          status={iconStatus}
        />
        {isRebootNeeded ? (
          <>
            {'Reboot Needed'}
            <TooltipIcon
              status="info"
              sxTooltipIcon={{ paddingRight: 0 }}
              text={VPC_REBOOT_MESSAGE}
            />
          </>
        ) : (
          getFormattedStatus(linode.status)
        )}
      </TableCell>
      <Hidden smDown>
        <TableCell noWrap>
          {getSubnetLinodeIPCellString({
            interfaceData,
            ipType: 'ipv4',
            loading: interfaceLoading,
            error: interfaceError ?? undefined,
          })}
        </TableCell>
      </Hidden>
      <Hidden smDown>
        <TableCell noWrap>
          {getIPRangesCellContents({
            interfaceData,
            ipType: 'ipv4',
            loading: interfaceLoading,
            error: interfaceError ?? undefined,
          })}
        </TableCell>
      </Hidden>
      {flags.vpcIpv6 && (
        <>
          <Hidden smDown>
            <TableCell data-testid="vpc-ipv6-cell" noWrap>
              {getSubnetLinodeIPCellString({
                interfaceData,
                ipType: 'ipv6',
                loading: interfaceLoading,
                error: interfaceError ?? undefined,
              })}
            </TableCell>
          </Hidden>
          <Hidden smDown>
            <TableCell data-testid="linode-ipv6-ranges-cell" noWrap>
              {getIPRangesCellContents({
                interfaceData,
                ipType: 'ipv6',
                loading: interfaceLoading,
                error: interfaceError ?? undefined,
              })}
            </TableCell>
          </Hidden>
        </>
      )}
      <Hidden smDown>
        {isLinodeInterface ? (
          <LinodeInterfaceFirewallCell
            interfaceId={interfaceId}
            linodeId={linodeId}
          />
        ) : (
          <ConfigInterfaceFirewallCell linodeId={linodeId} />
        )}
      </Hidden>
      <TableCell actionCell noWrap>
        {!isVPCLKEEnterpriseCluster && (
          <SubnetLinodeActionMenu
            handlePowerActionsLinode={handlePowerActionsLinode}
            handleUnassignLinode={handleUnassignLinode}
            isOffline={isOffline}
            isRebootNeeded={isRebootNeeded}
            isVPCLKEEnterpriseCluster={isVPCLKEEnterpriseCluster}
            linode={linode}
            showPowerButton={showPowerButton}
            subnet={subnet}
          />
        )}
      </TableCell>
    </TableRow>
  );
};

type InterfaceDataTypes = Interface | LinodeInterface | undefined;
interface IPCellStringInputs {
  error?: APIError[];
  interfaceData: InterfaceDataTypes;
  ipType: 'ipv4' | 'ipv6';
  loading: boolean;
}

const getSubnetLinodeIPCellString = (
  ipCellStringInputs: IPCellStringInputs
): JSX.Element | string => {
  const { error, interfaceData, ipType, loading } = ipCellStringInputs;
  if (loading) {
    return 'Loading...';
  }

  if (error) {
    return `Error retrieving VPC ${ipType === 'ipv4' ? 'IPv4s' : 'IPv6s'}`;
  }

  if (!interfaceData) {
    return 'None';
  }

  if ('purpose' in interfaceData) {
    // presence of `purpose` property indicates it is a Config Profile/legacy interface
    return ipType === 'ipv4'
      ? getIPLinkForConfigInterface(interfaceData, 'ipv4')
      : getIPLinkForConfigInterface(interfaceData, 'ipv6');
  } else {
    if (ipType === 'ipv4') {
      const primaryIPv4 = getLinodeInterfacePrimaryIPv4(interfaceData);
      return <span key={interfaceData.id}>{primaryIPv4 ?? 'None'}</span>;
    }

    return (
      <span key={interfaceData.id}>
<<<<<<< HEAD
        {interfaceData.vpc?.ipv6?.slaac[0]?.address ?? 'None'}
=======
        {interfaceData.vpc?.ipv6?.slaac[0]?.address ?? '—'}
>>>>>>> 115ee9db
      </span>
    );
  }
};

const getIPLinkForConfigInterface = (
  configInterface: Interface | undefined,
  ipType: 'ipv4' | 'ipv6'
): JSX.Element => {
  return (
    // eslint-disable-next-line react/jsx-no-useless-fragment
    <>
      {configInterface && (
        <span key={configInterface.id}>
          {ipType === 'ipv4'
            ? configInterface.ipv4?.vpc
<<<<<<< HEAD
            : (configInterface.ipv6?.slaac[0]?.address ?? 'None')}
=======
            : (configInterface.ipv6?.slaac[0]?.address ?? '—')}
>>>>>>> 115ee9db
        </span>
      )}
    </>
  );
};

interface IPRangesCellStringInputs {
  error?: APIError[];
  interfaceData: InterfaceDataTypes;
  ipType: 'ipv4' | 'ipv6';
  loading: boolean;
}

const getIPRangesCellContents = (
  ipRangesCellStringInputs: IPRangesCellStringInputs
): JSX.Element | string => {
  const { error, interfaceData, ipType, loading } = ipRangesCellStringInputs;

  if (loading) {
    return 'Loading...';
  }

  if (error) {
    return `Error retrieving VPC ${ipType === 'ipv4' ? 'IPv4' : 'IPv6'}s`;
  }

  if (!interfaceData) {
    return 'None';
  }

  if ('purpose' in interfaceData) {
    // presence of `purpose` property indicates it is a Config Profile/legacy interface
    if (ipType === 'ipv4') {
      return determineNoneSingleOrMultipleWithChip(
        interfaceData.ip_ranges ?? []
      );
    }

    const ipv6Ranges =
      interfaceData.ipv6?.ranges
        .map((rangeObj) => rangeObj.range)
        .filter((range) => range !== undefined) ?? [];

<<<<<<< HEAD
    return determineNoneSingleOrMultipleWithChip(ipv6Ranges);
=======
    const noneSingleOrMultipleWithChipIPV6 =
      determineNoneSingleOrMultipleWithChip(ipv6Ranges);

    // For IPv6 columns, we want to display em dashes instead of 'None' in the cells to help indicate the VPC/subnet does not support IPv6
    return noneSingleOrMultipleWithChipIPV6 === 'None'
      ? '—'
      : noneSingleOrMultipleWithChipIPV6;
>>>>>>> 115ee9db
  } else {
    const linodeInterfaceVPCRanges =
      ipType === 'ipv4'
        ? getLinodeInterfaceIPv4Ranges(interfaceData)
        : getLinodeInterfaceIPv6Ranges(interfaceData);
<<<<<<< HEAD
    return determineNoneSingleOrMultipleWithChip(
=======

    const noneSingleOrMultipleWithChip = determineNoneSingleOrMultipleWithChip(
>>>>>>> 115ee9db
      linodeInterfaceVPCRanges ?? []
    );

    // For IPv6 columns, we want to display em dashes instead of 'None' in the cells to help indicate the VPC/subnet does not support IPv6
    return ipType === 'ipv6' && noneSingleOrMultipleWithChip === 'None'
      ? '—'
      : noneSingleOrMultipleWithChip;
  }
};

export const SubnetLinodeTableRowHead = (
  vpcIPv6FeatureFlag: boolean = false
) => (
  <TableRow>
    <TableCell sx={{ width: '24%' }}>Linode</TableCell>
    <TableCell sx={{ width: '14%' }}>Status</TableCell>
    <Hidden smDown>
      <TableCell>VPC IPv4</TableCell>
    </Hidden>
    <Hidden smDown>
      <TableCell>
        {`${vpcIPv6FeatureFlag ? 'Linode' : 'VPC'}`} IPv4 Ranges
      </TableCell>
    </Hidden>
    {vpcIPv6FeatureFlag && (
<<<<<<< HEAD
      <Hidden smDown>
        <TableCell>VPC IPv6</TableCell>
      </Hidden>
    )}
    {vpcIPv6FeatureFlag && (
      <Hidden smDown>
        <TableCell>Linode IPv6 Ranges</TableCell>
      </Hidden>
=======
      <>
        <Hidden smDown>
          <TableCell>VPC IPv6</TableCell>
        </Hidden>
        <Hidden smDown>
          <TableCell>VPC IPv6 Ranges</TableCell>
        </Hidden>
      </>
>>>>>>> 115ee9db
    )}
    <Hidden smDown>
      <TableCell sx={{ width: '18%' }}>Firewalls</TableCell>
    </Hidden>
    <TableCell sx={{ width: '10%' }} />
  </TableRow>
);<|MERGE_RESOLUTION|>--- conflicted
+++ resolved
@@ -320,11 +320,7 @@
 
     return (
       <span key={interfaceData.id}>
-<<<<<<< HEAD
-        {interfaceData.vpc?.ipv6?.slaac[0]?.address ?? 'None'}
-=======
         {interfaceData.vpc?.ipv6?.slaac[0]?.address ?? '—'}
->>>>>>> 115ee9db
       </span>
     );
   }
@@ -341,11 +337,7 @@
         <span key={configInterface.id}>
           {ipType === 'ipv4'
             ? configInterface.ipv4?.vpc
-<<<<<<< HEAD
-            : (configInterface.ipv6?.slaac[0]?.address ?? 'None')}
-=======
             : (configInterface.ipv6?.slaac[0]?.address ?? '—')}
->>>>>>> 115ee9db
         </span>
       )}
     </>
@@ -389,28 +381,20 @@
         .map((rangeObj) => rangeObj.range)
         .filter((range) => range !== undefined) ?? [];
 
-<<<<<<< HEAD
-    return determineNoneSingleOrMultipleWithChip(ipv6Ranges);
-=======
-    const noneSingleOrMultipleWithChipIPV6 =
+    const noneSingleOrMultipleWithChipIPv6 =
       determineNoneSingleOrMultipleWithChip(ipv6Ranges);
 
     // For IPv6 columns, we want to display em dashes instead of 'None' in the cells to help indicate the VPC/subnet does not support IPv6
-    return noneSingleOrMultipleWithChipIPV6 === 'None'
+    return noneSingleOrMultipleWithChipIPv6 === 'None'
       ? '—'
-      : noneSingleOrMultipleWithChipIPV6;
->>>>>>> 115ee9db
+      : noneSingleOrMultipleWithChipIPv6;
   } else {
     const linodeInterfaceVPCRanges =
       ipType === 'ipv4'
         ? getLinodeInterfaceIPv4Ranges(interfaceData)
         : getLinodeInterfaceIPv6Ranges(interfaceData);
-<<<<<<< HEAD
-    return determineNoneSingleOrMultipleWithChip(
-=======
 
     const noneSingleOrMultipleWithChip = determineNoneSingleOrMultipleWithChip(
->>>>>>> 115ee9db
       linodeInterfaceVPCRanges ?? []
     );
 
@@ -431,21 +415,9 @@
       <TableCell>VPC IPv4</TableCell>
     </Hidden>
     <Hidden smDown>
-      <TableCell>
-        {`${vpcIPv6FeatureFlag ? 'Linode' : 'VPC'}`} IPv4 Ranges
-      </TableCell>
+      <TableCell>VPC IPv4 Ranges</TableCell>
     </Hidden>
     {vpcIPv6FeatureFlag && (
-<<<<<<< HEAD
-      <Hidden smDown>
-        <TableCell>VPC IPv6</TableCell>
-      </Hidden>
-    )}
-    {vpcIPv6FeatureFlag && (
-      <Hidden smDown>
-        <TableCell>Linode IPv6 Ranges</TableCell>
-      </Hidden>
-=======
       <>
         <Hidden smDown>
           <TableCell>VPC IPv6</TableCell>
@@ -454,7 +426,6 @@
           <TableCell>VPC IPv6 Ranges</TableCell>
         </Hidden>
       </>
->>>>>>> 115ee9db
     )}
     <Hidden smDown>
       <TableCell sx={{ width: '18%' }}>Firewalls</TableCell>
