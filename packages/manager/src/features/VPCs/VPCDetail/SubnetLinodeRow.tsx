--- conflicted
+++ resolved
@@ -305,10 +305,6 @@
   );
 };
 
-<<<<<<< HEAD
-// determineNoneSingleOrMultipleWithChip
-=======
->>>>>>> 79916f10
 const getIPRangesCellContents = (
   configs: Config[],
   loading: boolean,
