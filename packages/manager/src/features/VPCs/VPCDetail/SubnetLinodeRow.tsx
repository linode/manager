--- conflicted
+++ resolved
@@ -310,13 +310,7 @@
   if ('purpose' in interfaceData) {
     return getIPv4LinkForConfigInterface(interfaceData);
   } else {
-<<<<<<< HEAD
-    const primaryIPv4 = interfaceData.vpc?.ipv4?.addresses.find(
-      (address) => address.primary
-    )?.address;
-=======
     const primaryIPv4 = getLinodeInterfacePrimaryIPv4(interfaceData);
->>>>>>> 0657c4a7
     return <span key={interfaceData.id}>{primaryIPv4 ?? 'None'}</span>;
   }
 };
@@ -356,13 +350,7 @@
       interfaceData?.ip_ranges ?? []
     );
   } else {
-<<<<<<< HEAD
-    const linodeInterfaceVPCRanges = interfaceData.vpc?.ipv4?.ranges.map(
-      (range) => range.range
-    );
-=======
     const linodeInterfaceVPCRanges = getLinodeInterfaceRanges(interfaceData);
->>>>>>> 0657c4a7
     return determineNoneSingleOrMultipleWithChip(
       linodeInterfaceVPCRanges ?? []
     );
