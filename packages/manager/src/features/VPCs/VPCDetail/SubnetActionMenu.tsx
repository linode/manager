/* eslint-disable @typescript-eslint/no-empty-function */
import { Subnet } from '@linode/api-v4';
import * as React from 'react';

import { Action, ActionMenu } from 'src/components/ActionMenu';

interface SubnetActionHandlers {
  handleAssignLinodes: (subnet: Subnet) => void;
  handleDelete: (subnet: Subnet) => void;
  handleEdit: (subnet: Subnet) => void;
  handleUnassignLinodes: (subnet: Subnet) => void;
}

interface Props extends SubnetActionHandlers {
  numLinodes: number;
  subnet: Subnet;
  vpcId: number;
}

export const SubnetActionMenu = (props: Props) => {
  const {
<<<<<<< HEAD
    handleDelete,
    handleEdit,
    handleUnassignLinodes,
    numLinodes,
    subnet,
  } = props;
=======
    handleAssignLinodes,
    handleDelete,
    handleEdit,
    numLinodes,
    subnet,
  } = props;

  const handleUnassignLinode = () => {};
>>>>>>> d920fdf9

  const actions: Action[] = [
    {
      onClick: () => {
<<<<<<< HEAD
        // handleAssignLinodes(subnet);
=======
        handleAssignLinodes(subnet);
>>>>>>> d920fdf9
      },
      title: 'Assign Linodes',
    },
    {
      onClick: () => {
        handleUnassignLinodes(subnet);
      },
      title: 'Unassign Linodes',
    },
    {
      onClick: () => {
        handleEdit(subnet);
      },
      title: 'Edit',
    },
    {
      disabled: numLinodes !== 0,
      onClick: () => {
        handleDelete(subnet);
      },
      title: 'Delete',
      tooltip:
        numLinodes > 0
          ? 'Linodes assigned to a subnet must be unassigned before the subnet can be deleted.'
          : '',
    },
  ];

  return (
    <ActionMenu
      actionsList={actions}
      ariaLabel={`Action menu for Subnet ${subnet.label}`}
    />
  );
};

export default SubnetActionMenu;<|MERGE_RESOLUTION|>--- conflicted
+++ resolved
@@ -19,32 +19,18 @@
 
 export const SubnetActionMenu = (props: Props) => {
   const {
-<<<<<<< HEAD
+    handleAssignLinodes,
     handleDelete,
     handleEdit,
     handleUnassignLinodes,
     numLinodes,
     subnet,
   } = props;
-=======
-    handleAssignLinodes,
-    handleDelete,
-    handleEdit,
-    numLinodes,
-    subnet,
-  } = props;
-
-  const handleUnassignLinode = () => {};
->>>>>>> d920fdf9
 
   const actions: Action[] = [
     {
       onClick: () => {
-<<<<<<< HEAD
-        // handleAssignLinodes(subnet);
-=======
         handleAssignLinodes(subnet);
->>>>>>> d920fdf9
       },
       title: 'Assign Linodes',
     },
