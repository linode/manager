import { appendConfigInterface } from '@linode/api-v4';
<<<<<<< HEAD
import { Notice } from '@linode/ui';
=======
import { Box, FormHelperText } from '@linode/ui';
>>>>>>> 8c3c7fdd
import { useTheme } from '@mui/material/styles';
import { useFormik } from 'formik';
import * as React from 'react';

import { Autocomplete } from 'src/components/Autocomplete/Autocomplete';
import { Button } from 'src/components/Button/Button';
import { Checkbox } from 'src/components/Checkbox';
import { DownloadCSV } from 'src/components/DownloadCSV/DownloadCSV';
import { Drawer } from 'src/components/Drawer';
import { FormControlLabel } from 'src/components/FormControlLabel';
import { Link } from 'src/components/Link';
import { RemovableSelectionsListTable } from 'src/components/RemovableSelectionsList/RemovableSelectionsListTable';
import { TextField } from 'src/components/TextField';
import { TooltipIcon } from 'src/components/TooltipIcon';
import { Typography } from 'src/components/Typography';
import { LinodeSelect } from 'src/features/Linodes/LinodeSelect/LinodeSelect';
import {
  VPC_AUTO_ASSIGN_IPV4_TOOLTIP,
  VPC_MULTIPLE_CONFIGURATIONS_LEARN_MORE_LINK,
} from 'src/features/VPCs/constants';
import { useFormattedDate } from 'src/hooks/useFormattedDate';
import { useUnassignLinode } from 'src/hooks/useUnassignLinode';
import { useAllLinodesQuery } from 'src/queries/linodes/linodes';
import { getAllLinodeConfigs } from 'src/queries/linodes/requests';
import { useGrants, useProfile } from 'src/queries/profile/profile';
import { getErrorMap } from 'src/utilities/errorUtils';
import { SUBNET_LINODE_CSV_HEADERS } from 'src/utilities/subnets';

import {
  ASSIGN_LINODES_DRAWER_REBOOT_MESSAGE,
  MULTIPLE_CONFIGURATIONS_MESSAGE,
  REGIONAL_LINODE_MESSAGE,
} from '../constants';
import { AssignIPRanges } from './AssignIPRanges';
import { StyledButtonBox } from './SubnetAssignLinodesDrawer.styles';

import type {
  APIError,
  Config,
  Interface,
  InterfacePayload,
  Linode,
  Subnet,
} from '@linode/api-v4';
import type { ExtendedIP } from 'src/utilities/ipUtils';

// @TODO VPC: if all subnet action menu item related components use (most of) this as their props, might be worth
// putting this in a common file and naming it something like SubnetActionMenuItemProps or something
interface SubnetAssignLinodesDrawerProps {
  onClose: () => void;
  open: boolean;
  subnet?: Subnet;
  vpcId: number;
  vpcRegion: string;
}

interface LinodeAndConfigData extends Linode {
  configId: number;
  interfaceData: Interface | undefined;
  linodeConfigLabel: string;
}

export const SubnetAssignLinodesDrawer = (
  props: SubnetAssignLinodesDrawerProps
) => {
  const { onClose, open, subnet, vpcId, vpcRegion } = props;
  const {
    invalidateQueries,
    setUnassignLinodesErrors,
    unassignLinode,
    unassignLinodesErrors,
  } = useUnassignLinode();
  const csvRef = React.useRef<any>();
  const newInterface = React.useRef<Interface>();
  const removedLinodeId = React.useRef<number>(-1);
  const formattedDate = useFormattedDate();
  const theme = useTheme();

  const [assignLinodesErrors, setAssignLinodesErrors] = React.useState<
    Record<string, string | undefined>
  >({});

  // While the drawer is open, we maintain a local list of assigned Linodes.
  // This is distinct from the subnet's global list of assigned Linodes, which encompasses all assignments.
  // The local list resets to empty when the drawer is closed and reopened.
  const [
    assignedLinodesAndConfigData,
    setAssignedLinodesAndConfigData,
  ] = React.useState<LinodeAndConfigData[]>([]);
  const [linodeConfigs, setLinodeConfigs] = React.useState<Config[]>([]);
  const [autoAssignIPv4, setAutoAssignIPv4] = React.useState<boolean>(true);

  const { data: profile } = useProfile();
  const { data: grants } = useGrants();
  const vpcPermissions = grants?.vpc.find((v) => v.id === vpcId);

  // @TODO VPC: this logic for vpc grants/perms appears a lot - commenting a todo here in case we want to move this logic to a parent component
  // there isn't a 'view VPC/Subnet' grant that does anything, so all VPCs get returned even for restricted users
  // with permissions set to 'None'. Therefore, we're treating those as read_only as well
  const userCannotAssignLinodes =
    Boolean(profile?.restricted) &&
    (vpcPermissions?.permissions === 'read_only' || grants?.vpc.length === 0);

  const downloadCSV = async () => {
    await getCSVData();
    csvRef.current.link.click();
  };

  // We only want the linodes from the same region as the VPC
  const { data: linodes, refetch: getCSVData } = useAllLinodesQuery(
    {},
    {
      region: vpcRegion,
    }
  );

  // We need to filter to the linodes from this region that are not already
  // assigned to this subnet
  const findUnassignedLinodes = React.useCallback(() => {
    return linodes?.filter((linode) => {
      return !subnet?.linodes.some((linodeInfo) => linodeInfo.id === linode.id);
    });
  }, [subnet, linodes]);

  const [linodeOptionsToAssign, setLinodeOptionsToAssign] = React.useState<
    Linode[]
  >([]);

  // Moved the list of linodes that are currently assignable to a subnet into a state variable (linodeOptionsToAssign)
  // and update that list whenever this subnet or the list of all linodes in this subnet's region changes. This takes
  // care of the MUI invalid value warning that was occurring before in the Linodes autocomplete [M3-6752]
  React.useEffect(() => {
    if (linodes) {
      setLinodeOptionsToAssign(findUnassignedLinodes() ?? []);
    }
  }, [linodes, setLinodeOptionsToAssign, findUnassignedLinodes]);

  // Determine the configId based on the number of configurations
  function getConfigId(linodeConfigs: Config[], selectedConfig: Config | null) {
    return (
      // Use the first configuration's id or -1 if no configurations
      (linodeConfigs.length > 1 // Use selected configuration's id if available
        ? selectedConfig?.id
        : linodeConfigs[0]?.id) ?? -1
    );
  }

  const handleAssignLinode = async () => {
    const { chosenIP, ipRanges, selectedConfig, selectedLinode } = values;

    const configId = getConfigId(linodeConfigs, selectedConfig);

    const configToBeModified = linodeConfigs.find(
      (config) => config.id === configId
    );

    const interfacePayload: InterfacePayload = {
      ip_ranges: ipRanges
        .map((ipRange) => ipRange.address)
        .filter((ipRange) => ipRange !== ''),
      ipam_address: null,
      ipv4: {
        nat_1_1: 'any', // 'any' in all cases here to help the user towards a functional configuration & hide complexity per stakeholder feedback
        vpc: !autoAssignIPv4 ? chosenIP : undefined,
      },
      label: null,
      primary: true,
      purpose: 'vpc',
      subnet_id: subnet?.id,
      vpc_id: vpcId,
    };

    try {
      // If the config has only an implicit public interface, make it explicit and
      // add it in eth0
      if (configToBeModified?.interfaces.length === 0) {
        appendConfigInterface(
          selectedLinode?.id ?? -1,
          configId,
          defaultPublicInterface
        );
      }

      const _newInterface = await appendConfigInterface(
        selectedLinode?.id ?? -1,
        configId,
        interfacePayload
      );

      // We're storing this in a ref to access this later in order
      // to update `assignedLinodesAndConfigData` with the new
      // interface data without causing a re-render
      newInterface.current = _newInterface;

      await invalidateQueries({
        configId,
        linodeId: selectedLinode?.id ?? -1,
        vpcId,
      });
    } catch (errors) {
      const fieldsOfIPRangesErrors = errors.reduce(
        (accum: any, _err: { field: string }) => {
          if (_err.field && _err.field.includes('ip_ranges[')) {
            return [...accum, _err.field];
          } else {
            return [...accum];
          }
        },
        []
      );

      const errorMap = getErrorMap(
        [...fieldsOfIPRangesErrors, 'ipv4.vpc', 'ip_ranges'],
        errors
      );

      const ipRangesWithErrors = ipRanges.map((ipRange, idx) => {
        const errorForThisIdx = errorMap[`ip_ranges[${idx}]`];
        return {
          address: ipRange.address,
          error: errorForThisIdx,
        };
      });

      setFieldValue('ipRanges', ipRangesWithErrors);

      const errorMessage = determineErrorMessage(configId, errorMap);

      setAssignLinodesErrors({ ...errorMap, none: errorMessage });
    }
  };

  const handleUnassignLinode = async (data: LinodeAndConfigData) => {
    const { configId, id: linodeId, interfaceData } = data;
    removedLinodeId.current = linodeId;
    try {
      await unassignLinode({
        configId,
        interfaceId: interfaceData?.id ?? -1,
        linodeId,
        vpcId,
      });
    } catch (errors) {
      setUnassignLinodesErrors(errors as APIError[]);
    }
  };

  const handleAutoAssignIPv4Change = () => {
    setAutoAssignIPv4(!autoAssignIPv4);
  };

  // Helper function to determine the error message based on the configId
  const determineErrorMessage = (
    configId: number,
    errorMap: Record<string, string | undefined>
  ) => {
    if (configId === -1) {
      return 'Selected Linode must have at least one configuration profile';
    }
    return errorMap.none;
  };

  const {
    dirty,
    handleSubmit,
    resetForm,
    setFieldValue,
    setValues,
    values,
  } = useFormik({
    enableReinitialize: true,
    initialValues: {
      chosenIP: '',
      ipRanges: [] as ExtendedIP[],
      selectedConfig: null as Config | null,
      selectedLinode: null as Linode | null,
    },
    onSubmit: handleAssignLinode,
    validateOnBlur: false,
    validateOnChange: false,
  });

  const handleIPRangeChange = React.useCallback(
    (_ipRanges: ExtendedIP[]) => {
      setFieldValue('ipRanges', _ipRanges);
    },
    [setFieldValue]
  );

  React.useEffect(() => {
    // Return early if no Linode is selected
    if (!values.selectedLinode) {
      return;
    }
    // Check if the selected Linode is already assigned to the subnet
    if (
      values.selectedLinode &&
      subnet?.linodes.some(
        (linodeInfo) => linodeInfo.id === values.selectedLinode?.id
      )
    ) {
      const configId = getConfigId(linodeConfigs, values.selectedConfig);

      // Construct a new Linode data object with additional properties
      const newLinodeData = {
        ...values.selectedLinode,
        configId,
        interfaceData: newInterface?.current,
        // Create a label that combines Linode label and configuration label (if available)
        linodeConfigLabel: `${values.selectedLinode.label}${
          values.selectedConfig?.label
            ? ` (${values.selectedConfig.label})`
            : ''
        }`,
      };

      // Add the new Linode data to the list of assigned Linodes and configurations
      setAssignedLinodesAndConfigData([
        ...assignedLinodesAndConfigData,
        newLinodeData,
      ]);

      // Reset the form, clear its values, and remove any previously selected Linode configurations when a Linode is chosen
      resetForm();
      setLinodeConfigs([]);
      setValues({
        chosenIP: '',
        ipRanges: [],
        selectedConfig: null,
        selectedLinode: null,
      });
    }
  }, [
    subnet,
    assignedLinodesAndConfigData,
    values.ipRanges,
    values.selectedLinode,
    values.selectedConfig,
    linodeConfigs,
    resetForm,
    setLinodeConfigs,
    setValues,
  ]);

  React.useEffect(() => {
    // if a linode is not assigned to the subnet but is in assignedLinodesAndConfigData,
    // we want to remove it from assignedLinodesAndConfigData
    const isLinodeToRemoveValid =
      removedLinodeId.current !== -1 &&
      !subnet?.linodes.some(
        (linodeInfo) => linodeInfo.id === removedLinodeId.current
      ) &&
      !!assignedLinodesAndConfigData.find(
        (data) => data.id === removedLinodeId.current
      );

    if (isLinodeToRemoveValid) {
      setAssignedLinodesAndConfigData(
        [...assignedLinodesAndConfigData].filter(
          (linode) => linode.id !== removedLinodeId.current
        )
      );
    }
  }, [subnet, assignedLinodesAndConfigData]);

  const getLinodeConfigData = React.useCallback(
    async (linode: Linode | null) => {
      if (linode) {
        try {
          const data = await getAllLinodeConfigs(linode.id);
          setLinodeConfigs(data);
        } catch (errors) {
          // force error to appear at top of drawer
          setAssignLinodesErrors({
            none: 'Could not load configurations for selected linode',
          });
        }
      } else {
        setLinodeConfigs([]);
      }
    },
    []
  );

  // Every time we select a new linode, we need to get its config data (callback above)
  React.useEffect(() => {
    getLinodeConfigData(values.selectedLinode);
  }, [values.selectedLinode, getLinodeConfigData]);

  const handleOnClose = () => {
    onClose();
    resetForm();
    setAssignedLinodesAndConfigData([]);
    setLinodeConfigs([]);
    setAssignLinodesErrors({});
    setUnassignLinodesErrors([]);
    setAutoAssignIPv4(true);
  };

  return (
    <Drawer
      title={`Assign Linodes to subnet: ${subnet?.label} (${
        subnet?.ipv4 ?? subnet?.ipv6
      })`}
      onClose={handleOnClose}
      open={open}
    >
      {userCannotAssignLinodes && (
        <Notice
          important
          text={`You don't have permissions to assign Linodes to ${subnet?.label}. Please contact an account administrator for details.`}
          variant="error"
        />
      )}
      {assignLinodesErrors.none && (
        <Notice text={assignLinodesErrors.none} variant="error" />
      )}
      <Notice
        spacingBottom={16}
        text={`${ASSIGN_LINODES_DRAWER_REBOOT_MESSAGE}`}
        variant="warning"
      />
      <form onSubmit={handleSubmit}>
        <FormHelperText>{REGIONAL_LINODE_MESSAGE}</FormHelperText>
        <LinodeSelect
          onSelectionChange={(selected) => {
            setFieldValue('selectedLinode', selected);
            setAssignLinodesErrors({});
          }}
          checkIsOptionEqualToValue
          disabled={userCannotAssignLinodes}
          label="Linode"
          // We only want to be able to assign linodes that were not already assigned to this subnet
          options={linodeOptionsToAssign}
          placeholder="Select Linode or type to search"
          sx={{ marginBottom: '8px' }}
          value={values.selectedLinode?.id || null}
        />
        {values.selectedLinode?.id && (
          <>
            <Box alignItems="center" display="flex" flexDirection="row">
              <FormControlLabel
                control={
                  <Checkbox
                    checked={autoAssignIPv4}
                    onChange={handleAutoAssignIPv4Change}
                  />
                }
                label={
                  <Typography>
                    Auto-assign a VPC IPv4 address for this Linode
                  </Typography>
                }
                data-testid="vpc-ipv4-checkbox"
                disabled={userCannotAssignLinodes}
                sx={{ marginRight: 0 }}
              />
              <TooltipIcon status="help" text={VPC_AUTO_ASSIGN_IPV4_TOOLTIP} />
            </Box>
            {!autoAssignIPv4 && (
              <TextField
                onChange={(e) => {
                  setFieldValue('chosenIP', e.target.value);
                  setAssignLinodesErrors({});
                }}
                disabled={userCannotAssignLinodes}
                errorText={assignLinodesErrors['ipv4.vpc']}
                label="VPC IPv4"
                sx={{ marginBottom: '8px' }}
                value={values.chosenIP}
              />
            )}
            {linodeConfigs.length > 1 && (
              <>
                <FormHelperText sx={{ marginTop: `16px` }}>
                  {MULTIPLE_CONFIGURATIONS_MESSAGE}{' '}
                  <Link to={VPC_MULTIPLE_CONFIGURATIONS_LEARN_MORE_LINK}>
                    Learn more
                  </Link>
                  .
                </FormHelperText>
                <Autocomplete
                  onChange={(_, value: Config) => {
                    setFieldValue('selectedConfig', value);
                    setAssignLinodesErrors({});
                  }}
                  disabled={userCannotAssignLinodes}
                  label={'Configuration profile'}
                  options={linodeConfigs}
                  placeholder="Select a configuration profile"
                  value={values.selectedConfig || null}
                />
              </>
            )}
            {/* Display the 'Assign additional IPv4 ranges' section if
                the Configuration Profile section has been populated, or
                if it doesn't display b/c the linode has a single config
            */}
            {((linodeConfigs.length > 1 && values.selectedConfig) ||
              linodeConfigs.length === 1) && (
              <AssignIPRanges
                sx={{
                  marginBottom: theme.spacing(),
                  marginTop:
                    linodeConfigs.length > 1
                      ? theme.spacing(2)
                      : theme.spacing(),
                }}
                handleIPRangeChange={handleIPRangeChange}
                ipRanges={values.ipRanges}
                ipRangesError={assignLinodesErrors['ip_ranges']}
              />
            )}
          </>
        )}
        <StyledButtonBox>
          <Button
            disabled={
              userCannotAssignLinodes ||
              !dirty ||
              !values.selectedLinode ||
              (linodeConfigs.length > 1 && !values.selectedConfig)
            }
            buttonType="primary"
            type="submit"
          >
            Assign Linode
          </Button>
        </StyledButtonBox>
      </form>
      {unassignLinodesErrors
        ? unassignLinodesErrors.map((apiError: APIError) => (
            <Notice
              key={apiError.reason}
              spacingBottom={8}
              text={apiError.reason}
              variant="error"
            />
          ))
        : null}
      <RemovableSelectionsListTable
        onRemove={(data) => {
          handleUnassignLinode(data as LinodeAndConfigData);
          setUnassignLinodesErrors([]);
        }}
        headerText={`Linodes recently assigned to Subnet (${assignedLinodesAndConfigData.length})`}
        noDataText={'No Linodes have been assigned.'}
        preferredDataLabel="linodeConfigLabel"
        selectionData={assignedLinodesAndConfigData}
        tableHeaders={['Linode', 'VPC IPv4', 'VPC IPv4 Ranges']}
      />
      {assignedLinodesAndConfigData.length > 0 && (
        <DownloadCSV
          sx={{
            alignItems: 'flex-start',
            display: 'flex',
            gap: 1,
            marginTop: 2,
            textAlign: 'left',
          }}
          buttonType="styledLink"
          csvRef={csvRef}
          data={assignedLinodesAndConfigData}
          filename={`linodes-assigned-${formattedDate}.csv`}
          headers={SUBNET_LINODE_CSV_HEADERS}
          onClick={downloadCSV}
          text={'Download List of Assigned Linodes (.csv)'}
        />
      )}
      <StyledButtonBox>
        <Button buttonType="outlined" onClick={handleOnClose}>
          Done
        </Button>
      </StyledButtonBox>
    </Drawer>
  );
};

const defaultPublicInterface: InterfacePayload = {
  ipam_address: '',
  label: '',
  purpose: 'public',
};<|MERGE_RESOLUTION|>--- conflicted
+++ resolved
@@ -1,9 +1,5 @@
 import { appendConfigInterface } from '@linode/api-v4';
-<<<<<<< HEAD
-import { Notice } from '@linode/ui';
-=======
-import { Box, FormHelperText } from '@linode/ui';
->>>>>>> 8c3c7fdd
+import { Box, FormHelperText, Notice } from '@linode/ui';
 import { useTheme } from '@mui/material/styles';
 import { useFormik } from 'formik';
 import * as React from 'react';
