--- conflicted
+++ resolved
@@ -2,15 +2,10 @@
 import {
   Box,
   Button,
-<<<<<<< HEAD
+  Checkbox,
   FormHelperText,
   Notice,
   TextField,
-=======
-  Checkbox,
-  FormHelperText,
-  Notice,
->>>>>>> d8812c4e
   TooltipIcon,
 } from '@linode/ui';
 import { useTheme } from '@mui/material/styles';
