--- conflicted
+++ resolved
@@ -1,9 +1,5 @@
 import { appendConfigInterface } from '@linode/api-v4';
-<<<<<<< HEAD
-import { Box, FormHelperText, Notice, TooltipIcon } from '@linode/ui';
-=======
-import { Box, Button, FormHelperText, Notice } from '@linode/ui';
->>>>>>> bb4be032
+import { Box, Button, FormHelperText, Notice, TooltipIcon } from '@linode/ui';
 import { useTheme } from '@mui/material/styles';
 import { useFormik } from 'formik';
 import * as React from 'react';
