--- conflicted
+++ resolved
@@ -316,11 +316,7 @@
           </Hidden>
           <TableCell>{subnet.ipv4}</TableCell>
           {flags.vpcIpv6 && (
-<<<<<<< HEAD
-            <TableCell>{subnet.ipv6?.[0]?.range ?? 'None'}</TableCell>
-=======
             <TableCell>{subnet.ipv6?.[0]?.range ?? '—'}</TableCell>
->>>>>>> 115ee9db
           )}
           <Hidden smDown>
             <TableCell>
