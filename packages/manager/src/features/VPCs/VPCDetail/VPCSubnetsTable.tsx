--- conflicted
+++ resolved
@@ -35,13 +35,10 @@
 
 const preferenceKey = 'vpc-subnets';
 
-<<<<<<< HEAD
 export const VPCSubnetsTable = (props: CombinedProps) => {
+  const [subnetsFilterText, setSubnetsFilterText] = React.useState('');
+
   const { vpcId, handleDelete } = props;
-=======
-export const VPCSubnetsTable = ({ vpcId }: Props) => {
-  const [subnetsFilterText, setSubnetsFilterText] = React.useState('');
->>>>>>> 4685f77a
 
   const pagination = usePagination(1, preferenceKey);
 
