--- conflicted
+++ resolved
@@ -4,7 +4,7 @@
   linodeFactory,
   linodeInterfaceFactoryVPC,
 } from '@linode/utilities';
-import { waitFor } from '@testing-library/react';
+import { waitFor, waitForElementToBeRemoved } from '@testing-library/react';
 import userEvent from '@testing-library/user-event';
 import * as React from 'react';
 
@@ -26,16 +26,6 @@
 beforeAll(() => mockMatchMedia());
 
 const queryMocks = vi.hoisted(() => ({
-<<<<<<< HEAD
-  useFlags: vi.fn().mockReturnValue({}),
-}));
-
-vi.mock('src/hooks/useFlags', () => {
-  const actual = vi.importActual('src/hooks/useFlags');
-  return {
-    ...actual,
-    useFlags: queryMocks.useFlags,
-=======
   useLinodeQuery: vi.fn().mockReturnValue({}),
   useLinodeFirewallsQuery: vi.fn().mockReturnValue({}),
   useLinodeConfigQuery: vi.fn().mockReturnValue({}),
@@ -53,7 +43,6 @@
     useLinodeInterfaceQuery: queryMocks.useLinodeInterfaceQuery,
     useLinodeInterfaceFirewallsQuery:
       queryMocks.useLinodeInterfaceFirewallsQuery,
->>>>>>> 7cf1f535
   };
 });
 
@@ -132,11 +121,7 @@
       data: config,
     });
 
-<<<<<<< HEAD
-    const { getAllByRole, getAllByText, getByTestId, findByText, queryByText } =
-=======
-    const { getByLabelText, getByRole, getByText, findByText } =
->>>>>>> 7cf1f535
+    const { getByLabelText, getByRole, getByText, findByText, queryByText } =
       renderWithTheme(
         wrapWithTableBody(
           <SubnetLinodeRow
@@ -159,15 +144,11 @@
 
     expect(getByText('10.0.0.0')).toBeVisible();
 
-<<<<<<< HEAD
     // VPC IPv6 and Linode IPv6 Ranges columns not present, so contents of those cells should not be in the document
     expect(queryByText('2001:db8::1')).toBeNull();
     expect(queryByText('2001:db8::/64')).toBeNull();
 
-    const plusChipButton = getAllByRole('button')[1];
-=======
     const plusChipButton = getByRole('button', { name: '+1' });
->>>>>>> 7cf1f535
     expect(plusChipButton).toHaveTextContent('+1');
 
     const actionMenu = getByLabelText(
@@ -186,18 +167,51 @@
     expect(firewall).toBeVisible();
   });
 
+  it('should display the ip, range, and firewall for a Linode using Linode Interfaces', async () => {
+    const vpcLinodeInterface = linodeInterfaceFactoryVPC.build();
+    queryMocks.useLinodeInterfaceQuery.mockReturnValue({
+      data: vpcLinodeInterface,
+    });
+    queryMocks.useLinodeInterfaceFirewallsQuery.mockReturnValue({
+      data: {
+        data: firewallFactory.buildList(1, { label: mockFirewall0 }),
+      },
+    });
+
+    const { getByRole, getByText, findByText } = renderWithTheme(
+      wrapWithTableBody(
+        <SubnetLinodeRow
+          handlePowerActionsLinode={handlePowerActionsLinode}
+          handleUnassignLinode={handleUnassignLinode}
+          isVPCLKEEnterpriseCluster={false}
+          linodeId={linodeFactory1.id}
+          subnet={subnetFactory.build()}
+          subnetId={1}
+          subnetInterfaces={[{ active: true, config_id: null, id: 1 }]}
+        />
+      )
+    );
+
+    const linodeLabelLink = getByRole('link', { name: 'linode-1' });
+    expect(linodeLabelLink).toHaveAttribute(
+      'href',
+      `/linodes/${linodeFactory1.id}/networking/interfaces/1`
+    );
+
+    expect(getByText('10.0.0.0')).toBeVisible();
+    expect(getByText('10.0.0.1')).toBeVisible();
+    const firewall = await findByText(mockFirewall0);
+    expect(firewall).toBeVisible();
+  });
+
   it('should display the VPC IPv6 and Linode IPv6 Ranges when vpcIpv6 feature flag is enabled (config/legacy interface)', async () => {
-    queryMocks.useFlags.mockReturnValue({ vpcIpv6: true });
-
     const linodeFactory1 = linodeFactory.build({ id: 1, label: 'linode-1' });
     const config = linodeConfigFactory.build({
       interfaces: [linodeConfigInterfaceFactoryWithVPC.build({ id: 1 })],
     });
-    server.use(
-      http.get('*/instances/*/configs/:configId', async () => {
-        return HttpResponse.json(config);
-      })
-    );
+    queryMocks.useLinodeConfigQuery.mockReturnValue({
+      data: config,
+    });
 
     const handlePowerActionsLinode = vi.fn();
     const handleUnassignLinode = vi.fn();
@@ -213,7 +227,10 @@
           subnetId={1}
           subnetInterfaces={[{ active: true, config_id: config.id, id: 1 }]}
         />
-      )
+      ),
+      {
+        flags: { vpcIpv6: true },
+      }
     );
 
     // Loading states should render
@@ -227,18 +244,13 @@
   });
 
   it('should display the VPC IPv6 and Linode IPv6 Ranges when vpcIpv6 feature flag is enabled (Linode Interface)', async () => {
-    queryMocks.useFlags.mockReturnValue({ vpcIpv6: true });
-
     const linodeFactory1 = linodeFactory.build({ id: 1, label: 'linode-1' });
     const vpcLinodeInterface = linodeInterfaceFactoryVPC.build({
       id: 1,
     });
-
-    server.use(
-      http.get('*/instances/*/interfaces/:interfaceId', async () => {
-        return HttpResponse.json(vpcLinodeInterface);
-      })
-    );
+    queryMocks.useLinodeInterfaceQuery.mockReturnValue({
+      data: vpcLinodeInterface,
+    });
 
     const handlePowerActionsLinode = vi.fn();
     const handleUnassignLinode = vi.fn();
@@ -256,7 +268,10 @@
             { active: true, config_id: null, id: vpcLinodeInterface.id },
           ]}
         />
-      )
+      ),
+      {
+        flags: { vpcIpv6: true },
+      }
     );
 
     // Loading states should render
@@ -271,43 +286,6 @@
     expect(getByTestId('linode-ipv6-ranges-cell')).toHaveTextContent(
       '2600:3c03::f03c:91ff:fe0a:109a'
     );
-  });
-
-  it('should display the ip, range, and firewall for a Linode using Linode Interfaces', async () => {
-    const vpcLinodeInterface = linodeInterfaceFactoryVPC.build();
-    queryMocks.useLinodeInterfaceQuery.mockReturnValue({
-      data: vpcLinodeInterface,
-    });
-    queryMocks.useLinodeInterfaceFirewallsQuery.mockReturnValue({
-      data: {
-        data: firewallFactory.buildList(1, { label: mockFirewall0 }),
-      },
-    });
-
-    const { getByRole, getByText, findByText } = renderWithTheme(
-      wrapWithTableBody(
-        <SubnetLinodeRow
-          handlePowerActionsLinode={handlePowerActionsLinode}
-          handleUnassignLinode={handleUnassignLinode}
-          isVPCLKEEnterpriseCluster={false}
-          linodeId={linodeFactory1.id}
-          subnet={subnetFactory.build()}
-          subnetId={1}
-          subnetInterfaces={[{ active: true, config_id: null, id: 1 }]}
-        />
-      )
-    );
-
-    const linodeLabelLink = getByRole('link', { name: 'linode-1' });
-    expect(linodeLabelLink).toHaveAttribute(
-      'href',
-      `/linodes/${linodeFactory1.id}/networking/interfaces/1`
-    );
-
-    expect(getByText('10.0.0.0')).toBeVisible();
-    expect(getByText('10.0.0.1')).toBeVisible();
-    const firewall = await findByText(mockFirewall0);
-    expect(firewall).toBeVisible();
   });
 
   it('should not display reboot linode button if the linode has all active interfaces', async () => {
