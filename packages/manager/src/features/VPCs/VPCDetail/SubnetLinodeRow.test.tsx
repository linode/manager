--- conflicted
+++ resolved
@@ -82,11 +82,7 @@
     const handlePowerActionsLinode = vi.fn();
     const handleUnassignLinode = vi.fn();
 
-<<<<<<< HEAD
-    const { getAllByRole, getAllByText, getByTestId, getByText } =
-=======
     const { getAllByRole, getAllByText, getByTestId, findByText } =
->>>>>>> 313f0c0f
       renderWithTheme(
         wrapWithTableBody(
           <SubnetLinodeRow
@@ -149,11 +145,7 @@
     const handlePowerActionsLinode = vi.fn();
     const handleUnassignLinode = vi.fn();
 
-<<<<<<< HEAD
-    const { getAllByRole, getAllByText, getByTestId, getByText } =
-=======
     const { getAllByRole, getAllByText, getByTestId, findByText } =
->>>>>>> 313f0c0f
       renderWithTheme(
         wrapWithTableBody(
           <SubnetLinodeRow
