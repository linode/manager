import { fireEvent } from '@testing-library/react';
import { waitFor, waitForElementToBeRemoved } from '@testing-library/react';
import * as React from 'react';
import { QueryClient } from 'react-query';

import { LinodeConfigInterfaceFactory, firewallFactory } from 'src/factories';
import { linodeConfigFactory } from 'src/factories/linodeConfigs';
import { linodeFactory } from 'src/factories/linodes';
import { makeResourcePage } from 'src/mocks/serverHandlers';
import { rest, server } from 'src/mocks/testServer';
import {
  mockMatchMedia,
  renderWithTheme,
  wrapWithTableBody,
} from 'src/utilities/testHelpers';

import { WARNING_ICON_UNRECOMMENDED_CONFIG } from '../constants';
import { SubnetLinodeRow } from './SubnetLinodeRow';

const queryClient = new QueryClient();

beforeAll(() => mockMatchMedia());
afterEach(() => {
  queryClient.clear();
});

const loadingTestId = 'circle-progress';

describe('SubnetLinodeRow', () => {
  const linodeFactory1 = linodeFactory.build({ id: 1, label: 'linode-1' });
  server.use(
    rest.get('*/linodes/instances/:linodeId', (req, res, ctx) => {
      return res(ctx.json(linodeFactory1));
    }),
    rest.get('*/linode/instances/:id/firewalls', (req, res, ctx) => {
      return res(
        ctx.json(
          makeResourcePage(
            firewallFactory.buildList(1, { label: 'mock-firewall-0' })
          )
        )
      );
    })
  );

  const linodeFactory2 = linodeFactory.build({ id: 2, label: 'linode-2' });

  const handleUnassignLinode = jest.fn();

  it('should display linode label, status, id, vpc ipv4 address, associated firewalls and unassign button', async () => {
    server.use(
      rest.get('*/instances/*/configs', async (req, res, ctx) => {
        const configs = linodeConfigFactory.buildList(3);
        return res(ctx.json(makeResourcePage(configs)));
      })
    );

<<<<<<< HEAD
=======
    const handleUnassignLinode = vi.fn();

>>>>>>> 94f82bd3
    const {
      getAllByRole,
      getAllByText,
      getByTestId,
      getByText,
    } = renderWithTheme(
      wrapWithTableBody(
        <SubnetLinodeRow
          handleUnassignLinode={handleUnassignLinode}
          handleUnrecommendedConfigPresent={jest.fn()}
          linodeId={linodeFactory1.id}
          subnetId={0}
        />
      ),
      {
        queryClient,
      }
    );

    // Loading state should render
    expect(getByTestId(loadingTestId)).toBeInTheDocument();

    await waitForElementToBeRemoved(getByTestId(loadingTestId));

    const linodeLabelLink = getAllByRole('link')[0];
    expect(linodeLabelLink).toHaveAttribute(
      'href',
      `/linodes/${linodeFactory1.id}`
    );

    getAllByText(linodeFactory1.id);
    getAllByText('10.0.0.0');
    getByText('mock-firewall-0');

    const unassignLinodeButton = getAllByRole('button')[0];
    expect(unassignLinodeButton).toHaveTextContent('Unassign Linode');
    fireEvent.click(unassignLinodeButton);
    expect(handleUnassignLinode).toHaveBeenCalled();
  });

  it('should display a warning icon for Linodes using unrecommended configuration profiles', async () => {
    const publicInterface = LinodeConfigInterfaceFactory.build({
      active: true,
      ipam_address: null,
      primary: true,
      purpose: 'public',
    });

    const vpcInterface = LinodeConfigInterfaceFactory.build({
      active: true,
      ipam_address: null,
      purpose: 'vpc',
    });

    const configurationProfile = linodeConfigFactory.build({
      interfaces: [publicInterface, vpcInterface],
    });

    server.use(
      rest.get('*/instances/*/configs', async (req, res, ctx) => {
        return res(ctx.json(makeResourcePage([configurationProfile])));
      })
    );

    const { getByTestId } = renderWithTheme(
      wrapWithTableBody(
        <SubnetLinodeRow
          handleUnassignLinode={handleUnassignLinode}
          handleUnrecommendedConfigPresent={jest.fn()}
          linodeId={linodeFactory2.id}
          subnetId={1}
        />
      ),
      {
        queryClient,
      }
    );

    // Loading state should render
    expect(getByTestId(loadingTestId)).toBeInTheDocument();
    await waitForElementToBeRemoved(getByTestId(loadingTestId));

    const warningIcon = getByTestId(WARNING_ICON_UNRECOMMENDED_CONFIG);

    await waitFor(() => {
      expect(warningIcon).toBeInTheDocument();
    });
  });
});<|MERGE_RESOLUTION|>--- conflicted
+++ resolved
@@ -55,11 +55,8 @@
       })
     );
 
-<<<<<<< HEAD
-=======
     const handleUnassignLinode = vi.fn();
 
->>>>>>> 94f82bd3
     const {
       getAllByRole,
       getAllByText,
