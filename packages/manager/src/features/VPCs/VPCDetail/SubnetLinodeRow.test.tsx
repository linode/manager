import { fireEvent } from '@testing-library/react';
import { waitFor, waitForElementToBeRemoved } from '@testing-library/react';
import * as React from 'react';
import { QueryClient } from 'react-query';

<<<<<<< HEAD
import { LinodeConfigInterfaceFactory, firewallFactory } from 'src/factories';
=======
import { firewallFactory } from 'src/factories';
import { LinodeConfigInterfaceFactoryWithVPC } from 'src/factories/linodeConfigInterfaceFactory';
>>>>>>> c29841aa
import { linodeConfigFactory } from 'src/factories/linodeConfigs';
import { linodeFactory } from 'src/factories/linodes';
import { makeResourcePage } from 'src/mocks/serverHandlers';
import { rest, server } from 'src/mocks/testServer';
import {
  mockMatchMedia,
  renderWithTheme,
  wrapWithTableBody,
} from 'src/utilities/testHelpers';

import { WARNING_ICON_UNRECOMMENDED_CONFIG } from '../constants';
import { SubnetLinodeRow } from './SubnetLinodeRow';

const queryClient = new QueryClient();

beforeAll(() => mockMatchMedia());
afterEach(() => {
  queryClient.clear();
});

const loadingTestId = 'circle-progress';

describe('SubnetLinodeRow', () => {
<<<<<<< HEAD
  const linodeFactory1 = linodeFactory.build({ id: 1, label: 'linode-1' });
  server.use(
    rest.get('*/linodes/instances/:linodeId', (req, res, ctx) => {
      return res(ctx.json(linodeFactory1));
    }),
    rest.get('*/linode/instances/:id/firewalls', (req, res, ctx) => {
      return res(
        ctx.json(
          makeResourcePage(
            firewallFactory.buildList(1, { label: 'mock-firewall-0' })
          )
        )
      );
    })
  );

  const linodeFactory2 = linodeFactory.build({ id: 2, label: 'linode-2' });

  const handleUnassignLinode = vi.fn();

  it('should display linode label, status, id, vpc ipv4 address, associated firewalls and unassign button', async () => {
=======
  it('should display linode label, reboot status, VPC IPv4 address, associated firewalls, and Reboot and Unassign buttons', async () => {
    const linodeFactory1 = linodeFactory.build({ id: 1, label: 'linode-1' });
>>>>>>> c29841aa
    server.use(
      rest.get('*/instances/*/configs', async (req, res, ctx) => {
        const configs = linodeConfigFactory.buildList(3);
        return res(ctx.json(makeResourcePage(configs)));
      })
    );

    const handlePowerActionsLinode = vi.fn();
    const handleUnassignLinode = vi.fn();

    const {
      getAllByRole,
      getAllByText,
      getByTestId,
      getByText,
    } = renderWithTheme(
      wrapWithTableBody(
        <SubnetLinodeRow
          handlePowerActionsLinode={handlePowerActionsLinode}
          handleUnassignLinode={handleUnassignLinode}
          handleUnrecommendedConfigPresent={vi.fn()}
          linodeId={linodeFactory1.id}
          subnetId={0}
        />
      ),
      {
        queryClient,
      }
    );

    // Loading state should render
    expect(getByTestId(loadingTestId)).toBeInTheDocument();

    await waitForElementToBeRemoved(getByTestId(loadingTestId));

    const linodeLabelLink = getAllByRole('link')[0];
    expect(linodeLabelLink).toHaveAttribute(
      'href',
      `/linodes/${linodeFactory1.id}`
    );

    getAllByText('10.0.0.0');
    getByText('mock-firewall-0');

    const rebootLinodeButton = getAllByRole('button')[1];
    expect(rebootLinodeButton).toHaveTextContent('Reboot');
    fireEvent.click(rebootLinodeButton);
    expect(handlePowerActionsLinode).toHaveBeenCalled();
    const unassignLinodeButton = getAllByRole('button')[2];
    expect(unassignLinodeButton).toHaveTextContent('Unassign Linode');
    fireEvent.click(unassignLinodeButton);
    expect(handleUnassignLinode).toHaveBeenCalled();
  });
  it('should not display reboot linode button if the linode has all active interfaces', async () => {
    const linodeFactory1 = linodeFactory.build({ id: 1, label: 'linode-1' });
    const vpcInterface = LinodeConfigInterfaceFactoryWithVPC.build({
      active: true,
    });
    server.use(
      rest.get('*/linodes/instances/:linodeId', (req, res, ctx) => {
        return res(ctx.json(linodeFactory1));
      }),
      rest.get('*/linode/instances/:id/firewalls', (req, res, ctx) => {
        return res(
          ctx.json(
            makeResourcePage(
              firewallFactory.buildList(1, { label: 'mock-firewall-0' })
            )
          )
        );
      }),
      rest.get('*/instances/*/configs', (req, res, ctx) => {
        const configs = linodeConfigFactory.build({
          interfaces: [vpcInterface],
        });
        return res(ctx.json(makeResourcePage([configs])));
      })
    );

    const handleUnassignLinode = vi.fn();
    const handlePowerActionsLinode = vi.fn();

    const { getAllByRole, getByTestId } = renderWithTheme(
      wrapWithTableBody(
        <SubnetLinodeRow
          handlePowerActionsLinode={handlePowerActionsLinode}
          handleUnassignLinode={handleUnassignLinode}
          linodeId={linodeFactory1.id}
          subnetId={0}
        />
      ),
      {
        queryClient,
      }
    );

    // Loading state should render
    expect(getByTestId(loadingTestId)).toBeInTheDocument();

    await waitForElementToBeRemoved(getByTestId(loadingTestId));

    const linodeLabelLink = getAllByRole('link')[0];
    expect(linodeLabelLink).toHaveAttribute(
      'href',
      `/linodes/${linodeFactory1.id}`
    );

    const buttons = getAllByRole('button');
    expect(buttons.length).toEqual(2);
    const powerOffButton = buttons[0];
    expect(powerOffButton).toHaveTextContent('Power Off');
    fireEvent.click(powerOffButton);
    expect(handlePowerActionsLinode).toHaveBeenCalled();
    const unassignLinodeButton = buttons[1];
    expect(unassignLinodeButton).toHaveTextContent('Unassign Linode');
    fireEvent.click(unassignLinodeButton);
    expect(handleUnassignLinode).toHaveBeenCalled();
  });

  it('should display a warning icon for Linodes using unrecommended configuration profiles', async () => {
    const publicInterface = LinodeConfigInterfaceFactory.build({
      active: true,
      ipam_address: null,
      primary: true,
      purpose: 'public',
    });

    const vpcInterface = LinodeConfigInterfaceFactory.build({
      active: true,
      ipam_address: null,
      purpose: 'vpc',
    });

    const configurationProfile = linodeConfigFactory.build({
      interfaces: [publicInterface, vpcInterface],
    });

    server.use(
      rest.get('*/instances/*/configs', async (req, res, ctx) => {
        return res(ctx.json(makeResourcePage([configurationProfile])));
      })
    );

    const { getByTestId } = renderWithTheme(
      wrapWithTableBody(
        <SubnetLinodeRow
          handleUnassignLinode={handleUnassignLinode}
          handleUnrecommendedConfigPresent={vi.fn()}
          linodeId={linodeFactory2.id}
          subnetId={1}
        />
      ),
      {
        queryClient,
      }
    );

    // Loading state should render
    expect(getByTestId(loadingTestId)).toBeInTheDocument();
    await waitForElementToBeRemoved(getByTestId(loadingTestId));

    const warningIcon = getByTestId(WARNING_ICON_UNRECOMMENDED_CONFIG);

    await waitFor(() => {
      expect(warningIcon).toBeInTheDocument();
    });
  });
});<|MERGE_RESOLUTION|>--- conflicted
+++ resolved
@@ -3,12 +3,11 @@
 import * as React from 'react';
 import { QueryClient } from 'react-query';
 
-<<<<<<< HEAD
-import { LinodeConfigInterfaceFactory, firewallFactory } from 'src/factories';
-=======
-import { firewallFactory } from 'src/factories';
-import { LinodeConfigInterfaceFactoryWithVPC } from 'src/factories/linodeConfigInterfaceFactory';
->>>>>>> c29841aa
+import {
+  LinodeConfigInterfaceFactory,
+  LinodeConfigInterfaceFactoryWithVPC,
+  firewallFactory,
+} from 'src/factories';
 import { linodeConfigFactory } from 'src/factories/linodeConfigs';
 import { linodeFactory } from 'src/factories/linodes';
 import { makeResourcePage } from 'src/mocks/serverHandlers';
@@ -30,10 +29,11 @@
 });
 
 const loadingTestId = 'circle-progress';
+const mockFirewall0 = 'mock-firewall-0';
 
 describe('SubnetLinodeRow', () => {
-<<<<<<< HEAD
   const linodeFactory1 = linodeFactory.build({ id: 1, label: 'linode-1' });
+
   server.use(
     rest.get('*/linodes/instances/:linodeId', (req, res, ctx) => {
       return res(ctx.json(linodeFactory1));
@@ -42,7 +42,7 @@
       return res(
         ctx.json(
           makeResourcePage(
-            firewallFactory.buildList(1, { label: 'mock-firewall-0' })
+            firewallFactory.buildList(1, { label: mockFirewall0 })
           )
         )
       );
@@ -53,11 +53,8 @@
 
   const handleUnassignLinode = vi.fn();
 
-  it('should display linode label, status, id, vpc ipv4 address, associated firewalls and unassign button', async () => {
-=======
   it('should display linode label, reboot status, VPC IPv4 address, associated firewalls, and Reboot and Unassign buttons', async () => {
     const linodeFactory1 = linodeFactory.build({ id: 1, label: 'linode-1' });
->>>>>>> c29841aa
     server.use(
       rest.get('*/instances/*/configs', async (req, res, ctx) => {
         const configs = linodeConfigFactory.buildList(3);
@@ -100,7 +97,7 @@
     );
 
     getAllByText('10.0.0.0');
-    getByText('mock-firewall-0');
+    getByText(mockFirewall0);
 
     const rebootLinodeButton = getAllByRole('button')[1];
     expect(rebootLinodeButton).toHaveTextContent('Reboot');
@@ -124,7 +121,7 @@
         return res(
           ctx.json(
             makeResourcePage(
-              firewallFactory.buildList(1, { label: 'mock-firewall-0' })
+              firewallFactory.buildList(1, { label: mockFirewall0 })
             )
           )
         );
@@ -145,6 +142,7 @@
         <SubnetLinodeRow
           handlePowerActionsLinode={handlePowerActionsLinode}
           handleUnassignLinode={handleUnassignLinode}
+          handleUnrecommendedConfigPresent={vi.fn()}
           linodeId={linodeFactory1.id}
           subnetId={0}
         />
@@ -204,6 +202,7 @@
     const { getByTestId } = renderWithTheme(
       wrapWithTableBody(
         <SubnetLinodeRow
+          handlePowerActionsLinode={vi.fn()}
           handleUnassignLinode={handleUnassignLinode}
           handleUnrecommendedConfigPresent={vi.fn()}
           linodeId={linodeFactory2.id}
