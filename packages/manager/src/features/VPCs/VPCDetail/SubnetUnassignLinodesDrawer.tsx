import {
<<<<<<< HEAD
  Autocomplete,
  Box,
  Drawer,
=======
  ActionsPanel,
  Autocomplete,
  Box,
>>>>>>> 34b1eb03
  Notice,
  Stack,
  Typography,
} from '@linode/ui';
import { useQueryClient } from '@tanstack/react-query';
import { useFormik } from 'formik';
import * as React from 'react';

import { DownloadCSV } from 'src/components/DownloadCSV/DownloadCSV';
import { RemovableSelectionsListTable } from 'src/components/RemovableSelectionsList/RemovableSelectionsListTable';
import { SUBNET_UNASSIGN_LINODES_WARNING } from 'src/features/VPCs/constants';
import { useFormattedDate } from 'src/hooks/useFormattedDate';
import { useUnassignLinode } from 'src/hooks/useUnassignLinode';
import { linodeQueries, useAllLinodesQuery } from 'src/queries/linodes/linodes';
import { useGrants, useProfile } from 'src/queries/profile/profile';
import { SUBNET_LINODE_CSV_HEADERS } from 'src/utilities/subnets';

import type {
  APIError,
  DeleteLinodeConfigInterfacePayload,
  Interface,
  Linode,
  Subnet,
  UpdateConfigInterfacePayload,
} from '@linode/api-v4';

interface Props {
  onClose: () => void;
  open: boolean;
  singleLinodeToBeUnassigned?: Linode;
  subnet?: Subnet;
  vpcId: number;
}

interface ConfigInterfaceAndLinodeData extends Linode {
  configId: number;
  interfaceData: Interface;
  interfaceId: number;
}

export const SubnetUnassignLinodesDrawer = React.memo(
  ({ onClose, open, singleLinodeToBeUnassigned, subnet, vpcId }: Props) => {
    const { data: profile } = useProfile();
    const { data: grants } = useGrants();
    const subnetId = subnet?.id;
    const vpcPermissions = grants?.vpc.find((v) => v.id === vpcId);

    const queryClient = useQueryClient();
    const {
      setUnassignLinodesErrors,
      unassignLinode,
      unassignLinodesErrors,
    } = useUnassignLinode();

    const csvRef = React.useRef<any>();
    const formattedDate = useFormattedDate();

    const [selectedLinodes, setSelectedLinodes] = React.useState<Linode[]>(
      singleLinodeToBeUnassigned ? [singleLinodeToBeUnassigned] : []
    );
    const [
      selectedLinodesAndConfigData,
      setSelectedLinodesAndConfigData,
    ] = React.useState<ConfigInterfaceAndLinodeData[]>([]);

    const hasError = React.useRef(false); // This flag is used to prevent the drawer from closing if an error occurs.

    const [
      linodeOptionsToUnassign,
      setLinodeOptionsToUnassign,
    ] = React.useState<Linode[]>([]);
    const [
      configInterfacesToDelete,
      setConfigInterfacesToDelete,
    ] = React.useState<DeleteLinodeConfigInterfacePayload[]>([]);

    const { linodes: subnetLinodeIds } = subnet || {};

    const userCannotUnassignLinodes =
      Boolean(profile?.restricted) &&
      (vpcPermissions?.permissions === 'read_only' || grants?.vpc.length === 0);

    // 1. We need to get all the linodes.
    const {
      data: linodes,
      error: linodesError,
      refetch: getCSVData,
    } = useAllLinodesQuery();

    // 2. We need to filter only the linodes that are assigned to the subnet.
    const findAssignedLinodes = React.useCallback(() => {
      return linodes?.filter((linode) => {
        return subnetLinodeIds?.some(
          (linodeInfo) => linodeInfo.id === linode.id
        );
      });
    }, [linodes, subnetLinodeIds]);

    React.useEffect(() => {
      if (linodes) {
        setLinodeOptionsToUnassign(findAssignedLinodes() ?? []);
      }
    }, [linodes, setLinodeOptionsToUnassign, findAssignedLinodes]);

    // 3. When a linode is selected, we need to get the configs with VPC interfaces.
    const getConfigWithVPCInterface = React.useCallback(
      async (selectedLinodes: Linode[]) => {
        try {
          const updatedConfigInterfaces = await Promise.all(
            selectedLinodes.map(async (linode) => {
              const response = await queryClient.fetchQuery(
                linodeQueries.linode(linode.id)._ctx.configs
              );

              if (response) {
                const configWithVpcInterface = response.find((config) =>
                  config.interfaces?.some(
                    (_interface) =>
                      _interface.subnet_id === subnetId &&
                      _interface.purpose === 'vpc'
                  )
                );

                const vpcInterface = configWithVpcInterface?.interfaces?.find(
                  (_interface) =>
                    _interface.subnet_id === subnetId &&
                    _interface.purpose === 'vpc'
                );

                if (!vpcInterface || !configWithVpcInterface) {
                  return null;
                }

                return {
                  ...linode,
                  configId: configWithVpcInterface.id,

                  interfaceData: vpcInterface,
                  interfaceId: vpcInterface.id,
                };
              }
              return null;
            })
          );

          // Filter out any null values and ensure item conforms to type using `is` type guard.
          const _selectedLinodesAndConfigData = updatedConfigInterfaces.filter(
            (item): item is ConfigInterfaceAndLinodeData => item !== null
          );

          // Remove interface property for the DeleteLinodeConfigInterfacePayload data
          const _updatedConfigInterfaces = updatedConfigInterfaces.map(
            (item) => ({
              configId: item?.configId,
              interfaceId: item?.interfaceId,
              linodeId: item?.id,
            })
          );

          const filteredConfigInterfaces = _updatedConfigInterfaces.filter(
            (item): item is DeleteLinodeConfigInterfacePayload => item !== null
          );

          // Update the state with the new data
          setConfigInterfacesToDelete([...filteredConfigInterfaces]);
          setSelectedLinodesAndConfigData([..._selectedLinodesAndConfigData]);
        } catch (error) {
          // Capture errors if the promise.all fails
          hasError.current = true;
          setUnassignLinodesErrors(error as APIError[]);
        }
      },
      [
        queryClient,
        setConfigInterfacesToDelete,
        setUnassignLinodesErrors,
        subnetId,
      ]
    );

    React.useEffect(() => {
      if (singleLinodeToBeUnassigned) {
        getConfigWithVPCInterface([singleLinodeToBeUnassigned]);
      }
    }, [singleLinodeToBeUnassigned, getConfigWithVPCInterface]);

    const downloadCSV = async (e: React.MouseEvent<HTMLButtonElement>) => {
      e.preventDefault();
      await getCSVData();
      csvRef.current.link.click();
    };

    const handleRemoveLinode = (
      optionToRemove: ConfigInterfaceAndLinodeData
    ) => {
      setSelectedLinodes((prevSelectedLinodes) =>
        prevSelectedLinodes.filter((option) => option.id !== optionToRemove.id)
      );

      setConfigInterfacesToDelete((prevInterfacesToDelete) =>
        prevInterfacesToDelete.filter(
          (option) => option.linodeId !== optionToRemove.id
        )
      );

      setSelectedLinodesAndConfigData((prevSelectedLinodesAndConfigData) =>
        prevSelectedLinodesAndConfigData.filter(
          (option) => option.id !== optionToRemove.id
        )
      );
    };

    const processUnassignLinodes = async () => {
      try {
        const promises = configInterfacesToDelete.map(async (_interface) => {
          try {
            await unassignLinode({
              configId: _interface.configId,
              interfaceId: _interface.interfaceId,
              linodeId: _interface.linodeId,
              vpcId,
            });
          } catch (error) {
            hasError.current = true;
            setUnassignLinodesErrors((prevErrors: APIError[]) => [
              ...prevErrors,
              ...error,
            ]);
          }
        });

        // Use Promise.all to concurrently process each item in
        // the configInterfacesToDelete array
        await Promise.all(promises);
      } catch (error) {
        // Handle any unexpected errors here
        setUnassignLinodesErrors([error]);
      }
    };

    // 4. When the user submits the form, we need to process the unassign linodes.
    const handleUnassignLinode = async () => {
      await processUnassignLinodes();

      // Close the drawer if there are no errors.
      if (!hasError.current) {
        handleOnClose();
      }
    };

    const { handleSubmit, resetForm } = useFormik<UpdateConfigInterfacePayload>(
      {
        enableReinitialize: true,
        initialValues: {},
        onSubmit: handleUnassignLinode,
        validateOnBlur: false,
        validateOnChange: false,
      }
    );

    const handleOnClose = () => {
      resetForm();
      setSelectedLinodes([]);
      setConfigInterfacesToDelete([]);
      setUnassignLinodesErrors([]);
      onClose();
    };

    return (
      <Drawer
        title={`Unassign Linodes from subnet: ${subnet?.label} (${
          subnet?.ipv4 ?? subnet?.ipv6
        })`}
        onClose={handleOnClose}
        open={open}
      >
        {userCannotUnassignLinodes && (
          <Notice
            important
            text={`You don't have permissions to unassign Linodes from ${subnet?.label}. Please contact an account administrator for details.`}
            variant="error"
          />
        )}
        {unassignLinodesErrors.length > 0 && (
          <Notice text={unassignLinodesErrors[0].reason} variant="error" />
        )}
        <Notice
          spacingBottom={singleLinodeToBeUnassigned ? 0 : 16}
          text={SUBNET_UNASSIGN_LINODES_WARNING}
          variant="warning"
        />
        {!singleLinodeToBeUnassigned && (
          <Typography>
            Select the Linodes you would like to unassign from this subnet. Only
            Linodes in this VPC&rsquo;s region are displayed.
          </Typography>
        )}
        <form onSubmit={handleSubmit}>
          <Stack>
            {!singleLinodeToBeUnassigned && (
              <Autocomplete
                onChange={(_, value) => {
                  setSelectedLinodes(value);
                  getConfigWithVPCInterface(value);
                }}
                disabled={userCannotUnassignLinodes}
                errorText={linodesError ? linodesError[0].reason : undefined}
                label="Linodes"
                multiple
                options={linodeOptionsToUnassign}
                placeholder="Select Linodes or type to search"
                renderTags={() => null}
                value={selectedLinodes}
              />
            )}
            <Box sx={(theme) => ({ marginTop: theme.spacing(2) })}>
              <RemovableSelectionsListTable
                headerText={`Linodes to be Unassigned from Subnet (${selectedLinodes.length})`}
                isRemovable={!Boolean(singleLinodeToBeUnassigned)}
                noDataText="Select Linodes to be Unassigned from Subnet."
                onRemove={handleRemoveLinode}
                selectionData={selectedLinodesAndConfigData}
                tableHeaders={['Linode', 'VPC IPv4', 'VPC IPv4 Ranges']}
              />
            </Box>
            {selectedLinodesAndConfigData.length > 0 && (
              <DownloadCSV
                sx={{
                  alignItems: 'flex-start',
                  display: 'flex',
                  gap: 1,
                  marginTop: 2,
                  textAlign: 'left',
                }}
                buttonType="styledLink"
                csvRef={csvRef}
                data={selectedLinodesAndConfigData}
                filename={`linodes-unassigned-${formattedDate}.csv`}
                headers={SUBNET_LINODE_CSV_HEADERS}
                onClick={downloadCSV}
                text={'Download List of Linodes to be Unassigned (.csv)'}
              />
            )}
            <ActionsPanel
              primaryButtonProps={{
                'data-testid': 'unassign-submit-button',
                disabled: configInterfacesToDelete.length === 0,
                label: 'Unassign Linodes',
                type: 'submit',
              }}
              secondaryButtonProps={{
                label: 'Cancel',
                onClick: handleOnClose,
              }}
            />
          </Stack>
        </form>
      </Drawer>
    );
  }
);<|MERGE_RESOLUTION|>--- conflicted
+++ resolved
@@ -1,13 +1,8 @@
 import {
-<<<<<<< HEAD
+  ActionsPanel,
   Autocomplete,
   Box,
   Drawer,
-=======
-  ActionsPanel,
-  Autocomplete,
-  Box,
->>>>>>> 34b1eb03
   Notice,
   Stack,
   Typography,
