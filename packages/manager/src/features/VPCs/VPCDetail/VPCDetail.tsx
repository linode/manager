--- conflicted
+++ resolved
@@ -11,16 +11,7 @@
 import { EntityHeader } from 'src/components/EntityHeader/EntityHeader';
 import { ErrorState } from 'src/components/ErrorState/ErrorState';
 import { LandingHeader } from 'src/components/LandingHeader';
-<<<<<<< HEAD
-import {
-  VPC_DOCS_LINK,
-  VPC_FEEDBACK_FORM_URL,
-  VPC_LABEL,
-} from 'src/features/VPCs/constants';
-import { useFlags } from 'src/hooks/useFlags';
-=======
 import { VPC_DOCS_LINK, VPC_LABEL } from 'src/features/VPCs/constants';
->>>>>>> 875d0203
 import { useRegionsQuery } from 'src/queries/regions';
 import { useVPCQuery } from 'src/queries/vpcs';
 import { truncate } from 'src/utilities/truncate';
@@ -44,7 +35,6 @@
 
   const { data: vpc, error, isLoading } = useVPCQuery(+vpcId);
   const { data: regions } = useRegionsQuery();
-  const flags = useFlags();
 
   const [editVPCDrawerOpen, setEditVPCDrawerOpen] = React.useState(false);
   const [deleteVPCDialogOpen, setDeleteVPCDialogOpen] = React.useState(false);
@@ -118,10 +108,6 @@
           labelOptions: { noCap: true },
           pathname: `/vpcs/${vpc.label}`,
         }}
-<<<<<<< HEAD
-        betaFeedbackLink={flags.vpc ? VPC_FEEDBACK_FORM_URL : undefined} // @TODO VPC: remove this once VPC goes into GA
-=======
->>>>>>> 875d0203
         docsLabel="Docs"
         docsLink={VPC_DOCS_LINK}
       />
