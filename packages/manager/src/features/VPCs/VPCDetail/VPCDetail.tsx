<<<<<<< HEAD
import { Box, StyledLinkButton } from '@linode/ui';
=======
import { Box, CircleProgress } from '@linode/ui';
>>>>>>> afbd8d94
import { Typography } from '@mui/material';
import { useTheme } from '@mui/material/styles';
import { createLazyRoute } from '@tanstack/react-router';
import * as React from 'react';
import { useParams } from 'react-router-dom';

<<<<<<< HEAD
import { CircleProgress } from 'src/components/CircleProgress/CircleProgress';
=======
import { StyledLinkButton } from 'src/components/Button/StyledLinkButton';
>>>>>>> afbd8d94
import { DocumentTitleSegment } from 'src/components/DocumentTitle';
import { EntityHeader } from 'src/components/EntityHeader/EntityHeader';
import { ErrorState } from 'src/components/ErrorState/ErrorState';
import { LandingHeader } from 'src/components/LandingHeader';
import { VPC_DOCS_LINK, VPC_LABEL } from 'src/features/VPCs/constants';
import { useRegionsQuery } from 'src/queries/regions/regions';
import { useVPCQuery } from 'src/queries/vpcs/vpcs';
import { truncate } from 'src/utilities/truncate';

import { getUniqueLinodesFromSubnets } from '../utils';
import { VPCDeleteDialog } from '../VPCLanding/VPCDeleteDialog';
import { VPCEditDrawer } from '../VPCLanding/VPCEditDrawer';
import {
  StyledActionButton,
  StyledBox,
  StyledDescriptionBox,
  StyledSummaryBox,
  StyledSummaryTextTypography,
} from './VPCDetail.styles';
import { VPCSubnetsTable } from './VPCSubnetsTable';

const VPCDetail = () => {
  const { vpcId } = useParams<{ vpcId: string }>();
  const theme = useTheme();

  const { data: vpc, error, isLoading } = useVPCQuery(+vpcId);
  const { data: regions } = useRegionsQuery();

  const [editVPCDrawerOpen, setEditVPCDrawerOpen] = React.useState(false);
  const [deleteVPCDialogOpen, setDeleteVPCDialogOpen] = React.useState(false);
  const [showFullDescription, setShowFullDescription] = React.useState(false);

  if (isLoading) {
    return <CircleProgress />;
  }

  if (!vpc || error) {
    return (
      <ErrorState errorText="There was a problem retrieving your VPC. Please try again." />
    );
  }

  const description =
    vpc.description.length < 150 || showFullDescription
      ? vpc.description
      : truncate(vpc.description, 150);

  const regionLabel =
    regions?.find((r) => r.id === vpc.region)?.label ?? vpc.region;

  const numLinodes = getUniqueLinodesFromSubnets(vpc.subnets);

  const summaryData = [
    [
      {
        label: 'Subnets',
        value: vpc.subnets.length,
      },
      {
        label: 'Linodes',
        value: numLinodes,
      },
    ],
    [
      {
        label: 'Region',
        value: regionLabel,
      },
      {
        label: 'VPC ID',
        value: vpc.id,
      },
    ],
    [
      {
        label: 'Created',
        value: vpc.created,
      },

      {
        label: 'Updated',
        value: vpc.updated,
      },
    ],
  ];

  return (
    <>
      <DocumentTitleSegment segment={vpc.label} />
      <LandingHeader
        breadcrumbProps={{
          crumbOverrides: [
            {
              label: VPC_LABEL,
              position: 1,
            },
          ],
          labelOptions: { noCap: true },
          pathname: `/vpcs/${vpc.label}`,
        }}
        docsLabel="Docs"
        docsLink={VPC_DOCS_LINK}
      />
      <EntityHeader>
        <Box>
          <Typography
            sx={(theme) => ({
              color: theme.textColors.headlineStatic,
              fontFamily: theme.font.bold,
              fontSize: '1rem',
              padding: '6px 16px',
            })}
          >
            Summary
          </Typography>
        </Box>
        <Box display="flex" justifyContent="end">
          <StyledActionButton onClick={() => setEditVPCDrawerOpen(true)}>
            Edit
          </StyledActionButton>
          <StyledActionButton onClick={() => setDeleteVPCDialogOpen(true)}>
            Delete
          </StyledActionButton>
        </Box>
      </EntityHeader>
      <StyledBox>
        <StyledSummaryBox data-qa-vpc-summary display="flex" flex={1}>
          {summaryData.map((col) => {
            return (
              <Box key={col[0].label} paddingRight={6}>
                <StyledSummaryTextTypography>
                  <span style={{ fontFamily: theme.font.bold }}>
                    {col[0].label}
                  </span>{' '}
                  {col[0].value}
                </StyledSummaryTextTypography>
                <StyledSummaryTextTypography>
                  <span style={{ fontFamily: theme.font.bold }}>
                    {col[1].label}
                  </span>{' '}
                  {col[1].value}
                </StyledSummaryTextTypography>
              </Box>
            );
          })}
        </StyledSummaryBox>
        {vpc.description.length > 0 && (
          <StyledDescriptionBox display="flex" flex={1}>
            <Typography>
              <span style={{ fontFamily: theme.font.bold, paddingRight: 8 }}>
                Description
              </span>{' '}
            </Typography>
            <Typography sx={{ overflowWrap: 'anywhere', wordBreak: 'normal' }}>
              {description}{' '}
              {description.length > 150 && (
                <StyledLinkButton
                  onClick={() => setShowFullDescription((show) => !show)}
                  sx={{ fontSize: '0.875rem' }}
                >
                  Read {showFullDescription ? 'Less' : 'More'}
                </StyledLinkButton>
              )}
            </Typography>
          </StyledDescriptionBox>
        )}
      </StyledBox>
      <VPCDeleteDialog
        id={vpc.id}
        label={vpc.label}
        onClose={() => setDeleteVPCDialogOpen(false)}
        open={deleteVPCDialogOpen}
      />
      <VPCEditDrawer
        onClose={() => setEditVPCDrawerOpen(false)}
        open={editVPCDrawerOpen}
        vpc={vpc}
      />
      <Box
        sx={(theme) => ({
          [theme.breakpoints.up('lg')]: {
            paddingLeft: 0,
          },
        })}
        padding={`${theme.spacing(2)} ${theme.spacing()}`}
      >
        <Typography sx={{ fontSize: '1rem' }} variant="h2">
          Subnets ({vpc.subnets.length})
        </Typography>
      </Box>
      <VPCSubnetsTable vpcId={vpc.id} vpcRegion={vpc.region} />
    </>
  );
};

export const vpcDetailLazyRoute = createLazyRoute('/vpcs/$vpcId')({
  component: VPCDetail,
});

export default VPCDetail;<|MERGE_RESOLUTION|>--- conflicted
+++ resolved
@@ -1,19 +1,10 @@
-<<<<<<< HEAD
-import { Box, StyledLinkButton } from '@linode/ui';
-=======
-import { Box, CircleProgress } from '@linode/ui';
->>>>>>> afbd8d94
+import { Box, CircleProgress, StyledLinkButton } from '@linode/ui';
 import { Typography } from '@mui/material';
 import { useTheme } from '@mui/material/styles';
 import { createLazyRoute } from '@tanstack/react-router';
 import * as React from 'react';
 import { useParams } from 'react-router-dom';
 
-<<<<<<< HEAD
-import { CircleProgress } from 'src/components/CircleProgress/CircleProgress';
-=======
-import { StyledLinkButton } from 'src/components/Button/StyledLinkButton';
->>>>>>> afbd8d94
 import { DocumentTitleSegment } from 'src/components/DocumentTitle';
 import { EntityHeader } from 'src/components/EntityHeader/EntityHeader';
 import { ErrorState } from 'src/components/ErrorState/ErrorState';
