import { Typography } from '@mui/material';
import { useTheme } from '@mui/material/styles';
import * as React from 'react';
import { useParams } from 'react-router-dom';

import { Box } from 'src/components/Box';
import { StyledLinkButton } from 'src/components/Button/StyledLinkButton';
import { CircleProgress } from 'src/components/CircleProgress/CircleProgress';
import { DismissibleBanner } from 'src/components/DismissibleBanner/DismissibleBanner';
import { DocumentTitleSegment } from 'src/components/DocumentTitle';
import { EntityHeader } from 'src/components/EntityHeader/EntityHeader';
import { ErrorState } from 'src/components/ErrorState/ErrorState';
import { LandingHeader } from 'src/components/LandingHeader';
<<<<<<< HEAD
import { Link } from 'src/components/Link';
import { VPC_FEEDBACK_FORM_URL, VPC_LABEL } from 'src/features/VPCs/constants';
=======
import { VPC_FEEDBACK_FORM_URL } from 'src/features/VPCs/constants';
import { VPC_LABEL } from 'src/features/VPCs/constants';
>>>>>>> c29841aa
import { useRegionsQuery } from 'src/queries/regions';
import { useVPCQuery } from 'src/queries/vpcs';
import { truncate } from 'src/utilities/truncate';

import { VPCDeleteDialog } from '../VPCLanding/VPCDeleteDialog';
import { VPCEditDrawer } from '../VPCLanding/VPCEditDrawer';
import {
  NETWORK_INTERFACES_GUIDE_URL,
  REBOOT_LINODE_WARNING_VPCDETAILS,
  UNRECOMMENDED_CONFIGURATION_PREFERENCE_KEY,
} from '../constants';
import { getUniqueLinodesFromSubnets } from '../utils';
import {
  StyledActionButton,
  StyledDescriptionBox,
  StyledPaper,
  StyledSummaryBox,
  StyledSummaryTextTypography,
} from './VPCDetail.styles';
import { VPCSubnetsTable } from './VPCSubnetsTable';

import { Theme } from '@mui/material/styles';

const VPCDetail = () => {
  const { vpcId } = useParams<{ vpcId: string }>();
  const theme = useTheme();

  const { data: vpc, error, isLoading } = useVPCQuery(+vpcId);
  const { data: regions } = useRegionsQuery();

  const [editVPCDrawerOpen, setEditVPCDrawerOpen] = React.useState(false);
  const [deleteVPCDialogOpen, setDeleteVPCDialogOpen] = React.useState(false);
  const [showFullDescription, setShowFullDescription] = React.useState(false);

  const [
    unrecommendedConfigurationPresent,
    setUnrecommendedConfigurationPresent,
  ] = React.useState(false);

  if (isLoading) {
    return <CircleProgress />;
  }

  if (!vpc || error) {
    return (
      <ErrorState errorText="There was a problem retrieving your VPC. Please try again." />
    );
  }

  const description =
    vpc.description.length < 150 || showFullDescription
      ? vpc.description
      : truncate(vpc.description, 150);

  const regionLabel =
    regions?.find((r) => r.id === vpc.region)?.label ?? vpc.region;

  const numLinodes = getUniqueLinodesFromSubnets(vpc.subnets);

  const summaryData = [
    [
      {
        label: 'Subnets',
        value: vpc.subnets.length,
      },
      {
        label: 'Linodes',
        value: numLinodes,
      },
    ],
    [
      {
        label: 'Region',
        value: regionLabel,
      },
      {
        label: 'VPC ID',
        value: vpc.id,
      },
    ],
    [
      {
        label: 'Created',
        value: vpc.created,
      },

      {
        label: 'Updated',
        value: vpc.updated,
      },
    ],
  ];

  return (
    <>
      <DocumentTitleSegment segment={vpc.label} />
      <LandingHeader
        breadcrumbProps={{
          crumbOverrides: [
            {
              label: VPC_LABEL,
              position: 1,
            },
          ],
          labelOptions: { noCap: true },
          pathname: `/vpcs/${vpc.label}`,
        }}
        betaFeedbackLink={VPC_FEEDBACK_FORM_URL}
        docsLabel="Docs"
        docsLink="#" // @TODO VPC: Add docs link
      />
      <EntityHeader>
        <Box>
          <Typography
            sx={(theme) => ({
              color: theme.textColors.headlineStatic,
              fontFamily: theme.font.bold,
              fontSize: '1rem',
              padding: '6px 16px',
            })}
          >
            Summary
          </Typography>
        </Box>
        <Box display="flex" justifyContent="end">
          <StyledActionButton onClick={() => setEditVPCDrawerOpen(true)}>
            Edit
          </StyledActionButton>
          <StyledActionButton onClick={() => setDeleteVPCDialogOpen(true)}>
            Delete
          </StyledActionButton>
        </Box>
      </EntityHeader>
      <StyledPaper>
        <StyledSummaryBox data-qa-vpc-summary display="flex" flex={1}>
          {summaryData.map((col) => {
            return (
              <Box key={col[0].label} paddingRight={6}>
                <StyledSummaryTextTypography>
                  <span style={{ fontFamily: theme.font.bold }}>
                    {col[0].label}
                  </span>{' '}
                  {col[0].value}
                </StyledSummaryTextTypography>
                <StyledSummaryTextTypography>
                  <span style={{ fontFamily: theme.font.bold }}>
                    {col[1].label}
                  </span>{' '}
                  {col[1].value}
                </StyledSummaryTextTypography>
              </Box>
            );
          })}
        </StyledSummaryBox>
        {vpc.description.length > 0 && (
          <StyledDescriptionBox display="flex" flex={1}>
            <Typography>
              <span style={{ fontFamily: theme.font.bold, paddingRight: 8 }}>
                Description
              </span>{' '}
            </Typography>
            <Typography sx={{ overflowWrap: 'anywhere', wordBreak: 'normal' }}>
              {description}{' '}
              {description.length > 150 && (
                <StyledLinkButton
                  onClick={() => setShowFullDescription((show) => !show)}
                  sx={{ fontSize: '0.875rem' }}
                >
                  Read {showFullDescription ? 'Less' : 'More'}
                </StyledLinkButton>
              )}
            </Typography>
          </StyledDescriptionBox>
        )}
      </StyledPaper>
      <VPCDeleteDialog
        id={vpc.id}
        label={vpc.label}
        onClose={() => setDeleteVPCDialogOpen(false)}
        open={deleteVPCDialogOpen}
      />
      <VPCEditDrawer
        onClose={() => setEditVPCDrawerOpen(false)}
        open={editVPCDrawerOpen}
        vpc={vpc}
      />
      <Box
        sx={(theme) => ({
          [theme.breakpoints.up('lg')]: {
            paddingLeft: 0,
          },
        })}
        padding={`${theme.spacing(2)} ${theme.spacing()}`}
      >
        <Typography sx={{ fontSize: '1rem' }} variant="h2">
          Subnets ({vpc.subnets.length})
        </Typography>
      </Box>
      {numLinodes > 0 && (
        <DismissibleBanner
          preferenceKey={`reboot-linodes-warning-banner`}
          sx={{ marginBottom: theme.spacing(2) }}
          variant="warning"
        >
          <Typography variant="body1">
            {REBOOT_LINODE_WARNING_VPCDETAILS}
          </Typography>
        </DismissibleBanner>
      )}
      {unrecommendedConfigurationPresent && unrecommendedConfigurationNotice}
      <VPCSubnetsTable
        handleUnrecommendedConfigPresent={setUnrecommendedConfigurationPresent}
        vpcId={vpc.id}
        vpcRegion={vpc.region}
      />
    </>
  );
};

export default VPCDetail;

const unrecommendedConfigurationNotice = (
  <DismissibleBanner
    important
    preferenceKey={UNRECOMMENDED_CONFIGURATION_PREFERENCE_KEY}
    sx={(theme: Theme) => ({ marginBottom: theme.spacing(2) })}
    variant="warning"
  >
    <Typography>
      A warning icon is displayed for Linodes using unrecommended configuration
      profiles. Update their configuration profiles to avoid connectivity
      issues. Read our{' '}
      <Link to={NETWORK_INTERFACES_GUIDE_URL}>Configuration Profiles</Link>{' '}
      guide for more information.
    </Typography>
  </DismissibleBanner>
);<|MERGE_RESOLUTION|>--- conflicted
+++ resolved
@@ -11,13 +11,8 @@
 import { EntityHeader } from 'src/components/EntityHeader/EntityHeader';
 import { ErrorState } from 'src/components/ErrorState/ErrorState';
 import { LandingHeader } from 'src/components/LandingHeader';
-<<<<<<< HEAD
 import { Link } from 'src/components/Link';
 import { VPC_FEEDBACK_FORM_URL, VPC_LABEL } from 'src/features/VPCs/constants';
-=======
-import { VPC_FEEDBACK_FORM_URL } from 'src/features/VPCs/constants';
-import { VPC_LABEL } from 'src/features/VPCs/constants';
->>>>>>> c29841aa
 import { useRegionsQuery } from 'src/queries/regions';
 import { useVPCQuery } from 'src/queries/vpcs';
 import { truncate } from 'src/utilities/truncate';
