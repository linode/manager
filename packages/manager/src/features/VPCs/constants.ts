// Various constants for the VPCs package

export const ASSIGN_LINODES_DRAWER_REBOOT_MESSAGE =
  'Assigning a Linode to a subnet requires you to reboot the Linode to update its configuration.';

export const REGIONAL_LINODE_MESSAGE = `Select the Linodes you would like to assign to this subnet. Only Linodes in this VPC's region are displayed.`;

export const MULTIPLE_CONFIGURATIONS_MESSAGE =
  'This Linode has multiple configurations. Select which configuration you would like added to the subnet.';

export const REBOOT_LINODE_WARNING_VPCDETAILS =
  'Assigned or unassigned Linodes will not take affect until the Linodes are rebooted.';

export const SUBNET_UNASSIGN_LINODES_WARNING = `Unassigning Linodes from a subnet requires you to reboot the Linodes to update its configuration.`;

<<<<<<< HEAD
export const CANNOT_CREATE_VPC_MESSAGE = `You don't have permissions to create a new VPC. Please contact an account administrator for details`;

export const VPC_CREATE_FORM_SUBNET_HELPER_TEXT = `A subnet divides a VPC into multiple logically defined networks to allow for controlled access to VPC resources. Subnets within a VPC are routable regardless of the address spaces they are in.`;

export const VPC_CREATE_FORM_VPC_HELPER_TEXT =
  'A virtual private cloud (VPC) is an isolated network which allows for control over how resources are networked and can communicate.';
=======
export const VPC_LABEL = 'Virtual Private Cloud (VPC)';

export const VPC_AUTO_ASSIGN_IPV4_TOOLTIP =
  'A VPC IPv4 is the private IP address for this Linode in the VPC.';
>>>>>>> 9d323efa
<|MERGE_RESOLUTION|>--- conflicted
+++ resolved
@@ -13,16 +13,14 @@
 
 export const SUBNET_UNASSIGN_LINODES_WARNING = `Unassigning Linodes from a subnet requires you to reboot the Linodes to update its configuration.`;
 
-<<<<<<< HEAD
+export const VPC_LABEL = 'Virtual Private Cloud (VPC)';
+
+export const VPC_AUTO_ASSIGN_IPV4_TOOLTIP =
+  'A VPC IPv4 is the private IP address for this Linode in the VPC.';
+
 export const CANNOT_CREATE_VPC_MESSAGE = `You don't have permissions to create a new VPC. Please contact an account administrator for details`;
 
 export const VPC_CREATE_FORM_SUBNET_HELPER_TEXT = `A subnet divides a VPC into multiple logically defined networks to allow for controlled access to VPC resources. Subnets within a VPC are routable regardless of the address spaces they are in.`;
 
 export const VPC_CREATE_FORM_VPC_HELPER_TEXT =
-  'A virtual private cloud (VPC) is an isolated network which allows for control over how resources are networked and can communicate.';
-=======
-export const VPC_LABEL = 'Virtual Private Cloud (VPC)';
-
-export const VPC_AUTO_ASSIGN_IPV4_TOOLTIP =
-  'A VPC IPv4 is the private IP address for this Linode in the VPC.';
->>>>>>> 9d323efa
+  'A virtual private cloud (VPC) is an isolated network which allows for control over how resources are networked and can communicate.';