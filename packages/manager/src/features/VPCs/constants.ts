--- conflicted
+++ resolved
@@ -28,7 +28,9 @@
 export const VPC_FEEDBACK_FORM_URL =
   'https://docs.google.com/forms/d/e/1FAIpQLScvWbTupCNsBF5cz5YEsv5oErHM4ONBZodDYi8KuOgC8fyfag/viewform';
 
-<<<<<<< HEAD
+export const VPC_REBOOT_MESSAGE =
+  'The VPC configuration has been updated and the Linode needs to be rebooted.';
+
 export const NETWORK_INTERFACES_GUIDE_URL =
   'https://www.linode.com/docs/products/compute/compute-instances/guides/configuration-profiles/';
 
@@ -36,8 +38,4 @@
   'not-recommended-configuration';
 
 export const WARNING_ICON_UNRECOMMENDED_CONFIG =
-  'warning-icon-for-unrecommended-config';
-=======
-export const VPC_REBOOT_MESSAGE =
-  'The VPC configuration has been updated and the Linode needs to be rebooted.';
->>>>>>> c29841aa
+  'warning-icon-for-unrecommended-config';