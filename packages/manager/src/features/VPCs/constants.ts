--- conflicted
+++ resolved
@@ -28,7 +28,9 @@
 export const VPC_FEEDBACK_FORM_URL =
   'https://docs.google.com/forms/d/e/1FAIpQLScvWbTupCNsBF5cz5YEsv5oErHM4ONBZodDYi8KuOgC8fyfag/viewform';
 
-<<<<<<< HEAD
+export const VPC_REBOOT_MESSAGE =
+  'The VPC configuration has been updated and the Linode needs to be rebooted.';
+
 // Linode Config dialog helper text for unrecommended configurations
 export const LINODE_UNREACHABLE_HELPER_TEXT =
   'This network configuration is not recommended. The Linode will not be reachable or be able to reach Linodes in the other subnets of the VPC. We recommend selecting VPC as the primary interface and checking the “Assign a public IPv4 address for this Linode” checkbox.';
@@ -37,8 +39,4 @@
   "This network configuration is not recommended. The VPC interface with 1:1 NAT will use the Public IP even if it's not on the default network interface. The Linode will lose access to public network connectivity since the default route isn't able to route through the public IPv4 address. We recommend selecting VPC as the primary interface.";
 
 export const NOT_NATTED_HELPER_TEXT =
-  'The Linode will not be able to access the internet. If this Linode needs access to the internet we recommend checking the “Assign a public IPv4 address for this Linode” checkbox to enable 1:1 NAT on the VPC interface.';
-=======
-export const VPC_REBOOT_MESSAGE =
-  'The VPC configuration has been updated and the Linode needs to be rebooted.';
->>>>>>> c29841aa
+  'The Linode will not be able to access the internet. If this Linode needs access to the internet we recommend checking the “Assign a public IPv4 address for this Linode” checkbox to enable 1:1 NAT on the VPC interface.';