--- conflicted
+++ resolved
@@ -4,13 +4,8 @@
 import * as React from 'react';
 import { useDispatch, useSelector } from 'react-redux';
 import { useHistory } from 'react-router-dom';
-<<<<<<< HEAD
+
 import ActionsPanel from 'src/components/ActionsPanel/ActionsPanel';
-=======
-
-import ActionsPanel from 'src/components/ActionsPanel';
-import { Button } from 'src/components/Button/Button';
->>>>>>> a3d98700
 import { Checkbox } from 'src/components/Checkbox';
 import { ConfirmationDialog } from 'src/components/ConfirmationDialog/ConfirmationDialog';
 import { RegionSelect } from 'src/components/EnhancedSelect/variants/RegionSelect';
@@ -208,12 +203,12 @@
             <ConfirmationDialog
               actions={() => (
                 <ActionsPanel
-                  showPrimary
                   primaryButtonHandler={handleConfirm}
                   primaryButtonText="Leave Page"
-                  showSecondary
                   secondaryButtonHandler={handleCancel}
                   secondaryButtonText="Cancel"
+                  showPrimary
+                  showSecondary
                 />
               )}
               onClose={handleCancel}
