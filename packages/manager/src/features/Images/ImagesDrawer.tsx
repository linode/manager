import { Disk, getLinodeDisks } from '@linode/api-v4/lib/linodes';
import { APIError } from '@linode/api-v4/lib/types';
import { Theme } from '@mui/material/styles';
import { makeStyles } from '@mui/styles';
import { useSnackbar } from 'notistack';
import { equals } from 'ramda';
import * as React from 'react';
import { useHistory } from 'react-router-dom';
import ActionsPanel from 'src/components/ActionsPanel';
<<<<<<< HEAD
import Button from 'src/components/Button';
=======
import { Button } from 'src/components/Button/Button';
import { makeStyles } from '@mui/styles';
import { Theme } from '@mui/material/styles';
import { Typography } from 'src/components/Typography';
>>>>>>> 580afef1
import Drawer from 'src/components/Drawer';
import { ErrorBoundary } from 'src/components/ErrorBoundary';
import { ErrorState } from 'src/components/ErrorState/ErrorState';
import { Notice } from 'src/components/Notice/Notice';
import { TextField } from 'src/components/TextField';
import Typography from 'src/components/core/Typography';
import { IMAGE_DEFAULT_LIMIT } from 'src/constants';
import { resetEventsPolling } from 'src/eventsPolling';
import DiskSelect from 'src/features/Linodes/DiskSelect';
<<<<<<< HEAD
import LinodeSelect from 'src/features/Linodes/LinodeSelect';
=======
import { LinodeSelect } from 'src/features/Linodes/LinodeSelect/LinodeSelect';
import { useImageAndLinodeGrantCheck } from './utils';
>>>>>>> 580afef1
import {
  useCreateImageMutation,
  useUpdateImageMutation,
} from 'src/queries/images';
import { getAPIErrorOrDefault } from 'src/utilities/errorUtils';
import getAPIErrorFor from 'src/utilities/getAPIErrorFor';
import { useImageAndLinodeGrantCheck } from './utils';

const useStyles = makeStyles((theme: Theme) => ({
  root: {},
  suffix: {
    fontSize: '.9rem',
    marginRight: theme.spacing(1),
  },
  actionPanel: {
    marginTop: theme.spacing(2),
  },
  helperText: {
    paddingTop: theme.spacing(0.5),
  },
}));

export interface Props {
  mode: DrawerMode;
  open: boolean;
  description?: string;
  imageId?: string;
  label?: string;
  // Only used from LinodeDisks to pre-populate the selected Disk
  disks?: Disk[];
  selectedDisk: string | null;
  onClose: () => void;
  changeDisk: (disk: string | null) => void;
  selectedLinode: number | null;
  changeLinode: (linodeId: number) => void;
  changeLabel: (e: React.ChangeEvent<HTMLInputElement>) => void;
  changeDescription: (e: React.ChangeEvent<HTMLInputElement>) => void;
}

type CombinedProps = Props;

export type DrawerMode = 'closed' | 'create' | 'imagize' | 'restore' | 'edit';

const createImageText = 'Create Image';

const titleMap: Record<DrawerMode, string> = {
  closed: '',
  create: createImageText,
  imagize: createImageText,
  edit: 'Edit Image',
  restore: 'Restore from Image',
};

const buttonTextMap: Record<DrawerMode, string> = {
  closed: '',
  create: createImageText,
  restore: 'Restore Image',
  edit: 'Save Changes',
  imagize: createImageText,
};

export const ImagesDrawer = (props: CombinedProps) => {
  const {
    mode,
    imageId,
    label,
    description,
    selectedDisk,
    selectedLinode,
    changeLabel,
    changeDescription,
    changeLinode,
    changeDisk,
    open,
    onClose,
  } = props;

  const classes = useStyles();
  const { enqueueSnackbar } = useSnackbar();
  const history = useHistory();
  const {
    canCreateImage,
    permissionedLinodes: availableLinodes,
  } = useImageAndLinodeGrantCheck();

  const [mounted, setMounted] = React.useState<boolean>(false);
  const [notice, setNotice] = React.useState(undefined);
  const [submitting, setSubmitting] = React.useState<boolean>(false);
  const [errors, setErrors] = React.useState<APIError[] | undefined>(undefined);

  const [disks, setDisks] = React.useState<Disk[]>([]);

  const { mutateAsync: updateImage } = useUpdateImageMutation();
  const { mutateAsync: createImage } = useCreateImageMutation();

  React.useEffect(() => {
    setMounted(true);

    if (props.disks) {
      // for the 'imagizing' mode
      setDisks(props.disks);
    }

    return () => {
      setMounted(false);
    };
  }, [props.disks]);

  React.useEffect(() => {
    if (!selectedLinode) {
      setDisks([]);
    }

    if (selectedLinode) {
      getLinodeDisks(selectedLinode)
        .then((response) => {
          if (!mounted) {
            return;
          }

          const filteredDisks = response.data.filter(
            (disk) => disk.filesystem !== 'swap'
          );
          if (!equals(disks, filteredDisks)) {
            setDisks(filteredDisks);
          }
        })
        .catch((_) => {
          if (!mounted) {
            return;
          }

          if (mounted) {
            setErrors([
              {
                field: 'disk_id',
                reason: 'Could not retrieve disks for this Linode.',
              },
            ]);
          }
        });
    }
  }, [selectedLinode]);

  const handleLinodeChange = (linodeID: number) => {
    // Clear any errors
    setErrors(undefined);
    changeLinode(linodeID);
  };

  const handleDiskChange = (diskID: string | null) => {
    // Clear any errors
    setErrors(undefined);
    changeDisk(diskID);
  };

  const close = () => {
    onClose();
    if (mounted) {
      setErrors(undefined);
      setNotice(undefined);
      setSubmitting(false);
    }
  };

  const safeDescription = description ? description : ' ';

  const onSubmit = () => {
    setErrors(undefined);
    setNotice(undefined);
    setSubmitting(true);

    switch (mode) {
      case 'edit':
        if (!imageId) {
          setSubmitting(false);
          return;
        }

        updateImage({ imageId, label, description: safeDescription })
          .then(() => {
            if (!mounted) {
              return;
            }

            close();
          })
          .catch((errorResponse: APIError[]) => {
            if (!mounted) {
              return;
            }

            setSubmitting(false);
            setErrors(
              getAPIErrorOrDefault(errorResponse, 'Unable to edit Image')
            );
          });
        return;

      case 'create':
      case 'imagize':
        createImage({
          diskID: Number(selectedDisk),
          label,
          description: safeDescription,
        })
          .then(() => {
            if (!mounted) {
              return;
            }

            resetEventsPolling();

            setSubmitting(false);

            close();

            enqueueSnackbar('Image scheduled for creation.', {
              variant: 'info',
            });
          })
          .catch((errorResponse: APIError[]) => {
            if (!mounted) {
              return;
            }

            setSubmitting(false);
            setErrors(
              getAPIErrorOrDefault(
                errorResponse,
                'There was an error creating the image.'
              )
            );
          });
        return;

      case 'restore':
        if (!selectedLinode) {
          setSubmitting(false);
          setErrors([{ field: 'linode_id', reason: 'Choose a Linode.' }]);
          return;
        }
        close();
        history.push({
          pathname: `/linodes/${selectedLinode}/rebuild`,
          state: { selectedImageId: imageId },
        });
      default:
        return;
    }
  };

  const checkRequirements = () => {
    // When creating an image, disable the submit button until a Linode and
    // disk are selected. When restoring to an existing Linode, the Linode select is the only field.
    // When imagizing, the Linode is selected already so only check for a disk selection.
    const isDiskSelected = Boolean(selectedDisk);

    switch (mode) {
      case 'create':
        return !(isDiskSelected && selectedLinode);
      case 'imagize':
        return !isDiskSelected;
      case 'restore':
        return !selectedLinode;
      default:
        return false;
    }
  };

  const requirementsMet = checkRequirements();

  const hasErrorFor = getAPIErrorFor(
    {
      linode_id: 'Linode',
      disk_id: 'Disk',
      region: 'Region',
      size: 'Size',
      label: 'Label',
    },
    errors
  );
  const labelError = hasErrorFor('label');
  const descriptionError = hasErrorFor('description');
  const generalError = hasErrorFor('none');
  const linodeError = hasErrorFor('linode_id');
  const diskError = hasErrorFor('disk_id');

  return (
<<<<<<< HEAD
    <ErrorBoundary fallback={<ErrorState errorText="" />}>
      <Drawer open={open} onClose={onClose} title={titleMap[mode]}>
        {!canCreateImage ? (
          <Notice
            error
            text="You don't have permissions to create a new Image. Please contact an account administrator for details."
          />
        ) : null}
        {generalError && <Notice error text={generalError} data-qa-notice />}

        {notice && <Notice success text={notice} data-qa-notice />}

        {['create', 'restore'].includes(mode) && (
          <LinodeSelect
            selectedLinode={selectedLinode}
            linodeError={linodeError}
            disabled={!canCreateImage}
            handleChange={(linode) => {
              if (linode !== null) {
                handleLinodeChange(linode.id);
              }
            }}
            filterCondition={(linode) =>
              availableLinodes ? availableLinodes.includes(linode.id) : true
            }
            updateFor={[
              selectedLinode,
              linodeError,
              classes,
              canCreateImage,
              availableLinodes,
            ]}
            isClearable={false}
          />
        )}

        {['create', 'imagize'].includes(mode) && (
          <>
            <DiskSelect
              selectedDisk={selectedDisk}
              disks={disks}
              diskError={diskError}
              handleChange={handleDiskChange}
              updateFor={[disks, selectedDisk, diskError, classes]}
              disabled={mode === 'imagize' || !canCreateImage}
              data-qa-disk-select
            />
            <Typography className={classes.helperText} variant="body1">
              Linode Images are limited to {IMAGE_DEFAULT_LIMIT} MB of data per
              disk by default. Please ensure that your disk content does not
              exceed this size limit, or open a Support ticket to request a
              higher limit. Additionally, Linode Images cannot be created if you
              are using raw disks or disks that have been formatted using custom
              filesystems.
            </Typography>
          </>
        )}

        {['create', 'edit', 'imagizing'].includes(mode) && (
          <React.Fragment>
            <TextField
              label="Label"
              value={label}
              onChange={changeLabel}
              error={Boolean(labelError)}
              errorText={labelError}
              disabled={!canCreateImage}
              data-qa-image-label
            />
            <TextField
              label="Description"
              multiline
              rows={1}
              value={description}
              onChange={changeDescription}
              error={Boolean(descriptionError)}
              errorText={descriptionError}
              disabled={!canCreateImage}
              data-qa-image-description
            />
          </React.Fragment>
        )}

        <ActionsPanel
          style={{ marginTop: 16 }}
          updateFor={[
            requirementsMet,
            classes,
            submitting,
            mode,
            label,
            description,
          ]}
=======
    <Drawer open={open} onClose={onClose} title={titleMap[mode]}>
      {!canCreateImage ? (
        <Notice
          error
          text="You don't have permissions to create a new Image. Please contact an account administrator for details."
        />
      ) : null}
      {generalError && <Notice error text={generalError} data-qa-notice />}

      {notice && <Notice info text={notice} data-qa-notice />}

      {['create', 'restore'].includes(mode) && (
        <LinodeSelect
          selectedLinode={selectedLinode}
          linodeError={linodeError}
          disabled={!canCreateImage}
          handleChange={(linode) => {
            if (linode !== null) {
              handleLinodeChange(linode.id);
            }
          }}
          filterCondition={(linode) =>
            availableLinodes ? availableLinodes.includes(linode.id) : true
          }
          isClearable={false}
        />
      )}

      {['create', 'imagize'].includes(mode) && (
        <>
          <DiskSelect
            selectedDisk={selectedDisk}
            disks={disks}
            diskError={diskError}
            handleChange={handleDiskChange}
            updateFor={[disks, selectedDisk, diskError, classes]}
            disabled={mode === 'imagize' || !canCreateImage}
            data-qa-disk-select
          />
          <Typography className={classes.helperText} variant="body1">
            Linode Images are limited to {IMAGE_DEFAULT_LIMIT} MB of data per
            disk by default. Please ensure that your disk content does not
            exceed this size limit, or open a Support ticket to request a higher
            limit. Additionally, Linode Images cannot be created if you are
            using raw disks or disks that have been formatted using custom
            filesystems.
          </Typography>
        </>
      )}

      {['create', 'edit', 'imagizing'].includes(mode) && (
        <React.Fragment>
          <TextField
            label="Label"
            value={label}
            onChange={changeLabel}
            error={Boolean(labelError)}
            errorText={labelError}
            disabled={!canCreateImage}
            data-qa-image-label
          />
          <TextField
            label="Description"
            multiline
            rows={1}
            value={description}
            onChange={changeDescription}
            error={Boolean(descriptionError)}
            errorText={descriptionError}
            disabled={!canCreateImage}
            data-qa-image-description
          />
        </React.Fragment>
      )}

      <ActionsPanel
        style={{ marginTop: 16 }}
        updateFor={[
          requirementsMet,
          classes,
          submitting,
          mode,
          label,
          description,
        ]}
      >
        <Button
          onClick={close}
          buttonType="secondary"
          className="cancel"
          disabled={!canCreateImage}
          data-qa-cancel
        >
          Cancel
        </Button>
        <Button
          onClick={onSubmit}
          disabled={requirementsMet || !canCreateImage}
          loading={submitting}
          buttonType="primary"
          data-qa-submit
>>>>>>> 580afef1
        >
          <Button
            onClick={close}
            buttonType="secondary"
            className="cancel"
            disabled={!canCreateImage}
            data-qa-cancel
          >
            Cancel
          </Button>
          <Button
            onClick={onSubmit}
            disabled={requirementsMet || !canCreateImage}
            loading={submitting}
            buttonType="primary"
            data-qa-submit
          >
            {buttonTextMap[mode] ?? 'Submit'}
          </Button>
        </ActionsPanel>
      </Drawer>
    </ErrorBoundary>
  );
};<|MERGE_RESOLUTION|>--- conflicted
+++ resolved
@@ -7,29 +7,17 @@
 import * as React from 'react';
 import { useHistory } from 'react-router-dom';
 import ActionsPanel from 'src/components/ActionsPanel';
-<<<<<<< HEAD
-import Button from 'src/components/Button';
-=======
 import { Button } from 'src/components/Button/Button';
-import { makeStyles } from '@mui/styles';
-import { Theme } from '@mui/material/styles';
-import { Typography } from 'src/components/Typography';
->>>>>>> 580afef1
 import Drawer from 'src/components/Drawer';
 import { ErrorBoundary } from 'src/components/ErrorBoundary';
 import { ErrorState } from 'src/components/ErrorState/ErrorState';
 import { Notice } from 'src/components/Notice/Notice';
 import { TextField } from 'src/components/TextField';
-import Typography from 'src/components/core/Typography';
+import { Typography } from 'src/components/Typography';
 import { IMAGE_DEFAULT_LIMIT } from 'src/constants';
 import { resetEventsPolling } from 'src/eventsPolling';
 import DiskSelect from 'src/features/Linodes/DiskSelect';
-<<<<<<< HEAD
-import LinodeSelect from 'src/features/Linodes/LinodeSelect';
-=======
 import { LinodeSelect } from 'src/features/Linodes/LinodeSelect/LinodeSelect';
-import { useImageAndLinodeGrantCheck } from './utils';
->>>>>>> 580afef1
 import {
   useCreateImageMutation,
   useUpdateImageMutation,
@@ -319,7 +307,6 @@
   const diskError = hasErrorFor('disk_id');
 
   return (
-<<<<<<< HEAD
     <ErrorBoundary fallback={<ErrorState errorText="" />}>
       <Drawer open={open} onClose={onClose} title={titleMap[mode]}>
         {!canCreateImage ? (
@@ -345,13 +332,6 @@
             filterCondition={(linode) =>
               availableLinodes ? availableLinodes.includes(linode.id) : true
             }
-            updateFor={[
-              selectedLinode,
-              linodeError,
-              classes,
-              canCreateImage,
-              availableLinodes,
-            ]}
             isClearable={false}
           />
         )}
@@ -413,109 +393,6 @@
             label,
             description,
           ]}
-=======
-    <Drawer open={open} onClose={onClose} title={titleMap[mode]}>
-      {!canCreateImage ? (
-        <Notice
-          error
-          text="You don't have permissions to create a new Image. Please contact an account administrator for details."
-        />
-      ) : null}
-      {generalError && <Notice error text={generalError} data-qa-notice />}
-
-      {notice && <Notice info text={notice} data-qa-notice />}
-
-      {['create', 'restore'].includes(mode) && (
-        <LinodeSelect
-          selectedLinode={selectedLinode}
-          linodeError={linodeError}
-          disabled={!canCreateImage}
-          handleChange={(linode) => {
-            if (linode !== null) {
-              handleLinodeChange(linode.id);
-            }
-          }}
-          filterCondition={(linode) =>
-            availableLinodes ? availableLinodes.includes(linode.id) : true
-          }
-          isClearable={false}
-        />
-      )}
-
-      {['create', 'imagize'].includes(mode) && (
-        <>
-          <DiskSelect
-            selectedDisk={selectedDisk}
-            disks={disks}
-            diskError={diskError}
-            handleChange={handleDiskChange}
-            updateFor={[disks, selectedDisk, diskError, classes]}
-            disabled={mode === 'imagize' || !canCreateImage}
-            data-qa-disk-select
-          />
-          <Typography className={classes.helperText} variant="body1">
-            Linode Images are limited to {IMAGE_DEFAULT_LIMIT} MB of data per
-            disk by default. Please ensure that your disk content does not
-            exceed this size limit, or open a Support ticket to request a higher
-            limit. Additionally, Linode Images cannot be created if you are
-            using raw disks or disks that have been formatted using custom
-            filesystems.
-          </Typography>
-        </>
-      )}
-
-      {['create', 'edit', 'imagizing'].includes(mode) && (
-        <React.Fragment>
-          <TextField
-            label="Label"
-            value={label}
-            onChange={changeLabel}
-            error={Boolean(labelError)}
-            errorText={labelError}
-            disabled={!canCreateImage}
-            data-qa-image-label
-          />
-          <TextField
-            label="Description"
-            multiline
-            rows={1}
-            value={description}
-            onChange={changeDescription}
-            error={Boolean(descriptionError)}
-            errorText={descriptionError}
-            disabled={!canCreateImage}
-            data-qa-image-description
-          />
-        </React.Fragment>
-      )}
-
-      <ActionsPanel
-        style={{ marginTop: 16 }}
-        updateFor={[
-          requirementsMet,
-          classes,
-          submitting,
-          mode,
-          label,
-          description,
-        ]}
-      >
-        <Button
-          onClick={close}
-          buttonType="secondary"
-          className="cancel"
-          disabled={!canCreateImage}
-          data-qa-cancel
-        >
-          Cancel
-        </Button>
-        <Button
-          onClick={onSubmit}
-          disabled={requirementsMet || !canCreateImage}
-          loading={submitting}
-          buttonType="primary"
-          data-qa-submit
->>>>>>> 580afef1
         >
           <Button
             onClick={close}
