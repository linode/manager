--- conflicted
+++ resolved
@@ -25,7 +25,6 @@
 import { getAPIErrorOrDefault } from 'src/utilities/errorUtils';
 import getAPIErrorFor from 'src/utilities/getAPIErrorFor';
 
-<<<<<<< HEAD
 const useStyles = makeStyles((theme: Theme) => ({
   root: {},
   suffix: {
@@ -36,25 +35,9 @@
     marginTop: theme.spacing(2),
   },
   helperText: {
-    paddingTop: theme.spacing(1) / 2,
+    paddingTop: theme.spacing(0.5),
   },
 }));
-=======
-const styles = (theme: Theme) =>
-  createStyles({
-    root: {},
-    suffix: {
-      fontSize: '.9rem',
-      marginRight: theme.spacing(1),
-    },
-    actionPanel: {
-      marginTop: theme.spacing(2),
-    },
-    helperText: {
-      paddingTop: theme.spacing(0.5),
-    },
-  });
->>>>>>> 867f5aad
 
 export interface Props {
   mode: DrawerMode;
@@ -391,91 +374,10 @@
             disabled={!canCreateImage}
             data-qa-image-label
           />
-<<<<<<< HEAD
-=======
-        )}
-
-        {['create', 'imagize'].includes(mode) && (
-          <>
-            <DiskSelect
-              selectedDisk={selectedDisk}
-              disks={disks}
-              diskError={diskError}
-              handleChange={this.handleDiskChange}
-              updateFor={[disks, selectedDisk, diskError, classes]}
-              disabled={mode === 'imagize' || !this.canCreateImage}
-              data-qa-disk-select
-            />
-            <Typography className={classes.helperText} variant="body1">
-              Linode Images are limited to {IMAGE_DEFAULT_LIMIT} MB of data per
-              disk by default. Please ensure that your disk content does not
-              exceed this size limit, or open a Support ticket to request a
-              higher limit. Additionally, Linode Images cannot be created if you
-              are using raw disks or disks that have been formatted using custom
-              filesystems.
-            </Typography>
-          </>
-        )}
-
-        {['create', 'edit', 'imagizing'].includes(mode) && (
-          <React.Fragment>
-            <TextField
-              label="Label"
-              value={label}
-              onChange={changeLabel}
-              error={Boolean(labelError)}
-              errorText={labelError}
-              disabled={!this.canCreateImage}
-              data-qa-image-label
-            />
-
-            <TextField
-              label="Description"
-              multiline
-              rows={1}
-              value={description}
-              onChange={changeDescription}
-              error={Boolean(descriptionError)}
-              errorText={descriptionError}
-              disabled={!this.canCreateImage}
-              data-qa-image-description
-            />
-          </React.Fragment>
-        )}
-
-        <ActionsPanel
-          style={{ marginTop: 16 }}
-          updateFor={[requirementsMet, classes, submitting, mode]}
-        >
-          <Button
-            onClick={this.close}
-            buttonType="secondary"
-            className="cancel"
-            disabled={!this.canCreateImage}
-            data-qa-cancel
-          >
-            Cancel
-          </Button>
-          <Button
-            onClick={this.onSubmit}
-            disabled={requirementsMet || !this.canCreateImage}
-            loading={submitting}
-            buttonType="primary"
-            data-qa-submit
-          >
-            {buttonTextMap[mode] ?? 'Submit'}
-          </Button>
-        </ActionsPanel>
-      </Drawer>
-    );
-  }
-}
->>>>>>> 867f5aad
-
           <TextField
             label="Description"
             multiline
-            rows={4}
+            rows={1}
             value={description}
             onChange={changeDescription}
             error={Boolean(descriptionError)}
