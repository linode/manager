import { Disk, getLinodeDisks } from '@linode/api-v4/lib/linodes';
import { APIError } from '@linode/api-v4/lib/types';
import { Theme } from '@mui/material/styles';
import { makeStyles } from '@mui/styles';
import { useSnackbar } from 'notistack';
import { equals } from 'ramda';
import * as React from 'react';
import { useHistory } from 'react-router-dom';

import ActionsPanel from 'src/components/ActionsPanel';
import { Button } from 'src/components/Button/Button';
import Drawer from 'src/components/Drawer';
import { ErrorBoundary } from 'src/components/ErrorBoundary';
import { ErrorState } from 'src/components/ErrorState/ErrorState';
import { Notice } from 'src/components/Notice/Notice';
import { TextField } from 'src/components/TextField';
import { Typography } from 'src/components/Typography';
import { IMAGE_DEFAULT_LIMIT } from 'src/constants';
import DiskSelect from 'src/features/Linodes/DiskSelect';
import { LinodeSelect } from 'src/features/Linodes/LinodeSelect/LinodeSelect';
import {
  useCreateImageMutation,
  useUpdateImageMutation,
} from 'src/queries/images';
import { getAPIErrorOrDefault } from 'src/utilities/errorUtils';
import getAPIErrorFor from 'src/utilities/getAPIErrorFor';
<<<<<<< HEAD
import { useEventsInfiniteQuery } from 'src/queries/events';
=======

>>>>>>> eada7170
import { useImageAndLinodeGrantCheck } from './utils';

const useStyles = makeStyles((theme: Theme) => ({
  actionPanel: {
    marginTop: theme.spacing(2),
  },
  helperText: {
    paddingTop: theme.spacing(0.5),
  },
  root: {},
  suffix: {
    fontSize: '.9rem',
    marginRight: theme.spacing(1),
  },
}));

export interface Props {
  changeDescription: (e: React.ChangeEvent<HTMLInputElement>) => void;
  changeDisk: (disk: null | string) => void;
  changeLabel: (e: React.ChangeEvent<HTMLInputElement>) => void;
  changeLinode: (linodeId: number) => void;
  description?: string;
  // Only used from LinodeDisks to pre-populate the selected Disk
  disks?: Disk[];
  imageId?: string;
  label?: string;
  mode: DrawerMode;
  onClose: () => void;
  open: boolean;
  selectedDisk: null | string;
  selectedLinode: null | number;
}

type CombinedProps = Props;

export type DrawerMode = 'closed' | 'create' | 'edit' | 'imagize' | 'restore';

const createImageText = 'Create Image';

const titleMap: Record<DrawerMode, string> = {
  closed: '',
  create: createImageText,
  edit: 'Edit Image',
  imagize: createImageText,
  restore: 'Restore from Image',
};

const buttonTextMap: Record<DrawerMode, string> = {
  closed: '',
  create: createImageText,
  edit: 'Save Changes',
  imagize: createImageText,
  restore: 'Restore Image',
};

export const ImagesDrawer = (props: CombinedProps) => {
  const {
    changeDescription,
    changeDisk,
    changeLabel,
    changeLinode,
    description,
    imageId,
    label,
    mode,
    onClose,
    open,
    selectedDisk,
    selectedLinode,
  } = props;

  const classes = useStyles();
  const { enqueueSnackbar } = useSnackbar();
  const history = useHistory();
  const {
    canCreateImage,
    permissionedLinodes: availableLinodes,
  } = useImageAndLinodeGrantCheck();

  const [mounted, setMounted] = React.useState<boolean>(false);
  const [notice, setNotice] = React.useState(undefined);
  const [submitting, setSubmitting] = React.useState<boolean>(false);
  const [errors, setErrors] = React.useState<APIError[] | undefined>(undefined);

  const [disks, setDisks] = React.useState<Disk[]>([]);

  const { mutateAsync: updateImage } = useUpdateImageMutation();
  const { mutateAsync: createImage } = useCreateImageMutation();

  const { resetEventsPolling } = useEventsInfiniteQuery({ enabled: false });

  React.useEffect(() => {
    setMounted(true);

    if (props.disks) {
      // for the 'imagizing' mode
      setDisks(props.disks);
    }

    return () => {
      setMounted(false);
    };
  }, [props.disks]);

  React.useEffect(() => {
    if (!selectedLinode) {
      setDisks([]);
    }

    if (selectedLinode) {
      getLinodeDisks(selectedLinode)
        .then((response) => {
          if (!mounted) {
            return;
          }

          const filteredDisks = response.data.filter(
            (disk) => disk.filesystem !== 'swap'
          );
          if (!equals(disks, filteredDisks)) {
            setDisks(filteredDisks);
          }
        })
        .catch((_) => {
          if (!mounted) {
            return;
          }

          if (mounted) {
            setErrors([
              {
                field: 'disk_id',
                reason: 'Could not retrieve disks for this Linode.',
              },
            ]);
          }
        });
    }
  }, [selectedLinode]);

  const handleLinodeChange = (linodeID: number) => {
    // Clear any errors
    setErrors(undefined);
    changeLinode(linodeID);
  };

  const handleDiskChange = (diskID: null | string) => {
    // Clear any errors
    setErrors(undefined);
    changeDisk(diskID);
  };

  const close = () => {
    onClose();
    if (mounted) {
      setErrors(undefined);
      setNotice(undefined);
      setSubmitting(false);
    }
  };

  const safeDescription = description ? description : ' ';

  const onSubmit = () => {
    setErrors(undefined);
    setNotice(undefined);
    setSubmitting(true);

    switch (mode) {
      case 'edit':
        if (!imageId) {
          setSubmitting(false);
          return;
        }

        updateImage({ description: safeDescription, imageId, label })
          .then(() => {
            if (!mounted) {
              return;
            }

            close();
          })
          .catch((errorResponse: APIError[]) => {
            if (!mounted) {
              return;
            }

            setSubmitting(false);
            setErrors(
              getAPIErrorOrDefault(errorResponse, 'Unable to edit Image')
            );
          });
        return;

      case 'create':
      case 'imagize':
        createImage({
          description: safeDescription,
          diskID: Number(selectedDisk),
          label,
        })
          .then(() => {
            if (!mounted) {
              return;
            }

            resetEventsPolling();

            setSubmitting(false);

            close();

            enqueueSnackbar('Image scheduled for creation.', {
              variant: 'info',
            });
          })
          .catch((errorResponse: APIError[]) => {
            if (!mounted) {
              return;
            }

            setSubmitting(false);
            setErrors(
              getAPIErrorOrDefault(
                errorResponse,
                'There was an error creating the image.'
              )
            );
          });
        return;

      case 'restore':
        if (!selectedLinode) {
          setSubmitting(false);
          setErrors([{ field: 'linode_id', reason: 'Choose a Linode.' }]);
          return;
        }
        close();
        history.push({
          pathname: `/linodes/${selectedLinode}/rebuild`,
          state: { selectedImageId: imageId },
        });
      default:
        return;
    }
  };

  const checkRequirements = () => {
    // When creating an image, disable the submit button until a Linode and
    // disk are selected. When restoring to an existing Linode, the Linode select is the only field.
    // When imagizing, the Linode is selected already so only check for a disk selection.
    const isDiskSelected = Boolean(selectedDisk);

    switch (mode) {
      case 'create':
        return !(isDiskSelected && selectedLinode);
      case 'imagize':
        return !isDiskSelected;
      case 'restore':
        return !selectedLinode;
      default:
        return false;
    }
  };

  const requirementsMet = checkRequirements();

  const hasErrorFor = getAPIErrorFor(
    {
      disk_id: 'Disk',
      label: 'Label',
      linode_id: 'Linode',
      region: 'Region',
      size: 'Size',
    },
    errors
  );
  const labelError = hasErrorFor('label');
  const descriptionError = hasErrorFor('description');
  const generalError = hasErrorFor('none');
  const linodeError = hasErrorFor('linode_id');
  const diskError = hasErrorFor('disk_id');

  return (
    <ErrorBoundary fallback={<ErrorState errorText="" />}>
      <Drawer onClose={onClose} open={open} title={titleMap[mode]}>
        {!canCreateImage ? (
          <Notice
            error
            text="You don't have permissions to create a new Image. Please contact an account administrator for details."
          />
        ) : null}
        {generalError && <Notice data-qa-notice error text={generalError} />}

        {notice && <Notice data-qa-notice info text={notice} />}

        {['create', 'restore'].includes(mode) && (
          <LinodeSelect
            filterCondition={(linode) =>
              availableLinodes ? availableLinodes.includes(linode.id) : true
            }
            handleChange={(linode) => {
              if (linode !== null) {
                handleLinodeChange(linode.id);
              }
            }}
            disabled={!canCreateImage}
            isClearable={false}
            linodeError={linodeError}
            selectedLinode={selectedLinode}
          />
        )}

        {['create', 'imagize'].includes(mode) && (
          <>
            <DiskSelect
              data-qa-disk-select
              disabled={mode === 'imagize' || !canCreateImage}
              diskError={diskError}
              disks={disks}
              handleChange={handleDiskChange}
              selectedDisk={selectedDisk}
              updateFor={[disks, selectedDisk, diskError, classes]}
            />
            <Typography className={classes.helperText} variant="body1">
              Linode Images are limited to {IMAGE_DEFAULT_LIMIT} MB of data per
              disk by default. Please ensure that your disk content does not
              exceed this size limit, or open a Support ticket to request a
              higher limit. Additionally, Linode Images cannot be created if you
              are using raw disks or disks that have been formatted using custom
              filesystems.
            </Typography>
          </>
        )}

        {['create', 'edit', 'imagizing'].includes(mode) && (
          <React.Fragment>
            <TextField
              data-qa-image-label
              disabled={!canCreateImage}
              error={Boolean(labelError)}
              errorText={labelError}
              label="Label"
              onChange={changeLabel}
              value={label}
            />
            <TextField
              data-qa-image-description
              disabled={!canCreateImage}
              error={Boolean(descriptionError)}
              errorText={descriptionError}
              label="Description"
              multiline
              onChange={changeDescription}
              rows={1}
              value={description}
            />
          </React.Fragment>
        )}

        <ActionsPanel
          updateFor={[
            requirementsMet,
            classes,
            submitting,
            mode,
            label,
            description,
          ]}
          style={{ marginTop: 16 }}
        >
          <Button
            buttonType="secondary"
            className="cancel"
            data-qa-cancel
            disabled={!canCreateImage}
            onClick={close}
          >
            Cancel
          </Button>
          <Button
            buttonType="primary"
            data-qa-submit
            disabled={requirementsMet || !canCreateImage}
            loading={submitting}
            onClick={onSubmit}
          >
            {buttonTextMap[mode] ?? 'Submit'}
          </Button>
        </ActionsPanel>
      </Drawer>
    </ErrorBoundary>
  );
};<|MERGE_RESOLUTION|>--- conflicted
+++ resolved
@@ -18,17 +18,14 @@
 import { IMAGE_DEFAULT_LIMIT } from 'src/constants';
 import DiskSelect from 'src/features/Linodes/DiskSelect';
 import { LinodeSelect } from 'src/features/Linodes/LinodeSelect/LinodeSelect';
+import { useEventsInfiniteQuery } from 'src/queries/events';
 import {
   useCreateImageMutation,
   useUpdateImageMutation,
 } from 'src/queries/images';
 import { getAPIErrorOrDefault } from 'src/utilities/errorUtils';
 import getAPIErrorFor from 'src/utilities/getAPIErrorFor';
-<<<<<<< HEAD
-import { useEventsInfiniteQuery } from 'src/queries/events';
-=======
-
->>>>>>> eada7170
+
 import { useImageAndLinodeGrantCheck } from './utils';
 
 const useStyles = makeStyles((theme: Theme) => ({
