<<<<<<< HEAD
import { linodeFactory } from '@linode/utilities';
=======
import { regionFactory } from '@linode/utilities';
>>>>>>> 129b9b4f
import { waitFor } from '@testing-library/react';
import { userEvent } from '@testing-library/user-event';
import React from 'react';

<<<<<<< HEAD
import { imageFactory, linodeDiskFactory, regionFactory } from 'src/factories';
=======
import { imageFactory, linodeDiskFactory, linodeFactory } from 'src/factories';
>>>>>>> 129b9b4f
import { makeResourcePage } from 'src/mocks/serverHandlers';
import { HttpResponse, http, server } from 'src/mocks/testServer';
import { renderWithThemeAndRouter } from 'src/utilities/testHelpers';

import { CreateImageTab } from './CreateImageTab';

const queryMocks = vi.hoisted(() => ({
  useSearch: vi.fn().mockReturnValue({ query: undefined }),
}));

vi.mock('@tanstack/react-router', async () => {
  const actual = await vi.importActual('@tanstack/react-router');
  return {
    ...actual,
    useSearch: queryMocks.useSearch,
  };
});

describe('CreateImageTab', () => {
  it('should render fields, titles, and buttons in their default state', async () => {
    const { getByLabelText, getByText } = await renderWithThemeAndRouter(
      <CreateImageTab />
    );

    expect(getByText('Select Linode & Disk')).toBeVisible();

    expect(getByLabelText('Linode')).toBeVisible();

    const diskSelect = getByLabelText('Disk');

    expect(diskSelect).toBeVisible();
    expect(diskSelect).toBeDisabled();

    expect(getByText('Select a Linode to see available disks')).toBeVisible();

    expect(getByText('Image Details')).toBeVisible();

    expect(getByLabelText('Label')).toBeVisible();
    expect(getByLabelText('Add Tags')).toBeVisible();
    expect(getByLabelText('Description')).toBeVisible();

    const submitButton = getByText('Create Image').closest('button');

    expect(submitButton).toBeVisible();
    expect(submitButton).toBeEnabled();
  });

  it('should pre-fill Linode and Disk from search params', async () => {
    const linode = linodeFactory.build();
    const disk = linodeDiskFactory.build();

    server.use(
      http.get('*/v4/linode/instances', () => {
        return HttpResponse.json(makeResourcePage([linode]));
      }),
      http.get('*/v4/linode/instances/:id/disks', () => {
        return HttpResponse.json(makeResourcePage([disk]));
      })
    );

    queryMocks.useSearch.mockReturnValue({
      selectedDisk: disk.id,
      selectedLinode: linode.id,
    });

    const { getByLabelText } = await renderWithThemeAndRouter(
      <CreateImageTab />
    );

    await waitFor(() => {
      expect(getByLabelText('Linode')).toHaveValue(linode.label);
      expect(getByLabelText('Disk')).toHaveValue(disk.label);
    });
  });

  it('should render client side validation errors', async () => {
    queryMocks.useSearch.mockReturnValue({
      selectedDisk: undefined,
      selectedLinode: undefined,
    });
    const { getByText } = await renderWithThemeAndRouter(<CreateImageTab />);

    const submitButton = getByText('Create Image').closest('button');

    await userEvent.click(submitButton!);

    expect(getByText('Disk is required.')).toBeVisible();
  });

  it('should allow the user to select a disk and submit the form', async () => {
    const linode = linodeFactory.build();
    const disk = linodeDiskFactory.build();
    const image = imageFactory.build();

    server.use(
      http.get('*/v4/linode/instances', () => {
        return HttpResponse.json(makeResourcePage([linode]));
      }),
      http.get('*/v4/linode/instances/:id/disks', () => {
        return HttpResponse.json(makeResourcePage([disk]));
      }),
      http.post('*/v4/images', () => {
        return HttpResponse.json(image);
      })
    );

    const {
      findByText,
      getByLabelText,
      getByText,
      queryByText,
    } = await renderWithThemeAndRouter(<CreateImageTab />);

    const linodeSelect = getByLabelText('Linode');

    await userEvent.click(linodeSelect);

    const linodeOption = await findByText(linode.label);

    await userEvent.click(linodeOption);

    const diskSelect = getByLabelText('Disk');

    // Once a Linode is selected, the Disk select should become enabled
    expect(diskSelect).toBeEnabled();
    expect(queryByText('Select a Linode to see available disks')).toBeNull();

    await userEvent.click(diskSelect);

    const diskOption = await findByText(disk.label);

    await userEvent.click(diskOption);

    const submitButton = getByText('Create Image').closest('button');

    await userEvent.click(submitButton!);

    // Verify success toast shows
    await findByText('Image scheduled for creation.');
  });

  it('should render a notice if the user selects a Linode in a region that does not support image storage', async () => {
    const region = regionFactory.build({ capabilities: [] });
    const linode = linodeFactory.build({ region: region.id });

    server.use(
      http.get('*/v4/linode/instances', () => {
        return HttpResponse.json(makeResourcePage([linode]));
      }),
      http.get('*/v4/linode/instances/:id', () => {
        return HttpResponse.json(linode);
      }),
      http.get('*/v4/regions', () => {
        return HttpResponse.json(makeResourcePage([region]));
      })
    );

    const { findByText, getByLabelText } = await renderWithThemeAndRouter(
      <CreateImageTab />
    );

    const linodeSelect = getByLabelText('Linode');

    await userEvent.click(linodeSelect);

    const linodeOption = await findByText(linode.label);

    await userEvent.click(linodeOption);

    await findByText(
      'This Linode’s region doesn’t support local image storage.',
      { exact: false }
    );
  });

  it('should auto-populate image label based on linode and disk', async () => {
    const linode = linodeFactory.build();
    const disk1 = linodeDiskFactory.build();
    const disk2 = linodeDiskFactory.build();
    const image = imageFactory.build();

    server.use(
      http.get('*/v4/linode/instances', () => {
        return HttpResponse.json(makeResourcePage([linode]));
      }),
      http.get('*/v4/linode/instances/:id', () => {
        return HttpResponse.json(linode);
      }),
      http.get('*/v4/linode/instances/:id/disks', () => {
        return HttpResponse.json(makeResourcePage([disk1, disk2]));
      }),
      http.post('*/v4/images', () => {
        return HttpResponse.json(image);
      })
    );

    const {
      findByText,
      getByLabelText,
      queryByText,
    } = await renderWithThemeAndRouter(<CreateImageTab />);

    const linodeSelect = getByLabelText('Linode');

    await userEvent.click(linodeSelect);

    const linodeOption = await findByText(linode.label);

    await userEvent.click(linodeOption);

    const diskSelect = getByLabelText('Disk');

    // Once a Linode is selected, the Disk select should become enabled
    expect(diskSelect).toBeEnabled();
    expect(queryByText('Select a Linode to see available disks')).toBeNull();

    await userEvent.click(diskSelect);

    const diskOption = await findByText(disk1.label);

    await userEvent.click(diskOption);

    // Image label should auto-populate
    const imageLabel = getByLabelText('Label');
    expect(imageLabel).toHaveValue(`${linode.label}-${disk1.label}`);

    // Image label should update
    await userEvent.click(diskSelect);

    const disk2Option = await findByText(disk2.label);
    await userEvent.click(disk2Option);

    expect(imageLabel).toHaveValue(`${linode.label}-${disk2.label}`);

    // Image label should not override user input
    const customLabel = 'custom-label';
    await userEvent.clear(imageLabel);
    await userEvent.type(imageLabel, customLabel);
    expect(imageLabel).toHaveValue(customLabel);
    await userEvent.click(diskSelect);
    await userEvent.click(diskOption);
    expect(imageLabel).toHaveValue(customLabel);
  });
});<|MERGE_RESOLUTION|>--- conflicted
+++ resolved
@@ -1,17 +1,9 @@
-<<<<<<< HEAD
-import { linodeFactory } from '@linode/utilities';
-=======
-import { regionFactory } from '@linode/utilities';
->>>>>>> 129b9b4f
+import { linodeFactory, regionFactory } from '@linode/utilities';
 import { waitFor } from '@testing-library/react';
 import { userEvent } from '@testing-library/user-event';
 import React from 'react';
 
-<<<<<<< HEAD
-import { imageFactory, linodeDiskFactory, regionFactory } from 'src/factories';
-=======
-import { imageFactory, linodeDiskFactory, linodeFactory } from 'src/factories';
->>>>>>> 129b9b4f
+import { imageFactory, linodeDiskFactory } from 'src/factories';
 import { makeResourcePage } from 'src/mocks/serverHandlers';
 import { HttpResponse, http, server } from 'src/mocks/testServer';
 import { renderWithThemeAndRouter } from 'src/utilities/testHelpers';
