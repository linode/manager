import { yupResolver } from '@hookform/resolvers/yup';
import {
  Box,
  Button,
<<<<<<< HEAD
  Notice,
  Paper,
  Stack,
  TextField,
=======
  Checkbox,
  Notice,
  Paper,
  Stack,
>>>>>>> d8812c4e
  TooltipIcon,
} from '@linode/ui';
import { createImageSchema } from '@linode/validation';
import { useSnackbar } from 'notistack';
import * as React from 'react';
import { Controller, useForm } from 'react-hook-form';
import { useHistory, useLocation } from 'react-router-dom';

import { Autocomplete } from 'src/components/Autocomplete/Autocomplete';
import { DISK_ENCRYPTION_IMAGES_CAVEAT_COPY } from 'src/components/Encryption/constants';
import { useIsDiskEncryptionFeatureEnabled } from 'src/components/Encryption/utils';
import { Link } from 'src/components/Link';
import { TagsInput } from 'src/components/TagsInput/TagsInput';
import { Typography } from 'src/components/Typography';
import { getRestrictedResourceText } from 'src/features/Account/utils';
import { LinodeSelect } from 'src/features/Linodes/LinodeSelect/LinodeSelect';
import { useFlags } from 'src/hooks/useFlags';
import { useRestrictedGlobalGrantCheck } from 'src/hooks/useRestrictedGlobalGrantCheck';
import { useEventsPollingActions } from 'src/queries/events/events';
import { useCreateImageMutation } from 'src/queries/images';
import { useAllLinodeDisksQuery } from 'src/queries/linodes/disks';
import { useLinodeQuery } from 'src/queries/linodes/linodes';
import { useGrants } from 'src/queries/profile/profile';
import { useRegionsQuery } from 'src/queries/regions/regions';
import { getQueryParamsFromQueryString } from 'src/utilities/queryParams';

import type { CreateImagePayload } from '@linode/api-v4';
import type { LinodeConfigAndDiskQueryParams } from 'src/features/Linodes/types';

export const CreateImageTab = () => {
  const location = useLocation();

  const queryParams = React.useMemo(
    () =>
      getQueryParamsFromQueryString<LinodeConfigAndDiskQueryParams>(
        location.search
      ),
    [location.search]
  );

  const {
    control,
    formState,
    handleSubmit,
    resetField,
    setError,
    setValue,
    watch,
  } = useForm<CreateImagePayload>({
    defaultValues: {
      disk_id: +queryParams.selectedDisk,
    },
    mode: 'onBlur',
    resolver: yupResolver(createImageSchema),
  });

  const flags = useFlags();

  const { enqueueSnackbar } = useSnackbar();
  const { push } = useHistory();

  const { mutateAsync: createImage } = useCreateImageMutation();

  const { checkForNewEvents } = useEventsPollingActions();

  const { data: grants } = useGrants();

  const isImageCreateRestricted = useRestrictedGlobalGrantCheck({
    globalGrantType: 'add_images',
  });

  const {
    isDiskEncryptionFeatureEnabled,
  } = useIsDiskEncryptionFeatureEnabled();

  const onSubmit = handleSubmit(async (values) => {
    try {
      await createImage(values);

      checkForNewEvents();

      enqueueSnackbar('Image scheduled for creation.', {
        variant: 'info',
      });
      push('/images');
    } catch (errors) {
      for (const error of errors) {
        if (error.field) {
          setError(error.field, { message: error.reason });
        } else {
          setError('root', { message: error.reason });
        }
      }
    }
  });

  const [selectedLinodeId, setSelectedLinodeId] = React.useState<null | number>(
    queryParams.selectedLinode ? +queryParams.selectedLinode : null
  );

  const { data: selectedLinode } = useLinodeQuery(
    selectedLinodeId ?? -1,
    selectedLinodeId !== null
  );

  const {
    data: disks,
    error: disksError,
    isFetching: disksLoading,
  } = useAllLinodeDisksQuery(selectedLinodeId ?? -1, selectedLinodeId !== null);

  const selectedDiskId = watch('disk_id');
  const selectedDisk =
    disks?.find((disk) => disk.id === selectedDiskId) ?? null;

  React.useEffect(() => {
    if (formState.touchedFields.label) {
      return;
    }
    if (selectedLinode) {
      setValue('label', `${selectedLinode.label}-${selectedDisk?.label ?? ''}`);
    } else {
      resetField('label');
    }
  }, [
    selectedLinode,
    selectedDisk,
    formState.touchedFields.label,
    setValue,
    resetField,
  ]);

  const isRawDisk = selectedDisk?.filesystem === 'raw';

  const { data: regions } = useRegionsQuery();

  const selectedLinodeRegion = regions?.find(
    (r) => r.id === selectedLinode?.region
  );

  const linodeIsInDistributedRegion =
    selectedLinodeRegion?.site_type === 'distributed';

  /**
   * The 'Object Storage' capability indicates a region can store images
   */
  const linodeRegionSupportsImageStorage = selectedLinodeRegion?.capabilities.includes(
    'Object Storage'
  );

  /*
    We only want to display the notice about disk encryption if:
    1. the Disk Encryption feature is enabled
    2. a linode is selected
    2. the selected linode is not in an Edge region
  */
  const showDiskEncryptionWarning =
    isDiskEncryptionFeatureEnabled &&
    selectedLinodeId !== null &&
    !linodeIsInDistributedRegion;

  const linodeSelectHelperText = grants?.linode.some(
    (grant) => grant.permissions === 'read_only'
  )
    ? 'You can only create Images from Linodes you have read/write access to.'
    : undefined;

  return (
    <form onSubmit={onSubmit}>
      <Stack spacing={2}>
        {isImageCreateRestricted && (
          <Notice
            text={getRestrictedResourceText({
              action: 'create',
              isSingular: false,
              resourceType: 'Images',
            })}
            important
            variant="error"
          />
        )}
        <Paper>
          {formState.errors.root?.message && (
            <Notice
              spacingBottom={8}
              text={formState.errors.root.message}
              variant="error"
            />
          )}
          <Stack spacing={2}>
            <Typography variant="h2">Select Linode & Disk</Typography>
            <Typography sx={{ maxWidth: { md: '80%', sm: '100%' } }}>
              Custom images are billed monthly at $0.10/GB. The disk you target
              for an image needs to meet specific{' '}
              <Link to="https://techdocs.akamai.com/cloud-computing/docs/capture-an-image">
                requirements
              </Link>
              .
            </Typography>

            <LinodeSelect
              getOptionDisabled={
                grants
                  ? (linode) =>
                      grants.linode.some(
                        (grant) =>
                          grant.id === linode.id &&
                          grant.permissions === 'read_only'
                      )
                  : undefined
              }
              onSelectionChange={(linode) => {
                setSelectedLinodeId(linode?.id ?? null);
                if (linode === null) {
                  resetField('disk_id');
                }
              }}
              disabled={isImageCreateRestricted}
              helperText={linodeSelectHelperText}
              noMarginTop
              required
              value={selectedLinodeId}
            />
            {selectedLinode &&
              !linodeRegionSupportsImageStorage &&
              flags.imageServiceGen2 &&
              flags.imageServiceGen2Ga && (
                <Notice variant="warning">
                  This Linode’s region doesn’t support local image storage. This
                  image will be stored in the core compute region that’s{' '}
                  <Link to="https://techdocs.akamai.com/cloud-computing/docs/images#regions-and-captured-custom-images">
                    geographically closest
                  </Link>
                  . After it’s stored, you can replicate it to other{' '}
                  <Link to="https://www.linode.com/global-infrastructure/">
                    core compute regions
                  </Link>
                  .
                </Notice>
              )}
            {linodeIsInDistributedRegion && !flags.imageServiceGen2Ga && (
              <Notice variant="warning">
                This Linode is in a distributed compute region. These regions
                can't store images. The image is stored in the core compute
                region that is{' '}
                <Link to="https://www.linode.com/global-infrastructure/">
                  geographically closest
                </Link>
                . After it's stored, you can replicate it to other core compute
                regions.
              </Notice>
            )}
            {showDiskEncryptionWarning && (
              <Notice variant="warning">
                <Typography sx={(theme) => ({ fontFamily: theme.font.normal })}>
                  {DISK_ENCRYPTION_IMAGES_CAVEAT_COPY}
                </Typography>
              </Notice>
            )}
            <Controller
              render={({ field, fieldState }) => (
                <Autocomplete
                  disabled={
                    isImageCreateRestricted || selectedLinodeId === null
                  }
                  errorText={
                    fieldState.error?.message ?? disksError?.[0].reason
                  }
                  helperText={
                    selectedLinodeId === null
                      ? 'Select a Linode to see available disks'
                      : undefined
                  }
                  textFieldProps={{
                    inputRef: field.ref,
                  }}
                  clearOnBlur
                  label="Disk"
                  loading={disksLoading}
                  noMarginTop
                  onBlur={field.onBlur}
                  onChange={(e, disk) => field.onChange(disk?.id ?? null)}
                  options={disks?.filter((d) => d.filesystem !== 'swap') ?? []}
                  placeholder="Select a Disk"
                  value={selectedDisk}
                />
              )}
              control={control}
              name="disk_id"
            />
            {isRawDisk && (
              <Notice
                spacingBottom={32}
                spacingTop={16}
                text="Using a raw disk may fail, as Linode Images cannot be created from disks formatted with custom filesystems."
                variant="warning"
              />
            )}
          </Stack>
        </Paper>
        <Paper>
          <Stack spacing={2}>
            <Typography variant="h2">Image Details</Typography>
            <Controller
              render={({ field, fieldState }) => (
                <TextField
                  onChange={(e) =>
                    field.onChange(
                      e.target.value === '' ? undefined : e.target.value
                    )
                  }
                  disabled={isImageCreateRestricted}
                  errorText={fieldState.error?.message}
                  inputRef={field.ref}
                  label="Label"
                  noMarginTop
                  onBlur={field.onBlur}
                  value={field.value ?? ''}
                />
              )}
              control={control}
              name="label"
            />
            {flags.metadata && (
              <Controller
                render={({ field }) => (
                  <Checkbox
                    text={
                      <>
                        This image is cloud-init compatible
                        <TooltipIcon
                          text={
                            <Typography>
                              Many Linode supported operating systems are
                              compatible with cloud-init by default, or you may
                              have installed cloud-init.{' '}
                              <Link to="https://techdocs.akamai.com/cloud-computing/docs/overview-of-the-metadata-service">
                                Learn more.
                              </Link>
                            </Typography>
                          }
                          status="help"
                        />
                      </>
                    }
                    checked={field.value ?? false}
                    disabled={isImageCreateRestricted}
                    onChange={field.onChange}
                    sx={{ ml: -1 }}
                  />
                )}
                control={control}
                name="cloud_init"
              />
            )}
            <Controller
              render={({ field, fieldState }) => (
                <TagsInput
                  onChange={(items) =>
                    field.onChange(items.map((item) => item.value))
                  }
                  value={
                    field.value?.map((tag) => ({ label: tag, value: tag })) ??
                    []
                  }
                  disabled={isImageCreateRestricted}
                  noMarginTop
                  tagError={fieldState.error?.message}
                />
              )}
              control={control}
              name="tags"
            />
            <Controller
              render={({ field, fieldState }) => (
                <TextField
                  onChange={(e) =>
                    field.onChange(
                      e.target.value === '' ? undefined : e.target.value
                    )
                  }
                  disabled={isImageCreateRestricted}
                  errorText={fieldState.error?.message}
                  inputRef={field.ref}
                  label="Description"
                  multiline
                  noMarginTop
                  onBlur={field.onBlur}
                  rows={1}
                  value={field.value ?? ''}
                />
              )}
              control={control}
              name="description"
            />
          </Stack>
        </Paper>
        <Box
          alignItems="center"
          display="flex"
          flexWrap="wrap"
          justifyContent="flex-end"
        >
          <Button
            buttonType="primary"
            disabled={isImageCreateRestricted}
            loading={formState.isSubmitting}
            type="submit"
          >
            Create Image
          </Button>
        </Box>
      </Stack>
    </form>
  );
};<|MERGE_RESOLUTION|>--- conflicted
+++ resolved
@@ -2,17 +2,11 @@
 import {
   Box,
   Button,
-<<<<<<< HEAD
+  Checkbox,
   Notice,
   Paper,
   Stack,
   TextField,
-=======
-  Checkbox,
-  Notice,
-  Paper,
-  Stack,
->>>>>>> d8812c4e
   TooltipIcon,
 } from '@linode/ui';
 import { createImageSchema } from '@linode/validation';
