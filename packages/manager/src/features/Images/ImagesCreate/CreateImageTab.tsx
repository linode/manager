--- conflicted
+++ resolved
@@ -1,10 +1,6 @@
 import { yupResolver } from '@hookform/resolvers/yup';
-<<<<<<< HEAD
-import { Box, Notice, Paper } from '@linode/ui';
-=======
-import { Paper, Stack } from '@linode/ui';
+import { Notice, Paper, Stack } from '@linode/ui';
 import { Box } from '@linode/ui';
->>>>>>> d4e59f1c
 import { createImageSchema } from '@linode/validation';
 import { useSnackbar } from 'notistack';
 import * as React from 'react';
@@ -17,11 +13,6 @@
 import { DISK_ENCRYPTION_IMAGES_CAVEAT_COPY } from 'src/components/Encryption/constants';
 import { useIsDiskEncryptionFeatureEnabled } from 'src/components/Encryption/utils';
 import { Link } from 'src/components/Link';
-<<<<<<< HEAD
-import { Stack } from 'src/components/Stack';
-=======
-import { Notice } from 'src/components/Notice/Notice';
->>>>>>> d4e59f1c
 import { TagsInput } from 'src/components/TagsInput/TagsInput';
 import { TextField } from 'src/components/TextField';
 import { TooltipIcon } from 'src/components/TooltipIcon';
