--- conflicted
+++ resolved
@@ -122,11 +122,11 @@
   const showDiskEncryptionWarning =
     isDiskEncryptionFeatureEnabled &&
     selectedLinodeId !== null &&
-    !linodeIsInEdgeRegion;
+    !linodeIsInDistributedRegion;
 
   const linodeSelectHelperText = [
     {
-      show: linodeIsInEdgeRegion,
+      show: linodeIsInDistributedRegion,
       text: `Image will be stored in the closest core site to (${linode?.region})`,
     },
     {
@@ -174,7 +174,7 @@
               created from a raw disk or a disk that&rsquo;s formatted using a
               custom file system.
             </Typography>
-            {linodeIsInEdgeRegion && (
+            {linodeIsInDistributedRegion && (
               <Notice variant="info">
                 This Linode is in a distributed compute region. Images captured
                 from this Linode will be stored in the closest core site.
@@ -203,7 +203,6 @@
               required
               value={selectedLinodeId}
             />
-<<<<<<< HEAD
             {showDiskEncryptionWarning && (
               <Notice variant="warning">
                 <Typography sx={(theme) => ({ fontFamily: theme.font.normal })}>
@@ -211,19 +210,6 @@
                 </Typography>
               </Notice>
             )}
-=======
-            {isDiskEncryptionFeatureEnabled &&
-              !linodeIsInDistributedRegion &&
-              selectedLinodeId !== null && (
-                <Notice variant="warning">
-                  <Typography
-                    sx={(theme) => ({ fontFamily: theme.font.normal })}
-                  >
-                    {DISK_ENCRYPTION_IMAGES_CAVEAT_COPY}
-                  </Typography>
-                </Notice>
-              )}
->>>>>>> bbbca9be
             <Controller
               render={({ field, fieldState }) => (
                 <Autocomplete
