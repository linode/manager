import { Disk, Linode, getLinodeDisks } from '@linode/api-v4/lib/linodes';
import { APIError } from '@linode/api-v4/lib/types';
import { Theme } from '@mui/material/styles';
import { makeStyles } from '@mui/styles';
import { useSnackbar } from 'notistack';
import { equals } from 'ramda';
import * as React from 'react';
import { useHistory } from 'react-router-dom';

import { Box } from 'src/components/Box';
import { Button } from 'src/components/Button/Button';
import { Checkbox } from 'src/components/Checkbox';
import { Link } from 'src/components/Link';
import { Notice } from 'src/components/Notice/Notice';
import { TextField } from 'src/components/TextField';
import { Typography } from 'src/components/Typography';
<<<<<<< HEAD
import Paper from 'src/components/core/Paper';
=======
import { Paper } from 'src/components/Paper';
import { resetEventsPolling } from 'src/eventsPolling';
>>>>>>> bf29d99d
import { useMetadataCustomerTag } from 'src/features/Images/utils';
import DiskSelect from 'src/features/Linodes/DiskSelect';
import { LinodeSelectV2 } from 'src/features/Linodes/LinodeSelect/LinodeSelectV2';
import useFlags from 'src/hooks/useFlags';
import { useEventsInfiniteQuery } from 'src/queries/events';
import { useCreateImageMutation } from 'src/queries/images';
import { useGrants, useProfile } from 'src/queries/profile';
import { getAPIErrorOrDefault } from 'src/utilities/errorUtils';
import getAPIErrorFor from 'src/utilities/getAPIErrorFor';

const useStyles = makeStyles((theme: Theme) => ({
  buttonGroup: {
    marginBottom: theme.spacing(2),
    marginTop: theme.spacing(3),
    [theme.breakpoints.down('sm')]: {
      justifyContent: 'flex-end',
    },
  },
  cloudInitCheckboxWrapper: {
    marginLeft: 3,
    marginTop: theme.spacing(2),
  },
  container: {
    '& .MuiFormHelperText-root': {
      marginBottom: theme.spacing(2),
    },
    padding: theme.spacing(3),
    paddingBottom: theme.spacing(),
    paddingTop: theme.spacing(2),
  },
  diskAndPrice: {
    '& > div': {
      width: 415,
    },
  },
  helperText: {
    marginBottom: theme.spacing(),
    marginTop: theme.spacing(2),
    [theme.breakpoints.down('sm')]: {
      width: '100%',
    },
    width: '80%',
  },
  rawDiskWarning: {
    maxWidth: 600,
    width: '100%',
  },
}));

const cloudInitTooltipMessage = (
  <Typography>
    Many Linode supported distributions are compatible with cloud-init by
    default, or you may have installed cloud-init.{' '}
    <Link to="https://www.linode.com/docs/products/compute/compute-instances/guides/metadata/">
      Learn more.
    </Link>
  </Typography>
);

export interface Props {
  changeDescription: (e: React.ChangeEvent<HTMLInputElement>) => void;
  changeIsCloudInit: () => void;
  changeLabel: (e: React.ChangeEvent<HTMLInputElement>) => void;
  description?: string;
  isCloudInit?: boolean;
  label?: string;
}

export const CreateImageTab: React.FC<Props> = (props) => {
  const {
    changeDescription,
    changeIsCloudInit,
    changeLabel,
    description,
    isCloudInit,
    label,
  } = props;

  const classes = useStyles();
  const { enqueueSnackbar } = useSnackbar();
  const { push } = useHistory();

  const { data: profile } = useProfile();
  const { data: grants } = useGrants();
  const flags = useFlags();

  const { mutateAsync: createImage } = useCreateImageMutation();
  const hasMetadataCustomerTag = useMetadataCustomerTag();

  const { resetEventsPolling } = useEventsInfiniteQuery({ enabled: false });

  const [selectedLinode, setSelectedLinode] = React.useState<Linode>();
  const [selectedDisk, setSelectedDisk] = React.useState<null | string>('');
  const [disks, setDisks] = React.useState<Disk[]>([]);
  const [notice, setNotice] = React.useState<string | undefined>();
  const [errors, setErrors] = React.useState<APIError[] | undefined>();
  const [submitting, setSubmitting] = React.useState<boolean>(false);

  const canCreateImage =
    Boolean(!profile?.restricted) || Boolean(grants?.global?.add_images);

  const availableLinodesToImagize = profile?.restricted
    ? grants?.linode
        .filter((thisGrant) => thisGrant.permissions === 'read_write')
        .map((thisGrant) => thisGrant.id) ?? []
    : null;

  React.useEffect(() => {
    if (!selectedLinode) {
      return;
    }
    setSelectedDisk('');

    getLinodeDisks(selectedLinode.id)
      .then((response) => {
        const filteredDisks = response.data.filter(
          (disk) => disk.filesystem !== 'swap'
        );

        if (!equals(disks, filteredDisks)) {
          setDisks(filteredDisks);
        }
      })
      .catch((_) => {
        setErrors([
          {
            field: 'disk_id',
            reason: 'Could not retrieve disks for this Linode.',
          },
        ]);
      });
  }, [selectedLinode]);

  const handleLinodeChange = (linode: Linode | null) => {
    if (linode !== null) {
      // Clear any errors
      setErrors(undefined);
    }
    setSelectedLinode(linode ?? undefined);
  };

  const handleDiskChange = (diskID: null | string) => {
    // Clear any errors
    setErrors(undefined);
    setSelectedDisk(diskID);
  };

  const onSubmit = () => {
    setErrors(undefined);
    setNotice(undefined);
    setSubmitting(true);

    const safeDescription = description ?? '';
    createImage({
      cloud_init: isCloudInit ? isCloudInit : undefined,
      description: safeDescription,
      diskID: Number(selectedDisk),
      label,
    })
      .then((_) => {
        resetEventsPolling();

        setSubmitting(false);

        enqueueSnackbar('Image scheduled for creation.', {
          variant: 'info',
        });

        push('/images');
      })
      .catch((errorResponse) => {
        setSubmitting(false);
        setErrors(
          getAPIErrorOrDefault(
            errorResponse,
            'There was an error creating the image.'
          )
        );
      });
  };

  const checkRequirements = () => {
    // When creating an image, disable the submit button until a Linode and
    // disk are selected.
    const isDiskSelected = Boolean(selectedDisk);

    return !(isDiskSelected && selectedLinode);
  };

  const requirementsMet = checkRequirements();

  const selectedDiskData: Disk | undefined = disks.find(
    (d) => `${d.id}` === selectedDisk
  );

  const isRawDisk = selectedDiskData?.filesystem === 'raw';
  const rawDiskWarning = (
    <Notice
      className={classes.rawDiskWarning}
      spacingBottom={32}
      spacingTop={16}
      text={rawDiskWarningText}
      warning
    />
  );

  const hasErrorFor = getAPIErrorFor(
    {
      disk_id: 'Disk',
      label: 'Label',
      linode_id: 'Linode',
      region: 'Region',
      size: 'Size',
    },
    errors
  );

  const labelError = hasErrorFor('label');
  const descriptionError = hasErrorFor('description');
  const generalError = hasErrorFor('none');
  const linodeError = hasErrorFor('linode_id');
  const diskError = hasErrorFor('disk_id');

  return (
    <Paper className={classes.container}>
      {!canCreateImage ? (
        <Notice
          error
          text="You don't have permissions to create a new Image. Please contact an account administrator for details."
        />
      ) : null}
      {generalError ? (
        <Notice data-qa-notice error text={generalError} />
      ) : null}
      {notice ? <Notice data-qa-notice info text={notice} /> : null}

      <LinodeSelectV2
        optionsFilter={(linode) =>
          availableLinodesToImagize?.includes(linode.id) ?? true
        }
        disabled={!canCreateImage}
        errorText={linodeError}
        onSelectionChange={(linode) => handleLinodeChange(linode)}
        required
        value={selectedLinode?.id || null}
      />

      <Box
        alignItems="flex-end"
        className={classes.diskAndPrice}
        display="flex"
      >
        <DiskSelect
          data-qa-disk-select
          disabled={!canCreateImage}
          diskError={diskError}
          disks={disks}
          handleChange={handleDiskChange}
          required
          selectedDisk={selectedDisk}
          updateFor={[disks, selectedDisk, diskError, classes]}
        />
      </Box>
      {isRawDisk ? rawDiskWarning : null}
      {flags.metadata && hasMetadataCustomerTag ? (
        <Box className={classes.cloudInitCheckboxWrapper}>
          <Checkbox
            checked={isCloudInit}
            onChange={changeIsCloudInit}
            text="This image is cloud-init compatible"
            toolTipInteractive
            toolTipText={cloudInitTooltipMessage}
          />
        </Box>
      ) : null}
      <>
        <TextField
          data-qa-image-label
          disabled={!canCreateImage}
          error={Boolean(labelError)}
          errorText={labelError}
          label="Label"
          onChange={changeLabel}
          value={label}
        />
        <TextField
          data-qa-image-description
          disabled={!canCreateImage}
          error={Boolean(descriptionError)}
          errorText={descriptionError}
          label="Description"
          multiline
          onChange={changeDescription}
          rows={1}
          value={description}
        />
      </>
      <Typography className={classes.helperText} variant="body1">
        Custom Images are billed at $0.10/GB per month.{' '}
        <Link to="https://www.linode.com/docs/products/tools/images/guides/capture-an-image/">
          Learn more about requirements and considerations.{' '}
        </Link>
        For information about how to check and clean a Linux system&rsquo;s disk
        space,{' '}
        <Link to="https://www.linode.com/docs/guides/check-and-clean-linux-disk-space/">
          read this guide.
        </Link>
      </Typography>
      <Box
        alignItems="center"
        className={classes.buttonGroup}
        display="flex"
        flexWrap="wrap"
        justifyContent="flex-end"
      >
        <Button
          buttonType="primary"
          data-qa-submit
          disabled={requirementsMet || !canCreateImage}
          loading={submitting}
          onClick={onSubmit}
        >
          Create Image
        </Button>
      </Box>
    </Paper>
  );
};

export default CreateImageTab;

const rawDiskWarningText =
  'Using a raw disk may fail, as Linode Images cannot be created from disks formatted with custom filesystems.';<|MERGE_RESOLUTION|>--- conflicted
+++ resolved
@@ -12,14 +12,9 @@
 import { Checkbox } from 'src/components/Checkbox';
 import { Link } from 'src/components/Link';
 import { Notice } from 'src/components/Notice/Notice';
+import { Paper } from 'src/components/Paper';
 import { TextField } from 'src/components/TextField';
 import { Typography } from 'src/components/Typography';
-<<<<<<< HEAD
-import Paper from 'src/components/core/Paper';
-=======
-import { Paper } from 'src/components/Paper';
-import { resetEventsPolling } from 'src/eventsPolling';
->>>>>>> bf29d99d
 import { useMetadataCustomerTag } from 'src/features/Images/utils';
 import DiskSelect from 'src/features/Linodes/DiskSelect';
 import { LinodeSelectV2 } from 'src/features/Linodes/LinodeSelect/LinodeSelectV2';
