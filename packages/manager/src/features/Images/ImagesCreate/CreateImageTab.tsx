--- conflicted
+++ resolved
@@ -20,11 +20,7 @@
 import { useGrants, useProfile } from 'src/queries/profile';
 import { getAPIErrorOrDefault } from 'src/utilities/errorUtils';
 import getAPIErrorFor from 'src/utilities/getAPIErrorFor';
-<<<<<<< HEAD
-import Link from 'src/components/Link';
 import CheckBox from 'src/components/CheckBox';
-=======
->>>>>>> 9107c7d0
 
 const useStyles = makeStyles((theme: Theme) => ({
   container: {
@@ -82,8 +78,7 @@
   changeIsCloudInit: (e: React.ChangeEvent<HTMLInputElement>) => void;
 }
 
-<<<<<<< HEAD
-export const CreateImageTab: React.FC<Props & ImagesDispatch> = (props) => {
+export const CreateImageTab: React.FC<Props> = (props) => {
   const {
     label,
     description,
@@ -91,12 +86,7 @@
     changeLabel,
     changeDescription,
     changeIsCloudInit,
-    createImage,
   } = props;
-=======
-export const CreateImageTab: React.FC<Props> = (props) => {
-  const { label, description, changeLabel, changeDescription } = props;
->>>>>>> 9107c7d0
 
   const classes = useStyles();
   const { enqueueSnackbar } = useSnackbar();
