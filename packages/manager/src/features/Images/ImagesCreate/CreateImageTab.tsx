--- conflicted
+++ resolved
@@ -27,72 +27,10 @@
 import { useAllLinodeDisksQuery } from 'src/queries/linodes/disks';
 import { useGrants } from 'src/queries/profile';
 
-<<<<<<< HEAD
-import { getIsDistributedRegion } from 'src/components/RegionSelect/RegionSelect.utils';
-
-const useStyles = makeStyles()((theme: Theme) => ({
-  buttonGroup: {
-    marginBottom: theme.spacing(2),
-    marginTop: theme.spacing(3),
-    [theme.breakpoints.down('sm')]: {
-      justifyContent: 'flex-end',
-    },
-  },
-  cloudInitCheckboxWrapper: {
-    marginLeft: 3,
-    marginTop: theme.spacing(2),
-  },
-  container: {
-    '& .MuiFormHelperText-root': {
-      marginBottom: theme.spacing(2),
-    },
-    padding: theme.spacing(3),
-    paddingBottom: theme.spacing(),
-    paddingTop: theme.spacing(2),
-  },
-  diskAndPrice: {
-    '& > div': {
-      width: 415,
-    },
-  },
-  helperText: {
-    marginBottom: theme.spacing(),
-    marginTop: theme.spacing(2),
-    [theme.breakpoints.down('sm')]: {
-      width: '100%',
-    },
-    width: '80%',
-  },
-  rawDiskWarning: {
-    maxWidth: 600,
-    width: '100%',
-  },
-}));
-
-const cloudInitTooltipMessage = (
-  <Typography>
-    Many Linode supported distributions are compatible with cloud-init by
-    default, or you may have installed cloud-init.{' '}
-    <Link to="https://www.linode.com/docs/products/compute/compute-instances/guides/metadata/">
-      Learn more.
-    </Link>
-  </Typography>
-);
-
-export interface Props {
-  changeDescription: (e: React.ChangeEvent<HTMLInputElement>) => void;
-  changeIsCloudInit: () => void;
-  changeLabel: (e: React.ChangeEvent<HTMLInputElement>) => void;
-  description?: string;
-  isCloudInit?: boolean;
-  label?: string;
-}
-=======
 export const CreateImageTab = () => {
   const [selectedLinodeId, setSelectedLinodeId] = React.useState<null | number>(
     null
   );
->>>>>>> c9eca303
 
   const {
     control,
@@ -152,108 +90,6 @@
   const selectedDisk =
     disks?.find((disk) => disk.id === selectedDiskId) ?? null;
 
-<<<<<<< HEAD
-  return (
-    <Paper className={classes.container}>
-      {!canCreateImage ? (
-        <Notice
-          text="You don't have permissions to create a new Image. Please contact an account administrator for details."
-          variant="error"
-        />
-      ) : null}
-      {generalError ? (
-        <Notice data-qa-notice text={generalError} variant="error" />
-      ) : null}
-      {notice ? <Notice data-qa-notice text={notice} variant="info" /> : null}
-
-      <LinodeSelect
-        optionsFilter={(linode) =>
-          (getIsDistributedRegion(regions ?? [], linode.region ?? '') &&
-            availableLinodesToImagize?.includes(linode.id)) ??
-          true
-        }
-        disabled={!canCreateImage}
-        errorText={linodeError}
-        onSelectionChange={(linode) => handleLinodeChange(linode)}
-        required
-        value={selectedLinode?.id || null}
-      />
-
-      <Box
-        alignItems="flex-end"
-        className={classes.diskAndPrice}
-        display="flex"
-      >
-        <DiskSelect
-          data-qa-disk-select
-          disabled={!canCreateImage}
-          diskError={diskError}
-          disks={disks}
-          handleChange={handleDiskChange}
-          required
-          selectedDisk={selectedDisk}
-          updateFor={[disks, selectedDisk, diskError, classes]}
-        />
-      </Box>
-      {isRawDisk ? rawDiskWarning : null}
-      {flags.metadata && (
-        <Box className={classes.cloudInitCheckboxWrapper}>
-          <Checkbox
-            checked={isCloudInit}
-            onChange={changeIsCloudInit}
-            text="This image is cloud-init compatible"
-            toolTipInteractive
-            toolTipText={cloudInitTooltipMessage}
-          />
-        </Box>
-      )}
-      <>
-        <TextField
-          data-qa-image-label
-          disabled={!canCreateImage}
-          error={Boolean(labelError)}
-          errorText={labelError}
-          label="Label"
-          onChange={changeLabel}
-          value={label}
-        />
-        <TextField
-          data-qa-image-description
-          disabled={!canCreateImage}
-          error={Boolean(descriptionError)}
-          errorText={descriptionError}
-          label="Description"
-          multiline
-          onChange={changeDescription}
-          rows={1}
-          value={description}
-        />
-      </>
-      <Typography className={classes.helperText} variant="body1">
-        Custom Images are billed at $0.10/GB per month.{' '}
-        <Link to="https://www.linode.com/docs/products/tools/images/guides/capture-an-image/">
-          Learn more about requirements and considerations.{' '}
-        </Link>
-        For information about how to check and clean a Linux system&rsquo;s disk
-        space,{' '}
-        <Link to="https://www.linode.com/docs/guides/check-and-clean-linux-disk-space/">
-          read this guide.
-        </Link>
-      </Typography>
-      <Box
-        alignItems="center"
-        className={classes.buttonGroup}
-        display="flex"
-        flexWrap="wrap"
-        justifyContent="flex-end"
-      >
-        <Button
-          buttonType="primary"
-          data-qa-submit
-          disabled={requirementsMet || !canCreateImage}
-          loading={submitting}
-          onClick={onSubmit}
-=======
   const isRawDisk = selectedDisk?.filesystem === 'raw';
 
   return (
@@ -477,7 +313,6 @@
           display="flex"
           flexWrap="wrap"
           justifyContent="flex-end"
->>>>>>> c9eca303
         >
           <Button
             buttonType="primary"
