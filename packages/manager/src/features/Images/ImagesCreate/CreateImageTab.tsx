--- conflicted
+++ resolved
@@ -46,43 +46,6 @@
   changeLabel: (e: React.ChangeEvent<HTMLInputElement>) => void;
   changeDescription: (e: React.ChangeEvent<HTMLInputElement>) => void;
 }
-<<<<<<< HEAD
-interface State {
-  selectedLinode: number;
-  selectedDisk: string | null;
-  disks: Disk[];
-  notice?: string;
-  errors?: APIError[];
-  submitting: boolean;
-}
-
-type CombinedProps = Props &
-  WithStyles<ClassNames> &
-  RouteComponentProps<{}> &
-  WithSnackbarProps &
-  ProfileProps &
-  ImagesDispatch;
-
-class CreateImageTab extends React.Component<CombinedProps, State> {
-  mounted: boolean = false;
-  state = {
-    selectedLinode: 0,
-    selectedDisk: '',
-    disks: [] as Disk[],
-    errors: undefined,
-    notice: undefined,
-    submitting: false,
-  };
-
-  componentDidMount() {
-    this.mounted = true;
-  }
-
-  componentWillUnmount() {
-    this.mounted = false;
-  }
-=======
->>>>>>> fd81eb0e
 
 export const CreateImageTab: React.FC<Props & ImagesDispatch> = (props) => {
   const {
@@ -199,39 +162,16 @@
     return !(isDiskSelected && selectedLinode);
   };
 
-<<<<<<< HEAD
-  render() {
-    const {
-      availableLinodesToImagize,
-      canCreateImage,
-      classes,
-      label,
-      description,
-      changeLabel,
-      changeDescription,
-    } = this.props;
-    const {
-      disks,
-      errors,
-      notice,
-      submitting,
-      selectedLinode,
-      selectedDisk,
-    } = this.state;
-
-    const selectedDiskData: Disk | undefined = disks.find(
-      (d) => `${d.id}` === selectedDisk
-    );
-    const selectedDiskSizeInMB = convertStorageUnit(
-      'MB',
-      selectedDiskData?.size,
-      'GB'
-    );
-
-    const requirementsMet = this.checkRequirements();
-=======
   const requirementsMet = checkRequirements();
->>>>>>> fd81eb0e
+
+  const selectedDiskData: Disk | undefined = disks.find(
+    (d) => `${d.id}` === selectedDisk
+  );
+  const selectedDiskSizeInMB = convertStorageUnit(
+    'MB',
+    selectedDiskData?.size,
+    'GB'
+  );
 
   const hasErrorFor = getAPIErrorFor(
     {
@@ -293,6 +233,9 @@
           data-qa-disk-select
         />
         <Typography className={classes.helperText} variant="body1">
+          {`${unitPriceCalculator(0.1, selectedDiskSizeInMB)}/month`}
+        </Typography>
+        <Typography className={classes.helperText} variant="body1">
           Linode Images cannot be created if you are using raw disks or disks
           that have been formatted using custom filesystems.
         </Typography>
@@ -308,55 +251,6 @@
           disabled={!canCreateImage}
           data-qa-image-label
         />
-
-<<<<<<< HEAD
-        <>
-          <DiskSelect
-            selectedDisk={selectedDisk}
-            disks={disks}
-            diskError={diskError}
-            handleChange={this.handleDiskChange}
-            updateFor={[disks, selectedDisk, diskError, classes]}
-            disabled={!canCreateImage}
-            data-qa-disk-select
-          />
-          <Typography className={classes.helperText} variant="body1">
-            {`${unitPriceCalculator(0.1, selectedDiskSizeInMB)}/month`}
-          </Typography>
-          <Typography className={classes.helperText} variant="body1">
-            Linode Images cannot be created if you are using raw disks or disks
-            that have been formatted using custom filesystems.
-          </Typography>
-        </>
-
-        <>
-          <TextField
-            label="Label"
-            value={label}
-            onChange={changeLabel}
-            error={Boolean(labelError)}
-            errorText={labelError}
-            disabled={!canCreateImage}
-            data-qa-image-label
-          />
-
-          <TextField
-            label="Description"
-            multiline
-            rows={4}
-            value={description}
-            onChange={changeDescription}
-            error={Boolean(descriptionError)}
-            errorText={descriptionError}
-            disabled={!canCreateImage}
-            data-qa-image-description
-          />
-        </>
-
-        <ActionsPanel
-          style={{ marginTop: 16 }}
-          updateFor={[requirementsMet, classes, submitting]}
-=======
         <TextField
           label="Description"
           multiline
@@ -380,7 +274,6 @@
           loading={submitting}
           buttonType="primary"
           data-qa-submit
->>>>>>> fd81eb0e
         >
           Create Image
         </Button>
