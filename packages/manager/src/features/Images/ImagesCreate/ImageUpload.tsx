--- conflicted
+++ resolved
@@ -1,9 +1,13 @@
 import { yupResolver } from '@hookform/resolvers/yup';
-<<<<<<< HEAD
-import { Box, Button, Notice, Paper, Stack, Typography } from '@linode/ui';
-=======
-import { Box, Button, Checkbox, Notice, Paper, Stack } from '@linode/ui';
->>>>>>> d8812c4e
+import {
+  Box,
+  Button,
+  Checkbox,
+  Notice,
+  Paper,
+  Stack,
+  Typography,
+} from '@linode/ui';
 import { useSnackbar } from 'notistack';
 import React, { useState } from 'react';
 import { flushSync } from 'react-dom';
