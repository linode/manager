<<<<<<< HEAD
import { useAllImagesQuery } from 'src/queries/images';
=======
import type { Linode, Image } from '@linode/api-v4';
>>>>>>> 92c82b6f
import { useGrants, useProfile } from 'src/queries/profile';

export const useImageAndLinodeGrantCheck = () => {
  const { data: profile } = useProfile();
  const { data: grants } = useGrants();

  const canCreateImage =
    Boolean(!profile?.restricted) || Boolean(grants?.global?.add_images);

  // Unrestricted users can create Images from any disk;
  // Restricted users need read_write on the Linode they're trying to Imagize
  // (in addition to the global add_images grant).
  const permissionedLinodes = profile?.restricted
    ? grants?.linode
        .filter((thisGrant) => thisGrant.permissions === 'read_write')
        .map((thisGrant) => thisGrant.id) ?? []
    : null;

  return { canCreateImage, permissionedLinodes };
};

<<<<<<< HEAD
export const useMetadataCustomerTag = () => {
  const { data: images } = useAllImagesQuery();

  return (
    images?.some((image) => image.capabilities.includes('cloud-init')) ?? false
  );
=======
export const getImageLabelForLinode = (linode: Linode, images: Image[]) => {
  const image = images?.find((image) => image.id === linode.image);
  return image?.label ?? linode.image;
>>>>>>> 92c82b6f
};<|MERGE_RESOLUTION|>--- conflicted
+++ resolved
@@ -1,8 +1,5 @@
-<<<<<<< HEAD
+import type { Image, Linode } from '@linode/api-v4';
 import { useAllImagesQuery } from 'src/queries/images';
-=======
-import type { Linode, Image } from '@linode/api-v4';
->>>>>>> 92c82b6f
 import { useGrants, useProfile } from 'src/queries/profile';
 
 export const useImageAndLinodeGrantCheck = () => {
@@ -24,16 +21,15 @@
   return { canCreateImage, permissionedLinodes };
 };
 
-<<<<<<< HEAD
+export const getImageLabelForLinode = (linode: Linode, images: Image[]) => {
+  const image = images?.find((image) => image.id === linode.image);
+  return image?.label ?? linode.image;
+};
+
 export const useMetadataCustomerTag = () => {
   const { data: images } = useAllImagesQuery();
 
   return (
     images?.some((image) => image.capabilities.includes('cloud-init')) ?? false
   );
-=======
-export const getImageLabelForLinode = (linode: Linode, images: Image[]) => {
-  const image = images?.find((image) => image.id === linode.image);
-  return image?.label ?? linode.image;
->>>>>>> 92c82b6f
 };