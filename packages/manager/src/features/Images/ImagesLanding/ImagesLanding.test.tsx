--- conflicted
+++ resolved
@@ -253,31 +253,59 @@
     getByText(`Delete Image ${images[0].label}`);
   });
 
-<<<<<<< HEAD
-  it('disables the action menu buttons if user does not have permissions to edit images', async () => {
-    const images = imageFactory.buildList(1, {
-      id: 'private/99999',
-      label: 'vi-test-image',
-=======
   it('disables the create button if the user does not have permission to create images', async () => {
     const images = imageFactory.buildList(3, {
->>>>>>> 23d50b6f
-      regions: [
-        { region: 'us-east', status: 'available' },
-        { region: 'us-southeast', status: 'pending' },
-      ],
-    });
-<<<<<<< HEAD
-
-=======
->>>>>>> 23d50b6f
+      regions: [
+        { region: 'us-east', status: 'available' },
+        { region: 'us-southeast', status: 'pending' },
+      ],
+    });
     server.use(
       http.get('*/v4/profile', () => {
         const profile = profileFactory.build({ restricted: true });
         return HttpResponse.json(profile);
       }),
       http.get('*/v4/profile/grants', () => {
-<<<<<<< HEAD
+        const grants = grantsFactory.build({ global: { add_images: false } });
+        return HttpResponse.json(grants);
+      }),
+      http.get('*/v4/images', () => {
+        return HttpResponse.json(makeResourcePage(images));
+      })
+    );
+
+    const { getByTestId, getByText } = renderWithTheme(<ImagesLanding />);
+
+    // Loading state should render
+    expect(getByTestId(loadingTestId)).toBeInTheDocument();
+
+    await waitForElementToBeRemoved(getByTestId(loadingTestId));
+
+    const createImageButton = getByText('Create Image').closest('button');
+
+    expect(createImageButton).toBeDisabled();
+    expect(createImageButton).toHaveAttribute(
+      'data-qa-tooltip',
+      "You don't have permissions to create Images. Please contact your account administrator to request the necessary permissions."
+    );
+  });
+
+  it('disables the action menu buttons if user does not have permissions to edit images', async () => {
+    const images = imageFactory.buildList(1, {
+      id: 'private/99999',
+      label: 'vi-test-image',
+      regions: [
+        { region: 'us-east', status: 'available' },
+        { region: 'us-southeast', status: 'pending' },
+      ],
+    });
+
+    server.use(
+      http.get('*/v4/profile', () => {
+        const profile = profileFactory.build({ restricted: true });
+        return HttpResponse.json(profile);
+      }),
+      http.get('*/v4/profile/grants', () => {
         const grants = grantsFactory.build({
           global: {
             add_linodes: false,
@@ -290,9 +318,6 @@
             },
           ],
         });
-=======
-        const grants = grantsFactory.build({ global: { add_images: false } });
->>>>>>> 23d50b6f
         return HttpResponse.json(grants);
       }),
       http.get('*/v4/images', () => {
@@ -300,7 +325,6 @@
       })
     );
 
-<<<<<<< HEAD
     const {
       getAllByLabelText,
       getByTestId,
@@ -308,16 +332,12 @@
     } = renderWithTheme(<ImagesLanding />, {
       flags: { imageServiceGen2: true },
     });
-=======
-    const { getByTestId, getByText } = renderWithTheme(<ImagesLanding />);
->>>>>>> 23d50b6f
-
-    // Loading state should render
-    expect(getByTestId(loadingTestId)).toBeInTheDocument();
-
-    await waitForElementToBeRemoved(getByTestId(loadingTestId));
-
-<<<<<<< HEAD
+
+    // Loading state should render
+    expect(getByTestId(loadingTestId)).toBeInTheDocument();
+
+    await waitForElementToBeRemoved(getByTestId(loadingTestId));
+
     // Open action menu
     const actionMenu = getAllByLabelText(
       `Action menu for Image ${images[0].label}`
@@ -342,14 +362,5 @@
     expect(disabledDeleteText.length).toBe(1);
     expect(disabledLinodeCreationText.length).toBe(1);
     expect(disabledLinodeRebuildingText.length).toBe(1);
-=======
-    const createImageButton = getByText('Create Image').closest('button');
-
-    expect(createImageButton).toBeDisabled();
-    expect(createImageButton).toHaveAttribute(
-      'data-qa-tooltip',
-      "You don't have permissions to create Images. Please contact your account administrator to request the necessary permissions."
-    );
->>>>>>> 23d50b6f
   });
 });