--- conflicted
+++ resolved
@@ -20,10 +20,6 @@
 import { useNavigate, useParams, useSearch } from '@tanstack/react-router';
 import { useSnackbar } from 'notistack';
 import React from 'react';
-<<<<<<< HEAD
-import { debounce } from 'throttle-debounce';
-=======
->>>>>>> b12096d6
 import { makeStyles } from 'tss-react/mui';
 
 import { ConfirmationDialog } from 'src/components/ConfirmationDialog/ConfirmationDialog';
@@ -365,22 +361,9 @@
   };
 
   const handleDeployNewLinode = (imageId: string) => {
-<<<<<<< HEAD
     navigate({
       to: '/linodes/create/images',
       search: {
-        imageID: imageId,
-      },
-    });
-  };
-
-  const resetSearch = () => {
-=======
->>>>>>> b12096d6
-    navigate({
-      to: '/linodes/create',
-      search: {
-        type: 'Images',
         imageID: imageId,
       },
     });
