--- conflicted
+++ resolved
@@ -1,9 +1,4 @@
-<<<<<<< HEAD
-import { Notice } from '@linode/ui';
-import { IconButton } from '@linode/ui';
-=======
-import { IconButton, InputAdornment, Paper } from '@linode/ui';
->>>>>>> 8c3c7fdd
+import { IconButton, InputAdornment, Notice, Paper } from '@linode/ui';
 import CloseIcon from '@mui/icons-material/Close';
 import { useQueryClient } from '@tanstack/react-query';
 import { createLazyRoute } from '@tanstack/react-router';
