<<<<<<< HEAD
import { getAPIFilterFromQuery } from '@linode/search';
import { IconButton, InputAdornment, Paper } from '@linode/ui';
=======
import { IconButton, InputAdornment, Notice, Paper } from '@linode/ui';
>>>>>>> 27a651ca
import CloseIcon from '@mui/icons-material/Close';
import { useQueryClient } from '@tanstack/react-query';
import { createLazyRoute } from '@tanstack/react-router';
import { useSnackbar } from 'notistack';
import * as React from 'react';
import { useHistory, useLocation } from 'react-router-dom';
import { debounce } from 'throttle-debounce';
import { makeStyles } from 'tss-react/mui';

import { ActionsPanel } from 'src/components/ActionsPanel/ActionsPanel';
import { CircleProgress } from 'src/components/CircleProgress';
import { ConfirmationDialog } from 'src/components/ConfirmationDialog/ConfirmationDialog';
import { DocumentTitleSegment } from 'src/components/DocumentTitle';
import { Drawer } from 'src/components/Drawer';
import { ErrorState } from 'src/components/ErrorState/ErrorState';
import { Hidden } from 'src/components/Hidden';
import { LandingHeader } from 'src/components/LandingHeader';
import { PaginationFooter } from 'src/components/PaginationFooter/PaginationFooter';
import { Table } from 'src/components/Table';
import { TableBody } from 'src/components/TableBody';
import { TableCell } from 'src/components/TableCell';
import { TableHead } from 'src/components/TableHead';
import { TableRow } from 'src/components/TableRow';
import { TableRowEmpty } from 'src/components/TableRowEmpty/TableRowEmpty';
import { TableRowError } from 'src/components/TableRowError/TableRowError';
import { TableSortCell } from 'src/components/TableSortCell';
import { TextField } from 'src/components/TextField';
import { TooltipIcon } from 'src/components/TooltipIcon';
import { Typography } from 'src/components/Typography';
import { getRestrictedResourceText } from 'src/features/Account/utils';
import { useFlags } from 'src/hooks/useFlags';
import { useOrder } from 'src/hooks/useOrder';
import { usePagination } from 'src/hooks/usePagination';
import { useRestrictedGlobalGrantCheck } from 'src/hooks/useRestrictedGlobalGrantCheck';
import {
  isEventImageUpload,
  isEventInProgressDiskImagize,
} from 'src/queries/events/event.helpers';
import { useEventsInfiniteQuery } from 'src/queries/events/events';
import {
  imageQueries,
  useDeleteImageMutation,
  useImagesQuery,
} from 'src/queries/images';
import { getErrorStringOrDefault } from 'src/utilities/errorUtils';

import { getEventsForImages } from '../utils';
import { EditImageDrawer } from './EditImageDrawer';
import { ManageImageReplicasForm } from './ImageRegions/ManageImageRegionsForm';
import { ImageRow } from './ImageRow';
import { ImagesLandingEmptyState } from './ImagesLandingEmptyState';
import { RebuildImageDrawer } from './RebuildImageDrawer';

import type { Handlers as ImageHandlers } from './ImagesActionMenu';
import type { Filter, ImageStatus } from '@linode/api-v4';
import type { Theme } from '@mui/material/styles';

const searchParamKey = 'query';

const useStyles = makeStyles()((theme: Theme) => ({
  imageTable: {
    marginBottom: theme.spacing(3),
    padding: 0,
  },
  imageTableHeader: {
    marginLeft: theme.spacing(),
    padding: theme.spacing(),
  },
  imageTableSubheader: {
    marginTop: theme.spacing(),
  },
}));

interface ImageDialogState {
  error?: string;
  image?: string;
  imageID?: string;
  open: boolean;
  status?: ImageStatus;
  submitting: boolean;
}

const defaultDialogState = {
  error: undefined,
  image: '',
  imageID: '',
  open: false,
  submitting: false,
};

export const ImagesLanding = () => {
  const { classes } = useStyles();
  const history = useHistory();
  const { enqueueSnackbar } = useSnackbar();
  const flags = useFlags();
  const location = useLocation();
  const isImagesReadOnly = useRestrictedGlobalGrantCheck({
    globalGrantType: 'add_images',
  });
  const queryParams = new URLSearchParams(location.search);
  const query = queryParams.get(searchParamKey) ?? '';

  const queryClient = useQueryClient();

  const { error: searchParseError, filter } = getAPIFilterFromQuery(query, {
    // Because Images have an array of region objects, we need to transform
    // search queries like "region: us-east" to { regions: { region: "us-east" } }
    // rather than the default behavior which is { region: { '+contains': "us-east" } }
    filterShapeOverrides: {
      '+contains': {
        field: 'region',
        filter: (value) => ({ regions: { region: value } }),
      },
      '+eq': {
        field: 'region',
        filter: (value) => ({ regions: { region: value } }),
      },
    },
    searchableFieldsWithoutOperator: ['label', 'tags'],
  });

  const paginationForManualImages = usePagination(1, 'images-manual', 'manual');

  const {
    handleOrderChange: handleManualImagesOrderChange,
    order: manualImagesOrder,
    orderBy: manualImagesOrderBy,
  } = useOrder(
    {
      order: 'asc',
      orderBy: 'label',
    },
    'images-manual-order',
    'manual'
  );

  const manualImagesFilter: Filter = {
    ['+order']: manualImagesOrder,
    ['+order_by']: manualImagesOrderBy,
    ...filter,
  };

  const {
    data: manualImages,
    error: manualImagesError,
    isFetching: manualImagesIsFetching,
    isLoading: manualImagesLoading,
  } = useImagesQuery(
    {
      page: paginationForManualImages.page,
      page_size: paginationForManualImages.pageSize,
    },
    {
      ...manualImagesFilter,
      is_public: false,
      type: 'manual',
    },
    {
      // Refetch custom images every 30 seconds.
      // We do this because we have no /v4/account/events we can use
      // to update Image region statuses. We should make the API
      // team and Images team implement events for this.
      refetchInterval: 30_000,
    }
  );

  // Pagination, order, and query hooks for automatic/recovery images
  const paginationForAutomaticImages = usePagination(
    1,
    'images-automatic',
    'automatic'
  );
  const {
    handleOrderChange: handleAutomaticImagesOrderChange,
    order: automaticImagesOrder,
    orderBy: automaticImagesOrderBy,
  } = useOrder(
    {
      order: 'asc',
      orderBy: 'label',
    },
    'images-automatic-order',
    'automatic'
  );

  const automaticImagesFilter: Filter = {
    ['+order']: automaticImagesOrder,
    ['+order_by']: automaticImagesOrderBy,
    ...filter,
  };

  const {
    data: automaticImages,
    error: automaticImagesError,
    isFetching: automaticImagesIsFetching,
    isLoading: automaticImagesLoading,
  } = useImagesQuery(
    {
      page: paginationForAutomaticImages.page,
      page_size: paginationForAutomaticImages.pageSize,
    },
    {
      ...automaticImagesFilter,
      is_public: false,
      type: 'automatic',
    }
  );

  const { mutateAsync: deleteImage } = useDeleteImageMutation();

  const { events } = useEventsInfiniteQuery();

  const imageEvents =
    events?.filter(
      (event) =>
        isEventInProgressDiskImagize(event) || isEventImageUpload(event)
    ) ?? [];

  // Private images with the associated events tied in.
  const manualImagesEvents = getEventsForImages(
    manualImages?.data ?? [],
    imageEvents
  );

  // TODO Image Service V2: delete after GA
  const multiRegionsEnabled =
    (flags.imageServiceGen2 &&
      manualImages?.data.some((image) => image.regions?.length)) ??
    false;

  // Automatic images with the associated events tied in.
  const automaticImagesEvents = getEventsForImages(
    automaticImages?.data ?? [],
    imageEvents
  );

  const [selectedImageId, setSelectedImageId] = React.useState<string>();

  const [
    isManageReplicasDrawerOpen,
    setIsManageReplicasDrawerOpen,
  ] = React.useState(false);
  const [isEditDrawerOpen, setIsEditDrawerOpen] = React.useState(false);
  const [isRebuildDrawerOpen, setIsRebuildDrawerOpen] = React.useState(false);

  const selectedImage =
    manualImages?.data.find((i) => i.id === selectedImageId) ??
    automaticImages?.data.find((i) => i.id === selectedImageId);

  const [dialog, setDialogState] = React.useState<ImageDialogState>(
    defaultDialogState
  );

  const dialogAction = dialog.status === 'pending_upload' ? 'cancel' : 'delete';
  const dialogMessage =
    dialogAction === 'cancel'
      ? 'Are you sure you want to cancel this Image upload?'
      : 'Are you sure you want to delete this Image?';

  const openDialog = (image: string, imageID: string, status: ImageStatus) => {
    setDialogState({
      error: undefined,
      image,
      imageID,
      open: true,
      status,
      submitting: false,
    });
  };

  const closeDialog = () => {
    setDialogState({ ...dialog, open: false });
  };

  const handleRemoveImage = () => {
    if (!dialog.imageID) {
      setDialogState((dialog) => ({
        ...dialog,
        error: 'Image is not available.',
      }));
    }
    setDialogState((dialog) => ({
      ...dialog,
      error: undefined,
      submitting: true,
    }));

    deleteImage({ imageId: dialog.imageID! })
      .then(() => {
        closeDialog();
        /**
         * request generated by the Pagey HOC.
         *
         * We're making a request here because the image is being
         * optimistically deleted on the API side, so a GET to /images
         * will not return the image scheduled for deletion. This request
         * is ensuring the image is removed from the list, to prevent the user
         * from taking any action on the Image.
         */
        // this.props.onDelete();
        enqueueSnackbar('Image has been scheduled for deletion.', {
          variant: 'info',
        });
      })
      .catch((err) => {
        const _error = getErrorStringOrDefault(
          err,
          'There was an error deleting the image.'
        );
        setDialogState((dialog) => ({
          ...dialog,
          error: _error,
          submitting: false,
        }));
      });
  };

  const onRetryClick = (
    imageId: string,
    imageLabel: string,
    imageDescription: string
  ) => {
    queryClient.invalidateQueries({
      queryKey: imageQueries.paginated._def,
    });
    history.push('/images/create/upload', {
      imageDescription,
      imageLabel,
    });
  };

  const onCancelFailedClick = () => {
    queryClient.invalidateQueries({
      queryKey: imageQueries.paginated._def,
    });
  };

  const deployNewLinode = (imageID: string) => {
    history.push({
      pathname: `/linodes/create/`,
      search: `?type=Images&imageID=${imageID}`,
      state: { selectedImageId: imageID },
    });
  };

  const resetSearch = () => {
    queryParams.delete(searchParamKey);
    history.push({ search: queryParams.toString() });
  };

  const onSearch = (e: React.ChangeEvent<HTMLInputElement>) => {
    queryParams.delete('page');
    queryParams.set(searchParamKey, e.target.value);
    history.push({ search: queryParams.toString() });
  };

  const handlers: ImageHandlers = {
    onCancelFailed: onCancelFailedClick,
    onDelete: openDialog,
    onDeploy: deployNewLinode,
    onEdit: (image) => {
      setSelectedImageId(image.id);
      setIsEditDrawerOpen(true);
    },
    onManageRegions: multiRegionsEnabled
      ? (image) => {
          setSelectedImageId(image.id);
          setIsManageReplicasDrawerOpen(true);
        }
      : undefined,
    onRestore: (image) => {
      setSelectedImageId(image.id);
      setIsRebuildDrawerOpen(true);
    },
    onRetry: onRetryClick,
  };

  if (manualImagesLoading || automaticImagesLoading) {
    return <CircleProgress />;
  }

  if (!query && (manualImagesError || automaticImagesError)) {
    return (
      <React.Fragment>
        <DocumentTitleSegment segment="Images" />
        <ErrorState errorText="There was an error retrieving your images. Please reload and try again." />
      </React.Fragment>
    );
  }

  if (manualImages?.results === 0 && automaticImages?.results === 0 && !query) {
    return <ImagesLandingEmptyState />;
  }

  const isFetching = manualImagesIsFetching || automaticImagesIsFetching;

  return (
    <React.Fragment>
      <DocumentTitleSegment segment="Images" />
      <LandingHeader
        buttonDataAttrs={{
          tooltipText: getRestrictedResourceText({
            action: 'create',
            isSingular: false,
            resourceType: 'Images',
          }),
        }}
        disabledCreateButton={isImagesReadOnly}
        docsLink="https://techdocs.akamai.com/cloud-computing/docs/images"
        entity="Image"
        onButtonClick={() => history.push('/images/create')}
        title="Images"
      />
      <TextField
        InputProps={{
          endAdornment: query && (
            <InputAdornment position="end">
              {isFetching && <CircleProgress size="sm" />}
              {searchParseError && (
                <TooltipIcon status="error" text={searchParseError.message} />
              )}
              <IconButton
                aria-label="Clear"
                data-testid="clear-images-search"
                onClick={resetSearch}
                size="small"
              >
                <CloseIcon />
              </IconButton>
            </InputAdornment>
          ),
        }}
        onChange={debounce(400, (e) => {
          onSearch(e);
        })}
        containerProps={{ mb: 2 }}
        hideLabel
        label="Search"
        placeholder="Search Images"
        value={query}
      />
      <Paper className={classes.imageTable}>
        <div className={classes.imageTableHeader}>
          <Typography variant="h3">Custom Images</Typography>
          <Typography className={classes.imageTableSubheader}>
            These are images you manually uploaded or captured from an existing
            compute instance disk. You can deploy an image to a compute instance
            in any region.
          </Typography>
        </div>
        <Table>
          <TableHead>
            <TableRow>
              <TableSortCell
                active={manualImagesOrderBy === 'label'}
                direction={manualImagesOrder}
                handleClick={handleManualImagesOrderChange}
                label="label"
              >
                Image
              </TableSortCell>
              <Hidden smDown>
                <TableCell>Status</TableCell>
              </Hidden>
              {multiRegionsEnabled && (
                <Hidden smDown>
                  <TableCell>Replicated in</TableCell>
                </Hidden>
              )}
              {multiRegionsEnabled && !flags.imageServiceGen2Ga && (
                <Hidden smDown>
                  <TableCell>Compatibility</TableCell>
                </Hidden>
              )}
              <TableSortCell
                active={manualImagesOrderBy === 'size'}
                direction={manualImagesOrder}
                handleClick={handleManualImagesOrderChange}
                label="size"
              >
                {multiRegionsEnabled ? 'Original Image' : 'Size'}
              </TableSortCell>
              {multiRegionsEnabled && (
                <Hidden mdDown>
                  <TableCell>All Replicas</TableCell>
                </Hidden>
              )}
              <Hidden mdDown>
                <TableSortCell
                  active={manualImagesOrderBy === 'created'}
                  direction={manualImagesOrder}
                  handleClick={handleManualImagesOrderChange}
                  label="created"
                >
                  Created
                </TableSortCell>
              </Hidden>
              {multiRegionsEnabled && (
                <Hidden mdDown>
                  <TableCell>Image ID</TableCell>
                </Hidden>
              )}
              <TableCell></TableCell>
            </TableRow>
          </TableHead>
          <TableBody>
            {manualImages?.results === 0 && (
              <TableRowEmpty
                colSpan={9}
                message={`No Custom Images to display.`}
              />
            )}
            {manualImagesError && query && (
              <TableRowError
                colSpan={9}
                message={manualImagesError[0].reason}
              />
            )}
            {manualImages?.data.map((manualImage) => (
              <ImageRow
                event={manualImagesEvents[manualImage.id]}
                handlers={handlers}
                image={manualImage}
                key={manualImage.id}
                multiRegionsEnabled={multiRegionsEnabled}
              />
            ))}
          </TableBody>
        </Table>
        <PaginationFooter
          count={manualImages?.results ?? 0}
          eventCategory="Custom Images Table"
          handlePageChange={paginationForManualImages.handlePageChange}
          handleSizeChange={paginationForManualImages.handlePageSizeChange}
          page={paginationForManualImages.page}
          pageSize={paginationForManualImages.pageSize}
        />
      </Paper>
      <Paper className={classes.imageTable}>
        <div className={classes.imageTableHeader}>
          <Typography variant="h3">Recovery Images</Typography>
          <Typography className={classes.imageTableSubheader}>
            These are images we automatically capture when Linode disks are
            deleted. They will be deleted after the indicated expiration date.
          </Typography>
        </div>
        <Table>
          <TableHead>
            <TableRow>
              <TableSortCell
                active={automaticImagesOrderBy === 'label'}
                direction={automaticImagesOrder}
                handleClick={handleAutomaticImagesOrderChange}
                label="label"
              >
                Image
              </TableSortCell>
              <Hidden smDown>
                <TableCell>Status</TableCell>
              </Hidden>
              <TableSortCell
                active={automaticImagesOrderBy === 'size'}
                direction={automaticImagesOrder}
                handleClick={handleAutomaticImagesOrderChange}
                label="size"
              >
                Size
              </TableSortCell>
              <Hidden smDown>
                <TableSortCell
                  active={automaticImagesOrderBy === 'created'}
                  direction={automaticImagesOrder}
                  handleClick={handleAutomaticImagesOrderChange}
                  label="created"
                >
                  Created
                </TableSortCell>
              </Hidden>
              <Hidden smDown>
                <TableCell>Expires</TableCell>
              </Hidden>
              <TableCell></TableCell>
            </TableRow>
          </TableHead>
          <TableBody>
            {automaticImages?.results === 0 && (
              <TableRowEmpty
                colSpan={6}
                message={`No Recovery Images to display.`}
              />
            )}
            {automaticImagesError && query && (
              <TableRowError
                colSpan={9}
                message={automaticImagesError[0].reason}
              />
            )}
            {automaticImages?.data.map((automaticImage) => (
              <ImageRow
                event={automaticImagesEvents[automaticImage.id]}
                handlers={handlers}
                image={automaticImage}
                key={automaticImage.id}
              />
            ))}
          </TableBody>
        </Table>
        <PaginationFooter
          count={automaticImages?.results ?? 0}
          eventCategory="Recovery Images Table"
          handlePageChange={paginationForAutomaticImages.handlePageChange}
          handleSizeChange={paginationForAutomaticImages.handlePageSizeChange}
          page={paginationForAutomaticImages.page}
          pageSize={paginationForAutomaticImages.pageSize}
        />
      </Paper>
      <EditImageDrawer
        image={selectedImage}
        onClose={() => setIsEditDrawerOpen(false)}
        open={isEditDrawerOpen}
      />
      <RebuildImageDrawer
        image={selectedImage}
        onClose={() => setIsRebuildDrawerOpen(false)}
        open={isRebuildDrawerOpen}
      />
      <Drawer
        onClose={() => setIsManageReplicasDrawerOpen(false)}
        open={isManageReplicasDrawerOpen}
        title={`Manage Replicas for ${selectedImage?.label}`}
      >
        <ManageImageReplicasForm
          image={selectedImage}
          onClose={() => setIsManageReplicasDrawerOpen(false)}
        />
      </Drawer>
      <ConfirmationDialog
        actions={
          <ActionsPanel
            primaryButtonProps={{
              'data-testid': 'submit',
              label:
                dialogAction === 'cancel' ? 'Cancel Upload' : 'Delete Image',
              loading: dialog.submitting,
              onClick: handleRemoveImage,
            }}
            secondaryButtonProps={{
              'data-testid': 'cancel',
              label: dialogAction === 'cancel' ? 'Keep Image' : 'Cancel',
              onClick: closeDialog,
            }}
          />
        }
        title={
          dialogAction === 'cancel'
            ? 'Cancel Upload'
            : `Delete Image ${dialog.image}`
        }
        onClose={closeDialog}
        open={dialog.open}
      >
        {dialog.error && <Notice text={dialog.error} variant="error" />}
        <Typography>{dialogMessage}</Typography>
      </ConfirmationDialog>
    </React.Fragment>
  );
};

export const imagesLandingLazyRoute = createLazyRoute('/images')({
  component: ImagesLanding,
});

export default ImagesLanding;<|MERGE_RESOLUTION|>--- conflicted
+++ resolved
@@ -1,9 +1,5 @@
-<<<<<<< HEAD
 import { getAPIFilterFromQuery } from '@linode/search';
-import { IconButton, InputAdornment, Paper } from '@linode/ui';
-=======
 import { IconButton, InputAdornment, Notice, Paper } from '@linode/ui';
->>>>>>> 27a651ca
 import CloseIcon from '@mui/icons-material/Close';
 import { useQueryClient } from '@tanstack/react-query';
 import { createLazyRoute } from '@tanstack/react-router';
