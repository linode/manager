import { Notice } from '@linode/ui';
import { useSnackbar } from 'notistack';
import React from 'react';
import { useForm } from 'react-hook-form';

import { ActionsPanel } from 'src/components/ActionsPanel/ActionsPanel';
import { Link } from 'src/components/Link';
<<<<<<< HEAD
import { Paper } from 'src/components/Paper';
=======
import { Notice } from 'src/components/Notice/Notice';
import { Paper } from '@linode/ui';
>>>>>>> 8c3c7fdd
import { RegionMultiSelect } from 'src/components/RegionSelect/RegionMultiSelect';
import { Stack } from 'src/components/Stack';
import { Typography } from 'src/components/Typography';
import { useUpdateImageRegionsMutation } from 'src/queries/images';
import { useRegionsQuery } from 'src/queries/regions/regions';

import { ImageRegionRow } from './ImageRegionRow';

import type {
  Image,
  ImageRegion,
  Region,
  UpdateImageRegionsPayload,
} from '@linode/api-v4';
import type { Resolver } from 'react-hook-form';
import type { DisableRegionOption } from 'src/components/RegionSelect/RegionSelect.types';

interface Props {
  image: Image | undefined;
  onClose: () => void;
}
interface Context {
  imageRegions: ImageRegion[] | undefined;
  regions: Region[] | undefined;
}

export const ManageImageReplicasForm = (props: Props) => {
  const { image, onClose } = props;

  const imageRegionIds = image?.regions.map(({ region }) => region) ?? [];

  const { enqueueSnackbar } = useSnackbar();
  const { data: regions } = useRegionsQuery();
  const { mutateAsync } = useUpdateImageRegionsMutation(image?.id ?? '');

  const {
    formState: { errors, isDirty, isSubmitting },
    handleSubmit,
    setError,
    setValue,
    watch,
  } = useForm<UpdateImageRegionsPayload, Context>({
    context: { imageRegions: image?.regions, regions },
    defaultValues: { regions: imageRegionIds },
    resolver,
    values: { regions: imageRegionIds },
  });

  const onSubmit = async (data: UpdateImageRegionsPayload) => {
    try {
      await mutateAsync(data);

      enqueueSnackbar(
        `${image?.label ?? 'Image'}'s regions successfully updated.`,
        {
          variant: 'success',
        }
      );

      onClose();
    } catch (errors) {
      for (const error of errors) {
        if (error.field) {
          setError(error.field, { message: error.reason });
        } else {
          setError('root', { message: error.reason });
        }
      }
    }
  };

  const values = watch();

  const disabledRegions: Record<string, DisableRegionOption> = {};

  const availableRegions = image?.regions.filter(
    (regionItem) => regionItem.status === 'available'
  );
  const availableRegionIds = availableRegions?.map((r) => r.region);

  const currentlySelectedAvailableRegions = values.regions.filter((r) =>
    availableRegionIds?.includes(r)
  );

  if (currentlySelectedAvailableRegions.length === 1) {
    disabledRegions[currentlySelectedAvailableRegions[0]] = {
      reason:
        'You cannot remove this region because at least one available region must be present.',
    };
  }

  return (
    <form onSubmit={handleSubmit(onSubmit)}>
      {errors.root?.message && (
        <Notice text={errors.root.message} variant="error" />
      )}
      <Typography>
        Custom images are billed monthly at $0.10/GB. Check out{' '}
        <Link to="https://www.linode.com/docs/guides/check-and-clean-linux-disk-space/">
          this guide
        </Link>{' '}
        for details on managing your Linux system's disk space.
      </Typography>
      <RegionMultiSelect
        onChange={(regionIds) =>
          setValue('regions', regionIds, {
            shouldDirty: true,
            shouldValidate: true,
          })
        }
        currentCapability="Object Storage" // Images use Object Storage as the storage backend
        disabledRegions={disabledRegions}
        errorText={errors.regions?.message}
        label="Add Regions"
        placeholder="Select regions or type to search"
        regions={regions?.filter((r) => r.site_type === 'core') ?? []}
        renderTags={() => null}
        selectedIds={values.regions}
      />
      <Typography sx={{ mb: 1, mt: 2 }}>
        Image will be replicated in these regions ({values.regions.length})
      </Typography>
      <Paper
        sx={(theme) => ({
          backgroundColor: theme.palette.background.paper,
          p: 2,
          py: 1,
        })}
        variant="outlined"
      >
        <Stack spacing={1}>
          {values.regions.length === 0 && (
            <Typography py={1} textAlign="center">
              No Regions Selected
            </Typography>
          )}
          {values.regions.map((regionId) => {
            const status =
              image?.regions.find(
                (regionItem) => regionItem.region === regionId
              )?.status ?? 'unsaved';

            const isLastAvailableRegion =
              status === 'available' &&
              image?.regions
                .filter((r) => values.regions.includes(r.region))
                .filter((r) => r.status === 'available').length === 1;

            return (
              <ImageRegionRow
                onRemove={() =>
                  setValue(
                    'regions',
                    values.regions.filter((r) => r !== regionId),
                    { shouldDirty: true, shouldValidate: true }
                  )
                }
                disableRemoveButton={isLastAvailableRegion}
                key={regionId}
                region={regionId}
                status={status}
              />
            );
          })}
        </Stack>
      </Paper>
      <ActionsPanel
        primaryButtonProps={{
          disabled: !isDirty,
          label: 'Save',
          loading: isSubmitting,
          type: 'submit',
        }}
        secondaryButtonProps={{
          label: 'Cancel',
          onClick: onClose,
        }}
      />
    </form>
  );
};

const resolver: Resolver<UpdateImageRegionsPayload, Context> = async (
  values,
  context
) => {
  const availableRegionIds = context?.imageRegions
    ?.filter((r) => r.status === 'available')
    .map((r) => r.region);

  const isMissingAvailableRegion = !values.regions.some((regionId) =>
    availableRegionIds?.includes(regionId)
  );

  const availableRegionLabels = context?.regions
    ?.filter((r) => availableRegionIds?.includes(r.id))
    .map((r) => r.label);

  if (isMissingAvailableRegion) {
    const message = `At least one available region must be present (${availableRegionLabels?.join(
      ', '
    )}).`;
    return { errors: { regions: { message, type: 'validate' } }, values };
  }

  return { errors: {}, values };
};<|MERGE_RESOLUTION|>--- conflicted
+++ resolved
@@ -1,16 +1,10 @@
-import { Notice } from '@linode/ui';
+import { Notice, Paper } from '@linode/ui';
 import { useSnackbar } from 'notistack';
 import React from 'react';
 import { useForm } from 'react-hook-form';
 
 import { ActionsPanel } from 'src/components/ActionsPanel/ActionsPanel';
 import { Link } from 'src/components/Link';
-<<<<<<< HEAD
-import { Paper } from 'src/components/Paper';
-=======
-import { Notice } from 'src/components/Notice/Notice';
-import { Paper } from '@linode/ui';
->>>>>>> 8c3c7fdd
 import { RegionMultiSelect } from 'src/components/RegionSelect/RegionMultiSelect';
 import { Stack } from 'src/components/Stack';
 import { Typography } from 'src/components/Typography';
