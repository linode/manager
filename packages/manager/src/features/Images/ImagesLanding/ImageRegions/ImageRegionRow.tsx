--- conflicted
+++ resolved
@@ -1,8 +1,4 @@
-<<<<<<< HEAD
-import { IconButton, Tooltip } from '@linode/ui';
-=======
 import { Box, IconButton, Tooltip } from '@linode/ui';
->>>>>>> 293c6771
 import Close from '@mui/icons-material/Close';
 import React from 'react';
 
