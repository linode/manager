--- conflicted
+++ resolved
@@ -1,8 +1,4 @@
-<<<<<<< HEAD
-import { Notice } from '@linode/ui';
-=======
-import { Divider, Stack } from '@linode/ui';
->>>>>>> d4e59f1c
+import { Divider, Notice, Stack } from '@linode/ui';
 import * as React from 'react';
 import { Controller, useForm } from 'react-hook-form';
 import { useHistory } from 'react-router-dom';
@@ -10,11 +6,6 @@
 import { ActionsPanel } from 'src/components/ActionsPanel/ActionsPanel';
 import { DescriptionList } from 'src/components/DescriptionList/DescriptionList';
 import { Drawer } from 'src/components/Drawer';
-<<<<<<< HEAD
-import { Stack } from 'src/components/Stack';
-=======
-import { Notice } from 'src/components/Notice/Notice';
->>>>>>> d4e59f1c
 import { LinodeSelect } from 'src/features/Linodes/LinodeSelect/LinodeSelect';
 
 import { REBUILD_LINODE_IMAGE_PARAM_NAME } from '../../Linodes/LinodesDetail/LinodeRebuild/RebuildFromImage';
