--- conflicted
+++ resolved
@@ -1,18 +1,8 @@
 import { yupResolver } from '@hookform/resolvers/yup';
-<<<<<<< HEAD
-import { Drawer, Notice, TextField } from '@linode/ui';
-=======
-import { ActionsPanel, Notice, TextField } from '@linode/ui';
->>>>>>> 34b1eb03
+import { ActionsPanel, Drawer, Notice, TextField } from '@linode/ui';
 import { updateImageSchema } from '@linode/validation';
 import * as React from 'react';
 import { Controller, useForm } from 'react-hook-form';
-
-<<<<<<< HEAD
-import { ActionsPanel } from 'src/components/ActionsPanel/ActionsPanel';
-=======
-import { Drawer } from 'src/components/Drawer';
->>>>>>> 34b1eb03
 import { TagsInput } from 'src/components/TagsInput/TagsInput';
 import { useUpdateImageMutation } from 'src/queries/images';
 
