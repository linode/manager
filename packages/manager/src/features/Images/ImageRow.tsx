import { Event, Image } from '@linode/api-v4';
import * as React from 'react';

import { StyledLinkButton } from 'src/components/Button/StyledLinkButton';
import { Hidden } from 'src/components/Hidden';
import { TableCell } from 'src/components/TableCell';
import { TableRow } from 'src/components/TableRow';
import { Typography } from 'src/components/Typography';
<<<<<<< HEAD
import { useProfile } from 'src/queries/profile';
import { useRegionsQuery } from 'src/queries/regions/regions';
=======
import { useProfile } from 'src/queries/profile/profile';
>>>>>>> 2692d927
import { capitalizeAllWords } from 'src/utilities/capitalize';
import { formatDate } from 'src/utilities/formatDate';

import { Handlers, ImagesActionMenu } from './ImagesActionMenu';

interface Props {
  event?: Event;
  handlers: Handlers;
  image: Image;
}

const ImageRow = (props: Props) => {
<<<<<<< HEAD
  const {
    created,
    description,
    event,
    expiry,
    id,
    label,
    onCancelFailed,
    onRetry,
    regions,
    size,
    status,
    ...rest
  } = props;
=======
  const { event, image } = props;

  const { created, expiry, id, label, size, status } = image;
>>>>>>> 2692d927

  const { data: profile } = useProfile();

  const { data: regionsData } = useRegionsQuery();

  const isFailed = status === 'pending_upload' && event?.status === 'failed';

  // TODO Image Service v2: delete after GA
  const multiRegionsEnabled = regions.length > 0;

  const regionsList = multiRegionsEnabled && (
    <>
      {regionsData?.find((region) => region.id == regions[0].region)?.label}
      {regions.length > 1 && (
        <>
          ,{' '}
          <StyledLinkButton onClick={openRegionsDrawer}>
            +{regions.length - 1}
          </StyledLinkButton>
        </>
      )}
    </>
  );

  const getStatusForImage = (status: string) => {
    switch (status) {
      case 'creating':
        return (
          <ProgressDisplay
            progress={progressFromEvent(event)}
            text="Creating"
          />
        );
      case 'available':
        return 'Ready';
      case 'pending_upload':
        return isFailed ? 'Failed' : 'Processing';
      default:
        return capitalizeAllWords(status.replace('_', ' '));
    }
  };

  const getSizeForImage = (
    size: number,
    status: string,
    eventStatus: string | undefined
  ) => {
    if (status === 'available' || eventStatus === 'finished') {
      return `${size} MB`;
    } else if (isFailed) {
      return 'N/A';
    } else {
      return 'Pending';
    }
  };

  return (
    <TableRow data-qa-image-cell={id} key={id}>
      <TableCell data-qa-image-label>{label}</TableCell>
      <Hidden smDown>
        {status ? <TableCell>{getStatusForImage(status)}</TableCell> : null}
      </Hidden>
      {regionsList && (
        <Hidden smDown>
          <TableCell>{regionsList}</TableCell>
        </Hidden>
      )}
      <Hidden smDown>
        <TableCell data-qa-image-date>
          {formatDate(created, {
            timezone: profile?.timezone,
          })}
        </TableCell>
      </Hidden>
      <TableCell data-qa-image-size>
        {getSizeForImage(size, status, event?.status)}
      </TableCell>
      <Hidden smDown>
        {expiry ? (
          <TableCell data-qa-image-date>
            {formatDate(expiry, {
              timezone: profile?.timezone,
            })}
          </TableCell>
        ) : null}
      </Hidden>
      <TableCell actionCell>
        <ImagesActionMenu {...props} />
      </TableCell>
    </TableRow>
  );
};

export const isImageUpdating = (e?: Event) => {
  // Make Typescript happy, since this function can otherwise technically return undefined
  if (!e) {
    return false;
  }
  return (
    e?.action === 'disk_imagize' && ['scheduled', 'started'].includes(e.status)
  );
};

const progressFromEvent = (e?: Event) => {
  return e?.status === 'started' && e?.percent_complete
    ? e.percent_complete
    : undefined;
};

const ProgressDisplay: React.FC<{
  progress: number | undefined;
  text: string;
}> = (props) => {
  const { progress, text } = props;
  const displayProgress = progress ? `${progress}%` : `scheduled`;

  return (
    <Typography variant="body1">
      {text}: {displayProgress}
    </Typography>
  );
};

export default React.memo(ImageRow);<|MERGE_RESOLUTION|>--- conflicted
+++ resolved
@@ -1,4 +1,3 @@
-import { Event, Image } from '@linode/api-v4';
 import * as React from 'react';
 
 import { StyledLinkButton } from 'src/components/Button/StyledLinkButton';
@@ -6,16 +5,15 @@
 import { TableCell } from 'src/components/TableCell';
 import { TableRow } from 'src/components/TableRow';
 import { Typography } from 'src/components/Typography';
-<<<<<<< HEAD
-import { useProfile } from 'src/queries/profile';
+import { useProfile } from 'src/queries/profile/profile';
 import { useRegionsQuery } from 'src/queries/regions/regions';
-=======
-import { useProfile } from 'src/queries/profile/profile';
->>>>>>> 2692d927
 import { capitalizeAllWords } from 'src/utilities/capitalize';
 import { formatDate } from 'src/utilities/formatDate';
 
-import { Handlers, ImagesActionMenu } from './ImagesActionMenu';
+import { ImagesActionMenu } from './ImagesActionMenu';
+
+import type { Handlers } from './ImagesActionMenu';
+import type { Event, Image } from '@linode/api-v4';
 
 interface Props {
   event?: Event;
@@ -24,26 +22,9 @@
 }
 
 const ImageRow = (props: Props) => {
-<<<<<<< HEAD
-  const {
-    created,
-    description,
-    event,
-    expiry,
-    id,
-    label,
-    onCancelFailed,
-    onRetry,
-    regions,
-    size,
-    status,
-    ...rest
-  } = props;
-=======
   const { event, image } = props;
 
-  const { created, expiry, id, label, size, status } = image;
->>>>>>> 2692d927
+  const { created, expiry, id, label, regions, size, status } = image;
 
   const { data: profile } = useProfile();
 
@@ -60,7 +41,7 @@
       {regions.length > 1 && (
         <>
           ,{' '}
-          <StyledLinkButton onClick={openRegionsDrawer}>
+          <StyledLinkButton /* onClick={openRegionsDrawer}*/>
             +{regions.length - 1}
           </StyledLinkButton>
         </>
