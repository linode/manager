import { Image, ImageStatus } from '@linode/api-v4/lib/images';
import { APIError } from '@linode/api-v4/lib/types';
import produce from 'immer';
import { withSnackbar, WithSnackbarProps } from 'notistack';
import { partition } from 'ramda';
import * as React from 'react';
import { connect, MapDispatchToProps } from 'react-redux';
import { RouteComponentProps, withRouter } from 'react-router-dom';
import { compose } from 'recompose';
import { AnyAction } from 'redux';
import { ThunkDispatch } from 'redux-thunk';
import ImageIcon from 'src/assets/icons/entityIcons/image.svg';
import ActionsPanel from 'src/components/ActionsPanel';
import Button from 'src/components/Button';
import CircleProgress from 'src/components/CircleProgress';
import ConfirmationDialog from 'src/components/ConfirmationDialog';
import Paper from 'src/components/core/Paper';
import { makeStyles, Theme } from 'src/components/core/styles';
import Typography from 'src/components/core/Typography';
import { DocumentTitleSegment } from 'src/components/DocumentTitle';
import { EntityTableRow, HeaderCell } from 'src/components/EntityTable';
import EntityTable from 'src/components/EntityTable/EntityTable_CMR';
import ErrorState from 'src/components/ErrorState';
import LandingHeader from 'src/components/LandingHeader';
import Link from 'src/components/Link';
import Notice from 'src/components/Notice';
import { Order } from 'src/components/Pagey';
import Placeholder from 'src/components/Placeholder';
import useAccountManagement from 'src/hooks/useAccountManagement';
import useReduxLoad from 'src/hooks/useReduxLoad';
import { ApplicationState } from 'src/store';
import { DeleteImagePayload } from 'src/store/image/image.actions';
import {
  deleteImage as _deleteImage,
  requestImages as _requestImages,
} from 'src/store/image/image.requests';
import imageEvents from 'src/store/selectors/imageEvents';
import { getErrorStringOrDefault } from 'src/utilities/errorUtils';
import ImageRow, { ImageWithEvent } from './ImageRow';
import { Handlers as ImageHandlers } from './ImagesActionMenu';
import ImagesDrawer, { DrawerMode } from './ImagesDrawer';
<<<<<<< HEAD
import useAccountManagement from 'src/hooks/useAccountManagement';
import ImagesPricingBanner from './ImagesPricingBanner';
=======
import ImageUploadSuccessDialog from './ImageUploadSuccessDialog';
>>>>>>> fd65ee62

const useStyles = makeStyles((theme: Theme) => ({
  imageTable: {
    marginBottom: theme.spacing(3),
    padding: 0,
  },
  imageTableHeader: {
    padding: theme.spacing(),
    marginLeft: theme.spacing(),
  },
  imageTableSubheader: {
    marginTop: theme.spacing(),
  },
}));

/**
 * @todo remove conditional cell sizes when we're no longer relying on a flag here.
 */
const getHeaders = (
  tableType: 'automatic' | 'manual',
  flagEnabled: boolean = true
): HeaderCell[] =>
  [
    {
      label: 'Image',
      dataColumn: 'label',
      sortable: true,
      widthPercent: flagEnabled ? 20 : 25,
    },
    flagEnabled
      ? {
          label: 'Status',
          dataColumn: 'status',
          sortable: true,
          widthPercent: 15,
          hideOnMobile: true,
        }
      : null,
    {
      label: 'Created',
      dataColumn: 'created',
      sortable: false,
      widthPercent: flagEnabled ? 15 : 20,
      hideOnMobile: true,
    },
    {
      label: 'Size',
      dataColumn: 'size',
      sortable: true,
      widthPercent: flagEnabled ? 15 : 20,
    },
    tableType === 'automatic'
      ? {
          label: 'Expires',
          dataColumn: 'expires',
          sortable: false,
          widthPercent: 15,
          hideOnMobile: true,
        }
      : null,
    {
      label: 'Action Menu',
      visuallyHidden: true,
      dataColumn: '',
      sortable: false,
      widthPercent: 35,
    },
  ].filter(Boolean) as HeaderCell[];

interface ImageDrawerState {
  open: boolean;
  mode: DrawerMode;
  imageID?: string;
  label?: string;
  description?: string;
  selectedDisk: string | null;
  selectedLinode?: number;
}

interface ImageDialogState {
  open: boolean;
  submitting: boolean;
  image?: string;
  imageID?: string;
  error?: string;
  status?: ImageStatus;
}

type CombinedProps = ImageDispatch &
  ImageDrawerState &
  ImageDialogState &
  RouteComponentProps<{}> &
  WithPrivateImages &
  WithSnackbarProps;

const defaultDrawerState = {
  open: false,
  mode: 'edit' as DrawerMode,
  label: '',
  description: '',
  selectedDisk: null,
};

const defaultDialogState = {
  open: false,
  submitting: false,
  image: '',
  imageID: '',
  error: undefined,
};

export const ImagesLanding: React.FC<CombinedProps> = (props) => {
  useReduxLoad(['images']);

  const classes = useStyles();
  const {
    imagesData,
    imagesLoading,
    imagesError,
    deleteImage,
    history,
    location,
  } = props;

  const { account } = useAccountManagement();

  /**
   * Separate manual Images (created by the user, either from disk or from uploaded file)
   * from automatic Images (created by the backend when a Linode is deleted).
   *
   * This is temporary until the API filtering for machine images is complete. Eventually,
   * we should retire this code and use a React query for `is_mine` && `manual` and a separate
   * query for `is_mine` && `automatic`.
   */

  const [manualImages, automaticImages] = partition(
    (thisImage) => thisImage.type === 'manual',
    imagesData ?? []
  );

  const [drawer, setDrawer] = React.useState<ImageDrawerState>(
    defaultDrawerState
  );

  const [dialog, setDialogState] = React.useState<ImageDialogState>(
    defaultDialogState
  );

  const dialogAction = dialog.status === 'pending_upload' ? 'cancel' : 'delete';
  const dialogMessage =
    dialogAction === 'cancel'
      ? 'Are you sure you want to cancel this Image upload?'
      : 'Are you sure you want to delete this Image?';

  const [successDialogOpen, setSuccessDialogOpen] = React.useState(false);
  const [uploadURL, setUploadURL] = React.useState<string | undefined>();

  const handleCloseSuccessDialog = () => {
    setSuccessDialogOpen(false);
    window.setTimeout(() => setUploadURL(undefined), 500);
    history.replace({ state: undefined });
  };

  React.useEffect(() => {
    if (location.state?.upload_url) {
      setSuccessDialogOpen(true);
      setUploadURL(location.state.upload_url);
    }
  }, [location]);

  const openDialog = (image: string, imageID: string, status: ImageStatus) => {
    setDialogState({
      open: true,
      submitting: false,
      image,
      imageID,
      error: undefined,
      status,
    });
  };

  const closeDialog = () => {
    setDialogState({ ...dialog, open: false });
  };

  const handleRemoveImage = () => {
    if (!dialog.imageID) {
      setDialogState((dialog) => ({
        ...dialog,
        error: 'Image is not available.',
      }));
    }
    setDialogState((dialog) => ({
      ...dialog,
      submitting: true,
      error: undefined,
    }));

    deleteImage({ imageID: dialog.imageID! })
      .then(() => {
        closeDialog();
        /**
         * request generated by the Pagey HOC.
         *
         * We're making a request here because the image is being
         * optimistically deleted on the API side, so a GET to /images
         * will not return the image scheduled for deletion. This request
         * is ensuring the image is removed from the list, to prevent the user
         * from taking any action on the Image.
         */
        // this.props.onDelete();
        props.enqueueSnackbar('Image has been scheduled for deletion.', {
          variant: 'info',
        });
      })
      .catch((err) => {
        const _error = getErrorStringOrDefault(
          err,
          'There was an error deleting the image.'
        );
        setDialogState((dialog) => ({
          ...dialog,
          submitting: false,
          error: _error,
        }));
      });
  };

  const onCreateButtonClick = () => {
    if (account.data?.capabilities.includes('Machine Images')) {
      return props.history.push('/images/create');
    }

    return openForCreate();
  };

  const openForCreate = () => {
    setDrawer({
      open: true,
      mode: 'create',
      label: '',
      description: '',
      selectedDisk: null,
    });
  };

  const openForEdit = (label: string, description: string, imageID: string) => {
    setDrawer({
      open: true,
      mode: 'edit',
      description,
      imageID,
      label,
      selectedDisk: null,
    });
  };

  const openForRestore = (imageID: string) => {
    setDrawer({
      open: true,
      mode: 'restore',
      imageID,
      selectedDisk: null,
    });
  };

  const deployNewLinode = (imageID: string) => {
    const { history } = props;
    history.push({
      pathname: `/linodes/create/`,
      search: `?type=Images&imageID=${imageID}`,
      state: { selectedImageId: imageID },
    });
  };

  const changeSelectedLinode = (linodeId: number | null) => {
    setDrawer((prevDrawerState) => ({
      ...prevDrawerState,
      selectedDisk: null,
      selectedLinode: linodeId ?? undefined,
    }));
  };

  const changeSelectedDisk = (disk: string | null) => {
    setDrawer((prevDrawerState) => ({
      ...prevDrawerState,
      selectedDisk: disk,
    }));
  };

  const setLabel = (e: React.ChangeEvent<HTMLInputElement>) => {
    const value = e.target.value;

    setDrawer((prevDrawerState) => ({
      ...prevDrawerState,
      label: value,
    }));
  };

  const setDescription = (e: React.ChangeEvent<HTMLInputElement>) => {
    const value = e.target.value;
    setDrawer((prevDrawerState) => ({
      ...prevDrawerState,
      description: value,
    }));
  };

  const getActions = () => {
    return (
      <ActionsPanel>
        <Button buttonType="cancel" onClick={closeDialog} data-qa-cancel>
          {dialogAction === 'cancel' ? 'Keep Image' : 'Cancel'}
        </Button>
        <Button
          buttonType="primary"
          destructive
          loading={dialog.submitting}
          onClick={handleRemoveImage}
          data-qa-submit
        >
          {dialogAction === 'cancel' ? 'Cancel Upload' : 'Delete Image'}
        </Button>
      </ActionsPanel>
    );
  };

  const closeImageDrawer = () => {
    setDrawer((prevDrawerState) => ({
      ...prevDrawerState,
      open: false,
    }));
  };

  const renderImageDrawer = () => {
    return (
      <ImagesDrawer
        open={drawer.open}
        mode={drawer.mode}
        label={drawer.label}
        description={drawer.description}
        selectedDisk={drawer.selectedDisk}
        selectedLinode={drawer.selectedLinode || null}
        imageID={drawer.imageID}
        changeDisk={changeSelectedDisk}
        changeLinode={changeSelectedLinode}
        changeLabel={setLabel}
        changeDescription={setDescription}
        onClose={closeImageDrawer}
      />
    );
  };

  const handlers: ImageHandlers = {
    onRestore: openForRestore,
    onDeploy: deployNewLinode,
    onEdit: openForEdit,
    onDelete: openDialog,
  };

  // @todo remove this check after Machine Images is in GA
  // This is used instead of a feature flag, since there is no
  // customer tag for this feature; if status is returned from the API,
  // we want to include it in the table.
  const machineImagesEnabled = imagesData.some((thisImage) =>
    thisImage.hasOwnProperty('status')
  );

  const manualHeaders = getHeaders('manual', machineImagesEnabled);
  const automaticHeaders = getHeaders('automatic', machineImagesEnabled);

  const initialOrder = {
    order: 'asc' as Order,
    orderBy: 'label',
  };

  const manualImageRow: EntityTableRow<Image> = {
    Component: ImageRow,
    data: manualImages,
    loading: false,
    lastUpdated: 100,
    handlers,
  };

  const autoImageRow: EntityTableRow<Image> = {
    Component: ImageRow,
    data: automaticImages,
    loading: false,
    lastUpdated: 100,
    handlers,
  };

  const renderError = (_: APIError[]) => {
    return (
      <React.Fragment>
        <DocumentTitleSegment segment="Images" />
        <ErrorState errorText="There was an error retrieving your images. Please reload and try again." />
      </React.Fragment>
    );
  };

  const renderLoading = () => {
    return <CircleProgress />;
  };

  const renderEmpty = () => {
    return (
      <React.Fragment>
        <DocumentTitleSegment segment="Images" />
        <Placeholder
          title="Images"
          icon={ImageIcon}
          isEntity
          buttonProps={[
            {
              onClick: onCreateButtonClick,
              children: 'Create Image',
            },
          ]}
        >
          <Typography variant="subtitle1">
            Adding an image is easy. Click here to
          </Typography>
          <Typography variant="subtitle1">
            <Link to="https://linode.com/docs/platform/disk-images/linode-images-new-manager/">
              learn more about Images
            </Link>
            &nbsp;or&nbsp;
            <Link to="https://linode.com/docs/quick-answers/linode-platform/deploy-an-image-to-a-linode">
              deploy an Image to a Linode.
            </Link>
          </Typography>
        </Placeholder>
        {renderImageDrawer()}
      </React.Fragment>
    );
  };

  if (imagesLoading) {
    return renderLoading();
  }

  /** Error State */
  if (imagesError) {
    return renderError(imagesError);
  }

  /** Empty State */
  if (!imagesData || imagesData.length === 0) {
    return renderEmpty();
  }

  return (
    <React.Fragment>
      <DocumentTitleSegment segment="Images" />
      <ImagesPricingBanner />
      <LandingHeader
        title="Images"
        entity="Image"
        onAddNew={onCreateButtonClick}
        docsLink="https://www.linode.com/docs/platform/disk-images/linode-images/"
      />
      <Paper className={classes.imageTable}>
        <div className={classes.imageTableHeader}>
          <Typography variant="h3">Custom Images</Typography>
          <Typography className={classes.imageTableSubheader}>
            {machineImagesEnabled
              ? `These are images you manually uploaded or captured from an existing Linode disk.`
              : `These are images you captured from an existing Linode disk.`}
          </Typography>
        </div>
        <EntityTable
          entity="image"
          row={manualImageRow}
          headers={manualHeaders}
          emptyMessage={'No Custom Images to display.'}
          initialOrder={initialOrder}
        />
      </Paper>
      <Paper className={classes.imageTable}>
        <div className={classes.imageTableHeader}>
          <Typography variant="h3">Recovery Images</Typography>
          <Typography className={classes.imageTableSubheader}>
            These are images we automatically capture when Linode disks are
            deleted. They will be deleted after the indicated expiration date.
          </Typography>
        </div>
        <EntityTable
          entity="image"
          row={autoImageRow}
          headers={automaticHeaders}
          emptyMessage={'No Recovery Images to display.'}
          initialOrder={initialOrder}
        />
      </Paper>
      {renderImageDrawer()}
      <ConfirmationDialog
        open={dialog.open}
        title={
          dialogAction === 'cancel'
            ? 'Cancel Upload'
            : `Delete Image ${dialog.image}`
        }
        onClose={closeDialog}
        actions={getActions}
      >
        {dialog.error && <Notice error text={dialog.error} />}
        <Typography>{dialogMessage}</Typography>
      </ConfirmationDialog>
      <ImageUploadSuccessDialog
        isOpen={successDialogOpen}
        onClose={handleCloseSuccessDialog}
        url={uploadURL ?? ''}
      />
    </React.Fragment>
  );
};
interface WithPrivateImages {
  imagesData: ImageWithEvent[];
  imagesLoading: boolean;
  imagesError?: APIError[];
  imagesLastUpdated: number;
}

interface ImageDispatch {
  deleteImage: (imageID: DeleteImagePayload) => Promise<{}>;
  requestImages: () => Promise<Image[]>;
}

const mapDispatchToProps: MapDispatchToProps<ImageDispatch, {}> = (
  dispatch: ThunkDispatch<ApplicationState, undefined, AnyAction>
) => ({
  deleteImage: (imageID: DeleteImagePayload) => dispatch(_deleteImage(imageID)),
  requestImages: () => dispatch(_requestImages()),
});

const withPrivateImages = connect(
  (state: ApplicationState): WithPrivateImages => {
    const { error, itemsById, lastUpdated, loading } = state.__resources.images;
    const events = imageEvents(state.events);
    const privateImagesWithEvents = Object.values(itemsById).reduce(
      (accum, thisImage) =>
        produce(accum, (draft) => {
          if (!thisImage.is_public) {
            // NB: the secondary_entity returns only the numeric portion of the image ID so we have to interpolate.
            const matchingEvent = events.find(
              (thisEvent) =>
                thisEvent.secondary_entity &&
                `private/${thisEvent.secondary_entity.id}` === thisImage.id
            );
            if (matchingEvent) {
              draft.push({ ...thisImage, event: matchingEvent });
            } else {
              draft.push(thisImage);
            }
          }
        }),
      [] as ImageWithEvent[]
    );
    return {
      imagesData: privateImagesWithEvents,
      imagesLoading: loading,
      imagesError: error?.read,
      imagesLastUpdated: lastUpdated,
    };
  },
  mapDispatchToProps
);

export default compose<CombinedProps, {}>(
  withPrivateImages,
  withRouter,
  withSnackbar
)(ImagesLanding);<|MERGE_RESOLUTION|>--- conflicted
+++ resolved
@@ -39,12 +39,8 @@
 import ImageRow, { ImageWithEvent } from './ImageRow';
 import { Handlers as ImageHandlers } from './ImagesActionMenu';
 import ImagesDrawer, { DrawerMode } from './ImagesDrawer';
-<<<<<<< HEAD
-import useAccountManagement from 'src/hooks/useAccountManagement';
 import ImagesPricingBanner from './ImagesPricingBanner';
-=======
 import ImageUploadSuccessDialog from './ImageUploadSuccessDialog';
->>>>>>> fd65ee62
 
 const useStyles = makeStyles((theme: Theme) => ({
   imageTable: {
