--- conflicted
+++ resolved
@@ -1,7 +1,4 @@
-<<<<<<< HEAD
-=======
 import CloseIcon from '@mui/icons-material/Close';
->>>>>>> 9939b41b
 import { useQueryClient } from '@tanstack/react-query';
 import { useSnackbar } from 'notistack';
 import * as React from 'react';
@@ -56,11 +53,8 @@
 import type { APIError } from '@linode/api-v4/lib/types';
 import type { Theme } from '@mui/material/styles';
 
-<<<<<<< HEAD
-=======
 const searchQueryKey = 'query';
 
->>>>>>> 9939b41b
 const useStyles = makeStyles()((theme: Theme) => ({
   imageTable: {
     marginBottom: theme.spacing(3),
