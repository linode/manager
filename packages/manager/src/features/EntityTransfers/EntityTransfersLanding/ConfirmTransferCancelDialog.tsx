--- conflicted
+++ resolved
@@ -6,14 +6,9 @@
 import { makeStyles } from '@mui/styles';
 import { useSnackbar } from 'notistack';
 import * as React from 'react';
-<<<<<<< HEAD
-import ActionsPanel from 'src/components/ActionsPanel/ActionsPanel';
-=======
 import { useQueryClient } from 'react-query';
 
-import ActionsPanel from 'src/components/ActionsPanel';
-import { Button } from 'src/components/Button/Button';
->>>>>>> a3d98700
+import ActionsPanel from 'src/components/ActionsPanel/ActionsPanel';
 import { ConfirmationDialog } from 'src/components/ConfirmationDialog/ConfirmationDialog';
 import { Notice } from 'src/components/Notice/Notice';
 import { Typography } from 'src/components/Typography';
@@ -86,33 +81,17 @@
   };
 
   const actions = (
-<<<<<<< HEAD
     <ActionsPanel
       className={classes.actions}
-      showPrimary
       primaryButtonDisabled={submitting}
       primaryButtonHandler={handleCancelTransfer}
       primaryButtonLoading={submitting}
       primaryButtonText="Cancel Service Transfer"
-      showSecondary
       secondaryButtonHandler={onClose}
       secondaryButtonText="Keep Service Transfer"
+      showPrimary
+      showSecondary
     />
-=======
-    <ActionsPanel className={classes.actions}>
-      <Button buttonType="secondary" onClick={onClose}>
-        Keep Service Transfer
-      </Button>
-      <Button
-        buttonType="primary"
-        disabled={submitting}
-        loading={submitting}
-        onClick={handleCancelTransfer}
-      >
-        Cancel Service Transfer
-      </Button>
-    </ActionsPanel>
->>>>>>> a3d98700
   );
 
   // TS safety hatch (not possible in practice).
