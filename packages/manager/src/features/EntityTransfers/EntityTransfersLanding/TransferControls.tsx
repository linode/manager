import * as React from 'react';
import { useHistory } from 'react-router-dom';
<<<<<<< HEAD
import Button from 'src/components/Button';
import { Hidden } from 'src/components/Hidden';
=======
import { Button } from 'src/components/Button/Button';
import Hidden from 'src/components/core/Hidden';
>>>>>>> 001d5cfa
import { makeStyles } from '@mui/styles';
import { Theme } from '@mui/material/styles';
import Typography from 'src/components/core/Typography';
import Grid from '@mui/material/Unstable_Grid2';
import { TooltipIcon } from 'src/components/TooltipIcon/TooltipIcon';
import { TextField } from 'src/components/TextField';
import ConfirmTransferDialog from './ConfirmTransferDialog';

const useStyles = makeStyles((theme: Theme) => ({
  root: {
    margin: `${theme.spacing(2)} 0`,
    [theme.breakpoints.down('lg')]: {
      alignItems: 'flex-end',
    },
    [theme.breakpoints.down('sm')]: {
      flexDirection: 'column',
      marginTop: theme.spacing(),
      marginLeft: theme.spacing(2),
      marginRight: theme.spacing(2),
    },
  },
  reviewDetails: {
    marginLeft: theme.spacing(2),
  },
  labelWrapper: {
    margin: 0,
    [theme.breakpoints.down('lg')]: {
      flexWrap: 'wrap',
    },
    [theme.breakpoints.down('md')]: {
      flexDirection: 'column',
      alignItems: 'flex-start',
      marginLeft: theme.spacing(),
    },
  },
  label: {
    color: theme.textColors.headlineStatic,
    fontSize: '1rem',
    marginRight: theme.spacing(),
    whiteSpace: 'nowrap',
    [theme.breakpoints.down('md')]: {
      marginBottom: 4,
      marginLeft: 0,
    },
  },
  transferInputWrapper: {
    [theme.breakpoints.down('sm')]: {
      width: 'calc(100% - 16px)',
      '& > div': {
        flexGrow: 1,
      },
    },
  },
  transferInput: {
    width: 360,
    [theme.breakpoints.down('lg')]: {
      width: 240,
    },
    [theme.breakpoints.down('md')]: {
      width: 200,
    },
    [theme.breakpoints.down('sm')]: {
      width: '100%',
    },
  },
  makeTransfer: {
    paddingRight: 0,
    paddingLeft: 0,
    [theme.breakpoints.up('md')]: {
      '&.MuiGrid-item': {
        paddingRight: 0,
      },
    },
    [theme.breakpoints.down('sm')]: {
      margin: 0,
      width: '100%',
      '&.MuiGrid-item': {
        padding: 0,
      },
    },
  },
  makeTransferButton: {
    minWidth: 152,
    whiteSpace: 'nowrap',
    [theme.breakpoints.down('lg')]: {
      marginBottom: theme.spacing(),
    },
    [theme.breakpoints.down('md')]: {
      margin: 0,
    },
    [theme.breakpoints.down('sm')]: {
      margin: 0,
      marginTop: theme.spacing(),
      marginBottom: theme.spacing(),
      width: 'calc(100% - 32px)',
    },
  },
}));

export const TransferControls: React.FC<{}> = (_) => {
  const [token, setToken] = React.useState('');
  const [confirmDialogOpen, setConfirmDialogOpen] = React.useState(false);

  const classes = useStyles();
  const { push } = useHistory();

  const handleInputChange = (e: React.ChangeEvent<HTMLInputElement>) => {
    setToken(e.target.value);
  };

  const handleCloseDialog = () => {
    setConfirmDialogOpen(false);
    // I don't love the UX here but it seems better than leaving a token in the input
    setTimeout(() => setToken(''), 150);
  };

  const handleCreateTransfer = () => push('/account/service-transfers/create');
  return (
    <>
      <Grid
        container
        className={classes.root}
        alignItems="center"
        justifyContent="space-between"
        wrap="nowrap"
        spacing={2}
      >
        <Grid
          container
          className={`px0 ${classes.labelWrapper}`}
          alignItems="center"
          wrap="nowrap"
        >
          <Typography className={classes.label}>
            <strong>Receive a Service Transfer</strong>
          </Typography>
          <Grid
            container
            className={classes.transferInputWrapper}
            direction="row"
            alignItems="center"
          >
            <TextField
              className={classes.transferInput}
              hideLabel
              value={token}
              label="Receive a Service Transfer"
              placeholder="Enter a token"
              onChange={handleInputChange}
            />
            <Button
              className={classes.reviewDetails}
              buttonType="primary"
              disabled={token === ''}
              onClick={() => setConfirmDialogOpen(true)}
            >
              Review Details
            </Button>
            <Hidden mdDown>
              <TooltipIcon
                text="Enter a service transfer token to review the details and accept the transfer."
                status="help"
              />
            </Hidden>
          </Grid>
        </Grid>
        <Grid className={classes.makeTransfer}>
          <Button
            buttonType="primary"
            className={classes.makeTransferButton}
            onClick={handleCreateTransfer}
          >
            Make a Service Transfer
          </Button>
        </Grid>
      </Grid>
      <ConfirmTransferDialog
        open={confirmDialogOpen}
        token={token}
        onClose={handleCloseDialog}
      />
    </>
  );
};

export default React.memo(TransferControls);<|MERGE_RESOLUTION|>--- conflicted
+++ resolved
@@ -1,12 +1,7 @@
 import * as React from 'react';
 import { useHistory } from 'react-router-dom';
-<<<<<<< HEAD
-import Button from 'src/components/Button';
 import { Hidden } from 'src/components/Hidden';
-=======
 import { Button } from 'src/components/Button/Button';
-import Hidden from 'src/components/core/Hidden';
->>>>>>> 001d5cfa
 import { makeStyles } from '@mui/styles';
 import { Theme } from '@mui/material/styles';
 import Typography from 'src/components/core/Typography';
