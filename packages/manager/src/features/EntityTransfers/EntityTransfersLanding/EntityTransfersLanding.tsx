import * as React from 'react';
import { DocumentTitleSegment } from 'src/components/DocumentTitle';
import ConfirmTransferDialog from './ConfirmTransferDialog';
import CreateTransferSuccessDialog from './CreateTransferSuccessDialog';
import TransferControls from './TransferControls';

export const EntityTransfersLanding: React.FC<{}> = _ => {
  const [confirmDialogOpen, setConfirmDialogOpen] = React.useState(false);
  const [token, setToken] = React.useState('');
<<<<<<< HEAD
  const [dialogOpen, setDialogOpen] = React.useState(true);
=======

  const handleCloseDialog = () => {
    setConfirmDialogOpen(false);
    // I don't love the UX here but it seems better than leaving a token in the input
    setTimeout(() => setToken(''), 150);
  };

>>>>>>> 79800247
  return (
    <>
      <DocumentTitleSegment segment="Transfers" />
      <TransferControls
        token={token}
        openConfirmTransferDialog={() => setConfirmDialogOpen(true)}
        onTokenInput={setToken}
      />
      <ConfirmTransferDialog
        open={confirmDialogOpen}
        token={token}
        onClose={handleCloseDialog}
      />
      <CreateTransferSuccessDialog
        isOpen={dialogOpen}
        onClose={() => setDialogOpen(false)}
      />
    </>
  );
};

export default EntityTransfersLanding;<|MERGE_RESOLUTION|>--- conflicted
+++ resolved
@@ -7,9 +7,7 @@
 export const EntityTransfersLanding: React.FC<{}> = _ => {
   const [confirmDialogOpen, setConfirmDialogOpen] = React.useState(false);
   const [token, setToken] = React.useState('');
-<<<<<<< HEAD
-  const [dialogOpen, setDialogOpen] = React.useState(true);
-=======
+  const [successDialogOpen, setSuccessDialogOpen] = React.useState(true);
 
   const handleCloseDialog = () => {
     setConfirmDialogOpen(false);
@@ -17,7 +15,6 @@
     setTimeout(() => setToken(''), 150);
   };
 
->>>>>>> 79800247
   return (
     <>
       <DocumentTitleSegment segment="Transfers" />
@@ -32,8 +29,8 @@
         onClose={handleCloseDialog}
       />
       <CreateTransferSuccessDialog
-        isOpen={dialogOpen}
-        onClose={() => setDialogOpen(false)}
+        isOpen={successDialogOpen}
+        onClose={() => setSuccessDialogOpen(false)}
       />
     </>
   );
