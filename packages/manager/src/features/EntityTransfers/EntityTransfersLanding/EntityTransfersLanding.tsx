<<<<<<< HEAD
import { EntityTransfer } from '@linode/api-v4/lib/entity-transfers';
import * as React from 'react';
import { useHistory, useLocation } from 'react-router-dom';
=======
import { partition } from 'ramda';
import * as React from 'react';
import CircleProgress from 'src/components/CircleProgress';
>>>>>>> ad5b5548
import { DocumentTitleSegment } from 'src/components/DocumentTitle';
import ErrorState from 'src/components/ErrorState';
import { useEntityTransfersQuery } from 'src/queries/entityTransfers';
import TransfersTable from '../TransfersTable';
import ConfirmTransferDialog from './ConfirmTransferDialog';
import CreateTransferSuccessDialog from './CreateTransferSuccessDialog';
import TransferControls from './TransferControls';

export const EntityTransfersLanding: React.FC<{}> = _ => {
  const [confirmDialogOpen, setConfirmDialogOpen] = React.useState(false);
  const [token, setToken] = React.useState('');
  const [successDialogOpen, setSuccessDialogOpen] = React.useState(true);
  const [transfer, setTransfer] = React.useState<EntityTransfer | undefined>(
    undefined
  );

  const location = useLocation();
  const history = useHistory();

  const handleCloseDialog = () => {
    setConfirmDialogOpen(false);
    // I don't love the UX here but it seems better than leaving a token in the input
    setTimeout(() => setToken(''), 150);
  };

<<<<<<< HEAD
  const handleCloseSuccessDialog = () => {
    setSuccessDialogOpen(false);
    setTransfer(undefined);
    history.replace({ state: undefined });
  };

  React.useEffect(() => {
    if (location.state?.transfer) {
      setSuccessDialogOpen(true);
      setTransfer(location.state.transfer);
    }
  }, [location]);
=======
  const {
    data: allEntityTransfers,
    isLoading,
    error: transfersError
  } = useEntityTransfersQuery();

  let [sentTransfers, receivedTransfers] = partition(
    transfer => transfer.is_sender,
    allEntityTransfers ?? []
  );
  sentTransfers = sentTransfers.filter(
    transfer => transfer.status !== 'pending'
  );
  receivedTransfers = receivedTransfers.filter(
    transfer => transfer.status !== 'pending'
  );

  const pendingTransfers = allEntityTransfers?.filter(
    transfer => transfer.status === 'pending'
  );
  const numPendingTransfers = pendingTransfers?.length ?? 0;
>>>>>>> ad5b5548

  return (
    <>
      <DocumentTitleSegment segment="Transfers" />
      <TransferControls
        token={token}
        openConfirmTransferDialog={() => setConfirmDialogOpen(true)}
        onTokenInput={setToken}
      />
      <ConfirmTransferDialog
        open={confirmDialogOpen}
        token={token}
        onClose={handleCloseDialog}
      />
      <CreateTransferSuccessDialog
        isOpen={successDialogOpen}
        transfer={transfer}
        onClose={handleCloseSuccessDialog}
      />
      {isLoading ? (
        <CircleProgress />
      ) : transfersError ? (
        <ErrorState errorText={transfersError[0].reason} />
      ) : (
        <>
          {numPendingTransfers > 0 ? (
            <TransfersTable
              transferType="pending"
              error={transfersError}
              isLoading={isLoading}
              transfers={pendingTransfers}
            />
          ) : null}
          <TransfersTable
            transferType="received"
            error={transfersError}
            isLoading={isLoading}
            transfers={receivedTransfers}
          />
          <TransfersTable
            transferType="sent"
            error={transfersError}
            isLoading={isLoading}
            transfers={sentTransfers}
          />
        </>
      )}
    </>
  );
};

export default EntityTransfersLanding;<|MERGE_RESOLUTION|>--- conflicted
+++ resolved
@@ -1,12 +1,8 @@
-<<<<<<< HEAD
 import { EntityTransfer } from '@linode/api-v4/lib/entity-transfers';
-import * as React from 'react';
 import { useHistory, useLocation } from 'react-router-dom';
-=======
 import { partition } from 'ramda';
 import * as React from 'react';
 import CircleProgress from 'src/components/CircleProgress';
->>>>>>> ad5b5548
 import { DocumentTitleSegment } from 'src/components/DocumentTitle';
 import ErrorState from 'src/components/ErrorState';
 import { useEntityTransfersQuery } from 'src/queries/entityTransfers';
@@ -32,7 +28,6 @@
     setTimeout(() => setToken(''), 150);
   };
 
-<<<<<<< HEAD
   const handleCloseSuccessDialog = () => {
     setSuccessDialogOpen(false);
     setTransfer(undefined);
@@ -45,7 +40,7 @@
       setTransfer(location.state.transfer);
     }
   }, [location]);
-=======
+
   const {
     data: allEntityTransfers,
     isLoading,
@@ -67,7 +62,6 @@
     transfer => transfer.status === 'pending'
   );
   const numPendingTransfers = pendingTransfers?.length ?? 0;
->>>>>>> ad5b5548
 
   return (
     <>
