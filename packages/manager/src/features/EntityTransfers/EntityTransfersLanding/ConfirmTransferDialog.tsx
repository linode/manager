import { acceptEntityTransfer } from '@linode/api-v4/lib/entity-transfers';
<<<<<<< HEAD
import { Checkbox, CircleProgress, ErrorState, Notice } from '@linode/ui';
=======
import { Checkbox, CircleProgress, Notice } from '@linode/ui';
import { capitalize } from '@linode/utilities';
>>>>>>> fa708252
import { useQueryClient } from '@tanstack/react-query';
import { useSnackbar } from 'notistack';
import * as React from 'react';

import { ConfirmationDialog } from 'src/components/ConfirmationDialog/ConfirmationDialog';
import {
  TRANSFER_FILTERS,
  queryKey,
  useTransferQuery,
} from 'src/queries/entityTransfers';
import { useProfile } from 'src/queries/profile/profile';
import { sendEntityTransferReceiveEvent } from 'src/utilities/analytics/customEventAnalytics';
import { parseAPIDate } from 'src/utilities/date';
import { getAPIErrorOrDefault } from 'src/utilities/errorUtils';
import { formatDate } from 'src/utilities/formatDate';
import { pluralize } from 'src/utilities/pluralize';

import { countByEntity } from '../utilities';
import {
  StyledActionsPanel,
  StyledDiv,
  StyledEntityTypography,
  StyledExpiryTypography,
  StyledSummaryTypography,
  StyledUl,
} from './ConfirmTransferDialog.styles';

import type { TransferEntities } from '@linode/api-v4/lib/entity-transfers';
import type { APIError } from '@linode/api-v4/lib/types';

export interface ConfirmTransferDialogProps {
  onClose: () => void;
  open: boolean;
  token?: string;
}

export const ConfirmTransferDialog = React.memo(
  (props: ConfirmTransferDialogProps) => {
    const { onClose, open, token } = props;
    const { enqueueSnackbar } = useSnackbar();
    const { data, error, isError, isLoading } = useTransferQuery(
      token ?? '',
      open
    );

    const [hasConfirmed, setHasConfirmed] = React.useState(false);
    const [submitting, setSubmitting] = React.useState(false);
    const [submissionErrors, setSubmissionErrors] = React.useState<
      APIError[] | null
    >(null);

    const queryClient = useQueryClient();

    const isOwnAccount = Boolean(data?.is_sender);

    // If a user is trying to load their own account
    const errors = isOwnAccount
      ? [
          {
            reason:
              'You cannot initiate a transfer to another user on your account.',
          },
        ]
      : error;

    React.useEffect(() => {
      if (open) {
        setSubmissionErrors(null);
        setSubmitting(false);
        setHasConfirmed(false);
      }
    }, [open]);

    const handleAcceptTransfer = () => {
      // This should never happen.
      if (!token) {
        return;
      }
      setSubmissionErrors(null);
      setSubmitting(true);
      acceptEntityTransfer(token)
        .then(() => {
          // @analytics
          if (data?.entities) {
            const entityCount = countByEntity(data?.entities);
            sendEntityTransferReceiveEvent(entityCount);
          }
          // Update the received transfer table since we're already on the landing page
          queryClient.invalidateQueries({
            predicate: (query) =>
              query.queryKey[0] === queryKey &&
              query.queryKey[2] === TRANSFER_FILTERS.received,
          });
          onClose();
          setSubmitting(false);
          enqueueSnackbar('Transfer accepted successfully.', {
            variant: 'success',
          });
        })
        .catch((e) => {
          setSubmissionErrors(
            getAPIErrorOrDefault(e, 'An unexpected error occurred.')
          );
          setSubmitting(false);
        });
    };

    const actions = (
      <StyledActionsPanel
        primaryButtonProps={{
          disabled: !hasConfirmed || isLoading || isError,
          label: 'Accept Transfer',
          loading: submitting,
          onClick: handleAcceptTransfer,
        }}
        secondaryButtonProps={{ label: 'Cancel', onClick: onClose }}
      />
    );

    return (
      <ConfirmationDialog
        actions={actions}
        onClose={onClose}
        open={open}
        title="Receive a Service Transfer"
      >
        <DialogContent
          entities={data?.entities ?? { linodes: [] }}
          errors={errors}
          expiry={data?.expiry}
          handleToggleConfirm={() => setHasConfirmed((confirmed) => !confirmed)}
          hasConfirmed={hasConfirmed}
          isError={isError || isOwnAccount}
          isLoading={isLoading}
          onClose={onClose}
          onSubmit={handleAcceptTransfer}
          submissionErrors={submissionErrors}
        />
      </ConfirmationDialog>
    );
  }
);

interface ContentProps {
  entities: TransferEntities;
  errors: APIError[] | null;
  expiry?: string;
  handleToggleConfirm: () => void;
  hasConfirmed?: boolean;
  isError: boolean;
  isLoading: boolean;
  onClose: () => void;
  onSubmit: () => void;
  submissionErrors: APIError[] | null;
}

export const DialogContent = React.memo((props: ContentProps) => {
  const {
    entities,
    errors,
    expiry,
    handleToggleConfirm,
    hasConfirmed,
    isError,
    isLoading,
    submissionErrors,
  } = props;

  const { data: profile } = useProfile();

  if (isLoading) {
    return (
      <div style={{ width: 500 }}>
        <CircleProgress />
      </div>
    );
  }

  if (isError) {
    return (
      <div style={{ width: 500 }}>
        <ErrorState
          errorText={
            getAPIErrorOrDefault(
              errors ?? [],
              'Unable to load this transfer.'
            )[0].reason
          }
        />
      </div>
    );
  }

  const timeRemaining = getTimeRemaining(expiry, profile?.timezone);

  return (
    <>
      {
        // There could be multiple errors here that are relevant.
        submissionErrors
          ? submissionErrors.map((thisError, idx) => (
              <Notice
                key={`form-submit-error-${idx}`}
                text={thisError.reason}
                variant="error"
              />
            ))
          : null
      }
      <StyledDiv>
        <StyledSummaryTypography>
          This transfer contains:
        </StyledSummaryTypography>
        <StyledUl>
          {Object.keys(entities).map(
            (thisEntityType: keyof TransferEntities) => {
              // According to spec, all entity names are plural and lowercase
              // (NB: This may cause problems for NodeBalancers if/when they are added to the payload)
              const entityName = capitalize(thisEntityType).slice(0, -1);
              return (
                <li key={thisEntityType}>
                  <StyledEntityTypography>
                    <strong>
                      {pluralize(
                        entityName,
                        entityName + 's',
                        entities[thisEntityType].length
                      )}
                    </strong>
                  </StyledEntityTypography>
                </li>
              );
            }
          )}
        </StyledUl>
      </StyledDiv>
      {timeRemaining ? (
        <StyledExpiryTypography>{timeRemaining}</StyledExpiryTypography>
      ) : null}
      <div>
        <Checkbox
          checked={hasConfirmed}
          onChange={handleToggleConfirm}
          text="I accept responsibility for the billing of services listed above."
        />
      </div>
    </>
  );
});

export const getTimeRemaining = (
  time?: string,
  timezone?: string
): string | undefined => {
  if (!time) {
    return;
  }

  const minutesRemaining = Math.floor(
    parseAPIDate(time).diffNow('minutes').toObject().minutes ?? 0
  );

  if (minutesRemaining < 1) {
    // This should never happen; expired tokens have a status of STALE and can't be
    // retrieved by users on another account.
    return 'This token has expired.';
  }

  const unit = minutesRemaining > 60 ? 'hour' : 'minute';

  return `This token will expire in ${pluralize(
    unit,
    unit + 's',
    unit === 'minute' ? minutesRemaining : Math.round(minutesRemaining / 60)
  )} (${formatDate(time, {
    timezone,
  })}).`;
};<|MERGE_RESOLUTION|>--- conflicted
+++ resolved
@@ -1,10 +1,6 @@
 import { acceptEntityTransfer } from '@linode/api-v4/lib/entity-transfers';
-<<<<<<< HEAD
 import { Checkbox, CircleProgress, ErrorState, Notice } from '@linode/ui';
-=======
-import { Checkbox, CircleProgress, Notice } from '@linode/ui';
 import { capitalize } from '@linode/utilities';
->>>>>>> fa708252
 import { useQueryClient } from '@tanstack/react-query';
 import { useSnackbar } from 'notistack';
 import * as React from 'react';
