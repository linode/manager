import { CreateTransferPayload } from '@linode/api-v4/lib/entity-transfers';
import { curry } from 'ramda';
import * as React from 'react';
import { useHistory } from 'react-router-dom';
<<<<<<< HEAD
import Breadcrumb from 'src/components/Breadcrumb';
import { makeStyles } from '@mui/styles';
import { Theme } from '@mui/material/styles';
=======
import { makeStyles, Theme } from 'src/components/core/styles';
>>>>>>> 37f0b3a1
import { DocumentTitleSegment } from 'src/components/DocumentTitle';
import Grid from 'src/components/Grid';
import Notice from 'src/components/Notice';
import { queryClient } from 'src/queries/base';
import { queryKey, useCreateTransfer } from 'src/queries/entityTransfers';
import { getAPIErrorOrDefault } from 'src/utilities/errorUtils';
import { sendEntityTransferCreateEvent } from 'src/utilities/ga';
import { countByEntity } from '../utilities';
import LinodeTransferTable from './LinodeTransferTable';
import TransferCheckoutBar from './TransferCheckoutBar';
import TransferHeader from './TransferHeader';
import LandingHeader from 'src/components/LandingHeader';
import {
  curriedTransferReducer,
  defaultTransferState,
  TransferableEntity,
} from './transferReducer';

const useStyles = makeStyles((theme: Theme) => ({
  root: {
    [theme.breakpoints.down('lg')]: {
      margin: 0,
      justifyContent: 'center',
    },
  },
  sidebar: {
    [theme.breakpoints.down('lg')]: {
      padding: '0px 8px !important',
      '&.MuiGrid-item': {
        paddingLeft: 0,
        paddingRight: 0,
      },
    },
  },
  error: {
    [theme.breakpoints.down('lg')]: {
      marginLeft: theme.spacing(),
    },
  },
}));

export const EntityTransfersCreate: React.FC<{}> = (_) => {
  const { push } = useHistory();
  const { mutateAsync: createTransfer, error, isLoading } = useCreateTransfer();
  const classes = useStyles();

  /**
   * Reducer and helpers for working with the payload/selection process
   */

  const [state, dispatch] = React.useReducer(
    curriedTransferReducer,
    defaultTransferState
  );

  const addEntitiesToTransfer = curry(
    (entityType: TransferableEntity, entitiesToAdd: any[]) => {
      dispatch({ type: 'ADD', entityType, entitiesToAdd });
    }
  );

  const removeEntitiesFromTransfer = curry(
    (entityType: TransferableEntity, entitiesToRemove: any[]) => {
      dispatch({ type: 'REMOVE', entityType, entitiesToRemove });
    }
  );

  const toggleEntity = curry((entityType: TransferableEntity, entity: any) => {
    dispatch({ type: 'TOGGLE', entityType, entity });
  });

  /**
   * Helper functions
   */

  const handleCreateTransfer = (payload: CreateTransferPayload) => {
    createTransfer(payload, {
      onSuccess: (transfer) => {
        // @analytics
        const entityCount = countByEntity(transfer.entities);
        sendEntityTransferCreateEvent(entityCount);

        queryClient.invalidateQueries(queryKey);
        push({ pathname: '/account/service-transfers', state: { transfer } });
      },
    }).catch((_) => null);
  };

  return (
    <>
      <DocumentTitleSegment segment="Make a Service Transfer" />
      <LandingHeader
        title="Make a Service Transfer"
        breadcrumbProps={{
          pathname: location.pathname,
          labelOptions: { noCap: true },
          crumbOverrides: [
            {
              position: 2,
              label: 'Service Transfers',
            },
          ],
        }}
      />
      {error ? (
        <Notice
          error
          text={getAPIErrorOrDefault(error)[0].reason}
          className={classes.error}
        />
      ) : null}
      <Grid
        container
        wrap="wrap"
        direction="row"
        spacing={2}
        className={classes.root}
      >
        <Grid item xs={12} md={8} lg={9}>
          <TransferHeader />
          <LinodeTransferTable
            selectedLinodes={state.linodes}
            handleSelect={addEntitiesToTransfer('linodes')}
            handleRemove={removeEntitiesFromTransfer('linodes')}
            handleToggle={toggleEntity('linodes')}
          />
        </Grid>
        <Grid
          item
          xs={12}
          md={4}
          lg={3}
          className={`mlSidebar ${classes.sidebar}`}
        >
          <TransferCheckoutBar
            isCreating={isLoading}
            selectedEntities={state}
            removeEntities={removeEntitiesFromTransfer}
            handleSubmit={handleCreateTransfer}
          />
        </Grid>
      </Grid>
    </>
  );
};

export default EntityTransfersCreate;<|MERGE_RESOLUTION|>--- conflicted
+++ resolved
@@ -2,13 +2,8 @@
 import { curry } from 'ramda';
 import * as React from 'react';
 import { useHistory } from 'react-router-dom';
-<<<<<<< HEAD
-import Breadcrumb from 'src/components/Breadcrumb';
 import { makeStyles } from '@mui/styles';
 import { Theme } from '@mui/material/styles';
-=======
-import { makeStyles, Theme } from 'src/components/core/styles';
->>>>>>> 37f0b3a1
 import { DocumentTitleSegment } from 'src/components/DocumentTitle';
 import Grid from 'src/components/Grid';
 import Notice from 'src/components/Notice';
