import { CreateTransferPayload } from '@linode/api-v4/lib/entity-transfers';
import { curry } from 'ramda';
import * as React from 'react';
import { useHistory } from 'react-router-dom';
import Breadcrumb from 'src/components/Breadcrumb';
import { DocumentTitleSegment } from 'src/components/DocumentTitle';
import Grid from 'src/components/Grid';
import { queryClient } from 'src/queries/base';
import { useCreateTransfer } from 'src/queries/entityTransfers';
import TransferCheckoutBar from './TransferCheckoutBar';
import TransferHeader from './TransferHeader';
import LinodeTransferTable from './LinodeTransferTable';
import {
  curriedTransferReducer,
  defaultTransferState,
  TransferableEntity
} from './transferReducer';
import Notice from 'src/components/Notice';
import { makeStyles, Theme } from 'src/components/core/styles';
import { getAPIErrorOrDefault } from 'src/utilities/errorUtils';

const useStyles = makeStyles((theme: Theme) => ({
  root: {
    [theme.breakpoints.down('md')]: {
      margin: 0,
      justifyContent: 'center'
    }
  },
  crumb: {
    [theme.breakpoints.down('xs')]: {
      paddingLeft: theme.spacing()
    },
    [theme.breakpoints.only('md')]: {
      paddingLeft: theme.spacing()
    }
  },
  sidebar: {
    [theme.breakpoints.down('md')]: {
      padding: '0px 8px !important',
      '&.MuiGrid-item': {
        paddingLeft: 0,
        paddingRight: 0
      }
    }
  }
}));

export const EntityTransfersCreate: React.FC<{}> = _ => {
  const { push } = useHistory();
<<<<<<< HEAD
  const classes = useStyles();

  /**
   * State variables for creating the transfer
   */
  const [isCreating, setCreating] = React.useState(false);
  const [errors, setErrors] = React.useState<APIError[] | undefined>(undefined);
=======
  const { mutateAsync: createTransfer, error, isLoading } = useCreateTransfer();
>>>>>>> 1e80778f

  /**
   * Reducer and helpers for working with the payload/selection process
   */

  const [state, dispatch] = React.useReducer(
    curriedTransferReducer,
    defaultTransferState
  );

  const addEntitiesToTransfer = curry(
    (entityType: TransferableEntity, entitiesToAdd: any[]) => {
      dispatch({ type: 'ADD', entityType, entitiesToAdd });
    }
  );

  const removeEntitiesFromTransfer = curry(
    (entityType: TransferableEntity, entitiesToRemove: any[]) => {
      dispatch({ type: 'REMOVE', entityType, entitiesToRemove });
    }
  );

  const toggleEntity = curry((entityType: TransferableEntity, entity: any) => {
    dispatch({ type: 'TOGGLE', entityType, entity });
  });

  /**
   * Helper functions
   */

  const handleCreateTransfer = (payload: CreateTransferPayload) => {
    createTransfer(payload, {
      onSuccess: transfer => {
        queryClient.invalidateQueries('entity-transfers');
        push({ pathname: '/account/entity-transfers', state: { transfer } });
      }
    });
  };

  return (
    <>
      <DocumentTitleSegment segment="Make a Transfer" />
      <Breadcrumb
        className={classes.crumb}
        pathname={location.pathname}
        labelTitle="Make a Transfer"
        labelOptions={{ noCap: true }}
        crumbOverrides={[
          {
            position: 2,
            label: 'Transfers'
          }
        ]}
      />
<<<<<<< HEAD
      {errors ? <Notice error text={errors[0].reason} /> : null}
      <Grid
        container
        wrap="wrap"
        direction="row"
        spacing={2}
        className={classes.root}
      >
        <Grid item xs={12} md={8} lg={9}>
=======
      {error ? (
        <Notice error text={getAPIErrorOrDefault(error)[0].reason} />
      ) : null}
      <Grid container>
        <Grid item xs={9}>
>>>>>>> 1e80778f
          <TransferHeader />
          <LinodeTransferTable
            selectedLinodes={state.linodes}
            handleSelect={addEntitiesToTransfer('linodes')}
            handleRemove={removeEntitiesFromTransfer('linodes')}
            handleToggle={toggleEntity('linodes')}
          />
        </Grid>
        <Grid
          item
          xs={12}
          md={4}
          lg={3}
          className={`mlSidebar ${classes.sidebar}`}
        >
          <TransferCheckoutBar
            isCreating={isLoading}
            selectedEntities={state}
            removeEntities={removeEntitiesFromTransfer}
            handleSubmit={handleCreateTransfer}
          />
        </Grid>
      </Grid>
    </>
  );
};

export default EntityTransfersCreate;<|MERGE_RESOLUTION|>--- conflicted
+++ resolved
@@ -42,22 +42,18 @@
         paddingRight: 0
       }
     }
+  },
+  error: {
+    [theme.breakpoints.down('md')]: {
+      marginLeft: theme.spacing()
+    }
   }
 }));
 
 export const EntityTransfersCreate: React.FC<{}> = _ => {
   const { push } = useHistory();
-<<<<<<< HEAD
+  const { mutateAsync: createTransfer, error, isLoading } = useCreateTransfer();
   const classes = useStyles();
-
-  /**
-   * State variables for creating the transfer
-   */
-  const [isCreating, setCreating] = React.useState(false);
-  const [errors, setErrors] = React.useState<APIError[] | undefined>(undefined);
-=======
-  const { mutateAsync: createTransfer, error, isLoading } = useCreateTransfer();
->>>>>>> 1e80778f
 
   /**
    * Reducer and helpers for working with the payload/selection process
@@ -94,7 +90,7 @@
         queryClient.invalidateQueries('entity-transfers');
         push({ pathname: '/account/entity-transfers', state: { transfer } });
       }
-    });
+    }).catch(_ => null);
   };
 
   return (
@@ -112,8 +108,13 @@
           }
         ]}
       />
-<<<<<<< HEAD
-      {errors ? <Notice error text={errors[0].reason} /> : null}
+      {error ? (
+        <Notice
+          error
+          text={getAPIErrorOrDefault(error)[0].reason}
+          className={classes.error}
+        />
+      ) : null}
       <Grid
         container
         wrap="wrap"
@@ -122,13 +123,6 @@
         className={classes.root}
       >
         <Grid item xs={12} md={8} lg={9}>
-=======
-      {error ? (
-        <Notice error text={getAPIErrorOrDefault(error)[0].reason} />
-      ) : null}
-      <Grid container>
-        <Grid item xs={9}>
->>>>>>> 1e80778f
           <TransferHeader />
           <LinodeTransferTable
             selectedLinodes={state.linodes}
