import { Linode } from '@linode/api-v4/lib/linodes';
import * as React from 'react';
import Hidden from 'src/components/core/Hidden';
import { Theme, useMediaQuery, useTheme } from 'src/components/core/styles';
import SelectableTableRow from 'src/components/SelectableTableRow';
import TableCell from 'src/components/TableCell/TableCell';
import TableContentWrapper from 'src/components/TableContentWrapper';
import { useSpecificTypes } from 'src/queries/types';
import { Entity, TransferEntity } from './transferReducer';
import TransferTable from './TransferTable';
import { useLinodesByIdQuery } from 'src/queries/linodes';
import { usePagination } from 'src/hooks/usePagination';
import { useRegionsQuery } from 'src/queries/regions';

interface Props {
  selectedLinodes: TransferEntity;
  handleSelect: (linodes: Entity[]) => void;
  handleRemove: (linodesToRemove: string[]) => void;
  handleToggle: (linode: Entity) => void;
}

export const LinodeTransferTable: React.FC<Props> = (props) => {
  const { handleRemove, handleSelect, handleToggle, selectedLinodes } = props;
  const [searchText, setSearchText] = React.useState('');

  const pagination = usePagination();

  const {
    data,
    isError,
    isLoading,
    error,
    dataUpdatedAt,
  } = useLinodesByIdQuery(
    {
      page: pagination.page,
      page_size: pagination.pageSize,
    },
    generateLinodeXFilter(searchText)
  );

  const linodesCurrentPage = Object.values(data?.linodes ?? {});
  const hasSelectedAll =
    linodesCurrentPage.every((thisLinode) =>
      Boolean(selectedLinodes[thisLinode.id])
    ) &&
    !isLoading &&
    !isError &&
    Object.keys(selectedLinodes).length > 0;

  const toggleSelectAll = () => {
    if (hasSelectedAll) {
      handleRemove(linodesCurrentPage.map((l) => String(l.id)));
    } else {
      handleSelect(linodesCurrentPage);
    }
  };

  const handleSearch = (searchText: string) => {
    setSearchText(searchText);
    // If you're on page 2+, need to go back to page 1 to see the actual results
    pagination.handlePageChange(1);
  };

  const theme = useTheme<Theme>();
  const matchesSmDown = useMediaQuery(theme.breakpoints.down('lg'));
  const columns = matchesSmDown
    ? ['Label', 'Plan']
    : ['Label', 'Plan', 'Region'];

  return (
    <TransferTable
      toggleSelectAll={toggleSelectAll}
      hasSelectedAll={hasSelectedAll}
      headers={columns}
      requestPage={pagination.handlePageChange}
      page={pagination.page}
      handleSearch={handleSearch}
      pageSize={pagination.pageSize}
      count={data?.results ?? 0}
    >
      <TableContentWrapper
        loading={isLoading}
        error={error ?? undefined}
        length={data?.results ?? 0}
        lastUpdated={dataUpdatedAt}
      >
        {linodesCurrentPage.map((thisLinode) => (
          <LinodeRow
            key={thisLinode.id}
            linode={thisLinode}
            isChecked={Boolean(selectedLinodes[thisLinode.id])}
            handleToggleCheck={() => handleToggle(thisLinode)}
          />
        ))}
      </TableContentWrapper>
    </TransferTable>
  );
};

interface RowProps {
  linode: Linode;
  isChecked: boolean;
  handleToggleCheck: () => void;
}

const LinodeRow: React.FC<RowProps> = (props) => {
  const { linode, isChecked, handleToggleCheck } = props;
<<<<<<< HEAD
  const typesQuery = useSpecificTypes(linode.type ? [linode.type] : []);
  const type = typesQuery[0]?.data;
  const displayRegion = dcDisplayNames[linode.region] ?? linode.region;
  const displayType = type?.label ?? linode.type;
=======
  const { typesMap } = useTypes();
  const { data: regions } = useRegionsQuery();
  const region = regions?.find((r) => r.id === linode.region);
  const displayRegion = region?.label ?? linode.region;
  const displayType = typesMap[linode.type ?? '']?.label ?? linode.type;
>>>>>>> 13377b37
  return (
    <SelectableTableRow
      isChecked={isChecked}
      handleToggleCheck={handleToggleCheck}
    >
      <TableCell>{linode.label}</TableCell>
      <TableCell>{displayType}</TableCell>
      <Hidden lgDown>
        <TableCell>{displayRegion}</TableCell>
      </Hidden>
    </SelectableTableRow>
  );
};

export const generateLinodeXFilter = (searchText: string) => {
  if (searchText === '') {
    return {};
  }

  return {
    label: { '+contains': searchText },
  };
};

export default React.memo(LinodeTransferTable);<|MERGE_RESOLUTION|>--- conflicted
+++ resolved
@@ -106,18 +106,13 @@
 
 const LinodeRow: React.FC<RowProps> = (props) => {
   const { linode, isChecked, handleToggleCheck } = props;
-<<<<<<< HEAD
   const typesQuery = useSpecificTypes(linode.type ? [linode.type] : []);
   const type = typesQuery[0]?.data;
-  const displayRegion = dcDisplayNames[linode.region] ?? linode.region;
   const displayType = type?.label ?? linode.type;
-=======
-  const { typesMap } = useTypes();
+
   const { data: regions } = useRegionsQuery();
   const region = regions?.find((r) => r.id === linode.region);
   const displayRegion = region?.label ?? linode.region;
-  const displayType = typesMap[linode.type ?? '']?.label ?? linode.type;
->>>>>>> 13377b37
   return (
     <SelectableTableRow
       isChecked={isChecked}
