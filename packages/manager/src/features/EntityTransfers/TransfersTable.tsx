--- conflicted
+++ resolved
@@ -4,13 +4,8 @@
 } from '@linode/api-v4/lib/entity-transfers';
 import { APIError } from '@linode/api-v4/lib/types';
 import * as React from 'react';
-<<<<<<< HEAD
-import Accordion from 'src/components/Accordion';
 import { Hidden } from 'src/components/Hidden';
-=======
 import { Accordion } from 'src/components/Accordion';
-import Hidden from 'src/components/core/Hidden';
->>>>>>> 001d5cfa
 import { makeStyles } from '@mui/styles';
 import { Theme } from '@mui/material/styles';
 import { TableBody } from 'src/components/TableBody';
