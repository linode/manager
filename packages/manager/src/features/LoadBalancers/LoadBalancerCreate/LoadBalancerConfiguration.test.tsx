--- conflicted
+++ resolved
@@ -5,14 +5,10 @@
 import { renderWithThemeAndFormik } from 'src/utilities/testHelpers';
 
 import { LoadBalancerConfiguration } from './LoadBalancerConfiguration';
-<<<<<<< HEAD
-import { LoadBalancerCreateFormData } from './LoadBalancerCreateFormWrapper';
-=======
 import {
   LoadBalancerCreateFormData,
   initialValues,
-} from './LoadBalancerCreate';
->>>>>>> c471eac9
+} from './LoadBalancerCreateFormWrapper';
 
 import type { Handlers } from './LoadBalancerConfigurations';
 
