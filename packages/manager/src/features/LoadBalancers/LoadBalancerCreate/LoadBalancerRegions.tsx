--- conflicted
+++ resolved
@@ -5,17 +5,7 @@
 import { Paper } from 'src/components/Paper';
 import { Typography } from 'src/components/Typography';
 
-<<<<<<< HEAD
-const loadBalancerRegions = [
-  { country: 'us', id: 'us-iad', label: 'Washington, DC' },
-  { country: 'us', id: 'us-lax', label: 'Los Angeles, CA' },
-  { country: 'fr', id: 'fr-par', label: 'Paris, FR' },
-  { country: 'jp', id: 'jp-osa', label: 'Osaka, JP' },
-  { country: 'au', id: 'ap-southeast', label: 'Sydney, AU' },
-];
-=======
 import { LoadBalancerRegions as Regions } from '../LoadBalancerDetail/LoadBalancerRegions';
->>>>>>> 9f1f4dde
 
 export const LoadBalancerRegions = () => {
   return (
@@ -32,23 +22,7 @@
             incurred.
           </Typography>
         </Stack>
-<<<<<<< HEAD
-        <Stack py={0.5} spacing={1.25}>
-          {loadBalancerRegions.map((region) => (
-            <Stack
-              alignItems="center"
-              direction="row"
-              key={region.id}
-              spacing={2}
-            >
-              <Flag country={region.country as Lowercase<Country>} />
-              <Typography>{`${region.label} (${region.id})`}</Typography>
-            </Stack>
-          ))}
-        </Stack>
-=======
         <Regions />
->>>>>>> 9f1f4dde
       </Stack>
     </Paper>
   );
