import Stack from '@mui/material/Stack';
import { getIn, useFormikContext } from 'formik';
import * as React from 'react';

import { Autocomplete } from 'src/components/Autocomplete/Autocomplete';
import { BetaChip } from 'src/components/BetaChip/BetaChip';
import { Box } from 'src/components/Box';
import { Link } from 'src/components/Link';
import { TextField } from 'src/components/TextField';
import { TooltipIcon } from 'src/components/TooltipIcon';
import { Typography } from 'src/components/Typography';
import { AGLB_DOCS_TLS_CERTIFICATE } from 'src/features/LoadBalancers/constants';

import {
  CONFIGURATION_COPY,
  protocolOptions,
} from '../LoadBalancerDetail/Configurations/constants';

<<<<<<< HEAD
import type { LoadBalancerCreateFormData } from './LoadBalancerCreateFormWrapper';
=======
import type { Handlers } from './LoadBalancerConfigurations';
import type { LoadBalancerCreateFormData } from './LoadBalancerCreate';
>>>>>>> c471eac9

interface Props {
  handlers: Handlers;
  index: number;
}

export const ConfigurationDetails = ({ index }: Props) => {
  const {
    errors,
    handleBlur,
    handleChange,
    setFieldValue,
    touched,
    values,
  } = useFormikContext<LoadBalancerCreateFormData>();

  return (
    <Box padding={1}>
      <Typography variant="h2">Details</Typography>
      <Typography sx={(theme) => ({ marginRight: theme.spacing(1) })}>
        The port the load balancer listens on, and the protocol for routing
        incoming traffic to the targets.
      </Typography>
      <Stack spacing={2}>
        <Stack direction="row" spacing={2}>
          <Autocomplete
            errorText={
              touched.configurations?.[index]?.protocol
                ? getIn(errors, `configurations[${index}].protocol`)
                : ''
            }
            onChange={(_, { value }) =>
              setFieldValue(`configurations[${index}].protocol`, value)
            }
            textFieldProps={{
              labelTooltipText: CONFIGURATION_COPY.Protocol,
            }}
            value={protocolOptions.find(
              (option) =>
                option.value === values.configurations?.[index]?.protocol
            )}
            disableClearable
            label="Protocol"
            options={protocolOptions}
          />
          <TextField
            errorText={
              touched.configurations?.[index]?.port
                ? getIn(errors, `configurations[${index}].port`)
                : ''
            }
            inputId={`configuration-${index}-port`}
            label="Port"
            labelTooltipText={CONFIGURATION_COPY.Port}
            name={`configurations[${index}].port`}
            onBlur={handleBlur}
            onChange={handleChange}
            placeholder="Enter Port"
            type="number"
            value={values.configurations?.[index]?.port}
          />
        </Stack>
        <Stack>
          <Typography variant="h3">
            TLS Certificates
            <TooltipIcon status="help" text={CONFIGURATION_COPY.Certificates} />
          </Typography>
          <Box sx={{ alignItems: 'center', display: 'flex' }}>
            <Typography>
              <BetaChip
                sx={(theme) => ({
                  marginLeft: '0 !important',
                  marginRight: theme.spacing(),
                })}
                component="span"
              />
              After the load balancer is created, and if the protocol is HTTPS,
              upload TLS termination certificates.{' '}
              <Link to={AGLB_DOCS_TLS_CERTIFICATE}>Learn more.</Link>
            </Typography>
          </Box>
        </Stack>
      </Stack>
      <TextField
        errorText={
          touched.configurations?.[index]?.label
            ? getIn(errors, `configurations[${index}].label`)
            : ''
        }
        inputId={`configuration-${index}-label`}
        label="Configuration Label"
        labelTooltipText={CONFIGURATION_COPY.configuration}
        name={`configurations[${index}].label`}
        onBlur={handleBlur}
        onChange={handleChange}
        placeholder="Enter Configuration Label"
        value={values.configurations?.[index]?.label}
      />
    </Box>
  );
};<|MERGE_RESOLUTION|>--- conflicted
+++ resolved
@@ -16,12 +16,8 @@
   protocolOptions,
 } from '../LoadBalancerDetail/Configurations/constants';
 
-<<<<<<< HEAD
+import type { Handlers } from './LoadBalancerConfigurations';
 import type { LoadBalancerCreateFormData } from './LoadBalancerCreateFormWrapper';
-=======
-import type { Handlers } from './LoadBalancerConfigurations';
-import type { LoadBalancerCreateFormData } from './LoadBalancerCreate';
->>>>>>> c471eac9
 
 interface Props {
   handlers: Handlers;
