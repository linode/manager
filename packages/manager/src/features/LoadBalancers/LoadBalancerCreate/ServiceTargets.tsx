import CloseIcon from '@mui/icons-material/Close';
import { useFormikContext } from 'formik';
import React, { useState } from 'react';

import { ActionMenu } from 'src/components/ActionMenu/ActionMenu';
import { Button } from 'src/components/Button/Button';
import { IconButton } from 'src/components/IconButton';
import { InputAdornment } from 'src/components/InputAdornment';
import { Stack } from 'src/components/Stack';
import { Table } from 'src/components/Table';
import { TableBody } from 'src/components/TableBody';
import { TableCell } from 'src/components/TableCell';
import { TableHead } from 'src/components/TableHead';
import { TableRow } from 'src/components/TableRow';
import { TableRowEmpty } from 'src/components/TableRowEmpty/TableRowEmpty';
import { TextField } from 'src/components/TextField';
import { TextTooltip } from 'src/components/TextTooltip';
import { Typography } from 'src/components/Typography';

<<<<<<< HEAD
import { ServiceTargetDrawer } from './ServiceTargetDrawer';

import type { LoadBalancerCreateFormData } from './LoadBalancerCreateFormWrapper';
=======
import type { Handlers } from './LoadBalancerConfigurations';
import type { LoadBalancerCreateFormData } from './LoadBalancerCreate';
>>>>>>> c471eac9

interface Props {
  configurationIndex: number;
  handlers: Handlers;
}

export const ServiceTargets = ({ configurationIndex, handlers }: Props) => {
  const {
    setFieldValue,
    values,
  } = useFormikContext<LoadBalancerCreateFormData>();

  const [query, setQuery] = useState<string>('');

  const configuration = values.configurations![configurationIndex];

  const handleRemoveServiceTarget = (index: number) => {
    configuration.service_targets.splice(index, 1);
    setFieldValue(
      `configuration[${configurationIndex}].service_targets`,
      configuration.service_targets
    );
  };

  return (
    <Stack padding={1} spacing={1}>
      <Typography variant="h2">Service Targets</Typography>
      <Stack spacing={2}>
        <Typography>
          Service targets are a collection of endpoints. The load balancer uses
          policies and routes to direct incoming requests to specific healthy
          endpoints. At least one service target is required to start serving
          requests.
        </Typography>
        <Stack direction="row" gap={2}>
          <Button
            buttonType="outlined"
            onClick={() => handlers.handleAddServiceTarget(configurationIndex)}
          >
            Add Service Target
          </Button>
          <TextField
            InputProps={{
              endAdornment: query && (
                <InputAdornment position="end">
                  <IconButton
                    aria-label="Clear"
                    onClick={() => setQuery('')}
                    size="small"
                    sx={{ padding: 'unset' }}
                  >
                    <CloseIcon sx={{ color: '#aaa !important' }} />
                  </IconButton>
                </InputAdornment>
              ),
            }}
            hideLabel
            inputId={`configuration-${configurationIndex}-service-target-filter`}
            label="Filter"
            onChange={(e) => setQuery(e.target.value)}
            placeholder="Filter"
            value={query}
          />
        </Stack>
        <Table sx={{ width: '99%' }}>
          <TableHead>
            <TableRow>
              <TableCell>Service Target Label</TableCell>
              <TableCell>Endpoints</TableCell>
              <TableCell>Algorithm</TableCell>
              <TableCell>Health Checks</TableCell>
              <TableCell></TableCell>
            </TableRow>
          </TableHead>
          <TableBody>
            {configuration.service_targets.length === 0 && (
              <TableRowEmpty colSpan={5} />
            )}
            {configuration.service_targets
              .filter((serviceTarget) => {
                if (query) {
                  return serviceTarget.label.includes(query);
                }
                return true;
              })
              .map((serviceTarget, index) => (
                <TableRow key={serviceTarget.label}>
                  <TableCell>{serviceTarget.label}</TableCell>
                  <TableCell>
                    {serviceTarget.endpoints.length === 0 ? (
                      0
                    ) : (
                      <TextTooltip
                        tooltipText={
                          <Stack>
                            {serviceTarget.endpoints.map(
                              ({ ip, port }, index) => (
                                <Typography key={`${ip}-${port}-${index}`}>
                                  {ip}:{port}
                                </Typography>
                              )
                            )}
                          </Stack>
                        }
                        displayText={String(serviceTarget.endpoints.length)}
                        minWidth={100}
                      />
                    )}
                  </TableCell>
                  <TableCell sx={{ textTransform: 'capitalize' }}>
                    {serviceTarget.load_balancing_policy.replace('_', ' ')}
                  </TableCell>
                  <TableCell>
                    {serviceTarget.healthcheck ? 'Yes' : 'No'}
                  </TableCell>
                  <TableCell actionCell>
                    <ActionMenu
                      actionsList={[
                        {
                          onClick: () =>
                            handlers.handleEditServiceTarget(
                              index,
                              configurationIndex
                            ),
                          title: 'Edit',
                        },
                        {
                          onClick: () => handleRemoveServiceTarget(index),
                          title: 'Remove',
                        },
                      ]}
                      ariaLabel={`Action Menu for Service Target ${serviceTarget.label}`}
                    />
                  </TableCell>
                </TableRow>
              ))}
          </TableBody>
        </Table>
      </Stack>
    </Stack>
  );
};<|MERGE_RESOLUTION|>--- conflicted
+++ resolved
@@ -17,14 +17,8 @@
 import { TextTooltip } from 'src/components/TextTooltip';
 import { Typography } from 'src/components/Typography';
 
-<<<<<<< HEAD
-import { ServiceTargetDrawer } from './ServiceTargetDrawer';
-
+import type { Handlers } from './LoadBalancerConfigurations';
 import type { LoadBalancerCreateFormData } from './LoadBalancerCreateFormWrapper';
-=======
-import type { Handlers } from './LoadBalancerConfigurations';
-import type { LoadBalancerCreateFormData } from './LoadBalancerCreate';
->>>>>>> c471eac9
 
 interface Props {
   configurationIndex: number;
