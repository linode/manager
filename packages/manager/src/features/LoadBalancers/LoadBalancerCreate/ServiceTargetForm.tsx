--- conflicted
+++ resolved
@@ -28,13 +28,8 @@
   initialValues,
   protocolOptions,
 } from '../LoadBalancerDetail/ServiceTargets/constants';
-<<<<<<< HEAD
 import { ACLB_DOCS } from '../constants';
-import { LoadBalancerCreateFormData } from './LoadBalancerCreate';
-=======
-import { AGLB_DOCS } from '../constants';
 import { LoadBalancerCreateFormData } from './LoadBalancerCreateFormWrapper';
->>>>>>> c43b09e9
 
 interface Props {
   configurationIndex: number;
