import Stack from '@mui/material/Stack';
<<<<<<< HEAD
import { Formik, Form as FormikForm, FormikHelpers } from 'formik';
import * as React from 'react';

import { DocumentTitleSegment } from 'src/components/DocumentTitle/DocumentTitle';
import { LandingHeader } from 'src/components/LandingHeader';
import { AGLB_FEEDBACK_FORM_URL } from 'src/features/LoadBalancers/constants';
import { useLoadBalancerCreateMutation } from 'src/queries/aglb/loadbalancers';
import { getFormikErrorsFromAPIErrors } from 'src/utilities/formikErrorUtils';
=======
import React from 'react';

import { DocumentTitleSegment } from 'src/components/DocumentTitle/DocumentTitle';
import { LandingHeader } from 'src/components/LandingHeader';
import { ACLB_FEEDBACK_FORM_URL } from 'src/features/LoadBalancers/constants';
>>>>>>> ddcc5995

import { LoadBalancerActionPanel } from './LoadBalancerActionPanel';
import { LoadBalancerConfigurations } from './LoadBalancerConfigurations';
import { LoadBalancerLabel } from './LoadBalancerLabel';
import { LoadBalancerRegions } from './LoadBalancerRegions';

export const LoadBalancerCreate = () => {
<<<<<<< HEAD
  const { mutateAsync } = useLoadBalancerCreateMutation();

  const handleSubmit = async (
    values: LoadBalancerCreateFormData,
    helpers: FormikHelpers<LoadBalancerCreateFormData>
  ) => {
    try {
      await mutateAsync(values);
    } catch (error) {
      helpers.setErrors(getFormikErrorsFromAPIErrors(error));
    }
  };

=======
>>>>>>> ddcc5995
  return (
    <>
      <DocumentTitleSegment segment="Create a Load Balancer" />
      <LandingHeader
        breadcrumbProps={{
          crumbOverrides: [
            {
              label: 'Cloud Load Balancers',
              position: 1,
            },
          ],
          pathname: location.pathname,
        }}
        betaFeedbackLink={ACLB_FEEDBACK_FORM_URL}
        title="Create"
      />

      <Stack spacing={3}>
        <LoadBalancerLabel />
        <LoadBalancerRegions />
        <LoadBalancerConfigurations />
        <LoadBalancerActionPanel />
      </Stack>
    </>
  );
};<|MERGE_RESOLUTION|>--- conflicted
+++ resolved
@@ -1,20 +1,9 @@
 import Stack from '@mui/material/Stack';
-<<<<<<< HEAD
-import { Formik, Form as FormikForm, FormikHelpers } from 'formik';
-import * as React from 'react';
-
-import { DocumentTitleSegment } from 'src/components/DocumentTitle/DocumentTitle';
-import { LandingHeader } from 'src/components/LandingHeader';
-import { AGLB_FEEDBACK_FORM_URL } from 'src/features/LoadBalancers/constants';
-import { useLoadBalancerCreateMutation } from 'src/queries/aglb/loadbalancers';
-import { getFormikErrorsFromAPIErrors } from 'src/utilities/formikErrorUtils';
-=======
 import React from 'react';
 
 import { DocumentTitleSegment } from 'src/components/DocumentTitle/DocumentTitle';
 import { LandingHeader } from 'src/components/LandingHeader';
 import { ACLB_FEEDBACK_FORM_URL } from 'src/features/LoadBalancers/constants';
->>>>>>> ddcc5995
 
 import { LoadBalancerActionPanel } from './LoadBalancerActionPanel';
 import { LoadBalancerConfigurations } from './LoadBalancerConfigurations';
@@ -22,22 +11,6 @@
 import { LoadBalancerRegions } from './LoadBalancerRegions';
 
 export const LoadBalancerCreate = () => {
-<<<<<<< HEAD
-  const { mutateAsync } = useLoadBalancerCreateMutation();
-
-  const handleSubmit = async (
-    values: LoadBalancerCreateFormData,
-    helpers: FormikHelpers<LoadBalancerCreateFormData>
-  ) => {
-    try {
-      await mutateAsync(values);
-    } catch (error) {
-      helpers.setErrors(getFormikErrorsFromAPIErrors(error));
-    }
-  };
-
-=======
->>>>>>> ddcc5995
   return (
     <>
       <DocumentTitleSegment segment="Create a Load Balancer" />
