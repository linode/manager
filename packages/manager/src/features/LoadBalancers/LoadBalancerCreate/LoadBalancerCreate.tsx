<<<<<<< HEAD
import { createLoadBalancerSchema } from '@linode/validation';
=======
import { CreateLoadBalancerSchema } from '@linode/validation';
>>>>>>> 9f1f4dde
import Stack from '@mui/material/Stack';
import { Form, Formik } from 'formik';
import * as React from 'react';

import { DocumentTitleSegment } from 'src/components/DocumentTitle/DocumentTitle';
import { LandingHeader } from 'src/components/LandingHeader';
import { AGLB_FEEDBACK_FORM_URL } from 'src/features/LoadBalancers/constants';

import { LoadBalancerActionPanel } from './LoadBalancerActionPanel';
import { LoadBalancerConfiguration } from './LoadBalancerConfiguration';
import { LoadBalancerLabel } from './LoadBalancerLabel';
import { LoadBalancerRegions } from './LoadBalancerRegions';

import type { CreateLoadbalancerPayload } from '@linode/api-v4';

<<<<<<< HEAD
const initialValues: CreateLoadbalancerPayload = {
  configurations: [
    {
      certificates: [{ hostname: '', id: 0 }],
      label: '',
      port: 80,
      protocol: 'tcp',
      // TODO: AGLB - Below initial values may change as we develop following create flow tickets
      routes: [
        {
          label: '',
          protocol: 'tcp',
          rules: [
            {
              match_condition: {
                hostname: '',
                match_field: 'path_prefix',
                match_value: '',
                session_stickiness_cookie: '',
                session_stickiness_ttl: 0,
              },
              service_targets: [
                {
                  ca_certificate: '', // TODO: AGLB - Need to confirm with API team on this field.
                  endpoints: [
                    {
                      host: '',
                      ip: '',
                      port: 80, // Default port, update as necessary
                      rate_capacity: 1, // Assuming a default capacity, update as necessary
                    },
                  ],
                  healthcheck: {
                    healthy_threshold: 0,
                    host: '',
                    interval: 0,
                    path: '',
                    protocol: 'tcp',
                    timeout: 0,
                    unhealthy_threshold: 0,
                  },
                  label: '',
                  load_balancing_policy: 'round_robin',
                  percentage: 0,
                },
              ],
            },
          ],
        },
      ],
    },
  ],
=======
const initialValues = {
>>>>>>> 9f1f4dde
  label: '',
  regions: [],
};

<<<<<<< HEAD
const LoadBalancerCreate = () => {
=======
export const LoadBalancerCreate = () => {
>>>>>>> 9f1f4dde
  return (
    <>
      <DocumentTitleSegment segment="Create a Load Balancer" />
      <LandingHeader
        breadcrumbProps={{
          crumbOverrides: [
            {
              label: 'Global Load Balancers',
              position: 1,
            },
          ],
          pathname: location.pathname,
        }}
        betaFeedbackLink={AGLB_FEEDBACK_FORM_URL}
        title="Create"
      />
      <Formik<CreateLoadbalancerPayload>
        onSubmit={(values, actions) => {
          // TODO: AGLB - Implement form submit
          // console.log('Values ', values);
        }}
        initialValues={initialValues}
<<<<<<< HEAD
        validationSchema={createLoadBalancerSchema}
=======
        validationSchema={CreateLoadBalancerSchema}
>>>>>>> 9f1f4dde
      >
        <Form>
          <Stack spacing={3}>
            <LoadBalancerLabel />
            <LoadBalancerRegions />
            <LoadBalancerConfiguration />
            <LoadBalancerActionPanel />
          </Stack>
        </Form>
      </Formik>
    </>
  );
};<|MERGE_RESOLUTION|>--- conflicted
+++ resolved
@@ -1,8 +1,4 @@
-<<<<<<< HEAD
-import { createLoadBalancerSchema } from '@linode/validation';
-=======
 import { CreateLoadBalancerSchema } from '@linode/validation';
->>>>>>> 9f1f4dde
 import Stack from '@mui/material/Stack';
 import { Form, Formik } from 'formik';
 import * as React from 'react';
@@ -18,7 +14,13 @@
 
 import type { CreateLoadbalancerPayload } from '@linode/api-v4';
 
-<<<<<<< HEAD
+const initialValues = {
+  label: '',
+  regions: [],
+};
+
+import type { CreateLoadbalancerPayload } from '@linode/api-v4';
+
 const initialValues: CreateLoadbalancerPayload = {
   configurations: [
     {
@@ -71,18 +73,11 @@
       ],
     },
   ],
-=======
-const initialValues = {
->>>>>>> 9f1f4dde
   label: '',
   regions: [],
 };
 
-<<<<<<< HEAD
 const LoadBalancerCreate = () => {
-=======
-export const LoadBalancerCreate = () => {
->>>>>>> 9f1f4dde
   return (
     <>
       <DocumentTitleSegment segment="Create a Load Balancer" />
@@ -105,11 +100,7 @@
           // console.log('Values ', values);
         }}
         initialValues={initialValues}
-<<<<<<< HEAD
-        validationSchema={createLoadBalancerSchema}
-=======
         validationSchema={CreateLoadBalancerSchema}
->>>>>>> 9f1f4dde
       >
         <Form>
           <Stack spacing={3}>
