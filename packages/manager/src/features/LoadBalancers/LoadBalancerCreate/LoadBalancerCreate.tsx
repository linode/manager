--- conflicted
+++ resolved
@@ -11,9 +11,6 @@
 import { LoadBalancerLabel } from './LoadBalancerLabel';
 import { LoadBalancerRegions } from './LoadBalancerRegions';
 
-<<<<<<< HEAD
-export const LoadBalancerCreate = () => {
-=======
 import type { CreateLoadbalancerPayload } from '@linode/api-v4';
 
 const initialValues = {
@@ -21,8 +18,7 @@
   regions: [],
 };
 
-const LoadBalancerCreate = () => {
->>>>>>> 3ea70908
+export const LoadBalancerCreate = () => {
   return (
     <>
       <DocumentTitleSegment segment="Create a Load Balancer" />
