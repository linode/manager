--- conflicted
+++ resolved
@@ -3,6 +3,7 @@
 import React, { useState } from 'react';
 
 import { ActionMenu } from 'src/components/ActionMenu/ActionMenu';
+import { Box } from 'src/components/Box';
 import { Button } from 'src/components/Button/Button';
 import {
   CollapsibleTable,
@@ -22,12 +23,7 @@
 import { RulesTable } from './RulesTable';
 
 import type { Handlers } from './LoadBalancerConfigurations';
-<<<<<<< HEAD
-import type { LoadBalancerCreateFormData } from './LoadBalancerCreate';
-import { Box } from 'src/components/Box';
-=======
 import type { LoadBalancerCreateFormData } from './LoadBalancerCreateFormWrapper';
->>>>>>> ddcc5995
 
 interface Props {
   configurationIndex: number;
