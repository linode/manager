--- conflicted
+++ resolved
@@ -112,45 +112,6 @@
         docsLabel="Docs"
         docsLink="" // TODO: AGLB - Add docs link
       />
-<<<<<<< HEAD
-      <Tabs
-        index={tabIndex === -1 ? 0 : tabIndex}
-        onChange={(i) => history.push(tabs[i].routeName)}
-      >
-        <TabLinkList tabs={tabs} />
-        <TabPanels>
-          <SafeTabPanel index={0}>
-            <React.Suspense fallback={<SuspenseLoader />}>
-              <LoadBalancerSummary />
-            </React.Suspense>
-          </SafeTabPanel>
-          <SafeTabPanel index={1}>
-            <React.Suspense fallback={<SuspenseLoader />}>
-              <LoadBalancerConfigurations />
-            </React.Suspense>
-          </SafeTabPanel>
-          <SafeTabPanel index={2}>
-            <React.Suspense fallback={<SuspenseLoader />}>
-              <LoadBalancerRoutes />
-            </React.Suspense>
-          </SafeTabPanel>
-          <SafeTabPanel index={3}>
-            <React.Suspense fallback={<SuspenseLoader />}>
-              <LoadBalancerServiceTargets />
-            </React.Suspense>
-          </SafeTabPanel>
-          <SafeTabPanel index={4}>
-            <React.Suspense fallback={<SuspenseLoader />}>
-              <LoadBalancerCertificates />
-            </React.Suspense>
-          </SafeTabPanel>
-          <SafeTabPanel index={5}>
-            <React.Suspense fallback={<SuspenseLoader />}>
-              <LoadBalancerSettings />
-            </React.Suspense>
-          </SafeTabPanel>
-        </TabPanels>
-=======
       <Tabs index={tabIndex === -1 ? 0 : tabIndex}>
         <TabLinkList
           tabs={tabs.map((t) => ({ ...t, routeName: `${url}/${t.path}` }))}
@@ -167,7 +128,6 @@
             <Route component={LoadBalancerSummary} />
           </Switch>
         </React.Suspense>
->>>>>>> 5e17419a
       </Tabs>
     </>
   );
