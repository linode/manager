--- conflicted
+++ resolved
@@ -114,21 +114,16 @@
               <LoadBalancerSummary />
             </React.Suspense>
           </SafeTabPanel>
-<<<<<<< HEAD
-          <SafeTabPanel index={1}>1</SafeTabPanel>
+          <SafeTabPanel index={1}>
+            <React.Suspense fallback={<SuspenseLoader />}>
+              <LoadBalancerConfigurations />
+            </React.Suspense>
+          </SafeTabPanel>
           <SafeTabPanel index={2}>
             <React.Suspense fallback={<SuspenseLoader />}>
               <LoadBalancerRoutes />
             </React.Suspense>
           </SafeTabPanel>
-=======
-          <SafeTabPanel index={1}>
-            <React.Suspense fallback={<SuspenseLoader />}>
-              <LoadBalancerConfigurations />
-            </React.Suspense>
-          </SafeTabPanel>
-          <SafeTabPanel index={2}>2</SafeTabPanel>
->>>>>>> 677a17d7
           <SafeTabPanel index={3}>
             <React.Suspense fallback={<SuspenseLoader />}>
               <LoadBalancerServiceTargets />
