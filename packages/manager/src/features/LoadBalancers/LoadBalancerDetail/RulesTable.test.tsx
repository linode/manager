// RulesTable.test.tsx

import '@testing-library/jest-dom/extend-expect';
import React from 'react';

import { routeFactory } from 'src/factories';
import { renderWithTheme } from 'src/utilities/testHelpers';

import { RulesTable } from './RulesTable';

// Mock data for testing
const mockRoute = routeFactory.build({
  protocol: 'http',
  rules: [
    {
      match_condition: {
        match_value: '/images/*',
      },
      service_targets: [],
    },
  ],
});

describe('RulesTable', () => {
  it('renders table headers', () => {
    const { getByText } = renderWithTheme(
<<<<<<< HEAD
      <RulesTable loadbalancerId={1} onEditRule={vi.fn()} route={mockRoute} />
=======
      <RulesTable
        loadbalancerId={1}
        onDeleteRule={jest.fn()}
        onEditRule={jest.fn()}
        route={mockRoute}
      />
>>>>>>> f0b17fe6
    );
    expect(getByText('Execution')).toBeInTheDocument();
    expect(getByText('Match Value')).toBeInTheDocument();
  });

  it('renders empty table when no rules are provided', () => {
    const { getByText } = renderWithTheme(
      <RulesTable
        loadbalancerId={1}
<<<<<<< HEAD
        onEditRule={vi.fn()}
=======
        onDeleteRule={jest.fn()}
        onEditRule={jest.fn()}
>>>>>>> f0b17fe6
        route={{ id: 0, label: 'test', protocol: 'http', rules: [] }}
      />
    );
    expect(getByText('No Rules')).toBeInTheDocument();
  });

  it('renders rules correctly', () => {
    const { getByText } = renderWithTheme(
<<<<<<< HEAD
      <RulesTable loadbalancerId={1} onEditRule={vi.fn()} route={mockRoute} />
=======
      <RulesTable
        loadbalancerId={1}
        onDeleteRule={jest.fn()}
        onEditRule={jest.fn()}
        route={mockRoute}
      />
>>>>>>> f0b17fe6
    );

    expect(getByText('First')).toBeInTheDocument();
    expect(getByText('/images/*')).toBeInTheDocument();
  });
});<|MERGE_RESOLUTION|>--- conflicted
+++ resolved
@@ -1,6 +1,5 @@
 // RulesTable.test.tsx
 
-import '@testing-library/jest-dom/extend-expect';
 import React from 'react';
 
 import { routeFactory } from 'src/factories';
@@ -24,16 +23,12 @@
 describe('RulesTable', () => {
   it('renders table headers', () => {
     const { getByText } = renderWithTheme(
-<<<<<<< HEAD
-      <RulesTable loadbalancerId={1} onEditRule={vi.fn()} route={mockRoute} />
-=======
       <RulesTable
         loadbalancerId={1}
-        onDeleteRule={jest.fn()}
-        onEditRule={jest.fn()}
+        onDeleteRule={vi.fn()}
+        onEditRule={vi.fn()}
         route={mockRoute}
       />
->>>>>>> f0b17fe6
     );
     expect(getByText('Execution')).toBeInTheDocument();
     expect(getByText('Match Value')).toBeInTheDocument();
@@ -43,12 +38,8 @@
     const { getByText } = renderWithTheme(
       <RulesTable
         loadbalancerId={1}
-<<<<<<< HEAD
+        onDeleteRule={vi.fn()}
         onEditRule={vi.fn()}
-=======
-        onDeleteRule={jest.fn()}
-        onEditRule={jest.fn()}
->>>>>>> f0b17fe6
         route={{ id: 0, label: 'test', protocol: 'http', rules: [] }}
       />
     );
@@ -57,16 +48,12 @@
 
   it('renders rules correctly', () => {
     const { getByText } = renderWithTheme(
-<<<<<<< HEAD
-      <RulesTable loadbalancerId={1} onEditRule={vi.fn()} route={mockRoute} />
-=======
       <RulesTable
         loadbalancerId={1}
-        onDeleteRule={jest.fn()}
-        onEditRule={jest.fn()}
+        onDeleteRule={vi.fn()}
+        onEditRule={vi.fn()}
         route={mockRoute}
       />
->>>>>>> f0b17fe6
     );
 
     expect(getByText('First')).toBeInTheDocument();
