import CloseIcon from '@mui/icons-material/Close';
import { Hidden, IconButton } from '@mui/material';
import Stack from '@mui/material/Stack';
import React, { useState } from 'react';
import { useParams } from 'react-router-dom';

import { ActionMenu } from 'src/components/ActionMenu';
import { Box } from 'src/components/Box';
import { Button } from 'src/components/Button/Button';
import { CircleProgress } from 'src/components/CircleProgress';
import {
  CollapsibleTable,
  TableItem,
} from 'src/components/CollapsibleTable/CollapsibleTable';
import { InlineMenuAction } from 'src/components/InlineMenuAction/InlineMenuAction';
import { InputAdornment } from 'src/components/InputAdornment';
import { PaginationFooter } from 'src/components/PaginationFooter/PaginationFooter';
import { TableCell } from 'src/components/TableCell';
import { TableRow } from 'src/components/TableRow';
import { TableRowEmpty } from 'src/components/TableRowEmpty/TableRowEmpty';
import { TableSortCell } from 'src/components/TableSortCell';
import { TextField } from 'src/components/TextField';
import { useOrder } from 'src/hooks/useOrder';
import { usePagination } from 'src/hooks/usePagination';
import { useLoadBalancerRoutesQuery } from 'src/queries/aglb/routes';

<<<<<<< HEAD
import { AddRuleDrawer } from './Routes/AddRuleDrawer';
=======
import { DeleteRouteDialog } from './Routes/DeleteRouteDialog';
>>>>>>> 6c3b76c1
import { RulesTable } from './RulesTable';

import type { Filter, Route } from '@linode/api-v4';

const PREFERENCE_KEY = 'loadbalancer-routes';

export const LoadBalancerRoutes = () => {
  const { loadbalancerId } = useParams<{ loadbalancerId: string }>();

  const [isAddRuleDrawerOpen, setIsAddRuleDrawerOpen] = useState(false);
  const [selectedRouteId, setSelectedRouteId] = useState<number>();
  const [query, setQuery] = useState<string>();
  const [isDeleteDialogOpen, setIsDeleteDialogOpen] = useState(false);
  const [selectedRouteId, setSelectedRouteId] = useState<number>();

  const pagination = usePagination(1, PREFERENCE_KEY);

  const { handleOrderChange, order, orderBy } = useOrder(
    {
      order: 'desc',
      orderBy: 'label',
    },
    `${PREFERENCE_KEY}-order`
  );

  const filter: Filter = {
    ['+order']: order,
    ['+order_by']: orderBy,
  };

  // If the user types in a search query, API filter by the label.
  if (query) {
    filter['label'] = { '+contains': query };
  }

  const { data: routes, isLoading } = useLoadBalancerRoutesQuery(
    Number(loadbalancerId),
    {
      page: pagination.page,
      page_size: pagination.pageSize,
    },
    filter
  );

  const selectedRoute = routes?.data.find(
    (route) => route.id === selectedRouteId
  );

<<<<<<< HEAD
  const onAddRule = (route: Route) => {
    setIsAddRuleDrawerOpen(true);
=======
  const onDeleteRoute = (route: Route) => {
    setIsDeleteDialogOpen(true);
>>>>>>> 6c3b76c1
    setSelectedRouteId(route.id);
  };

  if (isLoading) {
    return <CircleProgress />;
  }

  const getTableItems = (): TableItem[] => {
    if (!routes) {
      return [];
    }
    return routes.data?.map((route) => {
      const OuterTableCells = (
        <>
          <Hidden smDown>
<<<<<<< HEAD
            <TableCell>{route.rules?.length}</TableCell>
          </Hidden>
          <Hidden smDown>
            <TableCell>{route.protocol?.toLocaleUpperCase()}</TableCell>{' '}
=======
            <TableCell>{route.rules.length}</TableCell>
          </Hidden>
          <Hidden smDown>
            <TableCell>{route.protocol.toLocaleUpperCase()}</TableCell>{' '}
>>>>>>> 6c3b76c1
          </Hidden>
          <TableCell actionCell>
            {/**
             * TODO: AGLB: The Add Rule behavior should be implemented in future AGLB tickets.
             */}
            <InlineMenuAction
              actionText="Add Rule"
              onClick={() => onAddRule(route)}
            />
            {/**
             * TODO: AGLB: The Action menu behavior should be implemented in future AGLB tickets.
             */}
            <ActionMenu
              actionsList={[
                { onClick: () => null, title: 'Edit' },
                { onClick: () => null, title: 'Clone Route' },
                { onClick: () => onDeleteRoute(route), title: 'Delete' },
              ]}
              ariaLabel={`Action Menu for Route ${route.label}`}
            />
          </TableCell>
        </>
      );

      const InnerTable = <RulesTable rules={route.rules} />;

      return {
        InnerTable,
        OuterTableCells,
        id: route.id,
        label: route.label,
      };
    });
  };

  const RoutesTableRowHead = (
    <TableRow>
      <TableSortCell
        active={orderBy === 'label'}
        direction={order}
        handleClick={handleOrderChange}
        label="label"
      >
        Route Label
      </TableSortCell>
      <Hidden smDown>
        <TableCell>Rules</TableCell>
      </Hidden>
      <Hidden smDown>
        <TableSortCell
          active={orderBy === 'protocol'}
          direction={order}
          handleClick={handleOrderChange}
          label="protocol"
        >
          Protocol
        </TableSortCell>
      </Hidden>
      <TableCell></TableCell>
    </TableRow>
  );

  return (
    <>
      <Stack
        alignItems="flex-end"
        direction="row"
        flexWrap="wrap"
        gap={2}
        mb={2}
        mt={1.5}
      >
        <TextField
          InputProps={{
            endAdornment: (
              <InputAdornment position="end">
                <IconButton
                  aria-label="Clear"
                  onClick={() => setQuery('')}
                  size="small"
                  sx={{ padding: 'unset' }}
                >
                  <CloseIcon
                    color="inherit"
                    sx={{ color: '#aaa !important' }}
                  />
                </IconButton>
              </InputAdornment>
            ),
          }}
          hideLabel
          label="Filter"
          onChange={(e) => setQuery(e.target.value)}
          placeholder="Filter"
          style={{ minWidth: '320px' }}
          value={query}
        />
        <Box flexGrow={1} />
        {/**
         * TODO: AGLB: The Create Route behavior should be implemented in future AGLB tickets.
         */}
        <Button buttonType="primary">Create Route</Button>
      </Stack>
      <CollapsibleTable
        TableItems={getTableItems()}
        TableRowEmpty={<TableRowEmpty colSpan={5} message={'No Routes'} />}
        TableRowHead={RoutesTableRowHead}
      />
      <PaginationFooter
        count={routes?.results ?? 0}
        handlePageChange={pagination.handlePageChange}
        handleSizeChange={pagination.handlePageSizeChange}
        page={pagination.page}
        pageSize={pagination.pageSize}
      />
<<<<<<< HEAD
      <AddRuleDrawer
        loadbalancerId={Number(loadbalancerId)}
        onClose={() => setIsAddRuleDrawerOpen(false)}
        open={isAddRuleDrawerOpen}
=======
      <DeleteRouteDialog
        loadbalancerId={Number(loadbalancerId)}
        onClose={() => setIsDeleteDialogOpen(false)}
        open={isDeleteDialogOpen}
>>>>>>> 6c3b76c1
        route={selectedRoute}
      />
    </>
  );
};<|MERGE_RESOLUTION|>--- conflicted
+++ resolved
@@ -24,11 +24,8 @@
 import { usePagination } from 'src/hooks/usePagination';
 import { useLoadBalancerRoutesQuery } from 'src/queries/aglb/routes';
 
-<<<<<<< HEAD
 import { AddRuleDrawer } from './Routes/AddRuleDrawer';
-=======
 import { DeleteRouteDialog } from './Routes/DeleteRouteDialog';
->>>>>>> 6c3b76c1
 import { RulesTable } from './RulesTable';
 
 import type { Filter, Route } from '@linode/api-v4';
@@ -39,7 +36,6 @@
   const { loadbalancerId } = useParams<{ loadbalancerId: string }>();
 
   const [isAddRuleDrawerOpen, setIsAddRuleDrawerOpen] = useState(false);
-  const [selectedRouteId, setSelectedRouteId] = useState<number>();
   const [query, setQuery] = useState<string>();
   const [isDeleteDialogOpen, setIsDeleteDialogOpen] = useState(false);
   const [selectedRouteId, setSelectedRouteId] = useState<number>();
@@ -77,13 +73,13 @@
     (route) => route.id === selectedRouteId
   );
 
-<<<<<<< HEAD
   const onAddRule = (route: Route) => {
     setIsAddRuleDrawerOpen(true);
-=======
+    setSelectedRouteId(route.id);
+  };
+
   const onDeleteRoute = (route: Route) => {
     setIsDeleteDialogOpen(true);
->>>>>>> 6c3b76c1
     setSelectedRouteId(route.id);
   };
 
@@ -99,17 +95,10 @@
       const OuterTableCells = (
         <>
           <Hidden smDown>
-<<<<<<< HEAD
-            <TableCell>{route.rules?.length}</TableCell>
-          </Hidden>
-          <Hidden smDown>
-            <TableCell>{route.protocol?.toLocaleUpperCase()}</TableCell>{' '}
-=======
             <TableCell>{route.rules.length}</TableCell>
           </Hidden>
           <Hidden smDown>
             <TableCell>{route.protocol.toLocaleUpperCase()}</TableCell>{' '}
->>>>>>> 6c3b76c1
           </Hidden>
           <TableCell actionCell>
             {/**
@@ -225,17 +214,16 @@
         page={pagination.page}
         pageSize={pagination.pageSize}
       />
-<<<<<<< HEAD
       <AddRuleDrawer
         loadbalancerId={Number(loadbalancerId)}
         onClose={() => setIsAddRuleDrawerOpen(false)}
         open={isAddRuleDrawerOpen}
-=======
+        route={selectedRoute}
+      />
       <DeleteRouteDialog
         loadbalancerId={Number(loadbalancerId)}
         onClose={() => setIsDeleteDialogOpen(false)}
         open={isDeleteDialogOpen}
->>>>>>> 6c3b76c1
         route={selectedRoute}
       />
     </>
