--- conflicted
+++ resolved
@@ -25,16 +25,13 @@
   sxItemSpacing,
 } from './RulesTable.styles';
 
-import { matchFieldMap } from './Routes/utils';
-
-import type { Route } from '@linode/api-v4';
+import type { MatchField, Route } from '@linode/api-v4';
 
 interface Props {
   loadbalancerId: number;
   route: Route;
 }
 
-<<<<<<< HEAD
 const matchFieldMap: Record<MatchField, string> = {
   header: 'HTTP Header',
   host: 'Host',
@@ -95,9 +92,6 @@
 
   const xsDown = useMediaQuery(theme.breakpoints.down('sm'));
 
-=======
-export const RulesTable = ({ rules }: Props) => {
->>>>>>> 6bdab391
   return (
     <>
       <Box aria-label={`Rules List`} sx={{ margin: 0, width: '100%' }}>
@@ -130,7 +124,6 @@
               Session Stickiness
             </Box>
           </Hidden>
-<<<<<<< HEAD
           <Box sx={{ ...sxItemSpacing, width: '5%' }}></Box>
         </StyledInnerBox>
       </Box>
@@ -217,12 +210,12 @@
                                   overflowWrap: 'break-word',
                                   width: '20%',
                                 }}
-                                aria-label={`Service Targets: ${rule.match_condition.service_targets.length}`}
+                                aria-label={`Service Targets: ${rule.service_targets.length}`}
                               >
                                 <Tooltip
                                   title={
                                     <>
-                                      {rule.match_condition.service_targets.map(
+                                      {rule.service_targets.map(
                                         ({ id, label }) => (
                                           <div key={label}>
                                             {label}:{id}
@@ -238,10 +231,7 @@
                                       textDecoration: 'underline',
                                     }}
                                   >
-                                    {
-                                      rule.match_condition.service_targets
-                                        .length
-                                    }
+                                    {rule.service_targets.length}
                                   </div>
                                 </Tooltip>
                               </Box>
@@ -306,83 +296,5 @@
         </DragDropContext>
       </Box>
     </>
-=======
-          <Hidden smDown>
-            <StyledTableHeadCell>Session Stickiness</StyledTableHeadCell>
-          </Hidden>
-          <StyledTableHeadCell></StyledTableHeadCell>
-        </TableRow>
-      </TableHead>
-      <TableBody>
-        {rules.length > 0 ? (
-          rules.map((rule, index) => (
-            <StyledTableRow key={index}>
-              <StyledTableCell
-                component="th"
-                scope="row"
-                sx={{ paddingLeft: 6 }}
-              >
-                {index === 0
-                  ? 'First'
-                  : index === rules.length - 1
-                  ? 'Last'
-                  : null}
-              </StyledTableCell>
-              <StyledTableCell>
-                {rule.match_condition.match_value}
-              </StyledTableCell>
-              <Hidden smDown>
-                <StyledTableCell>
-                  {matchFieldMap[rule.match_condition.match_field]}
-                </StyledTableCell>
-              </Hidden>
-              <Hidden smDown>
-                <StyledTableCell>
-                  <Tooltip
-                    title={
-                      <>
-                        {rule.service_targets.map(({ id, label }) => (
-                          <div key={label}>
-                            {label}:{id}
-                          </div>
-                        ))}
-                      </>
-                    }
-                  >
-                    <div
-                      style={{ maxWidth: '30px', textDecoration: 'underline' }}
-                    >
-                      {rule.service_targets.length}
-                    </div>
-                  </Tooltip>
-                </StyledTableCell>
-              </Hidden>
-              <Hidden smDown>
-                <StyledTableCell>
-                  {rule.match_condition.session_stickiness_cookie ||
-                  rule.match_condition.session_stickiness_ttl
-                    ? 'Yes'
-                    : 'No'}
-                </StyledTableCell>
-              </Hidden>
-              <TableCell actionCell>
-                {/** TODO: AGLB: The Action menu behavior should be implemented in future AGLB tickets. */}
-                <ActionMenu
-                  actionsList={[
-                    { onClick: () => null, title: 'TBD' },
-                    { onClick: () => null, title: 'TBD' },
-                    { onClick: () => null, title: 'TBD' },
-                  ]}
-                  ariaLabel={`Action Menu for Rule ${rule.match_condition.match_value}`}
-                />
-              </TableCell>
-            </StyledTableRow>
-          ))
-        ) : (
-          <TableRowEmpty colSpan={5} message={'No Linodes'} />
-        )}
-      </TableBody>
-    </Table>
->>>>>>> 6bdab391
   );
 };