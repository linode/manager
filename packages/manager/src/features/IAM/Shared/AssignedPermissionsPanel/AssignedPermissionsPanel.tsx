--- conflicted
+++ resolved
@@ -1,23 +1,15 @@
-import { Paper, StyledLinkButton, Typography } from '@linode/ui';
-import { truncate } from '@linode/utilities';
+import { Paper, Typography } from '@linode/ui';
 import { useTheme } from '@mui/material';
 import * as React from 'react';
+
+import { Link } from 'src/components/Link';
 
 import { Entities } from '../Entities/Entities';
 import { Permissions } from '../Permissions/Permissions';
 import { getFacadeRoleDescription } from '../utilities';
 
-<<<<<<< HEAD
-import type {
-  DrawerModes,
-  EntitiesOption,
-  ExtendedRole,
-  ExtendedRoleMap,
-} from '../utilities';
-=======
 import type { EntitiesOption } from '../types';
 import type { DrawerModes, ExtendedRole, ExtendedRoleMap } from '../utilities';
->>>>>>> 9b533764
 import type { SxProps, Theme } from '@mui/material';
 
 interface Props {
@@ -37,15 +29,9 @@
   sx,
   value,
 }: Props) => {
-  const [showFullDescription, setShowFullDescription] = React.useState(false);
-
   const theme = useTheme();
 
-  const description =
-    role.description.length < 110 || showFullDescription
-      ? role.description
-      : truncate(role.description, 110);
-
+  // TODO: update the link for the description when it's ready - UIE-8534
   return (
     <Paper
       sx={{
@@ -67,25 +53,18 @@
       </Typography>
       <Typography
         sx={{
-          display: 'flex',
-          flexDirection: 'column',
           marginBottom: theme.tokens.spacing.S8,
+          marginTop: theme.tokens.spacing.S2,
           overflowWrap: 'anywhere',
           wordBreak: 'normal',
         }}
       >
-        {description}{' '}
-        {description.length > 110 && (
-          <StyledLinkButton
-            onClick={() => setShowFullDescription((show) => !show)}
-            sx={{
-              font: theme.tokens.alias.Typography.Label.Semibold.Xs,
-              width: 'max-content',
-            }}
-            type="button"
-          >
-            {showFullDescription ? 'Hide' : 'Expand'}
-          </StyledLinkButton>
+        {role.permissions.length ? (
+          role.description
+        ) : (
+          <>
+            {getFacadeRoleDescription(role)} <Link to="#">Learn more.</Link>
+          </>
         )}
       </Typography>
       <Permissions permissions={role.permissions} />
