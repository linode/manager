--- conflicted
+++ resolved
@@ -517,7 +517,6 @@
   return [...updatedEntityAccess, ...newEntities];
 };
 
-<<<<<<< HEAD
 export interface CombinedEntity {
   id: number;
   name: string;
@@ -544,11 +543,11 @@
       return entity;
     })
     .filter((entity) => entity.roles.length > 0);
-=======
+};
+
 export const getCreateLinkForEntityType = (
   entityType: EntityType | EntityTypePermissions
 ): string => {
   // TODO - find the exceptions to this rule - most use the route of /{entityType}s/create (note the "s")
   return `/${entityType}s/create`;
->>>>>>> eaa23921
 };