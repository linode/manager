import { Button, Select, Typography } from '@linode/ui';
import { capitalizeAllWords } from '@linode/utilities';
import Grid from '@mui/material/Grid2';
import Paper from '@mui/material/Paper';
import {
  sortRows,
  Table,
  TableBody,
  TableCell,
  TableHead,
  TableHeaderCell,
  TableRow,
  TableRowExpanded,
} from 'akamai-cds-react-components/Table';
import React, { useState } from 'react';

import { DebouncedSearchTextField } from 'src/components/DebouncedSearchTextField';
import { Link } from 'src/components/Link';
import { AssignSelectedRolesDrawer } from 'src/features/IAM/Roles/RolesTable/AssignSelectedRolesDrawer';
import { RolesTableActionMenu } from 'src/features/IAM/Roles/RolesTable/RolesTableActionMenu';
import { RolesTableExpandedRow } from 'src/features/IAM/Roles/RolesTable/RolesTableExpandedRow';
import {
  getFacadeRoleDescription,
  mapEntityTypesForSelect,
} from 'src/features/IAM/Shared/utilities';

import type { RoleView } from '../../Shared/types';
import type { SelectOption } from '@linode/ui';
import type { Order } from 'akamai-cds-react-components/Table';

const ALL_ROLES_OPTION: SelectOption = {
  label: 'All Roles',
  value: 'all',
};

interface Props {
  roles: RoleView[];
}

export const RolesTable = ({ roles }: Props) => {
  const [rows, setRows] = useState(roles);

  // Filter string for the search bar
  const [filterString, setFilterString] = React.useState('');

  // Get just the list of entity types from this list of roles, to be used in the selection filter
  const filterableOptions = React.useMemo(() => {
    return [ALL_ROLES_OPTION, ...mapEntityTypesForSelect(roles, ' Roles')];
  }, [roles]);

  const [filterableEntityType, setFilterableEntityType] =
    useState<null | SelectOption>(ALL_ROLES_OPTION);

  const [sort, setSort] = useState<
    undefined | { column: string; order: Order }
  >(undefined);

  const [selectedRows, setSelectedRows] = useState<RoleView[]>([]);
  const [isDrawerOpen, setIsDrawerOpen] = useState<boolean>(false);

  const areAllSelected = React.useMemo(() => {
    return (
      !!rows?.length &&
      !!selectedRows?.length &&
      rows?.length === selectedRows?.length
    );
  }, [rows, selectedRows]);

  const handleSort = (event: CustomEvent, column: string) => {
    setSort({ column, order: event.detail as Order });
    const visibleRows = sortRows(rows, event.detail as Order, column);
    setRows(visibleRows);
  };

  const handleSelect = (event: CustomEvent, row: 'all' | RoleView) => {
    if (row === 'all') {
      setSelectedRows(areAllSelected ? [] : rows);
    } else if (selectedRows.includes(row)) {
      setSelectedRows(selectedRows.filter((r) => r !== row));
    } else {
      setSelectedRows([...selectedRows, row]);
    }
  };

  const getFilteredRows = (
    text: string,
    entityTypeVal = ALL_ROLES_OPTION.value
  ) => {
    return roles.filter(
      (r) =>
        (entityTypeVal === ALL_ROLES_OPTION.value ||
          entityTypeVal === r.entity_type) &&
        (r.name.includes(text) ||
          r.description.includes(text) ||
          r.access.includes(text))
    );
  };

  const handleTextFilter = (fs: string) => {
    setFilterString(fs);
    const filteredRows = getFilteredRows(fs, filterableEntityType?.value);
    setRows(filteredRows);
  };

  const handleChangeEntityTypeFilter = (_: never, entityType: SelectOption) => {
    setFilterableEntityType(entityType ?? ALL_ROLES_OPTION);
    const filteredRows = getFilteredRows(filterString, entityType?.value);
    setRows(filteredRows);
  };

  const assignRoleRow = (row: RoleView) => {
    setSelectedRows([row]);
    handleAssignSelectedRoles();
  };

  const handleAssignSelectedRoles = () => {
    // Logic to assign selected roles
    setIsDrawerOpen(true);
  };

  return (
    <>
      <Paper sx={(theme) => ({ marginTop: theme.tokens.spacing.S16 })}>
        <Grid
          container
          direction="row"
<<<<<<< HEAD
          spacing={2}
          sx={{ justifyContent: 'space-between' }}
=======
          sx={{
            alignItems: 'center',
            justifyContent: 'flex-start',
          }}
        >
          <DebouncedSearchTextField
            clearable
            containerProps={{
              sx: {
                width: { md: '416px', xs: '100%' },
                height: 34,
              },
            }}
            debounceTime={250}
            hideLabel
            label="Search"
            onSearch={handleTextFilter}
            placeholder="Search"
            value={filterString}
          />
          <Select
            hideLabel
            label="Select type"
            onChange={handleChangeEntityTypeFilter}
            options={filterableOptions}
            placeholder="All Roles"
            sx={{ minWidth: 250 }}
            value={filterableEntityType}
          />
        </Grid>
        <Button
          buttonType="primary"
          disabled={selectedRows.length === 0}
          onClick={() => handleAssignSelectedRoles()}
          tooltipText={
            selectedRows.length === 0
              ? 'You must select some roles to assign them.'
              : undefined
          }
>>>>>>> ea214e07
        >
          <Grid
            container
            direction="row"
            sx={{
              alignItems: 'center',
              justifyContent: 'flex-start',
            }}
          >
            <DebouncedSearchTextField
              clearable
              debounceTime={250}
              hideLabel
              label="Search"
              onSearch={handleTextFilter}
              placeholder="Search"
              sx={{ width: 320 }}
              value={filterString}
            />
            <Select
              hideLabel
              label="Select type"
              onChange={handleChangeEntityTypeFilter}
              options={filterableOptions}
              placeholder="All Roles"
              sx={{ minWidth: 250 }}
              value={filterableEntityType}
            />
          </Grid>
          <Button
            buttonType="primary"
            disabled={selectedRows.length === 0}
            onClick={() => handleAssignSelectedRoles()}
            tooltipText={
              selectedRows.length === 0
                ? 'You must select some roles to assign them.'
                : undefined
            }
          >
            Assign Selected Roles
          </Button>
        </Grid>

        <Table data-testid="roles-table">
          <TableHead>
            <TableRow
              headerborder
              select={(event) => handleSelect(event, 'all')}
              selectable
              selected={areAllSelected}
            >
              <TableHeaderCell
                sort={(event) => handleSort(event, 'name')}
                sortable
                sorted={sort?.column === 'name' ? sort.order : undefined}
                style={{ minWidth: '26%' }}
              >
                Role
              </TableHeaderCell>
              <TableHeaderCell
                sort={(event) => handleSort(event, 'access')}
                sortable
                sorted={sort?.column === 'access' ? sort.order : undefined}
                style={{ minWidth: '14%' }}
              >
                Role Type
              </TableHeaderCell>
              <TableHeaderCell
                sort={(event) => handleSort(event, 'description')}
                sortable
                sorted={sort?.column === 'description' ? sort.order : undefined}
                style={{ minWidth: '38%' }}
              >
                Description
              </TableHeaderCell>
              <TableHeaderCell style={{ minWidth: '10%' }} />
            </TableRow>
          </TableHead>
          <TableBody>
            {!rows?.length ? (
              <TableRow>
                <TableCell>No items to display.</TableCell>
              </TableRow>
            ) : (
              rows.map((roleRow) => (
                <TableRow
                  expandable
                  hoverable
                  key={roleRow.name}
                  rowborder
                  select={(event) => handleSelect(event, roleRow)}
                  selectable
                  selected={selectedRows.includes(roleRow)}
                >
                  <TableCell style={{ minWidth: '26%' }}>
                    {roleRow.name}
                  </TableCell>
                  <TableCell style={{ minWidth: '14%' }}>
                    {capitalizeAllWords(roleRow.access, '_')}
                  </TableCell>
                  <TableCell style={{ minWidth: '38%' }}>
                    {roleRow.permissions.length ? (
                      roleRow.description
                    ) : (
                      // TODO: update the link for the description when it's ready - UIE-8534
                      <Typography>
                        {getFacadeRoleDescription(roleRow)}{' '}
                        <Link to="#">Learn more.</Link>
                      </Typography>
                    )}
                  </TableCell>
                  <TableCell style={{ minWidth: '10%' }}>
                    <RolesTableActionMenu
                      onClick={() => {
                        assignRoleRow(roleRow);
                      }}
                    />
                  </TableCell>
                  <TableRowExpanded
                    slot="expanded"
                    style={{ marginBottom: 12, padding: 0, width: '100%' }}
                  >
                    <RolesTableExpandedRow permissions={roleRow.permissions} />
                  </TableRowExpanded>
                </TableRow>
              ))
            )}
          </TableBody>
        </Table>
      </Paper>
      <AssignSelectedRolesDrawer
        onClose={() => setIsDrawerOpen(false)}
        open={isDrawerOpen}
        selectedRoles={selectedRows}
      />
    </>
  );
};<|MERGE_RESOLUTION|>--- conflicted
+++ resolved
@@ -124,50 +124,8 @@
         <Grid
           container
           direction="row"
-<<<<<<< HEAD
           spacing={2}
           sx={{ justifyContent: 'space-between' }}
-=======
-          sx={{
-            alignItems: 'center',
-            justifyContent: 'flex-start',
-          }}
-        >
-          <DebouncedSearchTextField
-            clearable
-            containerProps={{
-              sx: {
-                width: { md: '416px', xs: '100%' },
-                height: 34,
-              },
-            }}
-            debounceTime={250}
-            hideLabel
-            label="Search"
-            onSearch={handleTextFilter}
-            placeholder="Search"
-            value={filterString}
-          />
-          <Select
-            hideLabel
-            label="Select type"
-            onChange={handleChangeEntityTypeFilter}
-            options={filterableOptions}
-            placeholder="All Roles"
-            sx={{ minWidth: 250 }}
-            value={filterableEntityType}
-          />
-        </Grid>
-        <Button
-          buttonType="primary"
-          disabled={selectedRows.length === 0}
-          onClick={() => handleAssignSelectedRoles()}
-          tooltipText={
-            selectedRows.length === 0
-              ? 'You must select some roles to assign them.'
-              : undefined
-          }
->>>>>>> ea214e07
         >
           <Grid
             container
@@ -179,12 +137,17 @@
           >
             <DebouncedSearchTextField
               clearable
+              containerProps={{
+                sx: {
+                  width: { md: '416px', xs: '100%' },
+                  height: 34,
+                },
+              }}
               debounceTime={250}
               hideLabel
               label="Search"
               onSearch={handleTextFilter}
               placeholder="Search"
-              sx={{ width: 320 }}
               value={filterString}
             />
             <Select
