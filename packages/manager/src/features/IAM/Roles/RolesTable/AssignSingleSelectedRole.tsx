import { Divider, useTheme } from '@mui/material';
import Box from '@mui/material/Box';
import React from 'react';
import { Controller, useFormContext } from 'react-hook-form';

import { AssignedPermissionsPanel } from 'src/features/IAM/Shared/AssignedPermissionsPanel/AssignedPermissionsPanel';

import type { RoleView } from 'src/features/IAM/Shared/types';
import type { AssignNewRoleFormValues } from 'src/features/IAM/Shared/utilities';

interface Props {
  hideDetails: boolean;
  index: number;
  role: RoleView;
}

export const AssignSingleSelectedRole = ({
  hideDetails,
  index,
  role,
}: Props) => {
  const theme = useTheme();

  const { control } = useFormContext<AssignNewRoleFormValues>();

  return (
    <Box display="flex">
      <Box display="flex" flexDirection="column" sx={{ flex: '5 1 auto' }}>
        {index !== 0 && (
          <Divider
            sx={{
              marginBottom: theme.tokens.spacing.S6,
              marginTop: theme.tokens.spacing.S12,
            }}
          />
        )}

        {!!role && (
          <Controller
            control={control}
            name={`roles.${index}.entities`}
            render={({ field: { onChange, value }, fieldState }) => (
              <AssignedPermissionsPanel
                errorText={fieldState.error?.message}
                hideDetails={hideDetails}
                mode="assign-role"
                onChange={(updatedEntities) => {
<<<<<<< HEAD
                  onChange({
                    ...value,
                    entities: updatedEntities,
                  });
=======
                  onChange(updatedEntities);
>>>>>>> dc57f753
                }}
                role={role}
                showName={true}
                value={value || []}
              />
<<<<<<< HEAD
            )
          }
        />
=======
            )}
            rules={{
              validate: (value) => {
                if (role.access === 'account_access') return true;
                if (
                  role.access === 'entity_access' &&
                  (!value || value.length === 0)
                ) {
                  return 'Select entities.';
                }
                return true;
              },
            }}
          />
        )}
>>>>>>> dc57f753
      </Box>
    </Box>
  );
};<|MERGE_RESOLUTION|>--- conflicted
+++ resolved
@@ -45,24 +45,12 @@
                 hideDetails={hideDetails}
                 mode="assign-role"
                 onChange={(updatedEntities) => {
-<<<<<<< HEAD
-                  onChange({
-                    ...value,
-                    entities: updatedEntities,
-                  });
-=======
                   onChange(updatedEntities);
->>>>>>> dc57f753
                 }}
                 role={role}
                 showName={true}
                 value={value || []}
               />
-<<<<<<< HEAD
-            )
-          }
-        />
-=======
             )}
             rules={{
               validate: (value) => {
@@ -78,7 +66,6 @@
             }}
           />
         )}
->>>>>>> dc57f753
       </Box>
     </Box>
   );
