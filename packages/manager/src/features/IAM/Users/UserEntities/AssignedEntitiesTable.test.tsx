--- conflicted
+++ resolved
@@ -11,13 +11,9 @@
 
 const queryMocks = vi.hoisted(() => ({
   useAccountEntities: vi.fn().mockReturnValue({}),
-<<<<<<< HEAD
-  useAccountUserPermissions: vi.fn().mockReturnValue({}),
   useParams: vi.fn().mockReturnValue({}),
   useSearch: vi.fn().mockReturnValue({}),
-=======
   useUserRoles: vi.fn().mockReturnValue({}),
->>>>>>> 395f0793
 }));
 
 vi.mock('src/queries/iam/iam', async () => {
