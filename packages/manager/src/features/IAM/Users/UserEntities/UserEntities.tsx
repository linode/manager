import { useAccountUser } from '@linode/queries';
import {
  CircleProgress,
  ErrorState,
  Paper,
  Typography,
  useTheme,
} from '@linode/ui';
import { useParams } from '@tanstack/react-router';
import { isEmpty } from 'ramda';
import React from 'react';

import { DocumentTitleSegment } from 'src/components/DocumentTitle';
import { useAccountUserPermissions } from 'src/queries/iam/iam';

import {
  ERROR_STATE_TEXT,
  NO_ASSIGNED_ENTITIES_TEXT,
} from '../../Shared/constants';
import { NoAssignedRoles } from '../../Shared/NoAssignedRoles/NoAssignedRoles';
import { AssignedEntitiesTable } from './AssignedEntitiesTable';

export const UserEntities = () => {
  const theme = useTheme();

<<<<<<< HEAD
  const { username } = useParams({ from: '/iam/users/$username' });
  const { data: assignedRoles, isLoading } = useAccountUserPermissions(
    username ?? ''
  );
=======
  const { username } = useParams<{ username: string }>();
  const {
    data: assignedRoles,
    isLoading,
    error: assignedRolesError,
  } = useAccountUserPermissions(username ?? '');
>>>>>>> a1b88399
  const { error } = useAccountUser(username ?? '');

  const hasAssignedRoles = assignedRoles
    ? !isEmpty(assignedRoles.entity_access)
    : false;

  if (isLoading) {
    return <CircleProgress />;
  }

  if (error || assignedRolesError) {
    return <ErrorState errorText={ERROR_STATE_TEXT} />;
  }

  return (
    <>
      <DocumentTitleSegment segment={`${username} - User Entities`} />

      {hasAssignedRoles ? (
        <Paper sx={(theme) => ({ marginTop: theme.tokens.spacing.S16 })}>
          <Typography variant="h2">Entity Access</Typography>
          <Typography
            sx={{
              margin: `${theme.tokens.spacing.S12} 0 ${theme.tokens.spacing.S20}`,
            }}
            variant="body1"
          >
            View and manage entities attached to user&apos;s entity access
            roles.
          </Typography>
          <AssignedEntitiesTable />
        </Paper>
      ) : (
        <NoAssignedRoles
          hasAssignNewRoleDrawer={false}
          text={NO_ASSIGNED_ENTITIES_TEXT}
        />
      )}
    </>
  );
};<|MERGE_RESOLUTION|>--- conflicted
+++ resolved
@@ -23,19 +23,12 @@
 export const UserEntities = () => {
   const theme = useTheme();
 
-<<<<<<< HEAD
   const { username } = useParams({ from: '/iam/users/$username' });
-  const { data: assignedRoles, isLoading } = useAccountUserPermissions(
-    username ?? ''
-  );
-=======
-  const { username } = useParams<{ username: string }>();
   const {
     data: assignedRoles,
     isLoading,
     error: assignedRolesError,
   } = useAccountUserPermissions(username ?? '');
->>>>>>> a1b88399
   const { error } = useAccountUser(username ?? '');
 
   const hasAssignedRoles = assignedRoles
