--- conflicted
+++ resolved
@@ -58,12 +58,7 @@
       >
         <Chip
           data-testid="entities"
-<<<<<<< HEAD
           deleteIcon={<CloseIcon />}
-=======
-          deleteIcon={<CloseIcon data-testid="CloseIcon" />}
-          key={entity.id}
->>>>>>> ebc9edfd
           label={entity.name}
           onDelete={() => onRemoveAssignment(entity, role)}
           sx={{
