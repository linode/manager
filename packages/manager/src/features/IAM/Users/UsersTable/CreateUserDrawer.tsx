--- conflicted
+++ resolved
@@ -1,11 +1,7 @@
 import {
-<<<<<<< HEAD
+  ActionsPanel,
   Box,
   Drawer,
-=======
-  ActionsPanel,
-  Box,
->>>>>>> 34b1eb03
   FormControlLabel,
   Notice,
   TextField,
@@ -14,12 +10,6 @@
 import * as React from 'react';
 import { Controller, useForm } from 'react-hook-form';
 import { useHistory } from 'react-router-dom';
-
-<<<<<<< HEAD
-import { ActionsPanel } from 'src/components/ActionsPanel/ActionsPanel';
-=======
-import { Drawer } from 'src/components/Drawer';
->>>>>>> 34b1eb03
 import { useCreateUserMutation } from 'src/queries/account/users';
 
 import type { User } from '@linode/api-v4/lib/account';
