import {
  ActionsPanel,
  Box,
  Drawer,
  FormControlLabel,
  Notice,
  TextField,
  Toggle,
} from '@linode/ui';
import * as React from 'react';
import { Controller, useForm } from 'react-hook-form';
import { useHistory } from 'react-router-dom';

<<<<<<< HEAD
import { NotFound } from 'src/components/NotFound';
import { useCreateUserMutation } from 'src/queries/account/users';
=======
import { Drawer } from 'src/components/Drawer';
import { useCreateUserMutation } from '@linode/queries';
>>>>>>> 4f9504a0

import type { User } from '@linode/api-v4/lib/account';

interface Props {
  onClose: () => void;
  open: boolean;
}

export const CreateUserDrawer = (props: Props) => {
  const { onClose, open } = props;
  const history = useHistory();
  const { mutateAsync: createUserMutation } = useCreateUserMutation();

  const {
    control,
    formState: { errors, isSubmitting },
    handleSubmit,
    reset,
    setError,
  } = useForm({
    defaultValues: {
      email: '',
      restricted: false,
      username: '',
    },
  });

  const onSubmit = async (data: {
    email: string;
    restricted: boolean;
    username: string;
  }) => {
    try {
      const user: User = await createUserMutation(data);
      handleClose();

      if (user.restricted) {
        history.push(`/account/users/${data.username}/permissions`, {
          newUsername: user.username,
        });
      }
    } catch (errors) {
      for (const error of errors) {
        setError(error?.field ?? 'root', { message: error.reason });
      }
    }
  };

  const handleClose = () => {
    reset();
    onClose();
  };

  return (
    <Drawer
      NotFoundComponent={NotFound}
      onClose={handleClose}
      open={open}
      title="Add a User"
    >
      {errors.root?.message && (
        <Notice text={errors.root?.message} variant="error" />
      )}
      <form onSubmit={handleSubmit(onSubmit)}>
        <Controller
          render={({ field, fieldState }) => (
            <TextField
              data-qa-create-username
              errorText={fieldState.error?.message}
              label="Username"
              onBlur={field.onBlur}
              onChange={field.onChange}
              required
              trimmed
              value={field.value}
            />
          )}
          control={control}
          name="username"
          rules={{ required: 'Username is required' }}
        />

        <Controller
          render={({ field, fieldState }) => (
            <TextField
              data-qa-create-email
              errorText={fieldState.error?.message}
              label="Email"
              onChange={field.onChange}
              required
              trimmed
              type="email"
              value={field.value}
            />
          )}
          control={control}
          name="email"
          rules={{ required: 'Email is required' }}
        />

        <Controller
          render={({ field }) => (
            <FormControlLabel
              label={`This user will have ${
                field.value ? 'limited' : 'full'
              } access to account features.
                    This can be changed later.`}
              onChange={(e: React.ChangeEvent<HTMLInputElement>) => {
                field.onChange(!e.target.checked);
              }}
              checked={!field.value}
              control={<Toggle data-qa-create-restricted />}
              sx={{ marginTop: 1 }}
            />
          )}
          control={control}
          name="restricted"
        />

        <Box sx={{ marginTop: 1 }}>
          <Notice
            text="The user will be sent an email to set their password"
            variant="warning"
          />
        </Box>
        <ActionsPanel
          primaryButtonProps={{
            'data-testid': 'submit',
            label: 'Add User',
            loading: isSubmitting,
            type: 'submit',
          }}
          secondaryButtonProps={{
            'data-testid': 'cancel',
            label: 'Cancel',
            onClick: handleClose,
          }}
        />
      </form>
    </Drawer>
  );
};<|MERGE_RESOLUTION|>--- conflicted
+++ resolved
@@ -1,3 +1,4 @@
+import { useCreateUserMutation } from '@linode/queries';
 import {
   ActionsPanel,
   Box,
@@ -11,13 +12,7 @@
 import { Controller, useForm } from 'react-hook-form';
 import { useHistory } from 'react-router-dom';
 
-<<<<<<< HEAD
 import { NotFound } from 'src/components/NotFound';
-import { useCreateUserMutation } from 'src/queries/account/users';
-=======
-import { Drawer } from 'src/components/Drawer';
-import { useCreateUserMutation } from '@linode/queries';
->>>>>>> 4f9504a0
 
 import type { User } from '@linode/api-v4/lib/account';
 
