--- conflicted
+++ resolved
@@ -45,11 +45,11 @@
         entity?.permissions,
         profile?.restricted
       ) as PermissionMap;
-<<<<<<< HEAD
       const imagePermissionsMap = imageGrantsToPermissions(
-=======
+        entity?.permissions,
+        profile?.restricted
+      ) as PermissionMap;
       const vpcPermissionsMap = vpcGrantsToPermissions(
->>>>>>> e6f6d3fc
         entity?.permissions,
         profile?.restricted
       ) as PermissionMap;
