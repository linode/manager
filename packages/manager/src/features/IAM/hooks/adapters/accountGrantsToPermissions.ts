import type {
  AccountAdmin,
  GlobalGrantTypes,
  GrantLevel,
} from '@linode/api-v4';

/** Map the existing Grant model to the new IAM RBAC model. */
// list_vpcs_ip_addresses returned by API
// upload_image returned by API
export const accountGrantsToPermissions = (
  globalGrants?: Record<GlobalGrantTypes, boolean | GrantLevel>,
  isRestricted?: boolean
): Record<AccountAdmin, boolean> => {
  const unrestricted = isRestricted === false; // explicit === false since the profile can be undefined
  const hasWriteAccess =
    globalGrants?.account_access === 'read_write' || unrestricted;
  const hasReadAccess =
    globalGrants?.account_access === 'read_only' || hasWriteAccess;

  return {
    // AccountAdmin
    accept_service_transfer: unrestricted,
    acknowledge_account_agreement: hasWriteAccess,
    cancel_account: hasWriteAccess || globalGrants?.cancel_account,
    cancel_service_transfer: unrestricted,
    create_service_transfer: unrestricted,
    create_user: unrestricted,
    delete_user: unrestricted, // TODO: verify mapping as this is not in the API
    enable_managed: hasWriteAccess,
    enroll_beta_program: unrestricted,
    is_account_admin: unrestricted,
    update_account: hasWriteAccess,
    update_account_settings: hasWriteAccess,
    update_user: unrestricted, // TODO: verify mapping as this is not in the API
    update_user_grants: unrestricted, // TODO: verify mapping as this is not in the API
    // AccountViewer
    list_account_agreements: unrestricted,
    list_account_logins: unrestricted,
    list_available_services: unrestricted,
    list_default_firewalls: unrestricted,
    list_service_transfers: unrestricted,
    list_user_grants: unrestricted, // TODO: verify mapping as this is not in the API
    view_account: unrestricted,
    view_account_login: unrestricted,
    view_account_settings: unrestricted,
    view_enrolled_beta_program: unrestricted,
    view_network_usage: unrestricted,
    view_region_available_service: unrestricted,
    view_service_transfer: unrestricted,
    view_user: true, // TODO: verify mapping as this is not in the API
    view_user_preferences: true, // TODO: verify mapping as this is not in the API
    // AccountBillingAdmin
    create_payment_method: hasWriteAccess,
    create_promo_code: hasWriteAccess,
    delete_payment_method: hasWriteAccess,
    make_billing_payment: hasWriteAccess,
    set_default_payment_method: hasWriteAccess,
    // AccountBillingViewer
    list_billing_invoices: hasReadAccess,
    list_billing_payments: hasReadAccess,
    list_invoice_items: hasReadAccess,
    list_payment_methods: hasReadAccess,
    view_billing_invoice: hasReadAccess,
    view_billing_payment: hasReadAccess,
    view_payment_method: hasReadAccess,
    // AccountFirewallAdmin
    create_firewall: unrestricted || globalGrants?.add_firewalls,
    // AccountLinodeAdmin
    create_linode: unrestricted || globalGrants?.add_linodes,
    // AccountVolumeAdmin
    create_volume: unrestricted || globalGrants?.add_volumes,
    // AccountNodeBalancerAdmin
    create_nodebalancer: unrestricted || globalGrants?.add_nodebalancers,
<<<<<<< HEAD
    // AccountImageAdmin
    create_image: unrestricted || globalGrants?.add_images,
    upload_image: unrestricted || globalGrants?.add_images,
=======
    // AccountVPCAdmin
    create_vpc: unrestricted || globalGrants?.add_vpcs,
>>>>>>> e6f6d3fc
    // AccountOAuthClientAdmin
    create_oauth_client: true,
    update_oauth_client: true,
    delete_oauth_client: true,
    reset_oauth_client_secret: true,
  } as Record<AccountAdmin, boolean>;
};<|MERGE_RESOLUTION|>--- conflicted
+++ resolved
@@ -71,14 +71,11 @@
     create_volume: unrestricted || globalGrants?.add_volumes,
     // AccountNodeBalancerAdmin
     create_nodebalancer: unrestricted || globalGrants?.add_nodebalancers,
-<<<<<<< HEAD
     // AccountImageAdmin
     create_image: unrestricted || globalGrants?.add_images,
     upload_image: unrestricted || globalGrants?.add_images,
-=======
     // AccountVPCAdmin
     create_vpc: unrestricted || globalGrants?.add_vpcs,
->>>>>>> e6f6d3fc
     // AccountOAuthClientAdmin
     create_oauth_client: true,
     update_oauth_client: true,
