import { getInvoices } from '@linode/api-v4/lib/account';
import * as React from 'react';
import Hidden from 'src/components/core/Hidden';
import Paper from 'src/components/core/Paper';
import { makeStyles, Theme } from 'src/components/core/styles';
import Grid from 'src/components/Grid';
import BillingSummary from 'src/features/Billing/BillingPanels/BillingSummary';
import {
  Community,
  Maintenance,
  OpenSupportTickets,
  PendingActions
} from 'src/features/NotificationCenter';
import useNotificationData from 'src/features/NotificationCenter/NotificationData/useNotificationData';
import useAccount from 'src/hooks/useAccount';
import useAccountManagement from 'src/hooks/useAccountManagement';
import { useAPIRequest } from 'src/hooks/useAPIRequest';
import LinodeNews from './LinodeNews';
import ManagedDashboardCard from '../Dashboard/ManagedDashboardCard/ManagedDashboardCard_CMR';

const useStyles = makeStyles((theme: Theme) => ({
  root: {
    marginBottom: 30,
    [theme.breakpoints.up('md')]: {
      padding: theme.spacing(3),
      borderRadius: 3
    }
  },
  column: {
    [theme.breakpoints.up('md')]: {
      width: '45%'
    }
  }
}));

export const Notifications: React.FC<{}> = _ => {
  const classes = useStyles();
  const { account } = useAccount();
  const balance = account.data?.balance ?? 0;
  const balanceUninvoiced = account.data?.balance_uninvoiced ?? 0;

<<<<<<< HEAD
  const {
    community,
    pendingActions,
    statusNotifications,
    support
  } = useNotificationData();
=======
  const { _isManagedAccount } = useAccountManagement();
  const { community, pendingActions, support } = useNotificationData();
>>>>>>> 90c16029

  const mostRecentInvoiceRequest = useAPIRequest<number | undefined>(
    () =>
      getInvoices({}, { '+order': 'desc', '+order_by': 'date' }).then(
        response => response.data[0].id
      ),
    undefined
  );

  return (
    <>
      <Hidden smDown>
        <BillingSummary
          balance={balance}
          balanceUninvoiced={balanceUninvoiced}
          mostRecentInvoiceId={mostRecentInvoiceRequest.data}
        />
      </Hidden>
      {_isManagedAccount && <ManagedDashboardCard />}
      <Paper className={classes.root}>
        <Grid
          container
          direction="row"
          justify="space-between"
          alignItems="flex-start"
        >
          <Hidden smDown>
            <Grid item className={classes.column}>
              <Grid container direction="column">
                <Grid item>
                  <PendingActions pendingActions={pendingActions} />
                </Grid>
                <Grid item>
                  <Maintenance statusNotifications={statusNotifications} />
                </Grid>
              </Grid>
            </Grid>
            <Grid item className={classes.column}>
              <Grid container direction="column">
                <Grid item>
                  <OpenSupportTickets
                    loading={support.loading}
                    error={Boolean(support.error)}
                    openTickets={support.data}
                  />
                </Grid>
                <Grid item>
                  <Community
                    loading={community.loading}
                    communityEvents={community.events}
                    error={Boolean(community.error)}
                  />
                </Grid>
              </Grid>
            </Grid>
          </Hidden>

          {/* Small screen version */}
          <Hidden mdUp>
            <PendingActions pendingActions={pendingActions} />
            <Maintenance statusNotifications={statusNotifications} />
            <OpenSupportTickets
              loading={support.loading}
              error={Boolean(support.error)}
              openTickets={support.data}
            />
            <Community
              loading={community.loading}
              communityEvents={community.events}
              error={Boolean(community.error)}
            />
          </Hidden>
        </Grid>
      </Paper>

      <Hidden mdUp>
        <BillingSummary
          balance={balance}
          balanceUninvoiced={balanceUninvoiced}
          mostRecentInvoiceId={mostRecentInvoiceRequest.data}
        />
      </Hidden>

      <LinodeNews />
    </>
  );
};

export default React.memo(Notifications);<|MERGE_RESOLUTION|>--- conflicted
+++ resolved
@@ -39,17 +39,13 @@
   const balance = account.data?.balance ?? 0;
   const balanceUninvoiced = account.data?.balance_uninvoiced ?? 0;
 
-<<<<<<< HEAD
   const {
     community,
     pendingActions,
     statusNotifications,
     support
   } = useNotificationData();
-=======
   const { _isManagedAccount } = useAccountManagement();
-  const { community, pendingActions, support } = useNotificationData();
->>>>>>> 90c16029
 
   const mostRecentInvoiceRequest = useAPIRequest<number | undefined>(
     () =>
