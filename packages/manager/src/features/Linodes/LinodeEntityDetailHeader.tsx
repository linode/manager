<<<<<<< HEAD
import { Box, Stack, TooltipIcon } from '@linode/ui';
=======
import { Box, Button, Stack } from '@linode/ui';
>>>>>>> bb4be032
import { Typography } from '@mui/material';
import { useTheme } from '@mui/material/styles';
import * as React from 'react';

import { EntityHeader } from 'src/components/EntityHeader/EntityHeader';
import { Hidden } from 'src/components/Hidden';
import { StatusIcon } from 'src/components/StatusIcon/StatusIcon';
import { LinodeActionMenu } from 'src/features/Linodes/LinodesLanding/LinodeActionMenu/LinodeActionMenu';
import { ProgressDisplay } from 'src/features/Linodes/LinodesLanding/LinodeRow/LinodeRow';
import { lishLaunch } from 'src/features/Lish/lishUtils';
import { useIsResourceRestricted } from 'src/hooks/useIsResourceRestricted';
import { sendLinodeActionMenuItemEvent } from 'src/utilities/analytics/customEventAnalytics';

import { VPC_REBOOT_MESSAGE } from '../VPCs/constants';
import { StyledLink } from './LinodeEntityDetail.styles';
import { getLinodeIconStatus } from './LinodesLanding/utils';

import type { LinodeHandlers } from './LinodesLanding/LinodesLanding';
import type { Config, LinodeBackups } from '@linode/api-v4';
import type { Linode, LinodeType } from '@linode/api-v4/lib/linodes/types';
import type { TypographyProps } from 'src/components/Typography';

interface LinodeEntityDetailProps {
  id: number;
  isSummaryView?: boolean;
  linode: Linode;
  openTagDrawer: (tags: string[]) => void;
  variant?: TypographyProps['variant'];
}

export interface Props extends LinodeEntityDetailProps {
  handlers: LinodeHandlers;
}

// =============================================================================
// Header
// =============================================================================
export interface HeaderProps {
  backups: LinodeBackups;
  configs?: Config[];
  image: string;
  imageVendor: null | string;
  isSummaryView?: boolean;
  linodeId: number;
  linodeLabel: string;
  linodeRegionDisplay: string;
  linodeStatus: Linode['status'];
  openNotificationMenu: () => void;
  progress?: number;
  transitionText?: string;
  type: LinodeType | null;
  variant?: TypographyProps['variant'];
}

interface LinodeEntityDetailHeaderProps extends HeaderProps {
  handlers: LinodeHandlers;
}

export const LinodeEntityDetailHeader = (
  props: LinodeEntityDetailHeaderProps
) => {
  const theme = useTheme();

  const {
    backups,
    configs,
    handlers,
    isSummaryView,
    linodeId,
    linodeLabel,
    linodeRegionDisplay,
    linodeStatus,
    openNotificationMenu,
    progress,
    transitionText,
    type,
    variant,
  } = props;

  const isLinodesGrantReadOnly = useIsResourceRestricted({
    grantLevel: 'read_only',
    grantType: 'linode',
    id: linodeId,
  });

  const isRunning = linodeStatus === 'running';
  const isOffline = linodeStatus === 'stopped' || linodeStatus === 'offline';

  const handleConsoleButtonClick = (id: number) => {
    sendLinodeActionMenuItemEvent('Launch Console');
    lishLaunch(id);
  };

  const isRebootNeeded =
    isRunning &&
    configs?.some((config) =>
      config.interfaces.some(
        (linodeInterface) =>
          linodeInterface.purpose === 'vpc' && !linodeInterface.active
      )
    );

  const formattedStatus = isRebootNeeded
    ? 'REBOOT NEEDED'
    : linodeStatus.replace('_', ' ').toUpperCase();
  const formattedTransitionText = (transitionText ?? '').toUpperCase();

  const hasSecondaryStatus =
    typeof progress !== 'undefined' &&
    typeof transitionText !== 'undefined' &&
    // Kind of a hacky way to avoid "CLONING | CLONING (50%)" until we add logic
    // to display "Cloning to 'destination-linode'.
    formattedTransitionText !== formattedStatus;

  const sxActionItem = {
    '&:focus': {
      color: theme.color.white,
    },
    '&:hover': {
      '&[aria-disabled="true"]': {
        color: theme.color.disabledText,
      },

      color: theme.color.white,
    },
    '&[aria-disabled="true"]': {
      background: 'transparent',
      color: theme.color.disabledText,
    },
    background: 'transparent',
    color: theme.textColors.linkActiveLight,
    fontFamily: theme.font.normal,
    fontSize: '0.875rem',
    height: theme.spacing(5),
    minWidth: 'auto',
  };

  const sxBoxFlex = {
    alignItems: 'center',
    display: 'flex',
  };

  return (
    <EntityHeader
      isSummaryView={isSummaryView}
      title={<StyledLink to={`linodes/${linodeId}`}>{linodeLabel}</StyledLink>}
      variant={variant}
    >
      <Box sx={sxBoxFlex}>
        <Stack
          alignItems="center"
          aria-label={`Linode status ${linodeStatus}`}
          data-qa-linode-status
          direction="row"
          spacing={1.5}
          sx={{ paddingX: 2 }}
        >
          <StatusIcon status={getLinodeIconStatus(linodeStatus)} />
          <Typography sx={(theme) => ({ fontFamily: theme.font.bold })}>
            {formattedStatus}
          </Typography>
        </Stack>
        {isRebootNeeded && (
          <TooltipIcon
            status="help"
            sxTooltipIcon={{ padding: 0 }}
            text={VPC_REBOOT_MESSAGE}
          />
        )}
        {hasSecondaryStatus && (
          <Button
            buttonType="secondary"
            onClick={openNotificationMenu}
            sx={{ minWidth: '64px' }}
          >
            <ProgressDisplay
              progress={progress ?? 0}
              sx={{ color: 'primary.main', fontFamily: theme.font.bold }}
              text={formattedTransitionText}
            />
          </Button>
        )}
      </Box>
      <Box sx={sxBoxFlex}>
        <Hidden mdDown>
          <Button
            onClick={() =>
              handlers.onOpenPowerDialog(isRunning ? 'Power Off' : 'Power On')
            }
            buttonType="primary"
            disabled={!(isRunning || isOffline) || isLinodesGrantReadOnly}
            sx={sxActionItem}
          >
            {isRunning ? 'Power Off' : 'Power On'}
          </Button>
          <Button
            buttonType="primary"
            disabled={isOffline || isLinodesGrantReadOnly}
            onClick={() => handlers.onOpenPowerDialog('Reboot')}
            sx={sxActionItem}
          >
            Reboot
          </Button>
          <Button
            onClick={() => {
              handleConsoleButtonClick(linodeId);
            }}
            buttonType="primary"
            disabled={isLinodesGrantReadOnly}
            sx={sxActionItem}
          >
            Launch LISH Console
          </Button>
        </Hidden>
        <LinodeActionMenu
          linodeBackups={backups}
          linodeId={linodeId}
          linodeLabel={linodeLabel}
          linodeRegion={linodeRegionDisplay}
          linodeStatus={linodeStatus}
          linodeType={type ?? undefined}
          {...handlers}
        />
      </Box>
    </EntityHeader>
  );
};<|MERGE_RESOLUTION|>--- conflicted
+++ resolved
@@ -1,8 +1,4 @@
-<<<<<<< HEAD
-import { Box, Stack, TooltipIcon } from '@linode/ui';
-=======
-import { Box, Button, Stack } from '@linode/ui';
->>>>>>> bb4be032
+import { Box, Button, Stack, TooltipIcon } from '@linode/ui';
 import { Typography } from '@mui/material';
 import { useTheme } from '@mui/material/styles';
 import * as React from 'react';
