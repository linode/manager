--- conflicted
+++ resolved
@@ -180,15 +180,10 @@
         </Stack>
         {isRebootNeeded && (
           <TooltipIcon
-<<<<<<< HEAD
             status="info"
-            sxTooltipIcon={{ padding: 0 }}
-=======
-            status="help"
             sxTooltipIcon={{
               padding: 0,
             }}
->>>>>>> 451320e3
             text={VPC_REBOOT_MESSAGE}
           />
         )}
