import { Box, Button } from '@linode/ui';
import { useTheme } from '@mui/material/styles';
import * as React from 'react';
import { useParams } from 'react-router-dom';

import { DocsLink } from 'src/components/DocsLink/DocsLink';
import OrderBy from 'src/components/OrderBy';
import Paginate from 'src/components/Paginate';
import { PaginationFooter } from 'src/components/PaginationFooter/PaginationFooter';
import { Table } from 'src/components/Table';
import { TableBody } from 'src/components/TableBody';
import { TableCell } from 'src/components/TableCell';
import { TableContentWrapper } from 'src/components/TableContentWrapper/TableContentWrapper';
import { TableHead } from 'src/components/TableHead';
import { TableRow } from 'src/components/TableRow';
import { TableSortCell } from 'src/components/TableSortCell';
<<<<<<< HEAD
import { useAllLinodeConfigsQuery, useGrants } from '@linode/queries';
=======
import { useAllLinodeConfigsQuery } from 'src/queries/linodes/configs';
import { useLinodeQuery } from 'src/queries/linodes/linodes';
import { useGrants } from 'src/queries/profile/profile';
>>>>>>> 61357fdb
import { sendLinodeConfigurationDocsEvent } from 'src/utilities/analytics/customEventAnalytics';

import { BootConfigDialog } from './BootConfigDialog';
import { ConfigRow } from './ConfigRow';
import { DeleteConfigDialog } from './DeleteConfigDialog';
import { LinodeConfigDialog } from './LinodeConfigDialog';

const LinodeConfigs = () => {
  const theme = useTheme();

  const { linodeId } = useParams<{ linodeId: string }>();

  const id = Number(linodeId);

  const { data: linode } = useLinodeQuery(id);

  const isLegacyConfigInterface = linode?.interface_generation !== 'linode';

  const configsPanel = React.useRef();

  const { data: grants } = useGrants();

  const isReadOnly =
    grants !== undefined &&
    grants?.linode.find((grant) => grant.id === id)?.permissions ===
      'read_only';

  const { data: configs, error, isLoading } = useAllLinodeConfigsQuery(id);

  const [
    isLinodeConfigDialogOpen,
    setIsLinodeConfigDialogOpen,
  ] = React.useState(false);
  const [
    isDeleteConfigDialogOpen,
    setIsDeleteConfigDialogOpen,
  ] = React.useState(false);
  const [isBootConfigDialogOpen, setIsBootConfigDialogOpen] = React.useState(
    false
  );

  const [selectedConfigId, setSelectedConfigId] = React.useState<number>();

  const selectedConfig = configs?.find(
    (config) => config.id === selectedConfigId
  );

  const onBoot = (configId: number) => {
    setSelectedConfigId(configId);
    setIsBootConfigDialogOpen(true);
  };

  const onDelete = (configId: number) => {
    setSelectedConfigId(configId);
    setIsDeleteConfigDialogOpen(true);
  };

  const onEdit = (configId: number) => {
    setSelectedConfigId(configId);
    setIsLinodeConfigDialogOpen(true);
  };

  const onCreate = () => {
    setSelectedConfigId(undefined);
    setIsLinodeConfigDialogOpen(true);
  };

  return (
    <>
      <Box
        display="flex"
        gap={2}
        justifyContent={'flex-end'}
        sx={{ padding: '7px 0' }}
      >
        <DocsLink
          href={
            'https://techdocs.akamai.com/cloud-computing/docs/manage-configuration-profiles-on-a-compute-instance'
          }
          onClick={() => {
            sendLinodeConfigurationDocsEvent('Configuration Profiles');
          }}
          label={'Configuration Profiles'}
        />
        <Button buttonType="primary" disabled={isReadOnly} onClick={onCreate}>
          Add Configuration
        </Button>
      </Box>
      <OrderBy data={configs ?? []} order={'asc'} orderBy={'label'}>
        {({ data: orderedData, handleOrderChange, order, orderBy }) => (
          <Paginate data={orderedData} scrollToRef={configsPanel}>
            {({
              count,
              data: paginatedData,
              handlePageChange,
              handlePageSizeChange,
              page,
              pageSize,
            }) => {
              return (
                <React.Fragment>
                  <Table aria-label="List of Configurations">
                    <TableHead>
                      <TableRow>
                        <TableSortCell
                          sx={{
                            ...theme.applyTableHeaderStyles,
                            width: '35%',
                          }}
                          active={orderBy === 'label'}
                          direction={order}
                          handleClick={handleOrderChange}
                          label={'label'}
                        >
                          <strong>Configuration</strong>
                        </TableSortCell>
                        <TableCell
                          sx={{
                            font: theme.font.bold,
                            width: isLegacyConfigInterface ? '25%' : '55%',
                          }}
                        >
                          Disks
                        </TableCell>
                        {isLegacyConfigInterface && (
                          <TableCell
                            sx={{
                              font: theme.font.bold,
                              width: '30%',
                            }}
                          >
                            Network Interfaces
                          </TableCell>
                        )}
                        <TableCell sx={{ width: '10%' }} />
                      </TableRow>
                    </TableHead>
                    <TableBody>
                      <TableContentWrapper
                        loadingProps={{
                          columns: 4,
                        }}
                        error={error ?? undefined}
                        length={paginatedData.length}
                        loading={isLoading}
                      >
                        {paginatedData.map((thisConfig) => {
                          return (
                            <ConfigRow
                              config={thisConfig}
                              key={`config-row-${thisConfig.id}`}
                              linodeId={id}
                              onBoot={() => onBoot(thisConfig.id)}
                              onDelete={() => onDelete(thisConfig.id)}
                              onEdit={() => onEdit(thisConfig.id)}
                              readOnly={isReadOnly}
                            />
                          );
                        })}
                      </TableContentWrapper>
                    </TableBody>
                  </Table>
                  <PaginationFooter
                    count={count}
                    eventCategory="linode configs"
                    handlePageChange={handlePageChange}
                    handleSizeChange={handlePageSizeChange}
                    page={page}
                    pageSize={pageSize}
                  />
                </React.Fragment>
              );
            }}
          </Paginate>
        )}
      </OrderBy>
      <LinodeConfigDialog
        config={selectedConfig}
        isReadOnly={isReadOnly}
        linodeId={id}
        onClose={() => setIsLinodeConfigDialogOpen(false)}
        open={isLinodeConfigDialogOpen}
      />
      <BootConfigDialog
        config={selectedConfig}
        linodeId={id}
        onClose={() => setIsBootConfigDialogOpen(false)}
        open={isBootConfigDialogOpen}
      />
      <DeleteConfigDialog
        config={selectedConfig}
        linodeId={id}
        onClose={() => setIsDeleteConfigDialogOpen(false)}
        open={isDeleteConfigDialogOpen}
      />
    </>
  );
};

export default LinodeConfigs;<|MERGE_RESOLUTION|>--- conflicted
+++ resolved
@@ -1,3 +1,8 @@
+import {
+  useAllLinodeConfigsQuery,
+  useGrants,
+  useLinodeQuery,
+} from '@linode/queries';
 import { Box, Button } from '@linode/ui';
 import { useTheme } from '@mui/material/styles';
 import * as React from 'react';
@@ -14,13 +19,6 @@
 import { TableHead } from 'src/components/TableHead';
 import { TableRow } from 'src/components/TableRow';
 import { TableSortCell } from 'src/components/TableSortCell';
-<<<<<<< HEAD
-import { useAllLinodeConfigsQuery, useGrants } from '@linode/queries';
-=======
-import { useAllLinodeConfigsQuery } from 'src/queries/linodes/configs';
-import { useLinodeQuery } from 'src/queries/linodes/linodes';
-import { useGrants } from 'src/queries/profile/profile';
->>>>>>> 61357fdb
 import { sendLinodeConfigurationDocsEvent } from 'src/utilities/analytics/customEventAnalytics';
 
 import { BootConfigDialog } from './BootConfigDialog';
