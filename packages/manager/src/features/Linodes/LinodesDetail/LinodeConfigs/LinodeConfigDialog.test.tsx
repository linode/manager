--- conflicted
+++ resolved
@@ -1,15 +1,7 @@
 import { linodeConfigInterfaceFactory } from '@linode/utilities';
 import React from 'react';
 
-<<<<<<< HEAD
-import { linodeConfigFactory } from 'src/factories';
-=======
-import {
-  LinodeConfigInterfaceFactory,
-  linodeConfigFactory,
-  linodeFactory,
-} from 'src/factories';
->>>>>>> 61357fdb
+import { linodeConfigFactory, linodeFactory } from 'src/factories';
 import {
   LINODE_UNREACHABLE_HELPER_TEXT,
   NATTED_PUBLIC_IP_HELPER_TEXT,
@@ -18,16 +10,8 @@
 import 'src/mocks/testServer';
 import { renderWithTheme } from 'src/utilities/testHelpers';
 
-<<<<<<< HEAD
-import {
-  LinodeConfigDialog,
-  padList,
-  unrecommendedConfigNoticeSelector,
-} from './LinodeConfigDialog';
-=======
 import { LinodeConfigDialog, padList } from './LinodeConfigDialog';
 import { unrecommendedConfigNoticeSelector } from './LinodeConfigDialog';
->>>>>>> 61357fdb
 
 import type { MemoryLimit } from './LinodeConfigDialog';
 
@@ -36,8 +20,8 @@
   useLinodeQuery: vi.fn().mockReturnValue({}),
 }));
 
-vi.mock('src/queries/linodes/linodes', async () => {
-  const actual = await vi.importActual('src/queries/linodes/linodes');
+vi.mock('@linode/queries', async () => {
+  const actual = await vi.importActual('@linode/queries');
   return {
     ...actual,
     useLinodeQuery: queryMocks.useLinodeQuery,
