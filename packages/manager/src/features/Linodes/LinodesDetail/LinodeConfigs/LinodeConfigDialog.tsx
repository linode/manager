import {
<<<<<<< HEAD
  useAllLinodeDisksQuery,
  useAllLinodeKernelsQuery,
  useLinodeConfigCreateMutation,
  useLinodeConfigUpdateMutation,
  useLinodeQuery,
  useRegionsQuery,
  vlanQueries,
  vpcQueries,
} from '@linode/queries';
import {
=======
  ActionsPanel,
>>>>>>> bebc1824
  Autocomplete,
  Box,
  Button,
  CircleProgress,
  Dialog,
  Divider,
  ErrorState,
  FormControl,
  FormControlLabel,
  FormHelperText,
  Notice,
  Radio,
  TextField,
  Toggle,
  TooltipIcon,
  Typography,
  omitProps,
} from '@linode/ui';
import Grid from '@mui/material/Grid2';
import { useTheme } from '@mui/material/styles';
import { useQueryClient } from '@tanstack/react-query';
import { useFormik } from 'formik';
import { useSnackbar } from 'notistack';
import * as React from 'react';

import { FormLabel } from 'src/components/FormLabel';
import { Link } from 'src/components/Link';
import { DeviceSelection } from 'src/features/Linodes/LinodesDetail/LinodeRescue/DeviceSelection';
import { titlecase } from 'src/features/Linodes/presentation';
import {
  LINODE_UNREACHABLE_HELPER_TEXT,
  NATTED_PUBLIC_IP_HELPER_TEXT,
  NOT_NATTED_HELPER_TEXT,
} from 'src/features/VPCs/constants';
import { useAllVolumesQuery } from 'src/queries/volumes/volumes';
import { createDevicesFromStrings } from 'src/utilities/createDevicesFromStrings';
import { createStringsFromDevices } from 'src/utilities/createStringsFromDevices';
import {
  handleFieldErrors,
  handleGeneralErrors,
} from 'src/utilities/formikErrorUtils';
import { useIsLinodeInterfacesEnabled } from 'src/utilities/linodes';
import { scrollErrorIntoViewV2 } from 'src/utilities/scrollErrorIntoViewV2';

import { InterfaceSelect } from '../LinodeSettings/InterfaceSelect';
import { KernelSelect } from '../LinodeSettings/KernelSelect';
import { getSelectedDeviceOption } from '../utilities';
import {
  StyledDivider,
  StyledFormControl,
  StyledFormControlLabel,
  StyledFormGroup,
  StyledRadioGroup,
} from './LinodeConfigDialog.styles';
import { getPrimaryInterfaceIndex } from './utilities';

import type { ExtendedInterface } from '../LinodeSettings/InterfaceSelect';
import type {
  APIError,
  Config,
  Interface,
  LinodeConfigCreationData,
} from '@linode/api-v4';
import type { DevicesAsStrings } from 'src/utilities/createDevicesFromStrings';
import type { ExtendedIP } from 'src/utilities/ipUtils';

interface Helpers {
  devtmpfs_automount: boolean;
  distro: boolean;
  modules_dep: boolean;
  network?: boolean;
  updatedb_disabled: boolean;
}

type RunLevel = 'binbash' | 'default' | 'single';
type VirtMode = 'fullvirt' | 'paravirt';
export type MemoryLimit = 'no_limit' | 'set_limit';

interface EditableFields {
  comments?: string;
  devices: DevicesAsStrings;
  helpers: Helpers;
  initrd: null | string;
  interfaces?: ExtendedInterface[] | null;
  kernel?: string;
  label: string;
  memory_limit?: number;
  root_device: string;
  run_level?: RunLevel;
  setMemoryLimit: MemoryLimit;
  useCustomRoot: boolean;
  virt_mode?: VirtMode;
}

interface Props {
  config: Config | undefined;
  isReadOnly: boolean;
  linodeId: number;
  onClose: () => void;
  open: boolean;
}

const defaultInterface = {
  ip_ranges: [],
  ipam_address: '',
  label: '',
  purpose: 'none',
} as ExtendedInterface;

/**
 * We want to pad the interface list in the UI with purpose.none
 * interfaces up to the maximum (currently 3); any purpose.none
 * interfaces will be removed from the payload before submission,
 * they are only used as placeholders presented to the user as empty selects.
 */
export const padList = <T,>(list: T[], filler: T, size: number = 3): T[] => {
  return [...list, ...Array(Math.max(0, size - list.length)).fill(filler)];
};

const padInterfaceList = (interfaces: ExtendedInterface[]) => {
  return padList<ExtendedInterface>(interfaces, defaultInterface, 3);
};
const defaultInterfaceList = padInterfaceList([
  {
    ipam_address: '',
    label: '',
    purpose: 'public',
  },
]);

const baseHelpers: Helpers = {
  devtmpfs_automount: true,
  distro: true,
  modules_dep: true,
  updatedb_disabled: true,
};

const baseFieldValues: EditableFields = {
  comments: '',
  devices: {},
  helpers: baseHelpers,
  initrd: '',
  kernel: 'linode/latest-64bit',
  label: '',
  memory_limit: 0,
  root_device: '/dev/sda',
  run_level: 'default' as RunLevel,
  setMemoryLimit: 'no_limit' as MemoryLimit,
  useCustomRoot: false,
  virt_mode: 'paravirt' as VirtMode,
};

const defaultLegacyInterfaceFieldValues: EditableFields = {
  ...baseFieldValues,
  helpers: { ...baseHelpers, network: true },
  interfaces: defaultInterfaceList,
};

const pathsOptions = [
  { label: '/dev/sda', value: '/dev/sda' },
  { label: '/dev/sdb', value: '/dev/sdb' },
  { label: '/dev/sdc', value: '/dev/sdc' },
  { label: '/dev/sdd', value: '/dev/sdd' },
  { label: '/dev/sde', value: '/dev/sde' },
  { label: '/dev/sdf', value: '/dev/sdf' },
  { label: '/dev/sdg', value: '/dev/sdg' },
  { label: '/dev/sdh', value: '/dev/sdh' },
];

const interfacesToState = (interfaces?: Interface[] | null) => {
  if (!interfaces || interfaces.length === 0) {
    return defaultInterfaceList;
  }
  const interfacesPayload = interfaces.map(
    ({
      id,
      ip_ranges,
      ipam_address,
      ipv4,
      label,
      primary,
      purpose,
      subnet_id,
      vpc_id,
    }) => ({
      id,
      ip_ranges,
      ipam_address,
      ipv4,
      label,
      primary,
      purpose,
      subnet_id,
      vpc_id,
    })
  );
  return padInterfaceList(interfacesPayload);
};

const interfacesToPayload = (interfaces?: ExtendedInterface[] | null) => {
  if (!interfaces || interfaces.length === 0) {
    return [];
  }

  const filteredInterfaces = interfaces.filter(
    (thisInterface) => thisInterface.purpose !== 'none'
  );

  const defaultNonNoneInterfaces = defaultInterfaceList.filter(
    (thisInterface) => thisInterface.purpose !== 'none'
  );

  if (
    filteredInterfaces.length === defaultNonNoneInterfaces.length &&
    JSON.stringify(filteredInterfaces) ===
      JSON.stringify(defaultNonNoneInterfaces)
  ) {
    // In this case, where eth0 is set to public interface
    // and no other interfaces are specified, the API prefers
    // to receive an empty array.
    return [];
  }

  return filteredInterfaces as Interface[];
};

const deviceSlots = ['sda', 'sdb', 'sdc', 'sdd', 'sde', 'sdf', 'sdg', 'sdh'];
const deviceCounterDefault = 1;

// DiskID reserved on the back-end to indicate Finnix.
const finnixDiskID = 25669;

export const LinodeConfigDialog = (props: Props) => {
  const formContainerRef = React.useRef<HTMLDivElement>(null);
  const { config, isReadOnly, linodeId, onClose, open } = props;

  const { data: linode } = useLinodeQuery(linodeId, open);

  const { isLinodeInterfacesEnabled } = useIsLinodeInterfacesEnabled();

  const { enqueueSnackbar } = useSnackbar();

  const virtModeCaptionId = React.useId();

  const {
    data: kernels,
    error: kernelsError,
    isLoading: kernelsLoading,
  } = useAllLinodeKernelsQuery(
    {},
    { [linode?.hypervisor ?? 'kvm']: true },
    open && linode !== undefined
  );

  const { data: disks } = useAllLinodeDisksQuery(linodeId);

  const initrdFromConfig = config?.initrd ? String(config.initrd) : '';

  const { mutateAsync: createConfig } = useLinodeConfigCreateMutation(linodeId);
  const { mutateAsync: updateConfig } = useLinodeConfigUpdateMutation(
    linodeId,
    config?.id ?? -1
  );

  const isLinodeInterface = linode?.interface_generation === 'linode';
  const isLegacyConfigInterface = !isLinodeInterface;

  const theme = useTheme();

  const regions = useRegionsQuery().data ?? [];

  const queryClient = useQueryClient();

  const [deviceCounter, setDeviceCounter] = React.useState(
    deviceCounterDefault
  );

  const [useCustomRoot, setUseCustomRoot] = React.useState(false);

  const regionHasVLANS = regions.some(
    (thisRegion) =>
      thisRegion.id === linode?.region &&
      thisRegion.capabilities.includes('Vlans')
  );
  const regionHasVPCs = regions.some(
    (thisRegion) =>
      thisRegion.id === linode?.region &&
      thisRegion.capabilities.includes('VPCs')
  );

  const { resetForm, setFieldValue, values, ...formik } = useFormik({
    initialValues: isLinodeInterface
      ? baseFieldValues
      : defaultLegacyInterfaceFieldValues,
    onSubmit: (values) => onSubmit(values),
    validate: (values) => {
      onValidate(values);
      scrollErrorIntoViewV2(formContainerRef);
    },
    validateOnChange: false,
    validateOnMount: false,
  });

  const convertStateToData = (
    state: EditableFields
  ): LinodeConfigCreationData => {
    const {
      comments,
      devices,
      helpers,
      initrd,
      interfaces,
      kernel,
      label,
      memory_limit,
      root_device,
      run_level,
      setMemoryLimit,
      virt_mode,
    } = state;

    const baseValuesToReturn = {
      comments,
      devices: createDevicesFromStrings(devices),
      helpers,
      initrd: initrd !== '' ? initrd : null,
      kernel,
      label,
      /** if the user did not toggle the limit radio button, send a value of 0 */
      memory_limit: setMemoryLimit === 'no_limit' ? 0 : memory_limit,
      root_device,
      run_level,
      virt_mode,
    };
    return isLinodeInterface
      ? baseValuesToReturn
      : {
          ...baseValuesToReturn,
          interfaces: interfacesToPayload(interfaces),
        };
  };

  // This validation runs BEFORE Yup schema validation. This validation logic
  // is specific to Cloud Manager, which is why it is run separately (not in the
  // shared Validation package).
  const onValidate = (values: EditableFields) => {
    const errors: any = {};
    const { interfaces } = values;

    if (interfaces) {
      const eth1 = interfaces[1];
      const eth2 = interfaces[2];

      if (eth1?.purpose === 'none' && eth2.purpose !== 'none') {
        errors.interfaces =
          'You cannot assign an interface to eth2 without an interface assigned to eth1.';
        return errors;
      }

      // The API field is called "label" and thus the Validation package error
      // message is "Label is required." Our field in Cloud is called "VLAN".
      interfaces.forEach((thisInterface, idx) => {
        if (thisInterface.purpose === 'vlan' && !thisInterface.label) {
          errors[`interfaces[${idx}].label`] = 'VLAN is required.';
        }
      });
    }

    return errors;
  };

  const onSubmit = (values: EditableFields) => {
    formik.setSubmitting(true);

    const configData = convertStateToData(values) as LinodeConfigCreationData;
    // If Finnix was selected, make sure it gets sent as a number in the payload, not a string.
    if (Number(configData.initrd) === finnixDiskID) {
      configData.initrd = finnixDiskID;
    }

    if (!regionHasVLANS) {
      configData.interfaces = configData.interfaces?.filter(
        (_interface) => _interface.purpose !== 'vlan'
      );
    }

    if (!regionHasVPCs) {
      configData.interfaces = configData.interfaces?.filter(
        (_interface) => _interface.purpose !== 'vpc'
      );
    }

    const actionType = Boolean(config) ? 'updated' : 'created';
    const handleSuccess = () => {
      formik.setSubmitting(false);
      // If there's any chance a VLAN changed here, make sure our query data is up to date
      if (
        configData.interfaces?.some(
          (thisInterface) => thisInterface.purpose === 'vlan'
        )
      ) {
        queryClient.invalidateQueries({
          queryKey: vlanQueries._def,
        });
      }

      // Ensure VPC query data is up-to-date
      const vpcId = configData.interfaces?.find(
        (thisInterface) => thisInterface.purpose === 'vpc'
      )?.vpc_id;

      if (vpcId) {
        queryClient.invalidateQueries({
          queryKey: vpcQueries.all._def,
        });
        queryClient.invalidateQueries({
          queryKey: vpcQueries.paginated._def,
        });
        queryClient.invalidateQueries({
          queryKey: vpcQueries.vpc(vpcId).queryKey,
        });
      }

      enqueueSnackbar(
        `Configuration ${configData.label} successfully ${actionType}`,
        {
          variant: 'success',
        }
      );
      onClose();
    };

    const handleError = (error: APIError[]) => {
      const mapErrorToStatus = (generalError: string) =>
        formik.setStatus({ generalError });

      // override 'disk_id' and 'volume_id' value for 'field' key with 'devices' to map and surface errors appropriately
      const overrideFieldForDevices = (error: APIError[]) => {
        error.forEach((err) => {
          if (err.field && ['disk_id', 'volume_id'].includes(err.field)) {
            err.field = 'devices';
          }
        });
      };

      formik.setSubmitting(false);

      overrideFieldForDevices(error);

      handleFieldErrors(formik.setErrors, error);

      handleGeneralErrors(
        mapErrorToStatus,
        error,
        'An unexpected error occurred.'
      );
    };

    /** Editing */
    if (config) {
      return updateConfig(configData).then(handleSuccess).catch(handleError);
    }

    /** Creating */
    return createConfig(configData).then(handleSuccess).catch(handleError);
  };

  React.useEffect(() => {
    if (open) {
      /**
       * If config is defined, we're editing. Set the state
       * to the values of the config.
       */
      if (config) {
        const devices = createStringsFromDevices(config.devices);

        /*
        If device slots are populated out of sequential order (e.g. sda and sdb are assigned
        but no others are until sdf), ascertain the last assigned slot to determine how many
        device slots to display initially.
        */
        const assignedDevices = Object.keys(devices);
        const lastAssignedDeviceSlot =
          assignedDevices[assignedDevices.length - 1];

        const positionInSequentialSlots = deviceSlots.indexOf(
          lastAssignedDeviceSlot
        );

        setDeviceCounter(positionInSequentialSlots);

        setUseCustomRoot(
          !pathsOptions.some(
            (thisOption) => thisOption.value === config?.root_device
          )
        );

        const baseValues = {
          comments: config.comments,
          devices,
          helpers: isLinodeInterface
            ? omitProps(config.helpers, ['network'])
            : config.helpers,
          initrd: initrdFromConfig,
          kernel: config.kernel,
          label: config.label,
          memory_limit: config.memory_limit,
          root_device: config.root_device,
          run_level: config.run_level,
          setMemoryLimit: (config.memory_limit !== 0
            ? 'set_limit'
            : 'no_limit') as MemoryLimit,
          useCustomRoot: isUsingCustomRoot(config.root_device),
          virt_mode: config.virt_mode,
        };

        resetForm({
          values: isLinodeInterface
            ? baseValues
            : {
                ...baseValues,
                interfaces: interfacesToState(config.interfaces),
              },
        });
      } else {
        // Create mode; make sure loading/error states are cleared.
        resetForm({
          values: isLinodeInterface
            ? baseFieldValues
            : defaultLegacyInterfaceFieldValues,
        });
        setUseCustomRoot(false);
        setDeviceCounter(deviceCounterDefault);
      }
    }
  }, [
    open,
    linode,
    isLinodeInterface,
    config,
    initrdFromConfig,
    resetForm,
    queryClient,
  ]);

  const generalError = formik.status?.generalError;

  // We need the API to allow us to filter on `linode_id`
  // const { data: volumes } = useAllVolumesQuery(
  //   {},
  //   {
  //     '+or': [
  //       { linode_id: props.linodeId },
  //       { linode_id: null, region: linodeRegion },
  //     ],
  //   },
  //   open
  // );

  const { data: volumesData } = useAllVolumesQuery(
    {},
    { region: linode?.region },
    open
  );

  const volumes =
    volumesData?.filter((volume) => {
      const isAttachedToLinode = volume.linode_id === props.linodeId;
      const isUnattached = volume.linode_id === null;

      return isAttachedToLinode || isUnattached;
    }) ?? [];

  const availableDevices = {
    disks:
      disks?.map((disk) => ({
        ...disk,
        _id: `disk-${disk.id}`,
      })) ?? [],
    volumes: volumes.map((volume) => ({
      ...volume,
      _id: `volume-${volume.id}`,
    })),
  };

  const initrdDisks = availableDevices.disks.filter(
    (disk) => disk.filesystem === 'initrd'
  );

  const initrdDisksObject = {
    disks: initrdDisks,
  };

  const categorizedInitrdOptions: {
    deviceType: string;
    label: string;
    value: null | string;
  }[] = Object.entries(initrdDisksObject).reduce((acc, [category, items]) => {
    const categoryTitle = titlecase(category);
    const options = [
      ...items.map(({ id, label }) => {
        return {
          deviceType: categoryTitle,
          label,
          value: String(id),
        };
      }),
      {
        deviceType: categoryTitle,
        label: 'Recovery – Finnix (initrd)',
        value: String(finnixDiskID),
      },
    ];
    return [...acc, ...options];
  }, []);

  categorizedInitrdOptions.unshift({
    deviceType: '',
    label: 'None',
    value: null,
  });

  const interfacesWithoutPlaceholderInterfaces = (values.interfaces?.filter(
    (i) => i.purpose !== 'none'
  ) ?? []) as Interface[];

  const primaryInterfaceOptions = interfacesWithoutPlaceholderInterfaces.map(
    (networkInterface, idx) => ({
      label: `eth${idx}`,
      value: idx,
    })
  );

  const primaryInterfaceIndex = getPrimaryInterfaceIndex(
    interfacesWithoutPlaceholderInterfaces
  );

  /**
   * Form change handlers
   * (where formik.handleChange is insufficient)
   */

  const handleChangeKernel = React.useCallback(
    (selectedValue: string) => {
      setFieldValue('kernel', selectedValue);
    },
    [setFieldValue]
  );

  const handleDevicesChanges = React.useCallback(
    (slot: string, value: string) => {
      setFieldValue(`devices[${slot}]`, value);
      formik.setFieldError('devices', '');
    },
    [setFieldValue, formik]
  );

  const handleInterfaceChange = React.useCallback(
    (slot: number, updatedInterface: ExtendedInterface) => {
      setFieldValue(`interfaces[${slot}]`, updatedInterface);
    },
    [setFieldValue]
  );

  const handleToggleCustomRoot = React.useCallback(
    (e: React.ChangeEvent<HTMLInputElement>) => {
      setUseCustomRoot(e.target.checked);
      if (!e.target.checked) {
        // Toggling from custom to standard; reset any custom input
        setFieldValue('root_device', pathsOptions[0].value);
      }
    },
    [setUseCustomRoot, setFieldValue]
  );

  const handleRootDeviceChange = React.useCallback(
    (selectedValue: string) => {
      setFieldValue('root_device', selectedValue);
    },
    [setFieldValue]
  );

  const handleInitrdChange = React.useCallback(
    (selectedDiskValue: string) => {
      setFieldValue('initrd', selectedDiskValue);
    },
    [setFieldValue]
  );

  const networkInterfacesHelperText = (
    <Typography>
      Configure the network that a selected interface will connect to
      &quot;Public Internet&quot;, VLAN, or VPC. Each Linode can have up to
      three Network Interfaces. For more information, see our{' '}
      <Link to="https://techdocs.akamai.com/cloud-computing/docs/attach-a-vlan-to-a-compute-instance#attaching-a-vlan-to-an-existing-compute-instance">
        Network Interfaces guide
      </Link>
      .
    </Typography>
  );

  return (
    <Dialog
      fullHeight
      fullWidth
      onClose={onClose}
      open={open}
      title={`${config ? 'Edit' : 'Add'} Configuration`}
    >
      <Grid container direction="row" ref={formContainerRef}>
        <DialogContent errors={kernelsError} loading={kernelsLoading}>
          <React.Fragment>
            {generalError && (
              <Grid>
                <Notice
                  errorGroup="linode-config-dialog"
                  spacingBottom={0}
                  text={generalError}
                  variant="error"
                />
              </Grid>
            )}
            <Grid size={12}>
              <TextField
                disabled={isReadOnly}
                errorGroup="linode-config-dialog"
                errorText={formik.errors.label}
                label="Label"
                name="label"
                onChange={formik.handleChange}
                required
                value={values.label}
              />

              <TextField
                disabled={isReadOnly}
                errorGroup="linode-config-dialog"
                errorText={formik.errors.comments}
                label="Comments"
                multiline={true}
                name="comments"
                onChange={formik.handleChange}
                rows={1.5}
                value={values.comments}
              />
            </Grid>

            <StyledDivider />

            <Grid size={12}>
              <Typography variant="h3">Virtual Machine</Typography>
              <FormControl>
                <FormLabel
                  aria-describedby={virtModeCaptionId}
                  disabled={isReadOnly}
                  htmlFor="virt_mode"
                >
                  VM Mode
                </FormLabel>
                <StyledRadioGroup
                  aria-label="virt_mode"
                  name="virt_mode"
                  onChange={formik.handleChange}
                  value={values.virt_mode}
                >
                  <FormControlLabel
                    control={<Radio />}
                    disabled={isReadOnly}
                    label="Paravirtualization"
                    value="paravirt"
                  />
                  <FormControlLabel
                    control={<Radio />}
                    disabled={isReadOnly}
                    label="Full virtualization"
                    value="fullvirt"
                  />
                  <FormHelperText id={virtModeCaptionId}>
                    Controls if devices inside your virtual machine are
                    paravirtualized or fully virtualized. Paravirt is what you
                    want, unless you&rsquo;re doing weird things.
                  </FormHelperText>
                </StyledRadioGroup>
              </FormControl>
            </Grid>

            <StyledDivider />

            <Grid size={12}>
              <Typography variant="h3">Boot Settings</Typography>
              {kernels && (
                <KernelSelect
                  errorText={formik.errors.kernel}
                  kernels={kernels}
                  onChange={handleChangeKernel}
                  readOnly={isReadOnly}
                  selectedKernel={values.kernel}
                />
              )}

              <FormControl disabled={isReadOnly} fullWidth>
                <FormLabel htmlFor="run_level">Run Level</FormLabel>
                <StyledRadioGroup
                  aria-label="run_level"
                  name="run_level"
                  onChange={formik.handleChange}
                  value={values.run_level}
                >
                  <FormControlLabel
                    control={<Radio />}
                    disabled={isReadOnly}
                    label="Run Default Level"
                    value="default"
                  />
                  <FormControlLabel
                    control={<Radio />}
                    disabled={isReadOnly}
                    label="Single user mode"
                    value="single"
                  />
                  <FormControlLabel
                    control={<Radio />}
                    disabled={isReadOnly}
                    label="init=/bin/bash"
                    value="binbash"
                  />
                </StyledRadioGroup>
              </FormControl>

              {/*
                it's important to note here that if the memory limit
                is set to 0, this config is going to use 100% of the
                Linode's RAM. Otherwise, it only uses the limit
                explicitly set by the user.

                So to make this more clear to the user, we're going to
                hide the option to change the RAM limit unless the
                user explicity selects the option to change the
                memory limit.
              */}
              <FormControl>
                <FormLabel disabled={isReadOnly} htmlFor="memory_limit">
                  Memory Limit
                </FormLabel>
                <StyledRadioGroup
                  aria-label="memory_limit"
                  name="setMemoryLimit"
                  onChange={formik.handleChange}
                  value={values.setMemoryLimit}
                >
                  <FormControlLabel
                    control={<Radio />}
                    disabled={isReadOnly}
                    label="Do not set any limits on memory usage"
                    value="no_limit"
                  />
                  <FormControlLabel
                    control={<Radio />}
                    disabled={isReadOnly}
                    label="Limit the amount of RAM this config uses"
                    value="set_limit"
                  />
                </StyledRadioGroup>
              </FormControl>

              {values.setMemoryLimit === 'set_limit' && (
                <TextField
                  disabled={isReadOnly}
                  errorText={formik.errors.memory_limit}
                  helperText={`Max: ${linode?.specs.memory} MB`}
                  label="Memory Limit Allotment (in MB)"
                  max={linode?.specs.memory}
                  min={0}
                  name="memory_limit"
                  onChange={formik.handleChange}
                  type="number"
                  value={values.memory_limit}
                />
              )}
            </Grid>

            <StyledDivider />

            <Grid size={12}>
              <Typography variant="h3">Block Device Assignment</Typography>
              <DeviceSelection
                getSelected={(slot) =>
                  values.devices?.[slot as keyof DevicesAsStrings] ?? ''
                }
                counter={deviceCounter}
                devices={availableDevices}
                disabled={isReadOnly}
                errorText={formik.errors.devices as string}
                onChange={handleDevicesChanges}
                slots={deviceSlots}
              />
              <FormControl fullWidth>
                <Autocomplete
                  defaultValue={getSelectedDeviceOption(
                    initrdFromConfig,
                    categorizedInitrdOptions
                  )}
                  isOptionEqualToValue={(option, value) =>
                    option.label === value.label
                  }
                  onChange={(_, selected) =>
                    handleInitrdChange(selected?.value)
                  }
                  value={getSelectedDeviceOption(
                    values.initrd,
                    categorizedInitrdOptions
                  )}
                  autoHighlight
                  clearIcon={null}
                  groupBy={(option) => option.deviceType}
                  label="initrd"
                  noMarginTop
                  options={categorizedInitrdOptions}
                  placeholder="None"
                />
              </FormControl>
              <Button
                sx={{
                  marginLeft: `1px`,
                  marginTop: theme.spacing(),
                }}
                buttonType="secondary"
                compactX
                disabled={isReadOnly || deviceCounter >= deviceSlots.length - 1}
                onClick={() => setDeviceCounter((counter) => counter + 1)}
              >
                Add a Device
              </Button>

              <StyledFormControl fullWidth>
                <FormControlLabel
                  control={
                    <Toggle
                      checked={useCustomRoot}
                      disabled={isReadOnly}
                      onChange={handleToggleCustomRoot}
                    />
                  }
                  label="Use Custom Root"
                  name="useCustomRoot"
                />
                {!useCustomRoot ? (
                  <Autocomplete
                    onChange={(_, selected) =>
                      handleRootDeviceChange(selected?.value)
                    }
                    value={pathsOptions.find(
                      (device) => device.value === values.root_device
                    )}
                    autoHighlight
                    disableClearable
                    disabled={isReadOnly}
                    errorText={formik.errors.root_device}
                    id="root_device"
                    label="Root Device"
                    options={pathsOptions}
                    placeholder="None"
                  />
                ) : (
                  <TextField
                    disabled={isReadOnly}
                    errorGroup="linode-config-dialog"
                    errorText={formik.errors.root_device}
                    fullWidth
                    inputProps={{ id: 'root_device', name: 'root_device' }}
                    label="Custom"
                    name="root_device"
                    onChange={formik.handleChange}
                    value={values.root_device}
                  />
                )}
              </StyledFormControl>
            </Grid>

            <StyledDivider />

            <Grid size={12}>
              <Box alignItems="center" display="flex">
                {(isLegacyConfigInterface ||
                  (isLinodeInterface && isLinodeInterfacesEnabled)) && (
                  <Typography variant="h3">Networking</Typography>
                )}
                {isLegacyConfigInterface && (
                  <TooltipIcon
                    sxTooltipIcon={{
                      paddingBottom: 0,
                      paddingTop: 0,
                    }}
                    status="help"
                    sx={{ tooltip: { maxWidth: 350 } }}
                    text={networkInterfacesHelperText}
                  />
                )}
              </Box>
              {isLinodeInterface && isLinodeInterfacesEnabled && (
                <>
                  <Typography sx={(theme) => ({ marginTop: theme.spacing(2) })}>
                    Go to{' '}
                    <Link to={`/linodes/${linodeId}/networking`}>Network</Link>{' '}
                    to view your Linode&apos;s Network interfaces.
                  </Typography>

                  <StyledDivider />
                </>
              )}
              {isLegacyConfigInterface && (
                <>
                  {formik.errors.interfaces && (
                    <Notice
                      text={formik.errors.interfaces as string}
                      variant="error"
                    />
                  )}
                  <>
                    <Autocomplete
                      disableClearable={interfacesWithoutPlaceholderInterfaces.some(
                        (i) => i.purpose === 'public' || i.purpose === 'vpc'
                      )}
                      onChange={(_, selected) => {
                        const updatedInterfaces = [
                          ...(values.interfaces ?? []),
                        ];

                        for (let i = 0; i < updatedInterfaces.length; i++) {
                          if (selected && selected.value === i) {
                            updatedInterfaces[i].primary = true;
                          } else {
                            updatedInterfaces[i].primary = false;
                          }
                        }

                        formik.setValues({
                          ...values,
                          interfaces: updatedInterfaces,
                        });
                      }}
                      value={
                        primaryInterfaceIndex !== null
                          ? primaryInterfaceOptions[primaryInterfaceIndex]
                          : null
                      }
                      autoHighlight
                      data-testid="primary-interface-dropdown"
                      disabled={isReadOnly}
                      label="Primary Interface (Default Route)"
                      options={primaryInterfaceOptions}
                      placeholder="None"
                    />
                    <Divider
                      sx={{
                        margin: `${theme.spacing(
                          4.5
                        )} ${theme.spacing()} ${theme.spacing(1.5)} `,
                        width: `calc(100% - ${theme.spacing(2)})`,
                      }}
                    />
                  </>
                  {values.interfaces?.map((thisInterface, idx) => {
                    const thisInterfaceIPRanges: ExtendedIP[] = (
                      thisInterface.ip_ranges ?? []
                    ).map((ip_range, index) => {
                      // Display a more user-friendly error to the user as opposed to, for example, "interfaces[1].ip_ranges[1] is invalid"
                      // @ts-expect-error this form intentionally breaks formik's error type
                      const errorString: string = formik.errors[
                        `interfaces[${idx}].ip_ranges[${index}]`
                      ]?.includes('is invalid')
                        ? 'Invalid IP range'
                        : // @ts-expect-error this form intentionally breaks formik's error type
                          formik.errors[
                            `interfaces[${idx}].ip_ranges[${index}]`
                          ];

                      return {
                        address: ip_range,
                        error: errorString,
                      };
                    });

                    return (
                      <React.Fragment key={`${idx}-interface`}>
                        {unrecommendedConfigNoticeSelector({
                          _interface: thisInterface,
                          primaryInterfaceIndex,
                          thisIndex: idx,
                          values,
                        })}
                        <InterfaceSelect
                          errors={{
                            ipRangeError:
                              // @ts-expect-error this form intentionally breaks formik's error type
                              formik.errors[`interfaces[${idx}].ip_ranges`],
                            ipamError:
                              // @ts-expect-error this form intentionally breaks formik's error type
                              formik.errors[`interfaces[${idx}].ipam_address`],
                            labelError:
                              // @ts-expect-error this form intentionally breaks formik's error type
                              formik.errors[`interfaces[${idx}].label`],
                            primaryError:
                              // @ts-expect-error this form intentionally breaks formik's error type
                              formik.errors[`interfaces[${idx}].primary`],
                            publicIPv4Error:
                              // @ts-expect-error this form intentionally breaks formik's error type
                              formik.errors[`interfaces[${idx}].ipv4.nat_1_1`],
                            subnetError:
                              // @ts-expect-error this form intentionally breaks formik's error type
                              formik.errors[`interfaces[${idx}].subnet_id`],
                            vpcError:
                              // @ts-expect-error this form intentionally breaks formik's error type
                              formik.errors[`interfaces[${idx}].vpc_id`],
                            vpcIPv4Error:
                              // @ts-expect-error this form intentionally breaks formik's error type
                              formik.errors[`interfaces[${idx}].ipv4.vpc`],
                          }}
                          handleChange={(newInterface: ExtendedInterface) => {
                            handleInterfaceChange(idx, newInterface);
                          }}
                          nattedIPv4Address={
                            thisInterface.ipv4?.nat_1_1 ?? undefined
                          }
                          additionalIPv4RangesForVPC={thisInterfaceIPRanges}
                          ipamAddress={thisInterface.ipam_address}
                          key={`eth${idx}-interface`}
                          label={thisInterface.label}
                          purpose={thisInterface.purpose}
                          readOnly={isReadOnly}
                          region={linode?.region}
                          regionHasVLANs={regionHasVLANS}
                          regionHasVPCs={regionHasVPCs}
                          slotNumber={idx}
                          subnetId={thisInterface.subnet_id}
                          vpcIPv4={thisInterface.ipv4?.vpc ?? undefined}
                          vpcId={thisInterface.vpc_id}
                        />
                      </React.Fragment>
                    );
                  })}
                </>
              )}
            </Grid>
            <Grid size={12}>
              <Typography variant="h3">Filesystem/Boot Helpers</Typography>
              <FormControl fullWidth>
                <StyledFormGroup>
                  <StyledFormControlLabel
                    control={
                      <Toggle
                        checked={values.helpers.distro}
                        disabled={isReadOnly}
                        onChange={formik.handleChange}
                        tooltipText="Helps maintain correct inittab/upstart console device"
                      />
                    }
                    label="Enable distro helper"
                    name="helpers.distro"
                  />

                  <StyledFormControlLabel
                    control={
                      <Toggle
                        checked={values.helpers.updatedb_disabled}
                        disabled={isReadOnly}
                        onChange={formik.handleChange}
                        tooltipText="Disables updatedb cron job to avoid disk thrashing"
                      />
                    }
                    label="Disable updatedb"
                    name="helpers.updatedb_disabled"
                  />

                  <StyledFormControlLabel
                    control={
                      <Toggle
                        checked={values.helpers.modules_dep}
                        disabled={isReadOnly}
                        onChange={formik.handleChange}
                        tooltipText="Creates a modules dependency file for the kernel you run"
                      />
                    }
                    label="Enable modules.dep helper"
                    name="helpers.modules_dep"
                  />

                  <StyledFormControlLabel
                    control={
                      <Toggle
                        checked={values.helpers.devtmpfs_automount}
                        disabled={isReadOnly}
                        onChange={formik.handleChange}
                        tooltipText="Controls if pv_ops kernels automount devtmpfs at boot"
                      />
                    }
                    label="Auto-mount devtmpfs"
                    name="helpers.devtmpfs_automount"
                  />

                  {isLegacyConfigInterface && (
                    <StyledFormControlLabel
                      control={
                        <Toggle
                          tooltipText={
                            <>
                              Automatically configure static networking
                              <Link to="https://techdocs.akamai.com/cloud-computing/docs/automatically-configure-networking">
                                {' '}
                                (more info)
                              </Link>
                            </>
                          }
                          checked={values.helpers.network}
                          disabled={isReadOnly}
                          onChange={formik.handleChange}
                        />
                      }
                      label="Auto-configure networking"
                      name="helpers.network"
                    />
                  )}
                </StyledFormGroup>
              </FormControl>
            </Grid>
          </React.Fragment>
        </DialogContent>
      </Grid>
      <ActionsPanel
        primaryButtonProps={{
          disabled: isReadOnly,
          label: config ? 'Save Changes' : 'Add Configuration',
          loading: formik.isSubmitting,
          onClick: formik.submitForm,
        }}
        secondaryButtonProps={{ label: 'Cancel', onClick: onClose }}
        sx={{ display: 'flex', justifySelf: 'flex-end' }}
      />
    </Dialog>
  );
};

interface ConfigFormProps {
  children: JSX.Element;
  errors: APIError[] | null;
  loading: boolean;
}

const DialogContent = (props: ConfigFormProps) => {
  const { errors, loading } = props;

  if (loading) {
    return <CircleProgress />;
  }

  if (errors) {
    return <ErrorState errorText="Unable to load configurations." />;
  }

  return props.children;
};

const isUsingCustomRoot = (value: string) =>
  [
    '/dev/sda',
    '/dev/sdb',
    '/dev/sdc',
    '/dev/sdd',
    '/dev/sde',
    '/dev/sdf',
    '/dev/sdg',
    '/dev/sdh',
  ].includes(value) === false;

const noticeForScenario = (scenarioText: string) => (
  <Notice
    data-testid={'notice-for-unrecommended-scenario'}
    text={scenarioText}
    variant="warning"
  />
);

/**
 *
 * @param _interface the current config interface being passed in
 * @param primaryInterfaceIndex the index of the primary interface
 * @param thisIndex the index of the current config interface within the `interfaces` array of the `config` object
 * @param values the values held in Formik state, having a type of `EditableFields`
 * @returns JSX.Element | null
 */
export const unrecommendedConfigNoticeSelector = ({
  _interface,
  primaryInterfaceIndex,
  thisIndex,
  values,
}: {
  _interface: ExtendedInterface;
  primaryInterfaceIndex: null | number;
  thisIndex: number;
  values: EditableFields;
}): JSX.Element | null => {
  const vpcInterface = _interface.purpose === 'vpc';
  const nattedIPv4Address = Boolean(_interface.ipv4?.nat_1_1);

  const filteredInterfaces =
    values.interfaces?.filter((_interface) => _interface.purpose !== 'none') ??
    [];

  // Edge case: users w/ ability to have multiple VPC interfaces. Scenario 1 & 2 notices not helpful if that's done
  const primaryInterfaceIsVPC =
    primaryInterfaceIndex !== null &&
    values.interfaces &&
    values.interfaces[primaryInterfaceIndex].purpose === 'vpc';

  /*
   Scenario 1:
    - the interface passed in to this function is a VPC interface
    - the index of the primary interface !== the index of the interface passed in to this function
    - nattedIPv4Address (i.e., "Assign a public IPv4 address for this Linode" checked)

   Scenario 2:
    - all of Scenario 1, except: !nattedIPv4Address (i.e., "Assign a public IPv4 address for this Linode" unchecked)

   Scenario 3:
    - only eth0 populated, and it is a VPC interface

   If not one of the above scenarios, do not display a warning notice re: configuration
  */
  if (
    vpcInterface &&
    primaryInterfaceIndex !== thisIndex &&
    !primaryInterfaceIsVPC
  ) {
    return nattedIPv4Address
      ? noticeForScenario(NATTED_PUBLIC_IP_HELPER_TEXT)
      : noticeForScenario(LINODE_UNREACHABLE_HELPER_TEXT);
  }

  if (filteredInterfaces.length === 1 && vpcInterface && !nattedIPv4Address) {
    return noticeForScenario(NOT_NATTED_HELPER_TEXT);
  }

  return null;
};<|MERGE_RESOLUTION|>--- conflicted
+++ resolved
@@ -1,5 +1,4 @@
 import {
-<<<<<<< HEAD
   useAllLinodeDisksQuery,
   useAllLinodeKernelsQuery,
   useLinodeConfigCreateMutation,
@@ -10,9 +9,7 @@
   vpcQueries,
 } from '@linode/queries';
 import {
-=======
   ActionsPanel,
->>>>>>> bebc1824
   Autocomplete,
   Box,
   Button,
