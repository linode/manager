import {
  Config,
  Interface,
  LinodeConfigCreationData,
} from '@linode/api-v4/lib/linodes';
import { APIError } from '@linode/api-v4/lib/types';
import Grid from '@mui/material/Unstable_Grid2';
import { Theme } from '@mui/material/styles';
import { useFormik } from 'formik';
import { equals, pathOr, repeat } from 'ramda';
import * as React from 'react';
<<<<<<< HEAD
import ActionsPanel from 'src/components/ActionsPanel/ActionsPanel';
=======
import { useQueryClient } from 'react-query';
import { makeStyles } from 'tss-react/mui';

import { StyledActionPanel } from 'src/components/ActionsPanel/ActionsPanel';
import { Box } from 'src/components/Box';
>>>>>>> a3d98700
import { Button } from 'src/components/Button/Button';
import { CircleProgress } from 'src/components/CircleProgress';
import { Dialog } from 'src/components/Dialog/Dialog';
import { Divider } from 'src/components/Divider';
import Select, { Item } from 'src/components/EnhancedSelect/Select';
import { ErrorState } from 'src/components/ErrorState/ErrorState';
import ExternalLink from 'src/components/ExternalLink';
import { Notice } from 'src/components/Notice/Notice';
import { Radio } from 'src/components/Radio/Radio';
import { TextField } from 'src/components/TextField';
import { Toggle } from 'src/components/Toggle';
import { TooltipIcon } from 'src/components/TooltipIcon';
import { Typography } from 'src/components/Typography';
import FormControl from 'src/components/core/FormControl';
import FormControlLabel from 'src/components/core/FormControlLabel';
import FormGroup from 'src/components/core/FormGroup';
import FormHelperText from 'src/components/core/FormHelperText';
import FormLabel from 'src/components/core/FormLabel';
import RadioGroup from 'src/components/core/RadioGroup';
import DeviceSelection from 'src/features/Linodes/LinodesDetail/LinodeRescue/DeviceSelection';
import { titlecase } from 'src/features/Linodes/presentation';
import {
  useLinodeConfigCreateMutation,
  useLinodeConfigUpdateMutation,
} from 'src/queries/linodes/configs';
import { useAllLinodeDisksQuery } from 'src/queries/linodes/disks';
import {
  useAllLinodeKernelsQuery,
  useLinodeQuery,
} from 'src/queries/linodes/linodes';
import { useRegionsQuery } from 'src/queries/regions';
import { queryKey as vlansQueryKey } from 'src/queries/vlans';
import { useAllVolumesQuery } from 'src/queries/volumes';
import createDevicesFromStrings, {
  DevicesAsStrings,
} from 'src/utilities/createDevicesFromStrings';
import createStringsFromDevices from 'src/utilities/createStringsFromDevices';
import {
  handleFieldErrors,
  handleGeneralErrors,
} from 'src/utilities/formikErrorUtils';
import getSelectedOptionFromGroupedOptions from 'src/utilities/getSelectedOptionFromGroupedOptions';
import scrollErrorIntoView from 'src/utilities/scrollErrorIntoView';

import InterfaceSelect, {
  ExtendedInterface,
} from '../LinodeSettings/InterfaceSelect';
import KernelSelect from '../LinodeSettings/KernelSelect';

const useStyles = makeStyles()((theme: Theme) => ({
  button: {
    marginLeft: 1,
    marginTop: theme.spacing(),
  },
  divider: {
    margin: '36px 8px 12px',
    width: `calc(100% - ${theme.spacing(2)})`,
  },
  formControlToggle: {
    '& button': {
      color: theme.textColors.tableHeader,
      order: 3,
    },
  },
  formGroup: {
    '&.MuiFormGroup-root[role="radiogroup"]': {
      marginBottom: 0,
    },
    alignItems: 'flex-start',
  },
  tooltip: {
    maxWidth: 350,
  },
}));

interface Helpers {
  devtmpfs_automount: boolean;
  distro: boolean;
  modules_dep: boolean;
  network: boolean;
  updatedb_disabled: boolean;
}

type RunLevel = 'binbash' | 'default' | 'single';
type VirtMode = 'fullvirt' | 'paravirt';
type MemoryLimit = 'no_limit' | 'set_limit';

interface EditableFields {
  comments?: string;
  devices: DevicesAsStrings;
  helpers: Helpers;
  initrd: null | number | string;
  interfaces: ExtendedInterface[];
  kernel?: string;
  label: string;
  memory_limit?: number;
  root_device: string;
  run_level?: RunLevel;
  setMemoryLimit: MemoryLimit;
  useCustomRoot: boolean;
  virt_mode?: VirtMode;
}

interface Props {
  config: Config | undefined;
  isReadOnly: boolean;
  linodeId: number;
  onClose: () => void;
  open: boolean;
}

const defaultInterface = {
  ipam_address: '',
  label: '',
  purpose: 'none',
} as ExtendedInterface;

/**
 * We want to pad the interface list in the UI with purpose.none
 * interfaces up to the maximum (currently 3); any purpose.none
 * interfaces will be removed from the payload before submission,
 * they are only used as placeholders presented to the user as empty selects.
 */
export const padList = <T,>(list: T[], filler: T, size: number = 3): T[] => {
  return [...list, ...repeat(filler, Math.max(0, size - list.length))];
};

const padInterfaceList = (interfaces: ExtendedInterface[]) => {
  return padList<ExtendedInterface>(interfaces, defaultInterface, 3);
};

const defaultInterfaceList = padInterfaceList([
  {
    ipam_address: '',
    label: '',
    purpose: 'public',
  },
]);

const defaultFieldsValues = {
  comments: '',
  devices: {},
  helpers: {
    devtmpfs_automount: true,
    distro: true,
    modules_dep: true,
    network: true,
    updatedb_disabled: true,
  },
  initrd: '',
  interfaces: defaultInterfaceList,
  kernel: 'linode/latest-64bit',
  label: '',
  memory_limit: 0,
  root_device: '/dev/sda',
  run_level: 'default' as RunLevel,
  setMemoryLimit: 'no_limit' as MemoryLimit,
  useCustomRoot: false,
  virt_mode: 'paravirt' as VirtMode,
};

const pathsOptions = [
  { label: '/dev/sda', value: '/dev/sda' },
  { label: '/dev/sdb', value: '/dev/sdb' },
  { label: '/dev/sdc', value: '/dev/sdc' },
  { label: '/dev/sdd', value: '/dev/sdd' },
  { label: '/dev/sde', value: '/dev/sde' },
  { label: '/dev/sdf', value: '/dev/sdf' },
  { label: '/dev/sdg', value: '/dev/sdg' },
  { label: '/dev/sdh', value: '/dev/sdh' },
];

const interfacesToState = (interfaces?: Interface[]) => {
  if (!interfaces || interfaces.length === 0) {
    return defaultInterfaceList;
  }
  const interfacesPayload = interfaces.map(
    ({ ipam_address, label, purpose }) => ({ ipam_address, label, purpose })
  );
  return padInterfaceList(interfacesPayload);
};

const interfacesToPayload = (interfaces?: ExtendedInterface[]) => {
  if (!interfaces || interfaces.length === 0) {
    return [];
  }
  return equals(interfaces, defaultInterfaceList)
    ? // In this case, where eth0 is set to public interface
      // and no other interfaces are specified, the API prefers
      // to receive an empty array.
      []
    : (interfaces.filter(
        (thisInterface) => thisInterface.purpose !== 'none'
      ) as Interface[]);
};

const deviceSlots = ['sda', 'sdb', 'sdc', 'sdd', 'sde', 'sdf', 'sdg', 'sdh'];
const deviceCounterDefault = 1;

// DiskID reserved on the back-end to indicate Finnix.
const finnixDiskID = 25669;

export const LinodeConfigDialog = (props: Props) => {
  const { config, isReadOnly, linodeId, onClose, open } = props;

  const { data: linode } = useLinodeQuery(linodeId);

  const {
    data: kernels,
    error: kernelsError,
    isLoading: kernelsLoading,
  } = useAllLinodeKernelsQuery(
    {},
    { [linode?.hypervisor ?? 'kvm']: true },
    open && linode !== undefined
  );

  const { data: disks } = useAllLinodeDisksQuery(linodeId);

  const initrdFromConfig = config?.initrd ? String(config.initrd) : '';

  const { mutateAsync: createConfig } = useLinodeConfigCreateMutation(linodeId);
  const { mutateAsync: updateConfig } = useLinodeConfigUpdateMutation(
    linodeId,
    config?.id ?? -1
  );

  const { classes } = useStyles();
  const regions = useRegionsQuery().data ?? [];

  const queryClient = useQueryClient();

  const [deviceCounter, setDeviceCounter] = React.useState(
    deviceCounterDefault
  );

  const [useCustomRoot, setUseCustomRoot] = React.useState(false);

  const regionHasVLANS = regions.some(
    (thisRegion) =>
      thisRegion.id === linode?.region &&
      thisRegion.capabilities.includes('Vlans')
  );

  const showVlans = regionHasVLANS;

  const { resetForm, setFieldValue, values, ...formik } = useFormik({
    initialValues: defaultFieldsValues,
    onSubmit: (values) => onSubmit(values),
    validate: (values) => onValidate(values),
    validateOnChange: false,
    validateOnMount: false,
  });

  const convertStateToData = (
    state: EditableFields
  ): LinodeConfigCreationData => {
    const {
      comments,
      devices,
      helpers,
      initrd,
      interfaces,
      kernel,
      label,
      memory_limit,
      root_device,
      run_level,
      setMemoryLimit,
      virt_mode,
    } = state;

    return {
      comments,
      devices: createDevicesFromStrings(devices),
      helpers,
      initrd: initrd !== '' ? initrd : null,
      interfaces: interfacesToPayload(interfaces),
      kernel,
      label,
      /** if the user did not toggle the limit radio button, send a value of 0 */
      memory_limit: setMemoryLimit === 'no_limit' ? 0 : memory_limit,
      root_device,
      run_level,
      virt_mode,
    };
  };

  // This validation runs BEFORE Yup schema validation. This validation logic
  // is specific to Cloud Manager, which is why it is run separately (not in the
  // shared Validation package).
  const onValidate = (values: EditableFields) => {
    const errors: any = {};
    const { interfaces } = values;

    const eth1 = interfaces[1];
    const eth2 = interfaces[2];

    if (eth1?.purpose === 'none' && eth2.purpose !== 'none') {
      errors.interfaces =
        'You cannot assign an interface to eth2 without an interface assigned to eth1.';
      return errors;
    }

    // The API field is called "label" and thus the Validation package error
    // message is "Label is required." Our field in Cloud is called "VLAN".
    interfaces.forEach((thisInterface, idx) => {
      if (thisInterface.purpose === 'vlan' && !thisInterface.label) {
        errors[`interfaces[${idx}].label`] = 'VLAN is required.';
      }
    });

    return errors;
  };

  const onSubmit = (values: EditableFields) => {
    formik.setSubmitting(true);

    const configData = convertStateToData(values) as LinodeConfigCreationData;

    // If Finnix was selected, make sure it gets sent as a number in the payload, not a string.
    if (Number(configData.initrd) === finnixDiskID) {
      configData.initrd = finnixDiskID;
    }

    if (!regionHasVLANS) {
      delete configData.interfaces;
    }

    const handleSuccess = () => {
      formik.setSubmitting(false);
      queryClient.invalidateQueries(['linode', 'configs', props.linodeId]);
      // If there's any chance a VLAN changed here, make sure our query data is up to date
      if (
        configData.interfaces?.some(
          (thisInterface) => thisInterface.purpose === 'vlan'
        )
      ) {
        queryClient.invalidateQueries('vlans');
      }
      onClose();
    };

    const handleError = (error: APIError[]) => {
      const mapErrorToStatus = (generalError: string) =>
        formik.setStatus({ generalError });

      // override 'disk_id' and 'volume_id' value for 'field' key with 'devices' to map and surface errors appropriately
      const overrideFieldForDevices = (error: APIError[]) => {
        error.forEach((err) => {
          if (err.field && ['disk_id', 'volume_id'].includes(err.field)) {
            err.field = 'devices';
          }
        });
      };

      formik.setSubmitting(false);

      overrideFieldForDevices(error);

      handleFieldErrors(formik.setErrors, error);

      handleGeneralErrors(
        mapErrorToStatus,
        error,
        'An unexpected error occurred.'
      );
      scrollErrorIntoView('linode-config-dialog');
    };

    /** Editing */
    if (config) {
      return updateConfig(configData).then(handleSuccess).catch(handleError);
    }

    /** Creating */
    return createConfig(configData).then(handleSuccess).catch(handleError);
  };

  React.useEffect(() => {
    if (open) {
      // Ensure VLANs are fresh.
      queryClient.invalidateQueries(vlansQueryKey);

      /**
       * If config is defined, we're editing. Set the state
       * to the values of the config.
       */
      if (config) {
        const devices = createStringsFromDevices(config.devices);

        /*
        If device slots are populated out of sequential order (e.g. sda and sdb are assigned
        but no others are until sdf), ascertain the last assigned slot to determine how many
        device slots to display initially.
        */
        const assignedDevices = Object.keys(devices);
        const lastAssignedDeviceSlot =
          assignedDevices[assignedDevices.length - 1];

        const positionInSequentialSlots = deviceSlots.indexOf(
          lastAssignedDeviceSlot
        );

        setDeviceCounter(positionInSequentialSlots);

        setUseCustomRoot(
          !pathsOptions.some(
            (thisOption) => thisOption.value === config?.root_device
          )
        );

        resetForm({
          values: {
            comments: config.comments,
            devices,
            helpers: config.helpers,
            initrd: initrdFromConfig,
            interfaces: interfacesToState(config.interfaces),
            kernel: config.kernel,
            label: config.label,
            memory_limit: config.memory_limit,
            root_device: config.root_device,
            run_level: config.run_level,
            setMemoryLimit:
              config.memory_limit !== 0 ? 'set_limit' : 'no_limit',
            useCustomRoot: isUsingCustomRoot(config.root_device),
            virt_mode: config.virt_mode,
          },
        });
      } else {
        // Create mode; make sure loading/error states are cleared.
        resetForm({ values: defaultFieldsValues });
        setUseCustomRoot(false);
        setDeviceCounter(deviceCounterDefault);
      }
    }
  }, [open, config, initrdFromConfig, resetForm]);

  const generalError = formik.status?.generalError;

  // We need the API to allow us to filter on `linode_id`
  // const { data: volumes } = useAllVolumesQuery(
  //   {},
  //   {
  //     '+or': [
  //       { linode_id: props.linodeId },
  //       { linode_id: null, region: linodeRegion },
  //     ],
  //   },
  //   open
  // );

  const { data: volumesData } = useAllVolumesQuery(
    {},
    { region: linode?.region },
    open
  );

  const volumes =
    volumesData?.filter((volume) => {
      const isAttachedToLinode = volume.linode_id === props.linodeId;
      const isUnattached = volume.linode_id === null;

      return isAttachedToLinode || isUnattached;
    }) ?? [];

  const availableDevices = {
    disks:
      disks?.map((disk) => ({
        ...disk,
        _id: `disk-${disk.id}`,
      })) ?? [],
    volumes: volumes.map((volume) => ({
      ...volume,
      _id: `volume-${volume.id}`,
    })),
  };

  const initrdDisks = availableDevices.disks.filter(
    (disk) => disk.filesystem === 'initrd'
  );

  const initrdDisksObject = {
    disks: initrdDisks,
  };

  const categorizedInitrdOptions = Object.entries(initrdDisksObject).map(
    ([category, items]) => {
      const categoryTitle = titlecase(category);
      return {
        label: categoryTitle,
        options: [
          ...items.map(({ id, label }) => {
            return {
              label,
              value: String(id) as null | number | string,
            };
          }),
          { label: 'Recovery – Finnix (initrd)', value: String(finnixDiskID) },
        ],
        value: category,
      };
    }
  );

  categorizedInitrdOptions.unshift({
    label: '',
    options: [{ label: 'None', value: null }],
    value: '',
  });

  /**
   * Form change handlers
   * (where formik.handleChange is insufficient)
   */

  const handleChangeKernel = React.useCallback(
    (selected: Item<string>) => {
      setFieldValue('kernel', selected?.value ?? '');
    },
    [setFieldValue]
  );

  const handleDevicesChanges = React.useCallback(
    (slot: string, value: string) => {
      setFieldValue(`devices[${slot}]`, value);
      formik.setFieldError('devices', '');
    },
    [setFieldValue, formik]
  );

  const handleInterfaceChange = React.useCallback(
    (slot: number, updatedInterface: Interface) => {
      setFieldValue(`interfaces[${slot}]`, updatedInterface);
    },
    [setFieldValue]
  );

  const handleToggleCustomRoot = React.useCallback(
    (e: React.ChangeEvent<HTMLInputElement>) => {
      setUseCustomRoot(e.target.checked);
      if (!e.target.checked) {
        // Toggling from custom to standard; reset any custom input
        setFieldValue('root_device', pathsOptions[0].value);
      }
    },
    [setUseCustomRoot, setFieldValue]
  );

  const handleRootDeviceChange = React.useCallback(
    (selected: Item<string>) => {
      setFieldValue('root_device', selected.value);
    },
    [setFieldValue]
  );

  const handleInitrdChange = React.useCallback(
    (selectedDisk: Item<string>) => {
      setFieldValue('initrd', selectedDisk.value);
    },
    [setFieldValue]
  );

  return (
    <Dialog
      fullHeight
      fullWidth
      onClose={onClose}
      open={open}
      title={`${config ? 'Edit' : 'Add'} Configuration`}
    >
      <Grid container direction="row">
        <DialogContent errors={kernelsError} loading={kernelsLoading}>
          <React.Fragment>
            {generalError && (
              <Grid>
                <Notice
                  error
                  errorGroup="linode-config-dialog"
                  spacingBottom={0}
                  text={generalError}
                />
              </Grid>
            )}
            <Grid xs={12}>
              <TextField
                disabled={isReadOnly}
                errorGroup="linode-config-dialog"
                errorText={formik.errors.label}
                label="Label"
                name="label"
                onChange={formik.handleChange}
                required
                value={values.label}
              />

              <TextField
                disabled={isReadOnly}
                errorGroup="linode-config-dialog"
                errorText={formik.errors.comments}
                label="Comments"
                multiline={true}
                name="comments"
                onChange={formik.handleChange}
                rows={1.5}
                value={values.comments}
              />
            </Grid>

            <Divider className={classes.divider} />

            <Grid xs={12}>
              <Typography variant="h3">Virtual Machine</Typography>
              <FormControl>
                <FormLabel
                  aria-describedby="virtModeCaption"
                  component="label"
                  disabled={isReadOnly}
                  htmlFor="virt_mode"
                >
                  VM Mode
                </FormLabel>
                <RadioGroup
                  aria-label="virt_mode"
                  className={classes.formGroup}
                  name="virt_mode"
                  onChange={formik.handleChange}
                  value={values.virt_mode}
                >
                  <FormControlLabel
                    control={<Radio />}
                    disabled={isReadOnly}
                    label="Paravirtualization"
                    value="paravirt"
                  />
                  <FormControlLabel
                    control={<Radio />}
                    disabled={isReadOnly}
                    label="Full virtualization"
                    value="fullvirt"
                  />
                  <FormHelperText id="virtModeCaption">
                    Controls if devices inside your virtual machine are
                    paravirtualized or fully virtualized. Paravirt is what you
                    want, unless you&rsquo;re doing weird things.
                  </FormHelperText>
                </RadioGroup>
              </FormControl>
            </Grid>

            <Divider className={classes.divider} />

            <Grid xs={12}>
              <Typography variant="h3">Boot Settings</Typography>
              {kernels && (
                <KernelSelect
                  errorText={formik.errors.kernel}
                  kernels={kernels}
                  onChange={handleChangeKernel}
                  readOnly={isReadOnly}
                  selectedKernel={values.kernel}
                />
              )}

              <FormControl
                disabled={isReadOnly}
                fullWidth
                updateFor={[values.run_level, classes]}
              >
                <FormLabel component="label" htmlFor="run_level">
                  Run Level
                </FormLabel>
                <RadioGroup
                  aria-label="run_level"
                  className={classes.formGroup}
                  name="run_level"
                  onChange={formik.handleChange}
                  value={values.run_level}
                >
                  <FormControlLabel
                    control={<Radio />}
                    disabled={isReadOnly}
                    label="Run Default Level"
                    value="default"
                  />
                  <FormControlLabel
                    control={<Radio />}
                    disabled={isReadOnly}
                    label="Single user mode"
                    value="single"
                  />
                  <FormControlLabel
                    control={<Radio />}
                    disabled={isReadOnly}
                    label="init=/bin/bash"
                    value="binbash"
                  />
                </RadioGroup>
              </FormControl>

              {/*
                it's important to note here that if the memory limit
                is set to 0, this config is going to use 100% of the
                Linode's RAM. Otherwise, it only uses the limit
                explicitly set by the user.

                So to make this more clear to the user, we're going to
                hide the option to change the RAM limit unless the
                user explicity selects the option to change the
                memory limit.
              */}
              <FormControl updateFor={[values.setMemoryLimit, classes]}>
                <FormLabel
                  component="label"
                  disabled={isReadOnly}
                  htmlFor="memory_limit"
                >
                  Memory Limit
                </FormLabel>
                <RadioGroup
                  aria-label="memory_limit"
                  className={classes.formGroup}
                  name="setMemoryLimit"
                  onChange={formik.handleChange}
                  value={values.setMemoryLimit}
                >
                  <FormControlLabel
                    control={<Radio />}
                    disabled={isReadOnly}
                    label="Do not set any limits on memory usage"
                    value="no_limit"
                  />
                  <FormControlLabel
                    control={<Radio />}
                    disabled={isReadOnly}
                    label="Limit the amount of RAM this config uses"
                    value="set_limit"
                  />
                </RadioGroup>
              </FormControl>

              {values.setMemoryLimit === 'set_limit' && (
                <TextField
                  disabled={isReadOnly}
                  errorText={formik.errors.memory_limit}
                  helperText={`Max: ${linode?.specs.memory} MB`}
                  label="Memory Limit Allotment (in MB)"
                  max={linode?.specs.memory}
                  min={0}
                  name="memory_limit"
                  onChange={formik.handleChange}
                  type="number"
                  value={values.memory_limit}
                />
              )}
            </Grid>

            <Divider className={classes.divider} />

            <Grid xs={12}>
              <Typography variant="h3">Block Device Assignment</Typography>
              <DeviceSelection
                counter={deviceCounter}
                devices={availableDevices}
                disabled={isReadOnly}
                errorText={formik.errors.devices as string}
                getSelected={(slot) => pathOr('', [slot], values.devices)}
                onChange={handleDevicesChanges}
                slots={deviceSlots}
              />
              <FormControl fullWidth>
                <Select
                  defaultValue={getSelectedOptionFromGroupedOptions(
                    initrdFromConfig,
                    categorizedInitrdOptions
                  )}
                  value={getSelectedOptionFromGroupedOptions(
                    values.initrd,
                    categorizedInitrdOptions
                  )}
                  isClearable={false}
                  label="initrd"
                  noMarginTop
                  onChange={handleInitrdChange}
                  options={categorizedInitrdOptions}
                  placeholder="None"
                />
              </FormControl>
              <Button
                buttonType="secondary"
                className={classes.button}
                compactX
                disabled={isReadOnly || deviceCounter >= deviceSlots.length - 1}
                onClick={() => setDeviceCounter((counter) => counter + 1)}
              >
                Add a Device
              </Button>

              <FormControl className={classes.formGroup} fullWidth>
                <FormControlLabel
                  control={
                    <Toggle
                      checked={useCustomRoot}
                      disabled={isReadOnly}
                      onChange={handleToggleCustomRoot}
                    />
                  }
                  label="Use Custom Root"
                  name="useCustomRoot"
                />
                {!useCustomRoot ? (
                  <Select
                    value={pathsOptions.find(
                      (device) => device.value === values.root_device
                    )}
                    disabled={isReadOnly}
                    errorText={formik.errors.root_device}
                    id="root_device"
                    isClearable={false}
                    label="Root Device"
                    name="root_device"
                    onChange={handleRootDeviceChange}
                    options={pathsOptions}
                    placeholder="None"
                  />
                ) : (
                  <TextField
                    disabled={isReadOnly}
                    errorGroup="linode-config-dialog"
                    errorText={formik.errors.root_device}
                    fullWidth
                    inputProps={{ id: 'root_device', name: 'root_device' }}
                    label="Custom"
                    name="root_device"
                    onChange={formik.handleChange}
                    value={values.root_device}
                  />
                )}
              </FormControl>
            </Grid>

            <Divider className={classes.divider} />

            {showVlans ? (
              <Grid xs={12}>
                <Box alignItems="center" display="flex">
                  <Typography variant="h3">Network Interfaces</Typography>
                  <TooltipIcon
                    sxTooltipIcon={{
                      paddingBottom: 0,
                      paddingTop: 0,
                    }}
                    text={
                      <Typography>
                        Configure the network that a selected interface will
                        connect to (either &quot;Public Internet&quot; or a
                        VLAN). Each Linode can have up to three Network
                        Interfaces. For more information, see our{' '}
                        <ExternalLink
                          hideIcon
                          link="https://www.linode.com/docs/products/networking/vlans/guides/attach-to-compute-instance/#attaching-a-vlan-to-an-existing-compute-instance"
                          text="Network Interfaces guide"
                        />
                        .
                      </Typography>
                    }
                    classes={{ tooltip: classes.tooltip }}
                    interactive
                    status="help"
                  />
                </Box>
                {formik.errors.interfaces ? (
                  <Notice error text={formik.errors.interfaces as string} />
                ) : null}
                {values.interfaces.map((thisInterface, idx) => {
                  return (
                    <InterfaceSelect
                      handleChange={(newInterface: Interface) =>
                        handleInterfaceChange(idx, newInterface)
                      }
                      ipamError={
                        formik.errors[`interfaces[${idx}].ipam_address`]
                      }
                      ipamAddress={thisInterface.ipam_address}
                      key={`eth${idx}-interface`}
                      label={thisInterface.label}
                      labelError={formik.errors[`interfaces[${idx}].label`]}
                      purpose={thisInterface.purpose}
                      readOnly={isReadOnly}
                      region={linode?.region}
                      slotNumber={idx}
                    />
                  );
                })}
              </Grid>
            ) : null}

            <Grid xs={12}>
              <Typography variant="h3">Filesystem/Boot Helpers</Typography>
              <FormControl
                updateFor={[
                  values.helpers.distro,
                  values.helpers.updatedb_disabled,
                  values.helpers.modules_dep,
                  values.helpers.devtmpfs_automount,
                  values.helpers.network,
                  classes,
                ]}
                fullWidth
              >
                <FormGroup className={classes.formGroup}>
                  <FormControlLabel
                    control={
                      <Toggle
                        checked={values.helpers.distro}
                        disabled={isReadOnly}
                        onChange={formik.handleChange}
                        tooltipText="Helps maintain correct inittab/upstart console device"
                      />
                    }
                    className={classes.formControlToggle}
                    label="Enable distro helper"
                    name="helpers.distro"
                  />

                  <FormControlLabel
                    control={
                      <Toggle
                        checked={values.helpers.updatedb_disabled}
                        disabled={isReadOnly}
                        onChange={formik.handleChange}
                        tooltipText="Disables updatedb cron job to avoid disk thrashing"
                      />
                    }
                    className={classes.formControlToggle}
                    label="Disable updatedb"
                    name="helpers.updatedb_disabled"
                  />

                  <FormControlLabel
                    control={
                      <Toggle
                        checked={values.helpers.modules_dep}
                        disabled={isReadOnly}
                        onChange={formik.handleChange}
                        tooltipText="Creates a modules dependency file for the kernel you run"
                      />
                    }
                    className={classes.formControlToggle}
                    label="Enable modules.dep helper"
                    name="helpers.modules_dep"
                  />

                  <FormControlLabel
                    control={
                      <Toggle
                        checked={values.helpers.devtmpfs_automount}
                        disabled={isReadOnly}
                        onChange={formik.handleChange}
                        tooltipText="Controls if pv_ops kernels automount devtmpfs at boot"
                      />
                    }
                    className={classes.formControlToggle}
                    label="Auto-mount devtmpfs"
                    name="helpers.devtmpfs_automount"
                  />

                  <FormControlLabel
                    control={
                      <Toggle
                        tooltipText={
                          <>
                            Automatically configure static networking
                            <ExternalLink
                              link="https://www.linode.com/docs/platform/network-helper/"
                              text="(more info)"
                            />
                          </>
                        }
                        checked={values.helpers.network}
                        disabled={isReadOnly}
                        interactive={true}
                        onChange={formik.handleChange}
                      />
                    }
                    className={classes.formControlToggle}
                    label="Auto-configure networking"
                    name="helpers.network"
                  />
                </FormGroup>
              </FormControl>
            </Grid>
          </React.Fragment>
        </DialogContent>
      </Grid>
<<<<<<< HEAD
      <ActionsPanel
        showPrimary
        primaryButtonDisabled={isReadOnly}
        primaryButtonHandler={formik.submitForm}
        primaryButtonLoading={formik.isSubmitting}
        primaryButtonText={config ? 'Save Changes' : 'Add Configuration'}
        showSecondary
        secondaryButtonHandler={onClose}
        secondaryButtonText="cancel"
      />
=======
      <StyledActionPanel>
        <Button buttonType="secondary" className="cancel" onClick={onClose}>
          Cancel
        </Button>
        <Button
          buttonType="primary"
          disabled={isReadOnly}
          loading={formik.isSubmitting}
          onClick={formik.submitForm}
        >
          {config ? 'Save Changes' : 'Add Configuration'}
        </Button>
      </StyledActionPanel>
>>>>>>> a3d98700
    </Dialog>
  );
};

interface ConfigFormProps {
  children: JSX.Element;
  errors: APIError[] | null;
  loading: boolean;
}

const DialogContent: React.FC<ConfigFormProps> = (props) => {
  const { errors, loading } = props;

  if (loading) {
    return <CircleProgress />;
  }

  if (errors) {
    return <ErrorState errorText="Unable to load configurations." />;
  }

  return props.children;
};

const isUsingCustomRoot = (value: string) =>
  [
    '/dev/sda',
    '/dev/sdb',
    '/dev/sdc',
    '/dev/sdd',
    '/dev/sde',
    '/dev/sdf',
    '/dev/sdg',
    '/dev/sdh',
  ].includes(value) === false;<|MERGE_RESOLUTION|>--- conflicted
+++ resolved
@@ -9,15 +9,11 @@
 import { useFormik } from 'formik';
 import { equals, pathOr, repeat } from 'ramda';
 import * as React from 'react';
-<<<<<<< HEAD
-import ActionsPanel from 'src/components/ActionsPanel/ActionsPanel';
-=======
 import { useQueryClient } from 'react-query';
 import { makeStyles } from 'tss-react/mui';
 
-import { StyledActionPanel } from 'src/components/ActionsPanel/ActionsPanel';
+import ActionsPanel from 'src/components/ActionsPanel/ActionsPanel';
 import { Box } from 'src/components/Box';
->>>>>>> a3d98700
 import { Button } from 'src/components/Button/Button';
 import { CircleProgress } from 'src/components/CircleProgress';
 import { Dialog } from 'src/components/Dialog/Dialog';
@@ -1014,32 +1010,16 @@
           </React.Fragment>
         </DialogContent>
       </Grid>
-<<<<<<< HEAD
       <ActionsPanel
-        showPrimary
         primaryButtonDisabled={isReadOnly}
         primaryButtonHandler={formik.submitForm}
         primaryButtonLoading={formik.isSubmitting}
         primaryButtonText={config ? 'Save Changes' : 'Add Configuration'}
-        showSecondary
         secondaryButtonHandler={onClose}
         secondaryButtonText="cancel"
+        showPrimary
+        showSecondary
       />
-=======
-      <StyledActionPanel>
-        <Button buttonType="secondary" className="cancel" onClick={onClose}>
-          Cancel
-        </Button>
-        <Button
-          buttonType="primary"
-          disabled={isReadOnly}
-          loading={formik.isSubmitting}
-          onClick={formik.submitForm}
-        >
-          {config ? 'Save Changes' : 'Add Configuration'}
-        </Button>
-      </StyledActionPanel>
->>>>>>> a3d98700
     </Dialog>
   );
 };
