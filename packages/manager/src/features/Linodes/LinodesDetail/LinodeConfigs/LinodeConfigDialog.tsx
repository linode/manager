import {
  Config,
  Interface,
  LinodeConfigCreationData,
} from '@linode/api-v4/lib/linodes';
import { APIError } from '@linode/api-v4/lib/types';
import Grid from '@mui/material/Unstable_Grid2';
import { styled, useTheme } from '@mui/material/styles';
import { useFormik } from 'formik';
import { useSnackbar } from 'notistack';
import { equals, pathOr, repeat } from 'ramda';
import * as React from 'react';
import { useQueryClient } from 'react-query';

import { ActionsPanel } from 'src/components/ActionsPanel/ActionsPanel';
import { Box } from 'src/components/Box';
import { Button } from 'src/components/Button/Button';
import { CircleProgress } from 'src/components/CircleProgress';
import { Dialog } from 'src/components/Dialog/Dialog';
import { Divider } from 'src/components/Divider';
import Select, { Item } from 'src/components/EnhancedSelect/Select';
import { ErrorState } from 'src/components/ErrorState/ErrorState';
import { FormControl } from 'src/components/FormControl';
import { FormControlLabel } from 'src/components/FormControlLabel';
import { FormGroup } from 'src/components/FormGroup';
import { FormHelperText } from 'src/components/FormHelperText';
import { FormLabel } from 'src/components/FormLabel';
import { Link } from 'src/components/Link';
import { Notice } from 'src/components/Notice/Notice';
import { Radio } from 'src/components/Radio/Radio';
import { RadioGroup } from 'src/components/RadioGroup';
import { TextField } from 'src/components/TextField';
import { Toggle } from 'src/components/Toggle';
import { TooltipIcon } from 'src/components/TooltipIcon';
import { Typography } from 'src/components/Typography';
import { DeviceSelection } from 'src/features/Linodes/LinodesDetail/LinodeRescue/DeviceSelection';
import { titlecase } from 'src/features/Linodes/presentation';
import { useAccountManagement } from 'src/hooks/useAccountManagement';
import { useFlags } from 'src/hooks/useFlags';
import {
  useLinodeConfigCreateMutation,
  useLinodeConfigUpdateMutation,
} from 'src/queries/linodes/configs';
import { useAllLinodeDisksQuery } from 'src/queries/linodes/disks';
import {
  useAllLinodeKernelsQuery,
  useLinodeQuery,
} from 'src/queries/linodes/linodes';
import { useRegionsQuery } from 'src/queries/regions';
import { queryKey as vlansQueryKey } from 'src/queries/vlans';
import { useAllVolumesQuery } from 'src/queries/volumes';
<<<<<<< HEAD
import {
=======
import { vpcQueryKey } from 'src/queries/vpcs';
import { isFeatureEnabled } from 'src/utilities/accountCapabilities';
import createDevicesFromStrings, {
>>>>>>> cc736469
  DevicesAsStrings,
  createDevicesFromStrings,
} from 'src/utilities/createDevicesFromStrings';
import { createStringsFromDevices } from 'src/utilities/createStringsFromDevices';
import {
  handleFieldErrors,
  handleGeneralErrors,
} from 'src/utilities/formikErrorUtils';
import { getSelectedOptionFromGroupedOptions } from 'src/utilities/getSelectedOptionFromGroupedOptions';
import { scrollErrorIntoView } from 'src/utilities/scrollErrorIntoView';

import {
  ExtendedInterface,
  InterfaceSelect,
} from '../LinodeSettings/InterfaceSelect';
import { KernelSelect } from '../LinodeSettings/KernelSelect';

interface Helpers {
  devtmpfs_automount: boolean;
  distro: boolean;
  modules_dep: boolean;
  network: boolean;
  updatedb_disabled: boolean;
}

type RunLevel = 'binbash' | 'default' | 'single';
type VirtMode = 'fullvirt' | 'paravirt';
type MemoryLimit = 'no_limit' | 'set_limit';

interface EditableFields {
  comments?: string;
  devices: DevicesAsStrings;
  helpers: Helpers;
  initrd: null | number | string;
  interfaces: ExtendedInterface[];
  kernel?: string;
  label: string;
  memory_limit?: number;
  root_device: string;
  run_level?: RunLevel;
  setMemoryLimit: MemoryLimit;
  useCustomRoot: boolean;
  virt_mode?: VirtMode;
}

interface Props {
  config: Config | undefined;
  isReadOnly: boolean;
  linodeId: number;
  onClose: () => void;
  open: boolean;
}

const defaultInterface = {
  ipam_address: '',
  label: '',
  purpose: 'none',
} as ExtendedInterface;

/**
 * We want to pad the interface list in the UI with purpose.none
 * interfaces up to the maximum (currently 3); any purpose.none
 * interfaces will be removed from the payload before submission,
 * they are only used as placeholders presented to the user as empty selects.
 */
export const padList = <T,>(list: T[], filler: T, size: number = 3): T[] => {
  return [...list, ...repeat(filler, Math.max(0, size - list.length))];
};

const padInterfaceList = (interfaces: ExtendedInterface[]) => {
  return padList<ExtendedInterface>(interfaces, defaultInterface, 3);
};

const defaultInterfaceList = padInterfaceList([
  {
    ipam_address: '',
    label: '',
    purpose: 'public',
  },
]);

const defaultFieldsValues = {
  comments: '',
  devices: {},
  helpers: {
    devtmpfs_automount: true,
    distro: true,
    modules_dep: true,
    network: true,
    updatedb_disabled: true,
  },
  initrd: '',
  interfaces: defaultInterfaceList,
  kernel: 'linode/latest-64bit',
  label: '',
  memory_limit: 0,
  root_device: '/dev/sda',
  run_level: 'default' as RunLevel,
  setMemoryLimit: 'no_limit' as MemoryLimit,
  useCustomRoot: false,
  virt_mode: 'paravirt' as VirtMode,
};

const pathsOptions = [
  { label: '/dev/sda', value: '/dev/sda' },
  { label: '/dev/sdb', value: '/dev/sdb' },
  { label: '/dev/sdc', value: '/dev/sdc' },
  { label: '/dev/sdd', value: '/dev/sdd' },
  { label: '/dev/sde', value: '/dev/sde' },
  { label: '/dev/sdf', value: '/dev/sdf' },
  { label: '/dev/sdg', value: '/dev/sdg' },
  { label: '/dev/sdh', value: '/dev/sdh' },
];

const interfacesToState = (interfaces?: Interface[]) => {
  if (!interfaces || interfaces.length === 0) {
    return defaultInterfaceList;
  }
  const interfacesPayload = interfaces.map(
    ({
      id,
      ipam_address,
      ipv4,
      label,
      primary,
      purpose,
      subnet_id,
      vpc_id,
    }) => ({
      id,
      ipam_address,
      ipv4,
      label,
      primary,
      purpose,
      subnet_id,
      vpc_id,
    })
  );
  return padInterfaceList(interfacesPayload);
};

const interfacesToPayload = (
  interfaces?: ExtendedInterface[],
  primaryInterfaceIndex?: number
) => {
  if (!interfaces || interfaces.length === 0) {
    return [];
  }

  if (equals(interfaces, defaultInterfaceList)) {
    // In this case, where eth0 is set to public interface
    // and no other interfaces are specified, the API prefers
    // to receive an empty array.
    return [];
  }

  if (primaryInterfaceIndex !== undefined) {
    interfaces[primaryInterfaceIndex].primary = true;
  }

  return interfaces.filter(
    (thisInterface) => thisInterface.purpose !== 'none'
  ) as Interface[];
};

const deviceSlots = ['sda', 'sdb', 'sdc', 'sdd', 'sde', 'sdf', 'sdg', 'sdh'];
const deviceCounterDefault = 1;

// DiskID reserved on the back-end to indicate Finnix.
const finnixDiskID = 25669;

export const LinodeConfigDialog = (props: Props) => {
  const { config, isReadOnly, linodeId, onClose, open } = props;

  const { data: linode } = useLinodeQuery(linodeId, open);

  const { enqueueSnackbar } = useSnackbar();

  const {
    data: kernels,
    error: kernelsError,
    isLoading: kernelsLoading,
  } = useAllLinodeKernelsQuery(
    {},
    { [linode?.hypervisor ?? 'kvm']: true },
    open && linode !== undefined
  );

  const { data: disks } = useAllLinodeDisksQuery(linodeId);

  const initrdFromConfig = config?.initrd ? String(config.initrd) : '';

  const { mutateAsync: createConfig } = useLinodeConfigCreateMutation(linodeId);
  const { mutateAsync: updateConfig } = useLinodeConfigUpdateMutation(
    linodeId,
    config?.id ?? -1
  );

  const theme = useTheme();
  const flags = useFlags();
  const { account } = useAccountManagement();

  const regions = useRegionsQuery().data ?? [];

  const queryClient = useQueryClient();

  const [deviceCounter, setDeviceCounter] = React.useState(
    deviceCounterDefault
  );

  const [useCustomRoot, setUseCustomRoot] = React.useState(false);

  const [
    primaryInterfaceIndex,
    setPrimaryInterfaceIndex,
  ] = React.useState<number>();

  const regionHasVLANS = regions.some(
    (thisRegion) =>
      thisRegion.id === linode?.region &&
      thisRegion.capabilities.includes('Vlans')
  );
  const regionHasVPCs = regions.some(
    (thisRegion) =>
      thisRegion.id === linode?.region &&
      thisRegion.capabilities.includes('VPCs')
  );

  const showVlans = regionHasVLANS;

  // @TODO VPC: remove once VPC is fully rolled out
  const vpcEnabled = isFeatureEnabled(
    'VPCs',
    Boolean(flags.vpc),
    account?.capabilities ?? []
  );

  const { resetForm, setFieldValue, values, ...formik } = useFormik({
    initialValues: defaultFieldsValues,
    onSubmit: (values) => onSubmit(values),
    validate: (values) => onValidate(values),
    validateOnChange: false,
    validateOnMount: false,
  });

  const convertStateToData = (
    state: EditableFields
  ): LinodeConfigCreationData => {
    const {
      comments,
      devices,
      helpers,
      initrd,
      interfaces,
      kernel,
      label,
      memory_limit,
      root_device,
      run_level,
      setMemoryLimit,
      virt_mode,
    } = state;

    return {
      comments,
      devices: createDevicesFromStrings(devices),
      helpers,
      initrd: initrd !== '' ? initrd : null,
      interfaces: interfacesToPayload(interfaces, primaryInterfaceIndex),
      kernel,
      label,
      /** if the user did not toggle the limit radio button, send a value of 0 */
      memory_limit: setMemoryLimit === 'no_limit' ? 0 : memory_limit,
      root_device,
      run_level,
      virt_mode,
    };
  };

  // This validation runs BEFORE Yup schema validation. This validation logic
  // is specific to Cloud Manager, which is why it is run separately (not in the
  // shared Validation package).
  const onValidate = (values: EditableFields) => {
    const errors: any = {};
    const { interfaces } = values;

    const eth1 = interfaces[1];
    const eth2 = interfaces[2];

    if (eth1?.purpose === 'none' && eth2.purpose !== 'none') {
      errors.interfaces =
        'You cannot assign an interface to eth2 without an interface assigned to eth1.';
      return errors;
    }

    // The API field is called "label" and thus the Validation package error
    // message is "Label is required." Our field in Cloud is called "VLAN".
    interfaces.forEach((thisInterface, idx) => {
      if (thisInterface.purpose === 'vlan' && !thisInterface.label) {
        errors[`interfaces[${idx}].label`] = 'VLAN is required.';
      }
    });

    return errors;
  };

  const onSubmit = (values: EditableFields) => {
    formik.setSubmitting(true);

    const configData = convertStateToData(values) as LinodeConfigCreationData;

    // If Finnix was selected, make sure it gets sent as a number in the payload, not a string.
    if (Number(configData.initrd) === finnixDiskID) {
      configData.initrd = finnixDiskID;
    }

    if (!regionHasVLANS || !regionHasVPCs) {
      delete configData.interfaces;
    }

    const actionType = Boolean(config) ? 'updated' : 'created';
    const handleSuccess = () => {
      formik.setSubmitting(false);
      queryClient.invalidateQueries(['linode', 'configs', props.linodeId]);
      // If there's any chance a VLAN changed here, make sure our query data is up to date
      if (
        configData.interfaces?.some(
          (thisInterface) => thisInterface.purpose === 'vlan'
        )
      ) {
        queryClient.invalidateQueries(vlansQueryKey);
      }

      // Ensure VPC query data is up-to-date
      if (
        configData.interfaces?.some(
          (thisInterface) => thisInterface.purpose === 'vpc'
        )
      ) {
        queryClient.invalidateQueries(vpcQueryKey);
      }

      enqueueSnackbar(
        `Configuration ${configData.label} successfully ${actionType}`,
        {
          variant: 'success',
        }
      );
      onClose();
    };

    const handleError = (error: APIError[]) => {
      const mapErrorToStatus = (generalError: string) =>
        formik.setStatus({ generalError });

      // override 'disk_id' and 'volume_id' value for 'field' key with 'devices' to map and surface errors appropriately
      const overrideFieldForDevices = (error: APIError[]) => {
        error.forEach((err) => {
          if (err.field && ['disk_id', 'volume_id'].includes(err.field)) {
            err.field = 'devices';
          }
        });
      };

      // @TODO VPC: Remove this override and surface the field errors appropriately
      // once API fixes interface index bug for ipv4.vpc & ipv4.nat_1_1 errors
      const overrideFieldForIPv4 = (error: APIError[]) => {
        error.forEach((err) => {
          if (err.field && ['ipv4.nat_1_1', 'ipv4.vpc'].includes(err.field)) {
            err.field = 'interfaces';
          }
        });
      };

      formik.setSubmitting(false);

      overrideFieldForDevices(error);
      overrideFieldForIPv4(error);

      handleFieldErrors(formik.setErrors, error);

      handleGeneralErrors(
        mapErrorToStatus,
        error,
        'An unexpected error occurred.'
      );
      scrollErrorIntoView('linode-config-dialog');
    };

    /** Editing */
    if (config) {
      return updateConfig(configData).then(handleSuccess).catch(handleError);
    }

    /** Creating */
    return createConfig(configData).then(handleSuccess).catch(handleError);
  };

  React.useEffect(() => {
    if (open) {
      // Ensure VLANs are fresh.
      queryClient.invalidateQueries(vlansQueryKey);

      /**
       * If config is defined, we're editing. Set the state
       * to the values of the config.
       */
      if (config) {
        const devices = createStringsFromDevices(config.devices);

        /*
        If device slots are populated out of sequential order (e.g. sda and sdb are assigned
        but no others are until sdf), ascertain the last assigned slot to determine how many
        device slots to display initially.
        */
        const assignedDevices = Object.keys(devices);
        const lastAssignedDeviceSlot =
          assignedDevices[assignedDevices.length - 1];

        const positionInSequentialSlots = deviceSlots.indexOf(
          lastAssignedDeviceSlot
        );

        setDeviceCounter(positionInSequentialSlots);

        setUseCustomRoot(
          !pathsOptions.some(
            (thisOption) => thisOption.value === config?.root_device
          )
        );

        const indexOfExistingPrimaryInterface = config.interfaces.findIndex(
          (_interface) => _interface.primary === true
        );

        if (vpcEnabled && indexOfExistingPrimaryInterface !== -1) {
          setPrimaryInterfaceIndex(indexOfExistingPrimaryInterface);
        }

        resetForm({
          values: {
            comments: config.comments,
            devices,
            helpers: config.helpers,
            initrd: initrdFromConfig,
            interfaces: interfacesToState(config.interfaces),
            kernel: config.kernel,
            label: config.label,
            memory_limit: config.memory_limit,
            root_device: config.root_device,
            run_level: config.run_level,
            setMemoryLimit:
              config.memory_limit !== 0 ? 'set_limit' : 'no_limit',
            useCustomRoot: isUsingCustomRoot(config.root_device),
            virt_mode: config.virt_mode,
          },
        });
      } else {
        // Create mode; make sure loading/error states are cleared.
        resetForm({ values: defaultFieldsValues });
        setUseCustomRoot(false);
        setDeviceCounter(deviceCounterDefault);
        setPrimaryInterfaceIndex(0);
      }
    }
  }, [open, config, initrdFromConfig, resetForm, queryClient, vpcEnabled]);

  const generalError = formik.status?.generalError;

  // We need the API to allow us to filter on `linode_id`
  // const { data: volumes } = useAllVolumesQuery(
  //   {},
  //   {
  //     '+or': [
  //       { linode_id: props.linodeId },
  //       { linode_id: null, region: linodeRegion },
  //     ],
  //   },
  //   open
  // );

  const { data: volumesData } = useAllVolumesQuery(
    {},
    { region: linode?.region },
    open
  );

  const volumes =
    volumesData?.filter((volume) => {
      const isAttachedToLinode = volume.linode_id === props.linodeId;
      const isUnattached = volume.linode_id === null;

      return isAttachedToLinode || isUnattached;
    }) ?? [];

  const availableDevices = {
    disks:
      disks?.map((disk) => ({
        ...disk,
        _id: `disk-${disk.id}`,
      })) ?? [],
    volumes: volumes.map((volume) => ({
      ...volume,
      _id: `volume-${volume.id}`,
    })),
  };

  const initrdDisks = availableDevices.disks.filter(
    (disk) => disk.filesystem === 'initrd'
  );

  const initrdDisksObject = {
    disks: initrdDisks,
  };

  const categorizedInitrdOptions = Object.entries(initrdDisksObject).map(
    ([category, items]) => {
      const categoryTitle = titlecase(category);
      return {
        label: categoryTitle,
        options: [
          ...items.map(({ id, label }) => {
            return {
              label,
              value: String(id) as null | number | string,
            };
          }),
          { label: 'Recovery – Finnix (initrd)', value: String(finnixDiskID) },
        ],
        value: category,
      };
    }
  );

  categorizedInitrdOptions.unshift({
    label: '',
    options: [{ label: 'None', value: null }],
    value: '',
  });

  const getPrimaryInterfaceOptions = (interfaces: ExtendedInterface[]) => {
    return interfaces.map((_interface, idx) => {
      return {
        label: `eth${idx}`,
        value: idx,
      };
    });
  };

  const primaryInterfaceOptions = getPrimaryInterfaceOptions(values.interfaces);

  const handlePrimaryInterfaceChange = (selected: Item<number>) => {
    setPrimaryInterfaceIndex(selected.value);
  };

  /**
   * Form change handlers
   * (where formik.handleChange is insufficient)
   */

  const handleChangeKernel = React.useCallback(
    (selected: Item<string>) => {
      setFieldValue('kernel', selected?.value ?? '');
    },
    [setFieldValue]
  );

  const handleDevicesChanges = React.useCallback(
    (slot: string, value: string) => {
      setFieldValue(`devices[${slot}]`, value);
      formik.setFieldError('devices', '');
    },
    [setFieldValue, formik]
  );

  const handleInterfaceChange = React.useCallback(
    (slot: number, updatedInterface: Interface) => {
      setFieldValue(`interfaces[${slot}]`, updatedInterface);
    },
    [setFieldValue]
  );

  const handleToggleCustomRoot = React.useCallback(
    (e: React.ChangeEvent<HTMLInputElement>) => {
      setUseCustomRoot(e.target.checked);
      if (!e.target.checked) {
        // Toggling from custom to standard; reset any custom input
        setFieldValue('root_device', pathsOptions[0].value);
      }
    },
    [setUseCustomRoot, setFieldValue]
  );

  const handleRootDeviceChange = React.useCallback(
    (selected: Item<string>) => {
      setFieldValue('root_device', selected.value);
    },
    [setFieldValue]
  );

  const handleInitrdChange = React.useCallback(
    (selectedDisk: Item<string>) => {
      setFieldValue('initrd', selectedDisk.value);
    },
    [setFieldValue]
  );

  const networkInterfacesHelperText = (
    <Typography>
      Configure the network that a selected interface will connect to (
      {vpcEnabled
        ? '"Public Internet", VLAN, or VPC'
        : 'either "Public Internet" or a VLAN'}
      ) . Each Linode can have up to three Network Interfaces. For more
      information, see our{' '}
      <Link to="https://www.linode.com/docs/products/networking/vlans/guides/attach-to-compute-instance/#attaching-a-vlan-to-an-existing-compute-instance">
        Network Interfaces guide
      </Link>
      .
    </Typography>
  );

  return (
    <Dialog
      fullHeight
      fullWidth
      onClose={onClose}
      open={open}
      title={`${config ? 'Edit' : 'Add'} Configuration`}
    >
      <Grid container direction="row">
        <DialogContent errors={kernelsError} loading={kernelsLoading}>
          <React.Fragment>
            {generalError && (
              <Grid>
                <Notice
                  errorGroup="linode-config-dialog"
                  spacingBottom={0}
                  text={generalError}
                  variant="error"
                />
              </Grid>
            )}
            <Grid xs={12}>
              <TextField
                disabled={isReadOnly}
                errorGroup="linode-config-dialog"
                errorText={formik.errors.label}
                label="Label"
                name="label"
                onChange={formik.handleChange}
                required
                value={values.label}
              />

              <TextField
                disabled={isReadOnly}
                errorGroup="linode-config-dialog"
                errorText={formik.errors.comments}
                label="Comments"
                multiline={true}
                name="comments"
                onChange={formik.handleChange}
                rows={1.5}
                value={values.comments}
              />
            </Grid>

            <StyledDivider />

            <Grid xs={12}>
              <Typography variant="h3">Virtual Machine</Typography>
              <FormControl>
                <FormLabel
                  aria-describedby="virtModeCaption"
                  disabled={isReadOnly}
                  htmlFor="virt_mode"
                >
                  VM Mode
                </FormLabel>
                <StyledRadioGroup
                  aria-label="virt_mode"
                  name="virt_mode"
                  onChange={formik.handleChange}
                  value={values.virt_mode}
                >
                  <FormControlLabel
                    control={<Radio />}
                    disabled={isReadOnly}
                    label="Paravirtualization"
                    value="paravirt"
                  />
                  <FormControlLabel
                    control={<Radio />}
                    disabled={isReadOnly}
                    label="Full virtualization"
                    value="fullvirt"
                  />
                  <FormHelperText id="virtModeCaption">
                    Controls if devices inside your virtual machine are
                    paravirtualized or fully virtualized. Paravirt is what you
                    want, unless you&rsquo;re doing weird things.
                  </FormHelperText>
                </StyledRadioGroup>
              </FormControl>
            </Grid>

            <StyledDivider />

            <Grid xs={12}>
              <Typography variant="h3">Boot Settings</Typography>
              {kernels && (
                <KernelSelect
                  errorText={formik.errors.kernel}
                  kernels={kernels}
                  onChange={handleChangeKernel}
                  readOnly={isReadOnly}
                  selectedKernel={values.kernel}
                />
              )}

              <FormControl disabled={isReadOnly} fullWidth>
                <FormLabel htmlFor="run_level">Run Level</FormLabel>
                <StyledRadioGroup
                  aria-label="run_level"
                  name="run_level"
                  onChange={formik.handleChange}
                  value={values.run_level}
                >
                  <FormControlLabel
                    control={<Radio />}
                    disabled={isReadOnly}
                    label="Run Default Level"
                    value="default"
                  />
                  <FormControlLabel
                    control={<Radio />}
                    disabled={isReadOnly}
                    label="Single user mode"
                    value="single"
                  />
                  <FormControlLabel
                    control={<Radio />}
                    disabled={isReadOnly}
                    label="init=/bin/bash"
                    value="binbash"
                  />
                </StyledRadioGroup>
              </FormControl>

              {/*
                it's important to note here that if the memory limit
                is set to 0, this config is going to use 100% of the
                Linode's RAM. Otherwise, it only uses the limit
                explicitly set by the user.

                So to make this more clear to the user, we're going to
                hide the option to change the RAM limit unless the
                user explicity selects the option to change the
                memory limit.
              */}
              <FormControl>
                <FormLabel disabled={isReadOnly} htmlFor="memory_limit">
                  Memory Limit
                </FormLabel>
                <StyledRadioGroup
                  aria-label="memory_limit"
                  name="setMemoryLimit"
                  onChange={formik.handleChange}
                  value={values.setMemoryLimit}
                >
                  <FormControlLabel
                    control={<Radio />}
                    disabled={isReadOnly}
                    label="Do not set any limits on memory usage"
                    value="no_limit"
                  />
                  <FormControlLabel
                    control={<Radio />}
                    disabled={isReadOnly}
                    label="Limit the amount of RAM this config uses"
                    value="set_limit"
                  />
                </StyledRadioGroup>
              </FormControl>

              {values.setMemoryLimit === 'set_limit' && (
                <TextField
                  disabled={isReadOnly}
                  errorText={formik.errors.memory_limit}
                  helperText={`Max: ${linode?.specs.memory} MB`}
                  label="Memory Limit Allotment (in MB)"
                  max={linode?.specs.memory}
                  min={0}
                  name="memory_limit"
                  onChange={formik.handleChange}
                  type="number"
                  value={values.memory_limit}
                />
              )}
            </Grid>

            <StyledDivider />

            <Grid xs={12}>
              <Typography variant="h3">Block Device Assignment</Typography>
              <DeviceSelection
                counter={deviceCounter}
                devices={availableDevices}
                disabled={isReadOnly}
                errorText={formik.errors.devices as string}
                getSelected={(slot) => pathOr('', [slot], values.devices)}
                onChange={handleDevicesChanges}
                slots={deviceSlots}
              />
              <FormControl fullWidth>
                <Select
                  defaultValue={getSelectedOptionFromGroupedOptions(
                    initrdFromConfig,
                    categorizedInitrdOptions
                  )}
                  value={getSelectedOptionFromGroupedOptions(
                    values.initrd,
                    categorizedInitrdOptions
                  )}
                  isClearable={false}
                  label="initrd"
                  noMarginTop
                  onChange={handleInitrdChange}
                  options={categorizedInitrdOptions}
                  placeholder="None"
                />
              </FormControl>
              <Button
                sx={{
                  marginLeft: `1px`,
                  marginTop: theme.spacing(),
                }}
                buttonType="secondary"
                compactX
                disabled={isReadOnly || deviceCounter >= deviceSlots.length - 1}
                onClick={() => setDeviceCounter((counter) => counter + 1)}
              >
                Add a Device
              </Button>

              <StyledFormControl fullWidth>
                <FormControlLabel
                  control={
                    <Toggle
                      checked={useCustomRoot}
                      disabled={isReadOnly}
                      onChange={handleToggleCustomRoot}
                    />
                  }
                  label="Use Custom Root"
                  name="useCustomRoot"
                />
                {!useCustomRoot ? (
                  <Select
                    value={pathsOptions.find(
                      (device) => device.value === values.root_device
                    )}
                    disabled={isReadOnly}
                    errorText={formik.errors.root_device}
                    id="root_device"
                    isClearable={false}
                    label="Root Device"
                    name="root_device"
                    onChange={handleRootDeviceChange}
                    options={pathsOptions}
                    placeholder="None"
                  />
                ) : (
                  <TextField
                    disabled={isReadOnly}
                    errorGroup="linode-config-dialog"
                    errorText={formik.errors.root_device}
                    fullWidth
                    inputProps={{ id: 'root_device', name: 'root_device' }}
                    label="Custom"
                    name="root_device"
                    onChange={formik.handleChange}
                    value={values.root_device}
                  />
                )}
              </StyledFormControl>
            </Grid>

            <StyledDivider />

            {showVlans ? (
              <Grid xs={12}>
                <Box alignItems="center" display="flex">
                  <Typography variant="h3">
                    {vpcEnabled ? 'Networking' : 'Network Interfaces'}
                  </Typography>
                  <TooltipIcon
                    sxTooltipIcon={{
                      paddingBottom: 0,
                      paddingTop: 0,
                    }}
                    interactive
                    status="help"
                    sx={{ tooltip: { maxWidth: 350 } }}
                    text={networkInterfacesHelperText}
                  />
                </Box>
                {formik.errors.interfaces && (
                  <Notice
                    text={formik.errors.interfaces as string}
                    variant="error"
                  />
                )}
                {vpcEnabled && (
                  <>
                    <Select
                      defaultValue={
                        primaryInterfaceOptions[primaryInterfaceIndex ?? 0]
                      }
                      data-testid="primary-interface-dropdown"
                      disabled={isReadOnly}
                      isClearable={false}
                      label="Primary Interface (Default Route)"
                      onChange={handlePrimaryInterfaceChange}
                      options={getPrimaryInterfaceOptions(values.interfaces)}
                    />
                    <Divider
                      sx={{
                        margin: `${theme.spacing(
                          4.5
                        )} ${theme.spacing()} ${theme.spacing(1.5)} `,
                        width: `calc(100% - ${theme.spacing(2)})`,
                      }}
                    />
                  </>
                )}
                {values.interfaces.map((thisInterface, idx) => {
                  return (
                    <InterfaceSelect
                      errors={{
                        ipamError:
                          formik.errors[`interfaces[${idx}].ipam_address`],
                        labelError: formik.errors[`interfaces[${idx}].label`],
                        publicIPv4Error:
                          formik.errors[`interfaces[${idx}].ipv4.nat_1_1`],
                        subnetError:
                          formik.errors[`interfaces[${idx}].subnet_id`],
                        vpcError: formik.errors[`interfaces[${idx}].vpc_id`],
                        vpcIPv4Error:
                          formik.errors[`interfaces[${idx}].ipv4.vpc`],
                      }}
                      handleChange={(newInterface: Interface) =>
                        handleInterfaceChange(idx, newInterface)
                      }
                      ipamAddress={thisInterface.ipam_address}
                      key={`eth${idx}-interface`}
                      label={thisInterface.label}
                      purpose={thisInterface.purpose}
                      readOnly={isReadOnly}
                      region={linode?.region}
                      slotNumber={idx}
                      subnetId={thisInterface.subnet_id}
                      vpcIPv4={thisInterface.ipv4?.vpc}
                      vpcId={thisInterface.vpc_id}
                    />
                  );
                })}
              </Grid>
            ) : null}

            <Grid xs={12}>
              <Typography variant="h3">Filesystem/Boot Helpers</Typography>
              <FormControl fullWidth>
                <StyledFormGroup>
                  <StyledFormControlLabel
                    control={
                      <Toggle
                        checked={values.helpers.distro}
                        disabled={isReadOnly}
                        onChange={formik.handleChange}
                        tooltipText="Helps maintain correct inittab/upstart console device"
                      />
                    }
                    label="Enable distro helper"
                    name="helpers.distro"
                  />

                  <StyledFormControlLabel
                    control={
                      <Toggle
                        checked={values.helpers.updatedb_disabled}
                        disabled={isReadOnly}
                        onChange={formik.handleChange}
                        tooltipText="Disables updatedb cron job to avoid disk thrashing"
                      />
                    }
                    label="Disable updatedb"
                    name="helpers.updatedb_disabled"
                  />

                  <StyledFormControlLabel
                    control={
                      <Toggle
                        checked={values.helpers.modules_dep}
                        disabled={isReadOnly}
                        onChange={formik.handleChange}
                        tooltipText="Creates a modules dependency file for the kernel you run"
                      />
                    }
                    label="Enable modules.dep helper"
                    name="helpers.modules_dep"
                  />

                  <StyledFormControlLabel
                    control={
                      <Toggle
                        checked={values.helpers.devtmpfs_automount}
                        disabled={isReadOnly}
                        onChange={formik.handleChange}
                        tooltipText="Controls if pv_ops kernels automount devtmpfs at boot"
                      />
                    }
                    label="Auto-mount devtmpfs"
                    name="helpers.devtmpfs_automount"
                  />

                  <StyledFormControlLabel
                    control={
                      <Toggle
                        tooltipText={
                          <>
                            Automatically configure static networking
                            <Link to="https://www.linode.com/docs/platform/network-helper/">
                              (more info)
                            </Link>
                          </>
                        }
                        checked={values.helpers.network}
                        disabled={isReadOnly}
                        interactive={true}
                        onChange={formik.handleChange}
                      />
                    }
                    label="Auto-configure networking"
                    name="helpers.network"
                  />
                </StyledFormGroup>
              </FormControl>
            </Grid>
          </React.Fragment>
        </DialogContent>
      </Grid>
      <ActionsPanel
        primaryButtonProps={{
          disabled: isReadOnly,
          label: config ? 'Save Changes' : 'Add Configuration',
          loading: formik.isSubmitting,
          onClick: formik.submitForm,
        }}
        secondaryButtonProps={{ label: 'Cancel', onClick: onClose }}
      />
    </Dialog>
  );
};

const formGroupStyling = () => ({
  '&.MuiFormGroup-root[role="radiogroup"]': {
    marginBottom: 0,
  },
  alignItems: 'flex-start',
});

const StyledRadioGroup = styled(RadioGroup, { label: 'StyledRadioGroup' })({
  ...formGroupStyling(),
});

const StyledFormControl = styled(FormControl, { label: 'StyledFormControl' })({
  ...formGroupStyling(),
});

const StyledFormGroup = styled(FormGroup, { label: 'StyledFormGroup' })({
  ...formGroupStyling(),
});

const StyledDivider = styled(Divider, { label: 'StyledDivider' })(
  ({ theme }) => ({
    margin: '36px 8px 12px',
    width: `calc(100% - ${theme.spacing(2)})`,
  })
);

const StyledFormControlLabel = styled(FormControlLabel, {
  label: 'StyledFormControlLabel',
})(({ theme }) => ({
  '& button': {
    color: theme.textColors.tableHeader,
    order: 3,
  },
}));

interface ConfigFormProps {
  children: JSX.Element;
  errors: APIError[] | null;
  loading: boolean;
}

const DialogContent = (props: ConfigFormProps) => {
  const { errors, loading } = props;

  if (loading) {
    return <CircleProgress />;
  }

  if (errors) {
    return <ErrorState errorText="Unable to load configurations." />;
  }

  return props.children;
};

const isUsingCustomRoot = (value: string) =>
  [
    '/dev/sda',
    '/dev/sdb',
    '/dev/sdc',
    '/dev/sdd',
    '/dev/sde',
    '/dev/sdf',
    '/dev/sdg',
    '/dev/sdh',
  ].includes(value) === false;<|MERGE_RESOLUTION|>--- conflicted
+++ resolved
@@ -49,13 +49,9 @@
 import { useRegionsQuery } from 'src/queries/regions';
 import { queryKey as vlansQueryKey } from 'src/queries/vlans';
 import { useAllVolumesQuery } from 'src/queries/volumes';
-<<<<<<< HEAD
-import {
-=======
 import { vpcQueryKey } from 'src/queries/vpcs';
 import { isFeatureEnabled } from 'src/utilities/accountCapabilities';
-import createDevicesFromStrings, {
->>>>>>> cc736469
+import {
   DevicesAsStrings,
   createDevicesFromStrings,
 } from 'src/utilities/createDevicesFromStrings';
