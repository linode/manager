import {
  Box,
<<<<<<< HEAD
  Button,
=======
  CircleProgress,
>>>>>>> afbd8d94
  Divider,
  FormControl,
  FormHelperText,
  Notice,
} from '@linode/ui';
import { useTheme } from '@mui/material/styles';
import Grid from '@mui/material/Unstable_Grid2';
import { useQueryClient } from '@tanstack/react-query';
import { useFormik } from 'formik';
import { useSnackbar } from 'notistack';
import { equals, pathOr, repeat } from 'ramda';
import * as React from 'react';

import { ActionsPanel } from 'src/components/ActionsPanel/ActionsPanel';
import { Autocomplete } from 'src/components/Autocomplete/Autocomplete';
<<<<<<< HEAD
import { CircleProgress } from 'src/components/CircleProgress';
=======
import { Button } from 'src/components/Button/Button';
>>>>>>> afbd8d94
import { Dialog } from 'src/components/Dialog/Dialog';
import { ErrorState } from 'src/components/ErrorState/ErrorState';
import { FormControlLabel } from 'src/components/FormControlLabel';
import { FormLabel } from 'src/components/FormLabel';
import { Link } from 'src/components/Link';
import { Radio } from 'src/components/Radio/Radio';
import { TextField } from 'src/components/TextField';
import { Toggle } from 'src/components/Toggle/Toggle';
import { TooltipIcon } from 'src/components/TooltipIcon';
import { Typography } from 'src/components/Typography';
import { DeviceSelection } from 'src/features/Linodes/LinodesDetail/LinodeRescue/DeviceSelection';
import { titlecase } from 'src/features/Linodes/presentation';
import {
  LINODE_UNREACHABLE_HELPER_TEXT,
  NATTED_PUBLIC_IP_HELPER_TEXT,
  NOT_NATTED_HELPER_TEXT,
} from 'src/features/VPCs/constants';
import {
  useLinodeConfigCreateMutation,
  useLinodeConfigUpdateMutation,
} from 'src/queries/linodes/configs';
import { useAllLinodeDisksQuery } from 'src/queries/linodes/disks';
import {
  useAllLinodeKernelsQuery,
  useLinodeQuery,
} from 'src/queries/linodes/linodes';
import { useRegionsQuery } from 'src/queries/regions/regions';
import { vlanQueries } from 'src/queries/vlans';
import { useAllVolumesQuery } from 'src/queries/volumes/volumes';
import { vpcQueries } from 'src/queries/vpcs/vpcs';
import { createDevicesFromStrings } from 'src/utilities/createDevicesFromStrings';
import { createStringsFromDevices } from 'src/utilities/createStringsFromDevices';
import {
  handleFieldErrors,
  handleGeneralErrors,
} from 'src/utilities/formikErrorUtils';
import { scrollErrorIntoViewV2 } from 'src/utilities/scrollErrorIntoViewV2';

import { InterfaceSelect } from '../LinodeSettings/InterfaceSelect';
import { KernelSelect } from '../LinodeSettings/KernelSelect';
import { getSelectedDeviceOption } from '../utilities';
import {
  StyledDivider,
  StyledFormControl,
  StyledFormControlLabel,
  StyledFormGroup,
  StyledRadioGroup,
} from './LinodeConfigDialog.styles';

import type { ExtendedInterface } from '../LinodeSettings/InterfaceSelect';
import type {
  Config,
  Interface,
  LinodeConfigCreationData,
} from '@linode/api-v4/lib/linodes';
import type { APIError } from '@linode/api-v4/lib/types';
import type { DevicesAsStrings } from 'src/utilities/createDevicesFromStrings';
import type { ExtendedIP } from 'src/utilities/ipUtils';

interface Helpers {
  devtmpfs_automount: boolean;
  distro: boolean;
  modules_dep: boolean;
  network: boolean;
  updatedb_disabled: boolean;
}

type RunLevel = 'binbash' | 'default' | 'single';
type VirtMode = 'fullvirt' | 'paravirt';
export type MemoryLimit = 'no_limit' | 'set_limit';

interface EditableFields {
  comments?: string;
  devices: DevicesAsStrings;
  helpers: Helpers;
  initrd: null | number | string;
  interfaces: ExtendedInterface[];
  kernel?: string;
  label: string;
  memory_limit?: number;
  root_device: string;
  run_level?: RunLevel;
  setMemoryLimit: MemoryLimit;
  useCustomRoot: boolean;
  virt_mode?: VirtMode;
}

interface Props {
  config: Config | undefined;
  isReadOnly: boolean;
  linodeId: number;
  onClose: () => void;
  open: boolean;
}

const defaultInterface = {
  ip_ranges: [],
  ipam_address: '',
  label: '',
  purpose: 'none',
} as ExtendedInterface;

/**
 * We want to pad the interface list in the UI with purpose.none
 * interfaces up to the maximum (currently 3); any purpose.none
 * interfaces will be removed from the payload before submission,
 * they are only used as placeholders presented to the user as empty selects.
 */
export const padList = <T,>(list: T[], filler: T, size: number = 3): T[] => {
  return [...list, ...repeat(filler, Math.max(0, size - list.length))];
};

const padInterfaceList = (interfaces: ExtendedInterface[]) => {
  return padList<ExtendedInterface>(interfaces, defaultInterface, 3);
};

const defaultInterfaceList = padInterfaceList([
  {
    ipam_address: '',
    label: '',
    purpose: 'public',
  },
]);

const defaultFieldsValues = {
  comments: '',
  devices: {},
  helpers: {
    devtmpfs_automount: true,
    distro: true,
    modules_dep: true,
    network: true,
    updatedb_disabled: true,
  },
  initrd: '',
  interfaces: defaultInterfaceList,
  kernel: 'linode/latest-64bit',
  label: '',
  memory_limit: 0,
  root_device: '/dev/sda',
  run_level: 'default' as RunLevel,
  setMemoryLimit: 'no_limit' as MemoryLimit,
  useCustomRoot: false,
  virt_mode: 'paravirt' as VirtMode,
};

const pathsOptions = [
  { label: '/dev/sda', value: '/dev/sda' },
  { label: '/dev/sdb', value: '/dev/sdb' },
  { label: '/dev/sdc', value: '/dev/sdc' },
  { label: '/dev/sdd', value: '/dev/sdd' },
  { label: '/dev/sde', value: '/dev/sde' },
  { label: '/dev/sdf', value: '/dev/sdf' },
  { label: '/dev/sdg', value: '/dev/sdg' },
  { label: '/dev/sdh', value: '/dev/sdh' },
];

const interfacesToState = (interfaces?: Interface[]) => {
  if (!interfaces || interfaces.length === 0) {
    return defaultInterfaceList;
  }
  const interfacesPayload = interfaces.map(
    ({
      id,
      ip_ranges,
      ipam_address,
      ipv4,
      label,
      primary,
      purpose,
      subnet_id,
      vpc_id,
    }) => ({
      id,
      ip_ranges,
      ipam_address,
      ipv4,
      label,
      primary,
      purpose,
      subnet_id,
      vpc_id,
    })
  );
  return padInterfaceList(interfacesPayload);
};

const interfacesToPayload = (
  interfaces?: ExtendedInterface[],
  primaryInterfaceIndex?: number
) => {
  if (!interfaces || interfaces.length === 0) {
    return [];
  }

  const filteredInterfaces = interfaces.filter(
    (thisInterface) => thisInterface.purpose !== 'none'
  );

  if (
    equals(
      filteredInterfaces,
      defaultInterfaceList.filter(
        (thisInterface) => thisInterface.purpose !== 'none'
      )
    )
  ) {
    // In this case, where eth0 is set to public interface
    // and no other interfaces are specified, the API prefers
    // to receive an empty array.
    return [];
  }

  if (primaryInterfaceIndex !== undefined) {
    interfaces.forEach(
      (iface, i) => (iface.primary = i === primaryInterfaceIndex)
    );
  }

  return filteredInterfaces as Interface[];
};

const deviceSlots = ['sda', 'sdb', 'sdc', 'sdd', 'sde', 'sdf', 'sdg', 'sdh'];
const deviceCounterDefault = 1;

// DiskID reserved on the back-end to indicate Finnix.
const finnixDiskID = 25669;

export const LinodeConfigDialog = (props: Props) => {
  const formContainerRef = React.useRef<HTMLDivElement>(null);
  const { config, isReadOnly, linodeId, onClose, open } = props;

  const { data: linode } = useLinodeQuery(linodeId, open);

  const { enqueueSnackbar } = useSnackbar();

  const virtModeCaptionId = React.useId();

  const {
    data: kernels,
    error: kernelsError,
    isLoading: kernelsLoading,
  } = useAllLinodeKernelsQuery(
    {},
    { [linode?.hypervisor ?? 'kvm']: true },
    open && linode !== undefined
  );

  const { data: disks } = useAllLinodeDisksQuery(linodeId);

  const initrdFromConfig = config?.initrd ? String(config.initrd) : '';

  const { mutateAsync: createConfig } = useLinodeConfigCreateMutation(linodeId);
  const { mutateAsync: updateConfig } = useLinodeConfigUpdateMutation(
    linodeId,
    config?.id ?? -1
  );

  const theme = useTheme();

  const regions = useRegionsQuery().data ?? [];

  const queryClient = useQueryClient();

  const [deviceCounter, setDeviceCounter] = React.useState(
    deviceCounterDefault
  );

  const [useCustomRoot, setUseCustomRoot] = React.useState(false);

  const [
    primaryInterfaceIndex,
    setPrimaryInterfaceIndex,
  ] = React.useState<number>();

  const regionHasVLANS = regions.some(
    (thisRegion) =>
      thisRegion.id === linode?.region &&
      thisRegion.capabilities.includes('Vlans')
  );
  const regionHasVPCs = regions.some(
    (thisRegion) =>
      thisRegion.id === linode?.region &&
      thisRegion.capabilities.includes('VPCs')
  );

  const { resetForm, setFieldValue, values, ...formik } = useFormik({
    initialValues: defaultFieldsValues,
    onSubmit: (values) => onSubmit(values),
    validate: (values) => {
      onValidate(values);
      scrollErrorIntoViewV2(formContainerRef);
    },
    validateOnChange: false,
    validateOnMount: false,
  });

  const convertStateToData = (
    state: EditableFields
  ): LinodeConfigCreationData => {
    const {
      comments,
      devices,
      helpers,
      initrd,
      interfaces,
      kernel,
      label,
      memory_limit,
      root_device,
      run_level,
      setMemoryLimit,
      virt_mode,
    } = state;

    return {
      comments,
      devices: createDevicesFromStrings(devices),
      helpers,
      initrd: initrd !== '' ? initrd : null,
      interfaces: interfacesToPayload(interfaces, primaryInterfaceIndex),
      kernel,
      label,
      /** if the user did not toggle the limit radio button, send a value of 0 */
      memory_limit: setMemoryLimit === 'no_limit' ? 0 : memory_limit,
      root_device,
      run_level,
      virt_mode,
    };
  };

  // This validation runs BEFORE Yup schema validation. This validation logic
  // is specific to Cloud Manager, which is why it is run separately (not in the
  // shared Validation package).
  const onValidate = (values: EditableFields) => {
    const errors: any = {};
    const { interfaces } = values;

    const eth1 = interfaces[1];
    const eth2 = interfaces[2];

    if (eth1?.purpose === 'none' && eth2.purpose !== 'none') {
      errors.interfaces =
        'You cannot assign an interface to eth2 without an interface assigned to eth1.';
      return errors;
    }

    // The API field is called "label" and thus the Validation package error
    // message is "Label is required." Our field in Cloud is called "VLAN".
    interfaces.forEach((thisInterface, idx) => {
      if (thisInterface.purpose === 'vlan' && !thisInterface.label) {
        errors[`interfaces[${idx}].label`] = 'VLAN is required.';
      }
    });

    return errors;
  };

  const onSubmit = (values: EditableFields) => {
    formik.setSubmitting(true);

    const configData = convertStateToData(values) as LinodeConfigCreationData;

    // If Finnix was selected, make sure it gets sent as a number in the payload, not a string.
    if (Number(configData.initrd) === finnixDiskID) {
      configData.initrd = finnixDiskID;
    }

    if (!regionHasVLANS) {
      configData.interfaces = configData.interfaces?.filter(
        (_interface) => _interface.purpose !== 'vlan'
      );
    }

    if (!regionHasVPCs) {
      configData.interfaces = configData.interfaces?.filter(
        (_interface) => _interface.purpose !== 'vpc'
      );
    }

    const actionType = Boolean(config) ? 'updated' : 'created';
    const handleSuccess = () => {
      formik.setSubmitting(false);
      // If there's any chance a VLAN changed here, make sure our query data is up to date
      if (
        configData.interfaces?.some(
          (thisInterface) => thisInterface.purpose === 'vlan'
        )
      ) {
        queryClient.invalidateQueries({
          queryKey: vlanQueries._def,
        });
      }

      // Ensure VPC query data is up-to-date
      const vpcId = configData.interfaces?.find(
        (thisInterface) => thisInterface.purpose === 'vpc'
      )?.vpc_id;

      if (vpcId) {
        queryClient.invalidateQueries({
          queryKey: vpcQueries.all.queryKey,
        });
        queryClient.invalidateQueries({
          queryKey: vpcQueries.paginated._def,
        });
        queryClient.invalidateQueries({
          queryKey: vpcQueries.vpc(vpcId).queryKey,
        });
      }

      enqueueSnackbar(
        `Configuration ${configData.label} successfully ${actionType}`,
        {
          variant: 'success',
        }
      );
      onClose();
    };

    const handleError = (error: APIError[]) => {
      const mapErrorToStatus = (generalError: string) =>
        formik.setStatus({ generalError });

      // override 'disk_id' and 'volume_id' value for 'field' key with 'devices' to map and surface errors appropriately
      const overrideFieldForDevices = (error: APIError[]) => {
        error.forEach((err) => {
          if (err.field && ['disk_id', 'volume_id'].includes(err.field)) {
            err.field = 'devices';
          }
        });
      };

      formik.setSubmitting(false);

      overrideFieldForDevices(error);

      handleFieldErrors(formik.setErrors, error);

      handleGeneralErrors(
        mapErrorToStatus,
        error,
        'An unexpected error occurred.'
      );
    };

    /** Editing */
    if (config) {
      return updateConfig(configData).then(handleSuccess).catch(handleError);
    }

    /** Creating */
    return createConfig(configData).then(handleSuccess).catch(handleError);
  };

  React.useEffect(() => {
    if (open) {
      /**
       * If config is defined, we're editing. Set the state
       * to the values of the config.
       */
      if (config) {
        const devices = createStringsFromDevices(config.devices);

        /*
        If device slots are populated out of sequential order (e.g. sda and sdb are assigned
        but no others are until sdf), ascertain the last assigned slot to determine how many
        device slots to display initially.
        */
        const assignedDevices = Object.keys(devices);
        const lastAssignedDeviceSlot =
          assignedDevices[assignedDevices.length - 1];

        const positionInSequentialSlots = deviceSlots.indexOf(
          lastAssignedDeviceSlot
        );

        setDeviceCounter(positionInSequentialSlots);

        setUseCustomRoot(
          !pathsOptions.some(
            (thisOption) => thisOption.value === config?.root_device
          )
        );

        const indexOfExistingPrimaryInterface = config.interfaces.findIndex(
          (_interface) => _interface.primary === true
        );

        if (indexOfExistingPrimaryInterface !== -1) {
          setPrimaryInterfaceIndex(indexOfExistingPrimaryInterface);
        }

        resetForm({
          values: {
            comments: config.comments,
            devices,
            helpers: config.helpers,
            initrd: initrdFromConfig,
            interfaces: interfacesToState(config.interfaces),
            kernel: config.kernel,
            label: config.label,
            memory_limit: config.memory_limit,
            root_device: config.root_device,
            run_level: config.run_level,
            setMemoryLimit:
              config.memory_limit !== 0 ? 'set_limit' : 'no_limit',
            useCustomRoot: isUsingCustomRoot(config.root_device),
            virt_mode: config.virt_mode,
          },
        });
      } else {
        // Create mode; make sure loading/error states are cleared.
        resetForm({ values: defaultFieldsValues });
        setUseCustomRoot(false);
        setDeviceCounter(deviceCounterDefault);
        setPrimaryInterfaceIndex(0);
      }
    }
  }, [open, config, initrdFromConfig, resetForm, queryClient]);

  const generalError = formik.status?.generalError;

  // We need the API to allow us to filter on `linode_id`
  // const { data: volumes } = useAllVolumesQuery(
  //   {},
  //   {
  //     '+or': [
  //       { linode_id: props.linodeId },
  //       { linode_id: null, region: linodeRegion },
  //     ],
  //   },
  //   open
  // );

  const { data: volumesData } = useAllVolumesQuery(
    {},
    { region: linode?.region },
    open
  );

  const volumes =
    volumesData?.filter((volume) => {
      const isAttachedToLinode = volume.linode_id === props.linodeId;
      const isUnattached = volume.linode_id === null;

      return isAttachedToLinode || isUnattached;
    }) ?? [];

  const availableDevices = {
    disks:
      disks?.map((disk) => ({
        ...disk,
        _id: `disk-${disk.id}`,
      })) ?? [],
    volumes: volumes.map((volume) => ({
      ...volume,
      _id: `volume-${volume.id}`,
    })),
  };

  const initrdDisks = availableDevices.disks.filter(
    (disk) => disk.filesystem === 'initrd'
  );

  const initrdDisksObject = {
    disks: initrdDisks,
  };

  const categorizedInitrdOptions = Object.entries(initrdDisksObject).reduce(
    (acc, [category, items]) => {
      const categoryTitle = titlecase(category);
      const options = [
        ...items.map(({ id, label }) => {
          return {
            deviceType: categoryTitle,
            label,
            value: String(id) as null | number | string,
          };
        }),
        {
          deviceType: categoryTitle,
          label: 'Recovery – Finnix (initrd)',
          value: String(finnixDiskID),
        },
      ];
      return [...acc, ...options];
    },
    []
  );

  categorizedInitrdOptions.unshift({
    deviceType: '',
    label: 'None',
    value: null,
  });

  const getPrimaryInterfaceOptions = (interfaces: ExtendedInterface[]) => {
    return interfaces.map((_interface, idx) => {
      return {
        label: `eth${idx}`,
        value: idx,
      };
    });
  };

  const primaryInterfaceOptions = getPrimaryInterfaceOptions(values.interfaces);

  const handlePrimaryInterfaceChange = (selectedValue: number) => {
    setPrimaryInterfaceIndex(selectedValue);
  };

  /**
   * Form change handlers
   * (where formik.handleChange is insufficient)
   */

  const handleChangeKernel = React.useCallback(
    (selectedValue: string) => {
      setFieldValue('kernel', selectedValue);
    },
    [setFieldValue]
  );

  const handleDevicesChanges = React.useCallback(
    (slot: string, value: string) => {
      setFieldValue(`devices[${slot}]`, value);
      formik.setFieldError('devices', '');
    },
    [setFieldValue, formik]
  );

  const handleInterfaceChange = React.useCallback(
    (slot: number, updatedInterface: ExtendedInterface) => {
      setFieldValue(`interfaces[${slot}]`, updatedInterface);
    },
    [setFieldValue]
  );

  const handleToggleCustomRoot = React.useCallback(
    (e: React.ChangeEvent<HTMLInputElement>) => {
      setUseCustomRoot(e.target.checked);
      if (!e.target.checked) {
        // Toggling from custom to standard; reset any custom input
        setFieldValue('root_device', pathsOptions[0].value);
      }
    },
    [setUseCustomRoot, setFieldValue]
  );

  const handleRootDeviceChange = React.useCallback(
    (selectedValue: string) => {
      setFieldValue('root_device', selectedValue);
    },
    [setFieldValue]
  );

  const handleInitrdChange = React.useCallback(
    (selectedDiskValue: string) => {
      setFieldValue('initrd', selectedDiskValue);
    },
    [setFieldValue]
  );

  const networkInterfacesHelperText = (
    <Typography>
      Configure the network that a selected interface will connect to
      &quot;Public Internet&quot;, VLAN, or VPC. Each Linode can have up to
      three Network Interfaces. For more information, see our{' '}
      <Link to="https://techdocs.akamai.com/cloud-computing/docs/attach-a-vlan-to-a-compute-instance#attaching-a-vlan-to-an-existing-compute-instance">
        Network Interfaces guide
      </Link>
      .
    </Typography>
  );

  return (
    <Dialog
      fullHeight
      fullWidth
      onClose={onClose}
      open={open}
      title={`${config ? 'Edit' : 'Add'} Configuration`}
    >
      <Grid container direction="row" ref={formContainerRef}>
        <DialogContent errors={kernelsError} loading={kernelsLoading}>
          <React.Fragment>
            {generalError && (
              <Grid>
                <Notice
                  errorGroup="linode-config-dialog"
                  spacingBottom={0}
                  text={generalError}
                  variant="error"
                />
              </Grid>
            )}
            <Grid xs={12}>
              <TextField
                disabled={isReadOnly}
                errorGroup="linode-config-dialog"
                errorText={formik.errors.label}
                label="Label"
                name="label"
                onChange={formik.handleChange}
                required
                value={values.label}
              />

              <TextField
                disabled={isReadOnly}
                errorGroup="linode-config-dialog"
                errorText={formik.errors.comments}
                label="Comments"
                multiline={true}
                name="comments"
                onChange={formik.handleChange}
                rows={1.5}
                value={values.comments}
              />
            </Grid>

            <StyledDivider />

            <Grid xs={12}>
              <Typography variant="h3">Virtual Machine</Typography>
              <FormControl>
                <FormLabel
                  aria-describedby={virtModeCaptionId}
                  disabled={isReadOnly}
                  htmlFor="virt_mode"
                >
                  VM Mode
                </FormLabel>
                <StyledRadioGroup
                  aria-label="virt_mode"
                  name="virt_mode"
                  onChange={formik.handleChange}
                  value={values.virt_mode}
                >
                  <FormControlLabel
                    control={<Radio />}
                    disabled={isReadOnly}
                    label="Paravirtualization"
                    value="paravirt"
                  />
                  <FormControlLabel
                    control={<Radio />}
                    disabled={isReadOnly}
                    label="Full virtualization"
                    value="fullvirt"
                  />
                  <FormHelperText id={virtModeCaptionId}>
                    Controls if devices inside your virtual machine are
                    paravirtualized or fully virtualized. Paravirt is what you
                    want, unless you&rsquo;re doing weird things.
                  </FormHelperText>
                </StyledRadioGroup>
              </FormControl>
            </Grid>

            <StyledDivider />

            <Grid xs={12}>
              <Typography variant="h3">Boot Settings</Typography>
              {kernels && (
                <KernelSelect
                  errorText={formik.errors.kernel}
                  kernels={kernels}
                  onChange={handleChangeKernel}
                  readOnly={isReadOnly}
                  selectedKernel={values.kernel}
                />
              )}

              <FormControl disabled={isReadOnly} fullWidth>
                <FormLabel htmlFor="run_level">Run Level</FormLabel>
                <StyledRadioGroup
                  aria-label="run_level"
                  name="run_level"
                  onChange={formik.handleChange}
                  value={values.run_level}
                >
                  <FormControlLabel
                    control={<Radio />}
                    disabled={isReadOnly}
                    label="Run Default Level"
                    value="default"
                  />
                  <FormControlLabel
                    control={<Radio />}
                    disabled={isReadOnly}
                    label="Single user mode"
                    value="single"
                  />
                  <FormControlLabel
                    control={<Radio />}
                    disabled={isReadOnly}
                    label="init=/bin/bash"
                    value="binbash"
                  />
                </StyledRadioGroup>
              </FormControl>

              {/*
                it's important to note here that if the memory limit
                is set to 0, this config is going to use 100% of the
                Linode's RAM. Otherwise, it only uses the limit
                explicitly set by the user.

                So to make this more clear to the user, we're going to
                hide the option to change the RAM limit unless the
                user explicity selects the option to change the
                memory limit.
              */}
              <FormControl>
                <FormLabel disabled={isReadOnly} htmlFor="memory_limit">
                  Memory Limit
                </FormLabel>
                <StyledRadioGroup
                  aria-label="memory_limit"
                  name="setMemoryLimit"
                  onChange={formik.handleChange}
                  value={values.setMemoryLimit}
                >
                  <FormControlLabel
                    control={<Radio />}
                    disabled={isReadOnly}
                    label="Do not set any limits on memory usage"
                    value="no_limit"
                  />
                  <FormControlLabel
                    control={<Radio />}
                    disabled={isReadOnly}
                    label="Limit the amount of RAM this config uses"
                    value="set_limit"
                  />
                </StyledRadioGroup>
              </FormControl>

              {values.setMemoryLimit === 'set_limit' && (
                <TextField
                  disabled={isReadOnly}
                  errorText={formik.errors.memory_limit}
                  helperText={`Max: ${linode?.specs.memory} MB`}
                  label="Memory Limit Allotment (in MB)"
                  max={linode?.specs.memory}
                  min={0}
                  name="memory_limit"
                  onChange={formik.handleChange}
                  type="number"
                  value={values.memory_limit}
                />
              )}
            </Grid>

            <StyledDivider />

            <Grid xs={12}>
              <Typography variant="h3">Block Device Assignment</Typography>
              <DeviceSelection
                counter={deviceCounter}
                devices={availableDevices}
                disabled={isReadOnly}
                errorText={formik.errors.devices as string}
                getSelected={(slot) => pathOr('', [slot], values.devices)}
                onChange={handleDevicesChanges}
                slots={deviceSlots}
              />
              <FormControl fullWidth>
                <Autocomplete
                  defaultValue={getSelectedDeviceOption(
                    initrdFromConfig,
                    categorizedInitrdOptions
                  )}
                  isOptionEqualToValue={(option, value) =>
                    option.label === value.label
                  }
                  onChange={(_, selected) =>
                    handleInitrdChange(selected?.value)
                  }
                  value={getSelectedDeviceOption(
                    values.initrd,
                    categorizedInitrdOptions
                  )}
                  autoHighlight
                  clearIcon={null}
                  groupBy={(option) => option.deviceType}
                  label="initrd"
                  noMarginTop
                  options={categorizedInitrdOptions}
                  placeholder="None"
                />
              </FormControl>
              <Button
                sx={{
                  marginLeft: `1px`,
                  marginTop: theme.spacing(),
                }}
                buttonType="secondary"
                compactX
                disabled={isReadOnly || deviceCounter >= deviceSlots.length - 1}
                onClick={() => setDeviceCounter((counter) => counter + 1)}
              >
                Add a Device
              </Button>

              <StyledFormControl fullWidth>
                <FormControlLabel
                  control={
                    <Toggle
                      checked={useCustomRoot}
                      disabled={isReadOnly}
                      onChange={handleToggleCustomRoot}
                    />
                  }
                  label="Use Custom Root"
                  name="useCustomRoot"
                />
                {!useCustomRoot ? (
                  <Autocomplete
                    onChange={(_, selected) =>
                      handleRootDeviceChange(selected?.value)
                    }
                    value={pathsOptions.find(
                      (device) => device.value === values.root_device
                    )}
                    autoHighlight
                    disableClearable
                    disabled={isReadOnly}
                    errorText={formik.errors.root_device}
                    id="root_device"
                    label="Root Device"
                    options={pathsOptions}
                    placeholder="None"
                  />
                ) : (
                  <TextField
                    disabled={isReadOnly}
                    errorGroup="linode-config-dialog"
                    errorText={formik.errors.root_device}
                    fullWidth
                    inputProps={{ id: 'root_device', name: 'root_device' }}
                    label="Custom"
                    name="root_device"
                    onChange={formik.handleChange}
                    value={values.root_device}
                  />
                )}
              </StyledFormControl>
            </Grid>

            <StyledDivider />

            <Grid xs={12}>
              <Box alignItems="center" display="flex">
                <Typography variant="h3">Networking</Typography>
                <TooltipIcon
                  sxTooltipIcon={{
                    paddingBottom: 0,
                    paddingTop: 0,
                  }}
                  status="help"
                  sx={{ tooltip: { maxWidth: 350 } }}
                  text={networkInterfacesHelperText}
                />
              </Box>
              {formik.errors.interfaces && (
                <Notice
                  text={formik.errors.interfaces as string}
                  variant="error"
                />
              )}
              <>
                <Autocomplete
                  isOptionEqualToValue={(option, value) =>
                    option.value === value.value
                  }
                  onChange={(_, selected) =>
                    handlePrimaryInterfaceChange(selected?.value)
                  }
                  autoHighlight
                  data-testid="primary-interface-dropdown"
                  disableClearable
                  disabled={isReadOnly}
                  label="Primary Interface (Default Route)"
                  options={getPrimaryInterfaceOptions(values.interfaces)}
                  value={primaryInterfaceOptions[primaryInterfaceIndex ?? 0]}
                />
                <Divider
                  sx={{
                    margin: `${theme.spacing(
                      4.5
                    )} ${theme.spacing()} ${theme.spacing(1.5)} `,
                    width: `calc(100% - ${theme.spacing(2)})`,
                  }}
                />
              </>
              {values.interfaces.map((thisInterface, idx) => {
                const thisInterfaceIPRanges: ExtendedIP[] = (
                  thisInterface.ip_ranges ?? []
                ).map((ip_range, index) => {
                  // Display a more user-friendly error to the user as opposed to, for example, "interfaces[1].ip_ranges[1] is invalid"
                  // @ts-expect-error this form intentionally breaks formik's error type
                  const errorString: string = formik.errors[
                    `interfaces[${idx}].ip_ranges[${index}]`
                  ]?.includes('is invalid')
                    ? 'Invalid IP range'
                    : // @ts-expect-error this form intentionally breaks formik's error type
                      formik.errors[`interfaces[${idx}].ip_ranges[${index}]`];

                  return {
                    address: ip_range,
                    error: errorString,
                  };
                });

                return (
                  <React.Fragment key={`${idx}-interface`}>
                    {unrecommendedConfigNoticeSelector({
                      _interface: thisInterface,
                      primaryInterfaceIndex,
                      thisIndex: idx,
                      values,
                    })}
                    <InterfaceSelect
                      errors={{
                        ipRangeError:
                          // @ts-expect-error this form intentionally breaks formik's error type
                          formik.errors[`interfaces[${idx}].ip_ranges`],
                        ipamError:
                          // @ts-expect-error this form intentionally breaks formik's error type
                          formik.errors[`interfaces[${idx}].ipam_address`],
                        // @ts-expect-error this form intentionally breaks formik's error type
                        labelError: formik.errors[`interfaces[${idx}].label`],
                        primaryError:
                          // @ts-expect-error this form intentionally breaks formik's error type
                          formik.errors[`interfaces[${idx}].primary`],
                        publicIPv4Error:
                          // @ts-expect-error this form intentionally breaks formik's error type
                          formik.errors[`interfaces[${idx}].ipv4.nat_1_1`],
                        subnetError:
                          // @ts-expect-error this form intentionally breaks formik's error type
                          formik.errors[`interfaces[${idx}].subnet_id`],
                        // @ts-expect-error this form intentionally breaks formik's error type
                        vpcError: formik.errors[`interfaces[${idx}].vpc_id`],
                        vpcIPv4Error:
                          // @ts-expect-error this form intentionally breaks formik's error type
                          formik.errors[`interfaces[${idx}].ipv4.vpc`],
                      }}
                      handleChange={(newInterface: ExtendedInterface) => {
                        handleInterfaceChange(idx, newInterface);
                      }}
                      nattedIPv4Address={
                        thisInterface.ipv4?.nat_1_1 ?? undefined
                      }
                      additionalIPv4RangesForVPC={thisInterfaceIPRanges}
                      ipamAddress={thisInterface.ipam_address}
                      key={`eth${idx}-interface`}
                      label={thisInterface.label}
                      purpose={thisInterface.purpose}
                      readOnly={isReadOnly}
                      region={linode?.region}
                      regionHasVLANs={regionHasVLANS}
                      regionHasVPCs={regionHasVPCs}
                      slotNumber={idx}
                      subnetId={thisInterface.subnet_id}
                      vpcIPv4={thisInterface.ipv4?.vpc ?? undefined}
                      vpcId={thisInterface.vpc_id}
                    />
                  </React.Fragment>
                );
              })}
            </Grid>

            <Grid xs={12}>
              <Typography variant="h3">Filesystem/Boot Helpers</Typography>
              <FormControl fullWidth>
                <StyledFormGroup>
                  <StyledFormControlLabel
                    control={
                      <Toggle
                        checked={values.helpers.distro}
                        disabled={isReadOnly}
                        onChange={formik.handleChange}
                        tooltipText="Helps maintain correct inittab/upstart console device"
                      />
                    }
                    label="Enable distro helper"
                    name="helpers.distro"
                  />

                  <StyledFormControlLabel
                    control={
                      <Toggle
                        checked={values.helpers.updatedb_disabled}
                        disabled={isReadOnly}
                        onChange={formik.handleChange}
                        tooltipText="Disables updatedb cron job to avoid disk thrashing"
                      />
                    }
                    label="Disable updatedb"
                    name="helpers.updatedb_disabled"
                  />

                  <StyledFormControlLabel
                    control={
                      <Toggle
                        checked={values.helpers.modules_dep}
                        disabled={isReadOnly}
                        onChange={formik.handleChange}
                        tooltipText="Creates a modules dependency file for the kernel you run"
                      />
                    }
                    label="Enable modules.dep helper"
                    name="helpers.modules_dep"
                  />

                  <StyledFormControlLabel
                    control={
                      <Toggle
                        checked={values.helpers.devtmpfs_automount}
                        disabled={isReadOnly}
                        onChange={formik.handleChange}
                        tooltipText="Controls if pv_ops kernels automount devtmpfs at boot"
                      />
                    }
                    label="Auto-mount devtmpfs"
                    name="helpers.devtmpfs_automount"
                  />

                  <StyledFormControlLabel
                    control={
                      <Toggle
                        tooltipText={
                          <>
                            Automatically configure static networking
                            <Link to="https://techdocs.akamai.com/cloud-computing/docs/automatically-configure-networking">
                              (more info)
                            </Link>
                          </>
                        }
                        checked={values.helpers.network}
                        disabled={isReadOnly}
                        onChange={formik.handleChange}
                      />
                    }
                    label="Auto-configure networking"
                    name="helpers.network"
                  />
                </StyledFormGroup>
              </FormControl>
            </Grid>
          </React.Fragment>
        </DialogContent>
      </Grid>
      <ActionsPanel
        primaryButtonProps={{
          disabled: isReadOnly,
          label: config ? 'Save Changes' : 'Add Configuration',
          loading: formik.isSubmitting,
          onClick: formik.submitForm,
        }}
        secondaryButtonProps={{ label: 'Cancel', onClick: onClose }}
        sx={{ display: 'flex', justifySelf: 'flex-end' }}
      />
    </Dialog>
  );
};

interface ConfigFormProps {
  children: JSX.Element;
  errors: APIError[] | null;
  loading: boolean;
}

const DialogContent = (props: ConfigFormProps) => {
  const { errors, loading } = props;

  if (loading) {
    return <CircleProgress />;
  }

  if (errors) {
    return <ErrorState errorText="Unable to load configurations." />;
  }

  return props.children;
};

const isUsingCustomRoot = (value: string) =>
  [
    '/dev/sda',
    '/dev/sdb',
    '/dev/sdc',
    '/dev/sdd',
    '/dev/sde',
    '/dev/sdf',
    '/dev/sdg',
    '/dev/sdh',
  ].includes(value) === false;

const noticeForScenario = (scenarioText: string) => (
  <Notice
    data-testid={'notice-for-unrecommended-scenario'}
    text={scenarioText}
    variant="warning"
  />
);

/**
 *
 * @param _interface the current config interface being passed in
 * @param primaryInterfaceIndex the index of the primary interface
 * @param thisIndex the index of the current config interface within the `interfaces` array of the `config` object
 * @param values the values held in Formik state, having a type of `EditableFields`
 * @returns JSX.Element | null
 */
export const unrecommendedConfigNoticeSelector = ({
  _interface,
  primaryInterfaceIndex,
  thisIndex,
  values,
}: {
  _interface: ExtendedInterface;
  primaryInterfaceIndex: number | undefined;
  thisIndex: number;
  values: EditableFields;
}): JSX.Element | null => {
  const vpcInterface = _interface.purpose === 'vpc';
  const nattedIPv4Address = Boolean(_interface.ipv4?.nat_1_1);

  const filteredInterfaces = values.interfaces.filter(
    (_interface) => _interface.purpose !== 'none'
  );

  // Edge case: users w/ ability to have multiple VPC interfaces. Scenario 1 & 2 notices not helpful if that's done
  const primaryInterfaceIsVPC =
    primaryInterfaceIndex !== undefined
      ? values.interfaces[primaryInterfaceIndex].purpose === 'vpc'
      : false;

  /*
   Scenario 1:
    - the interface passed in to this function is a VPC interface
    - the index of the primary interface !== the index of the interface passed in to this function
    - nattedIPv4Address (i.e., "Assign a public IPv4 address for this Linode" checked)

   Scenario 2:
    - all of Scenario 1, except: !nattedIPv4Address (i.e., "Assign a public IPv4 address for this Linode" unchecked)

   Scenario 3:
    - only eth0 populated, and it is a VPC interface

   If not one of the above scenarios, do not display a warning notice re: configuration
  */
  if (
    vpcInterface &&
    primaryInterfaceIndex !== thisIndex &&
    !primaryInterfaceIsVPC
  ) {
    return nattedIPv4Address
      ? noticeForScenario(NATTED_PUBLIC_IP_HELPER_TEXT)
      : noticeForScenario(LINODE_UNREACHABLE_HELPER_TEXT);
  }

  if (filteredInterfaces.length === 1 && vpcInterface && !nattedIPv4Address) {
    return noticeForScenario(NOT_NATTED_HELPER_TEXT);
  }

  return null;
};<|MERGE_RESOLUTION|>--- conflicted
+++ resolved
@@ -1,10 +1,7 @@
 import {
   Box,
-<<<<<<< HEAD
   Button,
-=======
   CircleProgress,
->>>>>>> afbd8d94
   Divider,
   FormControl,
   FormHelperText,
@@ -20,11 +17,6 @@
 
 import { ActionsPanel } from 'src/components/ActionsPanel/ActionsPanel';
 import { Autocomplete } from 'src/components/Autocomplete/Autocomplete';
-<<<<<<< HEAD
-import { CircleProgress } from 'src/components/CircleProgress';
-=======
-import { Button } from 'src/components/Button/Button';
->>>>>>> afbd8d94
 import { Dialog } from 'src/components/Dialog/Dialog';
 import { ErrorState } from 'src/components/ErrorState/ErrorState';
 import { FormControlLabel } from 'src/components/FormControlLabel';
