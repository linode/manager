import React from 'react';
<<<<<<< HEAD
import Typography from 'src/components/core/Typography';
import ActionsPanel from 'src/components/ActionsPanel/ActionsPanel';
=======
import { Typography } from 'src/components/Typography';
import ActionsPanel from 'src/components/ActionsPanel';
>>>>>>> 11276e76
import { Button } from 'src/components/Button/Button';
import { Config } from '@linode/api-v4';
import { useSnackbar } from 'notistack';
import { ConfirmationDialog } from 'src/components/ConfirmationDialog/ConfirmationDialog';
import { useRebootLinodeMutation } from 'src/queries/linodes/linodes';
import { resetEventsPolling } from 'src/eventsPolling';

interface Props {
  open: boolean;
  onClose: () => void;
  linodeId: number;
  config: Config | undefined;
}

export const BootConfigDialog = (props: Props) => {
  const { open, onClose, linodeId, config } = props;
  const { enqueueSnackbar } = useSnackbar();

  const { mutateAsync, isLoading, error } = useRebootLinodeMutation(linodeId);

  const onBoot = async () => {
    await mutateAsync({ config_id: config?.id ?? -1 });
    resetEventsPolling();
    enqueueSnackbar(`Successfully booted config ${config?.label}`, {
      variant: 'success',
    });
    onClose();
  };

  const actions = (
    <ActionsPanel style={{ padding: 0 }}>
      <Button onClick={onClose} buttonType="secondary">
        Cancel
      </Button>
      <Button buttonType="primary" loading={isLoading} onClick={onBoot}>
        Boot
      </Button>
    </ActionsPanel>
  );

  return (
    <ConfirmationDialog
      title="Confirm Boot"
      error={error?.[0].reason}
      open={open}
      onClose={onClose}
      actions={actions}
    >
      <Typography>
        Are you sure you want to boot &quot;{config?.label}&quot;?
      </Typography>
    </ConfirmationDialog>
  );
};<|MERGE_RESOLUTION|>--- conflicted
+++ resolved
@@ -1,11 +1,6 @@
 import React from 'react';
-<<<<<<< HEAD
-import Typography from 'src/components/core/Typography';
+import { Typography } from 'src/components/Typography';
 import ActionsPanel from 'src/components/ActionsPanel/ActionsPanel';
-=======
-import { Typography } from 'src/components/Typography';
-import ActionsPanel from 'src/components/ActionsPanel';
->>>>>>> 11276e76
 import { Button } from 'src/components/Button/Button';
 import { Config } from '@linode/api-v4';
 import { useSnackbar } from 'notistack';
