import { useGrants, useLinodeQuery, usePreferences } from '@linode/queries';
import { Box } from '@linode/ui';
import * as React from 'react';
import { useParams } from 'react-router-dom';

import { AlertReusableComponent } from 'src/features/CloudPulse/Alerts/ContextualView/AlertReusableComponent';
import { useFlags } from 'src/hooks/useFlags';

import { AclpPreferenceToggle } from '../AclpPreferenceToggle';
import { LinodeSettingsAlertsPanel } from '../LinodeSettings/LinodeSettingsAlertsPanel';

const LinodeAlerts = () => {
  const { linodeId } = useParams<{ linodeId: string }>();
  const id = Number(linodeId);

  const flags = useFlags();
  const { data: grants } = useGrants();
  const { data: linode } = useLinodeQuery(id);
  const { data: isAclpAlertsPreferenceBeta } = usePreferences(
    (preferences) => preferences?.isAclpAlertsBeta
  );

  const isReadOnly =
    grants !== undefined &&
    grants?.linode.find((grant) => grant.id === id)?.permissions ===
      'read_only';

  return (
    <Box>
      {flags.aclpIntegration ? <AclpPreferenceToggle type="alerts" /> : null}
      {flags.aclpIntegration && isAclpAlertsPreferenceBeta ? (
        // Beta ACLP Alerts View
<<<<<<< HEAD
       // <Notice variant="info">ACLP Alerts Coming soon...</Notice>
        <AlertReusableComponent
          entityId={String(id)}
          entityName={`linode-${id}`}
=======
        <AlertReusableComponent
          entityId={linodeId}
          entityName={linode?.label ?? ''}
>>>>>>> 862137c0
          serviceType="linode"
        />
      ) : (
        // Legacy Alerts View
        <LinodeSettingsAlertsPanel isReadOnly={isReadOnly} linodeId={id} />
      )}
    </Box>
  );
};

export default LinodeAlerts;<|MERGE_RESOLUTION|>--- conflicted
+++ resolved
@@ -30,16 +30,9 @@
       {flags.aclpIntegration ? <AclpPreferenceToggle type="alerts" /> : null}
       {flags.aclpIntegration && isAclpAlertsPreferenceBeta ? (
         // Beta ACLP Alerts View
-<<<<<<< HEAD
-       // <Notice variant="info">ACLP Alerts Coming soon...</Notice>
-        <AlertReusableComponent
-          entityId={String(id)}
-          entityName={`linode-${id}`}
-=======
         <AlertReusableComponent
           entityId={linodeId}
           entityName={linode?.label ?? ''}
->>>>>>> 862137c0
           serviceType="linode"
         />
       ) : (
