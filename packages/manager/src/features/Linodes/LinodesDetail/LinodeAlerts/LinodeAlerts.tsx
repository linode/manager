--- conflicted
+++ resolved
@@ -32,14 +32,6 @@
 
   return (
     <Box>
-<<<<<<< HEAD
-      {aclpBetaServices?.['linode']?.alerts && isAclpSupportedRegionLinode && (
-        <AclpPreferenceToggle type="alerts" />
-      )}
-
-      {aclpBetaServices?.['linode']?.alerts &&
-      isAclpSupportedRegionLinode &&
-=======
       {aclpBetaServices?.linode?.alerts &&
         isAclpAlertsSupportedRegionLinode && (
           <AclpPreferenceToggle type="alerts" />
@@ -47,7 +39,6 @@
 
       {aclpBetaServices?.linode?.alerts &&
       isAclpAlertsSupportedRegionLinode &&
->>>>>>> d597b153
       isAclpAlertsPreferenceBeta ? (
         // Beta ACLP Alerts View
         <AlertReusableComponent
