<<<<<<< HEAD
import { Box, Button, FormControl, Paper, Typography } from '@linode/ui';
=======
import { Box, Button, FormControl, Paper, TextField } from '@linode/ui';
>>>>>>> 4b3fe8ae
import { styled } from '@mui/material/styles';
import { useFormik } from 'formik';
import { useSnackbar } from 'notistack';
import * as React from 'react';

<<<<<<< HEAD
import { TextField } from 'src/components/TextField';
=======
import { Typography } from 'src/components/Typography';
>>>>>>> 4b3fe8ae
import { useEventsPollingActions } from 'src/queries/events/events';
import { useLinodeBackupSnapshotMutation } from 'src/queries/linodes/backups';
import { getErrorMap } from 'src/utilities/errorUtils';

import { CaptureSnapshotConfirmationDialog } from './CaptureSnapshotConfirmationDialog';

interface Props {
  isReadOnly: boolean;
  linodeId: number;
}

export const CaptureSnapshot = (props: Props) => {
  const { isReadOnly, linodeId } = props;
  const { enqueueSnackbar } = useSnackbar();

  const { checkForNewEvents } = useEventsPollingActions();

  const {
    error: snapshotError,
    isPending: isSnapshotLoading,
    mutateAsync: takeSnapshot,
    reset,
  } = useLinodeBackupSnapshotMutation(linodeId);

  const [
    isSnapshotConfirmationDialogOpen,
    setIsSnapshotConfirmationDialogOpen,
  ] = React.useState(false);

  const snapshotForm = useFormik({
    initialValues: { label: '' },
    async onSubmit(values, formikHelpers) {
      await takeSnapshot(values);
      enqueueSnackbar('Starting to capture snapshot', {
        variant: 'info',
      });
      setIsSnapshotConfirmationDialogOpen(false);
      formikHelpers.resetForm();
      checkForNewEvents();
    },
  });

  const handleClose = () => {
    setIsSnapshotConfirmationDialogOpen(false);
    reset();
  };

  const hasErrorFor = getErrorMap(['label'], snapshotError);

  return (
    <Paper>
      <Typography data-qa-manual-heading variant="h2">
        Manual Snapshot
      </Typography>
      <Typography data-qa-manual-desc marginTop={1} variant="body1">
        You can make a manual backup of your Linode by taking a snapshot.
        Creating the manual snapshot can take several minutes, depending on the
        size of your Linode and the amount of data you have stored on it. The
        manual snapshot will not be overwritten by automatic backups.
      </Typography>
      <FormControl>
        <StyledBox>
          <TextField
            data-qa-manual-name
            errorText={hasErrorFor.label}
            label="Name Snapshot"
            name="label"
            onChange={snapshotForm.handleChange}
            sx={{ minWidth: 275 }}
            value={snapshotForm.values.label}
          />
          <Button
            buttonType="primary"
            data-qa-snapshot-button
            disabled={snapshotForm.values.label === '' || isReadOnly}
            onClick={() => setIsSnapshotConfirmationDialogOpen(true)}
          >
            Take Snapshot
          </Button>
        </StyledBox>
      </FormControl>
      <CaptureSnapshotConfirmationDialog
        error={hasErrorFor.none}
        loading={isSnapshotLoading}
        onClose={handleClose}
        onSnapshot={() => snapshotForm.handleSubmit()}
        open={isSnapshotConfirmationDialogOpen}
      />
    </Paper>
  );
};

const StyledBox = styled(Box, { label: 'StyledBox' })(({ theme }) => ({
  '& > div': {
    marginRight: theme.spacing(2),
    width: 'auto',
  },
  '& button': {
    marginTop: theme.spacing(4),
  },
  alignItems: 'flex-end',
  display: 'flex',
  flexDirection: 'row',
  flexWrap: 'wrap',
}));<|MERGE_RESOLUTION|>--- conflicted
+++ resolved
@@ -1,18 +1,16 @@
-<<<<<<< HEAD
-import { Box, Button, FormControl, Paper, Typography } from '@linode/ui';
-=======
-import { Box, Button, FormControl, Paper, TextField } from '@linode/ui';
->>>>>>> 4b3fe8ae
+import {
+  Box,
+  Button,
+  FormControl,
+  Paper,
+  TextField,
+  Typography,
+} from '@linode/ui';
 import { styled } from '@mui/material/styles';
 import { useFormik } from 'formik';
 import { useSnackbar } from 'notistack';
 import * as React from 'react';
 
-<<<<<<< HEAD
-import { TextField } from 'src/components/TextField';
-=======
-import { Typography } from 'src/components/Typography';
->>>>>>> 4b3fe8ae
 import { useEventsPollingActions } from 'src/queries/events/events';
 import { useLinodeBackupSnapshotMutation } from 'src/queries/linodes/backups';
 import { getErrorMap } from 'src/utilities/errorUtils';
