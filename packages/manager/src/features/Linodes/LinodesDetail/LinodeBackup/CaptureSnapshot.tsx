import * as React from 'react';
import { Notice } from 'src/components/Notice/Notice';
import FormControl from 'src/components/core/FormControl';
import Paper from 'src/components/core/Paper';
import { Typography } from 'src/components/Typography';
import { Theme } from '@mui/material/styles';
import { makeStyles } from 'tss-react/mui';
import { useLinodeBackupSnapshotMutation } from 'src/queries/linodes/backups';
import { useSnackbar } from 'notistack';
import { useFormik } from 'formik';
import { TextField } from 'src/components/TextField';
import { CaptureSnapshotConfirmationDialog } from './CaptureSnapshotConfirmationDialog';
<<<<<<< HEAD
import Button from 'src/components/Button';
=======
import { Button } from 'src/components/Button/Button';
import { resetEventsPolling } from 'src/eventsPolling';
>>>>>>> d63e70a2
import { getErrorMap } from 'src/utilities/errorUtils';
import { useEventsInfiniteQuery } from 'src/queries/events';

interface Props {
  linodeId: number;
  isReadOnly: boolean;
}

const useStyles = makeStyles()((theme: Theme) => ({
  snapshotFormControl: {
    display: 'flex',
    flexDirection: 'row',
    alignItems: 'flex-end',
    flexWrap: 'wrap',
    '& > div': {
      width: 'auto',
      marginRight: theme.spacing(2),
    },
    '& button': {
      marginTop: theme.spacing(4),
    },
  },
  snapshotNameField: {
    minWidth: 275,
  },
}));

export const CaptureSnapshot = ({ linodeId, isReadOnly }: Props) => {
  const { classes } = useStyles();
  const { enqueueSnackbar } = useSnackbar();

  const {
    mutateAsync: takeSnapshot,
    error: snapshotError,
    isLoading: isSnapshotLoading,
  } = useLinodeBackupSnapshotMutation(linodeId);

  const { resetEventsPolling } = useEventsInfiniteQuery({ enabled: false });

  const [
    isSnapshotConfirmationDialogOpen,
    setIsSnapshotConfirmationDialogOpen,
  ] = React.useState(false);

  const snapshotForm = useFormik({
    initialValues: { label: '' },
    async onSubmit(values, formikHelpers) {
      await takeSnapshot(values);
      enqueueSnackbar('Starting to capture snapshot', {
        variant: 'info',
      });
      setIsSnapshotConfirmationDialogOpen(false);
      formikHelpers.resetForm();
      resetEventsPolling();
    },
  });

  const hasErrorFor = getErrorMap(['label'], snapshotError);

  return (
    <Paper>
      <Typography variant="h2" data-qa-manual-heading>
        Manual Snapshot
      </Typography>
      <Typography variant="body1" data-qa-manual-desc marginTop={1}>
        You can make a manual backup of your Linode by taking a snapshot.
        Creating the manual snapshot can take several minutes, depending on the
        size of your Linode and the amount of data you have stored on it. The
        manual snapshot will not be overwritten by automatic backups.
      </Typography>
      <FormControl className={classes.snapshotFormControl}>
        {hasErrorFor.none && (
          <Notice spacingBottom={8} error>
            {hasErrorFor.none}
          </Notice>
        )}
        <TextField
          errorText={hasErrorFor.label}
          label="Name Snapshot"
          name="label"
          value={snapshotForm.values.label}
          onChange={snapshotForm.handleChange}
          data-qa-manual-name
          className={classes.snapshotNameField}
        />
        <Button
          buttonType="primary"
          onClick={() => setIsSnapshotConfirmationDialogOpen(true)}
          data-qa-snapshot-button
          disabled={snapshotForm.values.label === '' || isReadOnly}
        >
          Take Snapshot
        </Button>
      </FormControl>
      <CaptureSnapshotConfirmationDialog
        open={isSnapshotConfirmationDialogOpen}
        onClose={() => setIsSnapshotConfirmationDialogOpen(false)}
        onSnapshot={() => snapshotForm.handleSubmit()}
        loading={isSnapshotLoading}
      />
    </Paper>
  );
};<|MERGE_RESOLUTION|>--- conflicted
+++ resolved
@@ -10,12 +10,7 @@
 import { useFormik } from 'formik';
 import { TextField } from 'src/components/TextField';
 import { CaptureSnapshotConfirmationDialog } from './CaptureSnapshotConfirmationDialog';
-<<<<<<< HEAD
-import Button from 'src/components/Button';
-=======
 import { Button } from 'src/components/Button/Button';
-import { resetEventsPolling } from 'src/eventsPolling';
->>>>>>> d63e70a2
 import { getErrorMap } from 'src/utilities/errorUtils';
 import { useEventsInfiniteQuery } from 'src/queries/events';
 
