import { Theme } from '@mui/material/styles';
import { useFormik } from 'formik';
import { useSnackbar } from 'notistack';
import * as React from 'react';
import { makeStyles } from 'tss-react/mui';

import { Box } from 'src/components/Box';
import { Button } from 'src/components/Button/Button';
import { Notice } from 'src/components/Notice/Notice';
import { TextField } from 'src/components/TextField';
import { Typography } from 'src/components/Typography';
import FormControl from 'src/components/core/FormControl';
import Paper from 'src/components/core/Paper';
<<<<<<< HEAD
import { Typography } from 'src/components/Typography';
import { Theme } from '@mui/material/styles';
import { makeStyles } from 'tss-react/mui';
import { useLinodeBackupSnapshotMutation } from 'src/queries/linodes/backups';
import { useSnackbar } from 'notistack';
import { useFormik } from 'formik';
import { TextField } from 'src/components/TextField';
import { CaptureSnapshotConfirmationDialog } from './CaptureSnapshotConfirmationDialog';
import { Button } from 'src/components/Button/Button';
import { getErrorMap } from 'src/utilities/errorUtils';
import { useEventsInfiniteQuery } from 'src/queries/events';
import { Box } from 'src/components/Box';
=======
import { resetEventsPolling } from 'src/eventsPolling';
import { useLinodeBackupSnapshotMutation } from 'src/queries/linodes/backups';
import { getErrorMap } from 'src/utilities/errorUtils';

import { CaptureSnapshotConfirmationDialog } from './CaptureSnapshotConfirmationDialog';
>>>>>>> eada7170

interface Props {
  isReadOnly: boolean;
  linodeId: number;
}

const useStyles = makeStyles()((theme: Theme) => ({
  snapshotFormControl: {
    '& > div': {
      marginRight: theme.spacing(2),
      width: 'auto',
    },
    '& button': {
      marginTop: theme.spacing(4),
    },
    alignItems: 'flex-end',
    display: 'flex',
    flexDirection: 'row',
    flexWrap: 'wrap',
  },
  snapshotNameField: {
    minWidth: 275,
  },
}));

export const CaptureSnapshot = ({ isReadOnly, linodeId }: Props) => {
  const { classes } = useStyles();
  const { enqueueSnackbar } = useSnackbar();

  const {
    error: snapshotError,
    isLoading: isSnapshotLoading,
    mutateAsync: takeSnapshot,
  } = useLinodeBackupSnapshotMutation(linodeId);

  const { resetEventsPolling } = useEventsInfiniteQuery({ enabled: false });

  const [
    isSnapshotConfirmationDialogOpen,
    setIsSnapshotConfirmationDialogOpen,
  ] = React.useState(false);

  const snapshotForm = useFormik({
    initialValues: { label: '' },
    async onSubmit(values, formikHelpers) {
      await takeSnapshot(values);
      enqueueSnackbar('Starting to capture snapshot', {
        variant: 'info',
      });
      setIsSnapshotConfirmationDialogOpen(false);
      formikHelpers.resetForm();
      resetEventsPolling();
    },
  });

  const hasErrorFor = getErrorMap(['label'], snapshotError);

  return (
    <Paper>
      <Typography data-qa-manual-heading variant="h2">
        Manual Snapshot
      </Typography>
      <Typography data-qa-manual-desc marginTop={1} variant="body1">
        You can make a manual backup of your Linode by taking a snapshot.
        Creating the manual snapshot can take several minutes, depending on the
        size of your Linode and the amount of data you have stored on it. The
        manual snapshot will not be overwritten by automatic backups.
      </Typography>
      <FormControl>
        {hasErrorFor.none && (
          <Notice error spacingBottom={8}>
            {hasErrorFor.none}
          </Notice>
        )}
        <Box className={classes.snapshotFormControl}>
          <TextField
            className={classes.snapshotNameField}
            data-qa-manual-name
            errorText={hasErrorFor.label}
            label="Name Snapshot"
            name="label"
            onChange={snapshotForm.handleChange}
            value={snapshotForm.values.label}
          />
          <Button
            buttonType="primary"
            data-qa-snapshot-button
            disabled={snapshotForm.values.label === '' || isReadOnly}
            onClick={() => setIsSnapshotConfirmationDialogOpen(true)}
          >
            Take Snapshot
          </Button>
        </Box>
      </FormControl>
      <CaptureSnapshotConfirmationDialog
        loading={isSnapshotLoading}
        onClose={() => setIsSnapshotConfirmationDialogOpen(false)}
        onSnapshot={() => snapshotForm.handleSubmit()}
        open={isSnapshotConfirmationDialogOpen}
      />
    </Paper>
  );
};<|MERGE_RESOLUTION|>--- conflicted
+++ resolved
@@ -11,26 +11,11 @@
 import { Typography } from 'src/components/Typography';
 import FormControl from 'src/components/core/FormControl';
 import Paper from 'src/components/core/Paper';
-<<<<<<< HEAD
-import { Typography } from 'src/components/Typography';
-import { Theme } from '@mui/material/styles';
-import { makeStyles } from 'tss-react/mui';
-import { useLinodeBackupSnapshotMutation } from 'src/queries/linodes/backups';
-import { useSnackbar } from 'notistack';
-import { useFormik } from 'formik';
-import { TextField } from 'src/components/TextField';
-import { CaptureSnapshotConfirmationDialog } from './CaptureSnapshotConfirmationDialog';
-import { Button } from 'src/components/Button/Button';
-import { getErrorMap } from 'src/utilities/errorUtils';
 import { useEventsInfiniteQuery } from 'src/queries/events';
-import { Box } from 'src/components/Box';
-=======
-import { resetEventsPolling } from 'src/eventsPolling';
 import { useLinodeBackupSnapshotMutation } from 'src/queries/linodes/backups';
 import { getErrorMap } from 'src/utilities/errorUtils';
 
 import { CaptureSnapshotConfirmationDialog } from './CaptureSnapshotConfirmationDialog';
->>>>>>> eada7170
 
 interface Props {
   isReadOnly: boolean;
