--- conflicted
+++ resolved
@@ -7,16 +7,11 @@
 import { Box } from 'src/components/Box';
 import { Button } from 'src/components/Button/Button';
 import { Notice } from 'src/components/Notice/Notice';
+import { Paper } from 'src/components/Paper';
 import { TextField } from 'src/components/TextField';
 import { Typography } from 'src/components/Typography';
 import FormControl from 'src/components/core/FormControl';
-<<<<<<< HEAD
-import Paper from 'src/components/core/Paper';
 import { useEventsInfiniteQuery } from 'src/queries/events';
-=======
-import { Paper } from 'src/components/Paper';
-import { resetEventsPolling } from 'src/eventsPolling';
->>>>>>> bf29d99d
 import { useLinodeBackupSnapshotMutation } from 'src/queries/linodes/backups';
 import { getErrorMap } from 'src/utilities/errorUtils';
 
