import * as React from 'react';
import { Notice } from 'src/components/Notice/Notice';
import FormControl from 'src/components/core/FormControl';
import Paper from 'src/components/core/Paper';
import { Typography } from 'src/components/Typography';
import { Theme } from '@mui/material/styles';
import { makeStyles } from 'tss-react/mui';
import { useLinodeBackupSnapshotMutation } from 'src/queries/linodes/backups';
import { useSnackbar } from 'notistack';
import { useFormik } from 'formik';
import { TextField } from 'src/components/TextField';
import { CaptureSnapshotConfirmationDialog } from './CaptureSnapshotConfirmationDialog';
import { Button } from 'src/components/Button/Button';
import { getErrorMap } from 'src/utilities/errorUtils';
<<<<<<< HEAD
import { useEventsInfiniteQuery } from 'src/queries/events';
=======
import { Box } from 'src/components/Box';
>>>>>>> 262a165a

interface Props {
  linodeId: number;
  isReadOnly: boolean;
}

const useStyles = makeStyles()((theme: Theme) => ({
  snapshotFormControl: {
    display: 'flex',
    flexDirection: 'row',
    alignItems: 'flex-end',
    flexWrap: 'wrap',
    '& > div': {
      width: 'auto',
      marginRight: theme.spacing(2),
    },
    '& button': {
      marginTop: theme.spacing(4),
    },
  },
  snapshotNameField: {
    minWidth: 275,
  },
}));

export const CaptureSnapshot = ({ linodeId, isReadOnly }: Props) => {
  const { classes } = useStyles();
  const { enqueueSnackbar } = useSnackbar();

  const {
    mutateAsync: takeSnapshot,
    error: snapshotError,
    isLoading: isSnapshotLoading,
  } = useLinodeBackupSnapshotMutation(linodeId);

  const { resetEventsPolling } = useEventsInfiniteQuery({ enabled: false });

  const [
    isSnapshotConfirmationDialogOpen,
    setIsSnapshotConfirmationDialogOpen,
  ] = React.useState(false);

  const snapshotForm = useFormik({
    initialValues: { label: '' },
    async onSubmit(values, formikHelpers) {
      await takeSnapshot(values);
      enqueueSnackbar('Starting to capture snapshot', {
        variant: 'info',
      });
      setIsSnapshotConfirmationDialogOpen(false);
      formikHelpers.resetForm();
      resetEventsPolling();
    },
  });

  const hasErrorFor = getErrorMap(['label'], snapshotError);

  return (
    <Paper>
      <Typography variant="h2" data-qa-manual-heading>
        Manual Snapshot
      </Typography>
      <Typography variant="body1" data-qa-manual-desc marginTop={1}>
        You can make a manual backup of your Linode by taking a snapshot.
        Creating the manual snapshot can take several minutes, depending on the
        size of your Linode and the amount of data you have stored on it. The
        manual snapshot will not be overwritten by automatic backups.
      </Typography>
      <FormControl>
        {hasErrorFor.none && (
          <Notice spacingBottom={8} error>
            {hasErrorFor.none}
          </Notice>
        )}
        <Box className={classes.snapshotFormControl}>
          <TextField
            errorText={hasErrorFor.label}
            label="Name Snapshot"
            name="label"
            value={snapshotForm.values.label}
            onChange={snapshotForm.handleChange}
            data-qa-manual-name
            className={classes.snapshotNameField}
          />
          <Button
            buttonType="primary"
            onClick={() => setIsSnapshotConfirmationDialogOpen(true)}
            data-qa-snapshot-button
            disabled={snapshotForm.values.label === '' || isReadOnly}
          >
            Take Snapshot
          </Button>
        </Box>
      </FormControl>
      <CaptureSnapshotConfirmationDialog
        open={isSnapshotConfirmationDialogOpen}
        onClose={() => setIsSnapshotConfirmationDialogOpen(false)}
        onSnapshot={() => snapshotForm.handleSubmit()}
        loading={isSnapshotLoading}
      />
    </Paper>
  );
};<|MERGE_RESOLUTION|>--- conflicted
+++ resolved
@@ -12,11 +12,8 @@
 import { CaptureSnapshotConfirmationDialog } from './CaptureSnapshotConfirmationDialog';
 import { Button } from 'src/components/Button/Button';
 import { getErrorMap } from 'src/utilities/errorUtils';
-<<<<<<< HEAD
 import { useEventsInfiniteQuery } from 'src/queries/events';
-=======
 import { Box } from 'src/components/Box';
->>>>>>> 262a165a
 
 interface Props {
   linodeId: number;
