import { LinodeBackup } from '@linode/api-v4/lib/linodes';
import { useFormik } from 'formik';
import { useSnackbar } from 'notistack';
import * as React from 'react';

import ActionsPanel from 'src/components/ActionsPanel';
import { Button } from 'src/components/Button/Button';
import { Checkbox } from 'src/components/Checkbox';
import Drawer from 'src/components/Drawer';
import Select from 'src/components/EnhancedSelect/Select';
import { Notice } from 'src/components/Notice/Notice';
<<<<<<< HEAD
import { useFormik } from 'formik';
import { LinodeBackup } from '@linode/api-v4/lib/linodes';
import { useSnackbar } from 'notistack';
import { getErrorMap } from 'src/utilities/errorUtils';
=======
import FormControl from 'src/components/core/FormControl';
import FormControlLabel from 'src/components/core/FormControlLabel';
import FormHelperText from 'src/components/core/FormHelperText';
import { resetEventsPolling } from 'src/eventsPolling';
>>>>>>> eada7170
import { useLinodeBackupRestoreMutation } from 'src/queries/linodes/backups';
import {
  useAllLinodesQuery,
  useLinodeQuery,
} from 'src/queries/linodes/linodes';
<<<<<<< HEAD
import { useEventsInfiniteQuery } from 'src/queries/events';
=======
import { getErrorMap } from 'src/utilities/errorUtils';
>>>>>>> eada7170

interface Props {
  backup: LinodeBackup | undefined;
  linodeId: number;
  onClose: () => void;
  open: boolean;
}

export const RestoreToLinodeDrawer = (props: Props) => {
  const { backup, linodeId, onClose, open } = props;
  const { enqueueSnackbar } = useSnackbar();
  const { data: linode } = useLinodeQuery(linodeId, open);
  const { resetEventsPolling } = useEventsInfiniteQuery({ enabled: false });

  const {
    data: linodes,
    error: linodeError,
    isLoading: linodesLoading,
  } = useAllLinodesQuery(
    {},
    {
      region: linode?.region,
    },
    open && linode !== undefined
  );

  const {
    error,
    isLoading,
    mutateAsync: restoreBackup,
    reset: resetMutation,
  } = useLinodeBackupRestoreMutation();

  const formik = useFormik({
    enableReinitialize: true,
    initialValues: {
      linode_id: linodeId,
      overwrite: false,
    },
    async onSubmit(values) {
      await restoreBackup({
        backupId: backup?.id ?? -1,
        linodeId,
        overwrite: values.overwrite,
        targetLinodeId: values.linode_id ?? -1,
      });
      enqueueSnackbar(
        `Started restoring Linode ${selectedLinodeOption?.label} from a backup`,
        { variant: 'info' }
      );
      resetEventsPolling();
      onClose();
    },
  });

  React.useEffect(() => {
    if (open) {
      formik.resetForm();
      resetMutation();
    }
  }, [open]);

  const linodeOptions =
    linodes?.map(({ id, label }) => {
      return { label, value: id };
    }) ?? [];

  const selectedLinodeOption = linodeOptions.find(
    (option) => option.value === formik.values.linode_id
  );

  const errorMap = getErrorMap(['linode_id', 'overwrite'], error);

  return (
    <Drawer
      onClose={onClose}
      open={open}
      title={`Restore Backup from ${backup?.created}`}
    >
      <form onSubmit={formik.handleSubmit}>
        {Boolean(errorMap.none) && <Notice error>{errorMap.none}</Notice>}
        <Select
          textFieldProps={{
            dataAttrs: {
              'data-qa-select-linode': true,
            },
          }}
          errorText={linodeError?.[0].reason ?? errorMap.linode_id}
          isClearable={false}
          isLoading={linodesLoading}
          label="Linode"
          onChange={(item) => formik.setFieldValue('linode_id', item.value)}
          options={linodeOptions}
          placeholder="Select a Linode"
          value={selectedLinodeOption}
        />
        <FormControl sx={{ paddingLeft: 0.4 }}>
          <FormControlLabel
            control={
              <Checkbox
                checked={formik.values.overwrite}
                name="overwrite"
                onChange={formik.handleChange}
              />
            }
            label="Overwrite Linode"
          />
          <FormHelperText sx={{ marginLeft: 0 }}>
            Overwriting will delete all disks and configs on the target Linode
            before restoring
          </FormHelperText>
        </FormControl>
        {Boolean(errorMap.overwrite) && (
          <Notice error>{errorMap.overwrite}</Notice>
        )}
        {formik.values.overwrite && (
          <Notice
            text={`This will delete all disks and configs on ${
              selectedLinodeOption
                ? `Linode ${selectedLinodeOption.label}`
                : 'the selcted Linode'
            }`}
            spacingBottom={0}
            spacingTop={12}
            warning
          />
        )}
        <ActionsPanel>
          <Button
            buttonType="secondary"
            data-qa-restore-cancel
            onClick={onClose}
          >
            Cancel
          </Button>
          <Button
            buttonType="primary"
            data-qa-restore-submit
            loading={isLoading}
            type="submit"
          >
            Restore
          </Button>
        </ActionsPanel>
      </form>
    </Drawer>
  );
};<|MERGE_RESOLUTION|>--- conflicted
+++ resolved
@@ -1,4 +1,5 @@
 import { LinodeBackup } from '@linode/api-v4/lib/linodes';
+import { FormControl, FormControlLabel, FormHelperText } from '@mui/material';
 import { useFormik } from 'formik';
 import { useSnackbar } from 'notistack';
 import * as React from 'react';
@@ -9,27 +10,13 @@
 import Drawer from 'src/components/Drawer';
 import Select from 'src/components/EnhancedSelect/Select';
 import { Notice } from 'src/components/Notice/Notice';
-<<<<<<< HEAD
-import { useFormik } from 'formik';
-import { LinodeBackup } from '@linode/api-v4/lib/linodes';
-import { useSnackbar } from 'notistack';
-import { getErrorMap } from 'src/utilities/errorUtils';
-=======
-import FormControl from 'src/components/core/FormControl';
-import FormControlLabel from 'src/components/core/FormControlLabel';
-import FormHelperText from 'src/components/core/FormHelperText';
-import { resetEventsPolling } from 'src/eventsPolling';
->>>>>>> eada7170
+import { useEventsInfiniteQuery } from 'src/queries/events';
 import { useLinodeBackupRestoreMutation } from 'src/queries/linodes/backups';
 import {
   useAllLinodesQuery,
   useLinodeQuery,
 } from 'src/queries/linodes/linodes';
-<<<<<<< HEAD
-import { useEventsInfiniteQuery } from 'src/queries/events';
-=======
 import { getErrorMap } from 'src/utilities/errorUtils';
->>>>>>> eada7170
 
 interface Props {
   backup: LinodeBackup | undefined;
