--- conflicted
+++ resolved
@@ -1,9 +1,4 @@
-<<<<<<< HEAD
-import { Notice } from '@linode/ui';
-=======
-import { FormControl } from '@linode/ui';
-import { FormHelperText } from '@linode/ui';
->>>>>>> 8c3c7fdd
+import { FormControl, FormHelperText, Notice } from '@linode/ui';
 import { useFormik } from 'formik';
 import { useSnackbar } from 'notistack';
 import * as React from 'react';
@@ -13,11 +8,6 @@
 import { Checkbox } from 'src/components/Checkbox';
 import { Drawer } from 'src/components/Drawer';
 import { FormControlLabel } from 'src/components/FormControlLabel';
-<<<<<<< HEAD
-import { FormHelperText } from 'src/components/FormHelperText';
-=======
-import { Notice } from 'src/components/Notice/Notice';
->>>>>>> 8c3c7fdd
 import { useEventsPollingActions } from 'src/queries/events/events';
 import { useLinodeBackupRestoreMutation } from 'src/queries/linodes/backups';
 import {
