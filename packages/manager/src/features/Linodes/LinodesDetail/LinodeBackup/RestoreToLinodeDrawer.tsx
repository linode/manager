--- conflicted
+++ resolved
@@ -11,12 +11,6 @@
 import { useFormik } from 'formik';
 import { useSnackbar } from 'notistack';
 import * as React from 'react';
-
-<<<<<<< HEAD
-import { ActionsPanel } from 'src/components/ActionsPanel/ActionsPanel';
-=======
-import { Drawer } from 'src/components/Drawer';
->>>>>>> 34b1eb03
 import { useEventsPollingActions } from 'src/queries/events/events';
 import { useLinodeBackupRestoreMutation } from 'src/queries/linodes/backups';
 import {
