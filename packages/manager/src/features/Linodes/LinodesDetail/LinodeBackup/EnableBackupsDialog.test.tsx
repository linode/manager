<<<<<<< HEAD
import { linodeFactory } from '@linode/utilities';
import * as React from 'react';

import { DISK_ENCRYPTION_BACKUPS_CAVEAT_COPY } from 'src/components/Encryption/constants';
import { regionFactory } from 'src/factories';
=======
import { regionFactory } from '@linode/utilities';
import * as React from 'react';

import { DISK_ENCRYPTION_BACKUPS_CAVEAT_COPY } from 'src/components/Encryption/constants';
import { linodeFactory } from 'src/factories';
>>>>>>> 129b9b4f
import { typeFactory } from 'src/factories/types';
import { PRICES_RELOAD_ERROR_NOTICE_TEXT } from 'src/utilities/pricing/constants';
import { renderWithTheme } from 'src/utilities/testHelpers';

import { EnableBackupsDialog } from './EnableBackupsDialog';

const queryMocks = vi.hoisted(() => ({
  useIsDiskEncryptionFeatureEnabled: vi.fn().mockReturnValue({
    isDiskEncryptionFeatureEnabled: undefined,
  }),
  useLinodeQuery: vi.fn().mockReturnValue({
    data: undefined,
  }),
  useRegionsQuery: vi.fn().mockReturnValue({
    data: [],
  }),
  useTypeQuery: vi.fn().mockReturnValue({
    data: undefined,
  }),
}));

vi.mock('src/components/Encryption/utils.ts', async () => {
  const actual = await vi.importActual<any>(
    'src/components/Encryption/utils.ts'
  );
  return {
    ...actual,
    useIsDiskEncryptionFeatureEnabled:
      queryMocks.useIsDiskEncryptionFeatureEnabled,
  };
});

vi.mock('@linode/queries', async () => {
  const actual = await vi.importActual('@linode/queries');
  return {
    ...actual,
    useLinodeQuery: queryMocks.useLinodeQuery,
    useRegionsQuery: queryMocks.useRegionsQuery,
  };
});

vi.mock('src/queries/types', async () => {
  const actual = await vi.importActual('src/queries/types');
  return {
    ...actual,
    useTypeQuery: queryMocks.useTypeQuery,
  };
});

describe('EnableBackupsDialog component', () => {
  beforeEach(() => {
    queryMocks.useTypeQuery.mockReturnValue({
      data: typeFactory.build({
        addons: {
          backups: {
            price: {
              hourly: 0.004,
              monthly: 2.5,
            },
            region_prices: [
              {
                hourly: 0,
                id: 'es-mad',
                monthly: 0,
              },
            ],
          },
        },
        id: 'mock-linode-type',
        label: 'Mock Linode Type',
      }),
    });
  });

  it('Displays the monthly backup price', async () => {
    queryMocks.useLinodeQuery.mockReturnValue({
      data: linodeFactory.build({
        id: 1,
        label: 'Mock Linode',
        region: 'us-east',
        type: 'mock-linode-type',
      }),
    });

    const { findByText } = renderWithTheme(
      <EnableBackupsDialog linodeId={1} onClose={vi.fn()} open={true} />
    );

    // Confirm that the user is warned that they will be billed, and that the correct
    // price is displayed.
    expect(
      await findByText(
        /Are you sure you want to enable backups on this Linode\?.*/
      )
    ).toHaveTextContent(/This will add .* to your monthly bill/);
    expect(await findByText('$2.50')).toBeVisible();
  });

  it('Displays the monthly backup price when the price is $0', async () => {
    queryMocks.useLinodeQuery.mockReturnValue({
      data: linodeFactory.build({
        id: 1,
        label: 'Mock Linode',
        region: 'es-mad',
        type: 'mock-linode-type',
      }),
    });

    const { findByText, getByTestId, queryByText } = renderWithTheme(
      <EnableBackupsDialog linodeId={1} onClose={vi.fn()} open={true} />
    );

    // Confirm that the user is warned that they will be billed, and that $0.00
    // is shown.
    expect(
      await findByText(
        /Are you sure you want to enable backups on this Linode\?.*/
      )
    ).toHaveTextContent(/This will add .* to your monthly bill/);
    expect(await findByText('$0.00')).toBeVisible();

    // Confirm that error message is not present.
    expect(queryByText(PRICES_RELOAD_ERROR_NOTICE_TEXT)).toBeNull();

    // Confirm that "Enable Backups" button is enabled.
    expect(getByTestId('confirm-enable-backups')).toBeEnabled();
  });

  it('Displays an error when backup price cannot be determined', async () => {
    queryMocks.useTypeQuery.mockReturnValue({
      data: undefined,
    });

    queryMocks.useLinodeQuery.mockReturnValue({
      data: linodeFactory.build({
        id: 1,
        label: 'Mock Linode',
        region: 'es-mad',
        type: 'mock-linode-type',
      }),
    });

    const { findByText, getByTestId } = renderWithTheme(
      <EnableBackupsDialog linodeId={1} onClose={vi.fn()} open={true} />
    );

    // Confirm that error message is not present.
    expect(await findByText(PRICES_RELOAD_ERROR_NOTICE_TEXT)).toBeVisible();

    // Confirm that "Enable Backups" button is disabled.
    expect(getByTestId('confirm-enable-backups')).toBeDisabled();
  });

  it('does not display a notice regarding Backups not being encrypted if the Disk Encryption feature is disabled and the region the linode is in does not support LDE', () => {
    queryMocks.useLinodeQuery.mockReturnValue({
      data: linodeFactory.build({
        id: 1,
        label: 'Mock Linode',
        region: 'us-east',
        type: 'mock-linode-type',
      }),
    });

    queryMocks.useRegionsQuery.mockReturnValue({
      data: [
        regionFactory.build({
          capabilities: [],
          id: 'us-east',
        }),
      ],
    });

    const { queryByText } = renderWithTheme(
      <EnableBackupsDialog linodeId={1} onClose={vi.fn()} open={true} />
    );

    const encryptionBackupsCaveatNotice = queryByText(
      DISK_ENCRYPTION_BACKUPS_CAVEAT_COPY
    );

    expect(encryptionBackupsCaveatNotice).not.toBeInTheDocument();
  });

  it('displays a notice regarding Backups not being encrypted if the Disk Encryption feature is enabled', () => {
    queryMocks.useIsDiskEncryptionFeatureEnabled.mockImplementationOnce(() => {
      return {
        isDiskEncryptionFeatureEnabled: true,
      };
    });

    const { queryByText } = renderWithTheme(
      <EnableBackupsDialog linodeId={1} onClose={vi.fn()} open={true} />
    );

    const encryptionBackupsCaveatNotice = queryByText(
      DISK_ENCRYPTION_BACKUPS_CAVEAT_COPY
    );

    expect(encryptionBackupsCaveatNotice).toBeInTheDocument();
  });

  it('displays a notice regarding Backups not being encrypted if the Disk Encryption feature is disabled but the region the linode is in supports LDE', () => {
    queryMocks.useLinodeQuery.mockReturnValue({
      data: linodeFactory.build({
        id: 1,
        label: 'Mock Linode',
        region: 'us-east',
        type: 'mock-linode-type',
      }),
    });

    queryMocks.useRegionsQuery.mockReturnValue({
      data: [
        regionFactory.build({
          capabilities: ['Disk Encryption'],
          id: 'us-east',
        }),
      ],
    });

    queryMocks.useIsDiskEncryptionFeatureEnabled.mockReturnValue({
      isDiskEncryptionFeatureEnabled: false,
    });

    const { queryByText } = renderWithTheme(
      <EnableBackupsDialog linodeId={1} onClose={vi.fn()} open={true} />
    );

    const encryptionBackupsCaveatNotice = queryByText(
      DISK_ENCRYPTION_BACKUPS_CAVEAT_COPY
    );

    expect(encryptionBackupsCaveatNotice).toBeInTheDocument();
  });
});<|MERGE_RESOLUTION|>--- conflicted
+++ resolved
@@ -1,16 +1,7 @@
-<<<<<<< HEAD
-import { linodeFactory } from '@linode/utilities';
+import { linodeFactory, regionFactory } from '@linode/utilities';
 import * as React from 'react';
 
 import { DISK_ENCRYPTION_BACKUPS_CAVEAT_COPY } from 'src/components/Encryption/constants';
-import { regionFactory } from 'src/factories';
-=======
-import { regionFactory } from '@linode/utilities';
-import * as React from 'react';
-
-import { DISK_ENCRYPTION_BACKUPS_CAVEAT_COPY } from 'src/components/Encryption/constants';
-import { linodeFactory } from 'src/factories';
->>>>>>> 129b9b4f
 import { typeFactory } from 'src/factories/types';
 import { PRICES_RELOAD_ERROR_NOTICE_TEXT } from 'src/utilities/pricing/constants';
 import { renderWithTheme } from 'src/utilities/testHelpers';
