--- conflicted
+++ resolved
@@ -9,15 +9,20 @@
 import { EnableBackupsDialog } from './EnableBackupsDialog';
 
 const queryMocks = vi.hoisted(() => ({
+  useIsDiskEncryptionFeatureEnabled: vi.fn().mockReturnValue({
+    isDiskEncryptionFeatureEnabled: undefined,
+  }),
   useLinodeQuery: vi.fn().mockReturnValue({
     data: undefined,
   }),
+  useRegionsQuery: vi.fn().mockReturnValue({
+    data: [],
+  }),
   useTypeQuery: vi.fn().mockReturnValue({
     data: undefined,
   }),
 }));
 
-<<<<<<< HEAD
 vi.mock('src/components/Encryption/utils.ts', async () => {
   const actual = await vi.importActual<any>(
     'src/components/Encryption/utils.ts'
@@ -35,12 +40,6 @@
     ...actual,
     useLinodeQuery: queryMocks.useLinodeQuery,
     useRegionsQuery: queryMocks.useRegionsQuery,
-=======
-vi.mock('src/queries/linodes/linodes', async () => {
-  const actual = await vi.importActual('src/queries/linodes/linodes');
-  return {
-    ...actual,
-    useLinodeQuery: queryMocks.useLinodeQuery,
   };
 });
 
@@ -49,7 +48,6 @@
   return {
     ...actual,
     useTypeQuery: queryMocks.useTypeQuery,
->>>>>>> 1620b37a
   };
 });
 
