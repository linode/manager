<<<<<<< HEAD
import { Button, Paper } from '@linode/ui';
import { Box, Stack } from '@mui/material';
=======
import { Box, CircleProgress, Paper, Stack } from '@linode/ui';
>>>>>>> afbd8d94
import { styled } from '@mui/material/styles';
import * as React from 'react';
import { useHistory, useParams } from 'react-router-dom';

<<<<<<< HEAD
import { CircleProgress } from 'src/components/CircleProgress';
=======
import { Button } from 'src/components/Button/Button';
>>>>>>> afbd8d94
import { ErrorState } from 'src/components/ErrorState/ErrorState';
import { getIsDistributedRegion } from 'src/components/RegionSelect/RegionSelect.utils';
import { Table } from 'src/components/Table';
import { TableBody } from 'src/components/TableBody';
import { TableCell } from 'src/components/TableCell';
import { TableHead } from 'src/components/TableHead';
import { TableRow } from 'src/components/TableRow';
import { TableRowEmpty } from 'src/components/TableRowEmpty/TableRowEmpty';
import { Typography } from 'src/components/Typography';
import { useLinodeBackupsQuery } from 'src/queries/linodes/backups';
import { useLinodeQuery } from 'src/queries/linodes/linodes';
import { useGrants, useProfile } from 'src/queries/profile/profile';
import { useRegionsQuery } from 'src/queries/regions/regions';
import { useTypeQuery } from 'src/queries/types';
import { getMonthlyBackupsPrice } from 'src/utilities/pricing/backups';

import { BackupsPlaceholder } from './BackupsPlaceholder';
import { BackupTableRow } from './BackupTableRow';
import { CancelBackupsDialog } from './CancelBackupsDialog';
import { CaptureSnapshot } from './CaptureSnapshot';
import { RestoreToLinodeDrawer } from './RestoreToLinodeDrawer';
import { ScheduleSettings } from './ScheduleSettings';

import type { LinodeBackup, PriceObject } from '@linode/api-v4/lib/linodes';

export const LinodeBackups = () => {
  const { linodeId } = useParams<{ linodeId: string }>();
  const id = Number(linodeId);

  const history = useHistory();

  const { data: profile } = useProfile();
  const { data: grants } = useGrants();
  const { data: linode } = useLinodeQuery(id);
  const { data: regions } = useRegionsQuery();
  const { data: type } = useTypeQuery(
    linode?.type ?? '',
    Boolean(linode?.type)
  );
  const { data: backups, error, isLoading } = useLinodeBackupsQuery(
    id,
    Boolean(linode?.backups.enabled)
  );

  const doesNotHavePermission =
    Boolean(profile?.restricted) &&
    grants?.linode.find(
      (grant) => grant.id === linode?.id && grant.permissions !== 'read_write'
    ) !== undefined;

  const [isRestoreDrawerOpen, setIsRestoreDrawerOpen] = React.useState(false);

  const [
    isCancelBackupsDialogOpen,
    setIsCancelBackupsDialogOpen,
  ] = React.useState(false);

  const [selectedBackup, setSelectedBackup] = React.useState<LinodeBackup>();

  const linodeIsInDistributedRegion = getIsDistributedRegion(
    regions ?? [],
    linode?.region ?? ''
  );

  const handleDeploy = (backup: LinodeBackup) => {
    history.push(
      '/linodes/create' +
        `?type=Backups&backupID=${backup.id}&linodeID=${linode?.id}&typeID=${linode?.type}`
    );
  };

  const onRestoreBackup = (backup: LinodeBackup) => {
    setIsRestoreDrawerOpen(true);
    setSelectedBackup(backup);
  };

  const backupsMonthlyPrice:
    | PriceObject['monthly']
    | undefined = getMonthlyBackupsPrice({
    region: linode?.region,
    type,
  });

  if (!linode?.backups.enabled) {
    return (
      <BackupsPlaceholder
        backupsMonthlyPrice={backupsMonthlyPrice}
        disabled={doesNotHavePermission}
        linodeId={id}
        linodeIsInDistributedRegion={linodeIsInDistributedRegion}
      />
    );
  }

  if (error) {
    return (
      <ErrorState errorText="There was an issue retrieving your backups." />
    );
  }

  if (isLoading) {
    return <CircleProgress />;
  }

  const hasBackups =
    backups !== undefined &&
    (backups?.automatic.length > 0 ||
      Boolean(backups?.snapshot.current) ||
      Boolean(backups?.snapshot.in_progress));

  return (
    <Stack spacing={2}>
      <Paper style={{ padding: 0 }}>
        <Table aria-label="List of Backups">
          <TableHead>
            <TableRow>
              <TableCell>Label</TableCell>
              <TableCell>Status</TableCell>
              <TableCell>Date Created</TableCell>
              <TableCell>Duration</TableCell>
              <TableCell>Disks</TableCell>
              <TableCell>Space Required</TableCell>
              <TableCell />
            </TableRow>
          </TableHead>
          <TableBody>
            {hasBackups ? (
              <>
                {backups?.automatic.map((backup: LinodeBackup, idx: number) => (
                  <BackupTableRow
                    backup={backup}
                    disabled={doesNotHavePermission}
                    handleDeploy={() => handleDeploy(backup)}
                    handleRestore={() => onRestoreBackup(backup)}
                    key={idx}
                  />
                ))}
                {Boolean(backups?.snapshot.current) && (
                  <BackupTableRow
                    handleDeploy={() =>
                      handleDeploy(backups!.snapshot.current!)
                    }
                    handleRestore={() =>
                      onRestoreBackup(backups!.snapshot.current!)
                    }
                    backup={backups!.snapshot.current!}
                    disabled={doesNotHavePermission}
                  />
                )}
                {Boolean(backups?.snapshot.in_progress) && (
                  <BackupTableRow
                    handleDeploy={() =>
                      handleDeploy(backups!.snapshot.in_progress!)
                    }
                    handleRestore={() =>
                      onRestoreBackup(backups!.snapshot.in_progress!)
                    }
                    backup={backups!.snapshot.in_progress!}
                    disabled={doesNotHavePermission}
                  />
                )}
              </>
            ) : (
              <TableRowEmpty
                colSpan={7}
                message="Automatic and manual backups will be listed here"
              />
            )}
          </TableBody>
        </Table>
      </Paper>
      <CaptureSnapshot isReadOnly={doesNotHavePermission} linodeId={id} />
      <ScheduleSettings isReadOnly={doesNotHavePermission} linodeId={id} />
      <Box>
        <StyledCancelButton
          buttonType="outlined"
          data-qa-cancel
          disabled={doesNotHavePermission}
          onClick={() => setIsCancelBackupsDialogOpen(true)}
        >
          Cancel Backups
        </StyledCancelButton>
        <StyledCancelTypography data-qa-cancel-desc variant="body1">
          Please note that when you cancel backups associated with this Linode,
          this will remove all existing backups.
        </StyledCancelTypography>
      </Box>
      <RestoreToLinodeDrawer
        backup={selectedBackup}
        linodeId={id}
        onClose={() => setIsRestoreDrawerOpen(false)}
        open={isRestoreDrawerOpen}
      />
      <CancelBackupsDialog
        isOpen={isCancelBackupsDialogOpen}
        linodeId={id}
        onClose={() => setIsCancelBackupsDialogOpen(false)}
      />
    </Stack>
  );
};

const StyledCancelButton = styled(Button, { label: 'StyledCancelButton' })(
  ({ theme }) => ({
    marginBottom: theme.spacing(1),
    [theme.breakpoints.down('md')]: {
      marginLeft: theme.spacing(),
      marginRight: theme.spacing(),
    },
  })
);

const StyledCancelTypography = styled(Typography, {
  label: 'StyledCancelTypography',
})(({ theme }) => ({
  [theme.breakpoints.down('md')]: {
    marginLeft: theme.spacing(),
    marginRight: theme.spacing(),
  },
}));

export default LinodeBackups;<|MERGE_RESOLUTION|>--- conflicted
+++ resolved
@@ -1,18 +1,9 @@
-<<<<<<< HEAD
-import { Button, Paper } from '@linode/ui';
+import { Button, CircleProgress, Paper } from '@linode/ui';
 import { Box, Stack } from '@mui/material';
-=======
-import { Box, CircleProgress, Paper, Stack } from '@linode/ui';
->>>>>>> afbd8d94
 import { styled } from '@mui/material/styles';
 import * as React from 'react';
 import { useHistory, useParams } from 'react-router-dom';
 
-<<<<<<< HEAD
-import { CircleProgress } from 'src/components/CircleProgress';
-=======
-import { Button } from 'src/components/Button/Button';
->>>>>>> afbd8d94
 import { ErrorState } from 'src/components/ErrorState/ErrorState';
 import { getIsDistributedRegion } from 'src/components/RegionSelect/RegionSelect.utils';
 import { Table } from 'src/components/Table';
