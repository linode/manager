import {
<<<<<<< HEAD
  Autocomplete,
=======
>>>>>>> 8c11b285
  FormControl,
  FormHelperText,
  Notice,
  Paper,
<<<<<<< HEAD
=======
  Typography,
>>>>>>> 8c11b285
} from '@linode/ui';
import { styled } from '@mui/material/styles';
import { useFormik } from 'formik';
import { useSnackbar } from 'notistack';
import * as React from 'react';

import { ActionsPanel } from 'src/components/ActionsPanel/ActionsPanel';
<<<<<<< HEAD
import { Typography } from 'src/components/Typography';
=======
import { Autocomplete } from 'src/components/Autocomplete/Autocomplete';
>>>>>>> 8c11b285
import {
  useLinodeQuery,
  useLinodeUpdateMutation,
} from 'src/queries/linodes/linodes';
import { useProfile } from 'src/queries/profile/profile';
import { getUserTimezone } from 'src/utilities/getUserTimezone';
import { initWindows } from 'src/utilities/initWindows';

interface Props {
  isReadOnly: boolean;
  linodeId: number;
}

export const ScheduleSettings = (props: Props) => {
  const { isReadOnly, linodeId } = props;
  const { enqueueSnackbar } = useSnackbar();

  const { data: profile } = useProfile();
  const { data: linode } = useLinodeQuery(linodeId);

  const {
    error: updateLinodeError,
    isPending: isUpdating,
    mutateAsync: updateLinode,
  } = useLinodeUpdateMutation(linodeId);

  const settingsForm = useFormik({
    enableReinitialize: true,
    initialValues: {
      day: linode?.backups.schedule.day,
      window: linode?.backups.schedule.window,
    },
    async onSubmit(values) {
      await updateLinode({
        backups: {
          schedule: values,
        },
      });

      enqueueSnackbar('Backup settings saved', {
        variant: 'success',
      });
    },
  });

  const days = [
    ['Choose a day', 'Scheduling'],
    ['Sunday', 'Sunday'],
    ['Monday', 'Monday'],
    ['Tuesday', 'Tuesday'],
    ['Wednesday', 'Wednesday'],
    ['Thursday', 'Thursday'],
    ['Friday', 'Friday'],
    ['Saturday', 'Saturday'],
  ];

  const windows = initWindows(getUserTimezone(profile?.timezone), true);

  const windowOptions = windows.map((window) => ({
    label: window[0],
    value: window[1],
  }));

  const dayOptions = days.map((day) => ({ label: day[0], value: day[1] }));

  return (
    <Paper>
      <form onSubmit={settingsForm.handleSubmit}>
        <Typography data-qa-settings-heading variant="h2">
          Settings
        </Typography>
        <Typography data-qa-settings-desc marginTop={1} variant="body1">
          Configure when automatic backups are initiated. The Linode Backup
          Service will generate a backup between the selected hours every day,
          and will overwrite the previous daily backup. The selected day is when
          the backup is promoted to the weekly slot. Up to two weekly backups
          are saved.
        </Typography>
        {Boolean(updateLinodeError) && (
          <Notice spacingBottom={0} spacingTop={16} variant="error">
            {updateLinodeError?.[0].reason}
          </Notice>
        )}
        <StyledFormControl>
          <Autocomplete
            onChange={(_, selected) =>
              settingsForm.setFieldValue('day', selected?.value)
            }
            textFieldProps={{
              dataAttrs: {
                'data-qa-weekday-select': true,
              },
            }}
            value={dayOptions.find(
              (item) => item.value === settingsForm.values.day
            )}
            autoHighlight
            disableClearable
            disabled={isReadOnly}
            label="Day of Week"
            noMarginTop
            options={dayOptions}
            placeholder="Choose a day"
          />
        </StyledFormControl>
        <FormControl>
          <Autocomplete
            onChange={(_, selected) =>
              settingsForm.setFieldValue('window', selected?.value)
            }
            textFieldProps={{
              dataAttrs: {
                'data-qa-time-select': true,
              },
            }}
            value={windowOptions.find(
              (item) => item.value === settingsForm.values.window
            )}
            autoHighlight
            disableClearable
            disabled={isReadOnly}
            label="Time of Day"
            noMarginTop
            options={windowOptions}
            placeholder="Choose a time"
          />
          <FormHelperText sx={{ marginLeft: 0 }}>
            Time displayed in{' '}
            {getUserTimezone(profile?.timezone).replace('_', ' ')}
          </FormHelperText>
        </FormControl>
        <StyledActionsPanel
          primaryButtonProps={{
            'data-testid': 'schedule',
            disabled: isReadOnly || !settingsForm.dirty,
            label: 'Save Schedule',
            loading: isUpdating,
            type: 'submit',
          }}
        />
      </form>
    </Paper>
  );
};

const StyledFormControl = styled(FormControl, { label: 'StyledFormControl' })(
  ({ theme }) => ({
    '& .react-select__menu-list': {
      maxHeight: 'none',
    },
    marginRight: theme.spacing(2),
    minWidth: 150,
  })
);

const StyledActionsPanel = styled(ActionsPanel, {
  label: 'StyledActionsPanel',
})(({ theme }) => ({
  '& button': {
    marginLeft: 0,
    marginTop: theme.spacing(2),
  },
  justifyContent: 'flex-start',
  margin: 0,
  padding: 0,
}));<|MERGE_RESOLUTION|>--- conflicted
+++ resolved
@@ -1,16 +1,10 @@
 import {
-<<<<<<< HEAD
   Autocomplete,
-=======
->>>>>>> 8c11b285
   FormControl,
   FormHelperText,
   Notice,
   Paper,
-<<<<<<< HEAD
-=======
   Typography,
->>>>>>> 8c11b285
 } from '@linode/ui';
 import { styled } from '@mui/material/styles';
 import { useFormik } from 'formik';
@@ -18,11 +12,6 @@
 import * as React from 'react';
 
 import { ActionsPanel } from 'src/components/ActionsPanel/ActionsPanel';
-<<<<<<< HEAD
-import { Typography } from 'src/components/Typography';
-=======
-import { Autocomplete } from 'src/components/Autocomplete/Autocomplete';
->>>>>>> 8c11b285
 import {
   useLinodeQuery,
   useLinodeUpdateMutation,
