--- conflicted
+++ resolved
@@ -18,28 +18,6 @@
 import getUserTimezone from 'src/utilities/getUserTimezone';
 import { initWindows } from 'src/utilities/initWindows';
 
-<<<<<<< HEAD
-=======
-const useStyles = makeStyles()((theme: Theme) => ({
-  chooseDay: {
-    '& .react-select__menu-list': {
-      maxHeight: 'none',
-    },
-    marginRight: theme.spacing(2),
-    minWidth: 150,
-  },
-  scheduleAction: {
-    '& button': {
-      marginLeft: 0,
-      marginTop: theme.spacing(2),
-    },
-    justifyContent: 'flex-start',
-    margin: 0,
-    padding: 0,
-  },
-}));
-
->>>>>>> 5b19da91
 interface Props {
   isReadOnly: boolean;
   linodeId: number;
@@ -192,5 +170,6 @@
     marginTop: theme.spacing(2),
   },
   justifyContent: 'flex-start',
+  margin: 0,
   padding: 0,
 }));