<<<<<<< HEAD
import { Notice } from '@linode/ui';
=======
import { FormControl } from '@linode/ui';
import { FormHelperText } from '@linode/ui';
>>>>>>> 8c3c7fdd
import { styled } from '@mui/material/styles';
import { useFormik } from 'formik';
import { useSnackbar } from 'notistack';
import * as React from 'react';

import { ActionsPanel } from 'src/components/ActionsPanel/ActionsPanel';
import { Autocomplete } from 'src/components/Autocomplete/Autocomplete';
<<<<<<< HEAD
import { FormControl } from 'src/components/FormControl';
import { FormHelperText } from 'src/components/FormHelperText';
import { Paper } from 'src/components/Paper';
=======
import { Notice } from 'src/components/Notice/Notice';
import { Paper } from '@linode/ui';
>>>>>>> 8c3c7fdd
import { Typography } from 'src/components/Typography';
import {
  useLinodeQuery,
  useLinodeUpdateMutation,
} from 'src/queries/linodes/linodes';
import { useProfile } from 'src/queries/profile/profile';
import { getUserTimezone } from 'src/utilities/getUserTimezone';
import { initWindows } from 'src/utilities/initWindows';

interface Props {
  isReadOnly: boolean;
  linodeId: number;
}

export const ScheduleSettings = (props: Props) => {
  const { isReadOnly, linodeId } = props;
  const { enqueueSnackbar } = useSnackbar();

  const { data: profile } = useProfile();
  const { data: linode } = useLinodeQuery(linodeId);

  const {
    error: updateLinodeError,
    isPending: isUpdating,
    mutateAsync: updateLinode,
  } = useLinodeUpdateMutation(linodeId);

  const settingsForm = useFormik({
    enableReinitialize: true,
    initialValues: {
      day: linode?.backups.schedule.day,
      window: linode?.backups.schedule.window,
    },
    async onSubmit(values) {
      await updateLinode({
        backups: {
          schedule: values,
        },
      });

      enqueueSnackbar('Backup settings saved', {
        variant: 'success',
      });
    },
  });

  const days = [
    ['Choose a day', 'Scheduling'],
    ['Sunday', 'Sunday'],
    ['Monday', 'Monday'],
    ['Tuesday', 'Tuesday'],
    ['Wednesday', 'Wednesday'],
    ['Thursday', 'Thursday'],
    ['Friday', 'Friday'],
    ['Saturday', 'Saturday'],
  ];

  const windows = initWindows(getUserTimezone(profile?.timezone), true);

  const windowOptions = windows.map((window) => ({
    label: window[0],
    value: window[1],
  }));

  const dayOptions = days.map((day) => ({ label: day[0], value: day[1] }));

  return (
    <Paper>
      <form onSubmit={settingsForm.handleSubmit}>
        <Typography data-qa-settings-heading variant="h2">
          Settings
        </Typography>
        <Typography data-qa-settings-desc marginTop={1} variant="body1">
          Configure when automatic backups are initiated. The Linode Backup
          Service will generate a backup between the selected hours every day,
          and will overwrite the previous daily backup. The selected day is when
          the backup is promoted to the weekly slot. Up to two weekly backups
          are saved.
        </Typography>
        {Boolean(updateLinodeError) && (
          <Notice spacingBottom={0} spacingTop={16} variant="error">
            {updateLinodeError?.[0].reason}
          </Notice>
        )}
        <StyledFormControl>
          <Autocomplete
            onChange={(_, selected) =>
              settingsForm.setFieldValue('day', selected?.value)
            }
            textFieldProps={{
              dataAttrs: {
                'data-qa-weekday-select': true,
              },
            }}
            value={dayOptions.find(
              (item) => item.value === settingsForm.values.day
            )}
            autoHighlight
            disableClearable
            disabled={isReadOnly}
            label="Day of Week"
            noMarginTop
            options={dayOptions}
            placeholder="Choose a day"
          />
        </StyledFormControl>
        <FormControl>
          <Autocomplete
            onChange={(_, selected) =>
              settingsForm.setFieldValue('window', selected?.value)
            }
            textFieldProps={{
              dataAttrs: {
                'data-qa-time-select': true,
              },
            }}
            value={windowOptions.find(
              (item) => item.value === settingsForm.values.window
            )}
            autoHighlight
            disableClearable
            disabled={isReadOnly}
            label="Time of Day"
            noMarginTop
            options={windowOptions}
            placeholder="Choose a time"
          />
          <FormHelperText sx={{ marginLeft: 0 }}>
            Time displayed in{' '}
            {getUserTimezone(profile?.timezone).replace('_', ' ')}
          </FormHelperText>
        </FormControl>
        <StyledActionsPanel
          primaryButtonProps={{
            'data-testid': 'schedule',
            disabled: isReadOnly || !settingsForm.dirty,
            label: 'Save Schedule',
            loading: isUpdating,
            type: 'submit',
          }}
        />
      </form>
    </Paper>
  );
};

const StyledFormControl = styled(FormControl, { label: 'StyledFormControl' })(
  ({ theme }) => ({
    '& .react-select__menu-list': {
      maxHeight: 'none',
    },
    marginRight: theme.spacing(2),
    minWidth: 150,
  })
);

const StyledActionsPanel = styled(ActionsPanel, {
  label: 'StyledActionsPanel',
})(({ theme }) => ({
  '& button': {
    marginLeft: 0,
    marginTop: theme.spacing(2),
  },
  justifyContent: 'flex-start',
  margin: 0,
  padding: 0,
}));<|MERGE_RESOLUTION|>--- conflicted
+++ resolved
@@ -1,9 +1,5 @@
-<<<<<<< HEAD
-import { Notice } from '@linode/ui';
-=======
-import { FormControl } from '@linode/ui';
-import { FormHelperText } from '@linode/ui';
->>>>>>> 8c3c7fdd
+import { Paper } from '@linode/ui';
+import { FormControl, FormHelperText, Notice } from '@linode/ui';
 import { styled } from '@mui/material/styles';
 import { useFormik } from 'formik';
 import { useSnackbar } from 'notistack';
@@ -11,14 +7,6 @@
 
 import { ActionsPanel } from 'src/components/ActionsPanel/ActionsPanel';
 import { Autocomplete } from 'src/components/Autocomplete/Autocomplete';
-<<<<<<< HEAD
-import { FormControl } from 'src/components/FormControl';
-import { FormHelperText } from 'src/components/FormHelperText';
-import { Paper } from 'src/components/Paper';
-=======
-import { Notice } from 'src/components/Notice/Notice';
-import { Paper } from '@linode/ui';
->>>>>>> 8c3c7fdd
 import { Typography } from 'src/components/Typography';
 import {
   useLinodeQuery,
