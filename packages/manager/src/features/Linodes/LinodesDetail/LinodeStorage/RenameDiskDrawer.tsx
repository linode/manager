--- conflicted
+++ resolved
@@ -1,14 +1,9 @@
 import { Disk } from '@linode/api-v4/lib/linodes';
 import { useFormik } from 'formik';
 import * as React from 'react';
-<<<<<<< HEAD
-import ActionsPanel from 'src/components/ActionsPanel/ActionsPanel';
-=======
 import { object, string } from 'yup';
 
-import ActionsPanel from 'src/components/ActionsPanel';
-import { Button } from 'src/components/Button/Button';
->>>>>>> a3d98700
+import ActionsPanel from 'src/components/ActionsPanel/ActionsPanel';
 import Drawer from 'src/components/Drawer';
 import { Notice } from 'src/components/Notice/Notice';
 import { TextField } from 'src/components/TextField';
@@ -83,32 +78,16 @@
           required
           value={formik.values.label}
         />
-<<<<<<< HEAD
         <ActionsPanel
-          showPrimary
           primaryButtonDataTestId="submit-disk-form"
           primaryButtonLoading={formik.isSubmitting}
           primaryButtonText="Rename"
           primaryButtonType="submit"
-          showSecondary
           secondaryButtonHandler={onClose}
           secondaryButtonText="Cancel"
+          showPrimary
+          showSecondary
         />
-=======
-        <ActionsPanel>
-          <Button buttonType="secondary" className="cancel" onClick={onClose}>
-            Cancel
-          </Button>
-          <Button
-            buttonType="primary"
-            data-testid="submit-disk-form"
-            loading={formik.isSubmitting}
-            type="submit"
-          >
-            Rename
-          </Button>
-        </ActionsPanel>
->>>>>>> a3d98700
       </form>
     </Drawer>
   );
