--- conflicted
+++ resolved
@@ -1,16 +1,10 @@
 import { Disk } from '@linode/api-v4';
 import { Typography } from '@mui/material';
 import { useSnackbar } from 'notistack';
-<<<<<<< HEAD
-import ActionsPanel from 'src/components/ActionsPanel/ActionsPanel';
-import { Typography } from '@mui/material';
-=======
 import React from 'react';
 
-import ActionsPanel from 'src/components/ActionsPanel';
-import { Button } from 'src/components/Button/Button';
+import ActionsPanel from 'src/components/ActionsPanel/ActionsPanel';
 import { ConfirmationDialog } from 'src/components/ConfirmationDialog/ConfirmationDialog';
->>>>>>> a3d98700
 import { SupportLink } from 'src/components/SupportLink/SupportLink';
 import { useCreateImageMutation } from 'src/queries/images';
 
@@ -55,26 +49,15 @@
   return (
     <ConfirmationDialog
       actions={
-<<<<<<< HEAD
         <ActionsPanel
-          showPrimary
           primaryButtonHandler={onCreate}
           primaryButtonLoading={isLoading}
           primaryButtonText="Create Image"
-          showSecondary
           secondaryButtonHandler={onClose}
           secondaryButtonText="Cancel"
+          showPrimary
+          showSecondary
         />
-=======
-        <ActionsPanel>
-          <Button buttonType="secondary" onClick={onClose}>
-            Cancel
-          </Button>
-          <Button buttonType="primary" loading={isLoading} onClick={onCreate}>
-            Create Image
-          </Button>
-        </ActionsPanel>
->>>>>>> a3d98700
       }
       error={error?.[0].reason}
       onClose={onClose}
