--- conflicted
+++ resolved
@@ -23,8 +23,8 @@
 }
 
 export const LinodeDiskRow = React.memo((props: Props) => {
-  const classes = useStyles();
   const { inProgressEvents } = useEvents();
+  const theme = useTheme();
   const {
     disk,
     linodeId,
@@ -36,12 +36,6 @@
     readOnly,
   } = props;
 
-<<<<<<< HEAD
-  const theme = useTheme();
-  const { events } = useEventsInfiniteQuery();
-
-=======
->>>>>>> f2343c2f
   const diskEventLabelMap = {
     disk_create: 'Creating',
     disk_delete: 'Deleting',
@@ -58,22 +52,12 @@
 
   return (
     <TableRow data-qa-disk={disk.label}>
-<<<<<<< HEAD
       <TableCell sx={{ width: '20%' }}>{disk.label}</TableCell>
       <TableCell sx={{ width: '10%' }}>{disk.filesystem}</TableCell>
       <TableCell sx={{ width: '15%' }}>
-        {resizeEvent ? (
+        {event ? (
           <StyledDiv>
-            {diskEventLabelMap[resizeEvent.action]} (
-            {resizeEvent.percent_complete}%)
-=======
-      <TableCell className={classes.diskLabel}>{disk.label}</TableCell>
-      <TableCell className={classes.diskType}>{disk.filesystem}</TableCell>
-      <TableCell className={classes.diskSize}>
-        {event ? (
-          <div className={classes.progressBar}>
             {diskEventLabelMap[event.action]} ({event.percent_complete}%)
->>>>>>> f2343c2f
             <BarPercent
               sx={{
                 paddingLeft: theme.spacing(),
