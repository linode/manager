import { Disk } from '@linode/api-v4/lib/linodes';
import { Theme } from '@mui/material/styles';
import { makeStyles } from '@mui/styles';
import * as React from 'react';

import BarPercent from 'src/components/BarPercent';
import { DateTimeDisplay } from 'src/components/DateTimeDisplay';
import { Hidden } from 'src/components/Hidden';
import { TableCell } from 'src/components/TableCell';
import { TableRow } from 'src/components/TableRow';
<<<<<<< HEAD
import { useEventsInfiniteQuery } from 'src/queries/events';
import { isInProgressEvent } from 'src/utilities/eventUtils';
=======
import { useEvents } from 'src/hooks/useEvents';

>>>>>>> eada7170
import { LinodeDiskActionMenu } from './LinodeDiskActionMenu';

const useStyles = makeStyles((theme: Theme) => ({
  bar: {
    paddingLeft: theme.spacing(),
    width: 250,
  },
  diskCreated: {
    width: '20%',
  },
  diskLabel: {
    width: '20%',
  },
  diskSize: {
    width: '15%',
  },
  diskType: {
    width: '10%',
  },
  progressBar: {
    alignItems: 'center',
    display: 'flex',
    flexFlow: 'row nowrap',
  },
}));

interface Props {
  disk: Disk;
  linodeId?: number;
  linodeStatus: string;
  onDelete: () => void;
  onImagize: () => void;
  onRename: () => void;
  onResize: () => void;
  readOnly: boolean;
}

export const LinodeDiskRow = React.memo((props: Props) => {
  const {
    disk,
    linodeId,
    linodeStatus,
    onDelete,
    onImagize,
    onRename,
    onResize,
    readOnly,
  } = props;

  const classes = useStyles();
  const { data: eventsData } = useEventsInfiniteQuery();

  const diskEventLabelMap = {
    disk_create: 'Creating',
    disk_delete: 'Deleting',
    disk_resize: 'Resizing',
  };

  const diskEventsToShowProgressFor = Object.keys(diskEventLabelMap);

  const resizeEvent = eventsData?.pages
    .reduce((events, page) => [...events, ...page.data], [])
    .find(
      (event) =>
        isInProgressEvent(event) &&
        event.secondary_entity?.id === disk.id &&
        diskEventsToShowProgressFor.includes(event.action)
    );

  return (
    <TableRow data-qa-disk={disk.label}>
      <TableCell className={classes.diskLabel}>{disk.label}</TableCell>
      <TableCell className={classes.diskType}>{disk.filesystem}</TableCell>
      <TableCell className={classes.diskSize}>
        {resizeEvent ? (
          <div className={classes.progressBar}>
            {diskEventLabelMap[resizeEvent.action]} (
            {resizeEvent.percent_complete}%)
            <BarPercent
              className={classes.bar}
              max={100}
<<<<<<< HEAD
              value={resizeEvent?.percent_complete ?? 0}
              rounded
=======
>>>>>>> eada7170
              narrow
              rounded
              value={event?.percent_complete ?? 0}
            />
          </div>
        ) : (
          `${disk.size} MB`
        )}
      </TableCell>
      <Hidden mdDown>
        <TableCell className={classes.diskCreated}>
          <DateTimeDisplay value={disk.created} />
        </TableCell>
      </Hidden>
      <TableCell>
        <LinodeDiskActionMenu
          diskId={disk.id}
          label={disk.label}
          linodeId={linodeId}
          linodeStatus={linodeStatus || 'offline'}
          onDelete={onDelete}
          onImagize={onImagize}
          onRename={onRename}
          onResize={onResize}
          readOnly={readOnly}
        />
      </TableCell>
    </TableRow>
  );
});<|MERGE_RESOLUTION|>--- conflicted
+++ resolved
@@ -8,13 +8,9 @@
 import { Hidden } from 'src/components/Hidden';
 import { TableCell } from 'src/components/TableCell';
 import { TableRow } from 'src/components/TableRow';
-<<<<<<< HEAD
 import { useEventsInfiniteQuery } from 'src/queries/events';
 import { isInProgressEvent } from 'src/utilities/eventUtils';
-=======
-import { useEvents } from 'src/hooks/useEvents';
 
->>>>>>> eada7170
 import { LinodeDiskActionMenu } from './LinodeDiskActionMenu';
 
 const useStyles = makeStyles((theme: Theme) => ({
@@ -96,14 +92,9 @@
             <BarPercent
               className={classes.bar}
               max={100}
-<<<<<<< HEAD
-              value={resizeEvent?.percent_complete ?? 0}
-              rounded
-=======
->>>>>>> eada7170
               narrow
               rounded
-              value={event?.percent_complete ?? 0}
+              value={resizeEvent?.percent_complete ?? 0}
             />
           </div>
         ) : (
