import {
<<<<<<< HEAD
  Drawer,
=======
  ActionsPanel,
>>>>>>> 34b1eb03
  FormHelperText,
  InputAdornment,
  Notice,
  TextField,
} from '@linode/ui';
import { ResizeLinodeDiskSchema } from '@linode/validation';
import { styled } from '@mui/material/styles';
import { useFormik } from 'formik';
import { useSnackbar } from 'notistack';
import * as React from 'react';

import { Code } from 'src/components/Code/Code';
import { Link } from 'src/components/Link';
import { TextTooltip } from 'src/components/TextTooltip';
import { useEventsPollingActions } from 'src/queries/events/events';
import {
  useAllLinodeDisksQuery,
  useLinodeDiskResizeMutation,
} from 'src/queries/linodes/disks';
import { useLinodeQuery } from 'src/queries/linodes/linodes';
import { sendEvent } from 'src/utilities/analytics/utils';
import { handleAPIErrors } from 'src/utilities/formikErrorUtils';

import { calculateDiskFree } from './CreateDiskDrawer';

import type { Disk } from '@linode/api-v4/lib/linodes';

export interface Props {
  disk: Disk | undefined;
  linodeId: number;
  onClose: () => void;
  open: boolean;
}

const handleLinkClick = (label: string) => {
  sendEvent({
    action: `Click:link`,
    category: 'Disk Resize Flow',
    label,
  });
};

export const ResizeDiskDrawer = (props: Props) => {
  const { disk, linodeId, onClose, open } = props;

  const { enqueueSnackbar } = useSnackbar();

  const { checkForNewEvents } = useEventsPollingActions();

  const { mutateAsync: resizeDisk, reset } = useLinodeDiskResizeMutation(
    linodeId,
    disk?.id ?? -1
  );

  const { data: disks } = useAllLinodeDisksQuery(linodeId, open);

  const { data: linode } = useLinodeQuery(linodeId, open);

  const maximumSize = calculateDiskFree(linode, disks, disk?.id ?? 0);

  const formik = useFormik({
    enableReinitialize: true,
    initialValues: {
      size: disk?.size ?? maximumSize,
    },
    async onSubmit(values, helpers) {
      try {
        await resizeDisk(values);
        checkForNewEvents();
        enqueueSnackbar('Disk queued for resizing.', { variant: 'success' });
        onClose();
      } catch (e) {
        handleAPIErrors(e, helpers.setFieldError, helpers.setStatus);
      }
    },
    validateOnChange: true,
    validationSchema: ResizeLinodeDiskSchema,
  });

  React.useEffect(() => {
    if (open) {
      formik.resetForm();
      reset();
    }
  }, [open]);

  return (
    <Drawer onClose={onClose} open={open} title={`Resize ${disk?.label}`}>
      <form onSubmit={formik.handleSubmit}>
        {formik.status && (
          <Notice
            errorGroup="linode-disk-drawer"
            spacingBottom={8}
            text={formik.status}
            variant="error"
          />
        )}
        <FormHelperText>
          The size of a Linode Compute Instance&rsquo;s disk can be increased or
          decreased as needed.
          <StyledLink
            onClick={() => {
              handleLinkClick('Learn more about restrictions to keep in mind.');
            }}
            to={
              'https://techdocs.akamai.com/cloud-computing/docs/manage-disks-on-a-compute-instance'
            }
          >
            Learn more about restrictions to keep in mind.
          </StyledLink>
        </FormHelperText>
        <TextField
          InputProps={{
            endAdornment: <InputAdornment position="end">MB</InputAdornment>,
          }}
          aria-required
          data-qa-disk-size
          errorText={formik.errors.size}
          label="Size"
          name="size"
          onBlur={formik.handleBlur}
          onChange={formik.handleChange}
          required
          type="number"
          value={formik.values.size}
        />
        <FormHelperText style={{ marginTop: 8 }}>
          Maximum size: {maximumSize} MB
        </FormHelperText>
        <FormHelperText>
          Minimum size is determined by how much space the files on the disk are
          using.{' '}
          <TextTooltip
            displayText="Check disk usage."
            tooltipText={MaxSizeTooltipText}
          />
        </FormHelperText>
        <ActionsPanel
          primaryButtonProps={{
            'data-testid': 'submit-disk-form',
            label: 'Resize',
            loading: formik.isSubmitting,
            type: 'submit',
          }}
          secondaryButtonProps={{ label: 'Cancel', onClick: onClose }}
        />
      </form>
    </Drawer>
  );
};

const MaxSizeTooltipText = (
  <>
    Run the command <Code>df -h</Code> within the Linode&rsquo;s command line
    (through{' '}
    <Link
      onClick={() => {
        handleLinkClick('SSH');
      }}
      to="https://www.linode.com/docs/guides/connect-to-server-over-ssh/"
    >
      SSH
    </Link>{' '}
    or{' '}
    <Link
      onClick={() => {
        handleLinkClick('Lish');
      }}
      to="https://techdocs.akamai.com/cloud-computing/docs/access-your-system-console-using-lish"
    >
      Lish
    </Link>
    ).
  </>
);

const StyledLink = styled(Link, { label: 'StyledLink' })(({ theme }) => ({
  display: 'block',
  marginTop: theme.spacing(1),
}));<|MERGE_RESOLUTION|>--- conflicted
+++ resolved
@@ -1,9 +1,6 @@
 import {
-<<<<<<< HEAD
+  ActionsPanel,
   Drawer,
-=======
-  ActionsPanel,
->>>>>>> 34b1eb03
   FormHelperText,
   InputAdornment,
   Notice,
