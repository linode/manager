import * as React from 'react';
import AddNewLink from 'src/components/AddNewLink';
<<<<<<< HEAD
import Hidden from 'src/components/core/Hidden';
import { Typography } from 'src/components/Typography';
=======
import { Hidden } from 'src/components/Hidden';
import Typography from 'src/components/core/Typography';
>>>>>>> 8293423c
import Grid from '@mui/material/Unstable_Grid2';
import { connect } from 'react-redux';
import { bindActionCreators, Dispatch } from 'redux';
import { makeStyles } from '@mui/styles';
import { Theme } from '@mui/material/styles';
import { TableBody } from 'src/components/TableBody';
import { TableHead } from 'src/components/TableHead';
import { PaginationFooter } from 'src/components/PaginationFooter/PaginationFooter';
import { Table } from 'src/components/Table';
import { TableCell } from 'src/components/TableCell';
import { TableRow } from 'src/components/TableRow';
import { TableRowEmpty } from 'src/components/TableRowEmpty/TableRowEmpty';
import { TableRowError } from 'src/components/TableRowError/TableRowError';
import { TableRowLoading } from 'src/components/TableRowLoading/TableRowLoading';
import { TableSortCell } from 'src/components/TableSortCell';
import { DestructiveVolumeDialog } from 'src/features/Volumes/DestructiveVolumeDialog';
import { VolumeAttachmentDrawer } from 'src/features/Volumes/VolumeAttachmentDrawer';
import { ActionHandlers as VolumeHandlers } from 'src/features/Volumes/VolumesActionMenu';
import { VolumeTableRow } from 'src/features/Volumes/VolumeTableRow';
import { useOrder } from 'src/hooks/useOrder';
import { usePagination } from 'src/hooks/usePagination';
import { useRegionsQuery } from 'src/queries/regions';
import { useLinodeVolumesQuery } from 'src/queries/volumes';
import { useParams } from 'react-router-dom';
import { useLinodeQuery } from 'src/queries/linodes/linodes';
import {
  LinodeOptions,
  openForClone,
  openForConfig,
  openForCreating,
  openForEdit,
  openForResize,
  Origin as VolumeDrawerOrigin,
} from 'src/store/volumeForm';

const useStyles = makeStyles((theme: Theme) => ({
  root: {
    backgroundColor: theme.color.white,
    margin: 0,
    width: '100%',
  },
  headline: {
    marginTop: 8,
    marginBottom: 8,
    marginLeft: 15,
    lineHeight: '1.5rem',
  },
  addNewWrapper: {
    [theme.breakpoints.down('sm')]: {
      marginLeft: `-${theme.spacing(1.5)}`,
      marginTop: `-${theme.spacing(1)}`,
    },
    '&.MuiGrid-item': {
      padding: 5,
    },
  },
  volumesPanel: {
    marginTop: '20px',
  },
}));

interface DispatchProps {
  openForEdit: (
    volumeId: number,
    volumeLabel: string,
    volumeTags: string[]
  ) => void;
  openForResize: (
    volumeId: number,
    volumeSize: number,
    volumeLabel: string
  ) => void;
  openForClone: (
    volumeId: number,
    volumeLabel: string,
    volumeSize: number,
    volumeRegion: string
  ) => void;
  openForCreating: (
    origin: VolumeDrawerOrigin,
    linodeOptions?: LinodeOptions
  ) => void;
  openForConfig: (volumeLabel: string, volumePath: string) => void;
}

const mapDispatchToProps = (dispatch: Dispatch) =>
  bindActionCreators(
    {
      openForEdit,
      openForResize,
      openForClone,
      openForCreating,
      openForConfig,
    },
    dispatch
  );

const connected = connect(undefined, mapDispatchToProps);

type Props = DispatchProps;

export const preferenceKey = 'linode-volumes';

export const LinodeVolumes = connected((props: Props) => {
  const {
    openForConfig,
    openForClone,
    openForEdit,
    openForResize,
    openForCreating,
  } = props;

  const { linodeId } = useParams<{ linodeId: string }>();
  const id = Number(linodeId);

  const { data: linode } = useLinodeQuery(id);

  const { order, orderBy, handleOrderChange } = useOrder(
    {
      orderBy: 'label',
      order: 'desc',
    },
    `${preferenceKey}-order`
  );

  const filter = {
    ['+order_by']: orderBy,
    ['+order']: order,
  };

  const pagination = usePagination(1, preferenceKey);

  const classes = useStyles();

  const regions = useRegionsQuery().data ?? [];

  const { data, isLoading, error } = useLinodeVolumesQuery(
    id,
    {
      page: pagination.page,
      page_size: pagination.pageSize,
    },
    filter
  );

  const [attachmentDrawer, setAttachmentDrawer] = React.useState({
    open: false,
    volumeId: 0,
    volumeLabel: '',
    linodeRegion: '',
  });

  const [destructiveDialog, setDestructiveDialog] = React.useState<{
    open: boolean;
    mode: 'detach' | 'delete';
    volumeId?: number;
    volumeLabel: string;
    linodeLabel: string;
  }>({
    open: false,
    mode: 'detach',
    volumeId: 0,
    volumeLabel: '',
    linodeLabel: '',
  });

  const handleCloseAttachDrawer = () => {
    setAttachmentDrawer((attachmentDrawer) => ({
      ...attachmentDrawer,
      open: false,
    }));
  };

  const handleAttach = (volumeId: number, label: string, regionID: string) => {
    setAttachmentDrawer((attachmentDrawer) => ({
      ...attachmentDrawer,
      open: true,
      volumeId,
      volumeLabel: label,
      linodeRegion: regionID,
    }));
  };

  const handleDetach = (
    volumeId: number,
    volumeLabel: string,
    linodeLabel: string,
    linodeId: number
  ) => {
    setDestructiveDialog((destructiveDialog) => ({
      ...destructiveDialog,
      open: true,
      mode: 'detach',
      volumeId,
      volumeLabel,
      linodeLabel,
      linodeId,
      error: '',
    }));
  };

  const handleDelete = (volumeId: number, volumeLabel: string) => {
    setDestructiveDialog((destructiveDialog) => ({
      ...destructiveDialog,
      open: true,
      mode: 'delete',
      volumeId,
      volumeLabel,
      linodeLabel: '',
      error: '',
    }));
  };

  const closeDestructiveDialog = () => {
    setDestructiveDialog((destructiveDialog) => ({
      ...destructiveDialog,
      open: false,
    }));
  };

  const openCreateVolumeDrawer = (e: any) => {
    e.preventDefault();

    if (linode) {
      return openForCreating('Created from Linode Details', {
        linodeId: linode.id,
        linodeLabel: linode.label,
        linodeRegion: linode.region,
      });
    }
  };

  const region = regions.find((thisRegion) => thisRegion.id === linode?.region);

  if (!region?.capabilities.includes('Block Storage')) {
    return null;
  }

  const handlers: VolumeHandlers = {
    openForConfig,
    openForEdit,
    openForResize,
    openForClone,
    handleAttach,
    handleDetach,
    handleDelete,
  };

  const renderTableContent = () => {
    if (isLoading) {
      return (
        <TableRowLoading
          rows={1}
          columns={5}
          responsive={{
            3: { xsDown: true },
          }}
        />
      );
    } else if (error) {
      return <TableRowError colSpan={6} message={error[0].reason} />;
    } else if (data?.results === 0) {
      return <TableRowEmpty colSpan={5} message="No Volumes to display." />;
    } else if (data) {
      return data.data.map((volume) => (
        <VolumeTableRow
          key={volume.id}
          {...volume}
          {...handlers}
          isDetailsPageRow
        />
      ));
    }

    return null;
  };

  return (
    <div className={classes.volumesPanel}>
      <Grid
        container
        justifyContent="space-between"
        alignItems="flex-end"
        className={classes.root}
        spacing={1}
      >
        <Grid className="p0">
          <Typography variant="h3" className={classes.headline}>
            Volumes
          </Typography>
        </Grid>
        <Grid className={classes.addNewWrapper}>
          <AddNewLink
            onClick={openCreateVolumeDrawer}
            label="Create Volume"
            disabled={false}
          />
        </Grid>
      </Grid>
      <Table>
        <TableHead>
          <TableRow>
            <TableSortCell
              active={orderBy === 'label'}
              direction={order}
              label="label"
              handleClick={handleOrderChange}
            >
              Label
            </TableSortCell>
            <TableSortCell
              active={orderBy === 'status'}
              direction={order}
              label="status"
              handleClick={handleOrderChange}
            >
              Status
            </TableSortCell>
            <TableSortCell
              active={orderBy === 'size'}
              direction={order}
              label="size"
              handleClick={handleOrderChange}
            >
              Size
            </TableSortCell>
            <Hidden xsDown>
              <TableCell>File System Path</TableCell>
            </Hidden>
            <TableCell></TableCell>
          </TableRow>
        </TableHead>
        <TableBody>{renderTableContent()}</TableBody>
      </Table>
      <PaginationFooter
        count={data?.results ?? 0}
        handlePageChange={pagination.handlePageChange}
        handleSizeChange={pagination.handlePageSizeChange}
        page={pagination.page}
        pageSize={pagination.pageSize}
        eventCategory="Volumes Table"
      />
      <VolumeAttachmentDrawer
        open={attachmentDrawer.open}
        volumeId={attachmentDrawer.volumeId || 0}
        volumeLabel={attachmentDrawer.volumeLabel || ''}
        linodeRegion={attachmentDrawer.linodeRegion || ''}
        onClose={handleCloseAttachDrawer}
      />
      <DestructiveVolumeDialog
        open={destructiveDialog.open}
        volumeLabel={destructiveDialog.volumeLabel}
        linodeLabel={destructiveDialog.linodeLabel}
        linodeId={id}
        volumeId={destructiveDialog.volumeId ?? 0}
        mode={destructiveDialog.mode}
        onClose={closeDestructiveDialog}
      />
    </div>
  );
});<|MERGE_RESOLUTION|>--- conflicted
+++ resolved
@@ -1,12 +1,7 @@
 import * as React from 'react';
 import AddNewLink from 'src/components/AddNewLink';
-<<<<<<< HEAD
-import Hidden from 'src/components/core/Hidden';
 import { Typography } from 'src/components/Typography';
-=======
 import { Hidden } from 'src/components/Hidden';
-import Typography from 'src/components/core/Typography';
->>>>>>> 8293423c
 import Grid from '@mui/material/Unstable_Grid2';
 import { connect } from 'react-redux';
 import { bindActionCreators, Dispatch } from 'redux';
