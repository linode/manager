import { Disk, Linode } from '@linode/api-v4/lib/linodes';
import {
  CreateLinodeDiskFromImageSchema,
  CreateLinodeDiskSchema,
} from '@linode/validation';
import { useFormik } from 'formik';
import { useSnackbar } from 'notistack';
import * as React from 'react';
<<<<<<< HEAD
import ActionsPanel from 'src/components/ActionsPanel/ActionsPanel';
=======

import ActionsPanel from 'src/components/ActionsPanel';
import { Button } from 'src/components/Button/Button';
>>>>>>> a3d98700
import Drawer from 'src/components/Drawer';
import { Item } from 'src/components/EnhancedSelect/Select';
import { Mode, ModeSelect } from 'src/components/ModeSelect/ModeSelect';
import { Notice } from 'src/components/Notice/Notice';
import { TextField } from 'src/components/TextField';
import FormHelperText from 'src/components/core/FormHelperText';
import InputAdornment from 'src/components/core/InputAdornment';
import MenuItem from 'src/components/core/MenuItem';
import { resetEventsPolling } from 'src/eventsPolling';
import {
  useAllLinodeDisksQuery,
  useLinodeDiskCreateMutation,
} from 'src/queries/linodes/disks';
import { useLinodeQuery } from 'src/queries/linodes/linodes';
import { handleAPIErrors } from 'src/utilities/formikErrorUtils';

import { ImageAndPassword } from '../LinodeSettings/ImageAndPassword';

type FileSystem = 'ext3' | 'ext4' | 'initrd' | 'raw' | 'swap';

type CreateMode = 'empty' | 'from_image';

const modeList: Mode<CreateMode>[] = [
  {
    label: 'Create Empty Disk',
    mode: 'empty',
  },
  {
    label: 'Create from Image',
    mode: 'from_image',
  },
];

export interface Props {
  linodeId: number;
  onClose: () => void;
  open: boolean;
}

export const CreateDiskDrawer = (props: Props) => {
  const { linodeId, onClose, open } = props;
  const { enqueueSnackbar } = useSnackbar();

  const [selectedMode, setSelectedMode] = React.useState<CreateMode>('empty');

  const { data: linode } = useLinodeQuery(linodeId, open);

  const { data: disks } = useAllLinodeDisksQuery(linodeId, open);

  const { mutateAsync: createDisk, reset } = useLinodeDiskCreateMutation(
    linodeId
  );

  const maximumSize = calculateDiskFree(linode, disks, 0);

  const initialValues = {
    authorized_users: [],
    filesystem: 'ext4' as FileSystem,
    image: '',
    label: '',
    root_pass: '',
    size: maximumSize,
  };

  const validationSchema =
    selectedMode === 'from_image'
      ? CreateLinodeDiskFromImageSchema
      : CreateLinodeDiskSchema;

  const formik = useFormik({
    enableReinitialize: true,
    initialValues,
    async onSubmit(values, helpers) {
      try {
        const cleanedValues =
          selectedMode === 'empty'
            ? {
                filesystem: values.filesystem,
                label: values.label,
                size: values.size,
              }
            : values;

        await createDisk(cleanedValues);
        resetEventsPolling();
        enqueueSnackbar(`Started creation of disk ${values.label}`, {
          variant: 'success',
        });
        onClose();
      } catch (e) {
        handleAPIErrors(e, helpers.setFieldError, helpers.setStatus);
      }
    },
    validationSchema,
  });

  React.useEffect(() => {
    if (open) {
      setSelectedMode('empty');
      formik.resetForm();
      reset();
    }
  }, [open]);

  return (
    <Drawer onClose={onClose} open={open} title="Create Disk">
      <form onSubmit={formik.handleSubmit}>
        <ModeSelect
          modes={modeList}
          onChange={(e) => setSelectedMode(e.target.value as CreateMode)}
          selected={selectedMode}
        />
        {formik.status && (
          <Notice
            error
            errorGroup="linode-disk-drawer"
            spacingBottom={8}
            text={formik.status}
          />
        )}
        <TextField
          data-qa-label
          errorGroup="linode-disk-drawer"
          errorText={formik.touched.label ? formik.errors.label : undefined}
          label="Label"
          name="label"
          onBlur={formik.handleBlur}
          onChange={formik.handleChange}
          required
          value={formik.values.label}
        />
        {selectedMode === 'empty' && (
          <TextField
            errorText={
              formik.touched.filesystem ? formik.errors.filesystem : undefined
            }
            label="Filesystem"
            name="filesystem"
            onBlur={formik.handleBlur}
            onChange={formik.handleChange}
            select
            value={formik.values.filesystem}
          >
            <MenuItem value="_none_">
              <em>Select a Filesystem</em>
            </MenuItem>
            {['raw', 'swap', 'ext3', 'ext4', 'initrd'].map((fs) => (
              <MenuItem key={fs} value={fs}>
                {fs}
              </MenuItem>
            ))}
          </TextField>
        )}
        {selectedMode === 'from_image' && (
          <ImageAndPassword
            imageFieldError={
              formik.touched.image ? formik.errors.image : undefined
            }
            onImageChange={(selected: Item) =>
              formik.setFieldValue('image', selected?.value ?? null)
            }
            onPasswordChange={(root_pass: string) =>
              formik.setFieldValue('root_pass', root_pass)
            }
            passwordError={
              formik.touched.root_pass ? formik.errors.root_pass : undefined
            }
            setAuthorizedUsers={(value) =>
              formik.setFieldValue('authorized_users', value)
            }
            authorizedUsers={formik.values.authorized_users}
            linodeId={linodeId}
            password={formik.values.root_pass}
          />
        )}
        <TextField
          InputProps={{
            endAdornment: <InputAdornment position="end">MB</InputAdornment>,
          }}
          data-qa-disk-size
          errorText={formik.touched.size ? formik.errors.size : undefined}
          label="Size"
          name="size"
          onBlur={formik.handleBlur}
          onChange={formik.handleChange}
          required
          type="number"
          value={formik.values.size}
        />
        <FormHelperText style={{ marginTop: 8 }}>
          Maximum size: {maximumSize} MB
        </FormHelperText>
<<<<<<< HEAD
        <ActionsPanel
          showPrimary
          primaryButtonDataTestId="submit-disk-form"
          primaryButtonLoading={formik.isSubmitting}
          primaryButtonText="Create"
          primaryButtonType="submit"
          showSecondary
          secondaryButtonHandler={onClose}
          secondaryButtonText="Cancel"
        />
=======
        <ActionsPanel>
          <Button buttonType="secondary" className="cancel" onClick={onClose}>
            Cancel
          </Button>
          <Button
            buttonType="primary"
            data-testid="submit-disk-form"
            loading={formik.isSubmitting}
            type="submit"
          >
            Create
          </Button>
        </ActionsPanel>
>>>>>>> a3d98700
      </form>
    </Drawer>
  );
};

export const calculateDiskFree = (
  linode: Linode | undefined,
  disks: Disk[] | undefined,
  diskId: number
): number => {
  if (!linode || !disks) {
    return 0;
  }
  return (
    linode.specs.disk -
    disks.reduce((acc: number, disk: Disk) => {
      return diskId === disk.id ? acc : acc + disk.size;
    }, 0)
  );
};<|MERGE_RESOLUTION|>--- conflicted
+++ resolved
@@ -6,13 +6,8 @@
 import { useFormik } from 'formik';
 import { useSnackbar } from 'notistack';
 import * as React from 'react';
-<<<<<<< HEAD
+
 import ActionsPanel from 'src/components/ActionsPanel/ActionsPanel';
-=======
-
-import ActionsPanel from 'src/components/ActionsPanel';
-import { Button } from 'src/components/Button/Button';
->>>>>>> a3d98700
 import Drawer from 'src/components/Drawer';
 import { Item } from 'src/components/EnhancedSelect/Select';
 import { Mode, ModeSelect } from 'src/components/ModeSelect/ModeSelect';
@@ -205,32 +200,16 @@
         <FormHelperText style={{ marginTop: 8 }}>
           Maximum size: {maximumSize} MB
         </FormHelperText>
-<<<<<<< HEAD
         <ActionsPanel
-          showPrimary
           primaryButtonDataTestId="submit-disk-form"
           primaryButtonLoading={formik.isSubmitting}
           primaryButtonText="Create"
           primaryButtonType="submit"
-          showSecondary
           secondaryButtonHandler={onClose}
           secondaryButtonText="Cancel"
-        />
-=======
-        <ActionsPanel>
-          <Button buttonType="secondary" className="cancel" onClick={onClose}>
-            Cancel
-          </Button>
-          <Button
-            buttonType="primary"
-            data-testid="submit-disk-form"
-            loading={formik.isSubmitting}
-            type="submit"
-          >
-            Create
-          </Button>
-        </ActionsPanel>
->>>>>>> a3d98700
+          showPrimary
+          showSecondary
+        />
       </form>
     </Drawer>
   );
