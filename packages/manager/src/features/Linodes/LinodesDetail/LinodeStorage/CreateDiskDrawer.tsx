<<<<<<< HEAD
import { Notice } from '@linode/ui';
=======
import { InputAdornment } from '@linode/ui';
import { FormHelperText } from '@linode/ui';
>>>>>>> 8c3c7fdd
import {
  CreateLinodeDiskFromImageSchema,
  CreateLinodeDiskSchema,
} from '@linode/validation';
import { useFormik } from 'formik';
import { useSnackbar } from 'notistack';
import * as React from 'react';

import { ActionsPanel } from 'src/components/ActionsPanel/ActionsPanel';
import { Autocomplete } from 'src/components/Autocomplete/Autocomplete';
import { Drawer } from 'src/components/Drawer';
import { ModeSelect } from 'src/components/ModeSelect/ModeSelect';
import { TextField } from 'src/components/TextField';
import { useEventsPollingActions } from 'src/queries/events/events';
import {
  useAllLinodeDisksQuery,
  useLinodeDiskCreateMutation,
} from 'src/queries/linodes/disks';
import { useLinodeQuery } from 'src/queries/linodes/linodes';
import { handleAPIErrors } from 'src/utilities/formikErrorUtils';

import { ImageAndPassword } from '../LinodeSettings/ImageAndPassword';

import type { Image } from '@linode/api-v4';
import type { Disk, Linode } from '@linode/api-v4/lib/linodes';
import type { Mode } from 'src/components/ModeSelect/ModeSelect';

type FileSystem = 'ext3' | 'ext4' | 'initrd' | 'raw' | 'swap';

type CreateMode = 'empty' | 'from_image';

const modeList: Mode<CreateMode>[] = [
  {
    label: 'Create Empty Disk',
    mode: 'empty',
  },
  {
    label: 'Create from Image',
    mode: 'from_image',
  },
];

export interface Props {
  linodeId: number;
  onClose: () => void;
  open: boolean;
}

export const CreateDiskDrawer = (props: Props) => {
  const { linodeId, onClose, open } = props;
  const { enqueueSnackbar } = useSnackbar();

  const { checkForNewEvents } = useEventsPollingActions();

  const [selectedMode, setSelectedMode] = React.useState<CreateMode>('empty');

  const { data: linode } = useLinodeQuery(linodeId, open);

  const { data: disks } = useAllLinodeDisksQuery(linodeId, open);

  const { mutateAsync: createDisk, reset } = useLinodeDiskCreateMutation(
    linodeId
  );

  const maximumSize = calculateDiskFree(linode, disks, 0);

  const initialValues = {
    authorized_users: [],
    filesystem: 'ext4' as FileSystem,
    image: '',
    label: '',
    root_pass: '',
    size: maximumSize,
  };

  const validationSchema =
    selectedMode === 'from_image'
      ? CreateLinodeDiskFromImageSchema
      : CreateLinodeDiskSchema;

  const formik = useFormik({
    enableReinitialize: true,
    initialValues,
    async onSubmit(values, helpers) {
      try {
        const cleanedValues =
          selectedMode === 'empty'
            ? {
                filesystem: values.filesystem,
                label: values.label,
                size: values.size,
              }
            : values;

        await createDisk(cleanedValues);
        checkForNewEvents();
        enqueueSnackbar(`Started creation of disk ${values.label}`, {
          variant: 'success',
        });
        onClose();
      } catch (e) {
        handleAPIErrors(e, helpers.setFieldError, helpers.setStatus);
      }
    },
    validationSchema,
  });

  React.useEffect(() => {
    if (open) {
      setSelectedMode('empty');
      formik.resetForm();
      reset();
    }
  }, [open]);

  const fileSystemOptions = [
    { label: 'raw' },
    { label: 'swap' },
    { label: 'ext3' },
    { label: 'ext4' },
    { label: 'initrd' },
  ];

  return (
    <Drawer onClose={onClose} open={open} title="Create Disk">
      <form onSubmit={formik.handleSubmit}>
        <ModeSelect
          modes={modeList}
          onChange={(e) => setSelectedMode(e.target.value as CreateMode)}
          selected={selectedMode}
        />
        {formik.status && (
          <Notice
            errorGroup="linode-disk-drawer"
            spacingBottom={8}
            text={formik.status}
            variant="error"
          />
        )}
        <TextField
          data-qa-label
          errorGroup="linode-disk-drawer"
          errorText={formik.touched.label ? formik.errors.label : undefined}
          label="Label"
          name="label"
          onBlur={formik.handleBlur}
          onChange={formik.handleChange}
          required
          value={formik.values.label}
        />
        {selectedMode === 'empty' && (
          <Autocomplete
            errorText={
              formik.touched.filesystem ? formik.errors.filesystem : undefined
            }
            onChange={(_, option) =>
              formik.setFieldValue('filesystem', option.label)
            }
            value={fileSystemOptions.find(
              (option) => option.label === formik.values.filesystem
            )}
            disableClearable
            label="Filesystem"
            onBlur={formik.handleBlur}
            options={fileSystemOptions}
          />
        )}
        {selectedMode === 'from_image' && (
          <ImageAndPassword
            imageFieldError={
              formik.touched.image ? formik.errors.image : undefined
            }
            onImageChange={(image: Image) =>
              formik.setFieldValue('image', image?.id ?? null)
            }
            onPasswordChange={(root_pass: string) =>
              formik.setFieldValue('root_pass', root_pass)
            }
            passwordError={
              formik.touched.root_pass ? formik.errors.root_pass : undefined
            }
            setAuthorizedUsers={(value) =>
              formik.setFieldValue('authorized_users', value)
            }
            authorizedUsers={formik.values.authorized_users}
            linodeId={linodeId}
            password={formik.values.root_pass}
            selectedImage={formik.values.image}
          />
        )}
        <TextField
          InputProps={{
            endAdornment: <InputAdornment position="end">MB</InputAdornment>,
          }}
          data-qa-disk-size
          errorText={formik.touched.size ? formik.errors.size : undefined}
          label="Size"
          name="size"
          onBlur={formik.handleBlur}
          onChange={formik.handleChange}
          required
          type="number"
          value={formik.values.size}
        />
        <FormHelperText style={{ marginTop: 8 }}>
          Maximum size: {maximumSize} MB
        </FormHelperText>
        <ActionsPanel
          primaryButtonProps={{
            'data-testid': 'submit-disk-form',
            label: 'Create',
            loading: formik.isSubmitting,
            type: 'submit',
          }}
          secondaryButtonProps={{ label: 'Cancel', onClick: onClose }}
        />
      </form>
    </Drawer>
  );
};

export const calculateDiskFree = (
  linode: Linode | undefined,
  disks: Disk[] | undefined,
  diskId: number
): number => {
  if (!linode || !disks) {
    return 0;
  }
  return (
    linode.specs.disk -
    disks.reduce((acc: number, disk: Disk) => {
      return diskId === disk.id ? acc : acc + disk.size;
    }, 0)
  );
};<|MERGE_RESOLUTION|>--- conflicted
+++ resolved
@@ -1,9 +1,4 @@
-<<<<<<< HEAD
-import { Notice } from '@linode/ui';
-=======
-import { InputAdornment } from '@linode/ui';
-import { FormHelperText } from '@linode/ui';
->>>>>>> 8c3c7fdd
+import { FormHelperText, InputAdornment, Notice } from '@linode/ui';
 import {
   CreateLinodeDiskFromImageSchema,
   CreateLinodeDiskSchema,
