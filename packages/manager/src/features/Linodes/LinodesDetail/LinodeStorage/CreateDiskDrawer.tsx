import { Disk, Linode } from '@linode/api-v4/lib/linodes';
import {
  CreateLinodeDiskFromImageSchema,
  CreateLinodeDiskSchema,
} from '@linode/validation';
import { useFormik } from 'formik';
import { useSnackbar } from 'notistack';
import * as React from 'react';

<<<<<<< HEAD
import ActionsPanel from 'src/components/ActionsPanel/ActionsPanel';
import Drawer from 'src/components/Drawer';
=======
import ActionsPanel from 'src/components/ActionsPanel';
import { Button } from 'src/components/Button/Button';
import { Drawer } from 'src/components/Drawer';
>>>>>>> bf29d99d
import { Item } from 'src/components/EnhancedSelect/Select';
import { Mode, ModeSelect } from 'src/components/ModeSelect/ModeSelect';
import { Notice } from 'src/components/Notice/Notice';
import { TextField } from 'src/components/TextField';
import FormHelperText from 'src/components/core/FormHelperText';
import InputAdornment from 'src/components/core/InputAdornment';
import MenuItem from 'src/components/core/MenuItem';
import { resetEventsPolling } from 'src/eventsPolling';
import {
  useAllLinodeDisksQuery,
  useLinodeDiskCreateMutation,
} from 'src/queries/linodes/disks';
import { useLinodeQuery } from 'src/queries/linodes/linodes';
import { handleAPIErrors } from 'src/utilities/formikErrorUtils';

import { ImageAndPassword } from '../LinodeSettings/ImageAndPassword';

type FileSystem = 'ext3' | 'ext4' | 'initrd' | 'raw' | 'swap';

type CreateMode = 'empty' | 'from_image';

const modeList: Mode<CreateMode>[] = [
  {
    label: 'Create Empty Disk',
    mode: 'empty',
  },
  {
    label: 'Create from Image',
    mode: 'from_image',
  },
];

export interface Props {
  linodeId: number;
  onClose: () => void;
  open: boolean;
}

export const CreateDiskDrawer = (props: Props) => {
  const { linodeId, onClose, open } = props;
  const { enqueueSnackbar } = useSnackbar();

  const [selectedMode, setSelectedMode] = React.useState<CreateMode>('empty');

  const { data: linode } = useLinodeQuery(linodeId, open);

  const { data: disks } = useAllLinodeDisksQuery(linodeId, open);

  const { mutateAsync: createDisk, reset } = useLinodeDiskCreateMutation(
    linodeId
  );

  const maximumSize = calculateDiskFree(linode, disks, 0);

  const initialValues = {
    authorized_users: [],
    filesystem: 'ext4' as FileSystem,
    image: '',
    label: '',
    root_pass: '',
    size: maximumSize,
  };

  const validationSchema =
    selectedMode === 'from_image'
      ? CreateLinodeDiskFromImageSchema
      : CreateLinodeDiskSchema;

  const formik = useFormik({
    enableReinitialize: true,
    initialValues,
    async onSubmit(values, helpers) {
      try {
        const cleanedValues =
          selectedMode === 'empty'
            ? {
                filesystem: values.filesystem,
                label: values.label,
                size: values.size,
              }
            : values;

        await createDisk(cleanedValues);
        resetEventsPolling();
        enqueueSnackbar(`Started creation of disk ${values.label}`, {
          variant: 'success',
        });
        onClose();
      } catch (e) {
        handleAPIErrors(e, helpers.setFieldError, helpers.setStatus);
      }
    },
    validationSchema,
  });

  React.useEffect(() => {
    if (open) {
      setSelectedMode('empty');
      formik.resetForm();
      reset();
    }
  }, [open]);

  return (
    <Drawer onClose={onClose} open={open} title="Create Disk">
      <form onSubmit={formik.handleSubmit}>
        <ModeSelect
          modes={modeList}
          onChange={(e) => setSelectedMode(e.target.value as CreateMode)}
          selected={selectedMode}
        />
        {formik.status && (
          <Notice
            error
            errorGroup="linode-disk-drawer"
            spacingBottom={8}
            text={formik.status}
          />
        )}
        <TextField
          data-qa-label
          errorGroup="linode-disk-drawer"
          errorText={formik.touched.label ? formik.errors.label : undefined}
          label="Label"
          name="label"
          onBlur={formik.handleBlur}
          onChange={formik.handleChange}
          required
          value={formik.values.label}
        />
        {selectedMode === 'empty' && (
          <TextField
            errorText={
              formik.touched.filesystem ? formik.errors.filesystem : undefined
            }
            label="Filesystem"
            name="filesystem"
            onBlur={formik.handleBlur}
            onChange={formik.handleChange}
            select
            value={formik.values.filesystem}
          >
            <MenuItem value="_none_">
              <em>Select a Filesystem</em>
            </MenuItem>
            {['raw', 'swap', 'ext3', 'ext4', 'initrd'].map((fs) => (
              <MenuItem key={fs} value={fs}>
                {fs}
              </MenuItem>
            ))}
          </TextField>
        )}
        {selectedMode === 'from_image' && (
          <ImageAndPassword
            imageFieldError={
              formik.touched.image ? formik.errors.image : undefined
            }
            onImageChange={(selected: Item) =>
              formik.setFieldValue('image', selected?.value ?? null)
            }
            onPasswordChange={(root_pass: string) =>
              formik.setFieldValue('root_pass', root_pass)
            }
            passwordError={
              formik.touched.root_pass ? formik.errors.root_pass : undefined
            }
            setAuthorizedUsers={(value) =>
              formik.setFieldValue('authorized_users', value)
            }
            authorizedUsers={formik.values.authorized_users}
            linodeId={linodeId}
            password={formik.values.root_pass}
          />
        )}
        <TextField
          InputProps={{
            endAdornment: <InputAdornment position="end">MB</InputAdornment>,
          }}
          data-qa-disk-size
          errorText={formik.touched.size ? formik.errors.size : undefined}
          label="Size"
          name="size"
          onBlur={formik.handleBlur}
          onChange={formik.handleChange}
          required
          type="number"
          value={formik.values.size}
        />
        <FormHelperText style={{ marginTop: 8 }}>
          Maximum size: {maximumSize} MB
        </FormHelperText>
        <ActionsPanel
          primaryButtonDataTestId="submit-disk-form"
          primaryButtonLoading={formik.isSubmitting}
          primaryButtonText="Create"
          primaryButtonType="submit"
          secondaryButtonHandler={onClose}
          secondaryButtonText="Cancel"
          showPrimary
          showSecondary
        />
      </form>
    </Drawer>
  );
};

export const calculateDiskFree = (
  linode: Linode | undefined,
  disks: Disk[] | undefined,
  diskId: number
): number => {
  if (!linode || !disks) {
    return 0;
  }
  return (
    linode.specs.disk -
    disks.reduce((acc: number, disk: Disk) => {
      return diskId === disk.id ? acc : acc + disk.size;
    }, 0)
  );
};<|MERGE_RESOLUTION|>--- conflicted
+++ resolved
@@ -7,14 +7,8 @@
 import { useSnackbar } from 'notistack';
 import * as React from 'react';
 
-<<<<<<< HEAD
 import ActionsPanel from 'src/components/ActionsPanel/ActionsPanel';
-import Drawer from 'src/components/Drawer';
-=======
-import ActionsPanel from 'src/components/ActionsPanel';
-import { Button } from 'src/components/Button/Button';
 import { Drawer } from 'src/components/Drawer';
->>>>>>> bf29d99d
 import { Item } from 'src/components/EnhancedSelect/Select';
 import { Mode, ModeSelect } from 'src/components/ModeSelect/ModeSelect';
 import { Notice } from 'src/components/Notice/Notice';
