<<<<<<< HEAD
import { Divider } from '@linode/ui';
import { useTheme } from '@mui/material/styles';
import * as React from 'react';

import { Box } from 'src/components/Box';
import { FormControl } from 'src/components/FormControl';
=======
import { Box, FormControl } from '@linode/ui';
import { useTheme } from '@mui/material/styles';
import * as React from 'react';

import { Divider } from 'src/components/Divider';
>>>>>>> 293c6771
import { FormControlLabel } from 'src/components/FormControlLabel';
import { Link } from 'src/components/Link';
import { Radio } from 'src/components/Radio/Radio';
import { RadioGroup } from 'src/components/RadioGroup';
import { TooltipIcon } from 'src/components/TooltipIcon';
import { Typography } from 'src/components/Typography';
import { capitalize } from 'src/utilities/capitalize';

import type { MigrationTypes } from '@linode/api-v4/lib/linodes';
import type { ResizeLinodePayload } from '@linode/api-v4/lib/linodes/types';
import type { FormikProps } from 'formik';

const RADIO_GROUP_ID = 'resize-migration-types';

interface Props {
  formik: FormikProps<ResizeLinodePayload>;
  isLinodeOffline: boolean;
  migrationTypeOptions: { [key in MigrationTypes]: key };
}

export const UnifiedMigrationPanel = (props: Props) => {
  const { formik, isLinodeOffline, migrationTypeOptions } = props;
  const theme = useTheme();

  return (
    <Box>
      <Typography id={RADIO_GROUP_ID} variant="h2">
        Resize Type
      </Typography>
      <FormControl>
        <RadioGroup
          aria-labelledby={RADIO_GROUP_ID}
          onChange={(e, value) => formik.setFieldValue('migration_type', value)}
          row
          sx={{ marginTop: '0 !important' }}
          value={formik.values.migration_type}
        >
          <Box alignItems="center" display="flex" width="100%">
            <FormControlLabel
              control={<Radio />}
              data-qa-radio={migrationTypeOptions.warm}
              disabled={isLinodeOffline}
              key={migrationTypeOptions.warm}
              label={`${capitalize(migrationTypeOptions.warm)} resize`}
              value={migrationTypeOptions.warm}
            />
            <Box
              sx={{
                marginLeft: '-10px',
              }}
            >
              <Typography
                sx={(theme) => ({
                  fontFamily: theme.font.bold,
                  fontSize: '0.85rem',
                  opacity: isLinodeOffline ? 0.5 : 1,
                })}
              >
                (Recommended)
              </Typography>
            </Box>
            <TooltipIcon
              text={
                <>
                  During a <strong>warm resize</strong>, your Linode will remain
                  up and running for the duration of the process and will be
                  rebooted to complete the resize.{' '}
                  <Link to="https://techdocs.akamai.com/cloud-computing/docs/resize-a-compute-instance">
                    Learn more.
                  </Link>
                  {isLinodeOffline && (
                    <Typography fontFamily={theme.font.bold} sx={{ mt: 1 }}>
                      Your Linode must be powered on to select a warm resize.
                    </Typography>
                  )}
                </>
              }
              status="help"
              tooltipPosition="right"
              width={375}
            />
          </Box>
          <Box width="100%">
            <FormControlLabel
              control={<Radio />}
              data-qa-radio={migrationTypeOptions.cold}
              disabled={isLinodeOffline}
              key={migrationTypeOptions.cold}
              label={`${capitalize(migrationTypeOptions.cold)} resize`}
              value={migrationTypeOptions.cold}
            />
            <TooltipIcon
              sxTooltipIcon={{
                marginLeft: '-15px',
              }}
              text={
                <>
                  During a <strong>cold resize</strong>, your Linode will be
                  shut down, migrated to a new host machine, and restored to its
                  previous state (booted or powered off) once the resize is
                  complete.{' '}
                  <Link to="https://techdocs.akamai.com/cloud-computing/docs/resize-a-compute-instance">
                    Learn more.
                  </Link>
                </>
              }
              status="help"
              tooltipPosition="right"
              width={450}
            />
          </Box>
        </RadioGroup>
      </FormControl>
      <Divider />
    </Box>
  );
};<|MERGE_RESOLUTION|>--- conflicted
+++ resolved
@@ -1,17 +1,7 @@
-<<<<<<< HEAD
-import { Divider } from '@linode/ui';
+import { Box, Divider, FormControl } from '@linode/ui';
 import { useTheme } from '@mui/material/styles';
 import * as React from 'react';
 
-import { Box } from 'src/components/Box';
-import { FormControl } from 'src/components/FormControl';
-=======
-import { Box, FormControl } from '@linode/ui';
-import { useTheme } from '@mui/material/styles';
-import * as React from 'react';
-
-import { Divider } from 'src/components/Divider';
->>>>>>> 293c6771
 import { FormControlLabel } from 'src/components/FormControlLabel';
 import { Link } from 'src/components/Link';
 import { Radio } from 'src/components/Radio/Radio';
