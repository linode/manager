--- conflicted
+++ resolved
@@ -1,8 +1,4 @@
-<<<<<<< HEAD
-import { Box, Button, Divider, Notice } from '@linode/ui';
-=======
-import { Box, CircleProgress, Divider, Notice } from '@linode/ui';
->>>>>>> afbd8d94
+import { Box, Button, CircleProgress, Divider, Notice } from '@linode/ui';
 import { useTheme } from '@mui/material/styles';
 import { useFormik } from 'formik';
 import { useSnackbar } from 'notistack';
