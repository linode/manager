--- conflicted
+++ resolved
@@ -2,14 +2,9 @@
 import { makeStyles } from '@mui/styles';
 import { useSnackbar } from 'notistack';
 import * as React from 'react';
-<<<<<<< HEAD
-import ActionsPanel from 'src/components/ActionsPanel/ActionsPanel';
-=======
 import { useQueryClient } from 'react-query';
 
-import ActionsPanel from 'src/components/ActionsPanel';
-import { Button } from 'src/components/Button/Button';
->>>>>>> a3d98700
+import ActionsPanel from 'src/components/ActionsPanel/ActionsPanel';
 import { ConfirmationDialog } from 'src/components/ConfirmationDialog/ConfirmationDialog';
 import { Typography } from 'src/components/Typography';
 import Paper from 'src/components/core/Paper';
@@ -62,26 +57,15 @@
   };
 
   const actions = (
-<<<<<<< HEAD
     <ActionsPanel
-      showPrimary
       primaryButtonHandler={onSubmit}
       primaryButtonLoading={isLoading}
       primaryButtonText="Enter Upgrade Queue"
-      showSecondary
       secondaryButtonHandler={onClose}
       secondaryButtonText="Cancel"
+      showPrimary
+      showSecondary
     />
-=======
-    <ActionsPanel>
-      <Button buttonType="secondary" onClick={onClose}>
-        Cancel
-      </Button>
-      <Button buttonType="primary" loading={isLoading} onClick={onSubmit}>
-        Enter Upgrade Queue
-      </Button>
-    </ActionsPanel>
->>>>>>> a3d98700
   );
 
   return (
