--- conflicted
+++ resolved
@@ -6,22 +6,12 @@
 import { Notice } from 'src/components/Notice/Notice';
 import { Typography } from 'src/components/Typography';
 import { MBpsIntraDC } from 'src/constants';
-<<<<<<< HEAD
-import { useTypeQuery } from 'src/queries/types';
-import MutateDrawer from '../MutateDrawer';
-import { makeStyles } from 'tss-react/mui';
-import { useLinodeQuery } from 'src/queries/linodes/linodes';
-import { useAllLinodeDisksQuery } from 'src/queries/linodes/disks';
-import { useStartLinodeMutationMutation } from 'src/queries/linodes/actions';
 import { useEventsInfiniteQuery } from 'src/queries/events';
-=======
-import { resetEventsPolling } from 'src/eventsPolling';
 import { useStartLinodeMutationMutation } from 'src/queries/linodes/actions';
 import { useAllLinodeDisksQuery } from 'src/queries/linodes/disks';
 import { useLinodeQuery } from 'src/queries/linodes/linodes';
 import { useTypeQuery } from 'src/queries/types';
 
->>>>>>> eada7170
 import { addUsedDiskSpace } from '../LinodeStorage/LinodeDisks';
 import MutateDrawer from '../MutateDrawer';
 
