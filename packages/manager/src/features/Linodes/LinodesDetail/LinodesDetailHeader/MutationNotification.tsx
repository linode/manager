import { useSnackbar } from 'notistack';
import * as React from 'react';
import { Theme } from '@mui/material/styles';
import Typography from 'src/components/core/Typography';
import { Notice } from 'src/components/Notice/Notice';
import { MBpsIntraDC } from 'src/constants';
import { useTypeQuery } from 'src/queries/types';
import MutateDrawer from '../MutateDrawer';
import { makeStyles } from 'tss-react/mui';
import { useLinodeQuery } from 'src/queries/linodes/linodes';
import { useAllLinodeDisksQuery } from 'src/queries/linodes/disks';
import { useStartLinodeMutationMutation } from 'src/queries/linodes/actions';
<<<<<<< HEAD
import { useEventsInfiniteQuery } from 'src/queries/events';
=======
import { addUsedDiskSpace } from '../LinodeStorage/LinodeDisks';
>>>>>>> 7915ed98

const useStyles = makeStyles()((theme: Theme) => ({
  pendingMutationLink: {
    ...theme.applyLinkStyles,
  },
}));

interface Props {
  linodeId: number;
}

export const MutationNotification = (props: Props) => {
  const { classes } = useStyles();
  const { linodeId } = props;
  const { enqueueSnackbar } = useSnackbar();

  const { data: linode } = useLinodeQuery(linodeId);

  const { data: currentTypeInfo } = useTypeQuery(
    linode?.type ?? '',
    Boolean(linode?.type)
  );

  const { data: successorTypeInfo } = useTypeQuery(
    currentTypeInfo?.successor ?? '',
    Boolean(currentTypeInfo?.successor)
  );

  const { data: disks } = useAllLinodeDisksQuery(
    linodeId,
    successorTypeInfo !== undefined
  );

  const { resetEventsPolling } = useEventsInfiniteQuery({ enabled: false });

  const [isMutationDrawerOpen, setIsMutationDrawerOpen] = React.useState(false);

  const {
    mutateAsync: startMutation,
    isLoading,
    error,
  } = useStartLinodeMutationMutation(linodeId);

  const initMutation = () => {
    startMutation().then(() => {
      setIsMutationDrawerOpen(false);
      resetEventsPolling();
      enqueueSnackbar('Linode upgrade has been initiated.', {
        variant: 'info',
      });
    });
  };

  const usedDiskSpace = addUsedDiskSpace(disks ?? []);
  const estimatedTimeToUpgradeInMins = Math.ceil(
    usedDiskSpace / MBpsIntraDC / 60
  );

  /** Mutate */
  if (!currentTypeInfo || !successorTypeInfo) {
    return null;
  }

  const { vcpus, network_out, disk, transfer, memory } = currentTypeInfo;

  return (
    <>
      <Notice important warning>
        <Typography>
          You have a pending upgrade. The estimated time to complete this
          upgrade is
          {` ` +
            (estimatedTimeToUpgradeInMins < 1
              ? '< 1'
              : estimatedTimeToUpgradeInMins)}
          {estimatedTimeToUpgradeInMins < 1 ? ` minute` : ` minutes`}. To learn
          more,&nbsp;
          <span
            className={classes.pendingMutationLink}
            onClick={() => setIsMutationDrawerOpen(true)}
            onKeyDown={(e) => {
              if (e.key === 'Enter') {
                setIsMutationDrawerOpen(true);
              }
            }}
            role="button"
            tabIndex={0}
          >
            click here
          </span>
          .
        </Typography>
      </Notice>
      <MutateDrawer
        estimatedTimeToUpgradeInMins={estimatedTimeToUpgradeInMins}
        linodeId={linodeId}
        open={isMutationDrawerOpen}
        loading={isLoading}
        error={error?.[0].reason}
        handleClose={() => setIsMutationDrawerOpen(false)}
        isMovingFromSharedToDedicated={isMovingFromSharedToDedicated(
          currentTypeInfo.id,
          successorTypeInfo.id
        )}
        mutateInfo={{
          vcpus:
            successorTypeInfo.vcpus !== vcpus ? successorTypeInfo.vcpus : null,
          network_out:
            successorTypeInfo.network_out !== network_out
              ? successorTypeInfo.network_out
              : null,
          disk: successorTypeInfo.disk !== disk ? successorTypeInfo.disk : null,
          transfer:
            successorTypeInfo.transfer !== transfer
              ? successorTypeInfo.transfer
              : null,
          memory:
            successorTypeInfo.memory !== memory
              ? successorTypeInfo.memory
              : null,
        }}
        currentTypeInfo={{
          vcpus: currentTypeInfo.vcpus,
          transfer: currentTypeInfo.transfer,
          disk: currentTypeInfo.disk,
          memory: currentTypeInfo.memory,
          network_out,
        }}
        initMutation={initMutation}
      />
    </>
  );
};

// Hack solution to determine if a type is moving from shared CPU cores to dedicated.
const isMovingFromSharedToDedicated = (typeA: string, typeB: string) => {
  return typeA.startsWith('g6-highmem') && typeB.startsWith('g7-highmem');
};<|MERGE_RESOLUTION|>--- conflicted
+++ resolved
@@ -10,11 +10,8 @@
 import { useLinodeQuery } from 'src/queries/linodes/linodes';
 import { useAllLinodeDisksQuery } from 'src/queries/linodes/disks';
 import { useStartLinodeMutationMutation } from 'src/queries/linodes/actions';
-<<<<<<< HEAD
 import { useEventsInfiniteQuery } from 'src/queries/events';
-=======
 import { addUsedDiskSpace } from '../LinodeStorage/LinodeDisks';
->>>>>>> 7915ed98
 
 const useStyles = makeStyles()((theme: Theme) => ({
   pendingMutationLink: {
