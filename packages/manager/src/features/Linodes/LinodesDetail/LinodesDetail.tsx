import * as React from 'react';
import {
  Redirect,
  Route,
  Switch,
  useLocation,
  useParams,
  useRouteMatch,
} from 'react-router-dom';

import { CircleProgress } from 'src/components/CircleProgress';
import { ErrorState } from 'src/components/ErrorState/ErrorState';
import { SuspenseLoader } from 'src/components/SuspenseLoader';
import { useLinodeQuery } from 'src/queries/linodes/linodes';
import { getQueryParamsFromQueryString } from 'src/utilities/queryParams';

<<<<<<< HEAD
const LinodesDetailHeader = React.lazy(() =>
  import(
    'src/features/Linodes/LinodesDetail/LinodesDetailHeader/LinodeDetailHeader'
  ).then((module) => ({
    default: module.LinodeDetailHeader,
  }))
=======
import type { LinodeConfigAndDiskQueryParams } from 'src/features/Linodes/types';

const LinodesDetailHeader = React.lazy(
  () => import('./LinodesDetailHeader/LinodeDetailHeader')
>>>>>>> aab737cb
);
const LinodesDetailNavigation = React.lazy(
  () => import('./LinodesDetailNavigation')
);
const CloneLanding = React.lazy(() =>
  import('src/features/Linodes/CloneLanding/CloneLanding').then((module) => ({
    default: module.CloneLanding,
  }))
);

export const LinodeDetail = () => {
  const { path, url } = useRouteMatch();
  const { linodeId } = useParams<{ linodeId: string }>();
  const location = useLocation();

  const queryParams = getQueryParamsFromQueryString<LinodeConfigAndDiskQueryParams>(
    location.search
  );

  const id = Number(linodeId);

  const { data: linode, error, isLoading } = useLinodeQuery(id);

  if (error) {
    return <ErrorState errorText={error?.[0].reason} />;
  }

  if (isLoading || !linode) {
    return <CircleProgress />;
  }

  return (
    <React.Suspense fallback={<SuspenseLoader />}>
      <Switch>
        {/*
          Currently, the "Clone Configs and Disks" feature exists OUTSIDE of LinodeDetail.
          Or... at least it appears that way to the user. We would like it to live WITHIN
          LinodeDetail, though, because we'd like to use the same context, so we don't
          have to reload all the configs, disks, etc. once we get to the CloneLanding page.
          */}
        <Route component={CloneLanding} path={`${path}/clone`} />
        {['resize', 'rescue', 'migrate', 'upgrade', 'rebuild'].map((path) => (
          <Redirect
            to={{
              pathname: url,
              search: new URLSearchParams({
                ...queryParams,
                [path]: 'true',
              }).toString(),
            }}
            from={`${url}/${path}`}
            key={path}
          />
        ))}
        <Route
          render={() => (
            <React.Fragment>
              <LinodesDetailHeader />
              <LinodesDetailNavigation />
            </React.Fragment>
          )}
        />
      </Switch>
    </React.Suspense>
  );
};<|MERGE_RESOLUTION|>--- conflicted
+++ resolved
@@ -14,19 +14,14 @@
 import { useLinodeQuery } from 'src/queries/linodes/linodes';
 import { getQueryParamsFromQueryString } from 'src/utilities/queryParams';
 
-<<<<<<< HEAD
+import type { LinodeConfigAndDiskQueryParams } from 'src/features/Linodes/types';
+
 const LinodesDetailHeader = React.lazy(() =>
   import(
     'src/features/Linodes/LinodesDetail/LinodesDetailHeader/LinodeDetailHeader'
   ).then((module) => ({
     default: module.LinodeDetailHeader,
   }))
-=======
-import type { LinodeConfigAndDiskQueryParams } from 'src/features/Linodes/types';
-
-const LinodesDetailHeader = React.lazy(
-  () => import('./LinodesDetailHeader/LinodeDetailHeader')
->>>>>>> aab737cb
 );
 const LinodesDetailNavigation = React.lazy(
   () => import('./LinodesDetailNavigation')
