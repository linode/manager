--- conflicted
+++ resolved
@@ -1,16 +1,9 @@
-<<<<<<< HEAD
-=======
 import { Box } from '@linode/ui';
->>>>>>> 46d14e2a
 import { styled, useTheme } from '@mui/material/styles';
 import Grid from '@mui/material/Unstable_Grid2';
 import * as React from 'react';
 
 import { AreaChart } from 'src/components/AreaChart/AreaChart';
-<<<<<<< HEAD
-import { Box } from 'src/components/Box';
-=======
->>>>>>> 46d14e2a
 import {
   convertNetworkToUnit,
   formatBitsPerSecond,
