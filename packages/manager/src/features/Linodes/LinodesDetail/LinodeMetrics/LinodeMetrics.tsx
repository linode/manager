--- conflicted
+++ resolved
@@ -28,19 +28,11 @@
 
   return (
     <Box>
-<<<<<<< HEAD
-      {aclpServices?.linode?.metrics?.beta &&
-        isAclpMetricsSupportedRegionLinode && (
-          <AclpPreferenceToggle type="metrics" />
-        )}
-      {aclpServices?.linode?.metrics?.beta &&
-=======
       {aclpServices?.linode?.metrics?.enabled &&
         isAclpMetricsSupportedRegionLinode && (
           <AclpPreferenceToggle type="metrics" />
         )}
       {aclpServices?.linode?.metrics?.enabled &&
->>>>>>> 56838eee
       isAclpMetricsSupportedRegionLinode &&
       isAclpMetricsPreferenceBeta ? (
         // Beta ACLP Metrics View
