<<<<<<< HEAD
import { Box, CircleProgress, Notice, Stack, Toggle } from '@linode/ui';
=======
import { CircleProgress, Notice, Typography } from '@linode/ui';
import { Box, Stack } from '@mui/material';
>>>>>>> 1b0733f1
import Grid from '@mui/material/Unstable_Grid2';
import * as React from 'react';

import { Accordion } from 'src/components/Accordion';
import { FormControlLabel } from 'src/components/FormControlLabel';
<<<<<<< HEAD
import { Typography } from 'src/components/Typography';
=======
import { Toggle } from 'src/components/Toggle/Toggle';
>>>>>>> 1b0733f1
import {
  useLinodeQuery,
  useLinodeUpdateMutation,
} from 'src/queries/linodes/linodes';

interface Props {
  isReadOnly?: boolean;
  linodeId: number;
}

export const LinodeWatchdogPanel = (props: Props) => {
  const { isReadOnly, linodeId } = props;
  const { data: linode } = useLinodeQuery(linodeId);

  const {
    error,
    isPending,
    mutateAsync: updateLinode,
  } = useLinodeUpdateMutation(linodeId);

  return (
    <Accordion
      data-qa-watchdog-panel
      defaultExpanded
      heading="Shutdown Watchdog"
    >
      <Grid alignItems="center" container spacing={2}>
        {Boolean(error) && (
          <Grid xs={12}>
            <Notice text={error?.[0].reason} variant="error" />
          </Grid>
        )}
        <Grid md={2} xs={12}>
          <FormControlLabel
            aria-label={
              linode?.watchdog_enabled
                ? 'Shutdown Watchdog is enabled'
                : 'Shutdown Watchdog is disabled'
            }
            control={
              <Toggle
                onChange={(e, checked) =>
                  updateLinode({ watchdog_enabled: checked })
                }
                checked={linode?.watchdog_enabled ?? false}
                data-qa-watchdog-toggle={linode?.watchdog_enabled ?? false}
              />
            }
            label={
              <Stack alignItems="center" direction="row" spacing={1}>
                <Box>{linode?.watchdog_enabled ? 'Enabled' : 'Disabled'}</Box>
                <Box>{isPending && <CircleProgress size="sm" />}</Box>
              </Stack>
            }
            disabled={isReadOnly}
          />
        </Grid>
        <Grid lg={8} md={10} xl={6} xs={12}>
          <Typography data-qa-watchdog-desc>
            Shutdown Watchdog, also known as Lassie, is a Linode Manager feature
            capable of automatically rebooting your Linode if it powers off
            unexpectedly. Lassie is not technically an availability monitoring
            tool, but it can help get your Linode back online fast if it’s
            accidentally powered off.
          </Typography>
        </Grid>
      </Grid>
    </Accordion>
  );
};<|MERGE_RESOLUTION|>--- conflicted
+++ resolved
@@ -1,19 +1,16 @@
-<<<<<<< HEAD
-import { Box, CircleProgress, Notice, Stack, Toggle } from '@linode/ui';
-=======
-import { CircleProgress, Notice, Typography } from '@linode/ui';
-import { Box, Stack } from '@mui/material';
->>>>>>> 1b0733f1
+import {
+  Box,
+  CircleProgress,
+  Notice,
+  Stack,
+  Toggle,
+  Typography,
+} from '@linode/ui';
 import Grid from '@mui/material/Unstable_Grid2';
 import * as React from 'react';
 
 import { Accordion } from 'src/components/Accordion';
 import { FormControlLabel } from 'src/components/FormControlLabel';
-<<<<<<< HEAD
-import { Typography } from 'src/components/Typography';
-=======
-import { Toggle } from 'src/components/Toggle/Toggle';
->>>>>>> 1b0733f1
 import {
   useLinodeQuery,
   useLinodeUpdateMutation,
