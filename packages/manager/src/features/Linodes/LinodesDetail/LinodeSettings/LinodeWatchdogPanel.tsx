--- conflicted
+++ resolved
@@ -1,5 +1,5 @@
-<<<<<<< HEAD
 import {
+  Accordion,
   Box,
   CircleProgress,
   Notice,
@@ -7,10 +7,6 @@
   Toggle,
   Typography,
 } from '@linode/ui';
-=======
-import { Accordion, CircleProgress, Notice, Typography } from '@linode/ui';
-import { Box, Stack } from '@mui/material';
->>>>>>> afa6da9f
 import Grid from '@mui/material/Unstable_Grid2';
 import * as React from 'react';
 
