--- conflicted
+++ resolved
@@ -23,11 +23,7 @@
     error,
     isLoading,
     mutateAsync: deleteLinode,
-<<<<<<< HEAD
-  } = useLinodeDeleteMutation(linodeId);
-=======
   } = useDeleteLinodeMutation(linodeId);
->>>>>>> 0b07ae66
 
   const history = useHistory();
 
