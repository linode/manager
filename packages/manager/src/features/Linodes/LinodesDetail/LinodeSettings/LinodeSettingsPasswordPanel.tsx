import { useSnackbar } from 'notistack';
import * as React from 'react';

import { Accordion } from 'src/components/Accordion';
import ActionsPanel from 'src/components/ActionsPanel/ActionsPanel';
import EnhancedSelect from 'src/components/EnhancedSelect/Select';
import { Notice } from 'src/components/Notice/Notice';
import SuspenseLoader from 'src/components/SuspenseLoader';
import {
  useAllLinodeDisksQuery,
  useLinodeDiskChangePasswordMutation,
} from 'src/queries/linodes/disks';
import {
  useLinodeChangePasswordMutation,
  useLinodeQuery,
} from 'src/queries/linodes/linodes';
import { useTypeQuery } from 'src/queries/types';
import { getErrorMap } from 'src/utilities/errorUtils';

const PasswordInput = React.lazy(
  () => import('src/components/PasswordInput/PasswordInput')
);

interface Props {
  isReadOnly?: boolean;
  linodeId: number;
}

export const LinodeSettingsPasswordPanel = (props: Props) => {
  const { isReadOnly, linodeId } = props;
  const { data: linode } = useLinodeQuery(linodeId);

  const {
    data: disks,
    error: disksError,
    isLoading: disksLoading,
  } = useAllLinodeDisksQuery(linodeId);

  const { enqueueSnackbar } = useSnackbar();

  const { data: type } = useTypeQuery(
    linode?.type ?? '',
    Boolean(linode?.type)
  );

  const [selectedDiskId, setSelectedDiskId] = React.useState<null | number>(
    null
  );
  const [password, setPassword] = React.useState<string>('');

  const {
    error: linodePasswordError,
    isLoading: isLinodePasswordLoading,
    mutateAsync: changeLinodePassword,
  } = useLinodeChangePasswordMutation(linodeId);
  const {
    error: diskPasswordError,
    isLoading: isDiskPasswordLoading,
    mutateAsync: changeLinodeDiskPassword,
  } = useLinodeDiskChangePasswordMutation(linodeId, selectedDiskId ?? -1);

  const isBareMetalInstance = type?.class === 'metal';

  const isLoading = isBareMetalInstance
    ? isLinodePasswordLoading
    : isDiskPasswordLoading;

  const error = isBareMetalInstance ? linodePasswordError : diskPasswordError;

  const onSubmit = async () => {
    if (isBareMetalInstance) {
      await changeLinodePassword({ root_pass: password });
    } else {
      await changeLinodeDiskPassword({ password });
    }
    setPassword('');
    enqueueSnackbar('Sucessfully changed password', { variant: 'success' });
  };

  const errorMap = getErrorMap(['root_pass', 'password'], error);

  const passwordError = isBareMetalInstance
    ? errorMap.root_pass
    : errorMap.password;

  const generalError = errorMap.none;

  const diskOptions = disks
    ?.filter((d) => d.filesystem !== 'swap')
    .map((d) => ({ label: d.label, value: d.id }));

  // If there is only one selectable disk, select it automaticly
  React.useEffect(() => {
    if (diskOptions !== undefined && diskOptions.length === 1) {
      setSelectedDiskId(diskOptions[0].value);
    }
  }, [diskOptions]);

  const actions = (
<<<<<<< HEAD
    <ActionsPanel
      showPrimary
      primaryButtonDataTestId="password-save"
      primaryButtonDisabled={isReadOnly || linode?.status !== 'offline'}
      primaryButtonHandler={onSubmit}
      primaryButtonLoading={isLoading}
      primaryButtonToolTip={
        linode?.status !== 'offline'
          ? 'Your Linode must be fully powered down in order to change your root password'
          : ''
      }
      primaryButtonText="Save"
    />
=======
    <ActionsPanel>
      <Button
        tooltipText={
          linode?.status !== 'offline'
            ? 'Your Linode must be fully powered down in order to change your root password'
            : ''
        }
        buttonType="primary"
        data-qa-password-save
        disabled={isReadOnly || linode?.status !== 'offline'}
        loading={isLoading}
        onClick={onSubmit}
      >
        Save
      </Button>
    </ActionsPanel>
>>>>>>> a3d98700
  );

  return (
    <Accordion
      actions={() => actions}
      defaultExpanded
      heading="Reset Root Password"
    >
      <form>
        {generalError && <Notice error text={generalError} />}
        {!isBareMetalInstance ? (
          <EnhancedSelect
            data-qa-select-linode
            disabled={isReadOnly}
            errorText={disksError?.[0].reason}
            isClearable={false}
            isLoading={disksLoading}
            label="Disk"
            onChange={(item) => setSelectedDiskId(item.value)}
            options={diskOptions}
            placeholder="Select a Disk"
            value={diskOptions?.find((item) => item.value === selectedDiskId)}
          />
        ) : null}
        <React.Suspense fallback={<SuspenseLoader />}>
          <PasswordInput
            disabledReason={
              isReadOnly
                ? "You don't have permissions to modify this Linode"
                : undefined
            }
            autoComplete="new-password"
            data-qa-password-input
            disabled={isReadOnly}
            error={Boolean(passwordError)}
            errorGroup="linode-settings-password"
            errorText={passwordError}
            label="New Root Password"
            onChange={(e) => setPassword(e.target.value)}
            value={password}
          />
        </React.Suspense>
      </form>
    </Accordion>
  );
};<|MERGE_RESOLUTION|>--- conflicted
+++ resolved
@@ -97,38 +97,19 @@
   }, [diskOptions]);
 
   const actions = (
-<<<<<<< HEAD
     <ActionsPanel
-      showPrimary
-      primaryButtonDataTestId="password-save"
-      primaryButtonDisabled={isReadOnly || linode?.status !== 'offline'}
-      primaryButtonHandler={onSubmit}
-      primaryButtonLoading={isLoading}
       primaryButtonToolTip={
         linode?.status !== 'offline'
           ? 'Your Linode must be fully powered down in order to change your root password'
           : ''
       }
+      primaryButtonDataTestId="password-save"
+      primaryButtonDisabled={isReadOnly || linode?.status !== 'offline'}
+      primaryButtonHandler={onSubmit}
+      primaryButtonLoading={isLoading}
       primaryButtonText="Save"
+      showPrimary
     />
-=======
-    <ActionsPanel>
-      <Button
-        tooltipText={
-          linode?.status !== 'offline'
-            ? 'Your Linode must be fully powered down in order to change your root password'
-            : ''
-        }
-        buttonType="primary"
-        data-qa-password-save
-        disabled={isReadOnly || linode?.status !== 'offline'}
-        loading={isLoading}
-        onClick={onSubmit}
-      >
-        Save
-      </Button>
-    </ActionsPanel>
->>>>>>> a3d98700
   );
 
   return (
