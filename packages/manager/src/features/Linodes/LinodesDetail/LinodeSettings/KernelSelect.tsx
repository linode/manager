--- conflicted
+++ resolved
@@ -1,28 +1,14 @@
 import { groupBy } from 'ramda';
 import * as React from 'react';
 
-<<<<<<< HEAD
 import { Autocomplete } from 'src/components/Autocomplete/Autocomplete';
-=======
-import Select from 'src/components/EnhancedSelect/Select';
 
 import type { Kernel } from '@linode/api-v4';
 
-interface Option {
-  label: string;
-  value: string;
-}
->>>>>>> ca1cb41f
-
-import type { Kernel } from '@linode/api-v4/lib/linodes/types';
 export interface KernelSelectProps {
   errorText?: string;
   kernels: Kernel[];
-<<<<<<< HEAD
   onChange: (selected_value: string) => void;
-=======
-  onChange: (selected: Option) => void;
->>>>>>> ca1cb41f
   readOnly?: boolean;
   selectedKernel?: string;
 }
@@ -69,11 +55,7 @@
 
 export const getSelectedKernelId = (
   kernelID: string | undefined,
-<<<<<<< HEAD
   options: KernelOption[]
-=======
-  options: KernelGroupOption[]
->>>>>>> ca1cb41f
 ) => {
   if (!kernelID) {
     return;
@@ -103,19 +85,11 @@
   return 'Current';
 };
 
-type KernelGroup = ReturnType<typeof groupKernels>;
-
-interface KernelGroupOption {
-  label: KernelGroup;
-  options: Option[];
-}
-
 export const kernelsToGroupedItems = (kernels: Kernel[]) => {
   const groupedKernels = groupBy(groupKernels, kernels);
 
   groupedKernels.Current = sortCurrentKernels(groupedKernels.Current);
   return Object.keys(groupedKernels)
-<<<<<<< HEAD
     .reduce((accum: KernelOption[], thisGroup) => {
       const group = groupedKernels[thisGroup];
       if (!group || group.length === 0) {
@@ -130,27 +104,6 @@
         })),
       ];
     }, [])
-=======
-    .reduce<KernelGroupOption[]>(
-      (accum: KernelGroupOption[], thisGroup: KernelGroup) => {
-        const group = groupedKernels[thisGroup];
-        if (!group || group.length === 0) {
-          return accum;
-        }
-        return [
-          ...accum,
-          {
-            label: thisGroup,
-            options: groupedKernels[thisGroup].map((thisKernel) => ({
-              label: thisKernel.label,
-              value: thisKernel.id,
-            })),
-          },
-        ];
-      },
-      []
-    )
->>>>>>> ca1cb41f
     .sort(sortKernelGroups);
 };
 
@@ -161,13 +114,8 @@
   Deprecated: 1,
 };
 
-<<<<<<< HEAD
 const sortKernelGroups = (a: KernelOption, b: KernelOption) => {
   if (PRIORITY[a.kernelType] > PRIORITY[b.kernelType]) {
-=======
-const sortKernelGroups = (a: KernelGroupOption, b: KernelGroupOption) => {
-  if (PRIORITY[a.label] > PRIORITY[b.label]) {
->>>>>>> ca1cb41f
     return -1;
   }
   if (PRIORITY[a.kernelType] < PRIORITY[b.kernelType]) {
