import {
  Box,
  Checkbox,
  Paper,
  Stack,
<<<<<<< HEAD
  TooltipIcon,
  Typography,
=======
  TextField,
  TooltipIcon,
>>>>>>> 4b3fe8ae
} from '@linode/ui';
import { useTheme } from '@mui/material/styles';
import useMediaQuery from '@mui/material/useMediaQuery';
import * as React from 'react';

import { Autocomplete } from 'src/components/Autocomplete/Autocomplete';
import { FormControlLabel } from 'src/components/FormControlLabel';
<<<<<<< HEAD
import { TextField } from 'src/components/TextField';
=======
import { Typography } from 'src/components/Typography';
>>>>>>> 4b3fe8ae
import {
  REGION_CAVEAT_HELPER_TEXT,
  VPC_AUTO_ASSIGN_IPV4_TOOLTIP,
} from 'src/features/VPCs/constants';
import { AssignIPRanges } from 'src/features/VPCs/VPCDetail/AssignIPRanges';
import { useRegionsQuery } from 'src/queries/regions/regions';
import { useAllVPCsQuery } from 'src/queries/vpcs/vpcs';
import { doesRegionSupportFeature } from 'src/utilities/doesRegionSupportFeature';
import { getAPIErrorOrDefault } from 'src/utilities/errorUtils';
import { scrollErrorIntoView } from 'src/utilities/scrollErrorIntoView';

import type { ExtendedIP } from 'src/utilities/ipUtils';

export interface VPCPanelProps {
  additionalIPv4RangesForVPC: ExtendedIP[];
  assignPublicIPv4Address: boolean;
  autoassignIPv4WithinVPC: boolean;
  handleIPv4RangeChange: (ranges: ExtendedIP[]) => void;
  handleSelectVPC: (vpcId: number) => void;
  handleSubnetChange: (subnetId: number | undefined) => void;
  handleVPCIPv4Change: (IPv4: string) => void;
  publicIPv4Error?: string;
  region: string | undefined;
  selectedSubnetId: null | number | undefined;
  selectedVPCId: null | number | undefined;
  subnetError?: string;
  toggleAssignPublicIPv4Address: () => void;
  toggleAutoassignIPv4WithinVPCEnabled: () => void;
  vpcIPRangesError?: string;
  vpcIPv4AddressOfLinode: string | undefined;
  vpcIPv4Error?: string;
  vpcIdError?: string;
}

const ERROR_GROUP_STRING = 'vpc-errors';

export const VPCPanel = (props: VPCPanelProps) => {
  const {
    additionalIPv4RangesForVPC,
    assignPublicIPv4Address,
    autoassignIPv4WithinVPC,
    handleIPv4RangeChange,
    handleSelectVPC,
    handleSubnetChange,
    handleVPCIPv4Change,
    publicIPv4Error,
    region,
    selectedSubnetId,
    selectedVPCId,
    subnetError,
    toggleAssignPublicIPv4Address,
    toggleAutoassignIPv4WithinVPCEnabled,
    vpcIPRangesError,
    vpcIPv4AddressOfLinode,
    vpcIPv4Error,
    vpcIdError,
  } = props;

  const theme = useTheme();
  const isSmallBp = useMediaQuery(theme.breakpoints.down('sm'));

  const regions = useRegionsQuery().data ?? [];
  const selectedRegion = region || '';

  const regionSupportsVPCs = doesRegionSupportFeature(
    selectedRegion,
    regions,
    'VPCs'
  );

  const { data: vpcsData, error, isLoading } = useAllVPCsQuery();

  React.useEffect(() => {
    if (subnetError || vpcIPv4Error) {
      scrollErrorIntoView(ERROR_GROUP_STRING);
    }
  }, [subnetError, vpcIPv4Error]);

  const vpcs = vpcsData ?? [];

  interface DropdownOption {
    label: string;
    value: number;
  }

  const vpcDropdownOptions: DropdownOption[] = React.useMemo(() => {
    return vpcs.reduce((accumulator, vpc) => {
      return vpc.region === region
        ? [...accumulator, { label: vpc.label, value: vpc.id }]
        : accumulator;
    }, []);
  }, [vpcs, region]);

  const defaultVPCValue = null;

  const subnetDropdownOptions: DropdownOption[] =
    vpcs
      .find((vpc) => vpc.id === selectedVPCId)
      ?.subnets.map((subnet) => ({
        label: `${subnet.label} (${subnet.ipv4 ?? 'No IPv4 range provided'})`, // @TODO VPC: Support for IPv6 down the line
        value: subnet.id,
      })) ?? [];

  const vpcError = error
    ? getAPIErrorOrDefault(error, 'Unable to load VPCs')[0].reason
    : undefined;

  return (
    <Paper
      sx={{
        padding: 0,
      }}
      data-testid="vpc-panel"
    >
      <Stack>
        <Autocomplete
          onChange={(_, selectedVPC) => {
            handleSelectVPC(selectedVPC?.value || -1);
          }}
          textFieldProps={{
            tooltipText: REGION_CAVEAT_HELPER_TEXT,
          }}
          value={
            selectedVPCId && selectedVPCId !== -1
              ? vpcDropdownOptions.find(
                  (option) => option.value === selectedVPCId
                ) ?? null
              : defaultVPCValue
          }
          autoHighlight
          clearIcon={null}
          disabled={!regionSupportsVPCs}
          errorText={vpcIdError ?? vpcError}
          label={'VPC'}
          loading={isLoading}
          noOptionsText="No VPCs exist in this Linode's region."
          options={vpcDropdownOptions}
          placeholder={'Select a VPC'}
        />
        {selectedVPCId !== -1 && regionSupportsVPCs && (
          <Stack data-testid="subnet-and-additional-options-section">
            <Autocomplete
              onChange={(_, selectedSubnet) => {
                handleSubnetChange(selectedSubnet?.value);
              }}
              textFieldProps={{
                errorGroup: ERROR_GROUP_STRING,
              }}
              value={
                subnetDropdownOptions.find(
                  (option) => option.value === selectedSubnetId
                ) ?? null
              }
              autoHighlight
              clearIcon={null}
              errorText={subnetError}
              label="Subnet"
              options={subnetDropdownOptions}
              placeholder="Select Subnet"
            />
            {selectedSubnetId && (
              <>
                <Box
                  sx={(theme) => ({
                    marginLeft: '2px',
                    paddingTop: theme.spacing(),
                  })}
                  alignItems="center"
                  display="flex"
                  flexDirection="row"
                >
                  <FormControlLabel
                    control={
                      <Checkbox
                        checked={autoassignIPv4WithinVPC}
                        onChange={toggleAutoassignIPv4WithinVPCEnabled}
                      />
                    }
                    label={
                      <Box
                        alignItems="center"
                        display="flex"
                        flexDirection="row"
                      >
                        <Typography noWrap={!isSmallBp}>
                          Auto-assign a VPC IPv4 address for this Linode in the
                          VPC
                        </Typography>
                        <TooltipIcon
                          status="help"
                          text={VPC_AUTO_ASSIGN_IPV4_TOOLTIP}
                        />
                      </Box>
                    }
                    data-testid="vpc-ipv4-checkbox"
                  />
                </Box>
                {!autoassignIPv4WithinVPC && (
                  <TextField
                    errorGroup={ERROR_GROUP_STRING}
                    errorText={vpcIPv4Error}
                    label="VPC IPv4"
                    onChange={(e) => handleVPCIPv4Change(e.target.value)}
                    required={!autoassignIPv4WithinVPC}
                    value={vpcIPv4AddressOfLinode}
                  />
                )}
                <Box
                  sx={(theme) => ({
                    marginLeft: '2px',
                    marginTop: !autoassignIPv4WithinVPC ? theme.spacing() : 0,
                  })}
                  alignItems="center"
                  display="flex"
                >
                  <FormControlLabel
                    control={
                      <Checkbox
                        checked={assignPublicIPv4Address}
                        onChange={toggleAssignPublicIPv4Address}
                      />
                    }
                    label={
                      <Box
                        alignItems="center"
                        display="flex"
                        flexDirection="row"
                      >
                        <Typography>
                          Assign a public IPv4 address for this Linode
                        </Typography>
                        <TooltipIcon
                          text={
                            'Access the internet through the public IPv4 address using static 1:1 NAT.'
                          }
                          status="help"
                        />
                      </Box>
                    }
                  />
                </Box>
                {assignPublicIPv4Address && publicIPv4Error && (
                  <Typography
                    sx={(theme) => ({
                      color: theme.color.red,
                    })}
                  >
                    {publicIPv4Error}
                  </Typography>
                )}
                <AssignIPRanges
                  handleIPRangeChange={handleIPv4RangeChange}
                  includeDescriptionInTooltip
                  ipRanges={additionalIPv4RangesForVPC}
                  ipRangesError={vpcIPRangesError}
                />
              </>
            )}
          </Stack>
        )}
      </Stack>
    </Paper>
  );
};<|MERGE_RESOLUTION|>--- conflicted
+++ resolved
@@ -3,13 +3,9 @@
   Checkbox,
   Paper,
   Stack,
-<<<<<<< HEAD
+  TextField,
   TooltipIcon,
   Typography,
-=======
-  TextField,
-  TooltipIcon,
->>>>>>> 4b3fe8ae
 } from '@linode/ui';
 import { useTheme } from '@mui/material/styles';
 import useMediaQuery from '@mui/material/useMediaQuery';
@@ -17,11 +13,6 @@
 
 import { Autocomplete } from 'src/components/Autocomplete/Autocomplete';
 import { FormControlLabel } from 'src/components/FormControlLabel';
-<<<<<<< HEAD
-import { TextField } from 'src/components/TextField';
-=======
-import { Typography } from 'src/components/Typography';
->>>>>>> 4b3fe8ae
 import {
   REGION_CAVEAT_HELPER_TEXT,
   VPC_AUTO_ASSIGN_IPV4_TOOLTIP,
