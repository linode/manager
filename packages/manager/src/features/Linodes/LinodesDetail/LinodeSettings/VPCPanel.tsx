--- conflicted
+++ resolved
@@ -1,8 +1,11 @@
-<<<<<<< HEAD
-import { Box, Paper, Stack, TooltipIcon, Typography } from '@linode/ui';
-=======
-import { Box, Checkbox, Paper, Stack, TooltipIcon } from '@linode/ui';
->>>>>>> d8812c4e
+import {
+  Box,
+  Checkbox,
+  Paper,
+  Stack,
+  TooltipIcon,
+  Typography,
+} from '@linode/ui';
 import { useTheme } from '@mui/material/styles';
 import useMediaQuery from '@mui/material/useMediaQuery';
 import * as React from 'react';
