--- conflicted
+++ resolved
@@ -1,18 +1,16 @@
-<<<<<<< HEAD
-import { Autocomplete, Divider, Notice, Stack, TextField } from '@linode/ui';
-=======
-import { Divider, Notice, Stack, TextField, Typography } from '@linode/ui';
->>>>>>> 8c11b285
+import {
+  Autocomplete,
+  Divider,
+  Notice,
+  Stack,
+  TextField,
+  Typography,
+} from '@linode/ui';
 import { useTheme } from '@mui/material/styles';
 import Grid from '@mui/material/Unstable_Grid2';
 import useMediaQuery from '@mui/material/useMediaQuery';
 import * as React from 'react';
 
-<<<<<<< HEAD
-import { Typography } from 'src/components/Typography';
-=======
-import { Autocomplete } from 'src/components/Autocomplete/Autocomplete';
->>>>>>> 8c11b285
 import { VPCPanel } from 'src/features/Linodes/LinodesDetail/LinodeSettings/VPCPanel';
 import { useVlansQuery } from 'src/queries/vlans';
 import { sendLinodeCreateDocsEvent } from 'src/utilities/analytics/customEventAnalytics';
