<<<<<<< HEAD
import { Divider, Notice, Stack, Typography } from '@linode/ui';
=======
import { Divider, Notice, Stack, TextField } from '@linode/ui';
>>>>>>> 4b3fe8ae
import { useTheme } from '@mui/material/styles';
import Grid from '@mui/material/Unstable_Grid2';
import useMediaQuery from '@mui/material/useMediaQuery';
import * as React from 'react';

import { Autocomplete } from 'src/components/Autocomplete/Autocomplete';
<<<<<<< HEAD
import { TextField } from 'src/components/TextField';
=======
import { Typography } from 'src/components/Typography';
>>>>>>> 4b3fe8ae
import { VPCPanel } from 'src/features/Linodes/LinodesDetail/LinodeSettings/VPCPanel';
import { useVlansQuery } from 'src/queries/vlans';
import { sendLinodeCreateDocsEvent } from 'src/utilities/analytics/customEventAnalytics';

import type {
  InterfacePayload,
  InterfacePurpose,
} from '@linode/api-v4/lib/linodes/types';
import type { Item } from 'src/components/EnhancedSelect/Select';
import type { ExtendedIP } from 'src/utilities/ipUtils';

interface InterfaceErrors extends VPCInterfaceErrors, OtherInterfaceErrors {}

interface InterfaceSelectProps extends VPCState {
  additionalIPv4RangesForVPC?: ExtendedIP[];
  errors: InterfaceErrors;
  fromAddonsPanel?: boolean;
  handleChange: (updatedInterface: ExtendedInterface) => void;
  ipamAddress?: null | string;
  label?: null | string;
  purpose: ExtendedPurpose;
  readOnly: boolean;
  region?: string;
  regionHasVLANs?: boolean;
  regionHasVPCs?: boolean;
  slotNumber: number;
}
interface VPCInterfaceErrors {
  ipRangeError?: string;
  labelError?: string;
  publicIPv4Error?: string;
  subnetError?: string;
  vpcError?: string;
  vpcIPv4Error?: string;
}

interface OtherInterfaceErrors {
  ipamError?: string;
  primaryError?: string;
}

interface VPCState {
  nattedIPv4Address?: string;
  subnetId?: null | number;
  vpcIPv4?: string;
  vpcId?: null | number;
}

// To allow for empty slots, which the API doesn't account for
export type ExtendedPurpose = 'none' | InterfacePurpose;
export interface ExtendedInterface
  extends Partial<Omit<InterfacePayload, 'purpose'>> {
  purpose: ExtendedPurpose;
}

export const InterfaceSelect = (props: InterfaceSelectProps) => {
  const {
    additionalIPv4RangesForVPC,
    errors,
    fromAddonsPanel,
    handleChange,
    ipamAddress,
    label,
    nattedIPv4Address,
    purpose,
    readOnly,
    region,
    regionHasVLANs,
    regionHasVPCs,
    slotNumber,
    subnetId,
    vpcIPv4,
    vpcId,
  } = props;

  const theme = useTheme();
  const isSmallBp = useMediaQuery(
    theme.breakpoints.down(fromAddonsPanel ? 'sm' : 1015)
  );

  const [newVlan, setNewVlan] = React.useState('');

  const purposeOptions: Item<ExtendedPurpose>[] = [
    {
      label: 'Public Internet',
      value: 'public',
    },
    {
      label: 'VPC',
      value: 'vpc',
    },
    {
      label: 'VLAN',
      value: 'vlan',
    },
    {
      label: 'None',
      value: 'none',
    },
  ];

  const { data: vlans, isLoading } = useVlansQuery();
  const vlanOptions =
    vlans
      ?.filter((thisVlan) => {
        // If a region is provided, only show VLANs in the target region as options
        return region ? thisVlan.region === region : true;
      })
      .map((thisVlan) => ({
        label: thisVlan.label,
        value: thisVlan.label,
      })) ?? [];

  if (Boolean(newVlan)) {
    vlanOptions.push({ label: newVlan, value: newVlan });
  }

  const _additionalIPv4RangesForVPC = additionalIPv4RangesForVPC?.map(
    (ip_range) => ip_range.address
  );

  const handlePurposeChange = (selectedValue: ExtendedPurpose) => {
    const purpose = selectedValue;
    handleChange({
      ipam_address: purpose === 'vlan' ? ipamAddress : '',
      label: purpose === 'vlan' ? label : '',
      purpose,
    });
  };

  const handleAddressChange = (e: React.ChangeEvent<HTMLInputElement>) =>
    handleChange({ ipam_address: e.target.value, label, purpose });

  const handleLabelChange = (selectedValue: string) =>
    handleChange({
      ipam_address: ipamAddress,
      label: selectedValue,
      purpose,
    });

  const handleVPCLabelChange = (selectedVPCId: number) => {
    // Only clear VPC related fields if VPC selection changes
    if (selectedVPCId !== vpcId) {
      handleChange({
        ip_ranges: _additionalIPv4RangesForVPC,
        ipv4: {
          nat_1_1: nattedIPv4Address,
          vpc: vpcIPv4,
        },
        purpose,
        vpc_id: selectedVPCId,
      });
    }
  };

  const handleIPv4RangeChange = (ipv4Ranges: ExtendedIP[]) => {
    handleChange({
      ip_ranges: ipv4Ranges.map((ip_range) => ip_range.address),
      ipv4: {
        nat_1_1: nattedIPv4Address,
        vpc: vpcIPv4,
      },
      purpose,
      subnet_id: subnetId,
      vpc_id: vpcId,
    });
  };

  const handleSubnetChange = (selectedSubnetId: number) =>
    handleChange({
      ip_ranges: _additionalIPv4RangesForVPC,
      ipv4: {
        nat_1_1: nattedIPv4Address,
        vpc: vpcIPv4,
      },
      purpose,
      subnet_id: selectedSubnetId,
      vpc_id: vpcId,
    });

  const handleVPCIPv4Input = (vpcIPv4Input: string | undefined) =>
    handleChange({
      ip_ranges: _additionalIPv4RangesForVPC,
      ipv4: {
        nat_1_1: nattedIPv4Address,
        vpc: vpcIPv4Input,
      },
      purpose,
      subnet_id: subnetId,
      vpc_id: vpcId,
    });

  const handleIPv4Input = (IPv4Input: string | undefined) =>
    handleChange({
      ip_ranges: _additionalIPv4RangesForVPC,
      ipv4: {
        nat_1_1: IPv4Input,
        vpc: vpcIPv4,
      },
      purpose,
      subnet_id: subnetId,
      vpc_id: vpcId,
    });

  const handleCreateOption = (_newVlan: string) => {
    setNewVlan(_newVlan);
    handleChange({
      ipam_address: ipamAddress,
      label: _newVlan,
      purpose,
    });
  };

  const filterVLANOptions = (
    options: { label: string; value: string }[],
    { inputValue }: { inputValue: string }
  ) => {
    const filtered = options.filter((o) =>
      o.label.toLowerCase().includes(inputValue.toLowerCase())
    );

    const isExistingVLAN = options.some(
      (o) => o.label.toLowerCase() === inputValue.toLowerCase()
    );

    if (inputValue !== '' && !isExistingVLAN) {
      filtered.push({
        label: `Create "${inputValue}"`,
        value: inputValue,
      });
    }

    return filtered;
  };
  const jsxSelectVLAN = (
    <Autocomplete
      noOptionsText={
        isLoading
          ? 'Loading...'
          : 'You have no VLANs in this region. Type to create one.'
      }
      onChange={(_, selected, reason, details) => {
        const detailsOption = details?.option;
        if (
          reason === 'selectOption' &&
          detailsOption?.label.includes(`Create "${detailsOption?.value}"`)
        ) {
          handleCreateOption(detailsOption.value);
        } else {
          handleLabelChange(selected?.value ?? '');
        }
      }}
      autoHighlight
      disabled={readOnly}
      errorText={errors.labelError}
      filterOptions={filterVLANOptions}
      id={`vlan-label-${slotNumber}`}
      label="VLAN"
      options={vlanOptions}
      placeholder="Create or select a VLAN"
      value={vlanOptions.find((thisVlan) => thisVlan.value === label) ?? null}
    />
  );

  const jsxIPAMForVLAN = (
    <TextField
      tooltipOnMouseEnter={() =>
        sendLinodeCreateDocsEvent('IPAM Address Tooltip Hover')
      }
      tooltipText={
        'IPAM address must use IP/netmask format, e.g. 192.0.2.0/24.'
      }
      disabled={readOnly}
      errorText={errors.ipamError}
      inputId={`ipam-input-${slotNumber}`}
      label="IPAM Address"
      onChange={handleAddressChange}
      optional
      placeholder="192.0.2.0/24"
      value={ipamAddress}
    />
  );

  const enclosingJSXForVLANFields = (
    jsxSelectVLAN: JSX.Element,
    jsxIPAMForVLAN: JSX.Element
  ) => {
    return fromAddonsPanel ? (
      <Grid container>
        <Grid
          sx={{
            flexDirection: 'row',
            [theme.breakpoints.down('sm')]: {
              flexDirection: 'column',
            },
          }}
          container
          spacing={isSmallBp ? 0 : 4}
        >
          <Grid sm={6} xs={12}>
            {jsxSelectVLAN}
          </Grid>
          <Grid sm={6} xs={12}>
            {jsxIPAMForVLAN}
          </Grid>
        </Grid>
      </Grid>
    ) : (
      <Grid sm={6} xs={12}>
        <Stack>
          {jsxSelectVLAN}
          {jsxIPAMForVLAN}
        </Stack>
      </Grid>
    );
  };

  const displayUnavailableInRegionTextVPC =
    purpose === 'vpc' && regionHasVPCs === false;
  const displayUnavailableInRegionTextVLAN =
    purpose === 'vlan' && regionHasVLANs === false;

  const unavailableInRegionHelperTextJSX =
    !displayUnavailableInRegionTextVPC &&
    !displayUnavailableInRegionTextVLAN ? null : (
      <Typography
        data-testid="unavailable-in-region-text"
        sx={{ marginTop: theme.spacing() }}
      >
        {displayUnavailableInRegionTextVPC ? 'VPC ' : 'VLAN '}{' '}
        {unavailableInRegionHelperTextSegment}
      </Typography>
    );

  return (
    <Grid container>
      {fromAddonsPanel ? null : (
        <>
          <Grid width={'100%'}>
            {errors.primaryError && (
              <Notice text={errors.primaryError} variant="error" />
            )}
          </Grid>
          <Grid xs={isSmallBp ? 12 : 6}>
            <Autocomplete
              options={
                // Do not display "None" as an option for eth0 (must be Public Internet, VLAN, or VPC).
                slotNumber > 0
                  ? purposeOptions
                  : purposeOptions.filter(
                      (thisPurposeOption) => thisPurposeOption.value !== 'none'
                    )
              }
              textFieldProps={{
                disabled: readOnly,
              }}
              value={purposeOptions.find(
                (thisOption) => thisOption.value === purpose
              )}
              autoHighlight
              disableClearable
              label={`eth${slotNumber}`}
              onChange={(_, selected) => handlePurposeChange(selected?.value)}
              placeholder="Select an Interface"
            />
            {unavailableInRegionHelperTextJSX}
          </Grid>
        </>
      )}
      {purpose === 'vlan' &&
        regionHasVLANs !== false &&
        enclosingJSXForVLANFields(jsxSelectVLAN, jsxIPAMForVLAN)}
      {purpose === 'vpc' && regionHasVPCs !== false && (
        <Grid xs={isSmallBp ? 12 : 6}>
          <VPCPanel
            toggleAssignPublicIPv4Address={() =>
              handleIPv4Input(
                nattedIPv4Address === undefined ? 'any' : undefined
              )
            }
            toggleAutoassignIPv4WithinVPCEnabled={() =>
              handleVPCIPv4Input(vpcIPv4 === undefined ? '' : undefined)
            }
            additionalIPv4RangesForVPC={additionalIPv4RangesForVPC ?? []}
            assignPublicIPv4Address={nattedIPv4Address !== undefined}
            autoassignIPv4WithinVPC={vpcIPv4 === undefined}
            handleIPv4RangeChange={handleIPv4RangeChange}
            handleSelectVPC={handleVPCLabelChange}
            handleSubnetChange={handleSubnetChange}
            handleVPCIPv4Change={handleVPCIPv4Input}
            publicIPv4Error={errors.publicIPv4Error}
            region={region}
            selectedSubnetId={subnetId}
            selectedVPCId={vpcId}
            subnetError={errors.subnetError}
            vpcIPRangesError={errors.ipRangeError}
            vpcIPv4AddressOfLinode={vpcIPv4}
            vpcIPv4Error={errors.vpcIPv4Error}
            vpcIdError={errors.vpcError}
          />
        </Grid>
      )}

      {!fromAddonsPanel && (
        <Divider
          sx={{
            margin: `${theme.spacing(4.5)} ${theme.spacing()} ${theme.spacing(
              1.5
            )} `,
            width: `calc(100% - ${theme.spacing(2)})`,
          }}
        />
      )}
    </Grid>
  );
};

const unavailableInRegionHelperTextSegment =
  "is not available in this Linode's region";<|MERGE_RESOLUTION|>--- conflicted
+++ resolved
@@ -1,19 +1,10 @@
-<<<<<<< HEAD
-import { Divider, Notice, Stack, Typography } from '@linode/ui';
-=======
-import { Divider, Notice, Stack, TextField } from '@linode/ui';
->>>>>>> 4b3fe8ae
+import { Divider, Notice, Stack, TextField, Typography } from '@linode/ui';
 import { useTheme } from '@mui/material/styles';
 import Grid from '@mui/material/Unstable_Grid2';
 import useMediaQuery from '@mui/material/useMediaQuery';
 import * as React from 'react';
 
 import { Autocomplete } from 'src/components/Autocomplete/Autocomplete';
-<<<<<<< HEAD
-import { TextField } from 'src/components/TextField';
-=======
-import { Typography } from 'src/components/Typography';
->>>>>>> 4b3fe8ae
 import { VPCPanel } from 'src/features/Linodes/LinodesDetail/LinodeSettings/VPCPanel';
 import { useVlansQuery } from 'src/queries/vlans';
 import { sendLinodeCreateDocsEvent } from 'src/utilities/analytics/customEventAnalytics';
