--- conflicted
+++ resolved
@@ -210,28 +210,14 @@
 
   const renderExpansionActions = () => {
     return (
-<<<<<<< HEAD
       <ActionsPanel
-        showPrimary
         primaryButtonDataTestId="alerts-save"
         primaryButtonDisabled={isReadOnly || !formik.dirty}
         primaryButtonHandler={() => formik.handleSubmit()}
         primaryButtonLoading={isLoading}
         primaryButtonText="Save"
+        showPrimary
       />
-=======
-      <ActionsPanel>
-        <Button
-          buttonType="primary"
-          data-qa-alerts-save
-          disabled={isReadOnly || !formik.dirty}
-          loading={isLoading}
-          onClick={() => formik.handleSubmit()}
-        >
-          Save
-        </Button>
-      </ActionsPanel>
->>>>>>> a3d98700
     );
   };
 
