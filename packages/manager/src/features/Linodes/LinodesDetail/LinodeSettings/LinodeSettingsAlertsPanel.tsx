--- conflicted
+++ resolved
@@ -244,11 +244,7 @@
   ].filter((thisAlert) => !thisAlert.hidden);
 
   const generalError = hasErrorFor('none');
-<<<<<<< HEAD
-  const alertsHeading = aclpBetaServices?.['linode']?.alerts
-=======
   const alertsHeading = aclpBetaServices?.linode?.alerts
->>>>>>> d597b153
     ? 'Default Alerts'
     : 'Alerts';
 
