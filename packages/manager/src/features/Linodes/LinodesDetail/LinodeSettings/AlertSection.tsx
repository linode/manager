import {
  Box,
  Divider,
  InputAdornment,
  TextField,
<<<<<<< HEAD
  Toggle,
=======
  Typography,
>>>>>>> 1b0733f1
  fadeIn,
} from '@linode/ui';
import { useTheme } from '@mui/material/styles';
import Grid from '@mui/material/Unstable_Grid2';
import * as React from 'react';

import { FormControlLabel } from 'src/components/FormControlLabel';
<<<<<<< HEAD
import { Typography } from 'src/components/Typography';
=======
import { Toggle } from 'src/components/Toggle/Toggle';
>>>>>>> 1b0733f1

interface Props {
  copy: string;
  endAdornment: string;
  error?: string;
  onStateChange: (e: React.ChangeEvent<{}>, checked: boolean) => void;
  onValueChange: (e: React.ChangeEvent<HTMLInputElement>) => void;
  radioInputLabel: string;
  readOnly?: boolean;
  state: boolean;
  textInputLabel: string;
  textTitle: string;
  title: string;
  value: number;
}

export const AlertSection = (props: Props) => {
  const theme = useTheme();
  const {
    copy,
    endAdornment,
    error,
    onStateChange,
    onValueChange,
    readOnly,
    state,
    textTitle,
    title,
    value,
  } = props;

  return (
    <>
      <Grid
        sx={{
          '&:last-of-type': {
            marginBottom: 0,
          },
          '&:last-of-type + hr': {
            display: 'none',
          },
          alignItems: 'flex-start',
          flex: 1,
          marginBottom: theme.spacing(2),
        }}
        container
        data-qa-alerts-panel
        spacing={2}
      >
        <Grid
          sx={{
            display: 'flex',
            flexDirection: 'column',
          }}
          lg={7}
          md={9}
          xs={12}
        >
          <Box>
            <FormControlLabel
              control={
                <Toggle
                  checked={state}
                  disabled={readOnly}
                  onChange={onStateChange}
                />
              }
              sx={{
                '& > span:last-child': {
                  ...theme.typography.h3,
                },
                '.MuiFormControlLabel-label': {
                  paddingLeft: '12px',
                },
              }}
              data-qa-alert={title}
              label={title}
            />
          </Box>
          <Box
            sx={{
              paddingLeft: '70px',
              [theme.breakpoints.down('md')]: {
                marginTop: '-12px',
              },
            }}
          >
            <Typography>{copy}</Typography>
          </Box>
        </Grid>
        <Grid
          sx={{
            paddingBottom: '0',
            paddingTop: '0',
            [theme.breakpoints.down('md')]: {
              paddingLeft: '78px',
            },
          }}
          lg={5}
          md={3}
          xs={12}
        >
          <TextField
            InputProps={{
              endAdornment: (
                <InputAdornment position="end">{endAdornment}</InputAdornment>
              ),
            }}
            sx={{
              '.MuiInput-root': {
                animation: `${fadeIn} .3s ease-in-out forwards`,
                marginTop: 0,
                maxWidth: 150,
              },
            }}
            disabled={!state || readOnly}
            error={Boolean(error)}
            errorText={error}
            label={textTitle}
            max={Infinity}
            min={0}
            onChange={onValueChange}
            type="number"
            value={value}
          />
        </Grid>
      </Grid>
      <Divider />
    </>
  );
};<|MERGE_RESOLUTION|>--- conflicted
+++ resolved
@@ -3,11 +3,8 @@
   Divider,
   InputAdornment,
   TextField,
-<<<<<<< HEAD
   Toggle,
-=======
   Typography,
->>>>>>> 1b0733f1
   fadeIn,
 } from '@linode/ui';
 import { useTheme } from '@mui/material/styles';
@@ -15,11 +12,6 @@
 import * as React from 'react';
 
 import { FormControlLabel } from 'src/components/FormControlLabel';
-<<<<<<< HEAD
-import { Typography } from 'src/components/Typography';
-=======
-import { Toggle } from 'src/components/Toggle/Toggle';
->>>>>>> 1b0733f1
 
 interface Props {
   copy: string;
