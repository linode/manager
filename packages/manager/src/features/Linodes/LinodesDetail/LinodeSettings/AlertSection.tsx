--- conflicted
+++ resolved
@@ -1,17 +1,8 @@
-<<<<<<< HEAD
-import { Divider } from '@linode/ui';
-=======
-import { Box, InputAdornment } from '@linode/ui';
->>>>>>> 293c6771
+import { Box, Divider, InputAdornment } from '@linode/ui';
 import { useTheme } from '@mui/material/styles';
 import Grid from '@mui/material/Unstable_Grid2';
 import * as React from 'react';
 
-<<<<<<< HEAD
-import { Box } from 'src/components/Box';
-=======
-import { Divider } from 'src/components/Divider';
->>>>>>> 293c6771
 import { FormControlLabel } from 'src/components/FormControlLabel';
 import { TextField } from 'src/components/TextField';
 import { Toggle } from 'src/components/Toggle/Toggle';
