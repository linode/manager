<<<<<<< HEAD
import { Box, Divider, InputAdornment, Typography, fadeIn } from '@linode/ui';
=======
import { Box, Divider, InputAdornment, TextField, fadeIn } from '@linode/ui';
>>>>>>> 4b3fe8ae
import { useTheme } from '@mui/material/styles';
import Grid from '@mui/material/Unstable_Grid2';
import * as React from 'react';

import { FormControlLabel } from 'src/components/FormControlLabel';
import { Toggle } from 'src/components/Toggle/Toggle';

interface Props {
  copy: string;
  endAdornment: string;
  error?: string;
  onStateChange: (e: React.ChangeEvent<{}>, checked: boolean) => void;
  onValueChange: (e: React.ChangeEvent<HTMLInputElement>) => void;
  radioInputLabel: string;
  readOnly?: boolean;
  state: boolean;
  textInputLabel: string;
  textTitle: string;
  title: string;
  value: number;
}

export const AlertSection = (props: Props) => {
  const theme = useTheme();
  const {
    copy,
    endAdornment,
    error,
    onStateChange,
    onValueChange,
    readOnly,
    state,
    textTitle,
    title,
    value,
  } = props;

  return (
    <>
      <Grid
        sx={{
          '&:last-of-type': {
            marginBottom: 0,
          },
          '&:last-of-type + hr': {
            display: 'none',
          },
          alignItems: 'flex-start',
          flex: 1,
          marginBottom: theme.spacing(2),
        }}
        container
        data-qa-alerts-panel
        spacing={2}
      >
        <Grid
          sx={{
            display: 'flex',
            flexDirection: 'column',
          }}
          lg={7}
          md={9}
          xs={12}
        >
          <Box>
            <FormControlLabel
              control={
                <Toggle
                  checked={state}
                  disabled={readOnly}
                  onChange={onStateChange}
                />
              }
              sx={{
                '& > span:last-child': {
                  ...theme.typography.h3,
                },
                '.MuiFormControlLabel-label': {
                  paddingLeft: '12px',
                },
              }}
              data-qa-alert={title}
              label={title}
            />
          </Box>
          <Box
            sx={{
              paddingLeft: '70px',
              [theme.breakpoints.down('md')]: {
                marginTop: '-12px',
              },
            }}
          >
            <Typography>{copy}</Typography>
          </Box>
        </Grid>
        <Grid
          sx={{
            paddingBottom: '0',
            paddingTop: '0',
            [theme.breakpoints.down('md')]: {
              paddingLeft: '78px',
            },
          }}
          lg={5}
          md={3}
          xs={12}
        >
          <TextField
            InputProps={{
              endAdornment: (
                <InputAdornment position="end">{endAdornment}</InputAdornment>
              ),
            }}
            sx={{
              '.MuiInput-root': {
                animation: `${fadeIn} .3s ease-in-out forwards`,
                marginTop: 0,
                maxWidth: 150,
              },
            }}
            disabled={!state || readOnly}
            error={Boolean(error)}
            errorText={error}
            label={textTitle}
            max={Infinity}
            min={0}
            onChange={onValueChange}
            type="number"
            value={value}
          />
        </Grid>
      </Grid>
      <Divider />
    </>
  );
};<|MERGE_RESOLUTION|>--- conflicted
+++ resolved
@@ -1,8 +1,11 @@
-<<<<<<< HEAD
-import { Box, Divider, InputAdornment, Typography, fadeIn } from '@linode/ui';
-=======
-import { Box, Divider, InputAdornment, TextField, fadeIn } from '@linode/ui';
->>>>>>> 4b3fe8ae
+import {
+  Box,
+  Divider,
+  InputAdornment,
+  TextField,
+  Typography,
+  fadeIn,
+} from '@linode/ui';
 import { useTheme } from '@mui/material/styles';
 import Grid from '@mui/material/Unstable_Grid2';
 import * as React from 'react';
