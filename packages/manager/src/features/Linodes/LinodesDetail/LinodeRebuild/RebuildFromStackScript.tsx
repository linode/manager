import { rebuildLinode } from '@linode/api-v4/lib/linodes';
import { UserDefinedField } from '@linode/api-v4/lib/stackscripts';
import { APIError } from '@linode/api-v4/lib/types';
import { RebuildLinodeFromStackScriptSchema } from '@linode/validation/lib/linodes.schema';
import { useTheme } from '@mui/material/styles';
import { Formik, FormikProps } from 'formik';
import { useSnackbar } from 'notistack';
import { isEmpty } from 'ramda';
import * as React from 'react';

import AccessPanel from 'src/components/AccessPanel/AccessPanel';
<<<<<<< HEAD
import { Button } from 'src/components/Button/Button';
=======
import { ActionsPanel } from 'src/components/ActionsPanel/ActionsPanel';
>>>>>>> f2343c2f
import ImageSelect from 'src/components/ImageSelect';
import { TypeToConfirm } from 'src/components/TypeToConfirm/TypeToConfirm';
import { resetEventsPolling } from 'src/eventsPolling';
import ImageEmptyState from 'src/features/Linodes/LinodesCreate/TabbedContent/ImageEmptyState';
import SelectStackScriptPanel from 'src/features/StackScripts/SelectStackScriptPanel';
import StackScriptDialog from 'src/features/StackScripts/StackScriptDialog';
import UserDefinedFieldsPanel from 'src/features/StackScripts/UserDefinedFieldsPanel';
import {
  getCommunityStackscripts,
  getMineAndAccountStackScripts,
} from 'src/features/StackScripts/stackScriptUtils';
import { useStackScript } from 'src/hooks/useStackScript';
import { listToItemsByID } from 'src/queries/base';
import { useAllImagesQuery } from 'src/queries/images';
import { usePreferences } from 'src/queries/preferences';
import { filterImagesByType } from 'src/store/image/image.helpers';
import { getAPIErrorOrDefault } from 'src/utilities/errorUtils';
import {
  handleFieldErrors,
  handleGeneralErrors,
} from 'src/utilities/formikErrorUtils';
import scrollErrorIntoView from 'src/utilities/scrollErrorIntoView';
import { extendValidationSchema } from 'src/utilities/validatePassword';
<<<<<<< HEAD
import { useEventsInfiniteQuery } from 'src/queries/events';
import { StyledActionsPanel, StyledGrid } from './RebuildFromImage.styles';
=======

const useStyles = makeStyles((theme: Theme) => ({
  actionPanel: {
    '& button': {
      alignSelf: 'flex-end',
    },
    flexDirection: 'column',
  },
  emptyImagePanel: {
    padding: theme.spacing(3),
  },
  emptyImagePanelText: {
    marginTop: theme.spacing(1),
    padding: `${theme.spacing(1)} 0`,
  },
  error: {
    marginTop: theme.spacing(2),
  },
  root: {
    paddingTop: theme.spacing(3),
  },
}));
>>>>>>> f2343c2f

interface Props {
  disabled: boolean;
  handleRebuildError: (status: string) => void;
  linodeId: number;
  linodeLabel?: string;
  onClose: () => void;
  passwordHelperText: string;
  type: 'account' | 'community';
}

interface RebuildFromStackScriptForm {
  authorized_users: string[];
  image: string;
  root_pass: string;
  stackscript_id: string;
}

const initialValues: RebuildFromStackScriptForm = {
  authorized_users: [],
  image: '',
  root_pass: '',
  stackscript_id: '',
};

export const RebuildFromStackScript = (props: Props) => {
  const {
    handleRebuildError,
    linodeId,
    linodeLabel,
    onClose,
    passwordHelperText,
  } = props;

  const { data: preferences } = usePreferences();

  const theme = useTheme();
  const { enqueueSnackbar } = useSnackbar();

  const { data: imagesData } = useAllImagesQuery();
  const _imagesData = listToItemsByID(imagesData ?? []);

  /**
   * Dynamic validation schema, with password validation
   * dependent on a value from a feature flag. Remove this
   * once API password validation is stable.
   */
  const RebuildSchema = () =>
    extendValidationSchema(RebuildLinodeFromStackScriptSchema);

  const [confirmationText, setConfirmationText] = React.useState<string>('');
  const submitButtonDisabled =
    preferences?.type_to_confirm !== false && confirmationText !== linodeLabel;

  const [
    ss,
    handleSelectStackScript,
    handleChangeUDF,
    resetStackScript,
  ] = useStackScript(
    Object.keys(_imagesData).map((eachKey) => _imagesData[eachKey])
  );

  // In this component, most errors are handled by Formik. This is not
  // possible with UDFs, since they are dynamic. Their errors need to
  // be handled separately.
  const [udfErrors, setUdfErrors] = React.useState<APIError[] | undefined>(
    undefined
  );

  const handleFormSubmit = (
    { authorized_users, image, root_pass }: RebuildFromStackScriptForm,
    {
      setErrors,
      setStatus,
      setSubmitting,
    }: FormikProps<RebuildFromStackScriptForm>
  ) => {
    setSubmitting(true);

    rebuildLinode(linodeId, {
      authorized_users,
      image,
      root_pass,
      stackscript_data: ss.udf_data,
      stackscript_id: ss.id,
    })
      .then((_) => {
        // Reset events polling since an in-progress event (rebuild) is happening.
        resetEventsPolling();

        setSubmitting(false);

        enqueueSnackbar('Linode rebuild started', {
          variant: 'info',
        });
        onClose();
      })
      .catch((errorResponse) => {
        const APIErrors = getAPIErrorOrDefault(errorResponse);
        setUdfErrors(getUDFErrors(APIErrors));

        const defaultMessage = `There was an issue rebuilding your Linode.`;
        const mapErrorToStatus = (generalError: string) =>
          setStatus({ generalError });

        setSubmitting(false);

        const modifiedErrors = APIErrors.map((thisError) => {
          /**
           * Errors returned for attempting to rebuild from an invalid
           * StackScript will have a field of 'script' (and an unhelpful
           * error message). Since nothing in our form is listening to this
           * field, the error will slip through without being shown to the user.
           *
           * If we have one of those, change the field to stackscriptId, which
           * we're listening for in Formik, and use a more helpful message.
           */
          if (thisError.field === 'script') {
            const reason = thisError.reason.match(/invalid stackscript/i)
              ? 'The selected StackScript is invalid.'
              : thisError.reason;
            return { field: 'stackscript_id', reason };
          } else {
            return thisError;
          }
        });

        handleFieldErrors(setErrors, modifiedErrors);
        handleGeneralErrors(mapErrorToStatus, modifiedErrors, defaultMessage);

        scrollErrorIntoView();
      });
  };

  // Since UDFs are dynamic, they are not handled by Formik. They need
  // to be validated separately. This functions checks if we've got values
  // for all REQUIRED UDFs, and sets errors appropriately.
  const validateUdfs = () => {
    const maybeErrors: APIError[] = [];

    // Walk through the defined UDFs
    ss.user_defined_fields.forEach((eachUdf) => {
      // Is it required? Do we have a value?
      if (isUDFRequired(eachUdf) && !ss.udf_data[eachUdf.name]) {
        // If not, we've got an error.
        maybeErrors.push({
          field: eachUdf.name,
          reason: `A value for the ${eachUdf.name} is required.`,
        });
      }
    });

    return maybeErrors;
  };

  return (
    <Formik
      initialValues={initialValues}
      onSubmit={handleFormSubmit}
      validateOnChange={false}
      validationSchema={RebuildSchema}
    >
      {({
        errors,
        handleSubmit,
        setFieldValue,
        status, // holds generalError messages
        validateForm,
        values,
      }) => {
        // We'd like to validate the form before submitting.
        const handleRebuildButtonClick = () => {
          // Validate stackscript_id, image, & root_pass
          validateForm().then((maybeErrors) => {
            // UDFs are not part of Formik - validate separately.
            const maybeUDFErrors = validateUdfs();
            setUdfErrors(maybeUDFErrors);

            // If there aren't any errors, we can proceed.
            if (isEmpty(maybeErrors) && maybeUDFErrors.length === 0) {
              handleSubmit();
              // The form receives the errors automatically, and we scroll them into view.
            } else {
              scrollErrorIntoView();
            }
          });
        };

        const handleSelect = (
          id: number,
          label: string,
          username: string,
          stackScriptImages: string[],
          user_defined_fields: UserDefinedField[]
        ) => {
          handleSelectStackScript(
            id,
            label,
            username,
            stackScriptImages,
            user_defined_fields
          );
          // Reset Image ID so that that an incompatible image can't be submitted accidentally
          setFieldValue('stackscript_id', id);
          setFieldValue('image', '');
        };

        if (status) {
          handleRebuildError(status.generalError);
        }

        return (
          <StyledGrid>
            <form>
              <SelectStackScriptPanel
                request={
                  props.type === 'account'
                    ? getMineAndAccountStackScripts
                    : getCommunityStackscripts
                }
                category={props.type}
                data-qa-select-stackscript
                error={errors.stackscript_id}
                header="Select StackScript"
                onSelect={handleSelect}
                publicImages={filterImagesByType(_imagesData, 'public')}
                resetSelectedStackScript={resetStackScript}
                selectedId={ss.id}
                selectedUsername={ss.username}
                updateFor={[ss.id, errors]}
              />
              {ss.user_defined_fields && ss.user_defined_fields.length > 0 && (
                <UserDefinedFieldsPanel
                  updateFor={[ss.user_defined_fields, ss.udf_data, udfErrors]}
                  errors={udfErrors}
                  handleChange={handleChangeUDF}
                  selectedLabel={ss.label}
                  selectedUsername={ss.username}
                  udf_data={ss.udf_data}
                  userDefinedFields={ss.user_defined_fields}
                />
              )}

              {ss.images && ss.images.length > 0 ? (
                <ImageSelect
                  handleSelectImage={(selected) =>
                    setFieldValue('image', selected)
                  }
                  error={errors.image}
                  images={ss.images}
                  selectedImageID={values.image}
                  title="Choose Image"
                  variant="public"
                />
              ) : (
                <ImageEmptyState
                  sx={{ padding: theme.spacing(3) }}
                  errorText={errors.image}
                />
              )}
              <AccessPanel
                setAuthorizedUsers={(usernames) =>
                  setFieldValue('authorized_users', usernames)
                }
                authorizedUsers={values.authorized_users}
                data-qa-access-panel
                error={errors.root_pass}
                handleChange={(value) => setFieldValue('root_pass', value)}
                password={values.root_pass}
                passwordHelperText={passwordHelperText}
              />
<<<<<<< HEAD
              <StyledActionsPanel>
                <TypeToConfirm
                  confirmationText={
                    <span>
                      To confirm these changes, type the label of the Linode (
                      <strong>{linodeLabel}</strong>) in the field below:
                    </span>
                  }
                  onChange={(input) => {
                    setConfirmationText(input);
                  }}
                  hideLabel
                  label="Linode Label"
                  textFieldStyle={{ marginBottom: 16 }}
                  title="Confirm"
                  typographyStyle={{ marginBottom: 8 }}
                  value={confirmationText}
                  visible={preferences?.type_to_confirm}
                />
                <Button
                  buttonType="primary"
                  data-qa-rebuild
                  data-testid="rebuild-button"
                  disabled={submitButtonDisabled}
                  onClick={handleRebuildButtonClick}
                >
                  Rebuild Linode
                </Button>
              </StyledActionsPanel>
=======
              <TypeToConfirm
                confirmationText={
                  <span>
                    To confirm these changes, type the label of the Linode (
                    <strong>{linodeLabel}</strong>) in the field below:
                  </span>
                }
                onChange={(input) => {
                  setConfirmationText(input);
                }}
                hideLabel
                label="Linode Label"
                textFieldStyle={{ marginBottom: 16 }}
                title="Confirm"
                typographyStyle={{ marginBottom: 8 }}
                value={confirmationText}
                visible={preferences?.type_to_confirm}
              />
              <ActionsPanel
                primaryButtonProps={{
                  'data-testid': 'rebuild',
                  disabled: submitButtonDisabled,
                  label: 'Rebuild Linode',
                  onClick: handleRebuildButtonClick,
                }}
                className={classes.actionPanel}
              />
>>>>>>> f2343c2f
            </form>
            <StackScriptDialog />
          </StyledGrid>
        );
      }}
    </Formik>
  );
};

export default RebuildFromStackScript;

// =============================================================================
// Helpers
// =============================================================================

const getUDFErrors = (errors: APIError[] | undefined) => {
  const fixedErrorFields = ['stackscript_id', 'root_pass', 'image', 'none'];

  return errors
    ? errors.filter((error) => {
        // ensure the error isn't a root_pass, image, or none
        const isNotUDFError = fixedErrorFields.some((errorKey) => {
          return errorKey === error.field;
        });
        // if the 'field' prop exists and isn't any other error
        return !!error.field && !isNotUDFError;
      })
    : undefined;
};

const isUDFRequired = (udf: UserDefinedField) => !udf.hasOwnProperty('default');<|MERGE_RESOLUTION|>--- conflicted
+++ resolved
@@ -9,11 +9,7 @@
 import * as React from 'react';
 
 import AccessPanel from 'src/components/AccessPanel/AccessPanel';
-<<<<<<< HEAD
-import { Button } from 'src/components/Button/Button';
-=======
 import { ActionsPanel } from 'src/components/ActionsPanel/ActionsPanel';
->>>>>>> f2343c2f
 import ImageSelect from 'src/components/ImageSelect';
 import { TypeToConfirm } from 'src/components/TypeToConfirm/TypeToConfirm';
 import { resetEventsPolling } from 'src/eventsPolling';
@@ -37,33 +33,7 @@
 } from 'src/utilities/formikErrorUtils';
 import scrollErrorIntoView from 'src/utilities/scrollErrorIntoView';
 import { extendValidationSchema } from 'src/utilities/validatePassword';
-<<<<<<< HEAD
-import { useEventsInfiniteQuery } from 'src/queries/events';
-import { StyledActionsPanel, StyledGrid } from './RebuildFromImage.styles';
-=======
-
-const useStyles = makeStyles((theme: Theme) => ({
-  actionPanel: {
-    '& button': {
-      alignSelf: 'flex-end',
-    },
-    flexDirection: 'column',
-  },
-  emptyImagePanel: {
-    padding: theme.spacing(3),
-  },
-  emptyImagePanelText: {
-    marginTop: theme.spacing(1),
-    padding: `${theme.spacing(1)} 0`,
-  },
-  error: {
-    marginTop: theme.spacing(2),
-  },
-  root: {
-    paddingTop: theme.spacing(3),
-  },
-}));
->>>>>>> f2343c2f
+import { StyledGrid } from './RebuildFromImage.styles';
 
 interface Props {
   disabled: boolean;
@@ -336,37 +306,6 @@
                 password={values.root_pass}
                 passwordHelperText={passwordHelperText}
               />
-<<<<<<< HEAD
-              <StyledActionsPanel>
-                <TypeToConfirm
-                  confirmationText={
-                    <span>
-                      To confirm these changes, type the label of the Linode (
-                      <strong>{linodeLabel}</strong>) in the field below:
-                    </span>
-                  }
-                  onChange={(input) => {
-                    setConfirmationText(input);
-                  }}
-                  hideLabel
-                  label="Linode Label"
-                  textFieldStyle={{ marginBottom: 16 }}
-                  title="Confirm"
-                  typographyStyle={{ marginBottom: 8 }}
-                  value={confirmationText}
-                  visible={preferences?.type_to_confirm}
-                />
-                <Button
-                  buttonType="primary"
-                  data-qa-rebuild
-                  data-testid="rebuild-button"
-                  disabled={submitButtonDisabled}
-                  onClick={handleRebuildButtonClick}
-                >
-                  Rebuild Linode
-                </Button>
-              </StyledActionsPanel>
-=======
               <TypeToConfirm
                 confirmationText={
                   <span>
@@ -392,9 +331,11 @@
                   label: 'Rebuild Linode',
                   onClick: handleRebuildButtonClick,
                 }}
-                className={classes.actionPanel}
+                sx={{
+                  '& button': { alignSelf: 'flex-end' },
+                  flexDirection: 'column',
+                }}
               />
->>>>>>> f2343c2f
             </form>
             <StackScriptDialog />
           </StyledGrid>
