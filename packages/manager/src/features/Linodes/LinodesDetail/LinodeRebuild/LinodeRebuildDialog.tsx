--- conflicted
+++ resolved
@@ -1,8 +1,4 @@
-<<<<<<< HEAD
-import { Autocomplete, Notice } from '@linode/ui';
-=======
-import { Notice, Typography } from '@linode/ui';
->>>>>>> 8c11b285
+import { Autocomplete, Notice, Typography } from '@linode/ui';
 import { styled, useTheme } from '@mui/material/styles';
 import * as React from 'react';
 
