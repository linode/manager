--- conflicted
+++ resolved
@@ -2,22 +2,20 @@
 import * as React from 'react';
 
 import { Dialog } from 'src/components/Dialog/Dialog';
-import EnhancedSelect, { Item } from 'src/components/EnhancedSelect/Select';
+import EnhancedSelect from 'src/components/EnhancedSelect/Select';
 import { Notice } from 'src/components/Notice/Notice';
 import { getIsDistributedRegion } from 'src/components/RegionSelect/RegionSelect.utils';
 import { Typography } from 'src/components/Typography';
 import { useLinodeQuery } from 'src/queries/linodes/linodes';
-<<<<<<< HEAD
-import { useGrants, useProfile } from 'src/queries/profile';
+import { useGrants, useProfile } from 'src/queries/profile/profile';
 import { useRegionsQuery } from 'src/queries/regions/regions';
-=======
-import { useGrants, useProfile } from 'src/queries/profile/profile';
->>>>>>> 05815931
 
 import { HostMaintenanceError } from '../HostMaintenanceError';
 import { LinodePermissionsError } from '../LinodePermissionsError';
 import { RebuildFromImage } from './RebuildFromImage';
 import { RebuildFromStackScript } from './RebuildFromStackScript';
+
+import type { Item } from 'src/components/EnhancedSelect/Select';
 
 interface Props {
   linodeId: number | undefined;
