--- conflicted
+++ resolved
@@ -1,15 +1,6 @@
-<<<<<<< HEAD
+import { Dialog } from '@linode/ui';
 import React from 'react';
 
-import { Dialog } from 'src/components/Dialog/Dialog';
-=======
-import { Autocomplete, Dialog, Notice, Typography } from '@linode/ui';
-import { styled, useTheme } from '@mui/material/styles';
-import * as React from 'react';
-
-import { ErrorMessage } from 'src/components/ErrorMessage';
-import { getIsDistributedRegion } from 'src/components/RegionSelect/RegionSelect.utils';
->>>>>>> 7f9b1647
 import { useLinodeQuery } from 'src/queries/linodes/linodes';
 
 import { LinodeRebuildForm } from './LinodeRebuildForm';
