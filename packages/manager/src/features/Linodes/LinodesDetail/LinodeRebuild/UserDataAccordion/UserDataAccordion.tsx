--- conflicted
+++ resolved
@@ -1,17 +1,8 @@
-<<<<<<< HEAD
-import { Box, Notice, Typography } from '@linode/ui';
-=======
-import { Box, Notice, TextField } from '@linode/ui';
->>>>>>> 4b3fe8ae
+import { Box, Notice, TextField, Typography } from '@linode/ui';
 import * as React from 'react';
 
 import { Accordion } from 'src/components/Accordion';
 import { Link } from 'src/components/Link';
-<<<<<<< HEAD
-import { TextField } from 'src/components/TextField';
-=======
-import { Typography } from 'src/components/Typography';
->>>>>>> 4b3fe8ae
 
 import { UserDataAccordionHeading } from './UserDataAccordionHeading';
 
