import { Notice } from '@linode/ui';
import { useTheme } from '@mui/material/styles';
import * as React from 'react';

<<<<<<< HEAD
import { Paper } from 'src/components/Paper';
=======
import { Notice } from 'src/components/Notice/Notice';
import { Paper } from '@linode/ui';
>>>>>>> 8c3c7fdd
import { Typography } from 'src/components/Typography';

import type { SxProps, Theme } from '@mui/material/styles';

interface Props {
  className?: string;
  errorText: string | undefined;
  sx?: SxProps<Theme>;
}

export const ImageEmptyState = (props: Props) => {
  const { className, errorText, sx } = props;
  const theme = useTheme();

  return (
    <Paper className={className} sx={sx}>
      {errorText ? <Notice text={errorText} variant="error" /> : null}
      <Typography data-qa-tp="Select Image" variant="h2">
        Select Image
      </Typography>
      <Typography
        sx={{
          marginTop: theme.spacing(1),
          padding: `${theme.spacing(1)} 0`,
        }}
        data-qa-no-compatible-images
        variant="body1"
      >
        No Compatible Images Available
      </Typography>
    </Paper>
  );
};<|MERGE_RESOLUTION|>--- conflicted
+++ resolved
@@ -1,13 +1,7 @@
-import { Notice } from '@linode/ui';
+import { Notice, Paper } from '@linode/ui';
 import { useTheme } from '@mui/material/styles';
 import * as React from 'react';
 
-<<<<<<< HEAD
-import { Paper } from 'src/components/Paper';
-=======
-import { Notice } from 'src/components/Notice/Notice';
-import { Paper } from '@linode/ui';
->>>>>>> 8c3c7fdd
 import { Typography } from 'src/components/Typography';
 
 import type { SxProps, Theme } from '@mui/material/styles';
