import {
  rebuildLinode,
  RebuildRequest,
  UserData,
} from '@linode/api-v4/lib/linodes';
import { RebuildLinodeSchema } from '@linode/validation/lib/linodes.schema';
import { Theme } from '@mui/material/styles';
import Grid from '@mui/material/Unstable_Grid2';
import { makeStyles } from '@mui/styles';
import { Formik, FormikProps } from 'formik';
import { useSnackbar } from 'notistack';
import { isEmpty } from 'ramda';
import * as React from 'react';
import AccessPanel from 'src/components/AccessPanel/AccessPanel';
<<<<<<< HEAD
import ActionsPanel from 'src/components/ActionsPanel/ActionsPanel';
import CheckBox from 'src/components/CheckBox';
=======
import ActionsPanel from 'src/components/ActionsPanel';
>>>>>>> c52feed5
import { Box } from 'src/components/Box';
import { Button } from 'src/components/Button/Button';
import { Checkbox } from 'src/components/Checkbox';
import { Divider } from 'src/components/Divider';
import ImageSelect from 'src/components/ImageSelect';
import { TypeToConfirm } from 'src/components/TypeToConfirm/TypeToConfirm';

import { resetEventsPolling } from 'src/eventsPolling';
import { UserDataAccordion } from 'src/features/Linodes/LinodesCreate/UserDataAccordion/UserDataAccordion';
import useFlags from 'src/hooks/useFlags';
import { useAllImagesQuery } from 'src/queries/images';
import { usePreferences } from 'src/queries/preferences';
import { getAPIErrorOrDefault } from 'src/utilities/errorUtils';
import {
  handleFieldErrors,
  handleGeneralErrors,
} from 'src/utilities/formikErrorUtils';
import scrollErrorIntoView from 'src/utilities/scrollErrorIntoView';
import { extendValidationSchema } from 'src/utilities/validatePassword';
import { StyledNotice } from './RebuildFromImage.styles';

const useStyles = makeStyles((theme: Theme) => ({
  root: {
    paddingTop: theme.spacing(3),
  },
  error: {
    marginTop: theme.spacing(2),
  },
  actionPanel: {
    flexDirection: 'column',
    '& button': {
      alignSelf: 'flex-end',
    },
  },
}));

interface Props {
  disabled: boolean;
  passwordHelperText: string;
  linodeId: number;
  linodeLabel?: string;
  handleRebuildError: (status: string) => void;
  onClose: () => void;
}

interface RebuildFromImageForm {
  image: string;
  root_pass: string;
  authorized_users: string[];
  metadata?: UserData;
}

const initialValues: RebuildFromImageForm = {
  image: '',
  root_pass: '',
  authorized_users: [],
  metadata: {
    user_data: '',
  },
};

export const RebuildFromImage = (props: Props) => {
  const {
    disabled,
    linodeId,
    linodeLabel,
    handleRebuildError,
    onClose,
    passwordHelperText,
  } = props;

  const { data: preferences } = usePreferences();

  const classes = useStyles();
  const { enqueueSnackbar } = useSnackbar();
  const flags = useFlags();

  const { data: _imagesData, error: imagesError } = useAllImagesQuery();

  const RebuildSchema = () => extendValidationSchema(RebuildLinodeSchema);

  const [confirmationText, setConfirmationText] = React.useState<string>('');

  const [userData, setUserData] = React.useState<string | undefined>('');
  const [shouldReuseUserData, setShouldReuseUserData] = React.useState<boolean>(
    false
  );

  const handleUserDataChange = (userData: string) => {
    setUserData(userData);
  };

  const handleShouldReuseUserDataChange = () => {
    setShouldReuseUserData((shouldReuseUserData) => !shouldReuseUserData);
  };

  React.useEffect(() => {
    if (shouldReuseUserData) {
      setUserData('');
    }
  }, [shouldReuseUserData]);

  const submitButtonDisabled =
    preferences?.type_to_confirm !== false && confirmationText !== linodeLabel;

  const handleFormSubmit = (
    { image, root_pass, authorized_users }: RebuildFromImageForm,
    { setSubmitting, setStatus, setErrors }: FormikProps<RebuildFromImageForm>
  ) => {
    setSubmitting(true);

    // `status` holds general error messages
    setStatus(undefined);

    const params: RebuildRequest = {
      image,
      root_pass,
      authorized_users,
      metadata: {
        user_data: userData
          ? window.btoa(userData)
          : !userData && !shouldReuseUserData
          ? null
          : '',
      },
    };

    /*
      User Data logic:
      1) if user data has been provided, encode it and include it in the payload
      2) if user data has not been provided and the Reuse User Data checkbox is
        not checked, send null in the payload
      3) if the Reuse User Data checkbox is checked, remove the Metadata property from the payload.
    */
    if (shouldReuseUserData) {
      delete params['metadata'];
    }

    // @todo: eventually this should be a dispatched action instead of a services library call
    rebuildLinode(linodeId, params)
      .then((_) => {
        // Reset events polling since an in-progress event (rebuild) is happening.
        resetEventsPolling();

        setSubmitting(false);

        enqueueSnackbar('Linode rebuild started', {
          variant: 'info',
        });
        onClose();
      })
      .catch((errorResponse) => {
        const defaultMessage = `There was an issue rebuilding your Linode.`;
        const mapErrorToStatus = (generalError: string) =>
          setStatus({ generalError });

        setSubmitting(false);
        handleFieldErrors(setErrors, errorResponse);
        handleGeneralErrors(mapErrorToStatus, errorResponse, defaultMessage);
        scrollErrorIntoView();
      });
  };

  const _imagesError = imagesError
    ? getAPIErrorOrDefault(imagesError, 'Unable to load Images')[0].reason
    : undefined;

  return (
    <Formik
      initialValues={initialValues}
      validationSchema={RebuildSchema}
      validateOnChange={false}
      onSubmit={handleFormSubmit}
    >
      {({
        errors,
        handleSubmit,
        setFieldValue,
        status, // holds generalError messages
        values,
        validateForm,
      }) => {
        // We'd like to validate the form before submitting.
        const handleRebuildButtonClick = () => {
          // Validate stackscript_id, image, & root_pass
          validateForm().then((maybeErrors) => {
            // If there aren't any errors, we can submit the form.
            if (isEmpty(maybeErrors)) {
              handleSubmit();
              // The form receives the errors automatically, and we scroll them into view.
            } else {
              scrollErrorIntoView();
            }
          });
        };

        if (status) {
          handleRebuildError(status.generalError);
        }

        const shouldDisplayUserDataAccordion =
          flags.metadata &&
          Boolean(
            values.image &&
              _imagesData
                ?.find((image) => image.id === values.image)
                ?.capabilities?.includes('cloud-init')
          );

        return (
          <Grid className={classes.root}>
            <form>
              <ImageSelect
                title="Select Image"
                images={_imagesData ?? []}
                error={_imagesError || errors.image}
                selectedImageID={values.image}
                handleSelectImage={(selected) =>
                  setFieldValue('image', selected)
                }
                disabled={disabled}
                variant="all"
                data-qa-select-image
              />
              <AccessPanel
                password={values.root_pass}
                handleChange={(input) => setFieldValue('root_pass', input)}
                error={errors.root_pass}
                setAuthorizedUsers={(usernames) =>
                  setFieldValue('authorized_users', usernames)
                }
                authorizedUsers={values.authorized_users}
                data-qa-access-panel
                disabled={disabled}
                passwordHelperText={passwordHelperText}
              />
              {shouldDisplayUserDataAccordion ? (
                <>
                  <Divider spacingTop={40} />
                  <UserDataAccordion
                    userData={userData}
                    onChange={handleUserDataChange}
                    disabled={shouldReuseUserData}
                    renderNotice={
                      <StyledNotice
                        success
                        text="Adding new user data is recommended as part of the rebuild process."
                      />
                    }
                    renderCheckbox={
                      <Box>
                        <Checkbox
                          checked={shouldReuseUserData}
                          onChange={handleShouldReuseUserDataChange}
                          text={`Reuse user data previously provided for ${linodeLabel}`}
                          sxFormLabel={{ paddingLeft: '2px' }}
                        />
                      </Box>
                    }
                  />
                </>
              ) : null}
              <ActionsPanel
                className={classes.actionPanel}
                primary
                primaryButtonDataTestId="rebuild-button"
                primaryButtonDisabled={submitButtonDisabled || disabled}
                primaryButtonHandler={handleRebuildButtonClick}
                primaryButtonText="Rebuild Linode"
              >
                <TypeToConfirm
                  confirmationText={
                    <span>
                      To confirm these changes, type the label of the Linode (
                      <strong>{linodeLabel}</strong>) in the field below:
                    </span>
                  }
                  title="Confirm"
                  typographyStyle={{ marginBottom: 8 }}
                  onChange={(input) => {
                    setConfirmationText(input);
                  }}
                  value={confirmationText}
                  hideLabel
                  visible={preferences?.type_to_confirm}
                  label="Linode Label"
                  textFieldStyle={{ marginBottom: 16 }}
                />
              </ActionsPanel>
            </form>
          </Grid>
        );
      }}
    </Formik>
  );
};

export default RebuildFromImage;<|MERGE_RESOLUTION|>--- conflicted
+++ resolved
@@ -12,14 +12,8 @@
 import { isEmpty } from 'ramda';
 import * as React from 'react';
 import AccessPanel from 'src/components/AccessPanel/AccessPanel';
-<<<<<<< HEAD
 import ActionsPanel from 'src/components/ActionsPanel/ActionsPanel';
-import CheckBox from 'src/components/CheckBox';
-=======
-import ActionsPanel from 'src/components/ActionsPanel';
->>>>>>> c52feed5
 import { Box } from 'src/components/Box';
-import { Button } from 'src/components/Button/Button';
 import { Checkbox } from 'src/components/Checkbox';
 import { Divider } from 'src/components/Divider';
 import ImageSelect from 'src/components/ImageSelect';
