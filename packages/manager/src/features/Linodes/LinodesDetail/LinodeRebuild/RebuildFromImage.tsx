--- conflicted
+++ resolved
@@ -10,10 +10,7 @@
 import * as React from 'react';
 
 import AccessPanel from 'src/components/AccessPanel/AccessPanel';
-<<<<<<< HEAD
-=======
-import { ActionsPanel } from 'src/components/ActionsPanel/ActionsPanel';
->>>>>>> f2343c2f
+import Grid from '@mui/material/Unstable_Grid2';
 import { Box } from 'src/components/Box';
 import { Checkbox } from 'src/components/Checkbox';
 import { Divider } from 'src/components/Divider';
@@ -32,32 +29,11 @@
 import scrollErrorIntoView from 'src/utilities/scrollErrorIntoView';
 import { extendValidationSchema } from 'src/utilities/validatePassword';
 
-<<<<<<< HEAD
 import {
   StyledActionsPanel,
   StyledGrid,
   StyledNotice,
 } from './RebuildFromImage.styles';
-=======
-import { StyledNotice } from './RebuildFromImage.styles';
-
-const useStyles = makeStyles((theme: Theme) => ({
-  actionPanel: {
-    '& button': {
-      alignSelf: 'flex-end',
-    },
-    justifyContent: 'flex-start',
-    marginTop: 0,
-    paddingTop: 0,
-  },
-  error: {
-    marginTop: theme.spacing(2),
-  },
-  root: {
-    paddingTop: theme.spacing(3),
-  },
-}));
->>>>>>> f2343c2f
 
 interface Props {
   disabled: boolean;
@@ -284,11 +260,7 @@
                   />
                 </>
               ) : null}
-<<<<<<< HEAD
-              <StyledActionsPanel>
-=======
               <Grid sx={{ marginTop: '16px' }}>
->>>>>>> f2343c2f
                 <TypeToConfirm
                   confirmationText={
                     <span>
@@ -307,28 +279,15 @@
                   value={confirmationText}
                   visible={preferences?.type_to_confirm}
                 />
-<<<<<<< HEAD
-                <Button
-                  buttonType="primary"
-                  data-testid="rebuild-button"
-                  disabled={submitButtonDisabled || disabled}
-                  onClick={handleRebuildButtonClick}
-                >
-                  Rebuild Linode
-                </Button>
-              </StyledActionsPanel>
-=======
-                <ActionsPanel
+                <StyledActionsPanel
                   primaryButtonProps={{
                     'data-testid': 'rebuild-button',
                     disabled: submitButtonDisabled || disabled,
                     label: 'Rebuild Linode',
                     onClick: handleRebuildButtonClick,
                   }}
-                  className={classes.actionPanel}
                 />
               </Grid>
->>>>>>> f2343c2f
             </form>
           </StyledGrid>
         );
