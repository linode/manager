--- conflicted
+++ resolved
@@ -1,9 +1,5 @@
 import { rebuildLinode } from '@linode/api-v4';
-<<<<<<< HEAD
-import { Divider } from '@linode/ui';
-=======
-import { Box } from '@linode/ui';
->>>>>>> 293c6771
+import { Box, Divider } from '@linode/ui';
 import { RebuildLinodeSchema } from '@linode/validation/lib/linodes.schema';
 import Grid from '@mui/material/Unstable_Grid2';
 import { Formik } from 'formik';
