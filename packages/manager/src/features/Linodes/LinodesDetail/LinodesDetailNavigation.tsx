<<<<<<< HEAD
import {
  useLinodeQuery,
  usePreferences,
  useRegionsQuery,
} from '@linode/queries';
=======
import { useLinodeQuery, usePreferences, useTypeQuery } from '@linode/queries';
>>>>>>> aac4196a
import { BetaChip, CircleProgress, ErrorState } from '@linode/ui';
import { isAclpSupportedRegion } from '@linode/utilities';
import Grid from '@mui/material/Grid';
import * as React from 'react';
import {
  matchPath,
  useHistory,
  useParams,
  useRouteMatch,
} from 'react-router-dom';

import { DismissibleBanner } from 'src/components/DismissibleBanner/DismissibleBanner';
import { DocumentTitleSegment } from 'src/components/DocumentTitle';
import { SuspenseLoader } from 'src/components/SuspenseLoader';
import { SafeTabPanel } from 'src/components/Tabs/SafeTabPanel';
import { TabLinkList } from 'src/components/Tabs/TabLinkList';
import { TabPanels } from 'src/components/Tabs/TabPanels';
import { Tabs } from 'src/components/Tabs/Tabs';
import { SMTPRestrictionText } from 'src/features/Linodes/SMTPRestrictionText';
import { useFlags } from 'src/hooks/useFlags';
<<<<<<< HEAD
import { useTypeQuery } from 'src/queries/types';
=======
import { useCloudPulseServiceByServiceType } from 'src/queries/cloudpulse/services';
>>>>>>> aac4196a

const LinodeMetrics = React.lazy(() => import('./LinodeMetrics/LinodeMetrics'));
const LinodeNetworking = React.lazy(() =>
  import('./LinodeNetworking/LinodeNetworking').then((module) => ({
    default: module.LinodeNetworking,
  }))
);
const LinodeStorage = React.lazy(() => import('./LinodeStorage/LinodeStorage'));
const LinodeConfigurations = React.lazy(
  () => import('./LinodeConfigs/LinodeConfigs')
);
const LinodeBackup = React.lazy(() => import('./LinodeBackup/LinodeBackups'));
const LinodeActivity = React.lazy(
  () => import('./LinodeActivity/LinodeActivity')
);
const LinodeAlerts = React.lazy(() => import('./LinodeAlerts/LinodeAlerts'));
const LinodeSettings = React.lazy(
  () => import('./LinodeSettings/LinodeSettings')
);

const LinodesDetailNavigation = () => {
  const { linodeId } = useParams<{ linodeId: string }>();
  const id = Number(linodeId);
  const { data: linode, error } = useLinodeQuery(id);
  const { url } = useRouteMatch();
  const history = useHistory();
  const flags = useFlags();
  const { data: aclpPreferences } = usePreferences((preferences) => ({
    isAclpMetricsPreferenceBeta: preferences?.isAclpMetricsBeta,
    isAclpAlertsPreferenceBeta: preferences?.isAclpAlertsBeta,
  }));

  const { data: type } = useTypeQuery(
    linode?.type ?? '',
    Boolean(linode?.type)
  );

  // Bare metal Linodes have a very different detail view
  const isBareMetalInstance = type?.class === 'metal';

  const { data: regions } = useRegionsQuery();

  const isAclpSupportedRegionLinode = isAclpSupportedRegion(
    'Linodes',
    linode?.region,
    regions
  );

  const tabs = [
    {
      chip:
        flags.aclpBetaServices?.metrics &&
        isAclpSupportedRegionLinode &&
        aclpPreferences?.isAclpMetricsPreferenceBeta ? (
          <BetaChip />
        ) : null,
      routeName: `${url}/metrics`,
      title: 'Metrics',
    },
    {
      routeName: `${url}/networking`,
      title: 'Network',
    },
    {
      hidden: isBareMetalInstance,
      routeName: `${url}/storage`,
      title: 'Storage',
    },
    {
      hidden: isBareMetalInstance,
      routeName: `${url}/configurations`,
      title: 'Configurations',
    },
    {
      hidden: isBareMetalInstance,
      routeName: `${url}/backup`,
      title: 'Backups',
    },
    {
      routeName: `${url}/activity`,
      title: 'Activity Feed',
    },
    {
      chip:
        flags.aclpBetaServices?.alerts &&
        isAclpSupportedRegionLinode &&
        aclpPreferences?.isAclpAlertsPreferenceBeta ? (
          <BetaChip />
        ) : null,
      routeName: `${url}/alerts`,
      title: 'Alerts',
    },
    {
      routeName: `${url}/settings`,
      title: 'Settings',
    },
  ].filter((thisTab) => !thisTab.hidden);

  const matches = (p: string) => {
    return (
      Boolean(matchPath(p, { path: location.pathname })) ||
      location.pathname.includes(p)
    );
  };

  const getIndex = () => {
    return Math.max(
      tabs.findIndex((tab) => matches(tab.routeName)),
      0
    );
  };

  const navToURL = (index: number) => {
    history.push(tabs[index].routeName);
  };

  let idx = 0;

  if (error) {
    return <ErrorState errorText={error?.[0].reason} />;
  }

  if (!linode) {
    return <CircleProgress />;
  }

  return (
    <>
      <DocumentTitleSegment
        segment={`${linode?.label} - ${
          tabs[getIndex()]?.title ?? 'Detail View'
        }`}
      />
      <SMTPRestrictionText
        linode={linode}
        supportLink={{ id, label: linode?.label }}
      >
        {({ text }) =>
          text !== null ? (
            <DismissibleBanner
              preferenceKey={`smtp-restriction-notice-${linode?.label}`}
              spacingTop={32}
              variant="warning"
            >
              <Grid size={12}>{text}</Grid>
            </DismissibleBanner>
          ) : null
        }
      </SMTPRestrictionText>
      <div style={{ marginTop: 8 }}>
        <Tabs index={getIndex()} onChange={navToURL}>
          <TabLinkList tabs={tabs} />
          <React.Suspense fallback={<SuspenseLoader />}>
            <TabPanels>
              <SafeTabPanel index={idx++}>
                <LinodeMetrics
                  isAclpSupportedRegionLinode={isAclpSupportedRegionLinode}
                  linodeCreated={linode?.created}
                  linodeId={id}
                />
              </SafeTabPanel>
              <SafeTabPanel index={idx++}>
                <LinodeNetworking />
              </SafeTabPanel>
              {isBareMetalInstance ? null : (
                <>
                  <SafeTabPanel index={idx++}>
                    <LinodeStorage />
                  </SafeTabPanel>
                  <SafeTabPanel index={idx++}>
                    <LinodeConfigurations />
                  </SafeTabPanel>

                  <SafeTabPanel index={idx++}>
                    <LinodeBackup />
                  </SafeTabPanel>
                </>
              )}
              <SafeTabPanel index={idx++}>
                <LinodeActivity />
              </SafeTabPanel>
              <SafeTabPanel index={idx++}>
                <LinodeAlerts
                  isAclpSupportedRegionLinode={isAclpSupportedRegionLinode}
                />
              </SafeTabPanel>
              <SafeTabPanel index={idx++}>
                <LinodeSettings />
              </SafeTabPanel>
            </TabPanels>
          </React.Suspense>
        </Tabs>
      </div>
    </>
  );
};

export default LinodesDetailNavigation;<|MERGE_RESOLUTION|>--- conflicted
+++ resolved
@@ -1,12 +1,9 @@
-<<<<<<< HEAD
 import {
   useLinodeQuery,
   usePreferences,
   useRegionsQuery,
+  useTypeQuery,
 } from '@linode/queries';
-=======
-import { useLinodeQuery, usePreferences, useTypeQuery } from '@linode/queries';
->>>>>>> aac4196a
 import { BetaChip, CircleProgress, ErrorState } from '@linode/ui';
 import { isAclpSupportedRegion } from '@linode/utilities';
 import Grid from '@mui/material/Grid';
@@ -27,11 +24,6 @@
 import { Tabs } from 'src/components/Tabs/Tabs';
 import { SMTPRestrictionText } from 'src/features/Linodes/SMTPRestrictionText';
 import { useFlags } from 'src/hooks/useFlags';
-<<<<<<< HEAD
-import { useTypeQuery } from 'src/queries/types';
-=======
-import { useCloudPulseServiceByServiceType } from 'src/queries/cloudpulse/services';
->>>>>>> aac4196a
 
 const LinodeMetrics = React.lazy(() => import('./LinodeMetrics/LinodeMetrics'));
 const LinodeNetworking = React.lazy(() =>
