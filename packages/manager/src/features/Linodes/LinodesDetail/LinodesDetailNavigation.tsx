--- conflicted
+++ resolved
@@ -83,13 +83,8 @@
   const tabs = [
     {
       chip:
-<<<<<<< HEAD
-        aclpBetaServices?.['linode']?.metrics &&
-        isAclpSupportedRegionLinode &&
-=======
         aclpBetaServices?.linode?.metrics &&
         isAclpMetricsSupportedRegionLinode &&
->>>>>>> d597b153
         aclpPreferences?.isAclpMetricsPreferenceBeta ? (
           <BetaChip />
         ) : null,
@@ -121,13 +116,8 @@
     },
     {
       chip:
-<<<<<<< HEAD
-        aclpBetaServices?.['linode']?.alerts &&
-        isAclpSupportedRegionLinode &&
-=======
         aclpBetaServices?.linode?.alerts &&
         isAclpAlertsSupportedRegionLinode &&
->>>>>>> d597b153
         aclpPreferences?.isAclpAlertsPreferenceBeta ? (
           <BetaChip />
         ) : null,
