--- conflicted
+++ resolved
@@ -18,11 +18,7 @@
 import { Tabs } from 'src/components/Tabs/Tabs';
 import { SMTPRestrictionText } from 'src/features/Linodes/SMTPRestrictionText';
 import { useFlags } from 'src/hooks/useFlags';
-<<<<<<< HEAD
-=======
 import { useCloudPulseServiceByServiceType } from 'src/queries/cloudpulse/services';
-import { useTypeQuery } from 'src/queries/types';
->>>>>>> cad100af
 
 import { isAclpSupportedRegion } from '../utilities';
 
