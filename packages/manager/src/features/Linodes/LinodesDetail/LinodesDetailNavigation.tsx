--- conflicted
+++ resolved
@@ -62,10 +62,7 @@
   const { tabs, handleTabChange, tabIndex } = useTabs([
     {
       chip:
-<<<<<<< HEAD
-=======
         aclpServices?.linode?.metrics?.enabled &&
->>>>>>> 56838eee
         aclpServices?.linode?.metrics?.beta &&
         isAclpMetricsSupportedRegionLinode &&
         isAclpMetricsPreferenceBeta ? (
@@ -99,10 +96,7 @@
     },
     {
       chip:
-<<<<<<< HEAD
-=======
         aclpServices?.linode?.alerts?.enabled &&
->>>>>>> 56838eee
         aclpServices?.linode?.alerts?.beta &&
         isAclpAlertsSupportedRegionLinode &&
         isAclpAlertsBetaEditFlow ? (
