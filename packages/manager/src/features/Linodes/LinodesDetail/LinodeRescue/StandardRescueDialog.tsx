<<<<<<< HEAD
import {
  useAllLinodeDisksQuery,
  useGrants,
  useLinodeQuery,
  useLinodeRescueMutation,
  useProfile,
} from '@linode/queries';
import { Button, Dialog, Notice, Paper, clamp } from '@linode/ui';
=======
import { Button, Dialog, ErrorState, Notice, Paper, clamp } from '@linode/ui';
>>>>>>> 0074dcc4
import { styled, useTheme } from '@mui/material/styles';
import { useSnackbar } from 'notistack';
import * as React from 'react';

import { ActionsPanel } from 'src/components/ActionsPanel/ActionsPanel';
import { usePrevious } from 'src/hooks/usePrevious';
import { useEventsPollingActions } from 'src/queries/events/events';
import { useAllVolumesQuery } from 'src/queries/volumes/volumes';
import { createDevicesFromStrings } from 'src/utilities/createDevicesFromStrings';

import { LinodePermissionsError } from '../LinodePermissionsError';
import { DeviceSelection } from './DeviceSelection';
import { RescueDescription } from './RescueDescription';

import type { ExtendedDisk } from './DeviceSelection';
import type { APIError } from '@linode/api-v4/lib/types';
import type { DevicesAsStrings } from 'src/utilities/createDevicesFromStrings';

interface Props {
  linodeId: number | undefined;
  linodeLabel: string | undefined;
  onClose: () => void;
  open: boolean;
}

interface DeviceMap {
  sda?: string;
  sdb?: string;
  sdc?: string;
  sdd?: string;
  sde?: string;
  sdf?: string;
  sdg?: string;
}

export const getDefaultDeviceMapAndCounter = (
  disks: ExtendedDisk[]
): [DeviceMap, number] => {
  const defaultDisks = disks.map((thisDisk) => thisDisk._id);
  const counter = defaultDisks.reduce(
    (c, thisDisk) => (!!thisDisk ? c + 1 : c),
    0
  );
  /**
   * This mimics the behavior of Classic:
   * when you load the Rebuild tab, each
   * device slot is filled with one of your
   * disks, until you run out of either disks
   * or slots. Note that defaultDisks[10000]
   * will be `undefined`, which is the correct
   * value for an empty slot, so this is a safe
   * assignment.
   */
  const deviceMap: DeviceMap = {
    sda: defaultDisks[0],
    sdb: defaultDisks[1],
    sdc: defaultDisks[2],
    sdd: defaultDisks[3],
    sde: defaultDisks[4],
    sdf: defaultDisks[5],
    sdg: defaultDisks[6],
  };
  return [deviceMap, counter];
};

export const StandardRescueDialog = (props: Props) => {
  const { linodeId, linodeLabel, onClose, open } = props;

  const theme = useTheme();

  const { data: linode, isLoading: isLoadingLinodes } = useLinodeQuery(
    linodeId ?? -1,
    linodeId !== undefined && open
  );
  const {
    data: disks,
    error: disksError,
    isLoading: isLoadingDisks,
  } = useAllLinodeDisksQuery(linodeId ?? -1, linodeId !== undefined && open);
  const {
    data: volumes,
    error: volumesError,
    isLoading: isLoadingVolumes,
  } = useAllVolumesQuery({}, { region: linode?.region }, open);
  const isLoading = isLoadingLinodes || isLoadingDisks || isLoadingVolumes;

  const { data: profile } = useProfile();
  const { data: grants } = useGrants();

  const isReadOnly =
    Boolean(profile?.restricted) &&
    grants?.linode.find((grant) => grant.id === linodeId)?.permissions ===
      'read_only';

  // We need the API to allow us to filter on `linode_id`
  // const { data: volumes } = useAllVolumesQuery(
  //   {},
  //   {
  //     '+or': [
  //       { linode_id: props.linodeId },
  //       { linode_id: null, region: linodeRegion },
  //     ],
  //   },
  //   open
  // );

  const linodeDisks = disks?.map((disk) => ({
    ...disk,
    _id: `disk-${disk.id}`,
  }));

  const filteredVolumes =
    volumes?.filter((volume) => {
      // whether volume is not attached to any Linode
      const volumeIsUnattached = volume.linode_id === null;
      // whether volume is attached to the current Linode we're viewing
      const volumeIsAttachedToCurrentLinode = volume.linode_id === linodeId;

      return volumeIsAttachedToCurrentLinode || volumeIsUnattached;
    }) ?? [];

  const [deviceMap, initialCounter] = getDefaultDeviceMapAndCounter(
    linodeDisks ?? []
  );

  const { mutateAsync: rescueLinode } = useLinodeRescueMutation(linodeId ?? -1);

  const prevDeviceMap = usePrevious(deviceMap);

  const [counter, setCounter] = React.useState<number>(initialCounter);
  const [rescueDevices, setRescueDevices] = React.useState<DevicesAsStrings>(
    deviceMap
  );

  const { checkForNewEvents } = useEventsPollingActions();

  const { enqueueSnackbar } = useSnackbar();

  const [APIError, setAPIError] = React.useState<string>('');

  React.useEffect(() => {
    if (
      Object.entries(deviceMap).length !==
        Object.entries(prevDeviceMap ?? {}).length ||
      Object.entries(deviceMap).some(
        ([key, value]) => prevDeviceMap?.[key as keyof DeviceMap] !== value
      )
    ) {
      setCounter(initialCounter);
      setRescueDevices(deviceMap);
      setAPIError('');
    }
  }, [open, initialCounter, deviceMap, prevDeviceMap]);

  const devices = {
    disks: linodeDisks ?? [],
    volumes:
      filteredVolumes.map((volume) => ({
        ...volume,
        _id: `volume-${volume.id}`,
      })) ?? [],
  };

  const disabled = isReadOnly;

  const onSubmit = () => {
    rescueLinode(createDevicesFromStrings(rescueDevices))
      .then((_) => {
        enqueueSnackbar('Linode rescue started.', {
          variant: 'info',
        });
        checkForNewEvents();
        onClose();
      })
      .catch((errorResponse: APIError[]) => {
        setAPIError(errorResponse[0].reason);
      });
  };

  const incrementCounter = () => {
    setCounter(clamp(1, 6, counter + 1));
  };

  /** string format is type-id */
  const onChange = (slot: string, _id: string) =>
    setRescueDevices((rescueDevices) => ({
      ...rescueDevices,
      [slot]: _id,
    }));

  return (
    <Dialog
      onClose={() => {
        setAPIError('');
        onClose();
      }}
      fullHeight
      fullWidth
      maxWidth="md"
      open={open}
      title={`Rescue Linode ${linodeLabel ?? ''}`}
    >
      {APIError && <Notice text={APIError} variant="error" />}
      {disksError ? (
        <div>
          <ErrorState errorText="There was an error retrieving Disks information." />
        </div>
      ) : volumesError ? (
        <div>
          <ErrorState errorText="There was an error retrieving Volumes information." />
        </div>
      ) : (
        <div>
          <StyledPaper>
            {isReadOnly && <LinodePermissionsError />}
            {linodeId ? <RescueDescription linodeId={linodeId} /> : null}
            <DeviceSelection
              getSelected={(slot) =>
                rescueDevices?.[slot as keyof DevicesAsStrings] ?? ''
              }
              counter={counter}
              devices={devices}
              disabled={disabled}
              onChange={onChange}
              rescue
              slots={['sda', 'sdb', 'sdc', 'sdd', 'sde', 'sdf', 'sdg']}
            />
            <Button
              buttonType="secondary"
              compactX
              disabled={disabled || counter >= 6}
              onClick={incrementCounter}
              sx={{ marginTop: theme.spacing() }}
            >
              Add Disk
            </Button>
            <ActionsPanel
              primaryButtonProps={{
                'data-qa-form-data-loading': isLoading,
                'data-testid': 'submit',
                disabled,
                label: 'Reboot into Rescue Mode',
                onClick: onSubmit,
              }}
            />
          </StyledPaper>
        </div>
      )}
    </Dialog>
  );
};

const StyledPaper = styled(Paper, { label: 'StyledPaper' })(({ theme }) => ({
  '& .iconTextLink': {
    display: 'inline-flex',
    margin: `${theme.spacing(3)} 0 0 0`,
  },
  padding: `${theme.spacing(3)} 0 ${theme.spacing(1)}`,
}));<|MERGE_RESOLUTION|>--- conflicted
+++ resolved
@@ -1,4 +1,3 @@
-<<<<<<< HEAD
 import {
   useAllLinodeDisksQuery,
   useGrants,
@@ -6,10 +5,7 @@
   useLinodeRescueMutation,
   useProfile,
 } from '@linode/queries';
-import { Button, Dialog, Notice, Paper, clamp } from '@linode/ui';
-=======
 import { Button, Dialog, ErrorState, Notice, Paper, clamp } from '@linode/ui';
->>>>>>> 0074dcc4
 import { styled, useTheme } from '@mui/material/styles';
 import { useSnackbar } from 'notistack';
 import * as React from 'react';
