import { rescueLinode } from '@linode/api-v4/lib/linodes';
import { APIError } from '@linode/api-v4/lib/types';
import { Paper } from '@mui/material';
import { Theme } from '@mui/material/styles';
import { makeStyles } from '@mui/styles';
import { useSnackbar } from 'notistack';
import { assoc, clamp, equals, pathOr } from 'ramda';
import * as React from 'react';

import { StyledActionPanel } from 'src/components/ActionsPanel/ActionsPanel';
import { Button } from 'src/components/Button/Button';
import { Dialog } from 'src/components/Dialog/Dialog';
import { ErrorState } from 'src/components/ErrorState/ErrorState';
import { Notice } from 'src/components/Notice/Notice';
<<<<<<< HEAD
=======
import { Paper } from 'src/components/Paper';
import { resetEventsPolling } from 'src/eventsPolling';
>>>>>>> bf29d99d
import usePrevious from 'src/hooks/usePrevious';
import { useEventsInfiniteQuery } from 'src/queries/events';
import { useAllLinodeDisksQuery } from 'src/queries/linodes/disks';
import { useLinodeQuery } from 'src/queries/linodes/linodes';
import { useGrants, useProfile } from 'src/queries/profile';
import { useAllVolumesQuery } from 'src/queries/volumes';
import createDevicesFromStrings, {
  DevicesAsStrings,
} from 'src/utilities/createDevicesFromStrings';

import { LinodePermissionsError } from '../LinodePermissionsError';
import DeviceSelection, { ExtendedDisk } from './DeviceSelection';
import RescueDescription from './RescueDescription';

const useStyles = makeStyles((theme: Theme) => ({
  button: {
    marginTop: theme.spacing(),
  },
  root: {
    '& .iconTextLink': {
      display: 'inline-flex',
      margin: `${theme.spacing(3)} 0 0 0`,
    },
    padding: `${theme.spacing(3)} 0 ${theme.spacing(1)}`,
  },
}));

interface Props {
  linodeId: number | undefined;
  onClose: () => void;
  open: boolean;
}

interface DeviceMap {
  sda?: string;
  sdb?: string;
  sdc?: string;
  sdd?: string;
  sde?: string;
  sdf?: string;
  sdg?: string;
}

export const getDefaultDeviceMapAndCounter = (
  disks: ExtendedDisk[]
): [DeviceMap, number] => {
  const defaultDisks = disks.map((thisDisk) => thisDisk._id);
  const counter = defaultDisks.reduce(
    (c, thisDisk) => (!!thisDisk ? c + 1 : c),
    0
  );
  /**
   * This mimics the behavior of Classic:
   * when you load the Rebuild tab, each
   * device slot is filled with one of your
   * disks, until you run out of either disks
   * or slots. Note that defaultDisks[10000]
   * will be `undefined`, which is the correct
   * value for an empty slot, so this is a safe
   * assignment.
   */
  const deviceMap: DeviceMap = {
    sda: defaultDisks[0],
    sdb: defaultDisks[1],
    sdc: defaultDisks[2],
    sdd: defaultDisks[3],
    sde: defaultDisks[4],
    sdf: defaultDisks[5],
    sdg: defaultDisks[6],
  };
  return [deviceMap, counter];
};

export const StandardRescueDialog = (props: Props) => {
  const { linodeId, onClose, open } = props;

  const classes = useStyles();

  const { data: linode } = useLinodeQuery(
    linodeId ?? -1,
    linodeId !== undefined && open
  );
  const { data: disks, error: disksError } = useAllLinodeDisksQuery(
    linodeId ?? -1,
    linodeId !== undefined && open
  );
  const { data: volumes, error: volumesError } = useAllVolumesQuery(
    {},
    { region: linode?.region },
    open
  );

  const { resetEventsPolling } = useEventsInfiniteQuery({ enabled: false });

  const { data: profile } = useProfile();
  const { data: grants } = useGrants();

  const isReadOnly =
    Boolean(profile?.restricted) &&
    grants?.linode.find((grant) => grant.id === linodeId)?.permissions ===
      'read_only';

  // We need the API to allow us to filter on `linode_id`
  // const { data: volumes } = useAllVolumesQuery(
  //   {},
  //   {
  //     '+or': [
  //       { linode_id: props.linodeId },
  //       { linode_id: null, region: linodeRegion },
  //     ],
  //   },
  //   open
  // );

  const linodeDisks = disks?.map((disk) =>
    assoc('_id', `disk-${disk.id}`, disk)
  );

  const filteredVolumes =
    volumes?.filter((volume) => {
      // whether volume is not attached to any Linode
      const volumeIsUnattached = volume.linode_id === null;
      // whether volume is attached to the current Linode we're viewing
      const volumeIsAttachedToCurrentLinode = volume.linode_id === linodeId;

      return volumeIsAttachedToCurrentLinode || volumeIsUnattached;
    }) ?? [];

  const [deviceMap, initialCounter] = getDefaultDeviceMapAndCounter(
    linodeDisks ?? []
  );

  const prevDeviceMap = usePrevious(deviceMap);

  const [counter, setCounter] = React.useState<number>(initialCounter);
  const [rescueDevices, setRescueDevices] = React.useState<DevicesAsStrings>(
    deviceMap
  );

  const { enqueueSnackbar } = useSnackbar();

  const [APIError, setAPIError] = React.useState<string>('');

  React.useEffect(() => {
    if (!equals(deviceMap, prevDeviceMap)) {
      setCounter(initialCounter);
      setRescueDevices(deviceMap);
      setAPIError('');
    }
  }, [open, initialCounter, deviceMap, prevDeviceMap]);

  const devices = {
    disks: linodeDisks ?? [],
    volumes:
      filteredVolumes.map((volume) => ({
        ...volume,
        _id: `volume-${volume.id}`,
      })) ?? [],
  };

  const disabled = isReadOnly;

  const onSubmit = () => {
    rescueLinode(linodeId ?? -1, createDevicesFromStrings(rescueDevices))
      .then((_) => {
        enqueueSnackbar('Linode rescue started.', {
          variant: 'info',
        });
        resetEventsPolling();
        onClose();
      })
      .catch((errorResponse: APIError[]) => {
        setAPIError(errorResponse[0].reason);
      });
  };

  const incrementCounter = () => {
    setCounter(clamp(1, 6, counter + 1));
  };

  /** string format is type-id */
  const onChange = (slot: string, _id: string) =>
    setRescueDevices((rescueDevices) => ({
      ...rescueDevices,
      [slot]: _id,
    }));

  return (
    <Dialog
      onClose={() => {
        setAPIError('');
        onClose();
      }}
      fullHeight
      fullWidth
      maxWidth="md"
      open={open}
      title={`Rescue Linode ${linode?.label ?? ''}`}
    >
      {APIError && <Notice error text={APIError} />}
      {disksError ? (
        <div>
          <ErrorState errorText="There was an error retrieving Disks information." />
        </div>
      ) : volumesError ? (
        <div>
          <ErrorState errorText="There was an error retrieving Volumes information." />
        </div>
      ) : (
        <div>
          <Paper className={classes.root}>
            {isReadOnly && <LinodePermissionsError />}
            {linodeId ? <RescueDescription linodeId={linodeId} /> : null}
            <DeviceSelection
              counter={counter}
              devices={devices}
              disabled={disabled}
              getSelected={(slot) => pathOr('', [slot], rescueDevices)}
              onChange={onChange}
              rescue
              slots={['sda', 'sdb', 'sdc', 'sdd', 'sde', 'sdf', 'sdg']}
            />
            <Button
              buttonType="secondary"
              className={classes.button}
              compactX
              disabled={disabled || counter >= 6}
              onClick={incrementCounter}
            >
              Add Disk
            </Button>
            <StyledActionPanel>
              <Button
                buttonType="primary"
                data-qa-submit
                disabled={disabled}
                onClick={onSubmit}
              >
                Reboot into Rescue Mode
              </Button>
            </StyledActionPanel>
          </Paper>
        </div>
      )}
    </Dialog>
  );
};<|MERGE_RESOLUTION|>--- conflicted
+++ resolved
@@ -1,6 +1,5 @@
 import { rescueLinode } from '@linode/api-v4/lib/linodes';
 import { APIError } from '@linode/api-v4/lib/types';
-import { Paper } from '@mui/material';
 import { Theme } from '@mui/material/styles';
 import { makeStyles } from '@mui/styles';
 import { useSnackbar } from 'notistack';
@@ -12,11 +11,7 @@
 import { Dialog } from 'src/components/Dialog/Dialog';
 import { ErrorState } from 'src/components/ErrorState/ErrorState';
 import { Notice } from 'src/components/Notice/Notice';
-<<<<<<< HEAD
-=======
 import { Paper } from 'src/components/Paper';
-import { resetEventsPolling } from 'src/eventsPolling';
->>>>>>> bf29d99d
 import usePrevious from 'src/hooks/usePrevious';
 import { useEventsInfiniteQuery } from 'src/queries/events';
 import { useAllLinodeDisksQuery } from 'src/queries/linodes/disks';
