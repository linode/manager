--- conflicted
+++ resolved
@@ -5,12 +5,8 @@
 import { useSnackbar } from 'notistack';
 import { assoc, clamp, equals, pathOr } from 'ramda';
 import * as React from 'react';
-<<<<<<< HEAD
+
 import ActionsPanel from 'src/components/ActionsPanel/ActionsPanel';
-=======
-
-import { StyledActionPanel } from 'src/components/ActionsPanel/ActionsPanel';
->>>>>>> a3d98700
 import { Button } from 'src/components/Button/Button';
 import { Dialog } from 'src/components/Dialog/Dialog';
 import { ErrorState } from 'src/components/ErrorState/ErrorState';
@@ -245,26 +241,13 @@
             >
               Add Disk
             </Button>
-<<<<<<< HEAD
             <ActionsPanel
-              showPrimary
-              primaryButtonText="Reboot into Rescue Mode"
+              primaryButtonDataTestId="submit"
               primaryButtonDisabled={disabled}
               primaryButtonHandler={onSubmit}
-              primaryButtonDataTestId="submit"
+              primaryButtonText="Reboot into Rescue Mode"
+              showPrimary
             />
-=======
-            <StyledActionPanel>
-              <Button
-                buttonType="primary"
-                data-qa-submit
-                disabled={disabled}
-                onClick={onSubmit}
-              >
-                Reboot into Rescue Mode
-              </Button>
-            </StyledActionPanel>
->>>>>>> a3d98700
           </Paper>
         </div>
       )}
