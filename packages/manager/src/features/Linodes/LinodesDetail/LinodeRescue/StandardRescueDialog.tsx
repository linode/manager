import { Notice } from '@linode/ui';
import { styled, useTheme } from '@mui/material/styles';
import { useSnackbar } from 'notistack';
import { assoc, clamp, equals, pathOr } from 'ramda';
import * as React from 'react';

import { ActionsPanel } from 'src/components/ActionsPanel/ActionsPanel';
import { Button } from 'src/components/Button/Button';
import { Dialog } from 'src/components/Dialog/Dialog';
import { ErrorState } from 'src/components/ErrorState/ErrorState';
<<<<<<< HEAD
import { Paper } from 'src/components/Paper';
=======
import { Notice } from 'src/components/Notice/Notice';
import { Paper } from '@linode/ui';
>>>>>>> 8c3c7fdd
import { usePrevious } from 'src/hooks/usePrevious';
import { useEventsPollingActions } from 'src/queries/events/events';
import { useAllLinodeDisksQuery } from 'src/queries/linodes/disks';
import {
  useLinodeQuery,
  useLinodeRescueMutation,
} from 'src/queries/linodes/linodes';
import { useGrants, useProfile } from 'src/queries/profile/profile';
import { useAllVolumesQuery } from 'src/queries/volumes/volumes';
import { createDevicesFromStrings } from 'src/utilities/createDevicesFromStrings';

import { LinodePermissionsError } from '../LinodePermissionsError';
import { DeviceSelection } from './DeviceSelection';
import { RescueDescription } from './RescueDescription';

import type { ExtendedDisk } from './DeviceSelection';
import type { APIError } from '@linode/api-v4/lib/types';
import type { DevicesAsStrings } from 'src/utilities/createDevicesFromStrings';

interface Props {
  linodeId: number | undefined;
  linodeLabel: string | undefined;
  onClose: () => void;
  open: boolean;
}

interface DeviceMap {
  sda?: string;
  sdb?: string;
  sdc?: string;
  sdd?: string;
  sde?: string;
  sdf?: string;
  sdg?: string;
}

export const getDefaultDeviceMapAndCounter = (
  disks: ExtendedDisk[]
): [DeviceMap, number] => {
  const defaultDisks = disks.map((thisDisk) => thisDisk._id);
  const counter = defaultDisks.reduce(
    (c, thisDisk) => (!!thisDisk ? c + 1 : c),
    0
  );
  /**
   * This mimics the behavior of Classic:
   * when you load the Rebuild tab, each
   * device slot is filled with one of your
   * disks, until you run out of either disks
   * or slots. Note that defaultDisks[10000]
   * will be `undefined`, which is the correct
   * value for an empty slot, so this is a safe
   * assignment.
   */
  const deviceMap: DeviceMap = {
    sda: defaultDisks[0],
    sdb: defaultDisks[1],
    sdc: defaultDisks[2],
    sdd: defaultDisks[3],
    sde: defaultDisks[4],
    sdf: defaultDisks[5],
    sdg: defaultDisks[6],
  };
  return [deviceMap, counter];
};

export const StandardRescueDialog = (props: Props) => {
  const { linodeId, linodeLabel, onClose, open } = props;

  const theme = useTheme();

  const { data: linode, isLoading: isLoadingLinodes } = useLinodeQuery(
    linodeId ?? -1,
    linodeId !== undefined && open
  );
  const {
    data: disks,
    error: disksError,
    isLoading: isLoadingDisks,
  } = useAllLinodeDisksQuery(linodeId ?? -1, linodeId !== undefined && open);
  const {
    data: volumes,
    error: volumesError,
    isLoading: isLoadingVolumes,
  } = useAllVolumesQuery({}, { region: linode?.region }, open);
  const isLoading = isLoadingLinodes || isLoadingDisks || isLoadingVolumes;

  const { data: profile } = useProfile();
  const { data: grants } = useGrants();

  const isReadOnly =
    Boolean(profile?.restricted) &&
    grants?.linode.find((grant) => grant.id === linodeId)?.permissions ===
      'read_only';

  // We need the API to allow us to filter on `linode_id`
  // const { data: volumes } = useAllVolumesQuery(
  //   {},
  //   {
  //     '+or': [
  //       { linode_id: props.linodeId },
  //       { linode_id: null, region: linodeRegion },
  //     ],
  //   },
  //   open
  // );

  const linodeDisks = disks?.map((disk) =>
    assoc('_id', `disk-${disk.id}`, disk)
  );

  const filteredVolumes =
    volumes?.filter((volume) => {
      // whether volume is not attached to any Linode
      const volumeIsUnattached = volume.linode_id === null;
      // whether volume is attached to the current Linode we're viewing
      const volumeIsAttachedToCurrentLinode = volume.linode_id === linodeId;

      return volumeIsAttachedToCurrentLinode || volumeIsUnattached;
    }) ?? [];

  const [deviceMap, initialCounter] = getDefaultDeviceMapAndCounter(
    linodeDisks ?? []
  );

  const { mutateAsync: rescueLinode } = useLinodeRescueMutation(linodeId ?? -1);

  const prevDeviceMap = usePrevious(deviceMap);

  const [counter, setCounter] = React.useState<number>(initialCounter);
  const [rescueDevices, setRescueDevices] = React.useState<DevicesAsStrings>(
    deviceMap
  );

  const { checkForNewEvents } = useEventsPollingActions();

  const { enqueueSnackbar } = useSnackbar();

  const [APIError, setAPIError] = React.useState<string>('');

  React.useEffect(() => {
    if (!equals(deviceMap, prevDeviceMap)) {
      setCounter(initialCounter);
      setRescueDevices(deviceMap);
      setAPIError('');
    }
  }, [open, initialCounter, deviceMap, prevDeviceMap]);

  const devices = {
    disks: linodeDisks ?? [],
    volumes:
      filteredVolumes.map((volume) => ({
        ...volume,
        _id: `volume-${volume.id}`,
      })) ?? [],
  };

  const disabled = isReadOnly;

  const onSubmit = () => {
    rescueLinode(createDevicesFromStrings(rescueDevices))
      .then((_) => {
        enqueueSnackbar('Linode rescue started.', {
          variant: 'info',
        });
        checkForNewEvents();
        onClose();
      })
      .catch((errorResponse: APIError[]) => {
        setAPIError(errorResponse[0].reason);
      });
  };

  const incrementCounter = () => {
    setCounter(clamp(1, 6, counter + 1));
  };

  /** string format is type-id */
  const onChange = (slot: string, _id: string) =>
    setRescueDevices((rescueDevices) => ({
      ...rescueDevices,
      [slot]: _id,
    }));

  return (
    <Dialog
      onClose={() => {
        setAPIError('');
        onClose();
      }}
      fullHeight
      fullWidth
      maxWidth="md"
      open={open}
      title={`Rescue Linode ${linodeLabel ?? ''}`}
    >
      {APIError && <Notice text={APIError} variant="error" />}
      {disksError ? (
        <div>
          <ErrorState errorText="There was an error retrieving Disks information." />
        </div>
      ) : volumesError ? (
        <div>
          <ErrorState errorText="There was an error retrieving Volumes information." />
        </div>
      ) : (
        <div>
          <StyledPaper>
            {isReadOnly && <LinodePermissionsError />}
            {linodeId ? <RescueDescription linodeId={linodeId} /> : null}
            <DeviceSelection
              counter={counter}
              devices={devices}
              disabled={disabled}
              getSelected={(slot) => pathOr('', [slot], rescueDevices)}
              onChange={onChange}
              rescue
              slots={['sda', 'sdb', 'sdc', 'sdd', 'sde', 'sdf', 'sdg']}
            />
            <Button
              buttonType="secondary"
              compactX
              disabled={disabled || counter >= 6}
              onClick={incrementCounter}
              sx={{ marginTop: theme.spacing() }}
            >
              Add Disk
            </Button>
            <ActionsPanel
              primaryButtonProps={{
                'data-qa-form-data-loading': isLoading,
                'data-testid': 'submit',
                disabled,
                label: 'Reboot into Rescue Mode',
                onClick: onSubmit,
              }}
            />
          </StyledPaper>
        </div>
      )}
    </Dialog>
  );
};

const StyledPaper = styled(Paper, { label: 'StyledPaper' })(({ theme }) => ({
  '& .iconTextLink': {
    display: 'inline-flex',
    margin: `${theme.spacing(3)} 0 0 0`,
  },
  padding: `${theme.spacing(3)} 0 ${theme.spacing(1)}`,
}));<|MERGE_RESOLUTION|>--- conflicted
+++ resolved
@@ -1,4 +1,4 @@
-import { Notice } from '@linode/ui';
+import { Notice, Paper } from '@linode/ui';
 import { styled, useTheme } from '@mui/material/styles';
 import { useSnackbar } from 'notistack';
 import { assoc, clamp, equals, pathOr } from 'ramda';
@@ -8,12 +8,6 @@
 import { Button } from 'src/components/Button/Button';
 import { Dialog } from 'src/components/Dialog/Dialog';
 import { ErrorState } from 'src/components/ErrorState/ErrorState';
-<<<<<<< HEAD
-import { Paper } from 'src/components/Paper';
-=======
-import { Notice } from 'src/components/Notice/Notice';
-import { Paper } from '@linode/ui';
->>>>>>> 8c3c7fdd
 import { usePrevious } from 'src/hooks/usePrevious';
 import { useEventsPollingActions } from 'src/queries/events/events';
 import { useAllLinodeDisksQuery } from 'src/queries/linodes/disks';
