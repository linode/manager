import { APIError } from '@linode/api-v4/lib/types';
import { Theme } from '@mui/material/styles';
import { makeStyles } from '@mui/styles';
import { useSnackbar } from 'notistack';
import { assoc, clamp, equals, pathOr } from 'ramda';
import * as React from 'react';

import { ActionsPanel } from 'src/components/ActionsPanel/ActionsPanel';
import { Button } from 'src/components/Button/Button';
import { Dialog } from 'src/components/Dialog/Dialog';
import { ErrorState } from 'src/components/ErrorState/ErrorState';
import { Notice } from 'src/components/Notice/Notice';
import { Paper } from 'src/components/Paper';
import { resetEventsPolling } from 'src/eventsPolling';
<<<<<<< HEAD
import usePrevious from 'src/hooks/usePrevious';
=======
import { usePrevious } from 'src/hooks/usePrevious';
>>>>>>> 0b07ae66
import { useAllLinodeDisksQuery } from 'src/queries/linodes/disks';
import {
  useLinodeQuery,
  useLinodeRescueMutation,
} from 'src/queries/linodes/linodes';
import { useGrants, useProfile } from 'src/queries/profile';
import { useAllVolumesQuery } from 'src/queries/volumes';
import createDevicesFromStrings, {
  DevicesAsStrings,
} from 'src/utilities/createDevicesFromStrings';

import { LinodePermissionsError } from '../LinodePermissionsError';
import DeviceSelection, { ExtendedDisk } from './DeviceSelection';
import RescueDescription from './RescueDescription';

const useStyles = makeStyles((theme: Theme) => ({
  button: {
    marginTop: theme.spacing(),
  },
  root: {
    '& .iconTextLink': {
      display: 'inline-flex',
      margin: `${theme.spacing(3)} 0 0 0`,
    },
    padding: `${theme.spacing(3)} 0 ${theme.spacing(1)}`,
  },
}));

interface Props {
  linodeId: number | undefined;
  onClose: () => void;
  open: boolean;
}

interface DeviceMap {
  sda?: string;
  sdb?: string;
  sdc?: string;
  sdd?: string;
  sde?: string;
  sdf?: string;
  sdg?: string;
}

export const getDefaultDeviceMapAndCounter = (
  disks: ExtendedDisk[]
): [DeviceMap, number] => {
  const defaultDisks = disks.map((thisDisk) => thisDisk._id);
  const counter = defaultDisks.reduce(
    (c, thisDisk) => (!!thisDisk ? c + 1 : c),
    0
  );
  /**
   * This mimics the behavior of Classic:
   * when you load the Rebuild tab, each
   * device slot is filled with one of your
   * disks, until you run out of either disks
   * or slots. Note that defaultDisks[10000]
   * will be `undefined`, which is the correct
   * value for an empty slot, so this is a safe
   * assignment.
   */
  const deviceMap: DeviceMap = {
    sda: defaultDisks[0],
    sdb: defaultDisks[1],
    sdc: defaultDisks[2],
    sdd: defaultDisks[3],
    sde: defaultDisks[4],
    sdf: defaultDisks[5],
    sdg: defaultDisks[6],
  };
  return [deviceMap, counter];
};

export const StandardRescueDialog = (props: Props) => {
  const { linodeId, onClose, open } = props;

  const classes = useStyles();

  const { data: linode } = useLinodeQuery(
    linodeId ?? -1,
    linodeId !== undefined && open
  );
  const { data: disks, error: disksError } = useAllLinodeDisksQuery(
    linodeId ?? -1,
    linodeId !== undefined && open
  );
  const { data: volumes, error: volumesError } = useAllVolumesQuery(
    {},
    { region: linode?.region },
    open
  );

  const { data: profile } = useProfile();
  const { data: grants } = useGrants();

  const isReadOnly =
    Boolean(profile?.restricted) &&
    grants?.linode.find((grant) => grant.id === linodeId)?.permissions ===
      'read_only';

  // We need the API to allow us to filter on `linode_id`
  // const { data: volumes } = useAllVolumesQuery(
  //   {},
  //   {
  //     '+or': [
  //       { linode_id: props.linodeId },
  //       { linode_id: null, region: linodeRegion },
  //     ],
  //   },
  //   open
  // );

  const linodeDisks = disks?.map((disk) =>
    assoc('_id', `disk-${disk.id}`, disk)
  );

  const filteredVolumes =
    volumes?.filter((volume) => {
      // whether volume is not attached to any Linode
      const volumeIsUnattached = volume.linode_id === null;
      // whether volume is attached to the current Linode we're viewing
      const volumeIsAttachedToCurrentLinode = volume.linode_id === linodeId;

      return volumeIsAttachedToCurrentLinode || volumeIsUnattached;
    }) ?? [];

  const [deviceMap, initialCounter] = getDefaultDeviceMapAndCounter(
    linodeDisks ?? []
  );

  const { mutateAsync: rescueLinode } = useLinodeRescueMutation(linodeId ?? -1);

  const prevDeviceMap = usePrevious(deviceMap);

  const [counter, setCounter] = React.useState<number>(initialCounter);
  const [rescueDevices, setRescueDevices] = React.useState<DevicesAsStrings>(
    deviceMap
  );

  const { enqueueSnackbar } = useSnackbar();

  const [APIError, setAPIError] = React.useState<string>('');

  React.useEffect(() => {
    if (!equals(deviceMap, prevDeviceMap)) {
      setCounter(initialCounter);
      setRescueDevices(deviceMap);
      setAPIError('');
    }
  }, [open, initialCounter, deviceMap, prevDeviceMap]);

  const devices = {
    disks: linodeDisks ?? [],
    volumes:
      filteredVolumes.map((volume) => ({
        ...volume,
        _id: `volume-${volume.id}`,
      })) ?? [],
  };

  const disabled = isReadOnly;

  const onSubmit = () => {
    rescueLinode(createDevicesFromStrings(rescueDevices))
      .then((_) => {
        enqueueSnackbar('Linode rescue started.', {
          variant: 'info',
        });
        resetEventsPolling();
        onClose();
      })
      .catch((errorResponse: APIError[]) => {
        setAPIError(errorResponse[0].reason);
      });
  };

  const incrementCounter = () => {
    setCounter(clamp(1, 6, counter + 1));
  };

  /** string format is type-id */
  const onChange = (slot: string, _id: string) =>
    setRescueDevices((rescueDevices) => ({
      ...rescueDevices,
      [slot]: _id,
    }));

  return (
    <Dialog
      onClose={() => {
        setAPIError('');
        onClose();
      }}
      fullHeight
      fullWidth
      maxWidth="md"
      open={open}
      title={`Rescue Linode ${linode?.label ?? ''}`}
    >
      {APIError && <Notice error text={APIError} />}
      {disksError ? (
        <div>
          <ErrorState errorText="There was an error retrieving Disks information." />
        </div>
      ) : volumesError ? (
        <div>
          <ErrorState errorText="There was an error retrieving Volumes information." />
        </div>
      ) : (
        <div>
          <Paper className={classes.root}>
            {isReadOnly && <LinodePermissionsError />}
            {linodeId ? <RescueDescription linodeId={linodeId} /> : null}
            <DeviceSelection
              counter={counter}
              devices={devices}
              disabled={disabled}
              getSelected={(slot) => pathOr('', [slot], rescueDevices)}
              onChange={onChange}
              rescue
              slots={['sda', 'sdb', 'sdc', 'sdd', 'sde', 'sdf', 'sdg']}
            />
            <Button
              buttonType="secondary"
              className={classes.button}
              compactX
              disabled={disabled || counter >= 6}
              onClick={incrementCounter}
            >
              Add Disk
            </Button>
            <ActionsPanel
              primaryButtonProps={{
                'data-testid': 'submit',
                disabled,
                label: 'Reboot into Rescue Mode',
                onClick: onSubmit,
              }}
            />
          </Paper>
        </div>
      )}
    </Dialog>
  );
};<|MERGE_RESOLUTION|>--- conflicted
+++ resolved
@@ -12,11 +12,7 @@
 import { Notice } from 'src/components/Notice/Notice';
 import { Paper } from 'src/components/Paper';
 import { resetEventsPolling } from 'src/eventsPolling';
-<<<<<<< HEAD
-import usePrevious from 'src/hooks/usePrevious';
-=======
 import { usePrevious } from 'src/hooks/usePrevious';
->>>>>>> 0b07ae66
 import { useAllLinodeDisksQuery } from 'src/queries/linodes/disks';
 import {
   useLinodeQuery,
