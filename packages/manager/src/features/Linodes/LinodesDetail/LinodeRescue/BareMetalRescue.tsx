--- conflicted
+++ resolved
@@ -5,19 +5,11 @@
 import ActionsPanel from 'src/components/ActionsPanel';
 import { Button } from 'src/components/Button/Button';
 import { ConfirmationDialog } from 'src/components/ConfirmationDialog/ConfirmationDialog';
-<<<<<<< HEAD
-=======
-import { resetEventsPolling } from 'src/eventsPolling';
+import { useEventsInfiniteQuery } from 'src/queries/events';
 import { useLinodeQuery } from 'src/queries/linodes/linodes';
->>>>>>> eada7170
 import { getAPIErrorOrDefault } from 'src/utilities/errorUtils';
 
 import RescueDescription from './RescueDescription';
-<<<<<<< HEAD
-import { useLinodeQuery } from 'src/queries/linodes/linodes';
-import { useEventsInfiniteQuery } from 'src/queries/events';
-=======
->>>>>>> eada7170
 
 interface Props {
   isOpen: boolean;
