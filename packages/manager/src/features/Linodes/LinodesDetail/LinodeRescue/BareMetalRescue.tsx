--- conflicted
+++ resolved
@@ -1,13 +1,8 @@
 import { rescueMetalLinode } from '@linode/api-v4/lib/linodes/actions';
 import { useSnackbar } from 'notistack';
 import * as React from 'react';
-<<<<<<< HEAD
+
 import ActionsPanel from 'src/components/ActionsPanel/ActionsPanel';
-=======
-
-import ActionsPanel from 'src/components/ActionsPanel';
-import { Button } from 'src/components/Button/Button';
->>>>>>> a3d98700
 import { ConfirmationDialog } from 'src/components/ConfirmationDialog/ConfirmationDialog';
 import { resetEventsPolling } from 'src/eventsPolling';
 import { useLinodeQuery } from 'src/queries/linodes/linodes';
@@ -59,27 +54,16 @@
   };
 
   const actions = () => (
-<<<<<<< HEAD
     <ActionsPanel
-      showPrimary
       primaryButtonHandler={handleSubmit}
       primaryButtonLoading={loading}
       primaryButtonText="Reboot into Rescue Mode"
-      showSecondary
       secondaryButtonDataTestId="cancel"
       secondaryButtonHandler={onClose}
       secondaryButtonText="Cancel"
+      showPrimary
+      showSecondary
     />
-=======
-    <ActionsPanel>
-      <Button buttonType="secondary" data-qa-cancel onClick={onClose}>
-        Cancel
-      </Button>
-      <Button buttonType="primary" loading={loading} onClick={handleSubmit}>
-        Reboot into Rescue Mode
-      </Button>
-    </ActionsPanel>
->>>>>>> a3d98700
   );
 
   return (
