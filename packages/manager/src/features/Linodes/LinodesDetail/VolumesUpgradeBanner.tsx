--- conflicted
+++ resolved
@@ -1,18 +1,9 @@
-<<<<<<< HEAD
-import { Notice, Paper } from '@linode/ui';
-=======
-import { Paper, Stack } from '@linode/ui';
->>>>>>> d4e59f1c
+import { Notice, Paper, Stack } from '@linode/ui';
 import React from 'react';
 import { useHistory } from 'react-router-dom';
 
 import { Button } from 'src/components/Button/Button';
 import { Link } from 'src/components/Link';
-<<<<<<< HEAD
-import { Stack } from 'src/components/Stack';
-=======
-import { Notice } from 'src/components/Notice/Notice';
->>>>>>> d4e59f1c
 import { Typography } from 'src/components/Typography';
 import { getUpgradeableVolumeIds } from 'src/features/Volumes/utils';
 import { useNotificationsQuery } from 'src/queries/account/notifications';
