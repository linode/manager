--- conflicted
+++ resolved
@@ -1,13 +1,8 @@
 import * as React from 'react';
 import { IPAddress } from '@linode/api-v4/lib/networking';
 import ActionsPanel from 'src/components/ActionsPanel';
-<<<<<<< HEAD
-import Button from 'src/components/Button';
 import { Typography } from 'src/components/Typography';
-=======
 import { Button } from 'src/components/Button/Button';
-import Typography from 'src/components/core/Typography';
->>>>>>> f6eb4b2d
 import Drawer from 'src/components/Drawer';
 import { TextField } from 'src/components/TextField';
 import { getErrorMap } from 'src/utilities/errorUtils';
