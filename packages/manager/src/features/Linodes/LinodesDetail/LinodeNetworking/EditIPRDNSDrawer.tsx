--- conflicted
+++ resolved
@@ -1,15 +1,9 @@
 import { IPAddress } from '@linode/api-v4/lib/networking';
-<<<<<<< HEAD
-import ActionsPanel from 'src/components/ActionsPanel/ActionsPanel';
-import { Typography } from 'src/components/Typography';
-=======
 import { useFormik } from 'formik';
 import { useSnackbar } from 'notistack';
 import * as React from 'react';
 
-import ActionsPanel from 'src/components/ActionsPanel';
-import { Button } from 'src/components/Button/Button';
->>>>>>> a3d98700
+import ActionsPanel from 'src/components/ActionsPanel/ActionsPanel';
 import Drawer from 'src/components/Drawer';
 import { Notice } from 'src/components/Notice/Notice';
 import { TextField } from 'src/components/TextField';
@@ -77,37 +71,16 @@
         <Typography variant="body1">
           Leave this field blank to reset RDNS
         </Typography>
-<<<<<<< HEAD
         <ActionsPanel
-          style={{ marginTop: 16 }}
-          showPrimary
           primaryButtonDataTestId="submit"
           primaryButtonLoading={isLoading}
           primaryButtonType="submit"
-          showSecondary
           secondaryButtonHandler={onClose}
           secondaryButtonText="cancel"
+          showPrimary
+          showSecondary
+          style={{ marginTop: 16 }}
         />
-=======
-        <ActionsPanel style={{ marginTop: 16 }}>
-          <Button
-            buttonType="secondary"
-            className="cancel"
-            data-qa-cancel
-            onClick={onClose}
-          >
-            Close
-          </Button>
-          <Button
-            buttonType="primary"
-            data-qa-submit
-            loading={isLoading}
-            type="submit"
-          >
-            Save
-          </Button>
-        </ActionsPanel>
->>>>>>> a3d98700
       </form>
     </Drawer>
   );
