<<<<<<< HEAD
import { Autocomplete, CircleProgress, Divider, Notice } from '@linode/ui';
=======
import { CircleProgress, Divider, Notice, Typography } from '@linode/ui';
>>>>>>> 8c11b285
import { styled, useTheme } from '@mui/material/styles';
import Grid from '@mui/material/Unstable_Grid2';
import {
  both,
  compose,
  equals,
  isNil,
  lensPath,
  over,
  set,
  uniq,
  view,
  when,
} from 'ramda';
import * as React from 'react';

import { ActionsPanel } from 'src/components/ActionsPanel/ActionsPanel';
import { Dialog } from 'src/components/Dialog/Dialog';
import { usePrevious } from 'src/hooks/usePrevious';
import {
  useAllLinodesQuery,
  useLinodeQuery,
} from 'src/queries/linodes/linodes';
import {
  useAssignAdressesMutation,
  useLinodeIPsQuery,
} from 'src/queries/linodes/networking';
import { useAllIPv6RangesQuery } from 'src/queries/networking/networking';
import { getAPIErrorOrDefault } from 'src/utilities/errorUtils';

import type { APIError, IPRange } from '@linode/api-v4';

interface Props {
  linodeId: number;
  onClose: () => void;
  open: boolean;
  readOnly?: boolean;
}

type IPStates = Move | NoAction | Swap;

interface IPRowState {
  [x: string]: IPStates;
}

type Mode = 'move' | 'none' | 'swap';

interface NoAction {
  mode: Mode;
  sourceIP: string;
  sourceIPsLinodeID: number;
}

interface Move extends NoAction {
  selectedLinodeID: number;
}

interface Swap extends Move {
  selectedIP: string;
  selectedLinodesIPs: string[];
}

const defaultState = (
  sourceIP: string,
  sourceIPsLinodeID: number
): NoAction => ({
  mode: 'none',
  sourceIP,
  sourceIPsLinodeID,
});

export const getLinodeIPv6Ranges = (
  ipv6RangesData: IPRange[] | undefined,
  ipv6: null | string
) => {
  return (
    ipv6RangesData
      ?.filter(
        (ipv6RangeData) =>
          ipv6RangeData.route_target === ipv6?.substring(0, ipv6.indexOf('/'))
      )
      .map(
        (ipv6RangeData) => `${ipv6RangeData.range}/${ipv6RangeData.prefix}`
      ) ?? []
  );
};

export const IPTransfer = (props: Props) => {
  const { linodeId, onClose, open, readOnly } = props;
  const theme = useTheme();
  const { mutateAsync: assignAddresses } = useAssignAdressesMutation({
    currentLinodeId: linodeId,
  });

  const { data: linode } = useLinodeQuery(linodeId, open);

  const { data: _ips } = useLinodeIPsQuery(linodeId);

  const publicIPv4Addresses = _ips?.ipv4.public.map((i) => i.address) ?? [];
  const privateIPv4Addresses = _ips?.ipv4.private.map((i) => i.address) ?? [];
  const ipv6Addresses =
    _ips?.ipv6?.global.map((i) => `${i.range}/${i.prefix}`) ?? [];

  const ipAddresses = [
    ...publicIPv4Addresses,
    ...privateIPv4Addresses,
    ...ipv6Addresses,
  ];

  const [ips, setIPs] = React.useState<IPRowState>(
    ipAddresses.reduce(
      (acc, ip) => ({
        ...acc,
        [ip]: defaultState(ip, linodeId),
      }),
      {}
    )
  );
  const [error, setError] = React.useState<APIError[] | undefined>(undefined);
  const [successMessage, setSuccessMessage] = React.useState('');
  const [submitting, setSubmitting] = React.useState(false);

  React.useEffect(() => {
    // Not using onReset here because we don't want to reset the IPs.
    // User may want to keep their selection after closing the modal to check their IP addresses table.
    setError(undefined);
    setSuccessMessage('');
  }, [open]);

  const {
    data: allLinodes,
    error: linodesError,
    isLoading,
  } = useAllLinodesQuery(
    {},
    {
      region: linode?.region,
    },
    open // only run the query if the modal is open
  );

  const {
    data: ipv6RangesData,
    error: ipv6RangesError,
    isLoading: ipv6RangesLoading,
  } = useAllIPv6RangesQuery();

  const linodes = (allLinodes ?? []).filter((l) => l.id !== linodeId);

  const onModeChange = (ip: string) => (
    event: React.SyntheticEvent<Element, Event>,
    selected: { label: string; value: string }
  ) => {
    const mode = (selected?.value as Mode) || 'none';
    const firstLinode = linodes[0];

    const newState = compose<any, any, any, any, any>(
      /** Always update the mode. */
      setMode(ip, mode),

      /** When switching back to none, reset the ipState. */
      when(
        () => isNone(mode),
        updateIPState(ip, (ipState) =>
          defaultState(ipState.sourceIP, ipState.sourceIPsLinodeID)
        )
      ),

      /** When we're swapping/moving we default to the head of the list if it's not set already. */
      when(
        both(
          () => isSwapping(mode) || isMoving(mode),
          compose(isNil, view(L.selectedLinodeID(ip)))
        ),
        setSelectedLinodeID(ip, firstLinode.id)
      ),

      /** When we're swapping we defaulting the selectedIP to the first in the list and setting
       * the selectedLinodesIPs so the same Linode's IPs (which are used in the select IP menu).
       */
      when(
        () => isSwapping(mode),
        compose(
          setSelectedIP(ip, firstLinode.ipv4[0]),
          updateSelectedLinodesIPs(ip, () => {
            const linodeIPv6Ranges = getLinodeIPv6Ranges(
              ipv6RangesData,
              firstLinode.ipv6
            );
            return [...firstLinode.ipv4, ...linodeIPv6Ranges];
          })
        )
      )
    );
    setIPs((currentState) => newState(currentState));
  };

  const onSelectedLinodeChange = (ip: string) => (
    event: React.SyntheticEvent,
    selected: { label: string; value: number }
  ) => {
    const newState = compose<any, any, any>(
      setSelectedLinodeID(ip, selected.value),
      /**
       * When mode is swapping;
       *  Update the selectedLinodesIPs (since the Linode has changed, the available IPs certainly have)
       *  Update the selectedIP (to provide a sensible default).
       */
      when(
        compose(equals('swap'), view(L.mode(ip))),

        compose(
          /** We need to find and return the newly selected Linode's IPs. */
          updateSelectedLinodesIPs(ip, () => {
            const linode = linodes.find((l) => l.id === Number(selected.value));
            if (linode) {
              const linodeIPv6Ranges = getLinodeIPv6Ranges(
                ipv6RangesData,
                linode?.ipv6
              );
              return [...linode.ipv4, ...linodeIPv6Ranges];
            }
            return [];
          }),

          /** We need to find the selected Linode's IPs and return the first. */
          updateSelectedIP(ip, () => {
            const linode = linodes.find((l) => l.id === Number(selected.value));
            if (linode) {
              return linode.ipv4[0];
            }
            return undefined;
          })
        )
      )
    );
    setIPs((currentState) => newState(currentState));
  };

  const onSelectedIPChange = (ip: string) => (
    event: React.SyntheticEvent,
    selected: { label: string; value: string }
  ) => {
    setIPs(setSelectedIP(ip, selected.value));
  };

  const renderRow = (
    state: IPStates,
    renderLinodeSelect?: (s: Move) => JSX.Element,
    renderIPSelect?: (s: Swap) => JSX.Element
  ) => {
    const actionsList = [
      { label: 'Move To', value: 'move' },
      { label: 'Swap With', value: 'swap' },
    ];

    return (
      <Grid
        sx={{
          [theme.breakpoints.down('md')]: {
            backgroundColor: theme.color.grey5,
            mb: 3,
          },
        }}
        container
        key={state.sourceIP}
        spacing={2}
        xs={12}
      >
        <Grid
          sx={{
            alignItems: 'center',
            display: 'flex',
          }}
          md={3}
          xs={12}
        >
          <Typography>
            <Typography
              sx={{
                [theme.breakpoints.up('md')]: {
                  display: 'none',
                },
              }}
              component="span"
              fontFamily={theme.font.bold}
            >
              IP address:{' '}
            </Typography>
            {state.sourceIP}
          </Typography>
        </Grid>
        <StyledAutoGrid md={3} xs={12}>
          <Autocomplete
            isOptionEqualToValue={(option, value) =>
              option.value === value.value
            }
            textFieldProps={{
              dataAttrs: {
                'data-qa-ip-transfer-action-menu': state.mode,
              },
              disabled: readOnly,
              hideLabel: true,
            }}
            value={
              state.mode === 'none'
                ? null
                : actionsList.find(
                    (eachAction) => eachAction.value === state.mode
                  )
            }
            autoHighlight
            clearIcon={null}
            disablePortal={false}
            label="Select Action"
            noMarginTop
            onChange={onModeChange(state.sourceIP)}
            options={actionsList}
            placeholder="Select Action"
          />
        </StyledAutoGrid>
        {renderLinodeSelect && renderLinodeSelect(state as Move)}
        {renderIPSelect && renderIPSelect(state as Swap)}
      </Grid>
    );
  };

  const linodeSelect = ({ selectedLinodeID, sourceIP }: Move) => {
    const linodeList = linodes.map((l) => {
      return { label: l.label, value: l.id };
    });

    const defaultLinode = linodeList.find((eachLinode) => {
      return eachLinode.value === selectedLinodeID;
    });

    return (
      <StyledAutoGrid md={3} xs={12}>
        <Autocomplete
          textFieldProps={{
            dataAttrs: {
              'data-qa-linode-select': true,
            },
            hideLabel: true,
          }}
          autoHighlight
          disableClearable
          disabled={readOnly || linodes.length === 1}
          errorText={linodesError?.[0].reason}
          label="Select Linode"
          loading={isLoading || ipv6RangesLoading}
          noMarginTop
          onChange={onSelectedLinodeChange(sourceIP)}
          options={linodeList}
          placeholder="Select Linode"
          value={defaultLinode}
        />
      </StyledAutoGrid>
    );
  };

  const ipSelect = ({ selectedIP, selectedLinodesIPs, sourceIP }: Swap) => {
    const IPList = selectedLinodesIPs.map((ip) => {
      return { label: ip, value: ip };
    });

    const defaultIP = IPList.find((eachIP) => {
      return eachIP.value === selectedIP;
    });

    return (
      <StyledAutoGrid md={3} xs={12}>
        <Autocomplete
          textFieldProps={{
            dataAttrs: {
              'data-qa-swap-ip-action-menu': true,
            },
            hideLabel: true,
          }}
          autoHighlight
          disableClearable
          disablePortal={false}
          disabled={readOnly}
          label="Select IP Address"
          noMarginTop
          onChange={onSelectedIPChange(sourceIP)}
          options={IPList}
          value={defaultIP}
        />
      </StyledAutoGrid>
    );
  };

  const previousIPAddresses = usePrevious(ipAddresses);

  React.useEffect(() => {
    /**
     * if new ip addresses were provided as props, massage the data so it matches
     * the default shape we need to append to state
     */
    if (!equals(previousIPAddresses, ipAddresses)) {
      setIPs(
        ipAddresses.reduce<IPRowState>((acc, ip) => {
          acc[ip] = defaultState(ip, linodeId);
          return acc;
        }, {})
      );
    }
  }, [ipAddresses, linodeId, previousIPAddresses]);

  const ipRow = (ipState: IPStates) => {
    if (isNoneState(ipState)) {
      return renderRow(ipState);
    }

    if (isMoveState(ipState)) {
      return renderRow(ipState, linodeSelect);
    }

    if (isSwapState(ipState)) {
      return renderRow(ipState, linodeSelect, ipSelect);
    }

    return null;
  };

  const onSubmit = () => {
    setSubmitting(true);
    setError(undefined);
    setSuccessMessage('');

    const noActionSelected = !Object.values(ips).find(
      (ip) => ip.mode !== 'none'
    );
    if (noActionSelected) {
      setError([{ reason: 'Please select an action.' }]);
      setSubmitting(false);

      return;
    }

    assignAddresses(createRequestData(ips, linode?.region ?? ''))
      .then(() => {
        // Refresh Linodes in the region in which the changes were made.
        setSubmitting(false);
        setError(undefined);
        setSuccessMessage('IP transferred successfully.');
      })
      .catch((err) => {
        const apiErrors = getAPIErrorOrDefault(
          err,
          'Unable to transfer IP addresses at this time. Please try again later.'
        );

        setError(uniq(apiErrors));
        setSubmitting(false);
      });
  };

  const onReset = () => {
    setError(undefined);
    setSuccessMessage('');
    setIPs(
      ipAddresses.reduce(
        (state, ip) => ({
          ...state,
          [ip]: defaultState(ip, linodeId),
        }),
        {}
      )
    );
  };

  return (
    <Dialog fullWidth onClose={onClose} open={open} title="IP Transfer">
      {error && (
        <Grid xs={12}>
          {error.map(({ reason }, idx) => (
            <Notice key={idx} text={reason} variant="error" />
          ))}
        </Grid>
      )}
      {successMessage && (
        <Grid xs={12}>
          <Notice text={successMessage} variant="success" />
        </Grid>
      )}
      <Grid lg={8} sm={12} xl={6}>
        <Typography sx={{ marginBottom: theme.spacing(2) }}>
          If you have two Linodes in the same data center, you can use the IP
          transfer feature to switch their IP addresses. This could be useful in
          several situations. For example, if you&rsquo;ve built a new server to
          replace an old one, you could swap IP addresses instead of updating
          the DNS records.
        </Typography>
      </Grid>
      <Grid container xs={12}>
        {!isLoading && !ipv6RangesLoading && ipv6RangesError ? (
          <Notice
            text={'There was an error loading IPv6 Ranges'}
            variant="error"
          />
        ) : null}
        {isLoading || ipv6RangesLoading ? (
          <div style={{ display: 'flex', justifyContent: 'center' }}>
            <CircleProgress size="sm" />
          </div>
        ) : (
          <>
            <Grid container xs={12}>
              <Grid
                sx={{
                  [theme.breakpoints.down('md')]: {
                    display: 'none',
                  },
                }}
                data-qa-transfer-ip-label
                sm={3}
                xs={12}
              >
                <Typography>IP Address</Typography>
              </Grid>
              <Grid
                sx={{
                  pl: 0.5,
                  [theme.breakpoints.down('md')]: {
                    display: 'none',
                  },
                }}
              >
                <Typography>Actions</Typography>
              </Grid>
            </Grid>
            <Grid
              sx={{
                [theme.breakpoints.down('md')]: {
                  visibility: 'hidden',
                },
              }}
              xs={12}
            >
              <Divider />
            </Grid>
            {linodes.length === 0 ? (
              <Typography
                sx={{
                  color: theme.color.grey1,
                  marginTop: theme.spacing(2),
                }}
              >
                You have no other linodes in this Linode&rsquo;s data center
                with which to transfer IPs.
              </Typography>
            ) : (
              <Grid spacing={2} xs={12}>
                {Object.values(ips).map(ipRow)}
              </Grid>
            )}
          </>
        )}
      </Grid>
      <Grid container justifyContent="flex-end" xs={12}>
        <ActionsPanel
          primaryButtonProps={{
            'data-testid': 'ip-transfer-save',
            disabled: readOnly || linodes.length === 0,
            label: 'Save',
            loading: submitting,
            onClick: onSubmit,
          }}
          secondaryButtonProps={{
            'data-testid': 'ip-transfer-reset',
            disabled: submitting || linodes.length === 0,
            label: 'Reset Form',
            onClick: onReset,
          }}
        />
      </Grid>
    </Dialog>
  );
};

const StyledAutoGrid = styled(Grid, { label: 'StyledAutoGrid' })(
  ({ theme }) => ({
    minWidth: 175,
    [theme.breakpoints.up('sm')]: {
      flexBasis: 'auto',
      maxWidth: 'auto',
    },
  })
);

const L = {
  ip: (ip: string) => lensPath([ip]),
  mode: (ip: string) => lensPath([ip, 'mode']),
  selectedIP: (ip: string) => lensPath([ip, 'selectedIP']),
  selectedLinodeID: (ip: string) => lensPath([ip, 'selectedLinodeID']),
  selectedLinodesIPs: (ip: string) => lensPath([ip, 'selectedLinodesIPs']),
  sourceIP: (ip: string) => lensPath([ip, 'sourceIP']),
  sourceIPsLinodeID: (ip: string) => lensPath([ip, 'sourceIPsLinodeID']),
};

const setMode = (ip: string, mode: Mode) => set(L.mode(ip), mode);

const setSelectedIP = (ip: string, selectedIP: string) =>
  set(L.selectedIP(ip), selectedIP);

const setSelectedLinodeID = (ip: string, selectedLinodeID: number | string) =>
  set(L.selectedLinodeID(ip), selectedLinodeID);

const updateSelectedLinodesIPs = (ip: string, fn: (s: string[]) => string[]) =>
  over(L.selectedLinodesIPs(ip), fn);

const updateSelectedIP = (ip: string, fn: (a: string) => string | undefined) =>
  over(L.selectedIP(ip), fn);

const updateIPState = (ip: string, fn: (v: IPStates) => IPStates) =>
  over(L.ip(ip), fn);

const isMoving = (mode: Mode) => mode === 'move';

const isSwapping = (mode: Mode) => mode === 'swap';

const isNone = (mode: Mode) => mode === 'none';

const isNoneState = (state: Move | NoAction | Swap): state is NoAction =>
  state.mode === 'none';

const isMoveState = (state: Move | NoAction | Swap): state is Move =>
  state.mode === 'move';

const isSwapState = (state: Move | NoAction | Swap): state is Swap =>
  state.mode === 'swap';

const stateToAssignmentsReducer = (
  assignments: { address: string; linode_id: number }[],
  current: IPStates
) => {
  if (isMoveState(current)) {
    return [
      ...assignments,
      {
        address: current.sourceIP,
        linode_id: current.selectedLinodeID,
      },
    ];
  }

  if (isSwapState(current)) {
    return [
      ...assignments,
      {
        address: current.sourceIP,
        linode_id: current.selectedLinodeID,
      },
      {
        address: current.selectedIP,
        linode_id: current.sourceIPsLinodeID,
      },
    ];
  }

  return assignments;
};

const createRequestData = (state: IPRowState, region: string) => ({
  assignments: Object.values(state).reduce(stateToAssignmentsReducer, []),
  region,
});<|MERGE_RESOLUTION|>--- conflicted
+++ resolved
@@ -1,8 +1,10 @@
-<<<<<<< HEAD
-import { Autocomplete, CircleProgress, Divider, Notice } from '@linode/ui';
-=======
-import { CircleProgress, Divider, Notice, Typography } from '@linode/ui';
->>>>>>> 8c11b285
+import {
+  Autocomplete,
+  CircleProgress,
+  Divider,
+  Notice,
+  Typography,
+} from '@linode/ui';
 import { styled, useTheme } from '@mui/material/styles';
 import Grid from '@mui/material/Unstable_Grid2';
 import {
