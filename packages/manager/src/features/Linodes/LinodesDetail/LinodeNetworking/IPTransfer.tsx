import { IPRange } from '@linode/api-v4/lib/networking';
import { APIError } from '@linode/api-v4/lib/types';
import Grid from '@mui/material/Unstable_Grid2';
import { Theme } from '@mui/material/styles';
import {
  both,
  compose,
  equals,
  isNil,
  lensPath,
  over,
  set,
  uniq,
  view,
  when,
} from 'ramda';
import * as React from 'react';
<<<<<<< HEAD
import ActionsPanel from 'src/components/ActionsPanel/ActionsPanel';
=======
import { debounce } from 'throttle-debounce';
import { makeStyles } from 'tss-react/mui';

import { StyledActionPanel } from 'src/components/ActionsPanel/ActionsPanel';
import { Button } from 'src/components/Button/Button';
>>>>>>> a3d98700
import { CircleProgress } from 'src/components/CircleProgress';
import { Dialog } from 'src/components/Dialog/Dialog';
import { Divider } from 'src/components/Divider';
import Select, { Item } from 'src/components/EnhancedSelect/Select';
import { Notice } from 'src/components/Notice/Notice';
import { Typography } from 'src/components/Typography';
import usePrevious from 'src/hooks/usePrevious';
import {
  useAllLinodesQuery,
  useLinodeQuery,
} from 'src/queries/linodes/linodes';
import {
  useAllIPv6RangesQuery,
  useAssignAdressesMutation,
  useLinodeIPsQuery,
} from 'src/queries/linodes/networking';
import { getAPIErrorOrDefault } from 'src/utilities/errorUtils';

const useStyles = makeStyles()((theme: Theme) => ({
  actionsLabel: {
    [theme.breakpoints.down('sm')]: {
      display: 'none',
    },
  },
  autoGridsm: {
    minWidth: 175,
    [theme.breakpoints.up('sm')]: {
      flexBasis: 'auto',
      maxWidth: 'auto',
    },
  },
  emptyStateText: {
    color: theme.color.grey1,
    marginTop: theme.spacing(2),
  },
  ipField: {
    marginTop: 0,
    [theme.breakpoints.up('sm')]: {
      width: 175,
    },
    width: '100%',
  },
  ipFieldLabel: {
    [theme.breakpoints.up('sm')]: {
      width: `calc(175px + ${theme.spacing(2)})`,
    },
    width: '100%',
  },
  loading: {
    display: 'flex',
    justifyContent: 'center',
  },
  networkActionText: {
    marginBottom: theme.spacing(2),
  },
  sourceIPWrapper: {
    alignItems: 'center',
    display: 'flex',
    [theme.breakpoints.down('sm')]: {
      width: '100%',
    },
  },
}));

interface Props {
  linodeId: number;
  onClose: () => void;
  open: boolean;
  readOnly?: boolean;
}

type IPStates = Move | NoAction | Swap;

interface IPRowState {
  [x: string]: IPStates;
}

type Mode = 'move' | 'none' | 'swap';

interface NoAction {
  mode: Mode;
  sourceIP: string;
  sourceIPsLinodeID: number;
}

interface Move extends NoAction {
  selectedLinodeID: number;
}

interface Swap extends Move {
  selectedIP: string;
  selectedLinodesIPs: string[];
}

const defaultState = (
  sourceIP: string,
  sourceIPsLinodeID: number
): NoAction => ({
  mode: 'none',
  sourceIP,
  sourceIPsLinodeID,
});

export const getLinodeIPv6Ranges = (
  ipv6RangesData: IPRange[] | undefined,
  ipv6: null | string
) => {
  return (
    ipv6RangesData
      ?.filter(
        (ipv6RangeData) =>
          ipv6RangeData.route_target === ipv6?.substring(0, ipv6.indexOf('/'))
      )
      .map(
        (ipv6RangeData) => `${ipv6RangeData.range}/${ipv6RangeData.prefix}`
      ) ?? []
  );
};

const LinodeNetworkingIPTransferPanel = (props: Props) => {
  const { linodeId, onClose, open, readOnly } = props;
  const { classes } = useStyles();
  const { mutateAsync: assignAddresses } = useAssignAdressesMutation();

  const { data: linode } = useLinodeQuery(linodeId, open);

  const { data: _ips } = useLinodeIPsQuery(linodeId);

  const publicIPs = _ips?.ipv4.public.map((i) => i.address) ?? [];
  const privateIPs = _ips?.ipv4.private.map((i) => i.address) ?? [];

  const ipAddresses = [...publicIPs, ...privateIPs];

  const [ips, setIPs] = React.useState<IPRowState>(
    ipAddresses.reduce(
      (acc, ip) => ({
        ...acc,
        [ip]: defaultState(ip, linodeId),
      }),
      {}
    )
  );
  const [error, setError] = React.useState<APIError[] | undefined>(undefined);
  const [successMessage, setSuccessMessage] = React.useState('');
  const [submitting, setSubmitting] = React.useState(false);
  const [searchText, setSearchText] = React.useState('');

  React.useEffect(() => {
    // Not using onReset here because we don't want to reset the IPs.
    // User may want to keep their selection after closing the modal to check their IP addresses table.
    setError(undefined);
    setSuccessMessage('');
  }, [open]);

  const handleInputChange = React.useRef(
    debounce(500, false, (_searchText: string) => {
      setSearchText(_searchText);
    })
  ).current;

  const {
    data: allLinodes,
    error: linodesError,
    isLoading,
  } = useAllLinodesQuery(
    {},
    {
      label: { '+contains': searchText ? searchText : undefined },
      region: linode?.region,
    },
    open // only run the query if the modal is open
  );

  const {
    data: ipv6RangesData,
    error: ipv6RangesError,
    isLoading: ipv6RangesLoading,
  } = useAllIPv6RangesQuery();

  const linodes = (allLinodes ?? []).filter((l) => l.id !== linodeId);

  const onModeChange = (ip: string) => (e: Item) => {
    const mode = e.value as Mode;
    const firstLinode = linodes[0];

    const newState = compose<any, any, any, any, any>(
      /** Always update the mode. */
      setMode(ip, mode),

      /** When switching back to none, reset the ipState. */
      when(
        () => isNone(mode),
        updateIPState(ip, (ipState) =>
          defaultState(ipState.sourceIP, ipState.sourceIPsLinodeID)
        )
      ),

      /** When we're swapping/moving we default to the head of the list if it's not set already. */
      when(
        both(
          () => isSwapping(mode) || isMoving(mode),
          compose(isNil, view(L.selectedLinodeID(ip)))
        ),
        setSelectedLinodeID(ip, firstLinode.id)
      ),

      /** When we're swapping we defaulting the selectedIP to the first in the list and setting
       * the selectedLinodesIPs so the same Linode's IPs (which are used in the select IP menu).
       */
      when(
        () => isSwapping(mode),
        compose(
          setSelectedIP(ip, firstLinode.ipv4[0]),
          updateSelectedLinodesIPs(ip, () => {
            const linodeIPv6Ranges = getLinodeIPv6Ranges(
              ipv6RangesData,
              firstLinode.ipv6
            );
            return [...firstLinode.ipv4, ...linodeIPv6Ranges];
          })
        )
      )
    );
    setIPs((currentState) => newState(currentState));
  };

  const onSelectedLinodeChange = (ip: string) => (e: Item) => {
    const newState = compose<any, any, any>(
      setSelectedLinodeID(ip, e.value),
      /**
       * When mode is swapping;
       *  Update the selectedLinodesIPs (since the Linode has changed, the available IPs certainly have)
       *  Update the selectedIP (to provide a sensible default).
       */
      when(
        compose(equals('swap'), view(L.mode(ip))),

        compose(
          /** We need to find and return the newly selected Linode's IPs. */
          updateSelectedLinodesIPs(ip, () => {
            const linode = linodes.find((l) => l.id === Number(e.value));
            if (linode) {
              const linodeIPv6Ranges = getLinodeIPv6Ranges(
                ipv6RangesData,
                linode?.ipv6
              );
              return [...linode.ipv4, ...linodeIPv6Ranges];
            }
            return [];
          }),

          /** We need to find the selected Linode's IPs and return the first. */
          updateSelectedIP(ip, () => {
            const linode = linodes.find((l) => l.id === Number(e.value));
            if (linode) {
              return linode.ipv4[0];
            }
            return undefined;
          })
        )
      )
    );
    setIPs((currentState) => newState(currentState));
  };

  const onSelectedIPChange = (ip: string) => (e: Item<string>) => {
    setIPs(setSelectedIP(ip, e.value));
  };

  const renderRow = (
    state: IPStates,
    renderLinodeSelect?: (s: Move) => JSX.Element,
    renderIPSelect?: (s: Swap) => JSX.Element
  ) => {
    const actionsList = [
      { label: 'Move To', value: 'move' },
      { label: 'Swap With', value: 'swap' },
    ];

    return (
      <Grid container key={state.sourceIP} spacing={2} sx={{ width: '100%' }}>
        <Grid className={classes.sourceIPWrapper}>
          <Typography className={classes.ipField} variant="body1">
            {state.sourceIP}
          </Typography>
        </Grid>
        <Grid className={classes.autoGridsm}>
          <Select
            textFieldProps={{
              dataAttrs: {
                'data-qa-ip-transfer-action-menu': state.mode,
              },
            }}
            value={
              state.mode === 'none'
                ? null
                : actionsList.find(
                    (eachAction) => eachAction.value === state.mode
                  )
            }
            disabled={readOnly}
            hideLabel
            isClearable={false}
            label={`Select Action for IP Address ${state.sourceIP}`}
            noMarginTop
            onChange={onModeChange(state.sourceIP)}
            options={actionsList}
            overflowPortal
            placeholder="Select Action"
          />
        </Grid>
        {renderLinodeSelect && renderLinodeSelect(state as Move)}
        {renderIPSelect && renderIPSelect(state as Swap)}
      </Grid>
    );
  };

  const linodeSelect = ({ selectedLinodeID, sourceIP }: Move) => {
    const linodeList = linodes.map((l) => {
      return { label: l.label, value: l.id };
    });

    const defaultLinode = linodeList.find((eachLinode) => {
      return eachLinode.value === selectedLinodeID;
    });

    return (
      <Grid className={classes.autoGridsm} xs={12}>
        <Select
          textFieldProps={{
            dataAttrs: {
              'data-qa-linode-select': true,
            },
          }}
          disabled={readOnly || linodes.length === 1}
          errorText={linodesError?.[0].reason}
          hideLabel
          isClearable={false}
          isLoading={isLoading || ipv6RangesLoading}
          label="Select Linode"
          noMarginTop
          onChange={onSelectedLinodeChange(sourceIP)}
          onInputChange={handleInputChange}
          options={linodeList}
          overflowPortal
          value={defaultLinode}
        />
      </Grid>
    );
  };

  const ipSelect = ({ selectedIP, selectedLinodesIPs, sourceIP }: Swap) => {
    const IPList = selectedLinodesIPs.map((ip) => {
      return { label: ip, value: ip };
    });

    const defaultIP = IPList.find((eachIP) => {
      return eachIP.value === selectedIP;
    });

    return (
      <Grid className={classes.autoGridsm} xs={12}>
        <Select
          textFieldProps={{
            dataAttrs: {
              'data-qa-swap-ip-action-menu': true,
            },
          }}
          disabled={readOnly}
          hideLabel
          isClearable={false}
          label="Select IP Address"
          noMarginTop
          onChange={onSelectedIPChange(sourceIP)}
          options={IPList}
          overflowPortal
          value={defaultIP}
        />
      </Grid>
    );
  };

  const previousIPAddresses = usePrevious(ipAddresses);

  React.useEffect(() => {
    /**
     * if new ip addresses were provided as props, massage the data so it matches
     * the default shape we need to append to state
     */
    if (!equals(previousIPAddresses, ipAddresses)) {
      setIPs(
        ipAddresses.reduce((acc, ip) => {
          acc[ip] = defaultState(ip, linodeId);
          return acc;
        }, {})
      );
    }
  }, [ipAddresses, linodeId, previousIPAddresses]);

  const ipRow = (ipState: IPStates) => {
    if (isNoneState(ipState)) {
      return renderRow(ipState);
    }

    if (isMoveState(ipState)) {
      return renderRow(ipState, linodeSelect);
    }

    if (isSwapState(ipState)) {
      return renderRow(ipState, linodeSelect, ipSelect);
    }

    return null;
  };

  const onSubmit = () => {
    setSubmitting(true);
    setError(undefined);
    setSuccessMessage('');

    const noActionSelected = !Object.values(ips).find(
      (ip) => ip.mode !== 'none'
    );
    if (noActionSelected) {
      setError([{ reason: 'Please select an action.' }]);
      setSubmitting(false);

      return;
    }

    assignAddresses(createRequestData(ips, linode?.region ?? ''))
      .then(() => {
        // Refresh Linodes in the region in which the changes were made.
        setSubmitting(false);
        setError(undefined);
        setSuccessMessage('IP transferred successfully.');
      })
      .catch((err) => {
        const apiErrors = getAPIErrorOrDefault(
          err,
          'Unable to transfer IP addresses at this time. Please try again later.'
        );

        setError(uniq(apiErrors));
        setSubmitting(false);
      });
  };

  const onReset = () => {
    setError(undefined);
    setSuccessMessage('');
    setIPs(
      ipAddresses.reduce(
        (state, ip) => ({
          ...state,
          [ip]: defaultState(ip, linodeId),
        }),
        {}
      )
    );
  };

  return (
    <Dialog fullWidth onClose={onClose} open={open} title="IP Transfer">
      {error && (
        <Grid xs={12}>
          {error.map(({ reason }, idx) => (
            <Notice error key={idx} text={reason} />
          ))}
        </Grid>
      )}
      {successMessage && (
        <Grid xs={12}>
          <Notice success text={successMessage} />
        </Grid>
      )}
      <Grid lg={8} sm={12} xl={6}>
        <Typography className={classes.networkActionText}>
          If you have two Linodes in the same data center, you can use the IP
          transfer feature to switch their IP addresses. This could be useful in
          several situations. For example, if you&rsquo;ve built a new server to
          replace an old one, you could swap IP addresses instead of updating
          the DNS records.
        </Typography>
      </Grid>
      <Grid container spacing={2} xs={12}>
        {!isLoading && !ipv6RangesLoading && ipv6RangesError ? (
          <Notice error text={'There was an error loading IPv6 Ranges'} />
        ) : null}
        {(isLoading || ipv6RangesLoading) && searchText === '' ? (
          <div className={classes.loading}>
            <CircleProgress mini />
          </div>
        ) : (
          <>
            <Grid container spacing={2} sx={{ width: '100%' }}>
              <Grid className={classes.ipFieldLabel} data-qa-transfer-ip-label>
                <Typography>IP Address</Typography>
              </Grid>
              <Grid className={classes.actionsLabel}>
                <Typography>Actions</Typography>
              </Grid>
            </Grid>
            <Grid sx={{ paddingTop: 0 }} xs={12}>
              <Divider spacingBottom={0} />
            </Grid>
            {linodes.length === 0 && searchText === '' ? (
              <Typography className={classes.emptyStateText}>
                You have no other linodes in this Linode&rsquo;s datacenter with
                which to transfer IPs.
              </Typography>
            ) : (
              <Grid container spacing={2} sx={{ width: '100%' }}>
                {Object.values(ips).map(ipRow)}
              </Grid>
            )}
          </>
        )}
      </Grid>
<<<<<<< HEAD
      <ActionsPanel
        showPrimary
        primaryButtonDataTestId="ip-transfer-save"
        primaryButtonDisabled={readOnly || linodes.length === 0}
        primaryButtonHandler={onSubmit}
        primaryButtonLoading={submitting}
        primaryButtonText="Save"
        showSecondary
        secondaryButtonDataTestId={'ip-transfer-reset'}
        secondaryButtonDisabled={submitting || linodes.length === 0}
        secondaryButtonHandler={onReset}
        secondaryButtonText="Reset Form"
      />
=======
      <StyledActionPanel>
        <Button
          buttonType="secondary"
          data-qa-ip-transfer-reset
          disabled={submitting || linodes.length === 0}
          onClick={onReset}
        >
          Reset Form
        </Button>
        <Button
          buttonType="primary"
          data-qa-ip-transfer-save
          disabled={readOnly || linodes.length === 0}
          loading={submitting}
          onClick={onSubmit}
        >
          Save
        </Button>
      </StyledActionPanel>
>>>>>>> a3d98700
    </Dialog>
  );
};

const L = {
  ip: (ip: string) => lensPath([ip]),
  mode: (ip: string) => lensPath([ip, 'mode']),
  selectedIP: (ip: string) => lensPath([ip, 'selectedIP']),
  selectedLinodeID: (ip: string) => lensPath([ip, 'selectedLinodeID']),
  selectedLinodesIPs: (ip: string) => lensPath([ip, 'selectedLinodesIPs']),
  sourceIP: (ip: string) => lensPath([ip, 'sourceIP']),
  sourceIPsLinodeID: (ip: string) => lensPath([ip, 'sourceIPsLinodeID']),
};

const setMode = (ip: string, mode: Mode) => set(L.mode(ip), mode);

const setSelectedIP = (ip: string, selectedIP: string) =>
  set(L.selectedIP(ip), selectedIP);

const setSelectedLinodeID = (ip: string, selectedLinodeID: number | string) =>
  set(L.selectedLinodeID(ip), selectedLinodeID);

const updateSelectedLinodesIPs = (ip: string, fn: (s: string[]) => string[]) =>
  over(L.selectedLinodesIPs(ip), fn);

const updateSelectedIP = (ip: string, fn: (a: string) => string | undefined) =>
  over(L.selectedIP(ip), fn);

const updateIPState = (ip: string, fn: (v: IPStates) => IPStates) =>
  over(L.ip(ip), fn);

const isMoving = (mode: Mode) => mode === 'move';

const isSwapping = (mode: Mode) => mode === 'swap';

const isNone = (mode: Mode) => mode === 'none';

const isNoneState = (state: Move | NoAction | Swap): state is NoAction =>
  state.mode === 'none';

const isMoveState = (state: Move | NoAction | Swap): state is Move =>
  state.mode === 'move';

const isSwapState = (state: Move | NoAction | Swap): state is Swap =>
  state.mode === 'swap';

const stateToAssignmentsReducer = (
  assignments: { address: string; linode_id: number }[],
  current: IPStates
) => {
  if (isMoveState(current)) {
    return [
      ...assignments,
      {
        address: current.sourceIP,
        linode_id: current.selectedLinodeID,
      },
    ];
  }

  if (isSwapState(current)) {
    return [
      ...assignments,
      {
        address: current.sourceIP,
        linode_id: current.selectedLinodeID,
      },
      {
        address: current.selectedIP,
        linode_id: current.sourceIPsLinodeID,
      },
    ];
  }

  return assignments;
};

const createRequestData = (state: IPRowState, region: string) => ({
  assignments: Object.values(state).reduce(stateToAssignmentsReducer, []),
  region,
});

export default LinodeNetworkingIPTransferPanel;<|MERGE_RESOLUTION|>--- conflicted
+++ resolved
@@ -15,15 +15,10 @@
   when,
 } from 'ramda';
 import * as React from 'react';
-<<<<<<< HEAD
-import ActionsPanel from 'src/components/ActionsPanel/ActionsPanel';
-=======
 import { debounce } from 'throttle-debounce';
 import { makeStyles } from 'tss-react/mui';
 
-import { StyledActionPanel } from 'src/components/ActionsPanel/ActionsPanel';
-import { Button } from 'src/components/Button/Button';
->>>>>>> a3d98700
+import ActionsPanel from 'src/components/ActionsPanel/ActionsPanel';
 import { CircleProgress } from 'src/components/CircleProgress';
 import { Dialog } from 'src/components/Dialog/Dialog';
 import { Divider } from 'src/components/Divider';
@@ -543,41 +538,19 @@
           </>
         )}
       </Grid>
-<<<<<<< HEAD
       <ActionsPanel
-        showPrimary
         primaryButtonDataTestId="ip-transfer-save"
         primaryButtonDisabled={readOnly || linodes.length === 0}
         primaryButtonHandler={onSubmit}
         primaryButtonLoading={submitting}
         primaryButtonText="Save"
-        showSecondary
         secondaryButtonDataTestId={'ip-transfer-reset'}
         secondaryButtonDisabled={submitting || linodes.length === 0}
         secondaryButtonHandler={onReset}
         secondaryButtonText="Reset Form"
+        showPrimary
+        showSecondary
       />
-=======
-      <StyledActionPanel>
-        <Button
-          buttonType="secondary"
-          data-qa-ip-transfer-reset
-          disabled={submitting || linodes.length === 0}
-          onClick={onReset}
-        >
-          Reset Form
-        </Button>
-        <Button
-          buttonType="primary"
-          data-qa-ip-transfer-save
-          disabled={readOnly || linodes.length === 0}
-          loading={submitting}
-          onClick={onSubmit}
-        >
-          Save
-        </Button>
-      </StyledActionPanel>
->>>>>>> a3d98700
     </Dialog>
   );
 };
