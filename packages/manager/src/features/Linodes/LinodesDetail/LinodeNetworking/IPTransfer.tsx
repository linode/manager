--- conflicted
+++ resolved
@@ -1,8 +1,4 @@
-<<<<<<< HEAD
-import { Notice } from '@linode/ui';
-=======
-import { Divider } from '@linode/ui';
->>>>>>> d4e59f1c
+import { Divider, Notice } from '@linode/ui';
 import { styled, useTheme } from '@mui/material/styles';
 import Grid from '@mui/material/Unstable_Grid2';
 import {
@@ -23,11 +19,6 @@
 import { Autocomplete } from 'src/components/Autocomplete/Autocomplete';
 import { CircleProgress } from 'src/components/CircleProgress';
 import { Dialog } from 'src/components/Dialog/Dialog';
-<<<<<<< HEAD
-import { Divider } from 'src/components/Divider';
-=======
-import { Notice } from 'src/components/Notice/Notice';
->>>>>>> d4e59f1c
 import { Typography } from 'src/components/Typography';
 import { usePrevious } from 'src/hooks/usePrevious';
 import {
