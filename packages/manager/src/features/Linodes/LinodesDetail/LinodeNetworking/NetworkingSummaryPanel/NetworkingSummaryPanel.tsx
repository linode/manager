--- conflicted
+++ resolved
@@ -6,10 +6,10 @@
 import { useLinodeQuery } from 'src/queries/linodes/linodes';
 import { useGrants } from 'src/queries/profile';
 
+import { LinodePermissionsError } from '../../LinodePermissionsError';
 import DNSResolvers from './DNSResolvers';
 import NetworkTransfer from './NetworkTransfer';
 import TransferHistory from './TransferHistory';
-import { LinodePermissionsError } from '../../LinodePermissionsError';
 
 interface Props {
   linodeID: number;
@@ -33,71 +33,43 @@
   }
 
   return (
-<<<<<<< HEAD
     <>
       {readOnly && <LinodePermissionsError />}
-      <Paper className={classes.root}>
+      <StyledPaper>
         <Grid container spacing={4} sx={{ flexGrow: 1 }}>
           <Grid md={2.5} sm={6} xs={12}>
             <NetworkTransfer linodeID={linode.id} linodeLabel={linode.label} />
           </Grid>
-          <Grid className={classes.transferHistoryContainer} md sm xs={12}>
+          <Grid
+            sx={{
+              [theme.breakpoints.down('md')]: {
+                order: 3,
+              },
+            }}
+            md
+            sm
+            xs={12}
+          >
             <TransferHistory
               linodeCreated={linode.created}
               linodeID={linode.id}
             />
           </Grid>
-          <Grid
+          <StyledDnsResolverGrid
             sx={{
               paddingBottom: 0,
             }}
-            className={classes.dnsResolverContainer}
             md={3.5}
             sm={6}
             xs={12}
           >
             <DNSResolvers region={linode.region} />
-          </Grid>
+          </StyledDnsResolverGrid>
         </Grid>
-      </Paper>
+      </StyledPaper>
     </>
   );
 });
-=======
-    <StyledPaper>
-      <Grid container spacing={4} sx={{ flexGrow: 1 }}>
-        <Grid md={2.5} sm={6} xs={12}>
-          <NetworkTransfer linodeID={linode.id} linodeLabel={linode.label} />
-        </Grid>
-        <Grid
-          sx={{
-            [theme.breakpoints.down('md')]: {
-              order: 3,
-            },
-          }}
-          md
-          sm
-          xs={12}
-        >
-          <TransferHistory
-            linodeCreated={linode.created}
-            linodeID={linode.id}
-          />
-        </Grid>
-        <StyledDnsResolverGrid
-          sx={{
-            paddingBottom: 0,
-          }}
-          md={3.5}
-          sm={6}
-          xs={12}
-        >
-          <DNSResolvers region={linode.region} />
-        </StyledDnsResolverGrid>
-      </Grid>
-    </StyledPaper>
-  );
-};
 
 const StyledDnsResolverGrid = styled(Grid, { label: 'StyledDnsResolverGrid' })(
   ({ theme }) => ({
@@ -120,7 +92,4 @@
   [theme.breakpoints.down('sm')]: {
     flexDirection: 'column',
   },
-}));
-
-export default React.memo(LinodeNetworkingSummaryPanel);
->>>>>>> 06cd7e80
+}));