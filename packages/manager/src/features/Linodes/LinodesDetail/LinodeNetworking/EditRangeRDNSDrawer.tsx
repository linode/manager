--- conflicted
+++ resolved
@@ -1,8 +1,4 @@
-<<<<<<< HEAD
-import { Notice, Typography } from '@linode/ui';
-=======
-import { Notice, TextField } from '@linode/ui';
->>>>>>> 4b3fe8ae
+import { Notice, TextField, Typography } from '@linode/ui';
 import { useTheme } from '@mui/material/styles';
 import { useFormik } from 'formik';
 import { useSnackbar } from 'notistack';
@@ -10,11 +6,6 @@
 
 import { ActionsPanel } from 'src/components/ActionsPanel/ActionsPanel';
 import { Drawer } from 'src/components/Drawer';
-<<<<<<< HEAD
-import { TextField } from 'src/components/TextField';
-=======
-import { Typography } from 'src/components/Typography';
->>>>>>> 4b3fe8ae
 import { useLinodeQuery } from 'src/queries/linodes/linodes';
 import { useLinodeIPMutation } from 'src/queries/linodes/networking';
 import { useAllIPsQuery } from 'src/queries/networking/networking';
