import {
  ActionsPanel,
  Drawer,
  Notice,
  TextField,
  Typography,
} from '@linode/ui';
import { useTheme } from '@mui/material/styles';
import { useFormik } from 'formik';
import { useSnackbar } from 'notistack';
import * as React from 'react';

<<<<<<< HEAD
import { NotFound } from 'src/components/NotFound';
import { useLinodeQuery } from 'src/queries/linodes/linodes';
import { useLinodeIPMutation } from 'src/queries/linodes/networking';
import { useAllIPsQuery } from 'src/queries/networking/networking';
=======
import { Drawer } from 'src/components/Drawer';
import {
  useLinodeQuery,
  useLinodeIPMutation,
  useAllIPsQuery,
} from '@linode/queries';
>>>>>>> 4f9504a0
import { getErrorMap } from 'src/utilities/errorUtils';

import { listIPv6InRange } from './LinodeIPAddressRow';

import type { IPRange } from '@linode/api-v4';

interface Props {
  linodeId: number;
  onClose: () => void;
  open: boolean;
  range: IPRange | undefined;
}

export const EditRangeRDNSDrawer = (props: Props) => {
  const { linodeId, onClose, open, range } = props;
  const { enqueueSnackbar } = useSnackbar();

  const { data: linode } = useLinodeQuery(linodeId, open);

  const { data: ipsInRegion } = useAllIPsQuery(
    {},
    {
      region: linode?.region,
    },
    range !== undefined && linode !== undefined && open
  );

  // @todo in the future use an API filter insted of `listIPv6InRange` ARB-3785
  const ips = range
    ? listIPv6InRange(range.range, range.prefix, ipsInRegion)
    : [];

  const {
    error,
    isPending,
    mutateAsync: updateIP,
    reset,
  } = useLinodeIPMutation();

  const formik = useFormik({
    enableReinitialize: true,
    initialValues: {
      address: range?.range,
      rdns: '',
    },
    async onSubmit(values) {
      await updateIP({
        address: values.address ?? '',
        rdns: values.rdns === '' ? null : values.rdns,
      });
      enqueueSnackbar(`Successfully updated RDNS for ${range?.range}`, {
        variant: 'success',
      });
      handleClose();
    },
  });

  const theme = useTheme();

  const handleClose = () => {
    formik.resetForm();
    reset();
    onClose();
  };

  const errorMap = getErrorMap(['rdns'], error);

  return (
    <Drawer
      NotFoundComponent={NotFound}
      onClose={handleClose}
      open={open}
      title="Edit Reverse DNS"
    >
      <form onSubmit={formik.handleSubmit}>
        {Boolean(errorMap.none) && (
          <Notice data-qa-error style={{ marginTop: 16 }} variant="error">
            {errorMap.none}
          </Notice>
        )}
        <TextField
          data-qa-address-name
          label="Enter an IPv6 address"
          name="address"
          onChange={formik.handleChange}
          placeholder="Enter an IPv6 address"
          value={formik.values.address}
        />
        <TextField
          data-qa-domain-name
          errorText={errorMap.rdns}
          helperText="Leave this field blank to reset RDNS"
          label="Enter a domain name"
          name="rdns"
          onChange={formik.handleChange}
          placeholder="Enter a domain name"
          value={formik.values.rdns}
        />
        <ActionsPanel
          primaryButtonProps={{
            'data-testid': 'submit',
            label: 'Save',
            loading: isPending,
            type: 'submit',
          }}
          secondaryButtonProps={{
            'data-testid': 'cancel',
            label: 'Close',
            onClick: handleClose,
          }}
          style={{ marginTop: 16 }}
        />
      </form>
      {range && ips && ips.length > 0 && (
        <div
          style={{
            borderTop: `1px solid ${theme.palette.divider}`,
            marginTop: theme.spacing(2),
          }}
        >
          <Typography sx={{ marginTop: theme.spacing(2) }} variant="h3">
            Existing Records
          </Typography>
          {ips.map((ip) => (
            <div key={ip.address} style={{ marginTop: theme.spacing(2) }}>
              <Typography>{ip.address}</Typography>
              <Typography>{ip.rdns || ''}</Typography>
            </div>
          ))}
        </div>
      )}
    </Drawer>
  );
};<|MERGE_RESOLUTION|>--- conflicted
+++ resolved
@@ -10,19 +10,12 @@
 import { useSnackbar } from 'notistack';
 import * as React from 'react';
 
-<<<<<<< HEAD
 import { NotFound } from 'src/components/NotFound';
-import { useLinodeQuery } from 'src/queries/linodes/linodes';
-import { useLinodeIPMutation } from 'src/queries/linodes/networking';
-import { useAllIPsQuery } from 'src/queries/networking/networking';
-=======
-import { Drawer } from 'src/components/Drawer';
 import {
   useLinodeQuery,
   useLinodeIPMutation,
   useAllIPsQuery,
 } from '@linode/queries';
->>>>>>> 4f9504a0
 import { getErrorMap } from 'src/utilities/errorUtils';
 
 import { listIPv6InRange } from './LinodeIPAddressRow';
