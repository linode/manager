import {
  useAllIPsQuery,
  useLinodeIPMutation,
  useLinodeQuery,
} from '@linode/queries';
<<<<<<< HEAD
import { ActionsPanel, Notice, TextField, Typography } from '@linode/ui';
=======
import {
  ActionsPanel,
  Drawer,
  Notice,
  TextField,
  Typography,
} from '@linode/ui';
>>>>>>> dff18f9b
import { useTheme } from '@mui/material/styles';
import { useFormik } from 'formik';
import { useSnackbar } from 'notistack';
import * as React from 'react';

<<<<<<< HEAD
import { Drawer } from 'src/components/Drawer';
=======
import { NotFound } from 'src/components/NotFound';
>>>>>>> dff18f9b
import { getErrorMap } from 'src/utilities/errorUtils';

import { listIPv6InRange } from './LinodeIPAddressRow';

import type { IPRange } from '@linode/api-v4';

interface Props {
  linodeId: number;
  onClose: () => void;
  open: boolean;
  range: IPRange | undefined;
}

export const EditRangeRDNSDrawer = (props: Props) => {
  const { linodeId, onClose, open, range } = props;
  const { enqueueSnackbar } = useSnackbar();

  const { data: linode } = useLinodeQuery(linodeId, open);

  const { data: ipsInRegion } = useAllIPsQuery(
    {},
    {
      region: linode?.region,
    },
    range !== undefined && linode !== undefined && open
  );

  // @todo in the future use an API filter insted of `listIPv6InRange` ARB-3785
  const ips = range
    ? listIPv6InRange(range.range, range.prefix, ipsInRegion)
    : [];

  const {
    error,
    isPending,
    mutateAsync: updateIP,
    reset,
  } = useLinodeIPMutation();

  const formik = useFormik({
    enableReinitialize: true,
    initialValues: {
      address: range?.range,
      rdns: '',
    },
    async onSubmit(values) {
      await updateIP({
        address: values.address ?? '',
        rdns: values.rdns === '' ? null : values.rdns,
      });
      enqueueSnackbar(`Successfully updated RDNS for ${range?.range}`, {
        variant: 'success',
      });
      handleClose();
    },
  });

  const theme = useTheme();

  const handleClose = () => {
    formik.resetForm();
    reset();
    onClose();
  };

  const errorMap = getErrorMap(['rdns'], error);

  return (
    <Drawer
      NotFoundComponent={NotFound}
      onClose={handleClose}
      open={open}
      title="Edit Reverse DNS"
    >
      <form onSubmit={formik.handleSubmit}>
        {Boolean(errorMap.none) && (
          <Notice data-qa-error style={{ marginTop: 16 }} variant="error">
            {errorMap.none}
          </Notice>
        )}
        <TextField
          data-qa-address-name
          label="Enter an IPv6 address"
          name="address"
          onChange={formik.handleChange}
          placeholder="Enter an IPv6 address"
          value={formik.values.address}
        />
        <TextField
          data-qa-domain-name
          errorText={errorMap.rdns}
          helperText="Leave this field blank to reset RDNS"
          label="Enter a domain name"
          name="rdns"
          onChange={formik.handleChange}
          placeholder="Enter a domain name"
          value={formik.values.rdns}
        />
        <ActionsPanel
          primaryButtonProps={{
            'data-testid': 'submit',
            label: 'Save',
            loading: isPending,
            type: 'submit',
          }}
          secondaryButtonProps={{
            'data-testid': 'cancel',
            label: 'Close',
            onClick: handleClose,
          }}
          style={{ marginTop: 16 }}
        />
      </form>
      {range && ips && ips.length > 0 && (
        <div
          style={{
            borderTop: `1px solid ${theme.palette.divider}`,
            marginTop: theme.spacing(2),
          }}
        >
          <Typography sx={{ marginTop: theme.spacing(2) }} variant="h3">
            Existing Records
          </Typography>
          {ips.map((ip) => (
            <div key={ip.address} style={{ marginTop: theme.spacing(2) }}>
              <Typography>{ip.address}</Typography>
              <Typography>{ip.rdns || ''}</Typography>
            </div>
          ))}
        </div>
      )}
    </Drawer>
  );
};<|MERGE_RESOLUTION|>--- conflicted
+++ resolved
@@ -3,9 +3,6 @@
   useLinodeIPMutation,
   useLinodeQuery,
 } from '@linode/queries';
-<<<<<<< HEAD
-import { ActionsPanel, Notice, TextField, Typography } from '@linode/ui';
-=======
 import {
   ActionsPanel,
   Drawer,
@@ -13,17 +10,12 @@
   TextField,
   Typography,
 } from '@linode/ui';
->>>>>>> dff18f9b
 import { useTheme } from '@mui/material/styles';
 import { useFormik } from 'formik';
 import { useSnackbar } from 'notistack';
 import * as React from 'react';
 
-<<<<<<< HEAD
-import { Drawer } from 'src/components/Drawer';
-=======
 import { NotFound } from 'src/components/NotFound';
->>>>>>> dff18f9b
 import { getErrorMap } from 'src/utilities/errorUtils';
 
 import { listIPv6InRange } from './LinodeIPAddressRow';
