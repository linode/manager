<<<<<<< HEAD
import { Drawer, Typography } from '@linode/ui';
import { styled } from '@mui/material/styles';
import * as React from 'react';

import { ActionsPanel } from 'src/components/ActionsPanel/ActionsPanel';
=======
import { ActionsPanel, Typography } from '@linode/ui';
import { styled } from '@mui/material/styles';
import * as React from 'react';

import { Drawer } from 'src/components/Drawer';
>>>>>>> 34b1eb03
import { useRegionsQuery } from 'src/queries/regions/regions';

import type { IPAddress } from '@linode/api-v4/lib/networking';

interface Props {
  ip?: IPAddress;
  onClose: () => void;
  open: boolean;
}

export const ViewIPDrawer = (props: Props) => {
  const { ip } = props;

  const { data: regions } = useRegionsQuery();

  const actualRegion = regions?.find((r) => r.id === ip?.region);

  return (
    <Drawer onClose={props.onClose} open={props.open} title={`Details for IP`}>
      {ip && (
        <React.Fragment>
          <StyledSectionDiv data-qa-ip-address-heading>
            <Typography variant="h3">Address</Typography>
            <Typography data-qa-ip-address variant="body1">
              {ip.address}
            </Typography>
          </StyledSectionDiv>

          <StyledSectionDiv data-qa-gateway-heading>
            <Typography variant="h3">Gateway</Typography>
            <Typography data-qa-gateway variant="body1">
              {ip.gateway}
            </Typography>
          </StyledSectionDiv>

          <StyledSectionDiv data-qa-subnet-heading>
            <Typography variant="h3">Subnet Mask</Typography>
            <Typography data-qa-subnet variant="body1">
              {ip.subnet_mask}
            </Typography>
          </StyledSectionDiv>

          <StyledSectionDiv data-qa-type-heading>
            <Typography variant="h3">Type</Typography>
            <Typography data-qa-type variant="body1">
              {ip.type}
            </Typography>
          </StyledSectionDiv>

          <StyledSectionDiv data-qa-public-heading>
            <Typography variant="h3">Public</Typography>
            <Typography data-qa-public variant="body1">
              {ip.public ? 'Yes' : 'No'}
            </Typography>
          </StyledSectionDiv>

          {ip.rdns && (
            <StyledSectionDiv data-qa-rdns-heading>
              <Typography variant="h3">RDNS</Typography>
              <Typography data-qa-rdns variant="body1">
                {ip.rdns}
              </Typography>
            </StyledSectionDiv>
          )}

          <StyledSectionDiv
            data-qa-region-heading
            style={{ border: 0, paddingBottom: 0 }}
          >
            <Typography variant="h3">Region</Typography>
            <Typography data-qa-region variant="body1">
              {actualRegion?.label ?? ip.region}
            </Typography>
          </StyledSectionDiv>

          <ActionsPanel
            secondaryButtonProps={{
              'data-testid': 'cancel',
              label: 'Close',
              onClick: props.onClose,
            }}
          />
        </React.Fragment>
      )}
    </Drawer>
  );
};

const StyledSectionDiv = styled('div', { label: 'StyledSectionDiv' })(
  ({ theme }) => ({
    borderBottom: `1px solid ${theme.palette.divider}`,
    marginBottom: theme.spacing(2),
    paddingBottom: theme.spacing(2),
  })
);<|MERGE_RESOLUTION|>--- conflicted
+++ resolved
@@ -1,16 +1,7 @@
-<<<<<<< HEAD
-import { Drawer, Typography } from '@linode/ui';
+import { ActionsPanel, Drawer, Typography } from '@linode/ui';
 import { styled } from '@mui/material/styles';
 import * as React from 'react';
 
-import { ActionsPanel } from 'src/components/ActionsPanel/ActionsPanel';
-=======
-import { ActionsPanel, Typography } from '@linode/ui';
-import { styled } from '@mui/material/styles';
-import * as React from 'react';
-
-import { Drawer } from 'src/components/Drawer';
->>>>>>> 34b1eb03
 import { useRegionsQuery } from 'src/queries/regions/regions';
 
 import type { IPAddress } from '@linode/api-v4/lib/networking';
