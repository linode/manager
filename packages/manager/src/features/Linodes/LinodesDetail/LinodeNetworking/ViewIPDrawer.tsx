import { IPAddress } from '@linode/api-v4/lib/networking';
import { Theme } from '@mui/material/styles';
import * as React from 'react';
<<<<<<< HEAD
import ActionsPanel from 'src/components/ActionsPanel/ActionsPanel';
import { makeStyles } from 'tss-react/mui';
import { Theme } from '@mui/material/styles';
import { Typography } from 'src/components/Typography';
=======
import { makeStyles } from 'tss-react/mui';

import ActionsPanel from 'src/components/ActionsPanel';
import { Button } from 'src/components/Button/Button';
>>>>>>> a3d98700
import Drawer from 'src/components/Drawer';
import { Typography } from 'src/components/Typography';
import { useRegionsQuery } from 'src/queries/regions';

const useStyles = makeStyles()((theme: Theme) => ({
  section: {
    borderBottom: `1px solid ${theme.palette.divider}`,
    marginBottom: theme.spacing(2),
    paddingBottom: theme.spacing(2),
  },
}));

interface Props {
  ip?: IPAddress;
  onClose: () => void;
  open: boolean;
}

export const ViewIPDrawer = (props: Props) => {
  const { classes } = useStyles();
  const { ip } = props;

  const { data: regions } = useRegionsQuery();

  const actualRegion = regions?.find((r) => r.id === ip?.region);

  return (
    <Drawer onClose={props.onClose} open={props.open} title={`Details for IP`}>
      {ip && (
        <React.Fragment>
          <div className={classes.section} data-qa-ip-address-heading>
            <Typography variant="h3">Address</Typography>
            <Typography data-qa-ip-address variant="body1">
              {ip.address}
            </Typography>
          </div>

          <div className={classes.section} data-qa-gateway-heading>
            <Typography variant="h3">Gateway</Typography>
            <Typography data-qa-gateway variant="body1">
              {ip.gateway}
            </Typography>
          </div>

          <div className={classes.section} data-qa-subnet-heading>
            <Typography variant="h3">Subnet Mask</Typography>
            <Typography data-qa-subnet variant="body1">
              {ip.subnet_mask}
            </Typography>
          </div>

          <div className={classes.section} data-qa-type-heading>
            <Typography variant="h3">Type</Typography>
            <Typography data-qa-type variant="body1">
              {ip.type}
            </Typography>
          </div>

          <div className={classes.section} data-qa-public-heading>
            <Typography variant="h3">Public</Typography>
            <Typography data-qa-public variant="body1">
              {ip.public ? 'Yes' : 'No'}
            </Typography>
          </div>

          {ip.rdns && (
            <div className={classes.section} data-qa-rdns-heading>
              <Typography variant="h3">RDNS</Typography>
              <Typography data-qa-rdns variant="body1">
                {ip.rdns}
              </Typography>
            </div>
          )}

          <div
            className={classes.section}
            data-qa-region-heading
            style={{ border: 0, paddingBottom: 0 }}
          >
            <Typography variant="h3">Region</Typography>
            <Typography data-qa-region variant="body1">
              {actualRegion?.label ?? ip.region}
            </Typography>
          </div>

<<<<<<< HEAD
          <ActionsPanel
            showSecondary
            secondaryButtonDataTestId="cancel"
            secondaryButtonHandler={props.onClose}
            secondaryButtonText="Close"
          />
=======
          <ActionsPanel>
            <Button
              buttonType="secondary"
              data-qa-cancel
              onClick={props.onClose}
            >
              Close
            </Button>
          </ActionsPanel>
>>>>>>> a3d98700
        </React.Fragment>
      )}
    </Drawer>
  );
};<|MERGE_RESOLUTION|>--- conflicted
+++ resolved
@@ -1,17 +1,9 @@
 import { IPAddress } from '@linode/api-v4/lib/networking';
 import { Theme } from '@mui/material/styles';
 import * as React from 'react';
-<<<<<<< HEAD
-import ActionsPanel from 'src/components/ActionsPanel/ActionsPanel';
-import { makeStyles } from 'tss-react/mui';
-import { Theme } from '@mui/material/styles';
-import { Typography } from 'src/components/Typography';
-=======
 import { makeStyles } from 'tss-react/mui';
 
-import ActionsPanel from 'src/components/ActionsPanel';
-import { Button } from 'src/components/Button/Button';
->>>>>>> a3d98700
+import ActionsPanel from 'src/components/ActionsPanel/ActionsPanel';
 import Drawer from 'src/components/Drawer';
 import { Typography } from 'src/components/Typography';
 import { useRegionsQuery } from 'src/queries/regions';
@@ -97,24 +89,12 @@
             </Typography>
           </div>
 
-<<<<<<< HEAD
           <ActionsPanel
-            showSecondary
             secondaryButtonDataTestId="cancel"
             secondaryButtonHandler={props.onClose}
             secondaryButtonText="Close"
+            showSecondary
           />
-=======
-          <ActionsPanel>
-            <Button
-              buttonType="secondary"
-              data-qa-cancel
-              onClick={props.onClose}
-            >
-              Close
-            </Button>
-          </ActionsPanel>
->>>>>>> a3d98700
         </React.Fragment>
       )}
     </Drawer>
