<<<<<<< HEAD
import { CircleProgress } from '@linode/ui';
=======
import { Divider, Notice } from '@linode/ui';
>>>>>>> abbedaf1
import { styled, useTheme } from '@mui/material/styles';
import Grid from '@mui/material/Unstable_Grid2';
import { remove, uniq, update } from 'ramda';
import * as React from 'react';

import { ActionsPanel } from 'src/components/ActionsPanel/ActionsPanel';
import { Button } from 'src/components/Button/Button';
import { Dialog } from 'src/components/Dialog/Dialog';
<<<<<<< HEAD
import { Divider } from 'src/components/Divider';
=======
>>>>>>> abbedaf1
import Select from 'src/components/EnhancedSelect/Select';
import { Link } from 'src/components/Link';
import { TextField } from 'src/components/TextField';
import { Typography } from 'src/components/Typography';
import { API_MAX_PAGE_SIZE } from 'src/constants';
import { useFlags } from 'src/hooks/useFlags';
import {
  useAllLinodesQuery,
  useLinodeQuery,
} from 'src/queries/linodes/linodes';
import {
  useLinodeIPsQuery,
  useLinodeShareIPMutation,
} from 'src/queries/linodes/networking';
import { useAllDetailedIPv6RangesQuery } from 'src/queries/networking/networking';
import { areArraysEqual } from 'src/utilities/areArraysEqual';
import { getAPIErrorOrDefault, getErrorMap } from 'src/utilities/errorUtils';

import type { Linode } from '@linode/api-v4/lib/linodes';
import type { IPRangeInformation } from '@linode/api-v4/lib/networking';
import type { APIError } from '@linode/api-v4/lib/types';
import type { Item } from 'src/components/EnhancedSelect/Select';

interface Props {
  linodeId: number;
  onClose: () => void;
  open: boolean;
  readOnly?: boolean;
}

type AvailableRangesMap = { [linode_id: number]: string[] };

const IPSharingPanel = (props: Props) => {
  const theme = useTheme();
  const flags = useFlags();
  const { linodeId, onClose, open, readOnly } = props;
  const { data: linode } = useLinodeQuery(linodeId);

  const { data: ips } = useLinodeIPsQuery(linodeId, open);

  const { data: ranges } = useAllDetailedIPv6RangesQuery(
    {},
    { region: linode?.region },
    open
  );

  const { mutateAsync: shareAddresses } = useLinodeShareIPMutation();

  const rangeData = ranges?.reduce(
    (
      acc: {
        availableRanges: IPRangeInformation[];
        sharedRanges: IPRangeInformation[];
      },
      range
    ) => {
      if (
        flags.ipv6Sharing &&
        range.is_bgp &&
        range.linodes.includes(linodeId)
      ) {
        // any range that is shared to this linode
        acc.sharedRanges.push(range);
      } else if (flags.ipv6Sharing) {
        // any range that is not shared to this linode or static on this linode
        acc.availableRanges.push(range);
      }
      return acc;
    },
    { availableRanges: [], sharedRanges: [] }
  );

  const sharedRanges = rangeData?.sharedRanges ?? [];
  const availableRanges = rangeData?.availableRanges ?? [];

  const linodeSharedIPs = [
    ...(ips?.ipv4.shared.map((ip) => ip.address) ?? []),
    ...sharedRanges?.map((range) => `${range.range}/${range.prefix}`),
  ];

  const linodeIPs = ips?.ipv4.public.map((i) => i.address) ?? [];

  const availableRangesMap: AvailableRangesMap = formatAvailableRanges(
    availableRanges
  );

  const { data: linodes, isLoading } = useAllLinodesQuery(
    { page_size: API_MAX_PAGE_SIZE },
    {
      region: linode?.region,
    },
    open // Only run the query if the modal is open
  );

  const getIPChoicesAndLabels = (
    linodeID: number,
    linodes: Linode[]
  ): Record<number, string> => {
    const choiceLabels = linodes.reduce<Record<string, string>>(
      (previousValue, currentValue) => {
        // Filter out the current Linode
        if (currentValue.id === linodeID) {
          return previousValue;
        }

        currentValue.ipv4.forEach((ip) => {
          previousValue[ip] = currentValue.label;
        });

        if (flags.ipv6Sharing) {
          availableRangesMap?.[currentValue.id]?.forEach((range: string) => {
            previousValue[range] = currentValue.label;
            updateIPToLinodeID({
              [range]: [...(ipToLinodeID?.[range] ?? []), currentValue.id],
            });
          });
        }

        return previousValue;
      },
      {}
    );

    linodeSharedIPs.forEach((range) => {
      if (!choiceLabels.hasOwnProperty(range)) {
        choiceLabels[range] = '';
      }
    });

    return choiceLabels;
  };

  let ipToLinodeID: Record<string, number[]> = {};

  const updateIPToLinodeID = (newData: Record<string, number[]>) => {
    ipToLinodeID = { ...ipToLinodeID, ...newData };
  };

  const ipChoices = getIPChoicesAndLabels(linodeId, linodes ?? []);

  const [errors, setErrors] = React.useState<APIError[] | undefined>(undefined);
  const [successMessage, setSuccessMessage] = React.useState<
    string | undefined
  >(undefined);
  const [ipsToShare, setIpsToShare] = React.useState<string[]>(linodeSharedIPs);
  const [submitting, setSubmitting] = React.useState(false);

  React.useEffect(() => {
    if (ips && ranges && !areArraysEqual(linodeSharedIPs, ipsToShare)) {
      setIpsToShare(linodeSharedIPs);
      setErrors(undefined);
    }
  }, [ips, ranges]);

  const onIPSelect = (ipIdx: number, e: Item<string>) => {
    setIpsToShare((currentIps) => {
      return ipIdx >= currentIps.length
        ? [...currentIps, e.value]
        : update(ipIdx, e.value, currentIps);
    });
  };

  const onIPDelete = (ipIdx: number) => {
    setIpsToShare((currentIps) => {
      return remove(ipIdx, 1, currentIps);
    });
  };

  const handleClose = () => {
    onClose();
    window.setTimeout(() => setSuccessMessage(undefined), 500);
  };

  const remainingChoices = (selectedIP: string): string[] => {
    return Object.keys(ipChoices).filter((ip: string) => {
      const hasBeenSelected = ipsToShare.includes(ip);
      return ip === selectedIP || !hasBeenSelected;
    });
  };

  const onSubmit = () => {
    const groupedUnsharedRanges: Record<number | string, string[]> = {};
    const finalIPs: string[] = uniq(
      ipsToShare.reduce((previousValue, currentValue) => {
        if (currentValue === undefined || currentValue === null) {
          return previousValue;
        }
        const strippedIP: string = currentValue.split('/')[0];

        // Filter out v4s and shared v6 ranges as only v6s and unshared ips will be added
        const isStaticv6 = ipToLinodeID?.[currentValue]?.length === 1;
        // For any IP in finalIPs that isn't shared (length of linode_ids === 1)
        // make note in groupedUnsharedRanges so that we can first share that IP to
        // the Linode it is statically routed to, then to the current Linode
        if (isStaticv6) {
          const linode_id = ipToLinodeID[currentValue][0];
          if (groupedUnsharedRanges.hasOwnProperty(linode_id)) {
            groupedUnsharedRanges[linode_id] = [
              ...groupedUnsharedRanges[linode_id],
              strippedIP,
            ];
          } else {
            groupedUnsharedRanges[linode_id] = [strippedIP];
          }
        }

        return [...previousValue, strippedIP];
      }, [])
    );

    // use local variable and state because useState won't update state right away
    // and useEffect won't play nicely here
    let localErrors: APIError[] | undefined = undefined;
    setErrors(undefined);
    let localSubmitting = true;
    setSubmitting(localSubmitting);
    setSuccessMessage(undefined);

    // if the user hasn't selected any IP to share or hasn't removed any, don't do anything
    if (areArraysEqual(linodeSharedIPs, ipsToShare)) {
      setErrors([{ reason: 'Please select an action.' }]);
      setSubmitting(false);

      return;
    }

    const promises: Promise<{} | void>[] = [];

    if (flags.ipv6Sharing) {
      // share unshared ranges first to their staticly routed Linode, then later we can share to the current Linode
      Object.keys(groupedUnsharedRanges).forEach((linode_id) => {
        promises.push(
          shareAddresses({
            ips: groupedUnsharedRanges[linode_id],
            linode_id: parseInt(linode_id, 10),
          }).catch((errorResponse) => {
            const errors = getAPIErrorOrDefault(
              errorResponse,
              'Unable to complete request at this time.'
            );
            localErrors = errors;
            setErrors(errors);
            localSubmitting = false;
            setSubmitting(false);
            setSuccessMessage(undefined);
          })
        );
      });
    }

    Promise.all(promises).then(() => {
      if (!localSubmitting || !!localErrors) {
        return;
      }

      shareAddresses({ ips: finalIPs, linode_id: linodeId })
        .then((_) => {
          setErrors(undefined);
          setSubmitting(false);
          setSuccessMessage('IP Sharing updated successfully');
        })
        .catch((errorResponse) => {
          const errors = getAPIErrorOrDefault(
            errorResponse,
            'Unable to complete request at this time.'
          );

          setErrors(errors);
          setSubmitting(false);
          setSuccessMessage(undefined);
        });
    });
  };

  const onReset = () => {
    setErrors(undefined);
    setSuccessMessage(undefined);
    setIpsToShare(linodeSharedIPs);
  };

  const noChoices = Object.keys(ipChoices).length === 0;

  const errorMap = getErrorMap([], errors);
  const generalError = errorMap.none;
  return (
    <Dialog fullWidth onClose={handleClose} open={open} title="IP Sharing">
      <DialogContent loading={isLoading}>
        <>
          {generalError && (
            <Grid xs={12}>
              <Notice text={generalError} variant="error" />
            </Grid>
          )}
          {successMessage && (
            <Grid xs={12}>
              <Notice text={successMessage} variant="success" />
            </Grid>
          )}
          <Grid container>
            <Grid lg={8} sm={12} xl={6}>
              {flags.ipv6Sharing ? (
                <Notice variant="warning">
                  <Typography sx={{ fontSize: '0.875rem' }}>
                    <strong>Warning:</strong> Converting a statically routed
                    IPv6 range to a shared range will break existing IPv6
                    connectivity unless each Linode that shares the range has
                    BGP set up to advertise that range. Follow{' '}
                    <Link to="https://techdocs.akamai.com/cloud-computing/docs/configure-failover-on-a-compute-instance">
                      this guide
                    </Link>{' '}
                    to set up BGP on a Linode.
                  </Typography>
                </Notice>
              ) : null}
              <Typography sx={{ marginBottom: theme.spacing(2) }}>
                IP Sharing allows a Linode to share an IP address assignment
                (one or more additional IP addresses). This can be used to allow
                one Linode to begin serving requests should another become
                unresponsive. Only IPs in the same data center are offered for
                sharing.
              </Typography>
            </Grid>
            <Grid xs={12}>
              <Grid container>
                <Grid
                  sx={{
                    [theme.breakpoints.up('sm')]: {
                      width: `calc(175px + ${theme.spacing(2)})`,
                    },
                    width: '100%',
                  }}
                >
                  <Typography sx={{ fontFamily: theme.font.bold }}>
                    IP Addresses
                  </Typography>
                </Grid>
              </Grid>
              {noChoices ? (
                <Typography
                  sx={{
                    color: theme.color.grey1,
                    marginTop: theme.spacing(2),
                  }}
                >
                  You have no other Linodes in this Linode&rsquo;s data center
                  with which to share IPs.
                </Typography>
              ) : (
                <React.Fragment>
                  {linodeIPs.map((ip: string) => (
                    <IPRow ip={ip} key={ip} />
                  ))}
                  {ipsToShare.map((ip: string, idx: number) => (
                    <IPSharingRow
                      getRemainingChoices={remainingChoices}
                      handleDelete={onIPDelete}
                      handleSelect={onIPSelect}
                      idx={idx}
                      ip={ip}
                      key={`${ip}-sharing-row-${idx}`}
                      labels={ipChoices}
                      readOnly={Boolean(readOnly)}
                    />
                  ))}
                  {remainingChoices('').length > 0 && (
                    <IPSharingRow
                      getRemainingChoices={remainingChoices}
                      handleSelect={onIPSelect}
                      idx={ipsToShare.length}
                      ip={''}
                      key={`empty-sharing-row`}
                      labels={ipChoices}
                      readOnly={Boolean(readOnly)}
                    />
                  )}
                </React.Fragment>
              )}
            </Grid>
          </Grid>
        </>
      </DialogContent>
      <ActionsPanel
        primaryButtonProps={{
          'data-testid': 'submit',
          disabled: readOnly || noChoices,
          label: 'Save',
          loading: submitting,
          onClick: onSubmit,
        }}
        secondaryButtonProps={{
          'data-testid': 'reset',
          disabled: submitting || noChoices,
          label: 'Reset Form',
          onClick: onReset,
        }}
      />
    </Dialog>
  );
};

const formatAvailableRanges = (
  availableRanges: IPRangeInformation[]
): AvailableRangesMap => {
  return availableRanges.reduce<Record<number, string[]>>(
    (previousValue, currentValue) => {
      // use the first entry in linodes as we're only dealing with ranges unassociated with this
      // Linode, so we just use whatever the first Linode is to later get the label for this range
      previousValue[currentValue.linodes[0]] = [
        ...(previousValue?.[currentValue.linodes[0]] ?? []),
        `${currentValue.range}/${currentValue.prefix}`,
      ];
      return previousValue;
    },
    {}
  );
};

interface WrapperProps {
  children: JSX.Element;
  loading: boolean;
}

// Content Wrapper
const DialogContent: React.FC<WrapperProps> = (props) => {
  if (props.loading) {
    return <CircleProgress />;
  }
  return props.children;
};

// IP Row
interface RowProps {
  ip: string;
}

export const IPRow: React.FC<RowProps> = React.memo((props) => {
  const { ip } = props;
  return (
    <Grid container key={ip} spacing={2}>
      <Grid xs={12}>
        <Divider spacingBottom={0} />
      </Grid>
      <Grid xs={12}>
        <TextField
          disabled
          hideLabel
          label="IP Address"
          sx={{ marginTop: 0, width: '100%' }}
          value={ip}
        />
      </Grid>
    </Grid>
  );
});

// IP Sharing Row
interface SharingRowProps extends RowProps {
  getRemainingChoices: (ip: string | undefined) => string[];
  handleDelete?: (idx: number) => void;
  handleSelect: (idx: number, selected: Item<string>) => void;
  idx: number;
  labels: Record<string, string>;
  readOnly: boolean;
}

export const IPSharingRow: React.FC<SharingRowProps> = React.memo((props) => {
  const {
    getRemainingChoices,
    handleDelete,
    handleSelect,
    idx,
    ip,
    labels,
    readOnly,
  } = props;
  const theme = useTheme();

  const ipList = getRemainingChoices(ip).map((ipChoice: string) => {
    const label = `${ipChoice} ${
      labels[ipChoice] !== undefined ? labels[ipChoice] : ''
    }`;
    return { label, value: ipChoice };
  });

  const selectedIP = ipList.find((eachIP) => {
    return eachIP.value === ip;
  });

  return (
    <Grid container key={idx} spacing={2}>
      <Grid xs={12}>
        <Divider spacingBottom={0} />
      </Grid>
      <Grid sm={10} xs={12}>
        <StyledSelect
          textFieldProps={{
            dataAttrs: {
              'data-qa-share-ip': true,
            },
          }}
          disabled={readOnly}
          hideLabel
          inputId={`ip-select-${idx}`}
          isClearable={false}
          label="Select an IP"
          onChange={(selected: Item<string>) => handleSelect(idx, selected)}
          options={ipList}
          overflowPortal
          placeholder="Select an IP"
          value={selectedIP}
        />
      </Grid>
      {handleDelete ? (
        <Grid
          sx={{
            [theme.breakpoints.down('sm')]: {
              width: '100%',
            },
          }}
          sm={2}
        >
          <Button
            sx={{
              [theme.breakpoints.down('sm')]: {
                margin: '-16px 0 0 -26px',
              },
            }}
            buttonType="outlined"
            data-qa-remove-shared-ip
            disabled={readOnly}
            onClick={() => handleDelete(idx)}
          >
            Remove
          </Button>
        </Grid>
      ) : null}
    </Grid>
  );
});

const StyledSelect = styled(Select, { label: 'StyledSelect' })({
  marginTop: 0,
  width: '100%',
});

export default IPSharingPanel;<|MERGE_RESOLUTION|>--- conflicted
+++ resolved
@@ -1,8 +1,4 @@
-<<<<<<< HEAD
-import { CircleProgress } from '@linode/ui';
-=======
-import { Divider, Notice } from '@linode/ui';
->>>>>>> abbedaf1
+import { CircleProgress, Divider, Notice } from '@linode/ui';
 import { styled, useTheme } from '@mui/material/styles';
 import Grid from '@mui/material/Unstable_Grid2';
 import { remove, uniq, update } from 'ramda';
@@ -11,10 +7,6 @@
 import { ActionsPanel } from 'src/components/ActionsPanel/ActionsPanel';
 import { Button } from 'src/components/Button/Button';
 import { Dialog } from 'src/components/Dialog/Dialog';
-<<<<<<< HEAD
-import { Divider } from 'src/components/Divider';
-=======
->>>>>>> abbedaf1
 import Select from 'src/components/EnhancedSelect/Select';
 import { Link } from 'src/components/Link';
 import { TextField } from 'src/components/TextField';
