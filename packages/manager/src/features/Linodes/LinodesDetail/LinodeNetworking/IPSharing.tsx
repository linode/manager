--- conflicted
+++ resolved
@@ -190,7 +190,6 @@
 
   const onSubmit = () => {
     const groupedUnsharedRanges: Record<number | string, string[]> = {};
-<<<<<<< HEAD
     const strippedIPs = ipsToShare.reduce((previousValue, currentValue) => {
       if (currentValue === undefined || currentValue === null) {
         return previousValue;
@@ -203,38 +202,14 @@
       // make note in groupedUnsharedRanges so that we can first share that IP to
       // the Linode it is statically routed to, then to the current Linode
       if (isStaticv6) {
-        const linode_id = ipToLinodeID[currentValue][0];
-        if (groupedUnsharedRanges.hasOwnProperty(linode_id)) {
-          groupedUnsharedRanges[linode_id] = [
-            ...groupedUnsharedRanges[linode_id],
+        const linodeId = ipToLinodeID[currentValue][0];
+        if (groupedUnsharedRanges.hasOwnProperty(linodeId)) {
+          groupedUnsharedRanges[linodeId] = [
+            ...groupedUnsharedRanges[linodeId],
             strippedIP,
           ];
         } else {
-          groupedUnsharedRanges[linode_id] = [strippedIP];
-=======
-    const finalIPs: string[] = uniq(
-      ipsToShare.reduce((previousValue, currentValue) => {
-        if (currentValue === undefined || currentValue === null) {
-          return previousValue;
-        }
-        const strippedIP: string = currentValue.split('/')[0];
-
-        // Filter out v4s and shared v6 ranges as only v6s and unshared ips will be added
-        const isStaticv6 = ipToLinodeID?.[currentValue]?.length === 1;
-        // For any IP in finalIPs that isn't shared (length of linode_ids === 1)
-        // make note in groupedUnsharedRanges so that we can first share that IP to
-        // the Linode it is statically routed to, then to the current Linode
-        if (isStaticv6) {
-          const linodeId = ipToLinodeID[currentValue][0];
-          if (groupedUnsharedRanges.hasOwnProperty(linodeId)) {
-            groupedUnsharedRanges[linodeId] = [
-              ...groupedUnsharedRanges[linodeId],
-              strippedIP,
-            ];
-          } else {
-            groupedUnsharedRanges[linodeId] = [strippedIP];
-          }
->>>>>>> 7f9b1647
+          groupedUnsharedRanges[linodeId] = [strippedIP];
         }
       }
 
