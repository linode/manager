--- conflicted
+++ resolved
@@ -1,19 +1,10 @@
-<<<<<<< HEAD
-import { Button, Divider, Notice } from '@linode/ui';
-=======
-import { CircleProgress, Divider, Notice } from '@linode/ui';
->>>>>>> afbd8d94
+import { Button, CircleProgress, Divider, Notice } from '@linode/ui';
 import { styled, useTheme } from '@mui/material/styles';
 import Grid from '@mui/material/Unstable_Grid2';
 import { remove, uniq, update } from 'ramda';
 import * as React from 'react';
 
 import { ActionsPanel } from 'src/components/ActionsPanel/ActionsPanel';
-<<<<<<< HEAD
-import { CircleProgress } from 'src/components/CircleProgress';
-=======
-import { Button } from 'src/components/Button/Button';
->>>>>>> afbd8d94
 import { Dialog } from 'src/components/Dialog/Dialog';
 import Select from 'src/components/EnhancedSelect/Select';
 import { Link } from 'src/components/Link';
