import {
  Button,
  CircleProgress,
  Dialog,
  Divider,
  Notice,
  Select,
  TextField,
  Typography,
} from '@linode/ui';
import { areArraysEqual } from '@linode/utilities';
import Grid from '@mui/material/Grid2';
import { useTheme } from '@mui/material/styles';
<<<<<<< HEAD
import Grid from '@mui/material/Unstable_Grid2';
=======
import { remove, uniq, update } from 'ramda';
>>>>>>> 4449f378
import * as React from 'react';

import { ActionsPanel } from 'src/components/ActionsPanel/ActionsPanel';
import { Link } from 'src/components/Link';
import { API_MAX_PAGE_SIZE } from 'src/constants';
import { useFlags } from 'src/hooks/useFlags';
import {
  useAllLinodesQuery,
  useLinodeQuery,
} from 'src/queries/linodes/linodes';
import {
  useLinodeIPsQuery,
  useLinodeShareIPMutation,
} from 'src/queries/linodes/networking';
import { useAllDetailedIPv6RangesQuery } from 'src/queries/networking/networking';
import { getAPIErrorOrDefault, getErrorMap } from 'src/utilities/errorUtils';

import type { Linode } from '@linode/api-v4/lib/linodes';
import type { IPRangeInformation } from '@linode/api-v4/lib/networking';
import type { APIError } from '@linode/api-v4/lib/types';
import type { SelectOption } from '@linode/ui';

interface Props {
  linodeId: number;
  onClose: () => void;
  open: boolean;
  readOnly?: boolean;
}

type AvailableRangesMap = { [linode_id: number]: string[] };

const IPSharingPanel = (props: Props) => {
  const theme = useTheme();
  const flags = useFlags();
  const { linodeId, onClose, open, readOnly } = props;
  const { data: linode } = useLinodeQuery(linodeId);

  const { data: ips } = useLinodeIPsQuery(linodeId, open);

  const { data: ranges } = useAllDetailedIPv6RangesQuery(
    {},
    { region: linode?.region },
    open
  );

  const { mutateAsync: shareAddresses } = useLinodeShareIPMutation();

  const rangeData = ranges?.reduce(
    (
      acc: {
        availableRanges: IPRangeInformation[];
        sharedRanges: IPRangeInformation[];
      },
      range
    ) => {
      if (
        flags.ipv6Sharing &&
        range.is_bgp &&
        range.linodes.includes(linodeId)
      ) {
        // any range that is shared to this linode
        acc.sharedRanges.push(range);
      } else if (flags.ipv6Sharing) {
        // any range that is not shared to this linode or static on this linode
        acc.availableRanges.push(range);
      }
      return acc;
    },
    { availableRanges: [], sharedRanges: [] }
  );

  const sharedRanges = rangeData?.sharedRanges ?? [];
  const availableRanges = rangeData?.availableRanges ?? [];

  const linodeSharedIPs = [
    ...(ips?.ipv4.shared.map((ip) => ip.address) ?? []),
    ...sharedRanges?.map((range) => `${range.range}/${range.prefix}`),
  ];

  const linodeIPs = ips?.ipv4.public.map((i) => i.address) ?? [];

  const availableRangesMap: AvailableRangesMap = formatAvailableRanges(
    availableRanges
  );

  const { data: linodes, isLoading } = useAllLinodesQuery(
    { page_size: API_MAX_PAGE_SIZE },
    {
      region: linode?.region,
    },
    open // Only run the query if the modal is open
  );

  const getIPChoicesAndLabels = (
    linodeID: number,
    linodes: Linode[]
  ): Record<number, string> => {
    const choiceLabels = linodes.reduce<Record<string, string>>(
      (previousValue, currentValue) => {
        // Filter out the current Linode
        if (currentValue.id === linodeID) {
          return previousValue;
        }

        currentValue.ipv4.forEach((ip) => {
          previousValue[ip] = currentValue.label;
        });

        if (flags.ipv6Sharing) {
          availableRangesMap?.[currentValue.id]?.forEach((range: string) => {
            previousValue[range] = currentValue.label;
            updateIPToLinodeID({
              [range]: [...(ipToLinodeID?.[range] ?? []), currentValue.id],
            });
          });
        }

        return previousValue;
      },
      {}
    );

    linodeSharedIPs.forEach((range) => {
      if (!choiceLabels.hasOwnProperty(range)) {
        choiceLabels[range] = '';
      }
    });

    return choiceLabels;
  };

  let ipToLinodeID: Record<string, number[]> = {};

  const updateIPToLinodeID = (newData: Record<string, number[]>) => {
    ipToLinodeID = { ...ipToLinodeID, ...newData };
  };

  const ipChoices = getIPChoicesAndLabels(linodeId, linodes ?? []);

  const [errors, setErrors] = React.useState<APIError[] | undefined>(undefined);
  const [successMessage, setSuccessMessage] = React.useState<
    string | undefined
  >(undefined);
  const [ipsToShare, setIpsToShare] = React.useState<string[]>(linodeSharedIPs);
  const [submitting, setSubmitting] = React.useState(false);

  React.useEffect(() => {
    if (ips && ranges && !areArraysEqual(linodeSharedIPs, ipsToShare)) {
      setIpsToShare(linodeSharedIPs);
      setErrors(undefined);
    }
  }, [ips, ranges]);

  const onIPSelect = (ipIdx: number, e: SelectOption<string>) => {
    setIpsToShare((currentIps) => {
      return ipIdx >= currentIps.length
        ? [...currentIps, e.value]
        : currentIps.map((val, idx) => (idx === ipIdx ? e.value : val));
    });
  };

  const onIPDelete = (ipIdx: number) => {
    setIpsToShare((currentIps) => currentIps.filter((_, idx) => idx !== ipIdx));
  };

  const handleClose = () => {
    onClose();
    window.setTimeout(() => setSuccessMessage(undefined), 500);
  };

  const remainingChoices = (selectedIP: string): string[] => {
    return Object.keys(ipChoices).filter((ip: string) => {
      const hasBeenSelected = ipsToShare.includes(ip);
      return ip === selectedIP || !hasBeenSelected;
    });
  };

  const onSubmit = () => {
    const groupedUnsharedRanges: Record<number | string, string[]> = {};
    const strippedIPs = ipsToShare.reduce((previousValue, currentValue) => {
      if (currentValue === undefined || currentValue === null) {
        return previousValue;
      }
      const strippedIP: string = currentValue.split('/')[0];

      // Filter out v4s and shared v6 ranges as only v6s and unshared ips will be added
      const isStaticv6 = ipToLinodeID?.[currentValue]?.length === 1;
      // For any IP in finalIPs that isn't shared (length of linode_ids === 1)
      // make note in groupedUnsharedRanges so that we can first share that IP to
      // the Linode it is statically routed to, then to the current Linode
      if (isStaticv6) {
        const linodeId = ipToLinodeID[currentValue][0];
        if (groupedUnsharedRanges.hasOwnProperty(linodeId)) {
          groupedUnsharedRanges[linodeId] = [
            ...groupedUnsharedRanges[linodeId],
            strippedIP,
          ];
        } else {
          groupedUnsharedRanges[linodeId] = [strippedIP];
        }
      }

      return [...previousValue, strippedIP];
    }, []);

    const finalIPs = strippedIPs.reduce(
      (acc: string[], ip) => (acc.includes(ip) ? acc : [...acc, ip]),
      []
    );

    // use local variable and state because useState won't update state right away
    // and useEffect won't play nicely here
    let localErrors: APIError[] | undefined = undefined;
    setErrors(undefined);
    let localSubmitting = true;
    setSubmitting(localSubmitting);
    setSuccessMessage(undefined);

    // if the user hasn't selected any IP to share or hasn't removed any, don't do anything
    if (areArraysEqual(linodeSharedIPs, ipsToShare)) {
      setErrors([{ reason: 'Please select an action.' }]);
      setSubmitting(false);

      return;
    }

    const promises: Promise<{} | void>[] = [];

    if (flags.ipv6Sharing) {
      // share unshared ranges first to their staticly routed Linode, then later we can share to the current Linode
      Object.keys(groupedUnsharedRanges).forEach((linodeId) => {
        promises.push(
          shareAddresses({
            ips: groupedUnsharedRanges[linodeId],
            linode_id: parseInt(linodeId, 10),
          }).catch((errorResponse) => {
            const errors = getAPIErrorOrDefault(
              errorResponse,
              'Unable to complete request at this time.'
            );
            localErrors = errors;
            setErrors(errors);
            localSubmitting = false;
            setSubmitting(false);
            setSuccessMessage(undefined);
          })
        );
      });
    }

    Promise.all(promises).then(() => {
      if (!localSubmitting || !!localErrors) {
        return;
      }

      shareAddresses({ ips: finalIPs, linode_id: linodeId })
        .then((_) => {
          setErrors(undefined);
          setSubmitting(false);
          setSuccessMessage('IP Sharing updated successfully');
        })
        .catch((errorResponse) => {
          const errors = getAPIErrorOrDefault(
            errorResponse,
            'Unable to complete request at this time.'
          );

          setErrors(errors);
          setSubmitting(false);
          setSuccessMessage(undefined);
        });
    });
  };

  const onReset = () => {
    setErrors(undefined);
    setSuccessMessage(undefined);
    setIpsToShare(linodeSharedIPs);
  };

  const noChoices = Object.keys(ipChoices).length === 0;

  const errorMap = getErrorMap([], errors);
  const generalError = errorMap.none;
  return (
    <Dialog fullWidth onClose={handleClose} open={open} title="IP Sharing">
      <DialogContent loading={isLoading}>
        <>
          {generalError && (
            <Grid size={12}>
              <Notice text={generalError} variant="error" />
            </Grid>
          )}
          {successMessage && (
            <Grid size={12}>
              <Notice text={successMessage} variant="success" />
            </Grid>
          )}
          <Grid container>
            <Grid
              size={{
                lg: 8,
                sm: 12,
                xl: 6,
              }}
            >
              {flags.ipv6Sharing ? (
                <Notice variant="warning">
                  <Typography sx={{ fontSize: '0.875rem' }}>
                    <strong>Warning:</strong> Converting a statically routed
                    IPv6 range to a shared range will break existing IPv6
                    connectivity unless each Linode that shares the range has
                    BGP set up to advertise that range. Follow{' '}
                    <Link to="https://techdocs.akamai.com/cloud-computing/docs/configure-failover-on-a-compute-instance">
                      this guide
                    </Link>{' '}
                    to set up BGP on a Linode.
                  </Typography>
                </Notice>
              ) : null}
              <Typography sx={{ marginBottom: theme.spacing(2) }}>
                IP Sharing allows a Linode to share an IP address assignment
                (one or more additional IP addresses). This can be used to allow
                one Linode to begin serving requests should another become
                unresponsive. Only IPs in the same data center are offered for
                sharing.
              </Typography>
            </Grid>
            <Grid size={12}>
              <Grid container>
                <Grid
                  sx={{
                    [theme.breakpoints.up('sm')]: {
                      width: `calc(175px + ${theme.spacing(2)})`,
                    },
                    width: '100%',
                  }}
                >
                  <Typography sx={{ font: theme.font.bold }}>
                    IP Addresses
                  </Typography>
                </Grid>
              </Grid>
              {noChoices ? (
                <Typography
                  sx={{
                    color: theme.color.grey1,
                    marginTop: theme.spacing(2),
                  }}
                >
                  You have no other Linodes in this Linode&rsquo;s data center
                  with which to share IPs.
                </Typography>
              ) : (
                <React.Fragment>
                  {linodeIPs.map((ip: string) => (
                    <IPRow ip={ip} key={ip} />
                  ))}
                  {ipsToShare.map((ip: string, idx: number) => (
                    <IPSharingRow
                      getRemainingChoices={remainingChoices}
                      handleDelete={onIPDelete}
                      handleSelect={onIPSelect}
                      idx={idx}
                      ip={ip}
                      key={`${ip}-sharing-row-${idx}`}
                      labels={ipChoices}
                      readOnly={Boolean(readOnly)}
                    />
                  ))}
                  {remainingChoices('').length > 0 && (
                    <IPSharingRow
                      getRemainingChoices={remainingChoices}
                      handleSelect={onIPSelect}
                      idx={ipsToShare.length}
                      ip={''}
                      key={`empty-sharing-row`}
                      labels={ipChoices}
                      readOnly={Boolean(readOnly)}
                    />
                  )}
                </React.Fragment>
              )}
            </Grid>
          </Grid>
        </>
      </DialogContent>
      <ActionsPanel
        primaryButtonProps={{
          'data-testid': 'submit',
          disabled: readOnly || noChoices,
          label: 'Save',
          loading: submitting,
          onClick: onSubmit,
        }}
        secondaryButtonProps={{
          'data-testid': 'reset',
          disabled: submitting || noChoices,
          label: 'Reset Form',
          onClick: onReset,
        }}
      />
    </Dialog>
  );
};

const formatAvailableRanges = (
  availableRanges: IPRangeInformation[]
): AvailableRangesMap => {
  return availableRanges.reduce<Record<number, string[]>>(
    (previousValue, currentValue) => {
      // use the first entry in linodes as we're only dealing with ranges unassociated with this
      // Linode, so we just use whatever the first Linode is to later get the label for this range
      previousValue[currentValue.linodes[0]] = [
        ...(previousValue?.[currentValue.linodes[0]] ?? []),
        `${currentValue.range}/${currentValue.prefix}`,
      ];
      return previousValue;
    },
    {}
  );
};

interface WrapperProps {
  children: JSX.Element;
  loading: boolean;
}

// Content Wrapper
const DialogContent: React.FC<WrapperProps> = (props) => {
  if (props.loading) {
    return <CircleProgress />;
  }
  return props.children;
};

// IP Row
interface RowProps {
  ip: string;
}

export const IPRow: React.FC<RowProps> = React.memo((props) => {
  const { ip } = props;
  return (
    <Grid container key={ip} spacing={2}>
      <Grid size={12}>
        <Divider spacingBottom={0} />
      </Grid>
      <Grid size={12}>
        <TextField
          disabled
          hideLabel
          label="IP Address"
          sx={{ marginTop: 0, width: '100%' }}
          value={ip}
        />
      </Grid>
    </Grid>
  );
});

// IP Sharing Row
interface SharingRowProps extends RowProps {
  getRemainingChoices: (ip: string | undefined) => string[];
  handleDelete?: (idx: number) => void;
  handleSelect: (idx: number, selected: SelectOption<string>) => void;
  idx: number;
  labels: Record<string, string>;
  readOnly: boolean;
}

export const IPSharingRow: React.FC<SharingRowProps> = React.memo((props) => {
  const {
    getRemainingChoices,
    handleDelete,
    handleSelect,
    idx,
    ip,
    labels,
    readOnly,
  } = props;
  const theme = useTheme();

  const ipList = getRemainingChoices(ip).map((ipChoice: string) => {
    const label = `${ipChoice} ${
      labels[ipChoice] !== undefined ? labels[ipChoice] : ''
    }`;
    return { label, value: ipChoice };
  });

  const selectedIP = ipList.find((eachIP) => {
    return eachIP.value === ip;
  });

  return (
    <Grid container key={idx} spacing={2}>
      <Grid size={12}>
        <Divider spacingBottom={0} />
      </Grid>
      <Grid
        size={{
          sm: 10,
          xs: 12,
        }}
      >
        <Select
          textFieldProps={{
            dataAttrs: {
              'data-qa-share-ip': true,
            },
          }}
          disabled={readOnly}
          hideLabel
          label="Select an IP"
          onChange={(_, selected) => handleSelect(idx, selected)}
          options={ipList}
          placeholder="Select an IP"
          sx={{ marginTop: 0, width: '100%' }}
          value={selectedIP}
        />
      </Grid>
      {handleDelete ? (
        <Grid
          size={{
            sm: 2,
          }}
          sx={{
            [theme.breakpoints.down('sm')]: {
              width: '100%',
            },
          }}
        >
          <Button
            sx={{
              [theme.breakpoints.down('sm')]: {
                margin: '-16px 0 0 -26px',
              },
            }}
            buttonType="outlined"
            data-qa-remove-shared-ip
            disabled={readOnly}
            onClick={() => handleDelete(idx)}
          >
            Remove
          </Button>
        </Grid>
      ) : null}
    </Grid>
  );
});

export default IPSharingPanel;<|MERGE_RESOLUTION|>--- conflicted
+++ resolved
@@ -11,11 +11,6 @@
 import { areArraysEqual } from '@linode/utilities';
 import Grid from '@mui/material/Grid2';
 import { useTheme } from '@mui/material/styles';
-<<<<<<< HEAD
-import Grid from '@mui/material/Unstable_Grid2';
-=======
-import { remove, uniq, update } from 'ramda';
->>>>>>> 4449f378
 import * as React from 'react';
 
 import { ActionsPanel } from 'src/components/ActionsPanel/ActionsPanel';
