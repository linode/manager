--- conflicted
+++ resolved
@@ -100,13 +100,7 @@
     const editRDNSBtn = getByTestId('Edit RDNS');
     expect(editRDNSBtn).toHaveAttribute('aria-disabled', 'true');
 
-<<<<<<< HEAD
-    expect(getAllByLabelText(PUBLIC_IPS_UNASSIGNED_TOOLTIP_TEXT)).toHaveLength(
-      2
-    );
-=======
     expect(getAllByLabelText(PUBLIC_IP_ADDRESSES_TOOLTIP_TEXT)).toHaveLength(2);
->>>>>>> b574f5ef
   });
 
   it('should not disable the row if disabled is false', async () => {
