--- conflicted
+++ resolved
@@ -6,16 +6,8 @@
 import * as React from 'react';
 import { RouteComponentProps, withRouter } from 'react-router-dom';
 import ActionMenu, { Action } from 'src/components/ActionMenu';
-<<<<<<< HEAD
-import { makeStyles } from 'tss-react/mui';
-import { useTheme } from '@mui/styles';
-import { Theme } from '@mui/material/styles';
-import useMediaQuery from '@mui/material/useMediaQuery';
+import { Box } from 'src/components/Box';
 import { InlineMenuAction } from 'src/components/InlineMenuAction/InlineMenuAction';
-=======
-import { Box } from 'src/components/Box';
-import InlineMenuAction from 'src/components/InlineMenuAction';
->>>>>>> 2d8c0e40
 import { IPTypes } from './types';
 
 interface Props {
