import { Interface, LinodeIPsResponse } from '@linode/api-v4/lib/linodes';
import { IPAddress, IPRange } from '@linode/api-v4/lib/networking';
import Grid from '@mui/material/Unstable_Grid2';
import * as React from 'react';

import AddNewLink from 'src/components/AddNewLink';
import { Button } from 'src/components/Button/Button';
import { CircleProgress } from 'src/components/CircleProgress';
import { ErrorState } from 'src/components/ErrorState/ErrorState';
import { Hidden } from 'src/components/Hidden';
import OrderBy from 'src/components/OrderBy';
import { Paper } from 'src/components/Paper';
import { getIsEdgeRegion } from 'src/components/RegionSelect/RegionSelect.utils';
import { Table } from 'src/components/Table';
import { TableBody } from 'src/components/TableBody';
import { TableCell } from 'src/components/TableCell';
import { TableHead } from 'src/components/TableHead';
import { TableRow } from 'src/components/TableRow';
import { TableSortCell } from 'src/components/TableSortCell';
import { useIsResourceRestricted } from 'src/hooks/useIsResourceRestricted';
import { useVPCConfigInterface } from 'src/hooks/useVPCConfigInterface';
import { useLinodeQuery } from 'src/queries/linodes/linodes';
import { useLinodeIPsQuery } from 'src/queries/linodes/networking';
<<<<<<< HEAD
import { useGrants } from 'src/queries/profile';
import { useRegionsQuery } from 'src/queries/regions';
import { getPermissionsForLinode } from 'src/utilities/linodes';
=======
>>>>>>> 491c106b

import { AddIPDrawer } from './AddIPDrawer';
import { DeleteIPDialog } from './DeleteIPDialog';
import { DeleteRangeDialog } from './DeleteRangeDialog';
import { EditIPRDNSDrawer } from './EditIPRDNSDrawer';
import { EditRangeRDNSDrawer } from './EditRangeRDNSDrawer';
import IPSharing from './IPSharing';
import { IPTransfer } from './IPTransfer';
import { IPAddressRowHandlers, LinodeIPAddressRow } from './LinodeIPAddressRow';
import {
  StyledRootGrid,
  StyledTypography,
  StyledWrapperGrid,
} from './LinodeIPAddresses.styles';
import { ViewIPDrawer } from './ViewIPDrawer';
import { ViewRDNSDrawer } from './ViewRDNSDrawer';
import { ViewRangeDrawer } from './ViewRangeDrawer';
import { IPTypes } from './types';

export const ipv4TableID = 'ips';

interface LinodeIPAddressesProps {
  linodeID: number;
}

export const LinodeIPAddresses = (props: LinodeIPAddressesProps) => {
  const { linodeID } = props;

  const { data: ips, error, isLoading } = useLinodeIPsQuery(linodeID);
  const { data: linode } = useLinodeQuery(linodeID);
  const { data: regions } = useRegionsQuery();

  const linodeIsInEdgeRegion = getIsEdgeRegion(
    regions ?? [],
    linode?.region ?? ''
  );

  const isLinodesGrantReadOnly = useIsResourceRestricted({
    grantLevel: 'read_only',
    grantType: 'linode',
    id: linodeID,
  });

  const { configInterfaceWithVPC, isVPCOnlyLinode } = useVPCConfigInterface(
    linodeID
  );

  const [selectedIP, setSelectedIP] = React.useState<IPAddress>();
  const [selectedRange, setSelectedRange] = React.useState<IPRange>();

  const [isDeleteIPDialogOpen, setIsDeleteIPDialogOpen] = React.useState(false);
  const [isDeleteRangeDialogOpen, setIsDeleteRangeDialogOpen] = React.useState(
    false
  );
  const [isRangeDrawerOpen, setIsRangeDrawerOpen] = React.useState(false);
  const [isIPDrawerOpen, setIsIPDrawerOpen] = React.useState(false);
  const [isIpRdnsDrawerOpen, setIsIpRdnsDrawerOpen] = React.useState(false);
  const [isRangeRdnsDrawerOpen, setIsRangeRdnsDrawerOpen] = React.useState(
    false
  );
  const [isTransferDialogOpen, setIsTransferDialogOpen] = React.useState(false);
  const [isShareDialogOpen, setIsShareDialogOpen] = React.useState(false);

  const [isViewRDNSDialogOpen, setIsViewRDNSDialogOpen] = React.useState(false);
  const [isAddDrawerOpen, setIsAddDrawerOpen] = React.useState(false);

  const openRemoveIPDialog = (ip: IPAddress) => {
    setSelectedIP(ip);
    setIsDeleteIPDialogOpen(true);
  };

  const openRemoveIPRangeDialog = (range: IPRange) => {
    setIsDeleteRangeDialogOpen(true);
    setSelectedRange(range);
  };

  const handleOpenEditRDNS = (ip: IPAddress) => {
    setSelectedIP(ip);
    setIsIpRdnsDrawerOpen(true);
  };

  const handleOpenEditRDNSForRange = (range: IPRange) => {
    setSelectedRange(range);
    setIsRangeRdnsDrawerOpen(true);
  };

  const handleOpenIPV6Details = (range: IPRange) => {
    setSelectedRange(range);
    setIsViewRDNSDialogOpen(true);
  };

  const handlers: IPAddressRowHandlers = {
    handleOpenEditRDNS,
    handleOpenEditRDNSForRange,
    handleOpenIPV6Details,
    openRemoveIPDialog,
    openRemoveIPRangeDialog,
  };

  if (isLoading) {
    return <CircleProgress />;
  }

  if (error) {
    return <ErrorState errorText={error?.[0].reason} />;
  }

  if (!ips) {
    return null;
  }

  const renderIPTable = () => {
    const ipDisplay = ipResponseToDisplayRows(ips, configInterfaceWithVPC);

    return (
      <div style={{ marginTop: 20 }}>
        <StyledRootGrid
          alignItems="flex-end"
          container
          justifyContent="space-between"
          spacing={1}
        >
          <Grid className="p0">
            <StyledTypography variant="h3">IP Addresses</StyledTypography>
          </Grid>
          <StyledWrapperGrid>
            <Hidden smDown>
              <Button
                buttonType="secondary"
                disabled={isLinodesGrantReadOnly}
                onClick={() => setIsTransferDialogOpen(true)}
              >
                IP Transfer
              </Button>
              <Button
                buttonType="secondary"
                disabled={isLinodesGrantReadOnly}
                onClick={() => setIsShareDialogOpen(true)}
                style={{ marginRight: 16 }}
              >
                IP Sharing
              </Button>
            </Hidden>
            <AddNewLink
              disabled={isLinodesGrantReadOnly}
              label="Add an IP Address"
              onClick={() => setIsAddDrawerOpen(true)}
            />
          </StyledWrapperGrid>
        </StyledRootGrid>
        <Paper style={{ padding: 0 }}>
          {/* @todo: It'd be nice if we could always sort by public -> private. */}
          <OrderBy data={ipDisplay} order="asc" orderBy="type">
            {({ data: orderedData, handleOrderChange, order, orderBy }) => {
              return (
                <Table aria-label="IPv4 Addresses" id={ipv4TableID}>
                  <TableHead>
                    <TableRow>
                      <TableCell style={{ width: '15%' }}>Address</TableCell>
                      <TableSortCell
                        active={orderBy === 'type'}
                        direction={order}
                        handleClick={handleOrderChange}
                        label="type"
                        style={{ width: '10%' }}
                      >
                        Type
                      </TableSortCell>
                      <TableCell style={{ width: '10%' }}>
                        Default Gateway
                      </TableCell>
                      <TableCell style={{ width: '10%' }}>
                        Subnet Mask
                      </TableCell>
                      <TableCell style={{ borderRight: 'none', width: '20%' }}>
                        Reverse DNS
                      </TableCell>
                      <TableCell style={{ borderLeft: 'none', width: '20%' }} />
                    </TableRow>
                  </TableHead>
                  <TableBody>
                    {orderedData.map((ipDisplay) => (
                      <LinodeIPAddressRow
                        {...ipDisplay}
                        {...handlers}
                        isVPCOnlyLinode={
                          isVPCOnlyLinode && ipDisplay.type === 'IPv4 – Public'
                        }
                        key={`${ipDisplay.address}-${ipDisplay.type}`}
                        linodeId={linodeID}
                        readOnly={isLinodesGrantReadOnly}
                      />
                    ))}
                  </TableBody>
                </Table>
              );
            }}
          </OrderBy>
        </Paper>
      </div>
    );
  };

  return (
    <div>
      {renderIPTable()}
      <ViewIPDrawer
        ip={selectedIP}
        onClose={() => setIsIPDrawerOpen(false)}
        open={isIPDrawerOpen}
      />
      <ViewRangeDrawer
        onClose={() => setIsRangeDrawerOpen(false)}
        open={isRangeDrawerOpen}
        range={selectedRange}
      />
      <EditIPRDNSDrawer
        ip={selectedIP}
        onClose={() => setIsIpRdnsDrawerOpen(false)}
        open={isIpRdnsDrawerOpen}
      />
      <EditRangeRDNSDrawer
        linodeId={linodeID}
        onClose={() => setIsRangeRdnsDrawerOpen(false)}
        open={isRangeRdnsDrawerOpen}
        range={selectedRange}
      />
      <ViewRDNSDrawer
        linodeId={linodeID}
        onClose={() => setIsViewRDNSDialogOpen(false)}
        open={isViewRDNSDialogOpen}
        selectedRange={selectedRange}
      />
      <AddIPDrawer
        linodeId={linodeID}
        linodeIsInEdgeRegion={linodeIsInEdgeRegion}
        onClose={() => setIsAddDrawerOpen(false)}
        open={isAddDrawerOpen}
        readOnly={isLinodesGrantReadOnly}
      />
      <IPTransfer
        linodeId={linodeID}
        onClose={() => setIsTransferDialogOpen(false)}
        open={isTransferDialogOpen}
        readOnly={isLinodesGrantReadOnly}
      />
      <IPSharing
        linodeId={linodeID}
        onClose={() => setIsShareDialogOpen(false)}
        open={isShareDialogOpen}
        readOnly={isLinodesGrantReadOnly}
      />
      {selectedIP && (
        <DeleteIPDialog
          address={selectedIP.address}
          linodeId={linodeID}
          onClose={() => setIsDeleteIPDialogOpen(false)}
          open={isDeleteIPDialogOpen}
        />
      )}
      {selectedRange && (
        <DeleteRangeDialog
          onClose={() => setIsDeleteRangeDialogOpen(false)}
          open={isDeleteRangeDialogOpen}
          range={selectedRange}
        />
      )}
    </div>
  );
};

// Higher-level IP address display for the IP Table.
export interface IPDisplay {
  // Not for display, but useful for lower-level components.
  _ip?: IPAddress;
  _range?: IPRange;
  address: string;
  gateway: string;
  rdns: string;
  subnetMask: string;
  type: IPTypes;
}

export const vpcConfigInterfaceToDisplayRows = (
  configInterfaceWithVPC: Interface
) => {
  const ipDisplay: IPDisplay[] = [];

  const { ip_ranges, ipv4 } = configInterfaceWithVPC;
  const emptyProps = {
    gateway: '',
    rdns: '',
    subnetMask: '',
  };

  if (ipv4?.vpc) {
    ipDisplay.push({
      address: ipv4.vpc,
      type: 'IPv4 – VPC',
      ...emptyProps,
    });
  }

  if (ipv4?.nat_1_1) {
    ipDisplay.push({
      address: ipv4.nat_1_1,
      type: 'VPC IPv4 – NAT',
      ...emptyProps,
    });
  }

  if (ip_ranges) {
    ip_ranges.forEach((ip_range) => {
      ipDisplay.push({
        address: ip_range,
        type: 'IPv4 – VPC – Range',
        ...emptyProps,
      });
    });
  }

  return ipDisplay;
};

// Takes an IP Response object and returns high-level IP display rows.
export const ipResponseToDisplayRows = (
  ipResponse?: LinodeIPsResponse,
  configInterfaceWithVPC?: Interface
): IPDisplay[] => {
  if (!ipResponse) {
    return [];
  }

  const { ipv4, ipv6 } = ipResponse;

  const ipDisplay = [
    ...mapIPv4Display(ipv4.public, 'Public'),
    ...mapIPv4Display(ipv4.private, 'Private'),
    ...mapIPv4Display(ipv4.reserved, 'Reserved'),
    ...mapIPv4Display(ipv4.shared, 'Shared'),
  ];

  if (ipv6?.slaac) {
    ipDisplay.push(ipToDisplay(ipv6.slaac, 'SLAAC'));
  }

  if (ipv6?.link_local) {
    ipDisplay.push(ipToDisplay(ipv6?.link_local, 'Link Local'));
  }

  if (configInterfaceWithVPC) {
    if (configInterfaceWithVPC.ipv4?.nat_1_1) {
      // If there is a VPC interface with 1:1 NAT, hide the Public IPv4 IP address row
      ipDisplay.shift();
    }
    ipDisplay.push(...vpcConfigInterfaceToDisplayRows(configInterfaceWithVPC));
  }

  // IPv6 ranges and pools to display in the networking table
  ipDisplay.push(
    ...[...(ipv6 ? ipv6.global : [])].map((thisIP) => {
      /* If you want to surface rdns info in the future you have two options:
        1. Use the info we already have:
          We get info on our routed ranges from /networking/ipv6/ranges and /networking/ipv6/ranges/<id>, because the API
          only surfaces is_bgp in /networking/ipv6/ranges/<id> we need to use both, this should change in the API
          Similarly, the API only surfaces rdns info in /networking/ips/<ip>. To correlate a range and
          it's rdns info, you'll need to make an extra request to /netowrking/ips/<ip> or loop through the
          result of the request to /networking/ips and find the range info you want

        - OR -

        2. API change
          API could include RDNS info in /networking/ipv6/ranges and /networking/ipv6/ranges/<id> and
          while you're at it please ask them to add in is_bgp to /networking/ipv6/ranges as it would save a bunch of
          extra requests on Linodes with many ranges
      */
      return {
        _range: thisIP,
        address: `${thisIP.range}/${thisIP.prefix}`,
        gateway: '',
        rdns: '',
        subnetMask: '',
        type: 'IPv6 – Range' as IPDisplay['type'],
      };
    })
  );

  return ipDisplay;
};

type ipKey =
  | 'Link Local'
  | 'Private'
  | 'Public'
  | 'Reserved'
  | 'SLAAC'
  | 'Shared';

const mapIPv4Display = (ips: IPAddress[], key: ipKey): IPDisplay[] => {
  return ips.map((ip) => ipToDisplay(ip, key));
};

const ipToDisplay = (ip: IPAddress, key: ipKey): IPDisplay => {
  return {
    _ip: ip,
    address: ip.address,
    gateway: ip.gateway ?? '',
    rdns: ip.rdns ?? '',
    subnetMask: ip.subnet_mask ?? '',
    type: createType(ip, key) as IPTypes,
  };
};

export const createType = (ip: IPAddress, key: ipKey) => {
  let type = '';
  type += ip.type === 'ipv4' ? 'IPv4' : 'IPv6';

  type += ' – ';

  if (key === 'Reserved') {
    type += ip.public ? 'Reserved (public)' : 'Reserved (private)';
  } else {
    type += key;
  }

  return type;
};<|MERGE_RESOLUTION|>--- conflicted
+++ resolved
@@ -21,12 +21,7 @@
 import { useVPCConfigInterface } from 'src/hooks/useVPCConfigInterface';
 import { useLinodeQuery } from 'src/queries/linodes/linodes';
 import { useLinodeIPsQuery } from 'src/queries/linodes/networking';
-<<<<<<< HEAD
-import { useGrants } from 'src/queries/profile';
 import { useRegionsQuery } from 'src/queries/regions';
-import { getPermissionsForLinode } from 'src/utilities/linodes';
-=======
->>>>>>> 491c106b
 
 import { AddIPDrawer } from './AddIPDrawer';
 import { DeleteIPDialog } from './DeleteIPDialog';
@@ -35,16 +30,16 @@
 import { EditRangeRDNSDrawer } from './EditRangeRDNSDrawer';
 import IPSharing from './IPSharing';
 import { IPTransfer } from './IPTransfer';
-import { IPAddressRowHandlers, LinodeIPAddressRow } from './LinodeIPAddressRow';
 import {
   StyledRootGrid,
   StyledTypography,
   StyledWrapperGrid,
 } from './LinodeIPAddresses.styles';
+import { IPAddressRowHandlers, LinodeIPAddressRow } from './LinodeIPAddressRow';
+import { IPTypes } from './types';
 import { ViewIPDrawer } from './ViewIPDrawer';
+import { ViewRangeDrawer } from './ViewRangeDrawer';
 import { ViewRDNSDrawer } from './ViewRDNSDrawer';
-import { ViewRangeDrawer } from './ViewRangeDrawer';
-import { IPTypes } from './types';
 
 export const ipv4TableID = 'ips';
 
