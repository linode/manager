--- conflicted
+++ resolved
@@ -1,17 +1,8 @@
-<<<<<<< HEAD
-import { Box, Button, Paper, Stack } from '@linode/ui';
-=======
-import { Box, CircleProgress, Paper, Stack } from '@linode/ui';
->>>>>>> afbd8d94
+import { Box, Button, CircleProgress, Paper, Stack } from '@linode/ui';
 import { useMediaQuery, useTheme } from '@mui/material';
 import * as React from 'react';
 
 import { ActionMenu } from 'src/components/ActionMenu/ActionMenu';
-<<<<<<< HEAD
-import { CircleProgress } from 'src/components/CircleProgress';
-=======
-import { Button } from 'src/components/Button/Button';
->>>>>>> afbd8d94
 import { ErrorState } from 'src/components/ErrorState/ErrorState';
 import OrderBy from 'src/components/OrderBy';
 import { getIsDistributedRegion } from 'src/components/RegionSelect/RegionSelect.utils';
