--- conflicted
+++ resolved
@@ -16,16 +16,11 @@
   useWatch,
 } from 'react-hook-form';
 
-<<<<<<< HEAD
-import { LinkButton } from 'src/components/LinkButton';
 import {
   DualStackVPCRangesDescription,
   VPCRangesDescription,
 } from 'src/features/VPCs/components/VPCRangesDescription';
 import { useVPCDualStack } from 'src/hooks/useVPCDualStack';
-=======
-import { VPCRangesDescription } from 'src/features/VPCs/components/VPCRangesDescription';
->>>>>>> 8929a56f
 
 import type { CreateInterfaceFormValues } from '../utilities';
 
