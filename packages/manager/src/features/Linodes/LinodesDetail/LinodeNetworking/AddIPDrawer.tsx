--- conflicted
+++ resolved
@@ -1,8 +1,4 @@
-<<<<<<< HEAD
-import { Box, Notice, Tooltip } from '@linode/ui';
-=======
-import { Box, Divider, Stack, Tooltip } from '@linode/ui';
->>>>>>> d4e59f1c
+import { Box, Divider, Notice, Stack, Tooltip } from '@linode/ui';
 import { styled } from '@mui/material/styles';
 import * as React from 'react';
 
