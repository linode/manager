--- conflicted
+++ resolved
@@ -4,14 +4,8 @@
 import { Link } from 'react-router-dom';
 import { makeStyles } from 'tss-react/mui';
 
-<<<<<<< HEAD
 import ActionsPanel from 'src/components/ActionsPanel/ActionsPanel';
-import Drawer from 'src/components/Drawer';
-=======
-import ActionsPanel from 'src/components/ActionsPanel';
-import { Button } from 'src/components/Button/Button';
 import { Drawer } from 'src/components/Drawer';
->>>>>>> bf29d99d
 import { Item } from 'src/components/EnhancedSelect/Select';
 import { Link as ExternalLink } from 'src/components/Link';
 import { Notice } from 'src/components/Notice/Notice';
