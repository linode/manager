<<<<<<< HEAD
import { Divider, Tooltip } from '@linode/ui';
=======
import { Box, Tooltip } from '@linode/ui';
>>>>>>> 293c6771
import { styled } from '@mui/material/styles';
import * as React from 'react';

import { ActionsPanel } from 'src/components/ActionsPanel/ActionsPanel';
<<<<<<< HEAD
import { Box } from 'src/components/Box';
=======
import { Divider } from 'src/components/Divider';
>>>>>>> 293c6771
import { Drawer } from 'src/components/Drawer';
import { FormControlLabel } from 'src/components/FormControlLabel';
import { Link } from 'src/components/Link';
import { Notice } from 'src/components/Notice/Notice';
import { Radio } from 'src/components/Radio/Radio';
import { RadioGroup } from 'src/components/RadioGroup';
import { Stack } from 'src/components/Stack';
import { Typography } from 'src/components/Typography';
import {
  useAllocateIPMutation,
  useLinodeIPsQuery,
} from 'src/queries/linodes/networking';
import { useCreateIPv6RangeMutation } from 'src/queries/networking/networking';

import { ExplainerCopy } from './ExplainerCopy';

import type { IPv6Prefix } from '@linode/api-v4/lib/networking';
import type { Item } from 'src/components/EnhancedSelect/Select';

export type IPType = 'v4Private' | 'v4Public';

const ipOptions: Item<IPType>[] = [
  { label: 'Public', value: 'v4Public' },
  { label: 'Private', value: 'v4Private' },
];

const prefixOptions = [
  { label: '/64', value: '64' },
  { label: '/56', value: '56' },
];

const IPv6ExplanatoryCopy = {
  56: (
    <>
      /56 ranges are typically only required by specialized systems or
      networking applications.
    </>
  ),
  64: (
    <>
      /64 is the most common range provided to our customers and sufficient for
      most applications that require additional IPv6 addresses.
    </>
  ),
};

const tooltipCopy: Record<IPType, null | string> = {
  v4Private: 'This Linode already has a private IP address.',
  v4Public: null,
};

interface Props {
  linodeId: number;
  linodeIsInDistributedRegion?: boolean;
  onClose: () => void;
  open: boolean;
  readOnly: boolean;
}

export const AddIPDrawer = (props: Props) => {
  const {
    linodeId,
    linodeIsInDistributedRegion,
    onClose,
    open,
    readOnly,
  } = props;

  const {
    error: ipv4Error,
    isPending: ipv4Loading,
    mutateAsync: allocateIPAddress,
    reset: resetIPv4,
  } = useAllocateIPMutation(linodeId);

  const {
    error: ipv6Error,
    isPending: ipv6Loading,
    mutateAsync: createIPv6Range,
    reset: resetIPv6,
  } = useCreateIPv6RangeMutation();

  const [selectedIPv4, setSelectedIPv4] = React.useState<IPType | null>(null);

  const [
    selectedIPv6Prefix,
    setSelectedIPv6Prefix,
  ] = React.useState<IPv6Prefix | null>(null);

  const { data: ips } = useLinodeIPsQuery(linodeId, open);

  React.useEffect(() => {
    if (open) {
      setSelectedIPv4(null);
      setSelectedIPv6Prefix(null);
      resetIPv4();
      resetIPv6();
    }
  }, [open]);

  const handleIPv4Change = (
    e: React.ChangeEvent<HTMLInputElement>,
    value: 'v4Private' | 'v4Public'
  ) => {
    setSelectedIPv4(value);
  };

  const handleIPv6Change = (
    e: React.ChangeEvent<HTMLInputElement>,
    value: any
  ) => {
    setSelectedIPv6Prefix(value);
  };

  const handleAllocateIPv4 = async () => {
    // Only IPv4 addresses can currently be allocated.
    await allocateIPAddress({
      public: selectedIPv4 === 'v4Public',
      type: 'ipv4',
    });
    onClose();
  };

  const handleCreateIPv6Range = async () => {
    await createIPv6Range({
      linode_id: linodeId,
      prefix_length: Number(selectedIPv6Prefix) as IPv6Prefix,
    });
    onClose();
  };

  const hasPrivateIPAddress = ips !== undefined && ips.ipv4.private.length > 0;

  const disabledIPv4 =
    (selectedIPv4 === 'v4Private' && hasPrivateIPAddress) ||
    !selectedIPv4 ||
    readOnly;

  const disabledIPv6 = !selectedIPv6Prefix || readOnly;

  const _tooltipCopy =
    disabledIPv4 && selectedIPv4
      ? readOnly
        ? 'You do not have permission to modify this Linode.'
        : tooltipCopy[selectedIPv4]
      : null;

  return (
    <Drawer onClose={onClose} open={open} title="Add an IP Address">
      <Stack spacing={2}>
        <Typography variant="h3">IPv4</Typography>
        {Boolean(ipv4Error) && (
          <Notice spacingTop={4} text={ipv4Error?.[0].reason} variant="error" />
        )}

        <StyledRadioGroup
          aria-labelledby="ipv4-select-type"
          data-qa-ip-options-radio-group
          name="Select IPv4 type"
          onChange={handleIPv4Change}
          value={selectedIPv4}
        >
          {linodeIsInDistributedRegion && (
            <Notice
              sx={{ fontSize: 15 }}
              text="Private IP is currently not available for distributed regions."
              variant="warning"
            />
          )}
          <Typography id="ipv4-select-type">Select type</Typography>
          <Box>
            {ipOptions.map((option, idx) => (
              <FormControlLabel
                disabled={
                  option.value === 'v4Private' && linodeIsInDistributedRegion
                }
                control={<Radio />}
                data-qa-radio={option.label}
                key={idx}
                label={option.label}
                value={option.value}
              />
            ))}
          </Box>
        </StyledRadioGroup>
        {selectedIPv4 && (
          <Typography>
            <ExplainerCopy ipType={selectedIPv4} linodeId={linodeId} />
          </Typography>
        )}

        {_tooltipCopy ? (
          <Tooltip placement="bottom-end" title={_tooltipCopy}>
            <div style={{ display: 'inline' }}>
              <StyledActionsPanel
                primaryButtonProps={{
                  disabled: disabledIPv4,
                  label: 'Allocate',
                  loading: ipv4Loading,
                  onClick: handleAllocateIPv4,
                }}
              />
            </div>
          </Tooltip>
        ) : (
          <StyledActionsPanel
            primaryButtonProps={{
              disabled: disabledIPv4,
              label: 'Allocate',
              loading: ipv4Loading,
              onClick: handleAllocateIPv4,
            }}
          />
        )}
        <Divider sx={{ pt: 1 }} />
        <Typography sx={{ pt: 1 }} variant="h3">
          IPv6
        </Typography>
        {Boolean(ipv6Error) && (
          <Notice spacingTop={4} text={ipv6Error?.[0].reason} variant="error" />
        )}

        <StyledRadioGroup
          aria-labelledby="ipv6-select-type"
          data-qa-ip-options-radio-group
          name="Select IPv6 type"
          onChange={handleIPv6Change}
          value={selectedIPv6Prefix}
        >
          <Typography id="ipv6-select-type">Select prefix</Typography>
          <Box>
            {prefixOptions.map((option, idx) => (
              <FormControlLabel
                control={<Radio />}
                data-qa-radio={option.label}
                key={idx}
                label={option.label}
                value={option.value}
              />
            ))}
          </Box>
        </StyledRadioGroup>
        {selectedIPv6Prefix && (
          <Typography>{IPv6ExplanatoryCopy[selectedIPv6Prefix]}</Typography>
        )}
        <Typography>
          IPv6 addresses are allocated as ranges, which you can choose to
          distribute and further route yourself.{' '}
          <Link to="https://techdocs.akamai.com/cloud-computing/docs/an-overview-of-ipv6-on-linode">
            Learn more
          </Link>
          .
        </Typography>
        <StyledActionsPanel
          primaryButtonProps={{
            disabled: disabledIPv6,
            label: 'Allocate',
            loading: ipv6Loading,
            onClick: handleCreateIPv6Range,
          }}
        />
      </Stack>
    </Drawer>
  );
};

const StyledRadioGroup = styled(RadioGroup, {
  label: 'StyledApiDrawerRadioGroup',
})(({ theme }) => ({
  '& label': {
    minWidth: 100,
  },
  '& p': {
    fontFamily: theme.font.bold,
  },
  marginBottom: '0 !important',
}));

const StyledActionsPanel = styled(ActionsPanel, {
  label: 'StyledActionsPanel',
})(({ theme }) => ({
  paddingTop: theme.spacing(2),
}));<|MERGE_RESOLUTION|>--- conflicted
+++ resolved
@@ -1,17 +1,8 @@
-<<<<<<< HEAD
-import { Divider, Tooltip } from '@linode/ui';
-=======
-import { Box, Tooltip } from '@linode/ui';
->>>>>>> 293c6771
+import { Box, Divider, Tooltip } from '@linode/ui';
 import { styled } from '@mui/material/styles';
 import * as React from 'react';
 
 import { ActionsPanel } from 'src/components/ActionsPanel/ActionsPanel';
-<<<<<<< HEAD
-import { Box } from 'src/components/Box';
-=======
-import { Divider } from 'src/components/Divider';
->>>>>>> 293c6771
 import { Drawer } from 'src/components/Drawer';
 import { FormControlLabel } from 'src/components/FormControlLabel';
 import { Link } from 'src/components/Link';
