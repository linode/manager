--- conflicted
+++ resolved
@@ -2,21 +2,9 @@
 import { Theme } from '@mui/material/styles';
 import * as React from 'react';
 import { Link } from 'react-router-dom';
-<<<<<<< HEAD
+import { makeStyles } from 'tss-react/mui';
+
 import ActionsPanel from 'src/components/ActionsPanel/ActionsPanel';
-import FormControlLabel from 'src/components/core/FormControlLabel';
-import { Radio } from 'src/components/Radio/Radio';
-import RadioGroup from 'src/components/core/RadioGroup';
-import { makeStyles } from 'tss-react/mui';
-import { Theme } from '@mui/material/styles';
-import { Tooltip } from 'src/components/Tooltip';
-import { Typography } from 'src/components/Typography';
-=======
-import { makeStyles } from 'tss-react/mui';
-
-import ActionsPanel from 'src/components/ActionsPanel';
-import { Button } from 'src/components/Button/Button';
->>>>>>> a3d98700
 import Drawer from 'src/components/Drawer';
 import { Item } from 'src/components/EnhancedSelect/Select';
 import { Link as ExternalLink } from 'src/components/Link';
@@ -190,29 +178,6 @@
         : tooltipCopy[selectedIPv4]
       : null;
 
-<<<<<<< HEAD
-=======
-  const buttonJSX = (type: 'IPv4' | 'IPv6') => {
-    const IPv4 = type === 'IPv4';
-
-    const onClick = IPv4 ? handleAllocateIPv4 : handleCreateIPv6Range;
-    const disabled = IPv4 ? disabledIPv4 : disabledIPv6;
-    const submitting = IPv4 ? ipv4Loading : ipv6Loading;
-
-    return (
-      <Button
-        buttonType="primary"
-        disabled={disabled}
-        loading={submitting}
-        onClick={onClick}
-        style={{ marginBottom: 8 }}
-      >
-        Allocate
-      </Button>
-    );
-  };
-
->>>>>>> a3d98700
   return (
     <Drawer onClose={onClose} open={open} title="Add an IP Address">
       <React.Fragment>
@@ -246,44 +211,31 @@
             {explainerCopy[selectedIPv4]}
           </Typography>
         )}
-<<<<<<< HEAD
 
         {_tooltipCopy ? (
           <Tooltip placement="bottom-end" title={_tooltipCopy}>
             <div style={{ display: 'inline' }}>
               <ActionsPanel
-                showPrimary
                 primaryButtonDisabled={disabledIPv4}
                 primaryButtonHandler={handleAllocateIPv4}
                 primaryButtonLoading={ipv4Loading}
                 primaryButtonSx={{ marginBottom: 8 }}
                 primaryButtonText="Allocate"
+                showPrimary
               />
             </div>
           </Tooltip>
         ) : (
           <ActionsPanel
-            showPrimary
             primaryButtonDisabled={disabledIPv4}
             primaryButtonHandler={handleAllocateIPv4}
             primaryButtonLoading={ipv4Loading}
             primaryButtonSx={{ marginBottom: 8 }}
             primaryButtonText="Allocate"
+            showPrimary
           />
         )}
-        <Typography variant="h2" className={classes.ipv6}>
-=======
-        <ActionsPanel>
-          {_tooltipCopy ? (
-            <Tooltip title={_tooltipCopy}>
-              <div style={{ display: 'inline' }}>{buttonJSX('IPv4')}</div>
-            </Tooltip>
-          ) : (
-            buttonJSX('IPv4')
-          )}
-        </ActionsPanel>
         <Typography className={classes.ipv6} variant="h2">
->>>>>>> a3d98700
           IPv6
         </Typography>
         {Boolean(ipv6Error) && (
@@ -324,12 +276,12 @@
           .
         </Typography>
         <ActionsPanel
-          showPrimary
           primaryButtonDisabled={disabledIPv6}
           primaryButtonHandler={handleCreateIPv6Range}
           primaryButtonLoading={ipv6Loading}
           primaryButtonSx={{ marginBottom: 8 }}
           primaryButtonText="Allocate"
+          showPrimary
         />
       </React.Fragment>
     </Drawer>
