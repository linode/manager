import { LinodeIPsResponse } from '@linode/api-v4/lib/linodes';
import { IPAddress, IPRange } from '@linode/api-v4/lib/networking';
import Grid from '@mui/material/Unstable_Grid2';
import { Theme, useTheme } from '@mui/material/styles';
import { IPv6, parse as parseIP } from 'ipaddr.js';
import * as React from 'react';
import { useParams } from 'react-router-dom';
import AddNewLink from 'src/components/AddNewLink';
import { Button } from 'src/components/Button/Button';
import { CircleProgress } from 'src/components/CircleProgress';
import { CopyTooltip } from 'src/components/CopyTooltip/CopyTooltip';
<<<<<<< HEAD
=======
import { Hidden } from 'src/components/Hidden';
import Paper from 'src/components/core/Paper';
import { makeStyles } from 'tss-react/mui';
import { Theme, useTheme } from '@mui/material/styles';
import { TableBody } from 'src/components/TableBody';
import { TableHead } from 'src/components/TableHead';
import { Typography } from 'src/components/Typography';
>>>>>>> 0154d564
import { ErrorState } from 'src/components/ErrorState/ErrorState';
import OrderBy from 'src/components/OrderBy';
import { Table } from 'src/components/Table';
import { TableBody } from 'src/components/TableBody';
import { TableCell } from 'src/components/TableCell';
import { TableHead } from 'src/components/TableHead';
import { TableRow } from 'src/components/TableRow';
import { TableSortCell } from 'src/components/TableSortCell';
<<<<<<< HEAD
import Hidden from 'src/components/core/Hidden';
import Paper from 'src/components/core/Paper';
import Typography from 'src/components/core/Typography';
import { useLinodeQuery } from 'src/queries/linodes/linodes';
import {
  useAllIPsQuery,
  useLinodeIPsQuery,
} from 'src/queries/linodes/networking';
import { useGrants } from 'src/queries/profile';
import { makeStyles } from 'tss-react/mui';
import LinodePermissionsError from '../LinodePermissionsError';
=======
import { LinodePermissionsError } from '../LinodePermissionsError';
>>>>>>> 0154d564
import AddIPDrawer from './AddIPDrawer';
import { DeleteIPDialog } from './DeleteIPDialog';
import { DeleteRangeDialog } from './DeleteRangeDialog';
import { EditIPRDNSDrawer } from './EditIPRDNSDrawer';
import { EditRangeRDNSDrawer } from './EditRangeRDNSDrawer';
import IPSharing from './IPSharing';
import IPTransfer from './IPTransfer';
import LinodeNetworkingActionMenu from './LinodeNetworkingActionMenu';
import LinodeNetworkingSummaryPanel from './NetworkingSummaryPanel';
import { ViewIPDrawer } from './ViewIPDrawer';
import ViewRDNSDrawer from './ViewRDNSDrawer';
import { ViewRangeDrawer } from './ViewRangeDrawer';
import { IPTypes } from './types';

const useStyles = makeStyles<void, 'copy'>()(
  (theme: Theme, _params, classes) => ({
    root: {
      backgroundColor: theme.color.white,
      margin: 0,
      width: '100%',
    },
    headline: {
      marginTop: 8,
      marginBottom: 8,
      marginLeft: 15,
      lineHeight: '1.5rem',
    },
    addNewWrapper: {
      [theme.breakpoints.down('sm')]: {
        marginLeft: `-${theme.spacing(1.5)}`,
        marginTop: `-${theme.spacing(1)}`,
      },
      '&.MuiGrid-item': {
        padding: 5,
      },
    },
    action: {
      display: 'flex',
      alignItems: 'center',
      justifyContent: 'flex-end',
      padding: 0,
      '& a': {
        marginRight: theme.spacing(1),
      },
      paddingRight: `0px !important`,
    },
    multipleRDNSButton: {
      ...theme.applyLinkStyles,
    },
    multipleRDNSText: {},
    row: {
      [`&:hover .${classes.copy} > svg, & .${classes.copy}:focus > svg`]: {
        opacity: 1,
      },
    },
    ipAddress: {
      whiteSpace: 'nowrap',
    },
    copy: {
      marginLeft: 4,
      top: 1,
      '& svg': {
        height: `12px`,
        width: `12px`,
        opacity: 0,
      },
    },
  })
);

export const ipv4TableID = 'ips';

const LinodeNetworking = () => {
  const { data: grants } = useGrants();
  const { classes } = useStyles();
  const { linodeId } = useParams<{ linodeId: string }>();
  const id = Number(linodeId);
  const { data: ips, isLoading, error } = useLinodeIPsQuery(id);

  const readOnly =
    grants !== undefined &&
    grants.linode.some((g) => g.id === id && g.permissions === 'read_only');

  const [selectedIP, setSelectedIP] = React.useState<IPAddress>();
  const [selectedRange, setSelectedRange] = React.useState<IPRange>();

  const [isDeleteIPDialogOpen, setIsDeleteIPDialogOpen] = React.useState(false);
  const [isDeleteRangeDialogOpen, setIsDeleteRangeDialogOpen] = React.useState(
    false
  );
  const [isRangeDrawerOpen, setIsRangeDrawerOpen] = React.useState(false);
  const [isIPDrawerOpen, setIsIPDrawerOpen] = React.useState(false);
  const [isIpRdnsDrawerOpen, setIsIpRdnsDrawerOpen] = React.useState(false);
  const [isRangeRdnsDrawerOpen, setIsRangeRdnsDrawerOpen] = React.useState(
    false
  );
  const [isTransferDialogOpen, setIsTransferDialogOpen] = React.useState(false);
  const [isShareDialogOpen, setIsShareDialogOpen] = React.useState(false);

  const [isViewRDNSDialogOpen, setIsViewRDNSDialogOpen] = React.useState(false);
  const [isAddDrawerOpen, setIsAddDrawerOpen] = React.useState(false);

  const openRemoveIPDialog = (ip: IPAddress) => {
    setSelectedIP(ip);
    setIsDeleteIPDialogOpen(true);
  };

  const openRemoveIPRangeDialog = (range: IPRange) => {
    setIsDeleteRangeDialogOpen(true);
    setSelectedRange(range);
  };

  const handleOpenEditRDNS = (ip: IPAddress) => {
    setSelectedIP(ip);
    setIsIpRdnsDrawerOpen(true);
  };

  const handleOpenEditRDNSForRange = (range: IPRange) => {
    setSelectedRange(range);
    setIsRangeRdnsDrawerOpen(true);
  };

  const handleOpenIPV6Details = (range: IPRange) => {
    setSelectedRange(range);
    setIsViewRDNSDialogOpen(true);
  };

  const renderIPRow = (ipDisplay: IPDisplay) => {
    const { address, type, gateway, subnetMask, rdns, _ip, _range } = ipDisplay;
    const isOnlyPublicIP =
      ips?.ipv4.public.length === 1 && type === 'IPv4 – Public';

    return (
      <TableRow
        key={`${address}-${type}`}
        className={classes.row}
        data-qa-ip={address}
      >
        <TableCell
          parentColumn="Address"
          className={classes.ipAddress}
          data-qa-ip-address
        >
          <CopyTooltip text={address} copyableText />
          <CopyTooltip className={classes.copy} text={address} />
        </TableCell>
        <TableCell parentColumn="Type" data-qa-ip-address>
          {type}
        </TableCell>
        <TableCell parentColumn="Default Gateway">{gateway}</TableCell>
        <TableCell parentColumn="Subnet Mask">{subnetMask}</TableCell>
        <TableCell parentColumn="Reverse DNS" data-qa-rdns>
          {/* Ranges have special handling for RDNS. */}
          {_range ? (
            <RangeRDNSCell
              linodeId={id}
              onViewDetails={() => handleOpenIPV6Details(_range)}
              range={_range}
            />
          ) : (
            rdns
          )}
        </TableCell>
        <TableCell className={classes.action} data-qa-action>
          {_ip ? (
            <LinodeNetworkingActionMenu
              onEdit={handleOpenEditRDNS}
              ipType={type}
              ipAddress={_ip}
              onRemove={openRemoveIPDialog}
              readOnly={readOnly}
              isOnlyPublicIP={isOnlyPublicIP}
            />
          ) : _range ? (
            <LinodeNetworkingActionMenu
              ipType={type}
              ipAddress={_range}
              onEdit={() => handleOpenEditRDNSForRange(_range)}
              onRemove={openRemoveIPRangeDialog}
              readOnly={readOnly}
              isOnlyPublicIP={isOnlyPublicIP}
            />
          ) : null}
        </TableCell>
      </TableRow>
    );
  };

  if (isLoading) {
    return <CircleProgress />;
  }

  if (error) {
    return <ErrorState errorText={error?.[0].reason} />;
  }

  if (!ips) {
    return null;
  }

  const renderIPTable = () => {
    const ipDisplay = ipResponseToDisplayRows(ips);

    return (
      <div style={{ marginTop: 20 }}>
        <Grid
          container
          justifyContent="space-between"
          alignItems="flex-end"
          className={classes.root}
          spacing={1}
        >
          <Grid className="p0">
            <Typography variant="h3" className={classes.headline}>
              IP Addresses
            </Typography>
          </Grid>
          <Grid className={classes.addNewWrapper}>
            <Hidden smDown>
              <Button
                onClick={() => setIsTransferDialogOpen(true)}
                buttonType="secondary"
              >
                IP Transfer
              </Button>
              <Button
                style={{ marginRight: 16 }}
                onClick={() => setIsShareDialogOpen(true)}
                buttonType="secondary"
              >
                IP Sharing
              </Button>
            </Hidden>
            <AddNewLink
              label="Add an IP Address"
              onClick={() => setIsAddDrawerOpen(true)}
            />
          </Grid>
        </Grid>
        <Paper style={{ padding: 0 }}>
          {/* @todo: It'd be nice if we could always sort by public -> private. */}
          <OrderBy data={ipDisplay} orderBy="type" order="asc">
            {({ data: orderedData, handleOrderChange, order, orderBy }) => {
              return (
                <Table aria-label="IPv4 Addresses" id={ipv4TableID}>
                  <TableHead>
                    <TableRow>
                      <TableCell style={{ width: '15%' }}>Address</TableCell>
                      <TableSortCell
                        style={{ width: '10%' }}
                        label="type"
                        direction={order}
                        active={orderBy === 'type'}
                        handleClick={handleOrderChange}
                      >
                        Type
                      </TableSortCell>
                      <TableCell style={{ width: '10%' }}>
                        Default Gateway
                      </TableCell>
                      <TableCell style={{ width: '10%' }}>
                        Subnet Mask
                      </TableCell>
                      <TableCell style={{ width: '20%', borderRight: 'none' }}>
                        Reverse DNS
                      </TableCell>
                      <TableCell style={{ width: '20%', borderLeft: 'none' }} />
                    </TableRow>
                  </TableHead>
                  <TableBody>{orderedData.map(renderIPRow)}</TableBody>
                </Table>
              );
            }}
          </OrderBy>
        </Paper>
      </div>
    );
  };

  return (
    <div>
      {readOnly && <LinodePermissionsError />}
      <LinodeNetworkingSummaryPanel linodeID={id} />
      {renderIPTable()}
      <ViewIPDrawer
        open={isIPDrawerOpen}
        onClose={() => setIsIPDrawerOpen(false)}
        ip={selectedIP}
      />
      <ViewRangeDrawer
        open={isRangeDrawerOpen}
        onClose={() => setIsRangeDrawerOpen(false)}
        range={selectedRange}
      />
      <EditIPRDNSDrawer
        open={isIpRdnsDrawerOpen}
        onClose={() => setIsIpRdnsDrawerOpen(false)}
        ip={selectedIP}
      />
      <EditRangeRDNSDrawer
        open={isRangeRdnsDrawerOpen}
        onClose={() => setIsRangeRdnsDrawerOpen(false)}
        range={selectedRange}
        linodeId={id}
      />
      <ViewRDNSDrawer
        open={isViewRDNSDialogOpen}
        onClose={() => setIsViewRDNSDialogOpen(false)}
        linodeId={id}
        selectedRange={selectedRange}
      />
      <AddIPDrawer
        open={isAddDrawerOpen}
        onClose={() => setIsAddDrawerOpen(false)}
        linodeId={id}
        readOnly={readOnly}
      />
      <IPTransfer
        open={isTransferDialogOpen}
        onClose={() => setIsTransferDialogOpen(false)}
        linodeId={id}
        readOnly={readOnly}
      />
      <IPSharing
        open={isShareDialogOpen}
        onClose={() => setIsShareDialogOpen(false)}
        linodeId={id}
        readOnly={readOnly}
      />
      {selectedIP && (
        <DeleteIPDialog
          onClose={() => setIsDeleteIPDialogOpen(false)}
          address={selectedIP.address}
          open={isDeleteIPDialogOpen}
          linodeId={id}
        />
      )}
      {selectedRange && (
        <DeleteRangeDialog
          onClose={() => setIsDeleteRangeDialogOpen(false)}
          range={selectedRange}
          open={isDeleteRangeDialogOpen}
        />
      )}
    </div>
  );
};

export default LinodeNetworking;

const RangeRDNSCell = (props: {
  range: IPRange;
  linodeId: number;
  onViewDetails: () => void;
}) => {
  const { range, linodeId, onViewDetails } = props;
  const theme = useTheme();

  const { data: linode } = useLinodeQuery(linodeId);

  const { data: ipsInRegion, isLoading: ipv6Loading } = useAllIPsQuery(
    {},
    {
      region: linode?.region,
    },
    linode !== undefined
  );

  const ipsWithRDNS = listIPv6InRange(range.range, range.prefix, ipsInRegion);

  if (ipv6Loading) {
    return <CircleProgress noPadding mini />;
  }

  // We don't show anything if there are no addresses.
  if (ipsWithRDNS.length === 0) {
    return null;
  }

  if (ipsWithRDNS.length === 1) {
    return (
      <span>
        <Typography>{ipsWithRDNS[0].address}</Typography>
        <Typography>{ipsWithRDNS[0].rdns}</Typography>
      </span>
    );
  }

  return (
    <button
      style={theme.applyLinkStyles}
      onClick={onViewDetails}
      aria-label={`View the ${ipsWithRDNS.length} RDNS Addresses`}
    >
      <Typography
        sx={{
          color: theme.palette.primary.main,
          '&:hover': {
            color: theme.palette.primary.light,
          },
        }}
      >
        {ipsWithRDNS.length} Addresses
      </Typography>
    </button>
  );
};

// =============================================================================
// Utilities
// =============================================================================

// Given a range, prefix, and a list of IPs, filter out the IPs that do not fall within the IPv6 range.
export const listIPv6InRange = (
  range: string,
  prefix: number,
  ips: IPAddress[] = []
) => {
  return ips.filter((thisIP) => {
    // Only keep addresses that:
    // 1. are part of an IPv6 range or pool
    // 2. have RDNS set
    if (
      !['ipv6/range', 'ipv6/pool'].includes(thisIP.type) ||
      thisIP.rdns === null
    ) {
      // eslint-disable-next-line array-callback-return
      return;
    }

    // The ipaddr.js library throws an if it can't parse an IP address.
    // We'll wrap this in a try/catch block just in case something is malformed.
    try {
      // We need to typecast here so that the overloaded `match()` is typed correctly.
      const addr = parseIP(thisIP.address) as IPv6;
      const parsedRange = parseIP(range) as IPv6;

      return addr.match(parsedRange, prefix);
    } catch {
      return false;
    }
  });
};

// Higher-level IP address display for the IP Table.
interface IPDisplay {
  address: string;
  type: IPTypes;
  gateway: string;
  subnetMask: string;
  rdns: string;
  // Not for display, but useful for lower-level components.
  _ip?: IPAddress;
  _range?: IPRange;
}

// Takes an IP Response object and returns high-level IP display rows.
export const ipResponseToDisplayRows = (
  ipResponse?: LinodeIPsResponse
): IPDisplay[] => {
  if (!ipResponse) {
    return [];
  }

  const { ipv4, ipv6 } = ipResponse;

  const ipDisplay = [
    ...mapIPv4Display(ipv4.public, 'Public'),
    ...mapIPv4Display(ipv4.private, 'Private'),
    ...mapIPv4Display(ipv4.reserved, 'Reserved'),
    ...mapIPv4Display(ipv4.shared, 'Shared'),
  ];

  if (ipv6?.slaac) {
    ipDisplay.push(ipToDisplay(ipv6.slaac, 'SLAAC'));
  }

  if (ipv6?.link_local) {
    ipDisplay.push(ipToDisplay(ipv6?.link_local, 'Link Local'));
  }

  // IPv6 ranges and pools to display in the networking table
  ipDisplay.push(
    ...[...(ipv6 ? ipv6.global : [])].map((thisIP) => {
      /* If you want to surface rdns info in the future you have two options:
        1. Use the info we already have:
          We get info on our routed ranges from /networking/ipv6/ranges and /networking/ipv6/ranges/<id>, because the API
          only surfaces is_bgp in /networking/ipv6/ranges/<id> we need to use both, this should change in the API
          Similarly, the API only surfaces rdns info in /networking/ips/<ip>. To correlate a range and
          it's rdns info, you'll need to make an extra request to /netowrking/ips/<ip> or loop through the
          result of the request to /networking/ips and find the range info you want

        - OR -

        2. API change
          API could include RDNS info in /networking/ipv6/ranges and /networking/ipv6/ranges/<id> and
          while you're at it please ask them to add in is_bgp to /networking/ipv6/ranges as it would save a bunch of
          extra requests on Linodes with many ranges
      */
      return {
        type: 'IPv6 – Range' as IPDisplay['type'],
        address: `${thisIP.range}/${thisIP.prefix}`,
        gateway: '',
        subnetMask: '',
        rdns: '',
        _range: thisIP,
      };
    })
  );

  return ipDisplay;
};

type ipKey =
  | 'Public'
  | 'Private'
  | 'Reserved'
  | 'Shared'
  | 'SLAAC'
  | 'Link Local';

const mapIPv4Display = (ips: IPAddress[], key: ipKey): IPDisplay[] => {
  return ips.map((ip) => ipToDisplay(ip, key));
};

const ipToDisplay = (ip: IPAddress, key: ipKey): IPDisplay => {
  return {
    address: ip.address,
    gateway: ip.gateway ?? '',
    subnetMask: ip.subnet_mask ?? '',
    rdns: ip.rdns ?? '',
    type: createType(ip, key) as IPTypes,
    _ip: ip,
  };
};

export const createType = (ip: IPAddress, key: ipKey) => {
  let type = '';
  type += ip.type === 'ipv4' ? 'IPv4' : 'IPv6';

  type += ' – ';

  if (key === 'Reserved') {
    type += ip.public ? 'Reserved (public)' : 'Reserved (private)';
  } else {
    type += key;
  }

  return type;
};<|MERGE_RESOLUTION|>--- conflicted
+++ resolved
@@ -9,17 +9,8 @@
 import { Button } from 'src/components/Button/Button';
 import { CircleProgress } from 'src/components/CircleProgress';
 import { CopyTooltip } from 'src/components/CopyTooltip/CopyTooltip';
-<<<<<<< HEAD
-=======
+import { ErrorState } from 'src/components/ErrorState/ErrorState';
 import { Hidden } from 'src/components/Hidden';
-import Paper from 'src/components/core/Paper';
-import { makeStyles } from 'tss-react/mui';
-import { Theme, useTheme } from '@mui/material/styles';
-import { TableBody } from 'src/components/TableBody';
-import { TableHead } from 'src/components/TableHead';
-import { Typography } from 'src/components/Typography';
->>>>>>> 0154d564
-import { ErrorState } from 'src/components/ErrorState/ErrorState';
 import OrderBy from 'src/components/OrderBy';
 import { Table } from 'src/components/Table';
 import { TableBody } from 'src/components/TableBody';
@@ -27,10 +18,8 @@
 import { TableHead } from 'src/components/TableHead';
 import { TableRow } from 'src/components/TableRow';
 import { TableSortCell } from 'src/components/TableSortCell';
-<<<<<<< HEAD
-import Hidden from 'src/components/core/Hidden';
+import { Typography } from 'src/components/Typography';
 import Paper from 'src/components/core/Paper';
-import Typography from 'src/components/core/Typography';
 import { useLinodeQuery } from 'src/queries/linodes/linodes';
 import {
   useAllIPsQuery,
@@ -38,10 +27,7 @@
 } from 'src/queries/linodes/networking';
 import { useGrants } from 'src/queries/profile';
 import { makeStyles } from 'tss-react/mui';
-import LinodePermissionsError from '../LinodePermissionsError';
-=======
 import { LinodePermissionsError } from '../LinodePermissionsError';
->>>>>>> 0154d564
 import AddIPDrawer from './AddIPDrawer';
 import { DeleteIPDialog } from './DeleteIPDialog';
 import { DeleteRangeDialog } from './DeleteRangeDialog';
