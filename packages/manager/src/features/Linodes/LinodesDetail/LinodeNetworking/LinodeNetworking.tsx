--- conflicted
+++ resolved
@@ -1,17 +1,8 @@
-<<<<<<< HEAD
 import { useLinodeQuery } from '@linode/queries';
-import { CircleProgress, Stack } from '@linode/ui';
-import React from 'react';
-import { useParams } from 'react-router-dom';
-
-import { ErrorState } from 'src/components/ErrorState/ErrorState';
-=======
 import { CircleProgress, ErrorState, Stack } from '@linode/ui';
 import React from 'react';
 import { useParams } from 'react-router-dom';
 
-import { useLinodeQuery } from 'src/queries/linodes/linodes';
->>>>>>> 0074dcc4
 import { useIsLinodeInterfacesEnabled } from 'src/utilities/linodes';
 
 import { LinodeFirewalls } from './LinodeFirewalls/LinodeFirewalls';
