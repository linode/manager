import { yupResolver } from '@hookform/resolvers/yup';
<<<<<<< HEAD
import {
  useAddFirewallDeviceMutation,
  useAllFirewallsQuery,
} from '@linode/queries';
import { Autocomplete, Stack, Typography } from '@linode/ui';
=======
import { ActionsPanel, Autocomplete, Stack, Typography } from '@linode/ui';
>>>>>>> bebc1824
import { useSnackbar } from 'notistack';
import React from 'react';
import { Controller, useForm } from 'react-hook-form';
import { number, object } from 'yup';

import { Link } from 'src/components/Link';
import { formattedTypes } from 'src/features/Firewalls/FirewallDetail/Devices/constants';

import type { FirewallDeviceEntityType } from '@linode/api-v4';
import type { Resolver } from 'react-hook-form';

interface Values {
  firewallId: number;
}

const schema = object({
  firewallId: number().required('Firewall is required.'),
});

interface Props {
  entityId: number;
  entityType: FirewallDeviceEntityType;
  onCancel: () => void;
}

export const AddFirewallForm = (props: Props) => {
  const { entityId, entityType, onCancel } = props;
  const { enqueueSnackbar } = useSnackbar();

  const entityLabel = formattedTypes[entityType] ?? entityType;

  const {
    data: firewalls,
    error: firewallsError,
    isLoading: firewallsLoading,
  } = useAllFirewallsQuery();

  const { mutateAsync } = useAddFirewallDeviceMutation();

  const form = useForm<Values>({
    resolver: yupResolver(schema) as Resolver<Values>,
  });

  const onSubmit = async (values: Values) => {
    try {
      await mutateAsync({ ...values, id: entityId, type: entityType });

      enqueueSnackbar('Successfully assigned Firewall', { variant: 'success' });

      onCancel();
    } catch (errors) {
      form.setError('firewallId', { message: errors[0].reason });
    }
  };

  return (
    <form onSubmit={form.handleSubmit(onSubmit)}>
      <Stack spacing={2}>
        <Typography>
          Select a Firewall to assign to your {entityLabel}. If you need to
          create one, go to <Link to="/firewalls/create">Firewalls</Link>.
        </Typography>
        <Controller
          render={({ field, fieldState }) => (
            <Autocomplete
              errorText={
                fieldState.error?.message ?? firewallsError?.[0].reason
              }
              textFieldProps={{
                inputRef: field.ref,
              }}
              label="Firewall"
              loading={firewallsLoading}
              noMarginTop
              onChange={(e, value) => field.onChange(value?.id)}
              options={firewalls ?? []}
              placeholder="Select a Firewall"
              value={firewalls?.find((f) => f.id === field.value) ?? null}
            />
          )}
          control={form.control}
          name="firewallId"
        />
        <ActionsPanel
          primaryButtonProps={{
            label: 'Add Firewall',
            loading: form.formState.isSubmitting,
            type: 'submit',
          }}
          secondaryButtonProps={{
            label: 'Cancel',
            onClick: onCancel,
          }}
        />
      </Stack>
    </form>
  );
};<|MERGE_RESOLUTION|>--- conflicted
+++ resolved
@@ -1,13 +1,9 @@
 import { yupResolver } from '@hookform/resolvers/yup';
-<<<<<<< HEAD
 import {
   useAddFirewallDeviceMutation,
   useAllFirewallsQuery,
 } from '@linode/queries';
-import { Autocomplete, Stack, Typography } from '@linode/ui';
-=======
 import { ActionsPanel, Autocomplete, Stack, Typography } from '@linode/ui';
->>>>>>> bebc1824
 import { useSnackbar } from 'notistack';
 import React from 'react';
 import { Controller, useForm } from 'react-hook-form';
