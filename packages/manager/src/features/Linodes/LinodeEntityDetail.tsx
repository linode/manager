import { Notice } from '@linode/ui';
import { formatStorageUnits } from '@linode/utilities';
import * as React from 'react';

import { EntityDetail } from 'src/components/EntityDetail/EntityDetail';
import { getIsDistributedRegion } from 'src/components/RegionSelect/RegionSelect.utils';
import { getRestrictedResourceText } from 'src/features/Account/utils';
import { notificationCenterContext as _notificationContext } from 'src/features/NotificationCenter/NotificationCenterContext';
import { useIsResourceRestricted } from 'src/hooks/useIsResourceRestricted';
import { useVPCConfigInterface } from 'src/hooks/useVPCConfigInterface';
import { useInProgressEvents } from 'src/queries/events/events';
import { useAllImagesQuery } from 'src/queries/images';
<<<<<<< HEAD
import { useRegionsQuery } from '@linode/queries';
=======
import { useLinodeFirewallsQuery } from 'src/queries/linodes/firewalls';
import { useRegionsQuery } from 'src/queries/regions/regions';
>>>>>>> deb8915f
import { useTypeQuery } from 'src/queries/types';
import { useLinodeVolumesQuery } from 'src/queries/volumes/volumes';

import { LinodeEntityDetailBody } from './LinodeEntityDetailBody';
import { LinodeEntityDetailFooter } from './LinodeEntityDetailFooter';
import { LinodeEntityDetailHeader } from './LinodeEntityDetailHeader';
import {
  transitionText as _transitionText,
  getProgressOrDefault,
  isEventWithSecondaryLinodeStatus,
} from './transitions';

import type { LinodeHandlers } from './LinodesLanding/LinodesLanding';
import type { Linode } from '@linode/api-v4/lib/linodes/types';
import type { TypographyProps } from '@linode/ui';

interface LinodeEntityDetailProps {
  id: number;
  isSummaryView?: boolean;
  linode: Linode;
  variant?: TypographyProps['variant'];
}

export interface Props extends LinodeEntityDetailProps {
  handlers: LinodeHandlers;
}

export const LinodeEntityDetail = (props: Props) => {
  const { handlers, isSummaryView, linode, variant } = props;

  const notificationContext = React.useContext(_notificationContext);

  const { data: events } = useInProgressEvents();

  const recentEvent = events?.find(
    (event) => event.entity?.id === linode.id && event.entity.type === 'linode'
  );

  const { data: images } = useAllImagesQuery({}, {});

  const { data: type } = useTypeQuery(linode.type ?? '', Boolean(linode.type));

  const { data: volumes } = useLinodeVolumesQuery(linode.id);

  const numberOfVolumes = volumes?.results ?? 0;

  const { data: regions } = useRegionsQuery();

  const {
    configInterfaceWithVPC,
    configs,
    isVPCOnlyLinode,
    vpcLinodeIsAssignedTo,
  } = useVPCConfigInterface(linode.id);

  const { data: attachedFirewallData } = useLinodeFirewallsQuery(linode.id);

  const attachedFirewalls = attachedFirewallData?.data ?? [];

  const isLinodesGrantReadOnly = useIsResourceRestricted({
    grantLevel: 'read_only',
    grantType: 'linode',
    id: linode.id,
  });

  const imageVendor =
    images?.find((i) => i.id === linode.image)?.vendor ?? null;

  const linodePlan = type ? formatStorageUnits(type.label) : linode.type;

  const linodeRegionDisplay =
    regions?.find((r) => r.id === linode.region)?.label ?? linode.region;

  const linodeIsInDistributedRegion = getIsDistributedRegion(
    regions ?? [],
    linode.region
  );

  let progress;
  let transitionText;

  if (recentEvent && isEventWithSecondaryLinodeStatus(recentEvent, linode.id)) {
    progress = getProgressOrDefault(recentEvent);
    transitionText = _transitionText(linode.status, linode.id, recentEvent);
  }

  const trimmedIPv6 = linode.ipv6?.replace('/128', '') || null;

  return (
    <>
      {isLinodesGrantReadOnly && (
        <Notice
          text={getRestrictedResourceText({
            resourceType: 'Linodes',
          })}
          important
          variant="warning"
        />
      )}
      <EntityDetail
        body={
          <LinodeEntityDetailBody
            configInterfaceWithVPC={configInterfaceWithVPC}
            encryptionStatus={linode.disk_encryption}
            firewalls={attachedFirewalls}
            gbRAM={linode.specs.memory / 1024}
            gbStorage={linode.specs.disk / 1024}
            interfaceGeneration={linode.interface_generation}
            ipv4={linode.ipv4}
            ipv6={trimmedIPv6}
            isLKELinode={Boolean(linode.lke_cluster_id)}
            isVPCOnlyLinode={isVPCOnlyLinode}
            linodeCapabilities={linode.capabilities}
            linodeId={linode.id}
            linodeIsInDistributedRegion={linodeIsInDistributedRegion}
            linodeLabel={linode.label}
            linodeLkeClusterId={linode.lke_cluster_id}
            numCPUs={linode.specs.vcpus}
            numVolumes={numberOfVolumes}
            region={linode.region}
            vpcLinodeIsAssignedTo={vpcLinodeIsAssignedTo}
          />
        }
        footer={
          <LinodeEntityDetailFooter
            isLinodesGrantReadOnly={isLinodesGrantReadOnly}
            linodeCreated={linode.created}
            linodeId={linode.id}
            linodeLabel={linode.label}
            linodePlan={linodePlan}
            linodeRegionDisplay={linodeRegionDisplay}
            linodeTags={linode.tags}
          />
        }
        header={
          <LinodeEntityDetailHeader
            backups={linode.backups}
            configs={configs}
            handlers={handlers}
            image={linode.image ?? 'Unknown Image'}
            imageVendor={imageVendor}
            isSummaryView={isSummaryView}
            linodeId={linode.id}
            linodeLabel={linode.label}
            linodeRegionDisplay={linodeRegionDisplay}
            linodeStatus={linode.status}
            openNotificationMenu={notificationContext.openMenu}
            progress={progress}
            transitionText={transitionText}
            type={type ?? null}
            variant={variant}
          />
        }
      />
    </>
  );
};<|MERGE_RESOLUTION|>--- conflicted
+++ resolved
@@ -1,3 +1,4 @@
+import { useLinodeFirewallsQuery, useRegionsQuery } from '@linode/queries';
 import { Notice } from '@linode/ui';
 import { formatStorageUnits } from '@linode/utilities';
 import * as React from 'react';
@@ -10,12 +11,6 @@
 import { useVPCConfigInterface } from 'src/hooks/useVPCConfigInterface';
 import { useInProgressEvents } from 'src/queries/events/events';
 import { useAllImagesQuery } from 'src/queries/images';
-<<<<<<< HEAD
-import { useRegionsQuery } from '@linode/queries';
-=======
-import { useLinodeFirewallsQuery } from 'src/queries/linodes/firewalls';
-import { useRegionsQuery } from 'src/queries/regions/regions';
->>>>>>> deb8915f
 import { useTypeQuery } from 'src/queries/types';
 import { useLinodeVolumesQuery } from 'src/queries/volumes/volumes';
 
