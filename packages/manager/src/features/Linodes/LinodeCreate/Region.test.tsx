<<<<<<< HEAD
import { linodeFactory, linodeTypeFactory } from '@linode/utilities';
=======
import { regionFactory } from '@linode/utilities';
>>>>>>> 129b9b4f
import { waitFor } from '@testing-library/react';
import { userEvent } from '@testing-library/user-event';
import React from 'react';

import {
  grantsFactory,
  imageFactory,
  profileFactory,
} from 'src/factories';
import { makeResourcePage } from 'src/mocks/serverHandlers';
import { HttpResponse, http, server } from 'src/mocks/testServer';
import { renderWithThemeAndHookFormContext } from 'src/utilities/testHelpers';

import { Region } from './Region';

import type { LinodeCreateFormValues } from './utilities';

describe('Region', () => {
  it('should render a heading', () => {
    const { getAllByText } = renderWithThemeAndHookFormContext({
      component: <Region />,
    });

    const heading = getAllByText('Region')[0];

    expect(heading).toBeVisible();
    expect(heading.tagName).toBe('H2');
  });

  it('should render a Region Select', () => {
    const { getByPlaceholderText } = renderWithThemeAndHookFormContext({
      component: <Region />,
    });

    const select = getByPlaceholderText('Select a Region');

    expect(select).toBeVisible();
    expect(select).toBeEnabled();
  });

  it('should disable the region select is the user does not have permission to create Linodes', async () => {
    const profile = profileFactory.build({ restricted: true });
    const grants = grantsFactory.build({ global: { add_linodes: false } });

    server.use(
      http.get('*/v4/profile/grants', () => {
        return HttpResponse.json(grants);
      }),
      http.get('*/v4/profile', () => {
        return HttpResponse.json(profile);
      })
    );

    const { getByPlaceholderText } = renderWithThemeAndHookFormContext({
      component: <Region />,
    });

    const select = getByPlaceholderText('Select a Region');

    await waitFor(() => {
      expect(select).toBeDisabled();
    });
  });

  it('should render regions returned by the API', async () => {
    const regions = regionFactory.buildList(5, { capabilities: ['Linodes'] });

    server.use(
      http.get('*/v4/regions', () => {
        return HttpResponse.json(makeResourcePage(regions));
      })
    );

    const {
      findByText,
      getByPlaceholderText,
    } = renderWithThemeAndHookFormContext({
      component: <Region />,
    });

    const select = getByPlaceholderText('Select a Region');

    await userEvent.click(select);

    for (const region of regions) {
      expect(
        // eslint-disable-next-line no-await-in-loop
        await findByText(`US, ${region.label} (${region.id})`)
      ).toBeVisible();
    }
  });

  it('renders a warning if the user selects a region with different pricing when cloning', async () => {
    const regionA = regionFactory.build({ capabilities: ['Linodes'] });
    const regionB = regionFactory.build({ capabilities: ['Linodes'] });

    const type = linodeTypeFactory.build({
      region_prices: [{ hourly: 99, id: regionB.id, monthly: 999 }],
    });

    const linode = linodeFactory.build({ region: regionA.id, type: type.id });

    server.use(
      http.get('*/v4/linode/types/:id', () => {
        return HttpResponse.json(type);
      }),
      http.get('*/v4/regions', () => {
        return HttpResponse.json(makeResourcePage([regionA, regionB]));
      })
    );

    const {
      findByText,
      getByPlaceholderText,
    } = renderWithThemeAndHookFormContext<LinodeCreateFormValues>({
      component: <Region />,
      options: {
        MemoryRouter: { initialEntries: ['/linodes/create?type=Clone+Linode'] },
      },
      useFormOptions: {
        defaultValues: {
          linode,
        },
      },
    });

    const select = getByPlaceholderText('Select a Region');

    await userEvent.click(select);

    await userEvent.click(
      await findByText(`US, ${regionB.label} (${regionB.id})`)
    );

    await findByText('The selected region has a different price structure.');
  });

  it('renders a warning if the user tries to clone across datacenters', async () => {
    const regionA = regionFactory.build({ capabilities: ['Linodes'] });
    const regionB = regionFactory.build({ capabilities: ['Linodes'] });

    const linode = linodeFactory.build({ region: regionA.id });

    server.use(
      http.get('*/v4/regions', () => {
        return HttpResponse.json(makeResourcePage([regionA, regionB]));
      })
    );

    const {
      findByText,
      getByPlaceholderText,
      getByText,
    } = renderWithThemeAndHookFormContext<LinodeCreateFormValues>({
      component: <Region />,
      options: {
        MemoryRouter: { initialEntries: ['/linodes/create?type=Clone+Linode'] },
      },
      useFormOptions: {
        defaultValues: {
          linode,
        },
      },
    });

    const select = getByPlaceholderText('Select a Region');

    await userEvent.click(select);

    await userEvent.click(
      await findByText(`US, ${regionB.label} (${regionB.id})`)
    );

    expect(
      getByText(
        'Cloning a powered off instance across data centers may cause long periods of down time.'
      )
    ).toBeVisible();
  });

  it('should disable distributed regions if the selected image does not have the `distributed-sites` capability', async () => {
    const image = imageFactory.build({ capabilities: [] });

    const distributedRegion = regionFactory.build({
      capabilities: ['Linodes'],
      site_type: 'distributed',
    });
    const coreRegion = regionFactory.build({
      capabilities: ['Linodes'],
      site_type: 'core',
    });

    server.use(
      http.get('*/v4/regions', () => {
        return HttpResponse.json(
          makeResourcePage([coreRegion, distributedRegion])
        );
      }),
      http.get('*/v4/images/:id', () => {
        return HttpResponse.json(image);
      })
    );

    const {
      findByText,
      getByLabelText,
    } = renderWithThemeAndHookFormContext<LinodeCreateFormValues>({
      component: <Region />,
      options: {
        MemoryRouter: { initialEntries: ['/linodes/create?type=Images'] },
      },
      useFormOptions: {
        defaultValues: {
          image: image.id,
        },
      },
    });

    const regionSelect = getByLabelText('Region');

    await userEvent.click(regionSelect);

    const distributedRegionOption = await findByText(distributedRegion.id, {
      exact: false,
    });

    expect(distributedRegionOption.closest('li')?.textContent).toContain(
      'The selected image cannot be deployed to a distributed region.'
    );
  });
});<|MERGE_RESOLUTION|>--- conflicted
+++ resolved
@@ -1,17 +1,13 @@
-<<<<<<< HEAD
-import { linodeFactory, linodeTypeFactory } from '@linode/utilities';
-=======
-import { regionFactory } from '@linode/utilities';
->>>>>>> 129b9b4f
+import {
+  linodeFactory,
+  linodeTypeFactory,
+  regionFactory,
+} from '@linode/utilities';
 import { waitFor } from '@testing-library/react';
 import { userEvent } from '@testing-library/user-event';
 import React from 'react';
 
-import {
-  grantsFactory,
-  imageFactory,
-  profileFactory,
-} from 'src/factories';
+import { grantsFactory, imageFactory, profileFactory } from 'src/factories';
 import { makeResourcePage } from 'src/mocks/serverHandlers';
 import { HttpResponse, http, server } from 'src/mocks/testServer';
 import { renderWithThemeAndHookFormContext } from 'src/utilities/testHelpers';
