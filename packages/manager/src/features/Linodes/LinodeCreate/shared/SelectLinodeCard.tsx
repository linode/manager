--- conflicted
+++ resolved
@@ -1,10 +1,6 @@
 import { Button, Stack } from '@linode/ui';
-<<<<<<< HEAD
+import { capitalizeAllWords } from '@linode/utilities';
 import Grid from '@mui/material/Grid2';
-=======
-import { capitalizeAllWords } from '@linode/utilities';
-import Grid from '@mui/material/Unstable_Grid2';
->>>>>>> 44d54711
 import React from 'react';
 
 import { SelectionCard } from 'src/components/SelectionCard/SelectionCard';
@@ -62,15 +58,15 @@
   const type = linodeType ? formatStorageUnits(linodeType?.label) : linode.type;
   const image = linodeImage?.label ?? linode.image;
   const region =
-    regions?.find((region) => region.id == linode.region)?.label ??
+    regions?.find((region) => region.id === linode.region)?.label ??
     linode.region;
 
   const renderVariant = () => (
     <Grid
-      size={12}
       sx={{
         paddingTop: 0,
       }}
+      size={12}
     >
       <Stack direction="row" justifyContent="space-between" marginBottom={1}>
         <Stack alignItems="center" direction="row" height={34}>
