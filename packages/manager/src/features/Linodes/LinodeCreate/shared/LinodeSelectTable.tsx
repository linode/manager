<<<<<<< HEAD
import { Box, Notice } from '@linode/ui';
=======
import { Box, Stack } from '@linode/ui';
>>>>>>> d4e59f1c
import Grid from '@mui/material/Unstable_Grid2';
import useMediaQuery from '@mui/material/useMediaQuery';
import { useQueryClient } from '@tanstack/react-query';
import React, { useState } from 'react';
import { useController, useFormContext } from 'react-hook-form';

import { DebouncedSearchTextField } from 'src/components/DebouncedSearchTextField';
import { PaginationFooter } from 'src/components/PaginationFooter/PaginationFooter';
import { Table } from 'src/components/Table';
import { TableBody } from 'src/components/TableBody';
import { TableCell } from 'src/components/TableCell';
import { TableHead } from 'src/components/TableHead';
import { TableRow } from 'src/components/TableRow';
import { TableRowEmpty } from 'src/components/TableRowEmpty/TableRowEmpty';
import { TableRowError } from 'src/components/TableRowError/TableRowError';
import { TableRowLoading } from 'src/components/TableRowLoading/TableRowLoading';
import { TableSortCell } from 'src/components/TableSortCell';
import { Typography } from 'src/components/Typography';
import { PowerActionsDialog } from 'src/features/Linodes/PowerActionsDialogOrDrawer';
import { useOrder } from 'src/hooks/useOrder';
import { usePagination } from 'src/hooks/usePagination';
import { useLinodesQuery } from 'src/queries/linodes/linodes';
import { sendLinodePowerOffEvent } from 'src/utilities/analytics/customEventAnalytics';
import { isPrivateIP } from 'src/utilities/ipUtils';
import { isNumeric } from 'src/utilities/stringUtils';

import {
  getGeneratedLinodeLabel,
  useLinodeCreateQueryParams,
} from '../utilities';
import { LinodeSelectTableRow } from './LinodeSelectTableRow';
import { SelectLinodeCard } from './SelectLinodeCard';

import type { LinodeCreateFormValues } from '../utilities';
import type { Linode } from '@linode/api-v4';
import type { Theme } from '@mui/material';

interface Props {
  /**
   * In desktop view, adds an extra column that will display a "power off" option when the row is selected.
   * In mobile view, allows the "power off" button to display when the card is selected.
   */
  enablePowerOff?: boolean;
}

export const LinodeSelectTable = (props: Props) => {
  const { enablePowerOff } = props;

  const matchesMdUp = useMediaQuery((theme: Theme) =>
    theme.breakpoints.up('md')
  );

  const {
    control,
    formState: {
      dirtyFields: { label: isLabelFieldDirty },
    },
    getValues,
    reset,
    setValue,
  } = useFormContext<LinodeCreateFormValues>();

  const { field, fieldState } = useController<LinodeCreateFormValues, 'linode'>(
    {
      control,
      name: 'linode',
    }
  );

  const { params } = useLinodeCreateQueryParams();

  const [preselectedLinodeId, setPreselectedLinodeId] = useState(
    params.linodeID
  );

  const [query, setQuery] = useState(field.value?.label ?? '');
  const [linodeToPowerOff, setLinodeToPowerOff] = useState<Linode>();

  const pagination = usePagination();
  const order = useOrder();

  const filter = preselectedLinodeId
    ? { id: preselectedLinodeId }
    : {
        '+or': [
          { label: { '+contains': query } },
          ...(isNumeric(query) ? [{ id: Number(query) }] : []), // let users filter by Linode id
        ],
        '+order': order.order,
        '+order_by': order.orderBy,
        // backups: { enabled: true }, womp womp! We can't filter on values within objects
      };

  const { data, error, isFetching, isLoading } = useLinodesQuery(
    {
      page: pagination.page,
      page_size: pagination.pageSize,
    },
    filter
  );

  const queryClient = useQueryClient();

  const handleSelect = async (linode: Linode) => {
    const hasPrivateIP = linode.ipv4.some(isPrivateIP);
    reset((prev) => ({
      ...prev,
      backup_id: null,
      backups_enabled: linode.backups.enabled,
      linode,
      private_ip: hasPrivateIP,
      region: linode.region,
      type: linode.type ?? '',
    }));

    if (!isLabelFieldDirty) {
      setValue(
        'label',
        await getGeneratedLinodeLabel({
          queryClient,
          tab: params.type,
          values: getValues(),
        })
      );
    }
  };

  const handlePowerOff = (linode: Linode) => {
    setLinodeToPowerOff(linode);
    sendLinodePowerOffEvent('Clone Linode');
  };

  const columns = enablePowerOff ? 6 : 5;

  return (
    <Stack pt={1} spacing={2}>
      {fieldState.error?.message && (
        <Notice text={fieldState.error?.message} variant="error" />
      )}
      <DebouncedSearchTextField
        onSearch={(value) => {
          if (preselectedLinodeId) {
            setPreselectedLinodeId(undefined);
          }
          setQuery(value);
        }}
        clearable
        debounceTime={250}
        hideLabel
        isSearching={isFetching}
        label="Search"
        placeholder="Search"
        value={preselectedLinodeId ? field.value?.label ?? '' : query}
      />
      <Box>
        {matchesMdUp ? (
          <Table>
            <TableHead>
              <TableRow>
                <TableSortCell
                  active={order.orderBy === 'label'}
                  direction={order.order}
                  handleClick={order.handleOrderChange}
                  label="label"
                >
                  Linode
                </TableSortCell>
                <TableCell>Status</TableCell>
                <TableCell>Image</TableCell>
                <TableCell>Plan</TableCell>
                <TableSortCell
                  active={order.orderBy === 'region'}
                  direction={order.order}
                  handleClick={order.handleOrderChange}
                  label="region"
                >
                  Region
                </TableSortCell>
                {enablePowerOff && <TableCell sx={{ minWidth: 100 }} />}
              </TableRow>
            </TableHead>
            <TableBody>
              {isLoading && <TableRowLoading columns={columns} rows={10} />}
              {error && (
                <TableRowError colSpan={columns} message={error[0].reason} />
              )}
              {data?.results === 0 && <TableRowEmpty colSpan={columns} />}
              {data?.data.map((linode) => (
                <LinodeSelectTableRow
                  onPowerOff={
                    enablePowerOff
                      ? () => {
                          setLinodeToPowerOff(linode);
                          sendLinodePowerOffEvent('Clone Linode');
                        }
                      : undefined
                  }
                  key={linode.id}
                  linode={linode}
                  onSelect={() => handleSelect(linode)}
                  selected={linode.id === field.value?.id}
                />
              ))}
            </TableBody>
          </Table>
        ) : (
          <Grid container spacing={2}>
            {data?.data.map((linode) => (
              <SelectLinodeCard
                handlePowerOff={() => handlePowerOff(linode)}
                handleSelection={() => handleSelect(linode)}
                key={linode.id}
                linode={linode}
                selected={linode.id === field.value?.id}
                showPowerActions={Boolean(enablePowerOff)}
              />
            ))}
            {data?.results === 0 && (
              <Typography padding={1}>No results</Typography>
            )}
          </Grid>
        )}
        <PaginationFooter
          count={data?.results ?? 0}
          handlePageChange={pagination.handlePageChange}
          handleSizeChange={pagination.handlePageSizeChange}
          page={pagination.page}
          pageSize={pagination.pageSize}
        />
      </Box>
      {enablePowerOff && (
        <PowerActionsDialog
          action="Power Off"
          isOpen={Boolean(linodeToPowerOff)}
          linodeId={linodeToPowerOff?.id}
          linodeLabel={linodeToPowerOff?.label}
          onClose={() => setLinodeToPowerOff(undefined)}
        />
      )}
    </Stack>
  );
};<|MERGE_RESOLUTION|>--- conflicted
+++ resolved
@@ -1,8 +1,4 @@
-<<<<<<< HEAD
-import { Box, Notice } from '@linode/ui';
-=======
-import { Box, Stack } from '@linode/ui';
->>>>>>> d4e59f1c
+import { Box, Notice, Stack } from '@linode/ui';
 import Grid from '@mui/material/Unstable_Grid2';
 import useMediaQuery from '@mui/material/useMediaQuery';
 import { useQueryClient } from '@tanstack/react-query';
