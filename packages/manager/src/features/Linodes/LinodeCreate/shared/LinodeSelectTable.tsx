--- conflicted
+++ resolved
@@ -93,16 +93,7 @@
     preferenceKey: 'linode-clone-select-table',
   });
 
-<<<<<<< HEAD
-  const { filter, filterError } = getLinodeXFilter(
-    undefined,
-    query,
-    order,
-    orderBy
-  );
-=======
   const { filter, filterError } = getLinodeXFilter(query, order, orderBy);
->>>>>>> 353a7dbc
 
   const { data, error, isFetching, isLoading } = useLinodesQuery(
     {
