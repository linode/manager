--- conflicted
+++ resolved
@@ -99,11 +99,7 @@
         onClose={() => setIsAPIAwarenessModalOpen(false)}
         payLoad={getLinodeCreatePayload(structuredClone(getValues()), {
           isShowingNewNetworkingUI: isLinodeInterfacesEnabled,
-<<<<<<< HEAD
-          isAclpIntegration: aclpServices?.linode?.alerts?.beta,
-=======
           isAclpIntegration: aclpServices?.linode?.alerts?.enabled,
->>>>>>> 56838eee
           isAclpAlertsPreferenceBeta: isAlertsBetaMode,
         })}
       />
