<<<<<<< HEAD
import { Box } from '@linode/ui';
import { useLDClient } from 'launchdarkly-react-client-sdk';
=======
>>>>>>> 0cbb9761
import React, { useState } from 'react';
import { useFormContext } from 'react-hook-form';

import { Button } from 'src/components/Button/Button';
import { useRestrictedGlobalGrantCheck } from 'src/hooks/useRestrictedGlobalGrantCheck';
import { sendApiAwarenessClickEvent } from 'src/utilities/analytics/customEventAnalytics';
import { sendLinodeCreateFormInputEvent } from 'src/utilities/analytics/formEventAnalytics';
import { scrollErrorIntoView } from 'src/utilities/scrollErrorIntoView';

import { ApiAwarenessModal } from './ApiAwarenessModal/ApiAwarenessModal';
import {
  getLinodeCreatePayload,
  useLinodeCreateQueryParams,
} from './utilities';

import type { LinodeCreateFormValues } from './utilities';

export const Actions = () => {
  const { params } = useLinodeCreateQueryParams();

  const [isAPIAwarenessModalOpen, setIsAPIAwarenessModalOpen] = useState(false);

  const {
    formState,
    getValues,
    trigger,
  } = useFormContext<LinodeCreateFormValues>();

  const isLinodeCreateRestricted = useRestrictedGlobalGrantCheck({
    globalGrantType: 'add_linodes',
  });

  const disableSubmitButton =
    isLinodeCreateRestricted || 'firewallOverride' in formState.errors;

  const onOpenAPIAwareness = async () => {
    sendApiAwarenessClickEvent('Button', 'View Code Snippets');
    sendLinodeCreateFormInputEvent({
      createType: params.type ?? 'OS',
      interaction: 'click',
      label: 'View Code Snippets',
    });
    if (await trigger()) {
      // If validation is successful, we open the dialog.
      setIsAPIAwarenessModalOpen(true);
    } else {
      scrollErrorIntoView(undefined, { behavior: 'smooth' });
    }
  };

  return (
    <Box sx={{ display: 'flex', gap: 1, justifyContent: 'flex-end' }}>
      <Button buttonType="outlined" onClick={onOpenAPIAwareness}>
        View Code Snippets
      </Button>
      <Button
        buttonType="primary"
        disabled={disableSubmitButton}
        loading={formState.isSubmitting}
        type="submit"
      >
        Create Linode
      </Button>
      <ApiAwarenessModal
        isOpen={isAPIAwarenessModalOpen}
        onClose={() => setIsAPIAwarenessModalOpen(false)}
        payLoad={getLinodeCreatePayload(structuredClone(getValues()))}
      />
    </Box>
  );
};<|MERGE_RESOLUTION|>--- conflicted
+++ resolved
@@ -1,8 +1,4 @@
-<<<<<<< HEAD
 import { Box } from '@linode/ui';
-import { useLDClient } from 'launchdarkly-react-client-sdk';
-=======
->>>>>>> 0cbb9761
 import React, { useState } from 'react';
 import { useFormContext } from 'react-hook-form';
 
