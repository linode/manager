--- conflicted
+++ resolved
@@ -22,11 +22,7 @@
 
   const { isLinodeInterfacesEnabled } = useIsLinodeInterfacesEnabled();
 
-<<<<<<< HEAD
-  const { formState, getValues, trigger } =
-=======
   const { formState, getValues, trigger, control } =
->>>>>>> 313f0c0f
     useFormContext<LinodeCreateFormValues>();
 
   const isLinodeCreateRestricted = useRestrictedGlobalGrantCheck({
