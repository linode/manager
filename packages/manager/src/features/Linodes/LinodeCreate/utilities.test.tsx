--- conflicted
+++ resolved
@@ -1,5 +1,4 @@
 import {
-<<<<<<< HEAD
   getIsLegacyInterfaceArray,
   linodeConfigInterfaceFactory,
   linodeInterfaceFactoryPublic,
@@ -8,16 +7,6 @@
 } from '@linode/utilities';
 
 import { createLinodeRequestFactory } from 'src/factories';
-=======
-  LinodeConfigInterfaceFactory,
-  createLinodeRequestFactory,
-} from 'src/factories';
-import {
-  linodeInterfaceFactoryPublic,
-  linodeInterfaceFactoryVPC,
-  linodeInterfaceFactoryVlan,
-} from 'src/factories/linodeInterface';
->>>>>>> a5222228
 import { base64UserData, userData } from 'src/utilities/metadata.test';
 
 import {
@@ -27,11 +16,8 @@
   getLinodeLabelFromLabelParts,
   getTabIndex,
 } from './utilities';
-<<<<<<< HEAD
-=======
 
 import type { LinodeCreateFormValues } from './utilities';
->>>>>>> a5222228
 
 describe('getTabIndex', () => {
   it('should return 0 when there is no value specifying the tab', () => {
