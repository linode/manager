--- conflicted
+++ resolved
@@ -1,8 +1,4 @@
-<<<<<<< HEAD
-import { Notice } from '@linode/ui';
-=======
-import { Box } from '@linode/ui';
->>>>>>> 8c3c7fdd
+import { Box, Notice, Paper } from '@linode/ui';
 import { useQueryClient } from '@tanstack/react-query';
 import React from 'react';
 import { useController, useFormContext, useWatch } from 'react-hook-form';
@@ -10,12 +6,6 @@
 import { DocsLink } from 'src/components/DocsLink/DocsLink';
 import { useIsDiskEncryptionFeatureEnabled } from 'src/components/Encryption/utils';
 import { Link } from 'src/components/Link';
-<<<<<<< HEAD
-import { Paper } from 'src/components/Paper';
-=======
-import { Notice } from 'src/components/Notice/Notice';
-import { Paper } from '@linode/ui';
->>>>>>> 8c3c7fdd
 import { RegionSelect } from 'src/components/RegionSelect/RegionSelect';
 import {
   isDistributedRegionSupported,
