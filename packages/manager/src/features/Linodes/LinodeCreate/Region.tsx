--- conflicted
+++ resolved
@@ -1,9 +1,4 @@
-<<<<<<< HEAD
 import { Box, Notice, Paper } from '@linode/ui';
-=======
-import { Paper } from '@linode/ui';
-import { Box } from '@linode/ui';
->>>>>>> d4e59f1c
 import { useQueryClient } from '@tanstack/react-query';
 import React from 'react';
 import { useController, useFormContext, useWatch } from 'react-hook-form';
@@ -11,10 +6,6 @@
 import { DocsLink } from 'src/components/DocsLink/DocsLink';
 import { useIsDiskEncryptionFeatureEnabled } from 'src/components/Encryption/utils';
 import { Link } from 'src/components/Link';
-<<<<<<< HEAD
-=======
-import { Notice } from 'src/components/Notice/Notice';
->>>>>>> d4e59f1c
 import { RegionSelect } from 'src/components/RegionSelect/RegionSelect';
 import {
   isDistributedRegionSupported,
