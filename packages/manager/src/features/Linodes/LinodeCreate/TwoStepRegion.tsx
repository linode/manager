<<<<<<< HEAD
import { Autocomplete, Box, Paper } from '@linode/ui';
=======
import { Box, Paper, Typography } from '@linode/ui';
>>>>>>> 8c11b285
import * as React from 'react';

import { DocsLink } from 'src/components/DocsLink/DocsLink';
import { RegionSelect } from 'src/components/RegionSelect/RegionSelect';
import { RegionHelperText } from 'src/components/SelectRegionPanel/RegionHelperText';
import { SafeTabPanel } from 'src/components/Tabs/SafeTabPanel';
import { Tab } from 'src/components/Tabs/Tab';
import { TabList } from 'src/components/Tabs/TabList';
import { TabPanels } from 'src/components/Tabs/TabPanels';
import { Tabs } from 'src/components/Tabs/Tabs';
import { useRegionsQuery } from 'src/queries/regions/regions';
import { sendLinodeCreateDocsEvent } from 'src/utilities/analytics/customEventAnalytics';
import { sendLinodeCreateFormInputEvent } from 'src/utilities/analytics/formEventAnalytics';
import { DOCS_LINK_LABEL_DC_PRICING } from 'src/utilities/pricing/constants';

import { useLinodeCreateQueryParams } from './utilities';

import type { Region as RegionType } from '@linode/api-v4';
import type {
  RegionFilterValue,
  RegionSelectProps,
} from 'src/components/RegionSelect/RegionSelect.types';

interface GeographicalAreaOption {
  label: string;
  value: RegionFilterValue;
}

const GEOGRAPHICAL_AREA_OPTIONS: GeographicalAreaOption[] = [
  {
    label: 'All',
    value: 'distributed-ALL',
  },
  {
    label: 'North America',
    value: 'distributed-NA',
  },
  {
    label: 'Africa',
    value: 'distributed-AF',
  },
  {
    label: 'Asia',
    value: 'distributed-AS',
  },
  {
    label: 'Europe',
    value: 'distributed-EU',
  },
  {
    label: 'Oceania',
    value: 'distributed-OC',
  },
  {
    label: 'South America',
    value: 'distributed-SA',
  },
];

interface Props {
  onChange: (region: RegionType) => void;
}

type CombinedProps = Props & Omit<Partial<RegionSelectProps>, 'onChange'>;

export const TwoStepRegion = (props: CombinedProps) => {
  const { disabled, disabledRegions, errorText, onChange, value } = props;

  const [regionFilter, setRegionFilter] = React.useState<RegionFilterValue>(
    'distributed'
  );

  const { data: regions } = useRegionsQuery();
  const { params } = useLinodeCreateQueryParams();

  return (
    <Paper>
      <Box display="flex" justifyContent="space-between" mb={1}>
        <Typography variant="h2">Region</Typography>
        <DocsLink
          onClick={() =>
            sendLinodeCreateFormInputEvent({
              createType: params.type ?? 'OS',
              headerName: 'Region',
              interaction: 'click',
              label: DOCS_LINK_LABEL_DC_PRICING,
            })
          }
          href="https://www.linode.com/pricing"
          label={DOCS_LINK_LABEL_DC_PRICING}
        />
      </Box>
      <Tabs>
        <TabList>
          <Tab>Core</Tab>
          <Tab>Distributed</Tab>
        </TabList>
        <TabPanels>
          <SafeTabPanel index={0}>
            <Box marginTop={2}>
              <RegionHelperText
                onClick={() => sendLinodeCreateDocsEvent('Speedtest')}
                showCoreHelperText
              />
            </Box>
            <RegionSelect
              currentCapability="Linodes"
              disableClearable
              disabled={disabled}
              disabledRegions={disabledRegions}
              errorText={errorText}
              onChange={(e, region) => onChange(region)}
              regionFilter="core"
              regions={regions ?? []}
              value={value}
            />
          </SafeTabPanel>
          <SafeTabPanel index={1}>
            <Box mt={2}>
              <Typography>
                Data centers in distributed locations enable you to place
                workloads closer to users.
              </Typography>
            </Box>
            <Autocomplete
              onChange={(_, selectedOption) => {
                if (selectedOption?.value) {
                  setRegionFilter(selectedOption.value);
                }
              }}
              defaultValue={GEOGRAPHICAL_AREA_OPTIONS[0]}
              disableClearable
              label="Geographical Area"
              options={GEOGRAPHICAL_AREA_OPTIONS}
            />
            <RegionSelect
              currentCapability="Linodes"
              disableClearable
              disabled={disabled}
              disabledRegions={disabledRegions}
              errorText={errorText}
              onChange={(e, region) => onChange(region)}
              regionFilter={regionFilter}
              regions={regions ?? []}
              value={value}
            />
          </SafeTabPanel>
        </TabPanels>
      </Tabs>
    </Paper>
  );
};<|MERGE_RESOLUTION|>--- conflicted
+++ resolved
@@ -1,8 +1,4 @@
-<<<<<<< HEAD
-import { Autocomplete, Box, Paper } from '@linode/ui';
-=======
-import { Box, Paper, Typography } from '@linode/ui';
->>>>>>> 8c11b285
+import { Autocomplete, Box, Paper, Typography } from '@linode/ui';
 import * as React from 'react';
 
 import { DocsLink } from 'src/components/DocsLink/DocsLink';
