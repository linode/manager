--- conflicted
+++ resolved
@@ -1,16 +1,7 @@
-<<<<<<< HEAD
-import { Notice, Paper } from '@linode/ui';
+import { Notice, Paper, Stack } from '@linode/ui';
 import React from 'react';
 import { useController, useWatch } from 'react-hook-form';
 
-import { Stack } from 'src/components/Stack';
-=======
-import { Paper, Stack } from '@linode/ui';
-import React from 'react';
-import { useController, useWatch } from 'react-hook-form';
-
-import { Notice } from 'src/components/Notice/Notice';
->>>>>>> d4e59f1c
 import { Typography } from 'src/components/Typography';
 import { EUAgreementCheckbox } from 'src/features/Account/Agreements/EUAgreementCheckbox';
 import { useAccountAgreements } from 'src/queries/account/agreements';
