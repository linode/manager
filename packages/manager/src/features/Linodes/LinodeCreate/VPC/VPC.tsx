import { useAllVPCsQuery, useRegionsQuery } from '@linode/queries';
import {
  Autocomplete,
  Box,
  Checkbox,
  Divider,
  FormControlLabel,
  Notice,
  Paper,
  Stack,
  TextField,
  TooltipIcon,
  Typography,
} from '@linode/ui';
import { doesRegionSupportFeature } from '@linode/utilities';
import React, { useState } from 'react';
import { Controller, useFormContext, useWatch } from 'react-hook-form';

import { Link } from 'src/components/Link';
import { LinkButton } from 'src/components/LinkButton';
import { VPCPublicIPLabel } from 'src/features/VPCs/components/VPCPublicIPLabel';
import { VPCRangesDescription } from 'src/features/VPCs/components/VPCRangesDescription';
import {
  REGION_CAVEAT_HELPER_TEXT,
  VPC_AUTO_ASSIGN_IPV4_TOOLTIP,
} from 'src/features/VPCs/constants';
import { VPCCreateDrawer } from 'src/features/VPCs/VPCCreateDrawer/VPCCreateDrawer';
import { sendLinodeCreateFormInputEvent } from 'src/utilities/analytics/formEventAnalytics';

import { useLinodeCreateQueryParams } from '../utilities';
import { VPCRanges } from './VPCRanges';

import type { CreateLinodeRequest } from '@linode/api-v4';
import type { LinodeCreateFormEventOptions } from 'src/utilities/analytics/types';

export const VPC = () => {
  const [isCreateDrawerOpen, setIsCreateDrawerOpen] = useState(false);

  const { control, formState, setValue } =
    useFormContext<CreateLinodeRequest>();

  const { data: regions } = useRegionsQuery();

  const [regionId, selectedVPCId, selectedSubnetId, linodeVPCIPAddress] =
    useWatch({
      control,
      name: [
        'region',
        'interfaces.0.vpc_id',
        'interfaces.0.subnet_id',
        'interfaces.0.ipv4.vpc',
      ],
    });

  const regionSupportsVPCs = doesRegionSupportFeature(
    regionId,
    regions ?? [],
    'VPCs'
  );

  const {
    data: vpcs,
    error,
    isLoading,
  } = useAllVPCsQuery({
    enabled: regionSupportsVPCs,
    filter: { region: regionId },
  });

  const selectedVPC = vpcs?.find((vpc) => vpc.id === selectedVPCId);

  const copy =
    vpcs?.length === 0
      ? 'Allow Linode to communicate in an isolated environment.'
      : 'Assign this Linode to an existing VPC.';

  const { params } = useLinodeCreateQueryParams();

  const vpcFormEventOptions: LinodeCreateFormEventOptions = {
    createType: params.type ?? 'OS',
    headerName: 'VPC',
    interaction: 'click',
    label: 'VPC',
  };

  return (
    <Paper data-testid="vpc-panel">
      <Stack spacing={2}>
        <Typography variant="h2">VPC</Typography>
        <Typography>
          {copy}{' '}
          <Link
            onClick={() =>
              sendLinodeCreateFormInputEvent({
                ...vpcFormEventOptions,
                label: 'Learn more',
              })
            }
            to="https://techdocs.akamai.com/cloud-computing/docs/assign-a-compute-instance-to-a-vpc"
          >
            Learn more.
          </Link>
        </Typography>
        <Stack spacing={1.5}>
          <Controller
            control={control}
            name="interfaces.0.vpc_id"
            render={({ field, fieldState }) => (
              <Autocomplete
                disabled={!regionSupportsVPCs}
                errorText={error?.[0].reason ?? fieldState.error?.message}
                helperText={
                  regionId && !regionSupportsVPCs
                    ? 'VPC is not available in the selected region.'
                    : undefined
                }
                label="Assign VPC"
                loading={isLoading}
                noMarginTop
                onBlur={field.onBlur}
                onChange={(e, vpc) => {
                  field.onChange(vpc?.id ?? null);

                  if (vpc && vpc.subnets.length === 1) {
                    // If the user selectes a VPC and the VPC only has one subnet,
                    // preselect that subnet for the user.
                    setValue('interfaces.0.subnet_id', vpc.subnets[0].id, {
                      shouldValidate: true,
                    });
                  } else {
                    // Otherwise, just clear the selected subnet
                    setValue('interfaces.0.subnet_id', null);
                  }

                  // Capture analytics
                  if (!vpc?.id) {
                    sendLinodeCreateFormInputEvent({
                      ...vpcFormEventOptions,
                      interaction: 'clear',
                      subheaderName: 'Assign VPC',
                      trackOnce: true,
                    });
                  } else {
                    sendLinodeCreateFormInputEvent({
                      ...vpcFormEventOptions,
                      interaction: 'change',
                      subheaderName: 'Assign VPC',
                      trackOnce: true,
                    });
                  }
                }}
                options={vpcs ?? []}
                placeholder="None"
                textFieldProps={{
                  tooltipText: REGION_CAVEAT_HELPER_TEXT,
                }}
                value={selectedVPC ?? null}
              />
            )}
          />
          {regionId && regionSupportsVPCs && (
            <Box>
              <LinkButton
                onClick={() => {
                  setIsCreateDrawerOpen(true);
                  sendLinodeCreateFormInputEvent({
                    ...vpcFormEventOptions,
                    label: 'Create VPC',
                  });
                }}
              >
                Create VPC
              </LinkButton>
            </Box>
          )}
          {selectedVPCId && (
            <>
              <Controller
                control={control}
                name="interfaces.0.subnet_id"
                render={({ field, fieldState }) => (
                  <Autocomplete
                    errorText={fieldState.error?.message}
                    getOptionLabel={(subnet) =>
                      `${subnet.label} (${subnet.ipv4})`
                    }
                    label="Subnet"
                    noMarginTop
                    onBlur={field.onBlur}
                    onChange={(e, subnet) => field.onChange(subnet?.id ?? null)}
                    options={selectedVPC?.subnets ?? []}
                    placeholder="Select Subnet"
                    value={
                      selectedVPC?.subnets.find(
                        (subnet) => subnet.id === field.value
                      ) ?? null
                    }
                  />
                )}
              />
              {selectedSubnetId && (
                <>
                  <Stack>
                    <Controller
                      control={control}
                      name="interfaces.0.ipv4.vpc"
                      render={({ field }) => (
                        <Box>
                          <FormControlLabel
                            checked={
                              field.value === null || field.value === undefined
                            }
                            control={<Checkbox sx={{ ml: 0.5 }} />}
                            label={
                              <Stack alignItems="center" direction="row">
                                <Typography>
                                  Auto-assign a VPC IPv4 address for this Linode
                                  in the VPC
                                </Typography>
                                <TooltipIcon
                                  status="help"
                                  text={VPC_AUTO_ASSIGN_IPV4_TOOLTIP}
                                />
                              </Stack>
                            }
                            onChange={(e, checked) =>
                              // If "Auto-assign" is checked, set the VPC IP to null
                              // so that it gets auto-assigned. Otherwise, set it to
                              // an empty string so that the TextField renders and a
                              // user can enter one.
                              field.onChange(checked ? null : '')
                            }
                          />
                        </Box>
                      )}
                    />
                    {linodeVPCIPAddress !== null &&
                      linodeVPCIPAddress !== undefined && (
                        <Controller
                          control={control}
                          name="interfaces.0.ipv4.vpc"
                          render={({ field, fieldState }) => (
                            <TextField
                              containerProps={{ sx: { mb: 1, mt: 1 } }}
                              errorText={fieldState.error?.message}
                              label="VPC IPv4"
                              noMarginTop
                              onBlur={field.onBlur}
                              onChange={field.onChange}
                              required
                              value={field.value}
                            />
                          )}
                        />
                      )}
                    <Controller
                      control={control}
                      name="interfaces.0.ipv4.nat_1_1"
                      render={({ field }) => (
                        <FormControlLabel
                          checked={field.value === 'any'}
                          control={<Checkbox sx={{ ml: 0.5 }} />}
                          label={<VPCPublicIPLabel />}
                          onChange={(e, checked) =>
                            field.onChange(checked ? 'any' : null)
                          }
                          sx={{ mt: 0 }}
                        />
                      )}
                    />
                  </Stack>
                  <Divider />
                  <Typography sx={(theme) => ({ font: theme.font.bold })}>
                    Assign additional IPv4 ranges
                  </Typography>
                  {formState.errors.interfaces?.[1] &&
                    formState.errors.interfaces[1] &&
                    'ip_ranges' in formState.errors.interfaces[1] && (
                      <Notice
                        text={formState.errors.interfaces[1].ip_ranges?.message}
                        variant="error"
                      />
                    )}
<<<<<<< HEAD
                  <Typography>
                    Assign additional IPv4 address ranges that the VPC can use
                    to reach services running on this Linode.{' '}
                    <Link to="https://techdocs.akamai.com/cloud-computing/docs/assign-a-compute-instance-to-a-vpc">
                      Learn more
                    </Link>
                    .
                  </Typography>
=======
                  <VPCRangesDescription />
                  {formState.errors.interfaces?.[0] &&
                    'ip_ranges' in formState.errors.interfaces[0] && (
                      <Notice
                        text={
                          formState.errors.interfaces[0]?.ip_ranges?.message
                        }
                        variant="error"
                      />
                    )}
>>>>>>> 1a242b66
                  <VPCRanges />
                </>
              )}
            </>
          )}
        </Stack>
      </Stack>
      <VPCCreateDrawer
        onClose={() => setIsCreateDrawerOpen(false)}
        onSuccess={(vpc) => {
          setValue('interfaces.0.vpc_id', vpc.id);

          if (vpc.subnets.length === 1) {
            // If the user creates a VPC with just one subnet,
            // preselect it for them
            setValue('interfaces.0.subnet_id', vpc.subnets[0].id);
          }
        }}
        open={isCreateDrawerOpen}
        selectedRegion={regionId}
      />
    </Paper>
  );
};<|MERGE_RESOLUTION|>--- conflicted
+++ resolved
@@ -281,16 +281,6 @@
                         variant="error"
                       />
                     )}
-<<<<<<< HEAD
-                  <Typography>
-                    Assign additional IPv4 address ranges that the VPC can use
-                    to reach services running on this Linode.{' '}
-                    <Link to="https://techdocs.akamai.com/cloud-computing/docs/assign-a-compute-instance-to-a-vpc">
-                      Learn more
-                    </Link>
-                    .
-                  </Typography>
-=======
                   <VPCRangesDescription />
                   {formState.errors.interfaces?.[0] &&
                     'ip_ranges' in formState.errors.interfaces[0] && (
@@ -301,7 +291,6 @@
                         variant="error"
                       />
                     )}
->>>>>>> 1a242b66
                   <VPCRanges />
                 </>
               )}
