<<<<<<< HEAD
import { Notice } from '@linode/ui';
=======
import { Box } from '@linode/ui';
>>>>>>> 8c3c7fdd
import React, { useState } from 'react';
import { Controller, useFormContext, useWatch } from 'react-hook-form';

import { Autocomplete } from 'src/components/Autocomplete/Autocomplete';
import { Checkbox } from 'src/components/Checkbox';
import { Divider } from 'src/components/Divider';
import { FormControlLabel } from 'src/components/FormControlLabel';
import { Link } from 'src/components/Link';
import { LinkButton } from 'src/components/LinkButton';
<<<<<<< HEAD
import { Paper } from 'src/components/Paper';
=======
import { Notice } from 'src/components/Notice/Notice';
import { Paper } from '@linode/ui';
>>>>>>> 8c3c7fdd
import { Stack } from 'src/components/Stack';
import { TextField } from 'src/components/TextField';
import { TooltipIcon } from 'src/components/TooltipIcon';
import { Typography } from 'src/components/Typography';
import { VPCSelect } from 'src/components/VPCSelect';
import {
  REGION_CAVEAT_HELPER_TEXT,
  VPC_AUTO_ASSIGN_IPV4_TOOLTIP,
} from 'src/features/VPCs/constants';
import { VPCCreateDrawer } from 'src/features/VPCs/VPCCreateDrawer/VPCCreateDrawer';
import { useRegionsQuery } from 'src/queries/regions/regions';
import { useVPCQuery, useVPCsQuery } from 'src/queries/vpcs/vpcs';
import { sendLinodeCreateFormInputEvent } from 'src/utilities/analytics/formEventAnalytics';
import { doesRegionSupportFeature } from 'src/utilities/doesRegionSupportFeature';

import { useLinodeCreateQueryParams } from '../utilities';
import { VPCRanges } from './VPCRanges';

import type { CreateLinodeRequest } from '@linode/api-v4';
import type { LinodeCreateFormEventOptions } from 'src/utilities/analytics/types';

export const VPC = () => {
  const [isCreateDrawerOpen, setIsCreateDrawerOpen] = useState(false);

  const {
    control,
    formState,
    setValue,
  } = useFormContext<CreateLinodeRequest>();

  const { data: regions } = useRegionsQuery();

  const [
    regionId,
    selectedVPCId,
    selectedSubnetId,
    linodeVPCIPAddress,
  ] = useWatch({
    control,
    name: [
      'region',
      'interfaces.0.vpc_id',
      'interfaces.0.subnet_id',
      'interfaces.0.ipv4.vpc',
    ],
  });

  const regionSupportsVPCs = doesRegionSupportFeature(
    regionId,
    regions ?? [],
    'VPCs'
  );

  const { data: selectedVPC } = useVPCQuery(
    selectedVPCId ?? -1,
    Boolean(selectedVPCId)
  );

  // This is here only to determine which copy to show...
  const { data } = useVPCsQuery({}, { region: regionId }, regionSupportsVPCs);

  const copy =
    data?.results === 0
      ? 'Allow Linode to communicate in an isolated environment.'
      : 'Assign this Linode to an existing VPC.';

  const { params } = useLinodeCreateQueryParams();

  const vpcFormEventOptions: LinodeCreateFormEventOptions = {
    createType: params.type ?? 'OS',
    headerName: 'VPC',
    interaction: 'click',
    label: 'VPC',
  };

  return (
    <Paper data-testid="vpc-panel">
      <Stack spacing={2}>
        <Typography variant="h2">VPC</Typography>
        <Typography>
          {copy}{' '}
          <Link
            onClick={() =>
              sendLinodeCreateFormInputEvent({
                ...vpcFormEventOptions,
                label: 'Learn more',
              })
            }
            to="https://techdocs.akamai.com/cloud-computing/docs/assign-a-compute-instance-to-a-vpc"
          >
            Learn more.
          </Link>
        </Typography>
        <Stack spacing={1.5}>
          <Controller
            render={({ field, fieldState }) => (
              <VPCSelect
                helperText={
                  regionId && !regionSupportsVPCs
                    ? 'VPC is not available in the selected region.'
                    : undefined
                }
                onChange={(e, vpc) => {
                  field.onChange(vpc?.id ?? null);

                  if (vpc && vpc.subnets.length === 1) {
                    // If the user selectes a VPC and the VPC only has one subnet,
                    // preselect that subnet for the user.
                    setValue('interfaces.0.subnet_id', vpc.subnets[0].id, {
                      shouldValidate: true,
                    });
                  } else {
                    // Otherwise, just clear the selected subnet
                    setValue('interfaces.0.subnet_id', null);
                  }

                  // Capture analytics
                  if (!vpc?.id) {
                    sendLinodeCreateFormInputEvent({
                      ...vpcFormEventOptions,
                      interaction: 'clear',
                      subheaderName: 'Assign VPC',
                      trackOnce: true,
                    });
                  } else {
                    sendLinodeCreateFormInputEvent({
                      ...vpcFormEventOptions,
                      interaction: 'change',
                      subheaderName: 'Assign VPC',
                      trackOnce: true,
                    });
                  }
                }}
                textFieldProps={{
                  sx: (theme) => ({
                    [theme.breakpoints.up('sm')]: {
                      minWidth: theme.inputMaxWidth,
                    },
                  }),
                  tooltipText: REGION_CAVEAT_HELPER_TEXT,
                }}
                disabled={!regionSupportsVPCs}
                errorText={fieldState.error?.message}
                filter={{ region: regionId }}
                label="Assign VPC"
                noMarginTop
                onBlur={field.onBlur}
                placeholder="None"
                value={field.value ?? null}
              />
            )}
            control={control}
            name="interfaces.0.vpc_id"
          />
          {regionId && regionSupportsVPCs && (
            <Box>
              <LinkButton
                onClick={() => {
                  setIsCreateDrawerOpen(true);
                  sendLinodeCreateFormInputEvent({
                    ...vpcFormEventOptions,
                    label: 'Create VPC',
                  });
                }}
              >
                Create VPC
              </LinkButton>
            </Box>
          )}
          {selectedVPCId && (
            <>
              <Controller
                render={({ field, fieldState }) => (
                  <Autocomplete
                    getOptionLabel={(subnet) =>
                      `${subnet.label} (${subnet.ipv4})`
                    }
                    value={
                      selectedVPC?.subnets.find(
                        (subnet) => subnet.id === field.value
                      ) ?? null
                    }
                    errorText={fieldState.error?.message}
                    label="Subnet"
                    noMarginTop
                    onBlur={field.onBlur}
                    onChange={(e, subnet) => field.onChange(subnet?.id ?? null)}
                    options={selectedVPC?.subnets ?? []}
                    placeholder="Select Subnet"
                  />
                )}
                control={control}
                name="interfaces.0.subnet_id"
              />
              {selectedSubnetId && (
                <>
                  <Stack>
                    <Controller
                      render={({ field }) => (
                        <Box>
                          <FormControlLabel
                            checked={
                              field.value === null || field.value === undefined
                            }
                            label={
                              <Stack alignItems="center" direction="row">
                                <Typography>
                                  Auto-assign a VPC IPv4 address for this Linode
                                  in the VPC
                                </Typography>
                                <TooltipIcon
                                  status="help"
                                  text={VPC_AUTO_ASSIGN_IPV4_TOOLTIP}
                                />
                              </Stack>
                            }
                            onChange={(e, checked) =>
                              // If "Auto-assign" is checked, set the VPC IP to null
                              // so that it gets auto-assigned. Otherwise, set it to
                              // an empty string so that the TextField renders and a
                              // user can enter one.
                              field.onChange(checked ? null : '')
                            }
                            control={<Checkbox sx={{ ml: 0.5 }} />}
                          />
                        </Box>
                      )}
                      control={control}
                      name="interfaces.0.ipv4.vpc"
                    />
                    {linodeVPCIPAddress !== null &&
                      linodeVPCIPAddress !== undefined && (
                        <Controller
                          render={({ field, fieldState }) => (
                            <TextField
                              containerProps={{ sx: { mb: 1, mt: 1 } }}
                              errorText={fieldState.error?.message}
                              label="VPC IPv4"
                              noMarginTop
                              onBlur={field.onBlur}
                              onChange={field.onChange}
                              required
                              value={field.value}
                            />
                          )}
                          control={control}
                          name="interfaces.0.ipv4.vpc"
                        />
                      )}
                    <Controller
                      render={({ field }) => (
                        <FormControlLabel
                          label={
                            <Stack alignItems="center" direction="row">
                              <Typography>
                                Assign a public IPv4 address for this Linode
                              </Typography>
                              <TooltipIcon
                                text={
                                  'Access the internet through the public IPv4 address using static 1:1 NAT.'
                                }
                                status="help"
                              />
                            </Stack>
                          }
                          onChange={(e, checked) =>
                            field.onChange(checked ? 'any' : null)
                          }
                          checked={field.value === 'any'}
                          control={<Checkbox sx={{ ml: 0.5 }} />}
                          sx={{ mt: 0 }}
                        />
                      )}
                      control={control}
                      name="interfaces.0.ipv4.nat_1_1"
                    />
                  </Stack>
                  <Divider />
                  <Typography fontFamily={(theme) => theme.font.bold}>
                    Assign additional IPv4 ranges
                  </Typography>
                  {formState.errors.interfaces?.[1]?.ip_ranges?.message && (
                    <Notice
                      text={formState.errors.interfaces[1]?.ip_ranges?.message}
                      variant="error"
                    />
                  )}
                  <Typography>
                    Assign additional IPv4 address ranges that the VPC can use
                    to reach services running on this Linode.{' '}
                    <Link to="https://techdocs.akamai.com/cloud-computing/docs/assign-a-compute-instance-to-a-vpc">
                      Learn more
                    </Link>
                    .
                  </Typography>
                  {formState.errors.interfaces?.[0]?.ip_ranges?.message && (
                    <Notice
                      text={formState.errors.interfaces[0]?.ip_ranges?.message}
                      variant="error"
                    />
                  )}
                  <VPCRanges />
                </>
              )}
            </>
          )}
        </Stack>
      </Stack>
      <VPCCreateDrawer
        onSuccess={(vpc) => {
          setValue('interfaces.0.vpc_id', vpc.id);

          if (vpc.subnets.length === 1) {
            // If the user creates a VPC with just one subnet,
            // preselect it for them
            setValue('interfaces.0.subnet_id', vpc.subnets[0].id);
          }
        }}
        onClose={() => setIsCreateDrawerOpen(false)}
        open={isCreateDrawerOpen}
        selectedRegion={regionId}
      />
    </Paper>
  );
};<|MERGE_RESOLUTION|>--- conflicted
+++ resolved
@@ -1,8 +1,4 @@
-<<<<<<< HEAD
-import { Notice } from '@linode/ui';
-=======
-import { Box } from '@linode/ui';
->>>>>>> 8c3c7fdd
+import { Box, Notice, Paper } from '@linode/ui';
 import React, { useState } from 'react';
 import { Controller, useFormContext, useWatch } from 'react-hook-form';
 
@@ -12,12 +8,6 @@
 import { FormControlLabel } from 'src/components/FormControlLabel';
 import { Link } from 'src/components/Link';
 import { LinkButton } from 'src/components/LinkButton';
-<<<<<<< HEAD
-import { Paper } from 'src/components/Paper';
-=======
-import { Notice } from 'src/components/Notice/Notice';
-import { Paper } from '@linode/ui';
->>>>>>> 8c3c7fdd
 import { Stack } from 'src/components/Stack';
 import { TextField } from 'src/components/TextField';
 import { TooltipIcon } from 'src/components/TooltipIcon';
