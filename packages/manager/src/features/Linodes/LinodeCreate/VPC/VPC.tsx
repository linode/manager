import {
  Box,
  Checkbox,
  Divider,
  Notice,
  Paper,
  Stack,
  TextField,
  TooltipIcon,
  Typography,
} from '@linode/ui';
import React, { useState } from 'react';
import { Controller, useFormContext, useWatch } from 'react-hook-form';

import { Autocomplete } from 'src/components/Autocomplete/Autocomplete';
import { FormControlLabel } from 'src/components/FormControlLabel';
import { Link } from 'src/components/Link';
import { LinkButton } from 'src/components/LinkButton';
<<<<<<< HEAD
import { TextField } from 'src/components/TextField';
=======
import { Typography } from 'src/components/Typography';
>>>>>>> 4b3fe8ae
import { VPCSelect } from 'src/components/VPCSelect';
import {
  REGION_CAVEAT_HELPER_TEXT,
  VPC_AUTO_ASSIGN_IPV4_TOOLTIP,
} from 'src/features/VPCs/constants';
import { VPCCreateDrawer } from 'src/features/VPCs/VPCCreateDrawer/VPCCreateDrawer';
import { useRegionsQuery } from 'src/queries/regions/regions';
import { useVPCQuery, useVPCsQuery } from 'src/queries/vpcs/vpcs';
import { sendLinodeCreateFormInputEvent } from 'src/utilities/analytics/formEventAnalytics';
import { doesRegionSupportFeature } from 'src/utilities/doesRegionSupportFeature';

import { useLinodeCreateQueryParams } from '../utilities';
import { VPCRanges } from './VPCRanges';

import type { CreateLinodeRequest } from '@linode/api-v4';
import type { LinodeCreateFormEventOptions } from 'src/utilities/analytics/types';

export const VPC = () => {
  const [isCreateDrawerOpen, setIsCreateDrawerOpen] = useState(false);

  const {
    control,
    formState,
    setValue,
  } = useFormContext<CreateLinodeRequest>();

  const { data: regions } = useRegionsQuery();

  const [
    regionId,
    selectedVPCId,
    selectedSubnetId,
    linodeVPCIPAddress,
  ] = useWatch({
    control,
    name: [
      'region',
      'interfaces.0.vpc_id',
      'interfaces.0.subnet_id',
      'interfaces.0.ipv4.vpc',
    ],
  });

  const regionSupportsVPCs = doesRegionSupportFeature(
    regionId,
    regions ?? [],
    'VPCs'
  );

  const { data: selectedVPC } = useVPCQuery(
    selectedVPCId ?? -1,
    Boolean(selectedVPCId)
  );

  // This is here only to determine which copy to show...
  const { data } = useVPCsQuery({}, { region: regionId }, regionSupportsVPCs);

  const copy =
    data?.results === 0
      ? 'Allow Linode to communicate in an isolated environment.'
      : 'Assign this Linode to an existing VPC.';

  const { params } = useLinodeCreateQueryParams();

  const vpcFormEventOptions: LinodeCreateFormEventOptions = {
    createType: params.type ?? 'OS',
    headerName: 'VPC',
    interaction: 'click',
    label: 'VPC',
  };

  return (
    <Paper data-testid="vpc-panel">
      <Stack spacing={2}>
        <Typography variant="h2">VPC</Typography>
        <Typography>
          {copy}{' '}
          <Link
            onClick={() =>
              sendLinodeCreateFormInputEvent({
                ...vpcFormEventOptions,
                label: 'Learn more',
              })
            }
            to="https://techdocs.akamai.com/cloud-computing/docs/assign-a-compute-instance-to-a-vpc"
          >
            Learn more.
          </Link>
        </Typography>
        <Stack spacing={1.5}>
          <Controller
            render={({ field, fieldState }) => (
              <VPCSelect
                helperText={
                  regionId && !regionSupportsVPCs
                    ? 'VPC is not available in the selected region.'
                    : undefined
                }
                onChange={(e, vpc) => {
                  field.onChange(vpc?.id ?? null);

                  if (vpc && vpc.subnets.length === 1) {
                    // If the user selectes a VPC and the VPC only has one subnet,
                    // preselect that subnet for the user.
                    setValue('interfaces.0.subnet_id', vpc.subnets[0].id, {
                      shouldValidate: true,
                    });
                  } else {
                    // Otherwise, just clear the selected subnet
                    setValue('interfaces.0.subnet_id', null);
                  }

                  // Capture analytics
                  if (!vpc?.id) {
                    sendLinodeCreateFormInputEvent({
                      ...vpcFormEventOptions,
                      interaction: 'clear',
                      subheaderName: 'Assign VPC',
                      trackOnce: true,
                    });
                  } else {
                    sendLinodeCreateFormInputEvent({
                      ...vpcFormEventOptions,
                      interaction: 'change',
                      subheaderName: 'Assign VPC',
                      trackOnce: true,
                    });
                  }
                }}
                textFieldProps={{
                  sx: (theme) => ({
                    [theme.breakpoints.up('sm')]: {
                      minWidth: theme.inputMaxWidth,
                    },
                  }),
                  tooltipText: REGION_CAVEAT_HELPER_TEXT,
                }}
                disabled={!regionSupportsVPCs}
                errorText={fieldState.error?.message}
                filter={{ region: regionId }}
                label="Assign VPC"
                noMarginTop
                onBlur={field.onBlur}
                placeholder="None"
                value={field.value ?? null}
              />
            )}
            control={control}
            name="interfaces.0.vpc_id"
          />
          {regionId && regionSupportsVPCs && (
            <Box>
              <LinkButton
                onClick={() => {
                  setIsCreateDrawerOpen(true);
                  sendLinodeCreateFormInputEvent({
                    ...vpcFormEventOptions,
                    label: 'Create VPC',
                  });
                }}
              >
                Create VPC
              </LinkButton>
            </Box>
          )}
          {selectedVPCId && (
            <>
              <Controller
                render={({ field, fieldState }) => (
                  <Autocomplete
                    getOptionLabel={(subnet) =>
                      `${subnet.label} (${subnet.ipv4})`
                    }
                    value={
                      selectedVPC?.subnets.find(
                        (subnet) => subnet.id === field.value
                      ) ?? null
                    }
                    errorText={fieldState.error?.message}
                    label="Subnet"
                    noMarginTop
                    onBlur={field.onBlur}
                    onChange={(e, subnet) => field.onChange(subnet?.id ?? null)}
                    options={selectedVPC?.subnets ?? []}
                    placeholder="Select Subnet"
                  />
                )}
                control={control}
                name="interfaces.0.subnet_id"
              />
              {selectedSubnetId && (
                <>
                  <Stack>
                    <Controller
                      render={({ field }) => (
                        <Box>
                          <FormControlLabel
                            checked={
                              field.value === null || field.value === undefined
                            }
                            label={
                              <Stack alignItems="center" direction="row">
                                <Typography>
                                  Auto-assign a VPC IPv4 address for this Linode
                                  in the VPC
                                </Typography>
                                <TooltipIcon
                                  status="help"
                                  text={VPC_AUTO_ASSIGN_IPV4_TOOLTIP}
                                />
                              </Stack>
                            }
                            onChange={(e, checked) =>
                              // If "Auto-assign" is checked, set the VPC IP to null
                              // so that it gets auto-assigned. Otherwise, set it to
                              // an empty string so that the TextField renders and a
                              // user can enter one.
                              field.onChange(checked ? null : '')
                            }
                            control={<Checkbox sx={{ ml: 0.5 }} />}
                          />
                        </Box>
                      )}
                      control={control}
                      name="interfaces.0.ipv4.vpc"
                    />
                    {linodeVPCIPAddress !== null &&
                      linodeVPCIPAddress !== undefined && (
                        <Controller
                          render={({ field, fieldState }) => (
                            <TextField
                              containerProps={{ sx: { mb: 1, mt: 1 } }}
                              errorText={fieldState.error?.message}
                              label="VPC IPv4"
                              noMarginTop
                              onBlur={field.onBlur}
                              onChange={field.onChange}
                              required
                              value={field.value}
                            />
                          )}
                          control={control}
                          name="interfaces.0.ipv4.vpc"
                        />
                      )}
                    <Controller
                      render={({ field }) => (
                        <FormControlLabel
                          label={
                            <Stack alignItems="center" direction="row">
                              <Typography>
                                Assign a public IPv4 address for this Linode
                              </Typography>
                              <TooltipIcon
                                text={
                                  'Access the internet through the public IPv4 address using static 1:1 NAT.'
                                }
                                status="help"
                              />
                            </Stack>
                          }
                          onChange={(e, checked) =>
                            field.onChange(checked ? 'any' : null)
                          }
                          checked={field.value === 'any'}
                          control={<Checkbox sx={{ ml: 0.5 }} />}
                          sx={{ mt: 0 }}
                        />
                      )}
                      control={control}
                      name="interfaces.0.ipv4.nat_1_1"
                    />
                  </Stack>
                  <Divider />
                  <Typography fontFamily={(theme) => theme.font.bold}>
                    Assign additional IPv4 ranges
                  </Typography>
                  {formState.errors.interfaces?.[1]?.ip_ranges?.message && (
                    <Notice
                      text={formState.errors.interfaces[1]?.ip_ranges?.message}
                      variant="error"
                    />
                  )}
                  <Typography>
                    Assign additional IPv4 address ranges that the VPC can use
                    to reach services running on this Linode.{' '}
                    <Link to="https://techdocs.akamai.com/cloud-computing/docs/assign-a-compute-instance-to-a-vpc">
                      Learn more
                    </Link>
                    .
                  </Typography>
                  {formState.errors.interfaces?.[0]?.ip_ranges?.message && (
                    <Notice
                      text={formState.errors.interfaces[0]?.ip_ranges?.message}
                      variant="error"
                    />
                  )}
                  <VPCRanges />
                </>
              )}
            </>
          )}
        </Stack>
      </Stack>
      <VPCCreateDrawer
        onSuccess={(vpc) => {
          setValue('interfaces.0.vpc_id', vpc.id);

          if (vpc.subnets.length === 1) {
            // If the user creates a VPC with just one subnet,
            // preselect it for them
            setValue('interfaces.0.subnet_id', vpc.subnets[0].id);
          }
        }}
        onClose={() => setIsCreateDrawerOpen(false)}
        open={isCreateDrawerOpen}
        selectedRegion={regionId}
      />
    </Paper>
  );
};<|MERGE_RESOLUTION|>--- conflicted
+++ resolved
@@ -16,11 +16,6 @@
 import { FormControlLabel } from 'src/components/FormControlLabel';
 import { Link } from 'src/components/Link';
 import { LinkButton } from 'src/components/LinkButton';
-<<<<<<< HEAD
-import { TextField } from 'src/components/TextField';
-=======
-import { Typography } from 'src/components/Typography';
->>>>>>> 4b3fe8ae
 import { VPCSelect } from 'src/components/VPCSelect';
 import {
   REGION_CAVEAT_HELPER_TEXT,
