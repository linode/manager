--- conflicted
+++ resolved
@@ -1,17 +1,8 @@
-<<<<<<< HEAD
-import { Box } from '@linode/ui';
-=======
-import { IconButton } from '@linode/ui';
->>>>>>> 6c6f7008
+import { Box, IconButton } from '@linode/ui';
 import CloseIcon from '@mui/icons-material/Close';
 import React from 'react';
 import { Controller, useFieldArray, useFormContext } from 'react-hook-form';
 
-<<<<<<< HEAD
-import { IconButton } from 'src/components/IconButton';
-=======
-import { Box } from 'src/components/Box';
->>>>>>> 6c6f7008
 import { LinkButton } from 'src/components/LinkButton';
 import { Stack } from 'src/components/Stack';
 import { TextField } from 'src/components/TextField';
