<<<<<<< HEAD
import { Autocomplete, Box, Paper, Stack } from '@linode/ui';
=======
import { Box, Paper, Stack, Typography } from '@linode/ui';
>>>>>>> 8c11b285
import React, { useState } from 'react';
import { useController, useFormContext } from 'react-hook-form';

import { AkamaiBanner } from 'src/components/AkamaiBanner/AkamaiBanner';
import { GenerateFirewallDialog } from 'src/components/GenerateFirewallDialog/GenerateFirewallDialog';
import { Link } from 'src/components/Link';
import { LinkButton } from 'src/components/LinkButton';
import { FIREWALL_GET_STARTED_LINK } from 'src/constants';
import { CreateFirewallDrawer } from 'src/features/Firewalls/FirewallLanding/CreateFirewallDrawer';
import { useFlags } from 'src/hooks/useFlags';
import { useRestrictedGlobalGrantCheck } from 'src/hooks/useRestrictedGlobalGrantCheck';
import { useSecureVMNoticesEnabled } from 'src/hooks/useSecureVMNoticesEnabled';
import { useAllFirewallsQuery } from 'src/queries/firewalls';
import { sendLinodeCreateFormInputEvent } from 'src/utilities/analytics/formEventAnalytics';

import { useLinodeCreateQueryParams } from './utilities';

import type { LinodeCreateFormValues } from './utilities';
import type { CreateLinodeRequest } from '@linode/api-v4';
import type { LinodeCreateFormEventOptions } from 'src/utilities/analytics/types';

export const Firewall = () => {
  const { clearErrors } = useFormContext<LinodeCreateFormValues>();
  const { field, fieldState } = useController<
    CreateLinodeRequest,
    'firewall_id'
  >({ name: 'firewall_id' });

  const { data: firewalls, error, isLoading } = useAllFirewallsQuery();

  const [isDrawerOpen, setIsDrawerOpen] = useState(false);
  const [isGenerateDialogOpen, setIsGenerateDialogOpen] = React.useState(false);

  const flags = useFlags();

  const { params } = useLinodeCreateQueryParams();

  const { secureVMNoticesEnabled } = useSecureVMNoticesEnabled();
  const secureVMFirewallBanner =
    (secureVMNoticesEnabled && flags.secureVmCopy) ?? false;

  const isLinodeCreateRestricted = useRestrictedGlobalGrantCheck({
    globalGrantType: 'add_linodes',
  });

  const selectedFirewall =
    firewalls?.find((firewall) => firewall.id === field.value) ?? null;

  const onChange = (firewallId: number | undefined) => {
    if (firewallId !== undefined) {
      clearErrors('firewallOverride');
    }
    field.onChange(firewallId);
  };

  const firewallFormEventOptions: LinodeCreateFormEventOptions = {
    createType: params.type ?? 'OS',
    headerName: 'Firewall',
    interaction: 'click',
    label: 'Firewall',
  };

  return (
    <Paper>
      <Stack spacing={2}>
        <Typography variant="h2">Firewall</Typography>
        <Typography>
          Assign an existing Firewall to this Linode to control inbound and
          outbound network traffic.{' '}
          <Link
            onClick={() =>
              sendLinodeCreateFormInputEvent({
                createType: params.type ?? 'OS',
                headerName: 'Firewall',
                interaction: 'click',
                label: 'Learn more',
              })
            }
            to={FIREWALL_GET_STARTED_LINK}
          >
            Learn more
          </Link>
          .
        </Typography>
        {secureVMFirewallBanner !== false &&
          secureVMFirewallBanner.linodeCreate && (
            <AkamaiBanner
              action={
                secureVMFirewallBanner.generateActionText ? (
                  <LinkButton onClick={() => setIsGenerateDialogOpen(true)}>
                    {secureVMFirewallBanner.generateActionText}
                  </LinkButton>
                ) : undefined
              }
              margin={2}
              {...secureVMFirewallBanner.linodeCreate}
            />
          )}
        <Stack spacing={1.5}>
          <Autocomplete
            onChange={(e, firewall) => {
              onChange(firewall?.id);
              if (!firewall?.id) {
                sendLinodeCreateFormInputEvent({
                  ...firewallFormEventOptions,
                  interaction: 'clear',
                  subheaderName: 'Assign Firewall',
                  trackOnce: true,
                });
              } else {
                sendLinodeCreateFormInputEvent({
                  ...firewallFormEventOptions,
                  interaction: 'change',
                  subheaderName: 'Assign Firewall',
                  trackOnce: true,
                });
              }
            }}
            disabled={isLinodeCreateRestricted}
            errorText={fieldState.error?.message ?? error?.[0].reason}
            label="Assign Firewall"
            loading={isLoading}
            noMarginTop
            onBlur={field.onBlur}
            options={firewalls ?? []}
            placeholder="None"
            value={selectedFirewall}
          />
          <Box>
            <LinkButton
              onClick={() => {
                setIsDrawerOpen(true);
                sendLinodeCreateFormInputEvent({
                  ...firewallFormEventOptions,
                  label: 'Create Firewall',
                });
              }}
              isDisabled={isLinodeCreateRestricted}
            >
              Create Firewall
            </LinkButton>
          </Box>
        </Stack>
      </Stack>
      <CreateFirewallDrawer
        createFlow="linode"
        onClose={() => setIsDrawerOpen(false)}
        onFirewallCreated={(firewall) => field.onChange(firewall.id)}
        open={isDrawerOpen}
      />
      <GenerateFirewallDialog
        onClose={() => setIsGenerateDialogOpen(false)}
        onFirewallGenerated={(firewall) => onChange(firewall.id)}
        open={isGenerateDialogOpen}
      />
    </Paper>
  );
};<|MERGE_RESOLUTION|>--- conflicted
+++ resolved
@@ -1,8 +1,4 @@
-<<<<<<< HEAD
-import { Autocomplete, Box, Paper, Stack } from '@linode/ui';
-=======
-import { Box, Paper, Stack, Typography } from '@linode/ui';
->>>>>>> 8c11b285
+import { Autocomplete, Box, Paper, Stack, Typography } from '@linode/ui';
 import React, { useState } from 'react';
 import { useController, useFormContext } from 'react-hook-form';
 
