--- conflicted
+++ resolved
@@ -1,8 +1,4 @@
-<<<<<<< HEAD
-import { Stack, Typography } from '@linode/ui';
-=======
-import { Checkbox, Stack } from '@linode/ui';
->>>>>>> d8812c4e
+import { Checkbox, Stack, Typography } from '@linode/ui';
 import React, { useMemo } from 'react';
 import { useController, useWatch } from 'react-hook-form';
 
