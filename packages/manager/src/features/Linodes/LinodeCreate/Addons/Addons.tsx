--- conflicted
+++ resolved
@@ -1,14 +1,8 @@
-import { Notice } from '@linode/ui';
+import { Notice, Paper } from '@linode/ui';
 import React, { useMemo } from 'react';
 import { useWatch } from 'react-hook-form';
 
 import { Divider } from 'src/components/Divider';
-<<<<<<< HEAD
-import { Paper } from 'src/components/Paper';
-=======
-import { Notice } from 'src/components/Notice/Notice';
-import { Paper } from '@linode/ui';
->>>>>>> 8c3c7fdd
 import { Stack } from 'src/components/Stack';
 import { Typography } from 'src/components/Typography';
 import { useRegionsQuery } from 'src/queries/regions/regions';
