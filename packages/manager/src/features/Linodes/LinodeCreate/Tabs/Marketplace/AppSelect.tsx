<<<<<<< HEAD
import { Autocomplete, Box, Notice, Paper, Stack } from '@linode/ui';
=======
import { Box, Notice, Paper, Stack, Typography } from '@linode/ui';
>>>>>>> 8c11b285
import React, { useState } from 'react';
import { useFormContext } from 'react-hook-form';

import { DebouncedSearchTextField } from 'src/components/DebouncedSearchTextField';
import { useMarketplaceAppsQuery } from 'src/queries/stackscripts';

import { AppsList } from './AppsList';
import { categoryOptions } from './utilities';

import type { LinodeCreateFormValues } from '../../utilities';
import type { AppCategory } from 'src/features/OneClickApps/types';

interface Props {
  /**
   * Opens the Marketplace App details drawer for the given app
   */
  onOpenDetailsDrawer: (stackscriptId: number) => void;
}

export const AppSelect = (props: Props) => {
  const { onOpenDetailsDrawer } = props;

  const {
    formState: { errors },
  } = useFormContext<LinodeCreateFormValues>();

  const { isLoading } = useMarketplaceAppsQuery(true);

  const [query, setQuery] = useState('');
  const [category, setCategory] = useState<AppCategory>();

  return (
    <Paper>
      <Stack spacing={2}>
        <Typography variant="h2">Select an App</Typography>
        {errors.stackscript_id?.message && (
          <Notice text={errors.stackscript_id.message} variant="error" />
        )}
        <Stack direction="row" flexWrap="wrap" gap={1}>
          <DebouncedSearchTextField
            InputProps={{ sx: { maxWidth: 'unset !important' } }}
            containerProps={{ flexGrow: 1 }}
            disabled={isLoading}
            fullWidth
            hideLabel
            label="Search marketplace"
            loading={isLoading}
            noMarginTop
            onSearch={setQuery}
            placeholder="Search for app name"
            value={query}
          />
          <Autocomplete
            textFieldProps={{
              containerProps: { sx: { minWidth: 250 } },
              hideLabel: true,
            }}
            disabled={isLoading}
            label="Select category"
            onChange={(e, value) => setCategory(value?.label)}
            options={categoryOptions}
            placeholder="Select category"
          />
        </Stack>
        <Box height="500px" sx={{ overflowX: 'hidden', overflowY: 'auto' }}>
          <AppsList
            category={category}
            onOpenDetailsDrawer={onOpenDetailsDrawer}
            query={query}
          />
        </Box>
      </Stack>
    </Paper>
  );
};<|MERGE_RESOLUTION|>--- conflicted
+++ resolved
@@ -1,8 +1,11 @@
-<<<<<<< HEAD
-import { Autocomplete, Box, Notice, Paper, Stack } from '@linode/ui';
-=======
-import { Box, Notice, Paper, Stack, Typography } from '@linode/ui';
->>>>>>> 8c11b285
+import {
+  Autocomplete,
+  Box,
+  Notice,
+  Paper,
+  Stack,
+  Typography,
+} from '@linode/ui';
 import React, { useState } from 'react';
 import { useFormContext } from 'react-hook-form';
 
