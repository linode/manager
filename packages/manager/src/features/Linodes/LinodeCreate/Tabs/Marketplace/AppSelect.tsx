--- conflicted
+++ resolved
@@ -1,19 +1,9 @@
-<<<<<<< HEAD
-import { Notice } from '@linode/ui';
-=======
-import { Box } from '@linode/ui';
->>>>>>> 8c3c7fdd
+import { Box, Notice, Paper } from '@linode/ui';
 import React, { useState } from 'react';
 import { useFormContext } from 'react-hook-form';
 
 import { Autocomplete } from 'src/components/Autocomplete/Autocomplete';
 import { DebouncedSearchTextField } from 'src/components/DebouncedSearchTextField';
-<<<<<<< HEAD
-import { Paper } from 'src/components/Paper';
-=======
-import { Notice } from 'src/components/Notice/Notice';
-import { Paper } from '@linode/ui';
->>>>>>> 8c3c7fdd
 import { Stack } from 'src/components/Stack';
 import { Typography } from 'src/components/Typography';
 import { useMarketplaceAppsQuery } from 'src/queries/stackscripts';
