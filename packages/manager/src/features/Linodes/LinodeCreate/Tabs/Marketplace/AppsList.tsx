--- conflicted
+++ resolved
@@ -1,9 +1,4 @@
-<<<<<<< HEAD
-import { CircleProgress } from '@linode/ui';
-import { Box } from '@linode/ui';
-=======
-import { Box, Stack } from '@linode/ui';
->>>>>>> abbedaf1
+import { Box, CircleProgress, Stack } from '@linode/ui';
 import Grid from '@mui/material/Unstable_Grid2';
 import { useQueryClient } from '@tanstack/react-query';
 import React from 'react';
