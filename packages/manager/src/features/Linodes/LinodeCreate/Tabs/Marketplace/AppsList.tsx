--- conflicted
+++ resolved
@@ -1,10 +1,5 @@
-<<<<<<< HEAD
 import { Box, CircleProgress, ErrorState, Stack } from '@linode/ui';
-import Grid from '@mui/material/Unstable_Grid2';
-=======
-import { Box, CircleProgress, Stack } from '@linode/ui';
 import Grid from '@mui/material/Grid2';
->>>>>>> fa708252
 import { useQueryClient } from '@tanstack/react-query';
 import React from 'react';
 import { useController, useFormContext } from 'react-hook-form';
