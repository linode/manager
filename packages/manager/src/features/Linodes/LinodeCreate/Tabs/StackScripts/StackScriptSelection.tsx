import { Notice } from '@linode/ui';
import React from 'react';
import { useFormContext } from 'react-hook-form';

<<<<<<< HEAD
import { Paper } from 'src/components/Paper';
=======
import { Notice } from 'src/components/Notice/Notice';
import { Paper } from '@linode/ui';
>>>>>>> 8c3c7fdd
import { SafeTabPanel } from 'src/components/Tabs/SafeTabPanel';
import { Tab } from 'src/components/Tabs/Tab';
import { TabList } from 'src/components/Tabs/TabList';
import { TabPanels } from 'src/components/Tabs/TabPanels';
import { Tabs } from 'src/components/Tabs/Tabs';
import { Typography } from 'src/components/Typography';

import { useLinodeCreateQueryParams } from '../../utilities';
import { StackScriptSelectionList } from './StackScriptSelectionList';
import { getStackScriptTabIndex, tabs } from './utilities';

import type { CreateLinodeRequest } from '@linode/api-v4';

export const StackScriptSelection = () => {
  const { params, updateParams } = useLinodeCreateQueryParams();
  const { formState, reset } = useFormContext<CreateLinodeRequest>();

  const onTabChange = (index: number) => {
    // Update the "subtype" query param. (This switches between "Community" and "Account" tabs).
    updateParams({ stackScriptID: undefined, subtype: tabs[index] });
    // Reset the selected image, the selected StackScript, and the StackScript data when changing tabs.
    reset((prev) => ({
      ...prev,
      image: undefined,
      label: '', // @todo use generate here to retain region in label?
      stackscript_data: undefined,
      stackscript_id: undefined,
    }));
  };

  const error = formState.errors.stackscript_id?.message;

  return (
    <Paper>
      <Typography variant="h2">Create From:</Typography>
      {error && (
        <Notice spacingBottom={0} spacingTop={8} text={error} variant="error" />
      )}
      <Tabs
        index={getStackScriptTabIndex(params.subtype)}
        onChange={onTabChange}
      >
        <TabList>
          <Tab>Account StackScripts</Tab>
          <Tab>Community StackScripts</Tab>
        </TabList>
        <TabPanels>
          <SafeTabPanel index={0}>
            <StackScriptSelectionList type="Account" />
          </SafeTabPanel>
          <SafeTabPanel index={1}>
            <StackScriptSelectionList type="Community" />
          </SafeTabPanel>
        </TabPanels>
      </Tabs>
    </Paper>
  );
};<|MERGE_RESOLUTION|>--- conflicted
+++ resolved
@@ -1,13 +1,7 @@
-import { Notice } from '@linode/ui';
+import { Notice, Paper } from '@linode/ui';
 import React from 'react';
 import { useFormContext } from 'react-hook-form';
 
-<<<<<<< HEAD
-import { Paper } from 'src/components/Paper';
-=======
-import { Notice } from 'src/components/Notice/Notice';
-import { Paper } from '@linode/ui';
->>>>>>> 8c3c7fdd
 import { SafeTabPanel } from 'src/components/Tabs/SafeTabPanel';
 import { Tab } from 'src/components/Tabs/Tab';
 import { TabList } from 'src/components/Tabs/TabList';
