import React from 'react';
import { Controller, useWatch } from 'react-hook-form';

<<<<<<< HEAD
import { ImageSelectv2 } from 'src/components/ImageSelectv2/ImageSelectv2';
import { Paper } from '@linode/ui';
=======
import { ImageSelect } from 'src/components/ImageSelect/ImageSelect';
import { Paper } from 'src/components/Paper';
>>>>>>> 0cbb9761
import { Typography } from 'src/components/Typography';
import { useStackScriptQuery } from 'src/queries/stackscripts';

import { useLinodeCreateQueryParams } from '../../utilities';

import type { CreateLinodeRequest, Image } from '@linode/api-v4';

export const StackScriptImages = () => {
  const stackscriptId = useWatch<CreateLinodeRequest, 'stackscript_id'>({
    name: 'stackscript_id',
  });

  const { params } = useLinodeCreateQueryParams();

  const hasStackScriptSelected =
    stackscriptId !== null && stackscriptId !== undefined;

  const { data: stackscript } = useStackScriptQuery(
    stackscriptId ?? -1,
    hasStackScriptSelected
  );

  const shouldFilterImages = !stackscript?.images.includes('any/all');

  const imageSelectVariant = shouldFilterImages ? 'public' : 'all';

  const imageFilter = shouldFilterImages
    ? (image: Image) => stackscript?.images.includes(image.id) ?? false
    : undefined;

  const helperText = !hasStackScriptSelected
    ? `Select ${
        params.type === 'One-Click' ? 'an app' : 'a StackScript'
      } to see compatible Images.`
    : undefined;

  return (
    <Paper>
      <Typography variant="h2">Select an Image</Typography>
      <Controller<CreateLinodeRequest, 'image'>
        render={({ field, fieldState }) => (
          <ImageSelect
            disabled={!hasStackScriptSelected}
            errorText={fieldState.error?.message}
            filter={imageFilter}
            helperText={helperText}
            noOptionsText="No Compatible Images Available"
            onChange={(image) => field.onChange(image?.id ?? null)}
            selectIfOnlyOneOption
            value={field.value ?? null}
            variant={imageSelectVariant}
          />
        )}
        name="image"
      />
    </Paper>
  );
};<|MERGE_RESOLUTION|>--- conflicted
+++ resolved
@@ -1,13 +1,8 @@
+import { Paper } from '@linode/ui';
 import React from 'react';
 import { Controller, useWatch } from 'react-hook-form';
 
-<<<<<<< HEAD
-import { ImageSelectv2 } from 'src/components/ImageSelectv2/ImageSelectv2';
-import { Paper } from '@linode/ui';
-=======
 import { ImageSelect } from 'src/components/ImageSelect/ImageSelect';
-import { Paper } from 'src/components/Paper';
->>>>>>> 0cbb9761
 import { Typography } from 'src/components/Typography';
 import { useStackScriptQuery } from 'src/queries/stackscripts';
 
