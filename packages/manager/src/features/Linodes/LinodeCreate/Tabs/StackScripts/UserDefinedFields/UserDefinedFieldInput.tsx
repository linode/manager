import {
  Divider,
  FormControl,
  Radio,
  RadioGroup,
  Stack,
<<<<<<< HEAD
  Typography,
=======
  TextField,
>>>>>>> 4b3fe8ae
} from '@linode/ui';
import React from 'react';
import { useController, useFormContext } from 'react-hook-form';

import { Autocomplete } from 'src/components/Autocomplete/Autocomplete';
import { FormControlLabel } from 'src/components/FormControlLabel';
import { FormLabel } from 'src/components/FormLabel';
import { Link } from 'src/components/Link';
import PasswordInput from 'src/components/PasswordInput/PasswordInput';
<<<<<<< HEAD
import { TextField } from 'src/components/TextField';
=======
import { Typography } from 'src/components/Typography';
>>>>>>> 4b3fe8ae

import {
  getIsUDFHeader,
  getIsUDFMultiSelect,
  getIsUDFPasswordField,
  getIsUDFRequired,
  getIsUDFSingleSelect,
} from './utilities';

import type { CreateLinodeRequest, UserDefinedField } from '@linode/api-v4';

interface Props {
  userDefinedField: UserDefinedField;
}

export const UserDefinedFieldInput = ({ userDefinedField }: Props) => {
  const isRequired = getIsUDFRequired(userDefinedField);

  const { control, formState } = useFormContext<CreateLinodeRequest>();

  const { field } = useController<CreateLinodeRequest>({
    control,
    name: `stackscript_data.${userDefinedField.name}`,
  });

  // @ts-expect-error UDFs don't abide by the form's error type.
  const error = formState.errors?.[userDefinedField.name]?.message?.replace(
    'the UDF',
    ''
  );
  // We might be able to fix this by checking the message for "UDF" and fixing the key
  // when we put the error message in the react hook form state.

  if (getIsUDFHeader(userDefinedField)) {
    return (
      <Stack>
        <Divider />
        <Typography variant="h3">{userDefinedField.label}</Typography>
      </Stack>
    );
  }

  if (getIsUDFMultiSelect(userDefinedField)) {
    const options = userDefinedField
      .manyof!.split(',')
      .map((option) => ({ label: option }));

    const value = options.filter((option) =>
      field.value?.split(',').includes(option.label)
    );

    return (
      <Autocomplete
        onChange={(e, options) => {
          field.onChange(options.map((option) => option.label).join(','));
        }}
        textFieldProps={{
          required: isRequired,
        }}
        errorText={error}
        label={userDefinedField.label}
        multiple
        noMarginTop
        options={options}
        // If options are selected, hide the placeholder
        placeholder={value.length > 0 ? ' ' : undefined}
        value={value}
      />
    );
  }

  if (getIsUDFSingleSelect(userDefinedField)) {
    const options = userDefinedField
      .oneof!.split(',')
      .map((option) => ({ label: option }));

    const value = options.find((option) => option.label === field.value);

    if (options.length > 4) {
      return (
        <Autocomplete
          textFieldProps={{
            required: isRequired,
          }}
          disableClearable
          label={userDefinedField.label}
          onChange={(_, option) => field.onChange(option?.label ?? '')}
          options={options}
          value={value}
        />
      );
    }

    return (
      <FormControl>
        <FormLabel id={`${userDefinedField.name}-radio-group`} sx={{ mb: 0 }}>
          {userDefinedField.label}
        </FormLabel>
        <RadioGroup
          aria-labelledby={`${userDefinedField.name}-radio-group`}
          sx={{ mb: '0 !important' }}
        >
          {options.map((option) => (
            <FormControlLabel
              checked={option.label === field.value}
              control={<Radio />}
              key={option.label}
              label={option.label}
              onChange={() => field.onChange(option.label)}
            />
          ))}
        </RadioGroup>
      </FormControl>
    );
  }

  if (getIsUDFPasswordField(userDefinedField)) {
    const isTokenPassword = userDefinedField.name === 'token_password';
    return (
      <PasswordInput
        tooltipText={
          isTokenPassword ? (
            <>
              {' '}
              To create an API token, go to{' '}
              <Link to="/profile/tokens">your profile.</Link>
            </>
          ) : undefined
        }
        errorText={error}
        label={userDefinedField.label}
        noMarginTop
        onChange={(e) => field.onChange(e.target.value)}
        placeholder={isTokenPassword ? 'Enter your token' : 'Enter a password.'}
        required={isRequired}
        value={field.value ?? ''}
      />
    );
  }

  return (
    <TextField
      errorText={error}
      helperText={userDefinedField.example}
      label={userDefinedField.label}
      noMarginTop
      onChange={(e) => field.onChange(e.target.value)}
      required={isRequired}
      value={field.value ?? ''}
    />
  );
};<|MERGE_RESOLUTION|>--- conflicted
+++ resolved
@@ -4,11 +4,8 @@
   Radio,
   RadioGroup,
   Stack,
-<<<<<<< HEAD
+  TextField,
   Typography,
-=======
-  TextField,
->>>>>>> 4b3fe8ae
 } from '@linode/ui';
 import React from 'react';
 import { useController, useFormContext } from 'react-hook-form';
@@ -18,11 +15,6 @@
 import { FormLabel } from 'src/components/FormLabel';
 import { Link } from 'src/components/Link';
 import PasswordInput from 'src/components/PasswordInput/PasswordInput';
-<<<<<<< HEAD
-import { TextField } from 'src/components/TextField';
-=======
-import { Typography } from 'src/components/Typography';
->>>>>>> 4b3fe8ae
 
 import {
   getIsUDFHeader,
