--- conflicted
+++ resolved
@@ -10,7 +10,7 @@
   Typography,
 } from '@linode/ui';
 import React from 'react';
-import { FieldError, useController, useFormContext } from 'react-hook-form';
+import { useController, useFormContext } from 'react-hook-form';
 
 import { FormLabel } from 'src/components/FormLabel';
 import { Link } from 'src/components/Link';
@@ -25,6 +25,7 @@
 } from './utilities';
 
 import type { CreateLinodeRequest, UserDefinedField } from '@linode/api-v4';
+import type { FieldError } from 'react-hook-form';
 
 interface Props {
   userDefinedField: UserDefinedField;
@@ -40,18 +41,12 @@
     name: `stackscript_data.${userDefinedField.name}`,
   });
 
-<<<<<<< HEAD
-  const error = ( // @ts-expect-error UDFs don't abide by the form's error type. This is an api-v4 bug.
-    formState.errors?.[userDefinedField.name] ?? fieldState.error
-  )?.message?.replace('the UDF', '');
-=======
   // @ts-expect-error UDFs don't abide by the form's error type. This is an api-v4 bug.
   const apiError = formState.errors?.[userDefinedField.name] as
     | FieldError
     | undefined;
 
   const error = (apiError ?? fieldState.error)?.message?.replace('the UDF', '');
->>>>>>> 9eade9d8
 
   // We might be able to fix this by checking the message for "UDF" and fixing the key
   // when we put the error message in the react hook form state.
