import { getAPIFilterFromQuery } from '@linode/search';
import { Typography } from '@linode/ui';
import {
  Box,
  Button,
  CircleProgress,
  IconButton,
  InputAdornment,
  Stack,
  TextField,
  TooltipIcon,
} from '@linode/ui';
import CloseIcon from '@mui/icons-material/Close';
import { useQueryClient } from '@tanstack/react-query';
import React, { useState } from 'react';
import { useController, useFormContext } from 'react-hook-form';
import { Waypoint } from 'react-waypoint';
import { debounce } from 'throttle-debounce';

import { Table } from 'src/components/Table';
import { TableBody } from 'src/components/TableBody';
import { TableCell } from 'src/components/TableCell/TableCell';
import { TableHead } from 'src/components/TableHead';
import { TableRow } from 'src/components/TableRow/TableRow';
import { TableRowEmpty } from 'src/components/TableRowEmpty/TableRowEmpty';
import { TableRowError } from 'src/components/TableRowError/TableRowError';
import { TableRowLoading } from 'src/components/TableRowLoading/TableRowLoading';
import { TableSortCell } from 'src/components/TableSortCell';
<<<<<<< HEAD
import { StackScriptSearchHelperText } from 'src/features/StackScripts/Partials/StackScriptSearchHelperText';
=======
>>>>>>> c580bfcf
import { useOrder } from 'src/hooks/useOrder';
import {
  useStackScriptQuery,
  useStackScriptsInfiniteQuery,
} from 'src/queries/stackscripts';

import {
  getGeneratedLinodeLabel,
  useLinodeCreateQueryParams,
} from '../../utilities';
import { StackScriptDetailsDialog } from './StackScriptDetailsDialog';
import { StackScriptSelectionRow } from './StackScriptSelectionRow';
import { getDefaultUDFData } from './UserDefinedFields/utilities';
import {
  accountStackScriptFilter,
  communityStackScriptFilter,
} from './utilities';

import type { StackScriptTabType } from './utilities';
import type { CreateLinodeRequest } from '@linode/api-v4';

interface Props {
  type: StackScriptTabType;
}

export const StackScriptSelectionList = ({ type }: Props) => {
  const [query, setQuery] = useState<string>();

  const queryClient = useQueryClient();

  const { handleOrderChange, order, orderBy } = useOrder({
    order: 'desc',
    orderBy: 'deployments_total',
  });

  const {
    control,
    formState: {
      dirtyFields: { label: isLabelFieldDirty },
    },
    getValues,
    setValue,
  } = useFormContext<CreateLinodeRequest>();

  const { field } = useController({
    control,
    name: 'stackscript_id',
  });

  const [selectedStackScriptId, setSelectedStackScriptId] = useState<number>();

  const { params, updateParams } = useLinodeCreateQueryParams();

  const hasPreselectedStackScript = Boolean(params.stackScriptID);

  const { data: stackscript } = useStackScriptQuery(
    params.stackScriptID ?? -1,
    hasPreselectedStackScript
  );

  const filter =
    type === 'Community'
      ? communityStackScriptFilter
      : accountStackScriptFilter;

  const {
    error: searchParseError,
    filter: searchFilter,
  } = getAPIFilterFromQuery(query, {
    searchableFieldsWithoutOperator: ['username', 'label', 'description'],
  });

  const {
    data,
    error,
    fetchNextPage,
    hasNextPage,
    isFetching,
    isFetchingNextPage,
    isLoading,
  } = useStackScriptsInfiniteQuery(
    {
      ['+order']: order,
      ['+order_by']: orderBy,
      ...filter,
      ...searchFilter,
    },
    !hasPreselectedStackScript
  );

  const stackscripts = data?.pages.flatMap((page) => page.data);

  if (hasPreselectedStackScript) {
    return (
      <Stack spacing={1}>
        <Table>
          <TableHead>
            <TableRow>
              <TableCell sx={{ width: 20 }} />
              <TableCell>StackScript</TableCell>
              <TableCell sx={{ minWidth: 120 }} />
            </TableRow>
          </TableHead>
          <TableBody>
            {stackscript && (
              <StackScriptSelectionRow
                disabled
                isSelected={field.value === stackscript.id}
                onOpenDetails={() => setSelectedStackScriptId(stackscript.id)}
                stackscript={stackscript}
              />
            )}
          </TableBody>
        </Table>
        <Box display="flex" justifyContent="flex-end">
          <Button
            onClick={() => {
              field.onChange(null);
              setValue('image', null);
              updateParams({ stackScriptID: undefined });
            }}
          >
            Choose Another StackScript
          </Button>
        </Box>
      </Stack>
    );
  }

  return (
    <Box sx={{ height: 500, overflow: 'auto' }}>
      <TextField
        InputProps={{
          endAdornment: query && (
            <InputAdornment position="end">
              {isFetching && <CircleProgress size="sm" />}
              {searchParseError && (
                <TooltipIcon status="error" text={searchParseError.message} />
              )}
              <IconButton
                aria-label="Clear"
                onClick={() => setQuery('')}
                size="small"
              >
                <CloseIcon />
              </IconButton>
            </InputAdornment>
          ),
        }}
        hideLabel
        label="Search"
        onChange={debounce(400, (e) => setQuery(e.target.value))}
        placeholder="Search StackScripts"
        spellCheck={false}
        tooltipText={<StackScriptSearchHelperText />}
        tooltipWidth={300}
        value={query}
      />
      <Table sx={{ mt: 1 }}>
        <TableHead>
          <TableRow>
            <TableCell sx={{ width: 20 }} />
            <TableSortCell
              active={orderBy === 'label'}
              direction={order}
              handleClick={handleOrderChange}
              label="label"
            >
              StackScript
            </TableSortCell>
            <TableCell />
          </TableRow>
        </TableHead>
        <TableBody>
          {stackscripts?.map((stackscript) => (
            <StackScriptSelectionRow
              onSelect={async () => {
                setValue('image', null);
                setValue(
                  'stackscript_data',
                  getDefaultUDFData(stackscript.user_defined_fields)
                );
                field.onChange(stackscript.id);

                if (!isLabelFieldDirty) {
                  setValue(
                    'label',
                    await getGeneratedLinodeLabel({
                      queryClient,
                      tab: 'StackScripts',
                      values: getValues(),
                    })
                  );
                }
              }}
              isSelected={field.value === stackscript.id}
              key={stackscript.id}
              onOpenDetails={() => setSelectedStackScriptId(stackscript.id)}
              stackscript={stackscript}
            />
          ))}
          {data?.pages[0].results === 0 && <TableRowEmpty colSpan={3} />}
          {error && <TableRowError colSpan={3} message={error[0].reason} />}
          {isLoading && <TableRowLoading columns={3} rows={25} />}
          {(isFetchingNextPage || hasNextPage) && (
            <TableRowLoading columns={3} rows={1} />
          )}
        </TableBody>
      </Table>
      {hasNextPage && <Waypoint onEnter={() => fetchNextPage()} />}
      <StackScriptDetailsDialog
        id={selectedStackScriptId}
        onClose={() => setSelectedStackScriptId(undefined)}
        open={selectedStackScriptId !== undefined}
      />
    </Box>
  );
};<|MERGE_RESOLUTION|>--- conflicted
+++ resolved
@@ -1,5 +1,4 @@
 import { getAPIFilterFromQuery } from '@linode/search';
-import { Typography } from '@linode/ui';
 import {
   Box,
   Button,
@@ -26,10 +25,7 @@
 import { TableRowError } from 'src/components/TableRowError/TableRowError';
 import { TableRowLoading } from 'src/components/TableRowLoading/TableRowLoading';
 import { TableSortCell } from 'src/components/TableSortCell';
-<<<<<<< HEAD
 import { StackScriptSearchHelperText } from 'src/features/StackScripts/Partials/StackScriptSearchHelperText';
-=======
->>>>>>> c580bfcf
 import { useOrder } from 'src/hooks/useOrder';
 import {
   useStackScriptQuery,
