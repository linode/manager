import { getAPIFilterFromQuery } from '@linode/search';
<<<<<<< HEAD
import { Box, IconButton } from '@linode/ui';
=======
import { IconButton, InputAdornment } from '@linode/ui';
>>>>>>> 7a17a78f
import CloseIcon from '@mui/icons-material/Close';
import { useQueryClient } from '@tanstack/react-query';
import React, { useState } from 'react';
import { useController, useFormContext } from 'react-hook-form';
import { Waypoint } from 'react-waypoint';
import { debounce } from 'throttle-debounce';

import { Button } from 'src/components/Button/Button';
import { CircleProgress } from 'src/components/CircleProgress';
import { Code } from 'src/components/Code/Code';
import { Stack } from 'src/components/Stack';
import { Table } from 'src/components/Table';
import { TableBody } from 'src/components/TableBody';
import { TableCell } from 'src/components/TableCell/TableCell';
import { TableHead } from 'src/components/TableHead';
import { TableRow } from 'src/components/TableRow/TableRow';
import { TableRowEmpty } from 'src/components/TableRowEmpty/TableRowEmpty';
import { TableRowError } from 'src/components/TableRowError/TableRowError';
import { TableRowLoading } from 'src/components/TableRowLoading/TableRowLoading';
import { TableSortCell } from 'src/components/TableSortCell';
import { TextField } from 'src/components/TextField';
import { TooltipIcon } from 'src/components/TooltipIcon';
import { Typography } from 'src/components/Typography';
import { useOrder } from 'src/hooks/useOrder';
import {
  useStackScriptQuery,
  useStackScriptsInfiniteQuery,
} from 'src/queries/stackscripts';

import {
  getGeneratedLinodeLabel,
  useLinodeCreateQueryParams,
} from '../../utilities';
import { StackScriptDetailsDialog } from './StackScriptDetailsDialog';
import { StackScriptSelectionRow } from './StackScriptSelectionRow';
import { getDefaultUDFData } from './UserDefinedFields/utilities';
import {
  accountStackScriptFilter,
  communityStackScriptFilter,
} from './utilities';

import type { StackScriptTabType } from './utilities';
import type { CreateLinodeRequest } from '@linode/api-v4';

interface Props {
  type: StackScriptTabType;
}

export const StackScriptSelectionList = ({ type }: Props) => {
  const [query, setQuery] = useState<string>();

  const queryClient = useQueryClient();

  const { handleOrderChange, order, orderBy } = useOrder({
    order: 'desc',
    orderBy: 'deployments_total',
  });

  const {
    control,
    formState: {
      dirtyFields: { label: isLabelFieldDirty },
    },
    getValues,
    setValue,
  } = useFormContext<CreateLinodeRequest>();

  const { field } = useController({
    control,
    name: 'stackscript_id',
  });

  const [selectedStackScriptId, setSelectedStackScriptId] = useState<number>();

  const { params, updateParams } = useLinodeCreateQueryParams();

  const hasPreselectedStackScript = Boolean(params.stackScriptID);

  const { data: stackscript } = useStackScriptQuery(
    params.stackScriptID ?? -1,
    hasPreselectedStackScript
  );

  const filter =
    type === 'Community'
      ? communityStackScriptFilter
      : accountStackScriptFilter;

  const {
    error: searchParseError,
    filter: searchFilter,
  } = getAPIFilterFromQuery(query, {
    searchableFieldsWithoutOperator: ['username', 'label', 'description'],
  });

  const {
    data,
    error,
    fetchNextPage,
    hasNextPage,
    isFetching,
    isFetchingNextPage,
    isLoading,
  } = useStackScriptsInfiniteQuery(
    {
      ['+order']: order,
      ['+order_by']: orderBy,
      ...filter,
      ...searchFilter,
    },
    !hasPreselectedStackScript
  );

  const stackscripts = data?.pages.flatMap((page) => page.data);

  if (hasPreselectedStackScript) {
    return (
      <Stack spacing={1}>
        <Table>
          <TableHead>
            <TableRow>
              <TableCell sx={{ width: 20 }}></TableCell>
              <TableCell>StackScript</TableCell>
              <TableCell sx={{ minWidth: 120 }}></TableCell>
            </TableRow>
          </TableHead>
          <TableBody>
            {stackscript && (
              <StackScriptSelectionRow
                disabled
                isSelected={field.value === stackscript.id}
                onOpenDetails={() => setSelectedStackScriptId(stackscript.id)}
                stackscript={stackscript}
              />
            )}
          </TableBody>
        </Table>
        <Box display="flex" justifyContent="flex-end">
          <Button
            onClick={() => {
              field.onChange(null);
              setValue('image', null);
              updateParams({ stackScriptID: undefined });
            }}
          >
            Choose Another StackScript
          </Button>
        </Box>
      </Stack>
    );
  }

  return (
    <Box sx={{ height: 500, overflow: 'auto' }}>
      <TextField
        InputProps={{
          endAdornment: query && (
            <InputAdornment position="end">
              {isFetching && <CircleProgress size="sm" />}
              {searchParseError && (
                <TooltipIcon status="error" text={searchParseError.message} />
              )}
              <IconButton
                aria-label="Clear"
                onClick={() => setQuery('')}
                size="small"
              >
                <CloseIcon />
              </IconButton>
            </InputAdornment>
          ),
        }}
        tooltipText={
          <Stack spacing={1}>
            <Typography>
              You can search for a specific item by prepending your search term
              with "username:", "label:", or "description:".
            </Typography>
            <Box>
              <Typography fontFamily={(theme) => theme.font.bold}>
                Examples
              </Typography>
              <Typography fontSize="0.8rem">
                <Code>username: linode</Code>
              </Typography>
              <Typography fontSize="0.8rem">
                <Code>label: sql</Code>
              </Typography>
              <Typography fontSize="0.8rem">
                <Code>description: "ubuntu server"</Code>
              </Typography>
              <Typography fontSize="0.8rem">
                <Code>label: sql or label: php</Code>
              </Typography>
            </Box>
          </Stack>
        }
        hideLabel
        label="Search"
        onChange={debounce(400, (e) => setQuery(e.target.value))}
        placeholder="Search StackScripts"
        spellCheck={false}
        tooltipWidth={300}
        value={query}
      />
      <Table sx={{ mt: 1 }}>
        <TableHead>
          <TableRow>
            <TableCell sx={{ width: 20 }}></TableCell>
            <TableSortCell
              active={orderBy === 'label'}
              direction={order}
              handleClick={handleOrderChange}
              label="label"
            >
              StackScript
            </TableSortCell>
            <TableCell></TableCell>
          </TableRow>
        </TableHead>
        <TableBody>
          {stackscripts?.map((stackscript) => (
            <StackScriptSelectionRow
              onSelect={async () => {
                setValue('image', null);
                setValue(
                  'stackscript_data',
                  getDefaultUDFData(stackscript.user_defined_fields)
                );
                field.onChange(stackscript.id);

                if (!isLabelFieldDirty) {
                  setValue(
                    'label',
                    await getGeneratedLinodeLabel({
                      queryClient,
                      tab: 'StackScripts',
                      values: getValues(),
                    })
                  );
                }
              }}
              isSelected={field.value === stackscript.id}
              key={stackscript.id}
              onOpenDetails={() => setSelectedStackScriptId(stackscript.id)}
              stackscript={stackscript}
            />
          ))}
          {data?.pages[0].results === 0 && <TableRowEmpty colSpan={3} />}
          {error && <TableRowError colSpan={3} message={error[0].reason} />}
          {isLoading && <TableRowLoading columns={3} rows={25} />}
          {(isFetchingNextPage || hasNextPage) && (
            <TableRowLoading columns={3} rows={1} />
          )}
        </TableBody>
      </Table>
      {hasNextPage && <Waypoint onEnter={() => fetchNextPage()} />}
      <StackScriptDetailsDialog
        id={selectedStackScriptId}
        onClose={() => setSelectedStackScriptId(undefined)}
        open={selectedStackScriptId !== undefined}
      />
    </Box>
  );
};<|MERGE_RESOLUTION|>--- conflicted
+++ resolved
@@ -1,9 +1,5 @@
 import { getAPIFilterFromQuery } from '@linode/search';
-<<<<<<< HEAD
-import { Box, IconButton } from '@linode/ui';
-=======
-import { IconButton, InputAdornment } from '@linode/ui';
->>>>>>> 7a17a78f
+import { Box, IconButton, InputAdornment } from '@linode/ui';
 import CloseIcon from '@mui/icons-material/Close';
 import { useQueryClient } from '@tanstack/react-query';
 import React, { useState } from 'react';
