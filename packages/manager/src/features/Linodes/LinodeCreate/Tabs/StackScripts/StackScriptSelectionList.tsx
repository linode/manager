import { getAPIFilterFromQuery } from '@linode/search';
<<<<<<< HEAD
import { InputAdornment } from '@linode/ui';
=======
import { IconButton } from '@linode/ui';
>>>>>>> 6c6f7008
import CloseIcon from '@mui/icons-material/Close';
import { useQueryClient } from '@tanstack/react-query';
import React, { useState } from 'react';
import { useController, useFormContext } from 'react-hook-form';
import { Waypoint } from 'react-waypoint';
import { debounce } from 'throttle-debounce';

import { Box } from 'src/components/Box';
import { Button } from 'src/components/Button/Button';
import { CircleProgress } from 'src/components/CircleProgress';
import { Code } from 'src/components/Code/Code';
<<<<<<< HEAD
import { IconButton } from 'src/components/IconButton';
=======
import { InputAdornment } from 'src/components/InputAdornment';
>>>>>>> 6c6f7008
import { Stack } from 'src/components/Stack';
import { Table } from 'src/components/Table';
import { TableBody } from 'src/components/TableBody';
import { TableCell } from 'src/components/TableCell/TableCell';
import { TableHead } from 'src/components/TableHead';
import { TableRow } from 'src/components/TableRow/TableRow';
import { TableRowEmpty } from 'src/components/TableRowEmpty/TableRowEmpty';
import { TableRowError } from 'src/components/TableRowError/TableRowError';
import { TableRowLoading } from 'src/components/TableRowLoading/TableRowLoading';
import { TableSortCell } from 'src/components/TableSortCell';
import { TextField } from 'src/components/TextField';
import { TooltipIcon } from 'src/components/TooltipIcon';
import { Typography } from 'src/components/Typography';
import { useOrder } from 'src/hooks/useOrder';
import {
  useStackScriptQuery,
  useStackScriptsInfiniteQuery,
} from 'src/queries/stackscripts';

import {
  getGeneratedLinodeLabel,
  useLinodeCreateQueryParams,
} from '../../utilities';
import { StackScriptDetailsDialog } from './StackScriptDetailsDialog';
import { StackScriptSelectionRow } from './StackScriptSelectionRow';
import { getDefaultUDFData } from './UserDefinedFields/utilities';
import {
  accountStackScriptFilter,
  communityStackScriptFilter,
} from './utilities';

import type { StackScriptTabType } from './utilities';
import type { CreateLinodeRequest } from '@linode/api-v4';

interface Props {
  type: StackScriptTabType;
}

export const StackScriptSelectionList = ({ type }: Props) => {
  const [query, setQuery] = useState<string>();

  const queryClient = useQueryClient();

  const { handleOrderChange, order, orderBy } = useOrder({
    order: 'desc',
    orderBy: 'deployments_total',
  });

  const {
    control,
    formState: {
      dirtyFields: { label: isLabelFieldDirty },
    },
    getValues,
    setValue,
  } = useFormContext<CreateLinodeRequest>();

  const { field } = useController({
    control,
    name: 'stackscript_id',
  });

  const [selectedStackScriptId, setSelectedStackScriptId] = useState<number>();

  const { params, updateParams } = useLinodeCreateQueryParams();

  const hasPreselectedStackScript = Boolean(params.stackScriptID);

  const { data: stackscript } = useStackScriptQuery(
    params.stackScriptID ?? -1,
    hasPreselectedStackScript
  );

  const filter =
    type === 'Community'
      ? communityStackScriptFilter
      : accountStackScriptFilter;

  const {
    error: searchParseError,
    filter: searchFilter,
  } = getAPIFilterFromQuery(query, {
    searchableFieldsWithoutOperator: ['username', 'label', 'description'],
  });

  const {
    data,
    error,
    fetchNextPage,
    hasNextPage,
    isFetching,
    isFetchingNextPage,
    isLoading,
  } = useStackScriptsInfiniteQuery(
    {
      ['+order']: order,
      ['+order_by']: orderBy,
      ...filter,
      ...searchFilter,
    },
    !hasPreselectedStackScript
  );

  const stackscripts = data?.pages.flatMap((page) => page.data);

  if (hasPreselectedStackScript) {
    return (
      <Stack spacing={1}>
        <Table>
          <TableHead>
            <TableRow>
              <TableCell sx={{ width: 20 }}></TableCell>
              <TableCell>StackScript</TableCell>
              <TableCell sx={{ minWidth: 120 }}></TableCell>
            </TableRow>
          </TableHead>
          <TableBody>
            {stackscript && (
              <StackScriptSelectionRow
                disabled
                isSelected={field.value === stackscript.id}
                onOpenDetails={() => setSelectedStackScriptId(stackscript.id)}
                stackscript={stackscript}
              />
            )}
          </TableBody>
        </Table>
        <Box display="flex" justifyContent="flex-end">
          <Button
            onClick={() => {
              field.onChange(null);
              setValue('image', null);
              updateParams({ stackScriptID: undefined });
            }}
          >
            Choose Another StackScript
          </Button>
        </Box>
      </Stack>
    );
  }

  return (
    <Box sx={{ height: 500, overflow: 'auto' }}>
      <TextField
        InputProps={{
          endAdornment: query && (
            <InputAdornment position="end">
              {isFetching && <CircleProgress size="sm" />}
              {searchParseError && (
                <TooltipIcon status="error" text={searchParseError.message} />
              )}
              <IconButton
                aria-label="Clear"
                onClick={() => setQuery('')}
                size="small"
              >
                <CloseIcon />
              </IconButton>
            </InputAdornment>
          ),
        }}
        tooltipText={
          <Stack spacing={1}>
            <Typography>
              You can search for a specific item by prepending your search term
              with "username:", "label:", or "description:".
            </Typography>
            <Box>
              <Typography fontFamily={(theme) => theme.font.bold}>
                Examples
              </Typography>
              <Typography fontSize="0.8rem">
                <Code>username: linode</Code>
              </Typography>
              <Typography fontSize="0.8rem">
                <Code>label: sql</Code>
              </Typography>
              <Typography fontSize="0.8rem">
                <Code>description: "ubuntu server"</Code>
              </Typography>
              <Typography fontSize="0.8rem">
                <Code>label: sql or label: php</Code>
              </Typography>
            </Box>
          </Stack>
        }
        hideLabel
        label="Search"
        onChange={debounce(400, (e) => setQuery(e.target.value))}
        placeholder="Search StackScripts"
        spellCheck={false}
        tooltipWidth={300}
        value={query}
      />
      <Table sx={{ mt: 1 }}>
        <TableHead>
          <TableRow>
            <TableCell sx={{ width: 20 }}></TableCell>
            <TableSortCell
              active={orderBy === 'label'}
              direction={order}
              handleClick={handleOrderChange}
              label="label"
            >
              StackScript
            </TableSortCell>
            <TableCell></TableCell>
          </TableRow>
        </TableHead>
        <TableBody>
          {stackscripts?.map((stackscript) => (
            <StackScriptSelectionRow
              onSelect={async () => {
                setValue('image', null);
                setValue(
                  'stackscript_data',
                  getDefaultUDFData(stackscript.user_defined_fields)
                );
                field.onChange(stackscript.id);

                if (!isLabelFieldDirty) {
                  setValue(
                    'label',
                    await getGeneratedLinodeLabel({
                      queryClient,
                      tab: 'StackScripts',
                      values: getValues(),
                    })
                  );
                }
              }}
              isSelected={field.value === stackscript.id}
              key={stackscript.id}
              onOpenDetails={() => setSelectedStackScriptId(stackscript.id)}
              stackscript={stackscript}
            />
          ))}
          {data?.pages[0].results === 0 && <TableRowEmpty colSpan={3} />}
          {error && <TableRowError colSpan={3} message={error[0].reason} />}
          {isLoading && <TableRowLoading columns={3} rows={25} />}
          {(isFetchingNextPage || hasNextPage) && (
            <TableRowLoading columns={3} rows={1} />
          )}
        </TableBody>
      </Table>
      {hasNextPage && <Waypoint onEnter={() => fetchNextPage()} />}
      <StackScriptDetailsDialog
        id={selectedStackScriptId}
        onClose={() => setSelectedStackScriptId(undefined)}
        open={selectedStackScriptId !== undefined}
      />
    </Box>
  );
};<|MERGE_RESOLUTION|>--- conflicted
+++ resolved
@@ -1,9 +1,5 @@
 import { getAPIFilterFromQuery } from '@linode/search';
-<<<<<<< HEAD
-import { InputAdornment } from '@linode/ui';
-=======
-import { IconButton } from '@linode/ui';
->>>>>>> 6c6f7008
+import { IconButton, InputAdornment } from '@linode/ui';
 import CloseIcon from '@mui/icons-material/Close';
 import { useQueryClient } from '@tanstack/react-query';
 import React, { useState } from 'react';
@@ -15,11 +11,6 @@
 import { Button } from 'src/components/Button/Button';
 import { CircleProgress } from 'src/components/CircleProgress';
 import { Code } from 'src/components/Code/Code';
-<<<<<<< HEAD
-import { IconButton } from 'src/components/IconButton';
-=======
-import { InputAdornment } from 'src/components/InputAdornment';
->>>>>>> 6c6f7008
 import { Stack } from 'src/components/Stack';
 import { Table } from 'src/components/Table';
 import { TableBody } from 'src/components/TableBody';
