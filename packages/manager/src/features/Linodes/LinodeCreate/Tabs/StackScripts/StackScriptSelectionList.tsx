import { getAPIFilterFromQuery } from '@linode/search';
import {
  Box,
  Button,
  CircleProgress,
  IconButton,
  InputAdornment,
  Stack,
  TextField,
  TooltipIcon,
} from '@linode/ui';
import CloseIcon from '@mui/icons-material/Close';
import { useQueryClient } from '@tanstack/react-query';
import React, { useState } from 'react';
import { useController, useFormContext } from 'react-hook-form';
import { Waypoint } from 'react-waypoint';
import { debounce } from 'throttle-debounce';

import { Table } from 'src/components/Table';
import { TableBody } from 'src/components/TableBody';
import { TableCell } from 'src/components/TableCell/TableCell';
import { TableHead } from 'src/components/TableHead';
import { TableRow } from 'src/components/TableRow/TableRow';
import { TableRowEmpty } from 'src/components/TableRowEmpty/TableRowEmpty';
import { TableRowError } from 'src/components/TableRowError/TableRowError';
import { TableRowLoading } from 'src/components/TableRowLoading/TableRowLoading';
import { TableSortCell } from 'src/components/TableSortCell';
import { StackScriptSearchHelperText } from 'src/features/StackScripts/Partials/StackScriptSearchHelperText';
import { useOrder } from 'src/hooks/useOrder';
import {
  useStackScriptQuery,
  useStackScriptsInfiniteQuery,
} from 'src/queries/stackscripts';

import {
  getGeneratedLinodeLabel,
  useLinodeCreateQueryParams,
} from '../../utilities';
import { StackScriptDetailsDialog } from './StackScriptDetailsDialog';
import { StackScriptSelectionRow } from './StackScriptSelectionRow';
import { getDefaultUDFData } from './UserDefinedFields/utilities';
import {
  accountStackScriptFilter,
  communityStackScriptFilter,
} from './utilities';

import type { StackScriptTabType } from './utilities';
import type { CreateLinodeRequest } from '@linode/api-v4';

interface Props {
  type: StackScriptTabType;
}

export const StackScriptSelectionList = ({ type }: Props) => {
  const [query, setQuery] = useState<string>();

  const queryClient = useQueryClient();

  const { handleOrderChange, order, orderBy } = useOrder({
    order: 'desc',
    orderBy: 'deployments_total',
  });

  const {
    control,
    formState: {
      dirtyFields: { label: isLabelFieldDirty },
    },
    getValues,
    setValue,
  } = useFormContext<CreateLinodeRequest>();

  const { field } = useController({
    control,
    name: 'stackscript_id',
  });

  const [selectedStackScriptId, setSelectedStackScriptId] = useState<number>();

  const { params, updateParams } = useLinodeCreateQueryParams();

  const hasPreselectedStackScript = Boolean(params.stackScriptID);

  const { data: stackscript } = useStackScriptQuery(
    params.stackScriptID ?? -1,
    hasPreselectedStackScript
  );

  const filter =
    type === 'Community'
      ? communityStackScriptFilter
      : accountStackScriptFilter;

  const {
    error: searchParseError,
    filter: searchFilter,
  } = getAPIFilterFromQuery(query, {
    searchableFieldsWithoutOperator: ['username', 'label', 'description'],
  });

  const {
    data,
    error,
    fetchNextPage,
    hasNextPage,
    isFetching,
    isFetchingNextPage,
    isLoading,
  } = useStackScriptsInfiniteQuery(
    {
      ['+order']: order,
      ['+order_by']: orderBy,
      ...filter,
      ...searchFilter,
    },
    !hasPreselectedStackScript
  );

  const stackscripts = data?.pages.flatMap((page) => page.data);

  if (hasPreselectedStackScript) {
    return (
      <Stack spacing={1}>
        <Table>
          <TableHead>
            <TableRow>
              <TableCell sx={{ width: 20 }} />
              <TableCell>StackScript</TableCell>
              <TableCell sx={{ minWidth: 120 }} />
            </TableRow>
          </TableHead>
          <TableBody>
            {stackscript && (
              <StackScriptSelectionRow
                disabled
                isSelected={field.value === stackscript.id}
                onOpenDetails={() => setSelectedStackScriptId(stackscript.id)}
                stackscript={stackscript}
              />
            )}
          </TableBody>
        </Table>
        <Box display="flex" justifyContent="flex-end">
          <Button
            onClick={() => {
              field.onChange(null);
              setValue('image', null);
              updateParams({ stackScriptID: undefined });
            }}
          >
            Choose Another StackScript
          </Button>
        </Box>
      </Stack>
    );
  }

  return (
    <Box sx={{ height: 500, overflow: 'auto' }}>
      <TextField
        InputProps={{
          endAdornment: query && (
            <InputAdornment position="end">
              {isFetching && <CircleProgress size="sm" />}
              {searchParseError && (
                <TooltipIcon status="error" text={searchParseError.message} />
              )}
              <IconButton
                aria-label="Clear"
                onClick={() => setQuery('')}
                size="small"
              >
                <CloseIcon />
              </IconButton>
            </InputAdornment>
          ),
        }}
<<<<<<< HEAD
        tooltipText={
          <Stack spacing={1}>
            <Typography>
              You can search for a specific item by prepending your search term
              with "username:", "label:", or "description:".
            </Typography>
            <Box>
              <Typography sx={(theme) => ({ font: theme.font.bold })}>
                Examples
              </Typography>
              <Typography fontSize="0.8rem">
                <Code>username: linode</Code>
              </Typography>
              <Typography fontSize="0.8rem">
                <Code>label: sql</Code>
              </Typography>
              <Typography fontSize="0.8rem">
                <Code>description: "ubuntu server"</Code>
              </Typography>
              <Typography fontSize="0.8rem">
                <Code>label: sql or label: php</Code>
              </Typography>
            </Box>
          </Stack>
        }
=======
>>>>>>> c19c8cea
        hideLabel
        label="Search"
        onChange={debounce(400, (e) => setQuery(e.target.value))}
        placeholder="Search StackScripts"
        spellCheck={false}
        tooltipText={<StackScriptSearchHelperText />}
        tooltipWidth={300}
        value={query}
      />
      <Table sx={{ mt: 1 }}>
        <TableHead>
          <TableRow>
            <TableCell sx={{ width: 20 }} />
            <TableSortCell
              active={orderBy === 'label'}
              direction={order}
              handleClick={handleOrderChange}
              label="label"
            >
              StackScript
            </TableSortCell>
            <TableCell />
          </TableRow>
        </TableHead>
        <TableBody>
          {stackscripts?.map((stackscript) => (
            <StackScriptSelectionRow
              onSelect={async () => {
                setValue('image', null);
                setValue(
                  'stackscript_data',
                  getDefaultUDFData(stackscript.user_defined_fields)
                );
                field.onChange(stackscript.id);

                if (!isLabelFieldDirty) {
                  setValue(
                    'label',
                    await getGeneratedLinodeLabel({
                      queryClient,
                      tab: 'StackScripts',
                      values: getValues(),
                    })
                  );
                }
              }}
              isSelected={field.value === stackscript.id}
              key={stackscript.id}
              onOpenDetails={() => setSelectedStackScriptId(stackscript.id)}
              stackscript={stackscript}
            />
          ))}
          {data?.pages[0].results === 0 && <TableRowEmpty colSpan={3} />}
          {error && <TableRowError colSpan={3} message={error[0].reason} />}
          {isLoading && <TableRowLoading columns={3} rows={25} />}
          {(isFetchingNextPage || hasNextPage) && (
            <TableRowLoading columns={3} rows={1} />
          )}
        </TableBody>
      </Table>
      {hasNextPage && <Waypoint onEnter={() => fetchNextPage()} />}
      <StackScriptDetailsDialog
        id={selectedStackScriptId}
        onClose={() => setSelectedStackScriptId(undefined)}
        open={selectedStackScriptId !== undefined}
      />
    </Box>
  );
};<|MERGE_RESOLUTION|>--- conflicted
+++ resolved
@@ -175,34 +175,6 @@
             </InputAdornment>
           ),
         }}
-<<<<<<< HEAD
-        tooltipText={
-          <Stack spacing={1}>
-            <Typography>
-              You can search for a specific item by prepending your search term
-              with "username:", "label:", or "description:".
-            </Typography>
-            <Box>
-              <Typography sx={(theme) => ({ font: theme.font.bold })}>
-                Examples
-              </Typography>
-              <Typography fontSize="0.8rem">
-                <Code>username: linode</Code>
-              </Typography>
-              <Typography fontSize="0.8rem">
-                <Code>label: sql</Code>
-              </Typography>
-              <Typography fontSize="0.8rem">
-                <Code>description: "ubuntu server"</Code>
-              </Typography>
-              <Typography fontSize="0.8rem">
-                <Code>label: sql or label: php</Code>
-              </Typography>
-            </Box>
-          </Stack>
-        }
-=======
->>>>>>> c19c8cea
         hideLabel
         label="Search"
         onChange={debounce(400, (e) => setQuery(e.target.value))}
