import { getAPIFilterFromQuery } from '@linode/search';
import {
  Box,
  Button,
  CircleProgress,
  IconButton,
  InputAdornment,
  Stack,
  TooltipIcon,
} from '@linode/ui';
import CloseIcon from '@mui/icons-material/Close';
import { useQueryClient } from '@tanstack/react-query';
import React, { useState } from 'react';
import { useController, useFormContext } from 'react-hook-form';
import { Waypoint } from 'react-waypoint';
import { debounce } from 'throttle-debounce';

<<<<<<< HEAD
import { Button } from 'src/components/Button/Button';
import { CircleProgress } from 'src/components/CircleProgress';
=======
import { Code } from 'src/components/Code/Code';
>>>>>>> 84de9044
import { Table } from 'src/components/Table';
import { TableBody } from 'src/components/TableBody';
import { TableCell } from 'src/components/TableCell/TableCell';
import { TableHead } from 'src/components/TableHead';
import { TableRow } from 'src/components/TableRow/TableRow';
import { TableRowEmpty } from 'src/components/TableRowEmpty/TableRowEmpty';
import { TableRowError } from 'src/components/TableRowError/TableRowError';
import { TableRowLoading } from 'src/components/TableRowLoading/TableRowLoading';
import { TableSortCell } from 'src/components/TableSortCell';
import { TextField } from 'src/components/TextField';
<<<<<<< HEAD
import { TooltipIcon } from 'src/components/TooltipIcon';
import { StackScriptSearchHelperText } from 'src/features/StackScripts/Partials/StackScriptSearchHelperText';
=======
import { Typography } from 'src/components/Typography';
>>>>>>> 84de9044
import { useOrder } from 'src/hooks/useOrder';
import {
  useStackScriptQuery,
  useStackScriptsInfiniteQuery,
} from 'src/queries/stackscripts';

import {
  getGeneratedLinodeLabel,
  useLinodeCreateQueryParams,
} from '../../utilities';
import { StackScriptDetailsDialog } from './StackScriptDetailsDialog';
import { StackScriptSelectionRow } from './StackScriptSelectionRow';
import { getDefaultUDFData } from './UserDefinedFields/utilities';
import {
  accountStackScriptFilter,
  communityStackScriptFilter,
} from './utilities';

import type { StackScriptTabType } from './utilities';
import type { CreateLinodeRequest } from '@linode/api-v4';

interface Props {
  type: StackScriptTabType;
}

export const StackScriptSelectionList = ({ type }: Props) => {
  const [query, setQuery] = useState<string>();

  const queryClient = useQueryClient();

  const { handleOrderChange, order, orderBy } = useOrder({
    order: 'desc',
    orderBy: 'deployments_total',
  });

  const {
    control,
    formState: {
      dirtyFields: { label: isLabelFieldDirty },
    },
    getValues,
    setValue,
  } = useFormContext<CreateLinodeRequest>();

  const { field } = useController({
    control,
    name: 'stackscript_id',
  });

  const [selectedStackScriptId, setSelectedStackScriptId] = useState<number>();

  const { params, updateParams } = useLinodeCreateQueryParams();

  const hasPreselectedStackScript = Boolean(params.stackScriptID);

  const { data: stackscript } = useStackScriptQuery(
    params.stackScriptID ?? -1,
    hasPreselectedStackScript
  );

  const filter =
    type === 'Community'
      ? communityStackScriptFilter
      : accountStackScriptFilter;

  const {
    error: searchParseError,
    filter: searchFilter,
  } = getAPIFilterFromQuery(query, {
    searchableFieldsWithoutOperator: ['username', 'label', 'description'],
  });

  const {
    data,
    error,
    fetchNextPage,
    hasNextPage,
    isFetching,
    isFetchingNextPage,
    isLoading,
  } = useStackScriptsInfiniteQuery(
    {
      ['+order']: order,
      ['+order_by']: orderBy,
      ...filter,
      ...searchFilter,
    },
    !hasPreselectedStackScript
  );

  const stackscripts = data?.pages.flatMap((page) => page.data);

  if (hasPreselectedStackScript) {
    return (
      <Stack spacing={1}>
        <Table>
          <TableHead>
            <TableRow>
              <TableCell sx={{ width: 20 }}></TableCell>
              <TableCell>StackScript</TableCell>
              <TableCell sx={{ minWidth: 120 }}></TableCell>
            </TableRow>
          </TableHead>
          <TableBody>
            {stackscript && (
              <StackScriptSelectionRow
                disabled
                isSelected={field.value === stackscript.id}
                onOpenDetails={() => setSelectedStackScriptId(stackscript.id)}
                stackscript={stackscript}
              />
            )}
          </TableBody>
        </Table>
        <Box display="flex" justifyContent="flex-end">
          <Button
            onClick={() => {
              field.onChange(null);
              setValue('image', null);
              updateParams({ stackScriptID: undefined });
            }}
          >
            Choose Another StackScript
          </Button>
        </Box>
      </Stack>
    );
  }

  return (
    <Box sx={{ height: 500, overflow: 'auto' }}>
      <TextField
        InputProps={{
          endAdornment: query && (
            <InputAdornment position="end">
              {isFetching && <CircleProgress size="sm" />}
              {searchParseError && (
                <TooltipIcon status="error" text={searchParseError.message} />
              )}
              <IconButton
                aria-label="Clear"
                onClick={() => setQuery('')}
                size="small"
              >
                <CloseIcon />
              </IconButton>
            </InputAdornment>
          ),
        }}
        hideLabel
        label="Search"
        onChange={debounce(400, (e) => setQuery(e.target.value))}
        placeholder="Search StackScripts"
        spellCheck={false}
        tooltipText={<StackScriptSearchHelperText />}
        tooltipWidth={300}
        value={query}
      />
      <Table sx={{ mt: 1 }}>
        <TableHead>
          <TableRow>
            <TableCell sx={{ width: 20 }}></TableCell>
            <TableSortCell
              active={orderBy === 'label'}
              direction={order}
              handleClick={handleOrderChange}
              label="label"
            >
              StackScript
            </TableSortCell>
            <TableCell></TableCell>
          </TableRow>
        </TableHead>
        <TableBody>
          {stackscripts?.map((stackscript) => (
            <StackScriptSelectionRow
              onSelect={async () => {
                setValue('image', null);
                setValue(
                  'stackscript_data',
                  getDefaultUDFData(stackscript.user_defined_fields)
                );
                field.onChange(stackscript.id);

                if (!isLabelFieldDirty) {
                  setValue(
                    'label',
                    await getGeneratedLinodeLabel({
                      queryClient,
                      tab: 'StackScripts',
                      values: getValues(),
                    })
                  );
                }
              }}
              isSelected={field.value === stackscript.id}
              key={stackscript.id}
              onOpenDetails={() => setSelectedStackScriptId(stackscript.id)}
              stackscript={stackscript}
            />
          ))}
          {data?.pages[0].results === 0 && <TableRowEmpty colSpan={3} />}
          {error && <TableRowError colSpan={3} message={error[0].reason} />}
          {isLoading && <TableRowLoading columns={3} rows={25} />}
          {(isFetchingNextPage || hasNextPage) && (
            <TableRowLoading columns={3} rows={1} />
          )}
        </TableBody>
      </Table>
      {hasNextPage && <Waypoint onEnter={() => fetchNextPage()} />}
      <StackScriptDetailsDialog
        id={selectedStackScriptId}
        onClose={() => setSelectedStackScriptId(undefined)}
        open={selectedStackScriptId !== undefined}
      />
    </Box>
  );
};<|MERGE_RESOLUTION|>--- conflicted
+++ resolved
@@ -15,12 +15,6 @@
 import { Waypoint } from 'react-waypoint';
 import { debounce } from 'throttle-debounce';
 
-<<<<<<< HEAD
-import { Button } from 'src/components/Button/Button';
-import { CircleProgress } from 'src/components/CircleProgress';
-=======
-import { Code } from 'src/components/Code/Code';
->>>>>>> 84de9044
 import { Table } from 'src/components/Table';
 import { TableBody } from 'src/components/TableBody';
 import { TableCell } from 'src/components/TableCell/TableCell';
@@ -31,12 +25,7 @@
 import { TableRowLoading } from 'src/components/TableRowLoading/TableRowLoading';
 import { TableSortCell } from 'src/components/TableSortCell';
 import { TextField } from 'src/components/TextField';
-<<<<<<< HEAD
-import { TooltipIcon } from 'src/components/TooltipIcon';
 import { StackScriptSearchHelperText } from 'src/features/StackScripts/Partials/StackScriptSearchHelperText';
-=======
-import { Typography } from 'src/components/Typography';
->>>>>>> 84de9044
 import { useOrder } from 'src/hooks/useOrder';
 import {
   useStackScriptQuery,
