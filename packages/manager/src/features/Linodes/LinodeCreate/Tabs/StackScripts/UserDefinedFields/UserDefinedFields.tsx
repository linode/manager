<<<<<<< HEAD
import { Box } from '@linode/ui';
=======
import { IconButton } from '@linode/ui';
>>>>>>> 6c6f7008
import React from 'react';
import { useFormContext, useWatch } from 'react-hook-form';

import Info from 'src/assets/icons/info.svg';
<<<<<<< HEAD
import { IconButton } from 'src/components/IconButton';
=======
import { Box } from 'src/components/Box';
>>>>>>> 6c6f7008
import { Notice } from 'src/components/Notice/Notice';
import { Paper } from 'src/components/Paper';
import { ShowMoreExpansion } from 'src/components/ShowMoreExpansion';
import { Stack } from 'src/components/Stack';
import { Typography } from 'src/components/Typography';
import { oneClickApps } from 'src/features/OneClickApps/oneClickApps';
import { useStackScriptQuery } from 'src/queries/stackscripts';

import { getMarketplaceAppLabel } from '../../Marketplace/utilities';
import { UserDefinedFieldInput } from './UserDefinedFieldInput';
import { separateUDFsByRequiredStatus } from './utilities';

import type { CreateLinodeRequest } from '@linode/api-v4';

interface Props {
  /**
   * Opens the Marketplace App details drawer for a given StackScript
   *
   * This is optional because we use this components for regular StackScripts too
   * and they don't have details drawers
   */
  onOpenDetailsDrawer?: (stackscriptId: number) => void;
}

export const UserDefinedFields = ({ onOpenDetailsDrawer }: Props) => {
  const { control, formState } = useFormContext<CreateLinodeRequest>();

  const [stackscriptId, stackscriptData] = useWatch({
    control,
    name: ['stackscript_id', 'stackscript_data'],
  });

  const hasStackscriptSelected =
    stackscriptId !== null && stackscriptId !== undefined;

  const { data: stackscript } = useStackScriptQuery(
    stackscriptId ?? -1,
    hasStackscriptSelected
  );

  const userDefinedFields = stackscript?.user_defined_fields;

  const [requiredUDFs, optionalUDFs] = separateUDFsByRequiredStatus(
    userDefinedFields
  );

  const clusterSize = stackscriptData?.['cluster_size'];

  const isCluster = clusterSize !== null && clusterSize !== undefined;

  const marketplaceAppInfo =
    stackscriptId !== null && stackscriptId !== undefined
      ? oneClickApps[stackscriptId]
      : undefined;

  if (!stackscript || userDefinedFields?.length === 0) {
    return null;
  }

  return (
    <Paper>
      <Stack spacing={2}>
        {marketplaceAppInfo ? (
          <Stack alignItems="center" direction="row" gap={2}>
            <img
              alt={`${stackscript.label} logo`}
              height={60}
              src={`/assets/${marketplaceAppInfo.logo_url}`}
            />
            <Typography variant="h2">
              {getMarketplaceAppLabel(stackscript.label)} Setup
            </Typography>
            <IconButton
              aria-label={`View details for ${getMarketplaceAppLabel(
                stackscript.label
              )}`}
              onClick={() => onOpenDetailsDrawer?.(stackscriptId!)}
              size="large"
            >
              <Info />
            </IconButton>
          </Stack>
        ) : (
          <Typography variant="h2">{stackscript.label} Setup</Typography>
        )}
        {formState.errors.stackscript_data && (
          <Notice
            text={formState.errors.stackscript_data.message as string}
            variant="error"
          />
        )}
        {isCluster && (
          <Notice
            text={`You are creating a cluster with ${clusterSize} nodes.`}
            variant="success"
          />
        )}
        <Stack spacing={2}>
          {requiredUDFs.map((field) => (
            <UserDefinedFieldInput key={field.name} userDefinedField={field} />
          ))}
        </Stack>
        <Box>
          {optionalUDFs.length !== 0 && (
            <ShowMoreExpansion defaultExpanded name="Advanced Options">
              <Stack spacing={1}>
                <Typography py={1}>
                  These fields are additional configuration options and are not
                  required for creation.
                </Typography>
                <Stack spacing={2}>
                  {optionalUDFs.map((field) => (
                    <UserDefinedFieldInput
                      key={field.name}
                      userDefinedField={field}
                    />
                  ))}
                </Stack>
              </Stack>
            </ShowMoreExpansion>
          )}
        </Box>
      </Stack>
    </Paper>
  );
};<|MERGE_RESOLUTION|>--- conflicted
+++ resolved
@@ -1,17 +1,8 @@
-<<<<<<< HEAD
-import { Box } from '@linode/ui';
-=======
-import { IconButton } from '@linode/ui';
->>>>>>> 6c6f7008
+import { Box, IconButton } from '@linode/ui';
 import React from 'react';
 import { useFormContext, useWatch } from 'react-hook-form';
 
 import Info from 'src/assets/icons/info.svg';
-<<<<<<< HEAD
-import { IconButton } from 'src/components/IconButton';
-=======
-import { Box } from 'src/components/Box';
->>>>>>> 6c6f7008
 import { Notice } from 'src/components/Notice/Notice';
 import { Paper } from 'src/components/Paper';
 import { ShowMoreExpansion } from 'src/components/ShowMoreExpansion';
