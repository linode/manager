<<<<<<< HEAD
import { Notice } from '@linode/ui';
=======
import { Box } from '@linode/ui';
>>>>>>> 8c3c7fdd
import Grid from '@mui/material/Unstable_Grid2';
import React from 'react';
import { useController, useWatch } from 'react-hook-form';

import { DateTimeDisplay } from 'src/components/DateTimeDisplay';
import { LinearProgress } from 'src/components/LinearProgress';
<<<<<<< HEAD
import { Paper } from 'src/components/Paper';
=======
import { Notice } from 'src/components/Notice/Notice';
import { Paper } from '@linode/ui';
>>>>>>> 8c3c7fdd
import { SelectionCard } from 'src/components/SelectionCard/SelectionCard';
import { Stack } from 'src/components/Stack';
import { Typography } from 'src/components/Typography';
import { useLinodeBackupsQuery } from 'src/queries/linodes/backups';

import type { LinodeCreateFormValues } from '../../utilities';
import type { CreateLinodeRequest } from '@linode/api-v4';

export const BackupSelect = () => {
  const { field, fieldState } = useController<CreateLinodeRequest, 'backup_id'>(
    { name: 'backup_id' }
  );

  const linode = useWatch<LinodeCreateFormValues, 'linode'>({ name: 'linode' });

  const hasSelectedLinode = Boolean(linode);

  const { data, isFetching } = useLinodeBackupsQuery(
    linode?.id ?? -1,
    hasSelectedLinode
  );

  const hasNoBackups = data?.automatic.length === 0 && !data.snapshot.current;

  const renderContent = () => {
    if (!hasSelectedLinode) {
      return <Typography>First, select a Linode</Typography>;
    }

    if (isFetching) {
      return <LinearProgress />;
    }

    if (hasNoBackups) {
      return <Typography>This Linode does not have any backups.</Typography>;
    }

    return (
      <Box>
        <Grid container spacing={2}>
          {data?.automatic.map((backup) => (
            <SelectionCard
              subheadings={[
                <DateTimeDisplay
                  key={`backup-${backup.id}-date`}
                  value={backup.created}
                />,
              ]}
              checked={backup.id === field.value}
              heading="Automatic"
              key={backup.id}
              onClick={() => field.onChange(backup.id)}
            />
          ))}
          {data?.snapshot.current && (
            <SelectionCard
              subheadings={[
                <DateTimeDisplay
                  key={`backup-${data.snapshot.current.id}-date`}
                  value={data.snapshot.current.created}
                />,
              ]}
              checked={data.snapshot.current.id === field.value}
              heading={data.snapshot.current.label ?? 'Snapshot'}
              key={data.snapshot.current.id}
              onClick={() => field.onChange(data.snapshot.current!.id)}
            />
          )}
        </Grid>
      </Box>
    );
  };

  return (
    <Paper>
      <Stack spacing={2}>
        <Typography variant="h2">Select Backup</Typography>
        {fieldState.error?.message && (
          <Notice text={fieldState.error.message} variant="error" />
        )}
        {renderContent()}
      </Stack>
    </Paper>
  );
};<|MERGE_RESOLUTION|>--- conflicted
+++ resolved
@@ -1,20 +1,10 @@
-<<<<<<< HEAD
-import { Notice } from '@linode/ui';
-=======
-import { Box } from '@linode/ui';
->>>>>>> 8c3c7fdd
+import { Box, Notice, Paper } from '@linode/ui';
 import Grid from '@mui/material/Unstable_Grid2';
 import React from 'react';
 import { useController, useWatch } from 'react-hook-form';
 
 import { DateTimeDisplay } from 'src/components/DateTimeDisplay';
 import { LinearProgress } from 'src/components/LinearProgress';
-<<<<<<< HEAD
-import { Paper } from 'src/components/Paper';
-=======
-import { Notice } from 'src/components/Notice/Notice';
-import { Paper } from '@linode/ui';
->>>>>>> 8c3c7fdd
 import { SelectionCard } from 'src/components/SelectionCard/SelectionCard';
 import { Stack } from 'src/components/Stack';
 import { Typography } from 'src/components/Typography';
