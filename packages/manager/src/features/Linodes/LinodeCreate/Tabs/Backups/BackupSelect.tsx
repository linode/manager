<<<<<<< HEAD
import { Box, Notice, Paper } from '@linode/ui';
=======
import { Box, Paper, Stack } from '@linode/ui';
>>>>>>> d4e59f1c
import Grid from '@mui/material/Unstable_Grid2';
import React from 'react';
import { useController, useWatch } from 'react-hook-form';

import { DateTimeDisplay } from 'src/components/DateTimeDisplay';
import { LinearProgress } from 'src/components/LinearProgress';
<<<<<<< HEAD
=======
import { Notice } from 'src/components/Notice/Notice';
>>>>>>> d4e59f1c
import { SelectionCard } from 'src/components/SelectionCard/SelectionCard';
import { Typography } from 'src/components/Typography';
import { useLinodeBackupsQuery } from 'src/queries/linodes/backups';

import type { LinodeCreateFormValues } from '../../utilities';
import type { CreateLinodeRequest } from '@linode/api-v4';

export const BackupSelect = () => {
  const { field, fieldState } = useController<CreateLinodeRequest, 'backup_id'>(
    { name: 'backup_id' }
  );

  const linode = useWatch<LinodeCreateFormValues, 'linode'>({ name: 'linode' });

  const hasSelectedLinode = Boolean(linode);

  const { data, isFetching } = useLinodeBackupsQuery(
    linode?.id ?? -1,
    hasSelectedLinode
  );

  const hasNoBackups = data?.automatic.length === 0 && !data.snapshot.current;

  const renderContent = () => {
    if (!hasSelectedLinode) {
      return <Typography>First, select a Linode</Typography>;
    }

    if (isFetching) {
      return <LinearProgress />;
    }

    if (hasNoBackups) {
      return <Typography>This Linode does not have any backups.</Typography>;
    }

    return (
      <Box>
        <Grid container spacing={2}>
          {data?.automatic.map((backup) => (
            <SelectionCard
              subheadings={[
                <DateTimeDisplay
                  key={`backup-${backup.id}-date`}
                  value={backup.created}
                />,
              ]}
              checked={backup.id === field.value}
              heading="Automatic"
              key={backup.id}
              onClick={() => field.onChange(backup.id)}
            />
          ))}
          {data?.snapshot.current && (
            <SelectionCard
              subheadings={[
                <DateTimeDisplay
                  key={`backup-${data.snapshot.current.id}-date`}
                  value={data.snapshot.current.created}
                />,
              ]}
              checked={data.snapshot.current.id === field.value}
              heading={data.snapshot.current.label ?? 'Snapshot'}
              key={data.snapshot.current.id}
              onClick={() => field.onChange(data.snapshot.current!.id)}
            />
          )}
        </Grid>
      </Box>
    );
  };

  return (
    <Paper>
      <Stack spacing={2}>
        <Typography variant="h2">Select Backup</Typography>
        {fieldState.error?.message && (
          <Notice text={fieldState.error.message} variant="error" />
        )}
        {renderContent()}
      </Stack>
    </Paper>
  );
};<|MERGE_RESOLUTION|>--- conflicted
+++ resolved
@@ -1,18 +1,10 @@
-<<<<<<< HEAD
-import { Box, Notice, Paper } from '@linode/ui';
-=======
-import { Box, Paper, Stack } from '@linode/ui';
->>>>>>> d4e59f1c
+import { Box, Notice, Paper, Stack } from '@linode/ui';
 import Grid from '@mui/material/Unstable_Grid2';
 import React from 'react';
 import { useController, useWatch } from 'react-hook-form';
 
 import { DateTimeDisplay } from 'src/components/DateTimeDisplay';
 import { LinearProgress } from 'src/components/LinearProgress';
-<<<<<<< HEAD
-=======
-import { Notice } from 'src/components/Notice/Notice';
->>>>>>> d4e59f1c
 import { SelectionCard } from 'src/components/SelectionCard/SelectionCard';
 import { Typography } from 'src/components/Typography';
 import { useLinodeBackupsQuery } from 'src/queries/linodes/backups';
