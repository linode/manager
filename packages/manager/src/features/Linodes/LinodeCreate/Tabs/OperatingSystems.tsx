--- conflicted
+++ resolved
@@ -1,14 +1,9 @@
+import { Paper } from '@linode/ui';
 import { useQueryClient } from '@tanstack/react-query';
 import React from 'react';
 import { useController, useFormContext } from 'react-hook-form';
 
-<<<<<<< HEAD
-import { ImageSelectv2 } from 'src/components/ImageSelectv2/ImageSelectv2';
-import { Paper } from '@linode/ui';
-=======
 import { ImageSelect } from 'src/components/ImageSelect/ImageSelect';
-import { Paper } from 'src/components/Paper';
->>>>>>> 0cbb9761
 import { Stack } from 'src/components/Stack';
 import { Typography } from 'src/components/Typography';
 import { useRestrictedGlobalGrantCheck } from 'src/hooks/useRestrictedGlobalGrantCheck';
