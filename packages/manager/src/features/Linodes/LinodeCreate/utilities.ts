--- conflicted
+++ resolved
@@ -1,4 +1,4 @@
-import { linodeQueries } from '@linode/queries';
+import { accountQueries, linodeQueries } from '@linode/queries';
 import { omitProps } from '@linode/ui';
 import {
   getQueryParamsFromQueryString,
@@ -8,7 +8,6 @@
 import { useCallback } from 'react';
 import { useHistory } from 'react-router-dom';
 
-import { accountQueries } from 'src/queries/account/queries';
 import { imageQueries } from 'src/queries/images';
 import { stackscriptQueries } from 'src/queries/stackscripts';
 import { sendCreateLinodeEvent } from 'src/utilities/analytics/customEventAnalytics';
@@ -26,11 +25,7 @@
 import type { StackScriptTabType } from './Tabs/StackScripts/utilities';
 import type { LinodeCreateType } from './types';
 import type {
-<<<<<<< HEAD
-=======
   AccountSettings,
-  CreateLinodeInterfacePayload,
->>>>>>> bebc1824
   CreateLinodeRequest,
   InterfaceGenerationType,
   InterfacePayload,
