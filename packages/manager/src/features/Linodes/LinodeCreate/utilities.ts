--- conflicted
+++ resolved
@@ -380,35 +380,32 @@
   let interfaceGeneration: LinodeCreateFormValues['interface_generation'] =
     undefined;
   let defaultMaintenancePolicy: MaintenancePolicyId | null = null;
-
-<<<<<<< HEAD
-  // only run if no Linode is preselected
-  if (flags.isLinodeInterfacesEnabled && !linode) {
+  let firewallSettings: FirewallSettings | null = null;
+
+  // Fetch account settings once if either feature flag is enabled
+  if (flags.isLinodeInterfacesEnabled || flags.isVMHostMaintenanceEnabled) {
     try {
       const accountSettings = await queryClient.ensureQueryData(
         accountQueries.settings
       );
-=======
-  try {
-    const accountSettings = await queryClient.ensureQueryData(
-      accountQueries.settings
-    );
-
-    defaultMaintenancePolicy = accountSettings.maintenance_policy_id ?? null;
-
-    // Don't set the interface generation when cloning. The API can figure that out
-    if (isLinodeInterfacesEnabled && params.type !== 'Clone Linode') {
->>>>>>> 0534394d
-      interfaceGeneration = getDefaultInterfaceGenerationFromAccountSetting(
-        accountSettings.interfaces_for_new_linodes
-      );
-    }
-  } catch (error) {
-    // silently fail because the user may be a restricted user that can't access this endpoint
-  }
-
-  let firewallSettings: FirewallSettings | null = null;
-
+
+      // Don't set the interface generation when cloning. The API can figure that out
+      if (flags.isLinodeInterfacesEnabled && params.type !== 'Clone Linode') {
+        interfaceGeneration = getDefaultInterfaceGenerationFromAccountSetting(
+          accountSettings.interfaces_for_new_linodes
+        );
+      }
+
+      if (flags.isVMHostMaintenanceEnabled) {
+        defaultMaintenancePolicy =
+          accountSettings.maintenance_policy_id ?? null;
+      }
+    } catch (error) {
+      // silently fail because the user may be a restricted user that can't access this endpoint
+    }
+  }
+
+  // Fetch firewall settings separately since it's a different endpoint
   if (flags.isLinodeInterfacesEnabled) {
     try {
       firewallSettings = await queryClient.ensureQueryData(
@@ -419,22 +416,6 @@
     }
   }
 
-<<<<<<< HEAD
-  let defaultMaintenancePolicy: MaintenancePolicyId | null = null;
-
-  if (flags.isVMHostMaintenanceEnabled) {
-    try {
-      const accountSettings = await queryClient.ensureQueryData(
-        accountQueries.settings
-      );
-      defaultMaintenancePolicy = accountSettings.maintenance_policy_id ?? null;
-    } catch (error) {
-      // silently fail because the user may be a restricted user that can't access this endpoint
-    }
-  }
-
-=======
->>>>>>> 0534394d
   const privateIp =
     linode?.interface_generation !== 'linode' &&
     (linode?.ipv4.some(isPrivateIP) ?? false);
