--- conflicted
+++ resolved
@@ -1,12 +1,8 @@
 import {
   accountQueries,
-<<<<<<< HEAD
+  firewallQueries,
   linodeQueries,
   stackscriptQueries,
-=======
-  firewallQueries,
-  linodeQueries,
->>>>>>> d48ec868
 } from '@linode/queries';
 import { omitProps } from '@linode/ui';
 import {
