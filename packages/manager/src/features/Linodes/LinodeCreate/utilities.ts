--- conflicted
+++ resolved
@@ -1,10 +1,6 @@
 import { linodeQueries } from '@linode/queries';
 import { omitProps } from '@linode/ui';
-<<<<<<< HEAD
-import { getIsLegacyInterfaceArray } from '@linode/utilities';
-=======
 import { enqueueSnackbar } from 'notistack';
->>>>>>> a5222228
 import { useCallback } from 'react';
 import { useHistory } from 'react-router-dom';
 
@@ -17,7 +13,10 @@
 import { isNotNullOrUndefined } from 'src/utilities/nullOrUndefined';
 import { getQueryParamsFromQueryString } from 'src/utilities/queryParams';
 
-import { getLegacyInterfaceFromLinodeInterface, getLinodeInterfacePayload } from './Networking/utilities';
+import {
+  getLegacyInterfaceFromLinodeInterface,
+  getLinodeInterfacePayload,
+} from './Networking/utilities';
 import { getDefaultUDFData } from './Tabs/StackScripts/UserDefinedFields/utilities';
 
 import type { LinodeCreateInterface } from './Networking/utilities';
