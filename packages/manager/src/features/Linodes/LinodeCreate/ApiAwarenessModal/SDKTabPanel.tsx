<<<<<<< HEAD
import { Autocomplete } from '@linode/ui';
=======
import { Typography } from '@linode/ui';
>>>>>>> 8c11b285
import React, { useMemo, useState } from 'react';

import { CodeBlock } from 'src/components/CodeBlock/CodeBlock';
import { SafeTabPanel } from 'src/components/Tabs/SafeTabPanel';
import { generateGoLinodeSnippet } from 'src/utilities/codesnippets/generate-goSDKSnippet';
import { generatePythonLinodeSnippet } from 'src/utilities/codesnippets/generate-pythonSDKSnippet';

import { GoSDKResources } from './GoSDKResources';
import { PythonSDKResources } from './PythonSDKResources';

import type { OptionType } from './IntegrationsTabPanel';
import type { CreateLinodeRequest } from '@linode/api-v4/lib/linodes';

export interface SDKTabPanelProps {
  payLoad: CreateLinodeRequest;
  title: string;
}

const sdkOptions: OptionType[] = [
  { label: 'Go (linodego)', value: 'go' },
  { label: 'Python (linode_api4-python)', value: 'python' },
];

export const SDKTabPanel = ({ payLoad }: SDKTabPanelProps) => {
  const [selectedSDK, setSelectedSDK] = useState<OptionType | undefined>();

  const linodegoSnippet = useMemo(() => generateGoLinodeSnippet(payLoad), [
    payLoad,
  ]);

  const pythonLinodeSnippet = useMemo(
    () => generatePythonLinodeSnippet(payLoad),
    [payLoad]
  );

  const handleSDKChange = (option: OptionType) => {
    setSelectedSDK(option);
  };

  return (
    <SafeTabPanel index={3}>
      <Typography variant="body1">
        Linode developed and supported libraries give you programmatic access to
        the Linode platform, allowing you to automate tasks through a
        fully-documented REST API.
      </Typography>
      <Autocomplete
        disableClearable
        label="Software Developer Kits (SDK)"
        onChange={(_, option) => handleSDKChange(option)}
        options={sdkOptions}
        placeholder="Select An SDK"
        value={selectedSDK}
      />
      {selectedSDK && (
        <>
          {selectedSDK.value === 'go' ? (
            <GoSDKResources />
          ) : (
            <PythonSDKResources />
          )}
          <CodeBlock
            command={
              selectedSDK.value === 'go' ? linodegoSnippet : pythonLinodeSnippet
            }
            commandType={selectedSDK.value}
            language={'bash'}
          />
        </>
      )}
    </SafeTabPanel>
  );
};<|MERGE_RESOLUTION|>--- conflicted
+++ resolved
@@ -1,8 +1,4 @@
-<<<<<<< HEAD
-import { Autocomplete } from '@linode/ui';
-=======
-import { Typography } from '@linode/ui';
->>>>>>> 8c11b285
+import { Autocomplete, Typography } from '@linode/ui';
 import React, { useMemo, useState } from 'react';
 
 import { CodeBlock } from 'src/components/CodeBlock/CodeBlock';
