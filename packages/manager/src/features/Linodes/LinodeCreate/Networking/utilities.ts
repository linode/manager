--- conflicted
+++ resolved
@@ -7,11 +7,7 @@
 } from '@linode/api-v4';
 
 /**
-<<<<<<< HEAD
- * Extend the API's new interface type with a vpc_id so that state managment is easier for us
-=======
  * Extend the API's new interface type with a vpc_id so that state management is easier for us
->>>>>>> a4217365
  * The new endpoint only uses subnet_id and I guess it derives the VPC from that?
  */
 interface VPC extends NonNullable<CreateLinodeInterfacePayload['vpc']> {
