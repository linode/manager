--- conflicted
+++ resolved
@@ -1,8 +1,4 @@
-<<<<<<< HEAD
-import { List, ListItem, Notice } from '@linode/ui';
-=======
-import { Notice, Typography } from '@linode/ui';
->>>>>>> 8c11b285
+import { List, ListItem, Notice, Typography } from '@linode/ui';
 import { styled } from '@mui/material/styles';
 import * as React from 'react';
 
