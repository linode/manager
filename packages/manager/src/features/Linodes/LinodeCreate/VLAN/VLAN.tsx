<<<<<<< HEAD
import { Stack, TooltipIcon, Typography } from '@linode/ui';
=======
import { Stack, TextField, TooltipIcon } from '@linode/ui';
>>>>>>> 4b3fe8ae
import React from 'react';
import { Controller, useFormContext, useWatch } from 'react-hook-form';

import { Accordion } from 'src/components/Accordion';
import { Link } from 'src/components/Link';
<<<<<<< HEAD
import { TextField } from 'src/components/TextField';
=======
import { Typography } from 'src/components/Typography';
>>>>>>> 4b3fe8ae
import { VLANSelect } from 'src/components/VLANSelect';
import { useRestrictedGlobalGrantCheck } from 'src/hooks/useRestrictedGlobalGrantCheck';
import { useRegionsQuery } from 'src/queries/regions/regions';
import { doesRegionSupportFeature } from 'src/utilities/doesRegionSupportFeature';

import { useLinodeCreateQueryParams } from '../utilities';
import { VLANAvailabilityNotice } from './VLANAvailabilityNotice';

import type { CreateLinodeRequest } from '@linode/api-v4';

export const VLAN = () => {
  const { control } = useFormContext<CreateLinodeRequest>();

  const { data: regions } = useRegionsQuery();

  const { params } = useLinodeCreateQueryParams();

  const isLinodeCreateRestricted = useRestrictedGlobalGrantCheck({
    globalGrantType: 'add_linodes',
  });

  const [imageId, regionId] = useWatch({ control, name: ['image', 'region'] });

  const regionSupportsVLANs = doesRegionSupportFeature(
    regionId,
    regions ?? [],
    'Vlans'
  );

  const isCreatingFromBackup = params.type === 'Backups';

  const disabled =
    !imageId ||
    isCreatingFromBackup ||
    isLinodeCreateRestricted ||
    !regionSupportsVLANs;

  return (
    <Accordion
      heading={
        <Stack direction="row" spacing={1}>
          <Typography variant="h2">VLAN</Typography>
          {isCreatingFromBackup && (
            <TooltipIcon
              status="help"
              sxTooltipIcon={{ p: 0 }}
              text="You cannot attach a VLAN when deploying to a new Linode from a backup."
            />
          )}
          {!imageId && !isCreatingFromBackup && (
            <TooltipIcon
              status="help"
              sxTooltipIcon={{ p: 0 }}
              text="You must select an Image to attach a VLAN."
            />
          )}
        </Stack>
      }
      sx={{ margin: '0 !important', padding: 1 }}
    >
      <VLANAvailabilityNotice />
      <Typography variant="body1">
        VLANs are used to create a private L2 Virtual Local Area Network between
        Linodes. A VLAN created or attached in this section will be assigned to
        the eth1 interface, with eth0 being used for connections to the public
        internet. VLAN configurations can be further edited in the
        Linode&rsquo;s{' '}
        <Link to="https://techdocs.akamai.com/cloud-computing/docs/manage-configuration-profiles-on-a-compute-instance">
          Configuration Profile
        </Link>
        .
      </Typography>
      <Stack columnGap={2} direction="row" flexWrap="wrap">
        <Controller
          render={({ field, fieldState }) => (
            <VLANSelect
              disabled={disabled}
              errorText={fieldState.error?.message}
              filter={{ region: regionId }}
              onBlur={field.onBlur}
              onChange={field.onChange}
              sx={{ width: 300 }}
              value={field.value ?? null}
            />
          )}
          control={control}
          name="interfaces.1.label"
        />
        <Controller
          render={({ field, fieldState }) => (
            <TextField
              tooltipText={
                'IPAM address must use IP/netmask format, e.g. 192.0.2.0/24.'
              }
              containerProps={{ maxWidth: 335 }}
              disabled={disabled}
              errorText={fieldState.error?.message}
              label="IPAM Address"
              onBlur={field.onBlur}
              onChange={field.onChange}
              optional
              placeholder="192.0.2.0/24"
              value={field.value ?? ''}
            />
          )}
          control={control}
          name="interfaces.1.ipam_address"
        />
      </Stack>
    </Accordion>
  );
};<|MERGE_RESOLUTION|>--- conflicted
+++ resolved
@@ -1,18 +1,9 @@
-<<<<<<< HEAD
-import { Stack, TooltipIcon, Typography } from '@linode/ui';
-=======
-import { Stack, TextField, TooltipIcon } from '@linode/ui';
->>>>>>> 4b3fe8ae
+import { Stack, TextField, TooltipIcon, Typography } from '@linode/ui';
 import React from 'react';
 import { Controller, useFormContext, useWatch } from 'react-hook-form';
 
 import { Accordion } from 'src/components/Accordion';
 import { Link } from 'src/components/Link';
-<<<<<<< HEAD
-import { TextField } from 'src/components/TextField';
-=======
-import { Typography } from 'src/components/Typography';
->>>>>>> 4b3fe8ae
 import { VLANSelect } from 'src/components/VLANSelect';
 import { useRestrictedGlobalGrantCheck } from 'src/hooks/useRestrictedGlobalGrantCheck';
 import { useRegionsQuery } from 'src/queries/regions/regions';
