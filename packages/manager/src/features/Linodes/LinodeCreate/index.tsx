--- conflicted
+++ resolved
@@ -1,9 +1,5 @@
 import { isEmpty } from '@linode/api-v4';
-<<<<<<< HEAD
-import { CircleProgress, Stack } from '@linode/ui';
-=======
-import { Notice, Stack } from '@linode/ui';
->>>>>>> 21d976d4
+import { CircleProgress, Notice, Stack } from '@linode/ui';
 import { useQueryClient } from '@tanstack/react-query';
 import { createLazyRoute } from '@tanstack/react-router';
 import { useSnackbar } from 'notistack';
