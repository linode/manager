--- conflicted
+++ resolved
@@ -157,11 +157,7 @@
   const onSubmit: SubmitHandler<LinodeCreateFormValues> = async (values) => {
     const payload = getLinodeCreatePayload(values, {
       isShowingNewNetworkingUI: isLinodeInterfacesEnabled,
-<<<<<<< HEAD
-      isAclpIntegration: aclpServices?.linode?.alerts?.beta,
-=======
       isAclpIntegration: aclpServices?.linode?.alerts?.enabled,
->>>>>>> 56838eee
       isAclpAlertsPreferenceBeta: isAclpAlertsBetaCreateFlow,
     });
 
