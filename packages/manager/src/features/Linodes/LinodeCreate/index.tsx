--- conflicted
+++ resolved
@@ -92,7 +92,6 @@
   const { aclpBetaServices } = useFlags();
 
   const queryClient = useQueryClient();
-  const history = useHistory();
   const { enqueueSnackbar } = useSnackbar();
 
   const form = useForm<LinodeCreateFormValues, LinodeCreateFormContext>({
@@ -107,12 +106,7 @@
     shouldFocusError: false, // We handle this ourselves with `scrollErrorIntoView`
   });
 
-<<<<<<< HEAD
   const navigate = useNavigate();
-  const { enqueueSnackbar } = useSnackbar();
-
-=======
->>>>>>> d93d7868
   const { mutateAsync: createLinode } = useCreateLinodeMutation();
   const { mutateAsync: cloneLinode } = useCloneLinodeMutation();
   const { mutateAsync: updateAccountAgreements } = useMutateAccountAgreements();
