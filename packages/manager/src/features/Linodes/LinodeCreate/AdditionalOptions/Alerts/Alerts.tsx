--- conflicted
+++ resolved
@@ -49,12 +49,8 @@
           type="alerts"
         />
       )}
-<<<<<<< HEAD
       {aclpBetaServices?.linode?.alerts && isAclpAlertsBetaLocalCreateFlow ? (
-=======
-      {aclpBetaServices?.linode?.alerts && isAclpAlertsPreferenceBeta ? (
         // Beta ACLP Alerts View
->>>>>>> 52839cba
         <AlertReusableComponent
           onToggleAlert={handleToggleAlert}
           serviceType="linode"
