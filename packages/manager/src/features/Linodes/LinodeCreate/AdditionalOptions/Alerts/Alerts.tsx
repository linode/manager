<<<<<<< HEAD
import { Accordion, BetaChip, Notice } from '@linode/ui';
=======
import { usePreferences } from '@linode/queries';
import { Accordion, BetaChip } from '@linode/ui';
>>>>>>> df4143cb
import * as React from 'react';
import { useController, useFormContext } from 'react-hook-form';

import { AlertReusableComponent } from 'src/features/CloudPulse/Alerts/ContextualView/AlertReusableComponent';
import { AclpPreferenceToggle } from 'src/features/Linodes/AclpPreferenceToggle';
import { LinodeSettingsAlertsPanel } from 'src/features/Linodes/LinodesDetail/LinodeSettings/LinodeSettingsAlertsPanel';
import { useFlags } from 'src/hooks/useFlags';

import type { LinodeCreateFormValues } from '../../utilities';
import type { CloudPulseAlertsPayload } from '@linode/api-v4';

export const Alerts = () => {
<<<<<<< HEAD
  const flags = useFlags();

  const [isAclpAlertsBetaLocalCreateFlow, setIsAclpBetaLocalCreateFlow] =
    React.useState<boolean>(false);
=======
  const { aclpBetaServices } = useFlags();
  const { data: isAclpAlertsPreferenceBeta } = usePreferences(
    (preferences) => preferences?.isAclpAlertsBeta
  );
>>>>>>> df4143cb

  const { control } = useFormContext<LinodeCreateFormValues>();
  const { field } = useController({
    control,
    name: 'alerts',
    defaultValue: { system: [], user: [] },
  });

  const handleToggleAlert = (updatedAlerts: CloudPulseAlertsPayload) => {
    field.onChange(updatedAlerts);
  };

  return (
    <Accordion
      detailProps={{ sx: { p: 0 } }}
      heading="Alerts"
      headingChip={
<<<<<<< HEAD
        flags.aclpBetaServices?.alerts && isAclpAlertsBetaLocalCreateFlow ? (
=======
        aclpBetaServices?.linode?.alerts && isAclpAlertsPreferenceBeta ? (
>>>>>>> df4143cb
          <BetaChip />
        ) : undefined
      }
      subHeading="Receive notifications through system alerts when metric thresholds are exceeded."
      summaryProps={{ sx: { p: 0 } }}
    >
<<<<<<< HEAD
      {flags.aclpBetaServices?.alerts && (
        <AclpPreferenceToggle
          isAclpBetaLocal={isAclpAlertsBetaLocalCreateFlow}
          setIsAclpBetaLocal={setIsAclpBetaLocalCreateFlow}
          type="alerts"
        />
      )}
      {flags.aclpBetaServices?.alerts && isAclpAlertsBetaLocalCreateFlow ? (
        <Notice variant="info">ACLP Alerts coming soon...</Notice>
=======
      {aclpBetaServices?.linode?.alerts && (
        <AclpPreferenceToggle type="alerts" />
      )}
      {aclpBetaServices?.linode?.alerts && isAclpAlertsPreferenceBeta ? (
        <AlertReusableComponent
          onToggleAlert={handleToggleAlert}
          serviceType="linode"
        />
>>>>>>> df4143cb
      ) : (
        <LinodeSettingsAlertsPanel />
      )}
    </Accordion>
  );
};<|MERGE_RESOLUTION|>--- conflicted
+++ resolved
@@ -1,9 +1,4 @@
-<<<<<<< HEAD
-import { Accordion, BetaChip, Notice } from '@linode/ui';
-=======
-import { usePreferences } from '@linode/queries';
 import { Accordion, BetaChip } from '@linode/ui';
->>>>>>> df4143cb
 import * as React from 'react';
 import { useController, useFormContext } from 'react-hook-form';
 
@@ -15,18 +10,14 @@
 import type { LinodeCreateFormValues } from '../../utilities';
 import type { CloudPulseAlertsPayload } from '@linode/api-v4';
 
-export const Alerts = () => {
-<<<<<<< HEAD
-  const flags = useFlags();
-
-  const [isAclpAlertsBetaLocalCreateFlow, setIsAclpBetaLocalCreateFlow] =
-    React.useState<boolean>(false);
-=======
+export const Alerts = ({
+  isAclpAlertsBetaLocalCreateFlow,
+  setIsAclpAlertsBetaLocalCreateFlow,
+}: {
+  isAclpAlertsBetaLocalCreateFlow: boolean;
+  setIsAclpAlertsBetaLocalCreateFlow: (value: boolean) => void;
+}) => {
   const { aclpBetaServices } = useFlags();
-  const { data: isAclpAlertsPreferenceBeta } = usePreferences(
-    (preferences) => preferences?.isAclpAlertsBeta
-  );
->>>>>>> df4143cb
 
   const { control } = useFormContext<LinodeCreateFormValues>();
   const { field } = useController({
@@ -44,37 +35,25 @@
       detailProps={{ sx: { p: 0 } }}
       heading="Alerts"
       headingChip={
-<<<<<<< HEAD
-        flags.aclpBetaServices?.alerts && isAclpAlertsBetaLocalCreateFlow ? (
-=======
-        aclpBetaServices?.linode?.alerts && isAclpAlertsPreferenceBeta ? (
->>>>>>> df4143cb
+        aclpBetaServices?.linode?.alerts && isAclpAlertsBetaLocalCreateFlow ? (
           <BetaChip />
         ) : undefined
       }
       subHeading="Receive notifications through system alerts when metric thresholds are exceeded."
       summaryProps={{ sx: { p: 0 } }}
     >
-<<<<<<< HEAD
-      {flags.aclpBetaServices?.alerts && (
+      {aclpBetaServices?.linode?.alerts && (
         <AclpPreferenceToggle
           isAclpBetaLocal={isAclpAlertsBetaLocalCreateFlow}
-          setIsAclpBetaLocal={setIsAclpBetaLocalCreateFlow}
+          setIsAclpBetaLocal={setIsAclpAlertsBetaLocalCreateFlow}
           type="alerts"
         />
       )}
-      {flags.aclpBetaServices?.alerts && isAclpAlertsBetaLocalCreateFlow ? (
-        <Notice variant="info">ACLP Alerts coming soon...</Notice>
-=======
-      {aclpBetaServices?.linode?.alerts && (
-        <AclpPreferenceToggle type="alerts" />
-      )}
-      {aclpBetaServices?.linode?.alerts && isAclpAlertsPreferenceBeta ? (
+      {aclpBetaServices?.linode?.alerts && isAclpAlertsBetaLocalCreateFlow ? (
         <AlertReusableComponent
           onToggleAlert={handleToggleAlert}
           serviceType="linode"
         />
->>>>>>> df4143cb
       ) : (
         <LinodeSettingsAlertsPanel />
       )}
