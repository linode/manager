--- conflicted
+++ resolved
@@ -1,10 +1,6 @@
-<<<<<<< HEAD
+import { useRegionsQuery } from '@linode/queries';
 import { Divider, Paper, Stack, Typography } from '@linode/ui';
-=======
-import { useRegionsQuery } from '@linode/queries';
-import { Paper, Typography } from '@linode/ui';
 import { isAclpSupportedRegion } from '@linode/utilities';
->>>>>>> 4282fd13
 import React from 'react';
 import { useWatch } from 'react-hook-form';
 
@@ -18,12 +14,8 @@
 
 export const AdditionalOptions = () => {
   const flags = useFlags();
-<<<<<<< HEAD
+  const { data: regions } = useRegionsQuery();
   const { isVMHostMaintenanceEnabled } = useVMHostMaintenanceEnabled();
-
-  if (!flags.aclpBetaServices?.alerts && !isVMHostMaintenanceEnabled) {
-=======
-  const { data: regions } = useRegionsQuery();
 
   const selectedRegionId = useWatch<CreateLinodeRequest, 'region'>({
     name: 'region',
@@ -39,10 +31,9 @@
   const showAlerts =
     flags.aclpBetaServices?.alerts && isAclpAlertsSupportedRegionLinode;
 
-  const hideAdditionalOptions = !showAlerts;
+  const hideAdditionalOptions = !showAlerts || !isVMHostMaintenanceEnabled;
 
   if (hideAdditionalOptions) {
->>>>>>> 4282fd13
     return null;
   }
 
