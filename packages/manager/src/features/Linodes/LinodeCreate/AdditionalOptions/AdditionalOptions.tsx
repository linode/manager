--- conflicted
+++ resolved
@@ -24,11 +24,7 @@
     regions
   );
 
-<<<<<<< HEAD
-  if (!(flags.aclpIntegration && isAclpSupportedRegionLinode)) {
-=======
-  if (!flags.aclpBetaServices?.alerts) {
->>>>>>> aac4196a
+  if (!(flags.aclpBetaServices?.alerts && isAclpSupportedRegionLinode)) {
     return null;
   }
 
