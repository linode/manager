--- conflicted
+++ resolved
@@ -60,22 +60,14 @@
       subHeading={subHeading}
       summaryProps={{ sx: { p: 0 } }}
     >
-<<<<<<< HEAD
-      {aclpServices?.linode?.alerts?.beta && (
-=======
       {aclpServices?.linode?.alerts?.enabled && (
->>>>>>> 56838eee
         <AclpPreferenceToggle
           isAlertsBetaMode={isAlertsBetaMode}
           onAlertsModeChange={onAlertsModeChange}
           type="alerts"
         />
       )}
-<<<<<<< HEAD
-      {aclpServices?.linode?.alerts?.beta && isAlertsBetaMode ? (
-=======
       {aclpServices?.linode?.alerts?.enabled && isAlertsBetaMode ? (
->>>>>>> 56838eee
         // Beta ACLP Alerts View
         <AlertReusableComponent
           onToggleAlert={handleToggleAlert}
