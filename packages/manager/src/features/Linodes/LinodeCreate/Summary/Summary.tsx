--- conflicted
+++ resolved
@@ -99,11 +99,7 @@
       : firewallId;
 
   const hasBetaAclpAlertsAssigned =
-<<<<<<< HEAD
-    aclpServices?.linode?.alerts?.beta &&
-=======
     aclpServices?.linode?.alerts?.enabled &&
->>>>>>> 56838eee
     isAclpAlertsSupportedRegionLinode &&
     isAlertsBetaMode;
 
