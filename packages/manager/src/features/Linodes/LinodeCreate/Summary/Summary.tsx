--- conflicted
+++ resolved
@@ -1,15 +1,9 @@
-import { Divider } from '@linode/ui';
+import { Divider, Paper } from '@linode/ui';
 import { useTheme } from '@mui/material';
 import useMediaQuery from '@mui/material/useMediaQuery';
 import React from 'react';
 import { useFormContext, useWatch } from 'react-hook-form';
 
-<<<<<<< HEAD
-import { Paper } from 'src/components/Paper';
-=======
-import { Divider } from 'src/components/Divider';
-import { Paper } from '@linode/ui';
->>>>>>> 4ec07b0e
 import { Stack } from 'src/components/Stack';
 import { Typography } from 'src/components/Typography';
 import { useImageQuery } from 'src/queries/images';
