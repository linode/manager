import { cloneLinode, cloneLinodeDisk } from '@linode/api-v4/lib/linodes';
import { Box, Notice, Paper, Typography } from '@linode/ui';
import { useTheme } from '@mui/material/styles';
import Grid from '@mui/material/Grid2';
import { castDraft } from 'immer';
import * as React from 'react';
import {
  matchPath,
  useHistory,
  useLocation,
  useParams,
  useRouteMatch,
} from 'react-router-dom';

import { DocumentTitleSegment } from 'src/components/DocumentTitle';
import { SafeTabPanel } from 'src/components/Tabs/SafeTabPanel';
import { TabLinkList } from 'src/components/Tabs/TabLinkList';
import { TabPanels } from 'src/components/Tabs/TabPanels';
import { Tabs } from 'src/components/Tabs/Tabs';
import { useEventsPollingActions } from 'src/queries/events/events';
import { useAllLinodeConfigsQuery } from 'src/queries/linodes/configs';
import { useAllLinodeDisksQuery } from 'src/queries/linodes/disks';
import {
  useAllLinodesQuery,
  useLinodeQuery,
} from 'src/queries/linodes/linodes';
import { getErrorMap } from 'src/utilities/errorUtils';
import { getQueryParamsFromQueryString } from 'src/utilities/queryParams';

import { MutationNotification } from '../LinodesDetail/LinodesDetailHeader/MutationNotification';
import Notifications from '../LinodesDetail/LinodesDetailHeader/Notifications';
import { Details } from './Details';
import {
  attachAssociatedDisksToConfigs,
  curriedCloneLandingReducer,
  defaultState,
} from './utilities';

import type { Disk, Linode } from '@linode/api-v4/lib/linodes';
import type { APIError } from '@linode/api-v4/lib/types';
import type { LinodeConfigAndDiskQueryParams } from 'src/features/Linodes/types';

const Configs = React.lazy(() => import('./Configs'));
const Disks = React.lazy(() => import('./Disks'));
const LinodesDetailHeader = React.lazy(() =>
  import(
    'src/features/Linodes/LinodesDetail/LinodesDetailHeader/LinodeDetailHeader'
  ).then((module) => ({
    default: module.LinodeDetailHeader,
  }))
);

export const CloneLanding = () => {
  const { linodeId: _linodeId } = useParams<{ linodeId: string }>();
  const history = useHistory();
  const match = useRouteMatch();
  const location = useLocation();
  const theme = useTheme();

  const { checkForNewEvents } = useEventsPollingActions();

  const linodeId = Number(_linodeId);

  const { data: _configs } = useAllLinodeConfigsQuery(linodeId);
  const { data: _disks } = useAllLinodeDisksQuery(linodeId);
  const { data: linodes } = useAllLinodesQuery();
  const { data: linode } = useLinodeQuery(linodeId);

  const configs = _configs ?? [];
  const disks = _disks ?? [];

  /**
   * ROUTING
   */
  const tabs = [
    // These must correspond to the routes inside the Switch
    {
      routeName: `${match.url}/configs`,
      title: 'Configuration Profiles',
    },
    {
      routeName: `${match.url}/disks`,
      title: 'Disks',
    },
  ];

  // Helper function for the <Tabs /> component
  const matches = (p: string) => {
    return Boolean(matchPath(p, { path: location.pathname }));
  };

  const navToURL = (index: number) => {
    history.push(tabs[index].routeName);
  };

  /**
   * STATE MANAGEMENT
   */
  const [state, dispatch] = React.useReducer(
    curriedCloneLandingReducer,
    defaultState
  );

  /**
   * Stringify config and disk IDs to make prop comparison (for useEffect).
   * This is an alternative to doing a deep equality check, which is slower
   * (benchmarks: https://jsperf.com/json-stringify-vs-ramda-equals/1) or to
   * simply check the length of disks and configs, which could lead to edge-case bugs.
   */
  const stringifiedConfigIds = JSON.stringify(configs.map((c) => c.id));
  const stringifiedDiskIds = JSON.stringify(disks.map((d) => d.id));

  // Update configs and disks if they change
  React.useEffect(() => {
    dispatch({
      configs,
      disks,
      type: 'syncConfigsDisks',
    });
    // We can't use `configs` and `disks` as deps, since they are arrays.
    // Instead we use a serialized representation of their IDs.
  }, [stringifiedConfigIds, stringifiedDiskIds]);

  // A config and/or disk can be selected via query param. Memoized
  // so it can be used as a dep in the useEffects that consume it.
  const queryParams = React.useMemo(
    () =>
      getQueryParamsFromQueryString<LinodeConfigAndDiskQueryParams>(
        location.search
      ),
    [location.search]
  );

  // Toggle config if a valid configId is specified as a query param.
  React.useEffect(() => {
    const configFromQS = Number(queryParams.selectedConfig);
    if (configFromQS && configs) {
      return dispatch({ id: configFromQS, type: 'toggleConfig' });
    }
  }, [queryParams, configs]);

  // Toggle disk if a valid diskId is specified as a query param.
  React.useEffect(() => {
    const diskFromQS = Number(queryParams.selectedDisk);
    if (diskFromQS && disks) {
      return dispatch({ id: diskFromQS, type: 'toggleDisk' });
    }
  }, [queryParams, disks]);

  // Helper functions for updating the state.
  const toggleConfig = (id: number) => {
    return dispatch({ id, type: 'toggleConfig' });
  };

  const toggleDisk = (id: number) => {
    return dispatch({ id, type: 'toggleDisk' });
  };

  const setSelectedLinodeId = (id: number) => {
    return dispatch({ id, type: 'setSelectedLinodeId' });
  };

  const setSubmitting = (value: boolean) => {
    return dispatch({ type: 'setSubmitting', value });
  };

  const setErrors = (errors?: APIError[]) => {
    return dispatch({ errors, type: 'setErrors' });
  };

  const clearAll = () => dispatch({ type: 'clearAll' });

  // The configs we know about in our configSelection state.
  const configsInState = configs.filter((eachConfig) =>
    state.configSelection.hasOwnProperty(eachConfig.id)
  );
  // The configs that are selected.
  const selectedConfigs = configsInState.filter(
    (eachConfig) => state.configSelection[eachConfig.id].isSelected
  );
  // IDs of selected configs.
  const selectedConfigIds = selectedConfigs.map((eachConfig) => eachConfig.id);

  // The disks we know about in our diskSelection state.
  const disksInState = disks.filter((eachDisk) =>
    state.diskSelection.hasOwnProperty(eachDisk.id)
  );
  // The disks that are selected.
  const selectedDisks = disksInState.filter(
    (eachDisk) => state.diskSelection[eachDisk.id].isSelected
  );
  // IDs of selected disks.
  const selectedDiskIds = selectedDisks.map((eachDisk) => eachDisk.id);

  const handleClone = () => {
    // The "Clone" button should be disabled if there's no Linode selected,
    // but we'll include this early return just in case (and to make TS happy).
    if (!state.selectedLinodeId) {
      return;
    }

    /**
     * There are two distinct actions we can take here, depending on the selected Linode.
     *
     * 1) Duplicate a single disk on the current Linode.
     * 2) Clone configs/disks to a different Linode.
     */
    let request: () => Promise<Disk | Linode>;

    // The selected Linode is the same as the current Linode -- duplicate the disk
    if (state.selectedLinodeId === linodeId) {
      // In this mode, the "Clone" button will be disabled unless exactly one Disk is selected,
      // but we'll include this early return just in case (and to make TS happy).
      if (selectedDiskIds.length !== 1) {
        return;
      }

      request = () => cloneLinodeDisk(linodeId, selectedDiskIds[0]);
    } else {
      const sourceLinodeId = linodeId;
      const destinationLinodeId = state.selectedLinodeId;

      /** @todo: We should be able to let the user know if there isn't enough
       * space on the destination Linode.
       */

      /** NOTE:
       * We need to supply `configs` AND `disks` here, even if one is an empty array.
       * This is because the `cloneLinode` API method will clone ALL configs or disks
       * if they are not specified.
       */
      request = () =>
        cloneLinode(sourceLinodeId, {
          configs: selectedConfigIds,
          disks: selectedDiskIds,
          linode_id: destinationLinodeId,
        });
    }

    setSubmitting(true);
    setErrors(undefined);

    request()
      .then(() => {
        setSubmitting(false);
        checkForNewEvents();
        history.push(`/linodes/${linodeId}/configurations`);
      })
      .catch((errors) => {
        setSubmitting(false);
        setErrors(errors);
      });
  };

  const handleCancel = () => {
    history.push(`/linodes/${linodeId}/configurations`);
  };

  // Cast the results of the Immer state to a mutable data structure.
  const errorMap = getErrorMap(['disk_size'], castDraft(state.errors));

  const selectedLinode = linodes?.find(
    (eachLinode) => eachLinode.id === state.selectedLinodeId
  );
  const selectedLinodeRegion = selectedLinode && selectedLinode.region;
  return (
    <React.Fragment>
      <DocumentTitleSegment segment="Clone" />
      <MutationNotification linodeId={linodeId} />
      <Notifications />
      <LinodesDetailHeader />
      <Paper sx={{ padding: theme.spacing(2) }}>
        <Grid
          container
          sx={{
            justifyContent: 'space-between',
            marginTop: theme.spacing(1),
          }}
        >
          <Grid
            size={{
              md: 7,
              xs: 12,
            }}
          >
            <Paper sx={{ padding: 0 }}>
              <Typography
                aria-level={2}
                data-qa-title
                role="heading"
                sx={{ marginBottom: theme.spacing(2) }}
                variant="h2"
              >
                Clone
              </Typography>

              <Tabs
                index={Math.max(
                  tabs.findIndex((tab) => matches(tab.routeName)),
                  0
                )}
                onChange={navToURL}
              >
                <TabLinkList tabs={tabs} />
                <TabPanels>
                  <SafeTabPanel index={0}>
                    <Box>
                      <Configs
                        // Cast the results of the Immer state to a mutable data structure.
                        configSelection={castDraft(state.configSelection)}
                        configs={configsInState}
                        handleSelect={toggleConfig}
                      />
                    </Box>
                  </SafeTabPanel>

                  <SafeTabPanel index={1}>
                    <Box>
                      <Notice spacingTop={16} variant="info">
                        You can make a copy of a disk to the same or different
                        Linode. We recommend you power off your Linode first,
                        and keep it powered off until the disk has finished
                        being cloned.
                      </Notice>
                      <div>
                        <Disks
                          // Cast the results of the Immer state to a mutable data structure.
                          diskSelection={castDraft(state.diskSelection)}
                          disks={disksInState}
                          handleSelect={toggleDisk}
                          selectedConfigIds={selectedConfigIds}
                        />
                      </div>
                    </Box>
                  </SafeTabPanel>
                </TabPanels>
              </Tabs>
            </Paper>
          </Grid>
          <Grid
            size={{
              md: 4,
              xs: 12,
            }}
          >
            <Details
              selectedConfigs={attachAssociatedDisksToConfigs(
                selectedConfigs,
                disks
              )}
              // cloning the config takes precedence.
              selectedDisks={disksInState.filter((disk) => {
                return (
                  // This disk has been individually selected ...
<<<<<<< HEAD
                  state.diskSelection[disk.id].isSelected && // ... AND it's associated configs are NOT selected
                  (
                    state.diskSelection?.[disk.id]?.associatedConfigIds ?? []
                  ).filter((num) => selectedConfigIds.includes(num)).length ===
                    0
=======
                  // ... AND it's associated configs are NOT selected
                  state.diskSelection[disk.id].isSelected &&
                  intersection(
                    state.diskSelection?.[disk.id]?.associatedConfigIds ?? [],
                    selectedConfigIds
                  ).length === 0
>>>>>>> 4449f378
                );
              })}
              // If a selected disk is associated with a selected config, we
              // don't want it to appear in the Details component, since
              clearAll={clearAll}
              currentLinodeId={linodeId}
              errorMap={errorMap}
              handleCancel={handleCancel}
              handleClone={handleClone}
              handleSelectLinode={setSelectedLinodeId}
              handleToggleConfig={toggleConfig}
              handleToggleDisk={toggleDisk}
              isSubmitting={state.isSubmitting}
              selectedLinodeId={state.selectedLinodeId}
              selectedLinodeRegion={selectedLinodeRegion}
              thisLinodeRegion={linode?.region ?? ''}
            />
          </Grid>
        </Grid>
      </Paper>
    </React.Fragment>
  );
};<|MERGE_RESOLUTION|>--- conflicted
+++ resolved
@@ -1,7 +1,7 @@
 import { cloneLinode, cloneLinodeDisk } from '@linode/api-v4/lib/linodes';
 import { Box, Notice, Paper, Typography } from '@linode/ui';
+import Grid from '@mui/material/Grid2';
 import { useTheme } from '@mui/material/styles';
-import Grid from '@mui/material/Grid2';
 import { castDraft } from 'immer';
 import * as React from 'react';
 import {
@@ -271,11 +271,11 @@
       <LinodesDetailHeader />
       <Paper sx={{ padding: theme.spacing(2) }}>
         <Grid
-          container
           sx={{
             justifyContent: 'space-between',
             marginTop: theme.spacing(1),
           }}
+          container
         >
           <Grid
             size={{
@@ -352,20 +352,12 @@
               selectedDisks={disksInState.filter((disk) => {
                 return (
                   // This disk has been individually selected ...
-<<<<<<< HEAD
-                  state.diskSelection[disk.id].isSelected && // ... AND it's associated configs are NOT selected
+                  // ... AND it's associated configs are NOT selected
+                  state.diskSelection[disk.id].isSelected &&
                   (
                     state.diskSelection?.[disk.id]?.associatedConfigIds ?? []
                   ).filter((num) => selectedConfigIds.includes(num)).length ===
                     0
-=======
-                  // ... AND it's associated configs are NOT selected
-                  state.diskSelection[disk.id].isSelected &&
-                  intersection(
-                    state.diskSelection?.[disk.id]?.associatedConfigIds ?? [],
-                    selectedConfigIds
-                  ).length === 0
->>>>>>> 4449f378
                 );
               })}
               // If a selected disk is associated with a selected config, we
