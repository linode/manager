<<<<<<< HEAD
import { Button, Divider, List, ListItem, Notice, Paper } from '@linode/ui';
=======
import { Button, Divider, Notice, Paper, Typography } from '@linode/ui';
>>>>>>> 8c11b285
import Close from '@mui/icons-material/Close';
import { useTheme } from '@mui/material/styles';
import * as React from 'react';

import { ActionsPanel } from 'src/components/ActionsPanel/ActionsPanel';
import { Link } from 'src/components/Link';
<<<<<<< HEAD
import { Typography } from 'src/components/Typography';
=======
import { List } from 'src/components/List';
import { ListItem } from 'src/components/ListItem';
>>>>>>> 8c11b285
import { LinodeSelect } from 'src/features/Linodes/LinodeSelect/LinodeSelect';
import { useRegionsQuery } from 'src/queries/regions/regions';

import {
  StyledButton,
  StyledDiv,
  StyledHeader,
  StyledTypography,
} from './Details.styles';
import { getAllDisks, getEstimatedCloneTime } from './utilities';

import type { EstimatedCloneTimeMode, ExtendedConfig } from './utilities';
import type { Disk, Linode } from '@linode/api-v4/lib/linodes';

interface Props {
  clearAll: () => void;
  currentLinodeId: number;
  errorMap: Record<string, string | undefined>;
  handleCancel: () => void;
  handleClone: () => void;
  handleSelectLinode: (linodeId: number) => void;
  handleToggleConfig: (id: number) => void;
  handleToggleDisk: (id: number) => void;
  isSubmitting: boolean;
  selectedConfigs: ExtendedConfig[];
  selectedDisks: Disk[];
  selectedLinodeId: null | number;
  selectedLinodeRegion?: string;
  thisLinodeRegion: string;
}

export const Details = (props: Props) => {
  const {
    clearAll,
    currentLinodeId,
    errorMap,
    handleCancel,
    handleClone,
    handleSelectLinode,
    handleToggleConfig,
    handleToggleDisk,
    isSubmitting,
    selectedConfigs,
    selectedDisks,
    selectedLinodeId,
    selectedLinodeRegion,
    thisLinodeRegion,
  } = props;

  const { data: regions } = useRegionsQuery();

  const region = regions?.find((r) => r.id === thisLinodeRegion);

  const theme = useTheme();

  const noneError = errorMap.none;
  // When duplicating a disk on the SAME Linode, if there's not a enough space,
  // we get back an error with a field of "disk_size"
  const diskError = errorMap.disk_size;

  /**
   * When cloning a disk or config to a DIFFERENT Linode, if there's not enough space on the destination Linode,
   * we get an error from the API that looks like this: `[{ "reason": "Not enough free space on <label>." }]`.
   * There's no "field" on this error , but we want this error to appear as a field error on the LinodeSelect.
   *
   * If the API error message ever changes and this regex breaks, the worst that will happen is that
   * the error will appear as a general error (<Notice />) instead of a field error.
   */
  const isNoneErrorActuallyALinodeError = Boolean(
    noneError && noneError.match(/free space/)
  );

  // The Linode field error could either be the none error, or the disk_size error (or nothing).
  let linodeError = isNoneErrorActuallyALinodeError ? noneError : diskError;
  // Ensure there is a period at the end of the error.
  if (linodeError && !linodeError.endsWith('.')) {
    linodeError += '.';
  }

  const errorMessageLinks = {
    resize: `/linodes/${selectedLinodeId}/resize`,
    shrink: `/linodes/${selectedLinodeId}/advanced`,
  };

  /**
   * Don't include the current Linode in the LinodeSelect component if:
   * 1) There is a selected config (because you can't duplicate configs on the same Linode).
   * 2) There's more than one disk selected (because you can't duplicate multiple configs at once on the same Linode).
   */
  const shouldExcludeCurrentLinode =
    selectedConfigs.length > 0 || selectedDisks.length > 1;

  // Disable the "Clone" button if there is no selected Linode,
  // or if there are no selected configs or disks, or if the selected Linode should be excluded.
  const isCloneButtonDisabled =
    (selectedConfigs.length === 0 && selectedDisks.length === 0) ||
    !selectedLinodeId ||
    (shouldExcludeCurrentLinode && selectedLinodeId === currentLinodeId);

  // Estimate the clone time (need to grab all disks first).
  const allDisks = getAllDisks(selectedConfigs, selectedDisks);
  const totalSize = allDisks.reduce((sum, eachDisk) => {
    return sum + eachDisk.size;
  }, 0);

  const mode: EstimatedCloneTimeMode =
    thisLinodeRegion === selectedLinodeRegion
      ? 'sameDatacenter'
      : 'differentDatacenter';
  const estimatedCloneTime = getEstimatedCloneTime(totalSize, mode);

  return (
    <Paper
      data-testid="config-clone-selection-details"
      sx={{ padding: theme.spacing(2) }}
    >
      <StyledHeader>
        <Typography variant="h2">Selected</Typography>
        <Button
          buttonType="secondary"
          compactX
          onClick={clearAll}
          sx={{ top: `-${theme.spacing(0.5)}` }}
        >
          Clear
        </Button>
      </StyledHeader>

      {noneError && !isNoneErrorActuallyALinodeError && (
        <Notice text={noneError} variant="error" />
      )}

      <List>
        {selectedConfigs.map((eachConfig) => {
          return (
            <ListItem
              dense
              disableGutters
              key={eachConfig.id}
              sx={{ flexWrap: 'wrap', justifyContent: 'space-between' }}
            >
              <StyledDiv>
                <Typography variant="h3">{eachConfig.label}</Typography>
                <StyledButton
                  data-qa-inline-delete
                  onClick={() => handleToggleConfig(eachConfig.id)}
                >
                  <Close />
                </StyledButton>
              </StyledDiv>
              <List sx={{ flexBasis: '100%', marginLeft: theme.spacing(2) }}>
                {eachConfig.associatedDisks.map((eachDisk) => {
                  return (
                    <ListItem dense disableGutters key={eachDisk.label}>
                      <Typography>{eachDisk.label}</Typography>
                    </ListItem>
                  );
                })}
              </List>
            </ListItem>
          );
        })}
      </List>
      <List>
        {selectedDisks.map((eachDisk) => {
          return (
            <ListItem
              dense
              disableGutters
              key={eachDisk.id}
              sx={{ flexWrap: 'wrap', justifyContent: 'space-between' }}
            >
              <Typography variant="h3">{eachDisk.label}</Typography>
              <StyledButton
                data-qa-inline-delete
                onClick={() => handleToggleDisk(eachDisk.id)}
              >
                <Close />
              </StyledButton>
            </ListItem>
          );
        })}
      </List>

      {(selectedConfigs.length > 0 || selectedDisks.length > 0) && (
        <Divider spacingBottom={16} spacingTop={16} />
      )}

      <Typography data-testid={`current-datacenter-${region?.id}`}>
        Current Data Center: {region?.label ?? thisLinodeRegion}
      </Typography>

      {/* Show the estimated clone time if we're able to submit the form. */}
      {!isCloneButtonDisabled && (
        <Typography>Estimated time: {estimatedCloneTime}</Typography>
      )}

      <LinodeSelect
        onSelectionChange={(linode) => {
          if (linode !== null) {
            handleSelectLinode(linode.id);
          }
        }}
        optionsFilter={
          shouldExcludeCurrentLinode
            ? (linode: Linode) => linode.id !== currentLinodeId
            : undefined
        }
        clearable={false}
        errorText={linodeError}
        placeholder="Destination"
        value={selectedLinodeId}
      />

      {linodeError && (
        <StyledTypography variant="body1">
          {linodeError}{' '}
          <Link to={errorMessageLinks.shrink}>Shrink your existing disks</Link>{' '}
          or{' '}
          <Link to={errorMessageLinks.resize}>
            resize your Linode to a larger plan.
          </Link>
        </StyledTypography>
      )}
      <ActionsPanel
        primaryButtonProps={{
          disabled: isCloneButtonDisabled,
          label: 'Clone',
          loading: isSubmitting,
          onClick: handleClone,
        }}
        secondaryButtonProps={{
          label: 'Cancel',
          onClick: handleCancel,
        }}
      />
    </Paper>
  );
};<|MERGE_RESOLUTION|>--- conflicted
+++ resolved
@@ -1,20 +1,18 @@
-<<<<<<< HEAD
-import { Button, Divider, List, ListItem, Notice, Paper } from '@linode/ui';
-=======
-import { Button, Divider, Notice, Paper, Typography } from '@linode/ui';
->>>>>>> 8c11b285
+import {
+  Button,
+  Divider,
+  List,
+  ListItem,
+  Notice,
+  Paper,
+  Typography,
+} from '@linode/ui';
 import Close from '@mui/icons-material/Close';
 import { useTheme } from '@mui/material/styles';
 import * as React from 'react';
 
 import { ActionsPanel } from 'src/components/ActionsPanel/ActionsPanel';
 import { Link } from 'src/components/Link';
-<<<<<<< HEAD
-import { Typography } from 'src/components/Typography';
-=======
-import { List } from 'src/components/List';
-import { ListItem } from 'src/components/ListItem';
->>>>>>> 8c11b285
 import { LinodeSelect } from 'src/features/Linodes/LinodeSelect/LinodeSelect';
 import { useRegionsQuery } from 'src/queries/regions/regions';
 
