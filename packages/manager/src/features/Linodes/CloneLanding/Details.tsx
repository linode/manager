import { Disk, Linode } from '@linode/api-v4/lib/linodes';
import Close from '@mui/icons-material/Close';
import { Theme } from '@mui/material/styles';
import { makeStyles } from '@mui/styles';
import * as React from 'react';

import { Button } from 'src/components/Button/Button';
import { Divider } from 'src/components/Divider';
import { Notice } from 'src/components/Notice/Notice';
import { Typography } from 'src/components/Typography';
import List from 'src/components/core/List';
import ListItem from 'src/components/core/ListItem';
<<<<<<< HEAD
import Paper from 'src/components/core/Paper';
import { LinodeSelectV2 } from 'src/features/Linodes/LinodeSelect/LinodeSelectV2';
=======
import { Paper } from 'src/components/Paper';
>>>>>>> 40c6a914
import { useRegionsQuery } from 'src/queries/regions';

import {
  EstimatedCloneTimeMode,
  ExtendedConfig,
  getAllDisks,
  getEstimatedCloneTime,
} from './utilities';

const useStyles = makeStyles((theme: Theme) => ({
  clearButton: {
    top: `-${theme.spacing(0.5)}`,
  },
  closeIcon: {
    '& path': {
      fill: theme.palette.primary.main,
    },
    alignItems: 'center',
    backgroundColor: theme.color.white,
    border: 'none',
    cursor: 'pointer',
    display: 'flex',
    paddingBottom: 0,
    paddingTop: 0,
  },
  errorText: {
    '& a': {
      color: theme.color.red,
      textDecoration: 'underline',
    },
    color: theme.color.red,
    marginTop: theme.spacing(1),
  },
  header: {
    display: 'flex',
    flexDirection: 'row',
    justifyContent: 'space-between',
    marginBottom: theme.spacing(2),
  },
  labelOuter: {
    alignItems: 'center',
    display: 'flex',
    justifyContent: 'space-between',
    width: '100%',
  },
  list: {
    flexWrap: 'wrap',
    justifyContent: 'space-between',
  },
  nestedList: {
    flexBasis: '100%',
    marginLeft: theme.spacing(2),
  },
  root: {
    padding: theme.spacing(2),
  },
  submitButton: {
    marginTop: theme.spacing(3),
  },
}));

interface Props {
  clearAll: () => void;
  currentLinodeId: number;
  errorMap: Record<string, string | undefined>;
  handleClone: () => void;
  handleSelectLinode: (linodeId: number) => void;
  handleToggleConfig: (id: number) => void;
  handleToggleDisk: (id: number) => void;
  isSubmitting: boolean;
  selectedConfigs: ExtendedConfig[];
  selectedDisks: Disk[];
  selectedLinodeId: null | number;
  selectedLinodeRegion?: string;
  thisLinodeRegion: string;
}

export const Configs: React.FC<Props> = (props) => {
  const {
    clearAll,
    currentLinodeId,
    errorMap,
    handleClone,
    handleSelectLinode,
    handleToggleConfig,
    handleToggleDisk,
    isSubmitting,
    selectedConfigs,
    selectedDisks,
    selectedLinodeId,
    selectedLinodeRegion,
    thisLinodeRegion,
  } = props;

  const { data: regions } = useRegionsQuery();

  const region = regions?.find((r) => r.id === thisLinodeRegion);

  const classes = useStyles();

  const noneError = errorMap.none;
  // When duplicating a disk on the SAME Linode, if there's not a enough space,
  // we get back an error with a field of "disk_size"
  const diskError = errorMap.disk_size;

  /**
   * When cloning a disk or config to a DIFFERENT Linode, if there's not enough space on the destination Linode,
   * we get an error from the API that looks like this: `[{ "reason": "Not enough free space on <label>." }]`.
   * There's no "field" on this error , but we want this error to appear as a field error on the LinodeSelect.
   *
   * If the API error message ever changes and this regex breaks, the worst that will happen is that
   * the error will appear as a general error (<Notice />) instead of a field error.
   */
  const isNoneErrorActuallyALinodeError = Boolean(
    noneError && noneError.match(/free space/)
  );

  // The Linode field error could either be the none error, or the disk_size error (or nothing).
  let linodeError = isNoneErrorActuallyALinodeError ? noneError : diskError;
  // Ensure there is a period at the end of the error.
  if (linodeError && !linodeError.endsWith('.')) {
    linodeError += '.';
  }

  const errorMessageLinks = {
    resize: `/linodes/${selectedLinodeId}/resize`,
    shrink: `/linodes/${selectedLinodeId}/advanced`,
  };

  /**
   * Don't include the current Linode in the LinodeSelect component if:
   * 1) There is a selected config (because you can't duplicate configs on the same Linode).
   * 2) There's more than one disk selected (because you can't duplicate multiple configs at once on the same Linode).
   */
  const shouldExcludeCurrentLinode =
    selectedConfigs.length > 0 || selectedDisks.length > 1;

  // Disable the "Clone" button if there is no selected Linode,
  // or if there are no selected configs or disks, or if the selected Linode should be excluded.
  const isCloneButtonDisabled =
    (selectedConfigs.length === 0 && selectedDisks.length === 0) ||
    !selectedLinodeId ||
    (shouldExcludeCurrentLinode && selectedLinodeId === currentLinodeId);

  // Estimate the clone time (need to grab all disks first).
  const allDisks = getAllDisks(selectedConfigs, selectedDisks);
  const totalSize = allDisks.reduce((sum, eachDisk) => {
    return sum + eachDisk.size;
  }, 0);

  const mode: EstimatedCloneTimeMode =
    thisLinodeRegion === selectedLinodeRegion
      ? 'sameDatacenter'
      : 'differentDatacenter';
  const estimatedCloneTime = getEstimatedCloneTime(totalSize, mode);

  return (
    <Paper className={classes.root}>
      <header className={classes.header}>
        <Typography variant="h2">Selected</Typography>
        <Button
          buttonType="secondary"
          className={classes.clearButton}
          compactX
          onClick={clearAll}
        >
          Clear
        </Button>
      </header>

      {noneError && !isNoneErrorActuallyALinodeError && (
        <Notice error text={noneError} />
      )}

      <List>
        {selectedConfigs.map((eachConfig) => {
          return (
            <ListItem
              className={classes.list}
              dense
              disableGutters
              key={eachConfig.id}
            >
              <div className={classes.labelOuter}>
                <Typography variant="h3">{eachConfig.label}</Typography>
                <button
                  className={classes.closeIcon}
                  data-qa-inline-delete
                  onClick={() => handleToggleConfig(eachConfig.id)}
                >
                  <Close />
                </button>
              </div>
              <List className={classes.nestedList}>
                {eachConfig.associatedDisks.map((eachDisk) => {
                  return (
                    <ListItem dense disableGutters key={eachDisk.label}>
                      <Typography>{eachDisk.label}</Typography>
                    </ListItem>
                  );
                })}
              </List>
            </ListItem>
          );
        })}
      </List>
      <List>
        {selectedDisks.map((eachDisk) => {
          return (
            <ListItem
              className={classes.list}
              dense
              disableGutters
              key={eachDisk.id}
            >
              <Typography variant="h3">{eachDisk.label}</Typography>
              <button
                className={classes.closeIcon}
                data-qa-inline-delete
                onClick={() => handleToggleDisk(eachDisk.id)}
              >
                <Close />
              </button>
            </ListItem>
          );
        })}
      </List>

      {(selectedConfigs.length > 0 || selectedDisks.length > 0) && (
        <Divider spacingBottom={16} spacingTop={16} />
      )}

      <Typography>
        Current Datacenter: {region?.label ?? thisLinodeRegion}
      </Typography>

      {/* Show the estimated clone time if we're able to submit the form. */}
      {!isCloneButtonDisabled && (
        <Typography>Estimated time: {estimatedCloneTime}</Typography>
      )}

      <LinodeSelectV2
        onSelectionChange={(linode) => {
          if (linode !== null) {
            handleSelectLinode(linode.id);
          }
        }}
        optionsFilter={
          shouldExcludeCurrentLinode
            ? (linode: Linode) => linode.id !== currentLinodeId
            : undefined
        }
        clearable={false}
        errorText={linodeError}
        placeholder="Destination"
        value={selectedLinodeId}
      />

      {linodeError && (
        <Typography className={classes.errorText} variant="body1">
          {linodeError}{' '}
          <a
            aria-describedby="external-site"
            href={errorMessageLinks.shrink}
            rel="noopener noreferrer"
            target="_blank"
          >
            Shrink your existing disks
          </a>{' '}
          or{' '}
          <a
            aria-describedby="external-site"
            href={errorMessageLinks.resize}
            rel="noopener noreferrer"
            target="_blank"
          >
            resize your Linode to a larger plan.
          </a>
        </Typography>
      )}

      <Button
        buttonType="primary"
        className={classes.submitButton}
        disabled={isCloneButtonDisabled}
        loading={isSubmitting}
        onClick={handleClone}
      >
        Clone
      </Button>
    </Paper>
  );
};

export default Configs;<|MERGE_RESOLUTION|>--- conflicted
+++ resolved
@@ -7,15 +7,11 @@
 import { Button } from 'src/components/Button/Button';
 import { Divider } from 'src/components/Divider';
 import { Notice } from 'src/components/Notice/Notice';
+import { Paper } from 'src/components/Paper';
 import { Typography } from 'src/components/Typography';
 import List from 'src/components/core/List';
 import ListItem from 'src/components/core/ListItem';
-<<<<<<< HEAD
-import Paper from 'src/components/core/Paper';
 import { LinodeSelectV2 } from 'src/features/Linodes/LinodeSelect/LinodeSelectV2';
-=======
-import { Paper } from 'src/components/Paper';
->>>>>>> 40c6a914
 import { useRegionsQuery } from 'src/queries/regions';
 
 import {
