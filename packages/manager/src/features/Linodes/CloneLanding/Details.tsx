--- conflicted
+++ resolved
@@ -1,4 +1,4 @@
-import { Notice } from '@linode/ui';
+import { Notice, Paper } from '@linode/ui';
 import Close from '@mui/icons-material/Close';
 import { useTheme } from '@mui/material/styles';
 import * as React from 'react';
@@ -9,12 +9,6 @@
 import { Link } from 'src/components/Link';
 import { List } from 'src/components/List';
 import { ListItem } from 'src/components/ListItem';
-<<<<<<< HEAD
-import { Paper } from 'src/components/Paper';
-=======
-import { Notice } from 'src/components/Notice/Notice';
-import { Paper } from '@linode/ui';
->>>>>>> 8c3c7fdd
 import { Typography } from 'src/components/Typography';
 import { LinodeSelect } from 'src/features/Linodes/LinodeSelect/LinodeSelect';
 import { useRegionsQuery } from 'src/queries/regions/regions';
