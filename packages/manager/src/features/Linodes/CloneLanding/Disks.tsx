--- conflicted
+++ resolved
@@ -1,10 +1,5 @@
 import { Checkbox } from '@linode/ui';
-<<<<<<< HEAD
-import Grid from '@mui/material/Unstable_Grid2';
-=======
 import Grid from '@mui/material/Grid2';
-import { intersection } from 'ramda';
->>>>>>> 4449f378
 import * as React from 'react';
 
 import Paginate from 'src/components/Paginate';
