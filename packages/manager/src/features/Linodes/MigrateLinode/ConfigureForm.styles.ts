--- conflicted
+++ resolved
@@ -1,14 +1,5 @@
-<<<<<<< HEAD
-import { Paper } from '@linode/ui';
+import { Box, Paper } from '@linode/ui';
 import { styled } from '@mui/material/styles';
-
-import { Box } from 'src/components/Box';
-=======
-import { Box } from '@linode/ui';
-import { styled } from '@mui/material/styles';
-
-import { Paper } from 'src/components/Paper';
->>>>>>> 24d05983
 
 export const StyledPaper = styled(Paper, { label: 'StyledPaper' })(
   ({ theme }) => ({
