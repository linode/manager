--- conflicted
+++ resolved
@@ -3,7 +3,7 @@
 
 import { typeFactory } from 'src/factories/types';
 import { rest, server } from 'src/mocks/testServer';
-import { renderWithTheme, wrapWithTheme } from 'src/utilities/testHelpers';
+import { renderWithTheme } from 'src/utilities/testHelpers';
 
 import { ConfigureForm } from './ConfigureForm';
 
@@ -53,39 +53,6 @@
 const currentPricePanel = 'current-price-panel';
 const newPricePanel = 'new-price-panel';
 
-interface SelectNewRegionOptions {
-  backupEnabled?: boolean;
-  currentRegionId?: string;
-  selectedRegionId: string;
-}
-
-const props = {
-  backupEnabled: true,
-  currentRegion: 'us-east',
-  handleSelectRegion,
-  linodeType: 'g6-standard-1',
-  selectedRegion: '',
-};
-
-const selectNewRegion = ({
-  backupEnabled = true,
-  currentRegionId = 'us-east',
-  selectedRegionId,
-}: SelectNewRegionOptions) => {
-  const { rerender } = renderWithTheme(<ConfigureForm {...props} />);
-
-  rerender(
-    wrapWithTheme(
-      <ConfigureForm
-        {...props}
-        backupEnabled={backupEnabled}
-        currentRegion={currentRegionId}
-        selectedRegion={selectedRegionId}
-      />
-    )
-  );
-};
-
 describe('ConfigureForm component with price comparison', () => {
   const props = {
     backupEnabled: true,
@@ -122,14 +89,9 @@
   });
 
   it("shouldn't render the MigrationPricing component when the current region is selected", async () => {
-<<<<<<< HEAD
-    const { queryByText } = renderWithTheme(<ConfigureForm {...props} />);
-    selectNewRegion({ selectedRegionId: 'us-east' });
-=======
     const { queryByText } = renderWithTheme(
       <ConfigureForm {...props} selectedRegion="us-east" />
     );
->>>>>>> 52f0f712
 
     await waitFor(() => {
       expect(queryByText(currentPriceLabel)).not.toBeInTheDocument();
