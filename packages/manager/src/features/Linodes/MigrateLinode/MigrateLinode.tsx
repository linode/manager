--- conflicted
+++ resolved
@@ -273,7 +273,6 @@
   );
 });
 
-<<<<<<< HEAD
 const StyledAgreementCheckbox = styled(EUAgreementCheckbox, {
   label: 'StyledAgreementCheckbox',
 })(({ theme }) => ({
@@ -283,14 +282,11 @@
   },
 }));
 
-const getDisabledReason = (recentEvent: Event | undefined) => {
-=======
 const getDisabledReason = (
   events: Event[],
   linodeStatus: string,
   linodeID: number
 ) => {
->>>>>>> f2343c2f
   if (
     events[0]?.action === 'linode_migrate_datacenter' &&
     events[0]?.percent_complete !== 100
