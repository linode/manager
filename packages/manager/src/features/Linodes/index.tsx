import { createLazyRoute } from '@tanstack/react-router';
import React from 'react';
import { Redirect, Route, Switch } from 'react-router-dom';

import { useIsGeckoEnabled } from 'src/components/RegionSelect/RegionSelect.utils';
import { SuspenseLoader } from 'src/components/SuspenseLoader';
import { useAllAccountMaintenanceQuery } from 'src/queries/account/maintenance';
import { useInProgressEvents } from 'src/queries/events/events';
import { useAllLinodesQuery } from 'src/queries/linodes/linodes';
import { addMaintenanceToLinodes } from 'src/utilities/linodes';
import { storage } from 'src/utilities/storage';

import { linodesInTransition } from './transitions';

import type { RegionFilter } from 'src/utilities/storage';

const LinodesLanding = React.lazy(
  () => import('./LinodesLanding/LinodesLanding')
);
const LinodesDetail = React.lazy(() =>
  import('src/features/Linodes/LinodesDetail/LinodesDetail').then((module) => ({
    default: module.LinodeDetail,
  }))
);
const LinodesCreate = React.lazy(() =>
  import('./LinodeCreate').then((module) => ({
    default: module.LinodeCreate,
  }))
);

export const LinodesRoutes = () => {
  return (
    <React.Suspense fallback={<SuspenseLoader />}>
      <Switch>
        <Route component={LinodesCreate} path="/linodes/create" />
        <Route component={LinodesDetail} path="/linodes/:linodeId" />
        <Route component={LinodesLandingWrapper} exact path="/linodes" strict />
        <Redirect to="/linodes" />
      </Switch>
    </React.Suspense>
  );
};

// Light wrapper around LinodesLanding that injects "extended" Linodes (with
// plan type and maintenance information). This extra data used to come from
// mapStateToProps, but since I wanted to use a query (for accountMaintenance)
// I needed a Function Component. It seemed safer to do it this way instead of
// refactoring LinodesLanding.
export const LinodesLandingWrapper = React.memo(() => {
  const { data: accountMaintenanceData } = useAllAccountMaintenanceQuery(
    {},
    { status: { '+or': ['pending, started'] } }
  );

  const { isGeckoLAEnabled } = useIsGeckoEnabled();

  const [regionFilter, setRegionFilter] = React.useState<
    RegionFilter | undefined
  >(storage.regionFilter.get());

  // We need to grab all linodes so a filtered result of 0 does not display the empty state landing page
  const { data: allLinodes } = useAllLinodesQuery();
  const { data: filteredLinodes, error, isLoading } = useAllLinodesQuery(
    {},
    isGeckoLAEnabled ? generateLinodesXFilter(regionFilter) : {}
  );

  const someLinodesHaveScheduledMaintenance = accountMaintenanceData?.some(
    (thisAccountMaintenance) => thisAccountMaintenance.entity.type === 'linode'
  );

  const { data: events } = useInProgressEvents();

  const filteredLinodesData = addMaintenanceToLinodes(
    accountMaintenanceData ?? [],
    filteredLinodes ?? []
  );

  const handleRegionFilter = (regionFilter: RegionFilter) => {
    setRegionFilter(regionFilter);
    storage.regionFilter.set(regionFilter);
  };

  return (
    <LinodesLanding
      someLinodesHaveScheduledMaintenance={Boolean(
        someLinodesHaveScheduledMaintenance
      )}
      handleRegionFilter={handleRegionFilter}
      linodesData={filteredLinodesData}
      linodesInTransition={linodesInTransition(events ?? [])}
      linodesRequestError={error ?? undefined}
      linodesRequestLoading={isLoading}
      totalNumLinodes={allLinodes?.length ?? 0}
    />
  );
});

<<<<<<< HEAD
const generateLinodesXFilter = (regionFilter: RegionFilter | undefined) => {
  if (regionFilter === 'core' || regionFilter === 'distributed') {
    return {
      site_type: regionFilter,
    };
  }
  return {};
};
=======
export const linodesLandingLazyRoute = createLazyRoute('/linodes')({
  component: LinodesLandingWrapper,
});
>>>>>>> 048d4dfc
<|MERGE_RESOLUTION|>--- conflicted
+++ resolved
@@ -96,7 +96,6 @@
   );
 });
 
-<<<<<<< HEAD
 const generateLinodesXFilter = (regionFilter: RegionFilter | undefined) => {
   if (regionFilter === 'core' || regionFilter === 'distributed') {
     return {
@@ -105,8 +104,7 @@
   }
   return {};
 };
-=======
+
 export const linodesLandingLazyRoute = createLazyRoute('/linodes')({
   component: LinodesLandingWrapper,
-});
->>>>>>> 048d4dfc
+});