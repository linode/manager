--- conflicted
+++ resolved
@@ -240,7 +240,6 @@
   type: '',
 };
 
-<<<<<<< HEAD
 const defaultValuesForStackScripts = {
   image: undefined,
   interfaces: [
@@ -263,7 +262,8 @@
   Images: defaultValuesForImages,
   'One-Click': defaultValuesForImages,
   StackScripts: defaultValuesForStackScripts,
-=======
+};
+
 /**
  * Provides dynamic validation to the Linode Create form.
  *
@@ -288,5 +288,4 @@
   }
 
   return { errors: {}, values };
->>>>>>> 7f2cf90e
 };