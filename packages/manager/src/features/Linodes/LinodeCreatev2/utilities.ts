<<<<<<< HEAD
=======
import { omit } from 'lodash';
import { useCallback } from 'react';
>>>>>>> 2e82f16a
import { useHistory } from 'react-router-dom';

import { imageQueries } from 'src/queries/images';
import { linodeQueries } from 'src/queries/linodes/linodes';
import { stackscriptQueries } from 'src/queries/stackscripts';
import { sendCreateLinodeEvent } from 'src/utilities/analytics/customEventAnalytics';
import { sendLinodeCreateFormErrorEvent } from 'src/utilities/analytics/formEventAnalytics';
import { privateIPRegex } from 'src/utilities/ipUtils';
import { isNotNullOrUndefined } from 'src/utilities/nullOrUndefined';
import { omitProps } from 'src/utilities/omittedProps';
import { getQueryParamsFromQueryString } from 'src/utilities/queryParams';

import { utoa } from '../LinodesCreate/utilities';
import { getDefaultUDFData } from './Tabs/StackScripts/UserDefinedFields/utilities';

import type { LinodeCreateType } from '../LinodesCreate/types';
import type { StackScriptTabType } from './Tabs/StackScripts/utilities';
import type {
  CreateLinodeRequest,
  InterfacePayload,
  Linode,
  Profile,
} from '@linode/api-v4';
import type { QueryClient } from '@tanstack/react-query';
import type { FieldErrors } from 'react-hook-form';

/**
 * This is the ID of the Image of the default OS.
 */
const DEFAULT_OS = 'linode/debian11';

/**
 * This interface is used to type the query params on the Linode Create flow.
 */
interface LinodeCreateQueryParams {
  appID: string | undefined;
  backupID: string | undefined;
  imageID: string | undefined;
  linodeID: string | undefined;
  stackScriptID: string | undefined;
  subtype: StackScriptTabType | undefined;
  type: LinodeCreateType | undefined;
}

interface ParsedLinodeCreateQueryParams {
  appID: number | undefined;
  backupID: number | undefined;
  imageID: string | undefined;
  linodeID: number | undefined;
  stackScriptID: number | undefined;
  subtype: StackScriptTabType | undefined;
  type: LinodeCreateType | undefined;
}

/**
 * Hook that allows you to read and manage Linode Create flow query params.
 *
 * We have this because react-router-dom's query strings are not typesafe.
 */
export const useLinodeCreateQueryParams = () => {
  const history = useHistory();

  const rawParams = getQueryParamsFromQueryString(history.location.search);

  /**
   * Updates query params
   */
  const updateParams = (params: Partial<LinodeCreateQueryParams>) => {
    const newParams = new URLSearchParams(rawParams);

    for (const key in params) {
      if (!params[key as keyof LinodeCreateQueryParams]) {
        newParams.delete(key);
      } else {
        newParams.set(key, params[key as keyof LinodeCreateQueryParams]!);
      }
    }

    history.push({ search: newParams.toString() });
  };

  /**
   * Replaces query params with the provided values
   */
  const setParams = (params: Partial<LinodeCreateQueryParams>) => {
    const newParams = new URLSearchParams(params);

    history.push({ search: newParams.toString() });
  };

  const params = getParsedLinodeCreateQueryParams(rawParams);

  return { params, setParams, updateParams };
};

const getParsedLinodeCreateQueryParams = (rawParams: {
  [key: string]: string;
}): ParsedLinodeCreateQueryParams => {
  return {
    appID: rawParams.appID ? Number(rawParams.appID) : undefined,
    backupID: rawParams.backupID ? Number(rawParams.backupID) : undefined,
    imageID: rawParams.imageID as string | undefined,
    linodeID: rawParams.linodeID ? Number(rawParams.linodeID) : undefined,
    stackScriptID: rawParams.stackScriptID
      ? Number(rawParams.stackScriptID)
      : undefined,
    subtype: rawParams.subtype as StackScriptTabType | undefined,
    type: rawParams.type as LinodeCreateType | undefined,
  };
};

/**
 * Given the Linode Create flow 'type' from query params, this function
 * returns the tab's index. This allows us to control the tabs via the query string.
 */
export const getTabIndex = (tabType: LinodeCreateType | undefined) => {
  if (!tabType) {
    return 0;
  }

  const currentTabIndex = tabs.indexOf(tabType);

  // Users might type an invalid tab name into query params. Fallback to the first tab.
  if (currentTabIndex === -1) {
    return 0;
  }

  return currentTabIndex;
};

export const tabs: LinodeCreateType[] = [
  'OS',
  'One-Click',
  'StackScripts',
  'Images',
  'Backups',
  'Clone Linode',
];

/**
 * Performs some transformations to the Linode Create form data so that the data
 * is in the correct format for the API. Intended to be used in the "onSubmit" when creating a Linode.
 *
 * @param payload the initial raw values from the Linode Create form
 * @returns final Linode Create payload to be sent to the API
 */
export const getLinodeCreatePayload = (
  formValues: LinodeCreateFormValues
): CreateLinodeRequest => {
<<<<<<< HEAD
  const values = omitProps(formValues, ['linode', 'hasSignedEUAgreement']);
=======
  const values = omit(formValues, [
    'linode',
    'hasSignedEUAgreement',
    'firewallOverride',
  ]);
>>>>>>> 2e82f16a
  if (values.metadata?.user_data) {
    values.metadata.user_data = utoa(values.metadata.user_data);
  }

  if (!values.metadata?.user_data) {
    values.metadata = undefined;
  }

  if (!values.placement_group?.id) {
    values.placement_group = undefined;
  }

  values.interfaces = getInterfacesPayload(
    values.interfaces,
    Boolean(values.private_ip)
  );

  return values;
};

/**
 * Transforms and orders the Linode Create "interfaces" form data.
 *
 * We need this so we can put interfaces in the correct order and omit unused interfaces.
 *
 * @param interfaces raw interfaces from the Linode create flow form
 * @returns a transformed interfaces array in the correct order and with the expected values for the API
 */
export const getInterfacesPayload = (
  interfaces: InterfacePayload[] | undefined,
  hasPrivateIP: boolean | undefined
): InterfacePayload[] | undefined => {
  if (!interfaces) {
    return undefined;
  }

  const vpcInterface = interfaces[0];
  const vlanInterface = interfaces[1];
  const publicInterface = interfaces[2];

  const hasVPC = Boolean(vpcInterface.vpc_id);
  const hasVLAN = Boolean(vlanInterface.label);

  if (hasVPC && hasVLAN && hasPrivateIP) {
    return [vpcInterface, vlanInterface, publicInterface];
  }

  if (hasVLAN && hasVPC) {
    return [vpcInterface, vlanInterface];
  }

  if (hasVPC && hasPrivateIP) {
    return [vpcInterface, publicInterface];
  }

  if (hasVLAN) {
    return [publicInterface, vlanInterface];
  }

  if (hasVPC) {
    return [vpcInterface];
  }

  // If no special case is met, don't send `interfaces` in the Linode
  // create payload. This will cause the API to default to giving the Linode
  // public communication.
  return undefined;
};

const defaultInterfaces: InterfacePayload[] = [
  {
    ipam_address: '',
    label: '',
    purpose: 'vpc',
  },
  {
    ipam_address: '',
    label: '',
    purpose: 'vlan',
  },
  {
    ipam_address: '',
    label: '',
    purpose: 'public',
  },
];

/**
 * We extend the API's payload type so that we can hold some extra state
 * in the react-hook-form form.
 *
 * For example, we add `linode` so we can store the currently selected Linode
 * for the Backups and Clone tab.
 *
 * For any extra values added to the form, we should make sure `getLinodeCreatePayload`
 * removes them from the payload before it is sent to the API.
 */
export interface LinodeCreateFormValues extends CreateLinodeRequest {
  /**
   * Manually override firewall policy for sensitive users
   */
  firewallOverride?: boolean;
  /**
   * Whether or not the user has signed the EU agreement
   */
  hasSignedEUAgreement?: boolean;
  /**
   * The currently selected Linode
   */
  linode?: Linode | null;
}

export interface LinodeCreateFormContext {
  /**
   * Profile data is used in the Linode Create v2 resolver because
   * restricted users are subject to different validation.
   */
  profile: Profile | undefined;
  /**
   * Used for dispaying warnings to internal Akamai employees.
   */
  secureVMNoticesEnabled: boolean;
}

/**
 * This function initializes the Linode Create flow form
 * when the form mounts.
 *
 * The default values are dependent on the query params present.
 */
export const defaultValues = async (
  params: ParsedLinodeCreateQueryParams,
  queryClient: QueryClient
): Promise<LinodeCreateFormValues> => {
  const stackscriptId = params.stackScriptID ?? params.appID;

  const stackscript = stackscriptId
    ? await queryClient.ensureQueryData(
        stackscriptQueries.stackscript(stackscriptId)
      )
    : null;

  const linode = params.linodeID
    ? await queryClient.ensureQueryData(linodeQueries.linode(params.linodeID))
    : null;

  const privateIp =
    linode?.ipv4.some((ipv4) => privateIPRegex.test(ipv4)) ?? false;

  const values: LinodeCreateFormValues = {
    backup_id: params.backupID,
    image: getDefaultImageId(params),
    interfaces: defaultInterfaces,
    linode,
    private_ip: privateIp,
    region: linode ? linode.region : '',
    stackscript_data: stackscript?.user_defined_fields
      ? getDefaultUDFData(stackscript.user_defined_fields)
      : undefined,
    stackscript_id: stackscriptId,
    type: linode?.type ? linode.type : '',
  };

  values.label = await getGeneratedLinodeLabel({
    queryClient,
    tab: params.type,
    values,
  });

  return values;
};

const getDefaultImageId = (params: ParsedLinodeCreateQueryParams) => {
  // You can't have an Image selected when deploying from a backup.
  if (params.type === 'Backups') {
    return null;
  }

  // Always default debian for the OS tab.
  if (!params.type || params.type === 'OS') {
    return DEFAULT_OS;
  }

  // If the user is deep linked to the Images tab with a preselected image,
  // default to it.
  if (params.type === 'Images' && params.imageID) {
    return params.imageID;
  }

  return null;
};

interface GeneratedLinodeLabelOptions {
  queryClient: QueryClient;
  tab: LinodeCreateType | undefined;
  values: LinodeCreateFormValues;
}

export const getGeneratedLinodeLabel = async (
  options: GeneratedLinodeLabelOptions
) => {
  const { queryClient, tab, values } = options;

  if (tab === 'OS') {
    const generatedLabelParts: string[] = [];
    if (values.image) {
      const image = await queryClient.ensureQueryData(
        imageQueries.image(values.image)
      );
      if (image.vendor) {
        generatedLabelParts.push(image.vendor.toLowerCase());
      }
    }
    if (values.region) {
      generatedLabelParts.push(values.region);
    }
    return getLinodeLabelFromLabelParts(generatedLabelParts);
  }

  if (tab === 'Images') {
    const generatedLabelParts: string[] = [];
    if (values.image) {
      const image = await queryClient.ensureQueryData(
        imageQueries.image(values.image)
      );
      generatedLabelParts.push(image.label);
    }
    if (values.region) {
      generatedLabelParts.push(values.region);
    }
    return getLinodeLabelFromLabelParts(generatedLabelParts);
  }

  if (tab === 'StackScripts' || tab === 'One-Click') {
    const generatedLabelParts: string[] = [];
    if (values.stackscript_id) {
      const stackscript = await queryClient.ensureQueryData(
        stackscriptQueries.stackscript(values.stackscript_id)
      );
      generatedLabelParts.push(stackscript.label.toLowerCase());
    }
    if (values.region) {
      generatedLabelParts.push(values.region);
    }
    return getLinodeLabelFromLabelParts(generatedLabelParts);
  }

  if (tab === 'Backups') {
    const generatedLabelParts: string[] = [];
    if (values.linode) {
      generatedLabelParts.push(values.linode.label);
    }
    generatedLabelParts.push('backup');
    return getLinodeLabelFromLabelParts(generatedLabelParts);
  }

  if (tab === 'Clone Linode') {
    const generatedLabelParts: string[] = [];
    if (values.linode) {
      generatedLabelParts.push(values.linode.label);
    }
    generatedLabelParts.push('clone');
    return getLinodeLabelFromLabelParts(generatedLabelParts);
  }

  return '';
};

export const getIsValidLinodeLabelCharacter = (char: string) => {
  return /^[0-9a-zA-Z]$/.test(char);
};

/**
 * Given an array of strings, this function joins them together by
 * "-" and ensures that the generated label is <= 64 characters.
 *
 * @param parts an array of strings that will be joined together by a "-"
 * @returns a generated Linode label that is <= 64 characters
 */
export const getLinodeLabelFromLabelParts = (parts: string[]) => {
  const numberOfSeperaterDashes = parts.length - 1;
  const maxSizeOfEachPart = Math.floor(
    (64 - numberOfSeperaterDashes) / parts.length
  );
  let label = '';

  for (const part of parts) {
    for (let i = 0; i < Math.min(part.length, maxSizeOfEachPart); i++) {
      if (
        getIsValidLinodeLabelCharacter(part[i]) ||
        (part[i] === '-' && label[label.length - 1] !== '-') ||
        (part[i] === '.' && label[label.length - 1] !== '.') ||
        (part[i] === '_' && label[label.length - 1] !== '_')
      ) {
        label += part[i];
      } else if (part[i] === ' ' && label[label.length - 1] !== '-') {
        label += '-';
      }
    }
    if (part !== parts[parts.length - 1]) {
      label += '-';
    }
  }

  return label;
};

interface LinodeCreateAnalyticsEventOptions {
  queryClient: QueryClient;
  secureVMNoticesEnabled: boolean;
  type: LinodeCreateType;
  values: LinodeCreateFormValues;
}

/**
 * Captures a custom analytics event when a Linode is created.
 */
export const captureLinodeCreateAnalyticsEvent = async (
  options: LinodeCreateAnalyticsEventOptions
) => {
  const { queryClient, secureVMNoticesEnabled, type, values } = options;

  const secureVMCompliant = secureVMNoticesEnabled
    ? isNotNullOrUndefined(values.firewall_id)
    : undefined;

  if (type === 'Backups' && values.backup_id) {
    sendCreateLinodeEvent('backup', String(values.backup_id), {
      secureVMCompliant,
    });
  }

  if (type === 'Clone Linode' && values.linode) {
    const linodeId = values.linode.id;

    const linode = await queryClient.ensureQueryData(
      linodeQueries.linode(linodeId)
    );

    sendCreateLinodeEvent('clone', values.type, {
      isLinodePoweredOff: linode.status === 'offline',
      secureVMCompliant,
    });
  }

  if (type === 'OS' || type === 'Images') {
    sendCreateLinodeEvent('image', values.image ?? undefined, {
      secureVMCompliant,
    });
  }

  if (type === 'StackScripts' && values.stackscript_id) {
    const stackscript = await queryClient.ensureQueryData(
      stackscriptQueries.stackscript(values.stackscript_id)
    );
    sendCreateLinodeEvent('stackscript', stackscript.label, {
      secureVMCompliant,
    });
  }

  if (type === 'One-Click' && values.stackscript_id) {
    const stackscript = await queryClient.ensureQueryData(
      stackscriptQueries.stackscript(values.stackscript_id)
    );
    sendCreateLinodeEvent('one-click', stackscript.label, {
      secureVMCompliant,
    });
  }
};

/**
 * Custom hook to send a Adobe Analytics form error event with error messages in the Linode Create flow.
 */
export const useHandleLinodeCreateAnalyticsFormError = (
  createType: LinodeCreateType
) => {
  const handleLinodeCreateAnalyticsFormError = useCallback(
    (errors: FieldErrors<LinodeCreateFormValues>) => {
      let errorString = '';

      if (!errors) {
        return;
      }

      if (errors.region) {
        errorString += errors.region.message;
      }
      if (errors.type) {
        errorString += `${errorString.length > 0 ? `|` : ''}${
          errors.type.message
        }`;
      }
      if (errors.root_pass) {
        errorString += `${errorString.length > 0 ? `|` : ''}${
          errors.root_pass.message
        }`;
      }
      if (errors.root) {
        errorString += `${errorString.length > 0 ? `|` : ''}${
          errors.root.message
        }`;
      }

      sendLinodeCreateFormErrorEvent(errorString, createType);
    },
    [createType]
  );

  return { handleLinodeCreateAnalyticsFormError };
};<|MERGE_RESOLUTION|>--- conflicted
+++ resolved
@@ -1,8 +1,4 @@
-<<<<<<< HEAD
-=======
-import { omit } from 'lodash';
 import { useCallback } from 'react';
->>>>>>> 2e82f16a
 import { useHistory } from 'react-router-dom';
 
 import { imageQueries } from 'src/queries/images';
@@ -152,15 +148,11 @@
 export const getLinodeCreatePayload = (
   formValues: LinodeCreateFormValues
 ): CreateLinodeRequest => {
-<<<<<<< HEAD
-  const values = omitProps(formValues, ['linode', 'hasSignedEUAgreement']);
-=======
-  const values = omit(formValues, [
+  const values = omitProps(formValues, [
     'linode',
     'hasSignedEUAgreement',
     'firewallOverride',
   ]);
->>>>>>> 2e82f16a
   if (values.metadata?.user_data) {
     values.metadata.user_data = utoa(values.metadata.user_data);
   }
