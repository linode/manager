import { useLDClient } from 'launchdarkly-react-client-sdk';
import React, { useState } from 'react';
import { useFormContext } from 'react-hook-form';

import { Box } from 'src/components/Box';
import { Button } from 'src/components/Button/Button';
import { LD_DX_TOOLS_METRICS_KEYS } from 'src/constants';
import { useFlags } from 'src/hooks/useFlags';
<<<<<<< HEAD
=======
import { useIsAkamaiAccount } from 'src/hooks/useIsAkamaiAccount';
>>>>>>> b2172c5d
import { useRestrictedGlobalGrantCheck } from 'src/hooks/useRestrictedGlobalGrantCheck';
import { sendApiAwarenessClickEvent } from 'src/utilities/analytics/customEventAnalytics';
import { sendLinodeCreateFormInputEvent } from 'src/utilities/analytics/formEventAnalytics';
import { scrollErrorIntoView } from 'src/utilities/scrollErrorIntoView';

import { ApiAwarenessModal } from '../LinodesCreate/ApiAwarenessModal/ApiAwarenessModal';
import {
  getLinodeCreatePayload,
  useLinodeCreateQueryParams,
} from './utilities';

import type { LinodeCreateFormValues } from './utilities';

export const Actions = () => {
  const flags = useFlags();
  const ldClient = useLDClient();
  const { params } = useLinodeCreateQueryParams();
  const { isAkamaiAccount: isInternalAccount } = useIsAkamaiAccount();

  const [isAPIAwarenessModalOpen, setIsAPIAwarenessModalOpen] = useState(false);

  const apicliButtonCopy = flags?.testdxtoolabexperiment;

  const {
    formState,
    getValues,
    trigger,
  } = useFormContext<LinodeCreateFormValues>();

  const isLinodeCreateRestricted = useRestrictedGlobalGrantCheck({
    globalGrantType: 'add_linodes',
  });

  const disableSubmitButton =
    isLinodeCreateRestricted || 'firewallOverride' in formState.errors;

  const onOpenAPIAwareness = async () => {
    sendApiAwarenessClickEvent('Button', 'Create Using Command Line');
    sendLinodeCreateFormInputEvent({
      createType: params.type ?? 'OS',
      interaction: 'click',
      label: apicliButtonCopy ?? 'Create Using Command Line',
    });
    if (await trigger()) {
      // If validation is successful, we open the dialog.
      setIsAPIAwarenessModalOpen(true);
<<<<<<< HEAD

      ldClient?.track(LD_DX_TOOLS_METRICS_KEYS.OPEN_MODAL, {
        variation: apicliButtonCopy,
      });
=======
      if (!isInternalAccount) {
        ldClient?.track(LD_DX_TOOLS_METRICS_KEYS.OPEN_MODAL, {
          variation: apicliButtonCopy,
        });
      }

      ldClient?.flush();
>>>>>>> b2172c5d
    } else {
      scrollErrorIntoView(undefined, { behavior: 'smooth' });
    }
  };

  return (
    <Box sx={{ display: 'flex', gap: 1, justifyContent: 'flex-end' }}>
      <Button buttonType="outlined" onClick={onOpenAPIAwareness}>
        {apicliButtonCopy ?? 'Create Using Command Line'}
      </Button>
      <Button
        buttonType="primary"
        disabled={disableSubmitButton}
        loading={formState.isSubmitting}
        type="submit"
      >
        Create Linode
      </Button>
      <ApiAwarenessModal
        isOpen={isAPIAwarenessModalOpen}
        onClose={() => setIsAPIAwarenessModalOpen(false)}
        payLoad={getLinodeCreatePayload(structuredClone(getValues()))}
      />
    </Box>
  );
};<|MERGE_RESOLUTION|>--- conflicted
+++ resolved
@@ -6,10 +6,7 @@
 import { Button } from 'src/components/Button/Button';
 import { LD_DX_TOOLS_METRICS_KEYS } from 'src/constants';
 import { useFlags } from 'src/hooks/useFlags';
-<<<<<<< HEAD
-=======
 import { useIsAkamaiAccount } from 'src/hooks/useIsAkamaiAccount';
->>>>>>> b2172c5d
 import { useRestrictedGlobalGrantCheck } from 'src/hooks/useRestrictedGlobalGrantCheck';
 import { sendApiAwarenessClickEvent } from 'src/utilities/analytics/customEventAnalytics';
 import { sendLinodeCreateFormInputEvent } from 'src/utilities/analytics/formEventAnalytics';
@@ -56,12 +53,6 @@
     if (await trigger()) {
       // If validation is successful, we open the dialog.
       setIsAPIAwarenessModalOpen(true);
-<<<<<<< HEAD
-
-      ldClient?.track(LD_DX_TOOLS_METRICS_KEYS.OPEN_MODAL, {
-        variation: apicliButtonCopy,
-      });
-=======
       if (!isInternalAccount) {
         ldClient?.track(LD_DX_TOOLS_METRICS_KEYS.OPEN_MODAL, {
           variation: apicliButtonCopy,
@@ -69,7 +60,6 @@
       }
 
       ldClient?.flush();
->>>>>>> b2172c5d
     } else {
       scrollErrorIntoView(undefined, { behavior: 'smooth' });
     }
