import React from 'react';
import { useController } from 'react-hook-form';

import { ImageSelectv2 } from 'src/components/ImageSelectv2/ImageSelectv2';
import { Paper } from 'src/components/Paper';
import { Typography } from 'src/components/Typography';
import { useRestrictedGlobalGrantCheck } from 'src/hooks/useRestrictedGlobalGrantCheck';

import type { CreateLinodeRequest } from '@linode/api-v4';

export const Images = () => {
  const { field, fieldState } = useController<CreateLinodeRequest>({
    name: 'image',
  });

  const isCreateLinodeRestricted = useRestrictedGlobalGrantCheck({
    globalGrantType: 'add_linodes',
  });

  return (
    <Paper>
      <Typography variant="h2">Choose an Image</Typography>
      <ImageSelectv2
        disabled={isCreateLinodeRestricted}
        errorText={fieldState.error?.message}
<<<<<<< HEAD
        onChange={(image) => field.onChange(image?.id ?? null)}
=======
        onBlur={field.onBlur}
        onChange={(_, image) => field.onChange(image?.id ?? null)}
>>>>>>> 7f2cf90e
        value={field.value}
        variant="private"
      />
    </Paper>
  );
};<|MERGE_RESOLUTION|>--- conflicted
+++ resolved
@@ -23,12 +23,8 @@
       <ImageSelectv2
         disabled={isCreateLinodeRestricted}
         errorText={fieldState.error?.message}
-<<<<<<< HEAD
+        onBlur={field.onBlur}
         onChange={(image) => field.onChange(image?.id ?? null)}
-=======
-        onBlur={field.onBlur}
-        onChange={(_, image) => field.onChange(image?.id ?? null)}
->>>>>>> 7f2cf90e
         value={field.value}
         variant="private"
       />
