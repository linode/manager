import React from 'react';

import { Autocomplete } from 'src/components/Autocomplete/Autocomplete';
import { Box } from 'src/components/Box';
<<<<<<< HEAD
import { CircleProgress } from 'src/components/CircleProgress';
=======
>>>>>>> 894afd59
import { DebouncedSearchTextField } from 'src/components/DebouncedSearchTextField';
import { Paper } from 'src/components/Paper';
import { Stack } from 'src/components/Stack';
import { Typography } from 'src/components/Typography';
import { useMarketplaceAppsQuery } from 'src/queries/stackscripts';

import { AppsList } from './AppsList';
import { categoryOptions } from './utilities';

interface Props {
  /**
   * Opens the Marketplace App details drawer for the given app
   */
  onOpenDetailsDrawer: (stackscriptId: number) => void;
}

export const AppSelect = (props: Props) => {
  const { onOpenDetailsDrawer } = props;
<<<<<<< HEAD
  const { setValue } = useFormContext<LinodeCreateFormValues>();
  const { field } = useController<LinodeCreateFormValues, 'stackscript_id'>({
    name: 'stackscript_id',
  });

  const { data: stackscripts, error, isLoading } = useMarketplaceAppsQuery(
    true
  );

  const renderContent = () => {
    if (isLoading) {
      return (
        <Box
          alignItems="center"
          display="flex"
          height="100%"
          justifyContent="center"
          width="100%"
        >
          <CircleProgress />
        </Box>
      );
    }

    if (error) {
      return <ErrorState errorText={error?.[0].reason} />;
    }
=======
>>>>>>> 894afd59

  const { isLoading } = useMarketplaceAppsQuery(true);

  return (
    <Paper>
      <Stack spacing={2}>
        <Typography variant="h2">Select an App</Typography>
        <Stack direction="row" flexWrap="wrap" gap={1}>
          <DebouncedSearchTextField
            InputProps={{ sx: { maxWidth: 'unset !important' } }}
            containerProps={{ flexGrow: 1 }}
            disabled={isLoading}
            fullWidth
            hideLabel
            label="Search marketplace"
            loading={isLoading}
            noMarginTop
            placeholder="Search for app name"
          />
          <Autocomplete
            textFieldProps={{
              containerProps: { sx: { minWidth: 250 } },
              hideLabel: true,
            }}
            disabled={isLoading}
            label="Select category"
            options={categoryOptions}
            placeholder="Select category"
          />
        </Stack>
        <Box height="500px" sx={{ overflowX: 'hidden', overflowY: 'auto' }}>
          <AppsList onOpenDetailsDrawer={onOpenDetailsDrawer} />
        </Box>
      </Stack>
    </Paper>
  );
};<|MERGE_RESOLUTION|>--- conflicted
+++ resolved
@@ -2,10 +2,6 @@
 
 import { Autocomplete } from 'src/components/Autocomplete/Autocomplete';
 import { Box } from 'src/components/Box';
-<<<<<<< HEAD
-import { CircleProgress } from 'src/components/CircleProgress';
-=======
->>>>>>> 894afd59
 import { DebouncedSearchTextField } from 'src/components/DebouncedSearchTextField';
 import { Paper } from 'src/components/Paper';
 import { Stack } from 'src/components/Stack';
@@ -24,36 +20,6 @@
 
 export const AppSelect = (props: Props) => {
   const { onOpenDetailsDrawer } = props;
-<<<<<<< HEAD
-  const { setValue } = useFormContext<LinodeCreateFormValues>();
-  const { field } = useController<LinodeCreateFormValues, 'stackscript_id'>({
-    name: 'stackscript_id',
-  });
-
-  const { data: stackscripts, error, isLoading } = useMarketplaceAppsQuery(
-    true
-  );
-
-  const renderContent = () => {
-    if (isLoading) {
-      return (
-        <Box
-          alignItems="center"
-          display="flex"
-          height="100%"
-          justifyContent="center"
-          width="100%"
-        >
-          <CircleProgress />
-        </Box>
-      );
-    }
-
-    if (error) {
-      return <ErrorState errorText={error?.[0].reason} />;
-    }
-=======
->>>>>>> 894afd59
 
   const { isLoading } = useMarketplaceAppsQuery(true);
 
