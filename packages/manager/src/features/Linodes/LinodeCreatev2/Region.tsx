import { useQueryClient } from '@tanstack/react-query';
import React from 'react';
import { useController, useFormContext, useWatch } from 'react-hook-form';

import { Box } from 'src/components/Box';
import { useIsDiskEncryptionFeatureEnabled } from 'src/components/DiskEncryption/utils';
import { DocsLink } from 'src/components/DocsLink/DocsLink';
import { Link } from 'src/components/Link';
import { Notice } from 'src/components/Notice/Notice';
import { Paper } from 'src/components/Paper';
import { RegionSelect } from 'src/components/RegionSelect/RegionSelect';
import {
  isDistributedRegionSupported,
  useIsGeckoEnabled,
} from 'src/components/RegionSelect/RegionSelect.utils';
import { RegionHelperText } from 'src/components/SelectRegionPanel/RegionHelperText';
import { Typography } from 'src/components/Typography';
import { formAnalyticsContext as _formAnalyticsContext } from 'src/context/formAnalyticsContext';
import { useFlags } from 'src/hooks/useFlags';
import { useRestrictedGlobalGrantCheck } from 'src/hooks/useRestrictedGlobalGrantCheck';
import { useImageQuery } from 'src/queries/images';
import { useRegionsQuery } from 'src/queries/regions/regions';
import { useTypeQuery } from 'src/queries/types';
import { handleFormFocusEvent } from 'src/utilities/analytics/utils';
import {
  DIFFERENT_PRICE_STRUCTURE_WARNING,
  DOCS_LINK_LABEL_DC_PRICING,
} from 'src/utilities/pricing/constants';
import { isLinodeTypeDifferentPriceInSelectedRegion } from 'src/utilities/pricing/linodes';

import { CROSS_DATA_CENTER_CLONE_WARNING } from '../LinodesCreate/constants';
import { getDisabledRegions } from './Region.utils';
import {
  getGeneratedLinodeLabel,
  useLinodeCreateQueryParams,
} from './utilities';

import type { LinodeCreateFormValues } from './utilities';
import type { Region as RegionType } from '@linode/api-v4';


export const Region = () => {
  const {
    isDiskEncryptionFeatureEnabled,
  } = useIsDiskEncryptionFeatureEnabled();

  const flags = useFlags();
  const queryClient = useQueryClient();

  const { params } = useLinodeCreateQueryParams();

  const {
    control,
    formState: {
      dirtyFields: { label: isLabelFieldDirty },
    },
    getValues,
    setValue,
  } = useFormContext<LinodeCreateFormValues>();

  const { field, fieldState } = useController({
    control,
    name: 'region',
  });

  const [selectedLinode, selectedImage] = useWatch({
    control,
    name: ['linode', 'image'],
  });

  const { data: image } = useImageQuery(
    selectedImage ?? '',
    Boolean(selectedImage)
  );

  const { data: type } = useTypeQuery(
    selectedLinode?.type ?? '',
    Boolean(selectedLinode)
  );

  const isLinodeCreateRestricted = useRestrictedGlobalGrantCheck({
    globalGrantType: 'add_linodes',
  });

<<<<<<< HEAD
  const { data: regions } = useRegionsQuery();

  const formAnalyticsContext = React.useContext(_formAnalyticsContext);

  const onChange = (region: RegionType) => {
    const isDistributedRegion =
      region.site_type === 'distributed' || region.site_type === 'edge';

    const defaultDiskEncryptionValue = region.capabilities.includes(
      'Disk Encryption'
    )
      ? 'enabled'
      : undefined;

    reset(
      (prev) => ({
        ...prev,
        // Reset interfaces because VPC and VLANs are region-sepecific
        interfaces: defaultInterfaces,
        // Reset Cloud-init metadata because not all regions support it
        metadata: undefined,
        // Reset the placement group because they are region-specific
        placement_group: undefined,
        // Set the region
        region: region.id,
        // Backups and Private IP are not supported in distributed compute regions
        ...(isDistributedRegion && {
          backups_enabled: false,
          private_ip: false,
        }),
        // If disk encryption is enabled, set the default value to "enabled" if the region supports it
        ...(isDiskEncryptionFeatureEnabled && {
          disk_encryption: defaultDiskEncryptionValue,
        }),
      }),
      { keepTouched: true }
    );
=======
  const { isGeckoGAEnabled } = useIsGeckoEnabled();
  const { data: regions } = useRegionsQuery({
    transformRegionLabel: isGeckoGAEnabled,
  });

  const onChange = async (region: RegionType) => {
    const values = getValues();

    field.onChange(region.id);

    if (values.hasSignedEUAgreement) {
      // Reset the EU agreement checkbox if they checked it so they have to re-agree when they change regions
      setValue('hasSignedEUAgreement', false);
    }

    if (values.interfaces?.[0].vpc_id) {
      // If a VPC is selected, clear it because VPCs are region specific
      setValue('interfaces.0.vpc_id', null);
      setValue('interfaces.0.subnet_id', null);
    }

    if (values.interfaces?.[1].label) {
      // If a VLAN is selected, clear it because VLANs are region specific
      setValue('interfaces.1.label', null);
      setValue('interfaces.1.ipam_address', null);
    }

    if (
      values.metadata?.user_data &&
      !region.capabilities.includes('Metadata')
    ) {
      // Clear metadata only if the new region does not support it
      setValue('metadata.user_data', null);
    }

    if (values.placement_group?.id) {
      // If a placement group is selected, clear it because they are region specific
      setValue('placement_group.id', 0);
    }

    // Because distributed regions do not support some features,
    // we must disable those features here. Keep in mind, we should
    // prevent the user from enabling these features in their respective components.
    if (region.site_type === 'distributed') {
      setValue('backups_enabled', false);
      setValue('private_ip', false);
    }

    if (isDiskEncryptionFeatureEnabled) {
      // Enable disk encryption by default if the region supports it
      const defaultDiskEncryptionValue = region.capabilities.includes(
        'Disk Encryption'
      )
        ? 'enabled'
        : undefined;

      setValue('disk_encryption', defaultDiskEncryptionValue);
    }

    if (!isLabelFieldDirty) {
      // Auto-generate the Linode label because the region is included in the generated label
      const label = await getGeneratedLinodeLabel({
        queryClient,
        tab: params.type ?? 'OS',
        values: { ...values, region: region.id },
      });

      setValue('label', label);
    }
>>>>>>> 56fed232
  };

  const showCrossDataCenterCloneWarning =
    params.type === 'Clone Linode' &&
    selectedLinode &&
    selectedLinode.region !== field.value;

  const showClonePriceWarning =
    params.type === 'Clone Linode' &&
    isLinodeTypeDifferentPriceInSelectedRegion({
      regionA: selectedLinode?.region,
      regionB: field.value,
      type,
    });

  const hideDistributedRegions =
    !flags.gecko2?.enabled ||
    flags.gecko2?.ga ||
    !isDistributedRegionSupported(params.type ?? 'OS');

  const showDistributedRegionIconHelperText =
    !hideDistributedRegions &&
    regions?.some(
      (region) =>
        region.site_type === 'distributed' || region.site_type === 'edge'
    );

  const disabledRegions = getDisabledRegions({
    linodeCreateTab: params.type,
    regions: regions ?? [],
    selectedImage: image,
  });

  return (
    <Paper>
      <Box display="flex" justifyContent="space-between" mb={1}>
        <Typography variant="h2">Region</Typography>
        <DocsLink
          onClick={() =>
            handleFormFocusEvent(
              'Linode Create',
              'DC Pricing',
              formAnalyticsContext
            )
          }
          href="https://www.linode.com/pricing"
          label={DOCS_LINK_LABEL_DC_PRICING}
        />
      </Box>
      <RegionHelperText />
      {showCrossDataCenterCloneWarning && (
        <Notice spacingBottom={0} spacingTop={8} variant="warning">
          <Typography fontFamily={(theme) => theme.font.bold}>
            {CROSS_DATA_CENTER_CLONE_WARNING}
          </Typography>
        </Notice>
      )}
      <RegionSelect
        regionFilter={
          // We don't want the Image Service Gen2 work to abide by Gecko feature flags
          hideDistributedRegions && params.type !== 'Images'
            ? 'core'
            : undefined
        }
        showDistributedRegionIconHelperText={
          showDistributedRegionIconHelperText
        }
        currentCapability="Linodes"
        disableClearable
        disabled={isLinodeCreateRestricted}
        disabledRegions={disabledRegions}
        errorText={fieldState.error?.message}
        onChange={(e, region) => onChange(region)}
        regions={regions ?? []}
        textFieldProps={{ onBlur: field.onBlur }}
        value={field.value}
      />
      {showClonePriceWarning && (
        <Notice spacingBottom={0} spacingTop={12} variant="warning">
          <Typography fontFamily={(theme) => theme.font.bold}>
            {DIFFERENT_PRICE_STRUCTURE_WARNING}{' '}
            <Link to="https://www.linode.com/pricing">Learn more.</Link>
          </Typography>
        </Notice>
      )}
    </Paper>
  );
};<|MERGE_RESOLUTION|>--- conflicted
+++ resolved
@@ -38,7 +38,6 @@
 import type { LinodeCreateFormValues } from './utilities';
 import type { Region as RegionType } from '@linode/api-v4';
 
-
 export const Region = () => {
   const {
     isDiskEncryptionFeatureEnabled,
@@ -82,49 +81,12 @@
     globalGrantType: 'add_linodes',
   });
 
-<<<<<<< HEAD
-  const { data: regions } = useRegionsQuery();
-
-  const formAnalyticsContext = React.useContext(_formAnalyticsContext);
-
-  const onChange = (region: RegionType) => {
-    const isDistributedRegion =
-      region.site_type === 'distributed' || region.site_type === 'edge';
-
-    const defaultDiskEncryptionValue = region.capabilities.includes(
-      'Disk Encryption'
-    )
-      ? 'enabled'
-      : undefined;
-
-    reset(
-      (prev) => ({
-        ...prev,
-        // Reset interfaces because VPC and VLANs are region-sepecific
-        interfaces: defaultInterfaces,
-        // Reset Cloud-init metadata because not all regions support it
-        metadata: undefined,
-        // Reset the placement group because they are region-specific
-        placement_group: undefined,
-        // Set the region
-        region: region.id,
-        // Backups and Private IP are not supported in distributed compute regions
-        ...(isDistributedRegion && {
-          backups_enabled: false,
-          private_ip: false,
-        }),
-        // If disk encryption is enabled, set the default value to "enabled" if the region supports it
-        ...(isDiskEncryptionFeatureEnabled && {
-          disk_encryption: defaultDiskEncryptionValue,
-        }),
-      }),
-      { keepTouched: true }
-    );
-=======
   const { isGeckoGAEnabled } = useIsGeckoEnabled();
   const { data: regions } = useRegionsQuery({
     transformRegionLabel: isGeckoGAEnabled,
   });
+
+  const formAnalyticsContext = React.useContext(_formAnalyticsContext);
 
   const onChange = async (region: RegionType) => {
     const values = getValues();
@@ -190,7 +152,6 @@
 
       setValue('label', label);
     }
->>>>>>> 56fed232
   };
 
   const showCrossDataCenterCloneWarning =
