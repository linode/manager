import Grid from '@mui/material/Unstable_Grid2';
import useMediaQuery from '@mui/material/useMediaQuery';
import { useQueryClient } from '@tanstack/react-query';
import React, { useState } from 'react';
import { useController, useFormContext } from 'react-hook-form';

import { Box } from 'src/components/Box';
import { DebouncedSearchTextField } from 'src/components/DebouncedSearchTextField';
import { Notice } from 'src/components/Notice/Notice';
import { PaginationFooter } from 'src/components/PaginationFooter/PaginationFooter';
import { Stack } from 'src/components/Stack';
import { Table } from 'src/components/Table';
import { TableBody } from 'src/components/TableBody';
import { TableCell } from 'src/components/TableCell';
import { TableHead } from 'src/components/TableHead';
import { TableRow } from 'src/components/TableRow';
import { TableRowEmpty } from 'src/components/TableRowEmpty/TableRowEmpty';
import { TableRowError } from 'src/components/TableRowError/TableRowError';
import { TableRowLoading } from 'src/components/TableRowLoading/TableRowLoading';
import { TableSortCell } from 'src/components/TableSortCell';
import { Typography } from 'src/components/Typography';
import { SelectLinodeCard } from 'src/features/Linodes/LinodesCreate/SelectLinodePanel/SelectLinodeCard';
import { PowerActionsDialog } from 'src/features/Linodes/PowerActionsDialogOrDrawer';
import { useOrder } from 'src/hooks/useOrder';
import { usePagination } from 'src/hooks/usePagination';
import { useLinodesQuery } from 'src/queries/linodes/linodes';
import { sendLinodePowerOffEvent } from 'src/utilities/analytics/customEventAnalytics';
import { privateIPRegex } from 'src/utilities/ipUtils';
import { isNumeric } from 'src/utilities/stringUtils';

<<<<<<< HEAD
import {
  getGeneratedLinodeLabel,
  useLinodeCreateQueryParams,
} from '../utilities';
=======
import { useLinodeCreateQueryParams } from '../utilities';
>>>>>>> 284b3588
import { LinodeSelectTableRow } from './LinodeSelectTableRow';

import type { LinodeCreateFormValues } from '../utilities';
import type { Linode } from '@linode/api-v4';
import type { Theme } from '@mui/material';

interface Props {
  /**
   * In desktop view, adds an extra column that will display a "power off" option when the row is selected.
   * In mobile view, allows the "power off" button to display when the card is selected.
   */
  enablePowerOff?: boolean;
}

export const LinodeSelectTable = (props: Props) => {
  const { enablePowerOff } = props;

  const matchesMdUp = useMediaQuery((theme: Theme) =>
    theme.breakpoints.up('md')
  );

  const {
    control,
    formState: {
      dirtyFields: { label: isLabelFieldDirty },
    },
    getValues,
    reset,
    setValue,
  } = useFormContext<LinodeCreateFormValues>();

  const { field, fieldState } = useController<LinodeCreateFormValues, 'linode'>(
    {
      control,
      name: 'linode',
    }
  );

  const { params } = useLinodeCreateQueryParams();

  const [preselectedLinodeId, setPreselectedLinodeId] = useState(
    params.linodeID
  );

  const [query, setQuery] = useState(field.value?.label ?? '');
  const [linodeToPowerOff, setLinodeToPowerOff] = useState<Linode>();

  const pagination = usePagination();
  const order = useOrder();

  const filter = preselectedLinodeId
    ? { id: preselectedLinodeId }
    : {
        '+or': [
          { label: { '+contains': query } },
          ...(isNumeric(query) ? [{ id: Number(query) }] : []), // let users filter by Linode id
        ],
        '+order': order.order,
        '+order_by': order.orderBy,
        // backups: { enabled: true }, womp womp! We can't filter on values within objects
      };

  const { data, error, isFetching, isLoading } = useLinodesQuery(
    {
      page: pagination.page,
      page_size: pagination.pageSize,
    },
    filter
  );

  const queryClient = useQueryClient();

  const handleSelect = async (linode: Linode) => {
    const hasPrivateIP = linode.ipv4.some((ipv4) => privateIPRegex.test(ipv4));
    reset((prev) => ({
      ...prev,
      backup_id: null,
      linode,
      private_ip: hasPrivateIP,
      region: linode.region,
      type: linode.type ?? '',
    }));

    if (!isLabelFieldDirty) {
      setValue(
        'label',
        await getGeneratedLinodeLabel({
          queryClient,
          tab: params.type,
          values: getValues(),
        })
      );
    }
  };

  const handlePowerOff = (linode: Linode) => {
    setLinodeToPowerOff(linode);
    sendLinodePowerOffEvent('Clone Linode');
  };

  const columns = enablePowerOff ? 6 : 5;

  return (
    <Stack pt={1} spacing={2}>
      {fieldState.error?.message && (
        <Notice text={fieldState.error?.message} variant="error" />
      )}
      <DebouncedSearchTextField
        customValue={{
          onChange: (value) => {
            if (preselectedLinodeId) {
              setPreselectedLinodeId(undefined);
            }
            setQuery(value ?? '');
          },
          value: preselectedLinodeId ? field.value?.label ?? '' : query,
        }}
        clearable
        hideLabel
        isSearching={isFetching}
        label="Search"
        placeholder="Search"
      />
      <Box>
        {matchesMdUp ? (
          <Table>
            <TableHead>
              <TableRow>
                <TableSortCell
                  active={order.orderBy === 'label'}
                  direction={order.order}
                  handleClick={order.handleOrderChange}
                  label="label"
                >
                  Linode
                </TableSortCell>
                <TableCell>Status</TableCell>
                <TableCell>Image</TableCell>
                <TableCell>Plan</TableCell>
                <TableSortCell
                  active={order.orderBy === 'region'}
                  direction={order.order}
                  handleClick={order.handleOrderChange}
                  label="region"
                >
                  Region
                </TableSortCell>
                {enablePowerOff && <TableCell sx={{ minWidth: 100 }} />}
              </TableRow>
            </TableHead>
            <TableBody>
              {isLoading && <TableRowLoading columns={columns} rows={10} />}
              {error && (
                <TableRowError colSpan={columns} message={error[0].reason} />
              )}
              {data?.results === 0 && <TableRowEmpty colSpan={columns} />}
              {data?.data.map((linode) => (
                <LinodeSelectTableRow
                  onPowerOff={
                    enablePowerOff
                      ? () => {
                          setLinodeToPowerOff(linode);
                          sendLinodePowerOffEvent('Clone Linode');
                        }
                      : undefined
                  }
                  key={linode.id}
                  linode={linode}
                  onSelect={() => handleSelect(linode)}
                  selected={linode.id === field.value?.id}
                />
              ))}
            </TableBody>
          </Table>
        ) : (
          <Grid container spacing={2}>
            {data?.data.map((linode) => (
              <SelectLinodeCard
                handlePowerOff={() => handlePowerOff(linode)}
                handleSelection={() => handleSelect(linode)}
                key={linode.id}
                linode={linode}
                selected={linode.id === field.value?.id}
                showPowerActions={Boolean(enablePowerOff)}
              />
            ))}
            {data?.results === 0 && (
              <Typography padding={1}>No results</Typography>
            )}
          </Grid>
        )}
        <PaginationFooter
          count={data?.results ?? 0}
          handlePageChange={pagination.handlePageChange}
          handleSizeChange={pagination.handlePageSizeChange}
          page={pagination.page}
          pageSize={pagination.pageSize}
        />
      </Box>
      {enablePowerOff && (
        <PowerActionsDialog
          action="Power Off"
          isOpen={Boolean(linodeToPowerOff)}
          linodeId={linodeToPowerOff?.id}
          linodeLabel={linodeToPowerOff?.label}
          onClose={() => setLinodeToPowerOff(undefined)}
        />
      )}
    </Stack>
  );
};<|MERGE_RESOLUTION|>--- conflicted
+++ resolved
@@ -28,14 +28,10 @@
 import { privateIPRegex } from 'src/utilities/ipUtils';
 import { isNumeric } from 'src/utilities/stringUtils';
 
-<<<<<<< HEAD
 import {
   getGeneratedLinodeLabel,
   useLinodeCreateQueryParams,
 } from '../utilities';
-=======
-import { useLinodeCreateQueryParams } from '../utilities';
->>>>>>> 284b3588
 import { LinodeSelectTableRow } from './LinodeSelectTableRow';
 
 import type { LinodeCreateFormValues } from '../utilities';
