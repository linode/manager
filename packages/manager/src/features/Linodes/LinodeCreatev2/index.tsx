--- conflicted
+++ resolved
@@ -28,11 +28,7 @@
 import { Region } from './Region';
 import { linodeCreateResolvers } from './resolvers';
 import { Security } from './Security';
-<<<<<<< HEAD
-import { Summary } from './Summary';
-=======
 import { Summary } from './Summary/Summary';
->>>>>>> 8e568bc2
 import { Backups } from './Tabs/Backups/Backups';
 import { Clone } from './Tabs/Clone/Clone';
 import { Distributions } from './Tabs/Distributions';
@@ -41,10 +37,7 @@
 import { StackScripts } from './Tabs/StackScripts/StackScripts';
 import { UserData } from './UserData/UserData';
 import {
-<<<<<<< HEAD
-=======
   captureLinodeCreateAnalyticsEvent,
->>>>>>> 8e568bc2
   defaultValues,
   getLinodeCreatePayload,
   getTabIndex,
