--- conflicted
+++ resolved
@@ -21,24 +21,21 @@
 import { Summary } from './Summary';
 import { Distributions } from './Tabs/Distributions';
 import { Images } from './Tabs/Images';
-<<<<<<< HEAD
-import { getTabIndex, tabs, useLinodeCreateQueryParams } from './utilities';
-import { VLAN } from './VLAN';
-=======
 import { UserData } from './UserData/UserData';
 import {
+  defaultValues,
   getLinodeCreatePayload,
   getTabIndex,
   tabs,
   useLinodeCreateQueryParams,
 } from './utilities';
->>>>>>> 2a74280b
+import { VLAN } from './VLAN';
 
 import type { CreateLinodeRequest } from '@linode/api-v4';
 import type { SubmitHandler } from 'react-hook-form';
 
 export const LinodeCreatev2 = () => {
-  const methods = useForm<CreateLinodeRequest>();
+  const methods = useForm<CreateLinodeRequest>({ defaultValues });
   const history = useHistory();
 
   const { mutateAsync: createLinode } = useCreateLinodeMutation();
@@ -105,11 +102,8 @@
           <Details />
           <Access />
           <Firewall />
-<<<<<<< HEAD
           <VLAN />
-=======
           <UserData />
->>>>>>> 2a74280b
           <Addons />
           <Summary />
         </Stack>
