<<<<<<< HEAD
import { Autocomplete, FormHelperText, Notice } from '@linode/ui';
=======
import { FormHelperText, Notice, Typography } from '@linode/ui';
>>>>>>> 8c11b285
import { useTheme } from '@mui/material/styles';
import * as React from 'react';

import { ActionsPanel } from 'src/components/ActionsPanel/ActionsPanel';
import { ConfirmationDialog } from 'src/components/ConfirmationDialog/ConfirmationDialog';
import { Link } from 'src/components/Link';
import { useEventsPollingActions } from 'src/queries/events/events';
import { useAllLinodeConfigsQuery } from 'src/queries/linodes/configs';
import {
  useBootLinodeMutation,
  useRebootLinodeMutation,
  useShutdownLinodeMutation,
} from 'src/queries/linodes/linodes';

import type { Config } from '@linode/api-v4/lib/linodes';

export type Action = 'Power Off' | 'Power On' | 'Reboot';

interface Props {
  action: Action;
  isOpen: boolean;
  linodeId: number | undefined;
  linodeLabel?: string | undefined;
  onClose: () => void;
}

/**
 * In special cases, such as Rescue mode, the API's method
 * for determining the last booted config doesn't work as
 * expected. To avoid these cases, we should always pass
 * the configId if there's only a single available config.
 *
 * @param configs
 */
export const selectDefaultConfig = (configs?: Config[]) =>
  configs?.length === 1 ? configs[0].id : undefined;

export const PowerActionsDialog = (props: Props) => {
  const { action, isOpen, linodeId, linodeLabel, onClose } = props;
  const theme = useTheme();

  const {
    data: configs,
    error: configsError,
    isLoading: configsLoading,
  } = useAllLinodeConfigsQuery(
    linodeId ?? -1,
    linodeId !== undefined && isOpen
  );

  const {
    error: bootError,
    isPending: isBooting,
    mutateAsync: bootLinode,
  } = useBootLinodeMutation(linodeId ?? -1, configs);

  const {
    error: rebootError,
    isPending: isRebooting,
    mutateAsync: rebootLinode,
  } = useRebootLinodeMutation(linodeId ?? -1, configs);

  const {
    error: shutdownError,
    isPending: isShuttingDown,
    mutateAsync: shutdownLinode,
  } = useShutdownLinodeMutation(linodeId ?? -1);

  const { checkForNewEvents } = useEventsPollingActions();

  const [selectedConfigID, setSelectConfigID] = React.useState<null | number>(
    null
  );

  const mutationMap = {
    'Power Off': shutdownLinode,
    'Power On': bootLinode,
    Reboot: rebootLinode,
  } as const;

  const errorMap = {
    'Power Off': shutdownError,
    'Power On': bootError,
    Reboot: rebootError,
  };

  const loadingMap = {
    'Power Off': isShuttingDown,
    'Power On': isBooting,
    Reboot: isRebooting,
  };

  const error = errorMap[action];
  const isLoading = loadingMap[action];
  const isRebootAction = props.action === 'Reboot';
  const isPowerOnAction = props.action === 'Power On';

  const onSubmit = async () => {
    if (isPowerOnAction || isRebootAction) {
      const mutateAsync = mutationMap[action as 'Power On' | 'Reboot'];
      await mutateAsync({
        config_id: selectedConfigID ?? selectDefaultConfig(configs),
      });
    } else {
      const mutateAsync = mutationMap[action as 'Power Off'];
      await mutateAsync();
    }
    setSelectConfigID(null);
    checkForNewEvents();
    onClose();
  };

  const showConfigSelect =
    configs !== undefined &&
    configs?.length > 1 &&
    (isPowerOnAction || isRebootAction);

  const configOptions =
    configs?.map((config) => ({
      label: config.label,
      value: config.id,
    })) ?? [];

  const handleOnClose = () => {
    setSelectConfigID(null);
    onClose();
  };

  return (
    <ConfirmationDialog
      actions={
        <ActionsPanel
          primaryButtonProps={{
            label: `${props.action} Linode`,
            loading: isLoading,
            onClick: onSubmit,
          }}
          secondaryButtonProps={{ label: 'Cancel', onClick: props.onClose }}
        />
      }
      sx={{
        '& .dialog-content': {
          paddingBottom: 0,
          paddingTop: 0,
        },
      }}
      error={error?.[0].reason}
      onClose={handleOnClose}
      open={isOpen}
      title={`${action} Linode ${linodeLabel ?? ''}?`}
    >
      {isPowerOnAction ? (
        <Typography
          sx={{
            alignItems: 'center',
            fontSize: '0.875rem',
            lineHeight: '1.25rem',
            marginBottom: theme.spacing(1.25),
          }}
        >
          See the&nbsp;
          <Link to="https://techdocs.akamai.com/cloud-computing/docs/set-up-and-secure-a-compute-instance">
            guide for setting up and securing a compute instance
          </Link>
          &nbsp;for more information.
        </Typography>
      ) : null}
      {showConfigSelect && (
        <>
          <Autocomplete
            value={configOptions.find(
              (option) => option.value === selectedConfigID
            )}
            autoHighlight
            disablePortal={false}
            errorText={configsError?.[0].reason}
            label="Config"
            loading={configsLoading}
            onChange={(_, option) => setSelectConfigID(option?.value ?? null)}
            options={configOptions}
          />
          <FormHelperText>
            If no value is selected, the last booted config will be used.
          </FormHelperText>
        </>
      )}
      {props.action === 'Power Off' && (
        <span>
          <Notice
            sx={{
              '& .noticeText': {
                fontSize: '0.875rem !important',
              },
            }}
            variant="warning"
          >
            <strong>Note: </strong>
            Powered down Linodes will still accrue charges.
            <br />
            See the&nbsp;
            <Link to="https://techdocs.akamai.com/cloud-computing/docs/understanding-how-billing-works#will-i-be-billed-for-powered-off-or-unused-services">
              Billing and Payments documentation
            </Link>
            &nbsp;for more information.
          </Notice>
        </span>
      )}
    </ConfirmationDialog>
  );
};<|MERGE_RESOLUTION|>--- conflicted
+++ resolved
@@ -1,8 +1,4 @@
-<<<<<<< HEAD
-import { Autocomplete, FormHelperText, Notice } from '@linode/ui';
-=======
-import { FormHelperText, Notice, Typography } from '@linode/ui';
->>>>>>> 8c11b285
+import { Autocomplete, FormHelperText, Notice, Typography } from '@linode/ui';
 import { useTheme } from '@mui/material/styles';
 import * as React from 'react';
 
