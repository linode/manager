import { Config } from '@linode/api-v4/lib/linodes';
import { Theme } from '@mui/material/styles';
import { makeStyles } from '@mui/styles';
import * as React from 'react';

import { ActionsPanel } from 'src/components/ActionsPanel/ActionsPanel';
import { ConfirmationDialog } from 'src/components/ConfirmationDialog/ConfirmationDialog';
import Select from 'src/components/EnhancedSelect/Select';
import { Link } from 'src/components/Link';
import { Notice } from 'src/components/Notice/Notice';
import { Typography } from 'src/components/Typography';
import { resetEventsPolling } from 'src/eventsPolling';
<<<<<<< HEAD
=======
import { useAllLinodeConfigsQuery } from 'src/queries/linodes/configs';
>>>>>>> 0b07ae66
import {
  useBootLinodeMutation,
  useLinodeQuery,
  useRebootLinodeMutation,
  useShutdownLinodeMutation,
} from 'src/queries/linodes/linodes';

export type Action = 'Power Off' | 'Power On' | 'Reboot';

const useStyles = makeStyles((theme: Theme) => ({
  dialog: {
    '& .dialog-content': {
      paddingBottom: 0,
      paddingTop: 0,
    },
  },
  notice: {
    '& .noticeText': {
      fontSize: '0.875rem !important',
    },
  },
  root: {
    alignItems: 'center',
    fontSize: '0.875rem',
    lineHeight: '1.25rem',
    marginBottom: theme.spacing(1.25),
  },
}));

interface Props {
  action: Action;
  isOpen: boolean;
  linodeId: number | undefined;
  onClose: () => void;
}

/**
 * In special cases, such as Rescue mode, the API's method
 * for determining the last booted config doesn't work as
 * expected. To avoid these cases, we should always pass
 * the configId if there's only a single available config.
 *
 * @param configs
 */
export const selectDefaultConfig = (configs?: Config[]) =>
  configs?.length === 1 ? configs[0].id : undefined;

export const PowerActionsDialog = (props: Props) => {
  const { action, isOpen, linodeId, onClose } = props;
  const classes = useStyles();

  const { data: linode } = useLinodeQuery(
    linodeId ?? -1,
    linodeId !== undefined && isOpen
  );

  const {
    data: configs,
    error: configsError,
    isLoading: configsLoading,
  } = useAllLinodeConfigsQuery(
    linodeId ?? -1,
    linodeId !== undefined && isOpen
  );

  const {
    error: bootError,
    isLoading: isBooting,
    mutateAsync: bootLinode,
  } = useBootLinodeMutation(linodeId ?? -1);

  const {
    error: rebootError,
    isLoading: isRebooting,
    mutateAsync: rebootLinode,
  } = useRebootLinodeMutation(linodeId ?? -1);

  const {
    error: shutdownError,
    isLoading: isShuttingDown,
    mutateAsync: shutdownLinode,
  } = useShutdownLinodeMutation(linodeId ?? -1);

  const [selectedConfigID, setSelectConfigID] = React.useState<null | number>(
    null
  );

  const mutationMap = {
    'Power Off': shutdownLinode,
    'Power On': bootLinode,
    Reboot: rebootLinode,
  } as const;

  const errorMap = {
    'Power Off': shutdownError,
    'Power On': bootError,
    Reboot: rebootError,
  };

  const loadingMap = {
    'Power Off': isShuttingDown,
    'Power On': isBooting,
    Reboot: isRebooting,
  };

  const error = errorMap[action];
  const isLoading = loadingMap[action];

  const onSubmit = async () => {
    if (props.action === 'Power On' || props.action === 'Reboot') {
      const mutateAsync = mutationMap[action as 'Power On' | 'Reboot'];
      await mutateAsync({
        config_id: selectedConfigID ?? selectDefaultConfig(configs),
      });
    } else {
      const mutateAsync = mutationMap[action as 'Power Off'];
      await mutateAsync();
    }
    resetEventsPolling();
    onClose();
  };

  const showConfigSelect =
    configs !== undefined &&
    configs?.length > 1 &&
    (props.action === 'Power On' || props.action === 'Reboot');

  const configOptions =
    configs?.map((config) => ({
      label: config.label,
      value: config.id,
    })) ?? [];

  return (
    <ConfirmationDialog
      actions={
        <ActionsPanel
          primaryButtonProps={{
            label: `${props.action} Linode`,
            loading: isLoading,
            onClick: onSubmit,
          }}
          secondaryButtonProps={{ label: 'Cancel', onClick: props.onClose }}
        />
      }
      className={classes.dialog}
      error={error?.[0].reason}
      onClose={onClose}
      open={isOpen}
      title={`${action} Linode ${linode?.label ?? ''}?`}
    >
      {props.action === 'Power On' ? (
        <Typography className={classes.root}>
          See the&nbsp;
          <Link to="https://www.linode.com/docs/products/compute/compute-instances/guides/set-up-and-secure/">
            guide for setting up and securing a compute instance
          </Link>
          &nbsp;for more information.
        </Typography>
      ) : null}
      {showConfigSelect && (
        <Select
          errorText={configsError?.[0].reason}
          isLoading={configsLoading}
          label="Config"
          onChange={(o) => setSelectConfigID(o === null ? null : o.value)}
          options={configOptions}
          overflowPortal
          value={configOptions.find((o) => o.value === selectedConfigID)}
        />
      )}
      {props.action === 'Power Off' && (
        <span>
          <Notice className={classes.notice} warning>
            <strong>Note: </strong>
            Powered down Linodes will still accrue charges.
            <br />
            See the&nbsp;
            <Link to="https://www.linode.com/docs/guides/understanding-billing-and-payments/#will-i-be-billed-for-powered-off-or-unused-services">
              Billing and Payments documentation
            </Link>
            &nbsp;for more information.
          </Notice>
        </span>
      )}
    </ConfirmationDialog>
  );
};<|MERGE_RESOLUTION|>--- conflicted
+++ resolved
@@ -10,10 +10,7 @@
 import { Notice } from 'src/components/Notice/Notice';
 import { Typography } from 'src/components/Typography';
 import { resetEventsPolling } from 'src/eventsPolling';
-<<<<<<< HEAD
-=======
 import { useAllLinodeConfigsQuery } from 'src/queries/linodes/configs';
->>>>>>> 0b07ae66
 import {
   useBootLinodeMutation,
   useLinodeQuery,
