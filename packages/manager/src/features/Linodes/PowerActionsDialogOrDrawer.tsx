import { Config } from '@linode/api-v4/lib/linodes';
import { Theme } from '@mui/material/styles';
import { makeStyles } from '@mui/styles';
import * as React from 'react';

import ActionsPanel from 'src/components/ActionsPanel';
import { Button } from 'src/components/Button/Button';
import { ConfirmationDialog } from 'src/components/ConfirmationDialog/ConfirmationDialog';
import Select from 'src/components/EnhancedSelect/Select';
import ExternalLink from 'src/components/ExternalLink';
import { Notice } from 'src/components/Notice/Notice';
import { Typography } from 'src/components/Typography';
<<<<<<< HEAD
import { resetEventsPolling } from 'src/eventsPolling';
import { useAllLinodeConfigsQuery } from 'src/queries/linodes/configs';
=======
import { useEventsInfiniteQuery } from 'src/queries/events';
>>>>>>> 455c91ab
import {
  useBootLinodeMutation,
  useLinodeQuery,
  useRebootLinodeMutation,
  useShutdownLinodeMutation,
} from 'src/queries/linodes/linodes';

export type Action = 'Power Off' | 'Power On' | 'Reboot';

const useStyles = makeStyles((theme: Theme) => ({
  dialog: {
    '& .dialog-content': {
      paddingBottom: 0,
      paddingTop: 0,
    },
  },
  notice: {
    '& .noticeText': {
      fontSize: '0.875rem !important',
    },
  },
  root: {
    alignItems: 'center',
    fontSize: '0.875rem',
    lineHeight: '1.25rem',
    marginBottom: theme.spacing(1.25),
  },
}));

interface Props {
  action: Action;
  isOpen: boolean;
  linodeId: number | undefined;
  onClose: () => void;
}

/**
 * In special cases, such as Rescue mode, the API's method
 * for determining the last booted config doesn't work as
 * expected. To avoid these cases, we should always pass
 * the configId if there's only a single available config.
 *
 * @param configs
 */
export const selectDefaultConfig = (configs?: Config[]) =>
  configs?.length === 1 ? configs[0].id : undefined;

export const PowerActionsDialog = (props: Props) => {
  const { action, isOpen, linodeId, onClose } = props;
  const classes = useStyles();

  const { data: linode } = useLinodeQuery(
    linodeId ?? -1,
    linodeId !== undefined && isOpen
  );

  const {
    data: configs,
    error: configsError,
    isLoading: configsLoading,
  } = useAllLinodeConfigsQuery(
    linodeId ?? -1,
    linodeId !== undefined && isOpen
  );

  const {
    error: bootError,
    isLoading: isBooting,
    mutateAsync: bootLinode,
  } = useBootLinodeMutation(linodeId ?? -1);

  const {
    error: rebootError,
    isLoading: isRebooting,
    mutateAsync: rebootLinode,
  } = useRebootLinodeMutation(linodeId ?? -1);

  const {
    error: shutdownError,
    isLoading: isShuttingDown,
    mutateAsync: shutdownLinode,
  } = useShutdownLinodeMutation(linodeId ?? -1);

  const { resetEventsPolling } = useEventsInfiniteQuery({ enabled: false });

  const [selectedConfigID, setSelectConfigID] = React.useState<null | number>(
    null
  );

  const mutationMap = {
    'Power Off': shutdownLinode,
    'Power On': bootLinode,
    Reboot: rebootLinode,
  } as const;

  const errorMap = {
    'Power Off': shutdownError,
    'Power On': bootError,
    Reboot: rebootError,
  };

  const loadingMap = {
    'Power Off': isShuttingDown,
    'Power On': isBooting,
    Reboot: isRebooting,
  };

  const error = errorMap[action];
  const isLoading = loadingMap[action];

  const onSubmit = async () => {
    if (props.action === 'Power On' || props.action === 'Reboot') {
      const mutateAsync = mutationMap[action as 'Power On' | 'Reboot'];
      await mutateAsync({
        config_id: selectedConfigID ?? selectDefaultConfig(configs),
      });
    } else {
      const mutateAsync = mutationMap[action as 'Power Off'];
      await mutateAsync();
    }
    resetEventsPolling();
    onClose();
  };

  const showConfigSelect =
    configs !== undefined &&
    configs?.length > 1 &&
    (props.action === 'Power On' || props.action === 'Reboot');

  const configOptions =
    configs?.map((config) => ({
      label: config.label,
      value: config.id,
    })) ?? [];

  return (
    <ConfirmationDialog
      actions={
        <ActionsPanel>
          <Button buttonType="secondary" onClick={props.onClose}>
            Cancel
          </Button>
          <Button buttonType="primary" loading={isLoading} onClick={onSubmit}>
            {props.action} Linode
          </Button>
        </ActionsPanel>
      }
      className={classes.dialog}
      error={error?.[0].reason}
      onClose={onClose}
      open={isOpen}
      title={`${action} Linode ${linode?.label ?? ''}?`}
    >
      {props.action === 'Power On' ? (
        <Typography className={classes.root}>
          See the&nbsp;
          <ExternalLink
            hideIcon
            link="https://www.linode.com/docs/products/compute/compute-instances/guides/set-up-and-secure/"
            text="guide for setting up and securing a compute instance"
          />
          &nbsp;for more information.
        </Typography>
      ) : null}
      {showConfigSelect && (
        <Select
          errorText={configsError?.[0].reason}
          isLoading={configsLoading}
          label="Config"
          onChange={(o) => setSelectConfigID(o === null ? null : o.value)}
          options={configOptions}
          overflowPortal
          value={configOptions.find((o) => o.value === selectedConfigID)}
        />
      )}
      {props.action === 'Power Off' && (
        <span>
          <Notice className={classes.notice} warning>
            <strong>Note: </strong>
            Powered down Linodes will still accrue charges.
            <br />
            See the&nbsp;
            <ExternalLink
              hideIcon
              link="https://www.linode.com/docs/guides/understanding-billing-and-payments/#will-i-be-billed-for-powered-off-or-unused-services"
              text="Billing and Payments documentation"
            />
            &nbsp;for more information.
          </Notice>
        </span>
      )}
    </ConfirmationDialog>
  );
};<|MERGE_RESOLUTION|>--- conflicted
+++ resolved
@@ -10,12 +10,8 @@
 import ExternalLink from 'src/components/ExternalLink';
 import { Notice } from 'src/components/Notice/Notice';
 import { Typography } from 'src/components/Typography';
-<<<<<<< HEAD
-import { resetEventsPolling } from 'src/eventsPolling';
+import { useEventsInfiniteQuery } from 'src/queries/events';
 import { useAllLinodeConfigsQuery } from 'src/queries/linodes/configs';
-=======
-import { useEventsInfiniteQuery } from 'src/queries/events';
->>>>>>> 455c91ab
 import {
   useBootLinodeMutation,
   useLinodeQuery,
