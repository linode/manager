import { useTheme } from '@mui/material/styles';
import * as React from 'react';

import GridView from 'src/assets/icons/grid-view.svg';
import { GroupByTagToggle } from 'src/components/EntityTable/EntityTableHeader';
import { Hidden } from 'src/components/Hidden';
import { OrderByProps } from 'src/components/OrderBy';
import { TableCell } from 'src/components/TableCell';
import { TableHead } from 'src/components/TableHead';
import { TableRow } from 'src/components/TableRow';
import { TableSortCell } from 'src/components/TableSortCell';
import { Tooltip } from 'src/components/Tooltip';
import { useFlags } from 'src/hooks/useFlags';

import { StyledToggleButton } from './DisplayLinodes.styles';

// There's nothing very scientific about the widths across the breakpoints
// here, just a lot of trial and error based on maximum expected column sizes.

interface Props {
  isVLAN?: boolean;
  linodeViewPreference: 'grid' | 'list';
  linodesAreGrouped: boolean;
  toggleGroupLinodes: () => boolean;
  toggleLinodeView: () => 'grid' | 'list';
}

type CombinedProps<T> = Props & Omit<OrderByProps<T>, 'data'>;

<<<<<<< HEAD
const SortableTableHead = <T extends unknown>(props: CombinedProps<T>) => {
  const flags = useFlags();
=======
export const SortableTableHead = <T extends unknown>(
  props: CombinedProps<T>
) => {
>>>>>>> 40f6bc22
  const theme = useTheme();

  const {
    handleOrderChange,
    isVLAN,
    linodeViewPreference,
    linodesAreGrouped,
    order,
    orderBy,
    toggleGroupLinodes,
    toggleLinodeView,
  } = props;

  const isActive = (label: string) =>
    label.toLowerCase() === orderBy.toLowerCase();

  return (
    <TableHead data-qa-table-head role="rowgroup">
      <TableRow>
        <TableSortCell
          active={isActive('label')}
          data-qa-sort-label={order}
          direction={order}
          handleClick={handleOrderChange}
          label="label"
          sx={{
            ...theme.applyTableHeaderStyles,
            [theme.breakpoints.down('lg')]: {
              width: '20%',
            },
            width: '24%',
          }}
        >
          Label
        </TableSortCell>
        <TableSortCell
          active={isActive('_statusPriority')}
          direction={order}
          handleClick={handleOrderChange}
          label="_statusPriority"
          noWrap
          sx={{
            ...theme.applyTableHeaderStyles,
            [theme.breakpoints.down('md')]: {
              width: '25%',
            },
            [theme.breakpoints.only('md')]: {
              width: '27%',
            },
            width: '20%',
          }}
        >
          Status
        </TableSortCell>
        {isVLAN ? (
          <TableSortCell
            active={isActive('_vlanIP')}
            direction={order}
            handleClick={handleOrderChange}
            label="_vlanIP"
          >
            VLAN IP
          </TableSortCell>
        ) : null}
        {isVLAN ? null : (
          <>
            <Hidden smDown>
              <TableSortCell
                active={isActive('type')}
                direction={order}
                handleClick={handleOrderChange}
                label="type"
                sx={{
                  ...theme.applyTableHeaderStyles,
                  [theme.breakpoints.only('sm')]: {
                    width: '15%',
                  },
                  width: '14%',
                }}
              >
                Plan
              </TableSortCell>
              <TableSortCell
                active={isActive('ipv4[0]')}
                direction={order}
                handleClick={handleOrderChange}
                label="ipv4[0]" // we want to sort by the first ipv4
                noWrap
              >
                Public IP Address
              </TableSortCell>
              <Hidden lgDown>
                <TableSortCell
                  active={isActive('region')}
                  data-qa-sort-region={order}
                  direction={order}
                  handleClick={handleOrderChange}
                  label="region"
                  sx={{
                    ...theme.applyTableHeaderStyles,
                    [theme.breakpoints.down('sm')]: {
                      width: '18%',
                    },
                    width: '14%',
                  }}
                >
                  Region
                </TableSortCell>
              </Hidden>
            </Hidden>
            {flags.vpc && (
              <Hidden smDown>
                <TableCell>VPC</TableCell>
              </Hidden>
            )}
            <Hidden lgDown>
              <TableSortCell
                active={isActive('backups:last_successful')}
                direction={order}
                handleClick={handleOrderChange}
                label="backups:last_successful"
                noWrap
                sx={{
                  ...theme.applyTableHeaderStyles,
                  [theme.breakpoints.down('sm')]: {
                    width: '18%',
                  },
                  width: '14%',
                }}
              >
                Last Backup
              </TableSortCell>
            </Hidden>
          </>
        )}
        <TableCell sx={{ padding: '0 !important' }}>
          <div
            style={{
              backgroundColor: theme.bg.tableHeader,
              display: 'flex',
              justifyContent: 'flex-end',
            }}
          >
            <div className="visually-hidden" id="displayViewDescription">
              Currently in {linodeViewPreference} view
            </div>
            <Tooltip placement="top" title="Summary view">
              <StyledToggleButton
                aria-describedby={'displayViewDescription'}
                aria-label="Toggle display"
                disableRipple
                isActive={linodeViewPreference === 'grid'}
                onClick={toggleLinodeView}
                size="large"
              >
                <GridView />
              </StyledToggleButton>
            </Tooltip>
            <GroupByTagToggle
              isGroupedByTag={linodesAreGrouped}
              toggleGroupByTag={toggleGroupLinodes}
            />
          </div>
        </TableCell>
      </TableRow>
    </TableHead>
  );
};<|MERGE_RESOLUTION|>--- conflicted
+++ resolved
@@ -27,14 +27,10 @@
 
 type CombinedProps<T> = Props & Omit<OrderByProps<T>, 'data'>;
 
-<<<<<<< HEAD
-const SortableTableHead = <T extends unknown>(props: CombinedProps<T>) => {
-  const flags = useFlags();
-=======
 export const SortableTableHead = <T extends unknown>(
   props: CombinedProps<T>
 ) => {
->>>>>>> 40f6bc22
+  const flags = useFlags();
   const theme = useTheme();
 
   const {
