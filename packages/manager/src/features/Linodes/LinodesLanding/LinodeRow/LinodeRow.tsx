--- conflicted
+++ resolved
@@ -43,11 +43,7 @@
 type Props = Linode & { handlers: LinodeHandlers };
 
 export const LinodeRow = (props: Props) => {
-<<<<<<< HEAD
-  const classes = useStyles();
   const flags = useFlags();
-=======
->>>>>>> 5011b48e
   const { backups, handlers, id, ipv4, label, region, status, type } = props;
 
   const notificationContext = React.useContext(_notificationContext);
