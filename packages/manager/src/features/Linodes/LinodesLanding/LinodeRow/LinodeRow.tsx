import { useTypeQuery } from '@linode/queries';
import {
  LoadFailureIcon as MaintenanceActiveIcon,
  CalendarIcon as MaintenancePendingIcon,
  CalendarScheduledIcon as MaintenanceScheduledIcon,
  Tooltip,
  TooltipIcon,
  Typography,
} from '@linode/ui';
import { Hidden } from '@linode/ui';
import { formatStorageUnits, getFormattedStatus } from '@linode/utilities';
import * as React from 'react';

import Flag from 'src/assets/icons/flag.svg';
import { BackupStatus } from 'src/components/BackupStatus/BackupStatus';
import { Link } from 'src/components/Link';
import { StatusIcon } from 'src/components/StatusIcon/StatusIcon';
import { TableCell } from 'src/components/TableCell';
import { TableRow } from 'src/components/TableRow';
import { LinodeActionMenu } from 'src/features/Linodes/LinodesLanding/LinodeActionMenu/LinodeActionMenu';
import {
  getProgressOrDefault,
  linodeInTransition,
  transitionText,
} from 'src/features/Linodes/transitions';
import { notificationCenterContext as _notificationContext } from 'src/features/NotificationCenter/NotificationCenterContext';
import { useInProgressEvents } from 'src/queries/events/events';

import { IPAddress } from '../IPAddress';
import { RegionIndicator } from '../RegionIndicator';
import { getLinodeIconStatus, parseMaintenanceStartTime } from '../utils';
import {
  StyledButton,
  StyledIpTableCell,
  StyledMaintenanceTableCell,
} from './LinodeRow.styles';

import type { LinodeHandlers } from '../LinodesLanding';
import type { SxProps, Theme } from '@mui/material/styles';
import type { LinodeWithMaintenance } from 'src/utilities/linodes';

const statusTooltipIcons = {
  scheduled: <MaintenanceScheduledIcon />,
  active: <MaintenanceActiveIcon />,
  pending: <MaintenancePendingIcon />,
};

interface MaintenanceTextProps {
  isOpened?: boolean;
  maintenanceStartTime: string;
}

const MaintenanceText = ({
  isOpened = false,
  maintenanceStartTime,
}: MaintenanceTextProps) => {
  return (
    <>
      This Linode&rsquo;s maintenance window {isOpened ? 'opened' : 'opens'} at{' '}
      {maintenanceStartTime}
<<<<<<< HEAD
      {!isOpened && <>. For more information, see your open support tickets.</>}
      .
=======
      {!isOpened && <>. For more information, see your open support tickets</>}.
>>>>>>> f7c0edab
    </>
  );
};

interface Props extends LinodeWithMaintenance {
  handlers: LinodeHandlers;
}

export const LinodeRow = (props: Props) => {
  const {
    backups,
    handlers,
    id,
    ipv4,
    label,
    maintenance,
    region,
    status,
    type,
  } = props;

  const notificationContext = React.useContext(_notificationContext);

  const { data: linodeType } = useTypeQuery(type ?? '', type !== null);

  const { data: events } = useInProgressEvents();

  const recentEvent = events?.find(
    (e) => e.entity?.type === 'linode' && e.entity.id === id
  );

  const isBareMetalInstance = linodeType?.class === 'metal';

  const isTransitioning = linodeInTransition(status, recentEvent);

  const parsedMaintenanceStartTime = parseMaintenanceStartTime(
    maintenance?.start_time || maintenance?.when
  );

  const iconStatus = getLinodeIconStatus(status);

  const [isHovered, setIsHovered] = React.useState(false);

  const handleMouseEnter = React.useCallback(() => {
    setIsHovered(true);
  }, []);

  const handleMouseLeave = React.useCallback(() => {
    setIsHovered(false);
  }, []);

  const isPendingOrScheduled =
    maintenance?.status === 'pending' || maintenance?.status === 'scheduled';

  const isInProgress =
    maintenance?.status === 'started' || maintenance?.status === 'in-progress';

  return (
    <TableRow
      data-qa-linode={label}
      data-qa-loading
      key={id}
      onMouseEnter={handleMouseEnter}
      onMouseLeave={handleMouseLeave}
    >
      <TableCell noWrap>
        <Link tabIndex={0} to={`/linodes/${id}`}>
          {label}
        </Link>
      </TableCell>
      <StyledMaintenanceTableCell
        data-qa-status
        maintenance={Boolean(maintenance)}
        noWrap
        statusCell
      >
        <StatusIcon status={iconStatus} />
        {!isTransitioning && getFormattedStatus(status)}
        {isTransitioning && (
          <StyledButton onClick={notificationContext.openMenu}>
            <ProgressDisplay
              progress={getProgressOrDefault(recentEvent)}
              sx={{ display: 'inline-block' }}
              text={transitionText(status, id, recentEvent)}
            />
          </StyledButton>
        )}
        {isInProgress && (
          <TooltipIcon
            className="ui-TooltipIcon ui-TooltipIcon-isActive"
            icon={statusTooltipIcons.active}
            status="other"
            sx={{ tooltip: { maxWidth: 300 } }}
            text={
              <MaintenanceText
                isOpened
                maintenanceStartTime={parsedMaintenanceStartTime}
              />
            }
            tooltipPosition="top"
          />
        )}
        {isPendingOrScheduled && (
          <TooltipIcon
            className="ui-TooltipIcon"
            icon={
              maintenance.status === 'pending'
                ? statusTooltipIcons.pending
                : statusTooltipIcons.scheduled
            }
            status="other"
            sx={{ tooltip: { maxWidth: 300 } }}
            text={
              <MaintenanceText
                isOpened={false}
                maintenanceStartTime={parsedMaintenanceStartTime}
              />
            }
            tooltipPosition="top"
          />
        )}
      </StyledMaintenanceTableCell>
      <Hidden smDown>
        <TableCell noWrap>
          {linodeType ? formatStorageUnits(linodeType.label) : type}
        </TableCell>
        <StyledIpTableCell data-qa-ips>
          <IPAddress ips={ipv4} isHovered={isHovered} />
        </StyledIpTableCell>
        <Hidden lgDown>
          <TableCell data-qa-region>
            <RegionIndicator region={region} />
          </TableCell>
        </Hidden>
      </Hidden>
      <Hidden lgDown>
        <TableCell>
          <BackupStatus
            backupsEnabled={backups.enabled}
            isBareMetalInstance={isBareMetalInstance}
            linodeId={id}
            mostRecentBackup={backups.last_successful}
          />
        </TableCell>
      </Hidden>
      <TableCell actionCell data-qa-notifications>
        <RenderFlag
          mutationAvailable={
            linodeType !== undefined && linodeType?.successor !== null
          }
        />
        <LinodeActionMenu
          linodeBackups={backups}
          linodeId={id}
          linodeLabel={label}
          linodeRegion={region}
          linodeStatus={status}
          linodeType={linodeType}
          {...handlers}
          inListView
        />
      </TableCell>
    </TableRow>
  );
};

export const RenderFlag: React.FC<{
  mutationAvailable: boolean;
}> = (props) => {
  /*
   * Render either a flag for if the Linode has a notification
   * or if it has a pending mutation available. Mutations take
   * precedent over notifications
   */
  const { mutationAvailable } = props;

  if (mutationAvailable) {
    return (
      <Tooltip title="There is a free upgrade available for this Linode">
        <Flag />
      </Tooltip>
    );
  }
  return null;
};

RenderFlag.displayName = `RenderFlag`;

export const ProgressDisplay: React.FC<{
  className?: string;
  progress: null | number;
  sx?: SxProps<Theme>;
  text: string | undefined;
}> = (props) => {
  const { className, progress, sx, text } = props;
  const displayProgress = progress ? `${progress}%` : `scheduled`;

  return (
    <Typography className={className} sx={sx} variant="body1">
      {text} {displayProgress === 'scheduled' ? '(0%)' : `(${displayProgress})`}
    </Typography>
  );
};<|MERGE_RESOLUTION|>--- conflicted
+++ resolved
@@ -58,12 +58,7 @@
     <>
       This Linode&rsquo;s maintenance window {isOpened ? 'opened' : 'opens'} at{' '}
       {maintenanceStartTime}
-<<<<<<< HEAD
-      {!isOpened && <>. For more information, see your open support tickets.</>}
-      .
-=======
       {!isOpened && <>. For more information, see your open support tickets</>}.
->>>>>>> f7c0edab
     </>
   );
 };
