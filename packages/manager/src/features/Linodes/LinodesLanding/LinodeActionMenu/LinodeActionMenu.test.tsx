--- conflicted
+++ resolved
@@ -1,18 +1,9 @@
-<<<<<<< HEAD
-import { linodeBackupsFactory } from '@linode/utilities';
-=======
-import { regionFactory } from '@linode/utilities';
->>>>>>> 129b9b4f
+import { linodeBackupsFactory, regionFactory } from '@linode/utilities';
 import { screen } from '@testing-library/react';
 import userEvent from '@testing-library/user-event';
 import * as React from 'react';
 
 import { extendedTypes } from 'src/__data__/ExtendedType';
-<<<<<<< HEAD
-import { regionFactory } from 'src/factories/regions';
-=======
-import { linodeBackupsFactory } from 'src/factories/linodes';
->>>>>>> 129b9b4f
 import { renderWithTheme } from 'src/utilities/testHelpers';
 
 import { LinodeActionMenu } from './LinodeActionMenu';
