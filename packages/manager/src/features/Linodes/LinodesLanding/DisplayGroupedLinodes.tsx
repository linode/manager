--- conflicted
+++ resolved
@@ -1,9 +1,5 @@
-<<<<<<< HEAD
 import { IconButton } from '@linode/ui';
-import { Box, Paper, Tooltip, Typography } from '@linode/ui';
-=======
 import { Box, CircleProgress, Paper, Tooltip, Typography } from '@linode/ui';
->>>>>>> bbd35547
 import Grid from '@mui/material/Unstable_Grid2';
 import { compose } from 'ramda';
 import * as React from 'react';
