import { Box, CircleProgress, Paper, Tooltip, Typography } from '@linode/ui';
<<<<<<< HEAD
import Grid from '@mui/material/Unstable_Grid2';
=======
import { IconButton } from '@linode/ui';
import { groupByTags, sortGroups } from '@linode/utilities';
import Grid from '@mui/material/Grid2';
import { compose } from 'ramda';
>>>>>>> 4449f378
import * as React from 'react';

import GridView from 'src/assets/icons/grid-view.svg';
import GroupByTag from 'src/assets/icons/group-by-tag.svg';
import Paginate from 'src/components/Paginate';
import {
  MIN_PAGE_SIZE,
  PaginationFooter,
  getMinimumPageSizeForNumberOfItems,
} from 'src/components/PaginationFooter/PaginationFooter';
import { useIsGeckoEnabled } from 'src/components/RegionSelect/RegionSelect.utils';
import { TableBody } from 'src/components/TableBody';
import { TableCell } from 'src/components/TableCell';
import { TableRow } from 'src/components/TableRow';
import { TableRowEmpty } from 'src/components/TableRowEmpty/TableRowEmpty';
import { TableRowLoading } from 'src/components/TableRowLoading/TableRowLoading';
import { useInfinitePageSize } from 'src/hooks/useInfinitePageSize';

import {
  StyledControlHeader,
  StyledTagHeader,
  StyledTagHeaderRow,
} from './DisplayLinodes.styles';
import { RegionTypeFilter } from './RegionTypeFilter';
import TableWrapper from './TableWrapper';

import type { RenderLinodesProps } from './DisplayLinodes';
import type { Config } from '@linode/api-v4/lib/linodes';
import type { OrderByProps } from 'src/components/OrderBy';
import type { Action } from 'src/features/Linodes/PowerActionsDialogOrDrawer';
import type { DialogType } from 'src/features/Linodes/types';
import type { LinodeWithMaintenance } from 'src/utilities/linodes';
import type { RegionFilter } from 'src/utilities/storage';

interface DisplayGroupedLinodesProps
  extends OrderByProps<LinodeWithMaintenance> {
  component: React.ComponentType<RenderLinodesProps>;
  data: LinodeWithMaintenance[];
  display: 'grid' | 'list';
  filteredLinodesLoading: boolean;
  handleRegionFilter: (regionFilter: RegionFilter) => void;
  linodeViewPreference: 'grid' | 'list';
  linodesAreGrouped: boolean;
  openDialog: (type: DialogType, linodeID: number, linodeLabel: string) => void;
  openPowerActionDialog: (
    bootAction: Action,
    linodeID: number,
    linodeLabel: string,
    linodeConfigs: Config[]
  ) => void;
  someLinodesHaveMaintenance: boolean;
  toggleGroupLinodes: () => boolean;
  toggleLinodeView: () => 'grid' | 'list';
}

export const DisplayGroupedLinodes = (props: DisplayGroupedLinodesProps) => {
  const {
    component: Component,
    data,
    display,
    filteredLinodesLoading,
    handleOrderChange,
    handleRegionFilter,
    linodeViewPreference,
    linodesAreGrouped,
    order,
    orderBy,
    toggleGroupLinodes,
    toggleLinodeView,
    ...rest
  } = props;

  const displayViewDescriptionId = React.useId();
  const groupByDescriptionId = React.useId();

  const dataLength = data.length;

  const orderedGroupedLinodes = sortGroups(groupByTags(data));
  const tableWrapperProps = {
    dataLength,
    handleOrderChange,
    order,
    orderBy,
    someLinodesHaveMaintenance: props.someLinodesHaveMaintenance,
  };

  const { infinitePageSize, setInfinitePageSize } = useInfinitePageSize();
  const numberOfLinodesWithMaintenance = data.reduce((acc, thisLinode) => {
    if (thisLinode.maintenance) {
      acc++;
    }
    return acc;
  }, 0);

  const { isGeckoLAEnabled } = useIsGeckoEnabled();

  if (display === 'grid') {
    return (
      <>
        <Grid className={'px0'} size={12}>
          {isGeckoLAEnabled && (
            <Paper sx={{ padding: 1 }}>
              <RegionTypeFilter handleRegionFilter={handleRegionFilter} />
            </Paper>
          )}
          <StyledControlHeader>
            <div className="visually-hidden" id={displayViewDescriptionId}>
              Currently in {linodeViewPreference} view
            </div>
            <Box>
              <Tooltip placement="top" title="List view">
                <IconButton
                  aria-describedby={displayViewDescriptionId}
                  aria-label="Toggle display"
                  className={linodesAreGrouped ? 'MuiIconButton-isActive' : ''}
                  disableRipple
                  onClick={toggleLinodeView}
                >
                  <GridView />
                </IconButton>
              </Tooltip>

              <div className="visually-hidden" id={groupByDescriptionId}>
                {linodesAreGrouped
                  ? 'group by tag is currently enabled'
                  : 'group by tag is currently disabled'}
              </div>
              <Tooltip placement="top-end" title="Ungroup by tag">
                <IconButton
                  sx={(theme) => ({
                    ':hover': {
                      color: theme.tokens.color.Brand[60],
                    },
                    color: theme.tokens.table.HeaderNested.Icon,
                  })}
                  aria-describedby={groupByDescriptionId}
                  aria-label="Toggle group by tag"
                  className={linodesAreGrouped ? 'MuiIconButton-isActive' : ''}
                  disableRipple
                  onClick={toggleGroupLinodes}
                >
                  <GroupByTag />
                </IconButton>
              </Tooltip>
            </Box>
          </StyledControlHeader>
        </Grid>
        {filteredLinodesLoading ? (
          <CircleProgress />
        ) : orderedGroupedLinodes.length === 0 ? (
          <Typography style={{ textAlign: 'center' }}>
            No items to display.
          </Typography>
        ) : null}
        {orderedGroupedLinodes.map(([tag, linodes]) => {
          return (
            <Box data-qa-tag-header={tag} key={tag} sx={{ marginBottom: 2 }}>
              <Grid container>
                <Grid size={12}>
                  <StyledTagHeader variant="h2">{tag}</StyledTagHeader>
                </Grid>
              </Grid>
              <Paginate
                // page size needed to show ALL Linodes with maintenance.
                pageSize={
                  numberOfLinodesWithMaintenance > infinitePageSize
                    ? getMinimumPageSizeForNumberOfItems(
                        numberOfLinodesWithMaintenance
                      )
                    : infinitePageSize
                }
                // If there are more Linodes with maintenance than the current page size, show the minimum
                data={linodes}
                pageSizeSetter={setInfinitePageSize}
              >
                {({
                  count,
                  data: paginatedData,
                  handlePageChange,
                  handlePageSizeChange,
                  page,
                  pageSize,
                }) => {
                  const finalProps = {
                    ...rest,
                    count,
                    data: paginatedData,
                    handleOrderChange,
                    handlePageChange,
                    handlePageSizeChange,
                    order,
                    orderBy,
                    page,
                    pageSize,
                  };
                  return (
                    <React.Fragment>
                      <Component {...finalProps} />
                      <Grid size={12}>
                        <PaginationFooter
                          sx={{
                            border: 0,
                          }}
                          count={count}
                          eventCategory={'linodes landing'}
                          handlePageChange={handlePageChange}
                          handleSizeChange={handlePageSizeChange}
                          page={page}
                          pageSize={pageSize}
                          showAll
                        />
                      </Grid>
                    </React.Fragment>
                  );
                }}
              </Paginate>
            </Box>
          );
        })}
      </>
    );
  }

  if (display === 'list') {
    return (
      <>
        {isGeckoLAEnabled && (
          <Paper sx={{ padding: 1 }}>
            <RegionTypeFilter handleRegionFilter={handleRegionFilter} />
          </Paper>
        )}
        <TableWrapper
          {...tableWrapperProps}
          linodeViewPreference="list"
          linodesAreGrouped={true}
          toggleGroupLinodes={toggleGroupLinodes}
          toggleLinodeView={toggleLinodeView}
        >
          {filteredLinodesLoading ? (
            <TableRowLoading columns={7} />
          ) : orderedGroupedLinodes.length === 0 ? (
            <TableBody>
              <TableRowEmpty colSpan={12} />
            </TableBody>
          ) : null}
          {orderedGroupedLinodes.map(([tag, linodes]) => {
            return (
              <React.Fragment key={tag}>
                <Paginate
                  data={linodes}
                  pageSize={infinitePageSize}
                  pageSizeSetter={setInfinitePageSize}
                >
                  {({
                    count,
                    data: paginatedData,
                    handlePageChange,
                    handlePageSizeChange,
                    page,
                    pageSize,
                  }) => {
                    const finalProps = {
                      ...rest,
                      count,
                      data: paginatedData,
                      handleOrderChange,
                      handlePageChange,
                      handlePageSizeChange,
                      order,
                      orderBy,
                      page,
                      pageSize,
                    };
                    return (
                      <TableBody data-qa-tag-header={tag}>
                        <StyledTagHeaderRow>
                          <TableCell colSpan={7}>
                            <StyledTagHeader variant="h2">
                              {tag}
                            </StyledTagHeader>
                          </TableCell>
                        </StyledTagHeaderRow>
                        <Component {...finalProps} />
                        {count > MIN_PAGE_SIZE && (
                          <TableRow>
                            <TableCell colSpan={7} sx={{ padding: 0 }}>
                              <PaginationFooter
                                sx={{
                                  borderLeft: 0,
                                  borderRight: 0,
                                }}
                                count={count}
                                eventCategory={'linodes landing'}
                                handlePageChange={handlePageChange}
                                handleSizeChange={handlePageSizeChange}
                                page={page}
                                pageSize={pageSize}
                                // Disabling showAll as it is impacting page performance.
                                showAll={false}
                              />
                            </TableCell>
                          </TableRow>
                        )}
                      </TableBody>
                    );
                  }}
                </Paginate>
              </React.Fragment>
            );
          })}
        </TableWrapper>
      </>
    );
  }

  return null;
};<|MERGE_RESOLUTION|>--- conflicted
+++ resolved
@@ -1,12 +1,7 @@
 import { Box, CircleProgress, Paper, Tooltip, Typography } from '@linode/ui';
-<<<<<<< HEAD
-import Grid from '@mui/material/Unstable_Grid2';
-=======
 import { IconButton } from '@linode/ui';
 import { groupByTags, sortGroups } from '@linode/utilities';
 import Grid from '@mui/material/Grid2';
-import { compose } from 'ramda';
->>>>>>> 4449f378
 import * as React from 'react';
 
 import GridView from 'src/assets/icons/grid-view.svg';
