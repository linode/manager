import Grid from '@mui/material/Unstable_Grid2';
import * as React from 'react';
import { connect } from 'react-redux';
import { Link, RouteComponentProps, withRouter } from 'react-router-dom';
import { compose } from 'recompose';

import { CircleProgress } from 'src/components/CircleProgress';
import { DocumentTitleSegment } from 'src/components/DocumentTitle';
import { ErrorState } from 'src/components/ErrorState/ErrorState';
import LandingHeader from 'src/components/LandingHeader';
import { MaintenanceBanner } from 'src/components/MaintenanceBanner/MaintenanceBanner';
import OrderBy from 'src/components/OrderBy';
import { PreferenceToggle } from 'src/components/PreferenceToggle/PreferenceToggle';
import { TransferDisplay } from 'src/components/TransferDisplay/TransferDisplay';
import {
  WithProfileProps,
  withProfile,
} from 'src/containers/profile.container';
import withFeatureFlagConsumer from 'src/containers/withFeatureFlagConsumer.container';
import { BackupsCTA } from 'src/features/Backups';
import { MigrateLinode } from 'src/features/Linodes/MigrateLinode';
import { DialogType } from 'src/features/Linodes/types';
<<<<<<< HEAD
import { ApplicationState } from 'src/store';
import { deleteLinode } from 'src/store/linodes/linode.requests';
import { LinodeWithMaintenance } from 'src/store/linodes/linodes.helpers';
=======
>>>>>>> 0b07ae66
import {
  sendGroupByTagEnabledEvent,
  sendLinodesViewEvent,
} from 'src/utilities/analytics';
import { LinodeWithMaintenance } from 'src/utilities/linodes';

import { EnableBackupsDialog } from '../LinodesDetail/LinodeBackup/EnableBackupsDialog';
import { LinodeRebuildDialog } from '../LinodesDetail/LinodeRebuild/LinodeRebuildDialog';
import { RescueDialog } from '../LinodesDetail/LinodeRescue/RescueDialog';
import { LinodeResize } from '../LinodesDetail/LinodeResize/LinodeResize';
import { Action, PowerActionsDialog } from '../PowerActionsDialogOrDrawer';
import { linodesInTransition as _linodesInTransition } from '../transitions';
import CardView from './CardView';
import { DeleteLinodeDialog } from './DeleteLinodeDialog';
import DisplayGroupedLinodes from './DisplayGroupedLinodes';
import { DisplayLinodes } from './DisplayLinodes';
import styled, { StyleProps } from './LinodesLanding.styles';
import { LinodesLandingCSVDownload } from './LinodesLandingCSVDownload';
import { LinodesLandingEmptyState } from './LinodesLandingEmptyState';
import ListView from './ListView';
import { ExtendedStatus, statusToPriority } from './utils';

import type { Config } from '@linode/api-v4/lib/linodes/types';
import type { APIError } from '@linode/api-v4/lib/types';
import type { PreferenceToggleProps } from 'src/components/PreferenceToggle/PreferenceToggle';
import type { MapState } from 'src/store/types';

interface State {
  deleteDialogOpen: boolean;
  enableBackupsDialogOpen: boolean;
  groupByTag: boolean;
  linodeMigrateOpen: boolean;
  linodeResizeOpen: boolean;
  powerDialogAction?: Action;
  powerDialogOpen: boolean;
  rebuildDialogOpen: boolean;
  rescueDialogOpen: boolean;
  selectedLinodeConfigs?: Config[];
  selectedLinodeID?: number;
  selectedLinodeLabel?: string;
}

export interface LinodeHandlers {
  onOpenDeleteDialog: () => void;
  onOpenMigrateDialog: () => void;
  onOpenPowerDialog: (action: Action) => void;
  onOpenRebuildDialog: () => void;
  onOpenRescueDialog: () => void;
  onOpenResizeDialog: () => void;
}

interface Params {
  groupByTag?: 'false' | 'true';
  view?: string;
}

type RouteProps = RouteComponentProps<Params>;

export interface LinodesLandingProps {
  LandingHeader?: React.ReactElement;
  linodesData: LinodeWithMaintenance[];
  linodesRequestError?: APIError[];
  linodesRequestLoading: boolean;
  someLinodesHaveScheduledMaintenance: boolean;
}

type CombinedProps = LinodesLandingProps &
  StateProps &
  RouteProps &
  StyleProps &
  WithProfileProps;

class ListLinodes extends React.Component<CombinedProps, State> {
  render() {
    const {
      classes,
<<<<<<< HEAD
      linodesCount,
=======
>>>>>>> 0b07ae66
      linodesData,
      linodesInTransition,
      linodesRequestError,
      linodesRequestLoading,
    } = this.props;

    const params = new URLSearchParams(this.props.location.search);

    const view =
      params.has('view') && ['grid', 'list'].includes(params.get('view')!)
        ? (params.get('view') as 'grid' | 'list')
        : undefined;

    const componentProps = {
      openDialog: this.openDialog,
      openPowerActionDialog: this.openPowerDialog,
      someLinodesHaveMaintenance: this.props
        .someLinodesHaveScheduledMaintenance,
    };

    if (linodesRequestError) {
      let errorText: JSX.Element | string =
        linodesRequestError?.[0]?.reason ?? 'Error loading Linodes';

      if (
        typeof errorText === 'string' &&
        errorText.toLowerCase() === 'this linode has been suspended'
      ) {
        errorText = (
          <React.Fragment>
            One or more of your Linodes is suspended. Please{' '}
            <Link to="/support/tickets">open a support ticket </Link>
            if you have questions.
          </React.Fragment>
        );
      }

      return (
        <React.Fragment>
          <DocumentTitleSegment segment="Linodes" />
          <ErrorState errorText={errorText} />
        </React.Fragment>
      );
    }

    if (linodesRequestLoading) {
      return <CircleProgress />;
    }

    if (this.props.linodesData.length === 0) {
      return <LinodesLandingEmptyState />;
    }

    return (
      <React.Fragment>
        <LinodeResize
          linodeId={this.state.selectedLinodeID}
          onClose={this.closeDialogs}
          open={this.state.linodeResizeOpen}
        />
        <MigrateLinode
          linodeId={this.state.selectedLinodeID ?? -1}
          onClose={this.closeDialogs}
          open={this.state.linodeMigrateOpen}
        />
        <LinodeRebuildDialog
          linodeId={this.state.selectedLinodeID ?? -1}
          onClose={this.closeDialogs}
          open={this.state.rebuildDialogOpen}
        />
        <RescueDialog
          linodeId={this.state.selectedLinodeID ?? -1}
          onClose={this.closeDialogs}
          open={this.state.rescueDialogOpen}
        />
        <EnableBackupsDialog
          linodeId={this.state.selectedLinodeID ?? -1}
          onClose={this.closeDialogs}
          open={this.state.enableBackupsDialogOpen}
        />
        {this.props.someLinodesHaveScheduledMaintenance && (
          <MaintenanceBanner />
        )}
        <DocumentTitleSegment segment="Linodes" />
        <PreferenceToggle<boolean>
          localStorageKey="GROUP_LINODES"
          preferenceKey="linodes_group_by_tag"
          preferenceOptions={[false, true]}
          toggleCallbackFnDebounced={sendGroupByAnalytic}
        >
          {({
            preference: linodesAreGrouped,
            togglePreference: toggleGroupLinodes,
          }: PreferenceToggleProps<boolean>) => {
            return (
              <PreferenceToggle<'grid' | 'list'>
                localStorageKey="LINODE_VIEW"
                preferenceKey="linodes_view_style"
                preferenceOptions={['list', 'grid']}
                toggleCallbackFn={this.changeViewInstant}
                toggleCallbackFnDebounced={this.changeViewDelayed}
                /**
                 * we want the URL query param to take priority here, but if it's
                 * undefined, just use the user preference
                 */
                value={view}
              >
                {({
                  preference: linodeViewPreference,
                  togglePreference: toggleLinodeView,
                }: PreferenceToggleProps<'grid' | 'list'>) => {
                  return (
                    <React.Fragment>
                      <React.Fragment>
                        <BackupsCTA />
                        {this.props.LandingHeader ? (
                          this.props.LandingHeader
                        ) : (
                          <div>
                            <LandingHeader
                              onButtonClick={() =>
                                this.props.history.push('/linodes/create')
                              }
                              docsLink="https://www.linode.com/docs/platform/billing-and-support/linode-beginners-guide/"
                              entity="Linode"
                              title="Linodes"
                            />
                          </div>
                        )}
                      </React.Fragment>

                      <OrderBy
                        data={(linodesData ?? []).map((linode) => {
                          // Determine the priority of this Linode's status.
                          // We have to check for "Maintenance" and "Busy" since these are
                          // not actual Linode statuses (we derive them client-side).
                          let _status: ExtendedStatus = linode.status;
                          if (linode.maintenance) {
                            _status = 'maintenance';
                          } else if (linodesInTransition.has(linode.id)) {
                            _status = 'busy';
                          }

                          return {
                            ...linode,
                            _statusPriority: statusToPriority(_status),
                            displayStatus: linode.maintenance
                              ? 'maintenance'
                              : linode.status,
                          };
                        })}
                        orderBy={
                          this.props.someLinodesHaveScheduledMaintenance
                            ? '_statusPriority'
                            : 'label'
                        }
                        // If there are Linodes with scheduled maintenance, default to
                        // sorting by status priority so they are more visible.
                        order="asc"
                        preferenceKey={'linodes-landing'}
                      >
                        {({ data, handleOrderChange, order, orderBy }) => {
                          const finalProps = {
                            ...componentProps,
                            data,
                            handleOrderChange,
                            order,
                            orderBy,
                          };

                          return linodesAreGrouped ? (
                            <DisplayGroupedLinodes
                              {...finalProps}
                              component={
                                linodeViewPreference === 'grid'
                                  ? CardView
                                  : ListView
                              }
                              display={linodeViewPreference}
                              linodeViewPreference={linodeViewPreference}
                              linodesAreGrouped={true}
                              toggleGroupLinodes={toggleGroupLinodes}
                              toggleLinodeView={toggleLinodeView}
                            />
                          ) : (
                            <DisplayLinodes
                              {...finalProps}
                              component={
                                linodeViewPreference === 'grid'
                                  ? CardView
                                  : ListView
                              }
                              display={linodeViewPreference}
                              linodeViewPreference={linodeViewPreference}
                              linodesAreGrouped={false}
                              toggleGroupLinodes={toggleGroupLinodes}
                              toggleLinodeView={toggleLinodeView}
                              updatePageUrl={this.updatePageUrl}
                            />
                          );
                        }}
                      </OrderBy>
                      <Grid
                        className={classes.CSVwrapper}
                        container
                        justifyContent="flex-end"
                      >
                        <Grid className={classes.CSVlinkContainer}>
                          <LinodesLandingCSVDownload />
                        </Grid>
                      </Grid>
                    </React.Fragment>
                  );
                }}
              </PreferenceToggle>
            );
          }}
        </PreferenceToggle>
        <TransferDisplay />

        {!!this.state.selectedLinodeID && !!this.state.selectedLinodeLabel && (
          <React.Fragment>
            <PowerActionsDialog
              action={this.state.powerDialogAction ?? 'Power On'}
              isOpen={this.state.powerDialogOpen}
              linodeId={this.state.selectedLinodeID}
              onClose={this.closeDialogs}
            />
            <DeleteLinodeDialog
              linodeId={this.state.selectedLinodeID}
              onClose={this.closeDialogs}
              open={this.state.deleteDialogOpen}
            />
          </React.Fragment>
        )}
      </React.Fragment>
    );
  }

  /**
   * when you change the linode view, send analytics event, debounced.
   */
  changeViewDelayed = (style: 'grid' | 'list') => {
    sendLinodesViewEvent(eventCategory, style);
  };

  /**
   * when you change the linode view, instantly update the query params
   */
  changeViewInstant = (style: 'grid' | 'list') => {
    const { history, location } = this.props;

    const query = new URLSearchParams(location.search);

    query.set('view', style);

    history.push(`?${query.toString()}`);
  };

  closeDialogs = () => {
    this.setState({
      deleteDialogOpen: false,
      enableBackupsDialogOpen: false,
      linodeMigrateOpen: false,
      linodeResizeOpen: false,
      powerDialogOpen: false,
      rebuildDialogOpen: false,
      rescueDialogOpen: false,
    });
  };

  openDialog = (type: DialogType, linodeID: number, linodeLabel?: string) => {
    switch (type) {
      case 'delete':
        this.setState({
          deleteDialogOpen: true,
        });
        break;
      case 'resize':
        this.setState({
          linodeResizeOpen: true,
        });
        break;
      case 'migrate':
        this.setState({
          linodeMigrateOpen: true,
        });
        break;
      case 'rebuild':
        this.setState({
          rebuildDialogOpen: true,
        });
        break;
      case 'rescue':
        this.setState({
          rescueDialogOpen: true,
        });
        break;
      case 'enable_backups':
        this.setState({
          enableBackupsDialogOpen: true,
        });
        break;
    }
    this.setState({
      selectedLinodeID: linodeID,
      selectedLinodeLabel: linodeLabel,
    });
  };

  openPowerDialog = (
    bootAction: Action,
    linodeID: number,
    linodeLabel: string,
    linodeConfigs: Config[]
  ) => {
    this.setState({
      powerDialogAction: bootAction,
      powerDialogOpen: true,
      selectedLinodeConfigs: linodeConfigs,
      selectedLinodeID: linodeID,
      selectedLinodeLabel: linodeLabel,
    });
  };

  state: State = {
    deleteDialogOpen: false,
    enableBackupsDialogOpen: false,
    groupByTag: false,
    linodeMigrateOpen: false,
    linodeResizeOpen: false,
    powerDialogOpen: false,
    rebuildDialogOpen: false,
    rescueDialogOpen: false,
  };

  updatePageUrl = (page: number) => {
    this.props.history.push(`?page=${page}`);
  };
}

const eventCategory = 'linodes landing';

const sendGroupByAnalytic = (value: boolean) => {
  sendGroupByTagEnabledEvent(eventCategory, value);
};

interface StateProps {
<<<<<<< HEAD
  linodesCount: number;
=======
>>>>>>> 0b07ae66
  linodesInTransition: Set<number>;
}

const mapStateToProps: MapState<StateProps, LinodesLandingProps> = (state) => {
  return {
<<<<<<< HEAD
    linodesCount: state.__resources.linodes.results,
=======
>>>>>>> 0b07ae66
    linodesInTransition: _linodesInTransition(state.events.events),
  };
};

const connected = connect(mapStateToProps, undefined);

export const enhanced = compose<CombinedProps, LinodesLandingProps>(
  withRouter,
  connected,
  styled,
  withFeatureFlagConsumer,
  withProfile
);

export default enhanced(ListLinodes);<|MERGE_RESOLUTION|>--- conflicted
+++ resolved
@@ -20,12 +20,6 @@
 import { BackupsCTA } from 'src/features/Backups';
 import { MigrateLinode } from 'src/features/Linodes/MigrateLinode';
 import { DialogType } from 'src/features/Linodes/types';
-<<<<<<< HEAD
-import { ApplicationState } from 'src/store';
-import { deleteLinode } from 'src/store/linodes/linode.requests';
-import { LinodeWithMaintenance } from 'src/store/linodes/linodes.helpers';
-=======
->>>>>>> 0b07ae66
 import {
   sendGroupByTagEnabledEvent,
   sendLinodesViewEvent,
@@ -102,10 +96,6 @@
   render() {
     const {
       classes,
-<<<<<<< HEAD
-      linodesCount,
-=======
->>>>>>> 0b07ae66
       linodesData,
       linodesInTransition,
       linodesRequestError,
@@ -454,19 +444,11 @@
 };
 
 interface StateProps {
-<<<<<<< HEAD
-  linodesCount: number;
-=======
->>>>>>> 0b07ae66
   linodesInTransition: Set<number>;
 }
 
 const mapStateToProps: MapState<StateProps, LinodesLandingProps> = (state) => {
   return {
-<<<<<<< HEAD
-    linodesCount: state.__resources.linodes.results,
-=======
->>>>>>> 0b07ae66
     linodesInTransition: _linodesInTransition(state.events.events),
   };
 };
