import { Button, CircleProgress, ErrorState, Typography } from '@linode/ui';
import * as React from 'react';
import { withRouter } from 'react-router-dom';
import type { RouteComponentProps } from 'react-router-dom';

import { DismissibleBanner } from 'src/components/DismissibleBanner/DismissibleBanner';
import { DocumentTitleSegment } from 'src/components/DocumentTitle';
import { LandingHeader } from 'src/components/LandingHeader';
import { Link } from 'src/components/Link';
import { MaintenanceBanner } from 'src/components/MaintenanceBanner/MaintenanceBanner';
import OrderBy from 'src/components/OrderBy';
import { PreferenceToggle } from 'src/components/PreferenceToggle/PreferenceToggle';
import { ProductInformationBanner } from 'src/components/ProductInformationBanner/ProductInformationBanner';
import { TransferDisplay } from 'src/components/TransferDisplay/TransferDisplay';
import { withFeatureFlags } from 'src/containers/flags.container';
import { withProfile } from 'src/containers/profile.container';
import { getRestrictedResourceText } from 'src/features/Account/utils';
import { BackupsCTA } from 'src/features/Backups/BackupsCTA';
import { MigrateLinode } from 'src/features/Linodes/MigrateLinode/MigrateLinode';
import {
  sendGroupByTagEnabledEvent,
  sendLinodesViewEvent,
} from 'src/utilities/analytics/customEventAnalytics';

import { EnableBackupsDialog } from '../LinodesDetail/LinodeBackup/EnableBackupsDialog';
import { LinodeRebuildDialog } from '../LinodesDetail/LinodeRebuild/LinodeRebuildDialog';
import { RescueDialog } from '../LinodesDetail/LinodeRescue/RescueDialog';
import { LinodeResize } from '../LinodesDetail/LinodeResize/LinodeResize';
import { PowerActionsDialog } from '../PowerActionsDialogOrDrawer';
import { CardView } from './CardView';
import { DeleteLinodeDialog } from './DeleteLinodeDialog';
import { DisplayGroupedLinodes } from './DisplayGroupedLinodes';
import { DisplayLinodes } from './DisplayLinodes';
import {
  StyledLinkContainerGrid,
  StyledWrapperGrid,
} from './LinodesLanding.styles';
import { LinodesLandingCSVDownload } from './LinodesLandingCSVDownload';
import { LinodesLandingEmptyState } from './LinodesLandingEmptyState';
import { ListView } from './ListView';
import { statusToPriority } from './utils';

import type { Action } from '../PowerActionsDialogOrDrawer';
import type { ExtendedStatus } from './utils';
import type { Config } from '@linode/api-v4/lib/linodes/types';
import type { APIError } from '@linode/api-v4/lib/types';
import type { WithFeatureFlagProps } from 'src/containers/flags.container';
import type { WithProfileProps } from 'src/containers/profile.container';
import type { DialogType } from 'src/features/Linodes/types';
import type { LinodeWithMaintenance } from 'src/utilities/linodes';
import type { RegionFilter } from 'src/utilities/storage';

interface State {
  deleteDialogOpen: boolean;
  enableBackupsDialogOpen: boolean;
  groupByTag: boolean;
  linodeMigrateOpen: boolean;
  linodeResizeOpen: boolean;
  powerDialogAction?: Action;
  powerDialogOpen: boolean;
  rebuildDialogOpen: boolean;
  rescueDialogOpen: boolean;
  selectedLinodeConfigs?: Config[];
  selectedLinodeID?: number;
  selectedLinodeLabel?: string;
}

export interface LinodeHandlers {
  onOpenDeleteDialog: () => void;
  onOpenMigrateDialog: () => void;
  onOpenPowerDialog: (action: Action) => void;
  onOpenRebuildDialog: () => void;
  onOpenRescueDialog: () => void;
  onOpenResizeDialog: () => void;
}

interface Params {
  groupByTag?: 'false' | 'true';
  view?: string;
}

type RouteProps = RouteComponentProps<Params>;

export interface LinodesLandingProps {
  filteredLinodesLoading: boolean;
  handleRegionFilter: (regionFilter: RegionFilter) => void;
  LandingHeader?: React.ReactElement;
  linodesData: LinodeWithMaintenance[];
  linodesInTransition: Set<number>;
  linodesRequestError?: APIError[];
  linodesRequestLoading: boolean;
  regionFilter: RegionFilter;
  someLinodesHaveScheduledMaintenance: boolean;
  /** Keep track of total number of linodes for filtering and empty state landing page logic */
  totalNumLinodes: number;
}

type CombinedProps = LinodesLandingProps &
  RouteProps &
  WithFeatureFlagProps &
  WithProfileProps;

class ListLinodes extends React.Component<CombinedProps, State> {
  state: State = {
    deleteDialogOpen: false,
    enableBackupsDialogOpen: false,
    groupByTag: false,
    linodeMigrateOpen: false,
    linodeResizeOpen: false,
    powerDialogOpen: false,
    rebuildDialogOpen: false,
    rescueDialogOpen: false,
  };

  changeView = (style: 'grid' | 'list') => {
    sendLinodesViewEvent(eventCategory, style);
    const { history, location } = this.props;
    const query = new URLSearchParams(location.search);
    query.set('view', style);
    history.push(`?${query.toString()}`);
  };

  closeDialogs = () => {
    this.setState({
      deleteDialogOpen: false,
      enableBackupsDialogOpen: false,
      linodeMigrateOpen: false,
      linodeResizeOpen: false,
      powerDialogOpen: false,
      rebuildDialogOpen: false,
      rescueDialogOpen: false,
    });
  };

  openDialog = (type: DialogType, linodeID: number, linodeLabel?: string) => {
    switch (type) {
      case 'delete':
        this.setState({
          deleteDialogOpen: true,
        });
        break;
      case 'enable_backups':
        this.setState({
          enableBackupsDialogOpen: true,
        });
        break;
      case 'migrate':
        this.setState({
          linodeMigrateOpen: true,
        });
        break;
      case 'rebuild':
        this.setState({
          rebuildDialogOpen: true,
        });
        break;
      case 'rescue':
        this.setState({
          rescueDialogOpen: true,
        });
        break;
      case 'resize':
        this.setState({
          linodeResizeOpen: true,
        });
        break;
    }
    this.setState({
      selectedLinodeID: linodeID,
      selectedLinodeLabel: linodeLabel,
    });
  };

  openPowerDialog = (
    bootAction: Action,
    linodeID: number,
    linodeLabel: string,
    linodeConfigs: Config[]
  ) => {
    this.setState({
      powerDialogAction: bootAction,
      powerDialogOpen: true,
      selectedLinodeConfigs: linodeConfigs,
      selectedLinodeID: linodeID,
      selectedLinodeLabel: linodeLabel,
    });
  };

  render() {
    const {
      filteredLinodesLoading,
      grants,
      handleRegionFilter,
      linodesData,
      linodesInTransition,
      linodesRequestError,
      linodesRequestLoading,
      profile,
      regionFilter,
      totalNumLinodes,
    } = this.props;

    const isLinodesGrantReadOnly =
      Boolean(profile.data?.restricted) &&
      !grants.data?.global?.['add_linodes'];

    const params = new URLSearchParams(this.props.location.search);

    const view =
      params.has('view') && ['grid', 'list'].includes(params.get('view')!)
        ? (params.get('view') as 'grid' | 'list')
        : undefined;

    const componentProps = {
      openDialog: this.openDialog,
      openPowerActionDialog: this.openPowerDialog,
      someLinodesHaveMaintenance:
        this.props.someLinodesHaveScheduledMaintenance,
    };

    if (linodesRequestError) {
      let errorText: JSX.Element | string =
        linodesRequestError?.[0]?.reason ?? 'Error loading Linodes';

      if (
        typeof errorText === 'string' &&
        errorText.toLowerCase() === 'this linode has been suspended'
      ) {
        errorText = (
          <React.Fragment>
            One or more of your Linodes is suspended. Please{' '}
            <Link to="/support/tickets">open a support ticket </Link>
            if you have questions.
          </React.Fragment>
        );
      }

      return (
        <React.Fragment>
          <DocumentTitleSegment segment="Linodes" />
          <ErrorState errorText={errorText} />
        </React.Fragment>
      );
    }

    if (linodesRequestLoading) {
      return <CircleProgress />;
    }

    if (totalNumLinodes === 0 && linodesData.length === 0) {
      return (
        <>
          <ProductInformationBanner bannerLocation="Linodes" />
          <LinodesLandingEmptyState />
        </>
      );
    }

    return (
      <React.Fragment>
        <LinodeResize
          linodeId={this.state.selectedLinodeID}
          linodeLabel={this.state.selectedLinodeLabel}
          onClose={this.closeDialogs}
          open={this.state.linodeResizeOpen}
        />
        <MigrateLinode
          linodeId={this.state.selectedLinodeID ?? -1}
          onClose={this.closeDialogs}
          open={this.state.linodeMigrateOpen}
        />
        <LinodeRebuildDialog
          linodeId={this.state.selectedLinodeID}
          linodeLabel={this.state.selectedLinodeLabel}
          onClose={this.closeDialogs}
          open={this.state.rebuildDialogOpen}
        />
        <RescueDialog
          linodeId={this.state.selectedLinodeID ?? -1}
          linodeLabel={this.state.selectedLinodeLabel}
          onClose={this.closeDialogs}
          open={this.state.rescueDialogOpen}
        />
        <EnableBackupsDialog
          linodeId={this.state.selectedLinodeID ?? -1}
          onClose={this.closeDialogs}
          open={this.state.enableBackupsDialogOpen}
        />
        {!!this.state.selectedLinodeID && !!this.state.selectedLinodeLabel && (
          <React.Fragment>
            <PowerActionsDialog
              action={this.state.powerDialogAction ?? 'Power On'}
              isOpen={this.state.powerDialogOpen}
              linodeId={this.state.selectedLinodeID}
              linodeLabel={this.state.selectedLinodeLabel}
              onClose={this.closeDialogs}
            />
            <DeleteLinodeDialog
              linodeId={this.state.selectedLinodeID}
              linodeLabel={this.state.selectedLinodeLabel}
              onClose={this.closeDialogs}
              open={this.state.deleteDialogOpen}
            />
          </React.Fragment>
        )}
        {this.props.someLinodesHaveScheduledMaintenance && (
          <MaintenanceBanner />
        )}
        <DocumentTitleSegment segment="Linodes" />
        <ProductInformationBanner bannerLocation="Linodes" />
        <BackupsCTA />
        <DismissibleBanner
          actionButton={
            <Link to="/linodes/new">
              <Button buttonType="primary">Go to new UI</Button>
            </Link>
          }
          dismissible={false}
          forceImportantIconVerticalCenter
          preferenceKey="this-is-temporary-do-not-ship-this"
          variant="tip"
        >
          <Typography>
            This is a proof of concept for Linodes landing page changes and
            group by tag changes.
          </Typography>
        </DismissibleBanner>
        <LandingHeader
          buttonDataAttrs={{
            tooltipText: getRestrictedResourceText({
              action: 'create',
              isSingular: false,
              resourceType: 'Linodes',
            }),
          }}
          disabledCreateButton={isLinodesGrantReadOnly}
          docsLink="https://techdocs.akamai.com/cloud-computing/docs/faqs-for-compute-instances"
          entity="Linode"
          onButtonClick={() => this.props.history.push('/linodes/create')}
          title="Linodes"
        />
        <PreferenceToggle
          preferenceKey="linodes_group_by_tag"
          preferenceOptions={[false, true]}
          toggleCallbackFn={sendGroupByAnalytic}
        >
          {({
            preference: linodesAreGrouped,
            togglePreference: toggleGroupLinodes,
          }) => {
            return (
              <PreferenceToggle
                preferenceKey="linodes_view_style"
                preferenceOptions={['list', 'grid']}
                toggleCallbackFn={this.changeView}
                /**
                 * we want the URL query param to take priority here, but if it's
                 * undefined, just use the user preference
                 */
                value={view}
              >
                {({
                  preference: linodeViewPreference,
                  togglePreference: toggleLinodeView,
                }) => {
                  return (
                    <React.Fragment>
<<<<<<< HEAD
=======
                      <React.Fragment>
                        <BackupsCTA />
                        {this.props.LandingHeader ? (
                          this.props.LandingHeader
                        ) : (
                          <LandingHeader
                            buttonDataAttrs={{
                              tooltipText: getRestrictedResourceText({
                                action: 'create',
                                isSingular: false,
                                resourceType: 'Linodes',
                              }),
                            }}
                            disabledCreateButton={isLinodesGrantReadOnly}
                            docsLink="https://techdocs.akamai.com/cloud-computing/docs/faqs-for-compute-instances"
                            entity="Linode"
                            onButtonClick={() =>
                              this.props.history.push('/linodes/create')
                            }
                            title="Linodes"
                          />
                        )}
                      </React.Fragment>

>>>>>>> d4a08e5c
                      <OrderBy
                        data={(linodesData ?? []).map((linode) => {
                          // Determine the priority of this Linode's status.
                          // We have to check for "Maintenance" and "Busy" since these are
                          // not actual Linode statuses (we derive them client-side).
                          let _status: ExtendedStatus = linode.status;
                          if (linode.maintenance) {
                            _status = 'maintenance';
                          } else if (linodesInTransition.has(linode.id)) {
                            _status = 'busy';
                          }

                          return {
                            ...linode,
                            _statusPriority: statusToPriority(_status),
                            displayStatus: linode.maintenance
                              ? 'maintenance'
                              : linode.status,
                          };
                        })}
                        // If there are Linodes with scheduled maintenance, default to
                        // sorting by status priority so they are more visible.
                        order="asc"
                        orderBy={
                          this.props.someLinodesHaveScheduledMaintenance
                            ? '_statusPriority'
                            : 'label'
                        }
                        preferenceKey={'linodes-landing'}
                      >
                        {({ data, handleOrderChange, order, orderBy }) => {
                          const finalProps = {
                            ...componentProps,
                            data,
                            handleOrderChange,
                            order,
                            orderBy,
                          };

                          return linodesAreGrouped ? (
                            <DisplayGroupedLinodes
                              {...finalProps}
                              component={
                                linodeViewPreference === 'grid'
                                  ? CardView
                                  : ListView
                              }
                              display={linodeViewPreference}
                              filteredLinodesLoading={filteredLinodesLoading}
                              handleRegionFilter={handleRegionFilter}
                              linodesAreGrouped={true}
                              linodeViewPreference={linodeViewPreference}
                              regionFilter={regionFilter}
                              toggleGroupLinodes={toggleGroupLinodes}
                              toggleLinodeView={toggleLinodeView}
                            />
                          ) : (
                            <DisplayLinodes
                              {...finalProps}
                              component={
                                linodeViewPreference === 'grid'
                                  ? CardView
                                  : ListView
                              }
                              display={linodeViewPreference}
                              filteredLinodesLoading={filteredLinodesLoading}
                              handleRegionFilter={handleRegionFilter}
                              linodesAreGrouped={false}
                              linodeViewPreference={linodeViewPreference}
                              regionFilter={regionFilter}
                              toggleGroupLinodes={toggleGroupLinodes}
                              toggleLinodeView={toggleLinodeView}
                              updatePageUrl={this.updatePageUrl}
                            />
                          );
                        }}
                      </OrderBy>
                      <StyledWrapperGrid container justifyContent="flex-end">
                        <StyledLinkContainerGrid>
                          <LinodesLandingCSVDownload />
                        </StyledLinkContainerGrid>
                      </StyledWrapperGrid>
                    </React.Fragment>
                  );
                }}
              </PreferenceToggle>
            );
          }}
        </PreferenceToggle>
        <TransferDisplay />
      </React.Fragment>
    );
  }

  updatePageUrl = (page: number) => {
    this.props.history.push(`?page=${page}`);
  };
}

const eventCategory = 'linodes landing';

const sendGroupByAnalytic = (value: boolean) => {
  sendGroupByTagEnabledEvent(eventCategory, value);
};

export default withRouter(withProfile(withFeatureFlags(ListLinodes)));<|MERGE_RESOLUTION|>--- conflicted
+++ resolved
@@ -365,8 +365,6 @@
                 }) => {
                   return (
                     <React.Fragment>
-<<<<<<< HEAD
-=======
                       <React.Fragment>
                         <BackupsCTA />
                         {this.props.LandingHeader ? (
@@ -391,7 +389,6 @@
                         )}
                       </React.Fragment>
 
->>>>>>> d4a08e5c
                       <OrderBy
                         data={(linodesData ?? []).map((linode) => {
                           // Determine the priority of this Linode's status.
