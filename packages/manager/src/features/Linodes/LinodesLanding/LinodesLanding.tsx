import * as React from 'react';
import { Link, RouteComponentProps, withRouter } from 'react-router-dom';
import { compose } from 'recompose';

import { CircleProgress } from 'src/components/CircleProgress';
import { DocumentTitleSegment } from 'src/components/DocumentTitle';
import { ErrorState } from 'src/components/ErrorState/ErrorState';
import { LandingHeader } from 'src/components/LandingHeader';
import { MaintenanceBanner } from 'src/components/MaintenanceBanner/MaintenanceBanner';
import OrderBy from 'src/components/OrderBy';
import { PreferenceToggle } from 'src/components/PreferenceToggle/PreferenceToggle';
import { ProductInformationBanner } from 'src/components/ProductInformationBanner/ProductInformationBanner';
import { TransferDisplay } from 'src/components/TransferDisplay/TransferDisplay';
import {
  WithProfileProps,
  withProfile,
} from 'src/containers/profile.container';
import withFeatureFlagConsumer from 'src/containers/withFeatureFlagConsumer.container';
import { BackupsCTA } from 'src/features/Backups/BackupsCTA';
import { MigrateLinode } from 'src/features/Linodes/MigrateLinode/MigrateLinode';
import { DialogType } from 'src/features/Linodes/types';
import {
  sendGroupByTagEnabledEvent,
  sendLinodesViewEvent,
} from 'src/utilities/analytics';
import { LinodeWithMaintenance } from 'src/utilities/linodes';

import { EnableBackupsDialog } from '../LinodesDetail/LinodeBackup/EnableBackupsDialog';
import { LinodeRebuildDialog } from '../LinodesDetail/LinodeRebuild/LinodeRebuildDialog';
import { RescueDialog } from '../LinodesDetail/LinodeRescue/RescueDialog';
import { LinodeResize } from '../LinodesDetail/LinodeResize/LinodeResize';
import { Action, PowerActionsDialog } from '../PowerActionsDialogOrDrawer';
import { CardView } from './CardView';
import { DeleteLinodeDialog } from './DeleteLinodeDialog';
import { DisplayGroupedLinodes } from './DisplayGroupedLinodes';
import { DisplayLinodes } from './DisplayLinodes';
import {
  StyledLinkContainerGrid,
  StyledWrapperGrid,
} from './LinodesLanding.styles';
import { LinodesLandingCSVDownload } from './LinodesLandingCSVDownload';
import { LinodesLandingEmptyState } from './LinodesLandingEmptyState';
import { ListView } from './ListView';
import { ExtendedStatus, statusToPriority } from './utils';

import type { Config } from '@linode/api-v4/lib/linodes/types';
import type { APIError } from '@linode/api-v4/lib/types';
import type { PreferenceToggleProps } from 'src/components/PreferenceToggle/PreferenceToggle';

interface State {
  deleteDialogOpen: boolean;
  enableBackupsDialogOpen: boolean;
  groupByTag: boolean;
  linodeMigrateOpen: boolean;
  linodeResizeOpen: boolean;
  powerDialogAction?: Action;
  powerDialogOpen: boolean;
  rebuildDialogOpen: boolean;
  rescueDialogOpen: boolean;
  selectedLinodeConfigs?: Config[];
  selectedLinodeID?: number;
  selectedLinodeLabel?: string;
}

export interface LinodeHandlers {
  onOpenDeleteDialog: () => void;
  onOpenMigrateDialog: () => void;
  onOpenPowerDialog: (action: Action) => void;
  onOpenRebuildDialog: () => void;
  onOpenRescueDialog: () => void;
  onOpenResizeDialog: () => void;
}

interface Params {
  groupByTag?: 'false' | 'true';
  view?: string;
}

type RouteProps = RouteComponentProps<Params>;

export interface LinodesLandingProps {
  LandingHeader?: React.ReactElement;
  linodesData: LinodeWithMaintenance[];
  linodesInTransition: Set<number>;
  linodesRequestError?: APIError[];
  linodesRequestLoading: boolean;
  someLinodesHaveScheduledMaintenance: boolean;
}

type CombinedProps = LinodesLandingProps &
  RouteProps &
<<<<<<< HEAD
  WithProfileProps &
  FeatureFlagConsumerProps &
  WithAccountProps;
=======
  WithProfileProps;
>>>>>>> ea02c3f0

class ListLinodes extends React.Component<CombinedProps, State> {
  render() {
    const {
      linodesData,
      linodesInTransition,
      linodesRequestError,
      linodesRequestLoading,
    } = this.props;

    const params = new URLSearchParams(this.props.location.search);

    const view =
      params.has('view') && ['grid', 'list'].includes(params.get('view')!)
        ? (params.get('view') as 'grid' | 'list')
        : undefined;

    const componentProps = {
      openDialog: this.openDialog,
      openPowerActionDialog: this.openPowerDialog,
      someLinodesHaveMaintenance: this.props
        .someLinodesHaveScheduledMaintenance,
    };

    if (linodesRequestError) {
      let errorText: JSX.Element | string =
        linodesRequestError?.[0]?.reason ?? 'Error loading Linodes';

      if (
        typeof errorText === 'string' &&
        errorText.toLowerCase() === 'this linode has been suspended'
      ) {
        errorText = (
          <React.Fragment>
            One or more of your Linodes is suspended. Please{' '}
            <Link to="/support/tickets">open a support ticket </Link>
            if you have questions.
          </React.Fragment>
        );
      }

      return (
        <React.Fragment>
          <DocumentTitleSegment segment="Linodes" />
          <ErrorState errorText={errorText} />
        </React.Fragment>
      );
    }

    if (linodesRequestLoading) {
      return <CircleProgress />;
    }

    if (this.props.linodesData.length === 0) {
      return (
        <>
          <ProductInformationBanner bannerLocation="Linodes" />
          <LinodesLandingEmptyState />
        </>
      );
    }

    return (
      <React.Fragment>
        <LinodeResize
          linodeId={this.state.selectedLinodeID}
          onClose={this.closeDialogs}
          open={this.state.linodeResizeOpen}
        />
        <MigrateLinode
          linodeId={this.state.selectedLinodeID ?? -1}
          onClose={this.closeDialogs}
          open={this.state.linodeMigrateOpen}
        />
        <LinodeRebuildDialog
          linodeId={this.state.selectedLinodeID ?? -1}
          onClose={this.closeDialogs}
          open={this.state.rebuildDialogOpen}
        />
        <RescueDialog
          linodeId={this.state.selectedLinodeID ?? -1}
          onClose={this.closeDialogs}
          open={this.state.rescueDialogOpen}
        />
        <EnableBackupsDialog
          linodeId={this.state.selectedLinodeID ?? -1}
          onClose={this.closeDialogs}
          open={this.state.enableBackupsDialogOpen}
        />
        {this.props.someLinodesHaveScheduledMaintenance && (
          <MaintenanceBanner />
        )}
        <DocumentTitleSegment segment="Linodes" />
        <ProductInformationBanner bannerLocation="Linodes" />
        <PreferenceToggle<boolean>
          preferenceKey="linodes_group_by_tag"
          preferenceOptions={[false, true]}
          toggleCallbackFn={sendGroupByAnalytic}
        >
          {({
            preference: linodesAreGrouped,
            togglePreference: toggleGroupLinodes,
          }: PreferenceToggleProps<boolean>) => {
            return (
              <PreferenceToggle<'grid' | 'list'>
                preferenceKey="linodes_view_style"
                preferenceOptions={['list', 'grid']}
                toggleCallbackFn={this.changeView}
                /**
                 * we want the URL query param to take priority here, but if it's
                 * undefined, just use the user preference
                 */
                value={view}
              >
                {({
                  preference: linodeViewPreference,
                  togglePreference: toggleLinodeView,
                }: PreferenceToggleProps<'grid' | 'list'>) => {
                  return (
                    <React.Fragment>
                      <React.Fragment>
                        <BackupsCTA />
                        {this.props.LandingHeader ? (
                          this.props.LandingHeader
                        ) : (
                          <div>
                            <LandingHeader
                              onButtonClick={() =>
                                this.props.history.push('/linodes/create')
                              }
                              docsLink="https://www.linode.com/docs/platform/billing-and-support/linode-beginners-guide/"
                              entity="Linode"
                              title="Linodes"
                            />
                          </div>
                        )}
                      </React.Fragment>

                      <OrderBy
                        data={(linodesData ?? []).map((linode) => {
                          // Determine the priority of this Linode's status.
                          // We have to check for "Maintenance" and "Busy" since these are
                          // not actual Linode statuses (we derive them client-side).
                          let _status: ExtendedStatus = linode.status;
                          if (linode.maintenance) {
                            _status = 'maintenance';
                          } else if (linodesInTransition.has(linode.id)) {
                            _status = 'busy';
                          }

                          return {
                            ...linode,
                            _statusPriority: statusToPriority(_status),
                            displayStatus: linode.maintenance
                              ? 'maintenance'
                              : linode.status,
                          };
                        })}
                        orderBy={
                          this.props.someLinodesHaveScheduledMaintenance
                            ? '_statusPriority'
                            : 'label'
                        }
                        // If there are Linodes with scheduled maintenance, default to
                        // sorting by status priority so they are more visible.
                        order="asc"
                        preferenceKey={'linodes-landing'}
                      >
                        {({ data, handleOrderChange, order, orderBy }) => {
                          const finalProps = {
                            ...componentProps,
                            data,
                            handleOrderChange,
                            order,
                            orderBy,
                          };

                          return linodesAreGrouped ? (
                            <DisplayGroupedLinodes
                              {...finalProps}
                              component={
                                linodeViewPreference === 'grid'
                                  ? CardView
                                  : ListView
                              }
                              display={linodeViewPreference}
                              linodeViewPreference={linodeViewPreference}
                              linodesAreGrouped={true}
                              toggleGroupLinodes={toggleGroupLinodes}
                              toggleLinodeView={toggleLinodeView}
                            />
                          ) : (
                            <DisplayLinodes
                              {...finalProps}
                              component={
                                linodeViewPreference === 'grid'
                                  ? CardView
                                  : ListView
                              }
                              display={linodeViewPreference}
                              linodeViewPreference={linodeViewPreference}
                              linodesAreGrouped={false}
                              toggleGroupLinodes={toggleGroupLinodes}
                              toggleLinodeView={toggleLinodeView}
                              updatePageUrl={this.updatePageUrl}
                            />
                          );
                        }}
                      </OrderBy>
                      <StyledWrapperGrid container justifyContent="flex-end">
                        <StyledLinkContainerGrid>
                          <LinodesLandingCSVDownload />
                        </StyledLinkContainerGrid>
                      </StyledWrapperGrid>
                    </React.Fragment>
                  );
                }}
              </PreferenceToggle>
            );
          }}
        </PreferenceToggle>
        <TransferDisplay />

        {!!this.state.selectedLinodeID && !!this.state.selectedLinodeLabel && (
          <React.Fragment>
            <PowerActionsDialog
              action={this.state.powerDialogAction ?? 'Power On'}
              isOpen={this.state.powerDialogOpen}
              linodeId={this.state.selectedLinodeID}
              onClose={this.closeDialogs}
            />
            <DeleteLinodeDialog
              linodeId={this.state.selectedLinodeID}
              onClose={this.closeDialogs}
              open={this.state.deleteDialogOpen}
            />
          </React.Fragment>
        )}
      </React.Fragment>
    );
  }

  changeView = (style: 'grid' | 'list') => {
    sendLinodesViewEvent(eventCategory, style);

    const { history, location } = this.props;

    const query = new URLSearchParams(location.search);

    query.set('view', style);

    history.push(`?${query.toString()}`);
  };

  closeDialogs = () => {
    this.setState({
      deleteDialogOpen: false,
      enableBackupsDialogOpen: false,
      linodeMigrateOpen: false,
      linodeResizeOpen: false,
      powerDialogOpen: false,
      rebuildDialogOpen: false,
      rescueDialogOpen: false,
    });
  };

  openDialog = (type: DialogType, linodeID: number, linodeLabel?: string) => {
    switch (type) {
      case 'delete':
        this.setState({
          deleteDialogOpen: true,
        });
        break;
      case 'resize':
        this.setState({
          linodeResizeOpen: true,
        });
        break;
      case 'migrate':
        this.setState({
          linodeMigrateOpen: true,
        });
        break;
      case 'rebuild':
        this.setState({
          rebuildDialogOpen: true,
        });
        break;
      case 'rescue':
        this.setState({
          rescueDialogOpen: true,
        });
        break;
      case 'enable_backups':
        this.setState({
          enableBackupsDialogOpen: true,
        });
        break;
    }
    this.setState({
      selectedLinodeID: linodeID,
      selectedLinodeLabel: linodeLabel,
    });
  };

  openPowerDialog = (
    bootAction: Action,
    linodeID: number,
    linodeLabel: string,
    linodeConfigs: Config[]
  ) => {
    this.setState({
      powerDialogAction: bootAction,
      powerDialogOpen: true,
      selectedLinodeConfigs: linodeConfigs,
      selectedLinodeID: linodeID,
      selectedLinodeLabel: linodeLabel,
    });
  };

  state: State = {
    deleteDialogOpen: false,
    enableBackupsDialogOpen: false,
    groupByTag: false,
    linodeMigrateOpen: false,
    linodeResizeOpen: false,
    powerDialogOpen: false,
    rebuildDialogOpen: false,
    rescueDialogOpen: false,
  };

  updatePageUrl = (page: number) => {
    this.props.history.push(`?page=${page}`);
  };
}

const eventCategory = 'linodes landing';

const sendGroupByAnalytic = (value: boolean) => {
  sendGroupByTagEnabledEvent(eventCategory, value);
};

export const enhanced = compose<CombinedProps, LinodesLandingProps>(
  withRouter,
<<<<<<< HEAD
  withProfile,
  withFlags,
  withAccount
=======
  connected,
  withFeatureFlagConsumer,
  withProfile
>>>>>>> ea02c3f0
);

export default enhanced(ListLinodes);<|MERGE_RESOLUTION|>--- conflicted
+++ resolved
@@ -87,15 +87,7 @@
   someLinodesHaveScheduledMaintenance: boolean;
 }
 
-type CombinedProps = LinodesLandingProps &
-  RouteProps &
-<<<<<<< HEAD
-  WithProfileProps &
-  FeatureFlagConsumerProps &
-  WithAccountProps;
-=======
-  WithProfileProps;
->>>>>>> ea02c3f0
+type CombinedProps = LinodesLandingProps & RouteProps & WithProfileProps;
 
 class ListLinodes extends React.Component<CombinedProps, State> {
   render() {
@@ -440,15 +432,8 @@
 
 export const enhanced = compose<CombinedProps, LinodesLandingProps>(
   withRouter,
-<<<<<<< HEAD
-  withProfile,
-  withFlags,
-  withAccount
-=======
-  connected,
   withFeatureFlagConsumer,
   withProfile
->>>>>>> ea02c3f0
 );
 
 export default enhanced(ListLinodes);