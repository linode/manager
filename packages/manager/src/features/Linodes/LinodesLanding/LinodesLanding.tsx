import Grid from '@mui/material/Unstable_Grid2';
import * as React from 'react';
import { connect } from 'react-redux';
import { Link, RouteComponentProps, withRouter } from 'react-router-dom';
import { compose } from 'recompose';

import { CircleProgress } from 'src/components/CircleProgress';
import { DocumentTitleSegment } from 'src/components/DocumentTitle';
import { ErrorState } from 'src/components/ErrorState/ErrorState';
import LandingHeader from 'src/components/LandingHeader';
import { MaintenanceBanner } from 'src/components/MaintenanceBanner/MaintenanceBanner';
import OrderBy from 'src/components/OrderBy';
import { PreferenceToggle } from 'src/components/PreferenceToggle/PreferenceToggle';
import { TransferDisplay } from 'src/components/TransferDisplay/TransferDisplay';
import {
  WithEventsInfiniteQueryProps,
  withEventsInfiniteQuery,
} from 'src/containers/events.container';
import {
  WithProfileProps,
  withProfile,
} from 'src/containers/profile.container';
import withFeatureFlagConsumer from 'src/containers/withFeatureFlagConsumer.container';
import { BackupsCTA } from 'src/features/Backups';
import { MigrateLinode } from 'src/features/Linodes/MigrateLinode';
import { DialogType } from 'src/features/Linodes/types';
<<<<<<< HEAD
=======
import { ApplicationState } from 'src/store';
import { deleteLinode } from 'src/store/linodes/linode.requests';
import { LinodeWithMaintenance } from 'src/store/linodes/linodes.helpers';
import { MapState } from 'src/store/types';
>>>>>>> 455c91ab
import {
  sendGroupByTagEnabledEvent,
  sendLinodesViewEvent,
} from 'src/utilities/analytics';
import { LinodeWithMaintenance } from 'src/utilities/linodes';

import { EnableBackupsDialog } from '../LinodesDetail/LinodeBackup/EnableBackupsDialog';
import { LinodeRebuildDialog } from '../LinodesDetail/LinodeRebuild/LinodeRebuildDialog';
import { RescueDialog } from '../LinodesDetail/LinodeRescue/RescueDialog';
import { LinodeResize } from '../LinodesDetail/LinodeResize/LinodeResize';
import { Action, PowerActionsDialog } from '../PowerActionsDialogOrDrawer';
import { linodesInTransition } from '../transitions';
import CardView from './CardView';
import { DeleteLinodeDialog } from './DeleteLinodeDialog';
import DisplayGroupedLinodes from './DisplayGroupedLinodes';
import { DisplayLinodes } from './DisplayLinodes';
import styled, { StyleProps } from './LinodesLanding.styles';
import { LinodesLandingCSVDownload } from './LinodesLandingCSVDownload';
import { LinodesLandingEmptyState } from './LinodesLandingEmptyState';
import ListView from './ListView';
import { ExtendedStatus, statusToPriority } from './utils';

import type { Config } from '@linode/api-v4/lib/linodes/types';
import type { APIError } from '@linode/api-v4/lib/types';
import type { PreferenceToggleProps } from 'src/components/PreferenceToggle/PreferenceToggle';

interface State {
  deleteDialogOpen: boolean;
  enableBackupsDialogOpen: boolean;
  groupByTag: boolean;
  linodeMigrateOpen: boolean;
  linodeResizeOpen: boolean;
  powerDialogAction?: Action;
  powerDialogOpen: boolean;
  rebuildDialogOpen: boolean;
  rescueDialogOpen: boolean;
  selectedLinodeConfigs?: Config[];
  selectedLinodeID?: number;
  selectedLinodeLabel?: string;
}

export interface LinodeHandlers {
  onOpenDeleteDialog: () => void;
  onOpenMigrateDialog: () => void;
  onOpenPowerDialog: (action: Action) => void;
  onOpenRebuildDialog: () => void;
  onOpenRescueDialog: () => void;
  onOpenResizeDialog: () => void;
}

interface Params {
  groupByTag?: 'false' | 'true';
  view?: string;
}

type RouteProps = RouteComponentProps<Params>;

export interface LinodesLandingProps {
  LandingHeader?: React.ReactElement;
  linodesData: LinodeWithMaintenance[];
  linodesRequestError?: APIError[];
  linodesRequestLoading: boolean;
  someLinodesHaveScheduledMaintenance: boolean;
}

type CombinedProps = LinodesLandingProps &
  StateProps &
  RouteProps &
  StyleProps &
  WithProfileProps &
  WithEventsInfiniteQueryProps;

class ListLinodes extends React.Component<CombinedProps, State> {
  render() {
    const {
      classes,
<<<<<<< HEAD
=======
      events,
      linodesCount,
>>>>>>> 455c91ab
      linodesData,
      linodesRequestError,
      linodesRequestLoading,
    } = this.props;

    const params = new URLSearchParams(this.props.location.search);

    const view =
      params.has('view') && ['grid', 'list'].includes(params.get('view')!)
        ? (params.get('view') as 'grid' | 'list')
        : undefined;

    const componentProps = {
      openDialog: this.openDialog,
      openPowerActionDialog: this.openPowerDialog,
      someLinodesHaveMaintenance: this.props
        .someLinodesHaveScheduledMaintenance,
    };

    if (linodesRequestError) {
      let errorText: JSX.Element | string =
        linodesRequestError?.[0]?.reason ?? 'Error loading Linodes';

      if (
        typeof errorText === 'string' &&
        errorText.toLowerCase() === 'this linode has been suspended'
      ) {
        errorText = (
          <React.Fragment>
            One or more of your Linodes is suspended. Please{' '}
            <Link to="/support/tickets">open a support ticket </Link>
            if you have questions.
          </React.Fragment>
        );
      }

      return (
        <React.Fragment>
          <DocumentTitleSegment segment="Linodes" />
          <ErrorState errorText={errorText} />
        </React.Fragment>
      );
    }

    if (linodesRequestLoading) {
      return <CircleProgress />;
    }

    if (this.props.linodesData.length === 0) {
      return <LinodesLandingEmptyState />;
    }

    return (
      <React.Fragment>
        <LinodeResize
          linodeId={this.state.selectedLinodeID}
          onClose={this.closeDialogs}
          open={this.state.linodeResizeOpen}
        />
        <MigrateLinode
          linodeId={this.state.selectedLinodeID ?? -1}
          onClose={this.closeDialogs}
          open={this.state.linodeMigrateOpen}
        />
        <LinodeRebuildDialog
          linodeId={this.state.selectedLinodeID ?? -1}
          onClose={this.closeDialogs}
          open={this.state.rebuildDialogOpen}
        />
        <RescueDialog
          linodeId={this.state.selectedLinodeID ?? -1}
          onClose={this.closeDialogs}
          open={this.state.rescueDialogOpen}
        />
        <EnableBackupsDialog
          linodeId={this.state.selectedLinodeID ?? -1}
          onClose={this.closeDialogs}
          open={this.state.enableBackupsDialogOpen}
        />
        {this.props.someLinodesHaveScheduledMaintenance && (
          <MaintenanceBanner />
        )}
        <DocumentTitleSegment segment="Linodes" />
        <PreferenceToggle<boolean>
          localStorageKey="GROUP_LINODES"
          preferenceKey="linodes_group_by_tag"
          preferenceOptions={[false, true]}
          toggleCallbackFnDebounced={sendGroupByAnalytic}
        >
          {({
            preference: linodesAreGrouped,
            togglePreference: toggleGroupLinodes,
          }: PreferenceToggleProps<boolean>) => {
            return (
              <PreferenceToggle<'grid' | 'list'>
                localStorageKey="LINODE_VIEW"
                preferenceKey="linodes_view_style"
                preferenceOptions={['list', 'grid']}
                toggleCallbackFn={this.changeViewInstant}
                toggleCallbackFnDebounced={this.changeViewDelayed}
                /**
                 * we want the URL query param to take priority here, but if it's
                 * undefined, just use the user preference
                 */
                value={view}
              >
                {({
                  preference: linodeViewPreference,
                  togglePreference: toggleLinodeView,
                }: PreferenceToggleProps<'grid' | 'list'>) => {
                  return (
                    <React.Fragment>
                      <React.Fragment>
                        <BackupsCTA />
                        {this.props.LandingHeader ? (
                          this.props.LandingHeader
                        ) : (
                          <div>
                            <LandingHeader
                              onButtonClick={() =>
                                this.props.history.push('/linodes/create')
                              }
                              docsLink="https://www.linode.com/docs/platform/billing-and-support/linode-beginners-guide/"
                              entity="Linode"
                              title="Linodes"
                            />
                          </div>
                        )}
                      </React.Fragment>

                      <OrderBy
                        data={(linodesData ?? []).map((linode) => {
                          // Determine the priority of this Linode's status.
                          // We have to check for "Maintenance" and "Busy" since these are
                          // not actual Linode statuses (we derive them client-side).
                          let _status: ExtendedStatus = linode.status;
                          if (linode.maintenance) {
                            _status = 'maintenance';
                          } else if (
                            linodesInTransition(events ?? []).has(linode.id)
                          ) {
                            _status = 'busy';
                          }

                          return {
                            ...linode,
                            _statusPriority: statusToPriority(_status),
                            displayStatus: linode.maintenance
                              ? 'maintenance'
                              : linode.status,
                          };
                        })}
                        orderBy={
                          this.props.someLinodesHaveScheduledMaintenance
                            ? '_statusPriority'
                            : 'label'
                        }
                        // If there are Linodes with scheduled maintenance, default to
                        // sorting by status priority so they are more visible.
                        order="asc"
                        preferenceKey={'linodes-landing'}
                      >
                        {({ data, handleOrderChange, order, orderBy }) => {
                          const finalProps = {
                            ...componentProps,
                            data,
                            handleOrderChange,
                            order,
                            orderBy,
                          };

                          return linodesAreGrouped ? (
                            <DisplayGroupedLinodes
                              {...finalProps}
                              component={
                                linodeViewPreference === 'grid'
                                  ? CardView
                                  : ListView
                              }
                              display={linodeViewPreference}
                              linodeViewPreference={linodeViewPreference}
                              linodesAreGrouped={true}
                              toggleGroupLinodes={toggleGroupLinodes}
                              toggleLinodeView={toggleLinodeView}
                            />
                          ) : (
                            <DisplayLinodes
                              {...finalProps}
                              component={
                                linodeViewPreference === 'grid'
                                  ? CardView
                                  : ListView
                              }
                              display={linodeViewPreference}
                              linodeViewPreference={linodeViewPreference}
                              linodesAreGrouped={false}
                              toggleGroupLinodes={toggleGroupLinodes}
                              toggleLinodeView={toggleLinodeView}
                              updatePageUrl={this.updatePageUrl}
                            />
                          );
                        }}
                      </OrderBy>
                      <Grid
                        className={classes.CSVwrapper}
                        container
                        justifyContent="flex-end"
                      >
                        <Grid className={classes.CSVlinkContainer}>
                          <LinodesLandingCSVDownload />
                        </Grid>
                      </Grid>
                    </React.Fragment>
                  );
                }}
              </PreferenceToggle>
            );
          }}
        </PreferenceToggle>
        <TransferDisplay />

        {!!this.state.selectedLinodeID && !!this.state.selectedLinodeLabel && (
          <React.Fragment>
            <PowerActionsDialog
              action={this.state.powerDialogAction ?? 'Power On'}
              isOpen={this.state.powerDialogOpen}
              linodeId={this.state.selectedLinodeID}
              onClose={this.closeDialogs}
            />
            <DeleteLinodeDialog
              linodeId={this.state.selectedLinodeID}
              onClose={this.closeDialogs}
              open={this.state.deleteDialogOpen}
            />
          </React.Fragment>
        )}
      </React.Fragment>
    );
  }

  /**
   * when you change the linode view, send analytics event, debounced.
   */
  changeViewDelayed = (style: 'grid' | 'list') => {
    sendLinodesViewEvent(eventCategory, style);
  };

  /**
   * when you change the linode view, instantly update the query params
   */
  changeViewInstant = (style: 'grid' | 'list') => {
    const { history, location } = this.props;

    const query = new URLSearchParams(location.search);

    query.set('view', style);

    history.push(`?${query.toString()}`);
  };

  closeDialogs = () => {
    this.setState({
      deleteDialogOpen: false,
      enableBackupsDialogOpen: false,
      linodeMigrateOpen: false,
      linodeResizeOpen: false,
      powerDialogOpen: false,
      rebuildDialogOpen: false,
      rescueDialogOpen: false,
    });
  };

  openDialog = (type: DialogType, linodeID: number, linodeLabel?: string) => {
    switch (type) {
      case 'delete':
        this.setState({
          deleteDialogOpen: true,
        });
        break;
      case 'resize':
        this.setState({
          linodeResizeOpen: true,
        });
        break;
      case 'migrate':
        this.setState({
          linodeMigrateOpen: true,
        });
        break;
      case 'rebuild':
        this.setState({
          rebuildDialogOpen: true,
        });
        break;
      case 'rescue':
        this.setState({
          rescueDialogOpen: true,
        });
        break;
      case 'enable_backups':
        this.setState({
          enableBackupsDialogOpen: true,
        });
        break;
    }
    this.setState({
      selectedLinodeID: linodeID,
      selectedLinodeLabel: linodeLabel,
    });
  };

  openPowerDialog = (
    bootAction: Action,
    linodeID: number,
    linodeLabel: string,
    linodeConfigs: Config[]
  ) => {
    this.setState({
      powerDialogAction: bootAction,
      powerDialogOpen: true,
      selectedLinodeConfigs: linodeConfigs,
      selectedLinodeID: linodeID,
      selectedLinodeLabel: linodeLabel,
    });
  };

  state: State = {
    deleteDialogOpen: false,
    enableBackupsDialogOpen: false,
    groupByTag: false,
    linodeMigrateOpen: false,
    linodeResizeOpen: false,
    powerDialogOpen: false,
    rebuildDialogOpen: false,
    rescueDialogOpen: false,
  };

  updatePageUrl = (page: number) => {
    this.props.history.push(`?page=${page}`);
  };
}

const eventCategory = 'linodes landing';

const sendGroupByAnalytic = (value: boolean) => {
  sendGroupByTagEnabledEvent(eventCategory, value);
};

interface StateProps {
<<<<<<< HEAD
  linodesInTransition: Set<number>;
=======
  linodesCount: number;
>>>>>>> 455c91ab
}

const mapStateToProps: MapState<StateProps, LinodesLandingProps> = (state) => {
  return {
<<<<<<< HEAD
    linodesInTransition: _linodesInTransition(state.events.events),
=======
    linodesCount: state.__resources.linodes.results,
>>>>>>> 455c91ab
  };
};

const connected = connect(mapStateToProps);

export const enhanced = compose<CombinedProps, LinodesLandingProps>(
  withRouter,
  connected,
  styled,
  withFeatureFlagConsumer,
  withProfile,
  withEventsInfiniteQuery()
);

export default enhanced(ListLinodes);<|MERGE_RESOLUTION|>--- conflicted
+++ resolved
@@ -1,6 +1,5 @@
 import Grid from '@mui/material/Unstable_Grid2';
 import * as React from 'react';
-import { connect } from 'react-redux';
 import { Link, RouteComponentProps, withRouter } from 'react-router-dom';
 import { compose } from 'recompose';
 
@@ -24,13 +23,6 @@
 import { BackupsCTA } from 'src/features/Backups';
 import { MigrateLinode } from 'src/features/Linodes/MigrateLinode';
 import { DialogType } from 'src/features/Linodes/types';
-<<<<<<< HEAD
-=======
-import { ApplicationState } from 'src/store';
-import { deleteLinode } from 'src/store/linodes/linode.requests';
-import { LinodeWithMaintenance } from 'src/store/linodes/linodes.helpers';
-import { MapState } from 'src/store/types';
->>>>>>> 455c91ab
 import {
   sendGroupByTagEnabledEvent,
   sendLinodesViewEvent,
@@ -97,7 +89,6 @@
 }
 
 type CombinedProps = LinodesLandingProps &
-  StateProps &
   RouteProps &
   StyleProps &
   WithProfileProps &
@@ -107,11 +98,7 @@
   render() {
     const {
       classes,
-<<<<<<< HEAD
-=======
       events,
-      linodesCount,
->>>>>>> 455c91ab
       linodesData,
       linodesRequestError,
       linodesRequestLoading,
@@ -460,29 +447,8 @@
   sendGroupByTagEnabledEvent(eventCategory, value);
 };
 
-interface StateProps {
-<<<<<<< HEAD
-  linodesInTransition: Set<number>;
-=======
-  linodesCount: number;
->>>>>>> 455c91ab
-}
-
-const mapStateToProps: MapState<StateProps, LinodesLandingProps> = (state) => {
-  return {
-<<<<<<< HEAD
-    linodesInTransition: _linodesInTransition(state.events.events),
-=======
-    linodesCount: state.__resources.linodes.results,
->>>>>>> 455c91ab
-  };
-};
-
-const connected = connect(mapStateToProps);
-
 export const enhanced = compose<CombinedProps, LinodesLandingProps>(
   withRouter,
-  connected,
   styled,
   withFeatureFlagConsumer,
   withProfile,
