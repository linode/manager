import { Config } from '@linode/api-v4/lib/linodes/types';
import { APIError } from '@linode/api-v4/lib/types';
import * as React from 'react';
import { QueryClient } from 'react-query';
import { connect, MapDispatchToProps } from 'react-redux';
import { Link, RouteComponentProps, withRouter } from 'react-router-dom';
import { compose } from 'recompose';
import { AnyAction } from 'redux';
import { ThunkDispatch } from 'redux-thunk';
import { CircleProgress } from 'src/components/CircleProgress';
import { DocumentTitleSegment } from 'src/components/DocumentTitle';
import { ErrorState } from 'src/components/ErrorState/ErrorState';
import Grid from '@mui/material/Unstable_Grid2';
import LandingHeader from 'src/components/LandingHeader';
import { MaintenanceBanner } from 'src/components/MaintenanceBanner/MaintenanceBanner';
import OrderBy from 'src/components/OrderBy';
import { PreferenceToggle } from 'src/components/PreferenceToggle/PreferenceToggle';
import {
  withProfile,
  WithProfileProps,
} from 'src/containers/profile.container';
import withFeatureFlagConsumer from 'src/containers/withFeatureFlagConsumer.container';
import { BackupsCTA } from 'src/features/Backups';
import { DialogType } from 'src/features/Linodes/types';
import { ApplicationState } from 'src/store';
import { deleteLinode } from 'src/store/linodes/linode.requests';
import { MapState } from 'src/store/types';
import {
  sendGroupByTagEnabledEvent,
  sendLinodesViewEvent,
} from 'src/utilities/analytics';
import { EnableBackupsDialog } from '../LinodesDetail/LinodeBackup/EnableBackupsDialog';
import { LinodeRebuildDialog } from '../LinodesDetail/LinodeRebuild/LinodeRebuildDialog';
import { MigrateLinode } from 'src/features/Linodes/MigrateLinode';
import { PowerActionsDialog, Action } from '../PowerActionsDialogOrDrawer';
import { linodesInTransition } from '../transitions';
import CardView from './CardView';
import DisplayGroupedLinodes from './DisplayGroupedLinodes';
import { DisplayLinodes } from './DisplayLinodes';
import styled, { StyleProps } from './LinodesLanding.styles';
import { LinodesLandingEmptyState } from './LinodesLandingEmptyState';
import ListView from './ListView';
import { ExtendedStatus, statusToPriority } from './utils';
import { LinodesLandingCSVDownload } from './LinodesLandingCSVDownload';
import { LinodeResize } from '../LinodesDetail/LinodeResize/LinodeResize';
import { RescueDialog } from '../LinodesDetail/LinodeRescue/RescueDialog';
import { DeleteLinodeDialog } from './DeleteLinodeDialog';
import { LinodeWithMaintenance } from 'src/store/linodes/linodes.helpers';
import { TransferDisplay } from 'src/components/TransferDisplay/TransferDisplay';
import type { PreferenceToggleProps } from 'src/components/PreferenceToggle/PreferenceToggle';
import {
  withEventsInfiniteQuery,
  WithEventsInfiniteQueryProps,
} from 'src/containers/events.container';

interface State {
  powerDialogOpen: boolean;
  powerDialogAction?: Action;
  enableBackupsDialogOpen: boolean;
  selectedLinodeConfigs?: Config[];
  selectedLinodeID?: number;
  selectedLinodeLabel?: string;
  deleteDialogOpen: boolean;
  rebuildDialogOpen: boolean;
  rescueDialogOpen: boolean;
  groupByTag: boolean;
  linodeResizeOpen: boolean;
  linodeMigrateOpen: boolean;
}

export interface LinodeHandlers {
  onOpenPowerDialog: (action: Action) => void;
  onOpenDeleteDialog: () => void;
  onOpenResizeDialog: () => void;
  onOpenRebuildDialog: () => void;
  onOpenRescueDialog: () => void;
  onOpenMigrateDialog: () => void;
}

interface Params {
  view?: string;
  groupByTag?: 'true' | 'false';
}

type RouteProps = RouteComponentProps<Params>;

export interface Props {
  LandingHeader?: React.ReactElement;
  someLinodesHaveScheduledMaintenance: boolean;
  linodesData: LinodeWithMaintenance[];
  linodesRequestError?: APIError[];
  linodesRequestLoading: boolean;
}

type CombinedProps = Props &
  StateProps &
  DispatchProps &
  RouteProps &
  StyleProps &
<<<<<<< HEAD
  WithSnackbarProps &
  WithProfileProps &
  WithEventsInfiniteQueryProps;
=======
  WithProfileProps;
>>>>>>> 262a165a

export class ListLinodes extends React.Component<CombinedProps, State> {
  state: State = {
    enableBackupsDialogOpen: false,
    powerDialogOpen: false,
    deleteDialogOpen: false,
    rebuildDialogOpen: false,
    rescueDialogOpen: false,
    groupByTag: false,
    linodeResizeOpen: false,
    linodeMigrateOpen: false,
  };

  /**
   * when you change the linode view, instantly update the query params
   */
  changeViewInstant = (style: 'grid' | 'list') => {
    const { history, location } = this.props;

    const query = new URLSearchParams(location.search);

    query.set('view', style);

    history.push(`?${query.toString()}`);
  };

  updatePageUrl = (page: number) => {
    this.props.history.push(`?page=${page}`);
  };

  /**
   * when you change the linode view, send analytics event, debounced.
   */
  changeViewDelayed = (style: 'grid' | 'list') => {
    sendLinodesViewEvent(eventCategory, style);
  };

  openPowerDialog = (
    bootAction: Action,
    linodeID: number,
    linodeLabel: string,
    linodeConfigs: Config[]
  ) => {
    this.setState({
      powerDialogOpen: true,
      powerDialogAction: bootAction,
      selectedLinodeConfigs: linodeConfigs,
      selectedLinodeID: linodeID,
      selectedLinodeLabel: linodeLabel,
    });
  };

  openDialog = (type: DialogType, linodeID: number, linodeLabel?: string) => {
    switch (type) {
      case 'delete':
        this.setState({
          deleteDialogOpen: true,
        });
        break;
      case 'resize':
        this.setState({
          linodeResizeOpen: true,
        });
        break;
      case 'migrate':
        this.setState({
          linodeMigrateOpen: true,
        });
        break;
      case 'rebuild':
        this.setState({
          rebuildDialogOpen: true,
        });
        break;
      case 'rescue':
        this.setState({
          rescueDialogOpen: true,
        });
        break;
      case 'enable_backups':
        this.setState({
          enableBackupsDialogOpen: true,
        });
        break;
    }
    this.setState({
      selectedLinodeID: linodeID,
      selectedLinodeLabel: linodeLabel,
    });
  };

  closeDialogs = () => {
    this.setState({
      powerDialogOpen: false,
      deleteDialogOpen: false,
      rebuildDialogOpen: false,
      rescueDialogOpen: false,
      linodeResizeOpen: false,
      linodeMigrateOpen: false,
      enableBackupsDialogOpen: false,
    });
  };

  render() {
    const {
      linodesRequestError,
      linodesRequestLoading,
      linodesCount,
      linodesData,
      classes,
      events,
    } = this.props;

    const params = new URLSearchParams(this.props.location.search);

    const view =
      params.has('view') && ['grid', 'list'].includes(params.get('view')!)
        ? (params.get('view') as 'grid' | 'list')
        : undefined;

    const componentProps = {
      count: linodesCount,
      someLinodesHaveMaintenance: this.props
        .someLinodesHaveScheduledMaintenance,
      openPowerActionDialog: this.openPowerDialog,
      openDialog: this.openDialog,
    };

    if (linodesRequestError) {
      let errorText: string | JSX.Element =
        linodesRequestError?.[0]?.reason ?? 'Error loading Linodes';

      if (
        typeof errorText === 'string' &&
        errorText.toLowerCase() === 'this linode has been suspended'
      ) {
        errorText = (
          <React.Fragment>
            One or more of your Linodes is suspended. Please{' '}
            <Link to="/support/tickets">open a support ticket </Link>
            if you have questions.
          </React.Fragment>
        );
      }

      return (
        <React.Fragment>
          <DocumentTitleSegment segment="Linodes" />
          <ErrorState errorText={errorText} />
        </React.Fragment>
      );
    }

    if (linodesRequestLoading) {
      return <CircleProgress />;
    }

    if (this.props.linodesCount === 0) {
      return <LinodesLandingEmptyState />;
    }

    return (
      <React.Fragment>
        <LinodeResize
          open={this.state.linodeResizeOpen}
          onClose={this.closeDialogs}
          linodeId={this.state.selectedLinodeID}
        />
        <MigrateLinode
          open={this.state.linodeMigrateOpen}
          onClose={this.closeDialogs}
          linodeId={this.state.selectedLinodeID ?? -1}
        />
        <LinodeRebuildDialog
          open={this.state.rebuildDialogOpen}
          onClose={this.closeDialogs}
          linodeId={this.state.selectedLinodeID ?? -1}
        />
        <RescueDialog
          open={this.state.rescueDialogOpen}
          onClose={this.closeDialogs}
          linodeId={this.state.selectedLinodeID ?? -1}
        />
        <EnableBackupsDialog
          open={this.state.enableBackupsDialogOpen}
          onClose={this.closeDialogs}
          linodeId={this.state.selectedLinodeID ?? -1}
        />
        {this.props.someLinodesHaveScheduledMaintenance && (
          <MaintenanceBanner />
        )}
        <DocumentTitleSegment segment="Linodes" />
        <PreferenceToggle<boolean>
          localStorageKey="GROUP_LINODES"
          preferenceOptions={[false, true]}
          preferenceKey="linodes_group_by_tag"
          toggleCallbackFnDebounced={sendGroupByAnalytic}
        >
          {({
            preference: linodesAreGrouped,
            togglePreference: toggleGroupLinodes,
          }: PreferenceToggleProps<boolean>) => {
            return (
              <PreferenceToggle<'grid' | 'list'>
                preferenceKey="linodes_view_style"
                localStorageKey="LINODE_VIEW"
                preferenceOptions={['list', 'grid']}
                toggleCallbackFnDebounced={this.changeViewDelayed}
                toggleCallbackFn={this.changeViewInstant}
                /**
                 * we want the URL query param to take priority here, but if it's
                 * undefined, just use the user preference
                 */
                value={view}
              >
                {({
                  preference: linodeViewPreference,
                  togglePreference: toggleLinodeView,
                }: PreferenceToggleProps<'list' | 'grid'>) => {
                  return (
                    <React.Fragment>
                      <React.Fragment>
                        <BackupsCTA />
                        {this.props.LandingHeader ? (
                          this.props.LandingHeader
                        ) : (
                          <div>
                            <LandingHeader
                              title="Linodes"
                              entity="Linode"
                              onButtonClick={() =>
                                this.props.history.push('/linodes/create')
                              }
                              docsLink="https://www.linode.com/docs/platform/billing-and-support/linode-beginners-guide/"
                            />
                          </div>
                        )}
                      </React.Fragment>

                      <OrderBy
                        preferenceKey={'linodes-landing'}
                        data={(linodesData ?? []).map((linode) => {
                          // Determine the priority of this Linode's status.
                          // We have to check for "Maintenance" and "Busy" since these are
                          // not actual Linode statuses (we derive them client-side).
                          let _status: ExtendedStatus = linode.status;
                          if (linode.maintenance) {
                            _status = 'maintenance';
                          } else if (
                            linodesInTransition(events ?? []).has(linode.id)
                          ) {
                            _status = 'busy';
                          }

                          return {
                            ...linode,
                            displayStatus: linode.maintenance
                              ? 'maintenance'
                              : linode.status,
                            _statusPriority: statusToPriority(_status),
                          };
                        })}
                        // If there are Linodes with scheduled maintenance, default to
                        // sorting by status priority so they are more visible.
                        order="asc"
                        orderBy={
                          this.props.someLinodesHaveScheduledMaintenance
                            ? '_statusPriority'
                            : 'label'
                        }
                      >
                        {({ data, handleOrderChange, order, orderBy }) => {
                          const finalProps = {
                            ...componentProps,
                            data,
                            handleOrderChange,
                            order,
                            orderBy,
                          };

                          return linodesAreGrouped ? (
                            <DisplayGroupedLinodes
                              {...finalProps}
                              display={linodeViewPreference}
                              toggleLinodeView={toggleLinodeView}
                              toggleGroupLinodes={toggleGroupLinodes}
                              linodesAreGrouped={true}
                              linodeViewPreference={linodeViewPreference}
                              component={
                                linodeViewPreference === 'grid'
                                  ? CardView
                                  : ListView
                              }
                            />
                          ) : (
                            <DisplayLinodes
                              {...finalProps}
                              display={linodeViewPreference}
                              toggleLinodeView={toggleLinodeView}
                              toggleGroupLinodes={toggleGroupLinodes}
                              updatePageUrl={this.updatePageUrl}
                              linodesAreGrouped={false}
                              linodeViewPreference={linodeViewPreference}
                              component={
                                linodeViewPreference === 'grid'
                                  ? CardView
                                  : ListView
                              }
                            />
                          );
                        }}
                      </OrderBy>
                      <Grid
                        container
                        className={classes.CSVwrapper}
                        justifyContent="flex-end"
                      >
                        <Grid className={classes.CSVlinkContainer}>
                          <LinodesLandingCSVDownload />
                        </Grid>
                      </Grid>
                    </React.Fragment>
                  );
                }}
              </PreferenceToggle>
            );
          }}
        </PreferenceToggle>
        <TransferDisplay />

        {!!this.state.selectedLinodeID && !!this.state.selectedLinodeLabel && (
          <React.Fragment>
            <PowerActionsDialog
              isOpen={this.state.powerDialogOpen}
              action={this.state.powerDialogAction ?? 'Power On'}
              linodeId={this.state.selectedLinodeID}
              onClose={this.closeDialogs}
            />
            <DeleteLinodeDialog
              open={this.state.deleteDialogOpen}
              onClose={this.closeDialogs}
              linodeId={this.state.selectedLinodeID}
            />
          </React.Fragment>
        )}
      </React.Fragment>
    );
  }
}

const eventCategory = 'linodes landing';

const sendGroupByAnalytic = (value: boolean) => {
  sendGroupByTagEnabledEvent(eventCategory, value);
};

interface StateProps {
  linodesCount: number;
}

const mapStateToProps: MapState<StateProps, Props> = (state) => {
  return {
    linodesCount: state.__resources.linodes.results,
  };
};

interface DispatchProps {
  deleteLinode: (
    linodeId: number,
    queryClient: QueryClient
  ) => Promise<Record<string, never>>;
}

const mapDispatchToProps: MapDispatchToProps<DispatchProps, Props> = (
  dispatch: ThunkDispatch<ApplicationState, undefined, AnyAction>
) => ({
  deleteLinode: (linodeId: number, queryClient: QueryClient) =>
    dispatch(deleteLinode({ linodeId, queryClient })),
});

const connected = connect(mapStateToProps, mapDispatchToProps);

export const enhanced = compose<CombinedProps, Props>(
  withRouter,
  connected,
  styled,
  withFeatureFlagConsumer,
  withProfile,
  withEventsInfiniteQuery()
);

export default enhanced(ListLinodes);<|MERGE_RESOLUTION|>--- conflicted
+++ resolved
@@ -97,13 +97,8 @@
   DispatchProps &
   RouteProps &
   StyleProps &
-<<<<<<< HEAD
-  WithSnackbarProps &
   WithProfileProps &
   WithEventsInfiniteQueryProps;
-=======
-  WithProfileProps;
->>>>>>> 262a165a
 
 export class ListLinodes extends React.Component<CombinedProps, State> {
   state: State = {
