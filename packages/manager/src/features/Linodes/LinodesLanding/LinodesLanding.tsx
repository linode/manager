--- conflicted
+++ resolved
@@ -1,5 +1,6 @@
 import Grid from '@mui/material/Unstable_Grid2';
 import * as React from 'react';
+import { connect } from 'react-redux';
 import { Link, RouteComponentProps, withRouter } from 'react-router-dom';
 import { compose } from 'recompose';
 
@@ -19,12 +20,6 @@
 import { BackupsCTA } from 'src/features/Backups';
 import { MigrateLinode } from 'src/features/Linodes/MigrateLinode';
 import { DialogType } from 'src/features/Linodes/types';
-<<<<<<< HEAD
-=======
-import { ApplicationState } from 'src/store';
-import { deleteLinode } from 'src/store/linodes/linode.requests';
-import { LinodeWithMaintenance } from 'src/store/linodes/linodes.helpers';
->>>>>>> 34adb9d7
 import {
   sendGroupByTagEnabledEvent,
   sendLinodesViewEvent,
@@ -92,6 +87,7 @@
 }
 
 type CombinedProps = LinodesLandingProps &
+  StateProps &
   RouteProps &
   StyleProps &
   WithProfileProps;
@@ -100,11 +96,6 @@
   render() {
     const {
       classes,
-<<<<<<< HEAD
-      events,
-=======
-      linodesCount,
->>>>>>> 34adb9d7
       linodesData,
       linodesInTransition,
       linodesRequestError,
@@ -452,40 +443,21 @@
   sendGroupByTagEnabledEvent(eventCategory, value);
 };
 
-<<<<<<< HEAD
+interface StateProps {
+  linodesInTransition: Set<number>;
+}
+
+const mapStateToProps: MapState<StateProps, LinodesLandingProps> = (state) => {
+  return {
+    linodesInTransition: _linodesInTransition(state.events.events),
+  };
+};
+
+const connected = connect(mapStateToProps, undefined);
+
 export const enhanced = compose<CombinedProps, LinodesLandingProps>(
-=======
-interface StateProps {
-  linodesCount: number;
-  linodesInTransition: Set<number>;
-}
-
-const mapStateToProps: MapState<StateProps, Props> = (state) => {
-  return {
-    linodesCount: state.__resources.linodes.results,
-    linodesInTransition: _linodesInTransition(state.events.events),
-  };
-};
-
-interface DispatchProps {
-  deleteLinode: (
-    linodeId: number,
-    queryClient: QueryClient
-  ) => Promise<Record<string, never>>;
-}
-
-const mapDispatchToProps: MapDispatchToProps<DispatchProps, Props> = (
-  dispatch: ThunkDispatch<ApplicationState, undefined, AnyAction>
-) => ({
-  deleteLinode: (linodeId: number, queryClient: QueryClient) =>
-    dispatch(deleteLinode({ linodeId, queryClient })),
-});
-
-const connected = connect(mapStateToProps, mapDispatchToProps);
-
-export const enhanced = compose<CombinedProps, Props>(
->>>>>>> 34adb9d7
   withRouter,
+  connected,
   styled,
   withFeatureFlagConsumer,
   withProfile
