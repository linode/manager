import * as React from 'react';
import { connect } from 'react-redux';
import { Link, RouteComponentProps, withRouter } from 'react-router-dom';
import { compose } from 'recompose';

import { CircleProgress } from 'src/components/CircleProgress';
import { DocumentTitleSegment } from 'src/components/DocumentTitle';
import { ErrorState } from 'src/components/ErrorState/ErrorState';
import LandingHeader from 'src/components/LandingHeader';
import { MaintenanceBanner } from 'src/components/MaintenanceBanner/MaintenanceBanner';
import OrderBy from 'src/components/OrderBy';
import { PreferenceToggle } from 'src/components/PreferenceToggle/PreferenceToggle';
import { TransferDisplay } from 'src/components/TransferDisplay/TransferDisplay';
import {
  WithProfileProps,
  withProfile,
} from 'src/containers/profile.container';
import withFeatureFlagConsumer from 'src/containers/withFeatureFlagConsumer.container';
import { BackupsCTA } from 'src/features/Backups';
import { MigrateLinode } from 'src/features/Linodes/MigrateLinode';
import { DialogType } from 'src/features/Linodes/types';
import {
  sendGroupByTagEnabledEvent,
  sendLinodesViewEvent,
} from 'src/utilities/analytics';
import { LinodeWithMaintenance } from 'src/utilities/linodes';

import { EnableBackupsDialog } from '../LinodesDetail/LinodeBackup/EnableBackupsDialog';
import { LinodeRebuildDialog } from '../LinodesDetail/LinodeRebuild/LinodeRebuildDialog';
import { RescueDialog } from '../LinodesDetail/LinodeRescue/RescueDialog';
import { LinodeResize } from '../LinodesDetail/LinodeResize/LinodeResize';
import { Action, PowerActionsDialog } from '../PowerActionsDialogOrDrawer';
import { linodesInTransition as _linodesInTransition } from '../transitions';
import CardView from './CardView';
import { DeleteLinodeDialog } from './DeleteLinodeDialog';
import DisplayGroupedLinodes from './DisplayGroupedLinodes';
import { DisplayLinodes } from './DisplayLinodes';
import {
  StyledLinkContainerGrid,
  StyledWrapperGrid,
} from './LinodesLanding.styles';
import { LinodesLandingCSVDownload } from './LinodesLandingCSVDownload';
import { LinodesLandingEmptyState } from './LinodesLandingEmptyState';
import ListView from './ListView';
import { ExtendedStatus, statusToPriority } from './utils';

import type { Config } from '@linode/api-v4/lib/linodes/types';
import type { APIError } from '@linode/api-v4/lib/types';
import type { PreferenceToggleProps } from 'src/components/PreferenceToggle/PreferenceToggle';
import type { MapState } from 'src/store/types';

interface State {
  deleteDialogOpen: boolean;
  enableBackupsDialogOpen: boolean;
  groupByTag: boolean;
  linodeMigrateOpen: boolean;
  linodeResizeOpen: boolean;
  powerDialogAction?: Action;
  powerDialogOpen: boolean;
  rebuildDialogOpen: boolean;
  rescueDialogOpen: boolean;
  selectedLinodeConfigs?: Config[];
  selectedLinodeID?: number;
  selectedLinodeLabel?: string;
}

export interface LinodeHandlers {
  onOpenDeleteDialog: () => void;
  onOpenMigrateDialog: () => void;
  onOpenPowerDialog: (action: Action) => void;
  onOpenRebuildDialog: () => void;
  onOpenRescueDialog: () => void;
  onOpenResizeDialog: () => void;
}

interface Params {
  groupByTag?: 'false' | 'true';
  view?: string;
}

type RouteProps = RouteComponentProps<Params>;

export interface LinodesLandingProps {
  LandingHeader?: React.ReactElement;
  linodesData: LinodeWithMaintenance[];
  linodesRequestError?: APIError[];
  linodesRequestLoading: boolean;
  someLinodesHaveScheduledMaintenance: boolean;
}

type CombinedProps = LinodesLandingProps &
  StateProps &
  RouteProps &
<<<<<<< HEAD
  WithProfileProps &
  WithEventsInfiniteQueryProps;
=======
  StyleProps &
  WithProfileProps;
>>>>>>> f2343c2f

class ListLinodes extends React.Component<CombinedProps, State> {
  render() {
    const {
<<<<<<< HEAD
      events,
      linodesCount,
=======
      classes,
>>>>>>> f2343c2f
      linodesData,
      linodesInTransition,
      linodesRequestError,
      linodesRequestLoading,
    } = this.props;

    const params = new URLSearchParams(this.props.location.search);

    const view =
      params.has('view') && ['grid', 'list'].includes(params.get('view')!)
        ? (params.get('view') as 'grid' | 'list')
        : undefined;

    const componentProps = {
      openDialog: this.openDialog,
      openPowerActionDialog: this.openPowerDialog,
      someLinodesHaveMaintenance: this.props
        .someLinodesHaveScheduledMaintenance,
    };

    if (linodesRequestError) {
      let errorText: JSX.Element | string =
        linodesRequestError?.[0]?.reason ?? 'Error loading Linodes';

      if (
        typeof errorText === 'string' &&
        errorText.toLowerCase() === 'this linode has been suspended'
      ) {
        errorText = (
          <React.Fragment>
            One or more of your Linodes is suspended. Please{' '}
            <Link to="/support/tickets">open a support ticket </Link>
            if you have questions.
          </React.Fragment>
        );
      }

      return (
        <React.Fragment>
          <DocumentTitleSegment segment="Linodes" />
          <ErrorState errorText={errorText} />
        </React.Fragment>
      );
    }

    if (linodesRequestLoading) {
      return <CircleProgress />;
    }

    if (this.props.linodesData.length === 0) {
      return <LinodesLandingEmptyState />;
    }

    return (
      <React.Fragment>
        <LinodeResize
          linodeId={this.state.selectedLinodeID}
          onClose={this.closeDialogs}
          open={this.state.linodeResizeOpen}
        />
        <MigrateLinode
          linodeId={this.state.selectedLinodeID ?? -1}
          onClose={this.closeDialogs}
          open={this.state.linodeMigrateOpen}
        />
        <LinodeRebuildDialog
          linodeId={this.state.selectedLinodeID ?? -1}
          onClose={this.closeDialogs}
          open={this.state.rebuildDialogOpen}
        />
        <RescueDialog
          linodeId={this.state.selectedLinodeID ?? -1}
          onClose={this.closeDialogs}
          open={this.state.rescueDialogOpen}
        />
        <EnableBackupsDialog
          linodeId={this.state.selectedLinodeID ?? -1}
          onClose={this.closeDialogs}
          open={this.state.enableBackupsDialogOpen}
        />
        {this.props.someLinodesHaveScheduledMaintenance && (
          <MaintenanceBanner />
        )}
        <DocumentTitleSegment segment="Linodes" />
        <PreferenceToggle<boolean>
          localStorageKey="GROUP_LINODES"
          preferenceKey="linodes_group_by_tag"
          preferenceOptions={[false, true]}
          toggleCallbackFnDebounced={sendGroupByAnalytic}
        >
          {({
            preference: linodesAreGrouped,
            togglePreference: toggleGroupLinodes,
          }: PreferenceToggleProps<boolean>) => {
            return (
              <PreferenceToggle<'grid' | 'list'>
                localStorageKey="LINODE_VIEW"
                preferenceKey="linodes_view_style"
                preferenceOptions={['list', 'grid']}
                toggleCallbackFn={this.changeViewInstant}
                toggleCallbackFnDebounced={this.changeViewDelayed}
                /**
                 * we want the URL query param to take priority here, but if it's
                 * undefined, just use the user preference
                 */
                value={view}
              >
                {({
                  preference: linodeViewPreference,
                  togglePreference: toggleLinodeView,
                }: PreferenceToggleProps<'grid' | 'list'>) => {
                  return (
                    <React.Fragment>
                      <React.Fragment>
                        <BackupsCTA />
                        {this.props.LandingHeader ? (
                          this.props.LandingHeader
                        ) : (
                          <div>
                            <LandingHeader
                              onButtonClick={() =>
                                this.props.history.push('/linodes/create')
                              }
                              docsLink="https://www.linode.com/docs/platform/billing-and-support/linode-beginners-guide/"
                              entity="Linode"
                              title="Linodes"
                            />
                          </div>
                        )}
                      </React.Fragment>

                      <OrderBy
                        data={(linodesData ?? []).map((linode) => {
                          // Determine the priority of this Linode's status.
                          // We have to check for "Maintenance" and "Busy" since these are
                          // not actual Linode statuses (we derive them client-side).
                          let _status: ExtendedStatus = linode.status;
                          if (linode.maintenance) {
                            _status = 'maintenance';
                          } else if (linodesInTransition.has(linode.id)) {
                            _status = 'busy';
                          }

                          return {
                            ...linode,
                            _statusPriority: statusToPriority(_status),
                            displayStatus: linode.maintenance
                              ? 'maintenance'
                              : linode.status,
                          };
                        })}
                        orderBy={
                          this.props.someLinodesHaveScheduledMaintenance
                            ? '_statusPriority'
                            : 'label'
                        }
                        // If there are Linodes with scheduled maintenance, default to
                        // sorting by status priority so they are more visible.
                        order="asc"
                        preferenceKey={'linodes-landing'}
                      >
                        {({ data, handleOrderChange, order, orderBy }) => {
                          const finalProps = {
                            ...componentProps,
                            data,
                            handleOrderChange,
                            order,
                            orderBy,
                          };

                          return linodesAreGrouped ? (
                            <DisplayGroupedLinodes
                              {...finalProps}
                              component={
                                linodeViewPreference === 'grid'
                                  ? CardView
                                  : ListView
                              }
                              display={linodeViewPreference}
                              linodeViewPreference={linodeViewPreference}
                              linodesAreGrouped={true}
                              toggleGroupLinodes={toggleGroupLinodes}
                              toggleLinodeView={toggleLinodeView}
                            />
                          ) : (
                            <DisplayLinodes
                              {...finalProps}
                              component={
                                linodeViewPreference === 'grid'
                                  ? CardView
                                  : ListView
                              }
                              display={linodeViewPreference}
                              linodeViewPreference={linodeViewPreference}
                              linodesAreGrouped={false}
                              toggleGroupLinodes={toggleGroupLinodes}
                              toggleLinodeView={toggleLinodeView}
                              updatePageUrl={this.updatePageUrl}
                            />
                          );
                        }}
                      </OrderBy>
                      <StyledWrapperGrid container justifyContent="flex-end">
                        <StyledLinkContainerGrid>
                          <LinodesLandingCSVDownload />
                        </StyledLinkContainerGrid>
                      </StyledWrapperGrid>
                    </React.Fragment>
                  );
                }}
              </PreferenceToggle>
            );
          }}
        </PreferenceToggle>
        <TransferDisplay />

        {!!this.state.selectedLinodeID && !!this.state.selectedLinodeLabel && (
          <React.Fragment>
            <PowerActionsDialog
              action={this.state.powerDialogAction ?? 'Power On'}
              isOpen={this.state.powerDialogOpen}
              linodeId={this.state.selectedLinodeID}
              onClose={this.closeDialogs}
            />
            <DeleteLinodeDialog
              linodeId={this.state.selectedLinodeID}
              onClose={this.closeDialogs}
              open={this.state.deleteDialogOpen}
            />
          </React.Fragment>
        )}
      </React.Fragment>
    );
  }

  /**
   * when you change the linode view, send analytics event, debounced.
   */
  changeViewDelayed = (style: 'grid' | 'list') => {
    sendLinodesViewEvent(eventCategory, style);
  };

  /**
   * when you change the linode view, instantly update the query params
   */
  changeViewInstant = (style: 'grid' | 'list') => {
    const { history, location } = this.props;

    const query = new URLSearchParams(location.search);

    query.set('view', style);

    history.push(`?${query.toString()}`);
  };

  closeDialogs = () => {
    this.setState({
      deleteDialogOpen: false,
      enableBackupsDialogOpen: false,
      linodeMigrateOpen: false,
      linodeResizeOpen: false,
      powerDialogOpen: false,
      rebuildDialogOpen: false,
      rescueDialogOpen: false,
    });
  };

  openDialog = (type: DialogType, linodeID: number, linodeLabel?: string) => {
    switch (type) {
      case 'delete':
        this.setState({
          deleteDialogOpen: true,
        });
        break;
      case 'resize':
        this.setState({
          linodeResizeOpen: true,
        });
        break;
      case 'migrate':
        this.setState({
          linodeMigrateOpen: true,
        });
        break;
      case 'rebuild':
        this.setState({
          rebuildDialogOpen: true,
        });
        break;
      case 'rescue':
        this.setState({
          rescueDialogOpen: true,
        });
        break;
      case 'enable_backups':
        this.setState({
          enableBackupsDialogOpen: true,
        });
        break;
    }
    this.setState({
      selectedLinodeID: linodeID,
      selectedLinodeLabel: linodeLabel,
    });
  };

  openPowerDialog = (
    bootAction: Action,
    linodeID: number,
    linodeLabel: string,
    linodeConfigs: Config[]
  ) => {
    this.setState({
      powerDialogAction: bootAction,
      powerDialogOpen: true,
      selectedLinodeConfigs: linodeConfigs,
      selectedLinodeID: linodeID,
      selectedLinodeLabel: linodeLabel,
    });
  };

  state: State = {
    deleteDialogOpen: false,
    enableBackupsDialogOpen: false,
    groupByTag: false,
    linodeMigrateOpen: false,
    linodeResizeOpen: false,
    powerDialogOpen: false,
    rebuildDialogOpen: false,
    rescueDialogOpen: false,
  };

  updatePageUrl = (page: number) => {
    this.props.history.push(`?page=${page}`);
  };
}

const eventCategory = 'linodes landing';

const sendGroupByAnalytic = (value: boolean) => {
  sendGroupByTagEnabledEvent(eventCategory, value);
};

interface StateProps {
  linodesInTransition: Set<number>;
}

const mapStateToProps: MapState<StateProps, LinodesLandingProps> = (state) => {
  return {
    linodesInTransition: _linodesInTransition(state.events.events),
  };
};

const connected = connect(mapStateToProps, undefined);

<<<<<<< HEAD
const connected = connect(mapStateToProps, mapDispatchToProps);

// lowkey don't know how this will work, but first trying to get rid of all the type errors
export const enhanced = compose<CombinedProps, Props>(
=======
export const enhanced = compose<CombinedProps, LinodesLandingProps>(
>>>>>>> f2343c2f
  withRouter,
  connected,
  withFeatureFlagConsumer,
  withProfile
);

export default enhanced(ListLinodes);<|MERGE_RESOLUTION|>--- conflicted
+++ resolved
@@ -91,23 +91,11 @@
 type CombinedProps = LinodesLandingProps &
   StateProps &
   RouteProps &
-<<<<<<< HEAD
-  WithProfileProps &
-  WithEventsInfiniteQueryProps;
-=======
-  StyleProps &
   WithProfileProps;
->>>>>>> f2343c2f
 
 class ListLinodes extends React.Component<CombinedProps, State> {
   render() {
     const {
-<<<<<<< HEAD
-      events,
-      linodesCount,
-=======
-      classes,
->>>>>>> f2343c2f
       linodesData,
       linodesInTransition,
       linodesRequestError,
@@ -463,14 +451,7 @@
 
 const connected = connect(mapStateToProps, undefined);
 
-<<<<<<< HEAD
-const connected = connect(mapStateToProps, mapDispatchToProps);
-
-// lowkey don't know how this will work, but first trying to get rid of all the type errors
-export const enhanced = compose<CombinedProps, Props>(
-=======
 export const enhanced = compose<CombinedProps, LinodesLandingProps>(
->>>>>>> f2343c2f
   withRouter,
   connected,
   withFeatureFlagConsumer,
