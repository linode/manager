--- conflicted
+++ resolved
@@ -338,7 +338,6 @@
                         {this.props.LandingHeader ? (
                           this.props.LandingHeader
                         ) : (
-<<<<<<< HEAD
                           <LandingHeader
                             buttonDataAttrs={{
                               tooltipText: getRestrictedResourceText({
@@ -355,26 +354,6 @@
                             entity="Linode"
                             title="Linodes"
                           />
-=======
-                          <div>
-                            <LandingHeader
-                              buttonDataAttrs={{
-                                tooltipText: getRestrictedResourceText({
-                                  action: 'create',
-                                  isSingular: false,
-                                  resourceType: 'Linodes',
-                                }),
-                              }}
-                              disabledCreateButton={isLinodesGrantReadOnly}
-                              docsLink="https://techdocs.akamai.com/cloud-computing/docs/faqs-for-compute-instances"
-                              entity="Linode"
-                              onButtonClick={() =>
-                                this.props.history.push('/linodes/create')
-                              }
-                              title="Linodes"
-                            />
-                          </div>
->>>>>>> 4db0e0c7
                         )}
                       </React.Fragment>
 
