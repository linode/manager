--- conflicted
+++ resolved
@@ -2,12 +2,8 @@
 
 import { Notice } from 'src/components/Notice/Notice';
 import { TypeToConfirmDialog } from 'src/components/TypeToConfirmDialog/TypeToConfirmDialog';
-<<<<<<< HEAD
+import { Typography } from 'src/components/Typography';
 import { useEventsInfiniteQuery } from 'src/queries/events';
-=======
-import { Typography } from 'src/components/Typography';
-import { resetEventsPolling } from 'src/eventsPolling';
->>>>>>> eada7170
 import {
   useDeleteLinodeMutation,
   useLinodeQuery,
