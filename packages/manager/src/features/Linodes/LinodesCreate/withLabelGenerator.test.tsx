import { ShallowWrapper, shallow } from 'enzyme';
import * as React from 'react';
<<<<<<< HEAD
=======

import { queryClientFactory } from 'src/queries/base';
>>>>>>> eada7170
import { storeFactory } from 'src/store';

import {
  LabelProps,
  dedupeLabel,
  withLabelGenerator,
} from './withLabelGenerator';

const store = storeFactory();
const RawComponent = withLabelGenerator(() => <div />);

describe('withLabelGenerator HOC', () => {
  let wrapper: ShallowWrapper<LabelProps, {}>;
  let nestedComponent: ShallowWrapper<LabelProps, {}>;
  beforeEach(() => {
    wrapper = shallow(<RawComponent store={store} />);
    nestedComponent = wrapper.dive().dive();
  });

  it('returns label', () => {
    expect(nestedComponent.props().getLabel()).toBe('');
  });

  it('updates custom label', () => {
    nestedComponent.props().updateCustomLabel({
      target: { value: '' },
    } as React.ChangeEvent<HTMLInputElement>);
    expect(nestedComponent.props().customLabel).toBe('');
    nestedComponent.props().updateCustomLabel({
      target: { value: 'hello world' },
    } as React.ChangeEvent<HTMLInputElement>);
    expect(nestedComponent.props().customLabel).toBe('hello world');
  });

  it('returns custom label after custom label has been altered', () => {
    expect(nestedComponent.props().getLabel('ubuntu')).toBe('ubuntu');
    nestedComponent.props().updateCustomLabel({
      target: { value: 'hello world' },
    } as React.ChangeEvent<HTMLInputElement>);
    expect(nestedComponent.props().getLabel('ubuntu')).toBe('hello world');
  });

  it('returns custom label if not given args', () => {
    expect(nestedComponent.props().getLabel()).toBe('');
  });
});

describe('dedupe label', () => {
  it('adds an incrementor', () => {
    expect(dedupeLabel('my-label', ['my-label'])).toBe('my-label-001');
    expect(dedupeLabel('my-label', ['my-label-001'])).toBe('my-label');
    expect(dedupeLabel('my-label', ['my-label', 'my-label-002'])).toBe(
      'my-label-001'
    );
    expect(
      dedupeLabel('my-label', ['my-label', 'my-label-001', 'my-label003'])
    ).toBe('my-label-002');
  });
});<|MERGE_RESOLUTION|>--- conflicted
+++ resolved
@@ -1,10 +1,6 @@
 import { ShallowWrapper, shallow } from 'enzyme';
 import * as React from 'react';
-<<<<<<< HEAD
-=======
 
-import { queryClientFactory } from 'src/queries/base';
->>>>>>> eada7170
 import { storeFactory } from 'src/store';
 
 import {
