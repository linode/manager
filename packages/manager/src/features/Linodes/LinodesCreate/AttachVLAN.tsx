import { Interface } from '@linode/api-v4/lib/linodes';
import Grid from '@mui/material/Unstable_Grid2';
import { useTheme } from '@mui/material/styles';
import * as React from 'react';
import { useQueryClient } from 'react-query';

import { Link } from 'src/components/Link';
import { Paper } from 'src/components/Paper';
import { TooltipIcon } from 'src/components/TooltipIcon';
import { Typography } from 'src/components/Typography';
import { useRegionsQuery } from 'src/queries/regions';
import { queryKey as vlansQueryKey } from 'src/queries/vlans';
import arrayToList from 'src/utilities/arrayToDelimiterSeparatedList';
import {
  doesRegionSupportFeature,
  regionsWithFeature,
} from 'src/utilities/doesRegionSupportFeature';

import { InterfaceSelect } from '../LinodesDetail/LinodeSettings/InterfaceSelect';

// @TODO Delete this file when VPC is released

interface Props {
  handleVLANChange: (updatedInterface: Interface) => void;
  helperText?: string;
  ipamAddress: string;
  ipamError?: string;
  labelError?: string;
  readOnly?: boolean;
  region?: string;
  vlanLabel: string;
}

export const AttachVLAN = React.memo((props: Props) => {
  const {
    handleVLANChange,
    helperText,
    ipamAddress,
    ipamError,
    labelError,
    readOnly,
    region,
    vlanLabel,
  } = props;

  const theme = useTheme();

  const queryClient = useQueryClient();

  React.useEffect(() => {
    // Ensure VLANs are fresh.
    queryClient.invalidateQueries(vlansQueryKey);
  }, []);

  const regions = useRegionsQuery().data ?? [];
  const selectedRegion = region || '';

  const regionSupportsVLANs = doesRegionSupportFeature(
    selectedRegion,
    regions,
    'Vlans'
  );

  const regionsThatSupportVLANs = regionsWithFeature(regions, 'Vlans').map(
    (region) => region.label
  );

  const regionalAvailabilityMessage = `VLANs are currently available in ${arrayToList(
    regionsThatSupportVLANs,
    ';'
  )}.`;

  return (
<<<<<<< HEAD
    <Paper data-qa-add-ons sx={{ marginTop: theme.spacing(3) }}>
=======
    <Paper
      data-qa-add-ons
      data-testid="attach-vlan"
      sx={{ marginTop: theme.spacing(3) }}
    >
>>>>>>> d642c62f
      <Typography
        sx={{
          '& button': {
            paddingLeft: theme.spacing(),
          },
          alignItems: 'center',
          display: 'flex',
          marginBottom: theme.spacing(2),
        }}
        variant="h2"
      >
        Attach a VLAN{' '}
        {helperText ? <TooltipIcon status="help" text={helperText} /> : null}
      </Typography>
      <Grid container>
        <Grid xs={12}>
          <Typography>{regionalAvailabilityMessage}</Typography>
          <Typography sx={{ marginTop: theme.spacing(2) }} variant="body1">
            VLANs are used to create a private L2 Virtual Local Area Network
            between Linodes. A VLAN created or attached in this section will be
            assigned to the eth1 interface, with eth0 being used for connections
            to the public internet. VLAN configurations can be further edited in
            the Linode&rsquo;s{' '}
            <Link to="https://www.linode.com/docs/guides/linode-configuration-profiles/">
              Configuration Profile
            </Link>
            .
          </Typography>
          <InterfaceSelect
            errors={{
              ipamError,
              labelError,
            }}
            handleChange={(newInterface: Interface) =>
              handleVLANChange(newInterface)
            }
            fromAddonsPanel
            ipamAddress={ipamAddress}
            label={vlanLabel}
            purpose="vlan"
            readOnly={readOnly || !regionSupportsVLANs || false}
            region={region}
            slotNumber={1}
          />
        </Grid>
      </Grid>
    </Paper>
  );
});<|MERGE_RESOLUTION|>--- conflicted
+++ resolved
@@ -18,7 +18,7 @@
 
 import { InterfaceSelect } from '../LinodesDetail/LinodeSettings/InterfaceSelect';
 
-// @TODO Delete this file when VPC is released
+// @TODO VPC: Delete this file when VPC is released
 
 interface Props {
   handleVLANChange: (updatedInterface: Interface) => void;
@@ -71,15 +71,11 @@
   )}.`;
 
   return (
-<<<<<<< HEAD
-    <Paper data-qa-add-ons sx={{ marginTop: theme.spacing(3) }}>
-=======
     <Paper
       data-qa-add-ons
       data-testid="attach-vlan"
       sx={{ marginTop: theme.spacing(3) }}
     >
->>>>>>> d642c62f
       <Typography
         sx={{
           '& button': {
