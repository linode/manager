--- conflicted
+++ resolved
@@ -26,16 +26,11 @@
 import Box from 'src/components/core/Box';
 import Paper from 'src/components/core/Paper';
 import Typography from 'src/components/core/Typography';
-<<<<<<< HEAD
-import { oneClickApps, AppCategory } from 'src/features/OneClickApps/FakeSpec';
-import { sendMarketplaceSearchEvent } from 'src/utilities/analytics';
-=======
 import {
   oneClickApps,
   AppCategory,
 } from 'src/features/OneClickApps/oneClickApps';
-import { sendMarketplaceSearchEvent } from 'src/utilities/ga';
->>>>>>> 0cf2926c
+import { sendMarketplaceSearchEvent } from 'src/utilities/analytics';
 
 type ClassNames = 'main' | 'sidebar' | 'searchAndFilter' | 'search' | 'filter';
 
