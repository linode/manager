--- conflicted
+++ resolved
@@ -4,11 +4,7 @@
 
 import { UserDefinedFields as mockUserDefinedFields } from 'src/__data__/UserDefinedFields';
 import LinodeThemeWrapper from 'src/LinodeThemeWrapper';
-<<<<<<< HEAD
-=======
-import { imageFactory } from 'src/factories/images';
-import { queryClientFactory } from 'src/queries/base';
->>>>>>> eada7170
+import { imageFactory } from 'src/factories';
 import { storeFactory } from 'src/store';
 
 import {
