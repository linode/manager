--- conflicted
+++ resolved
@@ -2,10 +2,7 @@
 import React from 'react';
 
 import { useFlags } from 'src/hooks/useFlags';
-<<<<<<< HEAD
-=======
 import { useIsAkamaiAccount } from 'src/hooks/useIsAkamaiAccount';
->>>>>>> b2172c5d
 import { sendApiAwarenessClickEvent } from 'src/utilities/analytics/customEventAnalytics';
 
 import {
@@ -24,10 +21,7 @@
 export const CodeBlock = (props: CodeBlockProps) => {
   const flags = useFlags();
   const ldClient = useLDClient();
-<<<<<<< HEAD
-=======
   const { isAkamaiAccount: isInternalAccount } = useIsAkamaiAccount();
->>>>>>> b2172c5d
 
   const { command, commandType, language, ldTrackingKey } = props;
 
@@ -35,18 +29,11 @@
 
   const handleCopyIconClick = () => {
     sendApiAwarenessClickEvent('Copy Icon', commandType);
-<<<<<<< HEAD
-    if (ldTrackingKey) {
-      ldClient?.track(ldTrackingKey, {
-        variation: apicliButtonCopy,
-      });
-=======
     if (ldTrackingKey && !isInternalAccount) {
       ldClient?.track(ldTrackingKey, {
         variation: apicliButtonCopy,
       });
       ldClient?.flush();
->>>>>>> b2172c5d
     }
   };
 
