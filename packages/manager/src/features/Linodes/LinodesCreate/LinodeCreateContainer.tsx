import { signAgreement } from '@linode/api-v4/lib/account';
import { convertYupToLinodeErrors } from '@linode/api-v4/lib/request';
import { vpcsValidateIP } from '@linode/validation';
import { CreateLinodeSchema } from '@linode/validation/lib/linodes.schema';
import Grid from '@mui/material/Unstable_Grid2';
import { enqueueSnackbar } from 'notistack';
import * as React from 'react';
import { connect } from 'react-redux';

import { DocumentTitleSegment } from 'src/components/DocumentTitle';
import { LandingHeader } from 'src/components/LandingHeader';
import { ProductInformationBanner } from 'src/components/ProductInformationBanner/ProductInformationBanner';
import { getNewRegionLabel } from 'src/components/RegionSelect/RegionSelect.utils';
import { withAccount } from 'src/containers/account.container';
import { withAccountSettings } from 'src/containers/accountSettings.container';
import { withEventsPollingActions } from 'src/containers/events.container';
import { withFeatureFlags } from 'src/containers/flags.container';
import { withImages } from 'src/containers/images.container';
import { withProfile } from 'src/containers/profile.container';
import { withRegions } from 'src/containers/regions.container';
import { withTypes } from 'src/containers/types.container';
import { withLinodes } from 'src/containers/withLinodes.container';
import { withMarketplaceApps } from 'src/containers/withMarketplaceApps';
import { withQueryClient } from 'src/containers/withQueryClient.container';
import { withSecureVMNoticesEnabled } from 'src/containers/withSecureVMNoticesEnabled.container';
import withAgreements from 'src/features/Account/Agreements/withAgreements';
import { hasPlacementGroupReachedCapacity } from 'src/features/PlacementGroups/utils';
import { reportAgreementSigningError } from 'src/queries/account/agreements';
import { vpcQueries } from 'src/queries/vpcs/vpcs';
import {
  sendCreateLinodeEvent,
  sendLinodeCreateFlowDocsClickEvent,
} from 'src/utilities/analytics/customEventAnalytics';
import {
  sendLinodeCreateFormInputEvent,
  sendLinodeCreateFormSubmitEvent,
} from 'src/utilities/analytics/formEventAnalytics';
import { capitalize } from 'src/utilities/capitalize';
import { getAPIErrorOrDefault } from 'src/utilities/errorUtils';
import { extendType } from 'src/utilities/extendType';
import {
  getGDPRDetails,
  getSelectedRegionGroup,
} from 'src/utilities/formatRegion';
import { isEURegion } from 'src/utilities/formatRegion';
import { isNotNullOrUndefined } from 'src/utilities/nullOrUndefined';
import { UNKNOWN_PRICE } from 'src/utilities/pricing/constants';
import { getLinodeRegionPrice } from 'src/utilities/pricing/linodes';
import { getQueryParamsFromQueryString } from 'src/utilities/queryParams';
import { validatePassword } from 'src/utilities/validatePassword';

import { deriveDefaultLabel } from './deriveDefaultLabel';
import LinodeCreate from './LinodeCreate';

import type {
  HandleSubmit,
  Info,
  LinodeCreateType,
  LinodeCreateValidation,
  TypeInfo,
} from './types';
import type { PlacementGroup } from '@linode/api-v4';
import type { Agreements } from '@linode/api-v4/lib/account';
import type { Image } from '@linode/api-v4/lib/images';
import type {
  CreateLinodeRequest,
  Interface,
  Linode,
  LinodeTypeClass,
  PriceObject,
} from '@linode/api-v4/lib/linodes';
import type { Region } from '@linode/api-v4/lib/regions';
import type { UserDefinedField } from '@linode/api-v4/lib/stackscripts';
import type { APIError } from '@linode/api-v4/lib/types';
import type { RouteComponentProps } from 'react-router-dom';
import type { Tag } from 'src/components/TagsInput/TagsInput';
import type { WithAccountProps } from 'src/containers/account.container';
import type { WithAccountSettingsProps } from 'src/containers/accountSettings.container';
import type { WithEventsPollingActionProps } from 'src/containers/events.container';
import type { WithFeatureFlagProps } from 'src/containers/flags.container';
import type { WithImagesProps } from 'src/containers/images.container';
import type { WithProfileProps } from 'src/containers/profile.container';
import type { RegionsProps } from 'src/containers/regions.container';
import type { WithTypesProps } from 'src/containers/types.container';
import type { WithLinodesProps } from 'src/containers/withLinodes.container';
import type { WithMarketplaceAppsProps } from 'src/containers/withMarketplaceApps';
import type { WithQueryClientProps } from 'src/containers/withQueryClient.container';
import type { WithSecureVMNoticesEnabledProps } from 'src/containers/withSecureVMNoticesEnabled.container';
import type { AgreementsProps } from 'src/features/Account/Agreements/withAgreements';
import type { CreateTypes } from 'src/store/linodeCreate/linodeCreate.actions';
import type { MapState } from 'src/store/types';
import type { ExtendedType } from 'src/utilities/extendType';
import type { ExtendedIP } from 'src/utilities/ipUtils';

const DEFAULT_IMAGE = 'linode/debian11';

interface State {
  additionalIPv4RangesForVPC: ExtendedIP[];
  assignPublicIPv4Address: boolean;
  attachedVLANLabel: null | string;
  authorized_users: string[];
  autoassignIPv4WithinVPCEnabled: boolean;
  availableStackScriptImages?: Image[];
  availableUserDefinedFields?: UserDefinedField[];
  backupsEnabled: boolean;
  checkedFirewallAuthorization: boolean;
  customLabel?: string;
  disabledClasses?: LinodeTypeClass[];
  diskEncryptionEnabled?: boolean;
  errors?: APIError[];
  formIsSubmitting: boolean;
  password: string;
  placementGroupSelection?: PlacementGroup;
  privateIPEnabled: boolean;
  selectedBackupID?: number;
  selectedDiskSize?: number;
  selectedImageID?: string;
  selectedLinodeID?: number;
  selectedRegionID?: string;
  selectedStackScriptID?: number;
  selectedStackScriptLabel?: string;
  selectedStackScriptUsername?: string;
  selectedSubnetId?: number;
  selectedTypeID?: string;
  selectedVPCId?: number;
  selectedfirewallId?: number;
  showApiAwarenessModal: boolean;
  showFirewallAuthorization: boolean;
  showGDPRCheckbox: boolean;
  signedAgreement: boolean;
  tags?: Tag[];
  udfs?: any;
  userData: string | undefined;
  vlanIPAMAddress: null | string;
  vpcIPv4AddressOfLinode?: string;
}

type CombinedProps = CreateType &
  WithAccountProps &
  WithImagesProps &
  WithTypesProps &
  WithLinodesProps &
  RegionsProps &
  WithFeatureFlagProps &
  RouteComponentProps<{}, any, any> &
  WithProfileProps &
  AgreementsProps &
  WithQueryClientProps &
  WithMarketplaceAppsProps &
  WithAccountSettingsProps &
  WithEventsPollingActionProps &
  WithSecureVMNoticesEnabledProps;

const defaultState: State = {
  additionalIPv4RangesForVPC: [],
  assignPublicIPv4Address: false,
  attachedVLANLabel: '',
  authorized_users: [],
  autoassignIPv4WithinVPCEnabled: true,
  backupsEnabled: false,
  checkedFirewallAuthorization: false,
  customLabel: undefined,
  disabledClasses: [],
  diskEncryptionEnabled: true,
  errors: undefined,
  formIsSubmitting: false,
  password: '',
  placementGroupSelection: undefined,
  privateIPEnabled: false,
  selectedBackupID: undefined,
  selectedDiskSize: undefined,
  selectedImageID: undefined,
  selectedLinodeID: undefined,
  selectedRegionID: '',
  selectedStackScriptID: undefined,
  selectedStackScriptLabel: '',
  selectedStackScriptUsername: '',
  selectedSubnetId: undefined,
  selectedTypeID: undefined,
  selectedVPCId: undefined,
  selectedfirewallId: undefined,
  showApiAwarenessModal: false,
  showFirewallAuthorization: false,
  showGDPRCheckbox: false,
  signedAgreement: false,
  tags: [],
  udfs: undefined,
  userData: undefined,
  vlanIPAMAddress: null,
  vpcIPv4AddressOfLinode: '',
};

const getDisabledClasses = (regionID: string, regions: Region[] = []) => {
  const selectedRegion = regions.find(
    (thisRegion) => thisRegion.id === regionID
  );

  const disabledClasses: LinodeTypeClass[] = [];

  if (!selectedRegion?.capabilities.includes('GPU Linodes')) {
    disabledClasses.push('gpu');
  }

  if (!selectedRegion?.capabilities.includes('Bare Metal')) {
    disabledClasses.push('metal');
  }

  return disabledClasses;
};

const nonImageCreateTypes = ['fromStackScript', 'fromBackup', 'fromLinode'];

const isNonDefaultImageType = (prevType: string, type: string) => {
  return nonImageCreateTypes.some(
    (thisEntry) => prevType !== thisEntry && type === thisEntry
  );
};

class LinodeCreateContainer extends React.PureComponent<CombinedProps, State> {
  checkValidation: LinodeCreateValidation = (payload) => {
    try {
      CreateLinodeSchema.validateSync(payload, { abortEarly: false });
      // reset errors to default state
      this.setState({ errors: undefined, showApiAwarenessModal: true });
    } catch (error) {
      const processedErrors = convertYupToLinodeErrors(error);
      this.setState(() => ({
        errors: getAPIErrorOrDefault(processedErrors),
        formIsSubmitting: false,
      }));
    }
  };

  clearCreationState = () => {
    this.setState(defaultState);
  };

  generateLabel = () => {
    const { createType, imagesData, regionsData } = this.props;
    const {
      customLabel,
      selectedImageID,
      selectedLinodeID,
      selectedRegionID,
      selectedStackScriptLabel,
    } = this.state;

    if (customLabel !== undefined) {
      return customLabel;
    }

    /* tslint:disable-next-line  */
    let arg1,
      arg2,
      arg3 = '';

    /**
     * lean in favor of using stackscript label
     * then next priority is image label
     */
    if (selectedStackScriptLabel) {
      arg1 = selectedStackScriptLabel;
    } else if (selectedImageID) {
      /**
       * safe to ignore possibility of "undefined"
       * null checking happens in CALinodeCreate
       */
      const selectedImage = imagesData![selectedImageID];
      /**
       * Use 'vendor' if it's a public image, otherwise use label (because 'vendor' will be null)
       *
       * If we have no selectedImage, just use an empty string
       */
      arg1 = selectedImage
        ? selectedImage.is_public
          ? selectedImage.vendor
          : selectedImage.label
        : '';

      if (createType === 'fromApp') {
        // All 1-clicks are Debian so this isn't useful information.
        arg1 = '';
      }
    }

    if (selectedRegionID) {
      /**
       * safe to ignore possibility of "undefined"
       * null checking happens in CALinodeCreate
       */
      const selectedRegion = regionsData!.find(
        (region) => region.id === selectedRegionID
      );

      arg2 = selectedRegion ? selectedRegion.id : '';
    }

    if (createType === 'fromLinode') {
      // @todo handle any other custom label cases we'd like to have here
      arg1 =
        this.props.linodesData?.find(
          (thisLinode) => thisLinode.id === selectedLinodeID
        )?.label ?? arg1; // Use the label of whatever we're cloning
      arg2 = 'clone';
      arg3 = '';
    }

    if (createType === 'fromBackup') {
      arg3 = 'backup';
    }

    return deriveDefaultLabel(
      [arg1, arg2, arg3],
      this.props.linodesData?.map((linode) => linode.label) ?? []
    );
  };

  getImageInfo = (): Info | undefined => {
    const { selectedImageID } = this.state;

    if (!selectedImageID) {
      return undefined;
    }

    const selectedImage = this.props.imagesData[selectedImageID];

    if (!selectedImage) {
      return undefined;
    }

    const { label, vendor } = selectedImage;

    return { title: `${label ? label : vendor ? vendor : ''}` };
  };

  getRegionInfo = (): Info | undefined => {
    const { selectedRegionID } = this.state;

    if (!selectedRegionID) {
      return;
    }

    const selectedRegion = this.props.regionsData.find(
      (region) => region.id === selectedRegionID
    );
    const isGeckoGAEnabled =
      this.props.flags.gecko2?.enabled &&
      this.props.flags.gecko2?.ga &&
      this.props.regionsData.some((region) =>
        region.capabilities.includes('Distributed Plans')
      );

    return (
      selectedRegion && {
        title: isGeckoGAEnabled
          ? getNewRegionLabel({
              region: selectedRegion,
            })
          : selectedRegion.label,
      }
    );
  };

  getTypeInfo = (): TypeInfo => {
    const { selectedTypeID } = this.state;
    const selectedType = this.props.typesData?.find(
      (type) => type.id === selectedTypeID
    );
    return this.reshapeTypeInfo(
      selectedType ? extendType(selectedType) : undefined
    );
  };

  handleAgreementChange = () => {
    this.setState((prevState) => ({
      signedAgreement: !prevState.signedAgreement,
    }));
  };

  handleFirewallAuthorizationChange = () => {
    this.setState((prevState) => ({
      checkedFirewallAuthorization: !prevState.checkedFirewallAuthorization,
    }));
  };

  handleFirewallChange = (firewallId: number) => {
    this.setState({ selectedfirewallId: firewallId });
  };

  handleShowApiAwarenessModal = () => {
    this.setState((prevState) => ({
      showApiAwarenessModal: !prevState.showApiAwarenessModal,
    }));
  };

  handleSubnetChange = (subnetID: number | undefined) => {
    this.setState((prevState) => ({
      errors: prevState.errors?.filter(
        (error) => error.field !== 'interfaces[0].subnet_id'
      ),
      selectedSubnetId: subnetID,
    }));
  };

  handleVLANChange = (updatedInterface: Interface) => {
    this.setState({
      attachedVLANLabel: updatedInterface.label,
      vlanIPAMAddress: updatedInterface.ipam_address,
    });
  };

  handleVPCChange = (vpcId: number) => {
    // Only clear VPC related fields if VPC selection changes
    if (vpcId !== this.state.selectedVPCId) {
      this.setState({
        selectedSubnetId: undefined, // Ensure the selected subnet is cleared
        selectedVPCId: vpcId,
        vpcIPv4AddressOfLinode: '', // Ensure the VPC IPv4 address is cleared
      });
    }
  };

  handleVPCIPv4Change = (IPv4: string) => {
    this.setState({ vpcIPv4AddressOfLinode: IPv4 });
  };

  handleVPCIPv4RangesChange = (ranges: ExtendedIP[]) => {
    this.setState({ additionalIPv4RangesForVPC: ranges });
  };

  params = getQueryParamsFromQueryString(this.props.location.search) as Record<
    string,
    string
  >;

  reshapeTypeInfo = (type?: ExtendedType): TypeInfo | undefined => {
    const { selectedRegionID } = this.state;

    const linodePrice: PriceObject | undefined = getLinodeRegionPrice(
      type,
      selectedRegionID
    );

    return (
      type && {
        details: `$${linodePrice ? linodePrice : UNKNOWN_PRICE}/month`,
        hourly: linodePrice?.hourly,
        monthly: linodePrice?.monthly,
        title: type.formattedLabel,
      }
    );
  };

  setAuthorizedUsers = (usernames: string[]) =>
    this.setState({ authorized_users: usernames });

  setBackupID = (id: number) => {
    this.setState({ selectedBackupID: id });
  };

  setDiskSize = (size: number) => this.setState({ selectedDiskSize: size });

  setImageID = (id: string | undefined) => {
    if (typeof id === 'undefined') {
      /** In this case we also clear any VLAN input, since VLANs are incompatible with empty Linodes */
      return this.setState({
        attachedVLANLabel: '',
        selectedImageID: undefined,
        vlanIPAMAddress: '',
      });
    }

    return this.setState({ selectedImageID: id });
  };

  setLinodeID = (id: number, diskSize?: number) => {
    if (id !== this.state.selectedLinodeID) {
      /**
       * reset selected plan and set the selectedDiskSize
       * for the purpose of disabling plans that are smaller
       * than the clone source.
       *
       * Also, when creating from backup, we set the region
       * to the same region as the Linode that owns the backup,
       * since the API does not infer this automatically.
       */

      this.setState({
        selectedBackupID: undefined,
        selectedDiskSize: diskSize,
        selectedLinodeID: id,
        selectedRegionID: this.props.linodesData?.find(
          (linode) => linode.id == id
        )?.region,
        selectedTypeID: undefined,
      });
    }
  };

  setPassword = (password: string) => this.setState({ password });

  setPlacementGroupSelection = (placementGroupSelection: PlacementGroup) => {
    this.setState({ placementGroupSelection });
  };

  setRegionID = (selectedRegionId: string) => {
    const { showGDPRCheckbox } = getGDPRDetails({
      agreements: this.props.agreements?.data,
      profile: this.props.profile.data,
      regions: this.props.regionsData,
      selectedRegionId,
    });

    const disabledClasses = getDisabledClasses(
      selectedRegionId,
      this.props.regionsData
    );
    this.setState({
      disabledClasses,
      placementGroupSelection: undefined,
      selectedRegionID: selectedRegionId,
      // When the region gets changed, ensure the VPC-related selections are cleared
      selectedSubnetId: undefined,
      selectedVPCId: -1,
      showGDPRCheckbox,
      vpcIPv4AddressOfLinode: '',
    });
  };

  setStackScript = (
    id: number,
    label: string,
    username: string,
    userDefinedFields: UserDefinedField[],
    images: Image[],
    defaultData?: any
  ) => {
    /**
     * If we're switching from one Marketplace app to another,
     * usually the only compatible image will be Debian 9. If this
     * is the case, preselect that value.
     */
    const defaultImage = images.length === 1 ? images[0].id : undefined;

    const stackScriptLabel = defaultData?.cluster_size
      ? `${label} Cluster`
      : label;

    this.setState({
      availableStackScriptImages: images,
      availableUserDefinedFields: userDefinedFields,
      errors: undefined,
      /** reset image because stackscript might not be compatible with selected one */
      selectedImageID: defaultImage,
      selectedStackScriptID: id,
      selectedStackScriptLabel: stackScriptLabel,
      selectedStackScriptUsername: username,
      udfs: defaultData,
    });
  };

  setTags = (tags: Tag[]) => this.setState({ tags });

  setTypeID = (id: string) => {
    if (/metal/.test(id)) {
      // VLANs and backups don't work with bare metal;
      // reset those values.
      this.setState({
        attachedVLANLabel: '',
        backupsEnabled: false,
        selectedTypeID: id,
        vlanIPAMAddress: '',
      });
    } else {
      this.setState({
        selectedTypeID: id,
      });
    }
  };

  setUDFs = (udfs: any) => this.setState({ udfs });

  setUserData = (userData: string) => this.setState({ userData });

  state: State = {
    ...defaultState,
    disabledClasses: [],
    selectedBackupID: isNaN(+this.params.backupID)
      ? undefined
      : +this.params.backupID,
    selectedImageID:
      this.params.imageID ?? this.params.type !== 'Images'
        ? DEFAULT_IMAGE
        : undefined,
    // @todo: Abstract and test. UPDATE 5/21/20: lol what does this mean. UPDATE 3/16/23 lol what
    selectedLinodeID: isNaN(+this.params.linodeID)
      ? undefined
      : +this.params.linodeID,
    selectedRegionID: this.params.regionID,
    // These can be passed in as query params
    selectedTypeID: this.params.typeID,
    showGDPRCheckbox: Boolean(
      !this.props.profile.data?.restricted &&
        isEURegion(
          getSelectedRegionGroup(this.props.regionsData, this.params.regionID)
        ) &&
        this.props.agreements?.data?.eu_model
    ),
    signedAgreement: false,
  };

  submitForm: HandleSubmit = (_payload, linodeID?: number) => {
    const { createType } = this.props;
    const { signedAgreement } = this.state;
    const payload = { ..._payload };

    /**
     * Do manual password validation (someday we'll use Formik and
     * not need this). Only run this check if a password is present
     * on the payload --
     * Yup schema in the JS client will determine if a password
     * is required.
     *
     * The downside of this approach is that only the password error
     * will be displayed, even if other required fields are missing.
     */

    if (payload.root_pass) {
      const passwordError = validatePassword(payload.root_pass);
      if (passwordError) {
        this.setState({
          errors: [
            {
              field: 'root_pass',
              reason: passwordError,
            },
          ],
        });
        return;
      }
    }

    if (payload.placement_group) {
      const error = hasPlacementGroupReachedCapacity({
        placementGroup: this.state.placementGroupSelection!,
        region: this.props.regionsData.find(
          (r) => r.id === this.state.selectedRegionID
        )!,
      });
      if (error) {
        this.setState({
          errors: [
            {
              field: 'placement_group',
              reason: `${this.state.placementGroupSelection?.label} (${
                this.state.placementGroupSelection?.placement_group_type ===
                'affinity:local'
                  ? 'Affinity'
                  : 'Anti-affinity'
              }) doesn't have any capacity for this Linode.`,
            },
          ],
        });
        return;
      }
    }

    // Validation for VPC fields
    if (
      this.state.selectedVPCId !== undefined &&
      this.state.selectedVPCId !== -1
    ) {
      const validVPCIPv4 = vpcsValidateIP({
        mustBeIPMask: false,
        shouldHaveIPMask: false,
        value: this.state.vpcIPv4AddressOfLinode,
      });

      // Situation: 'Auto-assign a VPC IPv4 address for this Linode in the VPC' checkbox
      // unchecked but a valid VPC IPv4 not provided
      if (!this.state.autoassignIPv4WithinVPCEnabled && !validVPCIPv4) {
        return this.setState(() => ({
          errors: [
            {
              field: 'ipv4.vpc',
              reason: 'Must be a valid IPv4 address, e.g. 192.168.2.0',
            },
          ],
        }));
      }
    }

    /**
     * run a certain linode action based on the type
     * if clone, run clone service request and upsert linode
     * if create, run create action
     */
    if (createType === 'fromLinode' && !linodeID) {
      return this.setState(() => ({
        errors: [
          {
            field: 'linode_id',
            reason: 'You must select a Linode to clone from',
          },
        ],
      }));
    }

    if (createType === 'fromBackup' && !this.state.selectedBackupID) {
      /* a backup selection is also required */
      this.setState({
        errors: [{ field: 'backup_id', reason: 'You must select a Backup.' }],
      });
      return;
    }

    if (createType === 'fromStackScript' && !this.state.selectedStackScriptID) {
      return this.setState(() => ({
        errors: [
          {
            field: 'stackscript_id',
            reason: 'You must select a StackScript.',
          },
        ],
      }));
    }

    if (createType === 'fromApp' && !this.state.selectedStackScriptID) {
      return this.setState(() => ({
        errors: [
          {
            field: 'stackscript_id',
            reason: 'You must select a Marketplace App.',
          },
        ],
      }));
    }

    if (
      this.props.secureVMNoticesEnabled &&
      this.state.selectedfirewallId === undefined &&
      !this.state.checkedFirewallAuthorization
    ) {
      return this.setState(() => ({
        showFirewallAuthorization: true,
      }));
    }

    const request =
      createType === 'fromLinode'
        ? () =>
            this.props.linodeActions.cloneLinode({
              sourceLinodeId: linodeID!,
              ...payload,
            })
        : () => this.props.linodeActions.createLinode(payload);

    this.setState({ formIsSubmitting: true });

    return request()
      .then((response: Linode) => {
        this.setState({ formIsSubmitting: false });

        if (signedAgreement) {
          const agreeData = { eu_model: true, privacy_policy: true };
          signAgreement(agreeData)
            .then(() => {
              this.props.queryClient.setQueryData<Agreements>(
                ['account', 'agreements'],
                (prev) => ({
                  ...(prev ?? {}),
                  ...agreeData,
                })
              );
            })
            .catch(reportAgreementSigningError);
        }

        /** Analytics creation event */
        handleAnalytics({
          label: this.state.selectedStackScriptLabel,
          linode: linodeID
            ? this.props.linodesData?.find((linode) => linode.id == linodeID)
            : undefined,
          payload,
          secureVMNoticesEnabled: this.props.secureVMNoticesEnabled,
          type: createType,
        });

        /** show toast */
        enqueueSnackbar(`Your Linode ${response.label} is being created.`, {
          variant: 'success',
        });

        /** reset the Events polling */
        this.props.checkForNewEvents();

        // If a VPC was assigned, invalidate the query so that the relevant VPC data
        // gets displayed in the LinodeEntityDetail
        if (
          this.state.selectedVPCId !== undefined &&
          this.state.selectedVPCId !== -1
        ) {
          this.props.queryClient.invalidateQueries(vpcQueries.all.queryKey);
          this.props.queryClient.invalidateQueries(vpcQueries.paginated._def);
          this.props.queryClient.invalidateQueries(
            vpcQueries.vpc(this.state.selectedVPCId).queryKey
          );
        }

        /** send the user to the Linode detail page */
        this.props.history.push(`/linodes/${response.id}`);
      })
      .catch((error) => {
        this.setState(() => ({
          errors: getAPIErrorOrDefault(error),
          formIsSubmitting: false,
        }));
      });
  };

  toggleAssignPublicIPv4Address = () => {
    this.setState({
      assignPublicIPv4Address: !this.state.assignPublicIPv4Address,
    });
  };

  toggleAutoassignIPv4WithinVPCEnabled = () => {
    this.setState({
      autoassignIPv4WithinVPCEnabled: !this.state
        .autoassignIPv4WithinVPCEnabled,
    });

    /*
      If the "Auto-assign a private IPv4 address ..." checkbox is unchecked,
      ensure the VPC IPv4 box is clear
    */
    if (this.state.autoassignIPv4WithinVPCEnabled) {
      this.setState({ vpcIPv4AddressOfLinode: '' });
    }
  };

  toggleBackupsEnabled = () =>
    this.setState({ backupsEnabled: !this.state.backupsEnabled });

  toggleDiskEncryptionEnabled = () => {
    this.setState({ diskEncryptionEnabled: !this.state.diskEncryptionEnabled });
  };

  togglePrivateIPEnabled = () =>
    this.setState({ privateIPEnabled: !this.state.privateIPEnabled });

  updateCustomLabel = (customLabel: string) => {
    this.setState({ customLabel });
  };

  componentDidMount() {
    // Allowed apps include the base set of original apps + anything LD tells us to show
    if (nonImageCreateTypes.includes(this.props.createType)) {
      // If we're navigating directly to e.g. the clone page, don't select an image by default
      this.setState({ selectedImageID: undefined });
    }
  }

  componentDidUpdate(prevProps: CombinedProps) {
    /**
     * When switching to a creation flow where
     * having a pre-selected image is problematic,
     * deselect it.
     */
    if (isNonDefaultImageType(prevProps.createType, this.props.createType)) {
      this.setState({ selectedImageID: undefined });
    }

    // Update search params for Linode Clone
    if (prevProps.location.search !== this.props.history.location.search) {
      const { showGDPRCheckbox } = getGDPRDetails({
        agreements: this.props.agreements?.data,
        profile: this.props.profile.data,
        regions: this.props.regionsData,
        selectedRegionId: this.params.regionID,
      });

      this.params = getQueryParamsFromQueryString(
        this.props.location.search
      ) as Record<string, string>;

      this.setState({
        showGDPRCheckbox,
      });
    }
  }

  render() {
    const {
      grants,
      profile,
      regionsData,
      typesData,
      ...restOfProps
    } = this.props;
    const { udfs: selectedUDFs, ...restOfState } = this.state;

    const extendedTypeData = typesData?.map(extendType);

    const userCannotCreateLinode =
      Boolean(profile.data?.restricted) && !grants.data?.global.add_linodes;

    return (
      <React.Fragment>
        <DocumentTitleSegment segment="Create a Linode" />
        <ProductInformationBanner bannerLocation="LinodeCreate" />
        <Grid className="m0" container spacing={0}>
          <LandingHeader
            onDocsClick={() => {
              sendLinodeCreateFlowDocsClickEvent('Getting Started');
              sendLinodeCreateFormInputEvent({
                createType: (this.params.type as LinodeCreateType) ?? 'OS',
                interaction: 'click',
                label: 'Getting Started',
              });
            }}
            docsLabel="Getting Started"
            docsLink="https://www.linode.com/docs/guides/platform/get-started/"
            title="Create"
          />
          <LinodeCreate
            accountBackupsEnabled={
              this.props.accountSettings.data?.backups_enabled ?? false
            }
            checkedFirewallAuthorizaton={
              this.state.checkedFirewallAuthorization
            }
            handleFirewallAuthorizationChange={
              this.handleFirewallAuthorizationChange
            }
            toggleAutoassignIPv4WithinVPCEnabled={
              this.toggleAutoassignIPv4WithinVPCEnabled
            }
            autoassignIPv4WithinVPC={this.state.autoassignIPv4WithinVPCEnabled}
            checkValidation={this.checkValidation}
            diskEncryptionEnabled={this.state.diskEncryptionEnabled ?? false}
            firewallId={this.state.selectedfirewallId}
            handleAgreementChange={this.handleAgreementChange}
            handleFirewallChange={this.handleFirewallChange}
            handleIPv4RangesForVPC={this.handleVPCIPv4RangesChange}
            handlePlacementGroupChange={this.setPlacementGroupSelection}
            handleSelectUDFs={this.setUDFs}
            handleShowApiAwarenessModal={this.handleShowApiAwarenessModal}
            handleSubmitForm={this.submitForm}
            handleSubnetChange={this.handleSubnetChange}
            handleVLANChange={this.handleVLANChange}
            handleVPCIPv4Change={this.handleVPCIPv4Change}
            imageDisplayInfo={this.getImageInfo()}
            ipamAddress={this.state.vlanIPAMAddress}
            label={this.generateLabel()}
            placementGroupSelection={this.state.placementGroupSelection}
            regionDisplayInfo={this.getRegionInfo()}
            regionsData={regionsData}
            resetCreationState={this.clearCreationState}
            selectedRegionID={this.state.selectedRegionID}
            selectedUDFs={selectedUDFs}
            selectedVPCId={this.state.selectedVPCId}
            setAuthorizedUsers={this.setAuthorizedUsers}
            setBackupID={this.setBackupID}
            setSelectedVPC={this.handleVPCChange}
            toggleAssignPublicIPv4Address={this.toggleAssignPublicIPv4Address}
            toggleBackupsEnabled={this.toggleBackupsEnabled}
            toggleDiskEncryptionEnabled={this.toggleDiskEncryptionEnabled}
            togglePrivateIPEnabled={this.togglePrivateIPEnabled}
            typeDisplayInfo={this.getTypeInfo()}
            typesData={extendedTypeData}
            updateDiskSize={this.setDiskSize}
            updateImageID={this.setImageID}
            updateLabel={this.updateCustomLabel}
            updateLinodeID={this.setLinodeID}
            updatePassword={this.setPassword}
            updateRegionID={this.setRegionID}
            updateStackScript={this.setStackScript}
            updateTags={this.setTags}
            updateTypeID={this.setTypeID}
            updateUserData={this.setUserData}
            userCannotCreateLinode={userCannotCreateLinode}
            vlanLabel={this.state.attachedVLANLabel}
            vpcIPv4AddressOfLinode={this.state.vpcIPv4AddressOfLinode}
            {...restOfProps}
            {...restOfState}
          />
        </Grid>
      </React.Fragment>
    );
  }
}

interface CreateType {
  createType: CreateTypes;
}

const mapStateToProps: MapState<CreateType, CombinedProps> = (state) => ({
  createType: state.createLinode.type,
});

const connected = connect(mapStateToProps);

export default withImages(
  withAccount(
    withLinodes(
      withRegions(
        withTypes(
          connected(
            withFeatureFlags(
              withSecureVMNoticesEnabled(
                withProfile(
                  withAgreements(
                    withQueryClient(
                      withAccountSettings(
                        withMarketplaceApps(
                          withEventsPollingActions(LinodeCreateContainer)
                        )
                      )
                    )
                  )
                )
              )
            )
          )
        )
      )
    )
  )
);

const actionsAndLabels = {
  fromApp: { action: 'one-click', labelPayloadKey: 'stackscript_id' },
  fromBackup: { action: 'backup', labelPayloadKey: 'backup_id' },
  fromImage: { action: 'image', labelPayloadKey: 'image' },
  fromLinode: { action: 'clone', labelPayloadKey: 'type' },
  fromStackScript: { action: 'stackscript', labelPayloadKey: 'stackscript_id' },
} as const;

const handleAnalytics = (details: {
  label?: string;
  linode?: Linode;
  payload: CreateLinodeRequest;
  secureVMNoticesEnabled: boolean;
  type: CreateTypes;
}) => {
  const {
    label,
    linode: linode,
    payload,
    secureVMNoticesEnabled,
    type,
  } = details;
  const eventInfo = actionsAndLabels[type];
  // Distinguish the form event create type by tab, which separates 'OS' from 'Image'.
  const eventCreateType =
    eventInfo?.action && payload?.image?.includes('linode/')
      ? 'OS'
      : capitalize(eventInfo?.action);
  let eventAction = 'unknown';
  let eventLabel = '';

  const secureVMCompliant = secureVMNoticesEnabled
    ? isNotNullOrUndefined(payload.firewall_id)
    : undefined;

  const isLinodePoweredOff =
    linode && eventAction == 'clone' ? linode.status === 'offline' : undefined;

  if (eventInfo) {
    eventAction = eventInfo.action;
    const payloadLabel = payload[eventInfo.labelPayloadKey];
    eventLabel = String(payloadLabel);
  }
  if (label) {
    eventLabel = label;
  }

<<<<<<< HEAD
  // Send custom event.
  sendCreateLinodeEvent(
    eventAction,
    eventLabel,
    linode && eventAction == 'clone'
      ? { isLinodePoweredOff: linode.status === 'offline' }
      : undefined
  );
  // Send form event.
  sendLinodeCreateFormSubmitEvent({
    createType: eventCreateType as LinodeCreateType,
=======
  sendCreateLinodeEvent(eventAction, eventLabel, {
    isLinodePoweredOff,
    secureVMCompliant,
>>>>>>> 9d082055
  });
};<|MERGE_RESOLUTION|>--- conflicted
+++ resolved
@@ -1077,22 +1077,13 @@
     eventLabel = label;
   }
 
-<<<<<<< HEAD
   // Send custom event.
-  sendCreateLinodeEvent(
-    eventAction,
-    eventLabel,
-    linode && eventAction == 'clone'
-      ? { isLinodePoweredOff: linode.status === 'offline' }
-      : undefined
-  );
+  sendCreateLinodeEvent(eventAction, eventLabel, {
+    isLinodePoweredOff,
+    secureVMCompliant,
+  });
   // Send form event.
   sendLinodeCreateFormSubmitEvent({
     createType: eventCreateType as LinodeCreateType,
-=======
-  sendCreateLinodeEvent(eventAction, eventLabel, {
-    isLinodePoweredOff,
-    secureVMCompliant,
->>>>>>> 9d082055
   });
 };