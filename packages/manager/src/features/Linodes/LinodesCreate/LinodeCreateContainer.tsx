import { Agreements, signAgreement } from '@linode/api-v4/lib/account';
import { Image } from '@linode/api-v4/lib/images';
import { Region } from '@linode/api-v4/lib/regions';
import { convertYupToLinodeErrors } from '@linode/api-v4/lib/request';
import { UserDefinedField } from '@linode/api-v4/lib/stackscripts';
import { APIError } from '@linode/api-v4/lib/types';
import { vpcsValidateIP } from '@linode/validation';
import { CreateLinodeSchema } from '@linode/validation/lib/linodes.schema';
import Grid from '@mui/material/Unstable_Grid2';
import { WithSnackbarProps, withSnackbar } from 'notistack';
import * as React from 'react';
import { connect } from 'react-redux';
import { RouteComponentProps } from 'react-router-dom';
import { compose as recompose } from 'recompose';

import { DocumentTitleSegment } from 'src/components/DocumentTitle';
import { LandingHeader } from 'src/components/LandingHeader';
import { ProductInformationBanner } from 'src/components/ProductInformationBanner/ProductInformationBanner';
import { Tag } from 'src/components/TagsInput/TagsInput';
import {
  WithAccountSettingsProps,
  withAccountSettings,
} from 'src/containers/accountSettings.container';
import {
  WithEventsPollingActionProps,
  withEventsPollingActions,
} from 'src/containers/events.container';
import withImages, {
  DefaultProps as ImagesProps,
} from 'src/containers/images.container';
import {
  WithProfileProps,
  withProfile,
} from 'src/containers/profile.container';
import { RegionsProps, withRegions } from 'src/containers/regions.container';
import { WithTypesProps, withTypes } from 'src/containers/types.container';
import withFlags, {
  FeatureFlagConsumerProps,
} from 'src/containers/withFeatureFlagConsumer.container';
import {
  WithLinodesProps,
  withLinodes,
} from 'src/containers/withLinodes.container';
import {
  WithMarketplaceAppsProps,
  withMarketplaceApps,
} from 'src/containers/withMarketplaceApps';
import {
  WithQueryClientProps,
  withQueryClient,
} from 'src/containers/withQueryClient.container';
import withAgreements, {
  AgreementsProps,
} from 'src/features/Account/Agreements/withAgreements';
import {
  accountAgreementsQueryKey,
  reportAgreementSigningError,
} from 'src/queries/accountAgreements';
import { simpleMutationHandlers } from 'src/queries/base';
import { vpcQueryKey } from 'src/queries/vpcs';
import { CreateTypes } from 'src/store/linodeCreate/linodeCreate.actions';
import { MapState } from 'src/store/types';
import {
  sendCreateLinodeEvent,
  sendLinodeCreateFlowDocsClickEvent,
} from 'src/utilities/analytics';
import { getAPIErrorOrDefault } from 'src/utilities/errorUtils';
import { ExtendedType, extendType } from 'src/utilities/extendType';
import { isEURegion } from 'src/utilities/formatRegion';
import {
  getGDPRDetails,
  getSelectedRegionGroup,
} from 'src/utilities/formatRegion';
<<<<<<< HEAD
=======
import { isEURegion } from 'src/utilities/formatRegion';
>>>>>>> 9d5fad53
import { ExtendedIP } from 'src/utilities/ipUtils';
import { UNKNOWN_PRICE } from 'src/utilities/pricing/constants';
import { getLinodeRegionPrice } from 'src/utilities/pricing/linodes';
import { getQueryParamsFromQueryString } from 'src/utilities/queryParams';
import { scrollErrorIntoView } from 'src/utilities/scrollErrorIntoView';
import { validatePassword } from 'src/utilities/validatePassword';

import LinodeCreate from './LinodeCreate';
import { deriveDefaultLabel } from './deriveDefaultLabel';
import { HandleSubmit, Info, LinodeCreateValidation, TypeInfo } from './types';
import { getRegionIDFromLinodeID } from './utilities';

import type {
  CreateLinodeRequest,
  Interface,
  Linode,
  LinodeTypeClass,
  PriceObject,
} from '@linode/api-v4/lib/linodes';

const DEFAULT_IMAGE = 'linode/debian11';

interface State {
  additionalIPv4RangesForVPC: ExtendedIP[];
  assignPublicIPv4Address: boolean;
  attachedVLANLabel: null | string;
  authorized_users: string[];
  autoassignIPv4WithinVPCEnabled: boolean;
  availableStackScriptImages?: Image[];
  availableUserDefinedFields?: UserDefinedField[];
  backupsEnabled: boolean;
  customLabel?: string;
  disabledClasses?: LinodeTypeClass[];
  errors?: APIError[];
  formIsSubmitting: boolean;
  password: string;
  privateIPEnabled: boolean;
  selectedBackupID?: number;
  selectedDiskSize?: number;
  selectedImageID?: string;
  selectedLinodeID?: number;
  selectedRegionID?: string;
  selectedStackScriptID?: number;
  selectedStackScriptLabel?: string;
  selectedStackScriptUsername?: string;
  selectedSubnetId?: number;
  selectedTypeID?: string;
  selectedVPCId?: number;
  selectedfirewallId?: number;
  showApiAwarenessModal: boolean;
  showGDPRCheckbox: boolean;
  signedAgreement: boolean;
  tags?: Tag[];
  udfs?: any;
  userData: string | undefined;
  vlanIPAMAddress: null | string;
  vpcIPv4AddressOfLinode?: string;
}

type CombinedProps = WithSnackbarProps &
  CreateType &
  ImagesProps &
  WithTypesProps &
  WithLinodesProps &
  RegionsProps &
  FeatureFlagConsumerProps &
  RouteComponentProps<{}, any, any> &
  WithProfileProps &
  AgreementsProps &
  WithQueryClientProps &
  WithMarketplaceAppsProps &
  WithAccountSettingsProps &
  WithEventsPollingActionProps;

const defaultState: State = {
  additionalIPv4RangesForVPC: [],
  assignPublicIPv4Address: false,
  attachedVLANLabel: '',
  authorized_users: [],
  autoassignIPv4WithinVPCEnabled: true,
  backupsEnabled: false,
  customLabel: undefined,
  disabledClasses: [],
  errors: undefined,
  formIsSubmitting: false,
  password: '',
  privateIPEnabled: false,
  selectedBackupID: undefined,
  selectedDiskSize: undefined,
  selectedImageID: undefined,
  selectedLinodeID: undefined,
  selectedRegionID: '',
  selectedStackScriptID: undefined,
  selectedStackScriptLabel: '',
  selectedStackScriptUsername: '',
  selectedSubnetId: undefined,
  selectedTypeID: undefined,
  selectedVPCId: undefined,
  selectedfirewallId: undefined,
  showApiAwarenessModal: false,
  showGDPRCheckbox: false,
  signedAgreement: false,
  tags: [],
  udfs: undefined,
  userData: undefined,
  vlanIPAMAddress: null,
  vpcIPv4AddressOfLinode: '',
};

const getDisabledClasses = (regionID: string, regions: Region[] = []) => {
  const selectedRegion = regions.find(
    (thisRegion) => thisRegion.id === regionID
  );

  const disabledClasses: LinodeTypeClass[] = [];

  if (!selectedRegion?.capabilities.includes('GPU Linodes')) {
    disabledClasses.push('gpu');
  }

  if (!selectedRegion?.capabilities.includes('Bare Metal')) {
    disabledClasses.push('metal');
  }

  return disabledClasses;
};

const nonImageCreateTypes = ['fromStackScript', 'fromBackup', 'fromLinode'];

const isNonDefaultImageType = (prevType: string, type: string) => {
  return nonImageCreateTypes.some(
    (thisEntry) => prevType !== thisEntry && type === thisEntry
  );
};

class LinodeCreateContainer extends React.PureComponent<CombinedProps, State> {
  componentDidMount() {
    // Allowed apps include the base set of original apps + anything LD tells us to show
    if (nonImageCreateTypes.includes(this.props.createType)) {
      // If we're navigating directly to e.g. the clone page, don't select an image by default
      this.setState({ selectedImageID: undefined });
    }
  }

  componentDidUpdate(prevProps: CombinedProps) {
    /**
     * When switching to a creation flow where
     * having a pre-selected image is problematic,
     * deselect it.
     */
    if (isNonDefaultImageType(prevProps.createType, this.props.createType)) {
      this.setState({ selectedImageID: undefined });
    }

    // Update search params for Linode Clone
    if (prevProps.location.search !== this.props.history.location.search) {
      const { showGDPRCheckbox } = getGDPRDetails({
        agreements: this.props.agreements?.data,
        profile: this.props.profile.data,
        regions: this.props.regionsData,
        selectedRegionId: this.params.regionID,
      });

      this.params = getQueryParamsFromQueryString(
        this.props.location.search
      ) as Record<string, string>;

      this.setState({
        showGDPRCheckbox,
      });
    }
  }

  render() {
    const {
      grants,
      profile,
      regionsData,
      typesData,
      ...restOfProps
    } = this.props;
    const { udfs: selectedUDFs, ...restOfState } = this.state;

    const extendedTypeData = typesData?.map(extendType);

    const userCannotCreateLinode =
      Boolean(profile.data?.restricted) && !grants.data?.global.add_linodes;

    return (
      <React.Fragment>
        <DocumentTitleSegment segment="Create a Linode" />
        <ProductInformationBanner bannerLocation="LinodeCreate" />
        <Grid className="m0" container spacing={0}>
          <LandingHeader
            onDocsClick={() =>
              sendLinodeCreateFlowDocsClickEvent('Getting Started')
            }
            docsLabel="Getting Started"
            docsLink="https://www.linode.com/docs/guides/platform/get-started/"
            title="Create"
          />
          <LinodeCreate
            accountBackupsEnabled={
              this.props.accountSettings.data?.backups_enabled ?? false
            }
            toggleAutoassignIPv4WithinVPCEnabled={
              this.toggleAutoassignIPv4WithinVPCEnabled
            }
            autoassignIPv4WithinVPC={this.state.autoassignIPv4WithinVPCEnabled}
            checkValidation={this.checkValidation}
            firewallId={this.state.selectedfirewallId}
            handleAgreementChange={this.handleAgreementChange}
            handleFirewallChange={this.handleFirewallChange}
            handleIPv4RangesForVPC={this.handleVPCIPv4RangesChange}
            handleSelectUDFs={this.setUDFs}
            handleShowApiAwarenessModal={this.handleShowApiAwarenessModal}
            handleSubmitForm={this.submitForm}
            handleSubnetChange={this.handleSubnetChange}
            handleVLANChange={this.handleVLANChange}
            handleVPCIPv4Change={this.handleVPCIPv4Change}
            imageDisplayInfo={this.getImageInfo()}
            ipamAddress={this.state.vlanIPAMAddress}
            label={this.generateLabel()}
            regionDisplayInfo={this.getRegionInfo()}
            regionsData={regionsData}
            resetCreationState={this.clearCreationState}
            selectedRegionID={this.state.selectedRegionID}
            selectedUDFs={selectedUDFs}
            selectedVPCId={this.state.selectedVPCId}
            setAuthorizedUsers={this.setAuthorizedUsers}
            setBackupID={this.setBackupID}
            setSelectedVPC={this.handleVPCChange}
            toggleAssignPublicIPv4Address={this.toggleAssignPublicIPv4Address}
            toggleBackupsEnabled={this.toggleBackupsEnabled}
            togglePrivateIPEnabled={this.togglePrivateIPEnabled}
            typeDisplayInfo={this.getTypeInfo()}
            typesData={extendedTypeData}
            updateDiskSize={this.setDiskSize}
            updateImageID={this.setImageID}
            updateLabel={this.updateCustomLabel}
            updateLinodeID={this.setLinodeID}
            updatePassword={this.setPassword}
            updateRegionID={this.setRegionID}
            updateStackScript={this.setStackScript}
            updateTags={this.setTags}
            updateTypeID={this.setTypeID}
            updateUserData={this.setUserData}
            userCannotCreateLinode={userCannotCreateLinode}
            vlanLabel={this.state.attachedVLANLabel}
            vpcIPv4AddressOfLinode={this.state.vpcIPv4AddressOfLinode}
            {...restOfProps}
            {...restOfState}
          />
        </Grid>
      </React.Fragment>
    );
  }

  checkValidation: LinodeCreateValidation = (payload) => {
    try {
      CreateLinodeSchema.validateSync(payload, { abortEarly: false });
      // reset errors to default state
      this.setState({ errors: undefined, showApiAwarenessModal: true });
    } catch (error) {
      const processedErrors = convertYupToLinodeErrors(error);
      this.setState(
        () => ({
          errors: getAPIErrorOrDefault(processedErrors),
          formIsSubmitting: false,
        }),
        () => scrollErrorIntoView()
      );
    }
  };

  clearCreationState = () => {
    this.setState(defaultState);
  };

  generateLabel = () => {
    const { createType, imagesData, regionsData } = this.props;
    const {
      customLabel,
      selectedImageID,
      selectedLinodeID,
      selectedRegionID,
      selectedStackScriptLabel,
    } = this.state;

    if (customLabel !== undefined) {
      return customLabel;
    }

    /* tslint:disable-next-line  */
    let arg1,
      arg2,
      arg3 = '';

    /**
     * lean in favor of using stackscript label
     * then next priority is image label
     */
    if (selectedStackScriptLabel) {
      arg1 = selectedStackScriptLabel;
    } else if (selectedImageID) {
      /**
       * safe to ignore possibility of "undefined"
       * null checking happens in CALinodeCreate
       */
      const selectedImage = imagesData![selectedImageID];
      /**
       * Use 'vendor' if it's a public image, otherwise use label (because 'vendor' will be null)
       *
       * If we have no selectedImage, just use an empty string
       */
      arg1 = selectedImage
        ? selectedImage.is_public
          ? selectedImage.vendor
          : selectedImage.label
        : '';

      if (createType === 'fromApp') {
        // All 1-clicks are Debian so this isn't useful information.
        arg1 = '';
      }
    }

    if (selectedRegionID) {
      /**
       * safe to ignore possibility of "undefined"
       * null checking happens in CALinodeCreate
       */
      const selectedRegion = regionsData!.find(
        (region) => region.id === selectedRegionID
      );

      arg2 = selectedRegion ? selectedRegion.id : '';
    }

    if (createType === 'fromLinode') {
      // @todo handle any other custom label cases we'd like to have here
      arg1 =
        this.props.linodesData?.find(
          (thisLinode) => thisLinode.id === selectedLinodeID
        )?.label ?? arg1; // Use the label of whatever we're cloning
      arg2 = 'clone';
      arg3 = '';
    }

    if (createType === 'fromBackup') {
      arg3 = 'backup';
    }

    return deriveDefaultLabel(
      [arg1, arg2, arg3],
      this.props.linodesData?.map((linode) => linode.label) ?? []
    );
  };

  getImageInfo = (): Info | undefined => {
    const { selectedImageID } = this.state;

    if (!selectedImageID) {
      return undefined;
    }

    const selectedImage = this.props.imagesData[selectedImageID];

    if (!selectedImage) {
      return undefined;
    }

    const { label, vendor } = selectedImage;

    return { title: `${label ? label : vendor ? vendor : ''}` };
  };

  getRegionInfo = (): Info | undefined => {
    const { selectedRegionID } = this.state;

    if (!selectedRegionID) {
      return;
    }

    const selectedRegion = this.props.regionsData.find(
      (region) => region.id === selectedRegionID
    );

    return (
      selectedRegion && {
        title: selectedRegion.label,
      }
    );
  };

  getTypeInfo = (): TypeInfo => {
    const { selectedTypeID } = this.state;
    const selectedType = this.props.typesData?.find(
      (type) => type.id === selectedTypeID
    );
    return this.reshapeTypeInfo(
      selectedType ? extendType(selectedType) : undefined
    );
  };

  handleAgreementChange = () => {
    this.setState((prevState) => ({
      signedAgreement: !prevState.signedAgreement,
    }));
  };

  handleFirewallChange = (firewallId: number) => {
    this.setState({ selectedfirewallId: firewallId });
  };

  handleShowApiAwarenessModal = () => {
    this.setState((prevState) => ({
      showApiAwarenessModal: !prevState.showApiAwarenessModal,
    }));
  };

  handleSubnetChange = (subnetID: number) => {
    this.setState((prevState) => ({
      errors: prevState.errors?.filter(
        (error) => error.field !== 'interfaces[0].subnet_id'
      ),
      selectedSubnetId: subnetID,
    }));
  };

  handleVLANChange = (updatedInterface: Interface) => {
    this.setState({
      attachedVLANLabel: updatedInterface.label,
      vlanIPAMAddress: updatedInterface.ipam_address,
    });
  };

  handleVPCChange = (vpcId: number) => {
    // Only clear VPC related fields if VPC selection changes
    if (vpcId !== this.state.selectedVPCId) {
      this.setState({
        selectedSubnetId: undefined, // Ensure the selected subnet is cleared
        selectedVPCId: vpcId,
        vpcIPv4AddressOfLinode: '', // Ensure the VPC IPv4 address is cleared
      });
    }
  };

  handleVPCIPv4Change = (IPv4: string) => {
    this.setState({ vpcIPv4AddressOfLinode: IPv4 });
  };

  handleVPCIPv4RangesChange = (ranges: ExtendedIP[]) => {
    this.setState({ additionalIPv4RangesForVPC: ranges });
  };

  params = getQueryParamsFromQueryString(this.props.location.search) as Record<
    string,
    string
  >;

  reshapeTypeInfo = (type?: ExtendedType): TypeInfo | undefined => {
    const { selectedRegionID } = this.state;

    const linodePrice: PriceObject | undefined = getLinodeRegionPrice(
      type,
      selectedRegionID
    );

    return (
      type && {
        details: `$${linodePrice ? linodePrice : UNKNOWN_PRICE}/month`,
        hourly: linodePrice?.hourly,
        monthly: linodePrice?.monthly,
        title: type.formattedLabel,
      }
    );
  };

  setAuthorizedUsers = (usernames: string[]) =>
    this.setState({ authorized_users: usernames });

  setBackupID = (id: number) => {
    this.setState({ selectedBackupID: id });
  };

  setDiskSize = (size: number) => this.setState({ selectedDiskSize: size });

  setImageID = (id: string | undefined) => {
    if (typeof id === 'undefined') {
      /** In this case we also clear any VLAN input, since VLANs are incompatible with empty Linodes */
      return this.setState({
        attachedVLANLabel: '',
        selectedImageID: undefined,
        vlanIPAMAddress: '',
      });
    }

    return this.setState({ selectedImageID: id });
  };

  setLinodeID = (id: number, diskSize?: number) => {
    if (id !== this.state.selectedLinodeID) {
      /**
       * reset selected plan and set the selectedDiskSize
       * for the purpose of disabling plans that are smaller
       * than the clone source.
       *
       * Also, when creating from backup, we set the region
       * to the same region as the Linode that owns the backup,
       * since the API does not infer this automatically.
       */

      /**
       * safe to ignore possibility of "undefined"
       * null checking happens in CALinodeCreate
       */
      const selectedRegionID = getRegionIDFromLinodeID(
        this.props.linodesData!,
        id
      );
      this.setState({
        selectedBackupID: undefined,
        selectedDiskSize: diskSize,
        selectedLinodeID: id,
        selectedRegionID,
        selectedTypeID: undefined,
      });
    }
  };

  setPassword = (password: string) => this.setState({ password });

  setRegionID = (selectedRegionId: string) => {
    const { showGDPRCheckbox } = getGDPRDetails({
      agreements: this.props.agreements?.data,
      profile: this.props.profile.data,
      regions: this.props.regionsData,
      selectedRegionId,
    });

    const disabledClasses = getDisabledClasses(
      selectedRegionId,
      this.props.regionsData
    );
    this.setState({
      disabledClasses,
      selectedRegionID: selectedRegionId,
      // When the region gets changed, ensure the VPC-related selections are cleared
      selectedSubnetId: undefined,
      selectedVPCId: -1,
      showGDPRCheckbox,
      vpcIPv4AddressOfLinode: '',
    });
  };

  setStackScript = (
    id: number,
    label: string,
    username: string,
    userDefinedFields: UserDefinedField[],
    images: Image[],
    defaultData?: any
  ) => {
    /**
     * If we're switching from one Marketplace app to another,
     * usually the only compatible image will be Debian 9. If this
     * is the case, preselect that value.
     */
    const defaultImage = images.length === 1 ? images[0].id : undefined;

    const stackScriptLabel = defaultData?.cluster_size
      ? `${label} Cluster`
      : label;

    this.setState({
      availableStackScriptImages: images,
      availableUserDefinedFields: userDefinedFields,
      errors: undefined,
      /** reset image because stackscript might not be compatible with selected one */
      selectedImageID: defaultImage,
      selectedStackScriptID: id,
      selectedStackScriptLabel: stackScriptLabel,
      selectedStackScriptUsername: username,
      udfs: defaultData,
    });
  };

  setTags = (tags: Tag[]) => this.setState({ tags });

  setTypeID = (id: string) => {
    if (/metal/.test(id)) {
      // VLANs and backups don't work with bare metal;
      // reset those values.
      this.setState({
        attachedVLANLabel: '',
        backupsEnabled: false,
        selectedTypeID: id,
        vlanIPAMAddress: '',
      });
    } else {
      this.setState({
        selectedTypeID: id,
      });
    }
  };

  setUDFs = (udfs: any) => this.setState({ udfs });

  setUserData = (userData: string) => this.setState({ userData });

  state: State = {
    ...defaultState,
    disabledClasses: [],
    selectedBackupID: isNaN(+this.params.backupID)
      ? undefined
      : +this.params.backupID,
    selectedImageID: this.params.imageID ?? DEFAULT_IMAGE,
    // @todo: Abstract and test. UPDATE 5/21/20: lol what does this mean. UPDATE 3/16/23 lol what
    selectedLinodeID: isNaN(+this.params.linodeID)
      ? undefined
      : +this.params.linodeID,
    selectedRegionID: this.params.regionID,
    // These can be passed in as query params
    selectedTypeID: this.params.typeID,
    showGDPRCheckbox: Boolean(
      !this.props.profile.data?.restricted &&
        isEURegion(
          getSelectedRegionGroup(this.props.regionsData, this.params.regionID)
        ) &&
        this.props.agreements?.data?.eu_model
    ),
    signedAgreement: false,
  };

  submitForm: HandleSubmit = (_payload, linodeID?: number) => {
    const { createType } = this.props;
    const { signedAgreement } = this.state;
    const payload = { ..._payload };

    /**
     * Do manual password validation (someday we'll use Formik and
     * not need this). Only run this check if a password is present
     * on the payload --
     * Yup schema in the JS client will determine if a password
     * is required.
     *
     * The downside of this approach is that only the password error
     * will be displayed, even if other required fields are missing.
     */

    if (payload.root_pass) {
      const passwordError = validatePassword(payload.root_pass);
      if (passwordError) {
        this.setState(
          {
            errors: [
              {
                field: 'root_pass',
                reason: passwordError,
              },
            ],
          },
          () => {
            scrollErrorIntoView();
          }
        );
        return;
      }
    }

    // Validation for VPC fields
    if (
      this.state.selectedVPCId !== undefined &&
      this.state.selectedVPCId !== -1
    ) {
      const validVPCIPv4 = vpcsValidateIP({
        mustBeIPMask: false,
        shouldHaveIPMask: false,
        value: this.state.vpcIPv4AddressOfLinode,
      });

      // Situation: 'Auto-assign a VPC IPv4 address for this Linode in the VPC' checkbox
      // unchecked but a valid VPC IPv4 not provided
      if (!this.state.autoassignIPv4WithinVPCEnabled && !validVPCIPv4) {
        return this.setState(
          () => ({
            errors: [
              {
                field: 'ipv4.vpc',
                reason: 'Must be a valid IPv4 address, e.g. 192.168.2.0',
              },
            ],
          }),
          () => scrollErrorIntoView()
        );
      }
    }

    /**
     * run a certain linode action based on the type
     * if clone, run clone service request and upsert linode
     * if create, run create action
     */
    if (createType === 'fromLinode' && !linodeID) {
      return this.setState(
        () => ({
          errors: [
            {
              field: 'linode_id',
              reason: 'You must select a Linode to clone from',
            },
          ],
        }),
        () => scrollErrorIntoView()
      );
    }

    if (createType === 'fromBackup' && !this.state.selectedBackupID) {
      /* a backup selection is also required */
      this.setState(
        {
          errors: [{ field: 'backup_id', reason: 'You must select a Backup.' }],
        },
        () => {
          scrollErrorIntoView();
        }
      );
      return;
    }

    if (createType === 'fromStackScript' && !this.state.selectedStackScriptID) {
      return this.setState(
        () => ({
          errors: [
            {
              field: 'stackscript_id',
              reason: 'You must select a StackScript.',
            },
          ],
        }),
        () => scrollErrorIntoView()
      );
    }

    if (createType === 'fromApp' && !this.state.selectedStackScriptID) {
      return this.setState(
        () => ({
          errors: [
            {
              field: 'stackscript_id',
              reason: 'You must select a Marketplace App.',
            },
          ],
        }),
        () => scrollErrorIntoView()
      );
    }

    const request =
      createType === 'fromLinode'
        ? () =>
            this.props.linodeActions.cloneLinode({
              sourceLinodeId: linodeID!,
              ...payload,
            })
        : () => this.props.linodeActions.createLinode(payload);

    this.setState({ formIsSubmitting: true });

    return request()
      .then((response: Linode) => {
        this.setState({ formIsSubmitting: false });

        if (signedAgreement) {
          this.props.queryClient.executeMutation<
            {},
            APIError[],
            Partial<Agreements>
          >({
            mutationFn: signAgreement,
            mutationKey: accountAgreementsQueryKey,
            onError: reportAgreementSigningError,
            variables: { eu_model: true, privacy_policy: true },
            ...simpleMutationHandlers(
              accountAgreementsQueryKey,
              this.props.queryClient
            ),
          });
        }

        /** Analytics creation event */
        handleAnalytics(
          createType,
          payload,
          this.state.selectedStackScriptLabel
        );

        /** show toast */
        this.props.enqueueSnackbar(
          `Your Linode ${response.label} is being created.`,
          {
            variant: 'success',
          }
        );

        /** reset the Events polling */
        this.props.checkForNewEvents();

        // If a VPC was assigned, invalidate the query so that the relevant VPC data
        // gets displayed in the LinodeEntityDetail
        if (
          this.state.selectedVPCId !== undefined &&
          this.state.selectedVPCId !== -1
        ) {
          this.props.queryClient.invalidateQueries([vpcQueryKey, 'paginated']);
        }

        /** send the user to the Linode detail page */
        this.props.history.push(`/linodes/${response.id}`);
      })
      .catch((error) => {
        this.setState(
          () => ({
            errors: getAPIErrorOrDefault(error),
            formIsSubmitting: false,
          }),
          () => scrollErrorIntoView()
        );
      });
  };

  toggleAssignPublicIPv4Address = () => {
    this.setState({
      assignPublicIPv4Address: !this.state.assignPublicIPv4Address,
    });
  };

  toggleAutoassignIPv4WithinVPCEnabled = () => {
    this.setState({
      autoassignIPv4WithinVPCEnabled: !this.state
        .autoassignIPv4WithinVPCEnabled,
    });

    /*
      If the "Auto-assign a private IPv4 address ..." checkbox is unchecked,
      ensure the VPC IPv4 box is clear
    */
    if (this.state.autoassignIPv4WithinVPCEnabled) {
      this.setState({ vpcIPv4AddressOfLinode: '' });
    }
  };

  toggleBackupsEnabled = () =>
    this.setState({ backupsEnabled: !this.state.backupsEnabled });

  togglePrivateIPEnabled = () =>
    this.setState({ privateIPEnabled: !this.state.privateIPEnabled });

  updateCustomLabel = (customLabel: string) => {
    this.setState({ customLabel });
  };
}

interface CreateType {
  createType: CreateTypes;
}

const mapStateToProps: MapState<CreateType, CombinedProps> = (state) => ({
  createType: state.createLinode.type,
});

const connected = connect(mapStateToProps);

export default recompose<CombinedProps, {}>(
  withImages,
  withLinodes,
  withRegions,
  withTypes,
  connected,
  withSnackbar,
  withFlags,
  withProfile,
  withAgreements,
  withQueryClient,
  withAccountSettings,
  withMarketplaceApps,
  withEventsPollingActions
)(LinodeCreateContainer);

const actionsAndLabels = {
  fromApp: { action: 'one-click', labelPayloadKey: 'stackscript_id' },
  fromBackup: { action: 'backup', labelPayloadKey: 'backup_id' },
  fromImage: { action: 'image', labelPayloadKey: 'image' },
  fromLinode: { action: 'clone', labelPayloadKey: 'type' },
  fromStackScript: { action: 'stackscript', labelPayloadKey: 'stackscript_id' },
};

const handleAnalytics = (
  type: CreateTypes,
  payload: CreateLinodeRequest,
  label?: string
) => {
  const eventInfo = actionsAndLabels[type];
  let eventAction = 'unknown';
  let eventLabel = '';

  if (eventInfo) {
    eventAction = eventInfo.action;
    const payloadLabel = payload[eventInfo.labelPayloadKey];
    // Checking if payload label comes back as a number, if so return it as a string, otherwise event won't fire.
    if (isNaN(payloadLabel)) {
      eventLabel = payloadLabel;
    } else {
      eventLabel = payloadLabel.toString();
    }
  }
  if (label) {
    eventLabel = label;
  }

  sendCreateLinodeEvent(eventAction, eventLabel);
};<|MERGE_RESOLUTION|>--- conflicted
+++ resolved
@@ -66,15 +66,11 @@
 } from 'src/utilities/analytics';
 import { getAPIErrorOrDefault } from 'src/utilities/errorUtils';
 import { ExtendedType, extendType } from 'src/utilities/extendType';
-import { isEURegion } from 'src/utilities/formatRegion';
 import {
   getGDPRDetails,
   getSelectedRegionGroup,
 } from 'src/utilities/formatRegion';
-<<<<<<< HEAD
-=======
 import { isEURegion } from 'src/utilities/formatRegion';
->>>>>>> 9d5fad53
 import { ExtendedIP } from 'src/utilities/ipUtils';
 import { UNKNOWN_PRICE } from 'src/utilities/pricing/constants';
 import { getLinodeRegionPrice } from 'src/utilities/pricing/linodes';
