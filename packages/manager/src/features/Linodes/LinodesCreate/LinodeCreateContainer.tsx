import { signAgreement } from '@linode/api-v4/lib/account';
import { convertYupToLinodeErrors } from '@linode/api-v4/lib/request';
import { vpcsValidateIP } from '@linode/validation';
import { CreateLinodeSchema } from '@linode/validation/lib/linodes.schema';
import Grid from '@mui/material/Unstable_Grid2';
import { enqueueSnackbar } from 'notistack';
import * as React from 'react';
import { connect } from 'react-redux';

import { DocumentTitleSegment } from 'src/components/DocumentTitle';
import { LandingHeader } from 'src/components/LandingHeader';
import { ProductInformationBanner } from 'src/components/ProductInformationBanner/ProductInformationBanner';
import { withAccount } from 'src/containers/account.container';
import { withAccountSettings } from 'src/containers/accountSettings.container';
import { withEventsPollingActions } from 'src/containers/events.container';
import { withFeatureFlags } from 'src/containers/flags.container';
import { withImages } from 'src/containers/images.container';
import { withProfile } from 'src/containers/profile.container';
import { withRegions } from 'src/containers/regions.container';
import { withTypes } from 'src/containers/types.container';
import { withLinodes } from 'src/containers/withLinodes.container';
import { withMarketplaceApps } from 'src/containers/withMarketplaceApps';
import { withQueryClient } from 'src/containers/withQueryClient.container';
import withAgreements from 'src/features/Account/Agreements/withAgreements';
import { hasPlacementGroupReachedCapacity } from 'src/features/PlacementGroups/utils';
import { reportAgreementSigningError } from 'src/queries/account/agreements';
import { vpcQueries } from 'src/queries/vpcs/vpcs';
import {
  sendCreateLinodeEvent,
  sendLinodeCreateFlowDocsClickEvent,
} from 'src/utilities/analytics/customEventAnalytics';
import {
  sendLinodeCreateFormInputEvent,
  sendLinodeCreateFormSubmitEvent,
} from 'src/utilities/analytics/formEventAnalytics';
import { capitalize } from 'src/utilities/capitalize';
import { getAPIErrorOrDefault } from 'src/utilities/errorUtils';
import { extendType } from 'src/utilities/extendType';
import { isEURegion } from 'src/utilities/formatRegion';
import {
  getGDPRDetails,
  getSelectedRegionGroup,
} from 'src/utilities/formatRegion';
import { UNKNOWN_PRICE } from 'src/utilities/pricing/constants';
import { getLinodeRegionPrice } from 'src/utilities/pricing/linodes';
import { getQueryParamsFromQueryString } from 'src/utilities/queryParams';
import { validatePassword } from 'src/utilities/validatePassword';

import { deriveDefaultLabel } from './deriveDefaultLabel';
import LinodeCreate from './LinodeCreate';

import type {
  HandleSubmit,
  Info,
  LinodeCreateType,
  LinodeCreateValidation,
  TypeInfo,
} from './types';
import type { PlacementGroup } from '@linode/api-v4';
import type { Agreements } from '@linode/api-v4/lib/account';
import type { Image } from '@linode/api-v4/lib/images';
import type {
  CreateLinodeRequest,
  Interface,
  Linode,
  LinodeTypeClass,
  PriceObject,
} from '@linode/api-v4/lib/linodes';
import type { Region } from '@linode/api-v4/lib/regions';
import type { UserDefinedField } from '@linode/api-v4/lib/stackscripts';
import type { APIError } from '@linode/api-v4/lib/types';
import type { RouteComponentProps } from 'react-router-dom';
import type { Tag } from 'src/components/TagsInput/TagsInput';
import type { WithAccountProps } from 'src/containers/account.container';
import type { WithAccountSettingsProps } from 'src/containers/accountSettings.container';
import type { WithEventsPollingActionProps } from 'src/containers/events.container';
import type { WithFeatureFlagProps } from 'src/containers/flags.container';
import type { WithImagesProps } from 'src/containers/images.container';
import type { WithProfileProps } from 'src/containers/profile.container';
import type { RegionsProps } from 'src/containers/regions.container';
import type { WithTypesProps } from 'src/containers/types.container';
import type { WithLinodesProps } from 'src/containers/withLinodes.container';
import type { WithMarketplaceAppsProps } from 'src/containers/withMarketplaceApps';
import type { WithQueryClientProps } from 'src/containers/withQueryClient.container';
import type { AgreementsProps } from 'src/features/Account/Agreements/withAgreements';
import type { CreateTypes } from 'src/store/linodeCreate/linodeCreate.actions';
import type { MapState } from 'src/store/types';
import type { ExtendedType } from 'src/utilities/extendType';
import type { ExtendedIP } from 'src/utilities/ipUtils';

const DEFAULT_IMAGE = 'linode/debian11';

interface State {
  additionalIPv4RangesForVPC: ExtendedIP[];
  assignPublicIPv4Address: boolean;
  attachedVLANLabel: null | string;
  authorized_users: string[];
  autoassignIPv4WithinVPCEnabled: boolean;
  availableStackScriptImages?: Image[];
  availableUserDefinedFields?: UserDefinedField[];
  backupsEnabled: boolean;
  customLabel?: string;
  disabledClasses?: LinodeTypeClass[];
  diskEncryptionEnabled?: boolean;
  errors?: APIError[];
  formIsSubmitting: boolean;
  password: string;
  placementGroupSelection?: PlacementGroup;
  privateIPEnabled: boolean;
  selectedBackupID?: number;
  selectedDiskSize?: number;
  selectedImageID?: string;
  selectedLinodeID?: number;
  selectedRegionID?: string;
  selectedStackScriptID?: number;
  selectedStackScriptLabel?: string;
  selectedStackScriptUsername?: string;
  selectedSubnetId?: number;
  selectedTypeID?: string;
  selectedVPCId?: number;
  selectedfirewallId?: number;
  showApiAwarenessModal: boolean;
  showGDPRCheckbox: boolean;
  signedAgreement: boolean;
  tags?: Tag[];
  udfs?: any;
  userData: string | undefined;
  vlanIPAMAddress: null | string;
  vpcIPv4AddressOfLinode?: string;
}

type CombinedProps = CreateType &
  WithAccountProps &
  WithImagesProps &
  WithTypesProps &
  WithLinodesProps &
  RegionsProps &
  WithFeatureFlagProps &
  RouteComponentProps<{}, any, any> &
  WithProfileProps &
  AgreementsProps &
  WithQueryClientProps &
  WithMarketplaceAppsProps &
  WithAccountSettingsProps &
  WithEventsPollingActionProps;

const defaultState: State = {
  additionalIPv4RangesForVPC: [],
  assignPublicIPv4Address: false,
  attachedVLANLabel: '',
  authorized_users: [],
  autoassignIPv4WithinVPCEnabled: true,
  backupsEnabled: false,
  customLabel: undefined,
  disabledClasses: [],
  diskEncryptionEnabled: true,
  errors: undefined,
  formIsSubmitting: false,
  password: '',
  placementGroupSelection: undefined,
  privateIPEnabled: false,
  selectedBackupID: undefined,
  selectedDiskSize: undefined,
  selectedImageID: undefined,
  selectedLinodeID: undefined,
  selectedRegionID: '',
  selectedStackScriptID: undefined,
  selectedStackScriptLabel: '',
  selectedStackScriptUsername: '',
  selectedSubnetId: undefined,
  selectedTypeID: undefined,
  selectedVPCId: undefined,
  selectedfirewallId: undefined,
  showApiAwarenessModal: false,
  showGDPRCheckbox: false,
  signedAgreement: false,
  tags: [],
  udfs: undefined,
  userData: undefined,
  vlanIPAMAddress: null,
  vpcIPv4AddressOfLinode: '',
};

const getDisabledClasses = (regionID: string, regions: Region[] = []) => {
  const selectedRegion = regions.find(
    (thisRegion) => thisRegion.id === regionID
  );

  const disabledClasses: LinodeTypeClass[] = [];

  if (!selectedRegion?.capabilities.includes('GPU Linodes')) {
    disabledClasses.push('gpu');
  }

  if (!selectedRegion?.capabilities.includes('Bare Metal')) {
    disabledClasses.push('metal');
  }

  return disabledClasses;
};

const nonImageCreateTypes = ['fromStackScript', 'fromBackup', 'fromLinode'];

const isNonDefaultImageType = (prevType: string, type: string) => {
  return nonImageCreateTypes.some(
    (thisEntry) => prevType !== thisEntry && type === thisEntry
  );
};

class LinodeCreateContainer extends React.PureComponent<CombinedProps, State> {
<<<<<<< HEAD
  componentDidMount() {
    // Allowed apps include the base set of original apps + anything LD tells us to show
    if (nonImageCreateTypes.includes(this.props.createType)) {
      // If we're navigating directly to e.g. the clone page, don't select an image by default
      this.setState({ selectedImageID: undefined });
    }
  }

  componentDidUpdate(prevProps: CombinedProps) {
    /**
     * When switching to a creation flow where
     * having a pre-selected image is problematic,
     * deselect it.
     */
    if (isNonDefaultImageType(prevProps.createType, this.props.createType)) {
      this.setState({ selectedImageID: undefined });
    }

    // Update search params for Linode Clone
    if (prevProps.location.search !== this.props.history.location.search) {
      const { showGDPRCheckbox } = getGDPRDetails({
        agreements: this.props.agreements?.data,
        profile: this.props.profile.data,
        regions: this.props.regionsData,
        selectedRegionId: this.params.regionID,
      });

      this.params = getQueryParamsFromQueryString(
        this.props.location.search
      ) as Record<string, string>;

      this.setState({
        showGDPRCheckbox,
      });
    }
  }

  render() {
    const {
      grants,
      profile,
      regionsData,
      typesData,
      ...restOfProps
    } = this.props;
    const { udfs: selectedUDFs, ...restOfState } = this.state;

    const extendedTypeData = typesData?.map(extendType);

    const userCannotCreateLinode =
      Boolean(profile.data?.restricted) && !grants.data?.global.add_linodes;

    return (
      <React.Fragment>
        <DocumentTitleSegment segment="Create a Linode" />
        <ProductInformationBanner bannerLocation="LinodeCreate" />
        <Grid className="m0" container spacing={0}>
          <LandingHeader
            onDocsClick={() => {
              sendLinodeCreateFlowDocsClickEvent('Getting Started');
              sendLinodeCreateFormInputEvent({
                createType:
                  (this.params.type as LinodeCreateType) ?? 'Distributions',
                labelName: 'Getting Started',
                version: 'v1',
                paperName: undefined,
              });
            }}
            docsLabel="Getting Started"
            docsLink="https://www.linode.com/docs/guides/platform/get-started/"
            title="Create"
          />
          <LinodeCreate
            accountBackupsEnabled={
              this.props.accountSettings.data?.backups_enabled ?? false
            }
            toggleAutoassignIPv4WithinVPCEnabled={
              this.toggleAutoassignIPv4WithinVPCEnabled
            }
            autoassignIPv4WithinVPC={this.state.autoassignIPv4WithinVPCEnabled}
            checkValidation={this.checkValidation}
            diskEncryptionEnabled={this.state.diskEncryptionEnabled ?? false}
            firewallId={this.state.selectedfirewallId}
            handleAgreementChange={this.handleAgreementChange}
            handleFirewallChange={this.handleFirewallChange}
            handleIPv4RangesForVPC={this.handleVPCIPv4RangesChange}
            handlePlacementGroupChange={this.setPlacementGroupSelection}
            handleSelectUDFs={this.setUDFs}
            handleShowApiAwarenessModal={this.handleShowApiAwarenessModal}
            handleSubmitForm={this.submitForm}
            handleSubnetChange={this.handleSubnetChange}
            handleVLANChange={this.handleVLANChange}
            handleVPCIPv4Change={this.handleVPCIPv4Change}
            imageDisplayInfo={this.getImageInfo()}
            ipamAddress={this.state.vlanIPAMAddress}
            label={this.generateLabel()}
            placementGroupSelection={this.state.placementGroupSelection}
            regionDisplayInfo={this.getRegionInfo()}
            regionsData={regionsData}
            resetCreationState={this.clearCreationState}
            selectedRegionID={this.state.selectedRegionID}
            selectedUDFs={selectedUDFs}
            selectedVPCId={this.state.selectedVPCId}
            setAuthorizedUsers={this.setAuthorizedUsers}
            setBackupID={this.setBackupID}
            setSelectedVPC={this.handleVPCChange}
            toggleAssignPublicIPv4Address={this.toggleAssignPublicIPv4Address}
            toggleBackupsEnabled={this.toggleBackupsEnabled}
            toggleDiskEncryptionEnabled={this.toggleDiskEncryptionEnabled}
            togglePrivateIPEnabled={this.togglePrivateIPEnabled}
            typeDisplayInfo={this.getTypeInfo()}
            typesData={extendedTypeData}
            updateDiskSize={this.setDiskSize}
            updateImageID={this.setImageID}
            updateLabel={this.updateCustomLabel}
            updateLinodeID={this.setLinodeID}
            updatePassword={this.setPassword}
            updateRegionID={this.setRegionID}
            updateStackScript={this.setStackScript}
            updateTags={this.setTags}
            updateTypeID={this.setTypeID}
            updateUserData={this.setUserData}
            userCannotCreateLinode={userCannotCreateLinode}
            vlanLabel={this.state.attachedVLANLabel}
            vpcIPv4AddressOfLinode={this.state.vpcIPv4AddressOfLinode}
            {...restOfProps}
            {...restOfState}
          />
        </Grid>
      </React.Fragment>
    );
  }

=======
>>>>>>> 56fed232
  checkValidation: LinodeCreateValidation = (payload) => {
    try {
      CreateLinodeSchema.validateSync(payload, { abortEarly: false });
      // reset errors to default state
      this.setState({ errors: undefined, showApiAwarenessModal: true });
    } catch (error) {
      const processedErrors = convertYupToLinodeErrors(error);
      this.setState(() => ({
        errors: getAPIErrorOrDefault(processedErrors),
        formIsSubmitting: false,
      }));
    }
  };

  clearCreationState = () => {
    this.setState(defaultState);
  };

  generateLabel = () => {
    const { createType, imagesData, regionsData } = this.props;
    const {
      customLabel,
      selectedImageID,
      selectedLinodeID,
      selectedRegionID,
      selectedStackScriptLabel,
    } = this.state;

    if (customLabel !== undefined) {
      return customLabel;
    }

    /* tslint:disable-next-line  */
    let arg1,
      arg2,
      arg3 = '';

    /**
     * lean in favor of using stackscript label
     * then next priority is image label
     */
    if (selectedStackScriptLabel) {
      arg1 = selectedStackScriptLabel;
    } else if (selectedImageID) {
      /**
       * safe to ignore possibility of "undefined"
       * null checking happens in CALinodeCreate
       */
      const selectedImage = imagesData![selectedImageID];
      /**
       * Use 'vendor' if it's a public image, otherwise use label (because 'vendor' will be null)
       *
       * If we have no selectedImage, just use an empty string
       */
      arg1 = selectedImage
        ? selectedImage.is_public
          ? selectedImage.vendor
          : selectedImage.label
        : '';

      if (createType === 'fromApp') {
        // All 1-clicks are Debian so this isn't useful information.
        arg1 = '';
      }
    }

    if (selectedRegionID) {
      /**
       * safe to ignore possibility of "undefined"
       * null checking happens in CALinodeCreate
       */
      const selectedRegion = regionsData!.find(
        (region) => region.id === selectedRegionID
      );

      arg2 = selectedRegion ? selectedRegion.id : '';
    }

    if (createType === 'fromLinode') {
      // @todo handle any other custom label cases we'd like to have here
      arg1 =
        this.props.linodesData?.find(
          (thisLinode) => thisLinode.id === selectedLinodeID
        )?.label ?? arg1; // Use the label of whatever we're cloning
      arg2 = 'clone';
      arg3 = '';
    }

    if (createType === 'fromBackup') {
      arg3 = 'backup';
    }

    return deriveDefaultLabel(
      [arg1, arg2, arg3],
      this.props.linodesData?.map((linode) => linode.label) ?? []
    );
  };

  getImageInfo = (): Info | undefined => {
    const { selectedImageID } = this.state;

    if (!selectedImageID) {
      return undefined;
    }

    const selectedImage = this.props.imagesData[selectedImageID];

    if (!selectedImage) {
      return undefined;
    }

    const { label, vendor } = selectedImage;

    return { title: `${label ? label : vendor ? vendor : ''}` };
  };

  getRegionInfo = (): Info | undefined => {
    const { selectedRegionID } = this.state;

    if (!selectedRegionID) {
      return;
    }

    const selectedRegion = this.props.regionsData.find(
      (region) => region.id === selectedRegionID
    );

    return (
      selectedRegion && {
        title: selectedRegion.label,
      }
    );
  };

  getTypeInfo = (): TypeInfo => {
    const { selectedTypeID } = this.state;
    const selectedType = this.props.typesData?.find(
      (type) => type.id === selectedTypeID
    );
    return this.reshapeTypeInfo(
      selectedType ? extendType(selectedType) : undefined
    );
  };

  handleAgreementChange = () => {
    this.setState((prevState) => ({
      signedAgreement: !prevState.signedAgreement,
    }));
  };

  handleFirewallChange = (firewallId: number) => {
    this.setState({ selectedfirewallId: firewallId });
  };

  handleShowApiAwarenessModal = () => {
    this.setState((prevState) => ({
      showApiAwarenessModal: !prevState.showApiAwarenessModal,
    }));
  };

  handleSubnetChange = (subnetID: number) => {
    this.setState((prevState) => ({
      errors: prevState.errors?.filter(
        (error) => error.field !== 'interfaces[0].subnet_id'
      ),
      selectedSubnetId: subnetID,
    }));
  };

  handleVLANChange = (updatedInterface: Interface) => {
    this.setState({
      attachedVLANLabel: updatedInterface.label,
      vlanIPAMAddress: updatedInterface.ipam_address,
    });
  };

  handleVPCChange = (vpcId: number) => {
    // Only clear VPC related fields if VPC selection changes
    if (vpcId !== this.state.selectedVPCId) {
      this.setState({
        selectedSubnetId: undefined, // Ensure the selected subnet is cleared
        selectedVPCId: vpcId,
        vpcIPv4AddressOfLinode: '', // Ensure the VPC IPv4 address is cleared
      });
    }
  };

  handleVPCIPv4Change = (IPv4: string) => {
    this.setState({ vpcIPv4AddressOfLinode: IPv4 });
  };

  handleVPCIPv4RangesChange = (ranges: ExtendedIP[]) => {
    this.setState({ additionalIPv4RangesForVPC: ranges });
  };

  params = getQueryParamsFromQueryString(this.props.location.search) as Record<
    string,
    string
  >;

  reshapeTypeInfo = (type?: ExtendedType): TypeInfo | undefined => {
    const { selectedRegionID } = this.state;

    const linodePrice: PriceObject | undefined = getLinodeRegionPrice(
      type,
      selectedRegionID
    );

    return (
      type && {
        details: `$${linodePrice ? linodePrice : UNKNOWN_PRICE}/month`,
        hourly: linodePrice?.hourly,
        monthly: linodePrice?.monthly,
        title: type.formattedLabel,
      }
    );
  };

  setAuthorizedUsers = (usernames: string[]) =>
    this.setState({ authorized_users: usernames });

  setBackupID = (id: number) => {
    this.setState({ selectedBackupID: id });
  };

  setDiskSize = (size: number) => this.setState({ selectedDiskSize: size });

  setImageID = (id: string | undefined) => {
    if (typeof id === 'undefined') {
      /** In this case we also clear any VLAN input, since VLANs are incompatible with empty Linodes */
      return this.setState({
        attachedVLANLabel: '',
        selectedImageID: undefined,
        vlanIPAMAddress: '',
      });
    }

    return this.setState({ selectedImageID: id });
  };

  setLinodeID = (id: number, diskSize?: number) => {
    if (id !== this.state.selectedLinodeID) {
      /**
       * reset selected plan and set the selectedDiskSize
       * for the purpose of disabling plans that are smaller
       * than the clone source.
       *
       * Also, when creating from backup, we set the region
       * to the same region as the Linode that owns the backup,
       * since the API does not infer this automatically.
       */

      this.setState({
        selectedBackupID: undefined,
        selectedDiskSize: diskSize,
        selectedLinodeID: id,
        selectedRegionID: this.props.linodesData?.find(
          (linode) => linode.id == id
        )?.region,
        selectedTypeID: undefined,
      });
    }
  };

  setPassword = (password: string) => this.setState({ password });

  setPlacementGroupSelection = (placementGroupSelection: PlacementGroup) => {
    this.setState({ placementGroupSelection });
  };

  setRegionID = (selectedRegionId: string) => {
    const { showGDPRCheckbox } = getGDPRDetails({
      agreements: this.props.agreements?.data,
      profile: this.props.profile.data,
      regions: this.props.regionsData,
      selectedRegionId,
    });

    const disabledClasses = getDisabledClasses(
      selectedRegionId,
      this.props.regionsData
    );
    this.setState({
      disabledClasses,
      placementGroupSelection: undefined,
      selectedRegionID: selectedRegionId,
      // When the region gets changed, ensure the VPC-related selections are cleared
      selectedSubnetId: undefined,
      selectedVPCId: -1,
      showGDPRCheckbox,
      vpcIPv4AddressOfLinode: '',
    });
  };

  setStackScript = (
    id: number,
    label: string,
    username: string,
    userDefinedFields: UserDefinedField[],
    images: Image[],
    defaultData?: any
  ) => {
    /**
     * If we're switching from one Marketplace app to another,
     * usually the only compatible image will be Debian 9. If this
     * is the case, preselect that value.
     */
    const defaultImage = images.length === 1 ? images[0].id : undefined;

    const stackScriptLabel = defaultData?.cluster_size
      ? `${label} Cluster`
      : label;

    this.setState({
      availableStackScriptImages: images,
      availableUserDefinedFields: userDefinedFields,
      errors: undefined,
      /** reset image because stackscript might not be compatible with selected one */
      selectedImageID: defaultImage,
      selectedStackScriptID: id,
      selectedStackScriptLabel: stackScriptLabel,
      selectedStackScriptUsername: username,
      udfs: defaultData,
    });
  };

  setTags = (tags: Tag[]) => this.setState({ tags });

  setTypeID = (id: string) => {
    if (/metal/.test(id)) {
      // VLANs and backups don't work with bare metal;
      // reset those values.
      this.setState({
        attachedVLANLabel: '',
        backupsEnabled: false,
        selectedTypeID: id,
        vlanIPAMAddress: '',
      });
    } else {
      this.setState({
        selectedTypeID: id,
      });
    }
  };

  setUDFs = (udfs: any) => this.setState({ udfs });

  setUserData = (userData: string) => this.setState({ userData });

  state: State = {
    ...defaultState,
    disabledClasses: [],
    selectedBackupID: isNaN(+this.params.backupID)
      ? undefined
      : +this.params.backupID,
    selectedImageID:
      this.params.imageID ?? this.params.type !== 'Images'
        ? DEFAULT_IMAGE
        : undefined,
    // @todo: Abstract and test. UPDATE 5/21/20: lol what does this mean. UPDATE 3/16/23 lol what
    selectedLinodeID: isNaN(+this.params.linodeID)
      ? undefined
      : +this.params.linodeID,
    selectedRegionID: this.params.regionID,
    // These can be passed in as query params
    selectedTypeID: this.params.typeID,
    showGDPRCheckbox: Boolean(
      !this.props.profile.data?.restricted &&
        isEURegion(
          getSelectedRegionGroup(this.props.regionsData, this.params.regionID)
        ) &&
        this.props.agreements?.data?.eu_model
    ),
    signedAgreement: false,
  };

  submitForm: HandleSubmit = (_payload, linodeID?: number) => {
    const { createType } = this.props;
    const { signedAgreement } = this.state;
    const payload = { ..._payload };

    /**
     * Do manual password validation (someday we'll use Formik and
     * not need this). Only run this check if a password is present
     * on the payload --
     * Yup schema in the JS client will determine if a password
     * is required.
     *
     * The downside of this approach is that only the password error
     * will be displayed, even if other required fields are missing.
     */

    if (payload.root_pass) {
      const passwordError = validatePassword(payload.root_pass);
      if (passwordError) {
        this.setState({
          errors: [
            {
              field: 'root_pass',
              reason: passwordError,
            },
          ],
        });
        return;
      }
    }

    if (payload.placement_group) {
      const error = hasPlacementGroupReachedCapacity({
        placementGroup: this.state.placementGroupSelection!,
        region: this.props.regionsData.find(
          (r) => r.id === this.state.selectedRegionID
        )!,
      });
      if (error) {
        this.setState({
          errors: [
            {
              field: 'placement_group',
              reason: `${this.state.placementGroupSelection?.label} (${
                this.state.placementGroupSelection?.placement_group_type ===
                'affinity:local'
                  ? 'Affinity'
                  : 'Anti-affinity'
              }) doesn't have any capacity for this Linode.`,
            },
          ],
        });
        return;
      }
    }

    // Validation for VPC fields
    if (
      this.state.selectedVPCId !== undefined &&
      this.state.selectedVPCId !== -1
    ) {
      const validVPCIPv4 = vpcsValidateIP({
        mustBeIPMask: false,
        shouldHaveIPMask: false,
        value: this.state.vpcIPv4AddressOfLinode,
      });

      // Situation: 'Auto-assign a VPC IPv4 address for this Linode in the VPC' checkbox
      // unchecked but a valid VPC IPv4 not provided
      if (!this.state.autoassignIPv4WithinVPCEnabled && !validVPCIPv4) {
        return this.setState(() => ({
          errors: [
            {
              field: 'ipv4.vpc',
              reason: 'Must be a valid IPv4 address, e.g. 192.168.2.0',
            },
          ],
        }));
      }
    }

    /**
     * run a certain linode action based on the type
     * if clone, run clone service request and upsert linode
     * if create, run create action
     */
    if (createType === 'fromLinode' && !linodeID) {
      return this.setState(() => ({
        errors: [
          {
            field: 'linode_id',
            reason: 'You must select a Linode to clone from',
          },
        ],
      }));
    }

    if (createType === 'fromBackup' && !this.state.selectedBackupID) {
      /* a backup selection is also required */
      this.setState({
        errors: [{ field: 'backup_id', reason: 'You must select a Backup.' }],
      });
      return;
    }

    if (createType === 'fromStackScript' && !this.state.selectedStackScriptID) {
      return this.setState(() => ({
        errors: [
          {
            field: 'stackscript_id',
            reason: 'You must select a StackScript.',
          },
        ],
      }));
    }

    if (createType === 'fromApp' && !this.state.selectedStackScriptID) {
      return this.setState(() => ({
        errors: [
          {
            field: 'stackscript_id',
            reason: 'You must select a Marketplace App.',
          },
        ],
      }));
    }

    const request =
      createType === 'fromLinode'
        ? () =>
            this.props.linodeActions.cloneLinode({
              sourceLinodeId: linodeID!,
              ...payload,
            })
        : () => this.props.linodeActions.createLinode(payload);

    this.setState({ formIsSubmitting: true });

    return request()
      .then((response: Linode) => {
        this.setState({ formIsSubmitting: false });

        if (signedAgreement) {
          const agreeData = { eu_model: true, privacy_policy: true };
          signAgreement(agreeData)
            .then(() => {
              this.props.queryClient.setQueryData<Agreements>(
                ['account', 'agreements'],
                (prev) => ({
                  ...(prev ?? {}),
                  ...agreeData,
                })
              );
            })
            .catch(reportAgreementSigningError);
        }

        /** Analytics creation event */
        handleAnalytics({
          label: this.state.selectedStackScriptLabel,
          linode: linodeID
            ? this.props.linodesData?.find((linode) => linode.id == linodeID)
            : undefined,
          payload,
          type: createType,
        });

        /** show toast */
        enqueueSnackbar(`Your Linode ${response.label} is being created.`, {
          variant: 'success',
        });

        /** reset the Events polling */
        this.props.checkForNewEvents();

        // If a VPC was assigned, invalidate the query so that the relevant VPC data
        // gets displayed in the LinodeEntityDetail
        if (
          this.state.selectedVPCId !== undefined &&
          this.state.selectedVPCId !== -1
        ) {
          this.props.queryClient.invalidateQueries(vpcQueries.all.queryKey);
          this.props.queryClient.invalidateQueries(vpcQueries.paginated._def);
          this.props.queryClient.invalidateQueries(
            vpcQueries.vpc(this.state.selectedVPCId).queryKey
          );
        }

        /** send the user to the Linode detail page */
        this.props.history.push(`/linodes/${response.id}`);
      })
      .catch((error) => {
        this.setState(() => ({
          errors: getAPIErrorOrDefault(error),
          formIsSubmitting: false,
        }));
      });
  };

  toggleAssignPublicIPv4Address = () => {
    this.setState({
      assignPublicIPv4Address: !this.state.assignPublicIPv4Address,
    });
  };

  toggleAutoassignIPv4WithinVPCEnabled = () => {
    this.setState({
      autoassignIPv4WithinVPCEnabled: !this.state
        .autoassignIPv4WithinVPCEnabled,
    });

    /*
      If the "Auto-assign a private IPv4 address ..." checkbox is unchecked,
      ensure the VPC IPv4 box is clear
    */
    if (this.state.autoassignIPv4WithinVPCEnabled) {
      this.setState({ vpcIPv4AddressOfLinode: '' });
    }
  };

  toggleBackupsEnabled = () =>
    this.setState({ backupsEnabled: !this.state.backupsEnabled });

  toggleDiskEncryptionEnabled = () => {
    this.setState({ diskEncryptionEnabled: !this.state.diskEncryptionEnabled });
  };

  togglePrivateIPEnabled = () =>
    this.setState({ privateIPEnabled: !this.state.privateIPEnabled });

  updateCustomLabel = (customLabel: string) => {
    this.setState({ customLabel });
  };

  componentDidMount() {
    // Allowed apps include the base set of original apps + anything LD tells us to show
    if (nonImageCreateTypes.includes(this.props.createType)) {
      // If we're navigating directly to e.g. the clone page, don't select an image by default
      this.setState({ selectedImageID: undefined });
    }
  }

  componentDidUpdate(prevProps: CombinedProps) {
    /**
     * When switching to a creation flow where
     * having a pre-selected image is problematic,
     * deselect it.
     */
    if (isNonDefaultImageType(prevProps.createType, this.props.createType)) {
      this.setState({ selectedImageID: undefined });
    }

    // Update search params for Linode Clone
    if (prevProps.location.search !== this.props.history.location.search) {
      const { showGDPRCheckbox } = getGDPRDetails({
        agreements: this.props.agreements?.data,
        profile: this.props.profile.data,
        regions: this.props.regionsData,
        selectedRegionId: this.params.regionID,
      });

      this.params = getQueryParamsFromQueryString(
        this.props.location.search
      ) as Record<string, string>;

      this.setState({
        showGDPRCheckbox,
      });
    }
  }

  render() {
    const {
      grants,
      profile,
      regionsData,
      typesData,
      ...restOfProps
    } = this.props;
    const { udfs: selectedUDFs, ...restOfState } = this.state;

    const extendedTypeData = typesData?.map(extendType);

    const userCannotCreateLinode =
      Boolean(profile.data?.restricted) && !grants.data?.global.add_linodes;

    return (
      <React.Fragment>
        <DocumentTitleSegment segment="Create a Linode" />
        <ProductInformationBanner bannerLocation="LinodeCreate" />
        <Grid className="m0" container spacing={0}>
          <LandingHeader
            onDocsClick={() => {
              sendLinodeCreateFlowDocsClickEvent('Getting Started');
              sendLinodeCreateFormStepEvent({
                action: 'click',
                category: 'link',
                createType: (this.params.type as LinodeCreateType) ?? 'OS',
                label: 'Getting Started',
                version: 'v1',
              });
            }}
            docsLabel="Getting Started"
            docsLink="https://www.linode.com/docs/guides/platform/get-started/"
            title="Create"
          />
          <LinodeCreate
            accountBackupsEnabled={
              this.props.accountSettings.data?.backups_enabled ?? false
            }
            toggleAutoassignIPv4WithinVPCEnabled={
              this.toggleAutoassignIPv4WithinVPCEnabled
            }
            autoassignIPv4WithinVPC={this.state.autoassignIPv4WithinVPCEnabled}
            checkValidation={this.checkValidation}
            diskEncryptionEnabled={this.state.diskEncryptionEnabled ?? false}
            firewallId={this.state.selectedfirewallId}
            handleAgreementChange={this.handleAgreementChange}
            handleFirewallChange={this.handleFirewallChange}
            handleIPv4RangesForVPC={this.handleVPCIPv4RangesChange}
            handlePlacementGroupChange={this.setPlacementGroupSelection}
            handleSelectUDFs={this.setUDFs}
            handleShowApiAwarenessModal={this.handleShowApiAwarenessModal}
            handleSubmitForm={this.submitForm}
            handleSubnetChange={this.handleSubnetChange}
            handleVLANChange={this.handleVLANChange}
            handleVPCIPv4Change={this.handleVPCIPv4Change}
            imageDisplayInfo={this.getImageInfo()}
            ipamAddress={this.state.vlanIPAMAddress}
            label={this.generateLabel()}
            placementGroupSelection={this.state.placementGroupSelection}
            regionDisplayInfo={this.getRegionInfo()}
            regionsData={regionsData}
            resetCreationState={this.clearCreationState}
            selectedRegionID={this.state.selectedRegionID}
            selectedUDFs={selectedUDFs}
            selectedVPCId={this.state.selectedVPCId}
            setAuthorizedUsers={this.setAuthorizedUsers}
            setBackupID={this.setBackupID}
            setSelectedVPC={this.handleVPCChange}
            toggleAssignPublicIPv4Address={this.toggleAssignPublicIPv4Address}
            toggleBackupsEnabled={this.toggleBackupsEnabled}
            toggleDiskEncryptionEnabled={this.toggleDiskEncryptionEnabled}
            togglePrivateIPEnabled={this.togglePrivateIPEnabled}
            typeDisplayInfo={this.getTypeInfo()}
            typesData={extendedTypeData}
            updateDiskSize={this.setDiskSize}
            updateImageID={this.setImageID}
            updateLabel={this.updateCustomLabel}
            updateLinodeID={this.setLinodeID}
            updatePassword={this.setPassword}
            updateRegionID={this.setRegionID}
            updateStackScript={this.setStackScript}
            updateTags={this.setTags}
            updateTypeID={this.setTypeID}
            updateUserData={this.setUserData}
            userCannotCreateLinode={userCannotCreateLinode}
            vlanLabel={this.state.attachedVLANLabel}
            vpcIPv4AddressOfLinode={this.state.vpcIPv4AddressOfLinode}
            {...restOfProps}
            {...restOfState}
          />
        </Grid>
      </React.Fragment>
    );
  }
}

interface CreateType {
  createType: CreateTypes;
}

const mapStateToProps: MapState<CreateType, CombinedProps> = (state) => ({
  createType: state.createLinode.type,
});

const connected = connect(mapStateToProps);

export default withImages(
  withAccount(
    withLinodes(
      withRegions(
        withTypes(
          connected(
            withFeatureFlags(
              withProfile(
                withAgreements(
                  withQueryClient(
                    withAccountSettings(
                      withMarketplaceApps(
                        withEventsPollingActions(LinodeCreateContainer)
                      )
                    )
                  )
                )
              )
            )
          )
        )
      )
    )
  )
);

const actionsAndLabels = {
  fromApp: { action: 'one-click', labelPayloadKey: 'stackscript_id' },
  fromBackup: { action: 'backup', labelPayloadKey: 'backup_id' },
  fromImage: { action: 'image', labelPayloadKey: 'image' },
  fromLinode: { action: 'clone', labelPayloadKey: 'type' },
  fromStackScript: { action: 'stackscript', labelPayloadKey: 'stackscript_id' },
};

const handleAnalytics = (details: {
  label?: string;
  linode?: Linode;
  payload: CreateLinodeRequest;
  type: CreateTypes;
}) => {
  const { label, linode: linode, payload, type } = details;
  const eventInfo = actionsAndLabels[type];
  const eventCreateType = capitalize(eventInfo?.action) ?? 'Distributions';
  let eventAction = 'unknown';
  let eventLabel = '';

  if (eventInfo) {
    eventAction = eventInfo.action;
    const payloadLabel = payload[eventInfo.labelPayloadKey];
    // Checking if payload label comes back as a number, if so return it as a string, otherwise event won't fire.
    if (isNaN(payloadLabel)) {
      eventLabel = payloadLabel;
    } else {
      eventLabel = payloadLabel.toString();
    }
  }
  if (label) {
    eventLabel = label;
  }

  // Send custom event.
  sendCreateLinodeEvent(
    eventAction,
    eventLabel,
    linode && eventAction == 'clone'
      ? { isLinodePoweredOff: linode.status === 'offline' }
      : undefined
  );
  // Send form event.
  sendLinodeCreateFormSubmitEvent(eventCreateType as LinodeCreateType, 'v1');
};<|MERGE_RESOLUTION|>--- conflicted
+++ resolved
@@ -30,7 +30,7 @@
   sendLinodeCreateFlowDocsClickEvent,
 } from 'src/utilities/analytics/customEventAnalytics';
 import {
-  sendLinodeCreateFormInputEvent,
+  sendLinodeCreateFormStepEvent,
   sendLinodeCreateFormSubmitEvent,
 } from 'src/utilities/analytics/formEventAnalytics';
 import { capitalize } from 'src/utilities/capitalize';
@@ -208,142 +208,6 @@
 };
 
 class LinodeCreateContainer extends React.PureComponent<CombinedProps, State> {
-<<<<<<< HEAD
-  componentDidMount() {
-    // Allowed apps include the base set of original apps + anything LD tells us to show
-    if (nonImageCreateTypes.includes(this.props.createType)) {
-      // If we're navigating directly to e.g. the clone page, don't select an image by default
-      this.setState({ selectedImageID: undefined });
-    }
-  }
-
-  componentDidUpdate(prevProps: CombinedProps) {
-    /**
-     * When switching to a creation flow where
-     * having a pre-selected image is problematic,
-     * deselect it.
-     */
-    if (isNonDefaultImageType(prevProps.createType, this.props.createType)) {
-      this.setState({ selectedImageID: undefined });
-    }
-
-    // Update search params for Linode Clone
-    if (prevProps.location.search !== this.props.history.location.search) {
-      const { showGDPRCheckbox } = getGDPRDetails({
-        agreements: this.props.agreements?.data,
-        profile: this.props.profile.data,
-        regions: this.props.regionsData,
-        selectedRegionId: this.params.regionID,
-      });
-
-      this.params = getQueryParamsFromQueryString(
-        this.props.location.search
-      ) as Record<string, string>;
-
-      this.setState({
-        showGDPRCheckbox,
-      });
-    }
-  }
-
-  render() {
-    const {
-      grants,
-      profile,
-      regionsData,
-      typesData,
-      ...restOfProps
-    } = this.props;
-    const { udfs: selectedUDFs, ...restOfState } = this.state;
-
-    const extendedTypeData = typesData?.map(extendType);
-
-    const userCannotCreateLinode =
-      Boolean(profile.data?.restricted) && !grants.data?.global.add_linodes;
-
-    return (
-      <React.Fragment>
-        <DocumentTitleSegment segment="Create a Linode" />
-        <ProductInformationBanner bannerLocation="LinodeCreate" />
-        <Grid className="m0" container spacing={0}>
-          <LandingHeader
-            onDocsClick={() => {
-              sendLinodeCreateFlowDocsClickEvent('Getting Started');
-              sendLinodeCreateFormInputEvent({
-                createType:
-                  (this.params.type as LinodeCreateType) ?? 'Distributions',
-                labelName: 'Getting Started',
-                version: 'v1',
-                paperName: undefined,
-              });
-            }}
-            docsLabel="Getting Started"
-            docsLink="https://www.linode.com/docs/guides/platform/get-started/"
-            title="Create"
-          />
-          <LinodeCreate
-            accountBackupsEnabled={
-              this.props.accountSettings.data?.backups_enabled ?? false
-            }
-            toggleAutoassignIPv4WithinVPCEnabled={
-              this.toggleAutoassignIPv4WithinVPCEnabled
-            }
-            autoassignIPv4WithinVPC={this.state.autoassignIPv4WithinVPCEnabled}
-            checkValidation={this.checkValidation}
-            diskEncryptionEnabled={this.state.diskEncryptionEnabled ?? false}
-            firewallId={this.state.selectedfirewallId}
-            handleAgreementChange={this.handleAgreementChange}
-            handleFirewallChange={this.handleFirewallChange}
-            handleIPv4RangesForVPC={this.handleVPCIPv4RangesChange}
-            handlePlacementGroupChange={this.setPlacementGroupSelection}
-            handleSelectUDFs={this.setUDFs}
-            handleShowApiAwarenessModal={this.handleShowApiAwarenessModal}
-            handleSubmitForm={this.submitForm}
-            handleSubnetChange={this.handleSubnetChange}
-            handleVLANChange={this.handleVLANChange}
-            handleVPCIPv4Change={this.handleVPCIPv4Change}
-            imageDisplayInfo={this.getImageInfo()}
-            ipamAddress={this.state.vlanIPAMAddress}
-            label={this.generateLabel()}
-            placementGroupSelection={this.state.placementGroupSelection}
-            regionDisplayInfo={this.getRegionInfo()}
-            regionsData={regionsData}
-            resetCreationState={this.clearCreationState}
-            selectedRegionID={this.state.selectedRegionID}
-            selectedUDFs={selectedUDFs}
-            selectedVPCId={this.state.selectedVPCId}
-            setAuthorizedUsers={this.setAuthorizedUsers}
-            setBackupID={this.setBackupID}
-            setSelectedVPC={this.handleVPCChange}
-            toggleAssignPublicIPv4Address={this.toggleAssignPublicIPv4Address}
-            toggleBackupsEnabled={this.toggleBackupsEnabled}
-            toggleDiskEncryptionEnabled={this.toggleDiskEncryptionEnabled}
-            togglePrivateIPEnabled={this.togglePrivateIPEnabled}
-            typeDisplayInfo={this.getTypeInfo()}
-            typesData={extendedTypeData}
-            updateDiskSize={this.setDiskSize}
-            updateImageID={this.setImageID}
-            updateLabel={this.updateCustomLabel}
-            updateLinodeID={this.setLinodeID}
-            updatePassword={this.setPassword}
-            updateRegionID={this.setRegionID}
-            updateStackScript={this.setStackScript}
-            updateTags={this.setTags}
-            updateTypeID={this.setTypeID}
-            updateUserData={this.setUserData}
-            userCannotCreateLinode={userCannotCreateLinode}
-            vlanLabel={this.state.attachedVLANLabel}
-            vpcIPv4AddressOfLinode={this.state.vpcIPv4AddressOfLinode}
-            {...restOfProps}
-            {...restOfState}
-          />
-        </Grid>
-      </React.Fragment>
-    );
-  }
-
-=======
->>>>>>> 56fed232
   checkValidation: LinodeCreateValidation = (payload) => {
     try {
       CreateLinodeSchema.validateSync(payload, { abortEarly: false });
@@ -1015,10 +879,9 @@
             onDocsClick={() => {
               sendLinodeCreateFlowDocsClickEvent('Getting Started');
               sendLinodeCreateFormStepEvent({
-                action: 'click',
-                category: 'link',
+                paperName: undefined,
                 createType: (this.params.type as LinodeCreateType) ?? 'OS',
-                label: 'Getting Started',
+                labelName: 'Getting Started',
                 version: 'v1',
               });
             }}
