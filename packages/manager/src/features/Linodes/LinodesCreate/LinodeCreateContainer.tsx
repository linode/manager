--- conflicted
+++ resolved
@@ -66,11 +66,12 @@
 } from 'src/utilities/analytics';
 import { getAPIErrorOrDefault } from 'src/utilities/errorUtils';
 import { ExtendedType, extendType } from 'src/utilities/extendType';
-import { isEURegion } from 'src/utilities/formatRegion';
 import {
   getGDPRDetails,
   getSelectedRegionGroup,
 } from 'src/utilities/formatRegion';
+import { isEURegion } from 'src/utilities/formatRegion';
+import { ExtendedIP } from 'src/utilities/ipUtils';
 import { UNKNOWN_PRICE } from 'src/utilities/pricing/constants';
 import { getLinodeRegionPrice } from 'src/utilities/pricing/linodes';
 import { getQueryParamsFromQueryString } from 'src/utilities/queryParams';
@@ -89,10 +90,6 @@
   LinodeTypeClass,
   PriceObject,
 } from '@linode/api-v4/lib/linodes';
-<<<<<<< HEAD
-import { ExtendedIP } from 'src/utilities/ipUtils';
-=======
->>>>>>> 875d0203
 
 const DEFAULT_IMAGE = 'linode/debian11';
 
