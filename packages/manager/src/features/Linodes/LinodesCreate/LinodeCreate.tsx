import { restoreBackup } from '@linode/api-v4/lib/linodes';
import { CreateLinodeSchema } from '@linode/validation/lib/linodes.schema';
import Grid from '@mui/material/Unstable_Grid2';
import cloneDeep from 'lodash.clonedeep';
import * as React from 'react';
import { connect } from 'react-redux';
import { v4 } from 'uuid';

import { AccessPanel } from 'src/components/AccessPanel/AccessPanel';
import { Box } from 'src/components/Box';
import { CheckoutSummary } from 'src/components/CheckoutSummary/CheckoutSummary';
import { CircleProgress } from 'src/components/CircleProgress';
import { DetailsPanel } from 'src/components/DetailsPanel/DetailsPanel';
import { DocsLink } from 'src/components/DocsLink/DocsLink';
import { ErrorMessage } from 'src/components/ErrorMessage';
import { ErrorState } from 'src/components/ErrorState/ErrorState';
import { Link } from 'src/components/Link';
import { Notice } from 'src/components/Notice/Notice';
import { getIsDistributedRegion } from 'src/components/RegionSelect/RegionSelect.utils';
import { SelectRegionPanel } from 'src/components/SelectRegionPanel/SelectRegionPanel';
import { Stack } from 'src/components/Stack';
import { SafeTabPanel } from 'src/components/Tabs/SafeTabPanel';
import { TabLinkList } from 'src/components/Tabs/TabLinkList';
import { TabPanels } from 'src/components/Tabs/TabPanels';
import { Tabs } from 'src/components/Tabs/Tabs';
import { Typography } from 'src/components/Typography';
import { FIREWALL_GET_STARTED_LINK } from 'src/constants';
import { EUAgreementCheckbox } from 'src/features/Account/Agreements/EUAgreementCheckbox';
import { PlansPanel } from 'src/features/components/PlansPanel/PlansPanel';
import {
  getMonthlyAndHourlyNodePricing,
  utoa,
} from 'src/features/Linodes/LinodesCreate/utilities';
import { regionSupportsMetadata } from 'src/features/Linodes/LinodesCreate/utilities';
import { SMTPRestrictionText } from 'src/features/Linodes/SMTPRestrictionText';
import {
  getCommunityStackscripts,
  getMineAndAccountStackScripts,
} from 'src/features/StackScripts/stackScriptUtils';
import { handleChangeCreateType } from 'src/store/linodeCreate/linodeCreate.actions';
import { getInitialType } from 'src/store/linodeCreate/linodeCreate.reducer';
import {
  sendApiAwarenessClickEvent,
  sendLinodeCreateFlowDocsClickEvent,
} from 'src/utilities/analytics/customEventAnalytics';
import {
  sendLinodeCreateFormErrorEvent,
  sendLinodeCreateFormStepEvent,
  sendLinodeCreateFormSubmitEvent,
} from 'src/utilities/analytics/formEventAnalytics';
import { doesRegionSupportFeature } from 'src/utilities/doesRegionSupportFeature';
import { getErrorMap } from 'src/utilities/errorUtils';
import { extendType } from 'src/utilities/extendType';
import { filterCurrentTypes } from 'src/utilities/filterCurrentLinodeTypes';
import { getMonthlyBackupsPrice } from 'src/utilities/pricing/backups';
import { UNKNOWN_PRICE } from 'src/utilities/pricing/constants';
import { renderMonthlyPriceToCorrectDecimalPlace } from 'src/utilities/pricing/dynamicPricing';
import { getQueryParamsFromQueryString } from 'src/utilities/queryParams';
import { scrollErrorIntoViewV2 } from 'src/utilities/scrollErrorIntoViewV2';

import { SelectFirewallPanel } from '../../../components/SelectFirewallPanel/SelectFirewallPanel';
import { AddonsPanel } from './AddonsPanel';
import { ApiAwarenessModal } from './ApiAwarenessModal/ApiAwarenessModal';
import {
  StyledButtonGroupBox,
  StyledCreateButton,
  StyledForm,
  StyledMessageDiv,
  StyledPaper,
  StyledTabPanel,
} from './LinodeCreate.styles';
import { FromAppsContent } from './TabbedContent/FromAppsContent';
import { FromBackupsContent } from './TabbedContent/FromBackupsContent';
import { FromImageContent } from './TabbedContent/FromImageContent';
import { FromLinodeContent } from './TabbedContent/FromLinodeContent';
import { FromStackScriptContent } from './TabbedContent/FromStackScriptContent';
import { renderBackupsDisplaySection } from './TabbedContent/utils';
import { VPCPanel } from './VPCPanel';

import type {
  AllFormStateAndHandlers,
  AppsData,
  HandleSubmit,
  Info,
  LinodeCreateValidation,
  ReduxStateProps,
  StackScriptFormStateHandlers,
  TypeInfo,
  WithDisplayData,
  WithTypesRegionsAndImages,
} from './types';
import type { PlacementGroup } from '@linode/api-v4';
import type {
  CreateLinodePlacementGroupPayload,
  EncryptionStatus,
  InterfacePayload,
  PriceObject,
} from '@linode/api-v4/lib/linodes';
import type { Tag } from '@linode/api-v4/lib/tags/types';
import type { MapDispatchToProps } from 'react-redux';
import type { RouteComponentProps } from 'react-router-dom';
import type { Tab } from 'src/components/Tabs/TabLinkList';
import type { WithAccountProps } from 'src/containers/account.container';
import type { WithFeatureFlagProps } from 'src/containers/flags.container';
import type { WithImagesProps as ImagesProps } from 'src/containers/images.container';
import type { RegionsProps } from 'src/containers/regions.container';
import type { WithTypesProps } from 'src/containers/types.container';
import type { WithLinodesProps } from 'src/containers/withLinodes.container';
import type { LinodeCreateType } from 'src/features/Linodes/LinodesCreate/types';
<<<<<<< HEAD
=======
import type { LinodeCreateQueryParams } from 'src/features/Linodes/types';
>>>>>>> 426c42c1
import type { CreateTypes } from 'src/store/linodeCreate/linodeCreate.actions';
import type { ExtendedIP } from 'src/utilities/ipUtils';

export interface LinodeCreateProps {
  additionalIPv4RangesForVPC: ExtendedIP[];
  assignPublicIPv4Address: boolean;
  autoassignIPv4WithinVPC: boolean;
  checkValidation: LinodeCreateValidation;
  createType: CreateTypes;
  diskEncryptionEnabled: boolean;
  firewallId?: number;
  handleAgreementChange: () => void;
  handleFirewallChange: (firewallId: number) => void;
  handleIPv4RangesForVPC: (ranges: ExtendedIP[]) => void;
  handlePlacementGroupChange: (placementGroup: PlacementGroup | null) => void;
  handleShowApiAwarenessModal: () => void;
  handleSubmitForm: HandleSubmit;
  handleSubnetChange: (subnetId: number) => void;
  handleVLANChange: (updatedInterface: InterfacePayload) => void;
  handleVPCIPv4Change: (IPv4: string) => void;
  history: any;
  imageDisplayInfo: Info;
  ipamAddress: null | string;
  label: string;
  placementGroupSelection?: PlacementGroup;
  regionDisplayInfo: Info;
  resetCreationState: () => void;
  selectedSubnetId?: number;
  selectedVPCId?: number;
  setAuthorizedUsers: (usernames: string[]) => void;
  setBackupID: (id: number) => void;
  setSelectedVPC: (vpcID: number) => void;
  showApiAwarenessModal: boolean;
  showGDPRCheckbox: boolean;
  showGeneralError?: boolean;
  signedAgreement: boolean;
  toggleAssignPublicIPv4Address: () => void;
  toggleAutoassignIPv4WithinVPCEnabled: () => void;
  toggleBackupsEnabled: () => void;
  toggleDiskEncryptionEnabled: () => void;
  togglePrivateIPEnabled: () => void;
  typeDisplayInfo: TypeInfo;
  updateDiskSize: (size: number) => void;
  updateLabel: (label: string) => void;
  updateLinodeID: (id: number, diskSize?: number | undefined) => void;
  updatePassword: (password: string) => void;
  updateTags: (tags: Tag[]) => void;
  updateUserData: (userData: string) => void;
  userData: string | undefined;
  vlanLabel: null | string;
  vpcIPv4AddressOfLinode: string | undefined;
}

const errorMap = [
  'backup_id',
  'image',
  'label',
  'linode_id',
  'region',
  'root_pass',
  'stackscript_id',
  'type',
  'interfaces[1].label',
  'interfaces[1].ipam_address',
  'interfaces[0].subnet_id',
  'ipv4.vpc',
  'placement_group',
];

type InnerProps = WithTypesRegionsAndImages &
  ReduxStateProps &
  StackScriptFormStateHandlers &
  LinodeCreateProps;

type CombinedProps = AllFormStateAndHandlers &
  AppsData &
  WithFeatureFlagProps &
  ImagesProps &
  InnerProps &
  ReduxStateProps &
  RegionsProps &
  RouteComponentProps<{}> &
  WithAccountProps &
  WithDisplayData &
  WithLinodesProps &
  WithTypesProps;

interface State {
  hasError: boolean;
  numberOfNodes: number;
  planKey: string;
  selectedTab: number;
  stackScriptSelectedTab: number;
}

interface CreateTab extends Tab {
  type: CreateTypes;
}

interface LinodeCreateComponentProps extends CombinedProps, DispatchProps {}

export class LinodeCreate extends React.PureComponent<
  LinodeCreateComponentProps,
  State
> {
<<<<<<< HEAD
  constructor(props: LinodeCreateComponentProps) {
    super(props);

    /** Get the query params as an object, excluding the "?" */
    const queryParams = getQueryParamsFromQueryString(location.search);

    const _tabs: LinodeCreateType[] = [
      'Distributions',
      'One-Click',
      'StackScripts',
      'Images',
      'Backups',
      'Clone Linode',
    ];

    /** Will be -1 if the query param is not found */
    // eslint-disable-next-line @typescript-eslint/no-unused-vars
    const preSelectedTab = _tabs.findIndex((eachTab, index) => {
      return eachTab === queryParams.type;
    });

    // If there is no specified "type" in the query params, update the Redux state
    // so that the correct request is made when the form is submitted.
    if (!queryParams.type) {
      this.props.setTab(this.tabs[0].type);
    }

    this.state = {
      hasError: false,
      numberOfNodes: 0,
      planKey: v4(),
      selectedTab: preSelectedTab !== -1 ? preSelectedTab : 0,
      stackScriptSelectedTab:
        preSelectedTab === 2 && location.search.search('Community') > -1
          ? 1
          : 0,
    };
  }

  componentDidMount() {
    this.mounted = true;
    this.props.setTab(getInitialType());
  }

  componentDidUpdate(prevProps: any) {
    if (this.props.errors !== prevProps.errors) {
      this.handleAnalyticsFormError(getErrorMap(errorMap, this.props.errors));
    }

    if (this.props.location.search === prevProps.location.search) {
      return;
    }
    // This is for the case where a user is already on the create flow and click the "Marketplace" link in the PrimaryNav.
    // Because it is the same route, the component will not unmount and remount, so we need to manually update the tab state.
    // This fix provides an isolated solution for this specific case.
    // Hard to make this dynamic without a larger refactor because the relationship between the tabs and the query params is not straightforward at all.
    // ex: "One-Click" is `fromApp` creationType, and `fromImage` applies to both "Distributions" and "Images" creation flows so getting the index of the tab
    // based on the query param is not reliable.
    // It would be wise to consider rethinking this logic when we refactor the Linode Create flow. (M3-7572)
    if (getInitialType() === 'fromApp') {
      this.handleTabChange(1);
    }
  }

  componentWillUnmount() {
    this.mounted = false;
  }

  render() {
    const { selectedTab, stackScriptSelectedTab } = this.state;

    const {
      account,
      accountBackupsEnabled,
      errors,
      flags,
      formIsSubmitting,
      handleAgreementChange,
      handlePlacementGroupChange,
      handleShowApiAwarenessModal,
      imageDisplayInfo,
      imagesData,
      imagesError,
      imagesLoading,
      label,
      linodesData,
      linodesError,
      linodesLoading,
      regionDisplayInfo,
      regionsData,
      regionsError,
      regionsLoading,
      selectedRegionID,
      showApiAwarenessModal,
      showGDPRCheckbox,
      showGeneralError,
      signedAgreement,
      tags,
      typeDisplayInfo,
      typesData,
      typesError,
      typesLoading,
      updateLabel,
      updateTags,
      updateUserData,
      userCannotCreateLinode,
      ...rest
    } = this.props;

    const hasErrorFor = getErrorMap(errorMap, errors);
    const generalError = getErrorMap(errorMap, errors).none;
    const isDxToolsAdditionsEnabled = this.props.flags?.apicliDxToolsAdditions;
=======
  createLinode = () => {
    const payload = this.getPayload();
    const { selectedTab } = this.state;
    const selectedTabName = this.tabs[selectedTab].title as LinodeCreateType;
>>>>>>> 426c42c1

    try {
      CreateLinodeSchema.validateSync(payload, {
        abortEarly: true,
      });
      this.setState({ hasError: false });
    } catch (e) {
      this.setState({ hasError: true }, () => {
        scrollErrorIntoViewV2(this.createLinodeFormRef);
      });
    }
    this.props.handleSubmitForm(payload, this.props.selectedLinodeID);
    sendLinodeCreateFormSubmitEvent(
      'Create Linode',
      selectedTabName ?? 'Distributions',
      'v1'
    );
  };

  createLinodeFormRef = React.createRef<HTMLFormElement>();

  filterTypes = () => {
    const { createType, typesData } = this.props;
    const { selectedTab } = this.state;
    const currentTypes = filterCurrentTypes(typesData?.map(extendType));

    return ['fromBackup', 'fromImage'].includes(createType) && selectedTab !== 0
      ? currentTypes.filter((t) => t.class !== 'metal')
      : currentTypes;
  };

  getPayload = () => {
    const selectedRegion = this.props.selectedRegionID || '';

    const regionSupportsVLANs = doesRegionSupportFeature(
      selectedRegion,
      this.props.regionsData,
      'Vlans'
    );

    const regionSupportsVPCs = doesRegionSupportFeature(
      this.props.selectedRegionID ?? '',
      this.props.regionsData,
      'VPCs'
    );

    const regionSupportsDiskEncryption = doesRegionSupportFeature(
      this.props.selectedRegionID ?? '',
      this.props.regionsData,
      'Disk Encryption'
    );

    const hasDiskEncryptionAccountCapability = this.props.account.data?.capabilities?.includes(
      'Disk Encryption'
    );

    const isDiskEncryptionFeatureEnabled =
      this.props.flags.linodeDiskEncryption &&
      hasDiskEncryptionAccountCapability;

    const diskEncryptionPayload: EncryptionStatus = this.props
      .diskEncryptionEnabled
      ? 'enabled'
      : 'disabled';

    const placement_group_payload: CreateLinodePlacementGroupPayload = {
      id: this.props.placementGroupSelection?.id ?? -1,
    };

    // eslint-disable-next-line sonarjs/no-unused-collection
    const interfaces: InterfacePayload[] = [];

    const payload = {
      authorized_users: this.props.authorized_users,
      backup_id: this.props.selectedBackupID,
      backups_enabled: this.props.backupsEnabled,
      booted: true,
      disk_encryption:
        isDiskEncryptionFeatureEnabled && regionSupportsDiskEncryption
          ? diskEncryptionPayload
          : undefined,
      firewall_id:
        this.props.firewallId !== -1 ? this.props.firewallId : undefined,
      image: this.props.selectedImageID,
      label: this.props.label,
      placement_group:
        placement_group_payload.id !== -1 ? placement_group_payload : undefined,
      private_ip: this.props.privateIPEnabled,
      region: this.props.selectedRegionID ?? '',
      root_pass: this.props.password,
      stackscript_data: this.props.selectedUDFs,

      // StackScripts
      stackscript_id: this.props.selectedStackScriptID,
      tags: this.props.tags
        ? this.props.tags.map((eachTag) => eachTag.label)
        : [],
      type: this.props.selectedTypeID ?? '',
    };

    if (
      regionSupportsVPCs &&
      this.props.selectedVPCId !== undefined &&
      this.props.selectedVPCId !== -1
    ) {
      const vpcInterfaceData: InterfacePayload = {
        ip_ranges: this.props.additionalIPv4RangesForVPC
          .map((ipRange) => ipRange.address)
          .filter((ipRange) => ipRange !== ''),
        ipam_address: null,
        ipv4: {
          nat_1_1: this.props.assignPublicIPv4Address ? 'any' : undefined,
          vpc: this.props.autoassignIPv4WithinVPC
            ? undefined
            : this.props.vpcIPv4AddressOfLinode,
        },
        label: null,
        primary: true,
        purpose: 'vpc',
        subnet_id: this.props.selectedSubnetId,
        vpc_id: this.props.selectedVPCId,
      };

      interfaces.unshift(vpcInterfaceData);
    }

    if (
      regionSupportsVLANs &&
      this.props.selectedImageID &&
      Boolean(this.props.vlanLabel)
    ) {
      // The region must support VLANs and an image and VLAN
      // must be selected
      interfaces.push({
        ipam_address: this.props.ipamAddress,
        label: this.props.vlanLabel,
        purpose: 'vlan',
      });
    }

    if (this.props.userData) {
      payload['metadata'] = {
        user_data: utoa(this.props.userData),
      };
    }

    const vpcAssigned = interfaces.some(
      (_interface) => _interface.purpose === 'vpc'
    );
    const vlanAssigned = interfaces.some(
      (_interface) => _interface.purpose === 'vlan'
    );

    // Only submit 'interfaces' in the payload if there are VPCs
    // or VLANs
    if (interfaces.length > 0) {
      // Determine position of the default public interface

      // Case 1: VLAN assigned, no VPC assigned
      if (!vpcAssigned) {
        interfaces.unshift(defaultPublicInterface);
      }

      // Case 2: VPC assigned, no VLAN assigned, Private IP enabled
      if (!vlanAssigned && this.props.privateIPEnabled) {
        interfaces.push(defaultPublicInterface);
      }

      // Case 3: VPC and VLAN assigned + Private IP enabled
      if (vpcAssigned && vlanAssigned && this.props.privateIPEnabled) {
        interfaces.push(defaultPublicInterface);
      }

      payload['interfaces'] = interfaces;
    }

    return payload;
  };

  handleAnalyticsFormError = (
    errorMap: Partial<Record<string, string | undefined>>
  ) => {
    const { selectedTab } = this.state;
    const selectedTabName = this.tabs[selectedTab].title as LinodeCreateType;

    if (!errorMap) {
      return;
    }
    if (errorMap.region) {
      sendLinodeCreateFormErrorEvent(
        'Region not selected',
        selectedTabName ?? 'Distributions',
        'v1'
      );
    }
    if (errorMap.type) {
      sendLinodeCreateFormErrorEvent(
        'Plan not selected',
        selectedTabName ?? 'Distributions',
        'v1'
      );
    }
    if (errorMap.root_pass) {
      sendLinodeCreateFormErrorEvent(
        'Password not created',
        selectedTabName ?? 'Distributions',
        'v1'
      );
    }
  };

  handleClickCreateUsingCommandLine = () => {
    const payload = {
      authorized_users: this.props.authorized_users,
      backup_id: this.props.selectedBackupID,
      backups_enabled: this.props.backupsEnabled,
      booted: true,
      image: this.props.selectedImageID,
      label: this.props.label,
      private_ip: this.props.privateIPEnabled,
      region: this.props.selectedRegionID ?? '',
      root_pass: this.props.password,
      stackscript_data: this.props.selectedUDFs,
      // StackScripts
      stackscript_id: this.props.selectedStackScriptID,

      tags: this.props.tags
        ? this.props.tags.map((eachTag) => eachTag.label)
        : [],
      type: this.props.selectedTypeID ?? '',
    };
    sendApiAwarenessClickEvent('Button', 'Create Using Command Line');
    this.props.checkValidation(payload);
  };

  handleTabChange = (index: number) => {
    const prevTabIndex = this.state.selectedTab;

    this.props.resetCreationState();

    /** set the tab in redux state */
    this.props.setTab(this.tabs[index].type);

    /** Reset the plan panel since types may have shifted */

    this.setState({
      planKey: v4(),
      selectedTab: index,
    });

    // Do not fire the form event if a user is not switching to a different tab.
    // Prevents a double-firing on Marketplace because we manually handle the tab change.
    if (prevTabIndex !== index) {
      sendLinodeCreateFormStepEvent({
        action: 'click',
        category: 'tab',
        createType:
          (this.tabs[prevTabIndex].title as LinodeCreateType) ??
          'Distributions',
        label: `${this.tabs[index].title} Tab`,
        version: 'v1',
      });
    }
  };

  mounted: boolean = false;

  setNumberOfNodesForAppCluster = (num: number) => {
    this.setState({
      numberOfNodes: num,
    });
  };

  stackScriptTabs: CreateTab[] = [
    {
      routeName: `${this.props.match.url}?type=StackScripts&subtype=Account`,
      title: 'Account StackScripts',
      type: 'fromStackScript',
    },
    {
      routeName: `${this.props.match.url}?type=StackScripts&subtype=Community`,
      title: 'Community StackScripts',
      type: 'fromStackScript',
    },
  ];

  tabs: CreateTab[] = [
    {
      routeName: `${this.props.match.url}?type=Distributions`,
      title: 'Distributions',
      type: 'fromImage',
    },
    {
      routeName: `${this.props.match.url}?type=One-Click`,
      title: 'Marketplace',
      type: 'fromApp',
    },
    {
      routeName: `${this.props.match.url}?type=StackScripts`,
      title: 'StackScripts',
      type: 'fromStackScript',
    },
    {
      routeName: `${this.props.match.url}?type=Images`,
      title: 'Images',
      type: 'fromImage',
    },
    {
      routeName: `${this.props.match.url}?type=Backups`,
      title: 'Backups',
      type: 'fromBackup',
    },
    {
      routeName: `${this.props.match.url}?type=Clone%20Linode`,
      title: 'Clone Linode',
      type: 'fromLinode',
    },
  ];

  constructor(props: LinodeCreateComponentProps) {
    super(props);

    /** Get the query params as an object, excluding the "?" */
    const queryParams = getQueryParamsFromQueryString<LinodeCreateQueryParams>(
      location.search
    );

    const _tabs: LinodeCreateType[] = [
      'Distributions',
      'One-Click',
      'StackScripts',
      'Images',
      'Backups',
      'Clone Linode',
    ];

    /** Will be -1 if the query param is not found */
    // eslint-disable-next-line @typescript-eslint/no-unused-vars
    const preSelectedTab = _tabs.findIndex((eachTab, index) => {
      return eachTab === queryParams.type;
    });

    // If there is no specified "type" in the query params, update the Redux state
    // so that the correct request is made when the form is submitted.
    if (!queryParams.type) {
      this.props.setTab(this.tabs[0].type);
    }

    this.state = {
      hasError: false,
      numberOfNodes: 0,
      planKey: v4(),
      selectedTab: preSelectedTab !== -1 ? preSelectedTab : 0,
      stackScriptSelectedTab:
        preSelectedTab === 2 && location.search.search('Community') > -1
          ? 1
          : 0,
    };
  }

  componentDidMount() {
    this.mounted = true;
    this.props.setTab(getInitialType());
  }

  componentDidUpdate(prevProps: any) {
    if (this.props.errors !== prevProps.errors) {
      this.handleAnalyticsFormError(getErrorMap(errorMap, this.props.errors));
    }

    if (this.props.location.search === prevProps.location.search) {
      return;
    }
    // This is for the case where a user is already on the create flow and click the "Marketplace" link in the PrimaryNav.
    // Because it is the same route, the component will not unmount and remount, so we need to manually update the tab state.
    // This fix provides an isolated solution for this specific case.
    // Hard to make this dynamic without a larger refactor because the relationship between the tabs and the query params is not straightforward at all.
    // ex: "One-Click" is `fromApp` creationType, and `fromImage` applies to both "Distributions" and "Images" creation flows so getting the index of the tab
    // based on the query param is not reliable.
    // It would be wise to consider rethinking this logic when we refactor the Linode Create flow. (M3-7572)
    if (getInitialType() === 'fromApp') {
      this.handleTabChange(1);
    }
  }

  componentWillUnmount() {
    this.mounted = false;
  }

  render() {
    const { selectedTab, stackScriptSelectedTab } = this.state;

    const {
      account,
      accountBackupsEnabled,
      errors,
      flags,
      formIsSubmitting,
      handleAgreementChange,
      handlePlacementGroupChange,
      handleShowApiAwarenessModal,
      imageDisplayInfo,
      imagesData,
      imagesError,
      imagesLoading,
      label,
      linodesData,
      linodesError,
      linodesLoading,
      regionDisplayInfo,
      regionsData,
      regionsError,
      regionsLoading,
      selectedRegionID,
      showApiAwarenessModal,
      showGDPRCheckbox,
      showGeneralError,
      signedAgreement,
      tags,
      typeDisplayInfo,
      typesData,
      typesError,
      typesLoading,
      updateLabel,
      updateTags,
      updateUserData,
      userCannotCreateLinode,
      ...rest
    } = this.props;

    const hasErrorFor = getErrorMap(errorMap, errors);
    const generalError = getErrorMap(errorMap, errors).none;

    if (regionsLoading || imagesLoading || linodesLoading || typesLoading) {
      return <CircleProgress />;
    }

    if (regionsError || imagesError || linodesError || typesError) {
      return (
        <ErrorState errorText="There was an issue loading Linode creation options." />
      );
    }

    if (!linodesData || !imagesData || !regionsData || !typesData) {
      return null;
    }

    const tagsInputProps = {
      disabled: userCannotCreateLinode,
      onChange: updateTags,
      tagError: hasErrorFor.tags,
      value: tags || [],
    };

    const hasBackups = Boolean(
      this.props.backupsEnabled || accountBackupsEnabled
    );

    const hasDiskEncryptionAccountCapability = account.data?.capabilities?.includes(
      'Disk Encryption'
    );

    const isDiskEncryptionFeatureEnabled =
      flags.linodeDiskEncryption && hasDiskEncryptionAccountCapability;

    const displaySections = [];
    if (imageDisplayInfo) {
      displaySections.push(imageDisplayInfo);
    }

    if (regionDisplayInfo) {
      displaySections.push({
        details: regionDisplayInfo.details,
        title: regionDisplayInfo.title,
      });
    }

    const linodeIsInDistributedRegion = getIsDistributedRegion(
      regionsData,
      selectedRegionID ?? ''
    );

    const regionSupportsDiskEncryption = doesRegionSupportFeature(
      this.props.selectedRegionID ?? '',
      this.props.regionsData,
      'Disk Encryption'
    );

    if (typeDisplayInfo) {
      const typeDisplayInfoCopy = cloneDeep(typeDisplayInfo);

      // Always display monthly cost to two decimals
      typeDisplayInfoCopy.details = `$${renderMonthlyPriceToCorrectDecimalPlace(
        typeDisplayInfo.monthly
      )}/month`;

      if (this.props.createType === 'fromApp' && this.state.numberOfNodes > 0) {
        const { hourlyPrice, monthlyPrice } = getMonthlyAndHourlyNodePricing(
          typeDisplayInfoCopy?.monthly,
          typeDisplayInfoCopy?.hourly,
          this.state.numberOfNodes
        );

        typeDisplayInfoCopy.details = `${
          this.state.numberOfNodes
        } Nodes - $${renderMonthlyPriceToCorrectDecimalPlace(
          monthlyPrice
        )}/month $${hourlyPrice ?? UNKNOWN_PRICE}/hr`;
      }

      // @TODO Gecko: Remove $0 hardcoding once Gecko is in GA
      if (linodeIsInDistributedRegion) {
        displaySections.push({
          ...typeDisplayInfoCopy,
          details: '$0/month',
          hourly: 0,
          monthly: 0,
        });
      } else {
        displaySections.push(typeDisplayInfoCopy);
      }
    }

    const type = typesData.find(
      (type) => type.id === this.props.selectedTypeID
    );

    const backupsMonthlyPrice:
      | PriceObject['monthly']
      | undefined = getMonthlyBackupsPrice({
      region: selectedRegionID,
      type,
    });

    if (
      hasBackups &&
      typeDisplayInfo &&
      backupsMonthlyPrice &&
      !linodeIsInDistributedRegion
    ) {
      displaySections.push(
        renderBackupsDisplaySection(accountBackupsEnabled, backupsMonthlyPrice)
      );
    }

    if (
      isDiskEncryptionFeatureEnabled &&
      regionSupportsDiskEncryption &&
      this.props.diskEncryptionEnabled
    ) {
      displaySections.push({
        title: 'Encrypted',
      });
    }

    if (this.props.vlanLabel) {
      displaySections.push({
        title: 'VLAN Attached',
      });
    }

    if (this.props.privateIPEnabled) {
      displaySections.push({
        title: 'Private IP',
      });
    }

    if (this.props.placementGroupSelection) {
      displaySections.push({
        title: 'Assigned to Placement Group',
      });
    }

    if (
      this.props.selectedVPCId !== undefined &&
      this.props.selectedVPCId !== -1
    ) {
      displaySections.push({
        title: 'VPC Assigned',
      });
    }

    if (
      this.props.firewallId !== null &&
      this.props.firewallId !== undefined &&
      this.props.firewallId !== -1
    ) {
      displaySections.push({
        title: 'Firewall Assigned',
      });
    }

    const selectedLinode = this.props.linodesData?.find(
      (image) => image.id === this.props.selectedLinodeID
    );

    const imageIsCloudInitCompatible =
      this.props.selectedImageID &&
      this.props.imagesData[this.props.selectedImageID]?.capabilities?.includes(
        'cloud-init'
      );

    const linodeIsCloudInitCompatible =
      this.props.selectedLinodeID &&
      selectedLinode?.image &&
      this.props.imagesData[selectedLinode?.image]?.capabilities?.includes(
        'cloud-init'
      );

    const showUserData =
      this.props.flags.metadata &&
      regionSupportsMetadata(
        this.props.regionsData,
        this.props.selectedRegionID ?? ''
      ) &&
      (imageIsCloudInitCompatible || linodeIsCloudInitCompatible);

    const isDistributedRegionSelected = Boolean(
      flags.gecko2?.enabled &&
        getIsDistributedRegion(regionsData, this.props.selectedRegionID ?? '')
    );

    return (
      <StyledForm ref={this.createLinodeFormRef}>
        <Grid className="py0">
          {hasErrorFor.none && !!showGeneralError && (
            <Notice spacingTop={8} text={hasErrorFor.none} variant="error" />
          )}
          {generalError && (
            <Notice spacingTop={8} variant="error">
              <ErrorMessage entityType="linode_id" message={generalError} />
            </Notice>
          )}
          {userCannotCreateLinode && (
            <Notice
              text={
                "You don't have permissions to create a new Linode. Please contact an account administrator for details."
              }
              important
              variant="error"
            />
          )}
          <Stack gap={3}>
            <Tabs
              defaultIndex={selectedTab}
              index={selectedTab}
              onChange={this.handleTabChange}
            >
              <TabLinkList tabs={this.tabs} />
              <TabPanels>
                <SafeTabPanel index={0}>
                  <FromImageContent
                    accountBackupsEnabled={accountBackupsEnabled}
                    error={hasErrorFor.image}
                    imagePanelTitle="Choose an OS"
                    imagesData={imagesData!}
                    regionsData={regionsData!}
                    typesData={typesData!}
                    userCannotCreateLinode={userCannotCreateLinode}
                    variant="public"
                    {...rest}
                  />
                </SafeTabPanel>
                <SafeTabPanel index={1}>
                  <FromAppsContent
                    setNumberOfNodesForAppCluster={
                      this.setNumberOfNodesForAppCluster
                    }
                    // error={hasErrorFor.image}
                    accountBackupsEnabled={accountBackupsEnabled}
                    errors={errors}
                    flags={flags}
                    imagesData={imagesData!}
                    regionsData={regionsData!}
                    typesData={typesData!}
                    userCannotCreateLinode={userCannotCreateLinode}
                    {...rest}
                  />
                </SafeTabPanel>
                <SafeTabPanel index={2}>
                  <Tabs defaultIndex={stackScriptSelectedTab}>
                    <StyledPaper>
                      <Typography variant="h2">Create From:</Typography>
                      <TabLinkList tabs={this.stackScriptTabs} />
                      <StyledTabPanel>
                        <SafeTabPanel index={0}>
                          <FromStackScriptContent
                            accountBackupsEnabled={accountBackupsEnabled}
                            category="account"
                            errors={errors}
                            header={'Select a StackScript'}
                            imagesData={imagesData!}
                            regionsData={regionsData!}
                            request={getMineAndAccountStackScripts}
                            typesData={typesData!}
                            userCannotCreateLinode={userCannotCreateLinode}
                            {...rest}
                          />
                        </SafeTabPanel>
                        <SafeTabPanel index={1}>
                          <FromStackScriptContent
                            accountBackupsEnabled={accountBackupsEnabled}
                            category="community"
                            errors={errors}
                            header={'Select a StackScript'}
                            imagesData={imagesData!}
                            regionsData={regionsData!}
                            request={getCommunityStackscripts}
                            typesData={typesData!}
                            userCannotCreateLinode={userCannotCreateLinode}
                            {...rest}
                          />
                        </SafeTabPanel>
                      </StyledTabPanel>
                    </StyledPaper>
                  </Tabs>
                </SafeTabPanel>
                <SafeTabPanel index={3}>
                  <FromImageContent
                    accountBackupsEnabled={accountBackupsEnabled}
                    imagePanelTitle="Choose an Image"
                    imagesData={imagesData}
                    regionsData={regionsData!}
                    selectedRegionID={selectedRegionID}
                    typesData={typesData!}
                    userCannotCreateLinode={userCannotCreateLinode}
                    variant={'private'}
                    {...rest}
                  />
                </SafeTabPanel>
                <SafeTabPanel index={4}>
                  <FromBackupsContent
                    accountBackupsEnabled={accountBackupsEnabled}
                    errors={errors}
                    imagesData={imagesData!}
                    linodesData={linodesData!}
                    regionsData={regionsData!}
                    typesData={typesData!}
                    userCannotCreateLinode={userCannotCreateLinode}
                    {...restoreBackup}
                    {...rest}
                  />
                </SafeTabPanel>
                <SafeTabPanel index={5}>
                  <FromLinodeContent
                    accountBackupsEnabled={accountBackupsEnabled}
                    errors={errors}
                    imagesData={imagesData!}
                    linodesData={linodesData!}
                    regionsData={regionsData!}
                    typesData={typesData!}
                    userCannotCreateLinode={userCannotCreateLinode}
                    {...rest}
                  />
                </SafeTabPanel>
              </TabPanels>
            </Tabs>

            {this.props.createType !== 'fromBackup' && (
              <SelectRegionPanel
                currentCapability="Linodes"
                data-qa-select-region-panel
                disabled={userCannotCreateLinode}
                error={hasErrorFor.region}
                handleSelection={this.props.updateRegionID}
                helperText={this.props.regionHelperText}
                selectedId={this.props.selectedRegionID}
                selectedImageId={this.props.selectedImageID}
                selectedLinodeTypeId={this.props.selectedTypeID}
                updateTypeID={this.props.updateTypeID}
              />
            )}
            <PlansPanel
              docsLink={
                <DocsLink
                  onClick={() => {
                    sendLinodeCreateFlowDocsClickEvent('Choosing a Plan');
                    sendLinodeCreateFormStepEvent({
                      action: 'click',
                      category: 'link',
                      createType:
                        (this.tabs[selectedTab].title as LinodeCreateType) ??
                        'Distributions',
                      label: 'Choosing a Plan',
                      version: 'v1',
                    });
                  }}
                  href="https://www.linode.com/docs/guides/choosing-a-compute-instance-plan/"
                  label="Choosing a Plan"
                />
              }
              data-qa-select-plan
              disabled={userCannotCreateLinode}
              disabledClasses={this.props.disabledClasses}
              error={hasErrorFor.type}
              isCreate
              key={this.state.planKey}
              linodeID={this.props.selectedLinodeID}
              onSelect={this.props.updateTypeID}
              regionsData={regionsData!}
              selectedId={this.props.selectedTypeID}
              selectedRegionID={selectedRegionID}
              showLimits
              types={this.filterTypes()}
            />
          </Stack>
          <DetailsPanel
            labelFieldProps={{
              disabled: userCannotCreateLinode,
              errorText: hasErrorFor.label,
              label: 'Linode Label',
              onChange: (e) => updateLabel(e.target.value),
              value: label || '',
            }}
            selectedPlacementGroupId={
              this.props.placementGroupSelection?.id ?? null
            }
            tagsInputProps={
              this.props.createType !== 'fromLinode'
                ? tagsInputProps
                : undefined
            }
            data-qa-details-panel
            error={hasErrorFor.placement_group}
            handlePlacementGroupChange={handlePlacementGroupChange}
            selectedRegionId={selectedRegionID}
          />
          {/* Hide for backups and clone */}
          {!['fromBackup', 'fromLinode'].includes(this.props.createType) && (
            <AccessPanel
              disabledReason={
                !this.props.selectedImageID
                  ? 'You must select an image to set a root password'
                  : ''
              }
              toggleDiskEncryptionEnabled={
                this.props.toggleDiskEncryptionEnabled
              }
              authorizedUsers={this.props.authorized_users}
              data-qa-access-panel
              disabled={!this.props.selectedImageID || userCannotCreateLinode}
              diskEncryptionEnabled={this.props.diskEncryptionEnabled}
              displayDiskEncryption
              error={hasErrorFor.root_pass}
              handleChange={this.props.updatePassword}
              password={this.props.password}
              selectedRegion={this.props.selectedRegionID}
              setAuthorizedUsers={this.props.setAuthorizedUsers}
            />
          )}
          <VPCPanel
            toggleAssignPublicIPv4Address={
              this.props.toggleAssignPublicIPv4Address
            }
            toggleAutoassignIPv4WithinVPCEnabled={
              this.props.toggleAutoassignIPv4WithinVPCEnabled
            }
            additionalIPv4RangesForVPC={this.props.additionalIPv4RangesForVPC}
            assignPublicIPv4Address={this.props.assignPublicIPv4Address}
            autoassignIPv4WithinVPC={this.props.autoassignIPv4WithinVPC}
            from="linodeCreate"
            handleIPv4RangeChange={this.props.handleIPv4RangesForVPC}
            handleSelectVPC={this.props.setSelectedVPC}
            handleSubnetChange={this.props.handleSubnetChange}
            handleVPCIPv4Change={this.props.handleVPCIPv4Change}
            region={this.props.selectedRegionID}
            selectedSubnetId={this.props.selectedSubnetId}
            selectedVPCId={this.props.selectedVPCId}
            subnetError={hasErrorFor['interfaces[0].subnet_id']}
            vpcIPv4AddressOfLinode={this.props.vpcIPv4AddressOfLinode}
            vpcIPv4Error={hasErrorFor['ipv4.vpc']}
          />
          {this.props.flags.linodeCreateWithFirewall && (
            <SelectFirewallPanel
              helperText={
                <Typography>
                  Assign an existing Firewall to this Linode to control inbound
                  and outbound network traffic.{' '}
                  <Link
                    onClick={() =>
                      sendLinodeCreateFormStepEvent({
                        action: 'click',
                        category: 'link',
                        createType:
                          (this.tabs[selectedTab].title as LinodeCreateType) ??
                          'Distributions',
                        formStepName: 'Firewall Panel',
                        label: 'Learn more',
                        version: 'v1',
                      })
                    }
                    to={FIREWALL_GET_STARTED_LINK}
                  >
                    Learn more
                  </Link>
                  .
                </Typography>
              }
              disabled={userCannotCreateLinode}
              entityType="linode"
              handleFirewallChange={this.props.handleFirewallChange}
              selectedFirewallId={this.props.firewallId || -1}
            />
          )}
          <AddonsPanel
            diskEncryptionEnabled={
              regionSupportsDiskEncryption && this.props.diskEncryptionEnabled
            }
            userData={{
              createType: this.props.createType,
              onChange: updateUserData,
              showUserData: Boolean(showUserData),
              userData: this.props.userData,
            }}
            accountBackups={accountBackupsEnabled}
            backups={this.props.backupsEnabled}
            backupsMonthlyPrice={backupsMonthlyPrice}
            changeBackups={this.props.toggleBackupsEnabled}
            createType={this.props.createType}
            data-qa-addons-panel
            disabled={userCannotCreateLinode}
            handleVLANChange={this.props.handleVLANChange}
            ipamAddress={this.props.ipamAddress || ''}
            ipamError={hasErrorFor['interfaces[1].ipam_address']}
            isDistributedRegionSelected={isDistributedRegionSelected}
            isPrivateIPChecked={this.props.privateIPEnabled}
            labelError={hasErrorFor['interfaces[1].label']}
            linodesData={this.props.linodesData}
            selectedImageID={this.props.selectedImageID}
            selectedLinodeID={this.props.selectedLinodeID}
            selectedRegionID={this.props.selectedRegionID}
            selectedTypeID={this.props.selectedTypeID}
            togglePrivateIP={this.props.togglePrivateIPEnabled}
            vlanLabel={this.props.vlanLabel || ''}
          />
          <CheckoutSummary
            data-qa-checkout-bar
            displaySections={displaySections}
            heading={`Summary ${this.props.label}`}
          />
          <Box
            alignItems="center"
            display="flex"
            flexWrap="wrap"
            justifyContent={showGDPRCheckbox ? 'space-between' : 'flex-end'}
          >
            <StyledMessageDiv showGDPRCheckbox={!!showGDPRCheckbox}>
              <SMTPRestrictionText>
                {({ text }) => <Grid xs={12}>{text}</Grid>}
              </SMTPRestrictionText>
              {showGDPRCheckbox ? (
                <EUAgreementCheckbox
                  centerCheckbox
                  checked={signedAgreement}
                  onChange={handleAgreementChange}
                />
              ) : null}
            </StyledMessageDiv>
          </Box>
          <StyledButtonGroupBox
            alignItems="center"
            display="flex"
            justifyContent="flex-end"
          >
            <StyledCreateButton
              disabled={
                formIsSubmitting ||
                userCannotCreateLinode ||
                (showGDPRCheckbox && !signedAgreement)
              }
<<<<<<< HEAD
              onClick={() =>
                this.handleClickCreateUsingCommandLine(
                  isDxToolsAdditionsEnabled
                )
              }
              buttonType="outlined"
              data-qa-api-cli-linode
            >
              {isDxToolsAdditionsEnabled
                ? 'View Code Snippets'
                : 'Create using command line'}
=======
              buttonType="outlined"
              data-qa-api-cli-linode
              onClick={this.handleClickCreateUsingCommandLine}
            >
              Create using command line
>>>>>>> 426c42c1
            </StyledCreateButton>
            <StyledCreateButton
              disabled={
                formIsSubmitting ||
                userCannotCreateLinode ||
                (showGDPRCheckbox && !signedAgreement)
              }
              buttonType="primary"
              data-qa-deploy-linode
              loading={formIsSubmitting}
              onClick={this.createLinode}
            >
              Create Linode
            </StyledCreateButton>
            <ApiAwarenessModal
              isOpen={showApiAwarenessModal}
              onClose={handleShowApiAwarenessModal}
              payLoad={this.getPayload()}
            />
          </StyledButtonGroupBox>
        </Grid>
      </StyledForm>
<<<<<<< HEAD
    );
  }

  createLinode = () => {
    const payload = this.getPayload();
    const { selectedTab } = this.state;
    const selectedTabName = this.tabs[selectedTab].title as LinodeCreateType;

    try {
      CreateLinodeSchema.validateSync(payload, {
        abortEarly: true,
      });
      this.setState({ hasError: false });
    } catch (e) {
      this.setState({ hasError: true }, () => {
        scrollErrorIntoViewV2(this.createLinodeFormRef);
      });
    }
    this.props.handleSubmitForm(payload, this.props.selectedLinodeID);
    sendLinodeCreateFormSubmitEvent(
      'Create Linode',
      selectedTabName ?? 'Distributions',
      'v1'
    );
  };

  createLinodeFormRef = React.createRef<HTMLFormElement>();

  filterTypes = () => {
    const { createType, typesData } = this.props;
    const { selectedTab } = this.state;
    const currentTypes = filterCurrentTypes(typesData?.map(extendType));

    return ['fromBackup', 'fromImage'].includes(createType) && selectedTab !== 0
      ? currentTypes.filter((t) => t.class !== 'metal')
      : currentTypes;
  };

  getPayload = () => {
    const selectedRegion = this.props.selectedRegionID || '';

    const regionSupportsVLANs = doesRegionSupportFeature(
      selectedRegion,
      this.props.regionsData,
      'Vlans'
    );

    const regionSupportsVPCs = doesRegionSupportFeature(
      this.props.selectedRegionID ?? '',
      this.props.regionsData,
      'VPCs'
    );

    const regionSupportsDiskEncryption = doesRegionSupportFeature(
      this.props.selectedRegionID ?? '',
      this.props.regionsData,
      'Disk Encryption'
    );

    const hasDiskEncryptionAccountCapability = this.props.account.data?.capabilities?.includes(
      'Disk Encryption'
    );

    const isDiskEncryptionFeatureEnabled =
      this.props.flags.linodeDiskEncryption &&
      hasDiskEncryptionAccountCapability;

    const diskEncryptionPayload: EncryptionStatus = this.props
      .diskEncryptionEnabled
      ? 'enabled'
      : 'disabled';

    const placement_group_payload: CreateLinodePlacementGroupPayload = {
      id: this.props.placementGroupSelection?.id ?? -1,
    };

    // eslint-disable-next-line sonarjs/no-unused-collection
    const interfaces: InterfacePayload[] = [];

    const payload = {
      authorized_users: this.props.authorized_users,
      backup_id: this.props.selectedBackupID,
      backups_enabled: this.props.backupsEnabled,
      booted: true,
      disk_encryption:
        isDiskEncryptionFeatureEnabled && regionSupportsDiskEncryption
          ? diskEncryptionPayload
          : undefined,
      firewall_id:
        this.props.firewallId !== -1 ? this.props.firewallId : undefined,
      image: this.props.selectedImageID,
      label: this.props.label,
      placement_group:
        placement_group_payload.id !== -1 ? placement_group_payload : undefined,
      private_ip: this.props.privateIPEnabled,
      region: this.props.selectedRegionID ?? '',
      root_pass: this.props.password,
      stackscript_data: this.props.selectedUDFs,

      // StackScripts
      stackscript_id: this.props.selectedStackScriptID,
      tags: this.props.tags
        ? this.props.tags.map((eachTag) => eachTag.label)
        : [],
      type: this.props.selectedTypeID ?? '',
    };

    if (
      regionSupportsVPCs &&
      this.props.selectedVPCId !== undefined &&
      this.props.selectedVPCId !== -1
    ) {
      const vpcInterfaceData: InterfacePayload = {
        ip_ranges: this.props.additionalIPv4RangesForVPC
          .map((ipRange) => ipRange.address)
          .filter((ipRange) => ipRange !== ''),
        ipam_address: null,
        ipv4: {
          nat_1_1: this.props.assignPublicIPv4Address ? 'any' : undefined,
          vpc: this.props.autoassignIPv4WithinVPC
            ? undefined
            : this.props.vpcIPv4AddressOfLinode,
        },
        label: null,
        primary: true,
        purpose: 'vpc',
        subnet_id: this.props.selectedSubnetId,
        vpc_id: this.props.selectedVPCId,
      };

      interfaces.unshift(vpcInterfaceData);
    }

    if (
      regionSupportsVLANs &&
      this.props.selectedImageID &&
      Boolean(this.props.vlanLabel)
    ) {
      // The region must support VLANs and an image and VLAN
      // must be selected
      interfaces.push({
        ipam_address: this.props.ipamAddress,
        label: this.props.vlanLabel,
        purpose: 'vlan',
      });
    }

    if (this.props.userData) {
      payload['metadata'] = {
        user_data: utoa(this.props.userData),
      };
    }

    const vpcAssigned = interfaces.some(
      (_interface) => _interface.purpose === 'vpc'
    );
    const vlanAssigned = interfaces.some(
      (_interface) => _interface.purpose === 'vlan'
    );

    // Only submit 'interfaces' in the payload if there are VPCs
    // or VLANs
    if (interfaces.length > 0) {
      // Determine position of the default public interface

      // Case 1: VLAN assigned, no VPC assigned
      if (!vpcAssigned) {
        interfaces.unshift(defaultPublicInterface);
      }

      // Case 2: VPC assigned, no VLAN assigned, Private IP enabled
      if (!vlanAssigned && this.props.privateIPEnabled) {
        interfaces.push(defaultPublicInterface);
      }

      // Case 3: VPC and VLAN assigned + Private IP enabled
      if (vpcAssigned && vlanAssigned && this.props.privateIPEnabled) {
        interfaces.push(defaultPublicInterface);
      }

      payload['interfaces'] = interfaces;
    }

    return payload;
  };

  handleAnalyticsFormError = (
    errorMap: Partial<Record<string, string | undefined>>
  ) => {
    const { selectedTab } = this.state;
    const selectedTabName = this.tabs[selectedTab].title as LinodeCreateType;

    if (!errorMap) {
      return;
    }
    if (errorMap.region) {
      sendLinodeCreateFormErrorEvent(
        'Region not selected',
        selectedTabName ?? 'Distributions',
        'v1'
      );
    }
    if (errorMap.type) {
      sendLinodeCreateFormErrorEvent(
        'Plan not selected',
        selectedTabName ?? 'Distributions',
        'v1'
      );
    }
    if (errorMap.root_pass) {
      sendLinodeCreateFormErrorEvent(
        'Password not created',
        selectedTabName ?? 'Distributions',
        'v1'
      );
    }
  };

  handleClickCreateUsingCommandLine = (
    isDxToolsAdditionsEnabled: boolean | undefined
  ) => {
    const payload = {
      authorized_users: this.props.authorized_users,
      backup_id: this.props.selectedBackupID,
      backups_enabled: this.props.backupsEnabled,
      booted: true,
      image: this.props.selectedImageID,
      label: this.props.label,
      private_ip: this.props.privateIPEnabled,
      region: this.props.selectedRegionID ?? '',
      root_pass: this.props.password,
      stackscript_data: this.props.selectedUDFs,
      // StackScripts
      stackscript_id: this.props.selectedStackScriptID,

      tags: this.props.tags
        ? this.props.tags.map((eachTag) => eachTag.label)
        : [],
      type: this.props.selectedTypeID ?? '',
    };
    sendApiAwarenessClickEvent(
      'Button',
      isDxToolsAdditionsEnabled
        ? 'View Code Snippets'
        : 'Create Using Command Line'
    );
    this.props.checkValidation(payload);
  };

  handleTabChange = (index: number) => {
    const prevTabIndex = this.state.selectedTab;

    this.props.resetCreationState();

    /** set the tab in redux state */
    this.props.setTab(this.tabs[index].type);

    /** Reset the plan panel since types may have shifted */

    this.setState({
      planKey: v4(),
      selectedTab: index,
    });

    // Do not fire the form event if a user is not switching to a different tab.
    // Prevents a double-firing on Marketplace because we manually handle the tab change.
    if (prevTabIndex !== index) {
      sendLinodeCreateFormStepEvent({
        action: 'click',
        category: 'tab',
        createType:
          (this.tabs[prevTabIndex].title as LinodeCreateType) ??
          'Distributions',
        label: `${this.tabs[index].title} Tab`,
        version: 'v1',
      });
    }
  };

  mounted: boolean = false;

  setNumberOfNodesForAppCluster = (num: number) => {
    this.setState({
      numberOfNodes: num,
    });
  };

  stackScriptTabs: CreateTab[] = [
    {
      routeName: `${this.props.match.url}?type=StackScripts&subtype=Account`,
      title: 'Account StackScripts',
      type: 'fromStackScript',
    },
    {
      routeName: `${this.props.match.url}?type=StackScripts&subtype=Community`,
      title: 'Community StackScripts',
      type: 'fromStackScript',
    },
  ];

  tabs: CreateTab[] = [
    {
      routeName: `${this.props.match.url}?type=Distributions`,
      title: 'Distributions',
      type: 'fromImage',
    },
    {
      routeName: `${this.props.match.url}?type=One-Click`,
      title: 'Marketplace',
      type: 'fromApp',
    },
    {
      routeName: `${this.props.match.url}?type=StackScripts`,
      title: 'StackScripts',
      type: 'fromStackScript',
    },
    {
      routeName: `${this.props.match.url}?type=Images`,
      title: 'Images',
      type: 'fromImage',
    },
    {
      routeName: `${this.props.match.url}?type=Backups`,
      title: 'Backups',
      type: 'fromBackup',
    },
    {
      routeName: `${this.props.match.url}?type=Clone%20Linode`,
      title: 'Clone Linode',
      type: 'fromLinode',
    },
  ];
=======
    );
  }
>>>>>>> 426c42c1
}

export const defaultPublicInterface: InterfacePayload = {
  ipam_address: '',
  label: '',
  purpose: 'public',
};

interface DispatchProps {
  setTab: (value: CreateTypes) => void;
}

const mapDispatchToProps: MapDispatchToProps<DispatchProps, CombinedProps> = (
  dispatch
) => ({
  setTab: (value) => dispatch(handleChangeCreateType(value)),
});

const connected = connect(undefined, mapDispatchToProps);

export default connected(LinodeCreate);<|MERGE_RESOLUTION|>--- conflicted
+++ resolved
@@ -107,10 +107,7 @@
 import type { WithTypesProps } from 'src/containers/types.container';
 import type { WithLinodesProps } from 'src/containers/withLinodes.container';
 import type { LinodeCreateType } from 'src/features/Linodes/LinodesCreate/types';
-<<<<<<< HEAD
-=======
 import type { LinodeCreateQueryParams } from 'src/features/Linodes/types';
->>>>>>> 426c42c1
 import type { CreateTypes } from 'src/store/linodeCreate/linodeCreate.actions';
 import type { ExtendedIP } from 'src/utilities/ipUtils';
 
@@ -216,12 +213,343 @@
   LinodeCreateComponentProps,
   State
 > {
-<<<<<<< HEAD
+  createLinode = () => {
+    const payload = this.getPayload();
+    const { selectedTab } = this.state;
+    const selectedTabName = this.tabs[selectedTab].title as LinodeCreateType;
+
+    try {
+      CreateLinodeSchema.validateSync(payload, {
+        abortEarly: true,
+      });
+      this.setState({ hasError: false });
+    } catch (e) {
+      this.setState({ hasError: true }, () => {
+        scrollErrorIntoViewV2(this.createLinodeFormRef);
+      });
+    }
+    this.props.handleSubmitForm(payload, this.props.selectedLinodeID);
+    sendLinodeCreateFormSubmitEvent(
+      'Create Linode',
+      selectedTabName ?? 'Distributions',
+      'v1'
+    );
+  };
+
+  createLinodeFormRef = React.createRef<HTMLFormElement>();
+
+  filterTypes = () => {
+    const { createType, typesData } = this.props;
+    const { selectedTab } = this.state;
+    const currentTypes = filterCurrentTypes(typesData?.map(extendType));
+
+    return ['fromBackup', 'fromImage'].includes(createType) && selectedTab !== 0
+      ? currentTypes.filter((t) => t.class !== 'metal')
+      : currentTypes;
+  };
+
+  getPayload = () => {
+    const selectedRegion = this.props.selectedRegionID || '';
+
+    const regionSupportsVLANs = doesRegionSupportFeature(
+      selectedRegion,
+      this.props.regionsData,
+      'Vlans'
+    );
+
+    const regionSupportsVPCs = doesRegionSupportFeature(
+      this.props.selectedRegionID ?? '',
+      this.props.regionsData,
+      'VPCs'
+    );
+
+    const regionSupportsDiskEncryption = doesRegionSupportFeature(
+      this.props.selectedRegionID ?? '',
+      this.props.regionsData,
+      'Disk Encryption'
+    );
+
+    const hasDiskEncryptionAccountCapability = this.props.account.data?.capabilities?.includes(
+      'Disk Encryption'
+    );
+
+    const isDiskEncryptionFeatureEnabled =
+      this.props.flags.linodeDiskEncryption &&
+      hasDiskEncryptionAccountCapability;
+
+    const diskEncryptionPayload: EncryptionStatus = this.props
+      .diskEncryptionEnabled
+      ? 'enabled'
+      : 'disabled';
+
+    const placement_group_payload: CreateLinodePlacementGroupPayload = {
+      id: this.props.placementGroupSelection?.id ?? -1,
+    };
+
+    // eslint-disable-next-line sonarjs/no-unused-collection
+    const interfaces: InterfacePayload[] = [];
+
+    const payload = {
+      authorized_users: this.props.authorized_users,
+      backup_id: this.props.selectedBackupID,
+      backups_enabled: this.props.backupsEnabled,
+      booted: true,
+      disk_encryption:
+        isDiskEncryptionFeatureEnabled && regionSupportsDiskEncryption
+          ? diskEncryptionPayload
+          : undefined,
+      firewall_id:
+        this.props.firewallId !== -1 ? this.props.firewallId : undefined,
+      image: this.props.selectedImageID,
+      label: this.props.label,
+      placement_group:
+        placement_group_payload.id !== -1 ? placement_group_payload : undefined,
+      private_ip: this.props.privateIPEnabled,
+      region: this.props.selectedRegionID ?? '',
+      root_pass: this.props.password,
+      stackscript_data: this.props.selectedUDFs,
+
+      // StackScripts
+      stackscript_id: this.props.selectedStackScriptID,
+      tags: this.props.tags
+        ? this.props.tags.map((eachTag) => eachTag.label)
+        : [],
+      type: this.props.selectedTypeID ?? '',
+    };
+
+    if (
+      regionSupportsVPCs &&
+      this.props.selectedVPCId !== undefined &&
+      this.props.selectedVPCId !== -1
+    ) {
+      const vpcInterfaceData: InterfacePayload = {
+        ip_ranges: this.props.additionalIPv4RangesForVPC
+          .map((ipRange) => ipRange.address)
+          .filter((ipRange) => ipRange !== ''),
+        ipam_address: null,
+        ipv4: {
+          nat_1_1: this.props.assignPublicIPv4Address ? 'any' : undefined,
+          vpc: this.props.autoassignIPv4WithinVPC
+            ? undefined
+            : this.props.vpcIPv4AddressOfLinode,
+        },
+        label: null,
+        primary: true,
+        purpose: 'vpc',
+        subnet_id: this.props.selectedSubnetId,
+        vpc_id: this.props.selectedVPCId,
+      };
+
+      interfaces.unshift(vpcInterfaceData);
+    }
+
+    if (
+      regionSupportsVLANs &&
+      this.props.selectedImageID &&
+      Boolean(this.props.vlanLabel)
+    ) {
+      // The region must support VLANs and an image and VLAN
+      // must be selected
+      interfaces.push({
+        ipam_address: this.props.ipamAddress,
+        label: this.props.vlanLabel,
+        purpose: 'vlan',
+      });
+    }
+
+    if (this.props.userData) {
+      payload['metadata'] = {
+        user_data: utoa(this.props.userData),
+      };
+    }
+
+    const vpcAssigned = interfaces.some(
+      (_interface) => _interface.purpose === 'vpc'
+    );
+    const vlanAssigned = interfaces.some(
+      (_interface) => _interface.purpose === 'vlan'
+    );
+
+    // Only submit 'interfaces' in the payload if there are VPCs
+    // or VLANs
+    if (interfaces.length > 0) {
+      // Determine position of the default public interface
+
+      // Case 1: VLAN assigned, no VPC assigned
+      if (!vpcAssigned) {
+        interfaces.unshift(defaultPublicInterface);
+      }
+
+      // Case 2: VPC assigned, no VLAN assigned, Private IP enabled
+      if (!vlanAssigned && this.props.privateIPEnabled) {
+        interfaces.push(defaultPublicInterface);
+      }
+
+      // Case 3: VPC and VLAN assigned + Private IP enabled
+      if (vpcAssigned && vlanAssigned && this.props.privateIPEnabled) {
+        interfaces.push(defaultPublicInterface);
+      }
+
+      payload['interfaces'] = interfaces;
+    }
+
+    return payload;
+  };
+
+  handleAnalyticsFormError = (
+    errorMap: Partial<Record<string, string | undefined>>
+  ) => {
+    const { selectedTab } = this.state;
+    const selectedTabName = this.tabs[selectedTab].title as LinodeCreateType;
+
+    if (!errorMap) {
+      return;
+    }
+    if (errorMap.region) {
+      sendLinodeCreateFormErrorEvent(
+        'Region not selected',
+        selectedTabName ?? 'Distributions',
+        'v1'
+      );
+    }
+    if (errorMap.type) {
+      sendLinodeCreateFormErrorEvent(
+        'Plan not selected',
+        selectedTabName ?? 'Distributions',
+        'v1'
+      );
+    }
+    if (errorMap.root_pass) {
+      sendLinodeCreateFormErrorEvent(
+        'Password not created',
+        selectedTabName ?? 'Distributions',
+        'v1'
+      );
+    }
+  };
+
+  handleClickCreateUsingCommandLine = (
+    isDxToolsAdditionsEnabled: boolean | undefined
+  ) => {
+    const payload = {
+      authorized_users: this.props.authorized_users,
+      backup_id: this.props.selectedBackupID,
+      backups_enabled: this.props.backupsEnabled,
+      booted: true,
+      image: this.props.selectedImageID,
+      label: this.props.label,
+      private_ip: this.props.privateIPEnabled,
+      region: this.props.selectedRegionID ?? '',
+      root_pass: this.props.password,
+      stackscript_data: this.props.selectedUDFs,
+      // StackScripts
+      stackscript_id: this.props.selectedStackScriptID,
+
+      tags: this.props.tags
+        ? this.props.tags.map((eachTag) => eachTag.label)
+        : [],
+      type: this.props.selectedTypeID ?? '',
+    };
+    sendApiAwarenessClickEvent(
+      'Button',
+      isDxToolsAdditionsEnabled
+        ? 'View Code Snippets'
+        : 'Create Using Command Line'
+    );
+    this.props.checkValidation(payload);
+  };
+
+  handleTabChange = (index: number) => {
+    const prevTabIndex = this.state.selectedTab;
+
+    this.props.resetCreationState();
+
+    /** set the tab in redux state */
+    this.props.setTab(this.tabs[index].type);
+
+    /** Reset the plan panel since types may have shifted */
+
+    this.setState({
+      planKey: v4(),
+      selectedTab: index,
+    });
+
+    // Do not fire the form event if a user is not switching to a different tab.
+    // Prevents a double-firing on Marketplace because we manually handle the tab change.
+    if (prevTabIndex !== index) {
+      sendLinodeCreateFormStepEvent({
+        action: 'click',
+        category: 'tab',
+        createType:
+          (this.tabs[prevTabIndex].title as LinodeCreateType) ??
+          'Distributions',
+        label: `${this.tabs[index].title} Tab`,
+        version: 'v1',
+      });
+    }
+  };
+
+  mounted: boolean = false;
+
+  setNumberOfNodesForAppCluster = (num: number) => {
+    this.setState({
+      numberOfNodes: num,
+    });
+  };
+
+  stackScriptTabs: CreateTab[] = [
+    {
+      routeName: `${this.props.match.url}?type=StackScripts&subtype=Account`,
+      title: 'Account StackScripts',
+      type: 'fromStackScript',
+    },
+    {
+      routeName: `${this.props.match.url}?type=StackScripts&subtype=Community`,
+      title: 'Community StackScripts',
+      type: 'fromStackScript',
+    },
+  ];
+
+  tabs: CreateTab[] = [
+    {
+      routeName: `${this.props.match.url}?type=Distributions`,
+      title: 'Distributions',
+      type: 'fromImage',
+    },
+    {
+      routeName: `${this.props.match.url}?type=One-Click`,
+      title: 'Marketplace',
+      type: 'fromApp',
+    },
+    {
+      routeName: `${this.props.match.url}?type=StackScripts`,
+      title: 'StackScripts',
+      type: 'fromStackScript',
+    },
+    {
+      routeName: `${this.props.match.url}?type=Images`,
+      title: 'Images',
+      type: 'fromImage',
+    },
+    {
+      routeName: `${this.props.match.url}?type=Backups`,
+      title: 'Backups',
+      type: 'fromBackup',
+    },
+    {
+      routeName: `${this.props.match.url}?type=Clone%20Linode`,
+      title: 'Clone Linode',
+      type: 'fromLinode',
+    },
+  ];
+
   constructor(props: LinodeCreateComponentProps) {
     super(props);
 
     /** Get the query params as an object, excluding the "?" */
-    const queryParams = getQueryParamsFromQueryString(location.search);
+    const queryParams = getQueryParamsFromQueryString<LinodeCreateQueryParams>(
+      location.search
+    );
 
     const _tabs: LinodeCreateType[] = [
       'Distributions',
@@ -329,444 +657,6 @@
     const hasErrorFor = getErrorMap(errorMap, errors);
     const generalError = getErrorMap(errorMap, errors).none;
     const isDxToolsAdditionsEnabled = this.props.flags?.apicliDxToolsAdditions;
-=======
-  createLinode = () => {
-    const payload = this.getPayload();
-    const { selectedTab } = this.state;
-    const selectedTabName = this.tabs[selectedTab].title as LinodeCreateType;
->>>>>>> 426c42c1
-
-    try {
-      CreateLinodeSchema.validateSync(payload, {
-        abortEarly: true,
-      });
-      this.setState({ hasError: false });
-    } catch (e) {
-      this.setState({ hasError: true }, () => {
-        scrollErrorIntoViewV2(this.createLinodeFormRef);
-      });
-    }
-    this.props.handleSubmitForm(payload, this.props.selectedLinodeID);
-    sendLinodeCreateFormSubmitEvent(
-      'Create Linode',
-      selectedTabName ?? 'Distributions',
-      'v1'
-    );
-  };
-
-  createLinodeFormRef = React.createRef<HTMLFormElement>();
-
-  filterTypes = () => {
-    const { createType, typesData } = this.props;
-    const { selectedTab } = this.state;
-    const currentTypes = filterCurrentTypes(typesData?.map(extendType));
-
-    return ['fromBackup', 'fromImage'].includes(createType) && selectedTab !== 0
-      ? currentTypes.filter((t) => t.class !== 'metal')
-      : currentTypes;
-  };
-
-  getPayload = () => {
-    const selectedRegion = this.props.selectedRegionID || '';
-
-    const regionSupportsVLANs = doesRegionSupportFeature(
-      selectedRegion,
-      this.props.regionsData,
-      'Vlans'
-    );
-
-    const regionSupportsVPCs = doesRegionSupportFeature(
-      this.props.selectedRegionID ?? '',
-      this.props.regionsData,
-      'VPCs'
-    );
-
-    const regionSupportsDiskEncryption = doesRegionSupportFeature(
-      this.props.selectedRegionID ?? '',
-      this.props.regionsData,
-      'Disk Encryption'
-    );
-
-    const hasDiskEncryptionAccountCapability = this.props.account.data?.capabilities?.includes(
-      'Disk Encryption'
-    );
-
-    const isDiskEncryptionFeatureEnabled =
-      this.props.flags.linodeDiskEncryption &&
-      hasDiskEncryptionAccountCapability;
-
-    const diskEncryptionPayload: EncryptionStatus = this.props
-      .diskEncryptionEnabled
-      ? 'enabled'
-      : 'disabled';
-
-    const placement_group_payload: CreateLinodePlacementGroupPayload = {
-      id: this.props.placementGroupSelection?.id ?? -1,
-    };
-
-    // eslint-disable-next-line sonarjs/no-unused-collection
-    const interfaces: InterfacePayload[] = [];
-
-    const payload = {
-      authorized_users: this.props.authorized_users,
-      backup_id: this.props.selectedBackupID,
-      backups_enabled: this.props.backupsEnabled,
-      booted: true,
-      disk_encryption:
-        isDiskEncryptionFeatureEnabled && regionSupportsDiskEncryption
-          ? diskEncryptionPayload
-          : undefined,
-      firewall_id:
-        this.props.firewallId !== -1 ? this.props.firewallId : undefined,
-      image: this.props.selectedImageID,
-      label: this.props.label,
-      placement_group:
-        placement_group_payload.id !== -1 ? placement_group_payload : undefined,
-      private_ip: this.props.privateIPEnabled,
-      region: this.props.selectedRegionID ?? '',
-      root_pass: this.props.password,
-      stackscript_data: this.props.selectedUDFs,
-
-      // StackScripts
-      stackscript_id: this.props.selectedStackScriptID,
-      tags: this.props.tags
-        ? this.props.tags.map((eachTag) => eachTag.label)
-        : [],
-      type: this.props.selectedTypeID ?? '',
-    };
-
-    if (
-      regionSupportsVPCs &&
-      this.props.selectedVPCId !== undefined &&
-      this.props.selectedVPCId !== -1
-    ) {
-      const vpcInterfaceData: InterfacePayload = {
-        ip_ranges: this.props.additionalIPv4RangesForVPC
-          .map((ipRange) => ipRange.address)
-          .filter((ipRange) => ipRange !== ''),
-        ipam_address: null,
-        ipv4: {
-          nat_1_1: this.props.assignPublicIPv4Address ? 'any' : undefined,
-          vpc: this.props.autoassignIPv4WithinVPC
-            ? undefined
-            : this.props.vpcIPv4AddressOfLinode,
-        },
-        label: null,
-        primary: true,
-        purpose: 'vpc',
-        subnet_id: this.props.selectedSubnetId,
-        vpc_id: this.props.selectedVPCId,
-      };
-
-      interfaces.unshift(vpcInterfaceData);
-    }
-
-    if (
-      regionSupportsVLANs &&
-      this.props.selectedImageID &&
-      Boolean(this.props.vlanLabel)
-    ) {
-      // The region must support VLANs and an image and VLAN
-      // must be selected
-      interfaces.push({
-        ipam_address: this.props.ipamAddress,
-        label: this.props.vlanLabel,
-        purpose: 'vlan',
-      });
-    }
-
-    if (this.props.userData) {
-      payload['metadata'] = {
-        user_data: utoa(this.props.userData),
-      };
-    }
-
-    const vpcAssigned = interfaces.some(
-      (_interface) => _interface.purpose === 'vpc'
-    );
-    const vlanAssigned = interfaces.some(
-      (_interface) => _interface.purpose === 'vlan'
-    );
-
-    // Only submit 'interfaces' in the payload if there are VPCs
-    // or VLANs
-    if (interfaces.length > 0) {
-      // Determine position of the default public interface
-
-      // Case 1: VLAN assigned, no VPC assigned
-      if (!vpcAssigned) {
-        interfaces.unshift(defaultPublicInterface);
-      }
-
-      // Case 2: VPC assigned, no VLAN assigned, Private IP enabled
-      if (!vlanAssigned && this.props.privateIPEnabled) {
-        interfaces.push(defaultPublicInterface);
-      }
-
-      // Case 3: VPC and VLAN assigned + Private IP enabled
-      if (vpcAssigned && vlanAssigned && this.props.privateIPEnabled) {
-        interfaces.push(defaultPublicInterface);
-      }
-
-      payload['interfaces'] = interfaces;
-    }
-
-    return payload;
-  };
-
-  handleAnalyticsFormError = (
-    errorMap: Partial<Record<string, string | undefined>>
-  ) => {
-    const { selectedTab } = this.state;
-    const selectedTabName = this.tabs[selectedTab].title as LinodeCreateType;
-
-    if (!errorMap) {
-      return;
-    }
-    if (errorMap.region) {
-      sendLinodeCreateFormErrorEvent(
-        'Region not selected',
-        selectedTabName ?? 'Distributions',
-        'v1'
-      );
-    }
-    if (errorMap.type) {
-      sendLinodeCreateFormErrorEvent(
-        'Plan not selected',
-        selectedTabName ?? 'Distributions',
-        'v1'
-      );
-    }
-    if (errorMap.root_pass) {
-      sendLinodeCreateFormErrorEvent(
-        'Password not created',
-        selectedTabName ?? 'Distributions',
-        'v1'
-      );
-    }
-  };
-
-  handleClickCreateUsingCommandLine = () => {
-    const payload = {
-      authorized_users: this.props.authorized_users,
-      backup_id: this.props.selectedBackupID,
-      backups_enabled: this.props.backupsEnabled,
-      booted: true,
-      image: this.props.selectedImageID,
-      label: this.props.label,
-      private_ip: this.props.privateIPEnabled,
-      region: this.props.selectedRegionID ?? '',
-      root_pass: this.props.password,
-      stackscript_data: this.props.selectedUDFs,
-      // StackScripts
-      stackscript_id: this.props.selectedStackScriptID,
-
-      tags: this.props.tags
-        ? this.props.tags.map((eachTag) => eachTag.label)
-        : [],
-      type: this.props.selectedTypeID ?? '',
-    };
-    sendApiAwarenessClickEvent('Button', 'Create Using Command Line');
-    this.props.checkValidation(payload);
-  };
-
-  handleTabChange = (index: number) => {
-    const prevTabIndex = this.state.selectedTab;
-
-    this.props.resetCreationState();
-
-    /** set the tab in redux state */
-    this.props.setTab(this.tabs[index].type);
-
-    /** Reset the plan panel since types may have shifted */
-
-    this.setState({
-      planKey: v4(),
-      selectedTab: index,
-    });
-
-    // Do not fire the form event if a user is not switching to a different tab.
-    // Prevents a double-firing on Marketplace because we manually handle the tab change.
-    if (prevTabIndex !== index) {
-      sendLinodeCreateFormStepEvent({
-        action: 'click',
-        category: 'tab',
-        createType:
-          (this.tabs[prevTabIndex].title as LinodeCreateType) ??
-          'Distributions',
-        label: `${this.tabs[index].title} Tab`,
-        version: 'v1',
-      });
-    }
-  };
-
-  mounted: boolean = false;
-
-  setNumberOfNodesForAppCluster = (num: number) => {
-    this.setState({
-      numberOfNodes: num,
-    });
-  };
-
-  stackScriptTabs: CreateTab[] = [
-    {
-      routeName: `${this.props.match.url}?type=StackScripts&subtype=Account`,
-      title: 'Account StackScripts',
-      type: 'fromStackScript',
-    },
-    {
-      routeName: `${this.props.match.url}?type=StackScripts&subtype=Community`,
-      title: 'Community StackScripts',
-      type: 'fromStackScript',
-    },
-  ];
-
-  tabs: CreateTab[] = [
-    {
-      routeName: `${this.props.match.url}?type=Distributions`,
-      title: 'Distributions',
-      type: 'fromImage',
-    },
-    {
-      routeName: `${this.props.match.url}?type=One-Click`,
-      title: 'Marketplace',
-      type: 'fromApp',
-    },
-    {
-      routeName: `${this.props.match.url}?type=StackScripts`,
-      title: 'StackScripts',
-      type: 'fromStackScript',
-    },
-    {
-      routeName: `${this.props.match.url}?type=Images`,
-      title: 'Images',
-      type: 'fromImage',
-    },
-    {
-      routeName: `${this.props.match.url}?type=Backups`,
-      title: 'Backups',
-      type: 'fromBackup',
-    },
-    {
-      routeName: `${this.props.match.url}?type=Clone%20Linode`,
-      title: 'Clone Linode',
-      type: 'fromLinode',
-    },
-  ];
-
-  constructor(props: LinodeCreateComponentProps) {
-    super(props);
-
-    /** Get the query params as an object, excluding the "?" */
-    const queryParams = getQueryParamsFromQueryString<LinodeCreateQueryParams>(
-      location.search
-    );
-
-    const _tabs: LinodeCreateType[] = [
-      'Distributions',
-      'One-Click',
-      'StackScripts',
-      'Images',
-      'Backups',
-      'Clone Linode',
-    ];
-
-    /** Will be -1 if the query param is not found */
-    // eslint-disable-next-line @typescript-eslint/no-unused-vars
-    const preSelectedTab = _tabs.findIndex((eachTab, index) => {
-      return eachTab === queryParams.type;
-    });
-
-    // If there is no specified "type" in the query params, update the Redux state
-    // so that the correct request is made when the form is submitted.
-    if (!queryParams.type) {
-      this.props.setTab(this.tabs[0].type);
-    }
-
-    this.state = {
-      hasError: false,
-      numberOfNodes: 0,
-      planKey: v4(),
-      selectedTab: preSelectedTab !== -1 ? preSelectedTab : 0,
-      stackScriptSelectedTab:
-        preSelectedTab === 2 && location.search.search('Community') > -1
-          ? 1
-          : 0,
-    };
-  }
-
-  componentDidMount() {
-    this.mounted = true;
-    this.props.setTab(getInitialType());
-  }
-
-  componentDidUpdate(prevProps: any) {
-    if (this.props.errors !== prevProps.errors) {
-      this.handleAnalyticsFormError(getErrorMap(errorMap, this.props.errors));
-    }
-
-    if (this.props.location.search === prevProps.location.search) {
-      return;
-    }
-    // This is for the case where a user is already on the create flow and click the "Marketplace" link in the PrimaryNav.
-    // Because it is the same route, the component will not unmount and remount, so we need to manually update the tab state.
-    // This fix provides an isolated solution for this specific case.
-    // Hard to make this dynamic without a larger refactor because the relationship between the tabs and the query params is not straightforward at all.
-    // ex: "One-Click" is `fromApp` creationType, and `fromImage` applies to both "Distributions" and "Images" creation flows so getting the index of the tab
-    // based on the query param is not reliable.
-    // It would be wise to consider rethinking this logic when we refactor the Linode Create flow. (M3-7572)
-    if (getInitialType() === 'fromApp') {
-      this.handleTabChange(1);
-    }
-  }
-
-  componentWillUnmount() {
-    this.mounted = false;
-  }
-
-  render() {
-    const { selectedTab, stackScriptSelectedTab } = this.state;
-
-    const {
-      account,
-      accountBackupsEnabled,
-      errors,
-      flags,
-      formIsSubmitting,
-      handleAgreementChange,
-      handlePlacementGroupChange,
-      handleShowApiAwarenessModal,
-      imageDisplayInfo,
-      imagesData,
-      imagesError,
-      imagesLoading,
-      label,
-      linodesData,
-      linodesError,
-      linodesLoading,
-      regionDisplayInfo,
-      regionsData,
-      regionsError,
-      regionsLoading,
-      selectedRegionID,
-      showApiAwarenessModal,
-      showGDPRCheckbox,
-      showGeneralError,
-      signedAgreement,
-      tags,
-      typeDisplayInfo,
-      typesData,
-      typesError,
-      typesLoading,
-      updateLabel,
-      updateTags,
-      updateUserData,
-      userCannotCreateLinode,
-      ...rest
-    } = this.props;
-
-    const hasErrorFor = getErrorMap(errorMap, errors);
-    const generalError = getErrorMap(errorMap, errors).none;
 
     if (regionsLoading || imagesLoading || linodesLoading || typesLoading) {
       return <CircleProgress />;
@@ -1305,7 +1195,6 @@
                 userCannotCreateLinode ||
                 (showGDPRCheckbox && !signedAgreement)
               }
-<<<<<<< HEAD
               onClick={() =>
                 this.handleClickCreateUsingCommandLine(
                   isDxToolsAdditionsEnabled
@@ -1317,13 +1206,6 @@
               {isDxToolsAdditionsEnabled
                 ? 'View Code Snippets'
                 : 'Create using command line'}
-=======
-              buttonType="outlined"
-              data-qa-api-cli-linode
-              onClick={this.handleClickCreateUsingCommandLine}
-            >
-              Create using command line
->>>>>>> 426c42c1
             </StyledCreateButton>
             <StyledCreateButton
               disabled={
@@ -1346,343 +1228,8 @@
           </StyledButtonGroupBox>
         </Grid>
       </StyledForm>
-<<<<<<< HEAD
     );
   }
-
-  createLinode = () => {
-    const payload = this.getPayload();
-    const { selectedTab } = this.state;
-    const selectedTabName = this.tabs[selectedTab].title as LinodeCreateType;
-
-    try {
-      CreateLinodeSchema.validateSync(payload, {
-        abortEarly: true,
-      });
-      this.setState({ hasError: false });
-    } catch (e) {
-      this.setState({ hasError: true }, () => {
-        scrollErrorIntoViewV2(this.createLinodeFormRef);
-      });
-    }
-    this.props.handleSubmitForm(payload, this.props.selectedLinodeID);
-    sendLinodeCreateFormSubmitEvent(
-      'Create Linode',
-      selectedTabName ?? 'Distributions',
-      'v1'
-    );
-  };
-
-  createLinodeFormRef = React.createRef<HTMLFormElement>();
-
-  filterTypes = () => {
-    const { createType, typesData } = this.props;
-    const { selectedTab } = this.state;
-    const currentTypes = filterCurrentTypes(typesData?.map(extendType));
-
-    return ['fromBackup', 'fromImage'].includes(createType) && selectedTab !== 0
-      ? currentTypes.filter((t) => t.class !== 'metal')
-      : currentTypes;
-  };
-
-  getPayload = () => {
-    const selectedRegion = this.props.selectedRegionID || '';
-
-    const regionSupportsVLANs = doesRegionSupportFeature(
-      selectedRegion,
-      this.props.regionsData,
-      'Vlans'
-    );
-
-    const regionSupportsVPCs = doesRegionSupportFeature(
-      this.props.selectedRegionID ?? '',
-      this.props.regionsData,
-      'VPCs'
-    );
-
-    const regionSupportsDiskEncryption = doesRegionSupportFeature(
-      this.props.selectedRegionID ?? '',
-      this.props.regionsData,
-      'Disk Encryption'
-    );
-
-    const hasDiskEncryptionAccountCapability = this.props.account.data?.capabilities?.includes(
-      'Disk Encryption'
-    );
-
-    const isDiskEncryptionFeatureEnabled =
-      this.props.flags.linodeDiskEncryption &&
-      hasDiskEncryptionAccountCapability;
-
-    const diskEncryptionPayload: EncryptionStatus = this.props
-      .diskEncryptionEnabled
-      ? 'enabled'
-      : 'disabled';
-
-    const placement_group_payload: CreateLinodePlacementGroupPayload = {
-      id: this.props.placementGroupSelection?.id ?? -1,
-    };
-
-    // eslint-disable-next-line sonarjs/no-unused-collection
-    const interfaces: InterfacePayload[] = [];
-
-    const payload = {
-      authorized_users: this.props.authorized_users,
-      backup_id: this.props.selectedBackupID,
-      backups_enabled: this.props.backupsEnabled,
-      booted: true,
-      disk_encryption:
-        isDiskEncryptionFeatureEnabled && regionSupportsDiskEncryption
-          ? diskEncryptionPayload
-          : undefined,
-      firewall_id:
-        this.props.firewallId !== -1 ? this.props.firewallId : undefined,
-      image: this.props.selectedImageID,
-      label: this.props.label,
-      placement_group:
-        placement_group_payload.id !== -1 ? placement_group_payload : undefined,
-      private_ip: this.props.privateIPEnabled,
-      region: this.props.selectedRegionID ?? '',
-      root_pass: this.props.password,
-      stackscript_data: this.props.selectedUDFs,
-
-      // StackScripts
-      stackscript_id: this.props.selectedStackScriptID,
-      tags: this.props.tags
-        ? this.props.tags.map((eachTag) => eachTag.label)
-        : [],
-      type: this.props.selectedTypeID ?? '',
-    };
-
-    if (
-      regionSupportsVPCs &&
-      this.props.selectedVPCId !== undefined &&
-      this.props.selectedVPCId !== -1
-    ) {
-      const vpcInterfaceData: InterfacePayload = {
-        ip_ranges: this.props.additionalIPv4RangesForVPC
-          .map((ipRange) => ipRange.address)
-          .filter((ipRange) => ipRange !== ''),
-        ipam_address: null,
-        ipv4: {
-          nat_1_1: this.props.assignPublicIPv4Address ? 'any' : undefined,
-          vpc: this.props.autoassignIPv4WithinVPC
-            ? undefined
-            : this.props.vpcIPv4AddressOfLinode,
-        },
-        label: null,
-        primary: true,
-        purpose: 'vpc',
-        subnet_id: this.props.selectedSubnetId,
-        vpc_id: this.props.selectedVPCId,
-      };
-
-      interfaces.unshift(vpcInterfaceData);
-    }
-
-    if (
-      regionSupportsVLANs &&
-      this.props.selectedImageID &&
-      Boolean(this.props.vlanLabel)
-    ) {
-      // The region must support VLANs and an image and VLAN
-      // must be selected
-      interfaces.push({
-        ipam_address: this.props.ipamAddress,
-        label: this.props.vlanLabel,
-        purpose: 'vlan',
-      });
-    }
-
-    if (this.props.userData) {
-      payload['metadata'] = {
-        user_data: utoa(this.props.userData),
-      };
-    }
-
-    const vpcAssigned = interfaces.some(
-      (_interface) => _interface.purpose === 'vpc'
-    );
-    const vlanAssigned = interfaces.some(
-      (_interface) => _interface.purpose === 'vlan'
-    );
-
-    // Only submit 'interfaces' in the payload if there are VPCs
-    // or VLANs
-    if (interfaces.length > 0) {
-      // Determine position of the default public interface
-
-      // Case 1: VLAN assigned, no VPC assigned
-      if (!vpcAssigned) {
-        interfaces.unshift(defaultPublicInterface);
-      }
-
-      // Case 2: VPC assigned, no VLAN assigned, Private IP enabled
-      if (!vlanAssigned && this.props.privateIPEnabled) {
-        interfaces.push(defaultPublicInterface);
-      }
-
-      // Case 3: VPC and VLAN assigned + Private IP enabled
-      if (vpcAssigned && vlanAssigned && this.props.privateIPEnabled) {
-        interfaces.push(defaultPublicInterface);
-      }
-
-      payload['interfaces'] = interfaces;
-    }
-
-    return payload;
-  };
-
-  handleAnalyticsFormError = (
-    errorMap: Partial<Record<string, string | undefined>>
-  ) => {
-    const { selectedTab } = this.state;
-    const selectedTabName = this.tabs[selectedTab].title as LinodeCreateType;
-
-    if (!errorMap) {
-      return;
-    }
-    if (errorMap.region) {
-      sendLinodeCreateFormErrorEvent(
-        'Region not selected',
-        selectedTabName ?? 'Distributions',
-        'v1'
-      );
-    }
-    if (errorMap.type) {
-      sendLinodeCreateFormErrorEvent(
-        'Plan not selected',
-        selectedTabName ?? 'Distributions',
-        'v1'
-      );
-    }
-    if (errorMap.root_pass) {
-      sendLinodeCreateFormErrorEvent(
-        'Password not created',
-        selectedTabName ?? 'Distributions',
-        'v1'
-      );
-    }
-  };
-
-  handleClickCreateUsingCommandLine = (
-    isDxToolsAdditionsEnabled: boolean | undefined
-  ) => {
-    const payload = {
-      authorized_users: this.props.authorized_users,
-      backup_id: this.props.selectedBackupID,
-      backups_enabled: this.props.backupsEnabled,
-      booted: true,
-      image: this.props.selectedImageID,
-      label: this.props.label,
-      private_ip: this.props.privateIPEnabled,
-      region: this.props.selectedRegionID ?? '',
-      root_pass: this.props.password,
-      stackscript_data: this.props.selectedUDFs,
-      // StackScripts
-      stackscript_id: this.props.selectedStackScriptID,
-
-      tags: this.props.tags
-        ? this.props.tags.map((eachTag) => eachTag.label)
-        : [],
-      type: this.props.selectedTypeID ?? '',
-    };
-    sendApiAwarenessClickEvent(
-      'Button',
-      isDxToolsAdditionsEnabled
-        ? 'View Code Snippets'
-        : 'Create Using Command Line'
-    );
-    this.props.checkValidation(payload);
-  };
-
-  handleTabChange = (index: number) => {
-    const prevTabIndex = this.state.selectedTab;
-
-    this.props.resetCreationState();
-
-    /** set the tab in redux state */
-    this.props.setTab(this.tabs[index].type);
-
-    /** Reset the plan panel since types may have shifted */
-
-    this.setState({
-      planKey: v4(),
-      selectedTab: index,
-    });
-
-    // Do not fire the form event if a user is not switching to a different tab.
-    // Prevents a double-firing on Marketplace because we manually handle the tab change.
-    if (prevTabIndex !== index) {
-      sendLinodeCreateFormStepEvent({
-        action: 'click',
-        category: 'tab',
-        createType:
-          (this.tabs[prevTabIndex].title as LinodeCreateType) ??
-          'Distributions',
-        label: `${this.tabs[index].title} Tab`,
-        version: 'v1',
-      });
-    }
-  };
-
-  mounted: boolean = false;
-
-  setNumberOfNodesForAppCluster = (num: number) => {
-    this.setState({
-      numberOfNodes: num,
-    });
-  };
-
-  stackScriptTabs: CreateTab[] = [
-    {
-      routeName: `${this.props.match.url}?type=StackScripts&subtype=Account`,
-      title: 'Account StackScripts',
-      type: 'fromStackScript',
-    },
-    {
-      routeName: `${this.props.match.url}?type=StackScripts&subtype=Community`,
-      title: 'Community StackScripts',
-      type: 'fromStackScript',
-    },
-  ];
-
-  tabs: CreateTab[] = [
-    {
-      routeName: `${this.props.match.url}?type=Distributions`,
-      title: 'Distributions',
-      type: 'fromImage',
-    },
-    {
-      routeName: `${this.props.match.url}?type=One-Click`,
-      title: 'Marketplace',
-      type: 'fromApp',
-    },
-    {
-      routeName: `${this.props.match.url}?type=StackScripts`,
-      title: 'StackScripts',
-      type: 'fromStackScript',
-    },
-    {
-      routeName: `${this.props.match.url}?type=Images`,
-      title: 'Images',
-      type: 'fromImage',
-    },
-    {
-      routeName: `${this.props.match.url}?type=Backups`,
-      title: 'Backups',
-      type: 'fromBackup',
-    },
-    {
-      routeName: `${this.props.match.url}?type=Clone%20Linode`,
-      title: 'Clone Linode',
-      type: 'fromLinode',
-    },
-  ];
-=======
-    );
-  }
->>>>>>> 426c42c1
 }
 
 export const defaultPublicInterface: InterfacePayload = {
