--- conflicted
+++ resolved
@@ -441,11 +441,7 @@
     }
 
     if (
-<<<<<<< HEAD
-      flags.linodeDiskEncryption &&
-=======
       isDiskEncryptionFeatureEnabled &&
->>>>>>> c3320df8
       regionSupportsDiskEncryption &&
       this.props.diskEncryptionEnabled
     ) {
@@ -950,8 +946,6 @@
       'Disk Encryption'
     );
 
-<<<<<<< HEAD
-=======
     const hasDiskEncryptionAccountCapability = this.props.account.data?.capabilities?.includes(
       'Disk Encryption'
     );
@@ -960,7 +954,6 @@
       this.props.flags.linodeDiskEncryption &&
       hasDiskEncryptionAccountCapability;
 
->>>>>>> c3320df8
     const diskEncryptionPayload: EncryptionStatus = this.props
       .diskEncryptionEnabled
       ? 'enabled'
@@ -978,16 +971,10 @@
       backup_id: this.props.selectedBackupID,
       backups_enabled: this.props.backupsEnabled,
       booted: true,
-<<<<<<< HEAD
-      disk_encryption: regionSupportsDiskEncryption
-        ? diskEncryptionPayload
-        : undefined,
-=======
       disk_encryption:
         isDiskEncryptionFeatureEnabled && regionSupportsDiskEncryption
           ? diskEncryptionPayload
           : undefined,
->>>>>>> c3320df8
       firewall_id:
         this.props.firewallId !== -1 ? this.props.firewallId : undefined,
       image: this.props.selectedImageID,
