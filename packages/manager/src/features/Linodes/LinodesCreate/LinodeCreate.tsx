import { restoreBackup } from '@linode/api-v4/lib/linodes';
import { CreateLinodeSchema } from '@linode/validation/lib/linodes.schema';
import Grid from '@mui/material/Unstable_Grid2';
import cloneDeep from 'lodash.clonedeep';
import * as React from 'react';
import { connect } from 'react-redux';
import { v4 } from 'uuid';

import { AccessPanel } from 'src/components/AccessPanel/AccessPanel';
import { Box } from 'src/components/Box';
import { CheckoutSummary } from 'src/components/CheckoutSummary/CheckoutSummary';
import { CircleProgress } from 'src/components/CircleProgress';
import { DetailsPanel } from 'src/components/DetailsPanel/DetailsPanel';
import { DocsLink } from 'src/components/DocsLink/DocsLink';
import { ErrorMessage } from 'src/components/ErrorMessage';
import { ErrorState } from 'src/components/ErrorState/ErrorState';
import { Link } from 'src/components/Link';
import { Notice } from 'src/components/Notice/Notice';
import { getIsDistributedRegion } from 'src/components/RegionSelect/RegionSelect.utils';
import { SelectRegionPanel } from 'src/components/SelectRegionPanel/SelectRegionPanel';
import { Stack } from 'src/components/Stack';
import { SafeTabPanel } from 'src/components/Tabs/SafeTabPanel';
import { TabLinkList } from 'src/components/Tabs/TabLinkList';
import { TabPanels } from 'src/components/Tabs/TabPanels';
import { Tabs } from 'src/components/Tabs/Tabs';
import { Typography } from 'src/components/Typography';
import { FIREWALL_GET_STARTED_LINK } from 'src/constants';
import { EUAgreementCheckbox } from 'src/features/Account/Agreements/EUAgreementCheckbox';
import { PlansPanel } from 'src/features/components/PlansPanel/PlansPanel';
import {
  getMonthlyAndHourlyNodePricing,
  utoa,
} from 'src/features/Linodes/LinodesCreate/utilities';
import { regionSupportsMetadata } from 'src/features/Linodes/LinodesCreate/utilities';
import { SMTPRestrictionText } from 'src/features/Linodes/SMTPRestrictionText';
import {
  getCommunityStackscripts,
  getMineAndAccountStackScripts,
} from 'src/features/StackScripts/stackScriptUtils';
import { handleChangeCreateType } from 'src/store/linodeCreate/linodeCreate.actions';
import { getInitialType } from 'src/store/linodeCreate/linodeCreate.reducer';
import {
  sendApiAwarenessClickEvent,
  sendLinodeCreateFlowDocsClickEvent,
} from 'src/utilities/analytics/customEventAnalytics';
import {
  sendLinodeCreateFormErrorEvent,
  sendLinodeCreateFormInputEvent,
  sendLinodeCreateFormStepEvent,
} from 'src/utilities/analytics/formEventAnalytics';
import { doesRegionSupportFeature } from 'src/utilities/doesRegionSupportFeature';
import { getErrorMap } from 'src/utilities/errorUtils';
import { extendType } from 'src/utilities/extendType';
import { filterCurrentTypes } from 'src/utilities/filterCurrentLinodeTypes';
import { getMonthlyBackupsPrice } from 'src/utilities/pricing/backups';
import { UNKNOWN_PRICE } from 'src/utilities/pricing/constants';
import { renderMonthlyPriceToCorrectDecimalPlace } from 'src/utilities/pricing/dynamicPricing';
import { getQueryParamsFromQueryString } from 'src/utilities/queryParams';
import { scrollErrorIntoViewV2 } from 'src/utilities/scrollErrorIntoViewV2';

import { SelectFirewallPanel } from '../../../components/SelectFirewallPanel/SelectFirewallPanel';
import { AddonsPanel } from './AddonsPanel';
import { ApiAwarenessModal } from './ApiAwarenessModal/ApiAwarenessModal';
import {
  StyledButtonGroupBox,
  StyledCreateButton,
  StyledForm,
  StyledMessageDiv,
  StyledPaper,
  StyledTabPanel,
} from './LinodeCreate.styles';
import { FromAppsContent } from './TabbedContent/FromAppsContent';
import { FromBackupsContent } from './TabbedContent/FromBackupsContent';
import { FromImageContent } from './TabbedContent/FromImageContent';
import { FromLinodeContent } from './TabbedContent/FromLinodeContent';
import { FromStackScriptContent } from './TabbedContent/FromStackScriptContent';
import { renderBackupsDisplaySection } from './TabbedContent/utils';
import { VPCPanel } from './VPCPanel';

import type {
  AllFormStateAndHandlers,
  AppsData,
  HandleSubmit,
  Info,
  LinodeCreateValidation,
  ReduxStateProps,
  StackScriptFormStateHandlers,
  TypeInfo,
  WithDisplayData,
  WithTypesRegionsAndImages,
} from './types';
import type { PlacementGroup } from '@linode/api-v4';
import type {
  CreateLinodePlacementGroupPayload,
  EncryptionStatus,
  InterfacePayload,
  PriceObject,
} from '@linode/api-v4/lib/linodes';
import type { Tag } from '@linode/api-v4/lib/tags/types';
import type { MapDispatchToProps } from 'react-redux';
import type { RouteComponentProps } from 'react-router-dom';
import type { Tab } from 'src/components/Tabs/TabLinkList';
import type { WithAccountProps } from 'src/containers/account.container';
import type { WithFeatureFlagProps } from 'src/containers/flags.container';
import type { WithImagesProps as ImagesProps } from 'src/containers/images.container';
import type { RegionsProps } from 'src/containers/regions.container';
import type { WithTypesProps } from 'src/containers/types.container';
import type { WithLinodesProps } from 'src/containers/withLinodes.container';
import type { LinodeCreateType } from 'src/features/Linodes/LinodesCreate/types';
import type { LinodeCreateQueryParams } from 'src/features/Linodes/types';
import type { CreateTypes } from 'src/store/linodeCreate/linodeCreate.actions';
import type { ExtendedIP } from 'src/utilities/ipUtils';

export interface LinodeCreateProps {
  additionalIPv4RangesForVPC: ExtendedIP[];
  assignPublicIPv4Address: boolean;
  autoassignIPv4WithinVPC: boolean;
  checkValidation: LinodeCreateValidation;
  createType: CreateTypes;
  diskEncryptionEnabled: boolean;
  firewallId?: number;
  handleAgreementChange: () => void;
  handleFirewallChange: (firewallId: number) => void;
  handleIPv4RangesForVPC: (ranges: ExtendedIP[]) => void;
  handlePlacementGroupChange: (placementGroup: PlacementGroup | null) => void;
  handleShowApiAwarenessModal: () => void;
  handleSubmitForm: HandleSubmit;
  handleSubnetChange: (subnetId: number) => void;
  handleVLANChange: (updatedInterface: InterfacePayload) => void;
  handleVPCIPv4Change: (IPv4: string) => void;
  history: any;
  imageDisplayInfo: Info;
  ipamAddress: null | string;
  label: string;
  placementGroupSelection?: PlacementGroup;
  regionDisplayInfo: Info;
  resetCreationState: () => void;
  selectedSubnetId?: number;
  selectedVPCId?: number;
  setAuthorizedUsers: (usernames: string[]) => void;
  setBackupID: (id: number) => void;
  setSelectedVPC: (vpcID: number) => void;
  showApiAwarenessModal: boolean;
  showGDPRCheckbox: boolean;
  showGeneralError?: boolean;
  signedAgreement: boolean;
  toggleAssignPublicIPv4Address: () => void;
  toggleAutoassignIPv4WithinVPCEnabled: () => void;
  toggleBackupsEnabled: () => void;
  toggleDiskEncryptionEnabled: () => void;
  togglePrivateIPEnabled: () => void;
  typeDisplayInfo: TypeInfo;
  updateDiskSize: (size: number) => void;
  updateLabel: (label: string) => void;
  updateLinodeID: (id: number, diskSize?: number | undefined) => void;
  updatePassword: (password: string) => void;
  updateTags: (tags: Tag[]) => void;
  updateUserData: (userData: string) => void;
  userData: string | undefined;
  vlanLabel: null | string;
  vpcIPv4AddressOfLinode: string | undefined;
}

const errorMap = [
  'backup_id',
  'image',
  'label',
  'linode_id',
  'region',
  'root_pass',
  'stackscript_id',
  'type',
  'interfaces[1].label',
  'interfaces[1].ipam_address',
  'interfaces[0].subnet_id',
  'ipv4.vpc',
  'placement_group',
];

type InnerProps = WithTypesRegionsAndImages &
  ReduxStateProps &
  StackScriptFormStateHandlers &
  LinodeCreateProps;

type CombinedProps = AllFormStateAndHandlers &
  AppsData &
  WithFeatureFlagProps &
  ImagesProps &
  InnerProps &
  ReduxStateProps &
  RegionsProps &
  RouteComponentProps<{}> &
  WithAccountProps &
  WithDisplayData &
  WithLinodesProps &
  WithTypesProps;

interface State {
  hasError: boolean;
  numberOfNodes: number;
  planKey: string;
  selectedTab: number;
  stackScriptSelectedTab: number;
}

interface CreateTab extends Tab {
  type: CreateTypes;
}

interface LinodeCreateComponentProps extends CombinedProps, DispatchProps {}

export class LinodeCreate extends React.PureComponent<
  LinodeCreateComponentProps,
  State
> {
  createLinode = () => {
    const payload = this.getPayload();

    try {
      CreateLinodeSchema.validateSync(payload, {
        abortEarly: true,
      });
      this.setState({ hasError: false });
    } catch (e) {
      this.setState({ hasError: true }, () => {
        scrollErrorIntoViewV2(this.createLinodeFormRef);
      });
    }
    this.props.handleSubmitForm(payload, this.props.selectedLinodeID);
  };

  createLinodeFormRef = React.createRef<HTMLFormElement>();

  filterTypes = () => {
    const { createType, typesData } = this.props;
    const { selectedTab } = this.state;
    const currentTypes = filterCurrentTypes(typesData?.map(extendType));

    return ['fromBackup', 'fromImage'].includes(createType) && selectedTab !== 0
      ? currentTypes.filter((t) => t.class !== 'metal')
      : currentTypes;
  };

  getPayload = () => {
    const selectedRegion = this.props.selectedRegionID || '';

    const regionSupportsVLANs = doesRegionSupportFeature(
      selectedRegion,
      this.props.regionsData,
      'Vlans'
    );

    const regionSupportsVPCs = doesRegionSupportFeature(
      this.props.selectedRegionID ?? '',
      this.props.regionsData,
      'VPCs'
    );

    const regionSupportsDiskEncryption = doesRegionSupportFeature(
      this.props.selectedRegionID ?? '',
      this.props.regionsData,
      'Disk Encryption'
    );

    const hasDiskEncryptionAccountCapability = this.props.account.data?.capabilities?.includes(
      'Disk Encryption'
    );

    const isDiskEncryptionFeatureEnabled =
      this.props.flags.linodeDiskEncryption &&
      hasDiskEncryptionAccountCapability;

    const diskEncryptionPayload: EncryptionStatus = this.props
      .diskEncryptionEnabled
      ? 'enabled'
      : 'disabled';

    const placement_group_payload: CreateLinodePlacementGroupPayload = {
      id: this.props.placementGroupSelection?.id ?? -1,
    };

    // eslint-disable-next-line sonarjs/no-unused-collection
    const interfaces: InterfacePayload[] = [];

    const payload = {
      authorized_users: this.props.authorized_users,
      backup_id: this.props.selectedBackupID,
      backups_enabled: this.props.backupsEnabled,
      booted: true,
      disk_encryption:
        isDiskEncryptionFeatureEnabled && regionSupportsDiskEncryption
          ? diskEncryptionPayload
          : undefined,
      firewall_id:
        this.props.firewallId !== -1 ? this.props.firewallId : undefined,
      image: this.props.selectedImageID,
      label: this.props.label,
      placement_group:
        placement_group_payload.id !== -1 ? placement_group_payload : undefined,
      private_ip: this.props.privateIPEnabled,
      region: this.props.selectedRegionID ?? '',
      root_pass: this.props.password,
      stackscript_data: this.props.selectedUDFs,

      // StackScripts
      stackscript_id: this.props.selectedStackScriptID,
      tags: this.props.tags
        ? this.props.tags.map((eachTag) => eachTag.label)
        : [],
      type: this.props.selectedTypeID ?? '',
    };

    if (
      regionSupportsVPCs &&
      this.props.selectedVPCId !== undefined &&
      this.props.selectedVPCId !== -1
    ) {
      const vpcInterfaceData: InterfacePayload = {
        ip_ranges: this.props.additionalIPv4RangesForVPC
          .map((ipRange) => ipRange.address)
          .filter((ipRange) => ipRange !== ''),
        ipam_address: null,
        ipv4: {
          nat_1_1: this.props.assignPublicIPv4Address ? 'any' : undefined,
          vpc: this.props.autoassignIPv4WithinVPC
            ? undefined
            : this.props.vpcIPv4AddressOfLinode,
        },
        label: null,
        primary: true,
        purpose: 'vpc',
        subnet_id: this.props.selectedSubnetId,
        vpc_id: this.props.selectedVPCId,
      };

      interfaces.unshift(vpcInterfaceData);
    }

    if (
      regionSupportsVLANs &&
      this.props.selectedImageID &&
      Boolean(this.props.vlanLabel)
    ) {
      // The region must support VLANs and an image and VLAN
      // must be selected
      interfaces.push({
        ipam_address: this.props.ipamAddress,
        label: this.props.vlanLabel,
        purpose: 'vlan',
      });
    }

    if (this.props.userData) {
      payload['metadata'] = {
        user_data: utoa(this.props.userData),
      };
    }

    const vpcAssigned = interfaces.some(
      (_interface) => _interface.purpose === 'vpc'
    );
    const vlanAssigned = interfaces.some(
      (_interface) => _interface.purpose === 'vlan'
    );

    // Only submit 'interfaces' in the payload if there are VPCs
    // or VLANs
    if (interfaces.length > 0) {
      // Determine position of the default public interface

      // Case 1: VLAN assigned, no VPC assigned
      if (!vpcAssigned) {
        interfaces.unshift(defaultPublicInterface);
      }

      // Case 2: VPC assigned, no VLAN assigned, Private IP enabled
      if (!vlanAssigned && this.props.privateIPEnabled) {
        interfaces.push(defaultPublicInterface);
      }

      // Case 3: VPC and VLAN assigned + Private IP enabled
      if (vpcAssigned && vlanAssigned && this.props.privateIPEnabled) {
        interfaces.push(defaultPublicInterface);
      }

      payload['interfaces'] = interfaces;
    }

    return payload;
  };

  handleAnalyticsFormError = (
    errorMap: Partial<Record<string, string | undefined>>
  ) => {
    const { selectedTab } = this.state;
    const selectedTabName = this.tabs[selectedTab].title as LinodeCreateType;
    let errorString = '';

    if (!errorMap) {
      return;
    }
    if (errorMap.region) {
      errorString += errorMap.region;
    }
    if (errorMap.type) {
      errorString += `|${errorMap.type}`;
    }
    if (errorMap.root_pass) {
      errorString += `|${errorMap.root_pass}`;
    }

    sendLinodeCreateFormErrorEvent(errorString, selectedTabName ?? 'OS', 'v1');
  };

  handleClickCreateUsingCommandLine = (
    isDxToolsAdditionsEnabled: boolean | undefined
  ) => {
    const payload = {
      authorized_users: this.props.authorized_users,
      backup_id: this.props.selectedBackupID,
      backups_enabled: this.props.backupsEnabled,
      booted: true,
      image: this.props.selectedImageID,
      label: this.props.label,
      private_ip: this.props.privateIPEnabled,
      region: this.props.selectedRegionID ?? '',
      root_pass: this.props.password,
      stackscript_data: this.props.selectedUDFs,
      // StackScripts
      stackscript_id: this.props.selectedStackScriptID,

      tags: this.props.tags
        ? this.props.tags.map((eachTag) => eachTag.label)
        : [],
      type: this.props.selectedTypeID ?? '',
    };
<<<<<<< HEAD
    sendApiAwarenessClickEvent('Button', 'Create Using Command Line');
    sendLinodeCreateFormInputEvent({
      createType: 'OS',
      headerName: undefined,
      interaction: 'click',
      label: 'Create Using Command Line',
      version: 'v1',
    });
=======
    sendApiAwarenessClickEvent(
      'Button',
      isDxToolsAdditionsEnabled
        ? 'View Code Snippets'
        : 'Create Using Command Line'
    );
>>>>>>> 51066033
    this.props.checkValidation(payload);
  };

  handleTabChange = (index: number) => {
    const prevTabIndex = this.state.selectedTab;

    this.props.resetCreationState();

    /** set the tab in redux state */
    this.props.setTab(this.tabs[index].type);

    /** Reset the plan panel since types may have shifted */

    this.setState({
      planKey: v4(),
      selectedTab: index,
    });

    // Do not fire the form event if a user is not switching to a different tab.
    // Prevents a double-firing on Marketplace because we manually handle the tab change.
    if (prevTabIndex !== index) {
      sendLinodeCreateFormStepEvent({
        createType: (this.tabs[prevTabIndex].title as LinodeCreateType) ?? 'OS',
        label: `${this.tabs[index].title} Tab`,
        headerName: undefined,
        version: 'v1',
        interaction: 'click',
      });
    }
  };

  mounted: boolean = false;

  setNumberOfNodesForAppCluster = (num: number) => {
    this.setState({
      numberOfNodes: num,
    });
  };

  stackScriptTabs: CreateTab[] = [
    {
      routeName: `${this.props.match.url}?type=StackScripts&subtype=Account`,
      title: 'Account StackScripts',
      type: 'fromStackScript',
    },
    {
      routeName: `${this.props.match.url}?type=StackScripts&subtype=Community`,
      title: 'Community StackScripts',
      type: 'fromStackScript',
    },
  ];

  tabs: CreateTab[] = [
    {
      routeName: `${this.props.match.url}?type=OS`,
      title: 'OS',
      type: 'fromImage',
    },
    {
      routeName: `${this.props.match.url}?type=One-Click`,
      title: 'Marketplace',
      type: 'fromApp',
    },
    {
      routeName: `${this.props.match.url}?type=StackScripts`,
      title: 'StackScripts',
      type: 'fromStackScript',
    },
    {
      routeName: `${this.props.match.url}?type=Images`,
      title: 'Images',
      type: 'fromImage',
    },
    {
      routeName: `${this.props.match.url}?type=Backups`,
      title: 'Backups',
      type: 'fromBackup',
    },
    {
      routeName: `${this.props.match.url}?type=Clone%20Linode`,
      title: 'Clone Linode',
      type: 'fromLinode',
    },
  ];

  constructor(props: LinodeCreateComponentProps) {
    super(props);

    /** Get the query params as an object, excluding the "?" */
    const queryParams = getQueryParamsFromQueryString<LinodeCreateQueryParams>(
      location.search
    );

    const _tabs: LinodeCreateType[] = [
      'OS',
      'One-Click',
      'StackScripts',
      'Images',
      'Backups',
      'Clone Linode',
    ];

    /** Will be -1 if the query param is not found */
    // eslint-disable-next-line @typescript-eslint/no-unused-vars
    const preSelectedTab = _tabs.findIndex((eachTab, index) => {
      return eachTab === queryParams.type;
    });

    // If there is no specified "type" in the query params, update the Redux state
    // so that the correct request is made when the form is submitted.
    if (!queryParams.type) {
      this.props.setTab(this.tabs[0].type);
    }

    this.state = {
      hasError: false,
      numberOfNodes: 0,
      planKey: v4(),
      selectedTab: preSelectedTab !== -1 ? preSelectedTab : 0,
      stackScriptSelectedTab:
        preSelectedTab === 2 && location.search.search('Community') > -1
          ? 1
          : 0,
    };
  }

  componentDidMount() {
    this.mounted = true;
    this.props.setTab(getInitialType());
  }

  componentDidUpdate(prevProps: any) {
    if (this.props.errors !== prevProps.errors) {
      this.handleAnalyticsFormError(getErrorMap(errorMap, this.props.errors));
    }

    if (this.props.location.search === prevProps.location.search) {
      return;
    }
    // This is for the case where a user is already on the create flow and click the "Marketplace" link in the PrimaryNav.
    // Because it is the same route, the component will not unmount and remount, so we need to manually update the tab state.
    // This fix provides an isolated solution for this specific case.
    // Hard to make this dynamic without a larger refactor because the relationship between the tabs and the query params is not straightforward at all.
    // ex: "One-Click" is `fromApp` creationType, and `fromImage` applies to both "OS" and "Images" creation flows so getting the index of the tab
    // based on the query param is not reliable.
    // It would be wise to consider rethinking this logic when we refactor the Linode Create flow. (M3-7572)
    if (getInitialType() === 'fromApp') {
      this.handleTabChange(1);
    }
  }

  componentWillUnmount() {
    this.mounted = false;
  }

  render() {
    const { selectedTab, stackScriptSelectedTab } = this.state;

    const {
      account,
      accountBackupsEnabled,
      errors,
      flags,
      formIsSubmitting,
      handleAgreementChange,
      handlePlacementGroupChange,
      handleShowApiAwarenessModal,
      imageDisplayInfo,
      imagesData,
      imagesError,
      imagesLoading,
      label,
      linodesData,
      linodesError,
      linodesLoading,
      regionDisplayInfo,
      regionsData,
      regionsError,
      regionsLoading,
      selectedRegionID,
      showApiAwarenessModal,
      showGDPRCheckbox,
      showGeneralError,
      signedAgreement,
      tags,
      typeDisplayInfo,
      typesData,
      typesError,
      typesLoading,
      updateLabel,
      updateTags,
      updateUserData,
      userCannotCreateLinode,
      ...rest
    } = this.props;

    const hasErrorFor = getErrorMap(errorMap, errors);
    const generalError = getErrorMap(errorMap, errors).none;
    const isDxToolsAdditionsEnabled = this.props.flags?.apicliDxToolsAdditions;

    if (regionsLoading || imagesLoading || linodesLoading || typesLoading) {
      return <CircleProgress />;
    }

    if (regionsError || imagesError || linodesError || typesError) {
      return (
        <ErrorState errorText="There was an issue loading Linode creation options." />
      );
    }

    if (!linodesData || !imagesData || !regionsData || !typesData) {
      return null;
    }

    const tagsInputProps = {
      disabled: userCannotCreateLinode,
      onChange: updateTags,
      tagError: hasErrorFor.tags,
      value: tags || [],
    };

    const hasBackups = Boolean(
      this.props.backupsEnabled || accountBackupsEnabled
    );

    const hasDiskEncryptionAccountCapability = account.data?.capabilities?.includes(
      'Disk Encryption'
    );

    const isDiskEncryptionFeatureEnabled =
      flags.linodeDiskEncryption && hasDiskEncryptionAccountCapability;

    const displaySections = [];
    if (imageDisplayInfo) {
      displaySections.push(imageDisplayInfo);
    }

    if (regionDisplayInfo) {
      displaySections.push({
        details: regionDisplayInfo.details,
        title: regionDisplayInfo.title,
      });
    }

    const linodeIsInDistributedRegion = getIsDistributedRegion(
      regionsData,
      selectedRegionID ?? ''
    );

    const regionSupportsDiskEncryption = doesRegionSupportFeature(
      this.props.selectedRegionID ?? '',
      this.props.regionsData,
      'Disk Encryption'
    );

    if (typeDisplayInfo) {
      const typeDisplayInfoCopy = cloneDeep(typeDisplayInfo);

      // Always display monthly cost to two decimals
      typeDisplayInfoCopy.details = `$${renderMonthlyPriceToCorrectDecimalPlace(
        typeDisplayInfo.monthly
      )}/month`;

      if (this.props.createType === 'fromApp' && this.state.numberOfNodes > 0) {
        const { hourlyPrice, monthlyPrice } = getMonthlyAndHourlyNodePricing(
          typeDisplayInfoCopy?.monthly,
          typeDisplayInfoCopy?.hourly,
          this.state.numberOfNodes
        );

        typeDisplayInfoCopy.details = `${
          this.state.numberOfNodes
        } Nodes - $${renderMonthlyPriceToCorrectDecimalPlace(
          monthlyPrice
        )}/month $${hourlyPrice ?? UNKNOWN_PRICE}/hr`;
      }

      // @TODO Gecko: Remove $0 hardcoding once Gecko is in GA
      if (linodeIsInDistributedRegion) {
        displaySections.push({
          ...typeDisplayInfoCopy,
          details: '$0/month',
          hourly: 0,
          monthly: 0,
        });
      } else {
        displaySections.push(typeDisplayInfoCopy);
      }
    }

    const type = typesData.find(
      (type) => type.id === this.props.selectedTypeID
    );

    const backupsMonthlyPrice:
      | PriceObject['monthly']
      | undefined = getMonthlyBackupsPrice({
      region: selectedRegionID,
      type,
    });

    if (
      hasBackups &&
      typeDisplayInfo &&
      backupsMonthlyPrice &&
      !linodeIsInDistributedRegion
    ) {
      displaySections.push(
        renderBackupsDisplaySection(accountBackupsEnabled, backupsMonthlyPrice)
      );
    }

    if (
      isDiskEncryptionFeatureEnabled &&
      regionSupportsDiskEncryption &&
      this.props.diskEncryptionEnabled
    ) {
      displaySections.push({
        title: 'Encrypted',
      });
    }

    if (this.props.vlanLabel) {
      displaySections.push({
        title: 'VLAN Attached',
      });
    }

    if (this.props.privateIPEnabled) {
      displaySections.push({
        title: 'Private IP',
      });
    }

    if (this.props.placementGroupSelection) {
      displaySections.push({
        title: 'Assigned to Placement Group',
      });
    }

    if (
      this.props.selectedVPCId !== undefined &&
      this.props.selectedVPCId !== -1
    ) {
      displaySections.push({
        title: 'VPC Assigned',
      });
    }

    if (
      this.props.firewallId !== null &&
      this.props.firewallId !== undefined &&
      this.props.firewallId !== -1
    ) {
      displaySections.push({
        title: 'Firewall Assigned',
      });
    }

    const selectedLinode = this.props.linodesData?.find(
      (image) => image.id === this.props.selectedLinodeID
    );

    const imageIsCloudInitCompatible =
      this.props.selectedImageID &&
      this.props.imagesData[this.props.selectedImageID]?.capabilities?.includes(
        'cloud-init'
      );

    const linodeIsCloudInitCompatible =
      this.props.selectedLinodeID &&
      selectedLinode?.image &&
      this.props.imagesData[selectedLinode?.image]?.capabilities?.includes(
        'cloud-init'
      );

    const showUserData =
      this.props.flags.metadata &&
      regionSupportsMetadata(
        this.props.regionsData,
        this.props.selectedRegionID ?? ''
      ) &&
      (imageIsCloudInitCompatible || linodeIsCloudInitCompatible);

    const isDistributedRegionSelected = Boolean(
      flags.gecko2?.enabled &&
        getIsDistributedRegion(regionsData, this.props.selectedRegionID ?? '')
    );

    return (
      <StyledForm ref={this.createLinodeFormRef}>
        <Grid className="py0">
          {hasErrorFor.none && !!showGeneralError && (
            <Notice spacingTop={8} text={hasErrorFor.none} variant="error" />
          )}
          {generalError && (
            <Notice spacingTop={8} variant="error">
              <ErrorMessage entityType="linode_id" message={generalError} />
            </Notice>
          )}
          {userCannotCreateLinode && (
            <Notice
              text={
                "You don't have permissions to create a new Linode. Please contact an account administrator for details."
              }
              important
              variant="error"
            />
          )}
          <Stack gap={3}>
            <Tabs
              defaultIndex={selectedTab}
              index={selectedTab}
              onChange={this.handleTabChange}
            >
              <TabLinkList tabs={this.tabs} />
              <TabPanels>
                <SafeTabPanel index={0}>
                  <FromImageContent
                    accountBackupsEnabled={accountBackupsEnabled}
                    error={hasErrorFor.image}
                    imageLabel="Linux Distribution"
                    imagePanelTitle="Choose an OS"
                    imagesData={imagesData!}
                    placeholder="Choose a Linux distribution"
                    regionsData={regionsData!}
                    typesData={typesData!}
                    userCannotCreateLinode={userCannotCreateLinode}
                    variant="public"
                    {...rest}
                  />
                </SafeTabPanel>
                <SafeTabPanel index={1}>
                  <FromAppsContent
                    setNumberOfNodesForAppCluster={
                      this.setNumberOfNodesForAppCluster
                    }
                    // error={hasErrorFor.image}
                    accountBackupsEnabled={accountBackupsEnabled}
                    errors={errors}
                    flags={flags}
                    imagesData={imagesData!}
                    regionsData={regionsData!}
                    typesData={typesData!}
                    userCannotCreateLinode={userCannotCreateLinode}
                    {...rest}
                  />
                </SafeTabPanel>
                <SafeTabPanel index={2}>
                  <Tabs defaultIndex={stackScriptSelectedTab}>
                    <StyledPaper>
                      <Typography variant="h2">Create From:</Typography>
                      <TabLinkList tabs={this.stackScriptTabs} />
                      <StyledTabPanel>
                        <SafeTabPanel index={0}>
                          <FromStackScriptContent
                            accountBackupsEnabled={accountBackupsEnabled}
                            category="account"
                            errors={errors}
                            header={'Select a StackScript'}
                            imagesData={imagesData!}
                            regionsData={regionsData!}
                            request={getMineAndAccountStackScripts}
                            typesData={typesData!}
                            userCannotCreateLinode={userCannotCreateLinode}
                            {...rest}
                          />
                        </SafeTabPanel>
                        <SafeTabPanel index={1}>
                          <FromStackScriptContent
                            accountBackupsEnabled={accountBackupsEnabled}
                            category="community"
                            errors={errors}
                            header={'Select a StackScript'}
                            imagesData={imagesData!}
                            regionsData={regionsData!}
                            request={getCommunityStackscripts}
                            typesData={typesData!}
                            userCannotCreateLinode={userCannotCreateLinode}
                            {...rest}
                          />
                        </SafeTabPanel>
                      </StyledTabPanel>
                    </StyledPaper>
                  </Tabs>
                </SafeTabPanel>
                <SafeTabPanel index={3}>
                  <FromImageContent
                    accountBackupsEnabled={accountBackupsEnabled}
                    imagePanelTitle="Choose an Image"
                    imagesData={imagesData}
                    regionsData={regionsData!}
                    selectedRegionID={selectedRegionID}
                    typesData={typesData!}
                    userCannotCreateLinode={userCannotCreateLinode}
                    variant={'private'}
                    {...rest}
                  />
                </SafeTabPanel>
                <SafeTabPanel index={4}>
                  <FromBackupsContent
                    accountBackupsEnabled={accountBackupsEnabled}
                    errors={errors}
                    imagesData={imagesData!}
                    linodesData={linodesData!}
                    regionsData={regionsData!}
                    typesData={typesData!}
                    userCannotCreateLinode={userCannotCreateLinode}
                    {...restoreBackup}
                    {...rest}
                  />
                </SafeTabPanel>
                <SafeTabPanel index={5}>
                  <FromLinodeContent
                    accountBackupsEnabled={accountBackupsEnabled}
                    errors={errors}
                    imagesData={imagesData!}
                    linodesData={linodesData!}
                    regionsData={regionsData!}
                    typesData={typesData!}
                    userCannotCreateLinode={userCannotCreateLinode}
                    {...rest}
                  />
                </SafeTabPanel>
              </TabPanels>
            </Tabs>

            {this.props.createType !== 'fromBackup' && (
              <SelectRegionPanel
                currentCapability="Linodes"
                data-qa-select-region-panel
                disabled={userCannotCreateLinode}
                error={hasErrorFor.region}
                handleSelection={this.props.updateRegionID}
                helperText={this.props.regionHelperText}
                selectedId={this.props.selectedRegionID}
                selectedImageId={this.props.selectedImageID}
                selectedLinodeTypeId={this.props.selectedTypeID}
                updateTypeID={this.props.updateTypeID}
              />
            )}
            <PlansPanel
              docsLink={
                <DocsLink
                  onClick={() => {
                    sendLinodeCreateFlowDocsClickEvent('Choosing a Plan');
                    sendLinodeCreateFormInputEvent({
                      createType:
                        (this.tabs[selectedTab].title as LinodeCreateType) ??
                        'OS',
                      label: 'Choosing a Plan',
                      version: 'v1',
                      headerName: 'Linode Plan',
                      interaction: 'click',
                    });
                  }}
                  href="https://www.linode.com/docs/guides/choosing-a-compute-instance-plan/"
                  label="Choosing a Plan"
                />
              }
              data-qa-select-plan
              disabled={userCannotCreateLinode}
              disabledClasses={this.props.disabledClasses}
              error={hasErrorFor.type}
              isCreate
              key={this.state.planKey}
              linodeID={this.props.selectedLinodeID}
              onSelect={this.props.updateTypeID}
              regionsData={regionsData!}
              selectedId={this.props.selectedTypeID}
              selectedRegionID={selectedRegionID}
              showLimits
              types={this.filterTypes()}
            />
          </Stack>
          <DetailsPanel
            labelFieldProps={{
              disabled: userCannotCreateLinode,
              errorText: hasErrorFor.label,
              label: 'Linode Label',
              onChange: (e) => updateLabel(e.target.value),
              value: label || '',
            }}
            selectedPlacementGroupId={
              this.props.placementGroupSelection?.id ?? null
            }
            tagsInputProps={
              this.props.createType !== 'fromLinode'
                ? tagsInputProps
                : undefined
            }
            data-qa-details-panel
            error={hasErrorFor.placement_group}
            handlePlacementGroupChange={handlePlacementGroupChange}
            selectedRegionId={selectedRegionID}
          />
          {/* Hide for backups and clone */}
          {!['fromBackup', 'fromLinode'].includes(this.props.createType) && (
            <AccessPanel
              disabledReason={
                !this.props.selectedImageID
                  ? 'You must select an image to set a root password'
                  : ''
              }
              toggleDiskEncryptionEnabled={
                this.props.toggleDiskEncryptionEnabled
              }
              authorizedUsers={this.props.authorized_users}
              data-qa-access-panel
              disabled={!this.props.selectedImageID || userCannotCreateLinode}
              diskEncryptionEnabled={this.props.diskEncryptionEnabled}
              displayDiskEncryption
              error={hasErrorFor.root_pass}
              handleChange={this.props.updatePassword}
              password={this.props.password}
              selectedRegion={this.props.selectedRegionID}
              setAuthorizedUsers={this.props.setAuthorizedUsers}
            />
          )}
          <VPCPanel
            toggleAssignPublicIPv4Address={
              this.props.toggleAssignPublicIPv4Address
            }
            toggleAutoassignIPv4WithinVPCEnabled={
              this.props.toggleAutoassignIPv4WithinVPCEnabled
            }
            additionalIPv4RangesForVPC={this.props.additionalIPv4RangesForVPC}
            assignPublicIPv4Address={this.props.assignPublicIPv4Address}
            autoassignIPv4WithinVPC={this.props.autoassignIPv4WithinVPC}
            from="linodeCreate"
            handleIPv4RangeChange={this.props.handleIPv4RangesForVPC}
            handleSelectVPC={this.props.setSelectedVPC}
            handleSubnetChange={this.props.handleSubnetChange}
            handleVPCIPv4Change={this.props.handleVPCIPv4Change}
            region={this.props.selectedRegionID}
            selectedSubnetId={this.props.selectedSubnetId}
            selectedVPCId={this.props.selectedVPCId}
            subnetError={hasErrorFor['interfaces[0].subnet_id']}
            vpcIPv4AddressOfLinode={this.props.vpcIPv4AddressOfLinode}
            vpcIPv4Error={hasErrorFor['ipv4.vpc']}
          />
          {this.props.flags.linodeCreateWithFirewall && (
            <SelectFirewallPanel
              helperText={
                <Typography>
                  Assign an existing Firewall to this Linode to control inbound
                  and outbound network traffic.{' '}
                  <Link
                    onClick={() =>
                      sendLinodeCreateFormInputEvent({
                        createType:
                          (this.tabs[selectedTab].title as LinodeCreateType) ??
                          'OS',
                        headerName: 'Firewall Panel',
                        label: 'Learn more',
                        version: 'v1',
                        interaction: 'click',
                      })
                    }
                    to={FIREWALL_GET_STARTED_LINK}
                  >
                    Learn more
                  </Link>
                  .
                </Typography>
              }
              disabled={userCannotCreateLinode}
              entityType="linode"
              handleFirewallChange={this.props.handleFirewallChange}
              selectedFirewallId={this.props.firewallId || -1}
            />
          )}
          <AddonsPanel
            diskEncryptionEnabled={
              regionSupportsDiskEncryption && this.props.diskEncryptionEnabled
            }
            userData={{
              createType: this.props.createType,
              onChange: updateUserData,
              showUserData: Boolean(showUserData),
              userData: this.props.userData,
            }}
            accountBackups={accountBackupsEnabled}
            backups={this.props.backupsEnabled}
            backupsMonthlyPrice={backupsMonthlyPrice}
            changeBackups={this.props.toggleBackupsEnabled}
            createType={this.props.createType}
            data-qa-addons-panel
            disabled={userCannotCreateLinode}
            handleVLANChange={this.props.handleVLANChange}
            ipamAddress={this.props.ipamAddress || ''}
            ipamError={hasErrorFor['interfaces[1].ipam_address']}
            isDistributedRegionSelected={isDistributedRegionSelected}
            isPrivateIPChecked={this.props.privateIPEnabled}
            labelError={hasErrorFor['interfaces[1].label']}
            linodesData={this.props.linodesData}
            selectedImageID={this.props.selectedImageID}
            selectedLinodeID={this.props.selectedLinodeID}
            selectedRegionID={this.props.selectedRegionID}
            selectedTypeID={this.props.selectedTypeID}
            togglePrivateIP={this.props.togglePrivateIPEnabled}
            vlanLabel={this.props.vlanLabel || ''}
          />
          <CheckoutSummary
            data-qa-checkout-bar
            displaySections={displaySections}
            heading={`Summary ${this.props.label}`}
          />
          <Box
            alignItems="center"
            display="flex"
            flexWrap="wrap"
            justifyContent={showGDPRCheckbox ? 'space-between' : 'flex-end'}
          >
            <StyledMessageDiv showGDPRCheckbox={!!showGDPRCheckbox}>
              <SMTPRestrictionText>
                {({ text }) => <Grid xs={12}>{text}</Grid>}
              </SMTPRestrictionText>
              {showGDPRCheckbox ? (
                <EUAgreementCheckbox
                  centerCheckbox
                  checked={signedAgreement}
                  onChange={handleAgreementChange}
                />
              ) : null}
            </StyledMessageDiv>
          </Box>
          <StyledButtonGroupBox
            alignItems="center"
            display="flex"
            justifyContent="flex-end"
          >
            <StyledCreateButton
              disabled={
                formIsSubmitting ||
                userCannotCreateLinode ||
                (showGDPRCheckbox && !signedAgreement)
              }
              onClick={() =>
                this.handleClickCreateUsingCommandLine(
                  isDxToolsAdditionsEnabled
                )
              }
              buttonType="outlined"
              data-qa-api-cli-linode
            >
              {isDxToolsAdditionsEnabled
                ? 'View Code Snippets'
                : 'Create using command line'}
            </StyledCreateButton>
            <StyledCreateButton
              disabled={
                formIsSubmitting ||
                userCannotCreateLinode ||
                (showGDPRCheckbox && !signedAgreement)
              }
              buttonType="primary"
              data-qa-deploy-linode
              loading={formIsSubmitting}
              onClick={this.createLinode}
            >
              Create Linode
            </StyledCreateButton>
            <ApiAwarenessModal
              isOpen={showApiAwarenessModal}
              onClose={handleShowApiAwarenessModal}
              payLoad={this.getPayload()}
            />
          </StyledButtonGroupBox>
        </Grid>
      </StyledForm>
    );
  }
}

export const defaultPublicInterface: InterfacePayload = {
  ipam_address: '',
  label: '',
  purpose: 'public',
};

interface DispatchProps {
  setTab: (value: CreateTypes) => void;
}

const mapDispatchToProps: MapDispatchToProps<DispatchProps, CombinedProps> = (
  dispatch
) => ({
  setTab: (value) => dispatch(handleChangeCreateType(value)),
});

const connected = connect(undefined, mapDispatchToProps);

export default connected(LinodeCreate);<|MERGE_RESOLUTION|>--- conflicted
+++ resolved
@@ -434,8 +434,6 @@
         : [],
       type: this.props.selectedTypeID ?? '',
     };
-<<<<<<< HEAD
-    sendApiAwarenessClickEvent('Button', 'Create Using Command Line');
     sendLinodeCreateFormInputEvent({
       createType: 'OS',
       headerName: undefined,
@@ -443,14 +441,12 @@
       label: 'Create Using Command Line',
       version: 'v1',
     });
-=======
     sendApiAwarenessClickEvent(
       'Button',
       isDxToolsAdditionsEnabled
         ? 'View Code Snippets'
         : 'Create Using Command Line'
     );
->>>>>>> 51066033
     this.props.checkValidation(payload);
   };
 
