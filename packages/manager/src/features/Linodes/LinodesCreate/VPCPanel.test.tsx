import { waitFor } from '@testing-library/react';
import * as React from 'react';
import { QueryClient } from 'react-query';

import { accountFactory, regionFactory } from 'src/factories';
import { makeResourcePage } from 'src/mocks/serverHandlers';
import { rest, server } from 'src/mocks/testServer';
import { mockMatchMedia, renderWithTheme } from 'src/utilities/testHelpers';

import { VPCPanel, VPCPanelProps } from './VPCPanel';

const queryClient = new QueryClient();

beforeAll(() => mockMatchMedia());
afterEach(() => {
  queryClient.clear();
});

const props = {
  assignPublicIPv4Address: false,
  autoassignIPv4WithinVPC: true,
  from: 'linodeCreate' as VPCPanelProps['from'],
  handleSelectVPC: jest.fn(),
  handleSubnetChange: jest.fn(),
  handleVPCIPv4Change: jest.fn(),
  region: 'us-east',
  selectedSubnetId: undefined,
  selectedVPCId: undefined,
  toggleAssignPublicIPv4Address: jest.fn(),
  toggleAutoassignIPv4WithinVPCEnabled: jest.fn(),
  vpcIPv4AddressOfLinode: undefined,
};

const vpcPanelTestId = 'vpc-panel';
const subnetAndAdditionalOptionsTestId =
  'subnet-and-additional-options-section';

describe('VPCPanel', () => {
  it('should display the VPC Panel if the user has the VPC account capability', async () => {
    const account = accountFactory.build({
      capabilities: ['VPCs'],
    });

    server.use(
      rest.get('*/account', (req, res, ctx) => {
        return res(ctx.json(account));
      })
    );

    const wrapper = renderWithTheme(<VPCPanel {...props} />, {
      queryClient,
    });

    await waitFor(() => {
      expect(wrapper.getByTestId(vpcPanelTestId)).toBeInTheDocument();
    });
  });

  it('should display the VPC Panel if the VPC feature flag is on', async () => {
    const wrapper = renderWithTheme(<VPCPanel {...props} />, {
      flags: { vpc: true },
      queryClient,
    });

    await waitFor(() => {
      expect(wrapper.getByTestId(vpcPanelTestId)).toBeInTheDocument();
    });
  });

  it('should not display the VPC Panel if the user does not have the VPC account capability and the VPC feature flag is off', async () => {
    const wrapper = renderWithTheme(<VPCPanel {...props} />, {
      flags: { vpc: false },
      queryClient,
    });

    await waitFor(() => {
      expect(wrapper.queryByTestId(vpcPanelTestId)).not.toBeInTheDocument();
    });
  });

  it('should display the Subnet & other subsequent fields if a VPC has been selected and the selected region supports VPCs', async () => {
    const _props = { ...props, region: 'us-east', selectedVPCId: 5 };

    server.use(
      rest.get('*/regions', (req, res, ctx) => {
        const usEast = regionFactory.build({
          capabilities: ['VPCs'],
          id: 'us-east',
        });
        const regions = regionFactory.buildList(5);
        return res(ctx.json(makeResourcePage([usEast, ...regions])));
      })
    );

    const wrapper = renderWithTheme(<VPCPanel {..._props} />, {
      flags: { vpc: true },
      queryClient,
    });

    await waitFor(() => {
      expect(
        wrapper.getByTestId(subnetAndAdditionalOptionsTestId)
      ).toBeInTheDocument();
    });
  });

  it('should have the VPC IPv4 auto-assign checkbox checked by default', async () => {
    const _props = { ...props, region: 'us-east', selectedVPCId: 5 };

    server.use(
      rest.get('*/regions', (req, res, ctx) => {
        const usEast = regionFactory.build({
          capabilities: ['VPCs'],
          id: 'us-east',
        });
        const regions = regionFactory.buildList(5);
        return res(ctx.json(makeResourcePage([usEast, ...regions])));
      })
    );

    const wrapper = renderWithTheme(<VPCPanel {..._props} />, {
      flags: { vpc: true },
      queryClient,
    });

    await waitFor(() => {
      // the "Auto-assign a VPC IPv4 address for this Linode in the VPC" checkbox is the first one (0 index)
      expect(wrapper.getAllByRole('checkbox')[0]).toBeChecked();
    });
  });
<<<<<<< HEAD

  it('should display an unchecked VPC IPv4 auto-assign checkbox and display the VPC IPv4 input field if there is already a value', async () => {
    const _props = {
      ...props,
      autoassignIPv4WithinVPC: false,
      region: 'us-east',
      selectedVPCId: 5,
      vpcIPv4AddressOfLinode: '10.0.4.3',
    };

=======
  it('should display helper text if there are no vpcs in the selected region and "from" is "linodeCreate"', async () => {
>>>>>>> da8c7eac
    server.use(
      rest.get('*/regions', (req, res, ctx) => {
        const usEast = regionFactory.build({
          capabilities: ['VPCs'],
          id: 'us-east',
        });
<<<<<<< HEAD
        const regions = regionFactory.buildList(5);
        return res(ctx.json(makeResourcePage([usEast, ...regions])));
      })
    );

    const wrapper = renderWithTheme(<VPCPanel {..._props} />, {
=======
        return res(ctx.json(makeResourcePage([usEast])));
      }),
      rest.get('*/vpcs', (req, res, ctx) => {
        return res(ctx.json(makeResourcePage([])));
      })
    );

    const wrapper = renderWithTheme(<VPCPanel {...props} />, {
>>>>>>> da8c7eac
      flags: { vpc: true },
      queryClient,
    });

    await waitFor(() => {
      expect(
<<<<<<< HEAD
        wrapper.getByLabelText(
          'Auto-assign a VPC IPv4 address for this Linode in the VPC'
        )
      ).not.toBeChecked();
      // Using regex here to account for the "(required)" indicator.
      expect(wrapper.getByLabelText(/^VPC IPv4.*/)).toHaveValue('10.0.4.3');
    });
  });

  it('should check the Assign a public IPv4 address checkbox if assignPublicIPv4Address is true', async () => {
    const _props = {
      ...props,
      assignPublicIPv4Address: true,
      region: 'us-east',
      selectedVPCId: 5,
    };

=======
        wrapper.queryByText(
          'No VPCs exist in the selected region. Click Create VPC to create one.'
        )
      ).toBeInTheDocument();
    });
  });
  it('should not display helper text if there are no vpcs in the selected region and "from" is "linodeConfig"', async () => {
>>>>>>> da8c7eac
    server.use(
      rest.get('*/regions', (req, res, ctx) => {
        const usEast = regionFactory.build({
          capabilities: ['VPCs'],
          id: 'us-east',
        });
<<<<<<< HEAD
        const regions = regionFactory.buildList(5);
        return res(ctx.json(makeResourcePage([usEast, ...regions])));
      })
    );

    const wrapper = renderWithTheme(<VPCPanel {..._props} />, {
      flags: { vpc: true },
      queryClient,
    });

    await waitFor(() => {
      expect(
        wrapper.getByLabelText('Assign a public IPv4 address for this Linode')
      ).toBeChecked();
=======
        return res(ctx.json(makeResourcePage([usEast])));
      }),
      rest.get('*/vpcs', (req, res, ctx) => {
        return res(ctx.json(makeResourcePage([])));
      })
    );

    const wrapper = renderWithTheme(
      <VPCPanel {...props} from="linodeConfig" />,
      {
        flags: { vpc: true },
        queryClient,
      }
    );

    await waitFor(() => {
      expect(
        wrapper.queryByText(
          'No VPCs exist in the selected region. Click Create VPC to create one.'
        )
      ).not.toBeInTheDocument();
>>>>>>> da8c7eac
    });
  });
});<|MERGE_RESOLUTION|>--- conflicted
+++ resolved
@@ -128,7 +128,65 @@
       expect(wrapper.getAllByRole('checkbox')[0]).toBeChecked();
     });
   });
-<<<<<<< HEAD
+
+  it('should display helper text if there are no vpcs in the selected region and "from" is "linodeCreate"', async () => {
+    server.use(
+      rest.get('*/regions', (req, res, ctx) => {
+        const usEast = regionFactory.build({
+          capabilities: ['VPCs'],
+          id: 'us-east',
+        });
+        return res(ctx.json(makeResourcePage([usEast])));
+      }),
+      rest.get('*/vpcs', (req, res, ctx) => {
+        return res(ctx.json(makeResourcePage([])));
+      })
+    );
+
+    const wrapper = renderWithTheme(<VPCPanel {...props} />, {
+      flags: { vpc: true },
+      queryClient,
+    });
+
+    await waitFor(() => {
+      expect(
+        wrapper.queryByText(
+          'No VPCs exist in the selected region. Click Create VPC to create one.'
+        )
+      ).toBeInTheDocument();
+    });
+  });
+
+  it('should not display helper text if there are no vpcs in the selected region and "from" is "linodeConfig"', async () => {
+    server.use(
+      rest.get('*/regions', (req, res, ctx) => {
+        const usEast = regionFactory.build({
+          capabilities: ['VPCs'],
+          id: 'us-east',
+        });
+        return res(ctx.json(makeResourcePage([usEast])));
+      }),
+      rest.get('*/vpcs', (req, res, ctx) => {
+        return res(ctx.json(makeResourcePage([])));
+      })
+    );
+
+    const wrapper = renderWithTheme(
+      <VPCPanel {...props} from="linodeConfig" />,
+      {
+        flags: { vpc: true },
+        queryClient,
+      }
+    );
+
+    await waitFor(() => {
+      expect(
+        wrapper.queryByText(
+          'No VPCs exist in the selected region. Click Create VPC to create one.'
+        )
+      ).not.toBeInTheDocument();
+    });
+  });
 
   it('should display an unchecked VPC IPv4 auto-assign checkbox and display the VPC IPv4 input field if there is already a value', async () => {
     const _props = {
@@ -139,39 +197,24 @@
       vpcIPv4AddressOfLinode: '10.0.4.3',
     };
 
-=======
-  it('should display helper text if there are no vpcs in the selected region and "from" is "linodeCreate"', async () => {
->>>>>>> da8c7eac
-    server.use(
-      rest.get('*/regions', (req, res, ctx) => {
-        const usEast = regionFactory.build({
-          capabilities: ['VPCs'],
-          id: 'us-east',
-        });
-<<<<<<< HEAD
-        const regions = regionFactory.buildList(5);
-        return res(ctx.json(makeResourcePage([usEast, ...regions])));
-      })
-    );
-
-    const wrapper = renderWithTheme(<VPCPanel {..._props} />, {
-=======
-        return res(ctx.json(makeResourcePage([usEast])));
-      }),
-      rest.get('*/vpcs', (req, res, ctx) => {
-        return res(ctx.json(makeResourcePage([])));
-      })
-    );
-
-    const wrapper = renderWithTheme(<VPCPanel {...props} />, {
->>>>>>> da8c7eac
-      flags: { vpc: true },
-      queryClient,
-    });
-
-    await waitFor(() => {
-      expect(
-<<<<<<< HEAD
+    server.use(
+      rest.get('*/regions', (req, res, ctx) => {
+        const usEast = regionFactory.build({
+          capabilities: ['VPCs'],
+          id: 'us-east',
+        });
+        const regions = regionFactory.buildList(5);
+        return res(ctx.json(makeResourcePage([usEast, ...regions])));
+      })
+    );
+
+    const wrapper = renderWithTheme(<VPCPanel {..._props} />, {
+      flags: { vpc: true },
+      queryClient,
+    });
+
+    await waitFor(() => {
+      expect(
         wrapper.getByLabelText(
           'Auto-assign a VPC IPv4 address for this Linode in the VPC'
         )
@@ -189,22 +232,12 @@
       selectedVPCId: 5,
     };
 
-=======
-        wrapper.queryByText(
-          'No VPCs exist in the selected region. Click Create VPC to create one.'
-        )
-      ).toBeInTheDocument();
-    });
-  });
-  it('should not display helper text if there are no vpcs in the selected region and "from" is "linodeConfig"', async () => {
->>>>>>> da8c7eac
-    server.use(
-      rest.get('*/regions', (req, res, ctx) => {
-        const usEast = regionFactory.build({
-          capabilities: ['VPCs'],
-          id: 'us-east',
-        });
-<<<<<<< HEAD
+    server.use(
+      rest.get('*/regions', (req, res, ctx) => {
+        const usEast = regionFactory.build({
+          capabilities: ['VPCs'],
+          id: 'us-east',
+        });
         const regions = regionFactory.buildList(5);
         return res(ctx.json(makeResourcePage([usEast, ...regions])));
       })
@@ -219,29 +252,6 @@
       expect(
         wrapper.getByLabelText('Assign a public IPv4 address for this Linode')
       ).toBeChecked();
-=======
-        return res(ctx.json(makeResourcePage([usEast])));
-      }),
-      rest.get('*/vpcs', (req, res, ctx) => {
-        return res(ctx.json(makeResourcePage([])));
-      })
-    );
-
-    const wrapper = renderWithTheme(
-      <VPCPanel {...props} from="linodeConfig" />,
-      {
-        flags: { vpc: true },
-        queryClient,
-      }
-    );
-
-    await waitFor(() => {
-      expect(
-        wrapper.queryByText(
-          'No VPCs exist in the selected region. Click Create VPC to create one.'
-        )
-      ).not.toBeInTheDocument();
->>>>>>> da8c7eac
     });
   });
 });