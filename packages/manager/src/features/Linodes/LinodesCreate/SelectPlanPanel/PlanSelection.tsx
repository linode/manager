import * as React from 'react';
import { useSelector } from 'react-redux';
import { Theme } from '@mui/material/styles';
import { makeStyles } from 'tss-react/mui';
import { BaseType, LinodeTypeClass } from '@linode/api-v4/lib/linodes';
import Chip from 'src/components/core/Chip';
import FormControlLabel from 'src/components/core/FormControlLabel';
import Hidden from 'src/components/core/Hidden';
import { Currency } from 'src/components/Currency';
import { TooltipIcon } from 'src/components/TooltipIcon/TooltipIcon';
import { Radio } from 'src/components/Radio/Radio';
import SelectionCard from 'src/components/SelectionCard';
import { TableCell } from 'src/components/TableCell';
import { ApplicationState } from 'src/store';
import { LINODE_NETWORK_IN } from 'src/constants';
import { convertMegabytesTo } from 'src/utilities/unitConversions';
import { ExtendedType } from 'src/utilities/extendType';
import { StyledDisabledTableRow } from './styles';

const useStyles = makeStyles()((theme: Theme) => ({
  chip: {
    backgroundColor: theme.color.green,
    color: '#fff',
    textTransform: 'uppercase',
    marginLeft: theme.spacing(2),
  },
  focusedRow: {
    '&:focus-within': {
      backgroundColor: theme.bg.lightBlue1,
    },
  },
  planCell: { paddingLeft: 4 },
  radioCell: {
    height: theme.spacing(6),
    width: '3%',
    paddingRight: 0,
  },
}));

export interface PlanSelectionType extends BaseType {
  class: ExtendedType['class'];
  formattedLabel: ExtendedType['formattedLabel'];
  heading: ExtendedType['heading'];
  network_out?: ExtendedType['network_out'];
  price: ExtendedType['price'];
  subHeadings: ExtendedType['subHeadings'];
  transfer?: ExtendedType['transfer'];
}

interface Props {
  currentPlanHeading?: string;
  disabled?: boolean;
  disabledClasses?: LinodeTypeClass[];
  header?: string;
  idx: number;
  isCreate?: boolean;
  linodeID?: number | undefined;
  onSelect: (key: string) => void;
  selectedDiskSize?: number;
  selectedID?: string;
  showTransfer?: boolean;
  type: PlanSelectionType;
}

const getDisabledClass = (
  typeClass: LinodeTypeClass,
  disabledClasses: LinodeTypeClass[]
) => {
  return disabledClasses.includes(typeClass);
};

export const PlanSelection = ({
  currentPlanHeading,
  disabled,
  disabledClasses,
  idx,
  isCreate,
  linodeID,
  onSelect,
  selectedDiskSize,
  selectedID,
  showTransfer,
  type,
}: Props) => {
  const diskSize = selectedDiskSize ? selectedDiskSize : 0;
  const planTooSmall = diskSize > type.disk;
  const tooltip = planTooSmall
    ? 'This plan is too small for the selected image.'
    : undefined;
  const isSamePlan = type.heading === currentPlanHeading;
  const isGPU = type.class === 'gpu';
  const isDisabledClass = getDisabledClass(type.class, disabledClasses ?? []);
  const shouldShowTransfer = showTransfer && type.transfer;
  const shouldShowNetwork = showTransfer && type.network_out;

  const { classes, cx } = useStyles();

  const selectedLinodePlanType = useSelector((state: ApplicationState) => {
    if (linodeID) {
      return state?.__resources.linodes.itemsById[linodeID]?.type;
    }
    return linodeID;
  });

  const rowAriaLabel =
    type && type.formattedLabel && isSamePlan
      ? `${type.formattedLabel} this is your current plan`
      : planTooSmall
      ? `${type.formattedLabel} this plan is too small for resize`
      : type.formattedLabel;
  return (
    <React.Fragment key={`tabbed-panel-${idx}`}>
      {/* Displays Table Row for larger screens */}
      <Hidden lgDown={isCreate} mdDown={!isCreate}>
        <StyledDisabledTableRow
          aria-disabled={isSamePlan || planTooSmall || isDisabledClass}
          aria-label={rowAriaLabel}
          className={cx(classes.focusedRow)}
          data-qa-plan-row={type.formattedLabel}
          disabled={isSamePlan || planTooSmall || isDisabledClass}
          key={type.id}
          onClick={() =>
            !isSamePlan && !disabled && !isDisabledClass
              ? onSelect(type.id)
              : undefined
          }
<<<<<<< HEAD
=======
          aria-disabled={isSamePlan || planTooSmall || isDisabledClass}
          className={classNames(classes.focusedRow, {
            [classes.disabledRow]:
              isSamePlan || planTooSmall || isDisabledClass || disabled,
          })}
>>>>>>> 07be31a2
        >
          <TableCell className={cx(classes.radioCell)}>
            {!isSamePlan && (
              <FormControlLabel
                aria-label={type.heading}
                className={'label-visually-hidden'}
                label={type.heading}
                control={
                  <Radio
<<<<<<< HEAD
                    checked={!planTooSmall && type.id === String(selectedID)}
=======
                    checked={
                      !disabled &&
                      !planTooSmall &&
                      type.id === String(selectedID)
                    }
                    onChange={() => onSelect(type.id)}
>>>>>>> 07be31a2
                    disabled={planTooSmall || disabled || isDisabledClass}
                    id={type.id}
                    onChange={() => onSelect(type.id)}
                  />
                }
              />
            )}
          </TableCell>
          <TableCell data-qa-plan-name className={cx(classes.planCell)}>
            {type.heading}{' '}
            {(isSamePlan || type.id === selectedLinodePlanType) && (
              <Chip
                aria-label="This is your current plan"
                className={cx(classes.chip)}
                data-qa-current-plan
                label="Current Plan"
              />
            )}
            {tooltip && (
              <TooltipIcon
                status="help"
                sxTooltipIcon={{
                  paddingTop: '0px !important',
                  paddingBottom: '0px !important',
                }}
                text={tooltip}
                tooltipPosition="right-end"
              />
            )}
          </TableCell>
          <TableCell data-qa-monthly> ${type.price?.monthly}</TableCell>
          <TableCell data-qa-hourly>
            {isGPU ? (
              <Currency quantity={type.price.hourly ?? 0} />
            ) : (
              `$${type.price?.hourly}`
            )}
          </TableCell>
          <TableCell center noWrap data-qa-ram>
            {convertMegabytesTo(type.memory, true)}
          </TableCell>
          <TableCell center data-qa-cpu>
            {type.vcpus}
          </TableCell>
          <TableCell center noWrap data-qa-storage>
            {convertMegabytesTo(type.disk, true)}
          </TableCell>
          {shouldShowTransfer && type.transfer ? (
            <TableCell center data-qa-transfer>
              {type.transfer / 1000} TB
            </TableCell>
          ) : null}
          {shouldShowNetwork && type.network_out ? (
            <TableCell center noWrap data-qa-network>
              {LINODE_NETWORK_IN} Gbps{' '}
              <span style={{ color: '#9DA4A6' }}>/</span>{' '}
              {type.network_out / 1000} Gbps
            </TableCell>
          ) : null}
        </StyledDisabledTableRow>
      </Hidden>

      {/* Displays SelectionCard for small screens */}
      <Hidden lgUp={isCreate} mdUp={!isCreate}>
        <SelectionCard
          checked={type.id === String(selectedID)}
          disabled={planTooSmall || isSamePlan || disabled || isDisabledClass}
          heading={type.heading}
          key={type.id}
          onClick={() => onSelect(type.id)}
          subheadings={type.subHeadings}
          tooltip={tooltip}
        />
      </Hidden>
    </React.Fragment>
  );
};<|MERGE_RESOLUTION|>--- conflicted
+++ resolved
@@ -124,14 +124,6 @@
               ? onSelect(type.id)
               : undefined
           }
-<<<<<<< HEAD
-=======
-          aria-disabled={isSamePlan || planTooSmall || isDisabledClass}
-          className={classNames(classes.focusedRow, {
-            [classes.disabledRow]:
-              isSamePlan || planTooSmall || isDisabledClass || disabled,
-          })}
->>>>>>> 07be31a2
         >
           <TableCell className={cx(classes.radioCell)}>
             {!isSamePlan && (
@@ -141,16 +133,11 @@
                 label={type.heading}
                 control={
                   <Radio
-<<<<<<< HEAD
-                    checked={!planTooSmall && type.id === String(selectedID)}
-=======
                     checked={
                       !disabled &&
                       !planTooSmall &&
                       type.id === String(selectedID)
                     }
-                    onChange={() => onSelect(type.id)}
->>>>>>> 07be31a2
                     disabled={planTooSmall || disabled || isDisabledClass}
                     id={type.id}
                     onChange={() => onSelect(type.id)}
