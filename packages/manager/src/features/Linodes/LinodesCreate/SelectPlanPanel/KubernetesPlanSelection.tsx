import * as React from 'react';
import Grid from '@mui/material/Unstable_Grid2';
import { useTheme, styled } from '@mui/material/styles';
import Button from 'src/components/Button';
import { EnhancedNumberInput } from 'src/components/EnhancedNumberInput/EnhancedNumberInput';
import Hidden from 'src/components/core/Hidden';
import SelectionCard from 'src/components/SelectionCard';
import { TableCell } from 'src/components/TableCell';
import { convertMegabytesTo } from 'src/utilities/unitConversions';
import { ExtendedType } from 'src/utilities/extendType';
import { StyledDisabledTableRow } from './styles';

const StyledInputOuter = styled('div')(({ theme }) => ({
  alignItems: 'center',
  display: 'flex',
  justifyContent: 'flex-end',
  [theme.breakpoints.down('md')]: {
    justifyContent: 'flex-start',
  },
}));

interface Props {
  disabled?: boolean;
  getTypeCount: (planId: string) => number;
  idx: number;
  onAdd?: (key: string, value: number) => void;
  onSelect: (key: string) => void;
  selectedID?: string;
  type: ExtendedType;
  updatePlanCount: (planId: string, newCount: number) => void;
}

export const KubernetesPlanSelection = ({
  disabled,
  getTypeCount,
  idx,
  onAdd,
  onSelect,
  selectedID,
  type,
  updatePlanCount,
}: Props) => {
  const theme = useTheme();

  const count = getTypeCount(type.id);

  // We don't want network information for LKE so we remove the last two elements.
  const subHeadings = type.subHeadings.slice(0, -2);

  const renderVariant = () => (
    <Grid xs={12}>
      <StyledInputOuter theme={theme}>
        <EnhancedNumberInput
          value={count}
          setValue={(newCount: number) => updatePlanCount(type.id, newCount)}
          disabled={disabled}
        />
        {onAdd && (
          <Button
            buttonType="primary"
            onClick={() => onAdd(type.id, count)}
<<<<<<< HEAD
            disabled={count < 1}
            sx={{ minWidth: '85px', marginLeft: '10px' }}
=======
            disabled={count < 1 || disabled}
            className={classes.enhancedInputButton}
>>>>>>> 07be31a2
          >
            Add
          </Button>
        )}
      </StyledInputOuter>
    </Grid>
  );
  return (
    <React.Fragment key={`tabbed-panel-${idx}`}>
      {/* Displays Table Row for larger screens */}
      <Hidden mdDown>
        <StyledDisabledTableRow
          data-qa-plan-row={type.formattedLabel}
          key={type.id}
          disabled={disabled}
        >
          <TableCell data-qa-plan-name>{type.heading}</TableCell>
          <TableCell data-qa-monthly> ${type.price.monthly}</TableCell>
          <TableCell data-qa-hourly>{`$` + type.price.hourly}</TableCell>
          <TableCell center data-qa-ram>
            {convertMegabytesTo(type.memory, true)}
          </TableCell>
          <TableCell center data-qa-cpu>
            {type.vcpus}
          </TableCell>
          <TableCell center data-qa-storage>
            {convertMegabytesTo(type.disk, true)}
          </TableCell>
          <TableCell>
            <StyledInputOuter theme={theme}>
              <EnhancedNumberInput
                inputLabel={`edit-quantity-${type.id}`}
                value={count}
                setValue={(newCount: number) =>
                  updatePlanCount(type.id, newCount)
                }
                disabled={
                  // When on the add pool flow, we only want the current input to be active,
                  // unless we've just landed on the form or all the inputs are empty.
                  (!onAdd && Boolean(selectedID) && type.id !== selectedID) ||
                  disabled
                }
              />
              {onAdd && (
                <Button
                  buttonType="primary"
                  onClick={() => onAdd(type.id, count)}
<<<<<<< HEAD
                  disabled={count < 1}
                  sx={{ minWidth: '85px', marginLeft: '10px' }}
=======
                  disabled={count < 1 || disabled}
                  className={classes.enhancedInputButton}
>>>>>>> 07be31a2
                >
                  Add
                </Button>
              )}
            </StyledInputOuter>
          </TableCell>
        </StyledDisabledTableRow>
      </Hidden>
      {/* Displays SelectionCard for small screens */}
      <Hidden mdUp>
        <SelectionCard
          key={type.id}
          checked={type.id === String(selectedID)}
          onClick={() => onSelect(type.id)}
          heading={type.heading}
          subheadings={subHeadings}
          disabled={disabled}
          renderVariant={renderVariant}
        />
      </Hidden>
    </React.Fragment>
  );
};<|MERGE_RESOLUTION|>--- conflicted
+++ resolved
@@ -59,13 +59,8 @@
           <Button
             buttonType="primary"
             onClick={() => onAdd(type.id, count)}
-<<<<<<< HEAD
-            disabled={count < 1}
+            disabled={count < 1 || disabled}
             sx={{ minWidth: '85px', marginLeft: '10px' }}
-=======
-            disabled={count < 1 || disabled}
-            className={classes.enhancedInputButton}
->>>>>>> 07be31a2
           >
             Add
           </Button>
@@ -113,13 +108,8 @@
                 <Button
                   buttonType="primary"
                   onClick={() => onAdd(type.id, count)}
-<<<<<<< HEAD
-                  disabled={count < 1}
+                  disabled={count < 1 || disabled}
                   sx={{ minWidth: '85px', marginLeft: '10px' }}
-=======
-                  disabled={count < 1 || disabled}
-                  className={classes.enhancedInputButton}
->>>>>>> 07be31a2
                 >
                   Add
                 </Button>
