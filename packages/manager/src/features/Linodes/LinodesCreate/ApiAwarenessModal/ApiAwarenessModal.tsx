--- conflicted
+++ resolved
@@ -1,6 +1,6 @@
 import { CreateLinodeRequest } from '@linode/api-v4/lib/linodes';
+import { useTheme } from '@mui/material/styles';
 import { styled } from '@mui/material/styles';
-import { useTheme } from '@mui/material/styles';
 import React, { useEffect, useMemo } from 'react';
 import { useHistory } from 'react-router-dom';
 
@@ -8,21 +8,12 @@
 import { Dialog } from 'src/components/Dialog/Dialog';
 import { Link } from 'src/components/Link';
 import { Notice } from 'src/components/Notice/Notice';
-<<<<<<< HEAD
-import { TabPanels } from 'src/components/ReachTabPanels';
-import { Tabs } from 'src/components/ReachTabs';
-import { SafeTabPanel } from 'src/components/SafeTabPanel/SafeTabPanel';
-import { TabLinkList } from 'src/components/TabLinkList/TabLinkList';
-import { Typography } from 'src/components/Typography';
-import { useInProgressEvents } from 'src/queries/events';
-=======
 import { SafeTabPanel } from 'src/components/Tabs/SafeTabPanel';
 import { TabLinkList } from 'src/components/Tabs/TabLinkList';
 import { TabPanels } from 'src/components/Tabs/TabPanels';
 import { Tabs } from 'src/components/Tabs/Tabs';
 import { Typography } from 'src/components/Typography';
-import useEvents from 'src/hooks/useEvents';
->>>>>>> cc363ba2
+import { useInProgressEvents } from 'src/queries/events';
 import { sendApiAwarenessClickEvent } from 'src/utilities/analytics';
 import { generateCurlCommand } from 'src/utilities/generate-cURL';
 import { generateCLICommand } from 'src/utilities/generate-cli';
