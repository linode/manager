--- conflicted
+++ resolved
@@ -7,10 +7,7 @@
 import { Typography } from 'src/components/Typography';
 import { LD_DX_TOOLS_METRICS_KEYS } from 'src/constants';
 import { useFlags } from 'src/hooks/useFlags';
-<<<<<<< HEAD
-=======
 import { useIsAkamaiAccount } from 'src/hooks/useIsAkamaiAccount';
->>>>>>> b2172c5d
 import { sendApiAwarenessClickEvent } from 'src/utilities/analytics/customEventAnalytics';
 import { generateCurlCommand } from 'src/utilities/codesnippets/generate-cURL';
 
@@ -41,11 +38,6 @@
         <Link
           onClick={() => {
             sendApiAwarenessClickEvent('link', 'personal access token');
-<<<<<<< HEAD
-            ldClient?.track(LD_DX_TOOLS_METRICS_KEYS.CURL_RESOURCE_LINKS, {
-              variation: apicliButtonCopy,
-            });
-=======
             if (!isInternalAccount) {
               ldClient?.track(LD_DX_TOOLS_METRICS_KEYS.CURL_RESOURCE_LINKS, {
                 variation: apicliButtonCopy,
@@ -53,7 +45,6 @@
             }
 
             ldClient?.flush();
->>>>>>> b2172c5d
           }}
           to="/profile/tokens"
         >
@@ -67,12 +58,6 @@
               'link',
               'Get Started with the Linode API'
             );
-<<<<<<< HEAD
-
-            ldClient?.track(LD_DX_TOOLS_METRICS_KEYS.CURL_RESOURCE_LINKS, {
-              variation: apicliButtonCopy,
-            });
-=======
             if (!isInternalAccount) {
               ldClient?.track(LD_DX_TOOLS_METRICS_KEYS.CURL_RESOURCE_LINKS, {
                 variation: apicliButtonCopy,
@@ -80,7 +65,6 @@
             }
 
             ldClient?.flush();
->>>>>>> b2172c5d
           }}
           to="https://www.linode.com/docs/products/tools/api/get-started/"
         >
@@ -90,12 +74,6 @@
         <Link
           onClick={() => {
             sendApiAwarenessClickEvent('link', 'Linode API Guides');
-<<<<<<< HEAD
-
-            ldClient?.track(LD_DX_TOOLS_METRICS_KEYS.CURL_RESOURCE_LINKS, {
-              variation: apicliButtonCopy,
-            });
-=======
             if (!isInternalAccount) {
               ldClient?.track(LD_DX_TOOLS_METRICS_KEYS.CURL_RESOURCE_LINKS, {
                 variation: apicliButtonCopy,
@@ -103,7 +81,6 @@
             }
 
             ldClient?.flush();
->>>>>>> b2172c5d
           }}
           to="https://www.linode.com/docs/products/tools/api/guides/"
         >
