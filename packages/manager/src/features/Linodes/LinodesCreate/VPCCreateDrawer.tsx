--- conflicted
+++ resolved
@@ -87,11 +87,7 @@
                 sendLinodeCreateFormStepEvent({
                   action: 'click',
                   category: 'button',
-<<<<<<< HEAD
-                  createType: (queryParams.type as LinodeCreateType) ?? 'OS',
-=======
-                  createType: queryParams.type ?? 'Distributions',
->>>>>>> 90b66257
+                  createType: queryParams.type ?? 'OS',
                   formStepName: 'Create VPC Drawer',
                   label: 'Create VPC',
                   version: 'v1',
