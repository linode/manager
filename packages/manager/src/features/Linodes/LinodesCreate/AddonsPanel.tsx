--- conflicted
+++ resolved
@@ -154,7 +154,7 @@
   }, [selectedLinodeID]);
 
   const isBackupsBoxChecked =
-    (accountBackups && !isEdgeRegionSelected) || props.backups;
+    (accountBackups && !isDistributedRegionSelected) || props.backups;
 
   return (
     <>
@@ -199,13 +199,6 @@
         <StyledFormControlLabel
           control={
             <Checkbox
-<<<<<<< HEAD
-              checked={
-                (accountBackups && !isDistributedRegionSelected) ||
-                props.backups
-              }
-=======
->>>>>>> c9eca303
               data-qa-check-backups={
                 accountBackups ? 'auto backup enabled' : 'auto backup disabled'
               }
