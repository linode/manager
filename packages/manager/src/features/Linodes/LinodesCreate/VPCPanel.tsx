import { useTheme } from '@mui/material/styles';
import useMediaQuery from '@mui/material/useMediaQuery';
import * as React from 'react';

import { Box } from 'src/components/Box';
import { Checkbox } from 'src/components/Checkbox';
import Select, { Item } from 'src/components/EnhancedSelect';
import { FormControlLabel } from 'src/components/FormControlLabel';
import { Link } from 'src/components/Link';
import { LinkButton } from 'src/components/LinkButton';
import { Paper } from 'src/components/Paper';
import { StyledLinkButtonBox } from 'src/components/SelectFirewallPanel/SelectFirewallPanel';
import { Stack } from 'src/components/Stack';
import { TextField } from 'src/components/TextField';
import { TooltipIcon } from 'src/components/TooltipIcon';
import { Typography } from 'src/components/Typography';
import { VPC_AUTO_ASSIGN_IPV4_TOOLTIP } from 'src/features/VPCs/constants';
import { useAccountManagement } from 'src/hooks/useAccountManagement';
import { useFlags } from 'src/hooks/useFlags';
import { useRegionsQuery } from 'src/queries/regions';
import { useVPCsQuery } from 'src/queries/vpcs';
import { isFeatureEnabled } from 'src/utilities/accountCapabilities';
import { doesRegionSupportFeature } from 'src/utilities/doesRegionSupportFeature';
import { getAPIErrorOrDefault } from 'src/utilities/errorUtils';
import { scrollErrorIntoView } from 'src/utilities/scrollErrorIntoView';

import { VPCCreateDrawer } from './VPCCreateDrawer';
import { REGION_CAVEAT_HELPER_TEXT } from './constants';

export interface VPCPanelProps {
  assignPublicIPv4Address: boolean;
  autoassignIPv4WithinVPC: boolean;
  from: 'linodeConfig' | 'linodeCreate';
  handleSelectVPC: (vpcId: number) => void;
  handleSubnetChange: (subnetId: number) => void;
  handleVPCIPv4Change: (IPv4: string) => void;
  publicIPv4Error?: string;
  region: string | undefined;
  selectedSubnetId: null | number | undefined;
  selectedVPCId: null | number | undefined;
  subnetError?: string;
  toggleAssignPublicIPv4Address: () => void;
  toggleAutoassignIPv4WithinVPCEnabled: () => void;
  vpcIPv4AddressOfLinode: string | undefined;
  vpcIPv4Error?: string;
  vpcIdError?: string;
}

const ERROR_GROUP_STRING = 'vpc-errors';

export const VPCPanel = (props: VPCPanelProps) => {
  const {
    assignPublicIPv4Address,
    autoassignIPv4WithinVPC,
    from,
    handleSelectVPC,
    handleSubnetChange,
    handleVPCIPv4Change,
    publicIPv4Error,
    region,
    selectedSubnetId,
    selectedVPCId,
    subnetError,
    toggleAssignPublicIPv4Address,
    toggleAutoassignIPv4WithinVPCEnabled,
    vpcIPv4AddressOfLinode,
    vpcIPv4Error,
    vpcIdError,
  } = props;

  const theme = useTheme();
  const isSmallBp = useMediaQuery(theme.breakpoints.down('sm'));

  const flags = useFlags();
  const { account } = useAccountManagement();

  const regions = useRegionsQuery().data ?? [];
  const selectedRegion = region || '';

  const regionSupportsVPCs = doesRegionSupportFeature(
    selectedRegion,
    regions,
    'VPCs'
  );

  const [isVPCCreateDrawerOpen, setIsVPCCreateDrawerOpen] = React.useState(
    false
  );

  const displayVPCPanel = isFeatureEnabled(
    'VPCs',
    Boolean(flags.vpc),
    account?.capabilities ?? []
  );

  /* To prevent unnecessary API calls, pass the displayVPCPanel boolean to determine
     whether the query is enabled and whether it should refetchOnWindowFocus
  */
  const { data: vpcData, error, isLoading } = useVPCsQuery(
    {},
    {},
    displayVPCPanel,
    displayVPCPanel
  );

  React.useEffect(() => {
    if (subnetError || vpcIPv4Error) {
      scrollErrorIntoView(ERROR_GROUP_STRING);
    }
  }, [subnetError, vpcIPv4Error]);

  if (!displayVPCPanel) {
    return null;
  }

  const vpcs = vpcData?.data ?? [];

  const vpcDropdownOptions: Item[] = vpcs.reduce((accumulator, vpc) => {
    return vpc.region === region
      ? [...accumulator, { label: vpc.label, value: vpc.id }]
      : accumulator;
  }, []);

  const fromLinodeCreate = from === 'linodeCreate';
  const fromLinodeConfig = from === 'linodeConfig';

  if (fromLinodeCreate) {
    vpcDropdownOptions.unshift({
      label: 'None',
      value: -1,
    });
  }

  const subnetDropdownOptions: Item[] =
    vpcs
      .find((vpc) => vpc.id === selectedVPCId)
      ?.subnets.map((subnet) => ({
        label: `${subnet.label} (${subnet.ipv4 ?? 'No IPv4 range provided'})`, // @TODO VPC: Support for IPv6 down the line
        value: subnet.id,
      })) ?? [];

  const vpcError = error
    ? getAPIErrorOrDefault(error, 'Unable to load VPCs')[0].reason
    : undefined;

  const getMainCopyVPC = () => {
    if (fromLinodeConfig) {
      return null;
    }

    const copy =
      vpcDropdownOptions.length <= 1
        ? 'Allow Linode to communicate in an isolated environment.'
        : 'Assign this Linode to an existing VPC.';

    return (
      <>
        {/* @TODO VPC: Update link */}
        {copy} <Link to="">Learn more</Link>.
      </>
    );
  };

  return (
<<<<<<< HEAD
    <>
      <Paper
        sx={(theme) => ({
          ...(fromLinodeCreate && {
            marginTop: theme.spacing(3),
          }),
          ...(fromLinodeConfig && {
            padding: 0,
          }),
        })}
        data-testid="vpc-panel"
      >
        {fromLinodeCreate && (
          <Typography
            sx={(theme) => ({ marginBottom: theme.spacing(2) })}
            variant="h2"
          >
            VPC
          </Typography>
        )}
        <Stack>
          <Typography>{getMainCopyVPC()}</Typography>
          <Select
            onChange={(selectedVPC: Item<number, string>) => {
              handleSelectVPC(selectedVPC.value);
            }}
            textFieldProps={{
              tooltipText: REGION_CAVEAT_HELPER_TEXT,
            }}
            value={vpcDropdownOptions.find(
              (option) => option.value === selectedVPCId
            )}
            defaultValue={fromLinodeConfig ? null : vpcDropdownOptions[0]} // If we're in the Config dialog, there is no "None" option at index 0
            disabled={!regionSupportsVPCs}
            errorText={vpcIdError ?? vpcError}
            isClearable={false}
            isLoading={isLoading}
            label={from === 'linodeCreate' ? 'Assign VPC' : 'VPC'}
            noOptionsMessage={() => 'Create a VPC to assign to this Linode.'}
            options={vpcDropdownOptions}
            placeholder={'Select a VPC'}
          />
          {vpcDropdownOptions.length <= 1 && regionSupportsVPCs && (
=======
    <Paper
      sx={(theme) => ({
        ...(fromLinodeCreate && {
          marginTop: theme.spacing(3),
        }),
        ...(fromLinodeConfig && {
          padding: 0,
        }),
      })}
      data-testid="vpc-panel"
    >
      {fromLinodeCreate && (
        <Typography
          sx={(theme) => ({ marginBottom: theme.spacing(2) })}
          variant="h2"
        >
          VPC
        </Typography>
      )}
      <Stack>
        <Typography>{getMainCopyVPC()}</Typography>
        <Select
          onChange={(selectedVPC: Item<number, string>) => {
            handleSelectVPC(selectedVPC.value);
          }}
          textFieldProps={{
            tooltipText: REGION_CAVEAT_HELPER_TEXT,
          }}
          value={vpcDropdownOptions.find(
            (option) => option.value === selectedVPCId
          )}
          defaultValue={fromLinodeConfig ? null : vpcDropdownOptions[0]} // If we're in the Config dialog, there is no "None" option at index 0
          disabled={!regionSupportsVPCs}
          errorText={vpcIdError ?? vpcError}
          isClearable={false}
          isLoading={isLoading}
          label={from === 'linodeCreate' ? 'Assign VPC' : 'VPC'}
          noOptionsMessage={() => `No VPCs exist in this Linode's region.`}
          options={vpcDropdownOptions}
          placeholder={'Select a VPC'}
        />
        {from === 'linodeCreate' &&
          vpcDropdownOptions.length <= 1 &&
          regionSupportsVPCs && (
>>>>>>> 979c1f54
            <Typography sx={(theme) => ({ paddingTop: theme.spacing(1.5) })}>
              No VPCs exist in the selected region. Click Create VPC to create
              one.
            </Typography>
          )}
<<<<<<< HEAD
          {from === 'linodeCreate' &&
            (regionSupportsVPCs ? (
              <StyledLinkButtonBox>
                <LinkButton onClick={() => setIsVPCCreateDrawerOpen(true)}>
                  Create VPC
                </LinkButton>
              </StyledLinkButtonBox>
            ) : (
              region && (
                <Typography
                  sx={(theme) => ({ paddingTop: theme.spacing(1.5) })}
                >
                  VPC is not available in the selected region.
                </Typography>
              )
            ))}
=======
>>>>>>> 979c1f54

          {selectedVPCId !== -1 && regionSupportsVPCs && (
            <Stack data-testid="subnet-and-additional-options-section">
              <Select
                onChange={(selectedSubnet: Item<number, string>) =>
                  handleSubnetChange(selectedSubnet.value)
                }
                value={
                  subnetDropdownOptions.find(
                    (option) => option.value === selectedSubnetId
                  ) || null
                }
                errorGroup={ERROR_GROUP_STRING}
                errorText={subnetError}
                isClearable={false}
                label="Subnet"
                options={subnetDropdownOptions}
                placeholder="Select Subnet"
              />
              <Box
                sx={(theme) => ({
                  marginLeft: '2px',
                  paddingTop: theme.spacing(),
                })}
                alignItems="center"
                display="flex"
                flexDirection="row"
              >
                <FormControlLabel
                  control={
                    <Checkbox
                      checked={autoassignIPv4WithinVPC}
                      onChange={toggleAutoassignIPv4WithinVPCEnabled}
                    />
                  }
                  label={
                    <Box alignItems="center" display="flex" flexDirection="row">
                      <Typography
                        noWrap={!isSmallBp && from === 'linodeConfig'}
                      >
                        Auto-assign a VPC IPv4 address for this Linode in the
                        VPC
                      </Typography>
                      <TooltipIcon
                        status="help"
                        text={VPC_AUTO_ASSIGN_IPV4_TOOLTIP}
                      />
                    </Box>
                  }
                  data-testid="vpc-ipv4-checkbox"
                />
              </Box>
              {!autoassignIPv4WithinVPC && (
                <TextField
                  errorGroup={ERROR_GROUP_STRING}
                  errorText={vpcIPv4Error}
                  label="VPC IPv4"
                  onChange={(e) => handleVPCIPv4Change(e.target.value)}
                  required={!autoassignIPv4WithinVPC}
                  value={vpcIPv4AddressOfLinode}
                />
              )}
              <Box
                sx={(theme) => ({
                  marginLeft: '2px',
                  marginTop: !autoassignIPv4WithinVPC ? theme.spacing() : 0,
                })}
                alignItems="center"
                display="flex"
              >
                <FormControlLabel
                  control={
                    <Checkbox
                      checked={assignPublicIPv4Address}
                      onChange={toggleAssignPublicIPv4Address}
                    />
                  }
                  label={
                    <Box alignItems="center" display="flex" flexDirection="row">
                      <Typography>
                        Assign a public IPv4 address for this Linode
                      </Typography>
                      <TooltipIcon
                        text={
                          'Assign a public IP address for this VPC via 1:1 static NAT.'
                        }
                        status="help"
                      />
                    </Box>
                  }
                />
              </Box>
              {assignPublicIPv4Address && publicIPv4Error && (
                <Typography
                  sx={(theme) => ({
                    color: theme.color.red,
                  })}
                >
                  {publicIPv4Error}
                </Typography>
              )}
            </Stack>
          )}
        </Stack>
      </Paper>
      {isVPCCreateDrawerOpen && (
        <VPCCreateDrawer
          handleSelectVPC={(vpcId: number) => handleSelectVPC(vpcId)}
          onClose={() => setIsVPCCreateDrawerOpen(false)}
          open={isVPCCreateDrawerOpen}
          selectedRegion={region}
        />
      )}
    </>
  );
};<|MERGE_RESOLUTION|>--- conflicted
+++ resolved
@@ -162,7 +162,6 @@
   };
 
   return (
-<<<<<<< HEAD
     <>
       <Paper
         sx={(theme) => ({
@@ -201,63 +200,18 @@
             isClearable={false}
             isLoading={isLoading}
             label={from === 'linodeCreate' ? 'Assign VPC' : 'VPC'}
-            noOptionsMessage={() => 'Create a VPC to assign to this Linode.'}
+            noOptionsMessage={() => `No VPCs exist in this Linode's region.`}
             options={vpcDropdownOptions}
             placeholder={'Select a VPC'}
           />
-          {vpcDropdownOptions.length <= 1 && regionSupportsVPCs && (
-=======
-    <Paper
-      sx={(theme) => ({
-        ...(fromLinodeCreate && {
-          marginTop: theme.spacing(3),
-        }),
-        ...(fromLinodeConfig && {
-          padding: 0,
-        }),
-      })}
-      data-testid="vpc-panel"
-    >
-      {fromLinodeCreate && (
-        <Typography
-          sx={(theme) => ({ marginBottom: theme.spacing(2) })}
-          variant="h2"
-        >
-          VPC
-        </Typography>
-      )}
-      <Stack>
-        <Typography>{getMainCopyVPC()}</Typography>
-        <Select
-          onChange={(selectedVPC: Item<number, string>) => {
-            handleSelectVPC(selectedVPC.value);
-          }}
-          textFieldProps={{
-            tooltipText: REGION_CAVEAT_HELPER_TEXT,
-          }}
-          value={vpcDropdownOptions.find(
-            (option) => option.value === selectedVPCId
-          )}
-          defaultValue={fromLinodeConfig ? null : vpcDropdownOptions[0]} // If we're in the Config dialog, there is no "None" option at index 0
-          disabled={!regionSupportsVPCs}
-          errorText={vpcIdError ?? vpcError}
-          isClearable={false}
-          isLoading={isLoading}
-          label={from === 'linodeCreate' ? 'Assign VPC' : 'VPC'}
-          noOptionsMessage={() => `No VPCs exist in this Linode's region.`}
-          options={vpcDropdownOptions}
-          placeholder={'Select a VPC'}
-        />
-        {from === 'linodeCreate' &&
+          {from === 'linodeCreate' &&
           vpcDropdownOptions.length <= 1 &&
           regionSupportsVPCs && (
->>>>>>> 979c1f54
-            <Typography sx={(theme) => ({ paddingTop: theme.spacing(1.5) })}>
-              No VPCs exist in the selected region. Click Create VPC to create
-              one.
-            </Typography>
-          )}
-<<<<<<< HEAD
+              <Typography sx={(theme) => ({ paddingTop: theme.spacing(1.5) })}>
+                No VPCs exist in the selected region. Click Create VPC to create
+                one.
+              </Typography>
+            )}
           {from === 'linodeCreate' &&
             (regionSupportsVPCs ? (
               <StyledLinkButtonBox>
@@ -274,8 +228,6 @@
                 </Typography>
               )
             ))}
-=======
->>>>>>> 979c1f54
 
           {selectedVPCId !== -1 && regionSupportsVPCs && (
             <Stack data-testid="subnet-and-additional-options-section">
