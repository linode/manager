import { useTheme } from '@mui/material/styles';
import useMediaQuery from '@mui/material/useMediaQuery';
import * as React from 'react';

import { Box } from 'src/components/Box';
import { Checkbox } from 'src/components/Checkbox';
import Select from 'src/components/EnhancedSelect';
import { FormControlLabel } from 'src/components/FormControlLabel';
import { Link } from 'src/components/Link';
import { LinkButton } from 'src/components/LinkButton';
import { Paper } from 'src/components/Paper';
import { StyledLinkButtonBox } from 'src/components/SelectFirewallPanel/SelectFirewallPanel';
import { Stack } from 'src/components/Stack';
import { TextField } from 'src/components/TextField';
import { TooltipIcon } from 'src/components/TooltipIcon';
import { Typography } from 'src/components/Typography';
import { VPC_AUTO_ASSIGN_IPV4_TOOLTIP } from 'src/features/VPCs/constants';
import { AssignIPRanges } from 'src/features/VPCs/VPCDetail/AssignIPRanges';
import { useRegionsQuery } from 'src/queries/regions/regions';
import { useAllVPCsQuery } from 'src/queries/vpcs/vpcs';
import { sendLinodeCreateFormInputEvent } from 'src/utilities/analytics/formEventAnalytics';
import { doesRegionSupportFeature } from 'src/utilities/doesRegionSupportFeature';
import { getAPIErrorOrDefault } from 'src/utilities/errorUtils';
import { getQueryParamsFromQueryString } from 'src/utilities/queryParams';
import { scrollErrorIntoView } from 'src/utilities/scrollErrorIntoView';

import { REGION_CAVEAT_HELPER_TEXT } from './constants';
import { VPCCreateDrawer } from './VPCCreateDrawer';

import type { Item } from 'src/components/EnhancedSelect';
import type { LinodeCreateQueryParams } from 'src/features/Linodes/types';
import type { ExtendedIP } from 'src/utilities/ipUtils';

export interface VPCPanelProps {
  additionalIPv4RangesForVPC: ExtendedIP[];
  assignPublicIPv4Address: boolean;
  autoassignIPv4WithinVPC: boolean;
  from: 'linodeConfig' | 'linodeCreate';
  handleIPv4RangeChange: (ranges: ExtendedIP[]) => void;
  handleSelectVPC: (vpcId: number) => void;
  handleSubnetChange: (subnetId: number) => void;
  handleVPCIPv4Change: (IPv4: string) => void;
  publicIPv4Error?: string;
  region: string | undefined;
  selectedSubnetId: null | number | undefined;
  selectedVPCId: null | number | undefined;
  subnetError?: string;
  toggleAssignPublicIPv4Address: () => void;
  toggleAutoassignIPv4WithinVPCEnabled: () => void;
  vpcIPRangesError?: string;
  vpcIPv4AddressOfLinode: string | undefined;
  vpcIPv4Error?: string;
  vpcIdError?: string;
}

const ERROR_GROUP_STRING = 'vpc-errors';

export const VPCPanel = (props: VPCPanelProps) => {
  const {
    additionalIPv4RangesForVPC,
    assignPublicIPv4Address,
    autoassignIPv4WithinVPC,
    from,
    handleIPv4RangeChange,
    handleSelectVPC,
    handleSubnetChange,
    handleVPCIPv4Change,
    publicIPv4Error,
    region,
    selectedSubnetId,
    selectedVPCId,
    subnetError,
    toggleAssignPublicIPv4Address,
    toggleAutoassignIPv4WithinVPCEnabled,
    vpcIPRangesError,
    vpcIPv4AddressOfLinode,
    vpcIPv4Error,
    vpcIdError,
  } = props;

  const theme = useTheme();
  const isSmallBp = useMediaQuery(theme.breakpoints.down('sm'));

  const regions = useRegionsQuery().data ?? [];
  const selectedRegion = region || '';

  const regionSupportsVPCs = doesRegionSupportFeature(
    selectedRegion,
    regions,
    'VPCs'
  );

  const [isVPCCreateDrawerOpen, setIsVPCCreateDrawerOpen] = React.useState(
    false
  );

  const { data: vpcsData, error, isLoading } = useAllVPCsQuery();
  const params = getQueryParamsFromQueryString<LinodeCreateQueryParams>(
    location.search
  );

  React.useEffect(() => {
    if (subnetError || vpcIPv4Error) {
      scrollErrorIntoView(ERROR_GROUP_STRING);
    }
  }, [subnetError, vpcIPv4Error]);

  const vpcs = vpcsData ?? [];

  const vpcDropdownOptions: Item[] = vpcs.reduce((accumulator, vpc) => {
    return vpc.region === region
      ? [...accumulator, { label: vpc.label, value: vpc.id }]
      : accumulator;
  }, []);

  const fromLinodeCreate = from === 'linodeCreate';
  const fromLinodeConfig = from === 'linodeConfig';

  if (fromLinodeCreate) {
    vpcDropdownOptions.unshift({
      label: 'None',
      value: -1,
    });
  }

  const subnetDropdownOptions: Item[] =
    vpcs
      .find((vpc) => vpc.id === selectedVPCId)
      ?.subnets.map((subnet) => ({
        label: `${subnet.label} (${subnet.ipv4 ?? 'No IPv4 range provided'})`, // @TODO VPC: Support for IPv6 down the line
        value: subnet.id,
      })) ?? [];

  const vpcError = error
    ? getAPIErrorOrDefault(error, 'Unable to load VPCs')[0].reason
    : undefined;

  const getMainCopyVPC = () => {
    if (fromLinodeConfig) {
      return null;
    }

    const copy =
      vpcDropdownOptions.length <= 1
        ? 'Allow Linode to communicate in an isolated environment.'
        : 'Assign this Linode to an existing VPC.';

    return (
      <>
        {copy}{' '}
        <Link
          onClick={() =>
            fromLinodeCreate &&
<<<<<<< HEAD
            sendLinodeCreateFormInputEvent({
              createType: (params.type as LinodeCreateType) ?? 'Distributions',
              paperName: 'VPC',
              labelName: 'Learn more',
=======
            sendLinodeCreateFormStepEvent({
              action: 'click',
              category: 'link',
              createType: params.type ?? 'OS',
              formStepName: 'VPC Panel',
              label: 'Learn more',
>>>>>>> 56fed232
              version: 'v1',
            })
          }
          to="https://www.linode.com/docs/products/networking/vpc/guides/assign-services/"
        >
          Learn more
        </Link>
        .
      </>
    );
  };

  return (
    <>
      <Paper
        sx={(theme) => ({
          ...(fromLinodeCreate && {
            marginTop: theme.spacing(3),
          }),
          ...(fromLinodeConfig && {
            padding: 0,
          }),
        })}
        data-testid="vpc-panel"
      >
        {fromLinodeCreate && (
          <Typography
            sx={(theme) => ({ marginBottom: theme.spacing(2) })}
            variant="h2"
          >
            VPC
          </Typography>
        )}
        <Stack>
          <Typography>{getMainCopyVPC()}</Typography>
          <Select
            onChange={(selectedVPC: Item<number, string>) => {
              handleSelectVPC(selectedVPC.value);
<<<<<<< HEAD
              // Track clearing the value once per form - this is configured on backend by inputValue.
              if (selectedVPC.label === 'None') {
                sendLinodeCreateFormInputEvent({
                  createType:
                    (params.type as LinodeCreateType) ?? 'Distributions',
                  paperName: 'VPC',
                  labelName: 'Assign VPC',
                  version: 'v1',
                });
              }
=======
              sendLinodeCreateFormStepEvent({
                action: 'click',
                category: 'select',
                createType: params.type ?? 'OS',
                formStepName: 'VPC Panel',
                label: 'Assign VPC',
                version: 'v1',
              });
>>>>>>> 56fed232
            }}
            textFieldProps={{
              tooltipText: REGION_CAVEAT_HELPER_TEXT,
            }}
            value={vpcDropdownOptions.find(
              (option) => option.value === selectedVPCId
            )}
            defaultValue={fromLinodeConfig ? null : vpcDropdownOptions[0]} // If we're in the Config dialog, there is no "None" option at index 0
            disabled={!regionSupportsVPCs}
            errorText={vpcIdError ?? vpcError}
            isClearable={false}
            isLoading={isLoading}
            label={from === 'linodeCreate' ? 'Assign VPC' : 'VPC'}
            noOptionsMessage={() => `No VPCs exist in this Linode's region.`}
            options={vpcDropdownOptions}
            placeholder={'Select a VPC'}
          />
          {from === 'linodeCreate' &&
            vpcDropdownOptions.length <= 1 &&
            regionSupportsVPCs && (
              <Typography sx={(theme) => ({ paddingTop: theme.spacing(1.5) })}>
                No VPCs exist in the selected region. Click Create VPC to create
                one.
              </Typography>
            )}
          {from === 'linodeCreate' &&
            (regionSupportsVPCs ? (
              <StyledLinkButtonBox>
                <LinkButton
                  onClick={() => {
                    setIsVPCCreateDrawerOpen(true);
<<<<<<< HEAD
                    sendLinodeCreateFormInputEvent({
                      createType:
                        (params.type as LinodeCreateType) ?? 'Distributions',
                      paperName: 'VPC',
                      labelName: 'Create VPC',
=======
                    sendLinodeCreateFormStepEvent({
                      action: 'click',
                      category: 'button',
                      createType: params.type ?? 'OS',
                      formStepName: 'VPC Panel',
                      label: 'Create VPC',
>>>>>>> 56fed232
                      version: 'v1',
                    });
                  }}
                >
                  Create VPC
                </LinkButton>
              </StyledLinkButtonBox>
            ) : (
              region && (
                <Typography
                  sx={(theme) => ({ paddingTop: theme.spacing(1.5) })}
                >
                  VPC is not available in the selected region.
                </Typography>
              )
            ))}

          {selectedVPCId !== -1 && regionSupportsVPCs && (
            <Stack data-testid="subnet-and-additional-options-section">
              <Select
                onChange={(selectedSubnet: Item<number, string>) =>
                  handleSubnetChange(selectedSubnet.value)
                }
                value={
                  subnetDropdownOptions.find(
                    (option) => option.value === selectedSubnetId
                  ) || null
                }
                errorGroup={ERROR_GROUP_STRING}
                errorText={subnetError}
                isClearable={false}
                label="Subnet"
                options={subnetDropdownOptions}
                placeholder="Select Subnet"
              />
              {selectedSubnetId && (
                <>
                  <Box
                    sx={(theme) => ({
                      marginLeft: '2px',
                      paddingTop: theme.spacing(),
                    })}
                    alignItems="center"
                    display="flex"
                    flexDirection="row"
                  >
                    <FormControlLabel
                      control={
                        <Checkbox
                          checked={autoassignIPv4WithinVPC}
                          onChange={toggleAutoassignIPv4WithinVPCEnabled}
                        />
                      }
                      label={
                        <Box
                          alignItems="center"
                          display="flex"
                          flexDirection="row"
                        >
                          <Typography
                            noWrap={!isSmallBp && from === 'linodeConfig'}
                          >
                            Auto-assign a VPC IPv4 address for this Linode in
                            the VPC
                          </Typography>
                          <TooltipIcon
                            status="help"
                            text={VPC_AUTO_ASSIGN_IPV4_TOOLTIP}
                          />
                        </Box>
                      }
                      data-testid="vpc-ipv4-checkbox"
                    />
                  </Box>
                  {!autoassignIPv4WithinVPC && (
                    <TextField
                      errorGroup={ERROR_GROUP_STRING}
                      errorText={vpcIPv4Error}
                      label="VPC IPv4"
                      onChange={(e) => handleVPCIPv4Change(e.target.value)}
                      required={!autoassignIPv4WithinVPC}
                      value={vpcIPv4AddressOfLinode}
                    />
                  )}
                  <Box
                    sx={(theme) => ({
                      marginLeft: '2px',
                      marginTop: !autoassignIPv4WithinVPC ? theme.spacing() : 0,
                    })}
                    alignItems="center"
                    display="flex"
                  >
                    <FormControlLabel
                      control={
                        <Checkbox
                          checked={assignPublicIPv4Address}
                          onChange={toggleAssignPublicIPv4Address}
                        />
                      }
                      label={
                        <Box
                          alignItems="center"
                          display="flex"
                          flexDirection="row"
                        >
                          <Typography>
                            Assign a public IPv4 address for this Linode
                          </Typography>
                          <TooltipIcon
                            text={
                              'Access the internet through the public IPv4 address using static 1:1 NAT.'
                            }
                            status="help"
                          />
                        </Box>
                      }
                    />
                  </Box>
                  {assignPublicIPv4Address && publicIPv4Error && (
                    <Typography
                      sx={(theme) => ({
                        color: theme.color.red,
                      })}
                    >
                      {publicIPv4Error}
                    </Typography>
                  )}
                  <AssignIPRanges
                    handleIPRangeChange={handleIPv4RangeChange}
                    includeDescriptionInTooltip={fromLinodeConfig}
                    ipRanges={additionalIPv4RangesForVPC}
                    ipRangesError={vpcIPRangesError}
                  />
                </>
              )}
            </Stack>
          )}
        </Stack>
      </Paper>
      {isVPCCreateDrawerOpen && (
        <VPCCreateDrawer
          handleSelectVPC={(vpcId: number) => handleSelectVPC(vpcId)}
          onClose={() => setIsVPCCreateDrawerOpen(false)}
          open={isVPCCreateDrawerOpen}
          selectedRegion={region}
        />
      )}
    </>
  );
};<|MERGE_RESOLUTION|>--- conflicted
+++ resolved
@@ -30,6 +30,7 @@
 import type { Item } from 'src/components/EnhancedSelect';
 import type { LinodeCreateQueryParams } from 'src/features/Linodes/types';
 import type { ExtendedIP } from 'src/utilities/ipUtils';
+import { LinodeCreateType } from './types';
 
 export interface VPCPanelProps {
   additionalIPv4RangesForVPC: ExtendedIP[];
@@ -151,19 +152,10 @@
         <Link
           onClick={() =>
             fromLinodeCreate &&
-<<<<<<< HEAD
             sendLinodeCreateFormInputEvent({
               createType: (params.type as LinodeCreateType) ?? 'Distributions',
               paperName: 'VPC',
               labelName: 'Learn more',
-=======
-            sendLinodeCreateFormStepEvent({
-              action: 'click',
-              category: 'link',
-              createType: params.type ?? 'OS',
-              formStepName: 'VPC Panel',
-              label: 'Learn more',
->>>>>>> 56fed232
               version: 'v1',
             })
           }
@@ -202,7 +194,6 @@
           <Select
             onChange={(selectedVPC: Item<number, string>) => {
               handleSelectVPC(selectedVPC.value);
-<<<<<<< HEAD
               // Track clearing the value once per form - this is configured on backend by inputValue.
               if (selectedVPC.label === 'None') {
                 sendLinodeCreateFormInputEvent({
@@ -213,16 +204,6 @@
                   version: 'v1',
                 });
               }
-=======
-              sendLinodeCreateFormStepEvent({
-                action: 'click',
-                category: 'select',
-                createType: params.type ?? 'OS',
-                formStepName: 'VPC Panel',
-                label: 'Assign VPC',
-                version: 'v1',
-              });
->>>>>>> 56fed232
             }}
             textFieldProps={{
               tooltipText: REGION_CAVEAT_HELPER_TEXT,
@@ -254,20 +235,11 @@
                 <LinkButton
                   onClick={() => {
                     setIsVPCCreateDrawerOpen(true);
-<<<<<<< HEAD
                     sendLinodeCreateFormInputEvent({
                       createType:
                         (params.type as LinodeCreateType) ?? 'Distributions',
                       paperName: 'VPC',
                       labelName: 'Create VPC',
-=======
-                    sendLinodeCreateFormStepEvent({
-                      action: 'click',
-                      category: 'button',
-                      createType: params.type ?? 'OS',
-                      formStepName: 'VPC Panel',
-                      label: 'Create VPC',
->>>>>>> 56fed232
                       version: 'v1',
                     });
                   }}
