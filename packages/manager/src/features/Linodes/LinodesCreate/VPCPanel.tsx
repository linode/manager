--- conflicted
+++ resolved
@@ -347,10 +347,6 @@
                   )}
                   <AssignIPRanges
                     handleIPRangeChange={handleIPv4RangeChange}
-<<<<<<< HEAD
-                    includeDescriptionInTooltip={fromLinodeConfig}
-=======
->>>>>>> 2d5eca9f
                     ipRanges={additionalIPv4RangesForVPC}
                     ipRangesError={''}
                     sx={{}}
