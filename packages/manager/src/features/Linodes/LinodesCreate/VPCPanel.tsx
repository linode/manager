--- conflicted
+++ resolved
@@ -13,11 +13,7 @@
 import { TextField } from 'src/components/TextField';
 import { TooltipIcon } from 'src/components/TooltipIcon';
 import { Typography } from 'src/components/Typography';
-<<<<<<< HEAD
-=======
-import { APP_ROOT } from 'src/constants';
 import { VPC_AUTO_ASSIGN_IPV4_TOOLTIP } from 'src/features/VPCs/constants';
->>>>>>> 9d323efa
 import { useAccountManagement } from 'src/hooks/useAccountManagement';
 import { useFlags } from 'src/hooks/useFlags';
 import { useRegionsQuery } from 'src/queries/regions';
@@ -230,28 +226,10 @@
                 onChange={(selectedSubnet: Item<number, string>) =>
                   handleSubnetChange(selectedSubnet.value)
                 }
-<<<<<<< HEAD
                 value={
                   subnetDropdownOptions.find(
                     (option) => option.value === selectedSubnetId
                   ) || null
-=======
-                label={
-                  <Box
-                    alignItems="center"
-                    display="flex"
-                    flexDirection="row"
-                    sx={{}}
-                  >
-                    <Typography noWrap={!isSmallBp && from === 'linodeConfig'}>
-                      Auto-assign a VPC IPv4 address for this Linode in the VPC
-                    </Typography>
-                    <TooltipIcon
-                      status="help"
-                      text={VPC_AUTO_ASSIGN_IPV4_TOOLTIP}
-                    />
-                  </Box>
->>>>>>> 9d323efa
                 }
                 errorGroup={ERROR_GROUP_STRING}
                 errorText={subnetError}
@@ -290,9 +268,7 @@
                         VPC
                       </Typography>
                       <TooltipIcon
-                        text={
-                          'A range of non-internet facing IP addresses used in an internal network.'
-                        }
+                        text={VPC_AUTO_ASSIGN_IPV4_TOOLTIP}
                         status="help"
                       />
                     </Box>
