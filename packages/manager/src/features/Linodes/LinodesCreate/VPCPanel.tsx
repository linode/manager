import { useTheme } from '@mui/material/styles';
import useMediaQuery from '@mui/material/useMediaQuery';
import * as React from 'react';

import { Autocomplete } from 'src/components/Autocomplete/Autocomplete';
import { Box } from 'src/components/Box';
import { Checkbox } from 'src/components/Checkbox';
import { FormControlLabel } from 'src/components/FormControlLabel';
import { Link } from 'src/components/Link';
import { LinkButton } from 'src/components/LinkButton';
import { Paper } from 'src/components/Paper';
import { StyledLinkButtonBox } from 'src/components/SelectFirewallPanel/SelectFirewallPanel';
import { Stack } from 'src/components/Stack';
import { TextField } from 'src/components/TextField';
import { TooltipIcon } from 'src/components/TooltipIcon';
import { Typography } from 'src/components/Typography';
import { VPC_AUTO_ASSIGN_IPV4_TOOLTIP } from 'src/features/VPCs/constants';
import { AssignIPRanges } from 'src/features/VPCs/VPCDetail/AssignIPRanges';
import { useRegionsQuery } from 'src/queries/regions/regions';
import { useAllVPCsQuery } from 'src/queries/vpcs/vpcs';
import { sendLinodeCreateFormInputEvent } from 'src/utilities/analytics/formEventAnalytics';
import { doesRegionSupportFeature } from 'src/utilities/doesRegionSupportFeature';
import { getAPIErrorOrDefault } from 'src/utilities/errorUtils';
import { getQueryParamsFromQueryString } from 'src/utilities/queryParams';
import { scrollErrorIntoView } from 'src/utilities/scrollErrorIntoView';

import { REGION_CAVEAT_HELPER_TEXT } from './constants';
import { VPCCreateDrawer } from './VPCCreateDrawer';

import type { LinodeCreateQueryParams } from 'src/features/Linodes/types';
import type { LinodeCreateFormEventOptions } from 'src/utilities/analytics/types';
import type { ExtendedIP } from 'src/utilities/ipUtils';

export interface VPCPanelProps {
  additionalIPv4RangesForVPC: ExtendedIP[];
  assignPublicIPv4Address: boolean;
  autoassignIPv4WithinVPC: boolean;
  from: 'linodeConfig' | 'linodeCreate';
  handleIPv4RangeChange: (ranges: ExtendedIP[]) => void;
  handleSelectVPC: (vpcId: number) => void;
  handleSubnetChange: (subnetId: number | undefined) => void;
  handleVPCIPv4Change: (IPv4: string) => void;
  publicIPv4Error?: string;
  region: string | undefined;
  selectedSubnetId: null | number | undefined;
  selectedVPCId: null | number | undefined;
  subnetError?: string;
  toggleAssignPublicIPv4Address: () => void;
  toggleAutoassignIPv4WithinVPCEnabled: () => void;
  vpcIPRangesError?: string;
  vpcIPv4AddressOfLinode: string | undefined;
  vpcIPv4Error?: string;
  vpcIdError?: string;
}

const ERROR_GROUP_STRING = 'vpc-errors';

export const VPCPanel = (props: VPCPanelProps) => {
  const {
    additionalIPv4RangesForVPC,
    assignPublicIPv4Address,
    autoassignIPv4WithinVPC,
    from,
    handleIPv4RangeChange,
    handleSelectVPC,
    handleSubnetChange,
    handleVPCIPv4Change,
    publicIPv4Error,
    region,
    selectedSubnetId,
    selectedVPCId,
    subnetError,
    toggleAssignPublicIPv4Address,
    toggleAutoassignIPv4WithinVPCEnabled,
    vpcIPRangesError,
    vpcIPv4AddressOfLinode,
    vpcIPv4Error,
    vpcIdError,
  } = props;

  const theme = useTheme();
  const isSmallBp = useMediaQuery(theme.breakpoints.down('sm'));

  const regions = useRegionsQuery().data ?? [];
  const selectedRegion = region || '';

  const regionSupportsVPCs = doesRegionSupportFeature(
    selectedRegion,
    regions,
    'VPCs'
  );

  const [isVPCCreateDrawerOpen, setIsVPCCreateDrawerOpen] = React.useState(
    false
  );

  const { data: vpcsData, error, isLoading } = useAllVPCsQuery();

  React.useEffect(() => {
    if (subnetError || vpcIPv4Error) {
      scrollErrorIntoView(ERROR_GROUP_STRING);
    }
  }, [subnetError, vpcIPv4Error]);

  const params = getQueryParamsFromQueryString<LinodeCreateQueryParams>(
    location.search
  );
  const vpcFormEventOptions: LinodeCreateFormEventOptions = {
    createType: params.type ?? 'OS',
    headerName: 'VPC',
    interaction: 'click',
    label: 'VPC',
  };

  const vpcs = vpcsData ?? [];

  const fromLinodeCreate = from === 'linodeCreate';
  const fromLinodeConfig = from === 'linodeConfig';

  interface DropdownOption {
    label: string;
    value: number;
  }

  const vpcDropdownOptions: DropdownOption[] = React.useMemo(() => {
    return vpcs.reduce(
      (accumulator, vpc) => {
        return vpc.region === region
          ? [...accumulator, { label: vpc.label, value: vpc.id }]
          : accumulator;
      },
      fromLinodeCreate ? [{ label: 'None', value: -1 }] : []
    );
  }, [vpcs, region, fromLinodeCreate]);

  const subnetDropdownOptions: DropdownOption[] =
    vpcs
      .find((vpc) => vpc.id === selectedVPCId)
      ?.subnets.map((subnet) => ({
        label: `${subnet.label} (${subnet.ipv4 ?? 'No IPv4 range provided'})`, // @TODO VPC: Support for IPv6 down the line
        value: subnet.id,
      })) ?? [];

  const vpcError = error
    ? getAPIErrorOrDefault(error, 'Unable to load VPCs')[0].reason
    : undefined;

  const getMainCopyVPC = () => {
    if (fromLinodeConfig) {
      return null;
    }
    const copy =
      vpcDropdownOptions.length <= 1
        ? 'Allow Linode to communicate in an isolated environment.'
        : 'Assign this Linode to an existing VPC.';

    return (
      <>
        {copy}{' '}
        <Link
          onClick={() =>
            fromLinodeCreate &&
            sendLinodeCreateFormInputEvent({
              ...vpcFormEventOptions,
              label: 'Learn more',
            })
          }
          to="https://www.linode.com/docs/products/networking/vpc/guides/assign-services/"
        >
          Learn more
        </Link>
        .
      </>
    );
  };

  return (
    <>
      <Paper
        sx={(theme) => ({
          ...(fromLinodeCreate && {
            marginTop: theme.spacing(3),
          }),
          ...(fromLinodeConfig && {
            padding: 0,
          }),
        })}
        data-testid="vpc-panel"
      >
        {fromLinodeCreate && (
          <Typography
            sx={(theme) => ({ marginBottom: theme.spacing(2) })}
            variant="h2"
          >
            VPC
          </Typography>
        )}
        <Stack>
          <Typography>{getMainCopyVPC()}</Typography>
<<<<<<< HEAD
          <Select
            onChange={(selectedVPC: Item<number, string>) => {
              handleSelectVPC(selectedVPC.value);
              // Track clearing and changing the value once per page view, configured by inputValue in AA backend.
              if (selectedVPC.label === 'None') {
                sendLinodeCreateFormInputEvent({
                  ...vpcFormEventOptions,
                  interaction: 'clear',
                  subheaderName: 'Assign VPC',
                  trackOnce: true,
                });
              } else {
                sendLinodeCreateFormInputEvent({
                  ...vpcFormEventOptions,
                  interaction: 'change',
                  subheaderName: 'Assign VPC',
                  trackOnce: true,
                });
              }
=======
          <Autocomplete
            isOptionEqualToValue={(option, value) => {
              return option.label === value.label;
            }}
            onChange={(_, selectedVPC) => {
              handleSelectVPC(selectedVPC?.value || -1);
              sendLinodeCreateFormStepEvent({
                action: 'click',
                category: 'select',
                createType: params.type ?? 'OS',
                formStepName: 'VPC Panel',
                label: 'Assign VPC',
                version: 'v1',
              });
>>>>>>> 62b43e0a
            }}
            textFieldProps={{
              tooltipText: REGION_CAVEAT_HELPER_TEXT,
            }}
            value={
              selectedVPCId && selectedVPCId !== -1
                ? vpcDropdownOptions.find(
                    (option) => option.value === selectedVPCId
                  )
                : null
            }
            autoHighlight
            clearIcon={null}
            defaultValue={fromLinodeConfig ? null : vpcDropdownOptions[0]} // If we're in the Config dialog, there is no "None" option at index 0
            disabled={!regionSupportsVPCs}
            errorText={vpcIdError ?? vpcError}
            label={from === 'linodeCreate' ? 'Assign VPC' : 'VPC'}
            loading={isLoading}
            noOptionsText="No VPCs exist in this Linode's region."
            options={vpcDropdownOptions}
            placeholder={'Select a VPC'}
          />
          {from === 'linodeCreate' &&
            vpcDropdownOptions.length <= 1 &&
            regionSupportsVPCs && (
              <Typography sx={(theme) => ({ paddingTop: theme.spacing(1.5) })}>
                No VPCs exist in the selected region. Click Create VPC to create
                one.
              </Typography>
            )}
          {from === 'linodeCreate' &&
            (regionSupportsVPCs ? (
              <StyledLinkButtonBox>
                <LinkButton
                  onClick={() => {
                    setIsVPCCreateDrawerOpen(true);
                    sendLinodeCreateFormInputEvent({
                      ...vpcFormEventOptions,
                      label: 'Create VPC',
                    });
                  }}
                >
                  Create VPC
                </LinkButton>
              </StyledLinkButtonBox>
            ) : (
              region && (
                <Typography
                  sx={(theme) => ({ paddingTop: theme.spacing(1.5) })}
                >
                  VPC is not available in the selected region.
                </Typography>
              )
            ))}

          {selectedVPCId !== -1 && regionSupportsVPCs && (
            <Stack data-testid="subnet-and-additional-options-section">
              <Autocomplete
                onChange={(_, selectedSubnet) => {
                  handleSubnetChange(selectedSubnet?.value);
                }}
                textFieldProps={{
                  errorGroup: ERROR_GROUP_STRING,
                }}
                value={
                  subnetDropdownOptions.find(
                    (option) => option.value === selectedSubnetId
                  ) ?? null
                }
                autoHighlight
                clearIcon={null}
                errorText={subnetError}
                label="Subnet"
                options={subnetDropdownOptions}
                placeholder="Select Subnet"
              />
              {selectedSubnetId && (
                <>
                  <Box
                    sx={(theme) => ({
                      marginLeft: '2px',
                      paddingTop: theme.spacing(),
                    })}
                    alignItems="center"
                    display="flex"
                    flexDirection="row"
                  >
                    <FormControlLabel
                      control={
                        <Checkbox
                          checked={autoassignIPv4WithinVPC}
                          onChange={toggleAutoassignIPv4WithinVPCEnabled}
                        />
                      }
                      label={
                        <Box
                          alignItems="center"
                          display="flex"
                          flexDirection="row"
                        >
                          <Typography
                            noWrap={!isSmallBp && from === 'linodeConfig'}
                          >
                            Auto-assign a VPC IPv4 address for this Linode in
                            the VPC
                          </Typography>
                          <TooltipIcon
                            status="help"
                            text={VPC_AUTO_ASSIGN_IPV4_TOOLTIP}
                          />
                        </Box>
                      }
                      data-testid="vpc-ipv4-checkbox"
                    />
                  </Box>
                  {!autoassignIPv4WithinVPC && (
                    <TextField
                      errorGroup={ERROR_GROUP_STRING}
                      errorText={vpcIPv4Error}
                      label="VPC IPv4"
                      onChange={(e) => handleVPCIPv4Change(e.target.value)}
                      required={!autoassignIPv4WithinVPC}
                      value={vpcIPv4AddressOfLinode}
                    />
                  )}
                  <Box
                    sx={(theme) => ({
                      marginLeft: '2px',
                      marginTop: !autoassignIPv4WithinVPC ? theme.spacing() : 0,
                    })}
                    alignItems="center"
                    display="flex"
                  >
                    <FormControlLabel
                      control={
                        <Checkbox
                          checked={assignPublicIPv4Address}
                          onChange={toggleAssignPublicIPv4Address}
                        />
                      }
                      label={
                        <Box
                          alignItems="center"
                          display="flex"
                          flexDirection="row"
                        >
                          <Typography>
                            Assign a public IPv4 address for this Linode
                          </Typography>
                          <TooltipIcon
                            text={
                              'Access the internet through the public IPv4 address using static 1:1 NAT.'
                            }
                            status="help"
                          />
                        </Box>
                      }
                    />
                  </Box>
                  {assignPublicIPv4Address && publicIPv4Error && (
                    <Typography
                      sx={(theme) => ({
                        color: theme.color.red,
                      })}
                    >
                      {publicIPv4Error}
                    </Typography>
                  )}
                  <AssignIPRanges
                    handleIPRangeChange={handleIPv4RangeChange}
                    includeDescriptionInTooltip={fromLinodeConfig}
                    ipRanges={additionalIPv4RangesForVPC}
                    ipRangesError={vpcIPRangesError}
                  />
                </>
              )}
            </Stack>
          )}
        </Stack>
      </Paper>
      {isVPCCreateDrawerOpen && (
        <VPCCreateDrawer
          handleSelectVPC={(vpcId: number) => handleSelectVPC(vpcId)}
          onClose={() => setIsVPCCreateDrawerOpen(false)}
          open={isVPCCreateDrawerOpen}
          selectedRegion={region}
        />
      )}
    </>
  );
};<|MERGE_RESOLUTION|>--- conflicted
+++ resolved
@@ -197,12 +197,14 @@
         )}
         <Stack>
           <Typography>{getMainCopyVPC()}</Typography>
-<<<<<<< HEAD
-          <Select
-            onChange={(selectedVPC: Item<number, string>) => {
-              handleSelectVPC(selectedVPC.value);
+          <Autocomplete
+            isOptionEqualToValue={(option, value) => {
+              return option.label === value.label;
+            }}
+            onChange={(_, selectedVPC) => {
+              handleSelectVPC(selectedVPC?.value || -1);
               // Track clearing and changing the value once per page view, configured by inputValue in AA backend.
-              if (selectedVPC.label === 'None') {
+              if (selectedVPC?.label === 'None') {
                 sendLinodeCreateFormInputEvent({
                   ...vpcFormEventOptions,
                   interaction: 'clear',
@@ -217,22 +219,6 @@
                   trackOnce: true,
                 });
               }
-=======
-          <Autocomplete
-            isOptionEqualToValue={(option, value) => {
-              return option.label === value.label;
-            }}
-            onChange={(_, selectedVPC) => {
-              handleSelectVPC(selectedVPC?.value || -1);
-              sendLinodeCreateFormStepEvent({
-                action: 'click',
-                category: 'select',
-                createType: params.type ?? 'OS',
-                formStepName: 'VPC Panel',
-                label: 'Assign VPC',
-                version: 'v1',
-              });
->>>>>>> 62b43e0a
             }}
             textFieldProps={{
               tooltipText: REGION_CAVEAT_HELPER_TEXT,
