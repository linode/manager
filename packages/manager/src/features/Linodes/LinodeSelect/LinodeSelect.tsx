--- conflicted
+++ resolved
@@ -6,15 +6,8 @@
   GroupType,
   Item,
 } from 'src/components/EnhancedSelect/Select';
-<<<<<<< HEAD
-import RenderGuard, { RenderGuardProps } from 'src/components/RenderGuard';
-import { TextFieldProps } from 'src/components/TextField';
-import withLinodes from 'src/containers/withLinodes.container';
-import { useReduxLoad } from 'src/hooks/useReduxLoad';
-=======
 import { useAllLinodesQuery } from 'src/queries/linodes/linodes';
 import { TextFieldProps } from 'src/components/TextField';
->>>>>>> d63e70a2
 import { useRegionsQuery } from 'src/queries/regions';
 import { getErrorStringOrDefault } from 'src/utilities/errorUtils';
 
