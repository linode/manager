--- conflicted
+++ resolved
@@ -1,12 +1,8 @@
 import { Autocomplete, CustomPopper } from '@linode/ui';
 import React from 'react';
 
-<<<<<<< HEAD
 import Close from 'src/assets/icons/close.svg';
-import { useAllLinodesQuery } from 'src/queries/linodes/linodes';
-=======
 import { useAllLinodesQuery } from '@linode/queries';
->>>>>>> 11cdcd39
 import { mapIdsToDevices } from 'src/utilities/mapIdsToDevices';
 
 import type { APIError, Filter, Linode } from '@linode/api-v4';
