--- conflicted
+++ resolved
@@ -120,22 +120,9 @@
         renderOptionLabel ? renderOptionLabel(linode) : linode.label
       }
       noOptionsText={
-<<<<<<< HEAD
-        <i>
-          {noOptionsMessage ??
-            getDefaultNoOptionsMessage(error, isLoading, linodes)}
-        </i>
-=======
         noOptionsMessage ?? (
-          <i>
-            {getDefaultNoOptionsMessage(
-              error,
-              linodesDataLoading,
-              filteredLinodes
-            )}
-          </i>
+          <i>{getDefaultNoOptionsMessage(error, isLoading, linodes)}</i>
         )
->>>>>>> 5b19da91
       }
       onChange={(_, value) =>
         multiple && Array.isArray(value)
