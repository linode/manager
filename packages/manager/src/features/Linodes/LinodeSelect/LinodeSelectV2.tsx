/**
 * The plan is to eventually replace the existing `LinodeSelect` and
 * `LinodeMultiSelect` components with this one. Once that happens,
 * remove 'V2' from this component's name.
 */

import { APIError, Filter, Linode } from '@linode/api-v4';
import CloseIcon from '@mui/icons-material/Close';
import KeyboardArrowDownIcon from '@mui/icons-material/KeyboardArrowDown';
import { Autocomplete, Box } from '@mui/material';
import React from 'react';

import { TextField } from 'src/components/TextField';
import { useInfiniteLinodesQuery } from 'src/queries/linodes/linodes';
import { mapIdsToLinodes } from 'src/utilities/mapIdsToLinodes';

import { CustomPopper, RemoveIcon, SelectedIcon } from './LinodeSelect.styles';
import { SxProps } from '@mui/system';
import { privateIPRegex } from 'src/utilities/ipUtils';

interface LinodeSelectProps {
  /** Whether to display the clear icon. Defaults to `true`. */
  clearable?: boolean;
  /** Disable editing the input value. */
  disabled?: boolean;
  /** Hint displayed with error styling. */
  errorText?: string;
  /** The ID of the input. */
  id?: string;
  /** Filter sent to the API when retrieving account Linodes. */
  filter?: Filter;
  /** Hint displayed in normal styling. */
  helperText?: string;
  /** Overrides the default label. */
  showIPAddressLabel?: boolean;
  /** Adds styling to indicate a loading state. */
  loading?: boolean;
  /** Optionally disable top margin for input label */
  noMarginTop?: boolean;
  /** Message displayed when no options match the user's search. */
  noOptionsMessage?: string;
  /** Called when the input loses focus. */
  onBlur?: (e: React.FocusEvent) => void;
  /** Determine which Linodes should be available as options. */
  optionsFilter?: (linode: Linode) => boolean;
  /* Displayed when the input is blank. */
  placeholder?: string;
  /* The region to filter Linodes by. */
  region?: string;
  /* Displays an indication that the input is required. */
  required?: boolean;
  /* Adds custom styles to the component. */
  sx?: SxProps;
}

export interface LinodeMultiSelectProps extends LinodeSelectProps {
  /* Enable multi-select. */
  multiple: true;
  /* Called when the value changes */
  onSelectionChange: (selected: Linode[]) => void;
  /* Current value of the input. */
  value: number[];
}

export interface LinodeSingleSelectProps extends LinodeSelectProps {
  /* Enable single-select. */
  multiple?: false;
  /* Called when the value changes */
  onSelectionChange: (selected: Linode | null) => void;
  /* Current value of the input. */
  value: null | number;
}

/**
 * A select input allowing selection between account Linodes.
 */
export const LinodeSelectV2 = (
  props: LinodeMultiSelectProps | LinodeSingleSelectProps
) => {
  const {
    clearable = true,
    disabled,
    errorText,
    filter,
    helperText,
    id,
    loading,
    multiple,
    noMarginTop,
    noOptionsMessage,
    onBlur,
    onSelectionChange,
    optionsFilter,
    placeholder,
    region,
    showIPAddressLabel,
    sx,
    value,
  } = props;

  const {
    data: linodesData,
    error,
    fetchNextPage,
    hasNextPage,
    isLoading: linodesDataLoading,
  } = useInfiniteLinodesQuery(filter);

  const [inputValue, setInputValue] = React.useState('');

  const linodes = linodesData?.pages.flatMap((page) => page.data);

  const filteredLinodes = Boolean(region)
    ? linodes?.filter((thisLinode) => thisLinode.region === region)
    : linodes;

  const filteredLinodesByOptions = optionsFilter
    ? filteredLinodes?.filter(optionsFilter)
    : linodes;

  const getOptionLabel = (linode: Linode) => {
    if (showIPAddressLabel) {
      return linode.ipv4.find((eachIP) => eachIP.match(privateIPRegex)) ?? '';
    }
    return linode.label;
  };

  return (
    <Autocomplete
<<<<<<< HEAD
      id={id}
      value={mapIdsToLinodes(value, linodes)}
      options={filteredLinodesByOptions ?? []}
      getOptionLabel={getOptionLabel}
      clearOnBlur={false}
      ChipProps={{ deleteIcon: <CloseIcon /> }}
      multiple={multiple}
      loading={linodesDataLoading || loading}
      disabled={disabled}
      onChange={(_, value) =>
        multiple && Array.isArray(value)
          ? onSelectionChange(value)
          : !multiple && !Array.isArray(value) && onSelectionChange(value)
      }
      onBlur={onBlur}
=======
      ListboxProps={{
        onScroll: (event: React.SyntheticEvent) => {
          const listboxNode = event.currentTarget;
          if (
            listboxNode.scrollTop + listboxNode.clientHeight >=
              listboxNode.scrollHeight &&
            hasNextPage
          ) {
            fetchNextPage();
          }
        },
      }}
>>>>>>> f9424e83
      noOptionsText={
        <i>
          {noOptionsMessage ??
            getDefaultNoOptionsMessage(
              error,
              linodesDataLoading,
              filteredLinodesByOptions
            )}
        </i>
      }
      onChange={(_, value) =>
        multiple && Array.isArray(value)
          ? onSelectionChange(value)
          : !multiple && !Array.isArray(value) && onSelectionChange(value)
      }
      renderInput={(params) => (
        <TextField
<<<<<<< HEAD
          label={multiple ? 'Linodes' : 'Linode'}
=======
>>>>>>> f9424e83
          placeholder={
            placeholder || (multiple ? 'Select Linodes' : 'Select a Linode')
          }
          errorText={error?.[0].reason ?? errorText}
          helperText={helperText}
<<<<<<< HEAD
          noMarginTop={noMarginTop}
          {...params}
        />
      )}
      inputValue={value === null ? '' : inputValue}
      onInputChange={(_, value) => setInputValue(value)}
      ListboxProps={{
        onScroll: (event: React.SyntheticEvent) => {
          const listboxNode = event.currentTarget;
          if (
            listboxNode.scrollTop + listboxNode.clientHeight >=
              listboxNode.scrollHeight &&
            hasNextPage
          ) {
            fetchNextPage();
          }
        },
      }}
      disableCloseOnSelect={multiple}
      renderOption={(props, option, { selected }) => {
        return (
          <li {...props}>
            <Box
              sx={{
                flexGrow: 1,
              }}
            >
              {showIPAddressLabel ? (
                <div>
                  <strong>
                    {option.ipv4.find((eachIP) => eachIP.match(privateIPRegex))}
                  </strong>
                  <div>{option.label}</div>
                </div>
              ) : (
                option.label
              )}
            </Box>
            <SelectedIcon visible={selected} />
            {multiple && <RemoveIcon visible={selected} />}
          </li>
        );
      }}
=======
          inputId={params.id}
          label="Linodes"
          loading={linodesDataLoading}
          {...params}
        />
      )}
      renderOption={(props, option, { selected }) => (
        <li {...props}>
          <SelectedIcon visible={selected} />
          <Box
            sx={{
              flexGrow: 1,
            }}
          >
            {option.label}
          </Box>
          {multiple && <RemoveIcon visible={selected} />}
        </li>
      )}
      ChipProps={{ deleteIcon: <CloseIcon /> }}
>>>>>>> f9424e83
      PopperComponent={CustomPopper}
      clearOnBlur
      disableCloseOnSelect={multiple}
      disabled={disabled}
      getOptionLabel={(linode) => linode.label}
      loading={linodesDataLoading || loading}
      multiple={multiple}
      onBlur={onBlur}
      options={filteredLinodes ?? []}
      popupIcon={<KeyboardArrowDownIcon />}
<<<<<<< HEAD
      disableClearable={!clearable}
      sx={sx}
=======
      value={mapIdsToLinodes(value, linodes)}
>>>>>>> f9424e83
    />
  );
};

const getDefaultNoOptionsMessage = (
  error: APIError[] | null,
  loading: boolean,
  filteredLinodes: Linode[] | undefined
) => {
  if (error) {
    return 'An error occured while fetching your Linodes';
  } else if (loading) {
    return 'Loading your Linodes...';
  } else if (!filteredLinodes?.length) {
    return 'You have no Linodes to choose from';
  } else {
    return 'No options';
  }
};<|MERGE_RESOLUTION|>--- conflicted
+++ resolved
@@ -9,14 +9,14 @@
 import KeyboardArrowDownIcon from '@mui/icons-material/KeyboardArrowDown';
 import { Autocomplete, Box } from '@mui/material';
 import React from 'react';
+import { SxProps } from '@mui/system';
 
 import { TextField } from 'src/components/TextField';
 import { useInfiniteLinodesQuery } from 'src/queries/linodes/linodes';
 import { mapIdsToLinodes } from 'src/utilities/mapIdsToLinodes';
+import { privateIPRegex } from 'src/utilities/ipUtils';
 
 import { CustomPopper, RemoveIcon, SelectedIcon } from './LinodeSelect.styles';
-import { SxProps } from '@mui/system';
-import { privateIPRegex } from 'src/utilities/ipUtils';
 
 interface LinodeSelectProps {
   /** Whether to display the clear icon. Defaults to `true`. */
@@ -25,14 +25,12 @@
   disabled?: boolean;
   /** Hint displayed with error styling. */
   errorText?: string;
-  /** The ID of the input. */
-  id?: string;
   /** Filter sent to the API when retrieving account Linodes. */
   filter?: Filter;
   /** Hint displayed in normal styling. */
   helperText?: string;
-  /** Overrides the default label. */
-  showIPAddressLabel?: boolean;
+  /** The ID of the input. */
+  id?: string;
   /** Adds styling to indicate a loading state. */
   loading?: boolean;
   /** Optionally disable top margin for input label */
@@ -49,6 +47,8 @@
   region?: string;
   /* Displays an indication that the input is required. */
   required?: boolean;
+  /** Overrides the default label. */
+  showIPAddressLabel?: boolean;
   /* Adds custom styles to the component. */
   sx?: SxProps;
 }
@@ -127,23 +127,6 @@
 
   return (
     <Autocomplete
-<<<<<<< HEAD
-      id={id}
-      value={mapIdsToLinodes(value, linodes)}
-      options={filteredLinodesByOptions ?? []}
-      getOptionLabel={getOptionLabel}
-      clearOnBlur={false}
-      ChipProps={{ deleteIcon: <CloseIcon /> }}
-      multiple={multiple}
-      loading={linodesDataLoading || loading}
-      disabled={disabled}
-      onChange={(_, value) =>
-        multiple && Array.isArray(value)
-          ? onSelectionChange(value)
-          : !multiple && !Array.isArray(value) && onSelectionChange(value)
-      }
-      onBlur={onBlur}
-=======
       ListboxProps={{
         onScroll: (event: React.SyntheticEvent) => {
           const listboxNode = event.currentTarget;
@@ -156,7 +139,6 @@
           }
         },
       }}
->>>>>>> f9424e83
       noOptionsText={
         <i>
           {noOptionsMessage ??
@@ -174,35 +156,18 @@
       }
       renderInput={(params) => (
         <TextField
-<<<<<<< HEAD
-          label={multiple ? 'Linodes' : 'Linode'}
-=======
->>>>>>> f9424e83
           placeholder={
-            placeholder || (multiple ? 'Select Linodes' : 'Select a Linode')
+            placeholder || multiple ? 'Select Linodes' : 'Select a Linode'
           }
           errorText={error?.[0].reason ?? errorText}
           helperText={helperText}
-<<<<<<< HEAD
+          inputId={params.id}
+          label={multiple ? 'Linodes' : 'Linode'}
+          loading={linodesDataLoading}
           noMarginTop={noMarginTop}
           {...params}
         />
       )}
-      inputValue={value === null ? '' : inputValue}
-      onInputChange={(_, value) => setInputValue(value)}
-      ListboxProps={{
-        onScroll: (event: React.SyntheticEvent) => {
-          const listboxNode = event.currentTarget;
-          if (
-            listboxNode.scrollTop + listboxNode.clientHeight >=
-              listboxNode.scrollHeight &&
-            hasNextPage
-          ) {
-            fetchNextPage();
-          }
-        },
-      }}
-      disableCloseOnSelect={multiple}
       renderOption={(props, option, { selected }) => {
         return (
           <li {...props}>
@@ -227,44 +192,23 @@
           </li>
         );
       }}
-=======
-          inputId={params.id}
-          label="Linodes"
-          loading={linodesDataLoading}
-          {...params}
-        />
-      )}
-      renderOption={(props, option, { selected }) => (
-        <li {...props}>
-          <SelectedIcon visible={selected} />
-          <Box
-            sx={{
-              flexGrow: 1,
-            }}
-          >
-            {option.label}
-          </Box>
-          {multiple && <RemoveIcon visible={selected} />}
-        </li>
-      )}
       ChipProps={{ deleteIcon: <CloseIcon /> }}
->>>>>>> f9424e83
       PopperComponent={CustomPopper}
-      clearOnBlur
+      clearOnBlur={false}
+      disableClearable={!clearable}
       disableCloseOnSelect={multiple}
       disabled={disabled}
-      getOptionLabel={(linode) => linode.label}
+      getOptionLabel={getOptionLabel}
+      id={id}
+      inputValue={value === null ? '' : inputValue}
       loading={linodesDataLoading || loading}
       multiple={multiple}
       onBlur={onBlur}
-      options={filteredLinodes ?? []}
+      onInputChange={(_, value) => setInputValue(value)}
+      options={filteredLinodesByOptions ?? []}
       popupIcon={<KeyboardArrowDownIcon />}
-<<<<<<< HEAD
-      disableClearable={!clearable}
       sx={sx}
-=======
       value={mapIdsToLinodes(value, linodes)}
->>>>>>> f9424e83
     />
   );
 };
