--- conflicted
+++ resolved
@@ -4,10 +4,6 @@
 import Grid from '@mui/material/Grid2';
 import { styled } from '@mui/material/styles';
 import Table from '@mui/material/Table';
-<<<<<<< HEAD
-import { Link } from 'react-router-dom';
-=======
->>>>>>> 7a04be03
 
 import { CopyTooltip } from 'src/components/CopyTooltip/CopyTooltip';
 import { Link } from 'src/components/Link';
