<<<<<<< HEAD
import { queryClientFactory } from '@linode/queries';
import {
  linodeConfigInterfaceFactoryWithVPC,
  linodeFactory,
  linodeInterfaceFactoryVPC,
} from '@linode/utilities';
=======
import { linodeFactory } from '@linode/utilities';
>>>>>>> 6c88174f
import { waitFor } from '@testing-library/react';
import * as React from 'react';

import {
  accountFactory,
  firewallFactory,
  kubernetesClusterFactory,
  subnetAssignedLinodeDataFactory,
  subnetFactory,
  vpcFactory,
} from 'src/factories';
import { makeResourcePage } from 'src/mocks/serverHandlers';
import { HttpResponse, http, server } from 'src/mocks/testServer';
import { mockMatchMedia, renderWithTheme } from 'src/utilities/testHelpers';

import { encryptionStatusTestId } from '../Kubernetes/KubernetesClusterDetail/NodePoolsDisplay/NodeTable';
import { LinodeEntityDetail } from './LinodeEntityDetail';
import { getSubnetsString, getVPCIPv4 } from './LinodeEntityDetailBody';

import type { LinodeHandlers } from './LinodesLanding/LinodesLanding';
import type { AccountCapability } from '@linode/api-v4';

beforeAll(() => mockMatchMedia());

describe('Linode Entity Detail', () => {
  const linode = linodeFactory.build({
    id: 5,
  });

  const handlers = {} as LinodeHandlers;

  const vpcSectionTestId = 'vpc-section-title';
  const assignedVPCLabelTestId = 'assigned-vpc-label';
  const assignedLKEClusterLabelTestId = 'assigned-lke-cluster-label';
  const assignedFirewallTestId = 'assigned-firewall';

  const mocks = vi.hoisted(() => {
    return {
      useIsDiskEncryptionFeatureEnabled: vi.fn(),
    };
  });

  vi.mock('src/components/Encryption/utils.ts', async () => {
    const actual = await vi.importActual<any>(
      'src/components/Encryption/utils.ts'
    );
    return {
      ...actual,
      __esModule: true,
      useIsDiskEncryptionFeatureEnabled: mocks.useIsDiskEncryptionFeatureEnabled.mockImplementation(
        () => {
          return {
            isDiskEncryptionFeatureEnabled: false, // indicates the feature flag is off or account capability is absent
          };
        }
      ),
    };
  });

  it('should not display the VPC section if the linode is not assigned to a VPC', async () => {
    const account = accountFactory.build({
      capabilities: [...accountCapabilitiesWithoutVPC, 'VPCs'],
    });

    const subnet = subnetFactory.build({
      id: 4,
      linodes: [subnetAssignedLinodeDataFactory.build({ id: 85 })],
    });

    const vpc = vpcFactory.build({
      subnets: [subnet],
    });

    server.use(
      http.get('*/account', () => {
        return HttpResponse.json(account);
      }),

      http.get('*/vpcs/:vpcId', () => {
        return HttpResponse.json(vpc);
      })
    );

    const { queryByTestId } = renderWithTheme(
      <LinodeEntityDetail handlers={handlers} id={5} linode={linode} />
    );

    await waitFor(() => {
      expect(queryByTestId(vpcSectionTestId)).not.toBeInTheDocument();
    });
  });

  it('should display the VPC section if the linode is assigned to a VPC', async () => {
    const subnet = subnetFactory.build({
      id: 4,
      label: '1st-subnet',
      linodes: [subnetAssignedLinodeDataFactory.build({ id: linode.id })],
    });

    const vpc = vpcFactory.build({ label: 'test-vpc', subnets: [subnet] });

    server.use(
      http.get('*/vpcs/:vpcId', () => {
        return HttpResponse.json(vpc);
      })
    );

    const { getByTestId } = renderWithTheme(
      <LinodeEntityDetail handlers={handlers} id={10} linode={linode} />
    );

    await waitFor(
      () => {
        expect(getByTestId(vpcSectionTestId)).toBeInTheDocument();
        expect(getByTestId(assignedVPCLabelTestId).innerHTML).toEqual(
          'test-vpc'
        );
      },
      { timeout: 15_000 }
    );
  });

  it('should not display the LKE section if the linode is not associated with an LKE cluster', async () => {
    const { queryByTestId } = renderWithTheme(
      <LinodeEntityDetail handlers={handlers} id={5} linode={linode} />
    );

    await waitFor(() => {
      expect(
        queryByTestId(assignedLKEClusterLabelTestId)
      ).not.toBeInTheDocument();
    });
  });

  it('should display the LKE section if the linode is associated with an LKE cluster', async () => {
    const mockLKELinode = linodeFactory.build({ lke_cluster_id: 42 });

    const mockCluster = kubernetesClusterFactory.build({
      id: 42,
      label: 'test-cluster',
    });

    server.use(
      http.get('*/lke/clusters/:clusterId', () => {
        return HttpResponse.json(mockCluster);
      })
    );

    const { getByTestId } = renderWithTheme(
      <LinodeEntityDetail handlers={handlers} id={10} linode={mockLKELinode} />
    );

    await waitFor(() => {
      expect(getByTestId(assignedLKEClusterLabelTestId)).toBeInTheDocument();
      expect(getByTestId(assignedLKEClusterLabelTestId).innerHTML).toEqual(
        'test-cluster'
      );
    });
  });

  it('should display a link to the assigned firewall if it exists for a Linode with configuration profile interfaces', async () => {
    const mockFirewall = firewallFactory.build({ label: 'test-firewall' });
    const mockLinode = linodeFactory.build();
    server.use(
      http.get('*/linode/instances/:linodeId/firewalls', () => {
        return HttpResponse.json(makeResourcePage([mockFirewall]));
      })
    );

    const { getByTestId } = renderWithTheme(
      <LinodeEntityDetail
        handlers={handlers}
        id={mockLinode.id}
        linode={mockLinode}
      />
    );

    await waitFor(() => {
      expect(getByTestId(assignedFirewallTestId)).toBeVisible();
      expect(getByTestId(assignedFirewallTestId).innerHTML).toEqual(
        'test-firewall'
      );
    });
  });

  it('should not display a link to an assigned firewall if no firewall exists', async () => {
    const mockLinode = linodeFactory.build();
    server.use(
      http.get('*/linode/instances/:linodeId/firewalls', () => {
        return HttpResponse.json(makeResourcePage([]));
      })
    );

    const { queryByTestId } = renderWithTheme(
      <LinodeEntityDetail
        handlers={handlers}
        id={mockLinode.id}
        linode={mockLinode}
      />
    );

    await waitFor(() => {
      expect(queryByTestId(assignedFirewallTestId)).not.toBeInTheDocument();
    });
  });

  it('should display the interface type for a Linode with configuration profile interfaces', async () => {
    const mockLinode = linodeFactory.build();
    const account = accountFactory.build({
      capabilities: ['Linode Interfaces'],
    });

    server.use(
      http.get('*/v4/account', () => {
        return HttpResponse.json(account);
      }),
      http.get('*/linode/instances/:linodeId', () => {
        return HttpResponse.json(mockLinode);
      })
    );

    const { getByText } = renderWithTheme(
      <LinodeEntityDetail
        handlers={handlers}
        id={mockLinode.id}
        linode={mockLinode}
      />,
      {
        flags: {
          linodeInterfaces: { enabled: true },
        },
      }
    );

    await waitFor(() => {
      expect(getByText('Configuration Profile')).toBeVisible();
    });
  });

  it('should display the interface type for a Linode with Linode interfaces and does not display firewall link', async () => {
    const mockLinode = linodeFactory.build({ interface_generation: 'linode' });
    const mockFirewall = firewallFactory.build({ label: 'test-firewall' });
    const account = accountFactory.build({
      capabilities: ['Linode Interfaces'],
    });

    server.use(
      http.get('*/v4/account', () => {
        return HttpResponse.json(account);
      }),
      http.get('*/linode/instances/:linodeId', () => {
        return HttpResponse.json(mockLinode);
      }),
      http.get('*/linode/instances/:linodeId/firewalls', () => {
        return HttpResponse.json(makeResourcePage([mockFirewall]));
      })
    );

    const { getByText, queryByTestId } = renderWithTheme(
      <LinodeEntityDetail
        handlers={handlers}
        id={mockLinode.id}
        linode={mockLinode}
      />,
      {
        flags: {
          linodeInterfaces: { enabled: true },
        },
      }
    );

    await waitFor(() => {
      expect(getByText('Linode')).toBeVisible();
      expect(queryByTestId(assignedFirewallTestId)).not.toBeInTheDocument();
    });
  });

  it('should not display the encryption status of the linode if the account lacks the capability or the feature flag is off', () => {
    // situation where isDiskEncryptionFeatureEnabled === false
    const { queryByTestId } = renderWithTheme(
      <LinodeEntityDetail handlers={handlers} id={10} linode={linode} />
    );
    const encryptionStatusFragment = queryByTestId(encryptionStatusTestId);

    expect(encryptionStatusFragment).not.toBeInTheDocument();
  });

  it('should display the encryption status of the linode when Disk Encryption is enabled and the user has the account capability', () => {
    mocks.useIsDiskEncryptionFeatureEnabled.mockImplementationOnce(() => {
      return {
        isDiskEncryptionFeatureEnabled: true,
      };
    });

    const { queryByTestId } = renderWithTheme(
      <LinodeEntityDetail handlers={handlers} id={10} linode={linode} />
    );
    const encryptionStatusFragment = queryByTestId(encryptionStatusTestId);

    expect(encryptionStatusFragment).toBeInTheDocument();
  });
});

describe('getSubnetsString function', () => {
  const subnet1 = subnetFactory.build({
    label: 'first-subnet',
  });

  const subnet2 = subnetFactory.build({
    label: 'second-subnet',
  });

  const subnet3 = subnetFactory.build({
    label: 'third-subnet',
  });

  it('lists out in full up to three subnets', () => {
    const subnets = [subnet1, subnet2, subnet3];

    expect(getSubnetsString(subnets)).toEqual(
      'first-subnet, second-subnet, third-subnet'
    );
  });

  it('truncates longer lists by naming first three subnets and having "plus X more" verbiage', () => {
    const moreSubnets = subnetFactory.buildList(5);

    const subnets = [subnet1, subnet2, subnet3, ...moreSubnets];

    expect(getSubnetsString(subnets)).toEqual(
      'first-subnet, second-subnet, third-subnet, plus 5 more.'
    );
  });
});

describe('getVPCIPv4 function', () => {
  it('gets the VPC IPv4 for a config interface VPC that has an IPv4', () => {
    expect(getVPCIPv4(linodeConfigInterfaceFactoryWithVPC.build())).toBe(
      '10.0.0.0'
    );
  });

  it('gets the VPC IPv4 for a Linode Interface VPC', () => {
    expect(getVPCIPv4(linodeInterfaceFactoryVPC.build())).toBe('10.0.0.0');
  });

  it('returns undefined if the given interface is undefined', () => {
    expect(getVPCIPv4(undefined)).toBe(undefined);
  });
});

const accountCapabilitiesWithoutVPC: AccountCapability[] = [
  'Linodes',
  'NodeBalancers',
  'Block Storage',
  'Object Storage',
  'Kubernetes',
  'Cloud Firewall',
];<|MERGE_RESOLUTION|>--- conflicted
+++ resolved
@@ -1,13 +1,8 @@
-<<<<<<< HEAD
-import { queryClientFactory } from '@linode/queries';
 import {
   linodeConfigInterfaceFactoryWithVPC,
   linodeFactory,
   linodeInterfaceFactoryVPC,
 } from '@linode/utilities';
-=======
-import { linodeFactory } from '@linode/utilities';
->>>>>>> 6c88174f
 import { waitFor } from '@testing-library/react';
 import * as React from 'react';
 
@@ -20,7 +15,7 @@
   vpcFactory,
 } from 'src/factories';
 import { makeResourcePage } from 'src/mocks/serverHandlers';
-import { HttpResponse, http, server } from 'src/mocks/testServer';
+import { http, HttpResponse, server } from 'src/mocks/testServer';
 import { mockMatchMedia, renderWithTheme } from 'src/utilities/testHelpers';
 
 import { encryptionStatusTestId } from '../Kubernetes/KubernetesClusterDetail/NodePoolsDisplay/NodeTable';
@@ -57,13 +52,12 @@
     return {
       ...actual,
       __esModule: true,
-      useIsDiskEncryptionFeatureEnabled: mocks.useIsDiskEncryptionFeatureEnabled.mockImplementation(
-        () => {
+      useIsDiskEncryptionFeatureEnabled:
+        mocks.useIsDiskEncryptionFeatureEnabled.mockImplementation(() => {
           return {
             isDiskEncryptionFeatureEnabled: false, // indicates the feature flag is off or account capability is absent
           };
-        }
-      ),
+        }),
     };
   });
 
