import { usePreferences, useProfile } from '@linode/queries';
import { Box, Chip, TooltipIcon, Typography } from '@linode/ui';
import { pluralize } from '@linode/utilities';
import { useMediaQuery } from '@mui/material';
import Grid from '@mui/material/Grid2';
import { useTheme } from '@mui/material/styles';
import * as React from 'react';
import { useHistory, useLocation } from 'react-router-dom';
import { HashLink } from 'react-router-hash-link';

import { CopyTooltip } from 'src/components/CopyTooltip/CopyTooltip';
import { UNENCRYPTED_STANDARD_LINODE_GUIDANCE_COPY } from 'src/components/Encryption/constants';
import { useIsDiskEncryptionFeatureEnabled } from 'src/components/Encryption/utils';
import { Link } from 'src/components/Link';
import { useKubernetesBetaEndpoint } from 'src/features/Kubernetes/kubeUtils';
import { AccessTable } from 'src/features/Linodes/AccessTable';
import { useCanUpgradeInterfaces } from 'src/hooks/useCanUpgradeInterfaces';
import { useKubernetesClusterQuery } from 'src/queries/kubernetes';
import { useIsLinodeInterfacesEnabled } from 'src/utilities/linodes';

import { EncryptedStatus } from '../Kubernetes/KubernetesClusterDetail/NodePoolsDisplay/NodeTable';
import { encryptionStatusTestId } from '../Kubernetes/KubernetesClusterDetail/NodePoolsDisplay/NodeTable';
import { HighPerformanceVolumeIcon } from './HighPerformanceVolumeIcon';
import {
  StyledBodyGrid,
  StyledColumnLabelGrid,
  StyledCopyTooltip,
  StyledIPv4Box,
  StyledIPv4Item,
  StyledIPv4Label,
  StyledLabelBox,
  StyledListItem,
  StyledVPCBox,
  sxLastListItem,
} from './LinodeEntityDetail.styles';
import { getUnableToUpgradeTooltipText } from './LinodesDetail/LinodeConfigs/UpgradeInterfaces/utils';
import { ipTableId } from './LinodesDetail/LinodeNetworking/LinodeIPAddresses';
import { lishLink, sshLink } from './LinodesDetail/utilities';

import type { LinodeHandlers } from './LinodesLanding/LinodesLanding';
import type {
  EncryptionStatus,
  Firewall,
  Interface,
  InterfaceGenerationType,
  Linode,
  LinodeCapabilities,
  LinodeInterface,
  Subnet,
  VPC,
} from '@linode/api-v4';
import type { TypographyProps } from '@linode/ui';

interface LinodeEntityDetailProps {
  id: number;
  isSummaryView?: boolean;
  linode: Linode;
  openTagDrawer: (tags: string[]) => void;
  variant?: TypographyProps['variant'];
}

export interface Props extends LinodeEntityDetailProps {
  handlers: LinodeHandlers;
}

export interface BodyProps {
  encryptionStatus: EncryptionStatus | undefined;
  firewalls: Firewall[];
  gbRAM: number;
  gbStorage: number;
  interfaceGeneration: InterfaceGenerationType | undefined;
  interfaceWithVPC?: Interface | LinodeInterface;
  ipv4: Linode['ipv4'];
  ipv6: Linode['ipv6'];
  isLKELinode: boolean; // indicates whether linode belongs to an LKE cluster
  isVPCOnlyLinode: boolean;
  linodeCapabilities: LinodeCapabilities[];
  linodeId: number;
  linodeIsInDistributedRegion: boolean;
  linodeLabel: string;
  linodeLkeClusterId: null | number;
  numCPUs: number;
  numVolumes: number;
  region: string;
  regionSupportsDiskEncryption: boolean;
  vpcLinodeIsAssignedTo?: VPC;
}

export const LinodeEntityDetailBody = React.memo((props: BodyProps) => {
  const {
    encryptionStatus,
    firewalls,
    gbRAM,
    gbStorage,
    interfaceGeneration,
    interfaceWithVPC,
    ipv4,
    ipv6,
    isLKELinode,
    isVPCOnlyLinode,
    linodeCapabilities,
    linodeId,
    linodeIsInDistributedRegion,
    linodeLabel,
    linodeLkeClusterId,
    numCPUs,
    numVolumes,
    region,
    regionSupportsDiskEncryption,
    vpcLinodeIsAssignedTo,
  } = props;

  const location = useLocation();
  const history = useHistory();

  const openUpgradeInterfacesDialog = () => {
    history.replace(`${location.pathname}/upgrade-interfaces`);
  };

  const { data: profile } = useProfile();

  const { data: maskSensitiveDataPreference } = usePreferences(
    (preferences) => preferences?.maskSensitiveData
  );
  const username = profile?.username ?? 'none';

  const theme = useTheme();

  const { isDiskEncryptionFeatureEnabled } =
    useIsDiskEncryptionFeatureEnabled();

  const { isLinodeInterfacesEnabled } = useIsLinodeInterfacesEnabled();
  const isLinodeInterface = interfaceGeneration === 'linode';
  const vpcIPv4 = getVPCIPv4(interfaceWithVPC);

  const { canUpgradeInterfaces, unableToUpgradeReasons } =
    useCanUpgradeInterfaces(linodeLkeClusterId, region, interfaceGeneration);

  const unableToUpgradeTooltipText = getUnableToUpgradeTooltipText(
    unableToUpgradeReasons
  );

  // Take the first firewall to display. Linodes with legacy config interfaces can only be assigned to one firewall (currently). We'll only display
  // the attached firewall for Linodes with legacy config interfaces - Linodes with new Linode interfaces can be associated with multiple firewalls
  // since each interface can have a firewall.
  const attachedFirewall = firewalls.length > 0 ? firewalls[0] : undefined;

  // @TODO LDE: Remove usages of this variable once LDE is fully rolled out (being used to determine formatting adjustments currently)
  const isDisplayingEncryptedStatus =
    isDiskEncryptionFeatureEnabled && Boolean(encryptionStatus);

  // Filter and retrieve subnets associated with a specific Linode ID
  const linodeAssociatedSubnets = vpcLinodeIsAssignedTo?.subnets.filter(
    (subnet) => subnet.linodes.some((linode) => linode.id === linodeId)
  );

  const numIPAddresses = ipv4.length + (ipv6 ? 1 : 0);

  const firstAddress = ipv4[0];

  // If IPv6 is enabled, always use it in the second address slot. Otherwise use
  // the second IPv4 address if it exists.
  const secondAddress = ipv6 ? ipv6 : ipv4.length > 1 ? ipv4[1] : null;
  const matchesLgUp = useMediaQuery(theme.breakpoints.up('lg'));

  const { isAPLAvailabilityLoading, isUsingBetaEndpoint } =
    useKubernetesBetaEndpoint();

  const { data: cluster } = useKubernetesClusterQuery({
    enabled: Boolean(linodeLkeClusterId) && !isAPLAvailabilityLoading,
    id: linodeLkeClusterId ?? -1,
    isUsingBetaEndpoint,
  });

  return (
    <>
      <StyledBodyGrid container spacing={2} sx={{ mb: 0 }}>
        <Grid
          size={{
            sm: isDisplayingEncryptedStatus ? 4 : 3,
            xs: 12,
          }}
          sx={{
            flexDirection: matchesLgUp ? 'row' : 'column',
          }}
          container
          spacing={0}
        >
          <StyledColumnLabelGrid
            mb={matchesLgUp && !isDisplayingEncryptedStatus ? 0 : 2}
            size={{ xs: 12 }}
          >
            Summary
          </StyledColumnLabelGrid>
          <Grid container spacing={1}>
            <Grid
              size={{
                lg: 6,
                sm: 12,
                xs: 6,
              }}
              sx={{
                alignItems: 'center',
                display: 'flex',
              }}
            >
              <Typography>
                {pluralize('CPU Core', 'CPU Cores', numCPUs)}
              </Typography>
            </Grid>
            <Grid
              size={{
                lg: 6,
                sm: 12,
                xs: 6,
              }}
              sx={{
                alignItems: 'center',
                display: 'flex',
              }}
            >
              <Typography>{gbStorage} GB Storage</Typography>
            </Grid>
            <Grid
              size={{
                lg: 6,
                sm: 12,
                xs: 6,
              }}
            >
              <Typography>{gbRAM} GB RAM</Typography>
            </Grid>
            <Grid
              size={{
                lg: 6,
                sm: 12,
                xs: 6,
              }}
            >
              <Box
                sx={(theme) => ({
                  alignItems: 'center',
                  display: 'flex',
                  gap: theme.spacing(),
                })}
              >
                <Typography>
                  {pluralize('Volume', 'Volumes', numVolumes)}
                </Typography>

                {numVolumes > 0 && (
                  <HighPerformanceVolumeIcon
                    linodeCapabilities={linodeCapabilities}
                  />
                )}
              </Box>
            </Grid>
            {isDiskEncryptionFeatureEnabled && encryptionStatus && (
              <Grid>
                <Box
                  alignItems="center"
                  data-testid={encryptionStatusTestId}
                  display="flex"
                  flexDirection="row"
                >
                  <EncryptedStatus
                    tooltipText={
                      isLKELinode
                        ? undefined
<<<<<<< HEAD
                        : isLKELinode
                          ? UNENCRYPTED_LKE_LINODE_GUIDANCE_COPY
                          : UNENCRYPTED_STANDARD_LINODE_GUIDANCE_COPY
=======
                        : UNENCRYPTED_STANDARD_LINODE_GUIDANCE_COPY
>>>>>>> a28496bf
                    }
                    encryptionStatus={encryptionStatus}
                    regionSupportsDiskEncryption={regionSupportsDiskEncryption}
                  />
                </Box>
              </Grid>
            )}
          </Grid>
        </Grid>

        <Grid
          size={{
            sm: isDisplayingEncryptedStatus ? 8 : 9,
            xs: 12,
          }}
          container
        >
          <Grid container size={12}>
            <AccessTable
              footer={
                numIPAddresses > 2 ? (
                  <Typography
                    sx={{ position: matchesLgUp ? 'absolute' : 'relative' }}
                    variant="body1"
                  >
                    <HashLink
                      to={`/linodes/${linodeId}/networking#${ipTableId}`}
                    >
                      View all IP Addresses
                    </HashLink>
                  </Typography>
                ) : undefined
              }
              rows={[
                {
                  isMasked: maskSensitiveDataPreference,
                  maskedTextLength: 'ipv4',
                  text: firstAddress,
                },
                {
                  isMasked: maskSensitiveDataPreference,
                  maskedTextLength: 'ipv6',
                  text: secondAddress,
                },
              ]}
              gridSize={{ lg: 5, xs: 12 }}
              isVPCOnlyLinode={isVPCOnlyLinode}
              sx={{ padding: 0 }}
              title={`Public IP Address${numIPAddresses > 1 ? 'es' : ''}`}
            />
            <AccessTable
              rows={[
                {
                  heading: 'SSH Access',
                  isMasked: maskSensitiveDataPreference,
                  text: sshLink(ipv4[0]),
                },
                {
                  heading: 'LISH Console via SSH',
                  isMasked: !linodeIsInDistributedRegion
                    ? maskSensitiveDataPreference
                    : false,
                  text: linodeIsInDistributedRegion
                    ? 'N/A'
                    : lishLink(username, region, linodeLabel),
                },
              ]}
              gridSize={{ lg: 7, xs: 12 }}
              isVPCOnlyLinode={isVPCOnlyLinode}
              sx={{ padding: 0, pt: matchesLgUp ? 0 : 2 }}
              title="Access"
            />
          </Grid>
        </Grid>
      </StyledBodyGrid>
      {vpcLinodeIsAssignedTo && (
        <Grid
          sx={{
            borderTop: `1px solid ${theme.borderColors.borderTable}`,
            padding: `${theme.spacingFunction(8)} ${theme.spacingFunction(16)}`,
          }}
          container
          direction="column"
          spacing={1}
        >
          <StyledColumnLabelGrid data-testid="vpc-section-title">
            VPC
          </StyledColumnLabelGrid>
          <Grid
            sx={{
              alignItems: 'center',
              margin: 0,
              padding: '0 0 8px 0',
              [theme.breakpoints.down('md')]: {
                alignItems: 'start',
                display: 'flex',
                flexDirection: 'column',
              },
            }}
            container
            direction="row"
            spacing={0}
          >
            <StyledVPCBox>
              <StyledListItem sx={{ paddingLeft: 0 }}>
                <StyledLabelBox component="span">Label:</StyledLabelBox>{' '}
                <Link
                  data-testid="assigned-vpc-label"
                  to={`/vpcs/${vpcLinodeIsAssignedTo.id}`}
                >
                  {vpcLinodeIsAssignedTo.label}
                </Link>
              </StyledListItem>
            </StyledVPCBox>
            <StyledVPCBox>
              <StyledListItem sx={{ ...sxLastListItem }}>
                <StyledLabelBox component="span" data-testid="subnets-string">
                  Subnet:
                </StyledLabelBox>{' '}
                {getSubnetsString(linodeAssociatedSubnets ?? [])}
              </StyledListItem>
            </StyledVPCBox>
            {vpcIPv4 && (
              <StyledIPv4Box>
                <StyledIPv4Label data-testid="vpc-ipv4">
                  VPC IPv4
                </StyledIPv4Label>
                <StyledIPv4Item component="span" data-testid="vpc-ipv4">
                  <CopyTooltip copyableText text={vpcIPv4} />
                  <Box sx={{ ml: 1, position: 'relative', top: 1 }}>
                    <StyledCopyTooltip text={vpcIPv4} />
                  </Box>
                </StyledIPv4Item>
              </StyledIPv4Box>
            )}
          </Grid>
        </Grid>
      )}
      {(linodeLkeClusterId ||
        attachedFirewall ||
        isLinodeInterfacesEnabled) && (
        <Grid
          sx={{
            borderTop: `1px solid ${theme.borderColors.borderTable}`,
            padding: `${theme.spacingFunction(16)} ${theme.spacingFunction(
              16
            )} ${theme.spacingFunction(8)} ${theme.spacingFunction(16)}`,
            [theme.breakpoints.down('md')]: {
              paddingLeft: 2,
            },
          }}
          container
          direction="row"
        >
          {linodeLkeClusterId && (
            <StyledListItem
              sx={{
                ...(!attachedFirewall && !isLinodeInterfacesEnabled
                  ? { borderRight: 'unset' }
                  : {}),
                paddingLeft: 0,
              }}
            >
              <StyledLabelBox component="span">LKE Cluster:</StyledLabelBox>{' '}
              <Link
                data-testid="assigned-lke-cluster-label"
                to={`/kubernetes/clusters/${linodeLkeClusterId}`}
              >
                {cluster?.label ?? `${linodeLkeClusterId}`}
              </Link>
              &nbsp;
              {cluster ? `(ID: ${linodeLkeClusterId})` : undefined}
            </StyledListItem>
          )}
          {!isLinodeInterface && attachedFirewall && (
            <StyledListItem
              sx={{
                ...(!isLinodeInterfacesEnabled ? { borderRight: 'unset' } : {}),
                ...(!linodeLkeClusterId ? { paddingLeft: 0 } : {}),
              }}
            >
              <StyledLabelBox component="span">Firewall:</StyledLabelBox>{' '}
              <Link
                data-testid="assigned-firewall"
                to={`/firewalls/${attachedFirewall.id}`}
              >
                {attachedFirewall.label ?? `${attachedFirewall.id}`}
              </Link>
              &nbsp;
              {attachedFirewall && `(ID: ${attachedFirewall.id})`}
            </StyledListItem>
          )}
          {isLinodeInterfacesEnabled && (
            <StyledListItem
              sx={{
                ...(!linodeLkeClusterId && !attachedFirewall
                  ? { paddingLeft: 0 }
                  : {}),
                borderRight: 'unset',
              }}
            >
              <StyledLabelBox component="span">Interfaces:</StyledLabelBox>{' '}
              {isLinodeInterface ? (
                'Linode'
              ) : (
                <Box
                  component="span"
                  sx={{ alignItems: 'center', display: 'flex' }}
                >
                  Configuration Profile
                  <span>
                    <Chip
                      sx={(theme) => ({
                        backgroundColor: theme.color.tagButtonBg,
                        color: theme.tokens.color.Neutrals[80],
                        marginLeft: theme.spacingFunction(12),
                      })}
                      component="span"
                      disabled={!canUpgradeInterfaces}
                      label="UPGRADE"
                      onClick={openUpgradeInterfacesDialog}
                      size="small"
                    />
                    {!canUpgradeInterfaces && unableToUpgradeTooltipText && (
                      <TooltipIcon
                        status="help"
                        sxTooltipIcon={{ padding: 0 }}
                        text={unableToUpgradeTooltipText}
                      />
                    )}
                  </span>
                </Box>
              )}
            </StyledListItem>
          )}
        </Grid>
      )}
    </>
  );
});

export const getSubnetsString = (data: Subnet[]) => {
  const firstThreeSubnets = data.slice(0, 3);
  const subnetLabels = firstThreeSubnets.map((subnet) => subnet.label);
  const firstThreeSubnetsString = subnetLabels.join(', ');

  return data.length > 3
    ? firstThreeSubnetsString.concat(`, plus ${data.length - 3} more.`)
    : firstThreeSubnetsString;
};

export const getVPCIPv4 = (
  interfaceWithVPC: Interface | LinodeInterface | undefined
) => {
  if (interfaceWithVPC) {
    if ('purpose' in interfaceWithVPC) {
      return interfaceWithVPC.ipv4?.vpc;
    }
    return interfaceWithVPC.vpc?.ipv4?.addresses.find(
      (address) => address.primary
    )?.address;
  }

  return undefined;
};<|MERGE_RESOLUTION|>--- conflicted
+++ resolved
@@ -267,13 +267,7 @@
                     tooltipText={
                       isLKELinode
                         ? undefined
-<<<<<<< HEAD
-                        : isLKELinode
-                          ? UNENCRYPTED_LKE_LINODE_GUIDANCE_COPY
-                          : UNENCRYPTED_STANDARD_LINODE_GUIDANCE_COPY
-=======
                         : UNENCRYPTED_STANDARD_LINODE_GUIDANCE_COPY
->>>>>>> a28496bf
                     }
                     encryptionStatus={encryptionStatus}
                     regionSupportsDiskEncryption={regionSupportsDiskEncryption}
