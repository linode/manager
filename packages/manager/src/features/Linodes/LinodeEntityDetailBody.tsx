--- conflicted
+++ resolved
@@ -242,7 +242,6 @@
                 )}
               </Box>
             </Grid>
-<<<<<<< HEAD
             {(isDiskEncryptionFeatureEnabled || regionSupportsDiskEncryption) &&
               encryptionStatus && (
                 <Grid>
@@ -253,6 +252,9 @@
                     flexDirection="row"
                   >
                     <EncryptedStatus
+                      regionSupportsDiskEncryption={
+                        regionSupportsDiskEncryption
+                      }
                       /**
                        * M3-9517: Once LDE starts releasing regions with LDE enabled, LDE will still be disabled for the LKE-E LA launch, so hide this tooltip
                        * explaining how LDE can be enabled on LKE-E node pools.
@@ -271,29 +273,6 @@
                 </Grid>
               )}
           </Grid>
-=======
-            {isDiskEncryptionFeatureEnabled && encryptionStatus && (
-              <Grid>
-                <Box
-                  alignItems="center"
-                  data-testid={encryptionStatusTestId}
-                  display="flex"
-                  flexDirection="row"
-                >
-                  <EncryptedStatus
-                    tooltipText={
-                      isLKELinode
-                        ? UNENCRYPTED_LKE_LINODE_GUIDANCE_COPY
-                        : UNENCRYPTED_STANDARD_LINODE_GUIDANCE_COPY
-                    }
-                    encryptionStatus={encryptionStatus}
-                    regionSupportsDiskEncryption={regionSupportsDiskEncryption}
-                  />
-                </Box>
-              </Grid>
-            )}
-          </StyledSummaryGrid>
->>>>>>> 1620b37a
         </Grid>
 
         <Grid
