--- conflicted
+++ resolved
@@ -1,9 +1,5 @@
-<<<<<<< HEAD
+import { usePreferences, useProfile } from '@linode/queries';
 import { Box, Chip, Typography } from '@linode/ui';
-=======
-import { usePreferences, useProfile } from '@linode/queries';
-import { Box, Typography } from '@linode/ui';
->>>>>>> 11cdcd39
 import { pluralize } from '@linode/utilities';
 import { useMediaQuery } from '@mui/material';
 import Grid from '@mui/material/Grid2';
