--- conflicted
+++ resolved
@@ -1,13 +1,8 @@
 import { makeStyles } from '@mui/styles';
 import * as React from 'react';
-<<<<<<< HEAD
+
 import ActionsPanel from 'src/components/ActionsPanel/ActionsPanel';
-=======
 
-import ActionsPanel from 'src/components/ActionsPanel';
-import { Button } from 'src/components/Button/Button';
-
->>>>>>> a3d98700
 import { CloseTicketLink } from '../CloseTicketLink';
 
 const useStyles = makeStyles(() => ({
@@ -39,10 +34,10 @@
       {closable && <CloseTicketLink ticketId={ticketId} />}
       <ActionsPanel
         className={classes.actions}
-        showPrimary
         primaryButtonHandler={handleSubmitForm}
         primaryButtonLoading={isSubmitting}
         primaryButtonText="Add Update"
+        showPrimary
       />
     </>
   );
