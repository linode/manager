--- conflicted
+++ resolved
@@ -1,9 +1,5 @@
-<<<<<<< HEAD
 import { SupportTicket } from '@linode/api-v4';
-=======
->>>>>>> 6a0e0a2a
 import * as React from 'react';
-import { SupportTicket } from '@linode/api-v4/lib/support';
 import Hidden from 'src/components/core/Hidden';
 import TableBody from 'src/components/core/TableBody';
 import TableHead from 'src/components/core/TableHead';
