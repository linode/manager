--- conflicted
+++ resolved
@@ -130,91 +130,6 @@
     const isActive = (label: string) => label === orderBy;
 
     return (
-<<<<<<< HEAD
-      <Paper
-        role="tabpanel"
-        aria-labelledby={`tab-${this.props.filterStatus}-tickets`}
-        id={`tabpanel-${this.props.filterStatus}-tickets`}
-      >
-        <Table aria-label="List of Tickets">
-          <TableHead>
-            <TableRow>
-              <TableSortCell
-                label="summary"
-                direction={order}
-                handleClick={handleOrderChange}
-                active={isActive('summary')}
-                data-qa-support-subject-header
-                noWrap
-                className={classes.cellSubject}
-              >
-                Subject
-              </TableSortCell>
-              <TableSortCell
-                label="id"
-                direction={order}
-                handleClick={handleOrderChange}
-                active={isActive('id')}
-                data-qa-support-id-header
-                noWrap
-                className={classes.cellId}
-              >
-                Ticket ID
-              </TableSortCell>
-              <TableCell
-                data-qa-support-regarding-header
-                className={classes.cellRegarding}
-              >
-                Regarding
-              </TableCell>
-              <TableSortCell
-                label="opened"
-                direction={order}
-                handleClick={handleOrderChange}
-                active={isActive('opened')}
-                data-qa-support-date-header
-                noWrap
-                className={classes.cellCreated}
-              >
-                Date Created
-              </TableSortCell>
-              <TableSortCell
-                label="updated"
-                direction={order}
-                handleClick={handleOrderChange}
-                active={isActive('updated')}
-                data-qa-support-updated-header
-                noWrap
-                className={classes.cellUpdated}
-              >
-                Last Updated
-              </TableSortCell>
-              <TableSortCell
-                label="updated_by"
-                direction={order}
-                handleClick={handleOrderChange}
-                active={isActive('updated_by')}
-                data-qa-support-updated-by-header
-                noWrap
-                className={classes.cellUpdatedBy}
-              >
-                Updated By
-              </TableSortCell>
-            </TableRow>
-          </TableHead>
-          <TableBody>{this.renderContent()}</TableBody>
-        </Table>
-        <PaginationFooter
-          count={count}
-          page={page}
-          pageSize={pageSize}
-          handlePageChange={this.props.handlePageChange}
-          handleSizeChange={this.props.handlePageSizeChange}
-          eventCategory="ticket list"
-          padded
-        />
-      </Paper>
-=======
       <React.Fragment>
         <Paper>
           <Table aria-label="List of Tickets">
@@ -296,7 +211,6 @@
           />
         </Paper>
       </React.Fragment>
->>>>>>> a4df2252
     );
   }
 }
