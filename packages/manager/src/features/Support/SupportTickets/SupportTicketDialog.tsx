import { yupResolver } from '@hookform/resolvers/yup';
import { uploadAttachment } from '@linode/api-v4/lib/support';
<<<<<<< HEAD
import { Box, Notice, Typography } from '@linode/ui';
=======
import { Box, Notice, TextField } from '@linode/ui';
>>>>>>> 4b3fe8ae
import { update } from 'ramda';
import * as React from 'react';
import { Controller, FormProvider, useForm } from 'react-hook-form';
import { useLocation } from 'react-router-dom';
import { debounce } from 'throttle-debounce';

import { Accordion } from 'src/components/Accordion';
import { ActionsPanel } from 'src/components/ActionsPanel/ActionsPanel';
import { Autocomplete } from 'src/components/Autocomplete/Autocomplete';
import { Dialog } from 'src/components/Dialog/Dialog';
<<<<<<< HEAD
import { TextField } from 'src/components/TextField';
=======
import { Typography } from 'src/components/Typography';
>>>>>>> 4b3fe8ae
import { useCreateSupportTicketMutation } from 'src/queries/support';
import { sendSupportTicketExitEvent } from 'src/utilities/analytics/customEventAnalytics';
import { getErrorStringOrDefault } from 'src/utilities/errorUtils';
import { reduceAsync } from 'src/utilities/reduceAsync';
import { scrollErrorIntoViewV2 } from 'src/utilities/scrollErrorIntoViewV2';
import { storage, supportTicketStorageDefaults } from 'src/utilities/storage';

import { AttachFileForm } from '../AttachFileForm';
import { MarkdownReference } from '../SupportTicketDetail/TabbedReply/MarkdownReference';
import { TabbedReply } from '../SupportTicketDetail/TabbedReply/TabbedReply';
import {
  ENTITY_ID_TO_NAME_MAP,
  SCHEMA_MAP,
  SEVERITY_LABEL_MAP,
  SEVERITY_OPTIONS,
  TICKET_SEVERITY_TOOLTIP_TEXT,
  TICKET_TYPE_MAP,
} from './constants';
import { SupportTicketAccountLimitFields } from './SupportTicketAccountLimitFields';
import { SupportTicketProductSelectionFields } from './SupportTicketProductSelectionFields';
import { SupportTicketSMTPFields } from './SupportTicketSMTPFields';
import { formatDescription, useTicketSeverityCapability } from './ticketUtils';

import type { FileAttachment } from '../index';
import type { AttachmentError } from '../SupportTicketDetail/SupportTicketDetail';
import type { AccountLimitCustomFields } from './SupportTicketAccountLimitFields';
import type { SMTPCustomFields } from './SupportTicketSMTPFields';
import type { CreateKubeClusterPayload } from '@linode/api-v4';
import type { TicketSeverity } from '@linode/api-v4/lib/support';
import type { CreateLinodeRequest } from '@linode/api-v4/src/linodes/types';
import type { EntityForTicketDetails } from 'src/components/SupportLink/SupportLink';

interface Accumulator {
  errors: AttachmentError[];
  success: string[];
}

interface AttachmentWithTarget {
  file: FormData;
  ticketId: number;
}

export type EntityType =
  | 'bucket'
  | 'database_id'
  | 'domain_id'
  | 'firewall_id'
  | 'general'
  | 'linode_id'
  | 'lkecluster_id'
  | 'nodebalancer_id'
  | 'none'
  | 'volume_id'
  | 'vpc_id';

export type TicketType = 'accountLimit' | 'general' | 'smtp';

export type AllSupportTicketFormFields = SupportTicketFormFields &
  SMTPCustomFields &
  AccountLimitCustomFields;

export type FormPayloadValues =
  | Partial<CreateKubeClusterPayload>
  | Partial<CreateLinodeRequest>;

export interface TicketTypeData {
  dialogTitle: string;
  helperText: JSX.Element | string;
  ticketTitle?: string;
}

export interface SupportTicketDialogProps {
  children?: React.ReactNode;
  hideProductSelection?: boolean;
  keepOpenOnSuccess?: boolean;
  onClose: () => void;
  onSuccess: (ticketId: number, attachmentErrors?: AttachmentError[]) => void;
  open: boolean;
  prefilledDescription?: string;
  prefilledEntity?: EntityForTicketDetails;
  prefilledTicketType?: TicketType;
  prefilledTitle?: string;
}

export interface SupportTicketFormFields {
  description: string;
  entityId: string;
  entityInputValue: string;
  entityType: EntityType;
  selectedSeverity: TicketSeverity | undefined;
  summary: string;
  ticketType: TicketType;
}

export const entitiesToItems = (type: string, entities: any) => {
  return entities.map((entity: any) => {
    return type === 'domain_id'
      ? // Domains don't have labels
        { label: entity.domain, value: entity.id }
      : { label: entity.label, value: entity.id };
  });
};

export const getInitialValue = (
  fromProps?: string,
  fromStorage?: string
): string => {
  return fromProps ?? fromStorage ?? '';
};

export const SupportTicketDialog = (props: SupportTicketDialogProps) => {
  const {
    open,
    prefilledDescription,
    prefilledEntity,
    prefilledTicketType,
    prefilledTitle,
  } = props;

  const location = useLocation<any>();
  const stateParams = location.state;

  // Collect prefilled data from props or Link parameters.
  const _prefilledDescription: string =
    prefilledDescription ?? stateParams?.description ?? undefined;
  const _prefilledEntity: EntityForTicketDetails =
    prefilledEntity ?? stateParams?.entity ?? undefined;
  const _prefilledTitle: string =
    prefilledTitle ?? stateParams?.title ?? undefined;
  const prefilledFormPayloadValues: FormPayloadValues =
    stateParams?.formPayloadValues ?? undefined;
  const _prefilledTicketType: TicketType =
    prefilledTicketType ?? stateParams?.ticketType ?? undefined;

  // Use the prefilled title if one is given, otherwise, use any default prefill titles by ticket type, if extant.
  const newPrefilledTitle = _prefilledTitle
    ? _prefilledTitle
    : _prefilledTicketType && TICKET_TYPE_MAP[_prefilledTicketType]
    ? TICKET_TYPE_MAP[_prefilledTicketType].ticketTitle
    : undefined;

  const formContainerRef = React.useRef<HTMLFormElement>(null);

  const hasSeverityCapability = useTicketSeverityCapability();

  const valuesFromStorage = storage.supportTicket.get();

  // Ticket information
  const form = useForm<SupportTicketFormFields>({
    defaultValues: {
      description: getInitialValue(
        _prefilledDescription,
        valuesFromStorage.description
      ),
      entityId: _prefilledEntity?.id ? String(_prefilledEntity.id) : '',
      entityInputValue: '',
      entityType: _prefilledEntity?.type ?? 'general',
      summary: getInitialValue(newPrefilledTitle, valuesFromStorage.summary),
      ticketType: _prefilledTicketType ?? 'general',
    },
    resolver: yupResolver(SCHEMA_MAP[_prefilledTicketType ?? 'general']),
  });

  const {
    description,
    entityId,
    entityType,
    selectedSeverity,
    summary,
    ticketType,
  } = form.watch();

  const { mutateAsync: createSupportTicket } = useCreateSupportTicketMutation();

  const [files, setFiles] = React.useState<FileAttachment[]>([]);

  const [submitting, setSubmitting] = React.useState<boolean>(false);

  React.useEffect(() => {
    if (!open) {
      resetDrawer();
    }
  }, [open]);

  /**
   * Store 'general' support ticket data in local storage if it exists.
   * Specific fields from other ticket types (e.g. smtp) will not be saved since the general form will render via 'Open New Ticket'.
   */
  const saveFormData = (values: SupportTicketFormFields) => {
    storage.supportTicket.set(values);
  };

  // Has to be a ref or else the timeout is redone with each render
  const debouncedSave = React.useRef(debounce(500, false, saveFormData))
    .current;

  React.useEffect(() => {
    // Store in-progress work to localStorage
    debouncedSave(form.getValues());
  }, [summary, description, entityId, entityType, selectedSeverity]);

  /**
   * Clear the drawer completely if clearValues is passed (when canceling out of the drawer or successfully submitting)
   * or reset to the default values (from localStorage) otherwise.
   */
  const resetTicket = (clearValues: boolean = false) => {
    form.reset({
      ...form.formState.defaultValues,
      description: clearValues ? '' : valuesFromStorage.description,
      entityId: clearValues ? '' : valuesFromStorage.entityId,
      entityInputValue: clearValues ? '' : valuesFromStorage.entityInputValue,
      entityType: clearValues ? 'general' : valuesFromStorage.entityType,
      selectedSeverity: clearValues
        ? undefined
        : valuesFromStorage.selectedSeverity,
      summary: clearValues ? '' : valuesFromStorage.summary,
      ticketType: 'general',
    });
  };

  const resetDrawer = (clearValues: boolean = false) => {
    resetTicket(clearValues);
    setFiles([]);

    if (clearValues) {
      saveFormData(supportTicketStorageDefaults);
    }
  };

  const handleClose = () => {
    if (ticketType !== 'general') {
      window.setTimeout(() => resetDrawer(true), 500);
    }
    props.onClose();
    sendSupportTicketExitEvent('Close');
  };

  const handleCancel = () => {
    props.onClose();
    window.setTimeout(() => resetDrawer(true), 500);
    sendSupportTicketExitEvent('Cancel');
  };

  const updateFiles = (newFiles: FileAttachment[]) => {
    setFiles(newFiles);
  };

  /* Reducer passed into reduceAsync (previously Bluebird.reduce) below.
   * Unfortunately, this reducer has side effects. Uploads each file and accumulates a list of
   * any upload errors. Also tracks loading state of each individual file. */
  const attachFileReducer = (
    accumulator: Accumulator,
    attachment: AttachmentWithTarget,
    idx: number
  ) => {
    return uploadAttachment(attachment.ticketId, attachment.file)
      .then(() => {
        /* null out an uploaded file after upload */
        setFiles((oldFiles: FileAttachment[]) =>
          update(
            idx,
            { file: null, name: '', uploaded: true, uploading: false },
            oldFiles
          )
        );
        return accumulator;
      })
      .catch((attachmentErrors) => {
        /*
         * Note! We want the first few uploads to succeed even if the last few
         * fail! Don't try to aggregate errors!
         */
        setFiles((oldFiles) =>
          update(idx, { ...oldFiles[idx], uploading: false }, oldFiles)
        );
        const newError = getErrorStringOrDefault(
          attachmentErrors,
          'There was an error attaching this file. Please try again.'
        );
        return {
          ...accumulator,
          errors: [
            ...accumulator.errors,
            { error: newError, file: attachment.file.get('name') },
          ],
        };
      });
  };

  /* Called after the ticket is successfully completed. */
  const attachFiles = (ticketId: number) => {
    const filesWithTarget: AttachmentWithTarget[] = files
      .filter((file) => !file.uploaded)
      .map((file, idx) => {
        setFiles((oldFiles) =>
          update(idx, { ...oldFiles[idx], uploading: true }, oldFiles)
        );
        const formData = new FormData();
        formData.append('file', file.file ?? ''); // Safety check for TS only
        formData.append('name', file.name);
        return { file: formData, ticketId };
      });

    /* Upload each file as an attachment, and return a Promise that will resolve to
     *  an array of aggregated errors that may have occurred for individual uploads. */
    return reduceAsync(filesWithTarget, attachFileReducer, {
      errors: [],
      success: [],
    });
  };

  const handleSubmit = form.handleSubmit(async (values) => {
    const { onSuccess } = props;

    const _description = formatDescription(values, ticketType);

    // If this is an account limit ticket, we needed the entity type but won't actually send a valid entity selection.
    // Reset the entity type and id back to defaults.
    const _entityType =
      ticketType === 'accountLimit' ? 'general' : values.entityType;
    const _entityId = ticketType === 'accountLimit' ? '' : values.entityId;

    if (!['general', 'none'].includes(_entityType) && !_entityId) {
      form.setError('entityId', {
        message: `Please select a ${ENTITY_ID_TO_NAME_MAP[entityType]}.`,
      });

      return;
    }
    setSubmitting(true);

    const baseRequestPayload = {
      description: _description,
      severity: selectedSeverity,
      summary,
    };

    let requestPayload;
    if (entityType === 'bucket') {
      const bucket_label = values.entityInputValue;
      requestPayload = {
        bucket: bucket_label,
        region: _entityId,
        ...baseRequestPayload,
      };
    } else {
      requestPayload = {
        [_entityType]: Number(_entityId),
        ...baseRequestPayload,
      };
    }

    createSupportTicket(requestPayload)
      .then((response) => {
        return response;
      })
      .then((response) => {
        attachFiles(response!.id).then(({ errors: _errors }: Accumulator) => {
          setSubmitting(false);
          if (!props.keepOpenOnSuccess) {
            window.setTimeout(() => resetDrawer(true), 500);
            props.onClose();
          }
          /* Errors will be an array of errors, or empty if all attachments succeeded. */
          onSuccess(response!.id, _errors);
        });
      })
      .catch((errResponse) => {
        /* This block will only handle errors in creating the actual ticket; attachment
         * errors are handled above. */
        for (const error of errResponse) {
          if (error.field) {
            form.setError(error.field, { message: error.reason });
          } else {
            form.setError('root', { message: error.reason });
          }
        }

        setSubmitting(false);
        scrollErrorIntoViewV2(formContainerRef);
      });
  });

  const selectedSeverityLabel =
    selectedSeverity && SEVERITY_LABEL_MAP.get(selectedSeverity);
  const selectedSeverityOption =
    selectedSeverity != undefined && selectedSeverityLabel != undefined
      ? {
          label: selectedSeverityLabel,
          value: selectedSeverity,
        }
      : undefined;

  return (
    <FormProvider {...form}>
      <form onSubmit={handleSubmit} ref={formContainerRef}>
        <Dialog
          fullHeight
          fullWidth
          onClose={handleClose}
          open={open}
          title={TICKET_TYPE_MAP[ticketType].dialogTitle}
        >
          {props.children || (
            <>
              {form.formState.errors.root && (
                <Notice
                  data-qa-notice
                  text={form.formState.errors.root.message}
                  variant="error"
                />
              )}

              <Typography data-qa-support-ticket-helper-text>
                {TICKET_TYPE_MAP[ticketType].helperText}
              </Typography>
              <Controller
                render={({ field, fieldState }) => (
                  <TextField
                    data-qa-ticket-summary
                    errorText={fieldState.error?.message}
                    inputProps={{ maxLength: 64 }}
                    label="Title"
                    onChange={field.onChange}
                    placeholder="Enter a title for your ticket."
                    required
                    value={summary}
                  />
                )}
                control={form.control}
                name="summary"
              />
              {hasSeverityCapability && (
                <Controller
                  render={({ field }) => (
                    <Autocomplete
                      onChange={(e, severity) =>
                        field.onChange(
                          severity != null ? severity.value : undefined
                        )
                      }
                      textFieldProps={{
                        tooltipPosition: 'right',
                        tooltipText: TICKET_SEVERITY_TOOLTIP_TEXT,
                      }}
                      autoHighlight
                      data-qa-ticket-severity
                      label="Severity"
                      options={SEVERITY_OPTIONS}
                      sx={{ maxWidth: 'initial' }}
                      value={selectedSeverityOption ?? null}
                    />
                  )}
                  control={form.control}
                  name="selectedSeverity"
                />
              )}
            </>
          )}
          {ticketType === 'smtp' && <SupportTicketSMTPFields />}
          {ticketType === 'accountLimit' && (
            <SupportTicketAccountLimitFields
              prefilledFormPayloadValues={prefilledFormPayloadValues}
            />
          )}
          {(!ticketType || ticketType === 'general') && (
            <>
              {props.hideProductSelection ? null : (
                <SupportTicketProductSelectionFields />
              )}
              <Box mt={1}>
                <Controller
                  render={({ field, fieldState }) => (
                    <TabbedReply
                      placeholder={
                        'Tell us more about the trouble you’re having and any steps you’ve already taken to resolve it.'
                      }
                      error={fieldState.error?.message}
                      handleChange={field.onChange}
                      required
                      value={description}
                    />
                  )}
                  control={form.control}
                  name="description"
                />
              </Box>
              <Accordion
                detailProps={{ sx: { p: 0.25 } }}
                heading="Formatting Tips"
                summaryProps={{ sx: { paddingX: 0.25 } }}
                sx={(theme) => ({ mt: `${theme.spacing(0.5)} !important` })} // forcefully disable margin when accordion is expanded
              >
                <MarkdownReference />
              </Accordion>
              <AttachFileForm files={files} updateFiles={updateFiles} />
            </>
          )}
          <ActionsPanel
            primaryButtonProps={{
              'data-testid': 'submit',
              label: 'Open Ticket',
              loading: submitting,
              onClick: handleSubmit,
            }}
            secondaryButtonProps={{
              'data-testid': 'cancel',
              label: 'Cancel',
              onClick: handleCancel,
            }}
            sx={{ display: 'flex', justifyContent: 'flex-end' }}
          />
        </Dialog>
      </form>
    </FormProvider>
  );
};<|MERGE_RESOLUTION|>--- conflicted
+++ resolved
@@ -1,10 +1,6 @@
 import { yupResolver } from '@hookform/resolvers/yup';
 import { uploadAttachment } from '@linode/api-v4/lib/support';
-<<<<<<< HEAD
-import { Box, Notice, Typography } from '@linode/ui';
-=======
-import { Box, Notice, TextField } from '@linode/ui';
->>>>>>> 4b3fe8ae
+import { Box, Notice, TextField, Typography } from '@linode/ui';
 import { update } from 'ramda';
 import * as React from 'react';
 import { Controller, FormProvider, useForm } from 'react-hook-form';
@@ -15,11 +11,6 @@
 import { ActionsPanel } from 'src/components/ActionsPanel/ActionsPanel';
 import { Autocomplete } from 'src/components/Autocomplete/Autocomplete';
 import { Dialog } from 'src/components/Dialog/Dialog';
-<<<<<<< HEAD
-import { TextField } from 'src/components/TextField';
-=======
-import { Typography } from 'src/components/Typography';
->>>>>>> 4b3fe8ae
 import { useCreateSupportTicketMutation } from 'src/queries/support';
 import { sendSupportTicketExitEvent } from 'src/utilities/analytics/customEventAnalytics';
 import { getErrorStringOrDefault } from 'src/utilities/errorUtils';
