--- conflicted
+++ resolved
@@ -11,16 +11,7 @@
 import { debounce } from 'throttle-debounce';
 
 import { Accordion } from 'src/components/Accordion';
-<<<<<<< HEAD
 import ActionsPanel from 'src/components/ActionsPanel/ActionsPanel';
-import FormHelperText from 'src/components/core/FormHelperText';
-import { makeStyles } from '@mui/styles';
-import { Theme } from '@mui/material/styles';
-import { Typography } from 'src/components/Typography';
-=======
-import { StyledActionPanel } from 'src/components/ActionsPanel/ActionsPanel';
-import { Button } from 'src/components/Button/Button';
->>>>>>> a3d98700
 import { Dialog } from 'src/components/Dialog/Dialog';
 import Select, { Item } from 'src/components/EnhancedSelect/Select';
 import { Notice } from 'src/components/Notice/Notice';
@@ -621,12 +612,12 @@
                   {!['general', 'none'].includes(entityType) && (
                     <>
                       <Select
-                        label={entityIdToNameMap[entityType] ?? 'Entity Select'}
                         data-qa-ticket-entity-id
                         disabled={entityOptions.length === 0}
                         errorText={entityError || inputError}
                         isClearable={false}
                         isLoading={areEntitiesLoading}
+                        label={entityIdToNameMap[entityType] ?? 'Entity Select'}
                         onChange={handleEntityIDChange}
                         options={entityOptions}
                         placeholder={`Select a ${entityIdToNameMap[entityType]}`}
@@ -653,82 +644,6 @@
                 rootClass={classes.rootReply}
                 value={description}
               />
-<<<<<<< HEAD
-            ) : (
-              <React.Fragment>
-                {props.hideProductSelection ? null : (
-                  <React.Fragment>
-                    <Select
-                      options={topicOptions}
-                      label="What is this regarding?"
-                      value={selectedTopic}
-                      onChange={handleEntityTypeChange}
-                      data-qa-ticket-entity-type
-                      isClearable={false}
-                    />
-                    {!['none', 'general'].includes(entityType) && (
-                      <>
-                        <Select
-                          options={entityOptions}
-                          value={selectedEntity}
-                          disabled={entityOptions.length === 0}
-                          errorText={entityError || inputError}
-                          placeholder={`Select a ${entityIdToNameMap[entityType]}`}
-                          label={
-                            entityIdToNameMap[entityType] ?? 'Entity Select'
-                          }
-                          onChange={handleEntityIDChange}
-                          data-qa-ticket-entity-id
-                          isLoading={areEntitiesLoading}
-                          isClearable={false}
-                        />
-                        {!areEntitiesLoading && entityOptions.length === 0 ? (
-                          <FormHelperText>
-                            You don&rsquo;t have any{' '}
-                            {entityIdToNameMap[entityType]}s on your account.
-                          </FormHelperText>
-                        ) : null}
-                      </>
-                    )}
-                  </React.Fragment>
-                )}
-                <TabbedReply
-                  required
-                  error={descriptionError}
-                  handleChange={handleDescriptionInputChange}
-                  value={description}
-                  innerClass={classes.innerReply}
-                  rootClass={classes.rootReply}
-                  placeholder={
-                    "Tell us more about the trouble you're having and any steps you've already taken to resolve it."
-                  }
-                />
-                <Accordion
-                  heading="Formatting Tips"
-                  detailProps={{ className: classes.expPanelSummary }}
-                >
-                  <Reference />
-                </Accordion>
-                <AttachFileForm files={files} updateFiles={updateFiles} />
-              </React.Fragment>
-            )}
-            <ActionsPanel
-              primaryButtonDataTestId="submit"
-              primaryButtonDisabled={!requirementsMet}
-              primaryButtonHandler={onSubmit}
-              primaryButtonLoading={submitting}
-              primaryButtonText="Open Ticket"
-              secondaryButtonDataTestId="cancel"
-              secondaryButtonHandler={onCancel}
-              secondaryButtonText=" Cancel"
-              showPrimary
-              showSecondary
-            />
-          </React.Fragment>
-        )}
-      </Dialog>
-    </ErrorBoundary>
-=======
               <Accordion
                 detailProps={{ className: classes.expPanelSummary }}
                 heading="Formatting Tips"
@@ -738,29 +653,20 @@
               <AttachFileForm files={files} updateFiles={updateFiles} />
             </React.Fragment>
           )}
-          <StyledActionPanel>
-            <Button
-              buttonType="secondary"
-              data-qa-cancel
-              data-testid="cancel"
-              onClick={onCancel}
-            >
-              Cancel
-            </Button>
-            <Button
-              buttonType="primary"
-              data-qa-submit
-              data-testid="submit"
-              disabled={!requirementsMet}
-              loading={submitting}
-              onClick={onSubmit}
-            >
-              Open Ticket
-            </Button>
-          </StyledActionPanel>
+          <ActionsPanel
+            primaryButtonDataTestId="submit"
+            primaryButtonDisabled={!requirementsMet}
+            primaryButtonHandler={onSubmit}
+            primaryButtonLoading={submitting}
+            primaryButtonText="Open Ticket"
+            secondaryButtonDataTestId="cancel"
+            secondaryButtonHandler={onCancel}
+            secondaryButtonText=" Cancel"
+            showPrimary
+            showSecondary
+          />
         </React.Fragment>
       )}
     </Dialog>
->>>>>>> a3d98700
   );
 };