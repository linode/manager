import * as React from 'react';
<<<<<<< HEAD
import Hidden from 'src/components/core/Hidden';
import { Typography } from 'src/components/Typography';
=======
import { Hidden } from 'src/components/Hidden';
import Typography from 'src/components/core/Typography';
>>>>>>> 8293423c
import { DateTimeDisplay } from 'src/components/DateTimeDisplay';
import { TableCell } from 'src/components/TableCell';
import { TableRow } from 'src/components/TableRow';
import { SupportTicket } from '@linode/api-v4/lib/support';
import { Link } from 'react-router-dom';
import { makeStyles } from '@mui/styles';
import { getLinkTargets } from 'src/utilities/getEventsActionLink';

const useStyles = makeStyles(() => ({
  regarding: {
    lineHeight: 1.1,
  },
}));

interface Props {
  ticket: SupportTicket;
}

const renderEntityLink = (ticket: SupportTicket) => {
  const target = getLinkTargets(ticket.entity);
  return ticket.entity ? (
    target !== null ? (
      <Link to={target} className="secondaryLink">
        {ticket.entity.label}
      </Link>
    ) : (
      /**
       * Ticket has a labeled entity, but the entity no longer exists (or there was some other problem).
       * Include the label but don't make it a clickable link.
       */
      <Typography>{ticket.entity.label}</Typography>
    )
  ) : /** This ticket doesn't have an entity; leave the link column blank. */
  null;
};

export const TicketRow = ({ ticket }: Props) => {
  const classes = useStyles();

  return (
    <TableRow
      data-qa-support-ticket={ticket.id}
      key={`ticket-${ticket.id}`}
      data-testid="ticket-row"
      ariaLabel={`Ticket subject ${ticket.summary}`}
    >
      <TableCell data-qa-support-subject>
        <Link to={`/support/tickets/${ticket.id}`}>{ticket.summary}</Link>
      </TableCell>
      <Hidden mdDown>
        <TableCell data-qa-support-id>{ticket.id}</TableCell>
      </Hidden>
      <TableCell data-qa-support-entity className={classes.regarding}>
        {renderEntityLink(ticket)}
      </TableCell>
      <Hidden smDown>
        <TableCell data-qa-support-date>
          <DateTimeDisplay value={ticket.opened} />
        </TableCell>
      </Hidden>
      <TableCell data-qa-support-updated>
        <DateTimeDisplay value={ticket.updated} />
      </TableCell>
      <Hidden mdDown>
        <TableCell data-qa-support-updated-by>{ticket.updated_by}</TableCell>
      </Hidden>
    </TableRow>
  );
};<|MERGE_RESOLUTION|>--- conflicted
+++ resolved
@@ -1,11 +1,6 @@
 import * as React from 'react';
-<<<<<<< HEAD
-import Hidden from 'src/components/core/Hidden';
 import { Typography } from 'src/components/Typography';
-=======
 import { Hidden } from 'src/components/Hidden';
-import Typography from 'src/components/core/Typography';
->>>>>>> 8293423c
 import { DateTimeDisplay } from 'src/components/DateTimeDisplay';
 import { TableCell } from 'src/components/TableCell';
 import { TableRow } from 'src/components/TableRow';
