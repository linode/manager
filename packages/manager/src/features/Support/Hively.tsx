<<<<<<< HEAD
import { Divider } from '@linode/ui';
=======
import { Box } from '@linode/ui';
>>>>>>> 293c6771
import { DateTime } from 'luxon';
import * as React from 'react';

import { Box } from 'src/components/Box';
import { Link } from 'src/components/Link';
import { Stack } from 'src/components/Stack';
import { Typography } from 'src/components/Typography';
import { parseAPIDate } from 'src/utilities/date';

import { OFFICIAL_USERNAMES } from './ticketUtils';

interface Props {
  /** The username of the Linode user who created the ticket. */
  linodeUsername: string;
  /** The ID of the reply. */
  replyId: string;
  /** The ID of the ticket. */
  ticketId: string;
}

export const shouldRenderHively = (
  fromLinode: boolean,
  updated: string,
  username?: string
) => {
  /* Render Hively only for replies marked as from_linode,
   * and are on tickets less than 7 days old,
   * and when the user is not "Linode" or "Linode Trust & Safety"
   * Defaults to showing Hively if there are any errors parsing dates
   * or the date is invalid.
   */
  try {
    if (username && OFFICIAL_USERNAMES.includes(username)) {
      return false;
    }
    const lastUpdated = parseAPIDate(updated);
    if (!lastUpdated.isValid) {
      return true;
    }
    return fromLinode && lastUpdated >= DateTime.local().minus({ days: 7 });
  } catch {
    return true;
  }
};

export const Hively = (props: Props) => {
  const { linodeUsername, replyId, ticketId } = props;
  const href = `https://secure.teamhively.com/ratings/add/account/587/source/hs/ext/${linodeUsername}/ticket/${ticketId}-${replyId}/rating/`;

  return (
    <Box sx={{ padding: 1 }}>
      <Divider />
      <Stack alignItems="center" direction="row" pl={1} spacing={1.5}>
        <Typography
          sx={{
            padding: '2px 20px 2px 0',
          }}
        >
          <Link external to={href + '3'}>
            How did I do?
          </Link>
        </Typography>
        <Link
          accessibleAriaLabel="Happy feedback"
          external
          hideIcon
          to={href + '3'}
        >
          <img
            src={
              'https://secure.teamhively.com/system/smileys/icons/000/000/841/px_25/Happy_square_gradient_icon.png?1704911301'
            }
            alt="Happy face emoji"
          />
        </Link>
        <Link
          accessibleAriaLabel="Mediocre feedback"
          external
          hideIcon
          to={href + '2'}
        >
          <img
            src={
              'https://secure.teamhively.com/system/smileys/icons/000/000/842/px_25/Neutral_square_gradient_icon.png?1704911301'
            }
            alt="Indifferent face emoji"
          />
        </Link>
        <Link
          accessibleAriaLabel="Unhappy feedback"
          external
          hideIcon
          to={href + '1'}
        >
          <img
            src={
              'https://secure.teamhively.com/system/smileys/icons/000/000/843/px_25/Unhappy_square_gradient_icon.png?1704911301'
            }
            alt="Sad Face emoji"
          />
        </Link>
      </Stack>
    </Box>
  );
};<|MERGE_RESOLUTION|>--- conflicted
+++ resolved
@@ -1,12 +1,7 @@
-<<<<<<< HEAD
-import { Divider } from '@linode/ui';
-=======
-import { Box } from '@linode/ui';
->>>>>>> 293c6771
+import { Box, Divider } from '@linode/ui';
 import { DateTime } from 'luxon';
 import * as React from 'react';
 
-import { Box } from 'src/components/Box';
 import { Link } from 'src/components/Link';
 import { Stack } from 'src/components/Stack';
 import { Typography } from 'src/components/Typography';
