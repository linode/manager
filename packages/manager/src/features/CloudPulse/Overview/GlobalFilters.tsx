import { IconButton, useTheme } from '@mui/material';
import { Grid } from '@mui/material';
import { styled } from '@mui/material/styles';
import * as React from 'react';

import Reload from 'src/assets/icons/refresh.svg';
import { Divider } from 'src/components/Divider';

import { CloudPulseDashboardFilterBuilder } from '../shared/CloudPulseDashboardFilterBuilder';
import { CloudPulseDashboardSelect } from '../shared/CloudPulseDashboardSelect';
import { CloudPulseTimeRangeSelect } from '../shared/CloudPulseTimeRangeSelect';
import { DASHBOARD_ID, REFRESH, TIME_DURATION } from '../Utils/constants';
import { useAclpPreference } from '../Utils/UserPreference';

import type { FilterValueType } from '../Dashboard/CloudPulseDashboardLanding';
import type { AclpConfig, Dashboard, TimeDuration } from '@linode/api-v4';

export interface GlobalFilterProperties {
  handleAnyFilterChange(filterKey: string, filterValue: FilterValueType): void;
  handleDashboardChange(dashboard: Dashboard | undefined): void;
  handleTimeDurationChange(timeDuration: TimeDuration): void;
}

export const GlobalFilters = React.memo((props: GlobalFilterProperties) => {
  const {
    handleAnyFilterChange,
    handleDashboardChange,
    handleTimeDurationChange,
  } = props;

  const {
    preferences,
    updateGlobalFilterPreference: updatePreferences,
  } = useAclpPreference();
  const [selectedDashboard, setSelectedDashboard] = React.useState<
    Dashboard | undefined
  >();

  const handleTimeRangeChange = React.useCallback(
    (
      timerDuration: TimeDuration,
      timeDurationValue: string = 'Auto',
      savePref: boolean = false
    ) => {
      if (savePref) {
        updatePreferences({ [TIME_DURATION]: timeDurationValue });
      }
      handleTimeDurationChange(timerDuration);
    },
    []
  );

  const onDashboardChange = React.useCallback(
    (dashboard: Dashboard | undefined, savePref: boolean = false) => {
      if (savePref) {
        updatePreferences({
          [DASHBOARD_ID]: dashboard?.id,
        });
      }
      setSelectedDashboard(dashboard);
      handleDashboardChange(dashboard);
    },
    []
  );

  const emitFilterChange = React.useCallback(
    (
      filterKey: string,
      value: FilterValueType,
      savePref: boolean = false,
      updatedPreferenceData: AclpConfig = {}
    ) => {
      if (savePref) {
        updatePreferences(updatedPreferenceData);
      }
      handleAnyFilterChange(filterKey, value);
    },
    []
  );

  const handleGlobalRefresh = React.useCallback(() => {
    handleAnyFilterChange(REFRESH, Date.now());
  }, []);

  const theme = useTheme();

  return (
    <Grid container>
      <Grid container item m={3} rowGap={1} xs={12}>
        <Grid
          columnSpacing={2}
          container
          item
          justifyContent="space-between"
          rowSpacing={2}
        >
          <Grid display={'flex'} item md={4} sm={5} xs={12}>
            <CloudPulseDashboardSelect
              defaultValue={preferences?.dashboardId}
              handleDashboardChange={onDashboardChange}
              savePreferences
            />
          </Grid>
          <Grid display="flex" gap={1} item md={4} sm={5} xs={12}>
            <CloudPulseTimeRangeSelect
              defaultValue={preferences?.timeDuration}
              handleStatsChange={handleTimeRangeChange}
              hideLabel
              label="Select Time Range"
              savePreferences
            />
            <IconButton
              sx={{
                marginBlockEnd: 'auto',
              }}
<<<<<<< HEAD
              aria-label="Refresh Dashboard Metrics"
=======
              data-testid="global-refresh"
>>>>>>> d664f543
              disabled={!selectedDashboard}
              onClick={handleGlobalRefresh}
              size="small"
            >
              <StyledReload />
            </IconButton>
          </Grid>
        </Grid>
      </Grid>
      {selectedDashboard && (
        <Grid item xs={12}>
          <Divider
            sx={{
              borderColor: theme.color.grey5,
              margin: 0,
            }}
          />
        </Grid>
      )}

      {selectedDashboard && (
        <CloudPulseDashboardFilterBuilder
          dashboard={selectedDashboard}
          emitFilterChange={emitFilterChange}
          isServiceAnalyticsIntegration={false}
          preferences={preferences}
        />
      )}
    </Grid>
  );
});

const StyledReload = styled(Reload, { label: 'StyledReload' })(({ theme }) => ({
  '&:active': {
    color: `${theme.palette.success}`,
  },
  '&:hover': {
    cursor: 'pointer',
  },
  height: '24px',
  width: '24px',
}));<|MERGE_RESOLUTION|>--- conflicted
+++ resolved
@@ -113,11 +113,8 @@
               sx={{
                 marginBlockEnd: 'auto',
               }}
-<<<<<<< HEAD
+              data-testid="global-refresh"
               aria-label="Refresh Dashboard Metrics"
-=======
-              data-testid="global-refresh"
->>>>>>> d664f543
               disabled={!selectedDashboard}
               onClick={handleGlobalRefresh}
               size="small"
