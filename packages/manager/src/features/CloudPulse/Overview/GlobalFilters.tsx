<<<<<<< HEAD
=======
import { IconButton, useTheme } from '@mui/material';
>>>>>>> a2b642ca
import { Grid } from '@mui/material';
import { IconButton } from '@mui/material';
import { styled } from '@mui/material/styles';
import * as React from 'react';

import Reload from 'src/assets/icons/refresh.svg';
import { Divider } from 'src/components/Divider';

import { CloudPulseDashboardFilterBuilder } from '../shared/CloudPulseDashboardFilterBuilder';
import { CloudPulseDashboardSelect } from '../shared/CloudPulseDashboardSelect';
import { CloudPulseTimeRangeSelect } from '../shared/CloudPulseTimeRangeSelect';
import { DASHBOARD_ID, REFRESH, TIME_DURATION } from '../Utils/constants';
import { useAclpPreference } from '../Utils/UserPreference';

import type { FilterValueType } from '../Dashboard/CloudPulseDashboardLanding';
import type { AclpConfig, Dashboard, TimeDuration } from '@linode/api-v4';

export interface GlobalFilterProperties {
  handleAnyFilterChange(filterKey: string, filterValue: FilterValueType): void;
  handleDashboardChange(dashboard: Dashboard | undefined): void;
  handleTimeDurationChange(timeDuration: TimeDuration): void;
}

export interface FilterChangeProperties {}

export const GlobalFilters = React.memo((props: GlobalFilterProperties) => {
  const {
    handleAnyFilterChange,
    handleDashboardChange,
    handleTimeDurationChange,
  } = props;

  const {
    preferences,
    updateGlobalFilterPreference: updatePreferences,
  } = useAclpPreference();
  const [selectedDashboard, setSelectedDashboard] = React.useState<
    Dashboard | undefined
  >();

  const handleTimeRangeChange = React.useCallback(
    (
      timerDuration: TimeDuration,
      timeDurationValue: string = 'Auto',
      savePref: boolean = false
    ) => {
      if (savePref) {
        updatePreferences({ [TIME_DURATION]: timeDurationValue });
      }
      handleTimeDurationChange(timerDuration);
    },
    []
  );

  const onDashboardChange = React.useCallback(
    (dashboard: Dashboard | undefined, savePref: boolean = false) => {
      if (savePref) {
        updatePreferences({
          [DASHBOARD_ID]: dashboard?.id,
        });
      }
      setSelectedDashboard(dashboard);
      handleDashboardChange(dashboard);
    },
    []
  );

  const emitFilterChange = React.useCallback(
    (
      filterKey: string,
      value: FilterValueType,
      savePref: boolean = false,
      updatedPreferenceData: AclpConfig = {}
    ) => {
      if (savePref) {
        updatePreferences(updatedPreferenceData);
      }
      handleAnyFilterChange(filterKey, value);
    },
    []
  );

  const handleGlobalRefresh = React.useCallback(() => {
    handleAnyFilterChange(REFRESH, Date.now());
  }, []);

  const theme = useTheme();

  return (
<<<<<<< HEAD
    <Grid container gap={1}>
      <Grid
        columnSpacing={2}
        container
        item
        justifyContent="space-between"
        mt={2}
        px={2}
        rowGap={2}
        xs={12}
      >
        <Grid display={'flex'} item md={4} sm={5} xs={12}>
          <CloudPulseDashboardSelect
            defaultValue={preferences?.dashboardId}
            handleDashboardChange={onDashboardChange}
            savePreferences
          />
        </Grid>
        <Grid display="flex" gap={1} item md={4} sm={5} xs={12}>
          <CloudPulseTimeRangeSelect
            defaultValue={preferences?.timeDuration}
            handleStatsChange={handleTimeRangeChange}
            hideLabel
            label="Select Time Range"
            savePreferences
          />
          <IconButton
=======
    <Grid container>
      <Grid container item m={3} rowGap={1} xs={12}>
        <Grid
          columnSpacing={2}
          container
          item
          justifyContent="space-between"
          rowSpacing={2}
        >
          <Grid display={'flex'} item md={4} sm={5} xs={12}>
            <CloudPulseDashboardSelect
              handleDashboardChange={onDashboardChange}
            />
          </Grid>
          <Grid display="flex" gap={1} item md={4} sm={5} xs={12}>
            <CloudPulseTimeRangeSelect
              handleStatsChange={handleTimeRangeChange}
              hideLabel
              label="Select Time Range"
            />
            <IconButton
              sx={{
                marginBlockEnd: 'auto',
              }}
              disabled={!selectedDashboard}
              onClick={() => handleGlobalRefresh(selectedDashboard)}
              size="small"
            >
              <StyledReload />
            </IconButton>
          </Grid>
        </Grid>
      </Grid>
      {selectedDashboard && (
        <Grid item xs={12}>
          <Divider
>>>>>>> a2b642ca
            sx={{
              borderColor: theme.color.grey5,
              margin: 0,
            }}
<<<<<<< HEAD
            disabled={!selectedDashboard}
            onClick={handleGlobalRefresh}
            size="small"
          >
            <StyledReload />
          </IconButton>
=======
          />
>>>>>>> a2b642ca
        </Grid>
      )}

      {selectedDashboard && (
        <CloudPulseDashboardFilterBuilder
          dashboard={selectedDashboard}
          emitFilterChange={emitFilterChange}
          isServiceAnalyticsIntegration={false}
          preferences={preferences}
        />
      )}
    </Grid>
  );
});

const StyledReload = styled(Reload, { label: 'StyledReload' })(({ theme }) => ({
  '&:active': {
    color: `${theme.palette.success}`,
  },
  '&:hover': {
    cursor: 'pointer',
  },
  height: '24px',
  width: '24px',
}));<|MERGE_RESOLUTION|>--- conflicted
+++ resolved
@@ -1,9 +1,5 @@
-<<<<<<< HEAD
-=======
 import { IconButton, useTheme } from '@mui/material';
->>>>>>> a2b642ca
 import { Grid } from '@mui/material';
-import { IconButton } from '@mui/material';
 import { styled } from '@mui/material/styles';
 import * as React from 'react';
 
@@ -91,35 +87,6 @@
   const theme = useTheme();
 
   return (
-<<<<<<< HEAD
-    <Grid container gap={1}>
-      <Grid
-        columnSpacing={2}
-        container
-        item
-        justifyContent="space-between"
-        mt={2}
-        px={2}
-        rowGap={2}
-        xs={12}
-      >
-        <Grid display={'flex'} item md={4} sm={5} xs={12}>
-          <CloudPulseDashboardSelect
-            defaultValue={preferences?.dashboardId}
-            handleDashboardChange={onDashboardChange}
-            savePreferences
-          />
-        </Grid>
-        <Grid display="flex" gap={1} item md={4} sm={5} xs={12}>
-          <CloudPulseTimeRangeSelect
-            defaultValue={preferences?.timeDuration}
-            handleStatsChange={handleTimeRangeChange}
-            hideLabel
-            label="Select Time Range"
-            savePreferences
-          />
-          <IconButton
-=======
     <Grid container>
       <Grid container item m={3} rowGap={1} xs={12}>
         <Grid
@@ -131,21 +98,25 @@
         >
           <Grid display={'flex'} item md={4} sm={5} xs={12}>
             <CloudPulseDashboardSelect
-              handleDashboardChange={onDashboardChange}
-            />
+              defaultValue={preferences?.dashboardId}
+            handleDashboardChange={onDashboardChange}
+              savePreferences
+          />
           </Grid>
           <Grid display="flex" gap={1} item md={4} sm={5} xs={12}>
             <CloudPulseTimeRangeSelect
-              handleStatsChange={handleTimeRangeChange}
+              defaultValue={preferences?.timeDuration}
+            handleStatsChange={handleTimeRangeChange}
               hideLabel
               label="Select Time Range"
-            />
+              savePreferences
+          />
             <IconButton
               sx={{
                 marginBlockEnd: 'auto',
               }}
               disabled={!selectedDashboard}
-              onClick={() => handleGlobalRefresh(selectedDashboard)}
+              onClick={handleGlobalRefresh}
               size="small"
             >
               <StyledReload />
@@ -156,21 +127,11 @@
       {selectedDashboard && (
         <Grid item xs={12}>
           <Divider
->>>>>>> a2b642ca
             sx={{
               borderColor: theme.color.grey5,
               margin: 0,
             }}
-<<<<<<< HEAD
-            disabled={!selectedDashboard}
-            onClick={handleGlobalRefresh}
-            size="small"
-          >
-            <StyledReload />
-          </IconButton>
-=======
           />
->>>>>>> a2b642ca
         </Grid>
       )}
 
