<<<<<<< HEAD
import { IconButton, Tooltip } from '@mui/material';
=======
import { IconButton } from '@mui/material';
>>>>>>> f787b095
import { Grid } from '@mui/material';
import { styled } from '@mui/material/styles';
import * as React from 'react';

import Reload from 'src/assets/icons/reload.svg';
import { Divider } from 'src/components/Divider';

import { CloudPulseDashboardFilterBuilder } from '../shared/CloudPulseDashboardFilterBuilder';
import { CloudPulseDashboardSelect } from '../shared/CloudPulseDashboardSelect';
import { CloudPulseTimeRangeSelect } from '../shared/CloudPulseTimeRangeSelect';
<<<<<<< HEAD
import { useAclpPreference } from '../Utils/UserPreference';
=======
import { REFRESH } from '../Utils/constants';
>>>>>>> f787b095

import type { FilterValueType } from '../Dashboard/CloudPulseDashboardLanding';
import type { Dashboard, TimeDuration } from '@linode/api-v4';

export interface GlobalFilterProperties {
  handleAnyFilterChange(filterKey: string, filterValue: FilterValueType): void;
  handleDashboardChange(dashboard: Dashboard | undefined): void;
  handleTimeDurationChange(timeDuration: TimeDuration): void;
}

export const GlobalFilters = React.memo((props: GlobalFilterProperties) => {
  const {
    handleAnyFilterChange,
    handleDashboardChange,
    handleTimeDurationChange,
  } = props;
<<<<<<< HEAD

  const {
    preferences,
    updateGlobalFilterPreference: updatePreferences,
  } = useAclpPreference();
=======
>>>>>>> f787b095
  const [selectedDashboard, setSelectedDashboard] = React.useState<
    Dashboard | undefined
  >();
  const handleTimeRangeChange = React.useCallback(
    (timerDuration: TimeDuration) => {
      handleTimeDurationChange(timerDuration);
    },
    []
  );

  const onDashboardChange = React.useCallback(
    (dashboard: Dashboard | undefined) => {
      setSelectedDashboard(dashboard);
      handleDashboardChange(dashboard);
    },
    []
  );

  const emitFilterChange = React.useCallback(
    (filterKey: string, value: FilterValueType) => {
      handleAnyFilterChange(filterKey, value);
    },
    []
  );

  const handleGlobalRefresh = React.useCallback(
    (dashboardObj?: Dashboard) => {
      if (!dashboardObj) {
        return;
      }
      handleAnyFilterChange(REFRESH, Date.now());
    },
    [handleAnyFilterChange]
  );

  return (
    <Grid container gap={1}>
      <Grid
        columnSpacing={2}
        container
        item
        justifyContent="space-between"
        mt={2}
        px={2}
        rowGap={2}
        xs={12}
      >
        <Grid display={'flex'} item md={4} sm={5} xs={12}>
          <CloudPulseDashboardSelect
            defaultValue={preferences?.dashboardId}
            handleDashboardChange={onDashboardChange}
            savePreferences={true}
            updatePreferences={updatePreferences}
          />
        </Grid>
        <Grid display="flex" gap={1} item md={4} sm={5} xs={12}>
          <CloudPulseTimeRangeSelect
            defaultValue={preferences?.timeDuration}
            handleStatsChange={handleTimeRangeChange}
            hideLabel
            label="Select Time Range"
            savePreferences
            updatePreferences={updatePreferences}
          />
          <IconButton
            sx={{
              marginBlockEnd: 'auto',
            }}
            disabled={!selectedDashboard}
            onClick={() => handleGlobalRefresh(selectedDashboard)}
            size="small"
          >
            <StyledReload />
          </IconButton>
        </Grid>
      </Grid>
      <Grid item xs={12}>
        <Divider />
      </Grid>
      {selectedDashboard && (
        <CloudPulseDashboardFilterBuilder
          dashboard={selectedDashboard}
          emitFilterChange={emitFilterChange}
          isServiceAnalyticsIntegration={false}
          preferences={preferences}
          updatePreferences={updatePreferences}
        />
      )}
    </Grid>
  );
});

const StyledReload = styled(Reload, { label: 'StyledReload' })(({ theme }) => ({
  '&:active': {
    color: `${theme.palette.success}`,
  },
  '&:hover': {
    cursor: 'pointer',
  },
  height: '24px',
  width: '24px',
}));<|MERGE_RESOLUTION|>--- conflicted
+++ resolved
@@ -1,8 +1,4 @@
-<<<<<<< HEAD
-import { IconButton, Tooltip } from '@mui/material';
-=======
 import { IconButton } from '@mui/material';
->>>>>>> f787b095
 import { Grid } from '@mui/material';
 import { styled } from '@mui/material/styles';
 import * as React from 'react';
@@ -13,11 +9,8 @@
 import { CloudPulseDashboardFilterBuilder } from '../shared/CloudPulseDashboardFilterBuilder';
 import { CloudPulseDashboardSelect } from '../shared/CloudPulseDashboardSelect';
 import { CloudPulseTimeRangeSelect } from '../shared/CloudPulseTimeRangeSelect';
-<<<<<<< HEAD
+import { REFRESH } from '../Utils/constants';
 import { useAclpPreference } from '../Utils/UserPreference';
-=======
-import { REFRESH } from '../Utils/constants';
->>>>>>> f787b095
 
 import type { FilterValueType } from '../Dashboard/CloudPulseDashboardLanding';
 import type { Dashboard, TimeDuration } from '@linode/api-v4';
@@ -34,14 +27,10 @@
     handleDashboardChange,
     handleTimeDurationChange,
   } = props;
-<<<<<<< HEAD
-
   const {
     preferences,
     updateGlobalFilterPreference: updatePreferences,
   } = useAclpPreference();
-=======
->>>>>>> f787b095
   const [selectedDashboard, setSelectedDashboard] = React.useState<
     Dashboard | undefined
   >();
@@ -73,8 +62,7 @@
         return;
       }
       handleAnyFilterChange(REFRESH, Date.now());
-    },
-    [handleAnyFilterChange]
+    },[]
   );
 
   return (
