--- conflicted
+++ resolved
@@ -9,13 +9,9 @@
 import { CloudPulseDashboardFilterBuilder } from '../shared/CloudPulseDashboardFilterBuilder';
 import { CloudPulseDashboardSelect } from '../shared/CloudPulseDashboardSelect';
 import { CloudPulseTimeRangeSelect } from '../shared/CloudPulseTimeRangeSelect';
-<<<<<<< HEAD
 import { CloudPulseTooltip } from '../shared/CloudPulseTooltip';
-import { REFRESH } from '../Utils/constants';
-=======
 import { DASHBOARD_ID, REFRESH, TIME_DURATION } from '../Utils/constants';
 import { useAclpPreference } from '../Utils/UserPreference';
->>>>>>> 033099cc
 
 import type { FilterValueType } from '../Dashboard/CloudPulseDashboardLanding';
 import type { AclpConfig, Dashboard, TimeDuration } from '@linode/api-v4';
@@ -114,20 +110,6 @@
               label="Select Time Range"
               savePreferences
             />
-<<<<<<< HEAD
-            <CloudPulseTooltip placement="bottom-end" title="Refresh">
-              <IconButton
-                sx={{
-                  marginBlockEnd: 'auto',
-                }}
-                disabled={!selectedDashboard}
-                onClick={() => handleGlobalRefresh(selectedDashboard)}
-                size="small"
-              >
-                <StyledReload />
-              </IconButton>
-            </CloudPulseTooltip>
-=======
             <IconButton
               sx={{
                 marginBlockEnd: 'auto',
@@ -139,7 +121,6 @@
             >
               <StyledReload />
             </IconButton>
->>>>>>> 033099cc
           </Grid>
         </Grid>
       </Grid>
