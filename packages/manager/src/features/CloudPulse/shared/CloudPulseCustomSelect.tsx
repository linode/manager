--- conflicted
+++ resolved
@@ -159,12 +159,8 @@
             filterKey,
             handleSelectionChange,
             isMultiSelect: isMultiSelect ?? false,
-<<<<<<< HEAD
-            options: options ?? [],
+            options: options || queriedResources || [],
             preferences,
-=======
-            options: options || queriedResources || [],
->>>>>>> f787b095
             savePreferences: savePreferences ?? false,
           })
         );
