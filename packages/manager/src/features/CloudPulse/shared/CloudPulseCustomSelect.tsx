--- conflicted
+++ resolved
@@ -68,11 +68,7 @@
    * The callback function , that will be called on a filter change
    * @param filterKey - The filterKey of the component
    * @param value - The selected filter value
-<<<<<<< HEAD
-   * @param labels - Lables of the selected filter value
-=======
    * @param labels - Labels of the selected filter value
->>>>>>> af2f2963
    */
   handleSelectionChange: (
     filterKey: string,
