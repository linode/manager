--- conflicted
+++ resolved
@@ -183,11 +183,7 @@
     );
 
     await user.click(screen.getByRole('button', { name: 'Open' }));
-<<<<<<< HEAD
-    // example: region id => 'us-west' belongs to service type - 'dbass', capability -'Managed Databases', and is supported via launchDarkly
-=======
     // example: region id => 'us-west' belongs to service type - 'dbaas', capability -'Managed Databases', and is supported via launchDarkly
->>>>>>> f3d43a4c
     const usWestRegion = screen.getByRole('option', {
       name: 'US, Fremont, CA (us-west)',
     });
