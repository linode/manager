import React from 'react';

import { renderWithTheme } from 'src/utilities/testHelpers';

import { CloudPulseAppliedFilter } from './CloudPulseAppliedFilter';

const data = {
  region: ['us-east'],
  resource: ['res1', 'res2'],
};

const testId = 'applied-filter';

describe('CloudPulse Applied Filter', () => {
  it('should render applied filter component', () => {
    const { getByTestId } = renderWithTheme(
      <CloudPulseAppliedFilter filters={data} />
    );
    expect(getByTestId(testId)).toBeInTheDocument();
  });

  it('should render the applied filter key & values', () => {
    const { getByTestId } = renderWithTheme(
      <CloudPulseAppliedFilter filters={data} />
    );
    expect(getByTestId(testId)).toHaveTextContent('region');
    expect(getByTestId(testId)).toHaveTextContent('res1');
    expect(getByTestId(testId)).not.toHaveTextContent('resources');
  });
<<<<<<< HEAD
=======

  it('should not render the applied filter component', () => {
    const { queryByTestId } = renderWithTheme(
      <CloudPulseAppliedFilterRenderer dashboardId={-1} filters={{}} />
    );

    expect(queryByTestId(testId)).toBe(null);
  });
>>>>>>> 639590f5
});<|MERGE_RESOLUTION|>--- conflicted
+++ resolved
@@ -3,6 +3,7 @@
 import { renderWithTheme } from 'src/utilities/testHelpers';
 
 import { CloudPulseAppliedFilter } from './CloudPulseAppliedFilter';
+import { CloudPulseAppliedFilterRenderer } from './CloudPulseAppliedFilterRenderer';
 
 const data = {
   region: ['us-east'],
@@ -27,8 +28,6 @@
     expect(getByTestId(testId)).toHaveTextContent('res1');
     expect(getByTestId(testId)).not.toHaveTextContent('resources');
   });
-<<<<<<< HEAD
-=======
 
   it('should not render the applied filter component', () => {
     const { queryByTestId } = renderWithTheme(
@@ -37,5 +36,4 @@
 
     expect(queryByTestId(testId)).toBe(null);
   });
->>>>>>> 639590f5
 });