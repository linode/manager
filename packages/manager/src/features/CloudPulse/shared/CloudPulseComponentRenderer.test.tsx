--- conflicted
+++ resolved
@@ -12,13 +12,6 @@
   getResourcesProperties,
   getTagsProperties,
 } from '../Utils/FilterBuilder';
-<<<<<<< HEAD
-import { FILTER_CONFIG } from '../Utils/FilterConfig';
-
-const linodeFilterConfig = FILTER_CONFIG.get('linode');
-const dbaasFilterConfig = FILTER_CONFIG.get('dbaas');
-=======
->>>>>>> c5b43304
 
 describe('ComponentRenderer component tests', () => {
   it('it should render provided tag filter in props', () => {
@@ -145,11 +138,6 @@
     });
 
   it('it should render provided node type filter in props', () => {
-<<<<<<< HEAD
-    const nodeTypeProps = dbaasFilterConfig?.filters.find(
-      (filter) => filter.configuration.filterKey === 'node_type'
-    );
-=======
     const nodeTypeProps = {
       configuration: {
         dependency: [RESOURCE_ID],
@@ -165,19 +153,10 @@
       },
       name: 'Node Type',
     };
->>>>>>> c5b43304
     const mockDashboard = dashboardFactory.build({
       service_type: 'dbaas',
     });
 
-<<<<<<< HEAD
-    if (nodeTypeProps === undefined) {
-      expect(true, 'resourceProps to be defined').toEqual(false); // fail test
-      return;
-    }
-
-=======
->>>>>>> c5b43304
     const { getByPlaceholderText } = renderWithTheme(
       <Grid item sx={{ marginLeft: 2 }} xs>
         {RenderComponent({
