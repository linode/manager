<<<<<<< HEAD
import { screen } from '@testing-library/react';
=======
import { linodeFactory } from '@linode/utilities';
import { fireEvent, screen } from '@testing-library/react';
>>>>>>> 7f827bcf
import userEvent from '@testing-library/user-event';
import * as React from 'react';

import { renderWithTheme } from 'src/utilities/testHelpers';

import { CloudPulseResourcesSelect } from './CloudPulseResourcesSelect';

const queryMocks = vi.hoisted(() => ({
  useResourcesQuery: vi.fn().mockReturnValue({}),
}));

vi.mock('src/queries/cloudpulse/resources', async () => {
  const actual = await vi.importActual('src/queries/cloudpulse/resources');
  return {
    ...actual,
    useResourcesQuery: queryMocks.useResourcesQuery,
  };
});

const mockResourceHandler = vi.fn();
const SELECT_ALL = 'Select All';
const ARIA_SELECTED = 'aria-selected';
const ARIA_DISABLED = 'aria-disabled';

describe('CloudPulseResourcesSelect component tests', () => {
  beforeEach(() => {
    vi.clearAllMocks();
    linodeFactory.resetSequenceNumber();
  });

  it('renders with the correct label and placeholder', () => {
    renderWithTheme(
      <CloudPulseResourcesSelect
        handleResourcesSelection={mockResourceHandler}
        label="Resources"
        region={'us-east'}
        resourceType={'linode'}
      />
    );

    expect(screen.getByLabelText('Resources')).toBeInTheDocument();
    expect(screen.getByPlaceholderText('Select Resources')).toBeInTheDocument();
  });

  it('should render disabled component if the props are undefined or regions and service type does not have any resources', () => {
    renderWithTheme(
      <CloudPulseResourcesSelect
        disabled
        handleResourcesSelection={mockResourceHandler}
        label="Resources"
        region={undefined}
        resourceType={undefined}
      />
    );

    expect(screen.getByTestId('textfield-input')).toBeDisabled();
  });

  it('should render resources', async () => {
    const mockLinodes = linodeFactory.buildList(2);

    queryMocks.useResourcesQuery.mockReturnValue({
      data: mockLinodes,
      isError: false,
      isLoading: false,
      status: 'success',
    });

    renderWithTheme(
      <CloudPulseResourcesSelect
        handleResourcesSelection={mockResourceHandler}
        label="Resources"
        region={'us-east'}
        resourceType={'us-east'}
      />
    );

    userEvent.click(await screen.findByRole('button', { name: 'Open' }));

    // Check for the actual linode labels from the mock data
    expect(
      await screen.findByRole('option', { name: mockLinodes[0].label })
    ).toBeInTheDocument();

    expect(
      await screen.findByRole('option', { name: mockLinodes[1].label })
    ).toBeInTheDocument();
  });

  it('should be able to select all resources if resource selection limit is higher than number of resources', async () => {
    const mockLinodes = linodeFactory.buildList(2);
    queryMocks.useResourcesQuery.mockReturnValue({
      data: mockLinodes,
      isError: false,
      isLoading: false,
      status: 'success',
    });

    renderWithTheme(
      <CloudPulseResourcesSelect
        handleResourcesSelection={mockResourceHandler}
        label="Resources"
        region={'us-east'}
        resourceType={'linode'}
      />
    );

    userEvent.click(await screen.findByRole('button', { name: 'Open' }));
    await userEvent.click(
      await screen.findByRole('option', { name: SELECT_ALL })
    );

    // Check that both resources are selected
    expect(
      await screen.findByRole('option', { name: mockLinodes[0].label })
    ).toHaveAttribute(ARIA_SELECTED, 'true');
    expect(
      await screen.findByRole('option', { name: mockLinodes[1].label })
    ).toHaveAttribute(ARIA_SELECTED, 'true');
  });

  it('should be able to deselect the selected resources', async () => {
    const mockLinodes = linodeFactory.buildList(2);
    queryMocks.useResourcesQuery.mockReturnValue({
      data: mockLinodes,
      isError: false,
      isLoading: false,
      status: 'success',
    });

    renderWithTheme(
      <CloudPulseResourcesSelect
        handleResourcesSelection={mockResourceHandler}
        label="Resources"
        region={'us-east'}
        resourceType={'linode'}
      />
    );

    userEvent.click(await screen.findByRole('button', { name: 'Open' }));
    await userEvent.click(
      await screen.findByRole('option', { name: SELECT_ALL })
    );
    await userEvent.click(
      await screen.findByRole('option', { name: 'Deselect All' })
    );

    // Check that both resources are deselected
    expect(
      await screen.findByRole('option', { name: mockLinodes[0].label })
    ).toHaveAttribute(ARIA_SELECTED, 'false');
    expect(
      await screen.findByRole('option', { name: mockLinodes[1].label })
    ).toHaveAttribute(ARIA_SELECTED, 'false');
  });

  it('should select multiple resources', async () => {
    const mockLinodes = linodeFactory.buildList(3);
    queryMocks.useResourcesQuery.mockReturnValue({
      data: mockLinodes,
      isError: false,
      isLoading: false,
      status: 'success',
    });

    renderWithTheme(
      <CloudPulseResourcesSelect
        handleResourcesSelection={mockResourceHandler}
        label="Resources"
        region={'us-east'}
        resourceType={'linode'}
      />
    );

    userEvent.click(await screen.findByRole('button', { name: 'Open' }));
    userEvent.click(
      await screen.findByRole('option', { name: mockLinodes[0].label })
    );
    userEvent.click(
      await screen.findByRole('option', { name: mockLinodes[1].label })
    );

    // Check that the correct resources are selected/not selected
    expect(
      await screen.findByRole('option', { name: mockLinodes[0].label })
    ).toHaveAttribute(ARIA_SELECTED, 'true');
    expect(
      await screen.findByRole('option', { name: mockLinodes[1].label })
    ).toHaveAttribute(ARIA_SELECTED, 'true');
    expect(
      await screen.findByRole('option', { name: mockLinodes[2].label })
    ).toHaveAttribute(ARIA_SELECTED, 'false');
    expect(
      await screen.findByRole('option', { name: SELECT_ALL })
    ).toHaveAttribute(ARIA_SELECTED, 'false');
  });

  it('Should select the default resource returned from preferences', () => {
    const mockLinodes = linodeFactory.buildList(2);
    const defaultId = '12';

    queryMocks.useResourcesQuery.mockReturnValue({
      data: mockLinodes,
      isError: false,
      isLoading: false,
      status: 'success',
    });

    renderWithTheme(
      <CloudPulseResourcesSelect
        defaultValue={[defaultId]}
        handleResourcesSelection={mockResourceHandler}
        label="Resources"
        region={'us-east'}
        resourceType={'linode'}
        savePreferences
      />
    );

    expect(screen.getByRole('button')).toBeInTheDocument();
  });

  it('Should show appropriate error message on resources call failure', async () => {
    queryMocks.useResourcesQuery.mockReturnValue({
      data: undefined,
      isError: true,
      isLoading: false,
      status: 'error',
    });

    renderWithTheme(
      <CloudPulseResourcesSelect
        handleResourcesSelection={mockResourceHandler}
        label="Resource"
        region={'us-east'}
        resourceType={'linode'}
      />
    );
    expect(screen.getByText('Failed to fetch Resource.')).toBeInTheDocument();

    // Test with different label
    renderWithTheme(
      <CloudPulseResourcesSelect
        handleResourcesSelection={mockResourceHandler}
        label="ABC"
        region={'us-east'}
        resourceType={'linode'}
      />
    );
    expect(screen.getByText('Failed to fetch ABC.')).toBeInTheDocument();

    // Test with empty label
    renderWithTheme(
      <CloudPulseResourcesSelect
        handleResourcesSelection={mockResourceHandler}
        label=""
        region={'us-east'}
        resourceType={'linode'}
      />
    );
    expect(screen.getByText('Failed to fetch Resources.')).toBeInTheDocument();
  });

  it('should handle resource selection limits correctly', async () => {
    const user = userEvent.setup();
    const mockLinodes = linodeFactory.buildList(12);

    queryMocks.useResourcesQuery.mockReturnValue({
      data: mockLinodes,
      isError: false,
      isLoading: false,
      status: 'success',
    });

    const { queryByRole } = renderWithTheme(
      <CloudPulseResourcesSelect
        handleResourcesSelection={mockResourceHandler}
        label="Resources"
        region="us-east"
        resourceType="linode"
      />
    );

    await user.click(screen.getByRole('button', { name: 'Open' }));
    expect(screen.getByText('Select up to 10 Resources')).toBeInTheDocument();

    // Select the first 10 resources
    for (let i = 0; i < 10; i++) {
      // eslint-disable-next-line no-await-in-loop
      const option = await screen.findByRole('option', {
        name: mockLinodes[i].label,
      });
      // eslint-disable-next-line no-await-in-loop
      await user.click(option);
    }

    // Check we have 10 selected resources
    const selectedOptions = screen
      .getAllByRole('option')
      .filter((option) => option.getAttribute(ARIA_SELECTED) === 'true');
    expect(selectedOptions.length).toBe(10);

    // Check that the 11th resource is disabled
    expect(
      screen.getByRole('option', { name: mockLinodes[10].label })
    ).toHaveAttribute(ARIA_DISABLED, 'true');

    // Check "Select All" is not available when there are more resources than the limit
    expect(queryByRole('option', { name: SELECT_ALL })).not.toBeInTheDocument();
  });

  it('should handle "Select All" when resource count equals limit', async () => {
    const user = userEvent.setup();
    const mockLinodes = linodeFactory.buildList(10);

    queryMocks.useResourcesQuery.mockReturnValue({
      data: mockLinodes,
      isError: false,
      isLoading: false,
      status: 'success',
    });

    renderWithTheme(
      <CloudPulseResourcesSelect
        handleResourcesSelection={mockResourceHandler}
        label="Resources"
        region={'us-east'}
        resourceType={'linode'}
      />
    );

    await user.click(screen.getByRole('button', { name: 'Open' }));
    await user.click(screen.getByRole('option', { name: SELECT_ALL }));
    await user.click(screen.getByRole('option', { name: 'Deselect All' }));

    // Check all resources are deselected
    mockLinodes.forEach((linode) => {
      expect(
        screen.getByRole('option', { name: linode.label })
      ).toHaveAttribute(ARIA_SELECTED, 'false');
    });
  });
});<|MERGE_RESOLUTION|>--- conflicted
+++ resolved
@@ -1,9 +1,5 @@
-<<<<<<< HEAD
+import { linodeFactory } from '@linode/utilities';
 import { screen } from '@testing-library/react';
-=======
-import { linodeFactory } from '@linode/utilities';
-import { fireEvent, screen } from '@testing-library/react';
->>>>>>> 7f827bcf
 import userEvent from '@testing-library/user-event';
 import * as React from 'react';
 
