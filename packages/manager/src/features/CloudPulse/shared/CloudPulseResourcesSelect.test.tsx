--- conflicted
+++ resolved
@@ -254,13 +254,73 @@
     expect(screen.getByText('Failed to fetch Resources.')).toBeInTheDocument();
   });
 
-<<<<<<< HEAD
   it('should be able to select limited resources and select/deselect all will not be available if resource are more than max resource selection limit', () => {
-=======
+    queryMocks.useResourcesQuery.mockReturnValue({
+      data: linodeFactory.buildList(12),
+      isError: false,
+      isLoading: false,
+      status: 'success',
+    });
+
+    const { queryByRole } = renderWithTheme(
+      <CloudPulseResourcesSelect
+        handleResourcesSelection={mockResourceHandler}
+        label="Resources"
+        region="us-east"
+        resourceType="linode"
+      />
+    );
+
+    fireEvent.click(screen.getByRole('button', { name: 'Open' }));
+    expect(screen.getByLabelText('Resources')).toBeInTheDocument();
+    expect(screen.getByText('Select up to 10 Resources')).toBeInTheDocument();
+
+    for (let i = 14; i <= 23; i++) {
+      fireEvent.click(screen.getByRole('option', { name: `linode-${i}` }));
+    }
+    const selectedOptions = screen
+      .getAllByRole('option')
+      .filter((option) => option.getAttribute(ARIA_SELECTED) === 'true');
+
+    expect(selectedOptions.length).toBe(10);
+    expect(screen.getByRole('option', { name: `linode-24` })).toHaveAttribute(
+      ARIA_DISABLED,
+      'true'
+    );
+
+    expect(queryByRole('option', { name: SELECT_ALL })).not.toBeInTheDocument();
+  });
+
+  it('should be able to select all and deselect all the resources when number of resources are equal to resource limit', () => {
+    queryMocks.useResourcesQuery.mockReturnValue({
+      data: linodeFactory.buildList(10),
+      isError: false,
+      isLoading: false,
+      status: 'success',
+    });
+    renderWithTheme(
+      <CloudPulseResourcesSelect
+        handleResourcesSelection={mockResourceHandler}
+        label="Resources"
+        region={'us-east'}
+        resourceType={'linode'}
+      />
+    );
+    fireEvent.click(screen.getByRole('button', { name: 'Open' }));
+    fireEvent.click(screen.getByRole('option', { name: SELECT_ALL }));
+    fireEvent.click(screen.getByRole('option', { name: 'Deselect All' }));
+    expect(screen.getByLabelText('Resources')).toBeInTheDocument();
+
+    for (let i = 26; i <= 35; i++) {
+      expect(
+        screen.getByRole('option', { name: `linode-${i}` })
+      ).toHaveAttribute(ARIA_SELECTED, 'false');
+    }
+  });
+
   it('should be able to select limited resources', async () => {
     const user = userEvent.setup();
 
->>>>>>> 84de9044
     queryMocks.useResourcesQuery.mockReturnValue({
       data: linodeFactory.buildList(12),
       isError: false,
@@ -277,67 +337,23 @@
       />
     );
 
-<<<<<<< HEAD
-    fireEvent.click(screen.getByRole('button', { name: 'Open' }));
-=======
     await user.click(screen.getByRole('button', { name: 'Open' }));
 
->>>>>>> 84de9044
     expect(screen.getByLabelText('Resources')).toBeInTheDocument();
     expect(screen.getByText('Select up to 10 Resources')).toBeInTheDocument();
 
     for (let i = 14; i <= 23; i++) {
-<<<<<<< HEAD
-      fireEvent.click(screen.getByRole('option', { name: `linode-${i}` }));
-    }
-=======
       // eslint-disable-next-line no-await-in-loop
       const option = await screen.findByRole('option', { name: `linode-${i}` });
       // eslint-disable-next-line no-await-in-loop
       await user.click(option);
     }
 
->>>>>>> 84de9044
     const selectedOptions = screen
       .getAllByRole('option')
       .filter((option) => option.getAttribute(ARIA_SELECTED) === 'true');
 
     expect(selectedOptions.length).toBe(10);
-<<<<<<< HEAD
-    expect(screen.getByRole('option', { name: `linode-24` })).toHaveAttribute(
-      ARIA_DISABLED,
-      'true'
-    );
-
-    expect(queryByRole('option', { name: SELECT_ALL })).not.toBeInTheDocument();
-  });
-
-  it('should be able to select all and deselect all the resources when number of resources are equal to resource limit', () => {
-    queryMocks.useResourcesQuery.mockReturnValue({
-      data: linodeFactory.buildList(10),
-      isError: false,
-      isLoading: false,
-      status: 'success',
-    });
-    renderWithTheme(
-      <CloudPulseResourcesSelect
-        handleResourcesSelection={mockResourceHandler}
-        label="Resources"
-        region={'us-east'}
-        resourceType={'linode'}
-      />
-    );
-    fireEvent.click(screen.getByRole('button', { name: 'Open' }));
-    fireEvent.click(screen.getByRole('option', { name: SELECT_ALL }));
-    fireEvent.click(screen.getByRole('option', { name: 'Deselect All' }));
-    expect(screen.getByLabelText('Resources')).toBeInTheDocument();
-
-    for (let i = 26; i <= 35; i++) {
-      expect(
-        screen.getByRole('option', { name: `linode-${i}` })
-      ).toHaveAttribute(ARIA_SELECTED, 'false');
-    }
-=======
 
     const isResourceWithExceededLimit = await screen.findByRole('option', {
       name: 'linode-24',
@@ -345,6 +361,5 @@
     expect(isResourceWithExceededLimit).toHaveAttribute(ARIA_DISABLED, 'true');
 
     expect(queryByRole('option', { name: SELECT_ALL })).not.toBeInTheDocument();
->>>>>>> 84de9044
   });
 });