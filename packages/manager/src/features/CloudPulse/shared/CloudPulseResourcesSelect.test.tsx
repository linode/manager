import { linodeFactory } from '@linode/utilities';
import { screen } from '@testing-library/react';
import userEvent from '@testing-library/user-event';
import * as React from 'react';

import { renderWithTheme } from 'src/utilities/testHelpers';

import { CloudPulseResourcesSelect } from './CloudPulseResourcesSelect';

const queryMocks = vi.hoisted(() => ({
  useResourcesQuery: vi.fn().mockReturnValue({}),
}));

vi.mock('src/queries/cloudpulse/resources', async () => {
  const actual = await vi.importActual('src/queries/cloudpulse/resources');
  return {
    ...actual,
    useResourcesQuery: queryMocks.useResourcesQuery,
  };
});

const mockResourceHandler = vi.fn();
const SELECT_ALL = 'Select All';
const ARIA_SELECTED = 'aria-selected';
const ARIA_DISABLED = 'aria-disabled';

describe('CloudPulseResourcesSelect component tests', () => {
  beforeEach(() => {
    vi.clearAllMocks();
    linodeFactory.resetSequenceNumber();
  });

  it('renders with the correct label and placeholder', () => {
    renderWithTheme(
      <CloudPulseResourcesSelect
        handleResourcesSelection={mockResourceHandler}
        label="Resources"
        region={'us-east'}
        resourceType={'linode'}
      />
    );

    expect(screen.getByLabelText('Resources')).toBeInTheDocument();
    expect(screen.getByPlaceholderText('Select Resources')).toBeInTheDocument();
  });

  it('should render disabled component if the props are undefined or regions and service type does not have any resources', () => {
    renderWithTheme(
      <CloudPulseResourcesSelect
        disabled
        handleResourcesSelection={mockResourceHandler}
        label="Resources"
        region={undefined}
        resourceType={undefined}
      />
    );

    expect(screen.getByTestId('textfield-input')).toBeDisabled();
  });

  it('should render resources', async () => {
    const mockLinodes = linodeFactory.buildList(2);

    queryMocks.useResourcesQuery.mockReturnValue({
      data: mockLinodes,
      isError: false,
      isLoading: false,
      status: 'success',
    });

    renderWithTheme(
      <CloudPulseResourcesSelect
        handleResourcesSelection={mockResourceHandler}
        label="Resources"
        region={'us-east'}
        resourceType={'us-east'}
      />
    );
<<<<<<< HEAD
    expect(getByTestId('resource-select')).toBeInTheDocument();
    expect(screen.getByLabelText('Resources')).toBeInTheDocument();
    expect(getByPlaceholderText('Select Resources')).toBeInTheDocument();
  });
  it('should render resources happy path', () => {
    queryMocks.useResourcesQuery.mockReturnValue({
      data: linodeFactory.buildList(2),
      isError: false,
      isLoading: false,
      status: 'success',
    });
    renderWithTheme(
      <CloudPulseResourcesSelect
        handleResourcesSelection={mockResourceHandler}
        label="Resources"
        region={'us-east'}
        resourceType={'us-east'}
      />
    );
    fireEvent.click(screen.getByRole('button', { name: 'Open' }));
    expect(screen.getByLabelText('Resources')).toBeInTheDocument();
    expect(
      screen.getByRole('option', {
        name: 'linode-3',
      })
    ).toBeInTheDocument();
    expect(
      screen.getByRole('option', {
        name: 'linode-4',
      })
    ).toBeInTheDocument();
  });
  it('should be able to select all resources if resource selection limit is higher than number of resources', () => {
=======

    userEvent.click(await screen.findByRole('button', { name: 'Open' }));

    // Check for the actual linode labels from the mock data
    expect(
      await screen.findByRole('option', { name: mockLinodes[0].label })
    ).toBeInTheDocument();

    expect(
      await screen.findByRole('option', { name: mockLinodes[1].label })
    ).toBeInTheDocument();
  });

  it('should be able to select all resources if resource selection limit is higher than number of resources', async () => {
    const mockLinodes = linodeFactory.buildList(2);
>>>>>>> f0e69baf
    queryMocks.useResourcesQuery.mockReturnValue({
      data: mockLinodes,
      isError: false,
      isLoading: false,
      status: 'success',
    });

    renderWithTheme(
      <CloudPulseResourcesSelect
        handleResourcesSelection={mockResourceHandler}
        label="Resources"
        region={'us-east'}
        resourceType={'linode'}
      />
    );

    userEvent.click(await screen.findByRole('button', { name: 'Open' }));
    await userEvent.click(
      await screen.findByRole('option', { name: SELECT_ALL })
    );

    // Check that both resources are selected
    expect(
      await screen.findByRole('option', { name: mockLinodes[0].label })
    ).toHaveAttribute(ARIA_SELECTED, 'true');
    expect(
      await screen.findByRole('option', { name: mockLinodes[1].label })
    ).toHaveAttribute(ARIA_SELECTED, 'true');
  });

  it('should be able to deselect the selected resources', async () => {
    const mockLinodes = linodeFactory.buildList(2);
    queryMocks.useResourcesQuery.mockReturnValue({
      data: mockLinodes,
      isError: false,
      isLoading: false,
      status: 'success',
    });

    renderWithTheme(
      <CloudPulseResourcesSelect
        handleResourcesSelection={mockResourceHandler}
        label="Resources"
        region={'us-east'}
        resourceType={'linode'}
      />
    );

    userEvent.click(await screen.findByRole('button', { name: 'Open' }));
    await userEvent.click(
      await screen.findByRole('option', { name: SELECT_ALL })
    );
    await userEvent.click(
      await screen.findByRole('option', { name: 'Deselect All' })
    );

    // Check that both resources are deselected
    expect(
      await screen.findByRole('option', { name: mockLinodes[0].label })
    ).toHaveAttribute(ARIA_SELECTED, 'false');
    expect(
      await screen.findByRole('option', { name: mockLinodes[1].label })
    ).toHaveAttribute(ARIA_SELECTED, 'false');
  });

  it('should select multiple resources', async () => {
    const mockLinodes = linodeFactory.buildList(3);
    queryMocks.useResourcesQuery.mockReturnValue({
      data: mockLinodes,
      isError: false,
      isLoading: false,
      status: 'success',
    });

    renderWithTheme(
      <CloudPulseResourcesSelect
        handleResourcesSelection={mockResourceHandler}
        label="Resources"
        region={'us-east'}
        resourceType={'linode'}
      />
    );

    userEvent.click(await screen.findByRole('button', { name: 'Open' }));
    userEvent.click(
      await screen.findByRole('option', { name: mockLinodes[0].label })
    );
    userEvent.click(
      await screen.findByRole('option', { name: mockLinodes[1].label })
    );

    // Check that the correct resources are selected/not selected
    expect(
      await screen.findByRole('option', { name: mockLinodes[0].label })
    ).toHaveAttribute(ARIA_SELECTED, 'true');
    expect(
      await screen.findByRole('option', { name: mockLinodes[1].label })
    ).toHaveAttribute(ARIA_SELECTED, 'true');
    expect(
      await screen.findByRole('option', { name: mockLinodes[2].label })
    ).toHaveAttribute(ARIA_SELECTED, 'false');
    expect(
      await screen.findByRole('option', { name: SELECT_ALL })
    ).toHaveAttribute(ARIA_SELECTED, 'false');
  });

  it('Should select the default resource returned from preferences', () => {
    const mockLinodes = linodeFactory.buildList(2);
    const defaultId = '12';

    queryMocks.useResourcesQuery.mockReturnValue({
      data: mockLinodes,
      isError: false,
      isLoading: false,
      status: 'success',
    });

    renderWithTheme(
      <CloudPulseResourcesSelect
        defaultValue={[defaultId]}
        handleResourcesSelection={mockResourceHandler}
        label="Resources"
        region={'us-east'}
        resourceType={'linode'}
        savePreferences
      />
    );

    expect(screen.getByRole('button')).toBeInTheDocument();
  });

  it('Should show appropriate error message on resources call failure', async () => {
    queryMocks.useResourcesQuery.mockReturnValue({
      data: undefined,
      isError: true,
      isLoading: false,
      status: 'error',
    });

    renderWithTheme(
      <CloudPulseResourcesSelect
        handleResourcesSelection={mockResourceHandler}
        label="Resource"
        region={'us-east'}
        resourceType={'linode'}
      />
    );
    expect(screen.getByText('Failed to fetch Resource.')).toBeInTheDocument();

    // Test with different label
    renderWithTheme(
      <CloudPulseResourcesSelect
        handleResourcesSelection={mockResourceHandler}
        label="ABC"
        region={'us-east'}
        resourceType={'linode'}
      />
    );
    expect(screen.getByText('Failed to fetch ABC.')).toBeInTheDocument();

    // Test with empty label
    renderWithTheme(
      <CloudPulseResourcesSelect
        handleResourcesSelection={mockResourceHandler}
        label=""
        region={'us-east'}
        resourceType={'linode'}
      />
    );
    expect(screen.getByText('Failed to fetch Resources.')).toBeInTheDocument();
  });

  it('should handle resource selection limits correctly', async () => {
    const user = userEvent.setup();
    const mockLinodes = linodeFactory.buildList(12);

    queryMocks.useResourcesQuery.mockReturnValue({
      data: mockLinodes,
      isError: false,
      isLoading: false,
      status: 'success',
    });

    const { queryByRole } = renderWithTheme(
      <CloudPulseResourcesSelect
        handleResourcesSelection={mockResourceHandler}
        label="Resources"
        region="us-east"
        resourceType="linode"
      />
    );

    await user.click(screen.getByRole('button', { name: 'Open' }));
    expect(screen.getByText('Select up to 10 Resources')).toBeInTheDocument();

    // Select the first 10 resources
    for (let i = 0; i < 10; i++) {
      // eslint-disable-next-line no-await-in-loop
      const option = await screen.findByRole('option', {
        name: mockLinodes[i].label,
      });
      // eslint-disable-next-line no-await-in-loop
      await user.click(option);
    }

    // Check we have 10 selected resources
    const selectedOptions = screen
      .getAllByRole('option')
      .filter((option) => option.getAttribute(ARIA_SELECTED) === 'true');
    expect(selectedOptions.length).toBe(10);

    // Check that the 11th resource is disabled
    expect(
      screen.getByRole('option', { name: mockLinodes[10].label })
    ).toHaveAttribute(ARIA_DISABLED, 'true');

    // Check "Select All" is not available when there are more resources than the limit
    expect(queryByRole('option', { name: SELECT_ALL })).not.toBeInTheDocument();
  });

  it('should handle "Select All" when resource count equals limit', async () => {
    const user = userEvent.setup();
    const mockLinodes = linodeFactory.buildList(10);

    queryMocks.useResourcesQuery.mockReturnValue({
      data: mockLinodes,
      isError: false,
      isLoading: false,
      status: 'success',
    });

    renderWithTheme(
      <CloudPulseResourcesSelect
        handleResourcesSelection={mockResourceHandler}
        label="Resources"
        region={'us-east'}
        resourceType={'linode'}
      />
    );

    await user.click(screen.getByRole('button', { name: 'Open' }));
    await user.click(screen.getByRole('option', { name: SELECT_ALL }));
    await user.click(screen.getByRole('option', { name: 'Deselect All' }));

    // Check all resources are deselected
    mockLinodes.forEach((linode) => {
      expect(
        screen.getByRole('option', { name: linode.label })
      ).toHaveAttribute(ARIA_SELECTED, 'false');
    });
  });
});<|MERGE_RESOLUTION|>--- conflicted
+++ resolved
@@ -76,41 +76,6 @@
         resourceType={'us-east'}
       />
     );
-<<<<<<< HEAD
-    expect(getByTestId('resource-select')).toBeInTheDocument();
-    expect(screen.getByLabelText('Resources')).toBeInTheDocument();
-    expect(getByPlaceholderText('Select Resources')).toBeInTheDocument();
-  });
-  it('should render resources happy path', () => {
-    queryMocks.useResourcesQuery.mockReturnValue({
-      data: linodeFactory.buildList(2),
-      isError: false,
-      isLoading: false,
-      status: 'success',
-    });
-    renderWithTheme(
-      <CloudPulseResourcesSelect
-        handleResourcesSelection={mockResourceHandler}
-        label="Resources"
-        region={'us-east'}
-        resourceType={'us-east'}
-      />
-    );
-    fireEvent.click(screen.getByRole('button', { name: 'Open' }));
-    expect(screen.getByLabelText('Resources')).toBeInTheDocument();
-    expect(
-      screen.getByRole('option', {
-        name: 'linode-3',
-      })
-    ).toBeInTheDocument();
-    expect(
-      screen.getByRole('option', {
-        name: 'linode-4',
-      })
-    ).toBeInTheDocument();
-  });
-  it('should be able to select all resources if resource selection limit is higher than number of resources', () => {
-=======
 
     userEvent.click(await screen.findByRole('button', { name: 'Open' }));
 
@@ -126,7 +91,6 @@
 
   it('should be able to select all resources if resource selection limit is higher than number of resources', async () => {
     const mockLinodes = linodeFactory.buildList(2);
->>>>>>> f0e69baf
     queryMocks.useResourcesQuery.mockReturnValue({
       data: mockLinodes,
       isError: false,
