import * as React from 'react';

import { Autocomplete } from 'src/components/Autocomplete/Autocomplete';

import { TIME_DURATION } from '../Utils/constants';
import {
  getUserPreferenceObject,
  updateGlobalFilterPreference,
} from '../Utils/UserPreference';

import type { TimeDuration } from '@linode/api-v4';
import type {
  BaseSelectProps,
  Item,
} from 'src/components/EnhancedSelect/Select';

export interface CloudPulseTimeRangeSelectProps
  extends Omit<
    BaseSelectProps<Item<Labels, Labels>, false>,
    'defaultValue' | 'onChange'
  > {
  handleStatsChange?: (timeDuration: TimeDuration) => void;
  placeholder?: string;
  savePreferences?: boolean;
}

const PAST_7_DAYS = 'Past 7 Days';
const PAST_12_HOURS = 'Past 12 Hours';
const PAST_24_HOURS = 'Past 24 Hours';
const PAST_30_DAYS = 'Past 30 Days';
const PAST_30_MINUTES = 'Past 30 Minutes';
export type Labels =
  | 'Past 7 Days'
  | 'Past 12 Hours'
  | 'Past 24 Hours'
  | 'Past 30 Days'
  | 'Past 30 Minutes';

export const CloudPulseTimeRangeSelect = React.memo(
  (props: CloudPulseTimeRangeSelectProps) => {
    const { handleStatsChange, placeholder } = props;

    // To set the default value fetched from preferences.
    const getPreferredValue = () => {
      const defaultValue = getUserPreferenceObject().timeDuration;
      return options.find((o) => o.label === defaultValue) || options[0];
    };

    const options = generateSelectOptions();

    const handleChange = (item: Item<Labels, Labels>) => {
      updateGlobalFilterPreference({
        [TIME_DURATION]: item.value,
      });

      if (handleStatsChange) {
        handleStatsChange(getTimeDurationFromTimeRange(item.value));
      }
    };

    return (
      <Autocomplete
        onChange={(_: any, value: Item<Labels, Labels>) => {
          handleChange(value);
        }}
        autoHighlight
        data-testid="cloudpulse-time-duration"
        defaultValue={getPreferredValue()}
        disableClearable
        fullWidth
        isOptionEqualToValue={(option, value) => option.value === value.value}
        label=""
        noMarginTop
        options={options}
        placeholder={placeholder ?? 'Select Time Duration'}
      />
    );
  }
);

/**
 * react-select option generator that aims to remain a pure function
 * and take in the current datetime as an argument and generate select values
 * based on what it's passed.
 *
 *
 * @param { string } currentYear - the current year
 */
export const generateSelectOptions = (): Item<Labels, Labels>[] => {
  const baseOptions: Item<Labels, Labels>[] = [
    {
      label: PAST_30_MINUTES,
      value: PAST_30_MINUTES,
    },
    {
      label: PAST_12_HOURS,
      value: PAST_12_HOURS,
    },
  ];

  return [
    ...baseOptions,
    {
      label: PAST_24_HOURS,
      value: PAST_24_HOURS,
    },
    {
      label: PAST_7_DAYS,
      value: PAST_7_DAYS,
    },
    {
      label: PAST_30_DAYS,
      value: PAST_30_DAYS,
    },
  ];
};

/**
 *
 * @returns start time in seconds (NOT milliseconds)
 */
export const generateStartTime = (modifier: Labels, nowInSeconds: number) => {
  switch (modifier) {
    case PAST_30_MINUTES:
      return nowInSeconds - 30 * 60;
    case PAST_12_HOURS:
      return nowInSeconds - 12 * 60 * 60;
    case PAST_24_HOURS:
      return nowInSeconds - 24 * 60 * 60;
    case PAST_7_DAYS:
      return nowInSeconds - 7 * 24 * 60 * 60;
    default:
      return nowInSeconds - 30 * 24 * 60 * 60;
  }
};

<<<<<<< HEAD
const getTimeDurationFromTimeRange = (label: string): TimeDuration => {
  if (label === PAST_30_MINUTES) {
    return { unit: 'min', value: 30 };
  }

  if (label === PAST_24_HOURS) {
    return { unit: 'hr', value: 24 };
  }

  if (label === PAST_12_HOURS) {
    return { unit: 'hr', value: 12 };
  }

  if (label === PAST_7_DAYS) {
    return { unit: 'day', value: 7 };
  }

  if (label === PAST_30_DAYS) {
    return { unit: 'day', value: 30 };
  }

  return { unit: 'min', value: 30 };
=======
/**
 *
 * @param label label for time duration to get the corresponding time duration object
 * @returns time duration object for the label
 */
export const getTimeDurationFromTimeRange = (label: string): TimeDuration => {
  const options = generateSelectOptions();

  return options[label] || { unit: 'min', vlaue: 30 };
>>>>>>> f53442d8
};<|MERGE_RESOLUTION|>--- conflicted
+++ resolved
@@ -134,30 +134,6 @@
   }
 };
 
-<<<<<<< HEAD
-const getTimeDurationFromTimeRange = (label: string): TimeDuration => {
-  if (label === PAST_30_MINUTES) {
-    return { unit: 'min', value: 30 };
-  }
-
-  if (label === PAST_24_HOURS) {
-    return { unit: 'hr', value: 24 };
-  }
-
-  if (label === PAST_12_HOURS) {
-    return { unit: 'hr', value: 12 };
-  }
-
-  if (label === PAST_7_DAYS) {
-    return { unit: 'day', value: 7 };
-  }
-
-  if (label === PAST_30_DAYS) {
-    return { unit: 'day', value: 30 };
-  }
-
-  return { unit: 'min', value: 30 };
-=======
 /**
  *
  * @param label label for time duration to get the corresponding time duration object
@@ -167,5 +143,4 @@
   const options = generateSelectOptions();
 
   return options[label] || { unit: 'min', vlaue: 30 };
->>>>>>> f53442d8
 };