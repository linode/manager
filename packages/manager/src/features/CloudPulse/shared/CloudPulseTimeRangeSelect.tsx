--- conflicted
+++ resolved
@@ -61,13 +61,8 @@
       if (handleStatsChange) {
         handleStatsChange(getTimeDurationFromTimeRange(item.value));
       }
-<<<<<<< HEAD
-    }, [handleStatsChange, getDefaultValue]);
-=======
-      setSelectedTimeRange(item);
       // eslint-disable-next-line react-hooks/exhaustive-deps
     }, []); // need to execute only once, during mounting of this component
->>>>>>> f787b095
 
     const handleChange = (item: Item<Labels, Labels>) => {
       if (savePreferences && updatePreferences) {
