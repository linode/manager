import { useRegionsQuery } from '@linode/queries';
import { useIsGeckoEnabled } from '@linode/shared';
import * as React from 'react';

import { RegionSelect } from 'src/components/RegionSelect/RegionSelect';
import { useFlags } from 'src/hooks/useFlags';
import { useResourcesQuery } from 'src/queries/cloudpulse/resources';

import { useFetchOptions } from '../Alerts/CreateAlert/Criteria/DimensionFilterValue/useFetchOptions';
import { filterRegionByServiceType } from '../Alerts/Utils/utils';
import {
  LINODE_REGION,
  NO_REGION_MESSAGE,
  RESOURCE_FILTER_MAP,
} from '../Utils/constants';
import { deepEqual, filterUsingDependentFilters } from '../Utils/FilterBuilder';
import { FILTER_CONFIG } from '../Utils/FilterConfig';

import type { Item } from '../Alerts/constants';
import type { CloudPulseMetricsFilter } from '../Dashboard/CloudPulseDashboardLanding';
import type { Dashboard, FilterValue, Region } from '@linode/api-v4';

export interface CloudPulseRegionSelectProps {
  defaultValue?: FilterValue;
  disabled?: boolean;
  filterKey: string;
  handleRegionChange: (
    filterKey: string,
    region: string | undefined,
    labels: string[],
    savePref?: boolean
  ) => void;
  label: string;
  placeholder?: string;
  savePreferences?: boolean;
  selectedDashboard: Dashboard | undefined;
  selectedEntities: string[];
  xFilter?: CloudPulseMetricsFilter;
}

export const CloudPulseRegionSelect = React.memo(
  (props: CloudPulseRegionSelectProps) => {
    const {
      defaultValue,
      filterKey,
      handleRegionChange,
      label,
      placeholder,
      savePreferences,
      selectedDashboard,
      selectedEntities,
      disabled = false,
      xFilter,
    } = props;

    const { data: regions, isError, isLoading } = useRegionsQuery();
    const {
      data: resources,
      isError: isResourcesError,
      isLoading: isResourcesLoading,
    } = useResourcesQuery(
      !disabled && selectedDashboard !== undefined && Boolean(regions?.length),
      selectedDashboard?.service_type,
      {},
      {
        ...(RESOURCE_FILTER_MAP[selectedDashboard?.service_type ?? ''] ?? {}),
      }
    );

    const flags = useFlags();
    const { isGeckoLAEnabled } = useIsGeckoEnabled(
      flags.gecko2?.enabled,
      flags.gecko2?.la
    );

    const dashboardId = selectedDashboard?.id;
    const serviceType = selectedDashboard?.service_type;
    const capability = dashboardId
      ? FILTER_CONFIG.get(dashboardId)?.capability
      : undefined;

    const [selectedRegion, setSelectedRegion] = React.useState<string>();

    const linodeRegionIds = useFetchOptions({
      dimensionLabel: filterKey,
      entities: selectedEntities,
      regions,
      serviceType,
      type: 'metrics',
    }).map((option: Item<string, string>) => option.value);

    const supportedLinodeRegions = React.useMemo(() => {
      return (
        regions?.filter((region) => linodeRegionIds?.includes(region.id)) ?? []
      );
    }, [regions, linodeRegionIds]);

    const supportedRegions = React.useMemo<Region[]>(() => {
      return filterRegionByServiceType('metrics', regions, serviceType);
    }, [regions, serviceType]);

    const supportedRegionsFromResources = React.useMemo(() => {
      if (filterKey === LINODE_REGION) {
        return supportedLinodeRegions;
      }
      return supportedRegions.filter(({ id }) =>
        filterUsingDependentFilters(resources, xFilter)?.some(
          ({ region }) => region === id
        )
      );
    }, [
      filterKey,
      supportedLinodeRegions,
      supportedRegions,
      resources,
      xFilter,
    ]);

    const dependencyKey = supportedLinodeRegions
      .map((region) => region.id)
      .sort()
      .join(',');

    React.useEffect(() => {
      if (disabled && !selectedRegion) {
        return; // no need to do anything
      }
      // If component is not disabled, regions have loaded, preferences should be saved,
      // and there's no selected region — attempt to preselect from defaultValue.
      if (
        !disabled &&
        regions &&
        savePreferences &&
        selectedRegion === undefined
      ) {
        // Try to find the region corresponding to the saved default value
        const region = defaultValue
          ? regions.find((regionObj) => regionObj.id === defaultValue)
          : undefined;
        // Notify parent and set internal state
        handleRegionChange(filterKey, region?.id, region ? [region.label] : []);
        setSelectedRegion(region?.id);
      } else if (
        filterKey === LINODE_REGION &&
        !savePreferences &&
        supportedRegionsFromResources?.length &&
        selectedRegion === undefined
      ) {
        // Select the first region from the supported regions if savePreferences is false
        const defaultRegionId = supportedRegionsFromResources[0].id;
        const defaultRegionLabel = supportedRegionsFromResources[0].label;
        handleRegionChange(filterKey, defaultRegionId, [defaultRegionLabel]);
        setSelectedRegion(defaultRegionId);
      } else {
        if (!disabled && filterKey === LINODE_REGION && selectedRegion) {
          return;
        }
        if (selectedRegion !== undefined) {
          setSelectedRegion('');
        }
        handleRegionChange(filterKey, undefined, []);
      }
      // eslint-disable-next-line react-hooks/exhaustive-deps
    }, [
      xFilter, // Reacts to filter changes (to reset region)
      regions, // Function to call on change
      dependencyKey, // Reacts to linode region changes
    ]);

<<<<<<< HEAD
    const {
      values: linodeRegions,
      isLoading: isLinodeRegionIdLoading,
      isError: isLinodeRegionIdError,
    } = useFetchOptions({
      dimensionLabel: filterKey,
      entities: selectedEntities,
      regions,
      serviceType,
      type: 'metrics',
    });
    const linodeRegionIds = linodeRegions.map(
      (option: Item<string, string>) => option.value
    );

    const supportedLinodeRegions =
      regions?.filter((region) => linodeRegionIds?.includes(region.id)) ?? [];

    const supportedRegions = React.useMemo<Region[]>(() => {
      return filterRegionByServiceType('metrics', regions, serviceType);
    }, [regions, serviceType]);

    const supportedRegionsFromResources =
      filterKey === LINODE_REGION
        ? supportedLinodeRegions
        : supportedRegions.filter(({ id }) =>
            filterUsingDependentFilters(resources, xFilter)?.some(
              ({ region }) => region === id
            )
          );

=======
>>>>>>> 12ff5ac3
    return (
      <RegionSelect
        currentCapability={capability}
        data-testid="region-select"
        disableClearable={false}
        disabled={!selectedDashboard || !regions || disabled || !resources}
        errorText={
          isError || isResourcesError || isLinodeRegionIdError
            ? `Failed to fetch ${label || 'Regions'}.`
            : ''
        }
        fullWidth
        isGeckoLAEnabled={isGeckoLAEnabled}
        label={label || 'Region'}
        loading={
          !disabled &&
          (isLoading || isResourcesLoading || isLinodeRegionIdLoading)
        }
        noMarginTop
        noOptionsText={
          NO_REGION_MESSAGE[selectedDashboard?.service_type ?? ''] ??
          'No Regions Available.'
        }
        onChange={(_, region) => {
          setSelectedRegion(region?.id ?? '');
          handleRegionChange(
            filterKey,
            region?.id,
            region ? [region.label] : [],
            savePreferences
          );
        }}
        placeholder={placeholder ?? 'Select a Region'}
        regions={supportedRegionsFromResources}
        value={
          supportedRegionsFromResources?.length
            ? (selectedRegion ?? null)
            : null
        }
      />
    );
  },
  (prevProps, nextProps) =>
    prevProps.selectedDashboard?.id === nextProps.selectedDashboard?.id &&
    deepEqual(prevProps.xFilter, nextProps.xFilter)
);<|MERGE_RESOLUTION|>--- conflicted
+++ resolved
@@ -81,13 +81,20 @@
 
     const [selectedRegion, setSelectedRegion] = React.useState<string>();
 
-    const linodeRegionIds = useFetchOptions({
+    const {
+      values: linodeRegions,
+      isLoading: isLinodeRegionIdLoading,
+      isError: isLinodeRegionIdError,
+    } = useFetchOptions({
       dimensionLabel: filterKey,
       entities: selectedEntities,
       regions,
       serviceType,
       type: 'metrics',
-    }).map((option: Item<string, string>) => option.value);
+    });
+    const linodeRegionIds = linodeRegions.map(
+      (option: Item<string, string>) => option.value
+    );
 
     const supportedLinodeRegions = React.useMemo(() => {
       return (
@@ -167,40 +174,6 @@
       dependencyKey, // Reacts to linode region changes
     ]);
 
-<<<<<<< HEAD
-    const {
-      values: linodeRegions,
-      isLoading: isLinodeRegionIdLoading,
-      isError: isLinodeRegionIdError,
-    } = useFetchOptions({
-      dimensionLabel: filterKey,
-      entities: selectedEntities,
-      regions,
-      serviceType,
-      type: 'metrics',
-    });
-    const linodeRegionIds = linodeRegions.map(
-      (option: Item<string, string>) => option.value
-    );
-
-    const supportedLinodeRegions =
-      regions?.filter((region) => linodeRegionIds?.includes(region.id)) ?? [];
-
-    const supportedRegions = React.useMemo<Region[]>(() => {
-      return filterRegionByServiceType('metrics', regions, serviceType);
-    }, [regions, serviceType]);
-
-    const supportedRegionsFromResources =
-      filterKey === LINODE_REGION
-        ? supportedLinodeRegions
-        : supportedRegions.filter(({ id }) =>
-            filterUsingDependentFilters(resources, xFilter)?.some(
-              ({ region }) => region === id
-            )
-          );
-
-=======
->>>>>>> 12ff5ac3
     return (
       <RegionSelect
         currentCapability={capability}
