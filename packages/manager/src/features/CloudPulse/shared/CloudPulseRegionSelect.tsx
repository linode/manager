import { useRegionsQuery } from '@linode/queries';
import { useIsGeckoEnabled } from '@linode/shared';
import * as React from 'react';

import { RegionSelect } from 'src/components/RegionSelect/RegionSelect';
import { useFlags } from 'src/hooks/useFlags';
import { useResourcesQuery } from 'src/queries/cloudpulse/resources';

import { useFirewallFetchOptions } from '../Alerts/CreateAlert/Criteria/DimensionFilterValue/useFirewallFetchOptions';
import { filterRegionByServiceType } from '../Alerts/Utils/utils';
import {
  NO_REGION_MESSAGE,
  PARENT_ENTITY_REGION,
  RESOURCE_FILTER_MAP,
} from '../Utils/constants';
import { deepEqual, filterUsingDependentFilters } from '../Utils/FilterBuilder';
import { FILTER_CONFIG } from '../Utils/FilterConfig';
<<<<<<< HEAD
import { getAssociatedEntityType } from '../Utils/utils';
=======
import { getResourcesFilterConfig } from '../Utils/utils';
import { CLOUD_PULSE_TEXT_FIELD_PROPS } from './styles';
>>>>>>> ba955d62

import type { Item } from '../Alerts/constants';
import type { CloudPulseMetricsFilter } from '../Dashboard/CloudPulseDashboardLanding';
import type { Dashboard, FilterValue, Region } from '@linode/api-v4';

export interface CloudPulseRegionSelectProps {
  defaultValue?: FilterValue;
  disabled?: boolean;
  filterKey: string;
  handleRegionChange: (
    filterKey: string,
    region: string | undefined,
    labels: string[],
    savePref?: boolean
  ) => void;
  label: string;
  placeholder?: string;
  savePreferences?: boolean;
  selectedDashboard: Dashboard | undefined;
  selectedEntities: string[];
  xFilter?: CloudPulseMetricsFilter;
}

export const CloudPulseRegionSelect = React.memo(
  (props: CloudPulseRegionSelectProps) => {
    const {
      defaultValue,
      filterKey,
      handleRegionChange,
      label,
      placeholder,
      savePreferences,
      selectedDashboard,
      selectedEntities,
      disabled = false,
      xFilter,
    } = props;

    const { data: regions, isError, isLoading } = useRegionsQuery();
    const {
      data: resources,
      isError: isResourcesError,
      isLoading: isResourcesLoading,
    } = useResourcesQuery(
      !disabled && selectedDashboard !== undefined && Boolean(regions?.length),
      selectedDashboard?.service_type,
      {},
      {
        ...(RESOURCE_FILTER_MAP[selectedDashboard?.service_type ?? ''] ?? {}),
      }
    );

    const flags = useFlags();
    const { isGeckoLAEnabled } = useIsGeckoEnabled(
      flags.gecko2?.enabled,
      flags.gecko2?.la
    );

    const dashboardId = selectedDashboard?.id;
    const serviceType = selectedDashboard?.service_type;
    const capability = dashboardId
      ? FILTER_CONFIG.get(dashboardId)?.capability
      : undefined;

    const [selectedRegion, setSelectedRegion] = React.useState<string>();

    // Get the associated entity type for the dashboard
    const associatedEntityType = getAssociatedEntityType(dashboardId);
    const {
      values: linodeRegions,
      isLoading: isLinodeRegionIdLoading,
      isError: isLinodeRegionIdError,
    } = useFirewallFetchOptions({
      dimensionLabel: filterKey,
      entities: selectedEntities,
      regions,
      serviceType,
      associatedEntityType,
      type: 'metrics',
    });
    const linodeRegionIds = linodeRegions.map(
      (option: Item<string, string>) => option.value
    );

    const supportedLinodeRegions = React.useMemo(() => {
      return (
        regions?.filter((region) => linodeRegionIds?.includes(region.id)) ?? []
      );
    }, [regions, linodeRegionIds]);

    const supportedRegions = React.useMemo<Region[]>(() => {
      return filterRegionByServiceType('metrics', regions, serviceType);
    }, [regions, serviceType]);

    const supportedRegionsFromResources = React.useMemo(() => {
      if (filterKey === PARENT_ENTITY_REGION) {
        return supportedLinodeRegions;
      }
      return supportedRegions.filter(({ id }) =>
        filterUsingDependentFilters(resources, xFilter)?.some(
          ({ region }) => region === id
        )
      );
    }, [
      filterKey,
      supportedLinodeRegions,
      supportedRegions,
      resources,
      xFilter,
    ]);

    const dependencyKey = supportedRegionsFromResources
      .map((region) => region.id)
      .sort()
      .join(',');

    React.useEffect(() => {
      if (disabled && !selectedRegion) {
        return; // no need to do anything
      }
      // If component is not disabled, regions have loaded, preferences should be saved,
      // and there's no selected region — attempt to preselect from defaultValue.
      if (
        !disabled &&
        supportedRegionsFromResources &&
        savePreferences &&
        selectedRegion === undefined
      ) {
        // Try to find the region corresponding to the saved default value
        const region = defaultValue
          ? supportedRegionsFromResources.find(
              (regionObj) => regionObj.id === defaultValue
            )
          : undefined;
        // Notify parent and set internal state
        handleRegionChange(filterKey, region?.id, region ? [region.label] : []);
        setSelectedRegion(region?.id);
      } else if (
        filterKey === PARENT_ENTITY_REGION &&
        !savePreferences &&
        supportedRegionsFromResources?.length &&
        selectedRegion === undefined
      ) {
        // Select the first region from the supported regions if savePreferences is false
        const defaultRegionId = supportedRegionsFromResources[0].id;
        const defaultRegionLabel = supportedRegionsFromResources[0].label;
        handleRegionChange(filterKey, defaultRegionId, [defaultRegionLabel]);
        setSelectedRegion(defaultRegionId);
      } else {
        if (selectedRegion !== undefined) {
          setSelectedRegion('');
        }
        handleRegionChange(filterKey, undefined, []);
      }
      // eslint-disable-next-line react-hooks/exhaustive-deps
    }, [
      xFilter, // Reacts to filter changes (to reset region)
      dependencyKey, // Reacts to region changes
    ]);

    return (
      <RegionSelect
        currentCapability={capability}
        data-testid="region-select"
        disableClearable={false}
        disabled={!selectedDashboard || !regions || disabled || !resources}
        errorText={
          isError || isResourcesError || isLinodeRegionIdError
            ? `Failed to fetch ${label || 'Regions'}.`
            : ''
        }
        fullWidth
        isGeckoLAEnabled={isGeckoLAEnabled}
        label={label || 'Region'}
        loading={
          !disabled &&
          (isLoading || isResourcesLoading || isLinodeRegionIdLoading)
        }
        noMarginTop
        noOptionsText={
          NO_REGION_MESSAGE[selectedDashboard?.id ?? 0] ??
          'No Regions Available.'
        }
        onChange={(_, region) => {
          setSelectedRegion(region?.id ?? '');
          handleRegionChange(
            filterKey,
            region?.id,
            region ? [region.label] : [],
            savePreferences
          );
        }}
        placeholder={placeholder ?? 'Select a Region'}
        regions={supportedRegionsFromResources}
        textFieldProps={{ ...CLOUD_PULSE_TEXT_FIELD_PROPS }}
        value={
          supportedRegionsFromResources?.length
            ? (selectedRegion ?? null)
            : null
        }
      />
    );
  },
  (prevProps, nextProps) =>
    prevProps.selectedDashboard?.id === nextProps.selectedDashboard?.id &&
    deepEqual(prevProps.xFilter, nextProps.xFilter)
);<|MERGE_RESOLUTION|>--- conflicted
+++ resolved
@@ -15,12 +15,8 @@
 } from '../Utils/constants';
 import { deepEqual, filterUsingDependentFilters } from '../Utils/FilterBuilder';
 import { FILTER_CONFIG } from '../Utils/FilterConfig';
-<<<<<<< HEAD
 import { getAssociatedEntityType } from '../Utils/utils';
-=======
-import { getResourcesFilterConfig } from '../Utils/utils';
 import { CLOUD_PULSE_TEXT_FIELD_PROPS } from './styles';
->>>>>>> ba955d62
 
 import type { Item } from '../Alerts/constants';
 import type { CloudPulseMetricsFilter } from '../Dashboard/CloudPulseDashboardLanding';
