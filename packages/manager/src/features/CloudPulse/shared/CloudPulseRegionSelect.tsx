import { useRegionsQuery } from '@linode/queries';
import { useIsGeckoEnabled } from '@linode/shared';
import * as React from 'react';

import { RegionSelect } from 'src/components/RegionSelect/RegionSelect';
import { useFlags } from 'src/hooks/useFlags';
import { useResourcesQuery } from 'src/queries/cloudpulse/resources';

import { filterRegionByServiceType } from '../Alerts/Utils/utils';
import { NO_REGION_MESSAGE } from '../Utils/constants';
import { deepEqual } from '../Utils/FilterBuilder';
import { FILTER_CONFIG } from '../Utils/FilterConfig';

import type { Dashboard, Filter, FilterValue, Region } from '@linode/api-v4';

export interface CloudPulseRegionSelectProps {
  defaultValue?: FilterValue;
  disabled?: boolean;
  handleRegionChange: (
    region: string | undefined,
    labels: string[],
    savePref?: boolean
  ) => void;
  label: string;
  placeholder?: string;
  savePreferences?: boolean;
  selectedDashboard: Dashboard | undefined;
  xFilter?: Filter;
}

export const CloudPulseRegionSelect = React.memo(
  (props: CloudPulseRegionSelectProps) => {
    const {
      defaultValue,
      handleRegionChange,
      label,
      placeholder,
      savePreferences,
      selectedDashboard,
      disabled = false,
      xFilter,
    } = props;

    const resourceFilterMap: Record<string, Filter> = {
      dbaas: {
        platform: 'rdbms-default',
      },
    };

    const { data: regions, isError, isLoading } = useRegionsQuery();
    const {
      data: resources,
      isError: isResourcesError,
      isLoading: isResourcesLoading,
    } = useResourcesQuery(
      selectedDashboard !== undefined && Boolean(regions?.length),
      selectedDashboard?.service_type,
      {},
      {
        ...(resourceFilterMap[selectedDashboard?.service_type ?? ''] ?? {}),
        ...(xFilter ?? {}), // the usual xFilters
      }
    );

    const flags = useFlags();
    const { isGeckoLAEnabled } = useIsGeckoEnabled(
      flags.gecko2?.enabled,
      flags.gecko2?.la
    );

<<<<<<< HEAD
    const serviceType = selectedDashboard?.service_type;
    const capability = serviceType
      ? FILTER_CONFIG.get(serviceType)?.capability
=======
    const dashboardId = selectedDashboard?.id;
    const serviceType = selectedDashboard?.service_type;
    const capability = dashboardId
      ? FILTER_CONFIG.get(dashboardId)?.capability
>>>>>>> 639590f5
      : undefined;

    const [selectedRegion, setSelectedRegion] = React.useState<string>();
    React.useEffect(() => {
      if (disabled && !selectedRegion) {
        return; // no need to do anything
      }
      // If component is not disabled, regions have loaded, preferences should be saved,
      // and there's no selected region — attempt to preselect from defaultValue.
      if (
        !disabled &&
        regions &&
        savePreferences &&
        selectedRegion === undefined
      ) {
        // Try to find the region corresponding to the saved default value
        const region = defaultValue
          ? regions.find((regionObj) => regionObj.id === defaultValue)
          : undefined;
        // Notify parent and set internal state
        handleRegionChange(region?.id, region ? [region.label] : []);
        setSelectedRegion(region?.id);
      } else {
        if (selectedRegion !== undefined) {
          setSelectedRegion('');
        }
        handleRegionChange(undefined, []);
      }
      // eslint-disable-next-line react-hooks/exhaustive-deps
    }, [
      xFilter, // Reacts to filter changes (to reset region)
      regions, // Function to call on change
    ]);

    const supportedRegions = React.useMemo<Region[] | undefined>(() => {
      return filterRegionByServiceType('metrics', regions, serviceType);
    }, [regions, serviceType]);

    const supportedRegionsFromResources = supportedRegions?.filter(({ id }) =>
      resources?.some(({ region }) => region === id)
    );

    return (
      <RegionSelect
        currentCapability={capability}
        data-testid="region-select"
        disableClearable={false}
        disabled={!selectedDashboard || !regions || disabled || !resources}
        errorText={
          isError || isResourcesError
            ? `Failed to fetch ${label || 'Regions'}.`
            : ''
        }
        fullWidth
        isGeckoLAEnabled={isGeckoLAEnabled}
        label={label || 'Region'}
        loading={isLoading || isResourcesLoading}
        noMarginTop
        noOptionsText={
          NO_REGION_MESSAGE[selectedDashboard?.service_type ?? ''] ??
          'No Regions Available.'
        }
        onChange={(_, region) => {
          setSelectedRegion(region?.id ?? '');
          handleRegionChange(
            region?.id,
            region ? [region.label] : [],
            savePreferences
          );
        }}
        placeholder={placeholder ?? 'Select a Region'}
        regions={supportedRegionsFromResources ?? []}
        value={
          supportedRegionsFromResources?.length ? selectedRegion : undefined
        }
      />
    );
  },
  (prevProps, nextProps) =>
    prevProps.selectedDashboard?.id === nextProps.selectedDashboard?.id &&
    deepEqual(prevProps.xFilter, nextProps.xFilter)
);<|MERGE_RESOLUTION|>--- conflicted
+++ resolved
@@ -68,16 +68,10 @@
       flags.gecko2?.la
     );
 
-<<<<<<< HEAD
-    const serviceType = selectedDashboard?.service_type;
-    const capability = serviceType
-      ? FILTER_CONFIG.get(serviceType)?.capability
-=======
     const dashboardId = selectedDashboard?.id;
     const serviceType = selectedDashboard?.service_type;
     const capability = dashboardId
       ? FILTER_CONFIG.get(dashboardId)?.capability
->>>>>>> 639590f5
       : undefined;
 
     const [selectedRegion, setSelectedRegion] = React.useState<string>();
