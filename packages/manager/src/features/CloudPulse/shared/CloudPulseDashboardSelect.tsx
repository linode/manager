--- conflicted
+++ resolved
@@ -137,14 +137,6 @@
         placeholder={placeHolder}
         renderGroup={(params) => (
           <Box key={params.key}>
-<<<<<<< HEAD
-            <Typography sx={{ marginLeft: '3.5%' }} variant="h3">
-              {serviceTypeMap.get(params.group as CloudPulseServiceType) ||
-                params.group}{' '}
-              {aclpServices?.[params.group as CloudPulseServiceType]?.metrics
-                ?.beta && <BetaChip />}
-            </Typography>
-=======
             <Box display="flex">
               <Typography
                 data-qa-id={params.group}
@@ -157,7 +149,6 @@
               {aclpServices?.[params.group as CloudPulseServiceType]?.metrics
                 ?.beta && <BetaChip />}
             </Box>
->>>>>>> 25f3c58a
             {params.children}
           </Box>
         )}
