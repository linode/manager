import { capitalize } from '@linode/utilities';

import type { TransformFunction, TransformFunctionMap } from './types';
import type { CloudPulseServiceType } from '@linode/api-v4';

// Transform functions to transform the dimension value
export const TRANSFORMS: TransformFunctionMap = {
  original: (value: string) => value,
  capitalize: (value: string) => capitalize(value),
  uppercase: (value: string) => value.toUpperCase(),
  lowercase: (value: string) => value.toLowerCase(),
};

/**
 * @description Configuration mapping service types to their dimension-specific transform functions.
 * Defines how dimension values should be formatted/transformed for different CloudPulse services.
 */
export const DIMENSION_TRANSFORM_CONFIG: Partial<
  Record<CloudPulseServiceType, Record<string, TransformFunction>>
> = {
  linode: {
    operation: TRANSFORMS.capitalize,
    type: TRANSFORMS.capitalize,
    pattern: TRANSFORMS.capitalize,
    protocol: TRANSFORMS.capitalize,
  },
  dbaas: {
    node_type: TRANSFORMS.capitalize,
  },
  firewall: {
    interface_type: TRANSFORMS.uppercase,
    linode_id: TRANSFORMS.original,
    nodebalancer_id: TRANSFORMS.original,
<<<<<<< HEAD
    protocol: TRANSFORMS.uppercase,
=======
    ip_version: TRANSFORMS.original,
    region_id: TRANSFORMS.original,
>>>>>>> f9d97e8a
  },
  nodebalancer: {
    protocol: TRANSFORMS.uppercase,
  },
  objectstorage: {
    endpoint: TRANSFORMS.original,
  },
  blockstorage: {
    linode_id: TRANSFORMS.original,
  },
};<|MERGE_RESOLUTION|>--- conflicted
+++ resolved
@@ -31,12 +31,9 @@
     interface_type: TRANSFORMS.uppercase,
     linode_id: TRANSFORMS.original,
     nodebalancer_id: TRANSFORMS.original,
-<<<<<<< HEAD
     protocol: TRANSFORMS.uppercase,
-=======
     ip_version: TRANSFORMS.original,
     region_id: TRANSFORMS.original,
->>>>>>> f9d97e8a
   },
   nodebalancer: {
     protocol: TRANSFORMS.uppercase,
