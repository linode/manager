--- conflicted
+++ resolved
@@ -8,16 +8,7 @@
 import { RESOURCE_FILTER_MAP } from '../Utils/constants';
 import { deepEqual, filterUsingDependentFilters } from '../Utils/FilterBuilder';
 
-<<<<<<< HEAD
-import type { CloudPulseMetricsFilter } from '../Dashboard/CloudPulseDashboardLanding';
 import type { CloudPulseServiceType, FilterValue } from '@linode/api-v4';
-=======
-import type {
-  CloudPulseServiceType,
-  Filter,
-  FilterValue,
-} from '@linode/api-v4';
->>>>>>> 56838eee
 
 export interface CloudPulseResources {
   clusterSize?: number;
