import deepEqual from 'fast-deep-equal';
import React from 'react';

import { Autocomplete } from 'src/components/Autocomplete/Autocomplete';
import { useResourcesQuery } from 'src/queries/cloudpulse/resources';
import { themes } from 'src/utilities/theme';

import { RESOURCES } from '../Utils/constants';

import type { AclpConfig, Filter } from '@linode/api-v4';

export interface CloudPulseResources {
  id: string;
  label: string;
  region?: string;
}

export interface CloudPulseResourcesSelectProps {
  disabled?: boolean;
  handleResourcesSelection: (resources: CloudPulseResources[]) => void;
  placeholder?: string;
  preferences?: AclpConfig;
  region?: string;
  resourceType: string | undefined;
  savePreferences?: boolean;
  updatePreferences?: (data: {}) => void;
  xFilter?: Filter;
}

export const CloudPulseResourcesSelect = React.memo(
  (props: CloudPulseResourcesSelectProps) => {
    const {
      disabled,
      handleResourcesSelection,
      placeholder,
      preferences,
      region,
      resourceType,
      savePreferences,
      updatePreferences,
      xFilter,
    } = props;

    const { data: resources, isLoading } = useResourcesQuery(
      disabled !== undefined ? !disabled : Boolean(region && resourceType),
      resourceType,
      {},
      xFilter ? xFilter : { region }
    );

    const [selectedResources, setSelectedResources] = React.useState<
      CloudPulseResources[]
    >();

    const getResourcesList = (): CloudPulseResources[] => {
      return resources && resources.length > 0 ? resources : [];
    };

    // Once the data is loaded, set the state variable with value stored in preferences
    React.useEffect(() => {
<<<<<<< HEAD
      const defaultValue = preferences?.resources;
      if (resources && savePreferences && !selectedResources) {
        if (defaultValue && Array.isArray(defaultValue)) {
          const defaultResources = defaultValue.map((resource) =>
            String(resource)
          );
=======
      const saveResources = getUserPreferenceObject()?.resources;
      const defaultResources = Array.isArray(saveResources)
        ? saveResources.map((resourceId) => String(resourceId))
        : undefined;
      if (resources) {
        if (defaultResources) {
>>>>>>> f787b095
          const resource = getResourcesList().filter((resource) =>
            defaultResources.includes(String(resource.id))
          );

          handleResourcesSelection(resource);
          setSelectedResources(resource);
        } else {
          setSelectedResources([]);
          handleResourcesSelection([]);
        }
      } else if (selectedResources) {
        handleResourcesSelection([]);
        setSelectedResources([]);
      }
      // eslint-disable-next-line react-hooks/exhaustive-deps
    }, [resources]);

    return (
      <Autocomplete
        onChange={(_: any, resourceSelections: CloudPulseResources[]) => {
          if (savePreferences && updatePreferences) {
            updatePreferences({
              [RESOURCES]: resourceSelections.map((resource: { id: string }) =>
                String(resource.id)
              ),
            });
          }
          setSelectedResources(resourceSelections);
          handleResourcesSelection(resourceSelections);
        }}
        textFieldProps={{
          InputProps: {
            sx: {
              maxHeight: '55px',
              overflow: 'auto',
              svg: {
                color: themes.light.color.grey3,
              },
            },
          },
          hideLabel: true,
        }}
        autoHighlight
        clearOnBlur
        data-testid="resource-select"
        disabled={disabled || isLoading}
        isOptionEqualToValue={(option, value) => option.id === value.id}
        label="Select Resources"
        limitTags={2}
        multiple
        options={getResourcesList()}
        placeholder={placeholder ? placeholder : 'Select Resources'}
        value={selectedResources ?? []}
      />
    );
  },
  compareProps
);

function compareProps(
  prevProps: CloudPulseResourcesSelectProps,
  nextProps: CloudPulseResourcesSelectProps
): boolean {
  // these properties can be extended going forward
  const keysToCompare: (keyof CloudPulseResourcesSelectProps)[] = [
    'region',
    'resourceType',
  ];

  for (const key of keysToCompare) {
    if (prevProps[key] !== nextProps[key]) {
      return false;
    }
  }

  // Deep comparison for xFilter
  if (!deepEqual(prevProps.xFilter, nextProps.xFilter)) {
    return false;
  }

  // Ignore function props in comparison
  return true;
}<|MERGE_RESOLUTION|>--- conflicted
+++ resolved
@@ -58,21 +58,12 @@
 
     // Once the data is loaded, set the state variable with value stored in preferences
     React.useEffect(() => {
-<<<<<<< HEAD
       const defaultValue = preferences?.resources;
       if (resources && savePreferences && !selectedResources) {
         if (defaultValue && Array.isArray(defaultValue)) {
           const defaultResources = defaultValue.map((resource) =>
             String(resource)
           );
-=======
-      const saveResources = getUserPreferenceObject()?.resources;
-      const defaultResources = Array.isArray(saveResources)
-        ? saveResources.map((resourceId) => String(resourceId))
-        : undefined;
-      if (resources) {
-        if (defaultResources) {
->>>>>>> f787b095
           const resource = getResourcesList().filter((resource) =>
             defaultResources.includes(String(resource.id))
           );
