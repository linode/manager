import React from 'react';

import { FILTER_CONFIG } from '../Utils/FilterConfig';
import { CloudPulseAppliedFilter } from './CloudPulseAppliedFilter';

import type { CloudPulseAppliedFilterProps } from './CloudPulseAppliedFilter';
import type { CloudPulseServiceType } from '@linode/api-v4';

interface AppliedFilterRendererProps extends CloudPulseAppliedFilterProps {
<<<<<<< HEAD
  serviceType: CloudPulseServiceType;
=======
  dashboardId: number;
>>>>>>> 639590f5
}

export const CloudPulseAppliedFilterRenderer = (
  props: AppliedFilterRendererProps
) => {
  const { filters, dashboardId } = props;

  const filterConfig = FILTER_CONFIG.get(dashboardId);

  if (!filterConfig) {
    return <></>;
  }
  const configuredFilters = filterConfig.filters;

  const appliedFilter = configuredFilters
    .filter((filter) => {
      const filterKey = filter.configuration.filterKey;
      return Boolean(filters[filterKey]?.length);
    })
    .reduce(
      (prevValue, filter) => ({
        ...prevValue,
        [filter.configuration.name]: filters[filter.configuration.filterKey],
      }),
      {}
    );

  return <CloudPulseAppliedFilter filters={appliedFilter} />;
};<|MERGE_RESOLUTION|>--- conflicted
+++ resolved
@@ -7,11 +7,7 @@
 import type { CloudPulseServiceType } from '@linode/api-v4';
 
 interface AppliedFilterRendererProps extends CloudPulseAppliedFilterProps {
-<<<<<<< HEAD
-  serviceType: CloudPulseServiceType;
-=======
   dashboardId: number;
->>>>>>> 639590f5
 }
 
 export const CloudPulseAppliedFilterRenderer = (
