<<<<<<< HEAD
import { waitFor } from '@testing-library/react';
import { screen } from '@testing-library/react';
=======
import { screen, waitFor } from '@testing-library/react';
>>>>>>> 75ed809b
import userEvent from '@testing-library/user-event';
import React from 'react';

import { alertFactory } from 'src/factories';
import { renderWithTheme } from 'src/utilities/testHelpers';

import { AlertReusableComponent } from './AlertReusableComponent';

const mockQuery = vi.hoisted(() => ({
  useAlertDefinitionByServiceTypeQuery: vi.fn(),
  useServiceAlertsMutation: vi.fn(),
}));

vi.mock('src/queries/cloudpulse/alerts', async () => {
  const actual = vi.importActual('src/queries/cloudpulse/alerts');
  return {
    ...actual,
    useAlertDefinitionByServiceTypeQuery:
      mockQuery.useAlertDefinitionByServiceTypeQuery,
    useServiceAlertsMutation: mockQuery.useServiceAlertsMutation,
  };
});
const serviceType = 'linode';
const entityId = '123';
const entityName = 'test-instance';
const region = 'us-ord';
const onToggleAlert = vi.fn();
const alerts = [
  ...alertFactory.buildList(3, {
    service_type: serviceType,
    regions: ['us-ord'],
  }),
  alertFactory.build({
    label: 'test-alert',
    service_type: serviceType,
    regions: ['us-ord'],
  }),
  ...alertFactory.buildList(7, {
    entity_ids: [entityId],
    service_type: serviceType,
  }),
  ...alertFactory.buildList(1, {
    entity_ids: [entityId],
    service_type: serviceType,
    regions: ['us-ord'],
    status: 'enabled',
    type: 'system',
  }),
];

const mockReturnValue = {
  data: alerts,
  isError: false,
  isLoading: false,
};

const component = (
  <AlertReusableComponent
    entityId={entityId}
    entityName={entityName}
    onToggleAlert={onToggleAlert}
    region={region}
    serviceType={serviceType}
  />
);

mockQuery.useAlertDefinitionByServiceTypeQuery.mockReturnValue(mockReturnValue);
mockQuery.useServiceAlertsMutation.mockReturnValue({
  mutateAsync: vi.fn(),
});

const mockHistory = {
  push: vi.fn(),
  replace: vi.fn(),
};

vi.mock('react-router-dom', async () => {
  const actual = await vi.importActual('react-router-dom');
  return {
    ...actual,
    useHistory: vi.fn(() => mockHistory),
  };
});

describe('Alert Resuable Component for contextual view', () => {
  it('Should go to alerts definition page on clicking manage alerts button', async () => {
    const { getByTestId } = renderWithTheme(component);
    await userEvent.click(getByTestId('manage-alerts'));

    expect(mockHistory.push).toHaveBeenCalledWith('/alerts/definitions');
  });

  it('Should filter alerts based on search text', async () => {
    const { getByPlaceholderText, getByText, queryByText } =
      renderWithTheme(component);
    await userEvent.type(getByPlaceholderText('Search for Alerts'), 'Alert-1');
    await waitFor(() => {
      expect(getByText('Alert-1')).toBeVisible();
      expect(queryByText('Alert-3')).not.toBeInTheDocument();
    });
  });

  it('Should filter alerts based on alert type', async () => {
    const { getByRole, getByText } = renderWithTheme(component);

    await userEvent.click(getByRole('button', { name: 'Open' }));

    await userEvent.click(getByRole('option', { name: 'system' }));

    const alert = alerts[alerts.length - 1];
    expect(getByText(alert.label)).toBeInTheDocument();
  });

<<<<<<< HEAD
  it('Should filter alerts based on region', async () => {
    renderWithTheme(component);
    await userEvent.click(screen.getByRole('button', { name: 'Open' }));
    expect(screen.getByText('test-alert')).toBeVisible();
  });

  it('Should show header for edit mode', async () => {
    renderWithTheme(component);
    await userEvent.click(screen.getByText('Manage Alerts'));
    expect(screen.getByText('Alerts')).toBeVisible();
  });

  it('Should not show header for create mode', async () => {
    const componentWithoutEntityData = (
      <AlertReusableComponent
        onToggleAlert={onToggleAlert}
        region={region}
        serviceType={serviceType}
      />
    );
    renderWithTheme(componentWithoutEntityData);
    expect(screen.queryByText('Alerts')).not.toBeInTheDocument();
=======
  it('Should hide manage alerts button for undefined entityId', () => {
    renderWithTheme(<AlertReusableComponent serviceType={serviceType} />);

    const manageAlerts = screen.queryByTestId('manage-alerts');
    expect(manageAlerts).not.toBeInTheDocument();
>>>>>>> 75ed809b
  });
});<|MERGE_RESOLUTION|>--- conflicted
+++ resolved
@@ -1,9 +1,4 @@
-<<<<<<< HEAD
-import { waitFor } from '@testing-library/react';
-import { screen } from '@testing-library/react';
-=======
 import { screen, waitFor } from '@testing-library/react';
->>>>>>> 75ed809b
 import userEvent from '@testing-library/user-event';
 import React from 'react';
 
@@ -65,7 +60,7 @@
     entityId={entityId}
     entityName={entityName}
     onToggleAlert={onToggleAlert}
-    region={region}
+    regionId={region}
     serviceType={serviceType}
   />
 );
@@ -117,7 +112,6 @@
     expect(getByText(alert.label)).toBeInTheDocument();
   });
 
-<<<<<<< HEAD
   it('Should filter alerts based on region', async () => {
     renderWithTheme(component);
     await userEvent.click(screen.getByRole('button', { name: 'Open' }));
@@ -134,18 +128,18 @@
     const componentWithoutEntityData = (
       <AlertReusableComponent
         onToggleAlert={onToggleAlert}
-        region={region}
+        regionId={region}
         serviceType={serviceType}
       />
     );
     renderWithTheme(componentWithoutEntityData);
     expect(screen.queryByText('Alerts')).not.toBeInTheDocument();
-=======
+  });
+
   it('Should hide manage alerts button for undefined entityId', () => {
     renderWithTheme(<AlertReusableComponent serviceType={serviceType} />);
 
     const manageAlerts = screen.queryByTestId('manage-alerts');
     expect(manageAlerts).not.toBeInTheDocument();
->>>>>>> 75ed809b
   });
 });