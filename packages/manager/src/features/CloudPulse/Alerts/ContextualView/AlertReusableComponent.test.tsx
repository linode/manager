import { waitFor } from '@testing-library/react';
import userEvent from '@testing-library/user-event';
import { createMemoryHistory } from 'history';
import React from 'react';
import { Router } from 'react-router-dom';

import { alertFactory } from 'src/factories';
import { renderWithTheme } from 'src/utilities/testHelpers';

import { AlertReusableComponent } from './AlertsReusableComponent';

const mockQuery = vi.hoisted(() => ({
  useAddEntityToAlert: vi.fn(),
  useAlertDefinitionByServiceTypeQuery: vi.fn(),
  useRemoveEntityFromAlert: vi.fn(),
}));

vi.mock('src/queries/cloudpulse/alerts', async () => {
  const actual = vi.importActual('src/queries/cloudpulse/alerts');
  return {
    ...actual,
    useAddEntityToAlert: mockQuery.useAddEntityToAlert,
    useAlertDefinitionByServiceTypeQuery:
      mockQuery.useAlertDefinitionByServiceTypeQuery,
    useRemoveEntityFromAlert: mockQuery.useRemoveEntityFromAlert,
  };
});
const serviceType = 'linode';
const entityId = '123';
const entityName = 'test-instance';
const alerts = [
  ...alertFactory.buildList(3, { service_type: serviceType }),
  ...alertFactory.buildList(7, {
    entity_ids: [entityId],
    service_type: serviceType,
  }),
  ...alertFactory.buildList(1, {
    entity_ids: [entityId],
    service_type: serviceType,
    status: 'enabled',
    type: 'system',
  }),
];

const mockReturnValue = {
  data: alerts,
  isError: false,
  isLoading: false,
};

const component = (
  <AlertReusableComponent
    entityId={entityId}
    entityName={entityName}
    serviceType={serviceType}
  />
);

mockQuery.useAlertDefinitionByServiceTypeQuery.mockReturnValue(mockReturnValue);
mockQuery.useAddEntityToAlert.mockReturnValue({
  mutateAsync: () => {},
});
mockQuery.useRemoveEntityFromAlert.mockReturnValue({
  mutateAsync: () => {},
});

describe('Alert Resuable Component for contextual view', () => {
  it('Should go to alerts definition page on clicking manage alerts button', async () => {
    const history = createMemoryHistory();
    const { getByTestId } = renderWithTheme(
      <Router history={history}>{component}</Router>
    );
    await userEvent.click(getByTestId('manage-alerts'));

<<<<<<< HEAD
    expect(history.location.pathname).toBe('/alerts/definitions');
  });

  it('Should go to alert details page on click of an alert', async () => {
    const history = createMemoryHistory();
    const { getByText } = renderWithTheme(
      <Router history={history}>{component}</Router>
    );
    await userEvent.click(getByText(alerts[0].label));

    expect(history.location.pathname).toBe(
      `/alerts/definitions/detail/${serviceType}/${alerts[0].id}`
=======
    expect(mockHistory.push).toHaveBeenCalledWith(
      '/alerts/definitions'
>>>>>>> 3ce83455
    );
  });

  it('Should filter alerts based on search text', async () => {
    const { getByPlaceholderText, getByText, queryByText } = renderWithTheme(
      component
    );
    await userEvent.type(getByPlaceholderText('Search for Alerts'), 'Alert-1');
    await waitFor(() => {
      expect(getByText('Alert-1')).toBeVisible();
      expect(queryByText('Alert-3')).not.toBeInTheDocument();
    });
  });

  it('Should filter alerts based on alert type', async () => {
    const { getByRole, getByText } = renderWithTheme(component);

    await userEvent.click(getByRole('button', { name: 'Open' }));

    await userEvent.click(getByRole('option', { name: 'system' }));

    const alert = alerts[alerts.length - 1];
    expect(getByText(alert.label)).toBeInTheDocument();
  });
});<|MERGE_RESOLUTION|>--- conflicted
+++ resolved
@@ -72,23 +72,8 @@
     );
     await userEvent.click(getByTestId('manage-alerts'));
 
-<<<<<<< HEAD
-    expect(history.location.pathname).toBe('/alerts/definitions');
-  });
-
-  it('Should go to alert details page on click of an alert', async () => {
-    const history = createMemoryHistory();
-    const { getByText } = renderWithTheme(
-      <Router history={history}>{component}</Router>
-    );
-    await userEvent.click(getByText(alerts[0].label));
-
-    expect(history.location.pathname).toBe(
-      `/alerts/definitions/detail/${serviceType}/${alerts[0].id}`
-=======
     expect(mockHistory.push).toHaveBeenCalledWith(
       '/alerts/definitions'
->>>>>>> 3ce83455
     );
   });
 
