import { screen, waitFor } from '@testing-library/react';
import userEvent from '@testing-library/user-event';
import React from 'react';

import { alertFactory } from 'src/factories';
import { renderWithTheme } from 'src/utilities/testHelpers';

import { AlertReusableComponent } from './AlertReusableComponent';

const mockQuery = vi.hoisted(() => ({
  useAlertDefinitionByServiceTypeQuery: vi.fn(),
  useServiceAlertsMutation: vi.fn(),
}));

vi.mock('src/queries/cloudpulse/alerts', async () => {
  const actual = vi.importActual('src/queries/cloudpulse/alerts');
  return {
    ...actual,
    useAlertDefinitionByServiceTypeQuery:
      mockQuery.useAlertDefinitionByServiceTypeQuery,
    useServiceAlertsMutation: mockQuery.useServiceAlertsMutation,
  };
});
const serviceType = 'linode';
const entityId = '123';
const entityName = 'test-instance';
const region = 'us-ord';
const onToggleAlert = vi.fn();
const alerts = [
  ...alertFactory.buildList(3, {
    service_type: serviceType,
    regions: ['us-ord'],
  }),
  alertFactory.build({
    label: 'test-alert',
    service_type: serviceType,
    regions: ['us-ord'],
  }),
  ...alertFactory.buildList(7, {
    entity_ids: [entityId],
    service_type: serviceType,
  }),
  ...alertFactory.buildList(1, {
    entity_ids: [entityId],
    service_type: serviceType,
    regions: ['us-ord'],
    status: 'enabled',
    type: 'system',
  }),
];

const mockReturnValue = {
  data: alerts,
  isError: false,
  isLoading: false,
};

const component = (
  <AlertReusableComponent
    entityId={entityId}
    entityName={entityName}
    onToggleAlert={onToggleAlert}
    regionId={region}
    serviceType={serviceType}
  />
);

mockQuery.useAlertDefinitionByServiceTypeQuery.mockReturnValue(mockReturnValue);
mockQuery.useServiceAlertsMutation.mockReturnValue({
  mutateAsync: vi.fn(),
});

const mockHistory = {
  push: vi.fn(),
  replace: vi.fn(),
};

vi.mock('react-router-dom', async () => {
  const actual = await vi.importActual('react-router-dom');
  return {
    ...actual,
    useHistory: vi.fn(() => mockHistory),
  };
});

describe('Alert Resuable Component for contextual view', () => {
  it('Should go to alerts definition page on clicking manage alerts button', async () => {
    const { getByTestId } = renderWithTheme(component);
    await userEvent.click(getByTestId('manage-alerts'));

    expect(mockHistory.push).toHaveBeenCalledWith('/alerts/definitions');
  });

  it('Should filter alerts based on search text', async () => {
    const { getByPlaceholderText, getByText, queryByText } =
      renderWithTheme(component);
    await userEvent.type(getByPlaceholderText('Search for Alerts'), 'Alert-1');
    await waitFor(() => {
      expect(getByText('Alert-1')).toBeVisible();
      expect(queryByText('Alert-3')).not.toBeInTheDocument();
    });
  });

  it('Should filter alerts based on alert type', async () => {
    const { getByRole, getByText } = renderWithTheme(component);

    await userEvent.click(getByRole('button', { name: 'Open' }));

    await userEvent.click(getByRole('option', { name: 'system' }));

    const alert = alerts[alerts.length - 1];
    expect(getByText(alert.label)).toBeInTheDocument();
  });

<<<<<<< HEAD
=======
  it('Should hide manage alerts button for undefined entityId', () => {
    renderWithTheme(<AlertReusableComponent serviceType={serviceType} />);

    const manageAlerts = screen.queryByTestId('manage-alerts');
    expect(manageAlerts).not.toBeInTheDocument();
    expect(screen.queryByText('Alerts')).not.toBeInTheDocument();
  });

>>>>>>> b12096d6
  it('Should filter alerts based on region', async () => {
    renderWithTheme(component);
    await userEvent.click(screen.getByRole('button', { name: 'Open' }));
    expect(screen.getByText('test-alert')).toBeVisible();
  });

  it('Should show header for edit mode', async () => {
    renderWithTheme(component);
<<<<<<< HEAD
    expect(screen.getByText('Manage Alerts')).toBeVisible();
    expect(screen.getByText('Alerts')).toBeVisible();
  });

  it('Should not show header for create mode', async () => {
    const componentWithoutEntityData = (
      <AlertReusableComponent
        onToggleAlert={onToggleAlert}
        regionId={region}
        serviceType={serviceType}
      />
    );
    renderWithTheme(componentWithoutEntityData);
    expect(screen.queryByText('Manage Alerts')).toBeNull();
    expect(screen.queryByText('Alerts')).toBeNull();
  });
=======
    await userEvent.click(screen.getByText('Manage Alerts'));
    expect(screen.getByText('Alerts')).toBeVisible();
  });
>>>>>>> b12096d6
});<|MERGE_RESOLUTION|>--- conflicted
+++ resolved
@@ -111,31 +111,6 @@
     const alert = alerts[alerts.length - 1];
     expect(getByText(alert.label)).toBeInTheDocument();
   });
-
-<<<<<<< HEAD
-=======
-  it('Should hide manage alerts button for undefined entityId', () => {
-    renderWithTheme(<AlertReusableComponent serviceType={serviceType} />);
-
-    const manageAlerts = screen.queryByTestId('manage-alerts');
-    expect(manageAlerts).not.toBeInTheDocument();
-    expect(screen.queryByText('Alerts')).not.toBeInTheDocument();
-  });
-
->>>>>>> b12096d6
-  it('Should filter alerts based on region', async () => {
-    renderWithTheme(component);
-    await userEvent.click(screen.getByRole('button', { name: 'Open' }));
-    expect(screen.getByText('test-alert')).toBeVisible();
-  });
-
-  it('Should show header for edit mode', async () => {
-    renderWithTheme(component);
-<<<<<<< HEAD
-    expect(screen.getByText('Manage Alerts')).toBeVisible();
-    expect(screen.getByText('Alerts')).toBeVisible();
-  });
-
   it('Should not show header for create mode', async () => {
     const componentWithoutEntityData = (
       <AlertReusableComponent
@@ -148,9 +123,24 @@
     expect(screen.queryByText('Manage Alerts')).toBeNull();
     expect(screen.queryByText('Alerts')).toBeNull();
   });
-=======
+
+  it('Should hide manage alerts button for undefined entityId', () => {
+    renderWithTheme(<AlertReusableComponent serviceType={serviceType} />);
+
+    const manageAlerts = screen.queryByTestId('manage-alerts');
+    expect(manageAlerts).not.toBeInTheDocument();
+    expect(screen.queryByText('Alerts')).not.toBeInTheDocument();
+  });
+
+  it('Should filter alerts based on region', async () => {
+    renderWithTheme(component);
+    await userEvent.click(screen.getByRole('button', { name: 'Open' }));
+    expect(screen.getByText('test-alert')).toBeVisible();
+  });
+
+  it('Should show header for edit mode', async () => {
+    renderWithTheme(component);
     await userEvent.click(screen.getByText('Manage Alerts'));
     expect(screen.getByText('Alerts')).toBeVisible();
   });
->>>>>>> b12096d6
 });