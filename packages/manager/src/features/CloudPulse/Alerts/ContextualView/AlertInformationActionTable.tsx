--- conflicted
+++ resolved
@@ -108,11 +108,8 @@
 
   /**
    * Callback function to handle alert toggle
-<<<<<<< HEAD
-=======
    * @param payload enabled alerts ids
    * @param hasUnsavedChanges boolean to check if there are unsaved changes
->>>>>>> 4d61cd62
    */
   onToggleAlert?: (
     payload: CloudPulseAlertsPayload,
@@ -150,10 +147,7 @@
     enabledAlerts,
     setEnabledAlerts,
     hasUnsavedChanges,
-<<<<<<< HEAD
-=======
     initialState,
->>>>>>> 4d61cd62
     resetToInitialState,
   } = useContextualAlertsState(alerts, entityId);
 
@@ -220,11 +214,6 @@
           alertIds.push(alert.id);
         }
 
-<<<<<<< HEAD
-        // Call onToggleAlert in both create and edit flow
-        if (onToggleAlert) {
-          onToggleAlert(newPayload, hasUnsavedChanges);
-=======
         const hasNewUnsavedChanges =
           !compareArrays(newPayload.system ?? [], initialState.system ?? []) ||
           !compareArrays(newPayload.user ?? [], initialState.user ?? []);
@@ -232,17 +221,12 @@
         // Call onToggleAlert in both create and edit flow
         if (onToggleAlert) {
           onToggleAlert(newPayload, hasNewUnsavedChanges);
->>>>>>> 4d61cd62
         }
 
         return newPayload;
       });
     },
-<<<<<<< HEAD
-    [hasUnsavedChanges, onToggleAlert, setEnabledAlerts]
-=======
     [initialState, onToggleAlert, setEnabledAlerts]
->>>>>>> 4d61cd62
   );
 
   const handleCustomPageChange = React.useCallback(
