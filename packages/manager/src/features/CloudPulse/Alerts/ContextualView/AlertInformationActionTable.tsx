import { type Alert, type APIError } from '@linode/api-v4';
import { Box, Button, TooltipIcon } from '@linode/ui';
import { Grid, TableBody, TableHead } from '@mui/material';
import { useSnackbar } from 'notistack';
import React from 'react';

// eslint-disable-next-line no-restricted-imports
import OrderBy from 'src/components/OrderBy';
import Paginate from 'src/components/Paginate';
import { PaginationFooter } from 'src/components/PaginationFooter/PaginationFooter';
import { Table } from 'src/components/Table';
import { TableCell } from 'src/components/TableCell';
import { TableContentWrapper } from 'src/components/TableContentWrapper/TableContentWrapper';
import { TableRow } from 'src/components/TableRow';
import { TableSortCell } from 'src/components/TableSortCell';
import { useServiceAlertsMutation } from 'src/queries/cloudpulse/alerts';
import { getAPIErrorOrDefault } from 'src/utilities/errorUtils';

import { useContextualAlertsState } from '../../Utils/utils';
import { AlertConfirmationDialog } from '../AlertsLanding/AlertConfirmationDialog';
import { ALERT_SCOPE_TOOLTIP_CONTEXTUAL } from '../constants';
import { scrollToElement } from '../Utils/AlertResourceUtils';
import { AlertInformationActionRow } from './AlertInformationActionRow';

import type {
  CloudPulseAlertsPayload,
  CloudPulseServiceType,
} from '@linode/api-v4';

export interface AlertInformationActionTableProps {
  /**
   * List of alerts to be displayed
   */
  alerts: Alert[];

  /**
   * List of table headers for each column
   */
  columns: TableColumnHeader[];

  /**
   * Id of the selected entity
   * Only use in edit flow
   */
  entityId?: string;

  /**
   * Name of the selected entity
   * Only use in edit flow
   */
  entityName?: string;

  /**
   * Error received from API
   */
  error?: APIError[] | null;

  /**
   * Called when an alert is toggled on or off.
   * @param payload enabled alerts ids
   */
  onToggleAlert?: (payload: CloudPulseAlertsPayload) => void;

  /**
   * Column name by which columns will be ordered by default
   */
  orderByColumn: string;

  /**
   * Service type of the selected entity
   */
<<<<<<< HEAD
  serviceType: CloudPulseServiceType;
=======
  serviceType: string;
>>>>>>> b12096d6

  /**
   * Flag to determine if confirmation dialog should be displayed
   */
  showConfirmationDialog?: boolean;
}

export interface TableColumnHeader {
  /**
   * Name of the column to be displayed
   */
  columnName: string;

  /**
   * Corresponding key name in the alert object for which this column is
   */
  label: string;
}

export interface AlertRowPropsOptions {
  /**
   * Enabled alerts payload
   */
  enabledAlerts: CloudPulseAlertsPayload;

  /**
   * Id of the entity
   * Only use in edit flow.
   */
  entityId?: string;

  /**
   * Callback function to handle alert toggle
   */
  onToggleAlert?: (payload: CloudPulseAlertsPayload) => void;
}

export const AlertInformationActionTable = (
  props: AlertInformationActionTableProps
) => {
  const {
    alerts,
    columns,
    entityId,
    error,
    orderByColumn,
    serviceType,
    onToggleAlert,
    showConfirmationDialog,
  } = props;

  const alertsTableRef = React.useRef<HTMLTableElement>(null);

  const _error = error
    ? getAPIErrorOrDefault(error, 'Error while fetching the alerts')
    : undefined;
  const { enqueueSnackbar } = useSnackbar();
  const [isDialogOpen, setIsDialogOpen] = React.useState<boolean>(false);
  const [isLoading, setIsLoading] = React.useState<boolean>(false);

  const isEditMode = !!entityId;
  const isCreateMode = !isEditMode;

  const { enabledAlerts, setEnabledAlerts, hasUnsavedChanges } =
    useContextualAlertsState(alerts, entityId);

  const { mutateAsync: updateAlerts } = useServiceAlertsMutation(
    serviceType,
    entityId ?? ''
  );

  // To send initial state of alerts through toggle handler function
  React.useEffect(() => {
    if (onToggleAlert) {
      onToggleAlert(enabledAlerts);
    }
  }, []);

  const handleCancel = () => {
    setIsDialogOpen(false);
  };

  const handleConfirm = React.useCallback(
    (alertIds: CloudPulseAlertsPayload) => {
      setIsLoading(true);
      updateAlerts({
        user: alertIds.user,
        system: alertIds.system,
      })
        .then(() => {
          enqueueSnackbar('Your settings for alerts have been saved.', {
            variant: 'success',
          });
        })
        .catch(() => {
          enqueueSnackbar('Alerts changes were not saved, please try again.', {
            variant: 'error',
          });
        })
        .finally(() => {
          setIsLoading(false);
          setIsDialogOpen(false);
        });
    },
    [updateAlerts, enqueueSnackbar]
  );

  const handleToggleAlert = React.useCallback(
    (alert: Alert) => {
      setEnabledAlerts((prev: CloudPulseAlertsPayload) => {
        const newPayload = {
          system: [...(prev.system ?? [])],
          user: [...(prev.user ?? [])],
        };

        const alertIds = newPayload[alert.type];
        const isCurrentlyEnabled = alertIds.includes(alert.id);

        if (isCurrentlyEnabled) {
          // Remove alert - disable it
          const index = alertIds.indexOf(alert.id);
          alertIds.splice(index, 1);
        } else {
          // Add alert - enable it
          alertIds.push(alert.id);
        }

        // Call onToggleAlert with the enabled alerts in both create and edit flow
        if (onToggleAlert) {
          onToggleAlert(newPayload);
        }

        return newPayload;
      });
    },
    [onToggleAlert, setEnabledAlerts]
  );

  const handleCustomPageChange = React.useCallback(
    (page: number, handlePageChange: (page: number) => void) => {
      handlePageChange(page);
      handlePageChange(page);
      requestAnimationFrame(() => {
        scrollToElement(alertsTableRef.current);
      });
    },
    []
  );

  return (
    <>
      <OrderBy data={alerts} order="asc" orderBy={orderByColumn}>
        {({ data: orderedData, handleOrderChange, order, orderBy }) => (
          <Paginate data={orderedData} shouldScroll={false}>
            {({
              count,
              data: paginatedAndOrderedAlerts,
              handlePageChange,
              handlePageSizeChange,
              page,
              pageSize,
            }) => (
              <>
                <Box>
                  <Grid>
                    <Table
                      colCount={columns.length + 1}
                      data-qa="alert-table"
                      data-testid="alert-table"
                      ref={alertsTableRef}
                      size="small"
                    >
                      <TableHead>
                        <TableRow>
                          <TableCell actionCell />
                          {columns.map(({ columnName, label }) => {
                            return (
                              <TableSortCell
                                active={orderBy === label}
                                data-qa-header={label}
                                data-qa-sorting={label}
                                direction={order}
                                handleClick={handleOrderChange}
                                key={label}
                                label={label}
                                sx={{ position: 'relative' }}
                              >
                                {columnName}
                                {columnName === 'Scope' && (
                                  <TooltipIcon
                                    data-qa-tooltip="scope-tooltip"
                                    status="info"
                                    sxTooltipIcon={{
                                      position: 'absolute',
                                      right: '-30px',
                                      top: '50%',
                                      transform: 'translateY(-50%)',
                                    }}
                                    text={ALERT_SCOPE_TOOLTIP_CONTEXTUAL}
                                  />
                                )}
                              </TableSortCell>
                            );
                          })}
                        </TableRow>
                      </TableHead>
                      <TableBody>
                        <TableContentWrapper
                          error={_error}
                          length={paginatedAndOrderedAlerts.length}
                          loading={false}
                        />
                        {paginatedAndOrderedAlerts?.map((alert) => {
                          if (!(isEditMode || isCreateMode)) {
                            return null;
                          }

                          const status = enabledAlerts[alert.type]?.includes(
                            alert.id
                          );

                          return (
                            <AlertInformationActionRow
                              alert={alert}
                              handleToggle={handleToggleAlert}
                              key={alert.id}
                              status={status}
                            />
                          );
                        })}
                      </TableBody>
                    </Table>
                  </Grid>
                  <PaginationFooter
                    count={count}
                    eventCategory="Alert Definitions Table"
                    handlePageChange={(page: number) =>
                      handleCustomPageChange(page, handlePageChange)
                    }
                    handleSizeChange={handlePageSizeChange}
                    page={page}
                    pageSize={pageSize}
                  />
                </Box>
                {isEditMode && (
                  <Box>
                    <Button
                      buttonType="primary"
                      data-qa-buttons="true"
                      data-testid="save-alerts"
                      disabled={!hasUnsavedChanges || isLoading}
                      loading={isLoading}
                      onClick={() => {
                        if (showConfirmationDialog) {
                          setIsDialogOpen(true);
                        } else {
                          handleConfirm(enabledAlerts);
                        }
                      }}
                    >
                      Save
                    </Button>
                  </Box>
                )}
              </>
            )}
          </Paginate>
        )}
      </OrderBy>
      <AlertConfirmationDialog
        handleCancel={handleCancel}
        handleConfirm={() => handleConfirm(enabledAlerts)}
        isLoading={isLoading}
        isOpen={isDialogOpen}
        message={
          <>
            Are you sure you want to save (Beta) Alerts? <b>Legacy</b> settings
            will be disabled and replaced by (Beta) Alerts settings.
          </>
        }
        primaryButtonLabel="Confirm"
        title="Are you sure you want to save (Beta) Alerts? "
      />
    </>
  );
};<|MERGE_RESOLUTION|>--- conflicted
+++ resolved
@@ -69,11 +69,7 @@
   /**
    * Service type of the selected entity
    */
-<<<<<<< HEAD
   serviceType: CloudPulseServiceType;
-=======
-  serviceType: string;
->>>>>>> b12096d6
 
   /**
    * Flag to determine if confirmation dialog should be displayed
