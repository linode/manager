import { type Alert, type APIError } from '@linode/api-v4';
import { Box, Button, TooltipIcon } from '@linode/ui';
import { Grid, TableBody, TableHead } from '@mui/material';
import { useSnackbar } from 'notistack';
import React from 'react';

// eslint-disable-next-line no-restricted-imports
import OrderBy from 'src/components/OrderBy';
import Paginate from 'src/components/Paginate';
import { PaginationFooter } from 'src/components/PaginationFooter/PaginationFooter';
import { Table } from 'src/components/Table';
import { TableCell } from 'src/components/TableCell';
import { TableContentWrapper } from 'src/components/TableContentWrapper/TableContentWrapper';
import { TableRow } from 'src/components/TableRow';
import { TableSortCell } from 'src/components/TableSortCell';
import { useServiceAlertsMutation } from 'src/queries/cloudpulse/alerts';
import { getAPIErrorOrDefault } from 'src/utilities/errorUtils';

import { useContextualAlertsState } from '../../Utils/utils';
import { AlertConfirmationDialog } from '../AlertsLanding/AlertConfirmationDialog';
import { ALERT_SCOPE_TOOLTIP_CONTEXTUAL } from '../constants';
import { scrollToElement } from '../Utils/AlertResourceUtils';
import { AlertInformationActionRow } from './AlertInformationActionRow';

import type {
  CloudPulseAlertsPayload,
  CloudPulseServiceType,
} from '@linode/api-v4';

export interface AlertInformationActionTableProps {
  /**
   * List of alerts to be displayed
   */
  alerts: Alert[];

  /**
   * List of table headers for each column
   */
  columns: TableColumnHeader[];

  /**
   * Id of the selected entity
   * Only use in edit flow
   */
  entityId?: string;

  /**
   * Name of the selected entity
   * Only use in edit flow
   */
  entityName?: string;

  /**
   * Error received from API
   */
  error?: APIError[] | null;

  /**
   * Called when an alert is toggled on or off.
   * Only use in create flow.
   * @param payload enabled alerts ids
   */
  onToggleAlert?: (payload: CloudPulseAlertsPayload) => void;

  /**
   * Column name by which columns will be ordered by default
   */
  orderByColumn: string;

  /**
   * Service type of the selected entity
   */
<<<<<<< HEAD
  serviceType: CloudPulseServiceType;
=======
  serviceType: string;

  /**
   * Flag to determine if confirmation dialog should be displayed
   */
  showConfirmationDialog?: boolean;
>>>>>>> 2d74ad0d
}

export interface TableColumnHeader {
  /**
   * Name of the column to be displayed
   */
  columnName: string;

  /**
   * Corresponding key name in the alert object for which this column is
   */
  label: string;
}

export interface AlertRowPropsOptions {
  /**
   * Enabled alerts payload
   */
  enabledAlerts: CloudPulseAlertsPayload;

  /**
   * Id of the entity
   * Only use in edit flow.
   */
  entityId?: string;

  /**
   * Callback function to handle alert toggle
   * Only use in create flow.
   */
  onToggleAlert?: (payload: CloudPulseAlertsPayload) => void;
}

export const AlertInformationActionTable = (
  props: AlertInformationActionTableProps
) => {
  const {
    alerts,
    columns,
    entityId,
    entityName,
    error,
    orderByColumn,
    serviceType,
    onToggleAlert,
    showConfirmationDialog,
  } = props;

  const alertsTableRef = React.useRef<HTMLTableElement>(null);

  const _error = error
    ? getAPIErrorOrDefault(error, 'Error while fetching the alerts')
    : undefined;
  const { enqueueSnackbar } = useSnackbar();
  const [isDialogOpen, setIsDialogOpen] = React.useState<boolean>(false);
  const [isLoading, setIsLoading] = React.useState<boolean>(false);

  const isEditMode = !!entityId;
  const isCreateMode = !!onToggleAlert;

  const { enabledAlerts, setEnabledAlerts, hasUnsavedChanges } =
    useContextualAlertsState(alerts, entityId);

  const { mutateAsync: updateAlerts } = useServiceAlertsMutation(
    serviceType,
    entityId ?? ''
  );

  const handleCancel = () => {
    setIsDialogOpen(false);
  };

  const handleConfirm = React.useCallback(
    (alertIds: CloudPulseAlertsPayload) => {
      setIsLoading(true);
      updateAlerts({
        user: alertIds.user,
        system: alertIds.system,
      })
        .then(() => {
          enqueueSnackbar('Your settings for alerts have been saved.', {
            variant: 'success',
          });
        })
        .catch(() => {
          enqueueSnackbar('Alerts changes were not saved, please try again.', {
            variant: 'error',
          });
        })
        .finally(() => {
          setIsLoading(false);
          setIsDialogOpen(false);
        });
    },
    [updateAlerts, enqueueSnackbar]
  );

  const handleToggleAlert = React.useCallback(
    (alert: Alert) => {
      setEnabledAlerts((prev: CloudPulseAlertsPayload) => {
        const newPayload = {
          system: [...(prev.system ?? [])],
          user: [...(prev.user ?? [])],
        };

        const alertIds = newPayload[alert.type];
        const isCurrentlyEnabled = alertIds.includes(alert.id);

        if (isCurrentlyEnabled) {
          // Remove alert - disable it
          const index = alertIds.indexOf(alert.id);
          alertIds.splice(index, 1);
        } else {
          // Add alert - enable it
          alertIds.push(alert.id);
        }

        // Only call onToggleAlert in create flow
        if (onToggleAlert) {
          onToggleAlert(newPayload);
        }

        return newPayload;
      });
    },
    [onToggleAlert, setEnabledAlerts]
  );

  const handleCustomPageChange = React.useCallback(
    (page: number, handlePageChange: (page: number) => void) => {
      handlePageChange(page);
      handlePageChange(page);
      requestAnimationFrame(() => {
        scrollToElement(alertsTableRef.current);
      });
    },
    []
  );

  return (
    <>
      <OrderBy data={alerts} order="asc" orderBy={orderByColumn}>
        {({ data: orderedData, handleOrderChange, order, orderBy }) => (
          <Paginate data={orderedData} shouldScroll={false}>
            {({
              count,
              data: paginatedAndOrderedAlerts,
              handlePageChange,
              handlePageSizeChange,
              page,
              pageSize,
            }) => (
              <>
                <Box>
                  <Grid>
                    <Table
                      colCount={columns.length + 1}
                      data-qa="alert-table"
                      data-testid="alert-table"
                      ref={alertsTableRef}
                      size="small"
                    >
                      <TableHead>
                        <TableRow>
                          <TableCell actionCell />
                          {columns.map(({ columnName, label }) => {
                            return (
                              <TableSortCell
                                active={orderBy === label}
                                data-qa-header={label}
                                data-qa-sorting={label}
                                direction={order}
                                handleClick={handleOrderChange}
                                key={label}
                                label={label}
                                sx={{ position: 'relative' }}
                              >
                                {columnName}
                                {columnName === 'Scope' && (
                                  <TooltipIcon
                                    data-qa-tooltip="scope-tooltip"
                                    status="info"
                                    sxTooltipIcon={{
                                      position: 'absolute',
                                      right: '-30px',
                                      top: '50%',
                                      transform: 'translateY(-50%)',
                                    }}
                                    text={ALERT_SCOPE_TOOLTIP_CONTEXTUAL}
                                  />
                                )}
                              </TableSortCell>
                            );
                          })}
                        </TableRow>
                      </TableHead>
                      <TableBody>
                        <TableContentWrapper
                          error={_error}
                          length={paginatedAndOrderedAlerts.length}
                          loading={false}
                        />
                        {paginatedAndOrderedAlerts?.map((alert) => {
                          if (!(isEditMode || isCreateMode)) {
                            return null;
                          }

                          const status = enabledAlerts[alert.type]?.includes(
                            alert.id
                          );

                          return (
                            <AlertInformationActionRow
                              alert={alert}
                              handleToggle={handleToggleAlert}
                              key={alert.id}
                              status={status}
                            />
                          );
                        })}
                      </TableBody>
                    </Table>
                  </Grid>
                  <PaginationFooter
                    count={count}
                    eventCategory="Alert Definitions Table"
                    handlePageChange={(page: number) =>
                      handleCustomPageChange(page, handlePageChange)
                    }
                    handleSizeChange={handlePageSizeChange}
                    page={page}
                    pageSize={pageSize}
                  />
                </Box>
                {isEditMode && (
                  <Box>
                    <Button
                      buttonType="primary"
                      data-qa-buttons="true"
                      data-testid="save-alerts"
                      disabled={!hasUnsavedChanges || isLoading}
                      loading={isLoading}
                      onClick={() => {
                        if (showConfirmationDialog) {
                          setIsDialogOpen(true);
                        } else {
                          handleConfirm(enabledAlerts);
                        }
                      }}
                    >
                      Save
                    </Button>
                  </Box>
                )}
              </>
            )}
          </Paginate>
        )}
      </OrderBy>
      <AlertConfirmationDialog
        handleCancel={handleCancel}
        handleConfirm={() => handleConfirm(enabledAlerts)}
        isLoading={isLoading}
        isOpen={isDialogOpen}
        message={
          <>
            Are you sure you want to save these settings for {entityName}? All
            legacy alert settings will be disabled and replaced by the new{' '}
            <b>Alerts(Beta)</b> settings.
          </>
        }
        primaryButtonLabel="Save"
        title="Save Alerts?"
      />
    </>
  );
};<|MERGE_RESOLUTION|>--- conflicted
+++ resolved
@@ -70,16 +70,12 @@
   /**
    * Service type of the selected entity
    */
-<<<<<<< HEAD
   serviceType: CloudPulseServiceType;
-=======
-  serviceType: string;
 
   /**
    * Flag to determine if confirmation dialog should be displayed
    */
   showConfirmationDialog?: boolean;
->>>>>>> 2d74ad0d
 }
 
 export interface TableColumnHeader {
