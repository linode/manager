--- conflicted
+++ resolved
@@ -21,16 +21,7 @@
 import { ALERT_SCOPE_TOOLTIP_CONTEXTUAL } from '../constants';
 import { AlertInformationActionRow } from './AlertInformationActionRow';
 
-<<<<<<< HEAD
 import type { CloudPulseAlertsPayload } from '@linode/api-v4';
-=======
-import type {
-  Alert,
-  APIError,
-  CloudPulseAlertsPayload,
-  EntityAlertUpdatePayload,
-} from '@linode/api-v4';
->>>>>>> d597b153
 
 export interface AlertInformationActionTableProps {
   /**
@@ -119,11 +110,8 @@
     entityName,
     error,
     orderByColumn,
-<<<<<<< HEAD
     serviceType,
-=======
     onToggleAlert,
->>>>>>> d597b153
   } = props;
 
   const _error = error
@@ -137,12 +125,11 @@
       system: [],
       user: [],
     });
-<<<<<<< HEAD
 
   const isAccountOrRegionLevelAlert = (alert: Alert) =>
     alert.scope === 'region' || alert.scope === 'account';
-=======
->>>>>>> d597b153
+
+  const isEditMode = !!entityId;
 
   // Store initial alert states for comparison using a ref
   const initialAlertStatesRef = React.useRef<CloudPulseAlertsPayload>({
@@ -150,8 +137,24 @@
     user: [],
   });
 
+  const isAnyAlertStateChanged = React.useMemo(() => {
+    const initial = initialAlertStatesRef.current;
+    const current = enabledAlerts;
+
+    if (!compareArrays(current.system, initial.system)) {
+      return true;
+    } else {
+      return !compareArrays(current.user, initial.user);
+    }
+  }, [enabledAlerts]);
+
   // Initialize alert states based on their current status
   React.useEffect(() => {
+    // Only run this effect for edit flow
+    if (!entityId) {
+      return;
+    }
+
     const initialStates: CloudPulseAlertsPayload = {
       system: [],
       user: [],
@@ -174,7 +177,7 @@
 
   const { mutateAsync: updateAlerts } = useServiceAlertsMutation(
     serviceType,
-    entityId
+    entityId ?? ''
   );
 
   const getAlertRowProps = (alert: Alert, options: AlertRowPropsOptions) => {
@@ -185,14 +188,11 @@
       return null;
     }
 
-    const isEditMode = !!entityId;
-
     const handleToggle = isEditMode
       ? handleToggleEditFlow
       : handleToggleCreateFlow;
-    const status = isEditMode
-      ? alert.entity_ids.includes(entityId)
-      : enabledAlerts[alert.type].includes(alert.id);
+
+    const status = enabledAlerts[alert.type].includes(alert.id);
 
     return { handleToggle, status };
   };
@@ -200,17 +200,6 @@
   const handleCancel = () => {
     setIsDialogOpen(false);
   };
-<<<<<<< HEAD
-=======
-  const handleConfirm = React.useCallback(
-    (alert: Alert, currentStatus: boolean) => {
-      if (entityId === undefined) return;
-
-      const payload: EntityAlertUpdatePayload = {
-        alert,
-        entityId,
-      };
->>>>>>> d597b153
 
   const handleConfirm = React.useCallback(
     (alertIds: CloudPulseAlertsPayload) => {
@@ -237,8 +226,7 @@
     [updateAlerts, enqueueSnackbar]
   );
 
-<<<<<<< HEAD
-  const handleToggle = (alert: Alert) => {
+  const handleToggleEditFlow = (alert: Alert) => {
     setEnabledAlerts((prev: CloudPulseAlertsPayload) => {
       const newPayload: CloudPulseAlertsPayload = { ...prev };
       const index = newPayload[alert.type].indexOf(alert.id);
@@ -254,28 +242,13 @@
     });
   };
 
-  const isAnyAlertStateChanged = React.useMemo(() => {
-    const initial = initialAlertStatesRef.current;
-    const current = enabledAlerts;
-
-    if (!compareArrays(current.system, initial.system)) {
-      return true;
-    } else {
-      return !compareArrays(current.user, initial.user);
-    }
-  }, [enabledAlerts]);
-=======
-  const handleToggleEditFlow = (alert: Alert) => {
-    setIsDialogOpen(true);
-    setSelectedAlert(alert);
-  };
-
   const handleToggleCreateFlow = (alert: Alert) => {
     if (!onToggleAlert) return;
 
     setEnabledAlerts((prev: CloudPulseAlertsPayload) => {
-      const newPayload = { ...prev };
+      const newPayload: CloudPulseAlertsPayload = { ...prev };
       const index = newPayload[alert.type].indexOf(alert.id);
+
       // If the alert is already in the payload, remove it, otherwise add it
       if (index !== -1) {
         newPayload[alert.type].splice(index, 1);
@@ -287,9 +260,6 @@
       return newPayload;
     });
   };
-
-  const isEnabled = selectedAlert.entity_ids?.includes(entityId ?? '') ?? false;
->>>>>>> d597b153
 
   return (
     <>
@@ -354,18 +324,28 @@
                           loading={false}
                         />
                         {paginatedAndOrderedAlerts?.map((alert) => {
+                          const rowProps = getAlertRowProps(alert, {
+                            enabledAlerts,
+                            entityId,
+                            onToggleAlert,
+                          });
+
+                          if (!rowProps) return null;
+
+                          // TODO: Remove this once we have a way to toggle ACCOUNT and REGION level alerts
+                          if (!isEditMode && alert.scope !== 'entity') {
+                            return null;
+                          }
+
                           return (
                             <AlertInformationActionRow
                               alert={alert}
-                              handleToggle={handleToggle}
+                              handleToggle={rowProps.handleToggle}
                               key={alert.id}
-                              status={enabledAlerts[alert.type].includes(
-                                alert.id
-                              )}
+                              status={rowProps.status}
                             />
                           );
                         })}
-<<<<<<< HEAD
                       </TableBody>
                     </Table>
                   </Grid>
@@ -378,64 +358,26 @@
                     pageSize={pageSize}
                   />
                 </Box>
-                <Box>
-                  <Button
-                    buttonType="primary"
-                    data-qa-buttons="true"
-                    data-testid="save-alerts"
-                    disabled={!isAnyAlertStateChanged}
-                    onClick={() => {
-                      window.scrollTo({
-                        behavior: 'instant',
-                        top: 0,
-                      });
-                      setIsDialogOpen(true);
-                    }}
-                  >
-                    Save
-                  </Button>
-                </Box>
+                {isEditMode && (
+                  <Box>
+                    <Button
+                      buttonType="primary"
+                      data-qa-buttons="true"
+                      data-testid="save-alerts"
+                      disabled={!isAnyAlertStateChanged}
+                      onClick={() => {
+                        window.scrollTo({
+                          behavior: 'instant',
+                          top: 0,
+                        });
+                        setIsDialogOpen(true);
+                      }}
+                    >
+                      Save
+                    </Button>
+                  </Box>
+                )}
               </>
-=======
-                      </TableRow>
-                    </TableHead>
-                    <TableBody>
-                      <TableContentWrapper
-                        error={_error}
-                        length={paginatedAndOrderedAlerts.length}
-                        loading={false}
-                      />
-                      {paginatedAndOrderedAlerts?.map((alert) => {
-                        const rowProps = getAlertRowProps(alert, {
-                          enabledAlerts,
-                          entityId,
-                          onToggleAlert,
-                        });
-
-                        if (!rowProps) return null;
-
-                        return (
-                          <AlertInformationActionRow
-                            alert={alert}
-                            handleToggle={rowProps.handleToggle}
-                            key={alert.id}
-                            status={rowProps.status}
-                          />
-                        );
-                      })}
-                    </TableBody>
-                  </Table>
-                </Grid>
-                <PaginationFooter
-                  count={count}
-                  eventCategory="Alert Definitions Table"
-                  handlePageChange={handlePageChange}
-                  handleSizeChange={handlePageSizeChange}
-                  page={page}
-                  pageSize={pageSize}
-                />
-              </Box>
->>>>>>> d597b153
             )}
           </Paginate>
         )}
