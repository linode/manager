--- conflicted
+++ resolved
@@ -165,7 +165,6 @@
   eq: 'equals',
   neq: 'not equals',
   startswith: 'starts with',
-<<<<<<< HEAD
 };
 
 export const channelTypes: Record<ChannelTypes, string> = {
@@ -193,7 +192,4 @@
 >[] = Object.entries(alertStatuses).map(([key, label]) => ({
   label,
   value: key as AlertStatusType,
-}));
-=======
-};
->>>>>>> 4b4db3c7
+}));