import type { FieldPath } from 'react-hook-form';

import type { CreateAlertDefinitionForm } from './CreateAlert/types';
import type {
  AlertDefinitionScope,
  AlertSeverityType,
  AlertStatusType,
  ChannelType,
  DimensionFilterOperatorType,
  MetricAggregationType,
  MetricOperatorType,
} from '@linode/api-v4';
import type { Status } from 'src/components/StatusIcon/StatusIcon';

export interface Item<L extends string, T> {
  label: L;
  value: T;
}
export const alertSeverityOptions: Item<string, AlertSeverityType>[] = [
  { label: 'Info', value: 3 },
  { label: 'Low', value: 2 },
  { label: 'Medium', value: 1 },
  { label: 'Severe', value: 0 },
];

export const engineTypeOptions: Item<string, string>[] = [
  {
    label: 'MySQL',
    value: 'mysql',
  },
  {
    label: 'PostgreSQL',
    value: 'postgresql',
  },
];

export const metricOperatorOptions: Item<string, MetricOperatorType>[] = [
  {
    label: '>',
    value: 'gt',
  },
  {
    label: '<',
    value: 'lt',
  },
  {
    label: '>=',
    value: 'gte',
  },
  {
    label: '<=',
    value: 'lte',
  },
  {
    label: '=',
    value: 'eq',
  },
];

export const metricAggregationOptions: Item<string, MetricAggregationType>[] = [
  {
    label: 'Average',
    value: 'avg',
  },
  {
    label: 'Minimum',
    value: 'min',
  },
  {
    label: 'Maximum',
    value: 'max',
  },
  {
    label: 'Count',
    value: 'count',
  },
  {
    label: 'Sum',
    value: 'sum',
  },
];

export const dimensionOperatorOptions: Item<
  string,
  DimensionFilterOperatorType
>[] = [
  {
    label: 'Equal',
    value: 'eq',
  },
  {
    label: 'Ends with',
    value: 'endswith',
  },
  {
    label: 'Not Equal',
    value: 'neq',
  },
  {
    label: 'Starts with',
    value: 'startswith',
  },
];

export const textFieldOperators = ['endswith', 'startswith'];

export const evaluationPeriodOptions = {
  dbaas: [{ label: '5 min', value: 300 }],
  linode: [
    { label: '1 min', value: 60 },
    { label: '5 min', value: 300 },
    { label: '15 min', value: 900 },
    { label: '30 min', value: 1800 },
    { label: '1 hr', value: 3600 },
  ],
};

export const pollingIntervalOptions = {
  dbaas: [{ label: '5 min', value: 300 }],
  linode: [
    { label: '1 min', value: 60 },
    { label: '5 min', value: 300 },
    { label: '10 min', value: 600 },
  ],
};

export const entityGroupingOptions: Item<string, AlertDefinitionScope>[] = [
  { label: 'Account', value: 'account' },
  { label: 'Region', value: 'region' },
  { label: 'Entity', value: 'entity' },
];

export const severityMap: Record<AlertSeverityType, string> = {
  0: 'Severe',
  1: 'Medium',
  2: 'Low',
  3: 'Info',
};

export const alertStatusToIconStatusMap: Record<AlertStatusType, Status> = {
  disabled: 'inactive',
  enabled: 'active',
  failed: 'error',
  'in progress': 'other',
};

export const channelTypeOptions: Item<string, ChannelType>[] = [
  {
    label: 'Email',
    value: 'email',
  },
];

export const metricOperatorTypeMap: Record<MetricOperatorType, string> = {
  eq: '=',
  gt: '>',
  gte: '>=',
  lt: '<',
  lte: '<=',
};
export const aggregationTypeMap: Record<MetricAggregationType, string> = {
  avg: 'Average',
  count: 'Count',
  max: 'Maximum',
  min: 'Minimum',
  sum: 'Sum',
};
export const dimensionOperatorTypeMap: Record<
  DimensionFilterOperatorType,
  string
> = {
  endswith: 'ends with',
  eq: 'equals',
  neq: 'not equals',
  startswith: 'starts with',
};
export const alertStatuses: Record<AlertStatusType, string> = {
  disabled: 'Disabled',
  enabled: 'Enabled',
  failed: 'Failed',
  'in progress': 'In Progress',
};

export const alertStatusOptions: Item<string, AlertStatusType>[] =
  Object.entries(alertStatuses).map(([key, label]) => ({
    label,
    value: key as AlertStatusType,
  }));

export const engineTypeMap: Record<string, string> = {
  mysql: 'MySQL',
  postgresql: 'PostgreSQL',
};

export const CREATE_ALERT_ERROR_FIELD_MAP: Record<
  string,
  FieldPath<CreateAlertDefinitionForm>
> = {
  channel_ids: 'channel_ids',
  entity_ids: 'entity_ids',
  rule_criteria: 'rule_criteria.rules',
};

export const MULTILINE_ERROR_SEPARATOR = '|';
export const SINGLELINE_ERROR_SEPARATOR = '\t';

export const CREATE_ALERT_SUCCESS_MESSAGE =
  'Alert successfully created. It may take a few minutes for your changes to take effect.';

export const UPDATE_ALERT_SUCCESS_MESSAGE =
  'Alert successfully updated. It may take a few minutes for your changes to take effect.';

<<<<<<< HEAD
export const ALERT_SCOPE_TOOLTIP_TEXT =
  'The set of entities to which the alert applies: account-wide, specific regions, or individual entities.';

export type AlertFormMode = 'create' | 'edit' | 'view';
=======
export const DELETE_ALERT_SUCCESS_MESSAGE = 'Alert successfully deleted.';
>>>>>>> d20182eb
<|MERGE_RESOLUTION|>--- conflicted
+++ resolved
@@ -210,11 +210,9 @@
 export const UPDATE_ALERT_SUCCESS_MESSAGE =
   'Alert successfully updated. It may take a few minutes for your changes to take effect.';
 
-<<<<<<< HEAD
 export const ALERT_SCOPE_TOOLTIP_TEXT =
   'The set of entities to which the alert applies: account-wide, specific regions, or individual entities.';
 
 export type AlertFormMode = 'create' | 'edit' | 'view';
-=======
-export const DELETE_ALERT_SUCCESS_MESSAGE = 'Alert successfully deleted.';
->>>>>>> d20182eb
+
+export const DELETE_ALERT_SUCCESS_MESSAGE = 'Alert successfully deleted.';