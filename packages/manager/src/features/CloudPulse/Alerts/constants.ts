import type { FieldPath } from 'react-hook-form';

import type { CreateAlertDefinitionForm } from './CreateAlert/types';
import type {
  AlertDefinitionScope,
  AlertSeverityType,
  AlertStatusType,
  ChannelType,
  DimensionFilterOperatorType,
  MetricAggregationType,
  MetricOperatorType,
} from '@linode/api-v4';
import type { Status } from 'src/components/StatusIcon/StatusIcon';

export interface Item<L extends string, T> {
  label: L;
  value: T;
}
export const alertSeverityOptions: Item<string, AlertSeverityType>[] = [
  { label: 'Info', value: 3 },
  { label: 'Low', value: 2 },
  { label: 'Medium', value: 1 },
  { label: 'Severe', value: 0 },
];

export const engineTypeOptions: Item<string, string>[] = [
  {
    label: 'MySQL',
    value: 'mysql',
  },
  {
    label: 'PostgreSQL',
    value: 'postgresql',
  },
];

export const metricOperatorOptions: Item<string, MetricOperatorType>[] = [
  {
    label: '>',
    value: 'gt',
  },
  {
    label: '<',
    value: 'lt',
  },
  {
    label: '>=',
    value: 'gte',
  },
  {
    label: '<=',
    value: 'lte',
  },
  {
    label: '=',
    value: 'eq',
  },
];

export const metricAggregationOptions: Item<string, MetricAggregationType>[] = [
  {
    label: 'Average',
    value: 'avg',
  },
  {
    label: 'Minimum',
    value: 'min',
  },
  {
    label: 'Maximum',
    value: 'max',
  },
  {
    label: 'Count',
    value: 'count',
  },
  {
    label: 'Sum',
    value: 'sum',
  },
];

export const dimensionOperatorOptions: Item<
  string,
  DimensionFilterOperatorType
>[] = [
  {
    label: 'Equal',
    value: 'eq',
  },
  {
    label: 'Ends with',
    value: 'endswith',
  },
  {
    label: 'Not Equal',
    value: 'neq',
  },
  {
    label: 'Starts with',
    value: 'startswith',
  },
];

export const textFieldOperators = ['endswith', 'startswith'];

export const evaluationPeriodOptions = {
  dbaas: [{ label: '5 min', value: 300 }],
  linode: [
    { label: '1 min', value: 60 },
    { label: '5 min', value: 300 },
    { label: '15 min', value: 900 },
    { label: '30 min', value: 1800 },
    { label: '1 hr', value: 3600 },
  ],
};

export const pollingIntervalOptions = {
  dbaas: [{ label: '5 min', value: 300 }],
  linode: [
    { label: '1 min', value: 60 },
    { label: '5 min', value: 300 },
    { label: '10 min', value: 600 },
  ],
};

export const entityGroupingOptions: Item<string, AlertDefinitionScope>[] = [
  { label: 'Account', value: 'account' },
  { label: 'Region', value: 'region' },
  { label: 'Entity', value: 'entity' },
];

export const severityMap: Record<AlertSeverityType, string> = {
  0: 'Severe',
  1: 'Medium',
  2: 'Low',
  3: 'Info',
};

export const alertStatusToIconStatusMap: Record<AlertStatusType, Status> = {
  disabled: 'inactive',
  enabled: 'active',
  failed: 'error',
  'in progress': 'other',
};

export const channelTypeOptions: Item<string, ChannelType>[] = [
  {
    label: 'Email',
    value: 'email',
  },
];

export const metricOperatorTypeMap: Record<MetricOperatorType, string> = {
  eq: '=',
  gt: '>',
  gte: '>=',
  lt: '<',
  lte: '<=',
};
export const aggregationTypeMap: Record<MetricAggregationType, string> = {
  avg: 'Average',
  count: 'Count',
  max: 'Maximum',
  min: 'Minimum',
  sum: 'Sum',
};
export const dimensionOperatorTypeMap: Record<
  DimensionFilterOperatorType,
  string
> = {
  endswith: 'ends with',
  eq: 'equals',
  neq: 'not equals',
  startswith: 'starts with',
};
export const alertStatuses: Record<AlertStatusType, string> = {
  disabled: 'Disabled',
  enabled: 'Enabled',
  failed: 'Failed',
  'in progress': 'In Progress',
};

export const alertStatusOptions: Item<string, AlertStatusType>[] =
  Object.entries(alertStatuses).map(([key, label]) => ({
    label,
    value: key as AlertStatusType,
  }));

export const engineTypeMap: Record<string, string> = {
  mysql: 'MySQL',
  postgresql: 'PostgreSQL',
};

export const CREATE_ALERT_ERROR_FIELD_MAP: Record<
  string,
  FieldPath<CreateAlertDefinitionForm>
> = {
  channel_ids: 'channel_ids',
  entity_ids: 'entity_ids',
  rule_criteria: 'rule_criteria.rules',
};

export const MULTILINE_ERROR_SEPARATOR = '|';
export const SINGLELINE_ERROR_SEPARATOR = '\t';

export const CREATE_ALERT_SUCCESS_MESSAGE =
  'Alert successfully created. It may take a few minutes for your changes to take effect.';

export const UPDATE_ALERT_SUCCESS_MESSAGE =
  'Alert successfully updated. It may take a few minutes for your changes to take effect.';

<<<<<<< HEAD
export const ALERT_SCOPE_TOOLTIP_CONTEXTUAL =
  'Indicates whether the alert applies to all Linodes in the account, Linodes in specific regions, or just this Linode (entity).';
=======
export const ALERT_SCOPE_TOOLTIP_TEXT =
  'The set of entities to which the alert applies: account-wide, specific regions, or individual entities.';

export type AlertFormMode = 'create' | 'edit' | 'view';
>>>>>>> dfed52a9

export const DELETE_ALERT_SUCCESS_MESSAGE = 'Alert successfully deleted.';<|MERGE_RESOLUTION|>--- conflicted
+++ resolved
@@ -210,14 +210,12 @@
 export const UPDATE_ALERT_SUCCESS_MESSAGE =
   'Alert successfully updated. It may take a few minutes for your changes to take effect.';
 
-<<<<<<< HEAD
 export const ALERT_SCOPE_TOOLTIP_CONTEXTUAL =
   'Indicates whether the alert applies to all Linodes in the account, Linodes in specific regions, or just this Linode (entity).';
-=======
+
 export const ALERT_SCOPE_TOOLTIP_TEXT =
   'The set of entities to which the alert applies: account-wide, specific regions, or individual entities.';
 
 export type AlertFormMode = 'create' | 'edit' | 'view';
->>>>>>> dfed52a9
 
 export const DELETE_ALERT_SUCCESS_MESSAGE = 'Alert successfully deleted.';