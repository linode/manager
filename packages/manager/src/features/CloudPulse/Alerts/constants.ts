import type { FieldPath } from 'react-hook-form';

import { PORTS_HELPER_TEXT } from '../Utils/constants';

import type { CreateAlertDefinitionForm } from './CreateAlert/types';
import type {
  AlertDefinitionScope,
  AlertSeverityType,
  AlertStatusType,
  ChannelType,
  DimensionFilterOperatorType,
  MetricAggregationType,
  MetricOperatorType,
} from '@linode/api-v4';
import type { Status } from 'src/components/StatusIcon/StatusIcon';

export interface Item<L extends string, T> {
  label: L;
  value: T;
}
export const alertSeverityOptions: Item<string, AlertSeverityType>[] = [
  { label: 'Info', value: 3 },
  { label: 'Low', value: 2 },
  { label: 'Medium', value: 1 },
  { label: 'Severe', value: 0 },
];

export const engineTypeOptions: Item<string, string>[] = [
  {
    label: 'MySQL',
    value: 'mysql',
  },
  {
    label: 'PostgreSQL',
    value: 'postgresql',
  },
];

export const metricOperatorOptions: Item<string, MetricOperatorType>[] = [
  {
    label: '>',
    value: 'gt',
  },
  {
    label: '<',
    value: 'lt',
  },
  {
    label: '>=',
    value: 'gte',
  },
  {
    label: '<=',
    value: 'lte',
  },
  {
    label: '=',
    value: 'eq',
  },
];

export const metricAggregationOptions: Item<string, MetricAggregationType>[] = [
  {
    label: 'Average',
    value: 'avg',
  },
  {
    label: 'Minimum',
    value: 'min',
  },
  {
    label: 'Maximum',
    value: 'max',
  },
  {
    label: 'Count',
    value: 'count',
  },
  {
    label: 'Sum',
    value: 'sum',
  },
];

export const dimensionOperatorOptions: Item<
  string,
  DimensionFilterOperatorType
>[] = [
  {
    label: 'Equal',
    value: 'eq',
  },
  {
    label: 'Not Equal',
    value: 'neq',
  },
  {
    label: 'Starts with',
    value: 'startswith',
  },
  {
    label: 'Ends with',
    value: 'endswith',
  },
  {
    label: 'In',
    value: 'in',
  },
];

export const textFieldOperators = ['endswith', 'startswith'];

export const entityGroupingOptions: Item<string, AlertDefinitionScope>[] = [
  { label: 'Account', value: 'account' },
  { label: 'Region', value: 'region' },
  { label: 'Entity', value: 'entity' },
];

export const entityGroupMap: Record<AlertDefinitionScope, string> = {
  account: 'Account',
  region: 'Region',
  entity: 'Entity',
};

export const severityMap: Record<AlertSeverityType, string> = {
  0: 'Severe',
  1: 'Medium',
  2: 'Low',
  3: 'Info',
};

export const alertStatusToIconStatusMap: Record<AlertStatusType, Status> = {
  disabled: 'inactive',
  enabled: 'active',
  failed: 'error',
  'in progress': 'other',
};

export const channelTypeOptions: Item<string, ChannelType>[] = [
  {
    label: 'Email',
    value: 'email',
  },
];

export const metricOperatorTypeMap: Record<MetricOperatorType, string> = {
  eq: '=',
  gt: '>',
  gte: '>=',
  lt: '<',
  lte: '<=',
};
export const aggregationTypeMap: Record<MetricAggregationType, string> = {
  avg: 'Average',
  count: 'Count',
  max: 'Maximum',
  min: 'Minimum',
  sum: 'Sum',
};
export const dimensionOperatorTypeMap: Record<
  DimensionFilterOperatorType,
  string
> = {
  endswith: 'ends with',
  eq: 'equals',
  in: 'in',
  neq: 'not equals',
  startswith: 'starts with',
};

export const alertStatuses: Record<AlertStatusType, string> = {
  disabled: 'Disabled',
  enabled: 'Enabled',
  failed: 'Failed',
  'in progress': 'In Progress',
};

export const alertStatusOptions: Item<string, AlertStatusType>[] =
  Object.entries(alertStatuses).map(([key, label]) => ({
    label,
    value: key as AlertStatusType,
  }));

export const engineTypeMap: Record<string, string> = {
  mysql: 'MySQL',
  postgresql: 'PostgreSQL',
};

export const CREATE_ALERT_ERROR_FIELD_MAP: Record<
  string,
  FieldPath<CreateAlertDefinitionForm>
> = {
  channel_ids: 'channel_ids',
  entity_ids: 'entity_ids',
  rule_criteria: 'rule_criteria.rules',
};

export const MULTILINE_ERROR_SEPARATOR = '|';
export const SINGLELINE_ERROR_SEPARATOR = '\t';

export const CREATE_ALERT_SUCCESS_MESSAGE =
  'Alert successfully created. It may take a few minutes for your changes to take effect.';

export const UPDATE_ALERT_SUCCESS_MESSAGE =
  'Alert successfully updated. It may take a few minutes for your changes to take effect.';

export const ACCOUNT_GROUP_INFO_MESSAGE =
  'This alert applies to all entities associated with your account, and will be applied to any new entities that are added. The alert is triggered per entity rather than being based on the aggregated data for all entities.';

export const REGION_GROUP_INFO_MESSAGE =
  'This alert applies to all entities associated with selected regions, and will be applied to any new entities that are added. The alert is triggered per entity rather than being based on the aggregated data for all entities.';

export const ALERT_SCOPE_TOOLTIP_TEXT =
  'The set of entities to which the alert applies: account-wide, specific regions, or individual entities.';

export const ALERT_SCOPE_TOOLTIP_CONTEXTUAL =
  'Indicates whether the alert applies to all entities in the account, entities in specific regions, or just this entity.';

export type AlertFormMode = 'create' | 'edit' | 'view';

export type SelectDeselectAll = 'Deselect All' | 'Select All';

export const DELETE_ALERT_SUCCESS_MESSAGE = 'Alert successfully deleted.';

export const PORTS_TRAILING_COMMA_ERROR_MESSAGE =
  'Trailing comma is not allowed.';

export const PORT_HELPER_TEXT = 'Enter a port number (1-65535).';

export const PORTS_PLACEHOLDER_TEXT = 'e.g., 80,443,3000';

export const PORT_PLACEHOLDER_TEXT = 'e.g., 80';

export const CONFIGS_HELPER_TEXT =
<<<<<<< HEAD
  'Enter one or more Config IDs separated by commas.';

export const CONFIGS_ERROR_MESSAGE =
  'Enter valid Config ID numbers as integers separated by commas.';

export const CONFIG_ERROR_MESSAGE = 'Enter a valid Config ID number.';
export const CONFIG_IDS_CONSECUTIVE_COMMAS_ERROR_MESSAGE =
  'Use a single comma to separate IDs.';
=======
  'Enter one or more configuration IDs separated by commas.';

export const CONFIGS_ERROR_MESSAGE =
  'Enter valid configuration ID numbers as integers separated by commas without spaces.';

export const CONFIG_ERROR_MESSAGE = 'Enter a valid configuration ID number.';
export const CONFIG_IDS_CONSECUTIVE_COMMAS_ERROR_MESSAGE =
  'Use a single comma to separate configuration IDs.';
>>>>>>> 18e79e27

export const CONFIG_IDS_LEADING_COMMA_ERROR_MESSAGE =
  'First character must be an integer.';
export const CONFIG_ID_PLACEHOLDER_TEXT = 'e.g., 12345';
<<<<<<< HEAD
export const CONFIGS_ID_PLACEHOLDER_TEXT = 'e.g., 1234,5678';
=======
export const CONFIGS_ID_PLACEHOLDER_TEXT = 'e.g., 1234,5678';

export const PLACEHOLDER_TEXT_MAP: Record<string, Record<string, string>> = {
  port: {
    in: PORTS_PLACEHOLDER_TEXT,
    default: PORT_PLACEHOLDER_TEXT,
  },
  config_id: {
    in: CONFIGS_ID_PLACEHOLDER_TEXT,
    default: CONFIG_ID_PLACEHOLDER_TEXT,
  },
};

export const HELPER_TEXT_MAP: Record<string, Record<string, string>> = {
  port: {
    in: PORTS_HELPER_TEXT,
    default: PORT_HELPER_TEXT,
  },
  config_id: {
    in: CONFIGS_HELPER_TEXT,
    default: CONFIG_ERROR_MESSAGE,
  },
};
>>>>>>> 18e79e27
<|MERGE_RESOLUTION|>--- conflicted
+++ resolved
@@ -232,7 +232,6 @@
 export const PORT_PLACEHOLDER_TEXT = 'e.g., 80';
 
 export const CONFIGS_HELPER_TEXT =
-<<<<<<< HEAD
   'Enter one or more Config IDs separated by commas.';
 
 export const CONFIGS_ERROR_MESSAGE =
@@ -241,44 +240,8 @@
 export const CONFIG_ERROR_MESSAGE = 'Enter a valid Config ID number.';
 export const CONFIG_IDS_CONSECUTIVE_COMMAS_ERROR_MESSAGE =
   'Use a single comma to separate IDs.';
-=======
-  'Enter one or more configuration IDs separated by commas.';
-
-export const CONFIGS_ERROR_MESSAGE =
-  'Enter valid configuration ID numbers as integers separated by commas without spaces.';
-
-export const CONFIG_ERROR_MESSAGE = 'Enter a valid configuration ID number.';
-export const CONFIG_IDS_CONSECUTIVE_COMMAS_ERROR_MESSAGE =
-  'Use a single comma to separate configuration IDs.';
->>>>>>> 18e79e27
 
 export const CONFIG_IDS_LEADING_COMMA_ERROR_MESSAGE =
   'First character must be an integer.';
 export const CONFIG_ID_PLACEHOLDER_TEXT = 'e.g., 12345';
-<<<<<<< HEAD
-export const CONFIGS_ID_PLACEHOLDER_TEXT = 'e.g., 1234,5678';
-=======
-export const CONFIGS_ID_PLACEHOLDER_TEXT = 'e.g., 1234,5678';
-
-export const PLACEHOLDER_TEXT_MAP: Record<string, Record<string, string>> = {
-  port: {
-    in: PORTS_PLACEHOLDER_TEXT,
-    default: PORT_PLACEHOLDER_TEXT,
-  },
-  config_id: {
-    in: CONFIGS_ID_PLACEHOLDER_TEXT,
-    default: CONFIG_ID_PLACEHOLDER_TEXT,
-  },
-};
-
-export const HELPER_TEXT_MAP: Record<string, Record<string, string>> = {
-  port: {
-    in: PORTS_HELPER_TEXT,
-    default: PORT_HELPER_TEXT,
-  },
-  config_id: {
-    in: CONFIGS_HELPER_TEXT,
-    default: CONFIG_ERROR_MESSAGE,
-  },
-};
->>>>>>> 18e79e27
+export const CONFIGS_ID_PLACEHOLDER_TEXT = 'e.g., 1234,5678';