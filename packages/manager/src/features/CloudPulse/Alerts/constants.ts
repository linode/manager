--- conflicted
+++ resolved
@@ -170,10 +170,6 @@
   startswith: 'starts with',
 };
 
-<<<<<<< HEAD
-// TODO: remove in progress once api changes are ready
-=======
->>>>>>> b5dcacdf
 export const alertStatuses: Record<AlertStatusType, string> = {
   disabled: 'Disabled',
   enabled: 'Enabled',
@@ -269,28 +265,10 @@
 export const INTERFACE_ID_ERROR_MESSAGE = 'Enter a valid interface ID number.';
 export const INTERFACE_ID_HELPER_TEXT = 'Enter an interface ID number.';
 
-<<<<<<< HEAD
 export const entityLabelMap = {
   linode: 'Linode',
   nodebalancer: 'Node Balancer',
 };
-=======
-export const HELPER_TEXT_MAP: Record<string, Record<string, string>> = {
-  port: {
-    in: PORTS_HELPER_TEXT,
-    default: PORT_HELPER_TEXT,
-  },
-  config_id: {
-    in: CONFIGS_HELPER_TEXT,
-    default: CONFIG_ERROR_MESSAGE,
-  },
-};
-
-export const entityLabelMap = {
-  linode: 'Linode',
-  nodebalancer: 'Node Balancer',
-};
 
 export const entityTypeTooltipText =
-  'Select a firewall entity type to filter the list in the Entities section. The metrics and dimensions in the Criteria section will update automatically based on your selection.';
->>>>>>> b5dcacdf
+  'Select a firewall entity type to filter the list in the Entities section. The metrics and dimensions in the Criteria section will update automatically based on your selection.';