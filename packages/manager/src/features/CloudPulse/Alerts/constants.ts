import type { FieldPath } from 'react-hook-form';

import type { CreateAlertDefinitionForm } from './CreateAlert/types';
import type {
  AlertDefinitionScope,
  AlertSeverityType,
  AlertStatusType,
  ChannelType,
  DimensionFilterOperatorType,
  MetricAggregationType,
  MetricOperatorType,
} from '@linode/api-v4';
import type { Status } from 'src/components/StatusIcon/StatusIcon';

export interface Item<L extends string, T> {
  label: L;
  value: T;
}
export const alertSeverityOptions: Item<string, AlertSeverityType>[] = [
  { label: 'Info', value: 3 },
  { label: 'Low', value: 2 },
  { label: 'Medium', value: 1 },
  { label: 'Severe', value: 0 },
];

export const engineTypeOptions: Item<string, string>[] = [
  {
    label: 'MySQL',
    value: 'mysql',
  },
  {
    label: 'PostgreSQL',
    value: 'postgresql',
  },
];

export const metricOperatorOptions: Item<string, MetricOperatorType>[] = [
  {
    label: '>',
    value: 'gt',
  },
  {
    label: '<',
    value: 'lt',
  },
  {
    label: '>=',
    value: 'gte',
  },
  {
    label: '<=',
    value: 'lte',
  },
  {
    label: '=',
    value: 'eq',
  },
];

export const metricAggregationOptions: Item<string, MetricAggregationType>[] = [
  {
    label: 'Average',
    value: 'avg',
  },
  {
    label: 'Minimum',
    value: 'min',
  },
  {
    label: 'Maximum',
    value: 'max',
  },
  {
    label: 'Count',
    value: 'count',
  },
  {
    label: 'Sum',
    value: 'sum',
  },
];

export const dimensionOperatorOptions: Item<
  string,
  DimensionFilterOperatorType
>[] = [
  {
    label: 'Equal',
    value: 'eq',
  },
  {
    label: 'Not Equal',
    value: 'neq',
  },
  {
    label: 'Starts with',
    value: 'startswith',
  },
  {
    label: 'In',
    value: 'in',
  },
];

export const textFieldOperators = ['endswith', 'startswith'];

export const entityGroupingOptions: Item<string, AlertDefinitionScope>[] = [
  { label: 'Account', value: 'account' },
  { label: 'Region', value: 'region' },
  { label: 'Entity', value: 'entity' },
];

export const entityGroupMap: Record<AlertDefinitionScope, string> = {
  account: 'Account',
  region: 'Region',
  entity: 'Entity',
};

export const severityMap: Record<AlertSeverityType, string> = {
  0: 'Severe',
  1: 'Medium',
  2: 'Low',
  3: 'Info',
};

export const alertStatusToIconStatusMap: Record<AlertStatusType, Status> = {
  disabled: 'inactive',
  enabled: 'active',
  failed: 'error',
  'in progress': 'other',
};

export const channelTypeOptions: Item<string, ChannelType>[] = [
  {
    label: 'Email',
    value: 'email',
  },
];

export const metricOperatorTypeMap: Record<MetricOperatorType, string> = {
  eq: '=',
  gt: '>',
  gte: '>=',
  lt: '<',
  lte: '<=',
};
export const aggregationTypeMap: Record<MetricAggregationType, string> = {
  avg: 'Average',
  count: 'Count',
  max: 'Maximum',
  min: 'Minimum',
  sum: 'Sum',
};
export const dimensionOperatorTypeMap: Record<
  DimensionFilterOperatorType,
  string
> = {
  endswith: 'ends with',
  eq: 'equals',
  in: 'in',
  neq: 'not equals',
  startswith: 'starts with',
};

export const alertStatuses: Record<AlertStatusType, string> = {
  disabled: 'Disabled',
  enabled: 'Enabled',
  failed: 'Failed',
  'in progress': 'In Progress',
};

export const alertStatusOptions: Item<string, AlertStatusType>[] =
  Object.entries(alertStatuses).map(([key, label]) => ({
    label,
    value: key as AlertStatusType,
  }));

export const engineTypeMap: Record<string, string> = {
  mysql: 'MySQL',
  postgresql: 'PostgreSQL',
};

export const CREATE_ALERT_ERROR_FIELD_MAP: Record<
  string,
  FieldPath<CreateAlertDefinitionForm>
> = {
  channel_ids: 'channel_ids',
  entity_ids: 'entity_ids',
  rule_criteria: 'rule_criteria.rules',
};

export const MULTILINE_ERROR_SEPARATOR = '|';
export const SINGLELINE_ERROR_SEPARATOR = '\t';

export const CREATE_ALERT_SUCCESS_MESSAGE =
  'Alert successfully created. It may take a few minutes for your changes to take effect.';

export const UPDATE_ALERT_SUCCESS_MESSAGE =
  'Alert successfully updated. It may take a few minutes for your changes to take effect.';

export const ACCOUNT_GROUP_INFO_MESSAGE =
  'This alert applies to all entities associated with your account, and will be applied to any new entities that are added. The alert is triggered per entity rather than being based on the aggregated data for all entities.';

export const REGION_GROUP_INFO_MESSAGE =
  'This alert applies to all entities associated with selected regions, and will be applied to any new entities that are added. The alert is triggered per entity rather than being based on the aggregated data for all entities.';

export const ALERT_SCOPE_TOOLTIP_TEXT =
  'The set of entities to which the alert applies: account-wide, specific regions, or individual entities.';

export const ALERT_SCOPE_TOOLTIP_CONTEXTUAL =
  'Indicates whether the alert applies to all entities in the account, entities in specific regions, or just this entity.';

<<<<<<< HEAD
export const DELETE_ALERT_SUCCESS_MESSAGE = 'Alert successfully deleted.';
=======
export type AlertFormMode = 'create' | 'edit' | 'view';

>>>>>>> 25f3c58a
export type SelectDeselectAll = 'Deselect All' | 'Select All';

export type AlertFormMode = 'create' | 'edit' | 'view';

export const PORTS_TRAILING_COMMA_ERROR_MESSAGE =
  'Trailing comma is not allowed.';

export const PORT_HELPER_TEXT = 'Enter a port number (1-65535).';

export const PORTS_PLACEHOLDER_TEXT = 'e.g., 80,443,3000';

export const PORT_PLACEHOLDER_TEXT = 'e.g., 80';<|MERGE_RESOLUTION|>--- conflicted
+++ resolved
@@ -210,15 +210,11 @@
 export const ALERT_SCOPE_TOOLTIP_CONTEXTUAL =
   'Indicates whether the alert applies to all entities in the account, entities in specific regions, or just this entity.';
 
-<<<<<<< HEAD
+export type AlertFormMode = 'create' | 'edit' | 'view';
+
+export type SelectDeselectAll = 'Deselect All' | 'Select All';
+
 export const DELETE_ALERT_SUCCESS_MESSAGE = 'Alert successfully deleted.';
-=======
-export type AlertFormMode = 'create' | 'edit' | 'view';
-
->>>>>>> 25f3c58a
-export type SelectDeselectAll = 'Deselect All' | 'Select All';
-
-export type AlertFormMode = 'create' | 'edit' | 'view';
 
 export const PORTS_TRAILING_COMMA_ERROR_MESSAGE =
   'Trailing comma is not allowed.';
