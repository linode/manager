import type { FieldPath } from 'react-hook-form';

import { PORTS_HELPER_TEXT } from '../Utils/constants';

import type { CreateAlertDefinitionForm } from './CreateAlert/types';
import type {
  AlertDefinitionScope,
  AlertSeverityType,
  AlertStatusType,
  ChannelType,
  DimensionFilterOperatorType,
  MetricAggregationType,
  MetricOperatorType,
} from '@linode/api-v4';
import type { Status } from 'src/components/StatusIcon/StatusIcon';

export interface Item<L extends string, T> {
  label: L;
  value: T;
}
export const alertSeverityOptions: Item<string, AlertSeverityType>[] = [
  { label: 'Info', value: 3 },
  { label: 'Low', value: 2 },
  { label: 'Medium', value: 1 },
  { label: 'Severe', value: 0 },
];

export const engineTypeOptions: Item<string, string>[] = [
  {
    label: 'MySQL',
    value: 'mysql',
  },
  {
    label: 'PostgreSQL',
    value: 'postgresql',
  },
];

export const metricOperatorOptions: Item<string, MetricOperatorType>[] = [
  {
    label: '>',
    value: 'gt',
  },
  {
    label: '<',
    value: 'lt',
  },
  {
    label: '>=',
    value: 'gte',
  },
  {
    label: '<=',
    value: 'lte',
  },
  {
    label: '=',
    value: 'eq',
  },
];

export const metricAggregationOptions: Item<string, MetricAggregationType>[] = [
  {
    label: 'Average',
    value: 'avg',
  },
  {
    label: 'Minimum',
    value: 'min',
  },
  {
    label: 'Maximum',
    value: 'max',
  },
  {
    label: 'Count',
    value: 'count',
  },
  {
    label: 'Sum',
    value: 'sum',
  },
];

export const dimensionOperatorOptions: Item<
  string,
  DimensionFilterOperatorType
>[] = [
  {
    label: 'Equal',
    value: 'eq',
  },
  {
    label: 'Not Equal',
    value: 'neq',
  },
  {
    label: 'Starts with',
    value: 'startswith',
  },
  {
    label: 'Ends with',
    value: 'endswith',
  },
  {
    label: 'In',
    value: 'in',
  },
];

export const textFieldOperators = ['endswith', 'startswith'];

export const entityGroupingOptions: Item<string, AlertDefinitionScope>[] = [
  { label: 'Account', value: 'account' },
  { label: 'Region', value: 'region' },
  { label: 'Entity', value: 'entity' },
];

export const entityGroupMap: Record<AlertDefinitionScope, string> = {
  account: 'Account',
  region: 'Region',
  entity: 'Entity',
};

export const severityMap: Record<AlertSeverityType, string> = {
  0: 'Severe',
  1: 'Medium',
  2: 'Low',
  3: 'Info',
};

export const alertStatusToIconStatusMap: Record<AlertStatusType, Status> = {
  disabled: 'inactive',
  enabled: 'active',
  failed: 'error',
  'in progress': 'other',
};

export const channelTypeOptions: Item<string, ChannelType>[] = [
  {
    label: 'Email',
    value: 'email',
  },
];

export const metricOperatorTypeMap: Record<MetricOperatorType, string> = {
  eq: '=',
  gt: '>',
  gte: '>=',
  lt: '<',
  lte: '<=',
};
export const aggregationTypeMap: Record<MetricAggregationType, string> = {
  avg: 'Average',
  count: 'Count',
  max: 'Maximum',
  min: 'Minimum',
  sum: 'Sum',
};
export const dimensionOperatorTypeMap: Record<
  DimensionFilterOperatorType,
  string
> = {
  endswith: 'ends with',
  eq: 'equals',
  in: 'in',
  neq: 'not equals',
  startswith: 'starts with',
};

export const alertStatuses: Record<AlertStatusType, string> = {
  disabled: 'Disabled',
  enabled: 'Enabled',
  failed: 'Failed',
  'in progress': 'In Progress',
};

export const alertStatusOptions: Item<string, AlertStatusType>[] =
  Object.entries(alertStatuses).map(([key, label]) => ({
    label,
    value: key as AlertStatusType,
  }));

export const engineTypeMap: Record<string, string> = {
  mysql: 'MySQL',
  postgresql: 'PostgreSQL',
};

export const CREATE_ALERT_ERROR_FIELD_MAP: Record<
  string,
  FieldPath<CreateAlertDefinitionForm>
> = {
  channel_ids: 'channel_ids',
  entity_ids: 'entity_ids',
  rule_criteria: 'rule_criteria.rules',
};

export const MULTILINE_ERROR_SEPARATOR = '|';
export const SINGLELINE_ERROR_SEPARATOR = '\t';

export const CREATE_ALERT_SUCCESS_MESSAGE =
  'Alert successfully created. It may take a few minutes for your changes to take effect.';

export const UPDATE_ALERT_SUCCESS_MESSAGE =
  'Alert successfully updated. It may take a few minutes for your changes to take effect.';

export const ACCOUNT_GROUP_INFO_MESSAGE =
  'This alert applies to all entities associated with your account, and will be applied to any new entities that are added. The alert is triggered per entity rather than being based on the aggregated data for all entities.';

export const REGION_GROUP_INFO_MESSAGE =
  'This alert applies to all entities associated with selected regions, and will be applied to any new entities that are added. The alert is triggered per entity rather than being based on the aggregated data for all entities.';

export const ALERT_SCOPE_TOOLTIP_TEXT =
  'The set of entities to which the alert applies: account-wide, specific regions, or individual entities.';

export const ALERT_SCOPE_TOOLTIP_CONTEXTUAL =
  'Indicates whether the alert applies to all entities in the account, entities in specific regions, or just this entity.';

export type AlertFormMode = 'create' | 'edit' | 'view';

export type SelectDeselectAll = 'Deselect All' | 'Select All';

export const DELETE_ALERT_SUCCESS_MESSAGE = 'Alert successfully deleted.';

export const PORTS_TRAILING_COMMA_ERROR_MESSAGE =
  'Trailing comma is not allowed.';

export const PORT_HELPER_TEXT = 'Enter a port number (1-65535).';

export const PORTS_PLACEHOLDER_TEXT = 'e.g., 80,443,3000';

export const PORT_PLACEHOLDER_TEXT = 'e.g., 80';

export const CONFIGS_HELPER_TEXT =
  'Enter one or more configuration IDs separated by commas.';

export const CONFIGS_ERROR_MESSAGE =
<<<<<<< HEAD
  'Enter valid configuration ID numbers as integers separated by commas.';
=======
  'Enter valid configuration ID numbers as integers separated by commas without spaces.';
>>>>>>> d94e426b

export const CONFIG_ERROR_MESSAGE = 'Enter a valid configuration ID number.';
export const CONFIG_IDS_CONSECUTIVE_COMMAS_ERROR_MESSAGE =
  'Use a single comma to separate configuration IDs.';

export const CONFIG_IDS_LEADING_COMMA_ERROR_MESSAGE =
  'First character must be an integer.';
export const CONFIG_ID_PLACEHOLDER_TEXT = 'e.g., 12345';
export const CONFIGS_ID_PLACEHOLDER_TEXT = 'e.g., 1234,5678';

export const PLACEHOLDER_TEXT_MAP: Record<string, Record<string, string>> = {
  port: {
    in: PORTS_PLACEHOLDER_TEXT,
    default: PORT_PLACEHOLDER_TEXT,
  },
  config_id: {
    in: CONFIGS_ID_PLACEHOLDER_TEXT,
    default: CONFIG_ID_PLACEHOLDER_TEXT,
  },
};

export const HELPER_TEXT_MAP: Record<string, Record<string, string>> = {
  port: {
    in: PORTS_HELPER_TEXT,
    default: PORT_HELPER_TEXT,
  },
  config_id: {
    in: CONFIGS_HELPER_TEXT,
    default: CONFIG_ERROR_MESSAGE,
  },
};<|MERGE_RESOLUTION|>--- conflicted
+++ resolved
@@ -235,11 +235,7 @@
   'Enter one or more configuration IDs separated by commas.';
 
 export const CONFIGS_ERROR_MESSAGE =
-<<<<<<< HEAD
-  'Enter valid configuration ID numbers as integers separated by commas.';
-=======
   'Enter valid configuration ID numbers as integers separated by commas without spaces.';
->>>>>>> d94e426b
 
 export const CONFIG_ERROR_MESSAGE = 'Enter a valid configuration ID number.';
 export const CONFIG_IDS_CONSECUTIVE_COMMAS_ERROR_MESSAGE =
