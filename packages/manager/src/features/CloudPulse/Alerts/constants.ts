--- conflicted
+++ resolved
@@ -97,17 +97,12 @@
     value: 'startswith',
   },
   {
-<<<<<<< HEAD
-    label: 'Ends with',
-    value: 'endswith',
-  },
-  {
-=======
->>>>>>> b12096d6
     label: 'In',
     value: 'in',
   },
 ];
+
+export const textFieldOperators = ['endswith', 'startswith'];
 
 export const entityGroupingOptions: Item<string, AlertDefinitionScope>[] = [
   { label: 'Account', value: 'account' },
@@ -206,33 +201,23 @@
 export const UPDATE_ALERT_SUCCESS_MESSAGE =
   'Alert successfully updated. It may take a few minutes for your changes to take effect.';
 
-<<<<<<< HEAD
 export const ACCOUNT_GROUP_INFO_MESSAGE =
   'This alert applies to all entities associated with your account, and will be applied to any new entities that are added. The alert is triggered per entity rather than being based on the aggregated data for all entities.';
 
 export const REGION_GROUP_INFO_MESSAGE =
   'This alert applies to all entities associated with selected regions, and will be applied to any new entities that are added. The alert is triggered per entity rather than being based on the aggregated data for all entities.';
 
-=======
->>>>>>> b12096d6
 export const ALERT_SCOPE_TOOLTIP_TEXT =
   'The set of entities to which the alert applies: account-wide, specific regions, or individual entities.';
 
 export const ALERT_SCOPE_TOOLTIP_CONTEXTUAL =
   'Indicates whether the alert applies to all entities in the account, entities in specific regions, or just this entity.';
 
-<<<<<<< HEAD
 export const DELETE_ALERT_SUCCESS_MESSAGE = 'Alert successfully deleted.';
 export type SelectDeselectAll = 'Deselect All' | 'Select All';
 
 export type AlertFormMode = 'create' | 'edit' | 'view';
 
-=======
-export type AlertFormMode = 'create' | 'edit' | 'view';
-
-export const DELETE_ALERT_SUCCESS_MESSAGE = 'Alert successfully deleted.';
-
->>>>>>> b12096d6
 export const PORTS_TRAILING_COMMA_ERROR_MESSAGE =
   'Trailing comma is not allowed.';
 
