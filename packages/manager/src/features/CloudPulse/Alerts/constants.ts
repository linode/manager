import type {
  AlertSeverityType,
  AlertStatusType,
<<<<<<< HEAD
  ChannelType,
=======
>>>>>>> 8a8066ee
  DimensionFilterOperatorType,
  MetricAggregationType,
  MetricOperatorType,
} from '@linode/api-v4';
import type { Status } from 'src/components/StatusIcon/StatusIcon';

export interface Item<L extends string, T> {
  label: L;
  value: T;
}
export const alertSeverityOptions: Item<string, AlertSeverityType>[] = [
  { label: 'Info', value: 3 },
  { label: 'Low', value: 2 },
  { label: 'Medium', value: 1 },
  { label: 'Severe', value: 0 },
];

export const engineTypeOptions: Item<string, string>[] = [
  {
    label: 'MySQL',
    value: 'mysql',
  },
  {
    label: 'PostgreSQL',
    value: 'postgresql',
  },
];

export const MetricOperatorOptions: Item<string, MetricOperatorType>[] = [
  {
    label: '>',
    value: 'gt',
  },
  {
    label: '<',
    value: 'lt',
  },
  {
    label: '>=',
    value: 'gte',
  },
  {
    label: '<=',
    value: 'lte',
  },
  {
    label: '==',
    value: 'eq',
  },
];

export const MetricAggregationOptions: Item<string, MetricAggregationType>[] = [
  {
    label: 'Average',
    value: 'avg',
  },
  {
    label: 'Minimum',
    value: 'min',
  },
  {
    label: 'Maximum',
    value: 'max',
  },
  {
    label: 'Count',
    value: 'count',
  },
  {
    label: 'Sum',
    value: 'sum',
  },
];

export const DimensionOperatorOptions: Item<
  string,
  DimensionFilterOperatorType
>[] = [
  {
    label: 'Equal',
    value: 'eq',
  },
  {
    label: 'Ends with',
    value: 'endswith',
  },
  {
    label: 'Not Equal',
    value: 'neq',
  },
  {
    label: 'Starts with',
    value: 'startswith',
  },
];

export const EvaluationPeriodOptions = {
  dbaas: [{ label: '5 min', value: 300 }],
  linode: [
    { label: '1 min', value: 60 },
    { label: '5 min', value: 300 },
    { label: '15 min', value: 900 },
    { label: '30 min', value: 1800 },
    { label: '1 hr', value: 3600 },
  ],
};

export const PollingIntervalOptions = {
  dbaas: [{ label: '5 min', value: 300 }],
  linode: [
    { label: '1 min', value: 60 },
    { label: '5 min', value: 300 },
    { label: '10 min', value: 600 },
  ],
};

export const severityMap: Record<AlertSeverityType, string> = {
  0: 'Severe',
  1: 'Medium',
  2: 'Low',
  3: 'Info',
};

export const alertStatusToIconStatusMap: Record<AlertStatusType, Status> = {
  disabled: 'inactive',
  enabled: 'active',
};
<<<<<<< HEAD

export const channelTypes: Record<ChannelType, string> = {
  email: 'Email',
  pagerduty: 'Pagerduty',
  slack: 'Slack',
  webhook: 'Webhook',
};

export const channelTypeOptions: Item<string, ChannelType>[] = Object.entries(
  channelTypes
).map(([key, label]) => ({
  label,
  value: key as ChannelType,
}));
=======
export const metricOperatorTypeMap: Record<MetricOperatorType, string> = {
  eq: '=',
  gt: '>',
  gte: '>=',
  lt: '<',
  lte: '<=',
};
export const aggregationTypeMap: Record<MetricAggregationType, string> = {
  avg: 'Average',
  count: 'Count',
  max: 'Maximum',
  min: 'Minimum',
  sum: 'Sum',
};
export const dimensionOperatorTypeMap: Record<
  DimensionFilterOperatorType,
  string
> = {
  endswith: 'ends with',
  eq: 'equals',
  neq: 'not equals',
  startswith: 'starts with',
};
>>>>>>> 8a8066ee
<|MERGE_RESOLUTION|>--- conflicted
+++ resolved
@@ -1,10 +1,7 @@
 import type {
   AlertSeverityType,
   AlertStatusType,
-<<<<<<< HEAD
   ChannelType,
-=======
->>>>>>> 8a8066ee
   DimensionFilterOperatorType,
   MetricAggregationType,
   MetricOperatorType,
@@ -132,7 +129,6 @@
   disabled: 'inactive',
   enabled: 'active',
 };
-<<<<<<< HEAD
 
 export const channelTypes: Record<ChannelType, string> = {
   email: 'Email',
@@ -147,7 +143,7 @@
   label,
   value: key as ChannelType,
 }));
-=======
+
 export const metricOperatorTypeMap: Record<MetricOperatorType, string> = {
   eq: '=',
   gt: '>',
@@ -171,4 +167,3 @@
   neq: 'not equals',
   startswith: 'starts with',
 };
->>>>>>> 8a8066ee
