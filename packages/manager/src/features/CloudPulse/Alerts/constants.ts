--- conflicted
+++ resolved
@@ -185,7 +185,6 @@
   postgresql: 'PostgreSQL',
 };
 
-<<<<<<< HEAD
 export const CREATE_ALERT_ERROR_FIELD_MAP: Record<
   string,
   FieldPath<CreateAlertDefinitionForm>
@@ -206,10 +205,9 @@
 
 export const MULTILINE_ERROR_SEPARATOR = '|';
 export const SINGLELINE_ERROR_SEPARATOR = '\t';
-=======
+
 export const CREATE_ALERT_SUCCESS_MESSAGE =
   'Alert successfully created. It may take a few minutes for your changes to take effect.';
 
 export const UPDATE_ALERT_SUCCESS_MESSAGE =
-  'Alert successfully updated. It may take a few minutes for your changes to take effect.';
->>>>>>> ddc972e8
+  'Alert successfully updated. It may take a few minutes for your changes to take effect.';