--- conflicted
+++ resolved
@@ -1,11 +1,8 @@
 import type {
   AlertSeverityType,
-<<<<<<< HEAD
-  ChannelTypes,
-=======
   AlertStatusType,
   DimensionFilterOperatorType,
->>>>>>> ae655133
+  ChannelTypes,
   MetricAggregationType,
   MetricOperatorType,
 } from '@linode/api-v4';
@@ -79,14 +76,6 @@
   },
 ];
 
-<<<<<<< HEAD
-export const ChannelTypeOptions: Item<string, ChannelTypes>[] = [
-  {
-    label: 'Email',
-    value: 'email',
-  },
-];
-=======
 export const DimensionOperatorOptions: Item<
   string,
   DimensionFilterOperatorType
@@ -163,4 +152,10 @@
   neq: 'not equals',
   startswith: 'starts with',
 };
->>>>>>> ae655133
+
+export const ChannelTypeOptions: Item<string, ChannelTypes>[] = [
+  {
+    label: 'Email',
+    value: 'email',
+  },
+];