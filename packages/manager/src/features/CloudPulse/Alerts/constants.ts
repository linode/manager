--- conflicted
+++ resolved
@@ -1,11 +1,7 @@
 import type {
   AlertSeverityType,
   AlertStatusType,
-<<<<<<< HEAD
-  ChannelTypes,
-=======
   ChannelType,
->>>>>>> 74ebf175
   DimensionFilterOperatorType,
   MetricAggregationType,
   MetricOperatorType,
@@ -169,18 +165,4 @@
   eq: 'equals',
   neq: 'not equals',
   startswith: 'starts with',
-};
-
-export const channelTypes: Record<ChannelTypes, string> = {
-  email: 'Email',
-  pagerduty: 'Pagerduty',
-  slack: 'Slack',
-  webhook: 'Webhook',
-};
-
-export const channelTypeOptions: Item<string, ChannelTypes>[] = Object.entries(
-  channelTypes
-).map(([key, label]) => ({
-  label,
-  value: key as ChannelTypes,
-}));+};