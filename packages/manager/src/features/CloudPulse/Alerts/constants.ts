--- conflicted
+++ resolved
@@ -204,16 +204,10 @@
 };
 
 export const MULTILINE_ERROR_SEPARATOR = '|';
-<<<<<<< HEAD
-export const SINGLELINE_ERROR_SEPARATOR = ' ';
-export const OPTIMISTIC_SUCCESS_MESSAGE =
-  'It can take a few minutes to apply the changes';
-=======
 export const SINGLELINE_ERROR_SEPARATOR = '\t';
 
 export const CREATE_ALERT_SUCCESS_MESSAGE =
   'Alert successfully created. It may take a few minutes for your changes to take effect.';
 
 export const UPDATE_ALERT_SUCCESS_MESSAGE =
-  'Alert successfully updated. It may take a few minutes for your changes to take effect.';
->>>>>>> 00e5e8e7
+  'Alert successfully updated. It may take a few minutes for your changes to take effect.';