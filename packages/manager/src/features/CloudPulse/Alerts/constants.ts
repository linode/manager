import type {
  AlertSeverityType,
  DimensionFilterOperatorType,
  AlertStatusType,
  DimensionFilterOperatorType,
  MetricAggregationType,
  MetricOperatorType,
} from '@linode/api-v4';
import type { Status } from 'src/components/StatusIcon/StatusIcon';

export interface Item<L extends string, T> {
  label: L;
  value: T;
}
export const alertSeverityOptions: Item<string, AlertSeverityType>[] = [
  { label: 'Info', value: 3 },
  { label: 'Low', value: 2 },
  { label: 'Medium', value: 1 },
  { label: 'Severe', value: 0 },
];

export const engineTypeOptions: Item<string, string>[] = [
  {
    label: 'MySQL',
    value: 'mysql',
  },
  {
    label: 'PostgreSQL',
    value: 'postgresql',
  },
];

export const MetricOperatorOptions: Item<string, MetricOperatorType>[] = [
  {
    label: '>',
    value: 'gt',
  },
  {
    label: '<',
    value: 'lt',
  },
  {
    label: '>=',
    value: 'gte',
  },
  {
    label: '<=',
    value: 'lte',
  },
  {
    label: '==',
    value: 'eq',
  },
];

export const MetricAggregationOptions: Item<string, MetricAggregationType>[] = [
  {
    label: 'Average',
    value: 'avg',
  },
  {
    label: 'Minimum',
    value: 'min',
  },
  {
    label: 'Maximum',
    value: 'max',
  },
  {
    label: 'Count',
    value: 'count',
  },
  {
    label: 'Sum',
    value: 'sum',
  },
];

export const DimensionOperatorOptions: Item<
  string,
  DimensionFilterOperatorType
>[] = [
  {
    label: 'Equal',
    value: 'eq',
  },
  {
    label: 'Ends with',
    value: 'endswith',
  },
  {
    label: 'Not Equal',
    value: 'neq',
  },
  {
    label: 'Starts with',
    value: 'startswith',
  },
];

export const EvaluationPeriodOptions = {
  dbaas: [{ label: '5 min', value: 300 }],
  linode: [
    { label: '1 min', value: 60 },
    { label: '5 min', value: 300 },
    { label: '15 min', value: 900 },
    { label: '30 min', value: 1800 },
    { label: '1 hr', value: 3600 },
  ],
};

export const PollingIntervalOptions = {
  dbaas: [{ label: '5 min', value: 300 }],
  linode: [
    { label: '1 min', value: 60 },
    { label: '5 min', value: 300 },
    { label: '10 min', value: 600 },
  ],
};
<<<<<<< HEAD

export const operators = {
  eq: '=',
  gt: '>',
  gte: '>=',
  lt: '<',
  lte: '<=',
};

export const aggregationTypes = {
  avg: 'Average',
  count: 'Count',
  max: 'Maximum',
  min: 'Minimum',
  sum: 'Sum',
};

export const operatorLabel = {
  endswith: 'ends with',
  eq: 'equals',
  neq: 'not equals',
  startswith: 'starts with',
};

=======
 
>>>>>>> e97ff2f1
export const severityMap: Record<AlertSeverityType, string> = {
  0: 'Severe',
  1: 'Medium',
  2: 'Low',
  3: 'Info',
};

export const alertStatusToIconStatusMap: Record<AlertStatusType, Status> = {
  disabled: 'inactive',
  enabled: 'active',
};<|MERGE_RESOLUTION|>--- conflicted
+++ resolved
@@ -1,6 +1,5 @@
 import type {
   AlertSeverityType,
-  DimensionFilterOperatorType,
   AlertStatusType,
   DimensionFilterOperatorType,
   MetricAggregationType,
@@ -117,7 +116,18 @@
     { label: '10 min', value: 600 },
   ],
 };
-<<<<<<< HEAD
+
+export const severityMap: Record<AlertSeverityType, string> = {
+  0: 'Severe',
+  1: 'Medium',
+  2: 'Low',
+  3: 'Info',
+};
+
+export const alertStatusToIconStatusMap: Record<AlertStatusType, Status> = {
+  disabled: 'inactive',
+  enabled: 'active',
+};
 
 export const operators = {
   eq: '=',
@@ -140,19 +150,4 @@
   eq: 'equals',
   neq: 'not equals',
   startswith: 'starts with',
-};
-
-=======
- 
->>>>>>> e97ff2f1
-export const severityMap: Record<AlertSeverityType, string> = {
-  0: 'Severe',
-  1: 'Medium',
-  2: 'Low',
-  3: 'Info',
-};
-
-export const alertStatusToIconStatusMap: Record<AlertStatusType, Status> = {
-  disabled: 'inactive',
-  enabled: 'active',
 };