import { Box, Paper } from '@linode/ui';
import { createLazyRoute } from '@tanstack/react-router';
import * as React from 'react';
import {
  Redirect,
  Route,
  Switch,
  useHistory,
  useLocation,
  useRouteMatch,
} from 'react-router-dom';

<<<<<<< HEAD
import { LandingHeader } from 'src/components/LandingHeader';
import { SuspenseLoader } from 'src/components/SuspenseLoader';
=======
import { DocumentTitleSegment } from 'src/components/DocumentTitle';
>>>>>>> 0d00553f
import { TabLinkList } from 'src/components/Tabs/TabLinkList';
import { Tabs } from 'src/components/Tabs/Tabs';
import { useFlags } from 'src/hooks/useFlags';

import { AlertDefinitionLanding } from './AlertsDefinitionLanding';

import type { Tab } from 'src/components/Tabs/TabLinkList';

export type EnabledAlertTab = {
  isEnabled: boolean;
  tab: Tab;
};

export const AlertsLanding = React.memo(() => {
  const flags = useFlags();
  const { url } = useRouteMatch();
  const { pathname } = useLocation();
  const history = useHistory();
  const alertTabs = React.useMemo<EnabledAlertTab[]>(
    () => [
      {
        isEnabled: Boolean(flags.aclpAlerting?.alertDefinitions),
        tab: { routeName: `${url}/definitions`, title: 'Definitions' },
      },
    ],
    [url, flags.aclpAlerting]
  );
  const accessibleTabs = React.useMemo(
    () =>
      alertTabs
        .filter((alertTab) => alertTab.isEnabled)
        .map((alertTab) => alertTab.tab),
    [alertTabs]
  );
  const activeTabIndex = React.useMemo(
    () =>
      Math.max(
        accessibleTabs.findIndex((tab) => pathname.startsWith(tab.routeName)),
        0
      ),
    [accessibleTabs, pathname]
  );
  const handleChange = (index: number) => {
    history.push(alertTabs[index].tab.routeName);
  };

  return (
<<<<<<< HEAD
    <React.Suspense fallback={<SuspenseLoader />}>
      <LandingHeader
        breadcrumbProps={{ pathname: '/alerts' }}
        docsLabel="Docs"
        docsLink="https://techdocs.akamai.com/cloud-computing/docs/akamai-cloud-pulse"
      />
      <Tabs
        index={activeTabIndex}
        onChange={handleChange}
        sx={{ width: '100%' }}
      >
        <TabLinkList tabs={accessibleTabs} />
        <Paper sx={{ padding: 2 }}>
=======
    <React.Fragment>
      <DocumentTitleSegment segment="Alerts" />
      <Paper sx={{ padding: 2 }}>
        <Tabs
          index={activeTabIndex}
          onChange={handleChange}
          sx={{ width: '100%' }}
        >
>>>>>>> 0d00553f
          <Box
            sx={{
              aligneItems: 'center',
              display: 'flex',
              justifyContent: 'space-between',
              p: 1,
              width: '100%',
            }}
<<<<<<< HEAD
          />
          <Switch>
            <Route
              component={AlertDefinitionLanding}
              path={'/alerts/definitions'}
            />
            <Redirect from="*" to="/alerts/definitions" />
          </Switch>
        </Paper>
      </Tabs>
    </React.Suspense>
=======
          >
            <TabLinkList tabs={accessibleTabs} />
          </Box>
          <Switch>
            <Route
              component={AlertDefinitionLanding}
              path={'/monitor/alerts/definitions'}
            />
            <Redirect from="*" to="/monitor/alerts/definitions" />
          </Switch>
        </Tabs>
      </Paper>
    </React.Fragment>
>>>>>>> 0d00553f
  );
});

export const cloudPulseAlertsLandingLazyRoute = createLazyRoute('/alerts')({
  component: AlertsLanding,
});<|MERGE_RESOLUTION|>--- conflicted
+++ resolved
@@ -1,4 +1,5 @@
 import { Box, Paper } from '@linode/ui';
+import { TabList } from '@reach/tabs';
 import { createLazyRoute } from '@tanstack/react-router';
 import * as React from 'react';
 import {
@@ -10,12 +11,9 @@
   useRouteMatch,
 } from 'react-router-dom';
 
-<<<<<<< HEAD
+import { DocumentTitleSegment } from 'src/components/DocumentTitle';
 import { LandingHeader } from 'src/components/LandingHeader';
 import { SuspenseLoader } from 'src/components/SuspenseLoader';
-=======
-import { DocumentTitleSegment } from 'src/components/DocumentTitle';
->>>>>>> 0d00553f
 import { TabLinkList } from 'src/components/Tabs/TabLinkList';
 import { Tabs } from 'src/components/Tabs/Tabs';
 import { useFlags } from 'src/hooks/useFlags';
@@ -63,7 +61,6 @@
   };
 
   return (
-<<<<<<< HEAD
     <React.Suspense fallback={<SuspenseLoader />}>
       <LandingHeader
         breadcrumbProps={{ pathname: '/alerts' }}
@@ -76,52 +73,20 @@
         sx={{ width: '100%' }}
       >
         <TabLinkList tabs={accessibleTabs} />
-        <Paper sx={{ padding: 2 }}>
-=======
-    <React.Fragment>
-      <DocumentTitleSegment segment="Alerts" />
-      <Paper sx={{ padding: 2 }}>
-        <Tabs
-          index={activeTabIndex}
-          onChange={handleChange}
-          sx={{ width: '100%' }}
-        >
->>>>>>> 0d00553f
-          <Box
-            sx={{
-              aligneItems: 'center',
-              display: 'flex',
-              justifyContent: 'space-between',
-              p: 1,
-              width: '100%',
-            }}
-<<<<<<< HEAD
-          />
-          <Switch>
-            <Route
-              component={AlertDefinitionLanding}
-              path={'/alerts/definitions'}
-            />
-            <Redirect from="*" to="/alerts/definitions" />
-          </Switch>
-        </Paper>
+        <React.Fragment>
+          <DocumentTitleSegment segment="Alerts" />
+          <Paper sx={{ padding: 2 }}>
+            <Switch>
+              <Route
+                component={AlertDefinitionLanding}
+                path={'/alerts/definitions'}
+              />
+              <Redirect from="*" to="/alerts/definitions" />
+            </Switch>
+          </Paper>
+        </React.Fragment>
       </Tabs>
     </React.Suspense>
-=======
-          >
-            <TabLinkList tabs={accessibleTabs} />
-          </Box>
-          <Switch>
-            <Route
-              component={AlertDefinitionLanding}
-              path={'/monitor/alerts/definitions'}
-            />
-            <Redirect from="*" to="/monitor/alerts/definitions" />
-          </Switch>
-        </Tabs>
-      </Paper>
-    </React.Fragment>
->>>>>>> 0d00553f
   );
 });
 
