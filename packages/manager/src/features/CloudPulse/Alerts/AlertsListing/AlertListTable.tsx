import { Grid, TableBody, TableHead } from '@mui/material';
import { enqueueSnackbar } from 'notistack';
import * as React from 'react';
import { useHistory } from 'react-router-dom';

import OrderBy from 'src/components/OrderBy';
import Paginate from 'src/components/Paginate';
import { PaginationFooter } from 'src/components/PaginationFooter/PaginationFooter';
import { Table } from 'src/components/Table';
import { TableCell } from 'src/components/TableCell';
import { TableContentWrapper } from 'src/components/TableContentWrapper/TableContentWrapper';
import { TableRow } from 'src/components/TableRow';
import { TableSortCell } from 'src/components/TableSortCell';
import { useEditAlertDefinition } from 'src/queries/cloudpulse/alerts';
import { getAPIErrorOrDefault } from 'src/utilities/errorUtils';

<<<<<<< HEAD
import { OPTIMISTIC_SUCCESS_MESSAGE } from '../constants';
// import { scrollToElement } from '../Utils/AlertResourceUtils';
=======
import { UPDATE_ALERT_SUCCESS_MESSAGE } from '../constants';
>>>>>>> 00e5e8e7
import { AlertTableRow } from './AlertTableRow';
import { AlertListingTableLabelMap } from './constants';

import type { Item } from '../constants';
import type { APIError, Alert, AlertServiceType } from '@linode/api-v4';

export interface AlertsListTableProps {
  /**
   * The list of alerts to display
   */
  alerts: Alert[];
  /**
   * An error to display if there was an issue fetching the alerts
   */
  error?: APIError[];
  /**
   * A boolean indicating whether the alerts are loading
   */
  isLoading: boolean;
  /**
   * Callback to scroll to the button element on page change
   */
  scrollToElement: () => void;
  /**
   * The list of services to display in the table
   */
  services: Item<string, AlertServiceType>[];
}

export const AlertsListTable = React.memo((props: AlertsListTableProps) => {
  const { alerts, error, isLoading, scrollToElement, services } = props;
  const _error = error
    ? getAPIErrorOrDefault(error, 'Error in fetching the alerts.')
    : undefined;
  const history = useHistory();
  const { mutateAsync: editAlertDefinition } = useEditAlertDefinition(); // put call to update alert status

  const handleDetails = ({ id: _id, service_type: serviceType }: Alert) => {
    history.push(`${location.pathname}/detail/${serviceType}/${_id}`);
  };

  const handleEdit = ({ id, service_type: serviceType }: Alert) => {
    history.push(`${location.pathname}/edit/${serviceType}/${id}`);
  };

  const handleEnableDisable = React.useCallback(
    (alert: Alert) => {
      const toggleStatus = alert.status === 'enabled' ? 'disabled' : 'enabled';
      const errorStatus =
        toggleStatus === 'disabled' ? 'Disabling' : 'Enabling';
      editAlertDefinition({
        alertId: alert.id,
        serviceType: alert.service_type,
        status: toggleStatus,
      })
        .then(() => {
          // Handle success
<<<<<<< HEAD
          enqueueSnackbar(OPTIMISTIC_SUCCESS_MESSAGE, {
            variant: 'info',
=======
          enqueueSnackbar(UPDATE_ALERT_SUCCESS_MESSAGE, {
            variant: 'success',
>>>>>>> 00e5e8e7
          });
        })
        .catch((updateError: APIError[]) => {
          // Handle error
          const errorResponse = getAPIErrorOrDefault(
            updateError,
            `${errorStatus} alert failed`
          );
          enqueueSnackbar(errorResponse[0].reason, {
            variant: 'error',
          });
        });
    },
    [editAlertDefinition]
  );

  return (
    <OrderBy
      data={alerts}
      order="asc"
      orderBy="service_type"
      preferenceKey="alerts-landing"
    >
      {({ data: orderedData, handleOrderChange, order, orderBy }) => (
        <Paginate data={orderedData}>
          {({
            count,
            data: paginatedAndOrderedAlerts,
            handlePageChange,
            handlePageSizeChange,
            page,
            pageSize,
          }) => (
            <>
              <Grid
                sx={{
                  marginTop: 2,
                }}
              >
                <Table colCount={7} data-qa="alert-table" size="small">
                  <TableHead>
                    <TableRow>
                      {AlertListingTableLabelMap.map((value) => (
                        <TableSortCell
                          handleClick={(orderBy, order) => {
                            if (order) {
                              handleOrderChange(orderBy, order);
                              handlePageChange(1);
                            }
                          }}
                          active={orderBy === value.label}
                          data-qa-header={value.label}
                          data-qa-sorting={value.label}
                          direction={order}
                          key={value.label}
                          label={value.label}
                          noWrap
                        >
                          {value.colName}
                        </TableSortCell>
                      ))}
                      <TableCell actionCell />
                    </TableRow>
                  </TableHead>
                  <TableBody>
                    <TableContentWrapper
                      error={_error}
                      length={paginatedAndOrderedAlerts.length}
                      loading={isLoading}
                      loadingProps={{ columns: 6 }}
                    />
                    {paginatedAndOrderedAlerts?.map((alert) => (
                      <AlertTableRow
                        handlers={{
                          handleDetails: () => handleDetails(alert),
                          handleEdit: () => handleEdit(alert),
                          handleEnableDisable: () => handleEnableDisable(alert),
                        }}
                        alert={alert}
                        key={alert.id}
                        services={services}
                      />
                    ))}
                  </TableBody>
                </Table>
              </Grid>
              <PaginationFooter
                handlePageChange={(page) => {
                  handlePageChange(page);
                  requestAnimationFrame(() => {
                    scrollToElement();
                  });
                }}
                handleSizeChange={(pageSize) => {
                  handlePageSizeChange(pageSize);
                  handlePageChange(1);
                  requestAnimationFrame(() => {
                    scrollToElement();
                  });
                }}
                count={count}
                eventCategory="Alert Definitions Table"
                page={page}
                pageSize={pageSize}
                sx={{ border: 0 }}
              />
            </>
          )}
        </Paginate>
      )}
    </OrderBy>
  );
});<|MERGE_RESOLUTION|>--- conflicted
+++ resolved
@@ -14,12 +14,7 @@
 import { useEditAlertDefinition } from 'src/queries/cloudpulse/alerts';
 import { getAPIErrorOrDefault } from 'src/utilities/errorUtils';
 
-<<<<<<< HEAD
-import { OPTIMISTIC_SUCCESS_MESSAGE } from '../constants';
-// import { scrollToElement } from '../Utils/AlertResourceUtils';
-=======
 import { UPDATE_ALERT_SUCCESS_MESSAGE } from '../constants';
->>>>>>> 00e5e8e7
 import { AlertTableRow } from './AlertTableRow';
 import { AlertListingTableLabelMap } from './constants';
 
@@ -77,13 +72,8 @@
       })
         .then(() => {
           // Handle success
-<<<<<<< HEAD
-          enqueueSnackbar(OPTIMISTIC_SUCCESS_MESSAGE, {
-            variant: 'info',
-=======
           enqueueSnackbar(UPDATE_ALERT_SUCCESS_MESSAGE, {
             variant: 'success',
->>>>>>> 00e5e8e7
           });
         })
         .catch((updateError: APIError[]) => {
