import { Grid, TableBody, TableHead } from '@mui/material';
import { enqueueSnackbar } from 'notistack';
import * as React from 'react';
import { useHistory } from 'react-router-dom';

import OrderBy from 'src/components/OrderBy';
import Paginate from 'src/components/Paginate';
import { PaginationFooter } from 'src/components/PaginationFooter/PaginationFooter';
import { Table } from 'src/components/Table';
import { TableCell } from 'src/components/TableCell';
import { TableContentWrapper } from 'src/components/TableContentWrapper/TableContentWrapper';
import { TableRow } from 'src/components/TableRow';
import { TableSortCell } from 'src/components/TableSortCell';
import { useEditAlertDefinition } from 'src/queries/cloudpulse/alerts';
import { getAPIErrorOrDefault } from 'src/utilities/errorUtils';

// import { scrollToElement } from '../Utils/AlertResourceUtils';
import { AlertTableRow } from './AlertTableRow';
import { AlertListingTableLabelMap } from './constants';

import type { Item } from '../constants';
import type { APIError, Alert, AlertServiceType } from '@linode/api-v4';

export interface AlertsListTableProps {
  /**
   * The list of alerts to display
   */
  alerts: Alert[];
  /**
   * An error to display if there was an issue fetching the alerts
   */
  error?: APIError[];
  /**
   * A boolean indicating whether the alerts are loading
   */
  isLoading: boolean;
  /**
<<<<<<< HEAD
   * Callback to scroll till the button element on page change
=======
   * Callback to scroll to the button element on page change
>>>>>>> 28be63cc
   */
  scrollToElement: () => void;
  /**
   * The list of services to display in the table
   */
  services: Item<string, AlertServiceType>[];
}

export const AlertsListTable = React.memo((props: AlertsListTableProps) => {
  const { alerts, error, isLoading, scrollToElement, services } = props;
  const _error = error
    ? getAPIErrorOrDefault(error, 'Error in fetching the alerts.')
    : undefined;
  const history = useHistory();
  const { mutateAsync: editAlertDefinition } = useEditAlertDefinition(); // put call to update alert status

  const handleDetails = ({ id: _id, service_type: serviceType }: Alert) => {
    history.push(`${location.pathname}/detail/${serviceType}/${_id}`);
  };

  const handleEdit = ({ id, service_type: serviceType }: Alert) => {
    history.push(`${location.pathname}/edit/${serviceType}/${id}`);
  };

  const handleEnableDisable = React.useCallback(
    (alert: Alert) => {
      const toggleStatus = alert.status === 'enabled' ? 'disabled' : 'enabled';
      const errorStatus =
        toggleStatus === 'disabled' ? 'Disabling' : 'Enabling';
      editAlertDefinition({
        alertId: alert.id,
        serviceType: alert.service_type,
        status: toggleStatus,
      })
        .then(() => {
          // Handle success
          enqueueSnackbar(`Alert ${toggleStatus}`, {
            variant: 'success',
          });
        })
        .catch((updateError: APIError[]) => {
          // Handle error
          const errorResponse = getAPIErrorOrDefault(
            updateError,
            `${errorStatus} alert failed`
          );
          enqueueSnackbar(errorResponse[0].reason, {
            variant: 'error',
          });
        });
    },
    [editAlertDefinition]
  );

  return (
    <OrderBy
      data={alerts}
      order="asc"
      orderBy="service_type"
      preferenceKey="alerts-landing"
    >
      {({ data: orderedData, handleOrderChange, order, orderBy }) => (
        <Paginate data={orderedData}>
          {({
            count,
            data: paginatedAndOrderedAlerts,
            handlePageChange,
            handlePageSizeChange,
            page,
            pageSize,
          }) => (
            <>
              <Grid
                sx={{
                  marginTop: 2,
                }}
              >
                <Table colCount={7} data-qa="alert-table" size="small">
                  <TableHead>
                    <TableRow>
                      {AlertListingTableLabelMap.map((value) => (
                        <TableSortCell
                          handleClick={(orderBy, order) => {
                            if (order) {
                              handleOrderChange(orderBy, order);
                              handlePageChange(1);
                            }
                          }}
                          active={orderBy === value.label}
                          data-qa-header={value.label}
                          data-qa-sorting={value.label}
                          direction={order}
                          key={value.label}
                          label={value.label}
                          noWrap
                        >
                          {value.colName}
                        </TableSortCell>
                      ))}
                      <TableCell actionCell />
                    </TableRow>
                  </TableHead>
                  <TableBody>
                    <TableContentWrapper
                      error={_error}
                      length={paginatedAndOrderedAlerts.length}
                      loading={isLoading}
                      loadingProps={{ columns: 6 }}
                    />
                    {paginatedAndOrderedAlerts?.map((alert) => (
                      <AlertTableRow
                        handlers={{
                          handleDetails: () => handleDetails(alert),
                          handleEdit: () => handleEdit(alert),
                          handleEnableDisable: () => handleEnableDisable(alert),
                        }}
                        alert={alert}
                        key={alert.id}
                        services={services}
                      />
                    ))}
                  </TableBody>
                </Table>
              </Grid>
              <PaginationFooter
                handlePageChange={(page) => {
                  handlePageChange(page);
                  requestAnimationFrame(() => {
                    scrollToElement();
                  });
                }}
                handleSizeChange={(pageSize) => {
                  handlePageSizeChange(pageSize);
                  handlePageChange(1);
                  requestAnimationFrame(() => {
                    scrollToElement();
                  });
                }}
                count={count}
                eventCategory="Alert Definitions Table"
                page={page}
                pageSize={pageSize}
                sx={{ border: 0 }}
              />
            </>
          )}
        </Paginate>
      )}
    </OrderBy>
  );
});<|MERGE_RESOLUTION|>--- conflicted
+++ resolved
@@ -35,11 +35,7 @@
    */
   isLoading: boolean;
   /**
-<<<<<<< HEAD
-   * Callback to scroll till the button element on page change
-=======
    * Callback to scroll to the button element on page change
->>>>>>> 28be63cc
    */
   scrollToElement: () => void;
   /**
