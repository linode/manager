--- conflicted
+++ resolved
@@ -1,7 +1,3 @@
-<<<<<<< HEAD
-import { Box } from '@linode/ui';
-=======
->>>>>>> f3d43a4c
 import { groupByTags, sortGroups } from '@linode/utilities';
 import { Grid2, TableBody, TableHead, TableRow } from '@mui/material';
 import { enqueueSnackbar } from 'notistack';
@@ -26,7 +22,7 @@
 import { GroupedAlertsTable } from './GroupedAlertsTable';
 
 import type { Item } from '../constants';
-import type { APIError, Alert, AlertServiceType } from '@linode/api-v4';
+import type { Alert, AlertServiceType, APIError } from '@linode/api-v4';
 import type { Order } from '@linode/utilities';
 
 export interface AlertsListTableProps {
@@ -35,16 +31,12 @@
    */
   alerts: Alert[];
   /**
+   * An error to display if there was an issue fetching the alerts
+   */
+  error?: APIError[];
+  /**
    * The current state of the alerts grouped by tag
    */
-  alertsGroupedByTag?: boolean;
-  /**
-   * An error to display if there was an issue fetching the alerts
-   */
-  error?: APIError[];
-  /**
-   * The current state of the alerts grouped by tag
-   */
   isGroupedByTag?: boolean;
   /**
    * A boolean indicating whether the alerts are loading
@@ -61,29 +53,17 @@
   /**
    * The callback to toggle the alerts grouped by tag
    */
-<<<<<<< HEAD
-  toggleAlertsGroupedByTag?: () => boolean;
-=======
   toggleGroupByTag?: () => boolean;
->>>>>>> f3d43a4c
 }
 export const AlertsListTable = React.memo((props: AlertsListTableProps) => {
   const {
     alerts,
-<<<<<<< HEAD
-    alertsGroupedByTag,
-=======
     isGroupedByTag,
->>>>>>> f3d43a4c
     error,
     isLoading,
     scrollToElement,
     services,
-<<<<<<< HEAD
-    toggleAlertsGroupedByTag,
-=======
     toggleGroupByTag,
->>>>>>> f3d43a4c
   } = props;
 
   const _error = error
@@ -201,111 +181,6 @@
                 handlePageSizeChange,
                 page,
                 pageSize,
-<<<<<<< HEAD
-              }) => (
-                <>
-                  <Grid2 sx={{ marginTop: 2 }}>
-                    <Table
-                      tableClass={
-                        alertsGroupedByTag ? 'MuiTable-groupByTag' : ''
-                      }
-                      colCount={7}
-                      data-qa="alert-table"
-                      size="small"
-                    >
-                      <TableHead>
-                        <TableRow>
-                          {AlertListingTableLabelMap.map((value) => (
-                            <TableSortCell
-                              handleClick={(orderBy, order) => {
-                                if (order) {
-                                  handleOrderChange(orderBy, order);
-                                  handlePageChange(1);
-                                }
-                              }}
-                              active={orderBy === value.label}
-                              data-qa-header={value.label}
-                              data-qa-sorting={value.label}
-                              direction={order}
-                              key={value.label}
-                              label={value.label}
-                              noWrap
-                            >
-                              {value.colName}
-                            </TableSortCell>
-                          ))}
-                          <TableCell sx={{ padding: '0 !important' }}>
-                            <Box
-                              sx={{
-                                alignItems: 'center',
-                                display: 'flex',
-                                gap: 3,
-                                justifyContent: 'flex-end',
-                                paddingRight: 1.5,
-                              }}
-                            >
-                              <GroupByTagToggle
-                                toggleGroupByTag={
-                                  toggleAlertsGroupedByTag ?? (() => false)
-                                }
-                                isGroupedByTag={alertsGroupedByTag ?? false}
-                              />
-                            </Box>
-                          </TableCell>
-                        </TableRow>
-                      </TableHead>
-                      <TableBody>
-                        <TableContentWrapper
-                          error={_error}
-                          length={paginatedAndOrderedAlerts.length}
-                          loading={isLoading}
-                          loadingProps={{ columns: 6 }}
-                        />
-                      </TableBody>
-                      {alertsGroupedByTag ? (
-                        <GroupedAlertsTable
-                          groupedAlerts={sortGroups(groupByTags(orderedData))}
-                          handleDetails={handleDetails}
-                          handleEdit={handleEdit}
-                          handleStatusChange={handleStatusChange}
-                          services={services}
-                        />
-                      ) : (
-                        <AlertsTable
-                          alerts={paginatedAndOrderedAlerts}
-                          handleDetails={handleDetails}
-                          handleEdit={handleEdit}
-                          handleStatusChange={handleStatusChange}
-                          services={services}
-                        />
-                      )}
-                    </Table>
-                  </Grid2>
-                  {!alertsGroupedByTag && (
-                    <PaginationFooter
-                      handlePageChange={(page: number) => {
-                        handlePageChange(page);
-                        requestAnimationFrame(() => {
-                          scrollToElement();
-                        });
-                      }}
-                      handleSizeChange={(pageSize) => {
-                        handlePageSizeChange(pageSize);
-                        handlePageChange(1);
-                        requestAnimationFrame(() => {
-                          scrollToElement();
-                        });
-                      }}
-                      count={count}
-                      eventCategory="Alert Definitions Table"
-                      page={page}
-                      pageSize={pageSize}
-                      sx={{ border: 0 }}
-                    />
-                  )}
-                </>
-              )}
-=======
               }) => {
                 const handleTableSort = (orderBy: string, order?: Order) =>
                   handleSortClick(
@@ -403,21 +278,20 @@
                   </>
                 );
               }}
->>>>>>> f3d43a4c
             </Paginate>
           );
         }}
       </OrderBy>
       <AlertConfirmationDialog
-        message={`Are you sure you want to ${
-          isEnabled ? 'disable' : 'enable'
-        } this alert definition?`}
         alert={selectedAlert}
         handleCancel={handleCancel}
         handleConfirm={handleConfirm}
         isEnabled={isEnabled}
         isLoading={isUpdating}
         isOpen={isDialogOpen}
+        message={`Are you sure you want to ${
+          isEnabled ? 'disable' : 'enable'
+        } this alert definition?`}
       />
     </>
   );
