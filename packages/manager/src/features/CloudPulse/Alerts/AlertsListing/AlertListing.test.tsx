--- conflicted
+++ resolved
@@ -49,11 +49,11 @@
       status: 'success',
     });
     const { getByText } = renderWithTheme(<AlertListing />);
-    expect(getByText('Alert Name')).toBeVisible();
-    expect(getByText('Service')).toBeVisible();
-    expect(getByText('Status')).toBeVisible();
-    expect(getByText('Last Modified')).toBeVisible();
-    expect(getByText('Created By')).toBeVisible();
+    expect(getByText('Alert Name')).toBeInTheDocument();
+    expect(getByText('Service')).toBeInTheDocument();
+    expect(getByText('Status')).toBeInTheDocument();
+    expect(getByText('Last Modified')).toBeInTheDocument();
+    expect(getByText('Created By')).toBeInTheDocument();
   });
 
   it('should render the alert row', async () => {
@@ -63,20 +63,11 @@
       isLoading: false,
       status: 'success',
     });
-<<<<<<< HEAD
 
     const { getByText } = renderWithTheme(<AlertListing />);
     expect(getByText(mockResponse[0].label)).toBeVisible();
     expect(getByText(mockResponse[1].label)).toBeVisible();
     expect(getByText(mockResponse[2].label)).toBeVisible();
-=======
-    const { getByText } = renderWithTheme(<AlertListing />);
-    expect(getByText('Alert Name')).toBeInTheDocument();
-    expect(getByText('Service')).toBeInTheDocument();
-    expect(getByText('Status')).toBeInTheDocument();
-    expect(getByText('Last Modified')).toBeInTheDocument();
-    expect(getByText('Created By')).toBeInTheDocument();
->>>>>>> 5ca0e6ba
   });
 
   it('should filter the alerts with service filter', async () => {
@@ -96,9 +87,13 @@
       status: 'success',
     });
 
-    const { getByRole, getByTestId, getByText, queryByText } = renderWithTheme(
-      <AlertListing />
-    );
+    const {
+      getAllByLabelText,
+      getByRole,
+      getByTestId,
+      getByText,
+      queryByText,
+    } = renderWithTheme(<AlertListing />);
     const serviceFilter = getByTestId('alert-service-filter');
     expect(getByText(linodeAlert.label)).toBeVisible();
     expect(getByText(dbaasAlert.label)).toBeVisible();
@@ -118,6 +113,11 @@
       expect(queryByText(linodeAlert.label)).not.toBeInTheDocument();
       expect(getByText(dbaasAlert.label)).toBeVisible();
     });
+    const firstActionMenu = getAllByLabelText(
+      `Action menu for Alert ${mockResponse[0].label}`
+    )[0];
+    await userEvent.click(firstActionMenu);
+    expect(getByTestId('Show Details')).toBeInTheDocument();
   });
 
   it('should filter the alerts with status filter', async () => {
@@ -133,7 +133,6 @@
     const { getByRole, getByTestId, getByText, queryByText } = renderWithTheme(
       <AlertListing />
     );
-<<<<<<< HEAD
     const statusFilter = getByTestId('alert-status-filter');
     expect(getByText(enabledAlert.label)).toBeVisible();
     expect(getByText(disabledAlert.label)).toBeVisible();
@@ -176,12 +175,5 @@
       expect(getByText(alert1.label)).toBeVisible();
       expect(queryByText(alert2.label)).not.toBeInTheDocument();
     });
-=======
-    const firstActionMenu = getAllByLabelText(
-      `Action menu for Alert ${mockResponse[0].label}`
-    )[0];
-    await userEvent.click(firstActionMenu);
-    expect(getByTestId('Show Details')).toBeInTheDocument();
->>>>>>> 5ca0e6ba
   });
 });