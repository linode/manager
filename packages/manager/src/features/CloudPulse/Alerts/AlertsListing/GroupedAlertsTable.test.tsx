--- conflicted
+++ resolved
@@ -22,10 +22,6 @@
 const mockHandleEdit = vi.fn();
 const mockHandleStatusChange = vi.fn();
 const mockHandleDelete = vi.fn();
-<<<<<<< HEAD
-
-=======
->>>>>>> 85d60c8a
 const mockServices: Item<string, AlertServiceType>[] = [
   { label: 'Linode', value: 'linode' },
   { label: 'Databases', value: 'dbaas' },
