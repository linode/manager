--- conflicted
+++ resolved
@@ -89,12 +89,8 @@
 
     renderWithTheme(
       <GroupedAlertsTable
-<<<<<<< HEAD
         groupedAlerts={alerts}
-=======
-        groupedAlerts={manyAlerts}
         handleDelete={mockHandleDelete}
->>>>>>> cbf42888
         handleDetails={mockHandleDetails}
         handleEdit={mockHandleEdit}
         handleStatusChange={mockHandleStatusChange}
