import * as React from 'react';

import { ActionMenu } from 'src/components/ActionMenu/ActionMenu';

import { getAlertTypeToActionsList } from '../Utils/AlertsActionMenu';

import type { AlertDefinitionType, AlertStatusType } from '@linode/api-v4';

export interface ActionHandlers {
  /**
   * Callback for delete action
   */
  handleDelete: () => void;
<<<<<<< HEAD

=======
>>>>>>> 85d60c8a
  /**
   * Callback for show details action
   */
  handleDetails: () => void;

  /**
   * Callback for edit alerts action
   */
  handleEdit: () => void;

  /**
   * Callback for enable/disable toggle action
   */
  handleStatusChange: () => void;
}

export interface AlertActionMenuProps {
  /**
   * The label of the alert
   */
  alertLabel: string;
  /**
   * Status of the alert
   */
  alertStatus: AlertStatusType;
  /**
   * Type of the alert
   */
  alertType: AlertDefinitionType;
  /**
   * Handlers for alert actions like delete, show details etc.,
   */
  handlers: ActionHandlers;
}

export const AlertActionMenu = (props: AlertActionMenuProps) => {
  const { alertLabel, alertStatus, alertType, handlers } = props;
  return (
    <ActionMenu
      actionsList={getAlertTypeToActionsList(handlers, alertStatus)[alertType]}
      ariaLabel={`Action menu for Alert ${alertLabel}`}
    />
  );
};<|MERGE_RESOLUTION|>--- conflicted
+++ resolved
@@ -11,10 +11,6 @@
    * Callback for delete action
    */
   handleDelete: () => void;
-<<<<<<< HEAD
-
-=======
->>>>>>> 85d60c8a
   /**
    * Callback for show details action
    */
