--- conflicted
+++ resolved
@@ -84,13 +84,6 @@
       filteredAlerts = serviceFilteredAlerts ?? [];
     }
 
-<<<<<<< HEAD
-  const handleEdit = ({ id, service_type: serviceType }: Alert) => {
-    history.push(`${location.pathname}/edit/${serviceType}/${id}`);
-  };
-
-  if (alerts?.length === 0) {
-=======
     if (statusFilters && statusFilters.length > 0) {
       filteredAlerts = statusFilteredAlerts ?? [];
     }
@@ -125,7 +118,6 @@
   ]);
 
   if (alerts && alerts.length == 0) {
->>>>>>> 7511a296
     return (
       <StyledPlaceholder
         buttonProps={[
@@ -146,47 +138,6 @@
   }
 
   return (
-<<<<<<< HEAD
-    <Grid marginTop={2}>
-      <Table colCount={7} size="small">
-        <TableHead>
-          <TableRow>
-            {AlertListingTableLabelMap.map((value) => (
-              <TableSortCell
-                active={true}
-                direction={order}
-                handleClick={handleOrderChange}
-                key={value.label}
-                label={value.label}
-              >
-                {value.colName}
-              </TableSortCell>
-            ))}
-            <TableCell actionCell />
-          </TableRow>
-        </TableHead>
-        <TableBody>
-          {isError && (
-            <TableRowError
-              colSpan={7}
-              message={'Error in fetching the alerts.'}
-            />
-          )}
-          {isLoading && <TableRowLoading columns={7} />}
-          {alerts?.map((alert) => (
-            <AlertTableRow
-              handlers={{
-                handleDetails: () => handleDetails(alert),
-                handleEdit: () => handleEdit(alert),
-              }}
-              alert={alert}
-              key={alert.id}
-            />
-          ))}
-        </TableBody>
-      </Table>
-    </Grid>
-=======
     <Stack spacing={2}>
       <Box
         alignItems={{ lg: 'flex-end', md: 'flex-start' }}
@@ -284,6 +235,5 @@
         services={getServicesList}
       />
     </Stack>
->>>>>>> 7511a296
   );
 };