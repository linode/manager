import { Paper } from '@linode/ui';
import { Grid } from '@mui/material';
import React from 'react';
import { useHistory } from 'react-router-dom';

import { Table } from 'src/components/Table';
import { TableBody } from 'src/components/TableBody';
import { TableCell } from 'src/components/TableCell';
import { TableHead } from 'src/components/TableHead';
import { TableRow } from 'src/components/TableRow';
import { TableRowError } from 'src/components/TableRowError/TableRowError';
import { TableRowLoading } from 'src/components/TableRowLoading/TableRowLoading';
import { TableSortCell } from 'src/components/TableSortCell';
import { StyledPlaceholder } from 'src/features/StackScripts/StackScriptBase/StackScriptBase.styles';
import { useAllAlertDefinitionsQuery } from 'src/queries/cloudpulse/alerts';

import { AlertTableRow } from './AlertTableRow';
import { AlertListingTableLabelMap } from './constants';

import type { Alert } from '@linode/api-v4';

export const AlertListing = () => {
  // These are dummy order value and handleOrder methods, will replace them in the next PR
  const order = 'asc';
  const handleOrderChange = () => {
    return 'asc';
  };
  const { data: alerts, isError, isLoading } = useAllAlertDefinitionsQuery();

  const history = useHistory();

  const handleDetails = ({ id: _id, service_type: serviceType }: Alert) => {
    history.push(`${location.pathname}/detail/${serviceType}/${_id}`);
  };

  const handleEdit = ({ id: _id, service_type: serviceType }: Alert) => {
<<<<<<< HEAD
    history.push(
      `${location.pathname}/edit/${serviceType}/${
        serviceType === 'linode' ? '1001' : '20000' // only these two ids are available, so using this
      }`
    );
=======
    history.push(`${location.pathname}/edit/${serviceType}/${_id}`);
>>>>>>> 71d298fc
  };

  if (alerts?.length === 0) {
    return (
      <Grid item xs={12}>
        <Paper>
          <StyledPlaceholder
            subtitle="Start Monitoring your resources."
            title=""
          />
        </Paper>
      </Grid>
    );
  }
  return (
    <Grid marginTop={2}>
      <Table colCount={7} size="small">
        <TableHead>
          <TableRow>
            {AlertListingTableLabelMap.map((value) => (
              <TableSortCell
                active={true}
                direction={order}
                handleClick={handleOrderChange}
                key={value.label}
                label={value.label}
              >
                {value.colName}
              </TableSortCell>
            ))}
            <TableCell actionCell />
          </TableRow>
        </TableHead>
        <TableBody>
          {isError && (
            <TableRowError
              colSpan={7}
              message="Error in fetching the alerts."
            />
          )}
          {isLoading && <TableRowLoading columns={7} />}
          {alerts?.map((alert) => (
            <AlertTableRow
              handlers={{
                handleDetails: () => handleDetails(alert),
                handleEdit: () => handleEdit(alert),
              }}
              alert={alert}
              key={alert.id}
            />
          ))}
        </TableBody>
      </Table>
    </Grid>
  );
};<|MERGE_RESOLUTION|>--- conflicted
+++ resolved
@@ -34,15 +34,7 @@
   };
 
   const handleEdit = ({ id: _id, service_type: serviceType }: Alert) => {
-<<<<<<< HEAD
-    history.push(
-      `${location.pathname}/edit/${serviceType}/${
-        serviceType === 'linode' ? '1001' : '20000' // only these two ids are available, so using this
-      }`
-    );
-=======
     history.push(`${location.pathname}/edit/${serviceType}/${_id}`);
->>>>>>> 71d298fc
   };
 
   if (alerts?.length === 0) {
