--- conflicted
+++ resolved
@@ -83,7 +83,6 @@
     CloudPulseServiceType
   >[] => {
     return serviceOptions && serviceOptions.data.length > 0
-<<<<<<< HEAD
       ? serviceOptions.data
           .filter(
             (service) =>
@@ -92,14 +91,8 @@
           )
           .map((service) => ({
             label: service.label,
-            value: service.service_type as AlertServiceType,
+            value: service.service_type,
           }))
-=======
-      ? serviceOptions.data.map((service) => ({
-          label: service.label,
-          value: service.service_type,
-        }))
->>>>>>> 14087ec7
       : [];
   }, [aclpServices, serviceOptions]);
 
