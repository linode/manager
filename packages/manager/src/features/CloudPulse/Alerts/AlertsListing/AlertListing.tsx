import {
  Autocomplete,
  Box,
  Button,
  Notice,
  Stack,
  Typography,
} from '@linode/ui';
import { Link } from '@mui/material';
import * as React from 'react';
import { useHistory, useRouteMatch } from 'react-router-dom';

import AlertsIcon from 'src/assets/icons/entityIcons/alerts.svg';
import { DebouncedSearchTextField } from 'src/components/DebouncedSearchTextField';
import { Placeholder } from 'src/components/Placeholder/Placeholder';
import { useAllAlertDefinitionsQuery } from 'src/queries/cloudpulse/alerts';
import { useCloudPulseServiceTypes } from 'src/queries/cloudpulse/services';

import { usePreferencesToggle } from '../../Utils/UserPreference';
import { alertStatusOptions } from '../constants';
import { AlertListNoticeMessages } from '../Utils/AlertListNoticeMessages';
import { scrollToElement } from '../Utils/AlertResourceUtils';
import { AlertsListTable } from './AlertListTable';
import { alertLimitMessage, metricLimitMessage } from './constants';

import type { Item } from '../constants';
import type { Alert, AlertServiceType, AlertStatusType } from '@linode/api-v4';

const searchAndSelectSx = {
  lg: '250px',
  md: '300px',
  sm: '400px',
  xs: '300px',
};
// hardcoding the value is temporary solution until something from the API side is confirmed.
const maxAllowedAlerts = 100;
const maxAllowedMetrics = 100;
interface AlertsLimitErrorMessageProps {
  isAlertLimitReached: boolean;
  isMetricLimitReached: boolean;
}
export const AlertListing = () => {
  const { url } = useRouteMatch();
  const history = useHistory();
  const { data: alerts, error, isLoading } = useAllAlertDefinitionsQuery();
  const {
    data: serviceOptions,
    error: serviceTypesError,
    isLoading: serviceTypesLoading,
  } = useCloudPulseServiceTypes(true);
  const topRef = React.useRef<HTMLButtonElement>(null);

  const isAlertLimitReached = alerts
    ? alerts.filter(({ type }) => type === 'user').length >= maxAllowedAlerts
    : false;

  const isMetricLimitReached = alerts
    ? alerts
        .filter(({ type }) => type === 'user')
        .reduce(
          (total, alert) => total + (alert.rule_criteria?.rules?.length ?? 0),
          0
        ) >= maxAllowedMetrics
    : false;

  const getServicesList = React.useMemo((): Item<
    string,
    AlertServiceType
  >[] => {
    return serviceOptions && serviceOptions.data.length > 0
      ? serviceOptions.data.map((service) => ({
          label: service.label,
          value: service.service_type as AlertServiceType,
        }))
      : [];
  }, [serviceOptions]);

  const [searchText, setSearchText] = React.useState<string>('');

  const [serviceFilters, setServiceFilters] = React.useState<
    Item<string, AlertServiceType>[]
  >([]);
  const [statusFilters, setStatusFilters] = React.useState<
    Item<string, AlertStatusType>[]
  >([]);

  const serviceFilteredAlerts = React.useMemo(() => {
    if (serviceFilters && serviceFilters.length !== 0 && alerts) {
      return alerts.filter((alert: Alert) => {
        return serviceFilters.some(
          (serviceFilter) => serviceFilter.value === alert.service_type
        );
      });
    }

    return alerts;
  }, [serviceFilters, alerts]);

  const statusFilteredAlerts = React.useMemo(() => {
    if (statusFilters && statusFilters.length !== 0 && alerts) {
      return alerts.filter((alert: Alert) => {
        return statusFilters.some(
          (statusFilter) => statusFilter.value === alert.status
        );
      });
    }
    return alerts;
  }, [statusFilters, alerts]);

  const getAlertsList = React.useMemo(() => {
    if (!alerts) {
      return [];
    }
    let filteredAlerts = alerts;

    if (serviceFilters && serviceFilters.length > 0) {
      filteredAlerts = serviceFilteredAlerts ?? [];
    }

    if (statusFilters && statusFilters.length > 0) {
      filteredAlerts = statusFilteredAlerts ?? [];
    }

    if (serviceFilters.length > 0 && statusFilters.length > 0) {
      filteredAlerts = filteredAlerts.filter((alert) => {
        return (
          serviceFilters.some(
            (serviceFilter) => serviceFilter.value === alert.service_type
          ) &&
          statusFilters.some(
            (statusFilter) => statusFilter.value === alert.status
          )
        );
      });
    }

    if (searchText) {
      filteredAlerts = filteredAlerts.filter((alert: Alert) => {
        return alert.label.toLowerCase().includes(searchText.toLowerCase());
      });
    }

    return filteredAlerts;
  }, [
    alerts,
    searchText,
    serviceFilteredAlerts,
    serviceFilters,
    statusFilteredAlerts,
    statusFilters,
  ]);

  const { preference, toggle: toggleAlertsGroupedByTag } = usePreferencesToggle(
    'aclpAlertsGroupByTag',
    [false, true]
  );

  if (alerts && alerts.length === 0) {
    return (
      <Placeholder
        buttonProps={[
          {
            children: 'Create Alerts',
            onClick: () => {
              history.push(`${url}/create`);
            },
          },
        ]}
        icon={AlertsIcon}
        isEntity
        renderAsSecondary
        subtitle="Create alerts that notifies you of the potential issues within your systems to cut downtime and maintain the performance of your infrastructure."
        title=""
      />
    );
  }

  const hasFailedAlerts = alerts?.some((alert) => alert.status === 'failed');

  return (
<<<<<<< HEAD
    <Stack spacing={3}>
=======
    <Stack spacing={2}>
      {(isAlertLimitReached || isMetricLimitReached) && (
        <AlertsLimitErrorMessage
          isAlertLimitReached={isAlertLimitReached}
          isMetricLimitReached={isMetricLimitReached}
        />
      )}
>>>>>>> 11b1e896
      <Box
        alignItems={{ lg: 'flex-end', md: 'flex-start' }}
        display="flex"
        flexDirection={{ lg: 'row', md: 'column', sm: 'column', xs: 'column' }}
        flexWrap="wrap"
        gap={3}
        justifyContent="space-between"
        ref={topRef}
      >
        <Box
          display="flex"
          flexDirection={{
            lg: 'row',
            md: 'column',
            sm: 'column',
            xs: 'column',
          }}
          gap={2}
        >
          <DebouncedSearchTextField
            data-qa-filter="alert-search"
            label=""
            noMarginTop
            onSearch={setSearchText}
            placeholder="Search for Alerts"
            sx={{
              maxHeight: '34px',
              width: searchAndSelectSx,
            }}
            value={searchText}
          />
          <Autocomplete
            autoHighlight
            data-qa-filter="alert-service-filter"
            data-testid="alert-service-filter"
            errorText={
              serviceTypesError
                ? 'There was an error in fetching the services.'
                : ''
            }
            label=""
            limitTags={1}
            loading={serviceTypesLoading}
            multiple
            noMarginTop
            onChange={(_, selected) => {
              setServiceFilters(selected);
            }}
            options={getServicesList}
            placeholder={serviceFilters.length > 0 ? '' : 'Select a Service'}
            sx={{
              width: searchAndSelectSx,
            }}
            value={serviceFilters}
          />
          <Autocomplete
            autoHighlight
            data-qa-filter="alert-status-filter"
            data-testid="alert-status-filter"
            label=""
            limitTags={1}
            multiple
            noMarginTop
            onChange={(_, selected) => {
              setStatusFilters(selected);
            }}
            options={alertStatusOptions}
            placeholder={statusFilters.length > 0 ? '' : 'Select a Status'}
            sx={{
              width: searchAndSelectSx,
            }}
            value={statusFilters}
          />
        </Box>
        <Button
          buttonType="primary"
          data-qa-button="create-alert"
          data-qa-buttons="true"
          onClick={() => {
            history.push(`${url}/create`);
          }}
          ref={topRef}
          sx={{
            height: '34px',
            paddingBottom: 0,
            paddingTop: 0,
            whiteSpace: 'noWrap',
            width: { lg: '120px', md: '120px', sm: '150px', xs: '150px' },
          }}
<<<<<<< HEAD
=======
          buttonType="primary"
          data-qa-button="create-alert"
          data-qa-buttons="true"
          disabled={isAlertLimitReached || isMetricLimitReached}
          ref={topRef}
          tooltipText="You have reached your limit of definitions for this account."
>>>>>>> 11b1e896
          variant="contained"
        >
          Create Alert
        </Button>
      </Box>
      {hasFailedAlerts && (
        <Notice variant="error">
          <Typography
            sx={(theme) => ({
              font: theme.font.bold,
              fontSize: theme.spacingFunction(16),
            })}
          >
            Creation of some alerts has failed. Please{' '}
            <Link
              href="https://cloud.linode.com/support/tickets"
              underline="hover"
            >
              contact support
            </Link>{' '}
            for assistance
          </Typography>
        </Notice>
      )}

      <AlertsListTable
        alerts={getAlertsList}
        alertsGroupedByTag={preference}
        error={error ?? undefined}
        isLoading={isLoading}
        scrollToElement={() => scrollToElement(topRef.current ?? null)}
        services={getServicesList}
        toggleAlertsGroupedByTag={() => toggleAlertsGroupedByTag?.() ?? false}
      />
    </Stack>
  );
};

const AlertsLimitErrorMessage = ({
  isAlertLimitReached,
  isMetricLimitReached,
}: AlertsLimitErrorMessageProps) => {
  if (isAlertLimitReached && isMetricLimitReached) {
    return (
      <AlertListNoticeMessages
        errorMessage={`${alertLimitMessage}:${metricLimitMessage}`}
        separator=":"
        variant="warning"
      />
    );
  }

  if (isAlertLimitReached) {
    return (
      <AlertListNoticeMessages
        errorMessage={alertLimitMessage}
        variant="warning"
      />
    );
  }

  if (isMetricLimitReached) {
    return (
      <AlertListNoticeMessages
        errorMessage={metricLimitMessage}
        variant="warning"
      />
    );
  }

  return null;
};<|MERGE_RESOLUTION|>--- conflicted
+++ resolved
@@ -178,17 +178,13 @@
   const hasFailedAlerts = alerts?.some((alert) => alert.status === 'failed');
 
   return (
-<<<<<<< HEAD
     <Stack spacing={3}>
-=======
-    <Stack spacing={2}>
       {(isAlertLimitReached || isMetricLimitReached) && (
         <AlertsLimitErrorMessage
           isAlertLimitReached={isAlertLimitReached}
           isMetricLimitReached={isMetricLimitReached}
         />
       )}
->>>>>>> 11b1e896
       <Box
         alignItems={{ lg: 'flex-end', md: 'flex-start' }}
         display="flex"
@@ -265,11 +261,16 @@
         </Box>
         <Button
           buttonType="primary"
+          buttonType="primary"
+          data-qa-button="create-alert"
           data-qa-button="create-alert"
           data-qa-buttons="true"
+          data-qa-buttons="true"
+          disabled={isAlertLimitReached || isMetricLimitReached}
           onClick={() => {
             history.push(`${url}/create`);
           }}
+          ref={topRef}
           ref={topRef}
           sx={{
             height: '34px',
@@ -278,15 +279,7 @@
             whiteSpace: 'noWrap',
             width: { lg: '120px', md: '120px', sm: '150px', xs: '150px' },
           }}
-<<<<<<< HEAD
-=======
-          buttonType="primary"
-          data-qa-button="create-alert"
-          data-qa-buttons="true"
-          disabled={isAlertLimitReached || isMetricLimitReached}
-          ref={topRef}
           tooltipText="You have reached your limit of definitions for this account."
->>>>>>> 11b1e896
           variant="contained"
         >
           Create Alert
