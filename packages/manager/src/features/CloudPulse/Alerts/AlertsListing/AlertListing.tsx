--- conflicted
+++ resolved
@@ -280,11 +280,7 @@
             width: { lg: '120px', md: '120px', sm: '150px', xs: '150px' },
           }}
           sxEndIcon={isLoading ? { display: 'none' } : undefined}
-<<<<<<< HEAD
-          tooltipText={isLoading ? '' : alertToolTipText}
-=======
           tooltipText={isLoading ? undefined : alertToolTipText}
->>>>>>> 072ccd56
           variant="contained"
         >
           Create Alert
