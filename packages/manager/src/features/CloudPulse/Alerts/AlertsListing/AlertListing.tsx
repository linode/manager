import { Autocomplete, Box, Button, Stack } from '@linode/ui';
import * as React from 'react';
import { useHistory, useRouteMatch } from 'react-router-dom';

import AlertsIcon from 'src/assets/icons/entityIcons/alerts.svg';
import { DebouncedSearchTextField } from 'src/components/DebouncedSearchTextField';
import { StyledPlaceholder } from 'src/features/StackScripts/StackScriptBase/StackScriptBase.styles';
import { useAllAlertDefinitionsQuery } from 'src/queries/cloudpulse/alerts';
import { useCloudPulseServiceTypes } from 'src/queries/cloudpulse/services';

import { alertStatusOptions } from '../constants';
<<<<<<< HEAD
import { AlertsListTable } from './AlertsListTable';
=======
import { AlertsListTable } from './AlertListTable';
>>>>>>> 23a0d143

import type { Item } from '../constants';
import type { Alert, AlertServiceType, AlertStatusType } from '@linode/api-v4';

<<<<<<< HEAD
=======
const searchAndSelectSx = {
  md: '300px',
  sm: '500px',
  xs: '300px',
};

>>>>>>> 23a0d143
export const AlertListing = () => {
  const { url } = useRouteMatch();
  const history = useHistory();
  const { data: alerts, error, isLoading } = useAllAlertDefinitionsQuery();
  const {
    data: serviceOptions,
    error: serviceTypesError,
    isLoading: serviceTypesLoading,
  } = useCloudPulseServiceTypes(true);

  const getServicesList = React.useMemo((): Item<
    string,
    AlertServiceType
  >[] => {
    return serviceOptions && serviceOptions.data.length > 0
      ? serviceOptions.data.map((service) => ({
          label: service.label,
          value: service.service_type as AlertServiceType,
        }))
      : [];
  }, [serviceOptions]);

  const [searchText, setSearchText] = React.useState<string>('');

  const [serviceFilters, setServiceFilters] = React.useState<
    Item<string, AlertServiceType>[]
  >([]);
  const [statusFilters, setStatusFilters] = React.useState<
    Item<string, AlertStatusType>[]
  >([]);

  const serviceFilteredAlerts = React.useMemo(() => {
    if (serviceFilters && serviceFilters.length !== 0 && alerts) {
      return alerts.filter((alert: Alert) => {
        return serviceFilters.some(
          (serviceFilter) => serviceFilter.value === alert.service_type
        );
      });
    }

    return alerts;
  }, [serviceFilters, alerts]);

  const statusFilteredAlerts = React.useMemo(() => {
    if (statusFilters && statusFilters.length !== 0 && alerts) {
      return alerts.filter((alert: Alert) => {
        return statusFilters.some(
          (statusFilter) => statusFilter.value === alert.status
        );
      });
    }
    return alerts;
  }, [statusFilters, alerts]);

  const getAlertsList = React.useMemo(() => {
    if (!alerts) {
      return [];
    }
    let filteredAlerts = alerts;

    if (serviceFilters && serviceFilters.length > 0) {
      filteredAlerts = serviceFilteredAlerts ?? [];
    }

    if (statusFilters && statusFilters.length > 0) {
      filteredAlerts = statusFilteredAlerts ?? [];
    }

    if (serviceFilters.length > 0 && statusFilters.length > 0) {
      filteredAlerts = filteredAlerts.filter((alert) => {
        return (
          serviceFilters.some(
            (serviceFilter) => serviceFilter.value === alert.service_type
          ) &&
          statusFilters.some(
            (statusFilter) => statusFilter.value === alert.status
          )
        );
      });
    }

    if (searchText) {
      filteredAlerts = filteredAlerts.filter((alert: Alert) => {
        return alert.label.toLowerCase().includes(searchText.toLowerCase());
      });
    }

    return filteredAlerts;
  }, [
    alerts,
    searchText,
    serviceFilteredAlerts,
    serviceFilters,
    statusFilteredAlerts,
    statusFilters,
  ]);

  if (alerts && alerts.length == 0) {
    return (
      <StyledPlaceholder
        buttonProps={[
          {
            children: 'Create Alerts',
            onClick: () => {
              history.push(`${url}/create`);
            },
          },
        ]}
        icon={AlertsIcon}
<<<<<<< HEAD
        subtitle="Start monitoring your resources."
=======
        isEntity
        renderAsSecondary
        subtitle="Create alerts that notifies you of the potential issues within your systems to cut downtime and maintain the performance of your infrastructure."
>>>>>>> 23a0d143
        title=""
      />
    );
  }

  return (
    <Stack spacing={2}>
      <Box
        alignItems={{ lg: 'flex-end', md: 'flex-start' }}
        display="flex"
        flexDirection={{ lg: 'row', md: 'column', sm: 'column', xs: 'column' }}
        gap={3}
        justifyContent="space-between"
      >
        <Box
          flexDirection={{
            lg: 'row',
            md: 'column',
            sm: 'column',
            xs: 'column',
          }}
          display="flex"
          gap={2}
        >
          <DebouncedSearchTextField
            sx={{
<<<<<<< HEAD
              width: { md: '300px', sm: '500px', xs: '300px' },
=======
              width: searchAndSelectSx,
>>>>>>> 23a0d143
            }}
            data-qa-filter="alert-search"
            label=""
            noMarginTop
            onSearch={setSearchText}
            placeholder="Search for Alerts"
            value={searchText}
          />
          <Autocomplete
            errorText={
<<<<<<< HEAD
              serviceTypesError ? 'An error in fetching the services.' : ''
=======
              serviceTypesError
                ? 'There was an error in fetching the services.'
                : ''
>>>>>>> 23a0d143
            }
            onChange={(_, selected) => {
              setServiceFilters(selected);
            }}
            sx={{
<<<<<<< HEAD
              width: { md: '300px', sm: '500px', xs: '300px' },
=======
              width: searchAndSelectSx,
>>>>>>> 23a0d143
            }}
            autoHighlight
            data-qa-filter="alert-service-filter"
            data-testid="alert-service-filter"
<<<<<<< HEAD
            label={''}
=======
            label=""
>>>>>>> 23a0d143
            limitTags={2}
            loading={serviceTypesLoading}
            multiple
            noMarginTop
            options={getServicesList}
            placeholder={serviceFilters.length > 0 ? '' : 'Select a Service'}
            value={serviceFilters}
          />
          <Autocomplete
            onChange={(_, selected) => {
              setStatusFilters(selected);
            }}
            sx={{
<<<<<<< HEAD
              width: { md: '300px', sm: '500px', xs: '300px' },
=======
              width: searchAndSelectSx,
>>>>>>> 23a0d143
            }}
            autoHighlight
            data-qa-filter="alert-status-filter"
            data-testid="alert-status-filter"
<<<<<<< HEAD
            label={''}
=======
            label=""
>>>>>>> 23a0d143
            multiple
            noMarginTop
            options={alertStatusOptions}
            placeholder={statusFilters.length > 0 ? '' : 'Select a Status'}
            value={statusFilters}
          />
        </Box>
        <Button
          onClick={() => {
            history.push(`${url}/create`);
          }}
          sx={{
            height: '34px',
            paddingBottom: 0,
            paddingTop: 0,
<<<<<<< HEAD
            width: { md: '150px', xs: '200px' },
          }}
          buttonType="primary"
=======
            whiteSpace: 'noWrap',
            width: { md: '150px', xs: '200px' },
          }}
          buttonType="primary"
          data-qa-button="create-alert"
>>>>>>> 23a0d143
          data-qa-buttons="true"
          variant="contained"
        >
          Create Alert
        </Button>
      </Box>
      <AlertsListTable
        alerts={getAlertsList}
        error={error ?? undefined}
        isLoading={isLoading}
        services={getServicesList}
      />
    </Stack>
  );
};<|MERGE_RESOLUTION|>--- conflicted
+++ resolved
@@ -9,24 +9,17 @@
 import { useCloudPulseServiceTypes } from 'src/queries/cloudpulse/services';
 
 import { alertStatusOptions } from '../constants';
-<<<<<<< HEAD
-import { AlertsListTable } from './AlertsListTable';
-=======
 import { AlertsListTable } from './AlertListTable';
->>>>>>> 23a0d143
 
 import type { Item } from '../constants';
 import type { Alert, AlertServiceType, AlertStatusType } from '@linode/api-v4';
 
-<<<<<<< HEAD
-=======
 const searchAndSelectSx = {
   md: '300px',
   sm: '500px',
   xs: '300px',
 };
 
->>>>>>> 23a0d143
 export const AlertListing = () => {
   const { url } = useRouteMatch();
   const history = useHistory();
@@ -136,13 +129,9 @@
           },
         ]}
         icon={AlertsIcon}
-<<<<<<< HEAD
-        subtitle="Start monitoring your resources."
-=======
         isEntity
         renderAsSecondary
         subtitle="Create alerts that notifies you of the potential issues within your systems to cut downtime and maintain the performance of your infrastructure."
->>>>>>> 23a0d143
         title=""
       />
     );
@@ -169,11 +158,7 @@
         >
           <DebouncedSearchTextField
             sx={{
-<<<<<<< HEAD
-              width: { md: '300px', sm: '500px', xs: '300px' },
-=======
               width: searchAndSelectSx,
->>>>>>> 23a0d143
             }}
             data-qa-filter="alert-search"
             label=""
@@ -184,32 +169,20 @@
           />
           <Autocomplete
             errorText={
-<<<<<<< HEAD
-              serviceTypesError ? 'An error in fetching the services.' : ''
-=======
               serviceTypesError
                 ? 'There was an error in fetching the services.'
                 : ''
->>>>>>> 23a0d143
             }
             onChange={(_, selected) => {
               setServiceFilters(selected);
             }}
             sx={{
-<<<<<<< HEAD
-              width: { md: '300px', sm: '500px', xs: '300px' },
-=======
               width: searchAndSelectSx,
->>>>>>> 23a0d143
             }}
             autoHighlight
             data-qa-filter="alert-service-filter"
             data-testid="alert-service-filter"
-<<<<<<< HEAD
-            label={''}
-=======
             label=""
->>>>>>> 23a0d143
             limitTags={2}
             loading={serviceTypesLoading}
             multiple
@@ -223,20 +196,12 @@
               setStatusFilters(selected);
             }}
             sx={{
-<<<<<<< HEAD
-              width: { md: '300px', sm: '500px', xs: '300px' },
-=======
               width: searchAndSelectSx,
->>>>>>> 23a0d143
             }}
             autoHighlight
             data-qa-filter="alert-status-filter"
             data-testid="alert-status-filter"
-<<<<<<< HEAD
-            label={''}
-=======
             label=""
->>>>>>> 23a0d143
             multiple
             noMarginTop
             options={alertStatusOptions}
@@ -252,17 +217,11 @@
             height: '34px',
             paddingBottom: 0,
             paddingTop: 0,
-<<<<<<< HEAD
-            width: { md: '150px', xs: '200px' },
-          }}
-          buttonType="primary"
-=======
             whiteSpace: 'noWrap',
             width: { md: '150px', xs: '200px' },
           }}
           buttonType="primary"
           data-qa-button="create-alert"
->>>>>>> 23a0d143
           data-qa-buttons="true"
           variant="contained"
         >
