import {
  Autocomplete,
  Box,
  Button,
  Notice,
  Stack,
  Typography,
} from '@linode/ui';
<<<<<<< HEAD
import { Link } from '@mui/material';
=======
>>>>>>> f3d43a4c
import * as React from 'react';
import { useHistory, useRouteMatch } from 'react-router-dom';

import AlertsIcon from 'src/assets/icons/entityIcons/alerts.svg';
import { DebouncedSearchTextField } from 'src/components/DebouncedSearchTextField';
import { Placeholder } from 'src/components/Placeholder/Placeholder';
import { SupportLink } from 'src/components/SupportLink';
import { useAllAlertDefinitionsQuery } from 'src/queries/cloudpulse/alerts';
import { useCloudPulseServiceTypes } from 'src/queries/cloudpulse/services';

import { usePreferencesToggle } from '../../Utils/UserPreference';
import { alertStatusOptions } from '../constants';
import { AlertListNoticeMessages } from '../Utils/AlertListNoticeMessages';
import { scrollToElement } from '../Utils/AlertResourceUtils';
import { AlertsListTable } from './AlertListTable';
import {
  alertLimitMessage,
  alertToolTipText,
  metricLimitMessage,
} from './constants';

import type { Item } from '../constants';
import type { Alert, AlertServiceType, AlertStatusType } from '@linode/api-v4';

const searchAndSelectSx = {
  lg: '250px',
  md: '300px',
  sm: '400px',
  xs: '300px',
};
<<<<<<< HEAD
// hardcoding the value is temporary solution until something from the API side is confirmed.
=======
// hardcoding the value is temporary solution until a solution from API side is confirmed.
>>>>>>> f3d43a4c
const maxAllowedAlerts = 100;
const maxAllowedMetrics = 100;
interface AlertsLimitErrorMessageProps {
  isAlertLimitReached: boolean;
  isMetricLimitReached: boolean;
}
<<<<<<< HEAD
=======

>>>>>>> f3d43a4c
export const AlertListing = () => {
  const { url } = useRouteMatch();
  const history = useHistory();
  const { data: alerts, error, isLoading } = useAllAlertDefinitionsQuery();
  const {
    data: serviceOptions,
    error: serviceTypesError,
    isLoading: serviceTypesLoading,
  } = useCloudPulseServiceTypes(true);
<<<<<<< HEAD
=======

  const userAlerts = alerts?.filter(({ type }) => type === 'user') ?? [];
  const isAlertLimitReached = userAlerts.length >= maxAllowedAlerts;

  const isMetricLimitReached =
    userAlerts.reduce(
      (total, alert) => total + (alert.rule_criteria?.rules?.length ?? 0),
      0
    ) >= maxAllowedMetrics;

>>>>>>> f3d43a4c
  const topRef = React.useRef<HTMLButtonElement>(null);

  const isAlertLimitReached = alerts
    ? alerts.filter(({ type }) => type === 'user').length >= maxAllowedAlerts
    : false;

  const isMetricLimitReached = alerts
    ? alerts
        .filter(({ type }) => type === 'user')
        .reduce(
          (total, alert) => total + (alert.rule_criteria?.rules?.length ?? 0),
          0
        ) >= maxAllowedMetrics
    : false;

  const getServicesList = React.useMemo((): Item<
    string,
    AlertServiceType
  >[] => {
    return serviceOptions && serviceOptions.data.length > 0
      ? serviceOptions.data.map((service) => ({
          label: service.label,
          value: service.service_type as AlertServiceType,
        }))
      : [];
  }, [serviceOptions]);

  const [searchText, setSearchText] = React.useState<string>('');

  const [serviceFilters, setServiceFilters] = React.useState<
    Item<string, AlertServiceType>[]
  >([]);
  const [statusFilters, setStatusFilters] = React.useState<
    Item<string, AlertStatusType>[]
  >([]);

  const serviceFilteredAlerts = React.useMemo(() => {
    if (serviceFilters && serviceFilters.length !== 0 && alerts) {
      return alerts.filter((alert: Alert) => {
        return serviceFilters.some(
          (serviceFilter) => serviceFilter.value === alert.service_type
        );
      });
    }

    return alerts;
  }, [serviceFilters, alerts]);

  const statusFilteredAlerts = React.useMemo(() => {
    if (statusFilters && statusFilters.length !== 0 && alerts) {
      return alerts.filter((alert: Alert) => {
        return statusFilters.some(
          (statusFilter) => statusFilter.value === alert.status
        );
      });
    }
    return alerts;
  }, [statusFilters, alerts]);

  const getAlertsList = React.useMemo(() => {
    if (!alerts) {
      return [];
    }
    let filteredAlerts = alerts;

    if (serviceFilters && serviceFilters.length > 0) {
      filteredAlerts = serviceFilteredAlerts ?? [];
    }

    if (statusFilters && statusFilters.length > 0) {
      filteredAlerts = statusFilteredAlerts ?? [];
    }

    if (serviceFilters.length > 0 && statusFilters.length > 0) {
      filteredAlerts = filteredAlerts.filter((alert) => {
        return (
          serviceFilters.some(
            (serviceFilter) => serviceFilter.value === alert.service_type
          ) &&
          statusFilters.some(
            (statusFilter) => statusFilter.value === alert.status
          )
        );
      });
    }

    if (searchText) {
      filteredAlerts = filteredAlerts.filter((alert: Alert) => {
        return alert.label.toLowerCase().includes(searchText.toLowerCase());
      });
    }

    return filteredAlerts;
  }, [
    alerts,
    searchText,
    serviceFilteredAlerts,
    serviceFilters,
    statusFilteredAlerts,
    statusFilters,
  ]);

<<<<<<< HEAD
  const { preference, toggle: toggleAlertsGroupedByTag } = usePreferencesToggle(
    'aclpAlertsGroupByTag',
    [false, true]
  );
=======
  const { preference: togglePreference, toggle: toggleGroupByTag } =
    usePreferencesToggle({
      preferenceKey: 'aclpAlertsGroupByTag',
      options: [false, true],
      defaultValue: false,
    });
>>>>>>> f3d43a4c

  if (alerts && alerts.length === 0) {
    return (
      <Placeholder
        buttonProps={[
          {
            children: 'Create Alerts',
            onClick: () => {
              history.push(`${url}/create`);
            },
          },
        ]}
        icon={AlertsIcon}
        isEntity
        renderAsSecondary
        subtitle="Create alerts that notifies you of the potential issues within your systems to cut downtime and maintain the performance of your infrastructure."
        title=""
      />
    );
  }

  const failedAlertsCount =
    alerts?.filter((alert: Alert) => alert.status === 'failed').length ?? 0;

  return (
    <Stack spacing={3}>
      {(isAlertLimitReached || isMetricLimitReached) && (
        <AlertsLimitErrorMessage
          isAlertLimitReached={isAlertLimitReached}
          isMetricLimitReached={isMetricLimitReached}
        />
      )}
      <Box
        alignItems={{ lg: 'flex-end', md: 'flex-start' }}
        display="flex"
        flexDirection={{ lg: 'row', md: 'column', sm: 'column', xs: 'column' }}
        flexWrap="wrap"
        gap={3}
        justifyContent="space-between"
        ref={topRef}
      >
        <Box
          display="flex"
          flexDirection={{
            lg: 'row',
            md: 'column',
            sm: 'column',
            xs: 'column',
          }}
          gap={2}
        >
          <DebouncedSearchTextField
            data-qa-filter="alert-search"
            label=""
            noMarginTop
            onSearch={setSearchText}
            placeholder="Search for Alerts"
            sx={{
<<<<<<< HEAD
              maxHeight: '34px',
=======
>>>>>>> f3d43a4c
              width: searchAndSelectSx,
            }}
            value={searchText}
          />
          <Autocomplete
            autoHighlight
            data-qa-filter="alert-service-filter"
            data-testid="alert-service-filter"
            errorText={
              serviceTypesError
                ? 'There was an error in fetching the services.'
                : ''
            }
            label=""
            limitTags={1}
            loading={serviceTypesLoading}
            multiple
            noMarginTop
            onChange={(_, selected) => {
              setServiceFilters(selected);
            }}
            options={getServicesList}
            placeholder={serviceFilters.length > 0 ? '' : 'Select a Service'}
            sx={{
              width: searchAndSelectSx,
            }}
            value={serviceFilters}
          />
          <Autocomplete
            autoHighlight
            data-qa-filter="alert-status-filter"
            data-testid="alert-status-filter"
            label=""
            limitTags={1}
            multiple
            noMarginTop
            onChange={(_, selected) => {
              setStatusFilters(selected);
            }}
            options={alertStatusOptions}
            placeholder={statusFilters.length > 0 ? '' : 'Select a Status'}
            sx={{
              width: searchAndSelectSx,
            }}
            value={statusFilters}
          />
        </Box>
        <Button
          buttonType="primary"
          data-qa-button="create-alert"
          data-qa-buttons="true"
          disabled={isAlertLimitReached || isMetricLimitReached}
          onClick={() => {
            history.push(`${url}/create`);
          }}
          ref={topRef}
          sx={{
            height: '34px',
            paddingBottom: 0,
            paddingTop: 0,
            whiteSpace: 'noWrap',
            width: { lg: '120px', md: '120px', sm: '150px', xs: '150px' },
          }}
          tooltipText={alertToolTipText}
          variant="contained"
        >
          Create Alert
        </Button>
      </Box>
      {failedAlertsCount > 0 && (
        <Notice variant="error">
          <Typography
            sx={(theme) => ({
              font: theme.font.bold,
              fontSize: theme.spacingFunction(16),
            })}
          >
            Creation of {failedAlertsCount} alerts has failed as indicated in
            the status column. Please{' '}
<<<<<<< HEAD
            <Link
              href="https://cloud.linode.com/support/tickets"
              underline="hover"
            >
              open a support ticket
            </Link>{' '}
            for assistance.
=======
            <SupportLink text="open a support ticket" /> for assistance.
>>>>>>> f3d43a4c
          </Typography>
        </Notice>
      )}

      <AlertsListTable
        alerts={getAlertsList}
        alertsGroupedByTag={preference}
        error={error ?? undefined}
        isGroupedByTag={togglePreference}
        isLoading={isLoading}
        scrollToElement={() => scrollToElement(topRef.current ?? null)}
        services={getServicesList}
<<<<<<< HEAD
        toggleAlertsGroupedByTag={() => toggleAlertsGroupedByTag?.() ?? false}
=======
        toggleGroupByTag={() => toggleGroupByTag?.() ?? false}
>>>>>>> f3d43a4c
      />
    </Stack>
  );
};

const AlertsLimitErrorMessage = ({
  isAlertLimitReached,
  isMetricLimitReached,
}: AlertsLimitErrorMessageProps) => {
  if (isAlertLimitReached && isMetricLimitReached) {
    return (
      <AlertListNoticeMessages
        errorMessage={`${alertLimitMessage}:${metricLimitMessage}`}
        separator=":"
        variant="warning"
      />
    );
  }

  if (isAlertLimitReached) {
    return (
      <AlertListNoticeMessages
        errorMessage={alertLimitMessage}
        variant="warning"
      />
    );
  }

  if (isMetricLimitReached) {
    return (
      <AlertListNoticeMessages
        errorMessage={metricLimitMessage}
        variant="warning"
      />
    );
  }

  return null;
};<|MERGE_RESOLUTION|>--- conflicted
+++ resolved
@@ -6,10 +6,6 @@
   Stack,
   Typography,
 } from '@linode/ui';
-<<<<<<< HEAD
-import { Link } from '@mui/material';
-=======
->>>>>>> f3d43a4c
 import * as React from 'react';
 import { useHistory, useRouteMatch } from 'react-router-dom';
 
@@ -40,21 +36,14 @@
   sm: '400px',
   xs: '300px',
 };
-<<<<<<< HEAD
-// hardcoding the value is temporary solution until something from the API side is confirmed.
-=======
 // hardcoding the value is temporary solution until a solution from API side is confirmed.
->>>>>>> f3d43a4c
 const maxAllowedAlerts = 100;
 const maxAllowedMetrics = 100;
 interface AlertsLimitErrorMessageProps {
   isAlertLimitReached: boolean;
   isMetricLimitReached: boolean;
 }
-<<<<<<< HEAD
-=======
-
->>>>>>> f3d43a4c
+
 export const AlertListing = () => {
   const { url } = useRouteMatch();
   const history = useHistory();
@@ -64,8 +53,6 @@
     error: serviceTypesError,
     isLoading: serviceTypesLoading,
   } = useCloudPulseServiceTypes(true);
-<<<<<<< HEAD
-=======
 
   const userAlerts = alerts?.filter(({ type }) => type === 'user') ?? [];
   const isAlertLimitReached = userAlerts.length >= maxAllowedAlerts;
@@ -76,21 +63,7 @@
       0
     ) >= maxAllowedMetrics;
 
->>>>>>> f3d43a4c
   const topRef = React.useRef<HTMLButtonElement>(null);
-
-  const isAlertLimitReached = alerts
-    ? alerts.filter(({ type }) => type === 'user').length >= maxAllowedAlerts
-    : false;
-
-  const isMetricLimitReached = alerts
-    ? alerts
-        .filter(({ type }) => type === 'user')
-        .reduce(
-          (total, alert) => total + (alert.rule_criteria?.rules?.length ?? 0),
-          0
-        ) >= maxAllowedMetrics
-    : false;
 
   const getServicesList = React.useMemo((): Item<
     string,
@@ -179,19 +152,12 @@
     statusFilters,
   ]);
 
-<<<<<<< HEAD
-  const { preference, toggle: toggleAlertsGroupedByTag } = usePreferencesToggle(
-    'aclpAlertsGroupByTag',
-    [false, true]
-  );
-=======
   const { preference: togglePreference, toggle: toggleGroupByTag } =
     usePreferencesToggle({
       preferenceKey: 'aclpAlertsGroupByTag',
       options: [false, true],
       defaultValue: false,
     });
->>>>>>> f3d43a4c
 
   if (alerts && alerts.length === 0) {
     return (
@@ -250,10 +216,6 @@
             onSearch={setSearchText}
             placeholder="Search for Alerts"
             sx={{
-<<<<<<< HEAD
-              maxHeight: '34px',
-=======
->>>>>>> f3d43a4c
               width: searchAndSelectSx,
             }}
             value={searchText}
@@ -333,34 +295,19 @@
           >
             Creation of {failedAlertsCount} alerts has failed as indicated in
             the status column. Please{' '}
-<<<<<<< HEAD
-            <Link
-              href="https://cloud.linode.com/support/tickets"
-              underline="hover"
-            >
-              open a support ticket
-            </Link>{' '}
-            for assistance.
-=======
             <SupportLink text="open a support ticket" /> for assistance.
->>>>>>> f3d43a4c
           </Typography>
         </Notice>
       )}
 
       <AlertsListTable
         alerts={getAlertsList}
-        alertsGroupedByTag={preference}
         error={error ?? undefined}
         isGroupedByTag={togglePreference}
         isLoading={isLoading}
         scrollToElement={() => scrollToElement(topRef.current ?? null)}
         services={getServicesList}
-<<<<<<< HEAD
-        toggleAlertsGroupedByTag={() => toggleAlertsGroupedByTag?.() ?? false}
-=======
         toggleGroupByTag={() => toggleGroupByTag?.() ?? false}
->>>>>>> f3d43a4c
       />
     </Stack>
   );
