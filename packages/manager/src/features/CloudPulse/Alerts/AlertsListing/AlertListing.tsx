import {
  Autocomplete,
  BetaChip,
  Box,
  Button,
  Notice,
  SelectedIcon,
  Stack,
  StyledListItem,
  Typography,
} from '@linode/ui';
import { useNavigate } from '@tanstack/react-router';
import * as React from 'react';

import AlertsIcon from 'src/assets/icons/entityIcons/alerts.svg';
import { DebouncedSearchTextField } from 'src/components/DebouncedSearchTextField';
import { Placeholder } from 'src/components/Placeholder/Placeholder';
import { SupportLink } from 'src/components/SupportLink';
import { useFlags } from 'src/hooks/useFlags';
import { useAllAlertDefinitionsQuery } from 'src/queries/cloudpulse/alerts';
import { useCloudPulseServiceTypes } from 'src/queries/cloudpulse/services';

import { usePreferencesToggle } from '../../Utils/UserPreference';
import { alertStatusOptions } from '../constants';
import { AlertListNoticeMessages } from '../Utils/AlertListNoticeMessages';
import { scrollToElement } from '../Utils/AlertResourceUtils';
import { alertsFromEnabledServices } from '../Utils/utils';
import { AlertsListTable } from './AlertListTable';
import {
  alertLimitMessage,
  alertToolTipText,
  metricLimitMessage,
} from './constants';

import type { Item } from '../constants';
import type {
  Alert,
  AlertStatusType,
  CloudPulseServiceType,
} from '@linode/api-v4';

const searchAndSelectSx = {
  lg: '250px',
  md: '300px',
  sm: '400px',
  xs: '300px',
};
interface AlertsLimitErrorMessageProps {
  isAlertLimitReached: boolean;
  isMetricLimitReached: boolean;
}

export const AlertListing = () => {
  const navigate = useNavigate();
  const { data: allAlerts, error, isLoading } = useAllAlertDefinitionsQuery();
  const {
    data: serviceOptions,
    error: serviceTypesError,
    isLoading: serviceTypesLoading,
  } = useCloudPulseServiceTypes(true);
<<<<<<< HEAD
  const { aclpBetaServices, aclpAlerting } = useFlags();
=======

  const { aclpServices } = useFlags();

  // Filter alerts based on the enabled services from the LD flag
  const alerts = alertsFromEnabledServices(allAlerts, aclpServices);

>>>>>>> 1c480377
  const userAlerts = alerts?.filter(({ type }) => type === 'user') ?? [];
  const isAlertLimitReached =
    userAlerts.length >= (aclpAlerting?.accountAlertLimit ?? 10);

  const isMetricLimitReached =
    userAlerts.reduce(
      (total, alert) => total + (alert.rule_criteria?.rules?.length ?? 0),
      0
    ) >= (aclpAlerting?.accountMetricLimit ?? 10);

  const topRef = React.useRef<HTMLButtonElement>(null);

  const getServicesList = React.useMemo((): Item<
    string,
    CloudPulseServiceType
  >[] => {
    return serviceOptions && serviceOptions.data.length > 0
      ? serviceOptions.data
          .filter(
            (service) =>
              aclpServices?.[service.service_type]?.alerts?.enabled ?? false
          )
          .map((service) => ({
            label: service.label,
            value: service.service_type,
          }))
      : [];
  }, [aclpServices, serviceOptions]);

  const [searchText, setSearchText] = React.useState<string>('');

  const [serviceFilters, setServiceFilters] = React.useState<
    Item<string, CloudPulseServiceType>[]
  >([]);
  const [statusFilters, setStatusFilters] = React.useState<
    Item<string, AlertStatusType>[]
  >([]);

  const serviceFilteredAlerts = React.useMemo(() => {
    if (serviceFilters && serviceFilters.length !== 0 && alerts) {
      return alerts.filter((alert: Alert) => {
        return serviceFilters.some(
          (serviceFilter) => serviceFilter.value === alert.service_type
        );
      });
    }

    return alerts;
  }, [serviceFilters, alerts]);

  const statusFilteredAlerts = React.useMemo(() => {
    if (statusFilters && statusFilters.length !== 0 && alerts) {
      return alerts.filter((alert: Alert) => {
        return statusFilters.some(
          (statusFilter) => statusFilter.value === alert.status
        );
      });
    }
    return alerts;
  }, [statusFilters, alerts]);

  const getAlertsList = React.useMemo(() => {
    if (!alerts) {
      return [];
    }
    let filteredAlerts = alerts;

    if (serviceFilters && serviceFilters.length > 0) {
      filteredAlerts = serviceFilteredAlerts ?? [];
    }

    if (statusFilters && statusFilters.length > 0) {
      filteredAlerts = statusFilteredAlerts ?? [];
    }

    if (serviceFilters.length > 0 && statusFilters.length > 0) {
      filteredAlerts = filteredAlerts.filter((alert) => {
        return (
          serviceFilters.some(
            (serviceFilter) => serviceFilter.value === alert.service_type
          ) &&
          statusFilters.some(
            (statusFilter) => statusFilter.value === alert.status
          )
        );
      });
    }

    if (searchText) {
      filteredAlerts = filteredAlerts.filter((alert: Alert) => {
        return alert.label.toLowerCase().includes(searchText.toLowerCase());
      });
    }

    return filteredAlerts;
  }, [
    alerts,
    searchText,
    serviceFilteredAlerts,
    serviceFilters,
    statusFilteredAlerts,
    statusFilters,
  ]);

  const { preference: togglePreference, toggle: toggleGroupByTag } =
    usePreferencesToggle({
      preferenceKey: 'aclpAlertsGroupByTag',
      options: [false, true],
      defaultValue: false,
    });

  if (alerts && alerts.length === 0) {
    return (
      <Placeholder
        buttonProps={[
          {
            children: 'Create Alerts',
            onClick: () => {
              navigate({ to: '/alerts/definitions/create' });
            },
          },
        ]}
        icon={AlertsIcon}
        isEntity
        renderAsSecondary
        subtitle="Create alerts that notifies you of the potential issues within your systems to cut downtime and maintain the performance of your infrastructure."
        title=""
      />
    );
  }

  const failedAlertsCount =
    alerts?.filter((alert: Alert) => alert.status === 'failed').length ?? 0;

  return (
    <Stack spacing={3}>
      {(isAlertLimitReached || isMetricLimitReached) && (
        <AlertsLimitErrorMessage
          isAlertLimitReached={isAlertLimitReached}
          isMetricLimitReached={isMetricLimitReached}
        />
      )}
      <Box
        alignItems={{ lg: 'flex-end', md: 'flex-start' }}
        display="flex"
        flexDirection={{ lg: 'row', md: 'column', sm: 'column', xs: 'column' }}
        flexWrap="wrap"
        gap={3}
        justifyContent="space-between"
        ref={topRef}
      >
        <Box
          display="flex"
          flexDirection={{
            lg: 'row',
            md: 'column',
            sm: 'column',
            xs: 'column',
          }}
          gap={2}
        >
          <DebouncedSearchTextField
            data-qa-filter="alert-search"
            label=""
            noMarginTop
            onSearch={setSearchText}
            placeholder="Search for Alerts"
            sx={{
              width: searchAndSelectSx,
            }}
            value={searchText}
          />
          <Autocomplete
            autoHighlight
            data-qa-filter="alert-service-filter"
            data-testid="alert-service-filter"
            errorText={
              serviceTypesError
                ? 'There was an error in fetching the services.'
                : ''
            }
            label=""
            limitTags={1}
            loading={serviceTypesLoading}
            multiple
            noMarginTop
            onChange={(_, selected) => {
              setServiceFilters(selected);
            }}
            options={getServicesList}
            placeholder={serviceFilters.length > 0 ? '' : 'Select a Service'}
            renderOption={(props, option, { selected }) => {
              const { key, ...rest } = props;
              const ListItem =
                key === 'Select All ' || key === 'Deselect All '
                  ? StyledListItem
                  : 'li';
              return (
                <ListItem {...rest} data-qa-option key={key}>
                  <Box flexGrow={1}>{option.label}</Box>{' '}
                  {aclpServices?.[option.value]?.alerts?.beta && <BetaChip />}
                  <SelectedIcon visible={selected} />
                </ListItem>
              );
            }}
            sx={{
              width: searchAndSelectSx,
            }}
            value={serviceFilters}
          />
          <Autocomplete
            autoHighlight
            data-qa-filter="alert-status-filter"
            data-testid="alert-status-filter"
            label=""
            limitTags={1}
            multiple
            noMarginTop
            onChange={(_, selected) => {
              setStatusFilters(selected);
            }}
            options={alertStatusOptions}
            placeholder={statusFilters.length > 0 ? '' : 'Select a Status'}
            sx={{
              width: searchAndSelectSx,
            }}
            value={statusFilters}
          />
        </Box>
        <Button
          buttonType="primary"
          data-qa-button="create-alert"
          data-qa-buttons="true"
          disabled={isLoading || isAlertLimitReached || isMetricLimitReached}
          onClick={() => {
            navigate({ to: '/alerts/definitions/create' });
          }}
          ref={topRef}
          sx={{
            height: '34px',
            paddingBottom: 0,
            paddingTop: 0,
            whiteSpace: 'noWrap',
            width: { lg: '120px', md: '120px', sm: '150px', xs: '150px' },
          }}
          sxEndIcon={isLoading ? { display: 'none' } : undefined}
          tooltipText={isLoading ? undefined : alertToolTipText}
          variant="contained"
        >
          Create Alert
        </Button>
      </Box>
      {failedAlertsCount > 0 && (
        <Notice variant="error">
          <Typography
            sx={(theme) => ({
              font: theme.font.bold,
              fontSize: theme.spacingFunction(16),
            })}
          >
            Creation of {failedAlertsCount} alerts has failed as indicated in
            the status column. Please{' '}
            <SupportLink text="open a support ticket" /> for assistance.
          </Typography>
        </Notice>
      )}

      <AlertsListTable
        alerts={getAlertsList}
        error={error ?? undefined}
        isGroupedByTag={togglePreference}
        isLoading={isLoading}
        scrollToElement={() => scrollToElement(topRef.current ?? null)}
        services={getServicesList}
        toggleGroupByTag={() => toggleGroupByTag?.() ?? false}
      />
    </Stack>
  );
};

const AlertsLimitErrorMessage = ({
  isAlertLimitReached,
  isMetricLimitReached,
}: AlertsLimitErrorMessageProps) => {
  if (isAlertLimitReached && isMetricLimitReached) {
    return (
      <AlertListNoticeMessages
        errorMessage={`${alertLimitMessage}:${metricLimitMessage}`}
        separator=":"
        variant="warning"
      />
    );
  }

  if (isAlertLimitReached) {
    return (
      <AlertListNoticeMessages
        errorMessage={alertLimitMessage}
        variant="warning"
      />
    );
  }

  if (isMetricLimitReached) {
    return (
      <AlertListNoticeMessages
        errorMessage={metricLimitMessage}
        variant="warning"
      />
    );
  }

  return null;
};<|MERGE_RESOLUTION|>--- conflicted
+++ resolved
@@ -58,16 +58,12 @@
     error: serviceTypesError,
     isLoading: serviceTypesLoading,
   } = useCloudPulseServiceTypes(true);
-<<<<<<< HEAD
-  const { aclpBetaServices, aclpAlerting } = useFlags();
-=======
-
-  const { aclpServices } = useFlags();
+
+  const { aclpServices, aclpAlerting } = useFlags();
 
   // Filter alerts based on the enabled services from the LD flag
   const alerts = alertsFromEnabledServices(allAlerts, aclpServices);
 
->>>>>>> 1c480377
   const userAlerts = alerts?.filter(({ type }) => type === 'user') ?? [];
   const isAlertLimitReached =
     userAlerts.length >= (aclpAlerting?.accountAlertLimit ?? 10);
