import { Autocomplete, Paper, Stack } from '@linode/ui';
import { Grid } from '@mui/material';
<<<<<<< HEAD
import * as React from 'react';

import { DebouncedSearchTextField } from 'src/components/DebouncedSearchTextField';
=======
import React from 'react';
import { useHistory } from 'react-router-dom';

import { Table } from 'src/components/Table';
import { TableBody } from 'src/components/TableBody';
import { TableCell } from 'src/components/TableCell';
import { TableHead } from 'src/components/TableHead';
import { TableRow } from 'src/components/TableRow';
import { TableRowError } from 'src/components/TableRowError/TableRowError';
import { TableRowLoading } from 'src/components/TableRowLoading/TableRowLoading';
import { TableSortCell } from 'src/components/TableSortCell';
>>>>>>> df787201
import { StyledPlaceholder } from 'src/features/StackScripts/StackScriptBase/StackScriptBase.styles';
import { useAllAlertDefinitionsQuery } from 'src/queries/cloudpulse/alerts';
import { useCloudPulseServiceTypes } from 'src/queries/cloudpulse/services';

import { alertStatusOptions } from '../constants';
import { AlertsListTable } from './AlertsListTable';

import type { Item } from '../constants';
import type { Alert, AlertServiceType, AlertStatusType } from '@linode/api-v4';

import type { Alert } from '@linode/api-v4';

export const AlertListing = () => {
<<<<<<< HEAD
  const { data: alerts, error, isLoading } = useAllAlertDefinitionsQuery();
  const {
    data: serviceOptions,
    error: serviceTypesError,
    isLoading: serviceTypesLoading,
  } = useCloudPulseServiceTypes(true);

  const getServicesList = React.useMemo((): Item<
    string,
    AlertServiceType
  >[] => {
    return serviceOptions && serviceOptions.data.length > 0
      ? serviceOptions.data.map((service) => ({
          label: service.label,
          value: service.service_type as AlertServiceType,
        }))
      : [];
  }, [serviceOptions]);

  React.useEffect(() => {
    setServiceFilters(getServicesList);
  }, [getServicesList]);
  const [searchText, setSearchText] = React.useState<string>('');

  const [serviceFilters, setServiceFilters] = React.useState<
    Item<string, AlertServiceType>[]
  >([]);
  const [statusFilters, setStatusFilters] = React.useState<
    Item<string, AlertStatusType>[]
  >(alertStatusOptions);

  const serviceFilteredAlerts = React.useMemo(() => {
    if (serviceFilters && serviceFilters.length !== 0 && alerts) {
      return alerts.filter((alert: Alert) => {
        return serviceFilters.some(
          (serviceFilter) => serviceFilter.value === alert.service_type
        );
      });
    }

    return alerts;
  }, [serviceFilters, alerts]);

  const statusFilteredAlerts = React.useMemo(() => {
    if (statusFilters && statusFilters?.length !== 0 && alerts) {
      return alerts.filter((alert: Alert) => {
        return statusFilters.some(
          (statusFilter) => statusFilter.value === alert.status
        );
      });
    }
    return alerts;
  }, [statusFilters, alerts]);
=======
  // These are dummy order value and handleOrder methods, will replace them in the next PR
  const order = 'asc';
  const handleOrderChange = () => {
    return 'asc';
  };
  const { data: alerts, isError, isLoading } = useAllAlertDefinitionsQuery();

  const history = useHistory();

  const handleDetails = ({ id: _id, service_type: serviceType }: Alert) => {
    history.push(
      `${location.pathname}/detail/${serviceType}/${
        _id
      }`
    );
  };
>>>>>>> df787201

  if (alerts?.length === 0) {
    return (
      <Grid item xs={12}>
        <Paper>
          <StyledPlaceholder
            subtitle="Start Monitoring your resources."
            title=""
          />
        </Paper>
      </Grid>
    );
  }

  const getAlertsList = () => {
    if (!alerts) {
      return [];
    }
    let filteredAlerts = alerts;

    if (serviceFilters && serviceFilters.length > 0) {
      filteredAlerts = serviceFilteredAlerts ?? [];
    }

    if (statusFilters && statusFilters.length > 0) {
      filteredAlerts = statusFilteredAlerts ?? [];
    }

    if (serviceFilters.length > 0 && statusFilters.length > 0) {
      filteredAlerts = filteredAlerts.filter((alert) => {
        return (
          serviceFilters.some(
            (serviceFilter) => serviceFilter.value === alert.service_type
          ) &&
          statusFilters.some(
            (statusFilter) => statusFilter.value === alert.status
          )
        );
      });
    }

    if (searchText) {
      filteredAlerts = filteredAlerts.filter((alert: Alert) => {
        return alert.label.toLowerCase().includes(searchText.toLowerCase());
      });
    }

    return filteredAlerts;
  };

  // eslint-disable-next-line no-console
  console.log(serviceFilters);
  return (
<<<<<<< HEAD
    <Stack spacing={2}>
      <Grid container display="flex" gap={2} overflow="auto">
        <Grid item md={3} sm={5} sx={{ paddingLeft: 0 }} xs={10}>
          <DebouncedSearchTextField
            debounceTime={250}
            label=""
            noMarginTop
            onSearch={setSearchText}
            placeholder="Search for Alerts"
            value={searchText}
          />
        </Grid>
        <Grid item md={3} sm={5} xs={10}>
          <Autocomplete
            errorText={
              serviceTypesError ? 'An error in fetching the services.' : ''
            }
            onChange={(_, selected) => {
              setServiceFilters(selected);
            }}
            label={''}
            loading={serviceTypesLoading}
            multiple
            noMarginTop
            options={getServicesList}
            placeholder={serviceFilters.length > 0 ? '' : 'Select a Service'}
            value={serviceFilters}
          />
        </Grid>
        <Grid item md={3} sm={5} xs={10}>
          <Autocomplete
            onChange={(_, selected) => {
              setStatusFilters(selected);
            }}
            label={''}
            multiple
            noMarginTop
            options={alertStatusOptions}
            placeholder={statusFilters.length > 0 ? '' : 'Select a Status'}
            value={statusFilters}
          />
        </Grid>
      </Grid>
      <AlertsListTable
        alerts={getAlertsList()}
        error={error ?? undefined}
        isLoading={isLoading}
        services={getServicesList}
      />
    </Stack>
=======
    <Grid marginTop={2}>
      <Table colCount={7} size="small">
        <TableHead>
          <TableRow>
            {AlertListingTableLabelMap.map((value) => (
              <TableSortCell
                active={true}
                direction={order}
                handleClick={handleOrderChange}
                key={value.label}
                label={value.label}
              >
                {value.colName}
              </TableSortCell>
            ))}
            <TableCell actionCell />
          </TableRow>
        </TableHead>
        <TableBody>
          {isError && (
            <TableRowError
              colSpan={7}
              message="Error in fetching the alerts."
            />
          )}
          {isLoading && <TableRowLoading columns={7} />}
          {alerts?.map((alert) => (
            <AlertTableRow
              handlers={{
                handleDetails: () => handleDetails(alert),
              }}
              alert={alert}
              key={alert.id}
            />
          ))}
        </TableBody>
      </Table>
    </Grid>
>>>>>>> df787201
  );
};<|MERGE_RESOLUTION|>--- conflicted
+++ resolved
@@ -1,22 +1,9 @@
-import { Autocomplete, Paper, Stack } from '@linode/ui';
+import { Autocomplete, Button, Paper, Stack } from '@linode/ui';
 import { Grid } from '@mui/material';
-<<<<<<< HEAD
 import * as React from 'react';
+import { useHistory, useRouteMatch } from 'react-router-dom';
 
 import { DebouncedSearchTextField } from 'src/components/DebouncedSearchTextField';
-=======
-import React from 'react';
-import { useHistory } from 'react-router-dom';
-
-import { Table } from 'src/components/Table';
-import { TableBody } from 'src/components/TableBody';
-import { TableCell } from 'src/components/TableCell';
-import { TableHead } from 'src/components/TableHead';
-import { TableRow } from 'src/components/TableRow';
-import { TableRowError } from 'src/components/TableRowError/TableRowError';
-import { TableRowLoading } from 'src/components/TableRowLoading/TableRowLoading';
-import { TableSortCell } from 'src/components/TableSortCell';
->>>>>>> df787201
 import { StyledPlaceholder } from 'src/features/StackScripts/StackScriptBase/StackScriptBase.styles';
 import { useAllAlertDefinitionsQuery } from 'src/queries/cloudpulse/alerts';
 import { useCloudPulseServiceTypes } from 'src/queries/cloudpulse/services';
@@ -27,10 +14,9 @@
 import type { Item } from '../constants';
 import type { Alert, AlertServiceType, AlertStatusType } from '@linode/api-v4';
 
-import type { Alert } from '@linode/api-v4';
-
 export const AlertListing = () => {
-<<<<<<< HEAD
+  const { url } = useRouteMatch();
+  const history = useHistory();
   const { data: alerts, error, isLoading } = useAllAlertDefinitionsQuery();
   const {
     data: serviceOptions,
@@ -84,24 +70,6 @@
     }
     return alerts;
   }, [statusFilters, alerts]);
-=======
-  // These are dummy order value and handleOrder methods, will replace them in the next PR
-  const order = 'asc';
-  const handleOrderChange = () => {
-    return 'asc';
-  };
-  const { data: alerts, isError, isLoading } = useAllAlertDefinitionsQuery();
-
-  const history = useHistory();
-
-  const handleDetails = ({ id: _id, service_type: serviceType }: Alert) => {
-    history.push(
-      `${location.pathname}/detail/${serviceType}/${
-        _id
-      }`
-    );
-  };
->>>>>>> df787201
 
   if (alerts?.length === 0) {
     return (
@@ -152,10 +120,7 @@
     return filteredAlerts;
   };
 
-  // eslint-disable-next-line no-console
-  console.log(serviceFilters);
   return (
-<<<<<<< HEAD
     <Stack spacing={2}>
       <Grid container display="flex" gap={2} overflow="auto">
         <Grid item md={3} sm={5} sx={{ paddingLeft: 0 }} xs={10}>
@@ -176,6 +141,7 @@
             onChange={(_, selected) => {
               setServiceFilters(selected);
             }}
+            data-testid="alert-service-filter"
             label={''}
             loading={serviceTypesLoading}
             multiple
@@ -190,6 +156,7 @@
             onChange={(_, selected) => {
               setStatusFilters(selected);
             }}
+            data-testid="alert-status-filter"
             label={''}
             multiple
             noMarginTop
@@ -197,6 +164,30 @@
             placeholder={statusFilters.length > 0 ? '' : 'Select a Status'}
             value={statusFilters}
           />
+        </Grid>
+        <Grid
+          sx={{
+            alignContent: 'center',
+            display: 'flex',
+            justifyContent: 'flex-end',
+          }}
+          container
+          item
+          md={2}
+          sm={5}
+          xs={10}
+        >
+          <Button
+            onClick={() => {
+              history.push(`${url}/create`);
+            }}
+            buttonType="primary"
+            data-qa-button="create-alert"
+            sx={{ height: { md: '34px' }, width: { md: '140px' } }}
+            variant="contained"
+          >
+            Create Alert
+          </Button>
         </Grid>
       </Grid>
       <AlertsListTable
@@ -206,45 +197,5 @@
         services={getServicesList}
       />
     </Stack>
-=======
-    <Grid marginTop={2}>
-      <Table colCount={7} size="small">
-        <TableHead>
-          <TableRow>
-            {AlertListingTableLabelMap.map((value) => (
-              <TableSortCell
-                active={true}
-                direction={order}
-                handleClick={handleOrderChange}
-                key={value.label}
-                label={value.label}
-              >
-                {value.colName}
-              </TableSortCell>
-            ))}
-            <TableCell actionCell />
-          </TableRow>
-        </TableHead>
-        <TableBody>
-          {isError && (
-            <TableRowError
-              colSpan={7}
-              message="Error in fetching the alerts."
-            />
-          )}
-          {isLoading && <TableRowLoading columns={7} />}
-          {alerts?.map((alert) => (
-            <AlertTableRow
-              handlers={{
-                handleDetails: () => handleDetails(alert),
-              }}
-              alert={alert}
-              key={alert.id}
-            />
-          ))}
-        </TableBody>
-      </Table>
-    </Grid>
->>>>>>> df787201
   );
 };