import userEvent from '@testing-library/user-event';
import React from 'react';

import { alertFactory } from 'src/factories';
import { formatDate } from 'src/utilities/formatDate';
import { renderWithTheme } from 'src/utilities/testHelpers';

<<<<<<< HEAD
import { OPTIMISTIC_SUCCESS_MESSAGE } from '../constants';
=======
import { UPDATE_ALERT_SUCCESS_MESSAGE } from '../constants';
>>>>>>> 00e5e8e7
import { AlertsListTable } from './AlertListTable';

const queryMocks = vi.hoisted(() => ({
  useEditAlertDefinition: vi.fn(),
}));

vi.mock('src/queries/cloudpulse/alerts', () => ({
  ...vi.importActual('src/queries/cloudpulse/alerts'),
  useEditAlertDefinition: queryMocks.useEditAlertDefinition,
}));

queryMocks.useEditAlertDefinition.mockReturnValue({
  isError: false,
  mutateAsync: vi.fn().mockResolvedValue({}),
  reset: vi.fn(),
});
const mockScroll = vi.fn();
describe('Alert List Table test', () => {
  it('should render the alert landing table ', async () => {
    const { getByText } = renderWithTheme(
      <AlertsListTable
        alerts={[]}
        isLoading={false}
        scrollToElement={mockScroll}
        services={[]}
      />
    );
    expect(getByText('Alert Name')).toBeVisible();
    expect(getByText('Service')).toBeVisible();
    expect(getByText('Status')).toBeVisible();
    expect(getByText('Last Modified')).toBeVisible();
    expect(getByText('Created By')).toBeVisible();
  });

  it('should render the error message', async () => {
    const { getByText } = renderWithTheme(
      <AlertsListTable
        alerts={[]}
        error={[{ reason: 'Error in fetching the alerts' }]}
        isLoading={false}
        scrollToElement={mockScroll}
        services={[]}
      />
    );
    expect(getByText('Error in fetching the alerts')).toBeVisible();
  });

  it('should render the alert row', async () => {
    const updated = new Date().toISOString();
    const { getByText } = renderWithTheme(
      <AlertsListTable
        alerts={[
          alertFactory.build({
            created_by: 'user1',
            label: 'Test Alert',
            service_type: 'linode',
            status: 'enabled',
            updated,
          }),
        ]}
        isLoading={false}
        scrollToElement={mockScroll}
        services={[{ label: 'Linode', value: 'linode' }]}
      />
    );
    expect(getByText('Test Alert')).toBeVisible();
    expect(getByText('Linode')).toBeVisible();
    expect(getByText('Enabled')).toBeVisible();
    expect(getByText('user1')).toBeVisible();
    expect(
      getByText(
        formatDate(updated, {
          format: 'MMM dd, yyyy, h:mm a',
        })
      )
    ).toBeVisible();
  });

  it('should show success snackbar when enabling alert succeeds', async () => {
    const alert = alertFactory.build({ status: 'disabled', type: 'user' });
    const { getByLabelText, getByText } = renderWithTheme(
      <AlertsListTable
        alerts={[alert]}
        isLoading={false}
        scrollToElement={mockScroll}
        services={[{ label: 'Linode', value: 'linode' }]}
      />
    );

    const actionMenu = getByLabelText(`Action menu for Alert ${alert.label}`);
    await userEvent.click(actionMenu);
    await userEvent.click(getByText('Enable')); // click the enable button to enable alert
<<<<<<< HEAD
    expect(getByText(OPTIMISTIC_SUCCESS_MESSAGE)).toBeInTheDocument(); // validate whether snackbar is displayed properly
=======
    expect(getByText(UPDATE_ALERT_SUCCESS_MESSAGE)).toBeInTheDocument(); // validate whether snackbar is displayed properly
>>>>>>> 00e5e8e7
  });

  it('should show success snackbar when disabling alert succeeds', async () => {
    const alert = alertFactory.build({ status: 'enabled', type: 'user' });
    const { getByLabelText, getByText } = renderWithTheme(
      <AlertsListTable
        alerts={[alert]}
        isLoading={false}
        scrollToElement={mockScroll}
        services={[{ label: 'Linode', value: 'linode' }]}
      />
    );

    const actionMenu = getByLabelText(`Action menu for Alert ${alert.label}`);
    await userEvent.click(actionMenu);
    await userEvent.click(getByText('Disable')); // click the enable button to enable alert
<<<<<<< HEAD
    expect(getByText(OPTIMISTIC_SUCCESS_MESSAGE)).toBeInTheDocument(); // validate whether snackbar is displayed properly
=======
    expect(getByText(UPDATE_ALERT_SUCCESS_MESSAGE)).toBeInTheDocument(); // validate whether snackbar is displayed properly
>>>>>>> 00e5e8e7
  });

  it('should show error snackbar when enabling alert fails', async () => {
    queryMocks.useEditAlertDefinition.mockReturnValue({
      mutateAsync: vi
        .fn()
        .mockRejectedValue([{ reason: 'Enabling alert failed' }]),
    });

    const alert = alertFactory.build({ status: 'disabled', type: 'user' });
    const { getByLabelText, getByText } = renderWithTheme(
      <AlertsListTable
        alerts={[alert]}
        isLoading={false}
        scrollToElement={mockScroll}
        services={[{ label: 'Linode', value: 'linode' }]}
      />
    );

    const actionMenu = getByLabelText(`Action menu for Alert ${alert.label}`);
    await userEvent.click(actionMenu);
    await userEvent.click(getByText('Enable'));

    expect(getByText('Enabling alert failed')).toBeInTheDocument(); // validate whether snackbar is displayed properly if an error is encountered while enabling an alert
  });

  it('should show error snackbar when disabling alert fails', async () => {
    queryMocks.useEditAlertDefinition.mockReturnValue({
      mutateAsync: vi
        .fn()
        .mockRejectedValue([{ reason: 'Disabling alert failed' }]),
    });

    const alert = alertFactory.build({ status: 'enabled', type: 'user' });
    const { getByLabelText, getByText } = renderWithTheme(
      <AlertsListTable
        alerts={[alert]}
        isLoading={false}
        scrollToElement={mockScroll}
        services={[{ label: 'Linode', value: 'linode' }]}
      />
    );

    const actionMenu = getByLabelText(`Action menu for Alert ${alert.label}`);
    await userEvent.click(actionMenu);
    await userEvent.click(getByText('Disable'));

    expect(getByText('Disabling alert failed')).toBeInTheDocument(); // validate whether snackbar is displayed properly if an error is encountered while disabling an alert
  });
});<|MERGE_RESOLUTION|>--- conflicted
+++ resolved
@@ -5,11 +5,7 @@
 import { formatDate } from 'src/utilities/formatDate';
 import { renderWithTheme } from 'src/utilities/testHelpers';
 
-<<<<<<< HEAD
-import { OPTIMISTIC_SUCCESS_MESSAGE } from '../constants';
-=======
 import { UPDATE_ALERT_SUCCESS_MESSAGE } from '../constants';
->>>>>>> 00e5e8e7
 import { AlertsListTable } from './AlertListTable';
 
 const queryMocks = vi.hoisted(() => ({
@@ -102,11 +98,7 @@
     const actionMenu = getByLabelText(`Action menu for Alert ${alert.label}`);
     await userEvent.click(actionMenu);
     await userEvent.click(getByText('Enable')); // click the enable button to enable alert
-<<<<<<< HEAD
-    expect(getByText(OPTIMISTIC_SUCCESS_MESSAGE)).toBeInTheDocument(); // validate whether snackbar is displayed properly
-=======
     expect(getByText(UPDATE_ALERT_SUCCESS_MESSAGE)).toBeInTheDocument(); // validate whether snackbar is displayed properly
->>>>>>> 00e5e8e7
   });
 
   it('should show success snackbar when disabling alert succeeds', async () => {
@@ -123,11 +115,7 @@
     const actionMenu = getByLabelText(`Action menu for Alert ${alert.label}`);
     await userEvent.click(actionMenu);
     await userEvent.click(getByText('Disable')); // click the enable button to enable alert
-<<<<<<< HEAD
-    expect(getByText(OPTIMISTIC_SUCCESS_MESSAGE)).toBeInTheDocument(); // validate whether snackbar is displayed properly
-=======
     expect(getByText(UPDATE_ALERT_SUCCESS_MESSAGE)).toBeInTheDocument(); // validate whether snackbar is displayed properly
->>>>>>> 00e5e8e7
   });
 
   it('should show error snackbar when enabling alert fails', async () => {
