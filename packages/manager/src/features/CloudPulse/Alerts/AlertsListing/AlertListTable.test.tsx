--- conflicted
+++ resolved
@@ -21,10 +21,6 @@
   mutateAsync: vi.fn().mockResolvedValue({}),
   reset: vi.fn(),
 });
-<<<<<<< HEAD
-
-=======
->>>>>>> 28be63cc
 const mockScroll = vi.fn();
 describe('Alert List Table test', () => {
   it('should render the alert landing table ', async () => {
