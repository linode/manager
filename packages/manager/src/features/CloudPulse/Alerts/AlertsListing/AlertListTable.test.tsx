--- conflicted
+++ resolved
@@ -192,21 +192,6 @@
   });
 
   it('should toggle alerts grouped by tag', async () => {
-<<<<<<< HEAD
-    const { getByLabelText, getByText } = renderWithTheme(
-      <AlertsListTable
-        alerts={[alertFactory.build({ label: 'Test Alert' })]}
-        alertsGroupedByTag={true}
-        isLoading={false}
-        scrollToElement={mockScroll}
-        services={[{ label: 'Linode', value: 'linode' }]}
-        toggleAlertsGroupedByTag={() => true}
-      />
-    );
-    const toggleButton = getByLabelText('Toggle group by tag');
-    await userEvent.click(toggleButton);
-    expect(getByText('group by tag is currently enabled')).toBeInTheDocument();
-=======
     renderWithTheme(
       <AlertsListTable
         alerts={[alertFactory.build({ label: 'Test Alert' })]}
@@ -221,6 +206,5 @@
     await userEvent.click(toggleButton);
     expect(screen.getByText('tag1')).toBeVisible();
     expect(screen.getByText('tag2')).toBeVisible();
->>>>>>> f3d43a4c
   });
 });