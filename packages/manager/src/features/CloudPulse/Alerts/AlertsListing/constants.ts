--- conflicted
+++ resolved
@@ -1,8 +1,6 @@
-<<<<<<< HEAD
 import type { TableColumnHeader } from './AlertListReusableTable';
-=======
+
 import type { AlertStatusType, AlertStatusUpdateType } from '@linode/api-v4';
->>>>>>> 44a46eab
 
 export const AlertListingTableLabelMap = [
   {
@@ -27,18 +25,16 @@
   },
 ];
 
-<<<<<<< HEAD
 export const AlertContextualViewTableHeaderMap: TableColumnHeader[] = [
   { columnName: 'Alert Name', label: 'label' },
   { columnName: 'Metric Threshold', label: 'id' },
   { columnName: 'Alert Type', label: 'type' },
 ];
-=======
+
 export const statusToActionMap: Record<
   AlertStatusType,
   AlertStatusUpdateType
 > = {
   disabled: 'Enable',
   enabled: 'Disable',
-};
->>>>>>> 44a46eab
+};