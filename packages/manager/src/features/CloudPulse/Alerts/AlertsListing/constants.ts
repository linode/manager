import type { TableColumnHeader } from '../ContextualView/AlertInformationActionTable';
import type { AlertStatusType, AlertStatusUpdateType } from '@linode/api-v4';

export const AlertListingTableLabelMap = [
  {
    colName: 'Alert Name',
    label: 'label',
  },
  {
    colName: 'Status',
    label: 'status',
  },
  {
    colName: 'Service',
    label: 'service_type',
  },
  {
    colName: 'Created By',
    label: 'created_by',
  },

  {
    colName: 'Last Modified',
    label: 'updated',
  },
  {
    colName: 'Last Modified By',
    label: 'updated_by',
  },
<<<<<<< HEAD
];

export const AlertContextualViewTableHeaderMap: TableColumnHeader[] = [
  { columnName: 'Alert Name', label: 'label' },
  { columnName: 'Metric Threshold', label: 'id' },
  { columnName: 'Alert Type', label: 'type' },
=======
>>>>>>> f3d43a4c
];

export const statusToActionMap: Record<AlertStatusType, AlertStatusUpdateType> =
  {
    disabled: 'Enable',
    enabled: 'Disable',
    failed: 'Disable',
    'in progress': 'Disable',
  };

<<<<<<< HEAD
=======
export const AlertContextualViewTableHeaderMap: TableColumnHeader[] = [
  { columnName: 'Alert Name', label: 'label' },
  { columnName: 'Metric Threshold', label: 'id' },
  { columnName: 'Alert Type', label: 'type' },
];

>>>>>>> f3d43a4c
export const alertLimitMessage =
  'You have reached the maximum number of definitions created per account.';
export const metricLimitMessage =
  'You have reached the maximum number of metrics that can be evaluated by alerts created on this account.';
export const alertToolTipText =
  'You have reached your limit of definitions for this account.';<|MERGE_RESOLUTION|>--- conflicted
+++ resolved
@@ -27,15 +27,6 @@
     colName: 'Last Modified By',
     label: 'updated_by',
   },
-<<<<<<< HEAD
-];
-
-export const AlertContextualViewTableHeaderMap: TableColumnHeader[] = [
-  { columnName: 'Alert Name', label: 'label' },
-  { columnName: 'Metric Threshold', label: 'id' },
-  { columnName: 'Alert Type', label: 'type' },
-=======
->>>>>>> f3d43a4c
 ];
 
 export const statusToActionMap: Record<AlertStatusType, AlertStatusUpdateType> =
@@ -46,15 +37,12 @@
     'in progress': 'Disable',
   };
 
-<<<<<<< HEAD
-=======
 export const AlertContextualViewTableHeaderMap: TableColumnHeader[] = [
   { columnName: 'Alert Name', label: 'label' },
   { columnName: 'Metric Threshold', label: 'id' },
   { columnName: 'Alert Type', label: 'type' },
 ];
 
->>>>>>> f3d43a4c
 export const alertLimitMessage =
   'You have reached the maximum number of definitions created per account.';
 export const metricLimitMessage =
