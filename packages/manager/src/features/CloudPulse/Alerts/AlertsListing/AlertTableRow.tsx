import { Box } from '@linode/ui';
import * as React from 'react';

import { DateTimeDisplay } from 'src/components/DateTimeDisplay';
import { StatusIcon } from 'src/components/StatusIcon/StatusIcon';
import { TableCell } from 'src/components/TableCell';
import { TableRow } from 'src/components/TableRow';
import { capitalize } from 'src/utilities/capitalize';

import { AlertActionMenu } from './AlertActionMenu';

<<<<<<< HEAD
import type { Item } from '../constants';
import type { Alert, AlertServiceType, AlertStatusType } from '@linode/api-v4';
=======
import type { ActionHandlers } from './AlertActionMenu';
import type { Alert } from '@linode/api-v4';
>>>>>>> df787201

interface Props {
  /**
   * alert details used by the component to fill the row details
   */
  alert: Alert;
  /**
<<<<<<< HEAD
   * services list for the reverse mapping to display the labels from the alert service values
   */
  services: Item<string, AlertServiceType>[];
=======
   * The callback handlers for clicking an action menu item like Show Details, Delete, etc.
   */
  handlers: ActionHandlers;
>>>>>>> df787201
}

const getStatus = (status: AlertStatusType) => {
  if (status === 'enabled') {
    return 'active';
  } else if (status === 'disabled') {
    return 'inactive';
  }
  return 'other';
};

export const AlertTableRow = (props: Props) => {
<<<<<<< HEAD
  const { alert, services } = props;
  const { created_by, id, label, service_type, status, updated } = alert;
=======
  const { alert, handlers } = props;
  const { created_by, id, label, service_type, status, type, updated } = alert;
  const theme = useTheme();
>>>>>>> df787201
  return (
    <TableRow data-qa-alert-cell={id} key={`alert-row-${id}`}>
      <TableCell>{label}</TableCell>
      <TableCell>
        <Box alignItems="center" display="flex">
          <StatusIcon status={getStatus(status)} />
          {capitalize(status)}
        </Box>
      </TableCell>
      <TableCell>
<<<<<<< HEAD
        {services.find((service) => service.value === service_type)?.label}
      </TableCell>
      <TableCell>{created_by}</TableCell>
      <TableCell>
        <DateTimeDisplay value={updated} />
      </TableCell>
      <TableCell actionCell>
        {/* handlers are supposed to be passed to this AlertActionMenu,
    it is dependent on other feature and will added as that feature in the next PR
    */}
        <AlertActionMenu />
=======
        <DateTimeDisplay value={new Date(updated).toISOString()} />
      </TableCell>
      <TableCell>{created_by}</TableCell>
      <TableCell actionCell data-qa-alert-action-cell={`alert_${id}`}>
        <AlertActionMenu alertType={type} handlers={handlers} />
>>>>>>> df787201
      </TableCell>
    </TableRow>
  );
};<|MERGE_RESOLUTION|>--- conflicted
+++ resolved
@@ -2,6 +2,7 @@
 import * as React from 'react';
 
 import { DateTimeDisplay } from 'src/components/DateTimeDisplay';
+import { Link } from 'src/components/Link';
 import { StatusIcon } from 'src/components/StatusIcon/StatusIcon';
 import { TableCell } from 'src/components/TableCell';
 import { TableRow } from 'src/components/TableRow';
@@ -9,13 +10,9 @@
 
 import { AlertActionMenu } from './AlertActionMenu';
 
-<<<<<<< HEAD
 import type { Item } from '../constants';
+import type { ActionHandlers } from './AlertActionMenu';
 import type { Alert, AlertServiceType, AlertStatusType } from '@linode/api-v4';
-=======
-import type { ActionHandlers } from './AlertActionMenu';
-import type { Alert } from '@linode/api-v4';
->>>>>>> df787201
 
 interface Props {
   /**
@@ -23,15 +20,13 @@
    */
   alert: Alert;
   /**
-<<<<<<< HEAD
+   * The callback handlers for clicking an action menu item like Show Details, Delete, etc.
+   */
+  handlers: ActionHandlers;
+  /**
    * services list for the reverse mapping to display the labels from the alert service values
    */
   services: Item<string, AlertServiceType>[];
-=======
-   * The callback handlers for clicking an action menu item like Show Details, Delete, etc.
-   */
-  handlers: ActionHandlers;
->>>>>>> df787201
 }
 
 const getStatus = (status: AlertStatusType) => {
@@ -44,43 +39,29 @@
 };
 
 export const AlertTableRow = (props: Props) => {
-<<<<<<< HEAD
-  const { alert, services } = props;
-  const { created_by, id, label, service_type, status, updated } = alert;
-=======
-  const { alert, handlers } = props;
+  const { alert, handlers, services } = props;
   const { created_by, id, label, service_type, status, type, updated } = alert;
-  const theme = useTheme();
->>>>>>> df787201
   return (
     <TableRow data-qa-alert-cell={id} key={`alert-row-${id}`}>
-      <TableCell>{label}</TableCell>
+      <TableCell>
+        <Link to={`/monitor/cloudpulse/alerts/definitions/${id}`}>{label}</Link>
+      </TableCell>
       <TableCell>
         <Box alignItems="center" display="flex">
-          <StatusIcon status={getStatus(status)} />
+          <StatusIcon data-testid="status-icon" status={getStatus(status)} />
           {capitalize(status)}
         </Box>
       </TableCell>
       <TableCell>
-<<<<<<< HEAD
         {services.find((service) => service.value === service_type)?.label}
       </TableCell>
       <TableCell>{created_by}</TableCell>
       <TableCell>
-        <DateTimeDisplay value={updated} />
-      </TableCell>
-      <TableCell actionCell>
-        {/* handlers are supposed to be passed to this AlertActionMenu,
-    it is dependent on other feature and will added as that feature in the next PR
-    */}
-        <AlertActionMenu />
-=======
         <DateTimeDisplay value={new Date(updated).toISOString()} />
       </TableCell>
       <TableCell>{created_by}</TableCell>
       <TableCell actionCell data-qa-alert-action-cell={`alert_${id}`}>
         <AlertActionMenu alertType={type} handlers={handlers} />
->>>>>>> df787201
       </TableCell>
     </TableRow>
   );
