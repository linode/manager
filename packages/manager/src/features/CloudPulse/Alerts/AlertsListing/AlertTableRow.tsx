--- conflicted
+++ resolved
@@ -60,22 +60,17 @@
         {services.find((service) => service.value === service_type)?.label}
       </TableCell>
       <TableCell>{created_by}</TableCell>
-<<<<<<< HEAD
       <TableCell>
         {formatDate(updated, {
           format: 'MMM dd, yyyy, h:mm a',
         })}
       </TableCell>
-      <TableCell actionCell data-qa-alert-action-cell={`alert_${id}`}>
-        <AlertActionMenu alertType={type} handlers={handlers} />
-=======
       <TableCell actionCell>
         <AlertActionMenu
           alertLabel={label}
           alertType={type}
           handlers={handlers}
         />
->>>>>>> 5ca0e6ba
       </TableCell>
     </TableRow>
   );
