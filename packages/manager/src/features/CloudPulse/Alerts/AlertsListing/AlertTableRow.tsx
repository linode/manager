--- conflicted
+++ resolved
@@ -57,12 +57,7 @@
         </Box>
       </TableCell>
       <TableCell>
-<<<<<<< HEAD
-        {services.find((service) => service.value === service_type)?.label ??
-          service_type}
-=======
         {services.find((service) => service.value === service_type)?.label}
->>>>>>> 23a0d143
       </TableCell>
       <TableCell>{created_by}</TableCell>
       <TableCell>
@@ -70,11 +65,7 @@
           format: 'MMM dd, yyyy, h:mm a',
         })}
       </TableCell>
-<<<<<<< HEAD
-      <TableCell actionCell>
-=======
       <TableCell actionCell data-qa-alert-action-cell={`alert_${id}`}>
->>>>>>> 23a0d143
         <AlertActionMenu
           alertLabel={label}
           alertType={type}
