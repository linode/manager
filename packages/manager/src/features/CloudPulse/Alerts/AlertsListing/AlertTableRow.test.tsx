import userEvent from '@testing-library/user-event';
import { createMemoryHistory } from 'history';
import * as React from 'react';
import { Router } from 'react-router-dom';

import { alertFactory } from 'src/factories/cloudpulse/alerts';
import { capitalize } from 'src/utilities/capitalize';
import { renderWithTheme, wrapWithTableBody } from 'src/utilities/testHelpers';

import { AlertTableRow } from './AlertTableRow';

import type { Item } from '../constants';
import type { AlertServiceType } from '@linode/api-v4';

const mockServices: Item<string, AlertServiceType>[] = [
  {
    label: 'Linode',
    value: 'linode',
  },
  {
    label: 'Databases',
    value: 'dbaas',
  },
];
describe('Alert Row', () => {
  it('should render an alert row', async () => {
    const alert = alertFactory.build();
    const renderedAlert = (
      <AlertTableRow
<<<<<<< HEAD
=======
        handlers={{
          handleDetails: vi.fn(),
          handleEdit: vi.fn(),
        }}
>>>>>>> f1d5f923
        alert={alert}
        handlers={{ handleDetails: () => vi.fn() }}
        services={mockServices}
      />
    );
    const { getByText } = renderWithTheme(wrapWithTableBody(renderedAlert));
    expect(getByText(alert.label)).toBeVisible();
  });

  it('should render the status field in green color if status is enabled', () => {
    const alert = alertFactory.build({ status: 'enabled' });
    const renderedAlert = (
      <AlertTableRow
<<<<<<< HEAD
=======
        handlers={{
          handleDetails: vi.fn(),
          handleEdit: vi.fn(),
        }}
>>>>>>> f1d5f923
        alert={alert}
        handlers={{ handleDetails: () => vi.fn() }}
        services={mockServices}
      />
    );
    const { getByTestId, getByText } = renderWithTheme(
      wrapWithTableBody(renderedAlert)
    );
    expect(getByText(capitalize('enabled'))).toBeVisible();

    expect(getComputedStyle(getByTestId('status-icon')).backgroundColor).toBe(
      'rgb(0, 176, 80)'
    );
  });

  it('alert labels should have hyperlinks to the details page', () => {
    const alert = alertFactory.build({ status: 'enabled' });
    const history = createMemoryHistory();
    history.push('/monitor/alerts/definitions');
    const link = `/monitor/alerts/definitions/detail/${alert.service_type}/${alert.id}`;
    const renderedAlert = (
      <Router history={history}>
        <AlertTableRow
          alert={alert}
          handlers={{ handleDetails: () => vi.fn() }}
          services={mockServices}
        />
      </Router>
    );
    const { getByText } = renderWithTheme(wrapWithTableBody(renderedAlert));

    const labelElement = getByText(alert.label);
    expect(labelElement.closest('a')).toHaveAttribute('href', link);
  });

  it('should have the show details action item present inside action menu', async () => {
    const alert = alertFactory.build({ status: 'enabled' });
    const { getAllByLabelText, getByTestId } = renderWithTheme(
      <AlertTableRow
        alert={alert}
        handlers={{ handleDetails: () => vi.fn() }}
        services={mockServices}
      />
    );
    const firstActionMenu = getAllByLabelText('Action menu for Alert')[0];
    await userEvent.click(firstActionMenu);
    expect(getByTestId('Show Details')).toBeInTheDocument();
  });
});<|MERGE_RESOLUTION|>--- conflicted
+++ resolved
@@ -27,15 +27,11 @@
     const alert = alertFactory.build();
     const renderedAlert = (
       <AlertTableRow
-<<<<<<< HEAD
-=======
         handlers={{
           handleDetails: vi.fn(),
           handleEdit: vi.fn(),
         }}
->>>>>>> f1d5f923
         alert={alert}
-        handlers={{ handleDetails: () => vi.fn() }}
         services={mockServices}
       />
     );
@@ -47,15 +43,11 @@
     const alert = alertFactory.build({ status: 'enabled' });
     const renderedAlert = (
       <AlertTableRow
-<<<<<<< HEAD
-=======
         handlers={{
           handleDetails: vi.fn(),
           handleEdit: vi.fn(),
         }}
->>>>>>> f1d5f923
         alert={alert}
-        handlers={{ handleDetails: () => vi.fn() }}
         services={mockServices}
       />
     );
@@ -78,7 +70,10 @@
       <Router history={history}>
         <AlertTableRow
           alert={alert}
-          handlers={{ handleDetails: () => vi.fn() }}
+        handlers={{
+          handleDetails: vi.fn(),
+          handleEdit: vi.fn(),
+        }}
           services={mockServices}
         />
       </Router>
@@ -94,7 +89,10 @@
     const { getAllByLabelText, getByTestId } = renderWithTheme(
       <AlertTableRow
         alert={alert}
-        handlers={{ handleDetails: () => vi.fn() }}
+        handlers={{
+          handleDetails: vi.fn(),
+          handleEdit: vi.fn(),
+        }}
         services={mockServices}
       />
     );
