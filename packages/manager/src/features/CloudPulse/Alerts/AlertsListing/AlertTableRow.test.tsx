--- conflicted
+++ resolved
@@ -189,11 +189,7 @@
 
   it("should disable 'Edit' action item in menu if alert has no enabled/disabled status", async () => {
     const alert = alertFactory.build({ status: 'in progress', type: 'user' });
-<<<<<<< HEAD
     queryMocks.useFlags.mockReturnValue(flags);
-=======
-
->>>>>>> 0a318080
     const { getByLabelText, getByText } = renderWithTheme(
       <AlertTableRow
         alert={alert}
