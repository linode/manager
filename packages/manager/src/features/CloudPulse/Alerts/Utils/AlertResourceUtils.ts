import {
  alertAdditionalFilterKeyMap,
  applicableAdditionalFilterKeys,
} from '../AlertsResources/constants';

import type { CloudPulseResources } from '../../shared/CloudPulseResourcesSelect';
import type { AlertsEngineOptionProps } from '../AlertsResources/AlertsEngineTypeFilter';
import type { AlertsRegionProps } from '../AlertsResources/AlertsRegionFilter';
import type { AlertsTagFilterProps } from '../AlertsResources/AlertsTagsFilter';
import type { AlertInstance } from '../AlertsResources/DisplayAlertResources';
import type {
  AlertAdditionalFilterKey,
  AlertFilterKey,
  AlertFilterType,
} from '../AlertsResources/types';
import type { Region } from '@linode/api-v4';

interface FilterResourceProps {
  /**
   * Additional filters for filtering the instances
   */
  additionalFilters?: Record<
    AlertAdditionalFilterKey,
    AlertFilterType | undefined
  >;
  /**
   * The data to be filtered
   */
  data?: CloudPulseResources[];
  /**
   * The selected regions on which the data needs to be filtered
   */
  filteredRegions?: string[];
  /**
   * Property to integrate and edit the resources associated with alerts
   */
  isAdditionOrDeletionNeeded?: boolean;

  /**
   * The map that holds the id of the region to Region object, helps in building the alert resources
   */
  regionsIdToRegionMap: Map<string, Region>;

  /**
   * The resources associated with the alerts
   */
  resourceIds: string[];

  /**
   * The search text with which the resources needed to be filtered
   */
  searchText?: string;

  /**
   * Property to filter out only checked resources
   */
  selectedOnly?: boolean;

  /**
   * This property helps to track the list of selected resources
   */
  selectedResources?: string[];
}

interface FilterRendererProps {
  /**
   * The filter to which the props needs to built for
   */
  filterKey: AlertFilterKey;

  /**
   * Callback to publish the selected engine type
   */
  handleFilterChange: (
    engineType: string | undefined,
    type: AlertAdditionalFilterKey
  ) => void;
  /**
   * Callback for publishing the IDs of the selected regions.
   */
  handleFilteredRegionsChange: (regions: string[]) => void;

  /**
   * The regions to be displayed according to the resources associated with alerts
   */
  regionOptions: Region[];

  tagOptions: string[];
}

/**
 * @param regions The list of regions
 * @returns A Map of region ID to Region object. Returns an empty Map if regions is undefined.
 */
export const getRegionsIdRegionMap = (
  regions: Region[] | undefined
): Map<string, Region> => {
  if (!regions) {
    return new Map();
  }
  return new Map(regions.map((region) => [region.id, region]));
};

/**
 * @param filterProps The props required to get the region options and the filtered resources
 * @returns Array of unique regions associated with the resource ids of the alert
 */
export const getRegionOptions = (
  filterProps: FilterResourceProps
): Region[] => {
  const {
    data,
    isAdditionOrDeletionNeeded,
    regionsIdToRegionMap,
    resourceIds,
  } = filterProps;
  const isEmpty =
    !data ||
    (!isAdditionOrDeletionNeeded && !resourceIds.length) ||
    !regionsIdToRegionMap.size;
  if (isEmpty) {
    return [];
  }
  const uniqueRegions = new Set<Region>();
  data.forEach(({ id, region }) => {
    if (isAdditionOrDeletionNeeded || resourceIds.includes(String(id))) {
      const regionObject = region
        ? regionsIdToRegionMap.get(region)
        : undefined;
      if (regionObject) {
        uniqueRegions.add(regionObject);
      }
    }
  });
  return Array.from(uniqueRegions);
};

/**
 * @param filterProps Props required to filter the resources on the table
 * @returns Filtered instances to be displayed on the table
 */
export const getFilteredResources = (
  filterProps: FilterResourceProps
): AlertInstance[] => {
  const {
    additionalFilters,
    data,
    filteredRegions,
    isAdditionOrDeletionNeeded,
    regionsIdToRegionMap,
    resourceIds,
    searchText,
    selectedOnly,
    selectedResources,
  } = filterProps;
  if (!data || (!isAdditionOrDeletionNeeded && resourceIds.length === 0)) {
    return [];
  }
  return data // here we always use the base data from API for filtering as source of truth
    .filter(
      ({ id }) => isAdditionOrDeletionNeeded || resourceIds.includes(String(id))
    )
    .map((resource) => {
      const regionObj = resource.region
        ? regionsIdToRegionMap.get(resource.region)
        : undefined;
      return {
        ...resource,
        checked: selectedResources
          ? selectedResources.includes(resource.id)
          : false,
        region: resource.region // here replace region id, formatted to Chicago, US(us-west) compatible to display in table
          ? regionObj
            ? `${regionObj.label} (${regionObj.id})`
            : resource.region
          : '',
      };
    })
    .filter(({ checked, label, region }) => {
      const matchesSearchText =
        !searchText ||
        region.toLocaleLowerCase().includes(searchText.toLocaleLowerCase()) ||
        label.toLocaleLowerCase().includes(searchText.toLocaleLowerCase()); // check with search text

      const matchesFilteredRegions =
        !filteredRegions?.length ||
        (region.length && filteredRegions.includes(region)); // check with filtered region

      return (
        matchesSearchText && // match the search text and match the region selected
        matchesFilteredRegions &&
        (!selectedOnly || checked) // if selected only, show only checked, else everything
      ); // match the search text and match the region selected
    })
    .filter((resource) => applyAdditionalFilter(resource, additionalFilters));
};

/**
 * Applies the additional filters on the instance that needs to be shown in the resources table
 * @param resource The instance for which the filters needs to be applied
 * @param additionalFilters The additional filters which are needed to be applied for the instances
 */
const applyAdditionalFilter = (
  resource: AlertInstance,
  additionalFilters?: Record<
    AlertAdditionalFilterKey,
    AlertFilterType | undefined
  >
): boolean => {
  if (!additionalFilters) {
    return true;
  }
  return applicableAdditionalFilterKeys.every((key) => {
    const value = additionalFilters[key];
    if (value === undefined) {
      return true;
    } // Skip if no filter value
    // Only apply filters that exist in `alertAdditionalFilterKeyMap`
    const mappedKey = alertAdditionalFilterKeyMap[key];
    const resourceValue = resource[mappedKey];

    if (Array.isArray(resourceValue) && Array.isArray(value)) {
      return value.some((obj) => resourceValue.includes(obj));
    }

    return resourceValue === value;
  });
};

/**
 * This methods scrolls to the given HTML Element
 * @param scrollToElement The HTML Element to which we need to scroll
 */
export const scrollToElement = (scrollToElement: HTMLDivElement | null) => {
  if (scrollToElement) {
    window.scrollTo({
      behavior: 'smooth',
      top: scrollToElement.getBoundingClientRect().top + window.scrollY - 40,
    });
  }
};

/**
 * @param data The list of alert instances displayed in the table.
 * @returns True if, all instances are selected else false.
 */
export const isAllPageSelected = (data: AlertInstance[]): boolean => {
  return Boolean(data?.length) && data.every(({ checked }) => checked);
};

/**
 * @param data The list of alert instances displayed in the table.
 * @returns True if, any one of instances is selected else false.
 */
export const isSomeSelected = (data: AlertInstance[]): boolean => {
  return Boolean(data?.length) && data.some(({ checked }) => checked);
};

/**
 * Checks if two sets of resource IDs contain the same elements, regardless of order.
 * @param originalResourceIds - The initial list of resource IDs.
 * @param selectedResourceIds - The updated list of resource IDs to compare.
 * @returns {boolean} - True if both sets contain the same elements, otherwise false.
 */
export const isResourcesEqual = (
  originalResourceIds: string[] | undefined,
  selectedResourceIds: string[]
): boolean => {
  if (!originalResourceIds) {
    return selectedResourceIds.length === 0;
  }

  if (originalResourceIds?.length !== selectedResourceIds.length) {
    return false;
  }

  const originalSet = new Set(originalResourceIds);
  return selectedResourceIds.every((id) => originalSet.has(id));
};

/**
 * Generates the appropriate filter props based on the provided filter key.
 *
 * This function returns the necessary props for rendering either an engine type filter
 * (`AlertsEngineOptionProps`) or a region filter (`AlertsRegionProps`), depending on the
 * `filterKey` value. It ensures that the correct handler and options are passed for
 * each filter type.
 *
 * @param {FilterRendererProps} props - The properties required to determine the filter behavior.
 * @param {AlertFilterKey} props.filterKey - The key identifying the filter type (`'engineType'` or `'region'`).
 * @param {(value: AlertFilterType, filterKey: AlertFilterKey) => void} props.handleFilterChange -
 *        Callback function for updating the selected engine type.
 * @param {(selectedRegions: string[]) => void} props.handleFilteredRegionsChange -
 *        Callback function for updating the selected regions.
 * @param {Region[]} props.regionOptions - The list of available regions for filtering.
 */
export const getAlertResourceFilterProps = ({
  filterKey,
  handleFilterChange,
  handleFilteredRegionsChange: handleSelectionChange,
  regionOptions,
<<<<<<< HEAD
  tagOptions,
}: FilterRendererProps):
  | AlertsEngineOptionProps
  | AlertsRegionProps
  | AlertsTagFilterProps => {
  if (filterKey === 'engineType') {
    return {
      handleFilterChange,
    };
  } else if (filterKey === 'tags') {
    return {
      handleFilterChange,
      tagOptions,
    };
  } else {
    return {
      handleSelectionChange,
      regionOptions,
    };
=======
}: FilterRendererProps): AlertsEngineOptionProps | AlertsRegionProps => {
  switch (filterKey) {
    case 'engineType':
      return { handleFilterChange };
    case 'region':
      return { handleSelectionChange, regionOptions };

    default:
      return { handleFilterChange };
>>>>>>> 2f5c59bb
  }
};<|MERGE_RESOLUTION|>--- conflicted
+++ resolved
@@ -299,7 +299,6 @@
   handleFilterChange,
   handleFilteredRegionsChange: handleSelectionChange,
   regionOptions,
-<<<<<<< HEAD
   tagOptions,
 }: FilterRendererProps):
   | AlertsEngineOptionProps
@@ -319,16 +318,5 @@
       handleSelectionChange,
       regionOptions,
     };
-=======
-}: FilterRendererProps): AlertsEngineOptionProps | AlertsRegionProps => {
-  switch (filterKey) {
-    case 'engineType':
-      return { handleFilterChange };
-    case 'region':
-      return { handleSelectionChange, regionOptions };
-
-    default:
-      return { handleFilterChange };
->>>>>>> 2f5c59bb
   }
 };