--- conflicted
+++ resolved
@@ -11,11 +11,6 @@
    * The selected regions on which the data needs to be filtered
    */
   filteredRegions?: string[];
-
-  /**
-   * Property to integrate in edit the resources associated with resources
-   */
-  isAdditionOrDeletionNeeded?: boolean;
 
   /**
    * Property to integrate and edit the resources associated with alerts
@@ -37,20 +32,12 @@
   searchText?: string;
 
   /**
-<<<<<<< HEAD
-   * If it set to true,  only show selected resources
-=======
    * Property to filter out only selected resources
->>>>>>> 71d298fc
    */
   selectedOnly?: boolean;
 
   /*
-<<<<<<< HEAD
-   * This property helps to be track the list of selected resources
-=======
    * This property helps to track the list of selected resources
->>>>>>> 71d298fc
    */
   selectedResources?: number[];
 }
@@ -89,11 +76,7 @@
   return data
     ?.filter(
       (resource) =>
-<<<<<<< HEAD
-        isAdditionOrDeletionNeeded || resourceIds.includes(String(resource.id)) // if we can edit like add or delete no need to filter on resources associated with alerts
-=======
         isAdditionOrDeletionNeeded || resourceIds.includes(String(resource.id)) // if it is an edit page, selections will be true, no need to filter out resources not associated with alert
->>>>>>> 71d298fc
     )
     .filter((resource) => {
       if (filteredRegions) {
