import { deepEqual } from '../../Utils/FilterBuilder';
import {
  alertAdditionalFilterKeyMap,
  alertApplicableFilterKeys,
} from '../AlertsResources/constants';

import type { CloudPulseResources } from '../../shared/CloudPulseResourcesSelect';
import type {
  AlertFilterKey,
  AlertFilterType,
} from '../AlertsResources/constants';
import type { AlertInstance } from '../AlertsResources/DisplayAlertResources';
import type { Region } from '@linode/api-v4';

interface FilterResourceProps {
  /**
   * Additional filters for filtering the instances
   */
  additionalFilters?: Record<AlertFilterKey, AlertFilterType | undefined>;
  /**
   * The data to be filtered
   */
  data?: CloudPulseResources[];
  /**
   * The selected regions on which the data needs to be filtered
   */
  filteredRegions?: string[];
  /**
   * Property to integrate and edit the resources associated with alerts
   */
  isAdditionOrDeletionNeeded?: boolean;
<<<<<<< HEAD

=======
>>>>>>> 23a0d143
  /**
   * The map that holds the id of the region to Region object, helps in building the alert resources
   */
  regionsIdToRegionMap: Map<string, Region>;

  /**
   * The resources associated with the alerts
   */
  resourceIds: string[];

  /**
   * The search text with which the resources needed to be filtered
   */
  searchText?: string;

  /**
<<<<<<< HEAD
   * Property to filter out only selected resources
   */
  selectedOnly?: boolean;

  /*
=======
>>>>>>> 23a0d143
   * This property helps to track the list of selected resources
   */
  selectedResources?: string[];
}

/**
 * @param regions The list of regions
 * @returns A Map of region ID to Region object. Returns an empty Map if regions is undefined.
 */
export const getRegionsIdRegionMap = (
  regions: Region[] | undefined
): Map<string, Region> => {
  if (!regions) {
    return new Map();
  }
  return new Map(regions.map((region) => [region.id, region]));
};

/**
 * @param filterProps The props required to get the region options and the filtered resources
 * @returns Array of unique regions associated with the resource ids of the alert
 */
export const getRegionOptions = (
  filterProps: FilterResourceProps
): Region[] => {
  const {
    data,
    isAdditionOrDeletionNeeded,
    regionsIdToRegionMap,
    resourceIds,
  } = filterProps;
<<<<<<< HEAD
  if (
    !data ||
    (!isAdditionOrDeletionNeeded && !resourceIds.length) ||
    !regionsIdToRegionMap.size
  ) {
=======
  const isEmpty =
    !data ||
    (!isAdditionOrDeletionNeeded && !resourceIds.length) ||
    !regionsIdToRegionMap.size;
  if (isEmpty) {
>>>>>>> 23a0d143
    return [];
  }
  const uniqueRegions = new Set<Region>();
  data.forEach(({ id, region }) => {
    if (isAdditionOrDeletionNeeded || resourceIds.includes(String(id))) {
      const regionObject = region
        ? regionsIdToRegionMap.get(region)
        : undefined;
      if (regionObject) {
        uniqueRegions.add(regionObject);
      }
    }
  });
  return Array.from(uniqueRegions);
};

/**
 * @param filterProps Props required to filter the resources on the table
 * @returns Filtered instances to be displayed on the table
 */
export const getFilteredResources = (
  filterProps: FilterResourceProps
): AlertInstance[] => {
  const {
    additionalFilters,
    data,
    filteredRegions,
    isAdditionOrDeletionNeeded,
    regionsIdToRegionMap,
    resourceIds,
    searchText,
<<<<<<< HEAD
    selectedOnly,
=======
>>>>>>> 23a0d143
    selectedResources,
  } = filterProps;
  if (!data || (!isAdditionOrDeletionNeeded && resourceIds.length === 0)) {
    return [];
  }
  return data // here we always use the base data from API for filtering as source of truth
    .filter(
      ({ id }) => isAdditionOrDeletionNeeded || resourceIds.includes(String(id))
    )
    .map((resource) => {
      const regionObj = resource.region
        ? regionsIdToRegionMap.get(resource.region)
        : undefined;
      return {
        ...resource,
        checked: selectedResources
          ? selectedResources.includes(resource.id)
          : false,
        region: resource.region // here replace region id, formatted to Chicago, US(us-west) compatible to display in table
          ? regionObj
            ? `${regionObj.label} (${regionObj.id})`
            : resource.region
          : '',
      };
    })
    .filter(({ label, region }) => {
      const matchesSearchText =
        !searchText ||
        region.toLocaleLowerCase().includes(searchText.toLocaleLowerCase()) ||
        label.toLocaleLowerCase().includes(searchText.toLocaleLowerCase()); // check with search text

      const matchesFilteredRegions =
        !filteredRegions?.length ||
        (region.length && filteredRegions.includes(region)); // check with filtered region

      return matchesSearchText && matchesFilteredRegions; // match the search text and match the region selected
    })
    .filter((resource) => (selectedOnly ? resource.checked : true))
    .filter((resource) => {
      if (!additionalFilters) {
        return true;
      }
      return alertApplicableFilterKeys.every((key) => {
        const value = additionalFilters[key];
        if (value === undefined) {
          return true;
        } // Skip if no filter value
        // Only apply filters that exist in `alertAdditionalFilterKeyMap`
        const mappedKey = alertAdditionalFilterKeyMap[key];
        const resourceValue = resource[mappedKey];
        return deepEqual(resourceValue, value); // Compare primitive values
      });
    });
};

/**
 * This methods scrolls to the given HTML Element
 * @param scrollToElement The HTML Element to which we need to scroll
 */
export const scrollToElement = (scrollToElement: HTMLDivElement | null) => {
  if (scrollToElement) {
    window.scrollTo({
      behavior: 'smooth',
      top: scrollToElement.getBoundingClientRect().top + window.scrollY - 40,
    });
  }
};

/**
 * @param data The list of alert instances displayed in the table.
 * @returns True if, all instances are selected else false.
 */
export const isAllPageSelected = (data: AlertInstance[]): boolean => {
  return Boolean(data?.length) && data.every(({ checked }) => checked);
};

/**
 * @param data The list of alert instances displayed in the table.
 * @returns True if, any one of instances is selected else false.
 */
export const isSomeSelected = (data: AlertInstance[]): boolean => {
  return Boolean(data?.length) && data.some(({ checked }) => checked);
};<|MERGE_RESOLUTION|>--- conflicted
+++ resolved
@@ -29,10 +29,6 @@
    * Property to integrate and edit the resources associated with alerts
    */
   isAdditionOrDeletionNeeded?: boolean;
-<<<<<<< HEAD
-
-=======
->>>>>>> 23a0d143
   /**
    * The map that holds the id of the region to Region object, helps in building the alert resources
    */
@@ -49,14 +45,11 @@
   searchText?: string;
 
   /**
-<<<<<<< HEAD
    * Property to filter out only selected resources
    */
   selectedOnly?: boolean;
 
   /*
-=======
->>>>>>> 23a0d143
    * This property helps to track the list of selected resources
    */
   selectedResources?: string[];
@@ -88,19 +81,11 @@
     regionsIdToRegionMap,
     resourceIds,
   } = filterProps;
-<<<<<<< HEAD
-  if (
-    !data ||
-    (!isAdditionOrDeletionNeeded && !resourceIds.length) ||
-    !regionsIdToRegionMap.size
-  ) {
-=======
   const isEmpty =
     !data ||
     (!isAdditionOrDeletionNeeded && !resourceIds.length) ||
     !regionsIdToRegionMap.size;
   if (isEmpty) {
->>>>>>> 23a0d143
     return [];
   }
   const uniqueRegions = new Set<Region>();
@@ -132,10 +117,7 @@
     regionsIdToRegionMap,
     resourceIds,
     searchText,
-<<<<<<< HEAD
     selectedOnly,
-=======
->>>>>>> 23a0d143
     selectedResources,
   } = filterProps;
   if (!data || (!isAdditionOrDeletionNeeded && resourceIds.length === 0)) {
