import {
  alertAdditionalFilterKeyMap,
  applicableAdditionalFilterKeys,
} from '../AlertsResources/constants';
import { filterRegionByServiceType } from './utils';

import type { CloudPulseResources } from '../../shared/CloudPulseResourcesSelect';
import type { AlertInstance } from '../AlertsResources/DisplayAlertResources';
import type {
  AlertAdditionalFilterKey,
  AlertFilterKey,
  AlertFilterType,
  AlertResourceFiltersProps,
} from '../AlertsResources/types';
import type { CloudPulseServiceType, Region } from '@linode/api-v4';

interface FilterResourceProps {
  /**
   * Additional filters for filtering the instances
   */
  additionalFilters?: Record<
    AlertAdditionalFilterKey,
    AlertFilterType | undefined
  >;
  /**
   * The data to be filtered
   */
  data?: CloudPulseResources[];
  /**
   * The selected regions on which the data needs to be filtered
   */
  filteredRegions?: string[];
  /**
   * Property to integrate and edit the resources associated with alerts
   */
  isAdditionOrDeletionNeeded?: boolean;

  /**
   * The map that holds the id of the region to Region object, helps in building the alert resources
   */
  regionsIdToRegionMap: Map<string, Region>;

  /**
   * The resources associated with the alerts
   */
  resourceIds: string[];

  /**
   * The search text with which the resources needed to be filtered
   */
  searchText?: string;

  /**
   * Property to filter out only checked resources
   */
  selectedOnly?: boolean;

  /**
   * This property helps to track the list of selected resources
   */
  selectedResources?: string[];
}

interface FilterRendererProps {
  /**
   * The endpoints to be displayed according the resources associated with alerts
   */
  endpointOptions: string[];
  /**
   * The filter to which the props needs to built for
   */
  filterKey: AlertFilterKey;
  /**
   * Callback to publish the selected engine type
   */
  handleFilterChange: (
    engineType: string | undefined,
    type: AlertAdditionalFilterKey
  ) => void;
  /**
   * Callback for publishing the IDs of the selected regions.
   */
  handleFilteredRegionsChange: (regions: string[]) => void;
  /**
   * The regions to be displayed according to the resources associated with alerts
   */
  regionOptions: Region[];

  /**
   * The tags to be displayed according to the resources associated with alerts
   */
  tagOptions: string[];
}

/**
 * @param regions The list of regions
 * @returns A Map of region ID to Region object. Returns an empty Map if regions is undefined.
 */
export const getRegionsIdRegionMap = (
  regions: Region[] | undefined
): Map<string, Region> => {
  if (!regions) {
    return new Map();
  }
  return new Map(regions.map((region) => [region.id, region]));
};

/**
 * @param filterProps The props required to get the region options and the filtered resources
 * @returns Array of unique regions associated with the resource ids of the alert
 */
export const getRegionOptions = (
  filterProps: FilterResourceProps
): Region[] => {
  const {
    data,
    isAdditionOrDeletionNeeded,
    regionsIdToRegionMap,
    resourceIds,
  } = filterProps;
  const isEmpty =
    !data ||
    (!isAdditionOrDeletionNeeded && !resourceIds.length) ||
    !regionsIdToRegionMap.size;
  if (isEmpty) {
    return [];
  }
  const uniqueRegions = new Set<Region>();
  data.forEach(({ id, region }) => {
    if (isAdditionOrDeletionNeeded || resourceIds.includes(String(id))) {
      const regionObject = region
        ? regionsIdToRegionMap.get(region)
        : undefined;
      if (regionObject) {
        uniqueRegions.add(regionObject);
      }
    }
  });
  return Array.from(uniqueRegions);
};
/**
 * Builds a list of unique endpoint strings from CloudPulse resources.
 *
 * @param data - List of CloudPulse resources to extract endpoints from.
 * @param isAdditionOrDeletionNeeded - Flag to include all resources regardless of `resourceIds`.
 * @param resourceIds - Optional list of resource IDs to filter which endpoints are included.
 * @returns A unique list of endpoint strings. Returns an empty array if no valid data.
 */
export const getEndpointOptions = (
  data?: CloudPulseResources[],
  isAdditionOrDeletionNeeded?: boolean,
  resourceIds?: string[]
): string[] => {
  const isEmpty =
    !data || (!isAdditionOrDeletionNeeded && !resourceIds?.length);

  if (isEmpty) return [];

  const uniqueEndpoints = new Set<string>();
  data.forEach(({ id, endpoint }) => {
    if (isAdditionOrDeletionNeeded || resourceIds?.includes(String(id))) {
      if (endpoint) uniqueEndpoints.add(endpoint);
    }
  });
  return Array.from(uniqueEndpoints);
};

/**
 * Builds a list of unique endpoint strings from CloudPulse resources.
 *
 * @param data - List of CloudPulse resources to extract endpoints from.
 * @param isAdditionOrDeletionNeeded - Flag to include all resources regardless of `resourceIds`.
 * @param resourceIds - Optional list of resource IDs to filter which endpoints are included.
 * @returns A unique list of endpoint strings. Returns an empty array if no valid data.
 */
export const getEndpointOptions = (
  data?: CloudPulseResources[],
  isAdditionOrDeletionNeeded?: boolean,
  resourceIds?: string[]
): string[] => {
  const isEmpty =
    !data || (!isAdditionOrDeletionNeeded && !resourceIds?.length);

  if (isEmpty) return [];

  const uniqueEndpoints = new Set<string>();
  data.forEach(({ id, endpoint }) => {
    if (isAdditionOrDeletionNeeded || resourceIds?.includes(String(id))) {
      if (endpoint) uniqueEndpoints.add(endpoint);
    }
  });
  return Array.from(uniqueEndpoints);
};
/**
 * Filters regions based on service type and returns their IDs.
 * @param regions List of regions to filter
 * @param serviceType The alert service type to filter regions by
 * @returns An array of region IDs that support the specified alert service type,
 *                                 or undefined if no regions are provided
 */
export const getSupportedRegionIds = (
  regions?: Region[],
  serviceType?: CloudPulseServiceType
): string[] | undefined => {
  return filterRegionByServiceType('alerts', regions, serviceType).map(
    ({ id }) => id
  );
};

/**
 * @param filterProps Props required to filter the resources on the table
 * @returns Filtered instances to be displayed on the table
 */
export const getFilteredResources = (
  filterProps: FilterResourceProps
): AlertInstance[] => {
  const {
    additionalFilters,
    data,
    filteredRegions,
    isAdditionOrDeletionNeeded,
    regionsIdToRegionMap,
    resourceIds,
    searchText,
    selectedOnly,
    selectedResources,
  } = filterProps;
  if (!data || (!isAdditionOrDeletionNeeded && resourceIds.length === 0)) {
    return [];
  }
  return data // here we always use the base data from API for filtering as source of truth
    .filter(
      ({ id }) => isAdditionOrDeletionNeeded || resourceIds.includes(String(id))
    )
    .map((resource) => {
      const regionObj = resource.region
        ? regionsIdToRegionMap.get(resource.region)
        : undefined;
      return {
        ...resource,
        checked: selectedResources
          ? selectedResources.includes(resource.id)
          : false,
        region: resource.region // here replace region id, formatted to Chicago, US(us-west) compatible to display in table
          ? regionObj
            ? `${regionObj.label} (${regionObj.id})`
            : resource.region
          : '',
      };
    })
    .filter(({ checked, label, region }) => {
      const matchesSearchText =
        !searchText ||
        region.toLocaleLowerCase().includes(searchText.toLocaleLowerCase()) ||
        label.toLocaleLowerCase().includes(searchText.toLocaleLowerCase()); // check with search text

      const matchesFilteredRegions =
        !filteredRegions?.length ||
        (region.length && filteredRegions.includes(region)); // check with filtered region

      return (
        // if selected only, show only checked, else everything
        matchesSearchText &&
        matchesFilteredRegions &&
        (!selectedOnly || checked)
      ); // match the search text and match the region selected
    })
    .filter((resource) => applyAdditionalFilter(resource, additionalFilters));
};

/**
 * Applies the additional filters on the instance that needs to be shown in the resources table
 * @param resource The instance for which the filters needs to be applied
 * @param additionalFilters The additional filters which are needed to be applied for the instances
 */
const applyAdditionalFilter = (
  resource: AlertInstance,
  additionalFilters?: Record<
    AlertAdditionalFilterKey,
    AlertFilterType | undefined
  >
): boolean => {
  if (!additionalFilters) {
    return true;
  }
  return applicableAdditionalFilterKeys.every((key) => {
    const value = additionalFilters[key];
    if (value === undefined) {
      return true;
    } // Skip if no filter value
    // Only apply filters that exist in `alertAdditionalFilterKeyMap`
    const mappedKey = alertAdditionalFilterKeyMap[key];
    const resourceValue = resource[mappedKey];

    if (Array.isArray(resourceValue) && Array.isArray(value)) {
      return value.some((obj) => resourceValue.includes(obj));
    }

    // to cover the endpoint scenario where resourceValue is string and value can be string[]
    if (Array.isArray(value) && typeof resourceValue === 'string') {
      return resourceValue && value.includes(resourceValue);
    }
<<<<<<< HEAD

=======
>>>>>>> 244c6938
    return resourceValue === value;
  });
};

/**
 * This methods scrolls to the given HTML Element
 * @param scrollToElement The HTML Element to which we need to scroll
 */
export const scrollToElement = (
  scrollToElement: HTMLButtonElement | HTMLDivElement | null
) => {
  if (scrollToElement) {
    window.scrollTo({
      behavior: 'smooth',
      top: scrollToElement.getBoundingClientRect().top + window.scrollY - 40,
    });
  }
};

/**
 * @param data The list of alert instances displayed in the table.
 * @returns True if, all instances are selected else false.
 */
export const isAllPageSelected = (data: AlertInstance[]): boolean => {
  return Boolean(data?.length) && data.every(({ checked }) => checked);
};

/**
 * @param data The list of alert instances displayed in the table.
 * @returns True if, any one of instances is selected else false.
 */
export const isSomeSelected = (data: AlertInstance[]): boolean => {
  return Boolean(data?.length) && data.some(({ checked }) => checked);
};

/**
 * Checks if two sets of resource IDs contain the same elements, regardless of order.
 * @param originalResourceIds - The initial list of resource IDs.
 * @param selectedResourceIds - The updated list of resource IDs to compare.
 * @returns {boolean} - True if both sets contain the same elements, otherwise false.
 */
export const isResourcesEqual = (
  originalResourceIds: string[] | undefined,
  selectedResourceIds: string[]
): boolean => {
  if (!originalResourceIds) {
    return selectedResourceIds.length === 0;
  }

  if (originalResourceIds?.length !== selectedResourceIds.length) {
    return false;
  }

  const originalSet = new Set(originalResourceIds);
  return selectedResourceIds.every((id) => originalSet.has(id));
};

/**
 * Generates the appropriate filter props based on the provided filter key.
 *
 * This function returns the necessary props for rendering either an engine type filter
 * (`AlertsEngineOptionProps`) or a region filter (`AlertsRegionProps`), depending on the
 * `filterKey` value. It ensures that the correct handler and options are passed for
 * each filter type.
 *
 * @param {FilterRendererProps} props - The properties required to determine the filter behavior.
 * @param {AlertFilterKey} props.filterKey - The key identifying the filter type (`'engineType'` or `'region'`).
 * @param {(value: AlertFilterType, filterKey: AlertFilterKey) => void} props.handleFilterChange -
 *        Callback function for updating the selected engine type.
 * @param {(selectedRegions: string[]) => void} props.handleFilteredRegionsChange -
 *        Callback function for updating the selected regions.
 * @param {Region[]} props.regionOptions - The list of available regions for filtering.
 */
export const getAlertResourceFilterProps = ({
  filterKey,
  handleFilterChange,
  handleFilteredRegionsChange: handleSelectionChange,
  endpointOptions,
  regionOptions,
  tagOptions,
}: FilterRendererProps): AlertResourceFiltersProps => {
  switch (filterKey) {
    case 'endpoint':
      return { handleFilterChange, endpointOptions };
    case 'engineType':
      return { handleFilterChange };
    case 'region':
      return { handleSelectionChange, regionOptions };
    case 'tags':
      return { handleFilterChange, tagOptions };
    default:
      return { handleFilterChange };
  }
};

/**
 * Filters CloudPulse resources to include only those whose region
 * is present in the given list of ACLP supported region IDs.
 * @param resources - The unfiltered list of CloudPulse resources.
 * @param supportedRegionIds - Region IDs that have ACLP support and required capabilities.
 * @returns A filtered list of CloudPulse resources located in supported regions.
 */
export const getOfflineRegionFilteredResources = (
  resources: CloudPulseResources[],
  supportedRegionIds: string[]
): CloudPulseResources[] => {
  return resources.filter(
    ({ region }) => region && supportedRegionIds.includes(region)
  );
};<|MERGE_RESOLUTION|>--- conflicted
+++ resolved
@@ -138,33 +138,6 @@
   });
   return Array.from(uniqueRegions);
 };
-/**
- * Builds a list of unique endpoint strings from CloudPulse resources.
- *
- * @param data - List of CloudPulse resources to extract endpoints from.
- * @param isAdditionOrDeletionNeeded - Flag to include all resources regardless of `resourceIds`.
- * @param resourceIds - Optional list of resource IDs to filter which endpoints are included.
- * @returns A unique list of endpoint strings. Returns an empty array if no valid data.
- */
-export const getEndpointOptions = (
-  data?: CloudPulseResources[],
-  isAdditionOrDeletionNeeded?: boolean,
-  resourceIds?: string[]
-): string[] => {
-  const isEmpty =
-    !data || (!isAdditionOrDeletionNeeded && !resourceIds?.length);
-
-  if (isEmpty) return [];
-
-  const uniqueEndpoints = new Set<string>();
-  data.forEach(({ id, endpoint }) => {
-    if (isAdditionOrDeletionNeeded || resourceIds?.includes(String(id))) {
-      if (endpoint) uniqueEndpoints.add(endpoint);
-    }
-  });
-  return Array.from(uniqueEndpoints);
-};
-
 /**
  * Builds a list of unique endpoint strings from CloudPulse resources.
  *
@@ -300,10 +273,6 @@
     if (Array.isArray(value) && typeof resourceValue === 'string') {
       return resourceValue && value.includes(resourceValue);
     }
-<<<<<<< HEAD
-
-=======
->>>>>>> 244c6938
     return resourceValue === value;
   });
 };
