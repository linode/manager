import type { AlertDimensionsProp } from '../AlertsDetail/DisplayAlertDetailChips';
import type {
  Alert,
<<<<<<< HEAD
  AlertDefinitionType,
=======
  AlertServiceType,
  EditAlertPayloadWithService,
>>>>>>> fa708252
  NotificationChannel,
  ServiceTypesList,
} from '@linode/api-v4';
import type { Theme } from '@mui/material';

interface AlertChipBorderProps {
  /**
   * The radius needed for the border
   */
  borderRadiusPxValue: string;
  /**
   * The index of the chip
   */
  index: number;
  /**
   * The total length of the chips to be build
   */
  length: number;

  /**
   * Indicates Whether to merge the chips into single or keep it individually
   */
  mergeChips: boolean | undefined;
}

/**
 * @param serviceType Service type for which the label needs to be displayed
 * @param serviceTypeList List of available service types in Cloud Pulse
 * @returns The label for the given service type from available service types
 */
export const getServiceTypeLabel = (
  serviceType: string,
  serviceTypeList: ServiceTypesList | undefined
) => {
  if (!serviceTypeList) {
    return serviceType;
  }

  return (
    serviceTypeList.data.find(
      ({ service_type: serviceTypeObj }) => serviceTypeObj === serviceType
    )?.label || serviceType
  );
};

/**
 * @param theme MUI theme object
 * @returns The style object for the box used in alert details page
 */
export const getAlertBoxStyles = (theme: Theme) => ({
  backgroundColor: theme.tokens.background.Neutral,
  padding: theme.spacing(3),
});
/**
 * Converts seconds into a human-readable minutes and seconds format.
 * @param seconds The seconds that need to be converted into minutes.
 * @returns A string representing the time in minutes and seconds.
 */
export const convertSecondsToMinutes = (seconds: number): string => {
  if (seconds <= 0) {
    return '0 minutes';
  }
  const minutes = Math.floor(seconds / 60);
  const remainingSeconds = seconds % 60;
  const minuteString =
    minutes > 0 ? `${minutes} ${minutes === 1 ? 'minute' : 'minutes'}` : '';
  const secondString =
    remainingSeconds > 0
      ? `${remainingSeconds} ${remainingSeconds === 1 ? 'second' : 'seconds'}`
      : '';
  return [minuteString, secondString].filter(Boolean).join(' and ');
};
/**
 * @param props The props/parameters needed to determine the alert chip's border
 * @returns The border radius to be applied on chips based on the parameters
 */
export const getAlertChipBorderRadius = (
  props: AlertChipBorderProps
): string => {
  const { borderRadiusPxValue, index, length, mergeChips } = props;
  if (!mergeChips || length === 1) {
    return borderRadiusPxValue;
  }
  if (index === 0) {
    return `${borderRadiusPxValue} 0 0 ${borderRadiusPxValue}`;
  }
  if (index === length - 1) {
    return `0 ${borderRadiusPxValue} ${borderRadiusPxValue} 0`;
  }
  return '0';
};

/**
 * @param value The notification channel object for which we need to display the chips
 * @returns The label and the values that needs to be displayed based on channel type
 */
export const getChipLabels = (
  value: NotificationChannel
): AlertDimensionsProp => {
  if (value.channel_type === 'email') {
    return {
      label: 'To',
      values: value.content.email.email_addresses,
    };
  } else if (value.channel_type === 'slack') {
    return {
      label: 'Slack Webhook URL',
      values: [value.content.slack.slack_webhook_url],
    };
  } else if (value.channel_type === 'pagerduty') {
    return {
      label: 'Service API Key',
      values: [value.content.pagerduty.service_api_key],
    };
  } else {
    return {
      label: 'Webhook URL',
      values: [value.content.webhook.webhook_url],
    };
  }
};

/**
<<<<<<< HEAD
 *
 * @param alerts list of alerts to be filtered
 * @param searchText text to be searched in alert name
 * @param selectedType selecte alert type
 * @returns list of filtered alerts based on searchText & selectedType
 */
export const filterAlertsByStatusAndType = (
  alerts: Alert[] | undefined,
  searchText: string,
  selectedType: string | undefined
): Alert[] => {
  return (
    alerts?.filter(({ label, status, type }) => {
      return (
        status === 'enabled' &&
        (!selectedType || type === selectedType) &&
        (!searchText || label.toLowerCase().includes(searchText.toLowerCase()))
      );
    }) ?? []
  );
};

/**
 *
 * @param alerts list of alerts
 * @returns list of unique alert types in the alerts list in the form of json object
 */
export const convertAlertsToTypeSet = (
  alerts: Alert[] | undefined
): { label: AlertDefinitionType }[] => {
  const types = new Set(alerts?.map(({ type }) => type) ?? []);

  return Array.from(types).reduce(
    (previousValue, type) => [...previousValue, { label: type }],
    []
  );
=======
 * Filters and maps the alert data to match the form structure.
 * @param alert The alert object to be mapped.
 * @param serviceType The service type for the alert.
 * @returns The formatted alert values suitable for the form.
 */
export const convertAlertDefinitionValues = (
  {
    alert_channels,
    description,
    entity_ids,
    id,
    label,
    rule_criteria,
    severity,
    tags,
    trigger_conditions,
  }: Alert,
  serviceType: AlertServiceType
): EditAlertPayloadWithService => {
  return {
    alertId: id,
    channel_ids: alert_channels.map((channel) => channel.id),
    description: description || undefined,
    entity_ids,
    label,
    rule_criteria: {
      rules: rule_criteria.rules.map((rule) => ({
        ...rule,
        dimension_filters:
          rule.dimension_filters?.map(({ label, ...filter }) => filter) ?? [],
      })),
    },
    serviceType,
    severity,
    tags,
    trigger_conditions,
  };
>>>>>>> fa708252
};<|MERGE_RESOLUTION|>--- conflicted
+++ resolved
@@ -1,12 +1,9 @@
 import type { AlertDimensionsProp } from '../AlertsDetail/DisplayAlertDetailChips';
 import type {
   Alert,
-<<<<<<< HEAD
   AlertDefinitionType,
-=======
   AlertServiceType,
   EditAlertPayloadWithService,
->>>>>>> fa708252
   NotificationChannel,
   ServiceTypesList,
 } from '@linode/api-v4';
@@ -130,7 +127,6 @@
 };
 
 /**
-<<<<<<< HEAD
  *
  * @param alerts list of alerts to be filtered
  * @param searchText text to be searched in alert name
@@ -167,7 +163,9 @@
     (previousValue, type) => [...previousValue, { label: type }],
     []
   );
-=======
+};
+
+/**
  * Filters and maps the alert data to match the form structure.
  * @param alert The alert object to be mapped.
  * @param serviceType The service type for the alert.
@@ -205,5 +203,4 @@
     tags,
     trigger_conditions,
   };
->>>>>>> fa708252
 };