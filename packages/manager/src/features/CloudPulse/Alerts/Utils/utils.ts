import {
  type Alert,
  type AlertDefinitionMetricCriteria,
  type AlertDefinitionType,
  type AlertServiceType,
  type APIError,
  capabilityServiceTypeMapping,
  type EditAlertPayloadWithService,
  type NotificationChannel,
  type Region,
  type ServiceTypesList,
} from '@linode/api-v4';
import type { FieldPath, FieldValues, UseFormSetError } from 'react-hook-form';
import { array, object, string } from 'yup';

import { aggregationTypeMap, metricOperatorTypeMap } from '../constants';

import type { CloudPulseResources } from '../../shared/CloudPulseResourcesSelect';
import type { AlertRegion } from '../AlertRegions/DisplayAlertRegions';
import type { AlertDimensionsProp } from '../AlertsDetail/DisplayAlertDetailChips';
import type { CreateAlertDefinitionForm } from '../CreateAlert/types';
<<<<<<< HEAD
import type {
  Alert,
  AlertDefinitionMetricCriteria,
  AlertDefinitionType,
  APIError,
  CloudPulseServiceType,
  EditAlertPayloadWithService,
  NotificationChannel,
  Region,
  ServiceTypesList,
} from '@linode/api-v4';
=======
import type { MonitoringCapabilities } from '@linode/api-v4';
>>>>>>> b1978d72
import type { Theme } from '@mui/material';
import type { AclpAlertServiceTypeConfig } from 'src/featureFlags';
import type { ObjectSchema } from 'yup';

interface AlertChipBorderProps {
  /**
   * The radius needed for the border
   */
  borderRadiusPxValue: string;
  /**
   * The index of the chip
   */
  index: number;
  /**
   * The total length of the chips to be build
   */
  length: number;

  /**
   * Indicates Whether to merge the chips into single or keep it individually
   */
  mergeChips: boolean | undefined;
}

export interface ProcessedCriteria {
  /**
   * Label for the metric criteria
   */
  label: string;
  /**
   * Aggregation type for the metric criteria
   */
  metricAggregationType: string;
  /**
   * Comparison operator for the metric criteria
   */
  metricOperator: string;
  /**
   * Threshold value for the metric criteria
   */
  threshold: number;
  /**
   * Unit for the threshold value
   */
  unit: string;
}

export interface AlertValidationSchemaProps {
  /**
   * The config that holds the maxResourceSelection count per service type like linode, dbaas etc.,
   */
  aclpAlertServiceTypeConfig: AclpAlertServiceTypeConfig[];

  /**
   * The base schema which needs to be enhanced with the entity_ids validation
   */
  baseSchema: ObjectSchema<CreateAlertDefinitionForm>;

  /**
   * The service type that is linked with alert and for which the validation schema needs to be built
   */
  serviceTypeObj: CloudPulseServiceType | null;
}
interface HandleMultipleErrorProps<T extends FieldValues> {
  /**
   *  A mapping of API error field names to form field paths. Use this to redirect API errors
   *  to specific form fields. For example, if the API returns an error for "user.name" but
   *  your form field is called "fullName", you would map "user" to "fullName".
   */
  errorFieldMap: Record<string, FieldPath<T>>;
  /**
   * List of errors returned from the API
   */
  errors: APIError[];
  /**
   * Separator for multiple errors on fields that are rendered explicitly. Ex : Usage in @AlertListNoticeMessages component
   */
  multiLineErrorSeparator: string;
  /**
   * React Hook Form's setError function to register errors with the form
   */
  setError: UseFormSetError<T>;
  /**
   * Separator for multiple errors on fields that are rendered by the component. Ex: errorText prop in Autocomplete, TextField component
   */
  singleLineErrorSeparator: string;
}

interface HandleMultipleErrorProps<T extends FieldValues> {
  /**
   *  A mapping of API error field names to form field paths. Use this to redirect API errors
   *  to specific form fields. For example, if the API returns an error for "user.name" but
   *  your form field is called "fullName", you would map "user" to "fullName".
   */
  errorFieldMap: Record<string, FieldPath<T>>;
  /**
   * List of errors returned from the API
   */
  errors: APIError[];
  /**
   * Separator for multiple errors on fields that are rendered explicitly. Ex : Usage in @AlertListNoticeMessages component
   */
  multiLineErrorSeparator: string;
  /**
   * React Hook Form's setError function to register errors with the form
   */
  setError: UseFormSetError<T>;
  /**
   * Separator for multiple errors on fields that are rendered by the component. Ex: errorText prop in Autocomplete, TextField component
   */
  singleLineErrorSeparator: string;
}

interface FilterRegionProps {
  /**
   * The list of regions
   */
  regions?: Region[];
  /**
   * The list of resources
   */
  resources?: CloudPulseResources[];
  /**
   * The selected region ids
   */
  selectedRegions: string[];
  /**
   * The service type for which the regions are being filtered
   */
  serviceType: CloudPulseServiceType | null;
}

interface SupportedRegionsProps {
  /**
   * The list of regions
   */
  regions?: Region[];
  /**
   * The list of resources
   */
  resources?: CloudPulseResources[];
  /**
   * The service type for which the regions are being filtered
   */
  serviceType: CloudPulseServiceType | null;
}

interface FilterAlertsProps {
  /**
   * The list of alerts to be filtered
   */
  alerts: Alert[] | undefined;
  /**
   * The region ID to filter the alerts
   */
  regionId?: string;
  /**
   * The search text to filter the alerts
   */
  searchText: string;
  /**
   * The selected alert type to filter the alerts
   */
  selectedType: AlertDefinitionType | undefined;
}

/**
 * @param serviceType Service type for which the label needs to be displayed
 * @param serviceTypeList List of available service types in Cloud Pulse
 * @returns The label for the given service type from available service types
 */
export const getServiceTypeLabel = (
  serviceType: CloudPulseServiceType,
  serviceTypeList: ServiceTypesList | undefined
) => {
  if (!serviceTypeList) {
    return serviceType;
  }

  return (
    serviceTypeList.data.find(
      ({ service_type: serviceTypeObj }) => serviceTypeObj === serviceType
    )?.label || serviceType
  );
};

/**
 * @param theme MUI theme object
 * @returns The style object for the box used in alert details page
 */
export const getAlertBoxStyles = (theme: Theme) => ({
  backgroundColor: theme.tokens.alias.Background.Neutral,
  padding: theme.spacing(3),
});
/* Converts seconds into a human-readable minutes and seconds format.
 * @param seconds The seconds that need to be converted into minutes.
 * @returns A string representing the time in minutes and seconds.
 */
export const convertSecondsToMinutes = (seconds: number): string => {
  if (seconds <= 0) {
    return '0 minutes';
  }
  const minutes = Math.floor(seconds / 60);
  const remainingSeconds = seconds % 60;

  const minuteString =
    minutes > 0 ? `${minutes} ${minutes === 1 ? 'minute' : 'minutes'}` : '';
  const secondString =
    remainingSeconds > 0
      ? `${remainingSeconds} ${remainingSeconds === 1 ? 'second' : 'seconds'}`
      : '';

  return [minuteString, secondString].filter(Boolean).join(' and ');
};

/**
 * @param props The props/parameters needed to determine the alert chip's border
 * @returns The border radius to be applied on chips based on the parameters
 */
export const getAlertChipBorderRadius = (
  props: AlertChipBorderProps
): string => {
  const { borderRadiusPxValue, index, length, mergeChips } = props;
  if (!mergeChips || length === 1) {
    return borderRadiusPxValue;
  }
  if (index === 0) {
    return `${borderRadiusPxValue} 0 0 ${borderRadiusPxValue}`;
  }
  if (index === length - 1) {
    return `0 ${borderRadiusPxValue} ${borderRadiusPxValue} 0`;
  }
  return '0';
};

/**
 * @param value The notification channel object for which we need to display the chips
 * @returns The label and the values that needs to be displayed based on channel type
 */
export const getChipLabels = (
  value: NotificationChannel
): AlertDimensionsProp => {
  if (value.channel_type === 'email') {
    return {
      label: 'To',
      values: value.content.email.email_addresses,
    };
  } else if (value.channel_type === 'slack') {
    return {
      label: 'Slack Webhook URL',
      values: [value.content.slack.slack_webhook_url],
    };
  } else if (value.channel_type === 'pagerduty') {
    return {
      label: 'Service API Key',
      values: [value.content.pagerduty.service_api_key],
    };
  } else {
    return {
      label: 'Webhook URL',
      values: [value.content.webhook.webhook_url],
    };
  }
};

/**
 *
 * @param alerts list of alerts to be filtered
 * @param searchText text to be searched in alert name
 * @param selectedType selecte alert type
 * @param regionId regionId of the entity
 * @returns list of filtered alerts based on searchText, selectedType, and regionId
 */
export const filterAlerts = (props: FilterAlertsProps): Alert[] => {
  const { alerts, regionId, searchText, selectedType } = props;
  return (
    alerts?.filter(({ label, status, type, scope, regions }) => {
      return (
        (status === 'enabled' || status === 'in progress') &&
        (!selectedType || type === selectedType) &&
        (!searchText ||
          label.toLowerCase().includes(searchText.toLowerCase())) &&
        (scope !== 'region' || (regionId && regions?.includes(regionId)))
      );
    }) ?? []
  );
};

/**
 *
 * @param alerts list of alerts
 * @returns list of unique alert types in the alerts list in the form of json object
 */
export const convertAlertsToTypeSet = (
  alerts: Alert[] | undefined
): { label: AlertDefinitionType }[] => {
  const types = new Set(alerts?.map(({ type }) => type) ?? []);

  return Array.from(types).reduce(
    (previousValue, type) => [...previousValue, { label: type }],
    []
  );
};

/**
 * Filters and maps the alert data to match the form structure.
 * @param alert The alert object to be mapped.
 * @param serviceType The service type for the alert.
 * @returns The formatted alert values suitable for the form.
 */
export const convertAlertDefinitionValues = (
  {
    alert_channels: alertChannels,
    description,
    entity_ids: entityIds,
    id,
    label,
    rule_criteria: ruleCriteria,
    severity,
    tags,
    trigger_conditions: triggerConditions,
    type,
    scope,
    regions,
  }: Alert,
  serviceType: CloudPulseServiceType
): EditAlertPayloadWithService => {
  return {
    scope,
    alertId: id,
    channel_ids: alertChannels.map((channel) => channel.id),
    description: description || undefined,
    entity_ids: entityIds,
    label,
    rule_criteria: {
      rules: ruleCriteria.rules.map((rule) => ({
        ...rule,
        dimension_filters:
          rule.dimension_filters?.map(({ label, ...filter }) => filter) ?? [],
      })),
    },
    serviceType,
    severity,
    tags,
    trigger_conditions: triggerConditions,
    type,
    regions,
  };
};

/**
 *
 * @param criterias list of metric criterias to be processed
 * @returns list of metric criterias in processed form
 */
export const processMetricCriteria = (
  criterias: AlertDefinitionMetricCriteria[]
): ProcessedCriteria[] => {
  return criterias.map(
    ({
      aggregate_function: aggregateFunction,
      label,
      operator,
      threshold,
      unit,
    }) => {
      return {
        label,
        metricAggregationType: aggregationTypeMap[aggregateFunction],
        metricOperator: metricOperatorTypeMap[operator],
        threshold,
        unit,
      };
    }
  );
};

/**
 * @param props The props required for the max selection count calculation
 * @param baseSchema The schema in which the entity id max validation will be added
 * @returns The updated schema with entity id max validation based on max selection count
 */
export const getSchemaWithEntityIdValidation = (
  props: AlertValidationSchemaProps
): ObjectSchema<CreateAlertDefinitionForm> => {
  const { aclpAlertServiceTypeConfig, baseSchema, serviceTypeObj } = props;
  if (!serviceTypeObj || !aclpAlertServiceTypeConfig?.length) {
    return baseSchema;
  }

  const maxSelectionCount = aclpAlertServiceTypeConfig.find(
    (config) => config && serviceTypeObj === config.serviceType
  )?.maxResourceSelectionCount;
  return maxSelectionCount
    ? baseSchema.concat(getEntityIdWithMax(maxSelectionCount))
    : baseSchema;
};

/**
 * @param maxSelectionCount The max selection count that needs to be applied for entity_id property
 * @returns The entity_ids prop with max validation based on the max selection count passed
 */
const getEntityIdWithMax = (maxSelectionCount: number) => {
  return object({
    entity_ids: array()
      .of(string().defined())
      .max(
        maxSelectionCount,
        `The overall number of entities assigned to an alert can't exceed ${maxSelectionCount}.`
      ),
  });
};

/**
 * Handles multiple API errors and maps them to form fields, setting form errors appropriately.
 *
 * @param props @interface HandleMultipleErrorProps - Props required for the HandleMultiplError component
 *
 * @example
 * // Example usage:
 * const errors = [
 *   { field: "email", reason: "Email already exists" },
 *   { field: "password.length", reason: "Password is too short" }
 * ];
 *
 * // Map API field names to form field paths
 * const errorFieldMap = {
 *   "email": "userEmail" as FieldPath<RegisterForm>,
 *   "password": "userPassword" as FieldPath<RegisterForm>
 * };
 *
 * handleMultipleError(
 *   errors,
 *   errorFieldMap,
 *   " | ", // Multiline separator
 *   " ",   // Single line separator
 *   setError
 * );
 */
export const handleMultipleError = <T extends FieldValues>(
  props: HandleMultipleErrorProps<T>
) => {
  const {
    errorFieldMap,
    errors,
    multiLineErrorSeparator,
    setError,
    singleLineErrorSeparator,
  } = props;
  const errorMap: Map<FieldPath<T>, string> = new Map();

  for (const error of errors) {
    if (!error.field) {
      continue;
    }
    // Extract the root field name
    const errorField = error.field.split('.')[0];

    // Ensure error reason ends with a period for consistent formatting
    const errorFieldToSet: FieldPath<T> =
      errorFieldMap[errorField] ?? error.field;

    // Ensure error reason ends with a period for consistent formatting
    const formattedReason = error.reason.endsWith('.')
      ? error.reason
      : `${error.reason}.`;

    // Use different separators for multiline vs singleline error message fields
    const separator = errorFieldMap[errorField]
      ? multiLineErrorSeparator
      : singleLineErrorSeparator;

    // Avoid duplicate error messages and append new error with appropriate separator if field already has errors
    if (errorMap.has(errorFieldToSet)) {
      const existingMessage = errorMap.get(errorFieldToSet)!;
      if (!existingMessage.includes(formattedReason)) {
        errorMap.set(
          errorFieldToSet,
          `${existingMessage}${separator}${formattedReason}`
        );
      }
    } else {
      errorMap.set(errorFieldToSet, formattedReason);
    }
    // Apply the consolidated error message to the form field
    setError(errorFieldToSet, { message: errorMap.get(errorFieldToSet) });
  }
};

/**
 *
 * @param props The props required to filter the regions
 * @returns The filtered regions based on the selected regions and resources
 */
export const getFilteredRegions = (props: FilterRegionProps): AlertRegion[] => {
  const { regions, resources, selectedRegions, serviceType } = props;

  const supportedRegionsFromResources = getSupportedRegions({
    regions,
    resources,
    serviceType,
  });

  // map region to its resources count
  const regionToResourceCount =
    resources?.reduce(
      (previous, { region }) => {
        if (!region) return previous;
        return {
          ...previous,
          [region]: (previous[region] ?? 0) + 1,
        };
      },
      {} as { [region: string]: number }
    ) ?? {};

  return supportedRegionsFromResources.map(({ label, id }) => {
    const data = { label, id };

    if (selectedRegions.includes(id)) {
      return {
        ...data,
        checked: true,
        count: regionToResourceCount[id] ?? 0,
      };
    }
    return {
      ...data,
      checked: false,
      count: regionToResourceCount[id] ?? 0,
    };
  });
};

/**
 *
 * @param props The props required to get the supported regions
 * @returns The filtered regions based on the supported and resources
 */
export const getSupportedRegions = (props: SupportedRegionsProps) => {
  const { serviceType, regions, resources } = props;

  const supportedRegions = filterRegionByServiceType(
    'alerts',
    regions,
    serviceType
  );

  return (
    supportedRegions?.filter(({ id }) =>
      resources?.some(({ region }) => region === id)
    ) ?? []
  );
};

/**
 * Filters regions based on service type and capability type
 * @param type The monitoring capability type to filter by (e.g., 'alerts', 'metrics')
 * @param regions The list of regions to filter
 * @param serviceType The service type to filter regions by
 * @returns Array of regions that support the specified service type and monitoring type
 */
export const filterRegionByServiceType = (
  type: keyof MonitoringCapabilities,
  regions?: Region[],
  serviceType?: null | string
): Region[] => {
  if (!serviceType || !regions) return regions ?? [];
  const capability = capabilityServiceTypeMapping[serviceType];

  if (!capability) {
    return [];
  }
  return regions.filter((region) => {
    return region.monitors?.[type]?.includes(capability);
  });
};

/*
 * Converts seconds into a relevant format of minutes or hours to be displayed in the Autocomplete Options.
 * @param seconds The seconds that need to be converted into minutes or hours.
 * @returns A string representing the time in minutes or hours.
 */
export const convertSecondsToOptions = (seconds: number): string => {
  const minutes = seconds / 60;
  if (minutes < 60) {
    return `${minutes} min`;
  } else {
    const hours = minutes / 60;
    return `${hours} hr`;
  }
};<|MERGE_RESOLUTION|>--- conflicted
+++ resolved
@@ -2,9 +2,9 @@
   type Alert,
   type AlertDefinitionMetricCriteria,
   type AlertDefinitionType,
-  type AlertServiceType,
   type APIError,
   capabilityServiceTypeMapping,
+  type CloudPulseServiceType,
   type EditAlertPayloadWithService,
   type NotificationChannel,
   type Region,
@@ -19,21 +19,7 @@
 import type { AlertRegion } from '../AlertRegions/DisplayAlertRegions';
 import type { AlertDimensionsProp } from '../AlertsDetail/DisplayAlertDetailChips';
 import type { CreateAlertDefinitionForm } from '../CreateAlert/types';
-<<<<<<< HEAD
-import type {
-  Alert,
-  AlertDefinitionMetricCriteria,
-  AlertDefinitionType,
-  APIError,
-  CloudPulseServiceType,
-  EditAlertPayloadWithService,
-  NotificationChannel,
-  Region,
-  ServiceTypesList,
-} from '@linode/api-v4';
-=======
 import type { MonitoringCapabilities } from '@linode/api-v4';
->>>>>>> b1978d72
 import type { Theme } from '@mui/material';
 import type { AclpAlertServiceTypeConfig } from 'src/featureFlags';
 import type { ObjectSchema } from 'yup';
