import {
  type Alert,
  type AlertDefinitionMetricCriteria,
  type AlertDefinitionType,
  type APIError,
  capabilityServiceTypeMapping,
  type CloudPulseServiceType,
  type EditAlertPayloadWithService,
  type NotificationChannel,
  type Region,
  type ServiceTypesList,
} from '@linode/api-v4';
import type { FieldPath, FieldValues, UseFormSetError } from 'react-hook-form';
import { array, object, string } from 'yup';

import { aggregationTypeMap, metricOperatorTypeMap } from '../constants';

import type { CloudPulseResources } from '../../shared/CloudPulseResourcesSelect';
import type { AlertRegion } from '../AlertRegions/DisplayAlertRegions';
import type { AlertDimensionsProp } from '../AlertsDetail/DisplayAlertDetailChips';
import type { CreateAlertDefinitionForm } from '../CreateAlert/types';
import type { MonitoringCapabilities } from '@linode/api-v4';
import type { Theme } from '@mui/material';
import type {
  AclpAlertServiceTypeConfig,
  AclpServices,
} from 'src/featureFlags';
import type { ObjectSchema } from 'yup';

interface AlertChipBorderProps {
  /**
   * The radius needed for the border
   */
  borderRadiusPxValue: string;
  /**
   * The index of the chip
   */
  index: number;
  /**
   * The total length of the chips to be build
   */
  length: number;

  /**
   * Indicates Whether to merge the chips into single or keep it individually
   */
  mergeChips: boolean | undefined;
}

export interface ProcessedCriteria {
  /**
   * Label for the metric criteria
   */
  label: string;
  /**
   * Aggregation type for the metric criteria
   */
  metricAggregationType: string;
  /**
   * Comparison operator for the metric criteria
   */
  metricOperator: string;
  /**
   * Threshold value for the metric criteria
   */
  threshold: number;
  /**
   * Unit for the threshold value
   */
  unit: string;
}

export interface AlertValidationSchemaProps {
  /**
   * The config that holds the maxResourceSelection count per service type like linode, dbaas etc.,
   */
  aclpAlertServiceTypeConfig: AclpAlertServiceTypeConfig[];

  /**
   * The base schema which needs to be enhanced with the entity_ids validation
   */
  baseSchema: ObjectSchema<CreateAlertDefinitionForm>;

  /**
   * The service type that is linked with alert and for which the validation schema needs to be built
   */
  serviceTypeObj: CloudPulseServiceType | null;
}
interface HandleMultipleErrorProps<T extends FieldValues> {
  /**
   *  A mapping of API error field names to form field paths. Use this to redirect API errors
   *  to specific form fields. For example, if the API returns an error for "user.name" but
   *  your form field is called "fullName", you would map "user" to "fullName".
   */
  errorFieldMap: Record<string, FieldPath<T>>;
  /**
   * List of errors returned from the API
   */
  errors: APIError[];
  /**
   * Separator for multiple errors on fields that are rendered explicitly. Ex : Usage in @AlertListNoticeMessages component
   */
  multiLineErrorSeparator: string;
  /**
   * React Hook Form's setError function to register errors with the form
   */
  setError: UseFormSetError<T>;
  /**
   * Separator for multiple errors on fields that are rendered by the component. Ex: errorText prop in Autocomplete, TextField component
   */
  singleLineErrorSeparator: string;
}

<<<<<<< HEAD
interface HandleMultipleErrorProps<T extends FieldValues> {
  /**
   *  A mapping of API error field names to form field paths. Use this to redirect API errors
   *  to specific form fields. For example, if the API returns an error for "user.name" but
   *  your form field is called "fullName", you would map "user" to "fullName".
   */
  errorFieldMap: Record<string, FieldPath<T>>;
  /**
   * List of errors returned from the API
   */
  errors: APIError[];
  /**
   * Separator for multiple errors on fields that are rendered explicitly. Ex : Usage in @AlertListNoticeMessages component
   */
  multiLineErrorSeparator: string;
  /**
   * React Hook Form's setError function to register errors with the form
   */
  setError: UseFormSetError<T>;
  /**
   * Separator for multiple errors on fields that are rendered by the component. Ex: errorText prop in Autocomplete, TextField component
   */
  singleLineErrorSeparator: string;
}

=======
>>>>>>> 0eea9b0a
interface FilterRegionProps {
  /**
   * The list of regions
   */
  regions?: Region[];
  /**
   * The list of resources
   */
  resources?: CloudPulseResources[];
  /**
   * The selected region ids
   */
  selectedRegions: string[];
  /**
   * The service type for which the regions are being filtered
   */
<<<<<<< HEAD
  serviceType: CloudPulseServiceType | null;
=======
  serviceType: AlertServiceType | null;
>>>>>>> 0eea9b0a
}

interface SupportedRegionsProps {
  /**
   * The list of regions
   */
  regions?: Region[];
  /**
   * The list of resources
   */
  resources?: CloudPulseResources[];
  /**
   * The service type for which the regions are being filtered
   */
  serviceType: CloudPulseServiceType | null;
}

interface FilterAlertsProps {
  /**
   * The list of alerts to be filtered
   */
  alerts: Alert[] | undefined;
  /**
   * The region ID to filter the alerts
   */
  regionId?: string;
  /**
   * The search text to filter the alerts
   */
  searchText: string;
  /**
   * The selected alert type to filter the alerts
   */
  selectedType: AlertDefinitionType | undefined;
}

/**
 * @param serviceType Service type for which the label needs to be displayed
 * @param serviceTypeList List of available service types in Cloud Pulse
 * @returns The label for the given service type from available service types
 */
export const getServiceTypeLabel = (
  serviceType: CloudPulseServiceType,
  serviceTypeList: ServiceTypesList | undefined
) => {
  if (!serviceTypeList) {
    return serviceType;
  }

  return (
    serviceTypeList.data.find(
      ({ service_type: serviceTypeObj }) => serviceTypeObj === serviceType
    )?.label || serviceType
  );
};

/**
 * @param theme MUI theme object
 * @returns The style object for the box used in alert details page
 */
export const getAlertBoxStyles = (theme: Theme) => ({
  backgroundColor: theme.tokens.alias.Background.Neutral,
  padding: theme.spacing(3),
});
/* Converts seconds into a human-readable minutes and seconds format.
 * @param seconds The seconds that need to be converted into minutes.
 * @returns A string representing the time in minutes and seconds.
 */
export const convertSecondsToMinutes = (seconds: number): string => {
  if (seconds <= 0) {
    return '0 minutes';
  }
  const minutes = Math.floor(seconds / 60);
  const remainingSeconds = seconds % 60;

  const minuteString =
    minutes > 0 ? `${minutes} ${minutes === 1 ? 'minute' : 'minutes'}` : '';
  const secondString =
    remainingSeconds > 0
      ? `${remainingSeconds} ${remainingSeconds === 1 ? 'second' : 'seconds'}`
      : '';

  return [minuteString, secondString].filter(Boolean).join(' and ');
};

/**
 * @param props The props/parameters needed to determine the alert chip's border
 * @returns The border radius to be applied on chips based on the parameters
 */
export const getAlertChipBorderRadius = (
  props: AlertChipBorderProps
): string => {
  const { borderRadiusPxValue, index, length, mergeChips } = props;
  if (!mergeChips || length === 1) {
    return borderRadiusPxValue;
  }
  if (index === 0) {
    return `${borderRadiusPxValue} 0 0 ${borderRadiusPxValue}`;
  }
  if (index === length - 1) {
    return `0 ${borderRadiusPxValue} ${borderRadiusPxValue} 0`;
  }
  return '0';
};

/**
 * @param value The notification channel object for which we need to display the chips
 * @returns The label and the values that needs to be displayed based on channel type
 */
export const getChipLabels = (
  value: NotificationChannel
): AlertDimensionsProp => {
  if (value.channel_type === 'email') {
    return {
      label: 'To',
      values: value.content.email.email_addresses,
    };
  } else if (value.channel_type === 'slack') {
    return {
      label: 'Slack Webhook URL',
      values: [value.content.slack.slack_webhook_url],
    };
  } else if (value.channel_type === 'pagerduty') {
    return {
      label: 'Service API Key',
      values: [value.content.pagerduty.service_api_key],
    };
  } else {
    return {
      label: 'Webhook URL',
      values: [value.content.webhook.webhook_url],
    };
  }
};

/**
 *
 * @param alerts list of alerts to be filtered
 * @param searchText text to be searched in alert name
 * @param selectedType selecte alert type
 * @param regionId regionId of the entity
 * @returns list of filtered alerts based on searchText, selectedType, and regionId
 */
export const filterAlerts = (props: FilterAlertsProps): Alert[] => {
  const { alerts, regionId, searchText, selectedType } = props;
  return (
    alerts?.filter(({ label, status, type, scope, regions }) => {
      return (
        (status === 'enabled' || status === 'in progress') &&
        (!selectedType || type === selectedType) &&
        (!searchText ||
          label.toLowerCase().includes(searchText.toLowerCase())) &&
        (scope !== 'region' || (regionId && regions?.includes(regionId)))
      );
    }) ?? []
  );
};

/**
 *
 * @param alerts list of alerts
 * @returns list of unique alert types in the alerts list in the form of json object
 */
export const convertAlertsToTypeSet = (
  alerts: Alert[] | undefined
): { label: AlertDefinitionType }[] => {
  const types = new Set(alerts?.map(({ type }) => type) ?? []);

  return Array.from(types).reduce(
    (previousValue, type) => [...previousValue, { label: type }],
    []
  );
};

/**
 * Filters and maps the alert data to match the form structure.
 * @param alert The alert object to be mapped.
 * @param serviceType The service type for the alert.
 * @returns The formatted alert values suitable for the form.
 */
export const convertAlertDefinitionValues = (
  {
    alert_channels: alertChannels,
    description,
    entity_ids: entityIds,
    id,
    label,
    rule_criteria: ruleCriteria,
    severity,
    tags,
    trigger_conditions: triggerConditions,
    type,
    scope,
    regions,
  }: Alert,
  serviceType: CloudPulseServiceType
): EditAlertPayloadWithService => {
  return {
    scope,
    alertId: id,
    channel_ids: alertChannels.map((channel) => channel.id),
    description: description || undefined,
    entity_ids: entityIds,
    label,
    rule_criteria: {
      rules: ruleCriteria.rules.map((rule) => ({
        ...rule,
        dimension_filters:
          rule.dimension_filters?.map(({ label, ...filter }) => filter) ?? [],
      })),
    },
    serviceType,
    severity,
    tags,
    trigger_conditions: triggerConditions,
    type,
    regions,
  };
};

/**
 *
 * @param criterias list of metric criterias to be processed
 * @returns list of metric criterias in processed form
 */
export const processMetricCriteria = (
  criterias: AlertDefinitionMetricCriteria[]
): ProcessedCriteria[] => {
  return criterias.map(
    ({
      aggregate_function: aggregateFunction,
      label,
      operator,
      threshold,
      unit,
    }) => {
      return {
        label,
        metricAggregationType: aggregationTypeMap[aggregateFunction],
        metricOperator: metricOperatorTypeMap[operator],
        threshold,
        unit,
      };
    }
  );
};

/**
 * @param props The props required for the max selection count calculation
 * @param baseSchema The schema in which the entity id max validation will be added
 * @returns The updated schema with entity id max validation based on max selection count
 */
export const getSchemaWithEntityIdValidation = (
  props: AlertValidationSchemaProps
): ObjectSchema<CreateAlertDefinitionForm> => {
  const { aclpAlertServiceTypeConfig, baseSchema, serviceTypeObj } = props;
  if (!serviceTypeObj || !aclpAlertServiceTypeConfig?.length) {
    return baseSchema;
  }

  const maxSelectionCount = aclpAlertServiceTypeConfig.find(
    (config) => config && serviceTypeObj === config.serviceType
  )?.maxResourceSelectionCount;
  return maxSelectionCount
    ? baseSchema.concat(getEntityIdWithMax(maxSelectionCount))
    : baseSchema;
};

/**
 * @param maxSelectionCount The max selection count that needs to be applied for entity_id property
 * @returns The entity_ids prop with max validation based on the max selection count passed
 */
const getEntityIdWithMax = (maxSelectionCount: number) => {
  return object({
    entity_ids: array()
      .of(string().defined())
      .max(
        maxSelectionCount,
        `The overall number of entities assigned to an alert can't exceed ${maxSelectionCount}.`
      ),
  });
};

/**
 * Handles multiple API errors and maps them to form fields, setting form errors appropriately.
 *
 * @param props @interface HandleMultipleErrorProps - Props required for the HandleMultiplError component
 *
 * @example
 * // Example usage:
 * const errors = [
 *   { field: "email", reason: "Email already exists" },
 *   { field: "password.length", reason: "Password is too short" }
 * ];
 *
 * // Map API field names to form field paths
 * const errorFieldMap = {
 *   "email": "userEmail" as FieldPath<RegisterForm>,
 *   "password": "userPassword" as FieldPath<RegisterForm>
 * };
 *
 * handleMultipleError(
 *   errors,
 *   errorFieldMap,
 *   " | ", // Multiline separator
 *   " ",   // Single line separator
 *   setError
 * );
 */
export const handleMultipleError = <T extends FieldValues>(
  props: HandleMultipleErrorProps<T>
) => {
  const {
    errorFieldMap,
    errors,
    multiLineErrorSeparator,
    setError,
    singleLineErrorSeparator,
  } = props;
  const errorMap: Map<FieldPath<T>, string> = new Map();

  for (const error of errors) {
    if (!error.field) {
      continue;
    }
    // Extract the root field name
    const errorField = error.field.split('.')[0];

    // Ensure error reason ends with a period for consistent formatting
    const errorFieldToSet: FieldPath<T> =
      errorFieldMap[errorField] ?? error.field;

    // Ensure error reason ends with a period for consistent formatting
    const formattedReason = error.reason.endsWith('.')
      ? error.reason
      : `${error.reason}.`;

    // Use different separators for multiline vs singleline error message fields
    const separator = errorFieldMap[errorField]
      ? multiLineErrorSeparator
      : singleLineErrorSeparator;

    // Avoid duplicate error messages and append new error with appropriate separator if field already has errors
    if (errorMap.has(errorFieldToSet)) {
      const existingMessage = errorMap.get(errorFieldToSet)!;
      if (!existingMessage.includes(formattedReason)) {
        errorMap.set(
          errorFieldToSet,
          `${existingMessage}${separator}${formattedReason}`
        );
      }
    } else {
      errorMap.set(errorFieldToSet, formattedReason);
    }
    // Apply the consolidated error message to the form field
    setError(errorFieldToSet, { message: errorMap.get(errorFieldToSet) });
  }
};

/**
 *
 * @param props The props required to filter the regions
 * @returns The filtered regions based on the selected regions and resources
 */
export const getFilteredRegions = (props: FilterRegionProps): AlertRegion[] => {
  const { regions, resources, selectedRegions, serviceType } = props;

  const supportedRegionsFromResources = getSupportedRegions({
    regions,
    resources,
    serviceType,
  });

  // map region to its resources count
  const regionToResourceCount =
    resources?.reduce(
      (previous, { region }) => {
        if (!region) return previous;
        return {
          ...previous,
          [region]: (previous[region] ?? 0) + 1,
        };
      },
      {} as { [region: string]: number }
    ) ?? {};

  return supportedRegionsFromResources.map(({ label, id }) => {
    const data = { label, id };

    if (selectedRegions.includes(id)) {
      return {
        ...data,
        checked: true,
        count: regionToResourceCount[id] ?? 0,
      };
    }
    return {
      ...data,
      checked: false,
      count: regionToResourceCount[id] ?? 0,
    };
  });
};

/**
 *
 * @param props The props required to get the supported regions
 * @returns The filtered regions based on the supported and resources
 */
export const getSupportedRegions = (props: SupportedRegionsProps) => {
  const { serviceType, regions, resources } = props;

  const supportedRegions = filterRegionByServiceType(
    'alerts',
    regions,
    serviceType
  );

  return (
    supportedRegions?.filter(({ id }) =>
      resources?.some(({ region }) => region === id)
    ) ?? []
  );
};

/**
 * Filters regions based on service type and capability type
 * @param type The monitoring capability type to filter by (e.g., 'alerts', 'metrics')
 * @param regions The list of regions to filter
 * @param serviceType The service type to filter regions by
 * @returns Array of regions that support the specified service type and monitoring type
 */
export const filterRegionByServiceType = (
  type: keyof MonitoringCapabilities,
  regions?: Region[],
  serviceType?: CloudPulseServiceType | null
): Region[] => {
  if (!serviceType || !regions) return regions ?? [];
  const capability = capabilityServiceTypeMapping[serviceType];

  if (!capability) {
    return [];
  }
  return regions.filter((region) => {
    return region.monitors?.[type]?.includes(capability);
  });
};

/*
 * Converts seconds into a relevant format of minutes or hours to be displayed in the Autocomplete Options.
 * @param seconds The seconds that need to be converted into minutes or hours.
 * @returns A string representing the time in minutes or hours.
 */
export const convertSecondsToOptions = (seconds: number): string => {
  const minutes = seconds / 60;
  if (minutes < 60) {
    return `${minutes} min`;
  } else {
    const hours = minutes / 60;
    return `${hours} hr`;
  }
};

/**
 * Filters alerts based on the enabled services
 * @param allAlerts list of all alerts
 * @param aclpServices list of services with their statuses
 * @returns list of alerts from enabled services
 */
export const alertsFromEnabledServices = (
  allAlerts: Alert[] | undefined,
  aclpServices: Partial<AclpServices> | undefined
) => {
  // Return the alerts whose service type is enabled in the aclpServices flag
  return allAlerts?.filter(
    (alert) => aclpServices?.[alert.service_type]?.alerts?.enabled ?? false
  );
};<|MERGE_RESOLUTION|>--- conflicted
+++ resolved
@@ -111,7 +111,25 @@
   singleLineErrorSeparator: string;
 }
 
-<<<<<<< HEAD
+interface FilterRegionProps {
+  /**
+   * The list of regions
+   */
+  regions?: Region[];
+  /**
+   * The list of resources
+   */
+  resources?: CloudPulseResources[];
+  /**
+   * The selected region ids
+   */
+  selectedRegions: string[];
+  /**
+   * The service type for which the regions are being filtered
+   */
+  serviceType: CloudPulseServiceType | null;
+}
+
 interface HandleMultipleErrorProps<T extends FieldValues> {
   /**
    *  A mapping of API error field names to form field paths. Use this to redirect API errors
@@ -137,8 +155,6 @@
   singleLineErrorSeparator: string;
 }
 
-=======
->>>>>>> 0eea9b0a
 interface FilterRegionProps {
   /**
    * The list of regions
@@ -155,11 +171,7 @@
   /**
    * The service type for which the regions are being filtered
    */
-<<<<<<< HEAD
   serviceType: CloudPulseServiceType | null;
-=======
-  serviceType: AlertServiceType | null;
->>>>>>> 0eea9b0a
 }
 
 interface SupportedRegionsProps {
