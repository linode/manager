import {
  type Alert,
  type AlertDefinitionMetricCriteria,
  type AlertDefinitionType,
  type APIError,
  capabilityServiceTypeMapping,
  type CloudPulseServiceType,
  type EditAlertPayloadWithService,
  type NotificationChannel,
  type Region,
  type ServiceTypesList,
} from '@linode/api-v4';
import type { FieldPath, FieldValues, UseFormSetError } from 'react-hook-form';
import { array, object, string } from 'yup';

import {
  DIMENSION_TRANSFORM_CONFIG,
  TRANSFORMS,
} from '../../shared/DimensionTransform';
import { aggregationTypeMap, metricOperatorTypeMap } from '../constants';

import type { CloudPulseResources } from '../../shared/CloudPulseResourcesSelect';
import type { AlertRegion } from '../AlertRegions/DisplayAlertRegions';
import type { AlertDimensionsProp } from '../AlertsDetail/DisplayAlertDetailChips';
import type { CreateAlertDefinitionForm } from '../CreateAlert/types';
import type { MonitoringCapabilities } from '@linode/api-v4';
import type { Theme } from '@mui/material';
import type {
  AclpAlertServiceTypeConfig,
  AclpServices,
} from 'src/featureFlags';
import type { ObjectSchema } from 'yup';

interface AlertChipBorderProps {
  /**
   * The radius needed for the border
   */
  borderRadiusPxValue: string;
  /**
   * The index of the chip
   */
  index: number;
  /**
   * The total length of the chips to be build
   */
  length: number;

  /**
   * Indicates Whether to merge the chips into single or keep it individually
   */
  mergeChips: boolean | undefined;
}

export interface ProcessedCriteria {
  /**
   * Label for the metric criteria
   */
  label: string;
  /**
   * Aggregation type for the metric criteria
   */
  metricAggregationType: string;
  /**
   * Comparison operator for the metric criteria
   */
  metricOperator: string;
  /**
   * Threshold value for the metric criteria
   */
  threshold: number;
  /**
   * Unit for the threshold value
   */
  unit: string;
}

export interface AlertValidationSchemaProps {
  /**
   * The config that holds the maxResourceSelection count per service type like linode, dbaas etc.,
   */
  aclpAlertServiceTypeConfig: AclpAlertServiceTypeConfig[];

  /**
   * The base schema which needs to be enhanced with the entity_ids validation
   */
  baseSchema: ObjectSchema<CreateAlertDefinitionForm>;

  /**
   * The service type that is linked with alert and for which the validation schema needs to be built
   */
  serviceTypeObj: CloudPulseServiceType | null;
}
interface HandleMultipleErrorProps<T extends FieldValues> {
  /**
   *  A mapping of API error field names to form field paths. Use this to redirect API errors
   *  to specific form fields. For example, if the API returns an error for "user.name" but
   *  your form field is called "fullName", you would map "user" to "fullName".
   */
  errorFieldMap: Record<string, FieldPath<T>>;
  /**
   * List of errors returned from the API
   */
  errors: APIError[];
  /**
   * Separator for multiple errors on fields that are rendered explicitly. Ex : Usage in @AlertListNoticeMessages component
   */
  multiLineErrorSeparator: string;
  /**
   * React Hook Form's setError function to register errors with the form
   */
  setError: UseFormSetError<T>;
  /**
   * Separator for multiple errors on fields that are rendered by the component. Ex: errorText prop in Autocomplete, TextField component
   */
  singleLineErrorSeparator: string;
}

interface FilterRegionProps {
  /**
   * The list of regions
   */
  regions?: Region[];
  /**
   * The list of resources
   */
  resources?: CloudPulseResources[];
  /**
   * The selected region ids
   */
  selectedRegions: string[];
  /**
   * The service type for which the regions are being filtered
   */
  serviceType: CloudPulseServiceType | null;
}

interface SupportedRegionsProps {
  /**
   * The list of regions
   */
  regions?: Region[];
  /**
   * The list of resources
   */
  resources?: CloudPulseResources[];
  /**
   * The service type for which the regions are being filtered
   */
  serviceType: CloudPulseServiceType | null;
}

interface FilterAlertsProps {
  /**
   * The list of alerts to be filtered
   */
  alerts: Alert[] | undefined;
  /**
   * The region ID to filter the alerts
   */
  regionId?: string;
  /**
   * The search text to filter the alerts
   */
  searchText: string;
  /**
   * The selected alert type to filter the alerts
   */
  selectedType: AlertDefinitionType | undefined;
}

/**
 * @param serviceType Service type for which the label needs to be displayed
 * @param serviceTypeList List of available service types in Cloud Pulse
 * @returns The label for the given service type from available service types
 */
export const getServiceTypeLabel = (
  serviceType: CloudPulseServiceType,
  serviceTypeList: ServiceTypesList | undefined
) => {
  if (!serviceTypeList) {
    return serviceType;
  }

  return (
    serviceTypeList.data.find(
      ({ service_type: serviceTypeObj }) => serviceTypeObj === serviceType
    )?.label || serviceType
  );
};

/**
 * @param theme MUI theme object
 * @returns The style object for the box used in alert details page
 */
export const getAlertBoxStyles = (theme: Theme) => ({
  backgroundColor: theme.tokens.alias.Background.Neutral,
  padding: theme.spacing(3),
});
/**
 * Converts seconds into a human-readable minutes and seconds format.
 * @param seconds The seconds that need to be converted into minutes.
 * @returns A string representing the time in minutes and seconds.
 */
export const convertSecondsToMinutes = (seconds: number): string => {
  if (seconds <= 0) {
    return '0 minutes';
  }
  const minutes = Math.floor(seconds / 60);
  const remainingSeconds = seconds % 60;
  const minuteString =
    minutes > 0 ? `${minutes} ${minutes === 1 ? 'minute' : 'minutes'}` : '';
  const secondString =
    remainingSeconds > 0
      ? `${remainingSeconds} ${remainingSeconds === 1 ? 'second' : 'seconds'}`
      : '';
  return [minuteString, secondString].filter(Boolean).join(' and ');
};
/**
 * @param props The props/parameters needed to determine the alert chip's border
 * @returns The border radius to be applied on chips based on the parameters
 */
export const getAlertChipBorderRadius = (
  props: AlertChipBorderProps
): string => {
  const { borderRadiusPxValue, index, length, mergeChips } = props;
  if (!mergeChips || length === 1) {
    return borderRadiusPxValue;
  }
  if (index === 0) {
    return `${borderRadiusPxValue} 0 0 ${borderRadiusPxValue}`;
  }
  if (index === length - 1) {
    return `0 ${borderRadiusPxValue} ${borderRadiusPxValue} 0`;
  }
  return '0';
};

/**
 * @param value The notification channel object for which we need to display the chips
 * @returns The label and the values that needs to be displayed based on channel type
 */
export const getChipLabels = (
  value: NotificationChannel
): AlertDimensionsProp => {
  if (value.channel_type === 'email') {
    return {
      label: 'To',
      values: value.content.email.email_addresses,
    };
  } else if (value.channel_type === 'slack') {
    return {
      label: 'Slack Webhook URL',
      values: [value.content.slack.slack_webhook_url],
    };
  } else if (value.channel_type === 'pagerduty') {
    return {
      label: 'Service API Key',
      values: [value.content.pagerduty.service_api_key],
    };
  } else {
    return {
      label: 'Webhook URL',
      values: [value.content.webhook.webhook_url],
    };
  }
};

/**
 *
 * @param alerts list of alerts to be filtered
 * @param searchText text to be searched in alert name
 * @param selectedType selecte alert type
 * @param region region of the entity
 * @returns list of filtered alerts based on searchText, selectedType, and region
 */
export const filterAlerts = (props: FilterAlertsProps): Alert[] => {
  const { alerts, regionId, searchText, selectedType } = props;
  return (
    alerts?.filter(({ label, status, type, scope, regions }) => {
      return (
        (status === 'enabled' || status === 'in progress') &&
        (!selectedType || type === selectedType) &&
        (!searchText ||
          label.toLowerCase().includes(searchText.toLowerCase())) &&
        (scope !== 'region' || (regionId && regions?.includes(regionId)))
      );
    }) ?? []
  );
};

/**
 *
 * @param alerts list of alerts
 * @returns list of unique alert types in the alerts list in the form of json object
 */
export const convertAlertsToTypeSet = (
  alerts: Alert[] | undefined
): { label: AlertDefinitionType }[] => {
  const types = new Set(alerts?.map(({ type }) => type) ?? []);

  return Array.from(types).reduce(
    (previousValue, type) => [...previousValue, { label: type }],
    []
  );
};

/**
 * Filters and maps the alert data to match the form structure.
 * @param alert The alert object to be mapped.
 * @param serviceType The service type for the alert.
 * @returns The formatted alert values suitable for the form.
 */
export const convertAlertDefinitionValues = (
  {
    alert_channels,
    description,
    entity_ids,
    id,
    label,
    rule_criteria,
    severity,
    tags,
    trigger_conditions,
    scope,
  }: Alert,
  serviceType: CloudPulseServiceType
): EditAlertPayloadWithService => {
  return {
    scope,
    alertId: id,
    channel_ids: alert_channels.map((channel) => channel.id),
    description: description || undefined,
    entity_ids,
    label,
    rule_criteria: {
      rules: rule_criteria.rules.map((rule) => ({
        ...rule,
        dimension_filters:
          rule.dimension_filters?.map(({ label, ...filter }) => filter) ?? [],
      })),
    },
    serviceType,
    severity,
    tags,
    trigger_conditions,
  };
};

/**
 *
 * @param criterias list of metric criterias to be processed
 * @returns list of metric criterias in processed form
 */
export const processMetricCriteria = (
  criterias: AlertDefinitionMetricCriteria[]
): ProcessedCriteria[] => {
  return criterias.map(
    ({ aggregate_function, label, operator, threshold, unit }) => {
      return {
        label,
        metricAggregationType: aggregationTypeMap[aggregate_function],
        metricOperator: metricOperatorTypeMap[operator],
        threshold,
        unit,
      };
    }
  );
};

/**
 * @param props The props required for the max selection count calculation
 * @param baseSchema The schema in which the entity id max validation will be added
 * @returns The updated schema with entity id max validation based on max selection count
 */
export const getSchemaWithEntityIdValidation = (
  props: AlertValidationSchemaProps
): ObjectSchema<CreateAlertDefinitionForm> => {
  const { aclpAlertServiceTypeConfig, baseSchema, serviceTypeObj } = props;

  if (!serviceTypeObj || !aclpAlertServiceTypeConfig?.length) {
    return baseSchema;
  }

  const maxSelectionCount = aclpAlertServiceTypeConfig.find(
    (config) => config && serviceTypeObj === config.serviceType
  )?.maxResourceSelectionCount;

  return maxSelectionCount
    ? baseSchema.concat(getEntityIdWithMax(maxSelectionCount))
    : baseSchema;
};

/**
 * @param maxSelectionCount The max selection count that needs to be applied for entity_id property
 * @returns The entity_ids prop with max validation based on the max selection count passed
 */
const getEntityIdWithMax = (maxSelectionCount: number) => {
  return object({
    entity_ids: array()
      .of(string().defined())
      .required()
      .max(
        maxSelectionCount,
        `The overall number of entities assigned to an alert can't exceed ${maxSelectionCount}.`
      ),
  });
};

/**
 * Handles multiple API errors and maps them to form fields, setting form errors appropriately.
 *
 * @param props @interface HandleMultipleErrorProps - Props required for the HandleMultiplError component
 *
 * @example
 * // Example usage:
 * const errors = [
 *   { field: "email", reason: "Email already exists" },
 *   { field: "password.length", reason: "Password is too short" }
 * ];
 *
 * // Map API field names to form field paths
 * const errorFieldMap = {
 *   "email": "userEmail" as FieldPath<RegisterForm>,
 *   "password": "userPassword" as FieldPath<RegisterForm>
 * };
 *
 * handleMultipleError(
 *   errors,
 *   errorFieldMap,
 *   " | ", // Multiline separator
 *   " ",   // Single line separator
 *   setError
 * );
 */
export const handleMultipleError = <T extends FieldValues>(
  props: HandleMultipleErrorProps<T>
) => {
  const {
    errorFieldMap,
    errors,
    multiLineErrorSeparator,
    setError,
    singleLineErrorSeparator,
  } = props;
  const errorMap: Map<FieldPath<T>, string> = new Map();

  for (const error of errors) {
    if (!error.field) {
      continue;
    }
    // Extract the root field name
    const errorField = error.field.split('.')[0];

    const errorFieldToSet: FieldPath<T> =
      errorFieldMap[errorField] ?? error.field;

    const formattedReason = error.reason.endsWith('.')
      ? error.reason
      : `${error.reason}.`;

    // Use different separators for multiline vs singleline error message fields
    const separator = errorFieldMap[errorField]
      ? multiLineErrorSeparator
      : singleLineErrorSeparator;

    // Avoid duplicate error messages and append new error with appropriate separator if field already has errors
    if (errorMap.has(errorFieldToSet)) {
      const existingMessage = errorMap.get(errorFieldToSet)!;
      if (!existingMessage.includes(formattedReason)) {
        errorMap.set(
          errorFieldToSet,
          `${existingMessage}${separator}${formattedReason}`
        );
      }
    } else {
      errorMap.set(errorFieldToSet, formattedReason);
    }

    setError(errorFieldToSet, { message: errorMap.get(errorFieldToSet) });
  }
};

/**
 *
 * @param props The props required to filter the regions
 * @returns The filtered regions based on the selected regions and resources
 */
export const getFilteredRegions = (props: FilterRegionProps): AlertRegion[] => {
  const { regions, resources, selectedRegions, serviceType } = props;

  const supportedRegionsFromResources = getSupportedRegions({
    regions,
    resources,
    serviceType,
  });

  // map region to its resources count
  const regionToResourceCount =
    resources?.reduce(
      (previous, { region }) => {
        if (!region) return previous;
        return {
          ...previous,
          [region]: (previous[region] ?? 0) + 1,
        };
      },
      {} as { [region: string]: number }
    ) ?? {};

  return supportedRegionsFromResources.map(({ label, id }) => {
    const data = { label, id };

    if (selectedRegions.includes(id)) {
      return {
        ...data,
        checked: true,
        count: regionToResourceCount[id] ?? 0,
      };
    }
    return {
      ...data,
      checked: false,
      count: regionToResourceCount[id] ?? 0,
    };
  });
};

/**
 *
 * @param props The props required to get the supported regions
 * @returns The filtered regions based on the supported and resources
 */
export const getSupportedRegions = (props: SupportedRegionsProps) => {
  const { serviceType, regions, resources } = props;

  const supportedRegions = filterRegionByServiceType(
    'alerts',
    regions,
    serviceType
  );

  return (
    supportedRegions?.filter(({ id }) =>
      resources?.some(({ region }) => region === id)
    ) ?? []
  );
};

/**
 * Filters regions based on service type and capability type
 * @param type The monitoring capability type to filter by (e.g., 'alerts', 'metrics')
 * @param regions The list of regions to filter
 * @param serviceType The service type to filter regions by
 * @returns Array of regions that support the specified service type and monitoring type
 */
export const filterRegionByServiceType = (
  type: keyof MonitoringCapabilities,
  regions?: Region[],
  serviceType?: CloudPulseServiceType | null
): Region[] => {
  if (!serviceType || !regions) return regions ?? [];
  const capability = capabilityServiceTypeMapping[serviceType];

  if (!capability) {
    return [];
  }
  return regions.filter((region) => {
    return region.monitors?.[type]?.includes(capability);
  });
};

/*
 * Converts seconds into a relevant format of minutes or hours to be displayed in the Autocomplete Options.
 * @param seconds The seconds that need to be converted into minutes or hours.
 * @returns A string representing the time in minutes or hours.
 */
export const convertSecondsToOptions = (seconds: number): string => {
  const minutes = seconds / 60;
  if (minutes < 60) {
    return `${minutes} min`;
  } else {
    const hours = minutes / 60;
    return `${hours} hr`;
  }
};

/**
<<<<<<< HEAD
 * Transform a dimension value using the appropriate transform function
 * @param serviceType - The cloud pulse service type
 * @param dimensionLabel - The dimension label
 * @param value - The value to transform
 * @returns Transformed value
 */
export const transformDimensionValue = (
  serviceType: CloudPulseServiceType | null,
  dimensionLabel: string,
  value: string
): string => {
  return (
    (
      serviceType && DIMENSION_TRANSFORM_CONFIG[serviceType]?.[dimensionLabel]
    )?.(value) ?? TRANSFORMS.capitalize(value)
=======
 * Filters alerts based on the enabled services
 * @param allAlerts list of all alerts
 * @param aclpServices list of services with their statuses
 * @returns list of alerts from enabled services
 */
export const alertsFromEnabledServices = (
  allAlerts: Alert[] | undefined,
  aclpServices: Partial<AclpServices> | undefined
) => {
  // Return the alerts whose service type is enabled in the aclpServices flag
  return allAlerts?.filter(
    (alert) => aclpServices?.[alert.service_type]?.alerts?.enabled ?? false
>>>>>>> 56838eee
  );
};<|MERGE_RESOLUTION|>--- conflicted
+++ resolved
@@ -585,7 +585,22 @@
 };
 
 /**
-<<<<<<< HEAD
+ * Filters alerts based on the enabled services
+ * @param allAlerts list of all alerts
+ * @param aclpServices list of services with their statuses
+ * @returns list of alerts from enabled services
+ */
+export const alertsFromEnabledServices = (
+  allAlerts: Alert[] | undefined,
+  aclpServices: Partial<AclpServices> | undefined
+) => {
+  // Return the alerts whose service type is enabled in the aclpServices flag
+  return allAlerts?.filter(
+    (alert) => aclpServices?.[alert.service_type]?.alerts?.enabled ?? false
+  );
+};
+
+/**
  * Transform a dimension value using the appropriate transform function
  * @param serviceType - The cloud pulse service type
  * @param dimensionLabel - The dimension label
@@ -601,19 +616,5 @@
     (
       serviceType && DIMENSION_TRANSFORM_CONFIG[serviceType]?.[dimensionLabel]
     )?.(value) ?? TRANSFORMS.capitalize(value)
-=======
- * Filters alerts based on the enabled services
- * @param allAlerts list of all alerts
- * @param aclpServices list of services with their statuses
- * @returns list of alerts from enabled services
- */
-export const alertsFromEnabledServices = (
-  allAlerts: Alert[] | undefined,
-  aclpServices: Partial<AclpServices> | undefined
-) => {
-  // Return the alerts whose service type is enabled in the aclpServices flag
-  return allAlerts?.filter(
-    (alert) => aclpServices?.[alert.service_type]?.alerts?.enabled ?? false
->>>>>>> 56838eee
   );
 };