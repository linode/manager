import {
  type Alert,
  type AlertDefinitionMetricCriteria,
  type AlertDefinitionType,
  type APIError,
  capabilityServiceTypeMapping,
  type CloudPulseServiceType,
  type EditAlertPayloadWithService,
  type NotificationChannel,
  type Region,
  type ServiceTypesList,
} from '@linode/api-v4';
import type { FieldPath, FieldValues, UseFormSetError } from 'react-hook-form';
import { array, boolean, object, string } from 'yup';

import { isParentTokenValid } from 'src/features/Account/SwitchAccounts/utils';
import { useResourcesQuery } from 'src/queries/cloudpulse/resources';

import { aggregationTypeMap, metricOperatorTypeMap } from '../constants';

import type { FilterValueType } from '../../Dashboard/CloudPulseDashboardLanding';
import type { CloudPulseResources } from '../../shared/CloudPulseResourcesSelect';
import type { AlertRegion } from '../AlertRegions/DisplayAlertRegions';
import type { AlertDimensionsProp } from '../AlertsDetail/DisplayAlertDetailChips';
import type { CreateAlertDefinitionForm } from '../CreateAlert/types';
import type { Filter, MonitoringCapabilities, Params } from '@linode/api-v4';
import type { Theme } from '@mui/material';
<<<<<<< HEAD
import type { UseQueryResult } from '@tanstack/react-query';
import type { AclpAlertServiceTypeConfig } from 'src/featureFlags';
=======
import type {
  AclpAlertServiceTypeConfig,
  AclpServices,
} from 'src/featureFlags';
>>>>>>> 97318912
import type { ObjectSchema } from 'yup';

interface AlertChipBorderProps {
  /**
   * The radius needed for the border
   */
  borderRadiusPxValue: string;
  /**
   * The index of the chip
   */
  index: number;
  /**
   * The total length of the chips to be build
   */
  length: number;

  /**
   * Indicates Whether to merge the chips into single or keep it individually
   */
  mergeChips: boolean | undefined;
}

export interface ProcessedCriteria {
  /**
   * Label for the metric criteria
   */
  label: string;
  /**
   * Aggregation type for the metric criteria
   */
  metricAggregationType: string;
  /**
   * Comparison operator for the metric criteria
   */
  metricOperator: string;
  /**
   * Threshold value for the metric criteria
   */
  threshold: number;
  /**
   * Unit for the threshold value
   */
  unit: string;
}

export interface AlertValidationSchemaProps {
  /**
   * The config that holds the maxResourceSelection count per service type like linode, dbaas etc.,
   */
  aclpAlertServiceTypeConfig: AclpAlertServiceTypeConfig[];

  /**
   * The base schema which needs to be enhanced with the entity_ids validation
   */
  baseSchema: ObjectSchema<CreateAlertDefinitionForm>;

  /**
   * The service type that is linked with alert and for which the validation schema needs to be built
   */
  serviceTypeObj: CloudPulseServiceType | null;
}
interface HandleMultipleErrorProps<T extends FieldValues> {
  /**
   *  A mapping of API error field names to form field paths. Use this to redirect API errors
   *  to specific form fields. For example, if the API returns an error for "user.name" but
   *  your form field is called "fullName", you would map "user" to "fullName".
   */
  errorFieldMap: Record<string, FieldPath<T>>;
  /**
   * List of errors returned from the API
   */
  errors: APIError[];
  /**
   * Separator for multiple errors on fields that are rendered explicitly. Ex : Usage in @AlertListNoticeMessages component
   */
  multiLineErrorSeparator: string;
  /**
   * React Hook Form's setError function to register errors with the form
   */
  setError: UseFormSetError<T>;
  /**
   * Separator for multiple errors on fields that are rendered by the component. Ex: errorText prop in Autocomplete, TextField component
   */
  singleLineErrorSeparator: string;
}

interface HandleMultipleErrorProps<T extends FieldValues> {
  /**
   *  A mapping of API error field names to form field paths. Use this to redirect API errors
   *  to specific form fields. For example, if the API returns an error for "user.name" but
   *  your form field is called "fullName", you would map "user" to "fullName".
   */
  errorFieldMap: Record<string, FieldPath<T>>;
  /**
   * List of errors returned from the API
   */
  errors: APIError[];
  /**
   * Separator for multiple errors on fields that are rendered explicitly. Ex : Usage in @AlertListNoticeMessages component
   */
  multiLineErrorSeparator: string;
  /**
   * React Hook Form's setError function to register errors with the form
   */
  setError: UseFormSetError<T>;
  /**
   * Separator for multiple errors on fields that are rendered by the component. Ex: errorText prop in Autocomplete, TextField component
   */
  singleLineErrorSeparator: string;
}

interface FilterRegionProps {
  /**
   * The list of regions
   */
  regions?: Region[];
  /**
   * The list of resources
   */
  resources?: CloudPulseResources[];
  /**
   * The selected region ids
   */
  selectedRegions: string[];
  /**
   * The service type for which the regions are being filtered
   */
  serviceType: CloudPulseServiceType | null;
}

interface SupportedRegionsProps {
  /**
   * The list of regions
   */
  regions?: Region[];
  /**
   * The list of resources
   */
  resources?: CloudPulseResources[];
  /**
   * The service type for which the regions are being filtered
   */
  serviceType: CloudPulseServiceType | null;
}

interface FilterAlertsProps {
  /**
   * The list of alerts to be filtered
   */
  alerts: Alert[] | undefined;
  /**
   * The region ID to filter the alerts
   */
  regionId?: string;
  /**
   * The search text to filter the alerts
   */
  searchText: string;
  /**
   * The selected alert type to filter the alerts
   */
  selectedType: AlertDefinitionType | undefined;
}

/**
 * @param serviceType Service type for which the label needs to be displayed
 * @param serviceTypeList List of available service types in Cloud Pulse
 * @returns The label for the given service type from available service types
 */
export const getServiceTypeLabel = (
  serviceType: CloudPulseServiceType,
  serviceTypeList: ServiceTypesList | undefined
) => {
  if (!serviceTypeList) {
    return serviceType;
  }

  return (
    serviceTypeList.data.find(
      ({ service_type: serviceTypeObj }) => serviceTypeObj === serviceType
    )?.label || serviceType
  );
};

/**
 * @param theme MUI theme object
 * @returns The style object for the box used in alert details page
 */
export const getAlertBoxStyles = (theme: Theme) => ({
  backgroundColor: theme.tokens.alias.Background.Neutral,
  padding: theme.spacing(3),
});
/* Converts seconds into a human-readable minutes and seconds format.
 * @param seconds The seconds that need to be converted into minutes.
 * @returns A string representing the time in minutes and seconds.
 */
export const convertSecondsToMinutes = (seconds: number): string => {
  if (seconds <= 0) {
    return '0 minutes';
  }
  const minutes = Math.floor(seconds / 60);
  const remainingSeconds = seconds % 60;

  const minuteString =
    minutes > 0 ? `${minutes} ${minutes === 1 ? 'minute' : 'minutes'}` : '';
  const secondString =
    remainingSeconds > 0
      ? `${remainingSeconds} ${remainingSeconds === 1 ? 'second' : 'seconds'}`
      : '';

  return [minuteString, secondString].filter(Boolean).join(' and ');
};

/**
 * @param props The props/parameters needed to determine the alert chip's border
 * @returns The border radius to be applied on chips based on the parameters
 */
export const getAlertChipBorderRadius = (
  props: AlertChipBorderProps
): string => {
  const { borderRadiusPxValue, index, length, mergeChips } = props;
  if (!mergeChips || length === 1) {
    return borderRadiusPxValue;
  }
  if (index === 0) {
    return `${borderRadiusPxValue} 0 0 ${borderRadiusPxValue}`;
  }
  if (index === length - 1) {
    return `0 ${borderRadiusPxValue} ${borderRadiusPxValue} 0`;
  }
  return '0';
};

/**
 * @param value The notification channel object for which we need to display the chips
 * @returns The label and the values that needs to be displayed based on channel type
 */
export const getChipLabels = (
  value: NotificationChannel
): AlertDimensionsProp => {
  if (value.channel_type === 'email') {
    return {
      label: 'To',
      values: value.content.email.email_addresses,
    };
  } else if (value.channel_type === 'slack') {
    return {
      label: 'Slack Webhook URL',
      values: [value.content.slack.slack_webhook_url],
    };
  } else if (value.channel_type === 'pagerduty') {
    return {
      label: 'Service API Key',
      values: [value.content.pagerduty.service_api_key],
    };
  } else {
    return {
      label: 'Webhook URL',
      values: [value.content.webhook.webhook_url],
    };
  }
};

/**
 *
 * @param alerts list of alerts to be filtered
 * @param searchText text to be searched in alert name
 * @param selectedType selecte alert type
 * @param regionId regionId of the entity
 * @returns list of filtered alerts based on searchText, selectedType, and regionId
 */
export const filterAlerts = (props: FilterAlertsProps): Alert[] => {
  const { alerts, regionId, searchText, selectedType } = props;
  return (
    alerts?.filter(({ label, status, type, scope, regions }) => {
      return (
        (status === 'enabled' || status === 'in progress') &&
        (!selectedType || type === selectedType) &&
        (!searchText ||
          label.toLowerCase().includes(searchText.toLowerCase())) &&
        (scope !== 'region' || (regionId && regions?.includes(regionId)))
      );
    }) ?? []
  );
};

/**
 *
 * @param alerts list of alerts
 * @returns list of unique alert types in the alerts list in the form of json object
 */
export const convertAlertsToTypeSet = (
  alerts: Alert[] | undefined
): { label: AlertDefinitionType }[] => {
  const types = new Set(alerts?.map(({ type }) => type) ?? []);

  return Array.from(types).reduce(
    (previousValue, type) => [...previousValue, { label: type }],
    []
  );
};

/**
 * Filters and maps the alert data to match the form structure.
 * @param alert The alert object to be mapped.
 * @param serviceType The service type for the alert.
 * @returns The formatted alert values suitable for the form.
 */
export const convertAlertDefinitionValues = (
  {
    alert_channels: alertChannels,
    description,
    entity_ids: entityIds,
    id,
    label,
    rule_criteria: ruleCriteria,
    severity,
    tags,
    trigger_conditions: triggerConditions,
    type,
    scope,
    regions,
  }: Alert,
  serviceType: CloudPulseServiceType
): EditAlertPayloadWithService => {
  return {
    scope,
    alertId: id,
    channel_ids: alertChannels.map((channel) => channel.id),
    description: description || undefined,
    entity_ids: entityIds,
    label,
    rule_criteria: {
      rules: ruleCriteria.rules.map((rule) => ({
        ...rule,
        dimension_filters:
          rule.dimension_filters?.map(({ label, ...filter }) => filter) ?? [],
      })),
    },
    serviceType,
    severity,
    tags,
    trigger_conditions: triggerConditions,
    type,
    regions,
  };
};

/**
 *
 * @param criterias list of metric criterias to be processed
 * @returns list of metric criterias in processed form
 */
export const processMetricCriteria = (
  criterias: AlertDefinitionMetricCriteria[]
): ProcessedCriteria[] => {
  return criterias.map(
    ({
      aggregate_function: aggregateFunction,
      label,
      operator,
      threshold,
      unit,
    }) => {
      return {
        label,
        metricAggregationType: aggregationTypeMap[aggregateFunction],
        metricOperator: metricOperatorTypeMap[operator],
        threshold,
        unit,
      };
    }
  );
};

/**
 * @param props The props required for the max selection count calculation
 * @param baseSchema The schema in which the entity id max validation will be added
 * @returns The updated schema with entity id max validation based on max selection count
 */
export const getSchemaWithEntityIdValidation = (
  props: AlertValidationSchemaProps
): ObjectSchema<CreateAlertDefinitionForm> => {
  const { aclpAlertServiceTypeConfig, baseSchema, serviceTypeObj } = props;
  if (!serviceTypeObj || !aclpAlertServiceTypeConfig?.length) {
    return baseSchema;
  }

  const maxSelectionCount = aclpAlertServiceTypeConfig.find(
    (config) => config && serviceTypeObj === config.serviceType
  )?.maxResourceSelectionCount;
  return maxSelectionCount
    ? baseSchema.concat(getEntityIdWithMax(maxSelectionCount))
    : baseSchema;
};

/**
 * @param maxSelectionCount The max selection count that needs to be applied for entity_id property
 * @returns The entity_ids prop with max validation based on the max selection count passed
 */
const getEntityIdWithMax = (maxSelectionCount: number) => {
  return object({
    entity_ids: array()
      .of(string().defined())
      .max(
        maxSelectionCount,
        `The overall number of entities assigned to an alert can't exceed ${maxSelectionCount}.`
      ),
  });
};

/**
 * Handles multiple API errors and maps them to form fields, setting form errors appropriately.
 *
 * @param props @interface HandleMultipleErrorProps - Props required for the HandleMultiplError component
 *
 * @example
 * // Example usage:
 * const errors = [
 *   { field: "email", reason: "Email already exists" },
 *   { field: "password.length", reason: "Password is too short" }
 * ];
 *
 * // Map API field names to form field paths
 * const errorFieldMap = {
 *   "email": "userEmail" as FieldPath<RegisterForm>,
 *   "password": "userPassword" as FieldPath<RegisterForm>
 * };
 *
 * handleMultipleError(
 *   errors,
 *   errorFieldMap,
 *   " | ", // Multiline separator
 *   " ",   // Single line separator
 *   setError
 * );
 */
export const handleMultipleError = <T extends FieldValues>(
  props: HandleMultipleErrorProps<T>
) => {
  const {
    errorFieldMap,
    errors,
    multiLineErrorSeparator,
    setError,
    singleLineErrorSeparator,
  } = props;
  const errorMap: Map<FieldPath<T>, string> = new Map();

  for (const error of errors) {
    if (!error.field) {
      continue;
    }
    // Extract the root field name
    const errorField = error.field.split('.')[0];

    // Ensure error reason ends with a period for consistent formatting
    const errorFieldToSet: FieldPath<T> =
      errorFieldMap[errorField] ?? error.field;

    // Ensure error reason ends with a period for consistent formatting
    const formattedReason = error.reason.endsWith('.')
      ? error.reason
      : `${error.reason}.`;

    // Use different separators for multiline vs singleline error message fields
    const separator = errorFieldMap[errorField]
      ? multiLineErrorSeparator
      : singleLineErrorSeparator;

    // Avoid duplicate error messages and append new error with appropriate separator if field already has errors
    if (errorMap.has(errorFieldToSet)) {
      const existingMessage = errorMap.get(errorFieldToSet)!;
      if (!existingMessage.includes(formattedReason)) {
        errorMap.set(
          errorFieldToSet,
          `${existingMessage}${separator}${formattedReason}`
        );
      }
    } else {
      errorMap.set(errorFieldToSet, formattedReason);
    }
    // Apply the consolidated error message to the form field
    setError(errorFieldToSet, { message: errorMap.get(errorFieldToSet) });
  }
};

/**
 *
 * @param props The props required to filter the regions
 * @returns The filtered regions based on the selected regions and resources
 */
export const getFilteredRegions = (props: FilterRegionProps): AlertRegion[] => {
  const { regions, resources, selectedRegions, serviceType } = props;

  const supportedRegionsFromResources = getSupportedRegions({
    regions,
    resources,
    serviceType,
  });

  // map region to its resources count
  const regionToResourceCount =
    resources?.reduce(
      (previous, { region }) => {
        if (!region) return previous;
        return {
          ...previous,
          [region]: (previous[region] ?? 0) + 1,
        };
      },
      {} as { [region: string]: number }
    ) ?? {};

  return supportedRegionsFromResources.map(({ label, id }) => {
    const data = { label, id };

    if (selectedRegions.includes(id)) {
      return {
        ...data,
        checked: true,
        count: regionToResourceCount[id] ?? 0,
      };
    }
    return {
      ...data,
      checked: false,
      count: regionToResourceCount[id] ?? 0,
    };
  });
};

/**
 *
 * @param props The props required to get the supported regions
 * @returns The filtered regions based on the supported and resources
 */
export const getSupportedRegions = (props: SupportedRegionsProps) => {
  const { serviceType, regions, resources } = props;

  const supportedRegions = filterRegionByServiceType(
    'alerts',
    regions,
    serviceType
  );

  return (
    supportedRegions?.filter(({ id }) =>
      resources?.some(({ region }) => region === id)
    ) ?? []
  );
};

/**
 * Filters regions based on service type and capability type
 * @param type The monitoring capability type to filter by (e.g., 'alerts', 'metrics')
 * @param regions The list of regions to filter
 * @param serviceType The service type to filter regions by
 * @returns Array of regions that support the specified service type and monitoring type
 */
export const filterRegionByServiceType = (
  type: keyof MonitoringCapabilities,
  regions?: Region[],
  serviceType?: CloudPulseServiceType | null
): Region[] => {
  if (!serviceType || !regions) return regions ?? [];
  const capability = capabilityServiceTypeMapping[serviceType];

  if (!capability) {
    return [];
  }
  return regions.filter((region) => {
    return region.monitors?.[type]?.includes(capability);
  });
};

export const filterUsingXfilter = (
  data?: CloudPulseResources[],
  dependentFilters?: {
    [key: string]: FilterValueType;
  }
): CloudPulseResources[] | undefined => {
  if (!dependentFilters || !data) {
    return data;
  }

  return data.filter((resource) => {
    return Object.entries(dependentFilters).every(([key, filterValue]) => {
      const resourceValue = resource[key as keyof CloudPulseResources];

      if (Array.isArray(resourceValue) && Array.isArray(filterValue)) {
        return filterValue.some((val) => resourceValue.includes(String(val)));
      } else if (Array.isArray(resourceValue)) {
        return resourceValue.includes(String(filterValue));
      } else {
        return resourceValue === filterValue;
      }
    });
  });
};

export const useFilteredResources = (
  enabled = false,
  resourceType: string | undefined,
  params?: Params,
  filters?: Filter,
  dependentFilters?: {
    [key: string]: FilterValueType;
  }
): UseQueryResult<CloudPulseResources[]> => {
  const { data: resources, ...rest } = useResourcesQuery(
    enabled,
    resourceType,
    params,
    filters
  );

  const filteredResources = filterUsingXfilter(resources, dependentFilters);

  return { ...rest, data: filteredResources } as UseQueryResult<
    CloudPulseResources[]
  >;
};

/*
 * Converts seconds into a relevant format of minutes or hours to be displayed in the Autocomplete Options.
 * @param seconds The seconds that need to be converted into minutes or hours.
 * @returns A string representing the time in minutes or hours.
 */
export const convertSecondsToOptions = (seconds: number): string => {
  const minutes = seconds / 60;
  if (minutes < 60) {
    return `${minutes} min`;
  } else {
    const hours = minutes / 60;
    return `${hours} hr`;
  }
};

/**
 * Filters alerts based on the enabled services
 * @param allAlerts list of all alerts
 * @param aclpServices list of services with their statuses
 * @returns list of alerts from enabled services
 */
export const alertsFromEnabledServices = (
  allAlerts: Alert[] | undefined,
  aclpServices: Partial<AclpServices> | undefined
) => {
  // Return the alerts whose service type is enabled in the aclpServices flag
  return allAlerts?.filter(
    (alert) => aclpServices?.[alert.service_type]?.alerts?.enabled ?? false
  );
};<|MERGE_RESOLUTION|>--- conflicted
+++ resolved
@@ -25,15 +25,11 @@
 import type { CreateAlertDefinitionForm } from '../CreateAlert/types';
 import type { Filter, MonitoringCapabilities, Params } from '@linode/api-v4';
 import type { Theme } from '@mui/material';
-<<<<<<< HEAD
 import type { UseQueryResult } from '@tanstack/react-query';
-import type { AclpAlertServiceTypeConfig } from 'src/featureFlags';
-=======
 import type {
   AclpAlertServiceTypeConfig,
   AclpServices,
 } from 'src/featureFlags';
->>>>>>> 97318912
 import type { ObjectSchema } from 'yup';
 
 interface AlertChipBorderProps {
