import {
  type Alert,
  type AlertDefinitionMetricCriteria,
  type AlertDefinitionType,
  type APIError,
  capabilityServiceTypeMapping,
  type CloudPulseServiceType,
  type EditAlertPayloadWithService,
  type NotificationChannel,
  type Region,
  type ServiceTypesList,
} from '@linode/api-v4';
import type { FieldPath, FieldValues, UseFormSetError } from 'react-hook-form';
import { array, object, string } from 'yup';

import { aggregationTypeMap, metricOperatorTypeMap } from '../constants';

import type { CloudPulseResources } from '../../shared/CloudPulseResourcesSelect';
import type { AlertRegion } from '../AlertRegions/DisplayAlertRegions';
import type { AlertDimensionsProp } from '../AlertsDetail/DisplayAlertDetailChips';
import type { CreateAlertDefinitionForm } from '../CreateAlert/types';
import type { MonitoringCapabilities } from '@linode/api-v4';
import type { Theme } from '@mui/material';
import type {
  AclpAlertServiceTypeConfig,
  AclpServices,
} from 'src/featureFlags';
import type { ObjectSchema } from 'yup';

interface AlertChipBorderProps {
  /**
   * The radius needed for the border
   */
  borderRadiusPxValue: string;
  /**
   * The index of the chip
   */
  index: number;
  /**
   * The total length of the chips to be build
   */
  length: number;

  /**
   * Indicates Whether to merge the chips into single or keep it individually
   */
  mergeChips: boolean | undefined;
}

export interface ProcessedCriteria {
  /**
   * Label for the metric criteria
   */
  label: string;
  /**
   * Aggregation type for the metric criteria
   */
  metricAggregationType: string;
  /**
   * Comparison operator for the metric criteria
   */
  metricOperator: string;
  /**
   * Threshold value for the metric criteria
   */
  threshold: number;
  /**
   * Unit for the threshold value
   */
  unit: string;
}

export interface AlertValidationSchemaProps {
  /**
   * The config that holds the maxResourceSelection count per service type like linode, dbaas etc.,
   */
  aclpAlertServiceTypeConfig: AclpAlertServiceTypeConfig[];

  /**
   * The base schema which needs to be enhanced with the entity_ids validation
   */
  baseSchema: ObjectSchema<CreateAlertDefinitionForm>;

  /**
   * The service type that is linked with alert and for which the validation schema needs to be built
   */
  serviceTypeObj: CloudPulseServiceType | null;
}
interface HandleMultipleErrorProps<T extends FieldValues> {
  /**
   *  A mapping of API error field names to form field paths. Use this to redirect API errors
   *  to specific form fields. For example, if the API returns an error for "user.name" but
   *  your form field is called "fullName", you would map "user" to "fullName".
   */
  errorFieldMap: Record<string, FieldPath<T>>;
  /**
   * List of errors returned from the API
   */
  errors: APIError[];
  /**
   * Separator for multiple errors on fields that are rendered explicitly. Ex : Usage in @AlertListNoticeMessages component
   */
  multiLineErrorSeparator: string;
  /**
   * React Hook Form's setError function to register errors with the form
   */
  setError: UseFormSetError<T>;
  /**
   * Separator for multiple errors on fields that are rendered by the component. Ex: errorText prop in Autocomplete, TextField component
   */
  singleLineErrorSeparator: string;
}

interface FilterRegionProps {
  /**
   * The list of regions
   */
  regions?: Region[];
  /**
   * The list of resources
   */
  resources?: CloudPulseResources[];
  /**
   * The selected region ids
   */
  selectedRegions: string[];
  /**
   * The service type for which the regions are being filtered
   */
  serviceType: CloudPulseServiceType | null;
<<<<<<< HEAD
=======
}

interface HandleMultipleErrorProps<T extends FieldValues> {
  /**
   *  A mapping of API error field names to form field paths. Use this to redirect API errors
   *  to specific form fields. For example, if the API returns an error for "user.name" but
   *  your form field is called "fullName", you would map "user" to "fullName".
   */
  errorFieldMap: Record<string, FieldPath<T>>;
  /**
   * List of errors returned from the API
   */
  errors: APIError[];
  /**
   * Separator for multiple errors on fields that are rendered explicitly. Ex : Usage in @AlertListNoticeMessages component
   */
  multiLineErrorSeparator: string;
  /**
   * React Hook Form's setError function to register errors with the form
   */
  setError: UseFormSetError<T>;
  /**
   * Separator for multiple errors on fields that are rendered by the component. Ex: errorText prop in Autocomplete, TextField component
   */
  singleLineErrorSeparator: string;
}

interface FilterRegionProps {
  /**
   * The list of regions
   */
  regions?: Region[];
  /**
   * The list of resources
   */
  resources?: CloudPulseResources[];
  /**
   * The selected region ids
   */
  selectedRegions: string[];
  /**
   * The service type for which the regions are being filtered
   */
  serviceType: CloudPulseServiceType | null;
>>>>>>> 25f3c58a
}

interface SupportedRegionsProps {
  /**
   * The list of regions
   */
  regions?: Region[];
  /**
   * The list of resources
   */
  resources?: CloudPulseResources[];
  /**
   * The service type for which the regions are being filtered
   */
  serviceType: CloudPulseServiceType | null;
}

interface FilterAlertsProps {
  /**
   * The list of alerts to be filtered
   */
  alerts: Alert[] | undefined;
  /**
   * The region ID to filter the alerts
   */
  regionId?: string;
  /**
   * The search text to filter the alerts
   */
  searchText: string;
  /**
   * The selected alert type to filter the alerts
   */
  selectedType: AlertDefinitionType | undefined;
}

/**
 * @param serviceType Service type for which the label needs to be displayed
 * @param serviceTypeList List of available service types in Cloud Pulse
 * @returns The label for the given service type from available service types
 */
export const getServiceTypeLabel = (
  serviceType: CloudPulseServiceType,
  serviceTypeList: ServiceTypesList | undefined
) => {
  if (!serviceTypeList) {
    return serviceType;
  }

  return (
    serviceTypeList.data.find(
      ({ service_type: serviceTypeObj }) => serviceTypeObj === serviceType
    )?.label || serviceType
  );
};

/**
 * @param theme MUI theme object
 * @returns The style object for the box used in alert details page
 */
export const getAlertBoxStyles = (theme: Theme) => ({
  backgroundColor: theme.tokens.alias.Background.Neutral,
  padding: theme.spacing(3),
});
/* Converts seconds into a human-readable minutes and seconds format.
 * @param seconds The seconds that need to be converted into minutes.
 * @returns A string representing the time in minutes and seconds.
 */
export const convertSecondsToMinutes = (seconds: number): string => {
  if (seconds <= 0) {
    return '0 minutes';
  }
  const minutes = Math.floor(seconds / 60);
  const remainingSeconds = seconds % 60;

  const minuteString =
    minutes > 0 ? `${minutes} ${minutes === 1 ? 'minute' : 'minutes'}` : '';
  const secondString =
    remainingSeconds > 0
      ? `${remainingSeconds} ${remainingSeconds === 1 ? 'second' : 'seconds'}`
      : '';

  return [minuteString, secondString].filter(Boolean).join(' and ');
};

/**
 * @param props The props/parameters needed to determine the alert chip's border
 * @returns The border radius to be applied on chips based on the parameters
 */
export const getAlertChipBorderRadius = (
  props: AlertChipBorderProps
): string => {
  const { borderRadiusPxValue, index, length, mergeChips } = props;
  if (!mergeChips || length === 1) {
    return borderRadiusPxValue;
  }
  if (index === 0) {
    return `${borderRadiusPxValue} 0 0 ${borderRadiusPxValue}`;
  }
  if (index === length - 1) {
    return `0 ${borderRadiusPxValue} ${borderRadiusPxValue} 0`;
  }
  return '0';
};

/**
 * @param value The notification channel object for which we need to display the chips
 * @returns The label and the values that needs to be displayed based on channel type
 */
export const getChipLabels = (
  value: NotificationChannel
): AlertDimensionsProp => {
  if (value.channel_type === 'email') {
    return {
      label: 'To',
      values: value.content.email.email_addresses,
    };
  } else if (value.channel_type === 'slack') {
    return {
      label: 'Slack Webhook URL',
      values: [value.content.slack.slack_webhook_url],
    };
  } else if (value.channel_type === 'pagerduty') {
    return {
      label: 'Service API Key',
      values: [value.content.pagerduty.service_api_key],
    };
  } else {
    return {
      label: 'Webhook URL',
      values: [value.content.webhook.webhook_url],
    };
  }
};

/**
 *
 * @param alerts list of alerts to be filtered
 * @param searchText text to be searched in alert name
 * @param selectedType selecte alert type
 * @param regionId regionId of the entity
 * @returns list of filtered alerts based on searchText, selectedType, and regionId
 */
export const filterAlerts = (props: FilterAlertsProps): Alert[] => {
  const { alerts, regionId, searchText, selectedType } = props;
  return (
    alerts?.filter(({ label, status, type, scope, regions }) => {
      return (
        (status === 'enabled' || status === 'in progress') &&
        (!selectedType || type === selectedType) &&
        (!searchText ||
          label.toLowerCase().includes(searchText.toLowerCase())) &&
        (scope !== 'region' || (regionId && regions?.includes(regionId)))
      );
    }) ?? []
  );
};

/**
 *
 * @param alerts list of alerts
 * @returns list of unique alert types in the alerts list in the form of json object
 */
export const convertAlertsToTypeSet = (
  alerts: Alert[] | undefined
): { label: AlertDefinitionType }[] => {
  const types = new Set(alerts?.map(({ type }) => type) ?? []);

  return Array.from(types).reduce(
    (previousValue, type) => [...previousValue, { label: type }],
    []
  );
};

/**
 * Filters and maps the alert data to match the form structure.
 * @param alert The alert object to be mapped.
 * @param serviceType The service type for the alert.
 * @returns The formatted alert values suitable for the form.
 */
export const convertAlertDefinitionValues = (
  {
    alert_channels: alertChannels,
    description,
    entity_ids: entityIds,
    id,
    label,
    rule_criteria: ruleCriteria,
    severity,
    tags,
    trigger_conditions: triggerConditions,
    type,
    scope,
    regions,
  }: Alert,
  serviceType: CloudPulseServiceType
): EditAlertPayloadWithService => {
  return {
    scope,
    alertId: id,
    channel_ids: alertChannels.map((channel) => channel.id),
    description: description || undefined,
    entity_ids: entityIds,
    label,
    rule_criteria: {
      rules: ruleCriteria.rules.map((rule) => ({
        ...rule,
        dimension_filters:
          rule.dimension_filters?.map(({ label, ...filter }) => filter) ?? [],
      })),
    },
    serviceType,
    severity,
    tags,
    trigger_conditions: triggerConditions,
    type,
    regions,
  };
};

/**
 *
 * @param criterias list of metric criterias to be processed
 * @returns list of metric criterias in processed form
 */
export const processMetricCriteria = (
  criterias: AlertDefinitionMetricCriteria[]
): ProcessedCriteria[] => {
  return criterias.map(
    ({
      aggregate_function: aggregateFunction,
      label,
      operator,
      threshold,
      unit,
    }) => {
      return {
        label,
        metricAggregationType: aggregationTypeMap[aggregateFunction],
        metricOperator: metricOperatorTypeMap[operator],
        threshold,
        unit,
      };
    }
  );
};

/**
 * @param props The props required for the max selection count calculation
 * @param baseSchema The schema in which the entity id max validation will be added
 * @returns The updated schema with entity id max validation based on max selection count
 */
export const getSchemaWithEntityIdValidation = (
  props: AlertValidationSchemaProps
): ObjectSchema<CreateAlertDefinitionForm> => {
  const { aclpAlertServiceTypeConfig, baseSchema, serviceTypeObj } = props;
  if (!serviceTypeObj || !aclpAlertServiceTypeConfig?.length) {
    return baseSchema;
  }

  const maxSelectionCount = aclpAlertServiceTypeConfig.find(
    (config) => config && serviceTypeObj === config.serviceType
  )?.maxResourceSelectionCount;
  return maxSelectionCount
    ? baseSchema.concat(getEntityIdWithMax(maxSelectionCount))
    : baseSchema;
};

/**
 * @param maxSelectionCount The max selection count that needs to be applied for entity_id property
 * @returns The entity_ids prop with max validation based on the max selection count passed
 */
const getEntityIdWithMax = (maxSelectionCount: number) => {
  return object({
    entity_ids: array()
      .of(string().defined())
      .max(
        maxSelectionCount,
        `The overall number of entities assigned to an alert can't exceed ${maxSelectionCount}.`
      ),
  });
};

/**
 * Handles multiple API errors and maps them to form fields, setting form errors appropriately.
 *
 * @param props @interface HandleMultipleErrorProps - Props required for the HandleMultiplError component
 *
 * @example
 * // Example usage:
 * const errors = [
 *   { field: "email", reason: "Email already exists" },
 *   { field: "password.length", reason: "Password is too short" }
 * ];
 *
 * // Map API field names to form field paths
 * const errorFieldMap = {
 *   "email": "userEmail" as FieldPath<RegisterForm>,
 *   "password": "userPassword" as FieldPath<RegisterForm>
 * };
 *
 * handleMultipleError(
 *   errors,
 *   errorFieldMap,
 *   " | ", // Multiline separator
 *   " ",   // Single line separator
 *   setError
 * );
 */
export const handleMultipleError = <T extends FieldValues>(
  props: HandleMultipleErrorProps<T>
) => {
  const {
    errorFieldMap,
    errors,
    multiLineErrorSeparator,
    setError,
    singleLineErrorSeparator,
  } = props;
  const errorMap: Map<FieldPath<T>, string> = new Map();

  for (const error of errors) {
    if (!error.field) {
      continue;
    }
    // Extract the root field name
    const errorField = error.field.split('.')[0];

    // Ensure error reason ends with a period for consistent formatting
    const errorFieldToSet: FieldPath<T> =
      errorFieldMap[errorField] ?? error.field;

    // Ensure error reason ends with a period for consistent formatting
    const formattedReason = error.reason.endsWith('.')
      ? error.reason
      : `${error.reason}.`;

    // Use different separators for multiline vs singleline error message fields
    const separator = errorFieldMap[errorField]
      ? multiLineErrorSeparator
      : singleLineErrorSeparator;

    // Avoid duplicate error messages and append new error with appropriate separator if field already has errors
    if (errorMap.has(errorFieldToSet)) {
      const existingMessage = errorMap.get(errorFieldToSet)!;
      if (!existingMessage.includes(formattedReason)) {
        errorMap.set(
          errorFieldToSet,
          `${existingMessage}${separator}${formattedReason}`
        );
      }
    } else {
      errorMap.set(errorFieldToSet, formattedReason);
    }
    // Apply the consolidated error message to the form field
    setError(errorFieldToSet, { message: errorMap.get(errorFieldToSet) });
  }
};

/**
 *
 * @param props The props required to filter the regions
 * @returns The filtered regions based on the selected regions and resources
 */
export const getFilteredRegions = (props: FilterRegionProps): AlertRegion[] => {
  const { regions, resources, selectedRegions, serviceType } = props;

  const supportedRegionsFromResources = getSupportedRegions({
    regions,
    resources,
    serviceType,
  });

  // map region to its resources count
  const regionToResourceCount =
    resources?.reduce(
      (previous, { region }) => {
        if (!region) return previous;
        return {
          ...previous,
          [region]: (previous[region] ?? 0) + 1,
        };
      },
      {} as { [region: string]: number }
    ) ?? {};

  return supportedRegionsFromResources.map(({ label, id }) => {
    const data = { label, id };

    if (selectedRegions.includes(id)) {
      return {
        ...data,
        checked: true,
        count: regionToResourceCount[id] ?? 0,
      };
    }
    return {
      ...data,
      checked: false,
      count: regionToResourceCount[id] ?? 0,
    };
  });
};

/**
 *
 * @param props The props required to get the supported regions
 * @returns The filtered regions based on the supported and resources
 */
export const getSupportedRegions = (props: SupportedRegionsProps) => {
  const { serviceType, regions, resources } = props;

  const supportedRegions = filterRegionByServiceType(
    'alerts',
    regions,
    serviceType
  );

  return (
    supportedRegions?.filter(({ id }) =>
      resources?.some(({ region }) => region === id)
    ) ?? []
  );
};

/**
 * Filters regions based on service type and capability type
 * @param type The monitoring capability type to filter by (e.g., 'alerts', 'metrics')
 * @param regions The list of regions to filter
 * @param serviceType The service type to filter regions by
 * @returns Array of regions that support the specified service type and monitoring type
 */
export const filterRegionByServiceType = (
  type: keyof MonitoringCapabilities,
  regions?: Region[],
  serviceType?: CloudPulseServiceType | null
): Region[] => {
  if (!serviceType || !regions) return regions ?? [];
  const capability = capabilityServiceTypeMapping[serviceType];

  if (!capability) {
    return [];
  }
  return regions.filter((region) => {
    return region.monitors?.[type]?.includes(capability);
  });
};

/*
 * Converts seconds into a relevant format of minutes or hours to be displayed in the Autocomplete Options.
 * @param seconds The seconds that need to be converted into minutes or hours.
 * @returns A string representing the time in minutes or hours.
 */
export const convertSecondsToOptions = (seconds: number): string => {
  const minutes = seconds / 60;
  if (minutes < 60) {
    return `${minutes} min`;
  } else {
    const hours = minutes / 60;
    return `${hours} hr`;
  }
};

/**
 * Filters alerts based on the enabled services
 * @param allAlerts list of all alerts
 * @param aclpServices list of services with their statuses
 * @returns list of alerts from enabled services
 */
export const alertsFromEnabledServices = (
  allAlerts: Alert[] | undefined,
  aclpServices: Partial<AclpServices> | undefined
) => {
  // Return the alerts whose service type is enabled in the aclpServices flag
  return allAlerts?.filter(
    (alert) => aclpServices?.[alert.service_type]?.alerts?.enabled ?? false
  );
};<|MERGE_RESOLUTION|>--- conflicted
+++ resolved
@@ -128,8 +128,6 @@
    * The service type for which the regions are being filtered
    */
   serviceType: CloudPulseServiceType | null;
-<<<<<<< HEAD
-=======
 }
 
 interface HandleMultipleErrorProps<T extends FieldValues> {
@@ -174,7 +172,6 @@
    * The service type for which the regions are being filtered
    */
   serviceType: CloudPulseServiceType | null;
->>>>>>> 25f3c58a
 }
 
 interface SupportedRegionsProps {
