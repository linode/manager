import { array, object, string } from 'yup';

import { aggregationTypeMap, metricOperatorTypeMap } from '../constants';

import type { AlertDimensionsProp } from '../AlertsDetail/DisplayAlertDetailChips';
import type { CreateAlertDefinitionForm } from '../CreateAlert/types';
import type {
  APIError,
  Alert,
  AlertDefinitionMetricCriteria,
  AlertDefinitionType,
  AlertServiceType,
  EditAlertDefinitionPayload,
  EditAlertPayloadWithService,
  NotificationChannel,
  ServiceTypesList,
} from '@linode/api-v4';
import type { Theme } from '@mui/material';
<<<<<<< HEAD
import type { FieldPath, FieldValues, UseFormSetError } from 'react-hook-form';
=======
>>>>>>> c0bfd30e
import type { AclpAlertServiceTypeConfig } from 'src/featureFlags';
import type { ObjectSchema } from 'yup';

interface AlertChipBorderProps {
  /**
   * The radius needed for the border
   */
  borderRadiusPxValue: string;
  /**
   * The index of the chip
   */
  index: number;
  /**
   * The total length of the chips to be build
   */
  length: number;

  /**
   * Indicates Whether to merge the chips into single or keep it individually
   */
  mergeChips: boolean | undefined;
}

export interface ProcessedCriteria {
  /**
   * Label for the metric criteria
   */
  label: string;
  /**
   * Aggregation type for the metric criteria
   */
  metricAggregationType: string;
  /**
   * Comparison operator for the metric criteria
   */
  metricOperator: string;
  /**
   * Threshold value for the metric criteria
   */
  threshold: number;
  /**
   * Unit for the threshold value
   */
  unit: string;
}

export interface AlertValidationSchemaProps {
  /**
   * The config that holds the maxResourceSelection count per service type like linode, dbaas etc.,
   */
  aclpAlertServiceTypeConfig: AclpAlertServiceTypeConfig[];
  /**
<<<<<<< HEAD
=======
   * The base schema which needs to be enhanced with the entity_ids validation
   */
  baseSchema: ObjectSchema<
    CreateAlertDefinitionForm | EditAlertDefinitionPayload
  >;

  /**
>>>>>>> c0bfd30e
   * The service type that is linked with alert and for which the validation schema needs to be built
   */
  serviceTypeObj: null | string;
}

/**
 * @param serviceType Service type for which the label needs to be displayed
 * @param serviceTypeList List of available service types in Cloud Pulse
 * @returns The label for the given service type from available service types
 */
export const getServiceTypeLabel = (
  serviceType: string,
  serviceTypeList: ServiceTypesList | undefined
) => {
  if (!serviceTypeList) {
    return serviceType;
  }

  return (
    serviceTypeList.data.find(
      ({ service_type: serviceTypeObj }) => serviceTypeObj === serviceType
    )?.label || serviceType
  );
};

/**
 * @param theme MUI theme object
 * @returns The style object for the box used in alert details page
 */
export const getAlertBoxStyles = (theme: Theme) => ({
  backgroundColor: theme.tokens.alias.Background.Neutral,
  padding: theme.spacing(3),
});
/**
 * Converts seconds into a human-readable minutes and seconds format.
 * @param seconds The seconds that need to be converted into minutes.
 * @returns A string representing the time in minutes and seconds.
 */
export const convertSecondsToMinutes = (seconds: number): string => {
  if (seconds <= 0) {
    return '0 minutes';
  }
  const minutes = Math.floor(seconds / 60);
  const remainingSeconds = seconds % 60;
  const minuteString =
    minutes > 0 ? `${minutes} ${minutes === 1 ? 'minute' : 'minutes'}` : '';
  const secondString =
    remainingSeconds > 0
      ? `${remainingSeconds} ${remainingSeconds === 1 ? 'second' : 'seconds'}`
      : '';
  return [minuteString, secondString].filter(Boolean).join(' and ');
};
/**
 * @param props The props/parameters needed to determine the alert chip's border
 * @returns The border radius to be applied on chips based on the parameters
 */
export const getAlertChipBorderRadius = (
  props: AlertChipBorderProps
): string => {
  const { borderRadiusPxValue, index, length, mergeChips } = props;
  if (!mergeChips || length === 1) {
    return borderRadiusPxValue;
  }
  if (index === 0) {
    return `${borderRadiusPxValue} 0 0 ${borderRadiusPxValue}`;
  }
  if (index === length - 1) {
    return `0 ${borderRadiusPxValue} ${borderRadiusPxValue} 0`;
  }
  return '0';
};

/**
 * @param value The notification channel object for which we need to display the chips
 * @returns The label and the values that needs to be displayed based on channel type
 */
export const getChipLabels = (
  value: NotificationChannel
): AlertDimensionsProp => {
  if (value.channel_type === 'email') {
    return {
      label: 'To',
      values: value.content.email.email_addresses,
    };
  } else if (value.channel_type === 'slack') {
    return {
      label: 'Slack Webhook URL',
      values: [value.content.slack.slack_webhook_url],
    };
  } else if (value.channel_type === 'pagerduty') {
    return {
      label: 'Service API Key',
      values: [value.content.pagerduty.service_api_key],
    };
  } else {
    return {
      label: 'Webhook URL',
      values: [value.content.webhook.webhook_url],
    };
  }
};

/**
 *
 * @param alerts list of alerts to be filtered
 * @param searchText text to be searched in alert name
 * @param selectedType selecte alert type
 * @returns list of filtered alerts based on searchText & selectedType
 */
export const filterAlertsByStatusAndType = (
  alerts: Alert[] | undefined,
  searchText: string,
  selectedType: string | undefined
): Alert[] => {
  return (
    alerts?.filter(({ label, status, type }) => {
      return (
        status === 'enabled' &&
        (!selectedType || type === selectedType) &&
        (!searchText || label.toLowerCase().includes(searchText.toLowerCase()))
      );
    }) ?? []
  );
};

/**
 *
 * @param alerts list of alerts
 * @returns list of unique alert types in the alerts list in the form of json object
 */
export const convertAlertsToTypeSet = (
  alerts: Alert[] | undefined
): { label: AlertDefinitionType }[] => {
  const types = new Set(alerts?.map(({ type }) => type) ?? []);

  return Array.from(types).reduce(
    (previousValue, type) => [...previousValue, { label: type }],
    []
  );
};

/**
 * Filters and maps the alert data to match the form structure.
 * @param alert The alert object to be mapped.
 * @param serviceType The service type for the alert.
 * @returns The formatted alert values suitable for the form.
 */
export const convertAlertDefinitionValues = (
  {
    alert_channels: alertChannels,
    description,
    entity_ids: entityIds,
    id,
    label,
    rule_criteria: ruleCriteria,
    severity,
    tags,
    trigger_conditions: triggerConditions,
  }: Alert,
  serviceType: AlertServiceType
): EditAlertPayloadWithService => {
  return {
    alertId: id,
    channel_ids: alertChannels.map((channel) => channel.id),
    description: description || undefined,
    entity_ids: entityIds,
    label,
    rule_criteria: {
      rules: ruleCriteria.rules.map((rule) => ({
        ...rule,
        dimension_filters:
          rule.dimension_filters?.map(({ label, ...filter }) => filter) ?? [],
      })),
    },
    serviceType,
    severity,
    tags,
    trigger_conditions: triggerConditions,
  };
};

/**
 *
 * @param criterias list of metric criterias to be processed
 * @returns list of metric criterias in processed form
 */
export const processMetricCriteria = (
  criterias: AlertDefinitionMetricCriteria[]
): ProcessedCriteria[] => {
  return criterias.map(
    ({
      aggregate_function: aggregateFunction,
      label,
      operator,
      threshold,
      unit,
    }) => {
      return {
        label,
        metricAggregationType: aggregationTypeMap[aggregateFunction],
        metricOperator: metricOperatorTypeMap[operator],
        threshold,
        unit,
      };
    }
  );
};

<<<<<<< HEAD
export const getCreateSchemaWithEntityIdValidation = (
  props: AlertValidationSchemaProps,
  createSchema: ObjectSchema<CreateAlertDefinitionForm>
): ObjectSchema<CreateAlertDefinitionForm> => {
  const { aclpAlertServiceTypeConfig, serviceTypeObj } = props;
  const maxSelectionCount = aclpAlertServiceTypeConfig.find(
    ({ serviceType }) => serviceTypeObj === serviceType
  )?.maxResourceSelectionCount;

  return maxSelectionCount === undefined
    ? createSchema
    : createSchema.concat(getEntityIdWithMax(maxSelectionCount));
};

export const getEditSchemaWithEntityIdValidation = (
  props: AlertValidationSchemaProps,
  editSchema: ObjectSchema<EditAlertDefinitionPayload>
): ObjectSchema<EditAlertDefinitionPayload> => {
  const { aclpAlertServiceTypeConfig, serviceTypeObj } = props;
=======
/**
 * @param props The props required to enhance the validation schema
 * @returns The validation schema updated with max selection count for entity_ids based on service type
 */
export const enhanceValidationSchemaWithEntityIdValidation = (
  props: AlertValidationSchemaProps
): ObjectSchema<CreateAlertDefinitionForm | EditAlertDefinitionPayload> => {
  const { aclpAlertServiceTypeConfig, baseSchema, serviceTypeObj } = props;

  if (!serviceTypeObj || !aclpAlertServiceTypeConfig.length) {
    return baseSchema;
  }

>>>>>>> c0bfd30e
  const maxSelectionCount = aclpAlertServiceTypeConfig.find(
    ({ serviceType }) => serviceTypeObj === serviceType
  )?.maxResourceSelectionCount;

  return maxSelectionCount === undefined
<<<<<<< HEAD
    ? editSchema
    : editSchema.concat(getEntityIdWithMax(maxSelectionCount));
};

const getEntityIdWithMax = (maxSelectionCount: number) => {
  return object({
    entity_ids: array()
      .of(string().required())
      .defined()
      .max(
        maxSelectionCount,
        `The overall number of resources assigned to an alert can't exceed ${maxSelectionCount}.`
      ),
  });
};

/**
 * Handles multiple API errors and maps them to form fields, setting form errors appropriately.
 * 
 * @param errors - List of errors returned from the API
 * @param errorFieldMap - A mapping of API error field names to form field paths. Use this to redirect API errors 
 *                        to specific form fields. For example, if the API returns an error for "user.name" but 
 *                        your form field is called "fullName", you would map "user" to "fullName".
 * @param multiLineErrorSeparator - Separator for multiple errors on fields that are rendered explicitly. Ex: @AlertListNoticeMessages component
 * @param singleLineErrorSeparator - Separator for multiple errors on fields that are rendered by the component. Ex: errorText prop in Autocomplete, TextField component
 * @param setError - React Hook Form's setError function to register errors with the form
 * 
 * @example
 * // Example usage:
 * const errors = [
 *   { field: "email", reason: "Email already exists" },
 *   { field: "password.length", reason: "Password is too short" }
 * ];
 * 
 * // Map API field names to form field paths
 * const errorFieldMap = {
 *   "email": "userEmail" as FieldPath<RegisterForm>,
 *   "password": "userPassword" as FieldPath<RegisterForm>
 * };
 * 
 * handleMultipleError(
 *   errors,
 *   errorFieldMap,
 *   " | ", // Multiline separator
 *   " ",   // Single line separator
 *   setError
 * );
 */
export const handleMultipleError = <T extends FieldValues>(
  errors: APIError[],
  errorFieldMap: Record<string, FieldPath<T>>,
  multiLineErrorSeparator: string,
  singleLineErrorSeparator: string,
  setError: UseFormSetError<T>
) => {
  const errorMap: Map<FieldPath<T>, string> = new Map();

  for (const error of errors) {
    if (!error.field) {
      continue;
    }

    const errorField = error.field.split('.')[0];
    const errorFieldToSet: FieldPath<T> =
      errorFieldMap[errorField] ?? error.field;

    const formattedReason = error.reason.endsWith('.')
      ? error.reason
      : `${error.reason}.`;

    const separator = errorFieldMap[errorField]
      ? multiLineErrorSeparator
      : singleLineErrorSeparator;

    if (errorMap.has(errorFieldToSet)) {
      const existingMessage = errorMap.get(errorFieldToSet)!;
      if (!existingMessage.includes(formattedReason)) {
        errorMap.set(
          errorFieldToSet,
          `${existingMessage}${separator}${formattedReason}`
        );
      }
    } else {
      errorMap.set(errorFieldToSet, formattedReason);
    }
    setError(errorFieldToSet, { message: errorMap.get(errorFieldToSet) });
  }
=======
    ? baseSchema
    : baseSchema.concat(
        object({
          entity_ids: array()
            .of(string())
            .max(
              maxSelectionCount,
              `The overall number of resources assigned to an alert can't exceed ${maxSelectionCount}.`
            ),
        }) as ObjectSchema<
          CreateAlertDefinitionForm | EditAlertDefinitionPayload
        >
      );
>>>>>>> c0bfd30e
};<|MERGE_RESOLUTION|>--- conflicted
+++ resolved
@@ -1,13 +1,10 @@
 import { array, object, string } from 'yup';
-
-import { aggregationTypeMap, metricOperatorTypeMap } from '../constants';
 
 import type { AlertDimensionsProp } from '../AlertsDetail/DisplayAlertDetailChips';
 import type { CreateAlertDefinitionForm } from '../CreateAlert/types';
 import type {
   APIError,
   Alert,
-  AlertDefinitionMetricCriteria,
   AlertDefinitionType,
   AlertServiceType,
   EditAlertDefinitionPayload,
@@ -16,10 +13,7 @@
   ServiceTypesList,
 } from '@linode/api-v4';
 import type { Theme } from '@mui/material';
-<<<<<<< HEAD
 import type { FieldPath, FieldValues, UseFormSetError } from 'react-hook-form';
-=======
->>>>>>> c0bfd30e
 import type { AclpAlertServiceTypeConfig } from 'src/featureFlags';
 import type { ObjectSchema } from 'yup';
 
@@ -72,16 +66,6 @@
    */
   aclpAlertServiceTypeConfig: AclpAlertServiceTypeConfig[];
   /**
-<<<<<<< HEAD
-=======
-   * The base schema which needs to be enhanced with the entity_ids validation
-   */
-  baseSchema: ObjectSchema<
-    CreateAlertDefinitionForm | EditAlertDefinitionPayload
-  >;
-
-  /**
->>>>>>> c0bfd30e
    * The service type that is linked with alert and for which the validation schema needs to be built
    */
   serviceTypeObj: null | string;
@@ -263,34 +247,6 @@
   };
 };
 
-/**
- *
- * @param criterias list of metric criterias to be processed
- * @returns list of metric criterias in processed form
- */
-export const processMetricCriteria = (
-  criterias: AlertDefinitionMetricCriteria[]
-): ProcessedCriteria[] => {
-  return criterias.map(
-    ({
-      aggregate_function: aggregateFunction,
-      label,
-      operator,
-      threshold,
-      unit,
-    }) => {
-      return {
-        label,
-        metricAggregationType: aggregationTypeMap[aggregateFunction],
-        metricOperator: metricOperatorTypeMap[operator],
-        threshold,
-        unit,
-      };
-    }
-  );
-};
-
-<<<<<<< HEAD
 export const getCreateSchemaWithEntityIdValidation = (
   props: AlertValidationSchemaProps,
   createSchema: ObjectSchema<CreateAlertDefinitionForm>
@@ -310,27 +266,11 @@
   editSchema: ObjectSchema<EditAlertDefinitionPayload>
 ): ObjectSchema<EditAlertDefinitionPayload> => {
   const { aclpAlertServiceTypeConfig, serviceTypeObj } = props;
-=======
-/**
- * @param props The props required to enhance the validation schema
- * @returns The validation schema updated with max selection count for entity_ids based on service type
- */
-export const enhanceValidationSchemaWithEntityIdValidation = (
-  props: AlertValidationSchemaProps
-): ObjectSchema<CreateAlertDefinitionForm | EditAlertDefinitionPayload> => {
-  const { aclpAlertServiceTypeConfig, baseSchema, serviceTypeObj } = props;
-
-  if (!serviceTypeObj || !aclpAlertServiceTypeConfig.length) {
-    return baseSchema;
-  }
-
->>>>>>> c0bfd30e
   const maxSelectionCount = aclpAlertServiceTypeConfig.find(
     ({ serviceType }) => serviceTypeObj === serviceType
   )?.maxResourceSelectionCount;
 
   return maxSelectionCount === undefined
-<<<<<<< HEAD
     ? editSchema
     : editSchema.concat(getEntityIdWithMax(maxSelectionCount));
 };
@@ -349,28 +289,28 @@
 
 /**
  * Handles multiple API errors and maps them to form fields, setting form errors appropriately.
- * 
+ *
  * @param errors - List of errors returned from the API
- * @param errorFieldMap - A mapping of API error field names to form field paths. Use this to redirect API errors 
- *                        to specific form fields. For example, if the API returns an error for "user.name" but 
+ * @param errorFieldMap - A mapping of API error field names to form field paths. Use this to redirect API errors
+ *                        to specific form fields. For example, if the API returns an error for "user.name" but
  *                        your form field is called "fullName", you would map "user" to "fullName".
  * @param multiLineErrorSeparator - Separator for multiple errors on fields that are rendered explicitly. Ex: @AlertListNoticeMessages component
  * @param singleLineErrorSeparator - Separator for multiple errors on fields that are rendered by the component. Ex: errorText prop in Autocomplete, TextField component
  * @param setError - React Hook Form's setError function to register errors with the form
- * 
+ *
  * @example
  * // Example usage:
  * const errors = [
  *   { field: "email", reason: "Email already exists" },
  *   { field: "password.length", reason: "Password is too short" }
  * ];
- * 
+ *
  * // Map API field names to form field paths
  * const errorFieldMap = {
  *   "email": "userEmail" as FieldPath<RegisterForm>,
  *   "password": "userPassword" as FieldPath<RegisterForm>
  * };
- * 
+ *
  * handleMultipleError(
  *   errors,
  *   errorFieldMap,
@@ -418,19 +358,4 @@
     }
     setError(errorFieldToSet, { message: errorMap.get(errorFieldToSet) });
   }
-=======
-    ? baseSchema
-    : baseSchema.concat(
-        object({
-          entity_ids: array()
-            .of(string())
-            .max(
-              maxSelectionCount,
-              `The overall number of resources assigned to an alert can't exceed ${maxSelectionCount}.`
-            ),
-        }) as ObjectSchema<
-          CreateAlertDefinitionForm | EditAlertDefinitionPayload
-        >
-      );
->>>>>>> c0bfd30e
 };