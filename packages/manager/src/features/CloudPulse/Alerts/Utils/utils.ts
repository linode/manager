--- conflicted
+++ resolved
@@ -348,7 +348,6 @@
   )?.maxResourceSelectionCount;
 
   return maxSelectionCount === undefined
-<<<<<<< HEAD
     ? editSchema
     : editSchema.concat(getEntityIdWithMax(maxSelectionCount));
 };
@@ -363,21 +362,6 @@
         `The overall number of resources assigned to an alert can't exceed ${maxSelectionCount}.`
       ),
   });
-=======
-    ? baseSchema
-    : baseSchema.concat(
-        object({
-          entity_ids: array()
-            .of(string())
-            .max(
-              maxSelectionCount,
-              `The overall number of resources assigned to an alert can't exceed ${maxSelectionCount}.`
-            ),
-        }) as ObjectSchema<
-          CreateAlertDefinitionForm | EditAlertDefinitionPayload
-        >
-      );
->>>>>>> 00e5e8e7
 };
 
 /**
@@ -425,17 +409,11 @@
     // Extract the root field name
     const errorField = error.field.split('.')[0];
 
-<<<<<<< HEAD
     // Ensure error reason ends with a period for consistent formatting
     const errorFieldToSet: FieldPath<T> =
       errorFieldMap[errorField] ?? error.field;
 
     // Ensure error reason ends with a period for consistent formatting
-=======
-    const errorFieldToSet: FieldPath<T> =
-      errorFieldMap[errorField] ?? error.field;
-
->>>>>>> 00e5e8e7
     const formattedReason = error.reason.endsWith('.')
       ? error.reason
       : `${error.reason}.`;
@@ -457,11 +435,81 @@
     } else {
       errorMap.set(errorFieldToSet, formattedReason);
     }
-<<<<<<< HEAD
     // Apply the consolidated error message to the form field
-=======
-
->>>>>>> 00e5e8e7
     setError(errorFieldToSet, { message: errorMap.get(errorFieldToSet) });
   }
+};
+
+/**
+ * Handles multiple API errors and maps them to form fields, setting form errors appropriately.
+ *
+ * @param props @interface HandleMultipleErrorProps - Props required for the HandleMultiplError component
+ *
+ * @example
+ * // Example usage:
+ * const errors = [
+ *   { field: "email", reason: "Email already exists" },
+ *   { field: "password.length", reason: "Password is too short" }
+ * ];
+ *
+ * // Map API field names to form field paths
+ * const errorFieldMap = {
+ *   "email": "userEmail" as FieldPath<RegisterForm>,
+ *   "password": "userPassword" as FieldPath<RegisterForm>
+ * };
+ *
+ * handleMultipleError(
+ *   errors,
+ *   errorFieldMap,
+ *   " | ", // Multiline separator
+ *   " ",   // Single line separator
+ *   setError
+ * );
+ */
+export const handleMultipleError = <T extends FieldValues>(
+  props: HandleMultipleErrorProps<T>
+) => {
+  const {
+    errorFieldMap,
+    errors,
+    multiLineErrorSeparator,
+    setError,
+    singleLineErrorSeparator,
+  } = props;
+  const errorMap: Map<FieldPath<T>, string> = new Map();
+
+  for (const error of errors) {
+    if (!error.field) {
+      continue;
+    }
+    // Extract the root field name
+    const errorField = error.field.split('.')[0];
+
+    const errorFieldToSet: FieldPath<T> =
+      errorFieldMap[errorField] ?? error.field;
+
+    const formattedReason = error.reason.endsWith('.')
+      ? error.reason
+      : `${error.reason}.`;
+
+    // Use different separators for multiline vs singleline error message fields
+    const separator = errorFieldMap[errorField]
+      ? multiLineErrorSeparator
+      : singleLineErrorSeparator;
+
+    // Avoid duplicate error messages and append new error with appropriate separator if field already has errors
+    if (errorMap.has(errorFieldToSet)) {
+      const existingMessage = errorMap.get(errorFieldToSet)!;
+      if (!existingMessage.includes(formattedReason)) {
+        errorMap.set(
+          errorFieldToSet,
+          `${existingMessage}${separator}${formattedReason}`
+        );
+      }
+    } else {
+      errorMap.set(errorFieldToSet, formattedReason);
+    }
+
+    setError(errorFieldToSet, { message: errorMap.get(errorFieldToSet) });
+  }
 };