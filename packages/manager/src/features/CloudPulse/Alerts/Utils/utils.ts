import {
  type Alert,
  type AlertDefinitionMetricCriteria,
  type AlertDefinitionType,
  type APIError,
  capabilityServiceTypeMapping,
  type CloudPulseServiceType,
  type EditAlertPayloadWithService,
  type NotificationChannel,
  type Region,
  type ServiceTypesList,
} from '@linode/api-v4';
import type { FieldPath, FieldValues, UseFormSetError } from 'react-hook-form';
import { array, object, string } from 'yup';

import {
  DIMENSION_TRANSFORM_CONFIG,
  TRANSFORMS,
} from '../../shared/DimensionTransform';
import { aggregationTypeMap, metricOperatorTypeMap } from '../constants';

import type { CloudPulseResources } from '../../shared/CloudPulseResourcesSelect';
import type { AlertRegion } from '../AlertRegions/DisplayAlertRegions';
import type { AlertDimensionsProp } from '../AlertsDetail/DisplayAlertDetailChips';
import type { CreateAlertDefinitionForm } from '../CreateAlert/types';
import type { MonitoringCapabilities } from '@linode/api-v4';
import type { Theme } from '@mui/material';
import type {
  AclpAlertServiceTypeConfig,
  AclpServices,
} from 'src/featureFlags';
import type { ObjectSchema } from 'yup';

interface AlertChipBorderProps {
  /**
   * The radius needed for the border
   */
  borderRadiusPxValue: string;
  /**
   * The index of the chip
   */
  index: number;
  /**
   * The total length of the chips to be build
   */
  length: number;

  /**
   * Indicates Whether to merge the chips into single or keep it individually
   */
  mergeChips: boolean | undefined;
}

export interface ProcessedCriteria {
  /**
   * Label for the metric criteria
   */
  label: string;
  /**
   * Aggregation type for the metric criteria
   */
  metricAggregationType: string;
  /**
   * Comparison operator for the metric criteria
   */
  metricOperator: string;
  /**
   * Threshold value for the metric criteria
   */
  threshold: number;
  /**
   * Unit for the threshold value
   */
  unit: string;
}

export interface AlertValidationSchemaProps {
  /**
   * The config that holds the maxResourceSelection count per service type like linode, dbaas etc.,
   */
  aclpAlertServiceTypeConfig: AclpAlertServiceTypeConfig[];

  /**
   * The base schema which needs to be enhanced with the entity_ids validation
   */
  baseSchema: ObjectSchema<CreateAlertDefinitionForm>;

  /**
   * The service type that is linked with alert and for which the validation schema needs to be built
   */
  serviceTypeObj: CloudPulseServiceType | null;
}
interface HandleMultipleErrorProps<T extends FieldValues> {
  /**
   *  A mapping of API error field names to form field paths. Use this to redirect API errors
   *  to specific form fields. For example, if the API returns an error for "user.name" but
   *  your form field is called "fullName", you would map "user" to "fullName".
   */
  errorFieldMap: Record<string, FieldPath<T>>;
  /**
   * List of errors returned from the API
   */
  errors: APIError[];
  /**
   * Separator for multiple errors on fields that are rendered explicitly. Ex : Usage in @AlertListNoticeMessages component
   */
  multiLineErrorSeparator: string;
  /**
   * React Hook Form's setError function to register errors with the form
   */
  setError: UseFormSetError<T>;
  /**
   * Separator for multiple errors on fields that are rendered by the component. Ex: errorText prop in Autocomplete, TextField component
   */
  singleLineErrorSeparator: string;
}

interface FilterRegionProps {
  /**
   * The list of regions
   */
  regions?: Region[];
  /**
   * The list of resources
   */
  resources?: CloudPulseResources[];
  /**
   * The selected region ids
   */
  selectedRegions: string[];
  /**
   * The service type for which the regions are being filtered
   */
  serviceType: CloudPulseServiceType | null;
}

interface SupportedRegionsProps {
  /**
   * The list of regions
   */
  regions?: Region[];
  /**
   * The list of resources
   */
  resources?: CloudPulseResources[];
  /**
   * The service type for which the regions are being filtered
   */
  serviceType: CloudPulseServiceType | null;
}

interface FilterAlertsProps {
  /**
   * The list of alerts to be filtered
   */
  alerts: Alert[] | undefined;
  /**
   * The region ID to filter the alerts
   */
  regionId?: string;
  /**
   * The search text to filter the alerts
   */
  searchText: string;
  /**
   * The selected alert type to filter the alerts
   */
  selectedType: AlertDefinitionType | undefined;
}

/**
 * @param serviceType Service type for which the label needs to be displayed
 * @param serviceTypeList List of available service types in Cloud Pulse
 * @returns The label for the given service type from available service types
 */
export const getServiceTypeLabel = (
  serviceType: CloudPulseServiceType,
  serviceTypeList: ServiceTypesList | undefined
) => {
  if (!serviceTypeList) {
    return serviceType;
  }

  return (
    serviceTypeList.data.find(
      ({ service_type: serviceTypeObj }) => serviceTypeObj === serviceType
    )?.label || serviceType
  );
};

/**
 * @param theme MUI theme object
 * @returns The style object for the box used in alert details page
 */
export const getAlertBoxStyles = (theme: Theme) => ({
  backgroundColor: theme.tokens.alias.Background.Neutral,
  padding: theme.spacing(3),
});
/* Converts seconds into a human-readable minutes and seconds format.
 * @param seconds The seconds that need to be converted into minutes.
 * @returns A string representing the time in minutes and seconds.
 */
export const convertSecondsToMinutes = (seconds: number): string => {
  if (seconds <= 0) {
    return '0 minutes';
  }
  const minutes = Math.floor(seconds / 60);
  const remainingSeconds = seconds % 60;

  const minuteString =
    minutes > 0 ? `${minutes} ${minutes === 1 ? 'minute' : 'minutes'}` : '';
  const secondString =
    remainingSeconds > 0
      ? `${remainingSeconds} ${remainingSeconds === 1 ? 'second' : 'seconds'}`
      : '';

  return [minuteString, secondString].filter(Boolean).join(' and ');
};

/**
 * @param props The props/parameters needed to determine the alert chip's border
 * @returns The border radius to be applied on chips based on the parameters
 */
export const getAlertChipBorderRadius = (
  props: AlertChipBorderProps
): string => {
  const { borderRadiusPxValue, index, length, mergeChips } = props;
  if (!mergeChips || length === 1) {
    return borderRadiusPxValue;
  }
  if (index === 0) {
    return `${borderRadiusPxValue} 0 0 ${borderRadiusPxValue}`;
  }
  if (index === length - 1) {
    return `0 ${borderRadiusPxValue} ${borderRadiusPxValue} 0`;
  }
  return '0';
};

/**
 * @param value The notification channel object for which we need to display the chips
 * @returns The label and the values that needs to be displayed based on channel type
 */
export const getChipLabels = (
  value: NotificationChannel
): AlertDimensionsProp => {
  if (value.channel_type === 'email') {
    return {
      label: 'To',
      values: value.content.email.email_addresses,
    };
  } else if (value.channel_type === 'slack') {
    return {
      label: 'Slack Webhook URL',
      values: [value.content.slack.slack_webhook_url],
    };
  } else if (value.channel_type === 'pagerduty') {
    return {
      label: 'Service API Key',
      values: [value.content.pagerduty.service_api_key],
    };
  } else {
    return {
      label: 'Webhook URL',
      values: [value.content.webhook.webhook_url],
    };
  }
};

/**
 *
 * @param alerts list of alerts to be filtered
 * @param searchText text to be searched in alert name
 * @param selectedType selecte alert type
 * @param regionId regionId of the entity
 * @returns list of filtered alerts based on searchText, selectedType, and regionId
 */
export const filterAlerts = (props: FilterAlertsProps): Alert[] => {
  const { alerts, regionId, searchText, selectedType } = props;
  return (
    alerts?.filter(({ label, status, type, scope, regions }) => {
      return (
        (status === 'enabled' || status === 'in progress') &&
        (!selectedType || type === selectedType) &&
        (!searchText ||
          label.toLowerCase().includes(searchText.toLowerCase())) &&
        (scope !== 'region' || (regionId && regions?.includes(regionId)))
      );
    }) ?? []
  );
};

/**
 *
 * @param alerts list of alerts
 * @returns list of unique alert types in the alerts list in the form of json object
 */
export const convertAlertsToTypeSet = (
  alerts: Alert[] | undefined
): { label: AlertDefinitionType }[] => {
  const types = new Set(alerts?.map(({ type }) => type) ?? []);

  return Array.from(types).reduce(
    (previousValue, type) => [...previousValue, { label: type }],
    []
  );
};

/**
 * Filters and maps the alert data to match the form structure.
 * @param alert The alert object to be mapped.
 * @param serviceType The service type for the alert.
 * @returns The formatted alert values suitable for the form.
 */
export const convertAlertDefinitionValues = (
  {
    alert_channels: alertChannels,
    description,
    entity_ids: entityIds,
    id,
    label,
    rule_criteria: ruleCriteria,
    severity,
    tags,
    trigger_conditions: triggerConditions,
    type,
    scope,
    regions,
  }: Alert,
  serviceType: CloudPulseServiceType
): EditAlertPayloadWithService => {
  return {
    scope,
    alertId: id,
    channel_ids: alertChannels.map((channel) => channel.id),
    description: description || undefined,
    entity_ids: entityIds,
    label,
    rule_criteria: {
      rules: ruleCriteria.rules.map((rule) => ({
        ...rule,
        dimension_filters:
          rule.dimension_filters?.map(({ label, ...filter }) => filter) ?? [],
      })),
    },
    serviceType,
    severity,
    tags,
    trigger_conditions: triggerConditions,
    type,
    regions,
  };
};

/**
 *
 * @param criterias list of metric criterias to be processed
 * @returns list of metric criterias in processed form
 */
export const processMetricCriteria = (
  criterias: AlertDefinitionMetricCriteria[]
): ProcessedCriteria[] => {
  return criterias.map(
    ({
      aggregate_function: aggregateFunction,
      label,
      operator,
      threshold,
      unit,
    }) => {
      return {
        label,
        metricAggregationType: aggregationTypeMap[aggregateFunction],
        metricOperator: metricOperatorTypeMap[operator],
        threshold,
        unit,
      };
    }
  );
};

/**
 * @param props The props required for the max selection count calculation
 * @param baseSchema The schema in which the entity id max validation will be added
 * @returns The updated schema with entity id max validation based on max selection count
 */
export const getSchemaWithEntityIdValidation = (
  props: AlertValidationSchemaProps
): ObjectSchema<CreateAlertDefinitionForm> => {
  const { aclpAlertServiceTypeConfig, baseSchema, serviceTypeObj } = props;
  if (!serviceTypeObj || !aclpAlertServiceTypeConfig?.length) {
    return baseSchema;
  }

  const maxSelectionCount = aclpAlertServiceTypeConfig.find(
    (config) => config && serviceTypeObj === config.serviceType
  )?.maxResourceSelectionCount;
  return maxSelectionCount
    ? baseSchema.concat(getEntityIdWithMax(maxSelectionCount))
    : baseSchema;
};

/**
 * @param maxSelectionCount The max selection count that needs to be applied for entity_id property
 * @returns The entity_ids prop with max validation based on the max selection count passed
 */
const getEntityIdWithMax = (maxSelectionCount: number) => {
  return object({
    entity_ids: array()
      .of(string().defined())
      .max(
        maxSelectionCount,
        `The overall number of entities assigned to an alert can't exceed ${maxSelectionCount}.`
      ),
  });
};

/**
 * Handles multiple API errors and maps them to form fields, setting form errors appropriately.
 *
 * @param props @interface HandleMultipleErrorProps - Props required for the HandleMultiplError component
 *
 * @example
 * // Example usage:
 * const errors = [
 *   { field: "email", reason: "Email already exists" },
 *   { field: "password.length", reason: "Password is too short" }
 * ];
 *
 * // Map API field names to form field paths
 * const errorFieldMap = {
 *   "email": "userEmail" as FieldPath<RegisterForm>,
 *   "password": "userPassword" as FieldPath<RegisterForm>
 * };
 *
 * handleMultipleError(
 *   errors,
 *   errorFieldMap,
 *   " | ", // Multiline separator
 *   " ",   // Single line separator
 *   setError
 * );
 */
export const handleMultipleError = <T extends FieldValues>(
  props: HandleMultipleErrorProps<T>
) => {
  const {
    errorFieldMap,
    errors,
    multiLineErrorSeparator,
    setError,
    singleLineErrorSeparator,
  } = props;
  const errorMap: Map<FieldPath<T>, string> = new Map();

  for (const error of errors) {
    if (!error.field) {
      continue;
    }
    // Extract the root field name
    const errorField = error.field.split('.')[0];

    // Ensure error reason ends with a period for consistent formatting
    const errorFieldToSet: FieldPath<T> =
      errorFieldMap[errorField] ?? error.field;

    // Ensure error reason ends with a period for consistent formatting
    const formattedReason = error.reason.endsWith('.')
      ? error.reason
      : `${error.reason}.`;

    // Use different separators for multiline vs singleline error message fields
    const separator = errorFieldMap[errorField]
      ? multiLineErrorSeparator
      : singleLineErrorSeparator;

    // Avoid duplicate error messages and append new error with appropriate separator if field already has errors
    if (errorMap.has(errorFieldToSet)) {
      const existingMessage = errorMap.get(errorFieldToSet)!;
      if (!existingMessage.includes(formattedReason)) {
        errorMap.set(
          errorFieldToSet,
          `${existingMessage}${separator}${formattedReason}`
        );
      }
    } else {
      errorMap.set(errorFieldToSet, formattedReason);
    }
    // Apply the consolidated error message to the form field
    setError(errorFieldToSet, { message: errorMap.get(errorFieldToSet) });
  }
};

/**
 *
 * @param props The props required to filter the regions
 * @returns The filtered regions based on the selected regions and resources
 */
export const getFilteredRegions = (props: FilterRegionProps): AlertRegion[] => {
  const { regions, resources, selectedRegions, serviceType } = props;

  const supportedRegionsFromResources = getSupportedRegions({
    regions,
    resources,
    serviceType,
  });

  // map region to its resources count
  const regionToResourceCount =
    resources?.reduce(
      (previous, { region }) => {
        if (!region) return previous;
        return {
          ...previous,
          [region]: (previous[region] ?? 0) + 1,
        };
      },
      {} as { [region: string]: number }
    ) ?? {};

  return supportedRegionsFromResources.map(({ label, id }) => {
    const data = { label, id };

    if (selectedRegions.includes(id)) {
      return {
        ...data,
        checked: true,
        count: regionToResourceCount[id] ?? 0,
      };
    }
    return {
      ...data,
      checked: false,
      count: regionToResourceCount[id] ?? 0,
    };
  });
};

/**
 *
 * @param props The props required to get the supported regions
 * @returns The filtered regions based on the supported and resources
 */
export const getSupportedRegions = (props: SupportedRegionsProps) => {
  const { serviceType, regions, resources } = props;

  const supportedRegions = filterRegionByServiceType(
    'alerts',
    regions,
    serviceType
  );

  return (
    supportedRegions?.filter(({ id }) =>
      resources?.some(({ region }) => region === id)
    ) ?? []
  );
};

/**
 * Filters regions based on service type and capability type
 * @param type The monitoring capability type to filter by (e.g., 'alerts', 'metrics')
 * @param regions The list of regions to filter
 * @param serviceType The service type to filter regions by
 * @returns Array of regions that support the specified service type and monitoring type
 */
export const filterRegionByServiceType = (
  type: keyof MonitoringCapabilities,
  regions?: Region[],
  serviceType?: CloudPulseServiceType | null
): Region[] => {
  if (!serviceType || !regions) return regions ?? [];
  const capability = capabilityServiceTypeMapping[serviceType];

  if (!capability) {
    return [];
  }
  return regions.filter((region) => {
    return region.monitors?.[type]?.includes(capability);
  });
};

/*
 * Converts seconds into a relevant format of minutes or hours to be displayed in the Autocomplete Options.
 * @param seconds The seconds that need to be converted into minutes or hours.
 * @returns A string representing the time in minutes or hours.
 */
export const convertSecondsToOptions = (seconds: number): string => {
  const minutes = seconds / 60;
  if (minutes < 60) {
    return `${minutes} min`;
  } else {
    const hours = minutes / 60;
    return `${hours} hr`;
  }
};

/**
 * Filters alerts based on the enabled services
 * @param allAlerts list of all alerts
 * @param aclpServices list of services with their statuses
 * @returns list of alerts from enabled services
 */
export const alertsFromEnabledServices = (
  allAlerts: Alert[] | undefined,
  aclpServices: Partial<AclpServices> | undefined
) => {
  // Return the alerts whose service type is enabled in the aclpServices flag
  return allAlerts?.filter(
    (alert) => aclpServices?.[alert.service_type]?.alerts?.enabled ?? false
  );
<<<<<<< HEAD
};

/**
 * Transform a dimension value using the appropriate transform function
 * @param serviceType - The cloud pulse service type
 * @param dimensionLabel - The dimension label
 * @param value - The value to transform
 * @returns Transformed value
 */
export const transformDimensionValue = (
  serviceType: CloudPulseServiceType | null,
  dimensionLabel: string,
  value: string
): string => {
  return (
    (
      serviceType && DIMENSION_TRANSFORM_CONFIG[serviceType]?.[dimensionLabel]
    )?.(value) ?? TRANSFORMS.capitalize(value)
  );
=======
>>>>>>> 56838eee
};<|MERGE_RESOLUTION|>--- conflicted
+++ resolved
@@ -609,7 +609,22 @@
   return allAlerts?.filter(
     (alert) => aclpServices?.[alert.service_type]?.alerts?.enabled ?? false
   );
-<<<<<<< HEAD
+};
+
+/**
+ * Filters alerts based on the enabled services
+ * @param allAlerts list of all alerts
+ * @param aclpServices list of services with their statuses
+ * @returns list of alerts from enabled services
+ */
+export const alertsFromEnabledServices = (
+  allAlerts: Alert[] | undefined,
+  aclpServices: Partial<AclpServices> | undefined
+) => {
+  // Return the alerts whose service type is enabled in the aclpServices flag
+  return allAlerts?.filter(
+    (alert) => aclpServices?.[alert.service_type]?.alerts?.enabled ?? false
+  );
 };
 
 /**
@@ -629,6 +644,4 @@
       serviceType && DIMENSION_TRANSFORM_CONFIG[serviceType]?.[dimensionLabel]
     )?.(value) ?? TRANSFORMS.capitalize(value)
   );
-=======
->>>>>>> 56838eee
 };