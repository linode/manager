--- conflicted
+++ resolved
@@ -3,10 +3,7 @@
 import type { AlertDimensionsProp } from '../AlertsDetail/DisplayAlertDetailChips';
 import type {
   Alert,
-<<<<<<< HEAD
   AlertDefinitionMetricCriteria,
-=======
->>>>>>> 21d976d4
   AlertDefinitionType,
   AlertServiceType,
   EditAlertPayloadWithService,
