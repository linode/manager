--- conflicted
+++ resolved
@@ -52,41 +52,12 @@
   backgroundColor: theme.tokens.background.Neutral,
   padding: theme.spacing(3),
 });
-<<<<<<< HEAD
-
 /**
  * Converts seconds into a human-readable minutes and seconds format.
- *
-=======
-/**
- * Converts seconds into a human-readable minutes and seconds format.
->>>>>>> 21af1df8
  * @param seconds The seconds that need to be converted into minutes.
  * @returns A string representing the time in minutes and seconds.
  */
 export const convertSecondsToMinutes = (seconds: number): string => {
-<<<<<<< HEAD
-  if (seconds === 0) {
-    return '0 minutes';
-  }
-
-  const minutes = Math.floor(seconds / 60);
-  const remainingSeconds = seconds % 60;
-
-  const minuteString = `${minutes} ${minutes === 1 ? 'minute' : 'minutes'}`;
-  const secondString = `${remainingSeconds} ${
-    remainingSeconds === 1 ? 'second' : 'seconds'
-  }`;
-
-  if (!minutes) {
-    return secondString;
-  }
-  if (!remainingSeconds) {
-    return minuteString;
-  }
-
-  return `${minuteString} and ${secondString}`;
-=======
   if (seconds <= 0) {
     return '0 minutes';
   }
@@ -118,5 +89,4 @@
     return `0 ${borderRadiusPxValue} ${borderRadiusPxValue} 0`;
   }
   return '0';
->>>>>>> 21af1df8
 };