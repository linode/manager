import { aggregationTypeMap, metricOperatorTypeMap } from '../constants';

import type { AlertDimensionsProp } from '../AlertsDetail/DisplayAlertDetailChips';
import type {
  Alert,
  AlertDefinitionMetricCriteria,
  AlertDefinitionType,
  AlertServiceType,
  EditAlertPayloadWithService,
  NotificationChannel,
  ServiceTypesList,
} from '@linode/api-v4';
import type { Theme } from '@mui/material';

export interface ProcessedCriteria {
  /**
   * Aggregation type for the metric criteria
   */
  aggregationType: string;
  /**
   * Label for the metric criteria
   */
  label: string;
  /**
   * Comparison operator for the metric criteria
   */
  operator: string;
  /**
   * Threshold value for the metric criteria
   */
  threshold: number;
  /**
   * Unit for the threshold value
   */
  unit: string;
}

interface AlertChipBorderProps {
  /**
   * The radius needed for the border
   */
  borderRadiusPxValue: string;
  /**
   * The index of the chip
   */
  index: number;
  /**
   * The total length of the chips to be build
   */
  length: number;

  /**
   * Indicates Whether to merge the chips into single or keep it individually
   */
  mergeChips: boolean | undefined;
}

export interface ProcessedCriteria {
  /**
   * Label for the metric criteria
   */
  label: string;
  /**
   * Aggregation type for the metric criteria
   */
  metricAggregationType: string;
  /**
   * Comparison operator for the metric criteria
   */
  metricOperator: string;
  /**
   * Threshold value for the metric criteria
   */
  threshold: number;
  /**
   * Unit for the threshold value
   */
  unit: string;
}

/**
 * @param serviceType Service type for which the label needs to be displayed
 * @param serviceTypeList List of available service types in Cloud Pulse
 * @returns The label for the given service type from available service types
 */
export const getServiceTypeLabel = (
  serviceType: string,
  serviceTypeList: ServiceTypesList | undefined
) => {
  if (!serviceTypeList) {
    return serviceType;
  }

  return (
    serviceTypeList.data.find(
      ({ service_type: serviceTypeObj }) => serviceTypeObj === serviceType
    )?.label || serviceType
  );
};

/**
 * @param theme MUI theme object
 * @returns The style object for the box used in alert details page
 */
export const getAlertBoxStyles = (theme: Theme) => ({
  backgroundColor: theme.tokens.background.Neutral,
  padding: theme.spacing(3),
});
/**
 * Converts seconds into a human-readable minutes and seconds format.
 * @param seconds The seconds that need to be converted into minutes.
 * @returns A string representing the time in minutes and seconds.
 */
export const convertSecondsToMinutes = (seconds: number): string => {
  if (seconds <= 0) {
    return '0 minutes';
  }
  const minutes = Math.floor(seconds / 60);
  const remainingSeconds = seconds % 60;
  const minuteString =
    minutes > 0 ? `${minutes} ${minutes === 1 ? 'minute' : 'minutes'}` : '';
  const secondString =
    remainingSeconds > 0
      ? `${remainingSeconds} ${remainingSeconds === 1 ? 'second' : 'seconds'}`
      : '';
  return [minuteString, secondString].filter(Boolean).join(' and ');
};
/**
 * @param props The props/parameters needed to determine the alert chip's border
 * @returns The border radius to be applied on chips based on the parameters
 */
export const getAlertChipBorderRadius = (
  props: AlertChipBorderProps
): string => {
  const { borderRadiusPxValue, index, length, mergeChips } = props;
  if (!mergeChips || length === 1) {
    return borderRadiusPxValue;
  }
  if (index === 0) {
    return `${borderRadiusPxValue} 0 0 ${borderRadiusPxValue}`;
  }
  if (index === length - 1) {
    return `0 ${borderRadiusPxValue} ${borderRadiusPxValue} 0`;
  }
  return '0';
};

/**
 * @param value The notification channel object for which we need to display the chips
 * @returns The label and the values that needs to be displayed based on channel type
 */
export const getChipLabels = (
  value: NotificationChannel
): AlertDimensionsProp => {
  if (value.channel_type === 'email') {
    return {
      label: 'To',
      values: value.content.email.email_addresses,
    };
  } else if (value.channel_type === 'slack') {
    return {
      label: 'Slack Webhook URL',
      values: [value.content.slack.slack_webhook_url],
    };
  } else if (value.channel_type === 'pagerduty') {
    return {
      label: 'Service API Key',
      values: [value.content.pagerduty.service_api_key],
    };
  } else {
    return {
      label: 'Webhook URL',
      values: [value.content.webhook.webhook_url],
    };
  }
};

/**
 *
 * @param alerts list of alerts to be filtered
 * @param searchText text to be searched in alert name
 * @param selectedType selecte alert type
 * @returns list of filtered alerts based on searchText & selectedType
 */
export const filterAlertsByStatusAndType = (
  alerts: Alert[] | undefined,
  searchText: string,
  selectedType: string | undefined
): Alert[] => {
  return (
    alerts?.filter(({ label, status, type }) => {
      return (
        status === 'enabled' &&
        (!selectedType || type === selectedType) &&
        (!searchText || label.toLowerCase().includes(searchText.toLowerCase()))
      );
    }) ?? []
  );
};

/**
 *
 * @param alerts list of alerts
 * @returns list of unique alert types in the alerts list in the form of json object
 */
export const convertAlertsToTypeSet = (
  alerts: Alert[] | undefined
): { label: AlertDefinitionType }[] => {
  const types = new Set(alerts?.map(({ type }) => type) ?? []);

  return Array.from(types).reduce(
    (previousValue, type) => [...previousValue, { label: type }],
    []
  );
};

/**
 * Filters and maps the alert data to match the form structure.
 * @param alert The alert object to be mapped.
 * @param serviceType The service type for the alert.
 * @returns The formatted alert values suitable for the form.
 */
export const convertAlertDefinitionValues = (
  {
    alert_channels,
    description,
    entity_ids,
    id,
    label,
    rule_criteria,
    severity,
    tags,
    trigger_conditions,
  }: Alert,
  serviceType: AlertServiceType
): EditAlertPayloadWithService => {
  return {
    alertId: id,
    channel_ids: alert_channels.map((channel) => channel.id),
    description: description || undefined,
    entity_ids,
    label,
    rule_criteria: {
      rules: rule_criteria.rules.map((rule) => ({
        ...rule,
        dimension_filters:
          rule.dimension_filters?.map(({ label, ...filter }) => filter) ?? [],
      })),
    },
    serviceType,
    severity,
    tags,
    trigger_conditions,
  };
};

/**
<<<<<<< HEAD

 *

 * @param criterias list of metric criterias to be processed

 * @returns list of metric criterias in processed form

 */

export const processMetricCriteria = (
  criterias: AlertDefinitionMetricCriteria[]
): ProcessedCriteria[] => {
  return criterias

    .map((criteria) => {
      const { aggregate_function, label, operator, threshold, unit } = criteria;

      return {
        aggregationType: aggregationTypeMap[aggregate_function],

        label,

        operator: metricOperatorTypeMap[operator],

        threshold,

        unit,
      };
    })

    .reduce<ProcessedCriteria[]>((previousValue, currentValue) => {
      previousValue.push(currentValue);

      return previousValue;
    }, []);
=======
 *
 * @param criterias list of metric criterias to be processed
 * @returns list of metric criterias in processed form
 */
export const processMetricCriteria = (
  criterias: AlertDefinitionMetricCriteria[]
): ProcessedCriteria[] => {
  return criterias.map(
    ({ aggregate_function, label, operator, threshold, unit }) => {
      return {
        label,
        metricAggregationType: aggregationTypeMap[aggregate_function],
        metricOperator: metricOperatorTypeMap[operator],
        threshold,
        unit,
      };
    }
  );
>>>>>>> 28be63cc
};<|MERGE_RESOLUTION|>--- conflicted
+++ resolved
@@ -11,29 +11,6 @@
   ServiceTypesList,
 } from '@linode/api-v4';
 import type { Theme } from '@mui/material';
-
-export interface ProcessedCriteria {
-  /**
-   * Aggregation type for the metric criteria
-   */
-  aggregationType: string;
-  /**
-   * Label for the metric criteria
-   */
-  label: string;
-  /**
-   * Comparison operator for the metric criteria
-   */
-  operator: string;
-  /**
-   * Threshold value for the metric criteria
-   */
-  threshold: number;
-  /**
-   * Unit for the threshold value
-   */
-  unit: string;
-}
 
 interface AlertChipBorderProps {
   /**
@@ -255,43 +232,6 @@
 };
 
 /**
-<<<<<<< HEAD
-
- *
-
- * @param criterias list of metric criterias to be processed
-
- * @returns list of metric criterias in processed form
-
- */
-
-export const processMetricCriteria = (
-  criterias: AlertDefinitionMetricCriteria[]
-): ProcessedCriteria[] => {
-  return criterias
-
-    .map((criteria) => {
-      const { aggregate_function, label, operator, threshold, unit } = criteria;
-
-      return {
-        aggregationType: aggregationTypeMap[aggregate_function],
-
-        label,
-
-        operator: metricOperatorTypeMap[operator],
-
-        threshold,
-
-        unit,
-      };
-    })
-
-    .reduce<ProcessedCriteria[]>((previousValue, currentValue) => {
-      previousValue.push(currentValue);
-
-      return previousValue;
-    }, []);
-=======
  *
  * @param criterias list of metric criterias to be processed
  * @returns list of metric criterias in processed form
@@ -310,5 +250,4 @@
       };
     }
   );
->>>>>>> 28be63cc
 };