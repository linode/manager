import {
  type Alert,
  type AlertDefinitionMetricCriteria,
  type AlertDefinitionType,
  type APIError,
  capabilityServiceTypeMapping,
  type CloudPulseServiceType,
  type EditAlertPayloadWithService,
  type NotificationChannel,
  type Region,
  type ServiceTypesList,
} from '@linode/api-v4';
import type { FieldPath, FieldValues, UseFormSetError } from 'react-hook-form';
import { array, object, string } from 'yup';

import {
  DIMENSION_TRANSFORM_CONFIG,
  TRANSFORMS,
} from '../../shared/DimensionTransform';
import { aggregationTypeMap, metricOperatorTypeMap } from '../constants';

import type { CloudPulseResources } from '../../shared/CloudPulseResourcesSelect';
import type { AlertRegion } from '../AlertRegions/DisplayAlertRegions';
import type { AlertDimensionsProp } from '../AlertsDetail/DisplayAlertDetailChips';
import type { CreateAlertDefinitionForm } from '../CreateAlert/types';
import type { MonitoringCapabilities } from '@linode/api-v4';
import type { Theme } from '@mui/material';
import type {
  AclpAlertServiceTypeConfig,
  AclpServices,
} from 'src/featureFlags';
import type { ObjectSchema } from 'yup';

interface AlertChipBorderProps {
  /**
   * The radius needed for the border
   */
  borderRadiusPxValue: string;
  /**
   * The index of the chip
   */
  index: number;
  /**
   * The total length of the chips to be build
   */
  length: number;

  /**
   * Indicates Whether to merge the chips into single or keep it individually
   */
  mergeChips: boolean | undefined;
}

export interface ProcessedCriteria {
  /**
   * Label for the metric criteria
   */
  label: string;
  /**
   * Aggregation type for the metric criteria
   */
  metricAggregationType: string;
  /**
   * Comparison operator for the metric criteria
   */
  metricOperator: string;
  /**
   * Threshold value for the metric criteria
   */
  threshold: number;
  /**
   * Unit for the threshold value
   */
  unit: string;
}

export interface AlertValidationSchemaProps {
  /**
   * The config that holds the maxResourceSelection count per service type like linode, dbaas etc.,
   */
  aclpAlertServiceTypeConfig: AclpAlertServiceTypeConfig[];

  /**
   * The base schema which needs to be enhanced with the entity_ids validation
   */
  baseSchema: ObjectSchema<CreateAlertDefinitionForm>;

  /**
   * The service type that is linked with alert and for which the validation schema needs to be built
   */
  serviceTypeObj: CloudPulseServiceType | null;
}
interface HandleMultipleErrorProps<T extends FieldValues> {
  /**
   *  A mapping of API error field names to form field paths. Use this to redirect API errors
   *  to specific form fields. For example, if the API returns an error for "user.name" but
   *  your form field is called "fullName", you would map "user" to "fullName".
   */
  errorFieldMap: Record<string, FieldPath<T>>;
  /**
   * List of errors returned from the API
   */
  errors: APIError[];
  /**
   * Separator for multiple errors on fields that are rendered explicitly. Ex : Usage in @AlertListNoticeMessages component
   */
  multiLineErrorSeparator: string;
  /**
   * React Hook Form's setError function to register errors with the form
   */
  setError: UseFormSetError<T>;
  /**
   * Separator for multiple errors on fields that are rendered by the component. Ex: errorText prop in Autocomplete, TextField component
   */
  singleLineErrorSeparator: string;
}

interface FilterRegionProps {
  /**
   * The list of regions
   */
  regions?: Region[];
  /**
   * The list of resources
   */
  resources?: CloudPulseResources[];
  /**
   * The selected region ids
   */
  selectedRegions: string[];
  /**
   * The service type for which the regions are being filtered
   */
  serviceType: CloudPulseServiceType | null;
}

interface SupportedRegionsProps {
  /**
   * The list of regions
   */
  regions?: Region[];
  /**
   * The list of resources
   */
  resources?: CloudPulseResources[];
  /**
   * The service type for which the regions are being filtered
   */
  serviceType: CloudPulseServiceType | null;
}

interface FilterAlertsProps {
  /**
   * The list of alerts to be filtered
   */
  alerts: Alert[] | undefined;
  /**
   * The region ID to filter the alerts
   */
  regionId?: string;
  /**
   * The search text to filter the alerts
   */
  searchText: string;
  /**
   * The selected alert type to filter the alerts
   */
  selectedType: AlertDefinitionType | undefined;
}

/**
 * @param serviceType Service type for which the label needs to be displayed
 * @param serviceTypeList List of available service types in Cloud Pulse
 * @returns The label for the given service type from available service types
 */
export const getServiceTypeLabel = (
  serviceType: CloudPulseServiceType,
  serviceTypeList: ServiceTypesList | undefined
) => {
  if (!serviceTypeList) {
    return serviceType;
  }

  return (
    serviceTypeList.data.find(
      ({ service_type: serviceTypeObj }) => serviceTypeObj === serviceType
    )?.label || serviceType
  );
};

/**
 * @param theme MUI theme object
 * @returns The style object for the box used in alert details page
 */
export const getAlertBoxStyles = (theme: Theme) => ({
  backgroundColor: theme.tokens.alias.Background.Neutral,
  padding: theme.spacing(3),
});
/* Converts seconds into a human-readable minutes and seconds format.
 * @param seconds The seconds that need to be converted into minutes.
 * @returns A string representing the time in minutes and seconds.
 */
export const convertSecondsToMinutes = (seconds: number): string => {
  if (seconds <= 0) {
    return '0 minutes';
  }
  const minutes = Math.floor(seconds / 60);
  const remainingSeconds = seconds % 60;

  const minuteString =
    minutes > 0 ? `${minutes} ${minutes === 1 ? 'minute' : 'minutes'}` : '';
  const secondString =
    remainingSeconds > 0
      ? `${remainingSeconds} ${remainingSeconds === 1 ? 'second' : 'seconds'}`
      : '';

  return [minuteString, secondString].filter(Boolean).join(' and ');
};

/**
 * @param props The props/parameters needed to determine the alert chip's border
 * @returns The border radius to be applied on chips based on the parameters
 */
export const getAlertChipBorderRadius = (
  props: AlertChipBorderProps
): string => {
  const { borderRadiusPxValue, index, length, mergeChips } = props;
  if (!mergeChips || length === 1) {
    return borderRadiusPxValue;
  }
  if (index === 0) {
    return `${borderRadiusPxValue} 0 0 ${borderRadiusPxValue}`;
  }
  if (index === length - 1) {
    return `0 ${borderRadiusPxValue} ${borderRadiusPxValue} 0`;
  }
  return '0';
};

/**
 * @param value The notification channel object for which we need to display the chips
 * @returns The label and the values that needs to be displayed based on channel type
 */
export const getChipLabels = (
  value: NotificationChannel
): AlertDimensionsProp => {
  if (value.channel_type === 'email') {
    return {
      label: 'To',
      values: value.content.email.email_addresses,
    };
  } else if (value.channel_type === 'slack') {
    return {
      label: 'Slack Webhook URL',
      values: [value.content.slack.slack_webhook_url],
    };
  } else if (value.channel_type === 'pagerduty') {
    return {
      label: 'Service API Key',
      values: [value.content.pagerduty.service_api_key],
    };
  } else {
    return {
      label: 'Webhook URL',
      values: [value.content.webhook.webhook_url],
    };
  }
};

/**
 *
 * @param alerts list of alerts to be filtered
 * @param searchText text to be searched in alert name
 * @param selectedType selecte alert type
 * @param regionId regionId of the entity
 * @returns list of filtered alerts based on searchText, selectedType, and regionId
 */
export const filterAlerts = (props: FilterAlertsProps): Alert[] => {
  const { alerts, regionId, searchText, selectedType } = props;
  return (
    alerts?.filter(({ label, status, type, scope, regions }) => {
      return (
        (status === 'enabled' || status === 'in progress') &&
        (!selectedType || type === selectedType) &&
        (!searchText ||
          label.toLowerCase().includes(searchText.toLowerCase())) &&
        (scope !== 'region' || (regionId && regions?.includes(regionId)))
      );
    }) ?? []
  );
};

/**
 *
 * @param alerts list of alerts
 * @returns list of unique alert types in the alerts list in the form of json object
 */
export const convertAlertsToTypeSet = (
  alerts: Alert[] | undefined
): { label: AlertDefinitionType }[] => {
  const types = new Set(alerts?.map(({ type }) => type) ?? []);

  return Array.from(types).reduce(
    (previousValue, type) => [...previousValue, { label: type }],
    []
  );
};

/**
 * Filters and maps the alert data to match the form structure.
 * @param alert The alert object to be mapped.
 * @param serviceType The service type for the alert.
 * @returns The formatted alert values suitable for the form.
 */
export const convertAlertDefinitionValues = (
  {
    alert_channels: alertChannels,
    description,
    entity_ids: entityIds,
    id,
    label,
    rule_criteria: ruleCriteria,
    severity,
    tags,
<<<<<<< HEAD
    trigger_conditions: triggerConditions,
    type,
    scope,
=======
    trigger_conditions,
>>>>>>> 849551ac
    regions,
  }: Alert,
  serviceType: CloudPulseServiceType
): EditAlertPayloadWithService => {
  return {
    alertId: id,
    channel_ids: alertChannels.map((channel) => channel.id),
    description: description || undefined,
    entity_ids: entityIds,
    label,
    rule_criteria: {
      rules: ruleCriteria.rules.map((rule) => ({
        ...rule,
        dimension_filters:
          rule.dimension_filters?.map(({ label, ...filter }) => filter) ?? [],
      })),
    },
    serviceType,
    severity,
    tags,
<<<<<<< HEAD
    trigger_conditions: triggerConditions,
    type,
=======
    trigger_conditions,
>>>>>>> 849551ac
    regions,
  };
};

/**
 *
 * @param criterias list of metric criterias to be processed
 * @returns list of metric criterias in processed form
 */
export const processMetricCriteria = (
  criterias: AlertDefinitionMetricCriteria[]
): ProcessedCriteria[] => {
  return criterias.map(
    ({
      aggregate_function: aggregateFunction,
      label,
      operator,
      threshold,
      unit,
    }) => {
      return {
        label,
        metricAggregationType: aggregationTypeMap[aggregateFunction],
        metricOperator: metricOperatorTypeMap[operator],
        threshold,
        unit,
      };
    }
  );
};

/**
 * @param props The props required for the max selection count calculation
 * @param baseSchema The schema in which the entity id max validation will be added
 * @returns The updated schema with entity id max validation based on max selection count
 */
export const getSchemaWithEntityIdValidation = (
  props: AlertValidationSchemaProps
): ObjectSchema<CreateAlertDefinitionForm> => {
  const { aclpAlertServiceTypeConfig, baseSchema, serviceTypeObj } = props;
  if (!serviceTypeObj || !aclpAlertServiceTypeConfig?.length) {
    return baseSchema;
  }

  const maxSelectionCount = aclpAlertServiceTypeConfig.find(
    (config) => config && serviceTypeObj === config.serviceType
  )?.maxResourceSelectionCount;
  return maxSelectionCount
    ? baseSchema.concat(getEntityIdWithMax(maxSelectionCount))
    : baseSchema;
};

/**
 * @param maxSelectionCount The max selection count that needs to be applied for entity_id property
 * @returns The entity_ids prop with max validation based on the max selection count passed
 */
const getEntityIdWithMax = (maxSelectionCount: number) => {
  return object({
    entity_ids: array()
      .of(string().defined())
<<<<<<< HEAD
=======
      .optional()
>>>>>>> 849551ac
      .max(
        maxSelectionCount,
        `The overall number of entities assigned to an alert can't exceed ${maxSelectionCount}.`
      ),
  });
};

/**
 * Handles multiple API errors and maps them to form fields, setting form errors appropriately.
 *
 * @param props @interface HandleMultipleErrorProps - Props required for the HandleMultiplError component
 *
 * @example
 * // Example usage:
 * const errors = [
 *   { field: "email", reason: "Email already exists" },
 *   { field: "password.length", reason: "Password is too short" }
 * ];
 *
 * // Map API field names to form field paths
 * const errorFieldMap = {
 *   "email": "userEmail" as FieldPath<RegisterForm>,
 *   "password": "userPassword" as FieldPath<RegisterForm>
 * };
 *
 * handleMultipleError(
 *   errors,
 *   errorFieldMap,
 *   " | ", // Multiline separator
 *   " ",   // Single line separator
 *   setError
 * );
 */
export const handleMultipleError = <T extends FieldValues>(
  props: HandleMultipleErrorProps<T>
) => {
  const {
    errorFieldMap,
    errors,
    multiLineErrorSeparator,
    setError,
    singleLineErrorSeparator,
  } = props;
  const errorMap: Map<FieldPath<T>, string> = new Map();

  for (const error of errors) {
    if (!error.field) {
      continue;
    }
    // Extract the root field name
    const errorField = error.field.split('.')[0];

    // Ensure error reason ends with a period for consistent formatting
    const errorFieldToSet: FieldPath<T> =
      errorFieldMap[errorField] ?? error.field;

    // Ensure error reason ends with a period for consistent formatting
    const formattedReason = error.reason.endsWith('.')
      ? error.reason
      : `${error.reason}.`;

    // Use different separators for multiline vs singleline error message fields
    const separator = errorFieldMap[errorField]
      ? multiLineErrorSeparator
      : singleLineErrorSeparator;

    // Avoid duplicate error messages and append new error with appropriate separator if field already has errors
    if (errorMap.has(errorFieldToSet)) {
      const existingMessage = errorMap.get(errorFieldToSet)!;
      if (!existingMessage.includes(formattedReason)) {
        errorMap.set(
          errorFieldToSet,
          `${existingMessage}${separator}${formattedReason}`
        );
      }
    } else {
      errorMap.set(errorFieldToSet, formattedReason);
    }
    // Apply the consolidated error message to the form field
    setError(errorFieldToSet, { message: errorMap.get(errorFieldToSet) });
  }
};

/**
 *
 * @param props The props required to filter the regions
 * @returns The filtered regions based on the selected regions and resources
 */
export const getFilteredRegions = (props: FilterRegionProps): AlertRegion[] => {
  const { regions, resources, selectedRegions, serviceType } = props;

  const supportedRegionsFromResources = getSupportedRegions({
    regions,
    resources,
    serviceType,
  });

  // map region to its resources count
  const regionToResourceCount =
    resources?.reduce(
      (previous, { region }) => {
        if (!region) return previous;
        return {
          ...previous,
          [region]: (previous[region] ?? 0) + 1,
        };
      },
      {} as { [region: string]: number }
    ) ?? {};

  return supportedRegionsFromResources.map(({ label, id }) => {
    const data = { label, id };

    if (selectedRegions.includes(id)) {
      return {
        ...data,
        checked: true,
        count: regionToResourceCount[id] ?? 0,
      };
    }
    return {
      ...data,
      checked: false,
      count: regionToResourceCount[id] ?? 0,
    };
  });
};

/**
 *
 * @param props The props required to get the supported regions
 * @returns The filtered regions based on the supported and resources
 */
export const getSupportedRegions = (props: SupportedRegionsProps) => {
  const { serviceType, regions, resources } = props;

  const supportedRegions = filterRegionByServiceType(
    'alerts',
    regions,
    serviceType
  );

  return (
    supportedRegions?.filter(({ id }) =>
      resources?.some(({ region }) => region === id)
    ) ?? []
  );
};

/**
 * Filters regions based on service type and capability type
 * @param type The monitoring capability type to filter by (e.g., 'alerts', 'metrics')
 * @param regions The list of regions to filter
 * @param serviceType The service type to filter regions by
 * @returns Array of regions that support the specified service type and monitoring type
 */
export const filterRegionByServiceType = (
  type: keyof MonitoringCapabilities,
  regions?: Region[],
  serviceType?: CloudPulseServiceType | null
): Region[] => {
  if (!serviceType || !regions) return regions ?? [];
  const capability = capabilityServiceTypeMapping[serviceType];

  if (!capability) {
    return [];
  }
  return regions.filter((region) => {
    return region.monitors?.[type]?.includes(capability);
  });
};

/*
 * Converts seconds into a relevant format of minutes or hours to be displayed in the Autocomplete Options.
 * @param seconds The seconds that need to be converted into minutes or hours.
 * @returns A string representing the time in minutes or hours.
 */
export const convertSecondsToOptions = (seconds: number): string => {
  const minutes = seconds / 60;
  if (minutes < 60) {
    return `${minutes} min`;
  } else {
    const hours = minutes / 60;
    return `${hours} hr`;
  }
};

/**
 * Filters alerts based on the enabled services
 * @param allAlerts list of all alerts
 * @param aclpServices list of services with their statuses
 * @returns list of alerts from enabled services
 */
export const alertsFromEnabledServices = (
  allAlerts: Alert[] | undefined,
  aclpServices: Partial<AclpServices> | undefined
) => {
  // Return the alerts whose service type is enabled in the aclpServices flag
  return allAlerts?.filter(
    (alert) => aclpServices?.[alert.service_type]?.alerts?.enabled ?? false
  );
};

/**
 * Transform a dimension value using the appropriate transform function
 * @param serviceType - The cloud pulse service type
 * @param dimensionLabel - The dimension label
 * @param value - The value to transform
 * @returns Transformed value
 */
export const transformDimensionValue = (
  serviceType: CloudPulseServiceType | null,
  dimensionLabel: string,
  value: string
): string => {
  return (
    (
      serviceType && DIMENSION_TRANSFORM_CONFIG[serviceType]?.[dimensionLabel]
    )?.(value) ?? TRANSFORMS.capitalize(value)
  );
};<|MERGE_RESOLUTION|>--- conflicted
+++ resolved
@@ -322,13 +322,7 @@
     rule_criteria: ruleCriteria,
     severity,
     tags,
-<<<<<<< HEAD
     trigger_conditions: triggerConditions,
-    type,
-    scope,
-=======
-    trigger_conditions,
->>>>>>> 849551ac
     regions,
   }: Alert,
   serviceType: CloudPulseServiceType
@@ -349,12 +343,7 @@
     serviceType,
     severity,
     tags,
-<<<<<<< HEAD
     trigger_conditions: triggerConditions,
-    type,
-=======
-    trigger_conditions,
->>>>>>> 849551ac
     regions,
   };
 };
@@ -415,10 +404,7 @@
   return object({
     entity_ids: array()
       .of(string().defined())
-<<<<<<< HEAD
-=======
       .optional()
->>>>>>> 849551ac
       .max(
         maxSelectionCount,
         `The overall number of entities assigned to an alert can't exceed ${maxSelectionCount}.`
