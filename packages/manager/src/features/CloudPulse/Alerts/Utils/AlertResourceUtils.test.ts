--- conflicted
+++ resolved
@@ -183,7 +183,6 @@
       });
     expect(result.length).toBe(data.length);
   });
-<<<<<<< HEAD
   it('should return correct results on additional filters', () => {
     const result = getFilteredResources({
       additionalFilters: {
@@ -210,8 +209,6 @@
     });
     expect(result.length).toBe(3);
   });
-=======
->>>>>>> f52e68b5
 });
 
 describe('getSupportedRegionIds', () => {
@@ -241,4 +238,33 @@
     const result = getSupportedRegionIds(mockResourceTypeMap, 'linode');
     expect(result).toBeUndefined();
   });
+});
+
+describe('getSupportedRegionIds', () => {
+  const mockResourceTypeMap = [
+    {
+      dimensionKey: 'LINODE_ID',
+      serviceType: 'linode',
+      supportedRegionIds: 'us-east,us-west,us-central,us-southeast',
+    },
+  ];
+
+  it('should return supported region ids', () => {
+    const result = getSupportedRegionIds(
+      mockResourceTypeMap,
+      'linode'
+    ) as string[];
+    expect(result.length).toBe(4);
+  });
+  it('should return undefined if no supported region ids are defined in resource type map for the given service type', () => {
+    const mockResourceTypeMap = [
+      {
+        dimensionKey: 'LINODE_ID',
+        serviceType: 'linode',
+      },
+    ];
+
+    const result = getSupportedRegionIds(mockResourceTypeMap, 'linode');
+    expect(result).toBeUndefined();
+  });
 });