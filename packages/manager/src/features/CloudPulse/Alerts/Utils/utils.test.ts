import { regionFactory } from '@linode/utilities';
import { act, renderHook } from '@testing-library/react';

import { alertFactory, serviceTypesFactory } from 'src/factories';

import { useContextualAlertsState } from '../../Utils/utils';
import { alertDefinitionFormSchema } from '../CreateAlert/schemas';
import {
  alertsFromEnabledServices,
  convertAlertDefinitionValues,
  convertAlertsToTypeSet,
  convertSecondsToMinutes,
  convertSecondsToOptions,
  filterAlerts,
  filterRegionByServiceType,
  getSchemaWithEntityIdValidation,
  getServiceTypeLabel,
  handleMultipleError,
  transformDimensionValue,
} from './utils';

import type { AlertValidationSchemaProps } from './utils';
import type {
  Alert,
  APIError,
  EditAlertPayloadWithService,
} from '@linode/api-v4';
import type {
  AclpAlertServiceTypeConfig,
  AclpServices,
} from 'src/featureFlags';

it('test getServiceTypeLabel method', () => {
  const services = serviceTypesFactory.buildList(3);
  services.forEach((service) => {
    // validate for proper labels
    expect(getServiceTypeLabel(service.service_type, { data: services })).toBe(
      service.label
    );
  });
});

it('test convertSecondsToMinutes method', () => {
  expect(convertSecondsToMinutes(0)).toBe('0 minutes');
  expect(convertSecondsToMinutes(60)).toBe('1 minute');
  expect(convertSecondsToMinutes(120)).toBe('2 minutes');
  expect(convertSecondsToMinutes(65)).toBe('1 minute and 5 seconds');
  expect(convertSecondsToMinutes(1)).toBe('1 second');
  expect(convertSecondsToMinutes(59)).toBe('59 seconds');
});

it('test convertSecondsToOptions method', () => {
  expect(convertSecondsToOptions(300)).toEqual('5 min');
  expect(convertSecondsToOptions(60)).toEqual('1 min');
  expect(convertSecondsToOptions(3600)).toEqual('1 hr');
  expect(convertSecondsToOptions(900)).toEqual('15 min');
});

it('test filterAlerts method', () => {
  alertFactory.resetSequenceNumber();
  const alerts = [
    ...alertFactory.buildList(12, { created_by: 'system' }),
    alertFactory.build({
      label: 'Alert-14',
      scope: 'region',
      regions: ['us-east'],
    }),
  ];
  expect(
    filterAlerts({ alerts, searchText: '', selectedType: 'system' })
  ).toHaveLength(12);
  expect(
    filterAlerts({ alerts, searchText: '', selectedType: 'user' })
  ).toHaveLength(0);
  expect(
    filterAlerts({ alerts, searchText: 'Alert-1', selectedType: 'system' })
  ).toHaveLength(4);
  expect(
    filterAlerts({
      alerts,
      searchText: '',
      selectedType: 'system',
      regionId: 'us-east',
    })
  ).toHaveLength(13);
});

it('test convertAlertsToTypeSet method', () => {
  const alerts = alertFactory.buildList(12, { created_by: 'user' });

  expect(convertAlertsToTypeSet(alerts)).toHaveLength(1);
});

it('should correctly convert an alert definition values to the required format', () => {
  const alert: Alert = alertFactory.build();
  const serviceType = 'linode';
  const {
    alert_channels,
    description,
    entity_ids,
    id,
    label,
    rule_criteria,
    severity,
    tags,
    trigger_conditions,
    type,
    scope,
    regions,
  } = alert;
  const expected: EditAlertPayloadWithService = {
    alertId: id,
    channel_ids: alert_channels.map((channel) => channel.id),
    description: description || undefined,
    entity_ids,
    label,
    rule_criteria: {
      rules: rule_criteria.rules.map((rule) => ({
        ...rule,
        dimension_filters:
          rule.dimension_filters?.map(({ label, ...filter }) => filter) ?? [],
      })),
    },
    serviceType,
    severity,
    tags,
    trigger_conditions,
    type,
    scope,
    regions,
  };

  expect(convertAlertDefinitionValues(alert, serviceType)).toEqual(expected);
});

describe('getSchemaWithEntityIdValidation', () => {
  const baseSchema = alertDefinitionFormSchema;
  const aclpAlertServiceTypeConfig: AclpAlertServiceTypeConfig[] = [
    { maxResourceSelectionCount: 3, serviceType: 'dbaas' },
    { maxResourceSelectionCount: 5, serviceType: 'linode' },
  ];
  const props: AlertValidationSchemaProps = {
    aclpAlertServiceTypeConfig,
    baseSchema,
    serviceTypeObj: 'dbaas',
  };

  it('should return baseSchema if maxSelectionCount is undefined', () => {
    const schema = getSchemaWithEntityIdValidation({
      ...props,
      serviceTypeObj: 'firewall',
    });
    expect(schema).toBe(baseSchema);
  });

  it("should return schema with maxSelectionCount for 'dbaas'", async () => {
    const schema = getSchemaWithEntityIdValidation({ ...props });

    await expect(
      schema.pick(['entity_ids']).validate({
        entity_ids: ['id1', 'id2', 'id3', 'id4'],
      })
    ).rejects.toThrow(
      "The overall number of entities assigned to an alert can't exceed 3."
    );
  });

  it("should return schema with correct maxSelectionCount for 'linode'", async () => {
    const schema = getSchemaWithEntityIdValidation({
      ...props,
      serviceTypeObj: 'linode',
    });
    await expect(
      schema.pick(['entity_ids']).validate({
        entity_ids: ['id1', 'id2', 'id3', 'id4', 'id5', 'id6'],
      })
    ).rejects.toThrow(
      "The overall number of entities assigned to an alert can't exceed 5."
    );
  });
  it('should combine all the API errors to the parent field and return in errorMap properly', () => {
    const errors: APIError[] = [
      {
        field: 'label',
        reason: 'Label already exists',
      },
      {
        field: 'label',
        reason: 'Label should have less than 100 character',
      },
      {
        field: 'label',
        reason: 'Label should not start with special characters',
      },
      { field: 'severity', reason: 'Wrong field.' },
      {
        field: 'rule_criteria.rules[0].aggregate_function',
        reason: 'Must be one of avg, sum, min, max, count and no full stop',
      },
      {
        field: 'rule_criteria',
        reason: 'Must have at least one rule',
      },
      {
        field: 'rule_criteria.rules[0].dimension_filters[0].values',
        reason: 'Invalid value.',
      },
      {
        field: 'rule_criteria.rules[1].dimension_filters[3].values',
        reason: 'Invalid value.',
      },
    ];

    const CREATE_ALERT_ERROR_FIELD_MAP = {
      rule_criteria: 'rule_criteria.rules',
    };

    const MULTILINE_ERROR_SEPARATOR = '|';
    const SINGLELINE_ERROR_SEPARATOR = ' ';

    const setError = vi.fn();

    handleMultipleError({
      errorFieldMap: CREATE_ALERT_ERROR_FIELD_MAP,
      errors,
      multiLineErrorSeparator: MULTILINE_ERROR_SEPARATOR,
      setError,
      singleLineErrorSeparator: SINGLELINE_ERROR_SEPARATOR,
    });

    // Check that setError was called for each field correctly
    expect(setError).toHaveBeenCalledWith('label', {
      message:
        'Label already exists. Label should have less than 100 character. Label should not start with special characters.',
    });

    expect(setError).toHaveBeenCalledWith('severity', {
      message: 'Wrong field.',
    });

    expect(setError).toHaveBeenCalledWith('rule_criteria.rules', {
      message:
        'Must be one of avg, sum, min, max, count and no full stop.|Must have at least one rule.|Invalid value.',
    });
  });

  it('test convert secondsToOptions method', () => {
    expect(convertSecondsToOptions(300)).toEqual('5 min');
    expect(convertSecondsToOptions(60)).toEqual('1 min');
    expect(convertSecondsToOptions(3600)).toEqual('1 hr');
    expect(convertSecondsToOptions(900)).toEqual('15 min');
  });
});

describe('useContextualAlertsState', () => {
  it('should return empty initial state when no entityId provided', () => {
    const alerts = alertFactory.buildList(3);
    const { result } = renderHook(() => useContextualAlertsState(alerts));
    expect(result.current.initialState).toEqual({ system: [], user: [] });
  });

  it('should include alerts that match entityId or account/region level alerts in initial states', () => {
    const entityId = '123';
    const alerts = [
      alertFactory.build({
        id: 1,
        label: 'alert1',
        type: 'system',
        entity_ids: [entityId],
        scope: 'entity',
      }),
      alertFactory.build({
        id: 2,
        label: 'alert2',
        type: 'user',
        entity_ids: [entityId],
        scope: 'entity',
      }),
      alertFactory.build({
        id: 3,
        label: 'alert3',
        type: 'system',
        entity_ids: ['456'],
        scope: 'region',
      }),
    ];

    const { result } = renderHook(() =>
      useContextualAlertsState(alerts, entityId)
    );

    expect(result.current.initialState.system).toContain(1);
    expect(result.current.initialState.system).toContain(3);
    expect(result.current.initialState.user).toContain(2);
  });

  it('should detect unsaved changes when alerts are modified', () => {
    const entityId = '123';
    const alerts = [
      alertFactory.build({
        label: 'alert1',
        type: 'system',
        entity_ids: [entityId],
        scope: 'entity',
      }),
    ];

    const { result } = renderHook(() =>
      useContextualAlertsState(alerts, entityId)
    );

    expect(result.current.hasUnsavedChanges).toBe(false);

    act(() => {
      result.current.setEnabledAlerts((prev) => ({
        ...prev,
        system: [...(prev.system ?? []), 999],
      }));
    });

    expect(result.current.hasUnsavedChanges).toBe(true);
  });
});

describe('filterRegionByServiceType', () => {
  const regions = [
    regionFactory.build({
      monitors: {
        alerts: ['Linodes'],
        metrics: ['Managed Databases'],
      },
    }),
    ...regionFactory.buildList(3, {
      monitors: {
        metrics: [],
        alerts: [],
      },
    }),
    ...regionFactory.buildList(3, {
      monitors: {
        alerts: ['Linodes', 'Managed Databases'],
        metrics: [],
      },
    }),
    regionFactory.build(),
  ];

  it('should return empty list for linode metrics', () => {
    const result = filterRegionByServiceType('metrics', regions, 'linode');

    expect(result).toHaveLength(0);
  });

  it('should return 4 regions for linode alerts', () => {
    expect(filterRegionByServiceType('alerts', regions, 'linode')).toHaveLength(
      4
    );
  });

  it('should return 1 region for dbaas metrics', () => {
    expect(filterRegionByServiceType('metrics', regions, 'dbaas')).toHaveLength(
      1
    );
  });

  it('should return 3 regions for dbaas alerts', () => {
    expect(filterRegionByServiceType('alerts', regions, 'dbaas')).toHaveLength(
      3
    );
  });

  it('should return no regions for firewall service type', () => {
    const result = filterRegionByServiceType('alerts', regions, 'firewall');

    expect(result).toHaveLength(0);
  });
});

<<<<<<< HEAD
describe('transformDimensionValue', () => {
  it('should apply service-specific transformations', () => {
    expect(transformDimensionValue('linode', 'type', '')).toBe('');
    expect(transformDimensionValue('linode', 'operation', 'read')).toBe('Read');
    expect(transformDimensionValue('dbaas', 'node_type', 'primary')).toBe(
      'Primary'
    );
    expect(
      transformDimensionValue('firewall', 'interface_type', 'public')
    ).toBe('Public');
    expect(transformDimensionValue('nodebalancer', 'protocol', 'http')).toBe(
      'HTTP'
    );
  });

  it('should fallback to capitalize for unknown dimensions', () => {
    expect(
      transformDimensionValue('linode', 'unknown_dimension', 'test_value')
    ).toBe('Test_value');
=======
describe('alertsFromEnabledServices', () => {
  const allAlerts = [
    ...alertFactory.buildList(3, { service_type: 'dbaas' }),
    ...alertFactory.buildList(3, { service_type: 'linode' }),
  ];
  const aclpServicesFlag: Partial<AclpServices> = {
    linode: {
      alerts: { enabled: true, beta: true },
      metrics: { enabled: true, beta: true },
    },
    dbaas: {
      alerts: { enabled: false, beta: true },
      metrics: { enabled: false, beta: true },
    },
  };

  it('should return empty list when no alerts are provided', () => {
    const result = alertsFromEnabledServices([], aclpServicesFlag);
    expect(result).toHaveLength(0);
  });

  it('should return alerts from enabled services', () => {
    const result = alertsFromEnabledServices(allAlerts, aclpServicesFlag);
    expect(result).toHaveLength(3);
  });

  it('should not return alerts from services that are missing in the flag', () => {
    const result = alertsFromEnabledServices(allAlerts, {
      linode: {
        alerts: { enabled: true, beta: true },
        metrics: { enabled: true, beta: true },
      },
    });
    expect(result).toHaveLength(3);
>>>>>>> 1c480377
  });
});<|MERGE_RESOLUTION|>--- conflicted
+++ resolved
@@ -376,27 +376,6 @@
   });
 });
 
-<<<<<<< HEAD
-describe('transformDimensionValue', () => {
-  it('should apply service-specific transformations', () => {
-    expect(transformDimensionValue('linode', 'type', '')).toBe('');
-    expect(transformDimensionValue('linode', 'operation', 'read')).toBe('Read');
-    expect(transformDimensionValue('dbaas', 'node_type', 'primary')).toBe(
-      'Primary'
-    );
-    expect(
-      transformDimensionValue('firewall', 'interface_type', 'public')
-    ).toBe('Public');
-    expect(transformDimensionValue('nodebalancer', 'protocol', 'http')).toBe(
-      'HTTP'
-    );
-  });
-
-  it('should fallback to capitalize for unknown dimensions', () => {
-    expect(
-      transformDimensionValue('linode', 'unknown_dimension', 'test_value')
-    ).toBe('Test_value');
-=======
 describe('alertsFromEnabledServices', () => {
   const allAlerts = [
     ...alertFactory.buildList(3, { service_type: 'dbaas' }),
@@ -431,6 +410,27 @@
       },
     });
     expect(result).toHaveLength(3);
->>>>>>> 1c480377
+  });
+});
+
+describe('transformDimensionValue', () => {
+  it('should apply service-specific transformations', () => {
+    expect(transformDimensionValue('linode', 'type', '')).toBe('');
+    expect(transformDimensionValue('linode', 'operation', 'read')).toBe('Read');
+    expect(transformDimensionValue('dbaas', 'node_type', 'primary')).toBe(
+      'Primary'
+    );
+    expect(
+      transformDimensionValue('firewall', 'interface_type', 'public')
+    ).toBe('Public');
+    expect(transformDimensionValue('nodebalancer', 'protocol', 'http')).toBe(
+      'HTTP'
+    );
+  });
+
+  it('should fallback to capitalize for unknown dimensions', () => {
+    expect(
+      transformDimensionValue('linode', 'unknown_dimension', 'test_value')
+    ).toBe('Test_value');
   });
 });