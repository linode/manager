import { regionFactory } from '@linode/utilities';
import { act, renderHook } from '@testing-library/react';

import { alertFactory, serviceTypesFactory } from 'src/factories';

import { useContextualAlertsState } from '../../Utils/utils';
import { alertDefinitionFormSchema } from '../CreateAlert/schemas';
import {
  alertsFromEnabledServices,
  convertAlertDefinitionValues,
  convertAlertsToTypeSet,
  convertSecondsToMinutes,
  convertSecondsToOptions,
  filterAlerts,
  filterRegionByServiceType,
  getSchemaWithEntityIdValidation,
  getServiceTypeLabel,
  handleMultipleError,
  transformDimensionValue,
} from './utils';

import type { AlertValidationSchemaProps } from './utils';
import type {
  Alert,
  APIError,
  EditAlertPayloadWithService,
} from '@linode/api-v4';
import type {
  AclpAlertServiceTypeConfig,
  AclpServices,
} from 'src/featureFlags';

it('test getServiceTypeLabel method', () => {
  const services = serviceTypesFactory.buildList(3);
  services.forEach((service) => {
    // validate for proper labels
    expect(getServiceTypeLabel(service.service_type, { data: services })).toBe(
      service.label
    );
  });
});

it('test convertSecondsToMinutes method', () => {
  expect(convertSecondsToMinutes(0)).toBe('0 minutes');
  expect(convertSecondsToMinutes(60)).toBe('1 minute');
  expect(convertSecondsToMinutes(120)).toBe('2 minutes');
  expect(convertSecondsToMinutes(65)).toBe('1 minute and 5 seconds');
  expect(convertSecondsToMinutes(1)).toBe('1 second');
  expect(convertSecondsToMinutes(59)).toBe('59 seconds');
});

it('test convertSecondsToOptions method', () => {
  expect(convertSecondsToOptions(300)).toEqual('5 min');
  expect(convertSecondsToOptions(60)).toEqual('1 min');
  expect(convertSecondsToOptions(3600)).toEqual('1 hr');
  expect(convertSecondsToOptions(900)).toEqual('15 min');
});

it('test filterAlerts method', () => {
  alertFactory.resetSequenceNumber();
  const alerts = [
    ...alertFactory.buildList(12, { created_by: 'system' }),
    alertFactory.build({
      label: 'Alert-14',
      scope: 'region',
      regions: ['us-east'],
    }),
  ];
  expect(
    filterAlerts({ alerts, searchText: '', selectedType: 'system' })
  ).toHaveLength(12);
  expect(
    filterAlerts({ alerts, searchText: '', selectedType: 'user' })
  ).toHaveLength(0);
  expect(
    filterAlerts({ alerts, searchText: 'Alert-1', selectedType: 'system' })
  ).toHaveLength(4);
  expect(
    filterAlerts({
      alerts,
      searchText: '',
      selectedType: 'system',
      regionId: 'us-east',
    })
  ).toHaveLength(13);
});

it('test convertAlertsToTypeSet method', () => {
  const alerts = alertFactory.buildList(12, { created_by: 'user' });

  expect(convertAlertsToTypeSet(alerts)).toHaveLength(1);
});

it('should correctly convert an alert definition values to the required format', () => {
  const alert: Alert = alertFactory.build();
  const serviceType = 'linode';
  const {
    alert_channels,
    description,
    entity_ids,
    id,
    label,
    rule_criteria,
    severity,
    tags,
    trigger_conditions,
    type,
    scope,
    regions,
  } = alert;
  const expected: EditAlertPayloadWithService = {
    alertId: id,
    channel_ids: alert_channels.map((channel) => channel.id),
    description: description || undefined,
    entity_ids,
    label,
    rule_criteria: {
      rules: rule_criteria.rules.map((rule) => ({
        ...rule,
        dimension_filters:
          rule.dimension_filters?.map(({ label, ...filter }) => filter) ?? [],
      })),
    },
    serviceType,
    severity,
    tags,
    trigger_conditions,
    type,
    scope,
    regions,
  };

  expect(convertAlertDefinitionValues(alert, serviceType)).toEqual(expected);
});

describe('getSchemaWithEntityIdValidation', () => {
  const baseSchema = alertDefinitionFormSchema;
  const aclpAlertServiceTypeConfig: AclpAlertServiceTypeConfig[] = [
    { maxResourceSelectionCount: 3, serviceType: 'dbaas' },
    { maxResourceSelectionCount: 5, serviceType: 'linode' },
  ];
  const props: AlertValidationSchemaProps = {
    aclpAlertServiceTypeConfig,
    baseSchema,
    serviceTypeObj: 'dbaas',
  };

  it('should return baseSchema if maxSelectionCount is undefined', () => {
    const schema = getSchemaWithEntityIdValidation({
      ...props,
      serviceTypeObj: 'firewall',
    });
    expect(schema).toBe(baseSchema);
  });

  it("should return schema with maxSelectionCount for 'dbaas'", async () => {
    const schema = getSchemaWithEntityIdValidation({ ...props });

    await expect(
      schema.pick(['entity_ids']).validate({
        entity_ids: ['id1', 'id2', 'id3', 'id4'],
      })
    ).rejects.toThrow(
      "The overall number of entities assigned to an alert can't exceed 3."
    );
  });

  it("should return schema with correct maxSelectionCount for 'linode'", async () => {
    const schema = getSchemaWithEntityIdValidation({
      ...props,
      serviceTypeObj: 'linode',
    });
    await expect(
      schema.pick(['entity_ids']).validate({
        entity_ids: ['id1', 'id2', 'id3', 'id4', 'id5', 'id6'],
      })
    ).rejects.toThrow(
      "The overall number of entities assigned to an alert can't exceed 5."
    );
  });
  it('should combine all the API errors to the parent field and return in errorMap properly', () => {
    const errors: APIError[] = [
      {
        field: 'label',
        reason: 'Label already exists',
      },
      {
        field: 'label',
        reason: 'Label should have less than 100 character',
      },
      {
        field: 'label',
        reason: 'Label should not start with special characters',
      },
      { field: 'severity', reason: 'Wrong field.' },
      {
        field: 'rule_criteria.rules[0].aggregate_function',
        reason: 'Must be one of avg, sum, min, max, count and no full stop',
      },
      {
        field: 'rule_criteria',
        reason: 'Must have at least one rule',
      },
      {
        field: 'rule_criteria.rules[0].dimension_filters[0].values',
        reason: 'Invalid value.',
      },
      {
        field: 'rule_criteria.rules[1].dimension_filters[3].values',
        reason: 'Invalid value.',
      },
    ];

    const CREATE_ALERT_ERROR_FIELD_MAP = {
      rule_criteria: 'rule_criteria.rules',
    };

    const MULTILINE_ERROR_SEPARATOR = '|';
    const SINGLELINE_ERROR_SEPARATOR = ' ';

    const setError = vi.fn();

    handleMultipleError({
      errorFieldMap: CREATE_ALERT_ERROR_FIELD_MAP,
      errors,
      multiLineErrorSeparator: MULTILINE_ERROR_SEPARATOR,
      setError,
      singleLineErrorSeparator: SINGLELINE_ERROR_SEPARATOR,
    });

    // Check that setError was called for each field correctly
    expect(setError).toHaveBeenCalledWith('label', {
      message:
        'Label already exists. Label should have less than 100 character. Label should not start with special characters.',
    });

    expect(setError).toHaveBeenCalledWith('severity', {
      message: 'Wrong field.',
    });

    expect(setError).toHaveBeenCalledWith('rule_criteria.rules', {
      message:
        'Must be one of avg, sum, min, max, count and no full stop.|Must have at least one rule.|Invalid value.',
    });
  });

  it('test convert secondsToOptions method', () => {
    expect(convertSecondsToOptions(300)).toEqual('5 min');
    expect(convertSecondsToOptions(60)).toEqual('1 min');
    expect(convertSecondsToOptions(3600)).toEqual('1 hr');
    expect(convertSecondsToOptions(900)).toEqual('15 min');
  });
});

describe('useContextualAlertsState', () => {
  it('should return empty initial state when no entityId provided', () => {
    const alerts = alertFactory.buildList(3);
    const { result } = renderHook(() => useContextualAlertsState(alerts));
    expect(result.current.initialState).toEqual({ system: [], user: [] });
  });

  it('should include alerts that match entityId or account/region level alerts in initial states', () => {
    const entityId = '123';
    const alerts = [
      alertFactory.build({
        id: 1,
        label: 'alert1',
        type: 'system',
        entity_ids: [entityId],
        scope: 'entity',
      }),
      alertFactory.build({
        id: 2,
        label: 'alert2',
        type: 'user',
        entity_ids: [entityId],
        scope: 'entity',
      }),
      alertFactory.build({
        id: 3,
        label: 'alert3',
        type: 'system',
        entity_ids: ['456'],
        scope: 'region',
      }),
    ];

    const { result } = renderHook(() =>
      useContextualAlertsState(alerts, entityId)
    );

    expect(result.current.initialState.system).toContain(1);
    expect(result.current.initialState.system).toContain(3);
    expect(result.current.initialState.user).toContain(2);
  });

  it('should detect unsaved changes when alerts are modified', () => {
    const entityId = '123';
    const alerts = [
      alertFactory.build({
        label: 'alert1',
        type: 'system',
        entity_ids: [entityId],
        scope: 'entity',
      }),
    ];

    const { result } = renderHook(() =>
      useContextualAlertsState(alerts, entityId)
    );

    expect(result.current.hasUnsavedChanges).toBe(false);

    act(() => {
      result.current.setEnabledAlerts((prev) => ({
        ...prev,
        system: [...(prev.system ?? []), 999],
      }));
    });

    expect(result.current.hasUnsavedChanges).toBe(true);
  });
});

describe('filterRegionByServiceType', () => {
  const regions = [
    regionFactory.build({
      monitors: {
        alerts: ['Linodes'],
        metrics: ['Managed Databases'],
      },
    }),
    ...regionFactory.buildList(3, {
      monitors: {
        metrics: [],
        alerts: [],
      },
    }),
    ...regionFactory.buildList(3, {
      monitors: {
        alerts: ['Linodes', 'Managed Databases'],
        metrics: [],
      },
    }),
    regionFactory.build(),
  ];

  it('should return empty list for linode metrics', () => {
    const result = filterRegionByServiceType('metrics', regions, 'linode');

    expect(result).toHaveLength(0);
  });

  it('should return 4 regions for linode alerts', () => {
    expect(filterRegionByServiceType('alerts', regions, 'linode')).toHaveLength(
      4
    );
  });

  it('should return 1 region for dbaas metrics', () => {
    expect(filterRegionByServiceType('metrics', regions, 'dbaas')).toHaveLength(
      1
    );
  });

  it('should return 3 regions for dbaas alerts', () => {
    expect(filterRegionByServiceType('alerts', regions, 'dbaas')).toHaveLength(
      3
    );
  });

<<<<<<< HEAD
  it('should return no regions for firewall service type', () => {
    const result = filterRegionByServiceType('alerts', regions, 'firewall');
=======
  it('should return no regions for nodebalancer service type', () => {
    const result = filterRegionByServiceType('alerts', regions, 'nodebalancer');
>>>>>>> 56838eee

    expect(result).toHaveLength(0);
  });
});

describe('alertsFromEnabledServices', () => {
  const allAlerts = [
    ...alertFactory.buildList(3, { service_type: 'dbaas' }),
    ...alertFactory.buildList(3, { service_type: 'linode' }),
  ];
  const aclpServicesFlag: Partial<AclpServices> = {
    linode: {
      alerts: { enabled: true, beta: true },
      metrics: { enabled: true, beta: true },
    },
    dbaas: {
      alerts: { enabled: false, beta: true },
      metrics: { enabled: false, beta: true },
    },
  };

  it('should return empty list when no alerts are provided', () => {
    const result = alertsFromEnabledServices([], aclpServicesFlag);
    expect(result).toHaveLength(0);
  });

  it('should return alerts from enabled services', () => {
    const result = alertsFromEnabledServices(allAlerts, aclpServicesFlag);
    expect(result).toHaveLength(3);
  });

  it('should not return alerts from services that are missing in the flag', () => {
    const result = alertsFromEnabledServices(allAlerts, {
      linode: {
        alerts: { enabled: true, beta: true },
        metrics: { enabled: true, beta: true },
      },
    });
    expect(result).toHaveLength(3);
  });

  it('should not return alerts from services that are missing the alerts property in the flag', () => {
    const result = alertsFromEnabledServices(allAlerts, {
      linode: {
        metrics: { enabled: true, beta: true },
      },
    });
    expect(result).toHaveLength(0);
  });
});

<<<<<<< HEAD
describe('transformDimensionValue', () => {
  it('should apply service-specific transformations', () => {
    expect(transformDimensionValue('linode', 'type', '')).toBe('');
    expect(transformDimensionValue('linode', 'operation', 'read')).toBe('Read');
    expect(transformDimensionValue('dbaas', 'node_type', 'primary')).toBe(
      'Primary'
    );
    expect(
      transformDimensionValue('firewall', 'interface_type', 'public')
    ).toBe('PUBLIC');
    expect(transformDimensionValue('nodebalancer', 'protocol', 'http')).toBe(
      'HTTP'
    );
  });

  it('should fallback to capitalize for unknown dimensions', () => {
    expect(
      transformDimensionValue('linode', 'unknown_dimension', 'test_value')
    ).toBe('Test_value');
=======
  it('should return no regions for firewall service type', () => {
    const result = filterRegionByServiceType('alerts', regions, 'firewall');

    expect(result).toHaveLength(0);
  });
});

describe('alertsFromEnabledServices', () => {
  const allAlerts = [
    ...alertFactory.buildList(3, { service_type: 'dbaas' }),
    ...alertFactory.buildList(3, { service_type: 'linode' }),
  ];
  const aclpServicesFlag: Partial<AclpServices> = {
    linode: {
      alerts: { enabled: true, beta: true },
      metrics: { enabled: true, beta: true },
    },
    dbaas: {
      alerts: { enabled: false, beta: true },
      metrics: { enabled: false, beta: true },
    },
  };

  it('should return empty list when no alerts are provided', () => {
    const result = alertsFromEnabledServices([], aclpServicesFlag);
    expect(result).toHaveLength(0);
  });

  it('should return alerts from enabled services', () => {
    const result = alertsFromEnabledServices(allAlerts, aclpServicesFlag);
    expect(result).toHaveLength(3);
  });

  it('should not return alerts from services that are missing in the flag', () => {
    const result = alertsFromEnabledServices(allAlerts, {
      linode: {
        alerts: { enabled: true, beta: true },
        metrics: { enabled: true, beta: true },
      },
    });
    expect(result).toHaveLength(3);
  });

  it('should not return alerts from services that are missing the alerts property in the flag', () => {
    const result = alertsFromEnabledServices(allAlerts, {
      linode: {
        metrics: { enabled: true, beta: true },
      },
    });
    expect(result).toHaveLength(0);
>>>>>>> 56838eee
  });
});<|MERGE_RESOLUTION|>--- conflicted
+++ resolved
@@ -29,7 +29,6 @@
   AclpAlertServiceTypeConfig,
   AclpServices,
 } from 'src/featureFlags';
-
 it('test getServiceTypeLabel method', () => {
   const services = serviceTypesFactory.buildList(3);
   services.forEach((service) => {
@@ -369,13 +368,8 @@
     );
   });
 
-<<<<<<< HEAD
   it('should return no regions for firewall service type', () => {
     const result = filterRegionByServiceType('alerts', regions, 'firewall');
-=======
-  it('should return no regions for nodebalancer service type', () => {
-    const result = filterRegionByServiceType('alerts', regions, 'nodebalancer');
->>>>>>> 56838eee
 
     expect(result).toHaveLength(0);
   });
@@ -427,7 +421,6 @@
   });
 });
 
-<<<<<<< HEAD
 describe('transformDimensionValue', () => {
   it('should apply service-specific transformations', () => {
     expect(transformDimensionValue('linode', 'type', '')).toBe('');
@@ -443,15 +436,10 @@
     );
   });
 
-  it('should fallback to capitalize for unknown dimensions', () => {
+  it('should fallback to capitalize for firewall dimensions', () => {
     expect(
-      transformDimensionValue('linode', 'unknown_dimension', 'test_value')
+      transformDimensionValue('linode', 'firewall_dimension', 'test_value')
     ).toBe('Test_value');
-=======
-  it('should return no regions for firewall service type', () => {
-    const result = filterRegionByServiceType('alerts', regions, 'firewall');
-
-    expect(result).toHaveLength(0);
   });
 });
 
@@ -498,6 +486,5 @@
       },
     });
     expect(result).toHaveLength(0);
->>>>>>> 56838eee
   });
 });