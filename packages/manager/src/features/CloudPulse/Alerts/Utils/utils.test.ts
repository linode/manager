--- conflicted
+++ resolved
@@ -1,20 +1,14 @@
 import { alertFactory, serviceTypesFactory } from 'src/factories';
 
 import {
-<<<<<<< HEAD
   convertAlertsToTypeSet,
-  convertSecondsToMinutes,
   filterAlertsByStatusAndType,
-  getServiceTypeLabel,
-} from './utils';
-=======
   convertAlertDefinitionValues,
   convertSecondsToMinutes,
   getServiceTypeLabel,
 } from './utils';
 
 import type { Alert, EditAlertPayloadWithService } from '@linode/api-v4';
->>>>>>> fa708252
 
 it('test getServiceTypeLabel method', () => {
   const services = serviceTypesFactory.buildList(3);
@@ -36,7 +30,6 @@
   expect(convertSecondsToMinutes(59)).toBe('59 seconds');
 });
 
-<<<<<<< HEAD
 it('test filterAlertsByStatusAndType method', () => {
   const alerts = alertFactory.buildList(12, { created_by: 'system' });
   expect(filterAlertsByStatusAndType(alerts, '', 'system')).toHaveLength(12);
@@ -49,7 +42,8 @@
   const alerts = alertFactory.buildList(12, { created_by: 'user' });
 
   expect(convertAlertsToTypeSet(alerts)).toHaveLength(1);
-=======
+});
+
 it('should correctly convert an alert definition values to the required format', () => {
   const alert: Alert = alertFactory.build();
   const serviceType = 'linode';
@@ -84,5 +78,4 @@
   };
 
   expect(convertAlertDefinitionValues(alert, serviceType)).toEqual(expected);
->>>>>>> fa708252
 });