import { alertFactory, serviceTypesFactory } from 'src/factories';

<<<<<<< HEAD
import { createAlertDefinitionFormSchema } from '../CreateAlert/schemas';
=======
import { alertDefinitionFormSchema } from '../CreateAlert/schemas';
>>>>>>> 80b56074
import {
  convertAlertDefinitionValues,
  convertAlertsToTypeSet,
  convertSecondsToMinutes,
  filterAlertsByStatusAndType,
  getSchemaWithEntityIdValidation,
  getServiceTypeLabel,
  handleMultipleError,
} from './utils';

import type { AlertValidationSchemaProps } from './utils';
import type {
  APIError,
  Alert,
  EditAlertPayloadWithService,
} from '@linode/api-v4';
import type { AclpAlertServiceTypeConfig } from 'src/featureFlags';

it('test getServiceTypeLabel method', () => {
  const services = serviceTypesFactory.buildList(3);
  services.forEach((service) => {
    // validate for proper labels
    expect(getServiceTypeLabel(service.service_type, { data: services })).toBe(
      service.label
    );
  });
  expect(getServiceTypeLabel('test', { data: services })).toBe('test');
  expect(getServiceTypeLabel('', { data: services })).toBe('');
});
it('test convertSecondsToMinutes method', () => {
  expect(convertSecondsToMinutes(0)).toBe('0 minutes');
  expect(convertSecondsToMinutes(60)).toBe('1 minute');
  expect(convertSecondsToMinutes(120)).toBe('2 minutes');
  expect(convertSecondsToMinutes(65)).toBe('1 minute and 5 seconds');
  expect(convertSecondsToMinutes(1)).toBe('1 second');
  expect(convertSecondsToMinutes(59)).toBe('59 seconds');
});

it('test filterAlertsByStatusAndType method', () => {
  const alerts = alertFactory.buildList(12, { created_by: 'system' });
  expect(filterAlertsByStatusAndType(alerts, '', 'system')).toHaveLength(12);
  expect(filterAlertsByStatusAndType(alerts, '', 'user')).toHaveLength(0);
  expect(filterAlertsByStatusAndType(alerts, 'Alert-1', 'system')).toHaveLength(
    4
  );
});
it('test convertAlertsToTypeSet method', () => {
  const alerts = alertFactory.buildList(12, { created_by: 'user' });

  expect(convertAlertsToTypeSet(alerts)).toHaveLength(1);
});

it('should correctly convert an alert definition values to the required format', () => {
  const alert: Alert = alertFactory.build();
  const serviceType = 'linode';
  const {
    alert_channels,
    description,
    entity_ids,
    id,
    label,
    rule_criteria,
    severity,
    tags,
    trigger_conditions,
  } = alert;
  const expected: EditAlertPayloadWithService = {
    alertId: id,
    channel_ids: alert_channels.map((channel) => channel.id),
    description: description || undefined,
    entity_ids,
    label,
    rule_criteria: {
      rules: rule_criteria.rules.map((rule) => ({
        ...rule,
        dimension_filters:
          rule.dimension_filters?.map(({ label, ...filter }) => filter) ?? [],
      })),
    },
    serviceType,
    severity,
    tags,
    trigger_conditions,
  };

  expect(convertAlertDefinitionValues(alert, serviceType)).toEqual(expected);
});
it('should combine all the API errors to the parent field and return in errorMap properly', () => {
  const errors: APIError[] = [
    {
      field: 'label',
      reason: 'Label already exists',
    },
    {
      field: 'label',
      reason: 'Label should have less than 100 character',
    },
    {
      field: 'label',
      reason: 'Label should not start with special characters',
    },
    { field: 'severity', reason: 'Wrong field.' },
    {
      field: 'rule_criteria.rules[0].aggregate_function',
      reason: 'Must be one of avg, sum, min, max, count and no full stop',
    },
    {
      field: 'rule_criteria',
      reason: 'Must have at least one rule',
    },
    {
      field: 'rule_criteria.rules[0].dimension_filters[0].values',
      reason: 'Invalid value.',
    },
    {
      field: 'rule_criteria.rules[1].dimension_filters[3].values',
      reason: 'Invalid value.',
    },
  ];

  const CREATE_ALERT_ERROR_FIELD_MAP = {
    rule_criteria: 'rule_criteria.rules',
  };

  const MULTILINE_ERROR_SEPARATOR = '|';
  const SINGLELINE_ERROR_SEPARATOR = ' ';

<<<<<<< HEAD
  const setError = vi.fn();

  handleMultipleError({
    errorFieldMap: CREATE_ALERT_ERROR_FIELD_MAP,
    errors,
    multiLineErrorSeparator: MULTILINE_ERROR_SEPARATOR,
    setError,
    singleLineErrorSeparator: SINGLELINE_ERROR_SEPARATOR,
  });

  // Check that setError was called for each field correctly
  expect(setError).toHaveBeenCalledWith('label', {
    message:
      'Label already exists. Label should have less than 100 character. Label should not start with special characters.',
  });

  expect(setError).toHaveBeenCalledWith('severity', {
    message: 'Wrong field.',
  });

  expect(setError).toHaveBeenCalledWith('rule_criteria.rules', {
    message:
      'Must be one of avg, sum, min, max, count and no full stop.|Must have at least one rule.|Invalid value.',
  });
});

describe('getCreateSchemaWithEntityIdValidation', () => {
  const baseSchema = createAlertDefinitionFormSchema;
=======
describe('getSchemaWithEntityIdValidation', () => {
  const baseSchema = alertDefinitionFormSchema;
>>>>>>> 80b56074
  const aclpAlertServiceTypeConfig: AclpAlertServiceTypeConfig[] = [
    { maxResourceSelectionCount: 3, serviceType: 'dbaas' },
    { maxResourceSelectionCount: 5, serviceType: 'linode' },
  ];
  const props: AlertValidationSchemaProps = {
    aclpAlertServiceTypeConfig,
    serviceTypeObj: 'dbaas',
  };

  it('should return baseSchema if maxSelectionCount is undefined', () => {
<<<<<<< HEAD
    const schema = getSchemaWithEntityIdValidation(
      {
        ...props,
        serviceTypeObj: 'unknown',
      },
      baseSchema
    );
=======
    const schema = getSchemaWithEntityIdValidation({
      ...props,
      serviceTypeObj: 'unknown',
    });
>>>>>>> 80b56074
    expect(schema).toBe(baseSchema);
  });

  it("should return schema with maxSelectionCount for 'dbaas'", async () => {
<<<<<<< HEAD
    const schema = getSchemaWithEntityIdValidation({ ...props }, baseSchema);
=======
    const schema = getSchemaWithEntityIdValidation({ ...props });
>>>>>>> 80b56074

    await expect(
      schema.pick(['entity_ids']).validate({
        entity_ids: ['id1', 'id2', 'id3', 'id4'],
      })
    ).rejects.toThrow(
      "The overall number of entities assigned to an alert can't exceed 3."
    );
  });

  it("should return schema with correct maxSelectionCount for 'linode'", async () => {
<<<<<<< HEAD
    const schema = getSchemaWithEntityIdValidation(
      {
        ...props,
        serviceTypeObj: 'linode',
      },
      baseSchema
    );
=======
    const schema = getSchemaWithEntityIdValidation({
      ...props,
      serviceTypeObj: 'linode',
    });
>>>>>>> 80b56074
    await expect(
      schema.pick(['entity_ids']).validate({
        entity_ids: ['id1', 'id2', 'id3', 'id4', 'id5', 'id6'],
      })
    ).rejects.toThrow(
      "The overall number of entities assigned to an alert can't exceed 5."
    );
  });
<<<<<<< HEAD
=======
  it('should combine all the API errors to the parent field and return in errorMap properly', () => {
    const errors: APIError[] = [
      {
        field: 'label',
        reason: 'Label already exists',
      },
      {
        field: 'label',
        reason: 'Label should have less than 100 character',
      },
      {
        field: 'label',
        reason: 'Label should not start with special characters',
      },
      { field: 'severity', reason: 'Wrong field.' },
      {
        field: 'rule_criteria.rules[0].aggregate_function',
        reason: 'Must be one of avg, sum, min, max, count and no full stop',
      },
      {
        field: 'rule_criteria',
        reason: 'Must have at least one rule',
      },
      {
        field: 'rule_criteria.rules[0].dimension_filters[0].values',
        reason: 'Invalid value.',
      },
      {
        field: 'rule_criteria.rules[1].dimension_filters[3].values',
        reason: 'Invalid value.',
      },
    ];

    const CREATE_ALERT_ERROR_FIELD_MAP = {
      rule_criteria: 'rule_criteria.rules',
    };

    const MULTILINE_ERROR_SEPARATOR = '|';
    const SINGLELINE_ERROR_SEPARATOR = ' ';

    const setError = vi.fn();

    handleMultipleError({
      errorFieldMap: CREATE_ALERT_ERROR_FIELD_MAP,
      errors,
      multiLineErrorSeparator: MULTILINE_ERROR_SEPARATOR,
      setError,
      singleLineErrorSeparator: SINGLELINE_ERROR_SEPARATOR,
    });

    // Check that setError was called for each field correctly
    expect(setError).toHaveBeenCalledWith('label', {
      message:
        'Label already exists. Label should have less than 100 character. Label should not start with special characters.',
    });

    expect(setError).toHaveBeenCalledWith('severity', {
      message: 'Wrong field.',
    });

    expect(setError).toHaveBeenCalledWith('rule_criteria.rules', {
      message:
        'Must be one of avg, sum, min, max, count and no full stop.|Must have at least one rule.|Invalid value.',
    });
  });
>>>>>>> 80b56074
});<|MERGE_RESOLUTION|>--- conflicted
+++ resolved
@@ -1,10 +1,6 @@
 import { alertFactory, serviceTypesFactory } from 'src/factories';
 
-<<<<<<< HEAD
-import { createAlertDefinitionFormSchema } from '../CreateAlert/schemas';
-=======
 import { alertDefinitionFormSchema } from '../CreateAlert/schemas';
->>>>>>> 80b56074
 import {
   convertAlertDefinitionValues,
   convertAlertsToTypeSet,
@@ -125,46 +121,8 @@
     },
   ];
 
-  const CREATE_ALERT_ERROR_FIELD_MAP = {
-    rule_criteria: 'rule_criteria.rules',
-  };
-
-  const MULTILINE_ERROR_SEPARATOR = '|';
-  const SINGLELINE_ERROR_SEPARATOR = ' ';
-
-<<<<<<< HEAD
-  const setError = vi.fn();
-
-  handleMultipleError({
-    errorFieldMap: CREATE_ALERT_ERROR_FIELD_MAP,
-    errors,
-    multiLineErrorSeparator: MULTILINE_ERROR_SEPARATOR,
-    setError,
-    singleLineErrorSeparator: SINGLELINE_ERROR_SEPARATOR,
-  });
-
-  // Check that setError was called for each field correctly
-  expect(setError).toHaveBeenCalledWith('label', {
-    message:
-      'Label already exists. Label should have less than 100 character. Label should not start with special characters.',
-  });
-
-  expect(setError).toHaveBeenCalledWith('severity', {
-    message: 'Wrong field.',
-  });
-
-  expect(setError).toHaveBeenCalledWith('rule_criteria.rules', {
-    message:
-      'Must be one of avg, sum, min, max, count and no full stop.|Must have at least one rule.|Invalid value.',
-  });
-});
-
-describe('getCreateSchemaWithEntityIdValidation', () => {
-  const baseSchema = createAlertDefinitionFormSchema;
-=======
 describe('getSchemaWithEntityIdValidation', () => {
   const baseSchema = alertDefinitionFormSchema;
->>>>>>> 80b56074
   const aclpAlertServiceTypeConfig: AclpAlertServiceTypeConfig[] = [
     { maxResourceSelectionCount: 3, serviceType: 'dbaas' },
     { maxResourceSelectionCount: 5, serviceType: 'linode' },
@@ -175,29 +133,15 @@
   };
 
   it('should return baseSchema if maxSelectionCount is undefined', () => {
-<<<<<<< HEAD
-    const schema = getSchemaWithEntityIdValidation(
-      {
-        ...props,
-        serviceTypeObj: 'unknown',
-      },
-      baseSchema
-    );
-=======
     const schema = getSchemaWithEntityIdValidation({
       ...props,
       serviceTypeObj: 'unknown',
     });
->>>>>>> 80b56074
     expect(schema).toBe(baseSchema);
   });
 
   it("should return schema with maxSelectionCount for 'dbaas'", async () => {
-<<<<<<< HEAD
-    const schema = getSchemaWithEntityIdValidation({ ...props }, baseSchema);
-=======
     const schema = getSchemaWithEntityIdValidation({ ...props });
->>>>>>> 80b56074
 
     await expect(
       schema.pick(['entity_ids']).validate({
@@ -209,20 +153,10 @@
   });
 
   it("should return schema with correct maxSelectionCount for 'linode'", async () => {
-<<<<<<< HEAD
-    const schema = getSchemaWithEntityIdValidation(
-      {
-        ...props,
-        serviceTypeObj: 'linode',
-      },
-      baseSchema
-    );
-=======
     const schema = getSchemaWithEntityIdValidation({
       ...props,
       serviceTypeObj: 'linode',
     });
->>>>>>> 80b56074
     await expect(
       schema.pick(['entity_ids']).validate({
         entity_ids: ['id1', 'id2', 'id3', 'id4', 'id5', 'id6'],
@@ -231,8 +165,6 @@
       "The overall number of entities assigned to an alert can't exceed 5."
     );
   });
-<<<<<<< HEAD
-=======
   it('should combine all the API errors to the parent field and return in errorMap properly', () => {
     const errors: APIError[] = [
       {
@@ -298,5 +230,4 @@
         'Must be one of avg, sum, min, max, count and no full stop.|Must have at least one rule.|Invalid value.',
     });
   });
->>>>>>> 80b56074
 });