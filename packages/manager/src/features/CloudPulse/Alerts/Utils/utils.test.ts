import { regionFactory } from '@linode/utilities';
import { act, renderHook } from '@testing-library/react';

import { alertFactory, serviceTypesFactory } from 'src/factories';

import { useContextualAlertsState } from '../../Utils/utils';
import { alertDefinitionFormSchema } from '../CreateAlert/schemas';
import {
  alertsFromEnabledServices,
  arraysEqual,
  convertAlertDefinitionValues,
  convertAlertsToTypeSet,
  convertSecondsToMinutes,
  convertSecondsToOptions,
  filterAlerts,
  filterRegionByServiceType,
  getSchemaWithEntityIdValidation,
  getServiceTypeLabel,
  handleMultipleError,
  transformDimensionValue,
} from './utils';

import type { AlertValidationSchemaProps } from './utils';
import type {
  Alert,
  APIError,
  EditAlertPayloadWithService,
} from '@linode/api-v4';
import type {
  AclpAlertServiceTypeConfig,
  AclpServices,
} from 'src/featureFlags';
it('test getServiceTypeLabel method', () => {
  const services = serviceTypesFactory.buildList(3);
  services.forEach((service) => {
    // validate for proper labels
    expect(getServiceTypeLabel(service.service_type, { data: services })).toBe(
      service.label
    );
  });
});

it('test convertSecondsToMinutes method', () => {
  expect(convertSecondsToMinutes(0)).toBe('0 minutes');
  expect(convertSecondsToMinutes(60)).toBe('1 minute');
  expect(convertSecondsToMinutes(120)).toBe('2 minutes');
  expect(convertSecondsToMinutes(65)).toBe('1 minute and 5 seconds');
  expect(convertSecondsToMinutes(1)).toBe('1 second');
  expect(convertSecondsToMinutes(59)).toBe('59 seconds');
});

it('test convertSecondsToOptions method', () => {
  expect(convertSecondsToOptions(300)).toEqual('5 min');
  expect(convertSecondsToOptions(60)).toEqual('1 min');
  expect(convertSecondsToOptions(3600)).toEqual('1 hr');
  expect(convertSecondsToOptions(900)).toEqual('15 min');
});

it('test filterAlerts method', () => {
  alertFactory.resetSequenceNumber();
  const alerts = [
    ...alertFactory.buildList(12, { created_by: 'system' }),
    alertFactory.build({
      label: 'Alert-14',
      scope: 'region',
      regions: ['us-east'],
    }),
  ];
  expect(
    filterAlerts({ alerts, searchText: '', selectedType: 'system' })
  ).toHaveLength(12);
  expect(
    filterAlerts({ alerts, searchText: '', selectedType: 'user' })
  ).toHaveLength(0);
  expect(
    filterAlerts({ alerts, searchText: 'Alert-1', selectedType: 'system' })
  ).toHaveLength(4);
  expect(
    filterAlerts({
      alerts,
      searchText: '',
      selectedType: 'system',
      regionId: 'us-east',
    })
  ).toHaveLength(13);
});

it('test convertAlertsToTypeSet method', () => {
  const alerts = alertFactory.buildList(12, { created_by: 'user' });

  expect(convertAlertsToTypeSet(alerts)).toHaveLength(1);
});

it('should correctly convert an alert definition values to the required format', () => {
  const alert: Alert = alertFactory.build();
  const serviceType = 'linode';
  const {
    alert_channels,
    description,
    entity_ids,
    id,
    label,
    rule_criteria,
    severity,
    tags,
    trigger_conditions,
    regions,
  } = alert;
  const expected: EditAlertPayloadWithService = {
    alertId: id,
    channel_ids: alert_channels.map((channel) => channel.id),
    description: description || undefined,
    entity_ids,
    label,
    rule_criteria: {
      rules: rule_criteria.rules.map((rule) => ({
        ...rule,
        dimension_filters:
          rule.dimension_filters?.map(({ label, ...filter }) => filter) ?? [],
      })),
    },
    serviceType,
    severity,
    tags,
    trigger_conditions,
    regions,
  };

  expect(convertAlertDefinitionValues(alert, serviceType)).toEqual(expected);
});

describe('getSchemaWithEntityIdValidation', () => {
  const baseSchema = alertDefinitionFormSchema;
  const aclpAlertServiceTypeConfig: AclpAlertServiceTypeConfig[] = [
    { maxResourceSelectionCount: 3, serviceType: 'dbaas' },
    { maxResourceSelectionCount: 5, serviceType: 'linode' },
  ];
  const props: AlertValidationSchemaProps = {
    aclpAlertServiceTypeConfig,
    baseSchema,
    serviceTypeObj: 'dbaas',
  };

  it('should return baseSchema if maxSelectionCount is undefined', () => {
    const schema = getSchemaWithEntityIdValidation({
      ...props,
      serviceTypeObj: 'firewall',
    });
    expect(schema).toBe(baseSchema);
  });

  it("should return schema with maxSelectionCount for 'dbaas'", async () => {
    const schema = getSchemaWithEntityIdValidation({ ...props });

    await expect(
      schema.pick(['entity_ids']).validate({
        entity_ids: ['id1', 'id2', 'id3', 'id4'],
      })
    ).rejects.toThrow(
      "The overall number of entities assigned to an alert can't exceed 3."
    );
  });

  it("should return schema with correct maxSelectionCount for 'linode'", async () => {
    const schema = getSchemaWithEntityIdValidation({
      ...props,
      serviceTypeObj: 'linode',
    });
    await expect(
      schema.pick(['entity_ids']).validate({
        entity_ids: ['id1', 'id2', 'id3', 'id4', 'id5', 'id6'],
      })
    ).rejects.toThrow(
      "The overall number of entities assigned to an alert can't exceed 5."
    );
  });
  it('should combine all the API errors to the parent field and return in errorMap properly', () => {
    const errors: APIError[] = [
      {
        field: 'label',
        reason: 'Label already exists',
      },
      {
        field: 'label',
        reason: 'Label should have less than 100 character',
      },
      {
        field: 'label',
        reason: 'Label should not start with special characters',
      },
      { field: 'severity', reason: 'Wrong field.' },
      {
        field: 'rule_criteria.rules[0].aggregate_function',
        reason: 'Must be one of avg, sum, min, max, count and no full stop',
      },
      {
        field: 'rule_criteria',
        reason: 'Must have at least one rule',
      },
      {
        field: 'rule_criteria.rules[0].dimension_filters[0].values',
        reason: 'Invalid value.',
      },
      {
        field: 'rule_criteria.rules[1].dimension_filters[3].values',
        reason: 'Invalid value.',
      },
    ];

    const CREATE_ALERT_ERROR_FIELD_MAP = {
      rule_criteria: 'rule_criteria.rules',
    };

    const MULTILINE_ERROR_SEPARATOR = '|';
    const SINGLELINE_ERROR_SEPARATOR = ' ';

    const setError = vi.fn();

    handleMultipleError({
      errorFieldMap: CREATE_ALERT_ERROR_FIELD_MAP,
      errors,
      multiLineErrorSeparator: MULTILINE_ERROR_SEPARATOR,
      setError,
      singleLineErrorSeparator: SINGLELINE_ERROR_SEPARATOR,
    });

    // Check that setError was called for each field correctly
    expect(setError).toHaveBeenCalledWith('label', {
      message:
        'Label already exists. Label should have less than 100 character. Label should not start with special characters.',
    });

    expect(setError).toHaveBeenCalledWith('severity', {
      message: 'Wrong field.',
    });

    expect(setError).toHaveBeenCalledWith('rule_criteria.rules', {
      message:
        'Must be one of avg, sum, min, max, count and no full stop.|Must have at least one rule.|Invalid value.',
    });
  });

  it('test convert secondsToOptions method', () => {
    expect(convertSecondsToOptions(300)).toEqual('5 min');
    expect(convertSecondsToOptions(60)).toEqual('1 min');
    expect(convertSecondsToOptions(3600)).toEqual('1 hr');
    expect(convertSecondsToOptions(900)).toEqual('15 min');
  });
});

describe('useContextualAlertsState', () => {
  it('should return empty initial state when no entityId provided', () => {
    const alerts = alertFactory.buildList(3);
    const { result } = renderHook(() => useContextualAlertsState(alerts));
    expect(result.current.initialState).toEqual({
      system_alerts: [],
      user_alerts: [],
    });
  });

  it('should include alerts that match entityId or account/region level alerts in initial states', () => {
    const entityId = '123';
    const alerts = [
      alertFactory.build({
        id: 1,
        label: 'alert1',
        type: 'system',
        entity_ids: [entityId],
        scope: 'entity',
      }),
      alertFactory.build({
        id: 2,
        label: 'alert2',
        type: 'user',
        entity_ids: [entityId],
        scope: 'entity',
      }),
      alertFactory.build({
        id: 3,
        label: 'alert3',
        type: 'system',
        entity_ids: ['456'],
        scope: 'region',
      }),
    ];

    const { result } = renderHook(() =>
      useContextualAlertsState(alerts, entityId)
    );

    expect(result.current.initialState.system_alerts).toContain(1);
    expect(result.current.initialState.system_alerts).toContain(3);
    expect(result.current.initialState.user_alerts).toContain(2);
  });

  it('should detect unsaved changes when alerts are modified', () => {
    const entityId = '123';
    const alerts = [
      alertFactory.build({
        label: 'alert1',
        type: 'system',
        entity_ids: [entityId],
        scope: 'entity',
      }),
    ];

    const { result } = renderHook(() =>
      useContextualAlertsState(alerts, entityId)
    );

    expect(result.current.hasUnsavedChanges).toBe(false);

    act(() => {
      result.current.setEnabledAlerts((prev) => ({
        ...prev,
        system_alerts: [...(prev.system_alerts ?? []), 999],
      }));
    });

    expect(result.current.hasUnsavedChanges).toBe(true);
  });
});

describe('filterRegionByServiceType', () => {
  const regions = [
    regionFactory.build({
      monitors: {
        alerts: ['Linodes'],
        metrics: ['Managed Databases'],
      },
    }),
    ...regionFactory.buildList(3, {
      monitors: {
        metrics: [],
        alerts: [],
      },
    }),
    ...regionFactory.buildList(3, {
      monitors: {
        alerts: ['Linodes', 'Managed Databases'],
        metrics: [],
      },
    }),
    regionFactory.build(),
  ];

  it('should return empty list for linode metrics', () => {
    const result = filterRegionByServiceType('metrics', regions, 'linode');

    expect(result).toHaveLength(0);
  });

  it('should return 4 regions for linode alerts', () => {
    expect(filterRegionByServiceType('alerts', regions, 'linode')).toHaveLength(
      4
    );
  });

  it('should return 1 region for dbaas metrics', () => {
    expect(filterRegionByServiceType('metrics', regions, 'dbaas')).toHaveLength(
      1
    );
  });

  it('should return 3 regions for dbaas alerts', () => {
    expect(filterRegionByServiceType('alerts', regions, 'dbaas')).toHaveLength(
      3
    );
  });

  it('should return no regions for firewall service type', () => {
    const result = filterRegionByServiceType('alerts', regions, 'firewall');

    expect(result).toHaveLength(0);
  });
});

describe('alertsFromEnabledServices', () => {
  const allAlerts = [
    ...alertFactory.buildList(3, { service_type: 'dbaas' }),
    ...alertFactory.buildList(3, { service_type: 'linode' }),
  ];
  const aclpServicesFlag: Partial<AclpServices> = {
    linode: {
      alerts: { enabled: true, beta: true },
      metrics: { enabled: true, beta: true },
    },
    dbaas: {
      alerts: { enabled: false, beta: true },
      metrics: { enabled: false, beta: true },
    },
  };

  it('should return empty list when no alerts are provided', () => {
    const result = alertsFromEnabledServices([], aclpServicesFlag);
    expect(result).toHaveLength(0);
  });

  it('should return alerts from enabled services', () => {
    const result = alertsFromEnabledServices(allAlerts, aclpServicesFlag);
    expect(result).toHaveLength(3);
  });

  it('should not return alerts from services that are missing in the flag', () => {
    const result = alertsFromEnabledServices(allAlerts, {
      linode: {
        alerts: { enabled: true, beta: true },
        metrics: { enabled: true, beta: true },
      },
    });
    expect(result).toHaveLength(3);
  });

  it('should not return alerts from services that are missing the alerts property in the flag', () => {
    const result = alertsFromEnabledServices(allAlerts, {
      linode: {
        metrics: { enabled: true, beta: true },
      },
    });
    expect(result).toHaveLength(0);
  });
});

describe('transformDimensionValue', () => {
  it('should apply service-specific transformations', () => {
    expect(transformDimensionValue('linode', 'type', '')).toBe('');
    expect(transformDimensionValue('linode', 'operation', 'read')).toBe('Read');
    expect(transformDimensionValue('dbaas', 'node_type', 'primary')).toBe(
      'Primary'
    );
    expect(
      transformDimensionValue('firewall', 'interface_type', 'public')
    ).toBe('PUBLIC');
    expect(transformDimensionValue('nodebalancer', 'protocol', 'http')).toBe(
      'HTTP'
    );
  });

  it('should fallback to capitalize for unknown dimensions', () => {
    expect(
      transformDimensionValue('linode', 'unknown_dimension', 'test_value')
    ).toBe('Test_value');
  });
});

describe('arraysEqual', () => {
<<<<<<< HEAD
=======
  it('should return true when both arrays are empty', () => {
    expect(arraysEqual([], [])).toBe(true);
  });
  it('should return false when one array is empty and the other is not', () => {
    expect(arraysEqual([], [1, 2, 3])).toBe(false);
  });
>>>>>>> 9af32a7f
  it('should return true when arrays are undefined', () => {
    expect(arraysEqual(undefined, undefined)).toBe(true);
  });
  it('should return false when one of the arrays is undefined', () => {
    expect(arraysEqual(undefined, [1, 2, 3])).toBe(false);
  });
  it('should return true when arrays are equal', () => {
    expect(arraysEqual([1, 2, 3], [1, 2, 3])).toBe(true);
  });
  it('should return false when arrays are not equal', () => {
    expect(arraysEqual([1, 2, 3], [1, 2, 3, 4])).toBe(false);
  });
  it('should return true when arrays have same elements but in different order', () => {
    expect(arraysEqual([1, 2, 3], [3, 2, 1])).toBe(true);
  });
});<|MERGE_RESOLUTION|>--- conflicted
+++ resolved
@@ -444,15 +444,12 @@
 });
 
 describe('arraysEqual', () => {
-<<<<<<< HEAD
-=======
   it('should return true when both arrays are empty', () => {
     expect(arraysEqual([], [])).toBe(true);
   });
   it('should return false when one array is empty and the other is not', () => {
     expect(arraysEqual([], [1, 2, 3])).toBe(false);
   });
->>>>>>> 9af32a7f
   it('should return true when arrays are undefined', () => {
     expect(arraysEqual(undefined, undefined)).toBe(true);
   });
