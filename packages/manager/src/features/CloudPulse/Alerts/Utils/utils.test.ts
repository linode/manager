--- conflicted
+++ resolved
@@ -72,13 +72,9 @@
     severity,
     tags,
     trigger_conditions,
-<<<<<<< HEAD
     type,
     scope,
     regions,
-=======
-    scope,
->>>>>>> c1aedc3f
   } = alert;
   const expected: EditAlertPayloadWithService = {
     alertId: id,
@@ -97,13 +93,9 @@
     severity,
     tags,
     trigger_conditions,
-<<<<<<< HEAD
     type,
     scope,
     regions,
-=======
-    scope,
->>>>>>> c1aedc3f
   };
 
   expect(convertAlertDefinitionValues(alert, serviceType)).toEqual(expected);
@@ -219,14 +211,13 @@
         'Must be one of avg, sum, min, max, count and no full stop.|Must have at least one rule.|Invalid value.',
     });
   });
-<<<<<<< HEAD
 
   it('test convert secondsToOptions method', () => {
     expect(convertSecondsToOptions(300)).toEqual('5 min');
     expect(convertSecondsToOptions(60)).toEqual('1 min');
     expect(convertSecondsToOptions(3600)).toEqual('1 hr');
     expect(convertSecondsToOptions(900)).toEqual('15 min');
-=======
+  });
 });
 
 describe('useContextualAlertsState', () => {
@@ -296,6 +287,75 @@
     });
 
     expect(result.current.hasUnsavedChanges).toBe(true);
->>>>>>> c1aedc3f
+  });
+});
+
+describe('useContextualAlertsState', () => {
+  it('should return empty initial state when no entityId provided', () => {
+    const alerts = alertFactory.buildList(3);
+    const { result } = renderHook(() => useContextualAlertsState(alerts));
+    expect(result.current.initialState).toEqual({ system: [], user: [] });
+  });
+
+  it('should include alerts that match entityId or account/region level alerts in initial states', () => {
+    const entityId = '123';
+    const alerts = [
+      alertFactory.build({
+        id: 1,
+        label: 'alert1',
+        type: 'system',
+        entity_ids: [entityId],
+        scope: 'entity',
+      }),
+      alertFactory.build({
+        id: 2,
+        label: 'alert2',
+        type: 'user',
+        entity_ids: [entityId],
+        scope: 'entity',
+      }),
+      alertFactory.build({
+        id: 3,
+        label: 'alert3',
+        type: 'system',
+        entity_ids: ['456'],
+        scope: 'region',
+      }),
+    ];
+
+    const { result } = renderHook(() =>
+      useContextualAlertsState(alerts, entityId)
+    );
+
+    expect(result.current.initialState.system).toContain(1);
+    expect(result.current.initialState.system).toContain(3);
+    expect(result.current.initialState.user).toContain(2);
+  });
+
+  it('should detect unsaved changes when alerts are modified', () => {
+    const entityId = '123';
+    const alerts = [
+      alertFactory.build({
+        label: 'alert1',
+        type: 'system',
+        entity_ids: [entityId],
+        scope: 'entity',
+      }),
+    ];
+
+    const { result } = renderHook(() =>
+      useContextualAlertsState(alerts, entityId)
+    );
+
+    expect(result.current.hasUnsavedChanges).toBe(false);
+
+    act(() => {
+      result.current.setEnabledAlerts((prev) => ({
+        ...prev,
+        system: [...(prev.system ?? []), 999],
+      }));
+    });
+
+    expect(result.current.hasUnsavedChanges).toBe(true);
   });
 });