import { regionFactory } from '@linode/utilities';
import { act, renderHook } from '@testing-library/react';

import { alertFactory, serviceTypesFactory } from 'src/factories';

import { useContextualAlertsState } from '../../Utils/utils';
import { alertDefinitionFormSchema } from '../CreateAlert/schemas';
import {
  alertsFromEnabledServices,
  convertAlertDefinitionValues,
  convertAlertsToTypeSet,
  convertSecondsToMinutes,
  convertSecondsToOptions,
  filterAlerts,
  filterRegionByServiceType,
  getSchemaWithEntityIdValidation,
  getServiceTypeLabel,
  handleMultipleError,
} from './utils';

import type { AlertValidationSchemaProps } from './utils';
import type {
  Alert,
  APIError,
  EditAlertPayloadWithService,
} from '@linode/api-v4';
import type {
  AclpAlertServiceTypeConfig,
  AclpServices,
} from 'src/featureFlags';

it('test getServiceTypeLabel method', () => {
  const services = serviceTypesFactory.buildList(3);
  services.forEach((service) => {
    // validate for proper labels
    expect(getServiceTypeLabel(service.service_type, { data: services })).toBe(
      service.label
    );
  });
});

it('test convertSecondsToMinutes method', () => {
  expect(convertSecondsToMinutes(0)).toBe('0 minutes');
  expect(convertSecondsToMinutes(60)).toBe('1 minute');
  expect(convertSecondsToMinutes(120)).toBe('2 minutes');
  expect(convertSecondsToMinutes(65)).toBe('1 minute and 5 seconds');
  expect(convertSecondsToMinutes(1)).toBe('1 second');
  expect(convertSecondsToMinutes(59)).toBe('59 seconds');
});

it('test convertSecondsToOptions method', () => {
  expect(convertSecondsToOptions(300)).toEqual('5 min');
  expect(convertSecondsToOptions(60)).toEqual('1 min');
  expect(convertSecondsToOptions(3600)).toEqual('1 hr');
  expect(convertSecondsToOptions(900)).toEqual('15 min');
});

it('test filterAlerts method', () => {
  alertFactory.resetSequenceNumber();
  const alerts = [
    ...alertFactory.buildList(12, { created_by: 'system' }),
    alertFactory.build({
      label: 'Alert-14',
      scope: 'region',
      regions: ['us-east'],
    }),
  ];
  expect(
    filterAlerts({ alerts, searchText: '', selectedType: 'system' })
  ).toHaveLength(12);
  expect(
    filterAlerts({ alerts, searchText: '', selectedType: 'user' })
  ).toHaveLength(0);
  expect(
    filterAlerts({ alerts, searchText: 'Alert-1', selectedType: 'system' })
  ).toHaveLength(4);
  expect(
    filterAlerts({
      alerts,
      searchText: '',
      selectedType: 'system',
      regionId: 'us-east',
    })
  ).toHaveLength(13);
});

it('test convertAlertsToTypeSet method', () => {
  const alerts = alertFactory.buildList(12, { created_by: 'user' });

  expect(convertAlertsToTypeSet(alerts)).toHaveLength(1);
});

it('should correctly convert an alert definition values to the required format', () => {
  const alert: Alert = alertFactory.build();
  const serviceType = 'linode';
  const {
    alert_channels,
    description,
    entity_ids,
    id,
    label,
    rule_criteria,
    severity,
    tags,
    trigger_conditions,
    type,
    scope,
    regions,
  } = alert;
  const expected: EditAlertPayloadWithService = {
    alertId: id,
    channel_ids: alert_channels.map((channel) => channel.id),
    description: description || undefined,
    entity_ids,
    label,
    rule_criteria: {
      rules: rule_criteria.rules.map((rule) => ({
        ...rule,
        dimension_filters:
          rule.dimension_filters?.map(({ label, ...filter }) => filter) ?? [],
      })),
    },
    serviceType,
    severity,
    tags,
    trigger_conditions,
    type,
    scope,
    regions,
  };

  expect(convertAlertDefinitionValues(alert, serviceType)).toEqual(expected);
});

describe('getSchemaWithEntityIdValidation', () => {
  const baseSchema = alertDefinitionFormSchema;
  const aclpAlertServiceTypeConfig: AclpAlertServiceTypeConfig[] = [
    { maxResourceSelectionCount: 3, serviceType: 'dbaas' },
    { maxResourceSelectionCount: 5, serviceType: 'linode' },
  ];
  const props: AlertValidationSchemaProps = {
    aclpAlertServiceTypeConfig,
    baseSchema,
    serviceTypeObj: 'dbaas',
  };

  it('should return baseSchema if maxSelectionCount is undefined', () => {
    const schema = getSchemaWithEntityIdValidation({
      ...props,
      serviceTypeObj: 'firewall',
    });
    expect(schema).toBe(baseSchema);
  });

  it("should return schema with maxSelectionCount for 'dbaas'", async () => {
    const schema = getSchemaWithEntityIdValidation({ ...props });

    await expect(
      schema.pick(['entity_ids']).validate({
        entity_ids: ['id1', 'id2', 'id3', 'id4'],
      })
    ).rejects.toThrow(
      "The overall number of entities assigned to an alert can't exceed 3."
    );
  });

  it("should return schema with correct maxSelectionCount for 'linode'", async () => {
    const schema = getSchemaWithEntityIdValidation({
      ...props,
      serviceTypeObj: 'linode',
    });
    await expect(
      schema.pick(['entity_ids']).validate({
        entity_ids: ['id1', 'id2', 'id3', 'id4', 'id5', 'id6'],
      })
    ).rejects.toThrow(
      "The overall number of entities assigned to an alert can't exceed 5."
    );
  });
  it('should combine all the API errors to the parent field and return in errorMap properly', () => {
    const errors: APIError[] = [
      {
        field: 'label',
        reason: 'Label already exists',
      },
      {
        field: 'label',
        reason: 'Label should have less than 100 character',
      },
      {
        field: 'label',
        reason: 'Label should not start with special characters',
      },
      { field: 'severity', reason: 'Wrong field.' },
      {
        field: 'rule_criteria.rules[0].aggregate_function',
        reason: 'Must be one of avg, sum, min, max, count and no full stop',
      },
      {
        field: 'rule_criteria',
        reason: 'Must have at least one rule',
      },
      {
        field: 'rule_criteria.rules[0].dimension_filters[0].values',
        reason: 'Invalid value.',
      },
      {
        field: 'rule_criteria.rules[1].dimension_filters[3].values',
        reason: 'Invalid value.',
      },
    ];

    const CREATE_ALERT_ERROR_FIELD_MAP = {
      rule_criteria: 'rule_criteria.rules',
    };

    const MULTILINE_ERROR_SEPARATOR = '|';
    const SINGLELINE_ERROR_SEPARATOR = ' ';

    const setError = vi.fn();

    handleMultipleError({
      errorFieldMap: CREATE_ALERT_ERROR_FIELD_MAP,
      errors,
      multiLineErrorSeparator: MULTILINE_ERROR_SEPARATOR,
      setError,
      singleLineErrorSeparator: SINGLELINE_ERROR_SEPARATOR,
    });

    // Check that setError was called for each field correctly
    expect(setError).toHaveBeenCalledWith('label', {
      message:
        'Label already exists. Label should have less than 100 character. Label should not start with special characters.',
    });

    expect(setError).toHaveBeenCalledWith('severity', {
      message: 'Wrong field.',
    });

    expect(setError).toHaveBeenCalledWith('rule_criteria.rules', {
      message:
        'Must be one of avg, sum, min, max, count and no full stop.|Must have at least one rule.|Invalid value.',
    });
  });

  it('test convert secondsToOptions method', () => {
    expect(convertSecondsToOptions(300)).toEqual('5 min');
    expect(convertSecondsToOptions(60)).toEqual('1 min');
    expect(convertSecondsToOptions(3600)).toEqual('1 hr');
    expect(convertSecondsToOptions(900)).toEqual('15 min');
  });
});

describe('useContextualAlertsState', () => {
  it('should return empty initial state when no entityId provided', () => {
    const alerts = alertFactory.buildList(3);
    const { result } = renderHook(() => useContextualAlertsState(alerts));
    expect(result.current.initialState).toEqual({ system: [], user: [] });
  });

  it('should include alerts that match entityId or account/region level alerts in initial states', () => {
    const entityId = '123';
    const alerts = [
      alertFactory.build({
        id: 1,
        label: 'alert1',
        type: 'system',
        entity_ids: [entityId],
        scope: 'entity',
      }),
      alertFactory.build({
        id: 2,
        label: 'alert2',
        type: 'user',
        entity_ids: [entityId],
        scope: 'entity',
      }),
      alertFactory.build({
        id: 3,
        label: 'alert3',
        type: 'system',
        entity_ids: ['456'],
        scope: 'region',
      }),
    ];

    const { result } = renderHook(() =>
      useContextualAlertsState(alerts, entityId)
    );

    expect(result.current.initialState.system).toContain(1);
    expect(result.current.initialState.system).toContain(3);
    expect(result.current.initialState.user).toContain(2);
  });

  it('should detect unsaved changes when alerts are modified', () => {
    const entityId = '123';
    const alerts = [
      alertFactory.build({
        label: 'alert1',
        type: 'system',
        entity_ids: [entityId],
        scope: 'entity',
      }),
    ];

    const { result } = renderHook(() =>
      useContextualAlertsState(alerts, entityId)
    );

    expect(result.current.hasUnsavedChanges).toBe(false);

    act(() => {
      result.current.setEnabledAlerts((prev) => ({
        ...prev,
        system: [...(prev.system ?? []), 999],
      }));
    });

    expect(result.current.hasUnsavedChanges).toBe(true);
  });
});

describe('filterRegionByServiceType', () => {
  const regions = [
    regionFactory.build({
      monitors: {
        alerts: ['Linodes'],
        metrics: ['Managed Databases'],
      },
    }),
    ...regionFactory.buildList(3, {
      monitors: {
        metrics: [],
        alerts: [],
      },
    }),
    ...regionFactory.buildList(3, {
      monitors: {
        alerts: ['Linodes', 'Managed Databases'],
        metrics: [],
      },
    }),
    regionFactory.build(),
  ];

  it('should return empty list for linode metrics', () => {
    const result = filterRegionByServiceType('metrics', regions, 'linode');

    expect(result).toHaveLength(0);
  });

  it('should return 4 regions for linode alerts', () => {
    expect(filterRegionByServiceType('alerts', regions, 'linode')).toHaveLength(
      4
    );
  });

  it('should return 1 region for dbaas metrics', () => {
    expect(filterRegionByServiceType('metrics', regions, 'dbaas')).toHaveLength(
      1
    );
  });

  it('should return 3 regions for dbaas alerts', () => {
    expect(filterRegionByServiceType('alerts', regions, 'dbaas')).toHaveLength(
      3
    );
  });

  it('should return no regions for firewall service type', () => {
    const result = filterRegionByServiceType('alerts', regions, 'firewall');

    expect(result).toHaveLength(0);
  });
});

describe('alertsFromEnabledServices', () => {
  const allAlerts = [
    ...alertFactory.buildList(3, { service_type: 'dbaas' }),
    ...alertFactory.buildList(3, { service_type: 'linode' }),
  ];
  const aclpServicesFlag: Partial<AclpServices> = {
    linode: {
      alerts: { enabled: true, beta: true },
      metrics: { enabled: true, beta: true },
    },
    dbaas: {
      alerts: { enabled: false, beta: true },
      metrics: { enabled: false, beta: true },
    },
  };

  it('should return empty list when no alerts are provided', () => {
    const result = alertsFromEnabledServices([], aclpServicesFlag);
    expect(result).toHaveLength(0);
  });

  it('should return alerts from enabled services', () => {
    const result = alertsFromEnabledServices(allAlerts, aclpServicesFlag);
    expect(result).toHaveLength(3);
<<<<<<< HEAD
  });

  it('should not return alerts from services that are missing in the flag', () => {
    const result = alertsFromEnabledServices(allAlerts, {
      linode: {
        alerts: { enabled: true, beta: true },
        metrics: { enabled: true, beta: true },
      },
    });
    expect(result).toHaveLength(3);
=======
  });

  it('should not return alerts from services that are missing in the flag', () => {
    const result = alertsFromEnabledServices(allAlerts, {
      linode: {
        alerts: { enabled: true, beta: true },
        metrics: { enabled: true, beta: true },
      },
    });
    expect(result).toHaveLength(3);
  });

  it('should not return alerts from services that are missing the alerts property in the flag', () => {
    const result = alertsFromEnabledServices(allAlerts, {
      linode: {
        metrics: { enabled: true, beta: true },
      },
    });
    expect(result).toHaveLength(0);
>>>>>>> 25f3c58a
  });
});<|MERGE_RESOLUTION|>--- conflicted
+++ resolved
@@ -399,7 +399,6 @@
   it('should return alerts from enabled services', () => {
     const result = alertsFromEnabledServices(allAlerts, aclpServicesFlag);
     expect(result).toHaveLength(3);
-<<<<<<< HEAD
   });
 
   it('should not return alerts from services that are missing in the flag', () => {
@@ -410,17 +409,6 @@
       },
     });
     expect(result).toHaveLength(3);
-=======
-  });
-
-  it('should not return alerts from services that are missing in the flag', () => {
-    const result = alertsFromEnabledServices(allAlerts, {
-      linode: {
-        alerts: { enabled: true, beta: true },
-        metrics: { enabled: true, beta: true },
-      },
-    });
-    expect(result).toHaveLength(3);
   });
 
   it('should not return alerts from services that are missing the alerts property in the flag', () => {
@@ -430,6 +418,5 @@
       },
     });
     expect(result).toHaveLength(0);
->>>>>>> 25f3c58a
   });
 });