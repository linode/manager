import { regionFactory } from '@linode/utilities';
import { act, renderHook } from '@testing-library/react';

import { alertFactory, serviceTypesFactory } from 'src/factories';

import { useContextualAlertsState } from '../../Utils/utils';
import { alertDefinitionFormSchema } from '../CreateAlert/schemas';
import {
  alertsFromEnabledServices,
  convertAlertDefinitionValues,
  convertAlertsToTypeSet,
  convertSecondsToMinutes,
  convertSecondsToOptions,
  filterAlerts,
  filterRegionByServiceType,
  getSchemaWithEntityIdValidation,
  getServiceTypeLabel,
  handleMultipleError,
  transformDimensionValue,
} from './utils';

import type { AlertValidationSchemaProps } from './utils';
import type {
  Alert,
  APIError,
  EditAlertPayloadWithService,
} from '@linode/api-v4';
import type {
  AclpAlertServiceTypeConfig,
  AclpServices,
} from 'src/featureFlags';
it('test getServiceTypeLabel method', () => {
  const services = serviceTypesFactory.buildList(3);
  services.forEach((service) => {
    // validate for proper labels
    expect(getServiceTypeLabel(service.service_type, { data: services })).toBe(
      service.label
    );
  });
});

it('test convertSecondsToMinutes method', () => {
  expect(convertSecondsToMinutes(0)).toBe('0 minutes');
  expect(convertSecondsToMinutes(60)).toBe('1 minute');
  expect(convertSecondsToMinutes(120)).toBe('2 minutes');
  expect(convertSecondsToMinutes(65)).toBe('1 minute and 5 seconds');
  expect(convertSecondsToMinutes(1)).toBe('1 second');
  expect(convertSecondsToMinutes(59)).toBe('59 seconds');
});

it('test convertSecondsToOptions method', () => {
  expect(convertSecondsToOptions(300)).toEqual('5 min');
  expect(convertSecondsToOptions(60)).toEqual('1 min');
  expect(convertSecondsToOptions(3600)).toEqual('1 hr');
  expect(convertSecondsToOptions(900)).toEqual('15 min');
});

it('test filterAlerts method', () => {
  alertFactory.resetSequenceNumber();
  const alerts = [
    ...alertFactory.buildList(12, { created_by: 'system' }),
    alertFactory.build({
      label: 'Alert-14',
      scope: 'region',
      regions: ['us-east'],
    }),
  ];
  expect(
    filterAlerts({ alerts, searchText: '', selectedType: 'system' })
  ).toHaveLength(12);
  expect(
    filterAlerts({ alerts, searchText: '', selectedType: 'user' })
  ).toHaveLength(0);
  expect(
    filterAlerts({ alerts, searchText: 'Alert-1', selectedType: 'system' })
  ).toHaveLength(4);
  expect(
    filterAlerts({
      alerts,
      searchText: '',
      selectedType: 'system',
      regionId: 'us-east',
    })
  ).toHaveLength(13);
});

it('test convertAlertsToTypeSet method', () => {
  const alerts = alertFactory.buildList(12, { created_by: 'user' });

  expect(convertAlertsToTypeSet(alerts)).toHaveLength(1);
});

it('should correctly convert an alert definition values to the required format', () => {
  const alert: Alert = alertFactory.build();
  const serviceType = 'linode';
  const {
    alert_channels,
    description,
    entity_ids,
    id,
    label,
    rule_criteria,
    severity,
    tags,
    trigger_conditions,
<<<<<<< HEAD
    type,
    scope,
=======
>>>>>>> 849551ac
    regions,
  } = alert;
  const expected: EditAlertPayloadWithService = {
    alertId: id,
    channel_ids: alert_channels.map((channel) => channel.id),
    description: description || undefined,
    entity_ids,
    label,
    rule_criteria: {
      rules: rule_criteria.rules.map((rule) => ({
        ...rule,
        dimension_filters:
          rule.dimension_filters?.map(({ label, ...filter }) => filter) ?? [],
      })),
    },
    serviceType,
    severity,
    tags,
    trigger_conditions,
<<<<<<< HEAD
    type,
    scope,
=======
>>>>>>> 849551ac
    regions,
  };

  expect(convertAlertDefinitionValues(alert, serviceType)).toEqual(expected);
});

describe('getSchemaWithEntityIdValidation', () => {
  const baseSchema = alertDefinitionFormSchema;
  const aclpAlertServiceTypeConfig: AclpAlertServiceTypeConfig[] = [
    { maxResourceSelectionCount: 3, serviceType: 'dbaas' },
    { maxResourceSelectionCount: 5, serviceType: 'linode' },
  ];
  const props: AlertValidationSchemaProps = {
    aclpAlertServiceTypeConfig,
    baseSchema,
    serviceTypeObj: 'dbaas',
  };

  it('should return baseSchema if maxSelectionCount is undefined', () => {
    const schema = getSchemaWithEntityIdValidation({
      ...props,
      serviceTypeObj: 'firewall',
    });
    expect(schema).toBe(baseSchema);
  });

  it("should return schema with maxSelectionCount for 'dbaas'", async () => {
    const schema = getSchemaWithEntityIdValidation({ ...props });

    await expect(
      schema.pick(['entity_ids']).validate({
        entity_ids: ['id1', 'id2', 'id3', 'id4'],
      })
    ).rejects.toThrow(
      "The overall number of entities assigned to an alert can't exceed 3."
    );
  });

  it("should return schema with correct maxSelectionCount for 'linode'", async () => {
    const schema = getSchemaWithEntityIdValidation({
      ...props,
      serviceTypeObj: 'linode',
    });
    await expect(
      schema.pick(['entity_ids']).validate({
        entity_ids: ['id1', 'id2', 'id3', 'id4', 'id5', 'id6'],
      })
    ).rejects.toThrow(
      "The overall number of entities assigned to an alert can't exceed 5."
    );
  });
  it('should combine all the API errors to the parent field and return in errorMap properly', () => {
    const errors: APIError[] = [
      {
        field: 'label',
        reason: 'Label already exists',
      },
      {
        field: 'label',
        reason: 'Label should have less than 100 character',
      },
      {
        field: 'label',
        reason: 'Label should not start with special characters',
      },
      { field: 'severity', reason: 'Wrong field.' },
      {
        field: 'rule_criteria.rules[0].aggregate_function',
        reason: 'Must be one of avg, sum, min, max, count and no full stop',
      },
      {
        field: 'rule_criteria',
        reason: 'Must have at least one rule',
      },
      {
        field: 'rule_criteria.rules[0].dimension_filters[0].values',
        reason: 'Invalid value.',
      },
      {
        field: 'rule_criteria.rules[1].dimension_filters[3].values',
        reason: 'Invalid value.',
      },
    ];

    const CREATE_ALERT_ERROR_FIELD_MAP = {
      rule_criteria: 'rule_criteria.rules',
    };

    const MULTILINE_ERROR_SEPARATOR = '|';
    const SINGLELINE_ERROR_SEPARATOR = ' ';

    const setError = vi.fn();

    handleMultipleError({
      errorFieldMap: CREATE_ALERT_ERROR_FIELD_MAP,
      errors,
      multiLineErrorSeparator: MULTILINE_ERROR_SEPARATOR,
      setError,
      singleLineErrorSeparator: SINGLELINE_ERROR_SEPARATOR,
    });

    // Check that setError was called for each field correctly
    expect(setError).toHaveBeenCalledWith('label', {
      message:
        'Label already exists. Label should have less than 100 character. Label should not start with special characters.',
    });

    expect(setError).toHaveBeenCalledWith('severity', {
      message: 'Wrong field.',
    });

    expect(setError).toHaveBeenCalledWith('rule_criteria.rules', {
      message:
        'Must be one of avg, sum, min, max, count and no full stop.|Must have at least one rule.|Invalid value.',
    });
  });

  it('test convert secondsToOptions method', () => {
    expect(convertSecondsToOptions(300)).toEqual('5 min');
    expect(convertSecondsToOptions(60)).toEqual('1 min');
    expect(convertSecondsToOptions(3600)).toEqual('1 hr');
    expect(convertSecondsToOptions(900)).toEqual('15 min');
  });
});

describe('useContextualAlertsState', () => {
  it('should return empty initial state when no entityId provided', () => {
    const alerts = alertFactory.buildList(3);
    const { result } = renderHook(() => useContextualAlertsState(alerts));
    expect(result.current.initialState).toEqual({ system: [], user: [] });
  });

  it('should include alerts that match entityId or account/region level alerts in initial states', () => {
    const entityId = '123';
    const alerts = [
      alertFactory.build({
        id: 1,
        label: 'alert1',
        type: 'system',
        entity_ids: [entityId],
        scope: 'entity',
      }),
      alertFactory.build({
        id: 2,
        label: 'alert2',
        type: 'user',
        entity_ids: [entityId],
        scope: 'entity',
      }),
      alertFactory.build({
        id: 3,
        label: 'alert3',
        type: 'system',
        entity_ids: ['456'],
        scope: 'region',
      }),
    ];

    const { result } = renderHook(() =>
      useContextualAlertsState(alerts, entityId)
    );

    expect(result.current.initialState.system).toContain(1);
    expect(result.current.initialState.system).toContain(3);
    expect(result.current.initialState.user).toContain(2);
  });

  it('should detect unsaved changes when alerts are modified', () => {
    const entityId = '123';
    const alerts = [
      alertFactory.build({
        label: 'alert1',
        type: 'system',
        entity_ids: [entityId],
        scope: 'entity',
      }),
    ];

    const { result } = renderHook(() =>
      useContextualAlertsState(alerts, entityId)
    );

    expect(result.current.hasUnsavedChanges).toBe(false);

    act(() => {
      result.current.setEnabledAlerts((prev) => ({
        ...prev,
        system: [...(prev.system ?? []), 999],
      }));
    });

    expect(result.current.hasUnsavedChanges).toBe(true);
  });
});

describe('filterRegionByServiceType', () => {
  const regions = [
    regionFactory.build({
      monitors: {
        alerts: ['Linodes'],
        metrics: ['Managed Databases'],
      },
    }),
    ...regionFactory.buildList(3, {
      monitors: {
        metrics: [],
        alerts: [],
      },
    }),
    ...regionFactory.buildList(3, {
      monitors: {
        alerts: ['Linodes', 'Managed Databases'],
        metrics: [],
      },
    }),
    regionFactory.build(),
  ];

  it('should return empty list for linode metrics', () => {
    const result = filterRegionByServiceType('metrics', regions, 'linode');

    expect(result).toHaveLength(0);
  });

  it('should return 4 regions for linode alerts', () => {
    expect(filterRegionByServiceType('alerts', regions, 'linode')).toHaveLength(
      4
    );
  });

  it('should return 1 region for dbaas metrics', () => {
    expect(filterRegionByServiceType('metrics', regions, 'dbaas')).toHaveLength(
      1
    );
  });

  it('should return 3 regions for dbaas alerts', () => {
    expect(filterRegionByServiceType('alerts', regions, 'dbaas')).toHaveLength(
      3
    );
  });

  it('should return no regions for firewall service type', () => {
    const result = filterRegionByServiceType('alerts', regions, 'firewall');

    expect(result).toHaveLength(0);
  });
});

describe('alertsFromEnabledServices', () => {
  const allAlerts = [
    ...alertFactory.buildList(3, { service_type: 'dbaas' }),
    ...alertFactory.buildList(3, { service_type: 'linode' }),
  ];
  const aclpServicesFlag: Partial<AclpServices> = {
    linode: {
      alerts: { enabled: true, beta: true },
      metrics: { enabled: true, beta: true },
    },
    dbaas: {
      alerts: { enabled: false, beta: true },
      metrics: { enabled: false, beta: true },
    },
  };

  it('should return empty list when no alerts are provided', () => {
    const result = alertsFromEnabledServices([], aclpServicesFlag);
    expect(result).toHaveLength(0);
  });

  it('should return alerts from enabled services', () => {
    const result = alertsFromEnabledServices(allAlerts, aclpServicesFlag);
    expect(result).toHaveLength(3);
  });

  it('should not return alerts from services that are missing in the flag', () => {
    const result = alertsFromEnabledServices(allAlerts, {
      linode: {
        alerts: { enabled: true, beta: true },
        metrics: { enabled: true, beta: true },
      },
    });
    expect(result).toHaveLength(3);
  });

  it('should not return alerts from services that are missing the alerts property in the flag', () => {
    const result = alertsFromEnabledServices(allAlerts, {
      linode: {
        metrics: { enabled: true, beta: true },
      },
    });
    expect(result).toHaveLength(0);
  });
});

describe('transformDimensionValue', () => {
  it('should apply service-specific transformations', () => {
    expect(transformDimensionValue('linode', 'type', '')).toBe('');
    expect(transformDimensionValue('linode', 'operation', 'read')).toBe('Read');
    expect(transformDimensionValue('dbaas', 'node_type', 'primary')).toBe(
      'Primary'
    );
    expect(
      transformDimensionValue('firewall', 'interface_type', 'public')
    ).toBe('PUBLIC');
    expect(transformDimensionValue('nodebalancer', 'protocol', 'http')).toBe(
      'HTTP'
    );
  });

  it('should fallback to capitalize for unknown dimensions', () => {
    expect(
      transformDimensionValue('linode', 'unknown_dimension', 'test_value')
    ).toBe('Test_value');
  });
});<|MERGE_RESOLUTION|>--- conflicted
+++ resolved
@@ -103,11 +103,6 @@
     severity,
     tags,
     trigger_conditions,
-<<<<<<< HEAD
-    type,
-    scope,
-=======
->>>>>>> 849551ac
     regions,
   } = alert;
   const expected: EditAlertPayloadWithService = {
@@ -127,11 +122,6 @@
     severity,
     tags,
     trigger_conditions,
-<<<<<<< HEAD
-    type,
-    scope,
-=======
->>>>>>> 849551ac
     regions,
   };
 
