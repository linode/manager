--- conflicted
+++ resolved
@@ -1,5 +1,3 @@
-import { object } from 'yup';
-
 import { alertFactory, serviceTypesFactory } from 'src/factories';
 
 import { createAlertDefinitionFormSchema } from '../CreateAlert/schemas';
@@ -8,7 +6,6 @@
   convertAlertDefinitionValues,
   convertAlertsToTypeSet,
   convertSecondsToMinutes,
-  enhanceValidationSchemaWithEntityIdValidation,
   filterAlertsByStatusAndType,
   getCreateSchemaWithEntityIdValidation,
   getEditSchemaWithEntityIdValidation,
@@ -16,22 +13,13 @@
   handleMultipleError,
 } from './utils';
 
-<<<<<<< HEAD
+import type { AlertValidationSchemaProps } from './utils';
 import type {
   APIError,
   Alert,
   EditAlertPayloadWithService,
 } from '@linode/api-v4';
-
-import type { AlertValidationSchemaProps } from './utils';
 import type { AclpAlertServiceTypeConfig } from 'src/featureFlags';
-=======
-import type { CreateAlertDefinitionForm } from '../CreateAlert/types';
-import type { AlertValidationSchemaProps } from './utils';
-import type { Alert, EditAlertPayloadWithService } from '@linode/api-v4';
-import type { AclpAlertServiceTypeConfig } from 'src/featureFlags';
-import type { ObjectSchema } from 'yup';
->>>>>>> c0bfd30e
 
 it('test getServiceTypeLabel method', () => {
   const services = serviceTypesFactory.buildList(3);
@@ -103,28 +91,18 @@
   expect(convertAlertDefinitionValues(alert, serviceType)).toEqual(expected);
 });
 
-<<<<<<< HEAD
 describe('getCreateSchemaWithEntityIdValidation', () => {
   const baseSchema = createAlertDefinitionFormSchema;
-=======
-describe('getValidationSchema', () => {
-  const baseSchema = object({}) as ObjectSchema<CreateAlertDefinitionForm>;
->>>>>>> c0bfd30e
   const aclpAlertServiceTypeConfig: AclpAlertServiceTypeConfig[] = [
     { maxResourceSelectionCount: 3, serviceType: 'dbaas' },
     { maxResourceSelectionCount: 5, serviceType: 'linode' },
   ];
   const props: AlertValidationSchemaProps = {
     aclpAlertServiceTypeConfig,
-<<<<<<< HEAD
-=======
-    baseSchema,
->>>>>>> c0bfd30e
     serviceTypeObj: 'dbaas',
   };
 
   it('should return baseSchema if maxSelectionCount is undefined', () => {
-<<<<<<< HEAD
     const schema = getCreateSchemaWithEntityIdValidation(
       {
         ...props,
@@ -187,17 +165,10 @@
       },
       baseSchema
     );
-=======
-    const schema = enhanceValidationSchemaWithEntityIdValidation({
-      ...props,
-      serviceTypeObj: 'unknown',
-    });
->>>>>>> c0bfd30e
     expect(schema).toBe(baseSchema);
   });
 
   it("should return schema with maxSelectionCount for 'dbaas'", async () => {
-<<<<<<< HEAD
     const schema = getEditSchemaWithEntityIdValidation(
       { ...props },
       baseSchema
@@ -207,19 +178,12 @@
       schema.pick(['entity_ids']).validate({
         entity_ids: ['id1', 'id2', 'id3', 'id4'],
       })
-=======
-    const schema = enhanceValidationSchemaWithEntityIdValidation({ ...props });
-
-    await expect(
-      schema.validate({ entity_ids: ['id1', 'id2', 'id3', 'id4'] })
->>>>>>> c0bfd30e
     ).rejects.toThrow(
       "The overall number of resources assigned to an alert can't exceed 3."
     );
   });
 
   it("should return schema with correct maxSelectionCount for 'linode'", async () => {
-<<<<<<< HEAD
     const schema = getEditSchemaWithEntityIdValidation(
       {
         ...props,
@@ -230,22 +194,12 @@
 
     await expect(
       schema.pick(['entity_ids']).validate({
-=======
-    const schema = enhanceValidationSchemaWithEntityIdValidation({
-      ...props,
-      serviceTypeObj: 'linode',
-    });
-
-    await expect(
-      schema.validate({
->>>>>>> c0bfd30e
         entity_ids: ['id1', 'id2', 'id3', 'id4', 'id5', 'id6'],
       })
     ).rejects.toThrow(
       "The overall number of resources assigned to an alert can't exceed 5."
     );
   });
-<<<<<<< HEAD
 
   it('should combine all the API errors to the parent field and return in errorMap properly', () => {
     const errors: APIError[] = [
@@ -279,37 +233,37 @@
         reason: 'Invalid value.',
       },
     ];
-    
+
     const CREATE_ALERT_ERROR_FIELD_MAP = {
       rule_criteria: 'rule_criteria.rules',
     };
-    
+
     const MULTILINE_ERROR_SEPARATOR = '|';
     const SINGLELINE_ERROR_SEPARATOR = ' ';
-    
+
     const setError = vi.fn();
-    
+
     handleMultipleError(
       errors,
       CREATE_ALERT_ERROR_FIELD_MAP,
       MULTILINE_ERROR_SEPARATOR,
       SINGLELINE_ERROR_SEPARATOR,
-      setError,
-    );
-    
+      setError
+    );
+
     // Check that setError was called for each field correctly
     expect(setError).toHaveBeenCalledWith('label', {
-      message: 'Label already exists. Label should have less than 100 character. Label should not start with special characters.'
+      message:
+        'Label already exists. Label should have less than 100 character. Label should not start with special characters.',
     });
-    
+
     expect(setError).toHaveBeenCalledWith('severity', {
-      message: 'Wrong field.'
+      message: 'Wrong field.',
     });
-    
+
     expect(setError).toHaveBeenCalledWith('rule_criteria.rules', {
-      message: 'Must be one of avg, sum, min, max, count and no full stop.|Must have at least one rule.|Invalid value.'
+      message:
+        'Must be one of avg, sum, min, max, count and no full stop.|Must have at least one rule.|Invalid value.',
     });
-  }); 
-=======
->>>>>>> c0bfd30e
+  });
 });