import { alertFactory, serviceTypesFactory } from 'src/factories';

import { createAlertDefinitionFormSchema } from '../CreateAlert/schemas';
import { editAlertDefinitionFormSchema } from '../EditAlert/schemas';
import {
  convertAlertDefinitionValues,
  convertAlertsToTypeSet,
  convertSecondsToMinutes,
  filterAlertsByStatusAndType,
  getCreateSchemaWithEntityIdValidation,
  getEditSchemaWithEntityIdValidation,
  getServiceTypeLabel,
<<<<<<< HEAD
  getValidationSchema,
  handleMultipleError,
} from './utils';

import type { CreateAlertDefinitionForm } from '../CreateAlert/types';
import type {
  APIError,
  Alert,
  EditAlertPayloadWithService,
} from '@linode/api-v4';
=======
} from './utils';

import type { AlertValidationSchemaProps } from './utils';
import type { Alert, EditAlertPayloadWithService } from '@linode/api-v4';
>>>>>>> 21d2a6d0
import type { AclpAlertServiceTypeConfig } from 'src/featureFlags';

it('test getServiceTypeLabel method', () => {
  const services = serviceTypesFactory.buildList(3);
  services.forEach((service) => {
    // validate for proper labels
    expect(getServiceTypeLabel(service.service_type, { data: services })).toBe(
      service.label
    );
  });
  expect(getServiceTypeLabel('test', { data: services })).toBe('test');
  expect(getServiceTypeLabel('', { data: services })).toBe('');
});
it('test convertSecondsToMinutes method', () => {
  expect(convertSecondsToMinutes(0)).toBe('0 minutes');
  expect(convertSecondsToMinutes(60)).toBe('1 minute');
  expect(convertSecondsToMinutes(120)).toBe('2 minutes');
  expect(convertSecondsToMinutes(65)).toBe('1 minute and 5 seconds');
  expect(convertSecondsToMinutes(1)).toBe('1 second');
  expect(convertSecondsToMinutes(59)).toBe('59 seconds');
});

it('test filterAlertsByStatusAndType method', () => {
  const alerts = alertFactory.buildList(12, { created_by: 'system' });
  expect(filterAlertsByStatusAndType(alerts, '', 'system')).toHaveLength(12);
  expect(filterAlertsByStatusAndType(alerts, '', 'user')).toHaveLength(0);
  expect(filterAlertsByStatusAndType(alerts, 'Alert-1', 'system')).toHaveLength(
    4
  );
});
it('test convertAlertsToTypeSet method', () => {
  const alerts = alertFactory.buildList(12, { created_by: 'user' });

  expect(convertAlertsToTypeSet(alerts)).toHaveLength(1);
});

it('should correctly convert an alert definition values to the required format', () => {
  const alert: Alert = alertFactory.build();
  const serviceType = 'linode';
  const {
    alert_channels,
    description,
    entity_ids,
    id,
    label,
    rule_criteria,
    severity,
    tags,
    trigger_conditions,
  } = alert;
  const expected: EditAlertPayloadWithService = {
    alertId: id,
    channel_ids: alert_channels.map((channel) => channel.id),
    description: description || undefined,
    entity_ids,
    label,
    rule_criteria: {
      rules: rule_criteria.rules.map((rule) => ({
        ...rule,
        dimension_filters:
          rule.dimension_filters?.map(({ label, ...filter }) => filter) ?? [],
      })),
    },
    serviceType,
    severity,
    tags,
    trigger_conditions,
  };

  expect(convertAlertDefinitionValues(alert, serviceType)).toEqual(expected);
});

describe('getCreateSchemaWithEntityIdValidation', () => {
  const baseSchema = createAlertDefinitionFormSchema;
  const aclpAlertServiceTypeConfig: AclpAlertServiceTypeConfig[] = [
    { maxResourceSelectionCount: 3, serviceType: 'dbaas' },
    { maxResourceSelectionCount: 5, serviceType: 'linode' },
  ];
  const props: AlertValidationSchemaProps = {
    aclpAlertServiceTypeConfig,
    serviceTypeObj: 'dbaas',
  };

  it('should return baseSchema if maxSelectionCount is undefined', () => {
    const schema = getCreateSchemaWithEntityIdValidation(
      {
        ...props,
        serviceTypeObj: 'unknown',
      },
      baseSchema
    );
    expect(schema).toBe(baseSchema);
  });

  it("should return schema with maxSelectionCount for 'dbaas'", async () => {
    const schema = getCreateSchemaWithEntityIdValidation(
      { ...props },
      baseSchema
    );

    await expect(
      schema.pick(['entity_ids']).validate({
        entity_ids: ['id1', 'id2', 'id3', 'id4'],
      })
    ).rejects.toThrow(
      "The overall number of resources assigned to an alert can't exceed 3."
    );
  });

  it("should return schema with correct maxSelectionCount for 'linode'", async () => {
    const schema = getCreateSchemaWithEntityIdValidation(
      {
        ...props,
        serviceTypeObj: 'linode',
      },
      baseSchema
    );
    await expect(
      schema.pick(['entity_ids']).validate({
        entity_ids: ['id1', 'id2', 'id3', 'id4', 'id5', 'id6'],
      })
    ).rejects.toThrow(
      "The overall number of resources assigned to an alert can't exceed 5."
    );
  });
});

describe('getEditSchemaWithEntityIdValidation', () => {
  const baseSchema = editAlertDefinitionFormSchema;
  const aclpAlertServiceTypeConfig: AclpAlertServiceTypeConfig[] = [
    { maxResourceSelectionCount: 3, serviceType: 'dbaas' },
    { maxResourceSelectionCount: 5, serviceType: 'linode' },
  ];
  const props: AlertValidationSchemaProps = {
    aclpAlertServiceTypeConfig,
    serviceTypeObj: 'dbaas',
  };

  it('should return baseSchema if maxSelectionCount is undefined', () => {
    const schema = getEditSchemaWithEntityIdValidation(
      {
        ...props,
        serviceTypeObj: 'unknown',
      },
      baseSchema
    );
    expect(schema).toBe(baseSchema);
  });

  it("should return schema with maxSelectionCount for 'dbaas'", async () => {
    const schema = getEditSchemaWithEntityIdValidation(
      { ...props },
      baseSchema
    );

    await expect(
      schema.pick(['entity_ids']).validate({
        entity_ids: ['id1', 'id2', 'id3', 'id4'],
      })
    ).rejects.toThrow(
      "The overall number of resources assigned to an alert can't exceed 3."
    );
  });

  it("should return schema with correct maxSelectionCount for 'linode'", async () => {
    const schema = getEditSchemaWithEntityIdValidation(
      {
        ...props,
        serviceTypeObj: 'linode',
      },
      baseSchema
    );

    await expect(
      schema.pick(['entity_ids']).validate({
        entity_ids: ['id1', 'id2', 'id3', 'id4', 'id5', 'id6'],
      })
    ).rejects.toThrow(
      "The overall number of resources assigned to an alert can't exceed 5."
    );
  });

  it('should combine all the API errors to the parent field and return in errorMap properly', () => {
    const errors: APIError[] = [
      {
        field: 'label',
        reason: 'Label already exists',
      },
      {
        field: 'label',
        reason: 'Label should have less than 100 character',
      },
      {
        field: 'label',
        reason: 'Label should not start with special characters',
      },
      { field: 'severity', reason: 'Wrong field.' },
      {
        field: 'rule_criteria.rules[0].aggregate_function',
        reason: 'Must be one of avg, sum, min, max, count and no full stop',
      },
      {
        field: 'rule_criteria',
        reason: 'Must have at least one rule',
      },
      {
        field: 'rule_criteria.rules[0].dimension_filters[0].values',
        reason: 'Invalid value.',
      },
      {
        field: 'rule_criteria.rules[1].dimension_filters[3].values',
        reason: 'Invalid value.',
      },
    ];
    
    const CREATE_ALERT_ERROR_FIELD_MAP = {
      rule_criteria: 'rule_criteria.rules',
    };
    
    const MULTILINE_ERROR_SEPARATOR = '|';
    const SINGLELINE_ERROR_SEPARATOR = ' ';
    
    const setError = vi.fn();
    
    handleMultipleError(
      errors,
      CREATE_ALERT_ERROR_FIELD_MAP,
      MULTILINE_ERROR_SEPARATOR,
      SINGLELINE_ERROR_SEPARATOR,
      setError,
    );
    
    // Check that setError was called for each field correctly
    expect(setError).toHaveBeenCalledWith('label', {
      message: 'Label already exists. Label should have less than 100 character. Label should not start with special characters.'
    });
    
    expect(setError).toHaveBeenCalledWith('severity', {
      message: 'Wrong field.'
    });
    
    expect(setError).toHaveBeenCalledWith('rule_criteria.rules', {
      message: 'Must be one of avg, sum, min, max, count and no full stop.|Must have at least one rule.|Invalid value.'
    });
  }); 
});<|MERGE_RESOLUTION|>--- conflicted
+++ resolved
@@ -10,7 +10,6 @@
   getCreateSchemaWithEntityIdValidation,
   getEditSchemaWithEntityIdValidation,
   getServiceTypeLabel,
-<<<<<<< HEAD
   getValidationSchema,
   handleMultipleError,
 } from './utils';
@@ -21,12 +20,8 @@
   Alert,
   EditAlertPayloadWithService,
 } from '@linode/api-v4';
-=======
-} from './utils';
 
 import type { AlertValidationSchemaProps } from './utils';
-import type { Alert, EditAlertPayloadWithService } from '@linode/api-v4';
->>>>>>> 21d2a6d0
 import type { AclpAlertServiceTypeConfig } from 'src/featureFlags';
 
 it('test getServiceTypeLabel method', () => {
