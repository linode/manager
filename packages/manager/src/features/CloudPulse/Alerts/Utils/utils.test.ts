--- conflicted
+++ resolved
@@ -411,7 +411,15 @@
     });
     expect(result).toHaveLength(3);
   });
-<<<<<<< HEAD
+
+  it('should not return alerts from services that are missing the alerts property in the flag', () => {
+    const result = alertsFromEnabledServices(allAlerts, {
+      linode: {
+        metrics: { enabled: true, beta: true },
+      },
+    });
+    expect(result).toHaveLength(0);
+  });
 });
 
 describe('transformDimensionValue', () => {
@@ -433,15 +441,5 @@
     expect(
       transformDimensionValue('linode', 'unknown_dimension', 'test_value')
     ).toBe('Test_value');
-=======
-
-  it('should not return alerts from services that are missing the alerts property in the flag', () => {
-    const result = alertsFromEnabledServices(allAlerts, {
-      linode: {
-        metrics: { enabled: true, beta: true },
-      },
-    });
-    expect(result).toHaveLength(0);
->>>>>>> 20aaff87
   });
 });