import { regionFactory } from '@linode/utilities';
import { act, renderHook } from '@testing-library/react';

import { alertFactory, serviceTypesFactory } from 'src/factories';

import { useContextualAlertsState } from '../../Utils/utils';
import { alertDefinitionFormSchema } from '../CreateAlert/schemas';
import {
  convertAlertDefinitionValues,
  convertAlertsToTypeSet,
  convertSecondsToMinutes,
  convertSecondsToOptions,
<<<<<<< HEAD
  filterAlertsByStatusAndType,
  filterRegionByServiceType,
=======
  filterAlerts,
>>>>>>> 8967cba2
  getSchemaWithEntityIdValidation,
  getServiceTypeLabel,
  handleMultipleError,
} from './utils';

import type { AlertValidationSchemaProps } from './utils';
import type {
  Alert,
  APIError,
  EditAlertPayloadWithService,
} from '@linode/api-v4';
import type { AclpAlertServiceTypeConfig } from 'src/featureFlags';

it('test getServiceTypeLabel method', () => {
  const services = serviceTypesFactory.buildList(3);
  services.forEach((service) => {
    // validate for proper labels
    expect(getServiceTypeLabel(service.service_type, { data: services })).toBe(
      service.label
    );
  });
  expect(getServiceTypeLabel('test', { data: services })).toBe('test');
  expect(getServiceTypeLabel('', { data: services })).toBe('');
});

it('test convertSecondsToMinutes method', () => {
  expect(convertSecondsToMinutes(0)).toBe('0 minutes');
  expect(convertSecondsToMinutes(60)).toBe('1 minute');
  expect(convertSecondsToMinutes(120)).toBe('2 minutes');
  expect(convertSecondsToMinutes(65)).toBe('1 minute and 5 seconds');
  expect(convertSecondsToMinutes(1)).toBe('1 second');
  expect(convertSecondsToMinutes(59)).toBe('59 seconds');
});

it('test convertSecondsToOptions method', () => {
  expect(convertSecondsToOptions(300)).toEqual('5 min');
  expect(convertSecondsToOptions(60)).toEqual('1 min');
  expect(convertSecondsToOptions(3600)).toEqual('1 hr');
  expect(convertSecondsToOptions(900)).toEqual('15 min');
});

it('test filterAlerts method', () => {
  const alerts = [
    ...alertFactory.buildList(12, { created_by: 'system' }),
    alertFactory.build({
      label: 'Alert-14',
      scope: 'region',
      regions: ['us-east'],
    }),
  ];
  expect(
    filterAlerts({ alerts, searchText: '', selectedType: 'system' })
  ).toHaveLength(12);
  expect(
    filterAlerts({ alerts, searchText: '', selectedType: 'user' })
  ).toHaveLength(0);
  expect(
    filterAlerts({ alerts, searchText: 'Alert-1', selectedType: 'system' })
  ).toHaveLength(4);
  expect(
    filterAlerts({
      alerts,
      searchText: '',
      selectedType: 'system',
      regionId: 'us-east',
    })
  ).toHaveLength(13);
});

it('test convertAlertsToTypeSet method', () => {
  const alerts = alertFactory.buildList(12, { created_by: 'user' });

  expect(convertAlertsToTypeSet(alerts)).toHaveLength(1);
});

it('should correctly convert an alert definition values to the required format', () => {
  const alert: Alert = alertFactory.build();
  const serviceType = 'linode';
  const {
    alert_channels,
    description,
    entity_ids,
    id,
    label,
    rule_criteria,
    severity,
    tags,
    trigger_conditions,
    type,
    scope,
    regions,
  } = alert;
  const expected: EditAlertPayloadWithService = {
    alertId: id,
    channel_ids: alert_channels.map((channel) => channel.id),
    description: description || undefined,
    entity_ids,
    label,
    rule_criteria: {
      rules: rule_criteria.rules.map((rule) => ({
        ...rule,
        dimension_filters:
          rule.dimension_filters?.map(({ label, ...filter }) => filter) ?? [],
      })),
    },
    serviceType,
    severity,
    tags,
    trigger_conditions,
    type,
    scope,
    regions,
  };

  expect(convertAlertDefinitionValues(alert, serviceType)).toEqual(expected);
});

describe('getSchemaWithEntityIdValidation', () => {
  const baseSchema = alertDefinitionFormSchema;
  const aclpAlertServiceTypeConfig: AclpAlertServiceTypeConfig[] = [
    { maxResourceSelectionCount: 3, serviceType: 'dbaas' },
    { maxResourceSelectionCount: 5, serviceType: 'linode' },
  ];
  const props: AlertValidationSchemaProps = {
    aclpAlertServiceTypeConfig,
    baseSchema,
    serviceTypeObj: 'dbaas',
  };

  it('should return baseSchema if maxSelectionCount is undefined', () => {
    const schema = getSchemaWithEntityIdValidation({
      ...props,
      serviceTypeObj: 'unknown',
    });
    expect(schema).toBe(baseSchema);
  });

  it("should return schema with maxSelectionCount for 'dbaas'", async () => {
    const schema = getSchemaWithEntityIdValidation({ ...props });

    await expect(
      schema.pick(['entity_ids']).validate({
        entity_ids: ['id1', 'id2', 'id3', 'id4'],
      })
    ).rejects.toThrow(
      "The overall number of entities assigned to an alert can't exceed 3."
    );
  });

  it("should return schema with correct maxSelectionCount for 'linode'", async () => {
    const schema = getSchemaWithEntityIdValidation({
      ...props,
      serviceTypeObj: 'linode',
    });
    await expect(
      schema.pick(['entity_ids']).validate({
        entity_ids: ['id1', 'id2', 'id3', 'id4', 'id5', 'id6'],
      })
    ).rejects.toThrow(
      "The overall number of entities assigned to an alert can't exceed 5."
    );
  });
  it('should combine all the API errors to the parent field and return in errorMap properly', () => {
    const errors: APIError[] = [
      {
        field: 'label',
        reason: 'Label already exists',
      },
      {
        field: 'label',
        reason: 'Label should have less than 100 character',
      },
      {
        field: 'label',
        reason: 'Label should not start with special characters',
      },
      { field: 'severity', reason: 'Wrong field.' },
      {
        field: 'rule_criteria.rules[0].aggregate_function',
        reason: 'Must be one of avg, sum, min, max, count and no full stop',
      },
      {
        field: 'rule_criteria',
        reason: 'Must have at least one rule',
      },
      {
        field: 'rule_criteria.rules[0].dimension_filters[0].values',
        reason: 'Invalid value.',
      },
      {
        field: 'rule_criteria.rules[1].dimension_filters[3].values',
        reason: 'Invalid value.',
      },
    ];

    const CREATE_ALERT_ERROR_FIELD_MAP = {
      rule_criteria: 'rule_criteria.rules',
    };

    const MULTILINE_ERROR_SEPARATOR = '|';
    const SINGLELINE_ERROR_SEPARATOR = ' ';

    const setError = vi.fn();

    handleMultipleError({
      errorFieldMap: CREATE_ALERT_ERROR_FIELD_MAP,
      errors,
      multiLineErrorSeparator: MULTILINE_ERROR_SEPARATOR,
      setError,
      singleLineErrorSeparator: SINGLELINE_ERROR_SEPARATOR,
    });

    // Check that setError was called for each field correctly
    expect(setError).toHaveBeenCalledWith('label', {
      message:
        'Label already exists. Label should have less than 100 character. Label should not start with special characters.',
    });

    expect(setError).toHaveBeenCalledWith('severity', {
      message: 'Wrong field.',
    });

    expect(setError).toHaveBeenCalledWith('rule_criteria.rules', {
      message:
        'Must be one of avg, sum, min, max, count and no full stop.|Must have at least one rule.|Invalid value.',
    });
  });

  it('test convert secondsToOptions method', () => {
    expect(convertSecondsToOptions(300)).toEqual('5 min');
    expect(convertSecondsToOptions(60)).toEqual('1 min');
    expect(convertSecondsToOptions(3600)).toEqual('1 hr');
    expect(convertSecondsToOptions(900)).toEqual('15 min');
  });
});

describe('useContextualAlertsState', () => {
  it('should return empty initial state when no entityId provided', () => {
    const alerts = alertFactory.buildList(3);
    const { result } = renderHook(() => useContextualAlertsState(alerts));
    expect(result.current.initialState).toEqual({ system: [], user: [] });
  });

  it('should include alerts that match entityId or account/region level alerts in initial states', () => {
    const entityId = '123';
    const alerts = [
      alertFactory.build({
        id: 1,
        label: 'alert1',
        type: 'system',
        entity_ids: [entityId],
        scope: 'entity',
      }),
      alertFactory.build({
        id: 2,
        label: 'alert2',
        type: 'user',
        entity_ids: [entityId],
        scope: 'entity',
      }),
      alertFactory.build({
        id: 3,
        label: 'alert3',
        type: 'system',
        entity_ids: ['456'],
        scope: 'region',
      }),
    ];

    const { result } = renderHook(() =>
      useContextualAlertsState(alerts, entityId)
    );

    expect(result.current.initialState.system).toContain(1);
    expect(result.current.initialState.system).toContain(3);
    expect(result.current.initialState.user).toContain(2);
  });

  it('should detect unsaved changes when alerts are modified', () => {
    const entityId = '123';
    const alerts = [
      alertFactory.build({
        label: 'alert1',
        type: 'system',
        entity_ids: [entityId],
        scope: 'entity',
      }),
    ];

    const { result } = renderHook(() =>
      useContextualAlertsState(alerts, entityId)
    );

    expect(result.current.hasUnsavedChanges).toBe(false);

    act(() => {
      result.current.setEnabledAlerts((prev) => ({
        ...prev,
        system: [...(prev.system ?? []), 999],
      }));
    });

    expect(result.current.hasUnsavedChanges).toBe(true);
  });
});

describe('useContextualAlertsState', () => {
  it('should return empty initial state when no entityId provided', () => {
    const alerts = alertFactory.buildList(3);
    const { result } = renderHook(() => useContextualAlertsState(alerts));
    expect(result.current.initialState).toEqual({ system: [], user: [] });
  });

  it('should include alerts that match entityId or account/region level alerts in initial states', () => {
    const entityId = '123';
    const alerts = [
      alertFactory.build({
        id: 1,
        label: 'alert1',
        type: 'system',
        entity_ids: [entityId],
        scope: 'entity',
      }),
      alertFactory.build({
        id: 2,
        label: 'alert2',
        type: 'user',
        entity_ids: [entityId],
        scope: 'entity',
      }),
      alertFactory.build({
        id: 3,
        label: 'alert3',
        type: 'system',
        entity_ids: ['456'],
        scope: 'region',
      }),
    ];

    const { result } = renderHook(() =>
      useContextualAlertsState(alerts, entityId)
    );

    expect(result.current.initialState.system).toContain(1);
    expect(result.current.initialState.system).toContain(3);
    expect(result.current.initialState.user).toContain(2);
  });

  it('should detect unsaved changes when alerts are modified', () => {
    const entityId = '123';
    const alerts = [
      alertFactory.build({
        label: 'alert1',
        type: 'system',
        entity_ids: [entityId],
        scope: 'entity',
      }),
    ];

    const { result } = renderHook(() =>
      useContextualAlertsState(alerts, entityId)
    );

    expect(result.current.hasUnsavedChanges).toBe(false);

    act(() => {
      result.current.setEnabledAlerts((prev) => ({
        ...prev,
        system: [...(prev.system ?? []), 999],
      }));
    });

    expect(result.current.hasUnsavedChanges).toBe(true);
  });
});

describe('filterRegionByServiceType', () => {
  const regions = [
    regionFactory.build({
      monitors: {
        alerts: ['Linodes'],
        metrics: ['Managed Databases'],
      },
    }),
    ...regionFactory.buildList(3, {
      monitors: {
        metrics: [],
        alerts: [],
      },
    }),
    ...regionFactory.buildList(3, {
      monitors: {
        alerts: ['Linodes', 'Managed Databases'],
        metrics: [],
      },
    }),
    regionFactory.build({
      monitors: undefined,
    }),
  ];

  it('should return empty list for linode metrics', () => {
    const result = filterRegionByServiceType('metric', regions, 'linode');

    expect(result).toHaveLength(0);
  });

  it('should return 4 regions for linode alerts', () => {
    expect(filterRegionByServiceType('alert', regions, 'linode')).toHaveLength(
      4
    );
  });

  it('should return 1 region for dbaas metrics', () => {
    expect(filterRegionByServiceType('metric', regions, 'dbaas')).toHaveLength(
      1
    );
  });

  it('should return 3 regions for dbaas alerts', () => {
    expect(filterRegionByServiceType('alert', regions, 'dbaas')).toHaveLength(
      3
    );
  });

  it('should return no regions for unknown service type', () => {
    const result = filterRegionByServiceType('alert', regions, 'unknown');

    expect(result).toHaveLength(0);
  });
});<|MERGE_RESOLUTION|>--- conflicted
+++ resolved
@@ -10,12 +10,8 @@
   convertAlertsToTypeSet,
   convertSecondsToMinutes,
   convertSecondsToOptions,
-<<<<<<< HEAD
-  filterAlertsByStatusAndType,
+  filterAlerts,
   filterRegionByServiceType,
-=======
-  filterAlerts,
->>>>>>> 8967cba2
   getSchemaWithEntityIdValidation,
   getServiceTypeLabel,
   handleMultipleError,
