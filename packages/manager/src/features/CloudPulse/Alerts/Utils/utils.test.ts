--- conflicted
+++ resolved
@@ -144,6 +144,71 @@
       "The overall number of resources assigned to an alert can't exceed 5."
     );
   });
+  it('should combine all the API errors to the parent field and return in errorMap properly', () => {
+    const errors: APIError[] = [
+      {
+        field: 'label',
+        reason: 'Label already exists',
+      },
+      {
+        field: 'label',
+        reason: 'Label should have less than 100 character',
+      },
+      {
+        field: 'label',
+        reason: 'Label should not start with special characters',
+      },
+      { field: 'severity', reason: 'Wrong field.' },
+      {
+        field: 'rule_criteria.rules[0].aggregate_function',
+        reason: 'Must be one of avg, sum, min, max, count and no full stop',
+      },
+      {
+        field: 'rule_criteria',
+        reason: 'Must have at least one rule',
+      },
+      {
+        field: 'rule_criteria.rules[0].dimension_filters[0].values',
+        reason: 'Invalid value.',
+      },
+      {
+        field: 'rule_criteria.rules[1].dimension_filters[3].values',
+        reason: 'Invalid value.',
+      },
+    ];
+
+    const CREATE_ALERT_ERROR_FIELD_MAP = {
+      rule_criteria: 'rule_criteria.rules',
+    };
+
+    const MULTILINE_ERROR_SEPARATOR = '|';
+    const SINGLELINE_ERROR_SEPARATOR = ' ';
+
+    const setError = vi.fn();
+
+    handleMultipleError({
+      errors,
+      errorFieldMap: CREATE_ALERT_ERROR_FIELD_MAP,
+      multiLineErrorSeparator: MULTILINE_ERROR_SEPARATOR,
+      singleLineErrorSeparator: SINGLELINE_ERROR_SEPARATOR,
+      setError,
+    });
+
+    // Check that setError was called for each field correctly
+    expect(setError).toHaveBeenCalledWith('label', {
+      message:
+        'Label already exists. Label should have less than 100 character. Label should not start with special characters.',
+    });
+
+    expect(setError).toHaveBeenCalledWith('severity', {
+      message: 'Wrong field.',
+    });
+
+    expect(setError).toHaveBeenCalledWith('rule_criteria.rules', {
+      message:
+        'Must be one of avg, sum, min, max, count and no full stop.|Must have at least one rule.|Invalid value.',
+    });
+  });
 });
 
 describe('getEditSchemaWithEntityIdValidation', () => {
@@ -200,10 +265,7 @@
       "The overall number of resources assigned to an alert can't exceed 5."
     );
   });
-<<<<<<< HEAD
-
-=======
->>>>>>> 00e5e8e7
+
   it('should combine all the API errors to the parent field and return in errorMap properly', () => {
     const errors: APIError[] = [
       {
@@ -247,19 +309,11 @@
     const setError = vi.fn();
 
     handleMultipleError({
-<<<<<<< HEAD
       errorFieldMap: CREATE_ALERT_ERROR_FIELD_MAP,
       errors,
       multiLineErrorSeparator: MULTILINE_ERROR_SEPARATOR,
       setError,
       singleLineErrorSeparator: SINGLELINE_ERROR_SEPARATOR,
-=======
-      errors,
-      errorFieldMap: CREATE_ALERT_ERROR_FIELD_MAP,
-      multiLineErrorSeparator: MULTILINE_ERROR_SEPARATOR,
-      singleLineErrorSeparator: SINGLELINE_ERROR_SEPARATOR,
-      setError,
->>>>>>> 00e5e8e7
     });
 
     // Check that setError was called for each field correctly
