import type { ActionHandlers } from '../AlertsListing/AlertActionMenu';
import type { AlertDefinitionType } from '@linode/api-v4';
import type { Action } from 'src/components/ActionMenu/ActionMenu';

/**
 * @param onClickHandlers The list of handlers required to be called on click of an action
 * @returns The actions based on the type of the alert
 */
export const getAlertTypeToActionsList = ({
<<<<<<< HEAD
  handleDetails, handleEdit
=======
  handleDetails, handleEdit,
>>>>>>> 71d298fc
}: ActionHandlers): Record<AlertDefinitionType, Action[]> => ({
  custom: [
    {
      onClick: handleDetails,
      title: 'Show Details',
    },
  ],
  default: [
    {
      onClick: handleDetails,
      title: 'Show Details',
    },
    {
      onClick: handleEdit,
      title: 'Edit',
    },
  ],
  // for now there is system and user alert types, in future more alert types can be added and action items will differ according to alert types
  system: [
    {
      onClick: handleDetails,
      title: 'Show Details',
    },
    {
      onClick: handleEdit,
      title: 'Edit',
    },
  ],
  user: [
    {
      onClick: handleDetails,
      title: 'Show Details',
    },
  ],
});<|MERGE_RESOLUTION|>--- conflicted
+++ resolved
@@ -7,11 +7,8 @@
  * @returns The actions based on the type of the alert
  */
 export const getAlertTypeToActionsList = ({
-<<<<<<< HEAD
-  handleDetails, handleEdit
-=======
-  handleDetails, handleEdit,
->>>>>>> 71d298fc
+  handleDetails,
+  handleEdit,
 }: ActionHandlers): Record<AlertDefinitionType, Action[]> => ({
   custom: [
     {
