--- conflicted
+++ resolved
@@ -29,13 +29,12 @@
       title: 'Show Details',
     },
     {
-<<<<<<< HEAD
       onClick: handleEdit,
       title: 'Edit',
-=======
+    },
+    {
       onClick: handleEnableDisable,
       title: getTitleForEnableDisable(alertStatus),
->>>>>>> 17166713
     },
   ],
 });
