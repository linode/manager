import { statusToActionMap } from '../AlertsListing/constants';

import type { ActionHandlers } from '../AlertsListing/AlertActionMenu';
import type { AlertDefinitionType, AlertStatusType } from '@linode/api-v4';
import type { Action } from 'src/components/ActionMenu/ActionMenu';

/**
 * @param onClickHandlers The list of handlers required to be called on click of an action
 * @returns The actions based on the type of the alert
 */

export const getAlertTypeToActionsList = (
  {
<<<<<<< HEAD
    handleDetails,
    handleEdit,
    handleStatusChange,
    handleDelete,
=======
    handleDelete,
    handleDetails,
    handleEdit,
    handleStatusChange,
>>>>>>> 85d60c8a
  }: ActionHandlers,
  alertStatus: AlertStatusType
): Record<AlertDefinitionType, Action[]> => ({
  // for now there is system and user alert types, in future more alert types can be added and action items will differ according to alert types

  system: [
    {
      onClick: handleDetails,
      title: 'Show Details',
    },
    {
      onClick: handleEdit,
      title: 'Edit',
    },
  ],
  user: [
    {
      onClick: handleDetails,
      title: 'Show Details',
    },
    {
      disabled: alertStatus === 'in progress' || alertStatus === 'failed',
      onClick: handleEdit,
      title: 'Edit',
    },
    {
      disabled: alertStatus === 'in progress' || alertStatus === 'failed',
      onClick: handleStatusChange,
      title: getTitleForStatusChange(alertStatus),
    },
    {
      disabled:
        /* Hardcoding it to be disabled for now as the API's are not ready yet, once they're available will remove the true. */
        alertStatus === 'in progress' || alertStatus === 'failed' || true,
      onClick: handleDelete,
      title: 'Delete',
    },
  ],
});

export const getTitleForStatusChange = (alertStatus: AlertStatusType) => {
  return statusToActionMap[alertStatus];
};<|MERGE_RESOLUTION|>--- conflicted
+++ resolved
@@ -11,17 +11,10 @@
 
 export const getAlertTypeToActionsList = (
   {
-<<<<<<< HEAD
-    handleDetails,
-    handleEdit,
-    handleStatusChange,
-    handleDelete,
-=======
     handleDelete,
     handleDetails,
     handleEdit,
     handleStatusChange,
->>>>>>> 85d60c8a
   }: ActionHandlers,
   alertStatus: AlertStatusType
 ): Record<AlertDefinitionType, Action[]> => ({
