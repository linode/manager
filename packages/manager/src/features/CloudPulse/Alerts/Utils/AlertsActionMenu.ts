--- conflicted
+++ resolved
@@ -42,11 +42,7 @@
     },
     {
       disabled:
-<<<<<<< HEAD
-        alertStatus === 'in progress' || // TODO: remove in progress once api changes are ready
-=======
         alertStatus === 'in progress' ||
->>>>>>> b5dcacdf
         alertStatus === 'failed' ||
         alertStatus === 'provisioning' ||
         alertStatus === 'enabling' ||
