import { statusToActionMap } from '../AlertsListing/constants';

import type { ActionHandlers } from '../AlertsListing/AlertActionMenu';
import type { AlertDefinitionType, AlertStatusType } from '@linode/api-v4';
import type { Action } from 'src/components/ActionMenu/ActionMenu';

/**
 * @param onClickHandlers The list of handlers required to be called on click of an action
 * @returns The actions based on the type of the alert
 */
export const getAlertTypeToActionsList = (
  { handleDetails, handleEdit, handleEnableDisable }: ActionHandlers,
  alertStatus: AlertStatusType
): Record<AlertDefinitionType, Action[]> => ({
<<<<<<< HEAD
  custom: [
    {
      onClick: handleDetails,
      title: 'Show Details',
    },
    {
      onClick: handleEdit,
      title: 'Edit',
    },
  ],
  default: [
    {
      onClick: handleDetails,
      title: 'Show Details',
    },
    {
      onClick: handleEdit,
      title: 'Edit',
    },
  ],
=======
>>>>>>> f52e68b5
  // for now there is system and user alert types, in future more alert types can be added and action items will differ according to alert types
  system: [
    {
      onClick: handleDetails,
      title: 'Show Details',
    },
    {
      onClick: handleEdit,
      title: 'Edit',
    },
  ],
  user: [
    {
      onClick: handleDetails,
      title: 'Show Details',
    },
    {
      onClick: handleEdit,
      title: 'Edit',
    },
    {
      onClick: handleEnableDisable,
      title: getTitleForEnableDisable(alertStatus),
    },
  ],
});

export const getTitleForEnableDisable = (alertStatus: AlertStatusType) => {
  return statusToActionMap[alertStatus];
};<|MERGE_RESOLUTION|>--- conflicted
+++ resolved
@@ -12,29 +12,6 @@
   { handleDetails, handleEdit, handleEnableDisable }: ActionHandlers,
   alertStatus: AlertStatusType
 ): Record<AlertDefinitionType, Action[]> => ({
-<<<<<<< HEAD
-  custom: [
-    {
-      onClick: handleDetails,
-      title: 'Show Details',
-    },
-    {
-      onClick: handleEdit,
-      title: 'Edit',
-    },
-  ],
-  default: [
-    {
-      onClick: handleDetails,
-      title: 'Show Details',
-    },
-    {
-      onClick: handleEdit,
-      title: 'Edit',
-    },
-  ],
-=======
->>>>>>> f52e68b5
   // for now there is system and user alert types, in future more alert types can be added and action items will differ according to alert types
   system: [
     {
