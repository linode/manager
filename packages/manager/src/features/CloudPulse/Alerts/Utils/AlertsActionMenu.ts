import { statusToActionMap } from '../AlertsListing/constants';

import type { ActionHandlers } from '../AlertsListing/AlertActionMenu';
import type { AlertDefinitionType, AlertStatusType } from '@linode/api-v4';
import type { Action } from 'src/components/ActionMenu/ActionMenu';

/**
 * @param onClickHandlers The list of handlers required to be called on click of an action
 * @returns The actions based on the type of the alert
 */
export const getAlertTypeToActionsList = (
  { handleDetails, handleEdit, handleEnableDisable }: ActionHandlers,
  alertStatus: AlertStatusType
): Record<AlertDefinitionType, Action[]> => ({
  // for now there is system and user alert types, in future more alert types can be added and action items will differ according to alert types
  system: [
    {
      onClick: handleDetails,
      title: 'Show Details',
    },
    {
      onClick: handleEdit,
      title: 'Edit',
    },
  ],
  user: [
    {
      onClick: handleDetails,
      title: 'Show Details',
    },
    {
      disabled: alertStatus === 'in progress' || alertStatus === 'failed',
      onClick: handleEdit,
      title: 'Edit',
    },
    {
<<<<<<< HEAD
      disabled: isStatusActionDisabled(alertStatus),
=======
      disabled: alertStatus === 'in progress' || alertStatus === 'failed',
>>>>>>> c0bfd30e
      onClick: handleEnableDisable,
      title: getTitleForEnableDisable(alertStatus),
    },
  ],
});

export const isStatusActionDisabled = (alertStatus: AlertStatusType) => {
  return alertStatus === 'in progress' || alertStatus === 'failed';
};

export const getTitleForEnableDisable = (alertStatus: AlertStatusType) => {
  return statusToActionMap[alertStatus];
};<|MERGE_RESOLUTION|>--- conflicted
+++ resolved
@@ -34,11 +34,7 @@
       title: 'Edit',
     },
     {
-<<<<<<< HEAD
-      disabled: isStatusActionDisabled(alertStatus),
-=======
       disabled: alertStatus === 'in progress' || alertStatus === 'failed',
->>>>>>> c0bfd30e
       onClick: handleEnableDisable,
       title: getTitleForEnableDisable(alertStatus),
     },
