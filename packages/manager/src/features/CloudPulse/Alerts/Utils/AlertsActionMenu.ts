--- conflicted
+++ resolved
@@ -34,23 +34,13 @@
       title: 'Edit',
     },
     {
-<<<<<<< HEAD
-      disabled: isStatusActionDisabled(alertStatus),
+      disabled: alertStatus === 'in progress' || alertStatus === 'failed',
       onClick: handleStatusChange,
       title: getTitleForStatusChange(alertStatus),
-=======
-      disabled: alertStatus === 'in progress' || alertStatus === 'failed',
-      onClick: handleEnableDisable,
-      title: getTitleForEnableDisable(alertStatus),
->>>>>>> 5d8ebcee
     },
   ],
 });
 
-export const isStatusActionDisabled = (alertStatus: AlertStatusType) => {
-  return alertStatus === 'in progress' || alertStatus === 'failed';
-};
-
 export const getTitleForStatusChange = (alertStatus: AlertStatusType) => {
   return statusToActionMap[alertStatus];
 };