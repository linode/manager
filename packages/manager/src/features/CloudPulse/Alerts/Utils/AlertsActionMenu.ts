import { statusToActionMap } from '../AlertsListing/constants';

import type { ActionHandlers } from '../AlertsListing/AlertActionMenu';
import type { AlertDefinitionType, AlertStatusType } from '@linode/api-v4';
import type { Action } from 'src/components/ActionMenu/ActionMenu';

/**
 * @param onClickHandlers The list of handlers required to be called on click of an action
 * @returns The actions based on the type of the alert
 */
export const getAlertTypeToActionsList = (
  { handleDetails, handleEdit, handleEnableDisable }: ActionHandlers,
  alertStatus: AlertStatusType
): Record<AlertDefinitionType, Action[]> => ({
  custom: [
    {
      onClick: handleDetails,
      title: 'Show Details',
    },
    {
      onClick: handleEdit,
      title: 'Edit',
    },
  ],
  default: [
    {
      onClick: handleDetails,
      title: 'Show Details',
    },
    {
      onClick: handleEdit,
      title: 'Edit',
    },
  ],
  // for now there is system and user alert types, in future more alert types can be added and action items will differ according to alert types
  system: [
    {
      onClick: handleDetails,
      title: 'Show Details',
    },
    {
      onClick: handleEdit,
      title: 'Edit',
    },
  ],
  user: [
    {
      onClick: handleDetails,
      title: 'Show Details',
    },
    {
<<<<<<< HEAD
      onClick: handleEdit,
      title: 'Edit',
=======
      onClick: handleEnableDisable,
      title: getTitleForEnableDisable(alertStatus),
>>>>>>> 628a7392
    },
  ],
});

export const getTitleForEnableDisable = (alertStatus: AlertStatusType) => {
  return statusToActionMap[alertStatus];
};<|MERGE_RESOLUTION|>--- conflicted
+++ resolved
@@ -49,13 +49,12 @@
       title: 'Show Details',
     },
     {
-<<<<<<< HEAD
       onClick: handleEdit,
       title: 'Edit',
-=======
+    },
+    {
       onClick: handleEnableDisable,
       title: getTitleForEnableDisable(alertStatus),
->>>>>>> 628a7392
     },
   ],
 });
