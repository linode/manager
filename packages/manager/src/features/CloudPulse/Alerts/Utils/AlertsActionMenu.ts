--- conflicted
+++ resolved
@@ -17,45 +17,8 @@
     handleStatusChange,
   }: ActionHandlers,
   alertStatus: AlertStatusType
-): Record<AlertDefinitionType, Action[]> => {
+): Record<AlertDefinitionType, Action[]> => ({
   // for now there is system and user alert types, in future more alert types can be added and action items will differ according to alert types
-<<<<<<< HEAD
-
-  return {
-    system: [
-      {
-        onClick: handleDetails,
-        title: 'Show Details',
-      },
-      {
-        onClick: handleEdit,
-        title: 'Edit',
-      },
-    ],
-    user: [
-      {
-        onClick: handleDetails,
-        title: 'Show Details',
-      },
-      {
-        disabled: alertStatus === 'in progress' || alertStatus === 'failed',
-        onClick: handleEdit,
-        title: 'Edit',
-      },
-      {
-        disabled: alertStatus === 'in progress' || alertStatus === 'failed',
-        onClick: handleStatusChange,
-        title: getTitleForStatusChange(alertStatus),
-      },
-      {
-        disabled: alertStatus === 'in progress' || alertStatus === 'failed',
-        onClick: handleDelete,
-        title: 'Delete',
-      },
-    ],
-  };
-};
-=======
   system: [
     {
       onClick: handleDetails,
@@ -88,7 +51,6 @@
     },
   ],
 });
->>>>>>> d597b153
 
 export const getTitleForStatusChange = (alertStatus: AlertStatusType) => {
   return statusToActionMap[alertStatus];
