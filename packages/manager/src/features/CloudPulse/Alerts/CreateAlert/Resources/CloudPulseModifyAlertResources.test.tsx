import { linodeFactory, regionFactory } from '@linode/utilities';
import userEvent from '@testing-library/user-event';
import React from 'react';

import { alertFactory } from 'src/factories';
import { renderWithThemeAndHookFormContext } from 'src/utilities/testHelpers';

import { CloudPulseModifyAlertResources } from './CloudPulseModifyAlertResources';

import type { CreateAlertDefinitionForm } from '../types';
import type { CloudPulseResources } from 'src/features/CloudPulse/shared/CloudPulseResourcesSelect';

// Mock Data
const alertDetails = alertFactory.build({ service_type: 'linode' });
const linodes = linodeFactory.buildList(4);
const regions = regionFactory.buildList(4).map((region, index) => ({
  ...region,
  id: linodes[index].region,
}));
const checkedAttribute = 'data-qa-checked';
const cloudPulseResources: CloudPulseResources[] = linodes.map((linode) => {
  return {
    id: String(linode.id),
    label: linode.label,
    region: linode.region,
  };
});

// Mock Queries
const queryMocks = vi.hoisted(() => ({
  useAlertDefinitionQuery: vi.fn(),
  useRegionsQuery: vi.fn(),
  useResourcesQuery: vi.fn(),
}));

vi.mock('src/queries/cloudpulse/alerts', () => ({
  ...vi.importActual('src/queries/cloudpulse/alerts'),
  useAlertDefinitionQuery: queryMocks.useAlertDefinitionQuery,
}));

vi.mock('src/queries/cloudpulse/resources', () => ({
  ...vi.importActual('src/queries/cloudpulse/resources'),
  useResourcesQuery: queryMocks.useResourcesQuery,
}));

vi.mock('@linode/queries', async (importOriginal) => ({
  ...(await importOriginal()),
  useRegionsQuery: queryMocks.useRegionsQuery,
}));

beforeAll(() => {
  // Mock window.scrollTo to prevent the "Not implemented" error
  window.scrollTo = vi.fn();
});

// Shared Setup
beforeEach(() => {
  vi.clearAllMocks();
  queryMocks.useAlertDefinitionQuery.mockReturnValue({
    data: alertDetails,
    isError: false,
    isFetching: false,
  });
  queryMocks.useResourcesQuery.mockReturnValue({
    data: cloudPulseResources,
    isError: false,
    isFetching: false,
  });
  queryMocks.useRegionsQuery.mockReturnValue({
    data: regions,
    isError: false,
    isFetching: false,
  });
});

describe('CreateAlertResources component tests', () => {
  it('should be able to render the component on correct props and values', async () => {
    const { getByPlaceholderText, getByTestId, queryByTestId } =
      renderWithThemeAndHookFormContext<CreateAlertDefinitionForm>({
        component: <CloudPulseModifyAlertResources name="entity_ids" />,
        useFormOptions: {
          defaultValues: {
            entity_ids: [],
            serviceType: 'linode',
          },
        },
      });
    expect(
      getByPlaceholderText('Search for a Region or Entity')
    ).toBeInTheDocument();
    expect(getByPlaceholderText('Select Regions')).toBeInTheDocument();
    expect(getByTestId('show_selected_only')).toBeInTheDocument();

    // validate, by default selections are there
    expect(getByTestId('select_item_1')).toHaveAttribute(
      checkedAttribute,
      'false'
    );
    expect(getByTestId('select_item_3')).toHaveAttribute(
      checkedAttribute,
      'false'
    );

    // validate it selects 3
    await userEvent.click(getByTestId('select_item_3'));
    expect(getByTestId('select_item_3')).toHaveAttribute(
      checkedAttribute,
      'true'
    );

    // unselect 3 and test
    await userEvent.click(getByTestId('select_item_3'));
    // validate it gets unselected
    expect(getByTestId('select_item_3')).toHaveAttribute(
      checkedAttribute,
      'false'
    );

    expect(getByTestId('select_all_in_page_1')).toHaveAttribute(
      checkedAttribute,
      'false'
    );
    //   click select all
    await userEvent.click(getByTestId('select_all_in_page_1'));
    expect(getByTestId('select_all_in_page_1')).toHaveAttribute(
      checkedAttribute,
      'true'
    );

    // click select all again to unselect all
    await userEvent.click(getByTestId('select_all_in_page_1'));
    expect(getByTestId('select_all_in_page_1')).toHaveAttribute(
      checkedAttribute,
      'false'
    );
    // no error notice should be there in happy path
    expect(queryByTestId('alert_message_notice')).not.toBeInTheDocument();
  });

<<<<<<< HEAD
  it('should be able to see the error notice and upon max selection and checkboxes in disabled state with tooltip', async () => {
    const {
      getAllByTestId,
      getByTestId,
      getByText,
    } = renderWithThemeAndHookFormContext<CreateAlertDefinitionForm>({
      component: <CloudPulseModifyAlertResources name="entity_ids" />,
      options: {
        flags: {
          aclpAlertServiceTypeConfig: [
            {
              maxResourceSelectionCount: 2,
              serviceType: 'linode',
            },
          ],
        },
      },
      useFormOptions: {
        defaultValues: {
          entity_ids: ['1', '2', '3'],
          serviceType: 'linode',
        },
        errors: {
          entity_ids: {
            message: 'More than 2 entities selected',
=======
  it('should be able to see the error notice if the forms field state has error', async () => {
    const { getAllByTestId, getByTestId, getByText } =
      renderWithThemeAndHookFormContext<CreateAlertDefinitionForm>({
        component: <CloudPulseModifyAlertResources name="entity_ids" />,
        options: {
          flags: {
            aclpAlertServiceTypeConfig: [
              {
                maxResourceSelectionCount: 2,
                serviceType: 'linode',
              },
            ],
          },
        },
        useFormOptions: {
          defaultValues: {
            entity_ids: ['1', '2', '3'],
            serviceType: 'linode',
          },
          errors: {
            entity_ids: {
              message: 'More than 2 entities selected',
            },
>>>>>>> 80b56074
          },
        },
      });

    expect(getAllByTestId('alert_message_notice').length).toBe(2); // one for error and one for selection warning
    expect(getByText('You can select up to 2 entities.')).toBeInTheDocument();
<<<<<<< HEAD
=======
    expect(getByText('More than 2 entities selected')).toBeInTheDocument();
>>>>>>> 80b56074
    const resourceFour = getByTestId('select_item_4');
    expect(resourceFour).toBeInTheDocument();
    expect(resourceFour).toHaveAttribute('aria-disabled', 'true');

    await userEvent.click(getByText('Deselect All'));

    expect(getByText('Select All')).toHaveAttribute('aria-disabled', 'true');
  });
});<|MERGE_RESOLUTION|>--- conflicted
+++ resolved
@@ -137,33 +137,6 @@
     expect(queryByTestId('alert_message_notice')).not.toBeInTheDocument();
   });
 
-<<<<<<< HEAD
-  it('should be able to see the error notice and upon max selection and checkboxes in disabled state with tooltip', async () => {
-    const {
-      getAllByTestId,
-      getByTestId,
-      getByText,
-    } = renderWithThemeAndHookFormContext<CreateAlertDefinitionForm>({
-      component: <CloudPulseModifyAlertResources name="entity_ids" />,
-      options: {
-        flags: {
-          aclpAlertServiceTypeConfig: [
-            {
-              maxResourceSelectionCount: 2,
-              serviceType: 'linode',
-            },
-          ],
-        },
-      },
-      useFormOptions: {
-        defaultValues: {
-          entity_ids: ['1', '2', '3'],
-          serviceType: 'linode',
-        },
-        errors: {
-          entity_ids: {
-            message: 'More than 2 entities selected',
-=======
   it('should be able to see the error notice if the forms field state has error', async () => {
     const { getAllByTestId, getByTestId, getByText } =
       renderWithThemeAndHookFormContext<CreateAlertDefinitionForm>({
@@ -187,17 +160,13 @@
             entity_ids: {
               message: 'More than 2 entities selected',
             },
->>>>>>> 80b56074
           },
         },
       });
 
     expect(getAllByTestId('alert_message_notice').length).toBe(2); // one for error and one for selection warning
     expect(getByText('You can select up to 2 entities.')).toBeInTheDocument();
-<<<<<<< HEAD
-=======
     expect(getByText('More than 2 entities selected')).toBeInTheDocument();
->>>>>>> 80b56074
     const resourceFour = getByTestId('select_item_4');
     expect(resourceFour).toBeInTheDocument();
     expect(resourceFour).toHaveAttribute('aria-disabled', 'true');
