--- conflicted
+++ resolved
@@ -5,11 +5,7 @@
 
 export const CreateAlertDefinitionFormSchema = createAlertDefinitionSchema.concat(
   object({
-<<<<<<< HEAD
-    serviceType: string().required(fieldErrorMessage), // HERE, i have removed region and engine type filter, upon confirmation and updated design from UX , will add and implement
-=======
     serviceType: string().required(fieldErrorMessage),
->>>>>>> 68c795be
   })
 );
 
