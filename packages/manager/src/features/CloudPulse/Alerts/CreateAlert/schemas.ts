import { createAlertDefinitionSchema } from '@linode/validation';
import { object, string } from 'yup';

const engineOptionValidation = string().when('service_type', {
  is: 'dbaas',
  otherwise: (schema) => schema.notRequired().nullable(),
  then: (schema) => schema.required('Engine type is required.').nullable(),
});
export const CreateAlertDefinitionFormSchema = createAlertDefinitionSchema.concat(
  object({
    engineType: engineOptionValidation,
    region: string().required('Region is required.'),
<<<<<<< HEAD
    service_type: string().required('Service is required.'),
=======
    serviceType: string().required('Service is required.').nullable(),
>>>>>>> 0285c7a6
  })
);<|MERGE_RESOLUTION|>--- conflicted
+++ resolved
@@ -6,14 +6,11 @@
   otherwise: (schema) => schema.notRequired().nullable(),
   then: (schema) => schema.required('Engine type is required.').nullable(),
 });
+
 export const CreateAlertDefinitionFormSchema = createAlertDefinitionSchema.concat(
   object({
     engineType: engineOptionValidation,
     region: string().required('Region is required.'),
-<<<<<<< HEAD
-    service_type: string().required('Service is required.'),
-=======
-    serviceType: string().required('Service is required.').nullable(),
->>>>>>> 0285c7a6
+    serviceType: string().required('Service is required.'),
   })
 );