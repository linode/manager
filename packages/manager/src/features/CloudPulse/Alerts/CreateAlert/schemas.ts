--- conflicted
+++ resolved
@@ -179,11 +179,7 @@
         .min(1, 'At least one metric criteria is required.'),
     }).required(),
     serviceType: string()
-<<<<<<< HEAD
-      .oneOf(['linode', 'dbaas', 'firewall'])
-=======
-      .oneOf(['linode', 'dbaas', 'nodebalancer'])
->>>>>>> a0935af5
+      .oneOf(['linode', 'dbaas', 'firewall', 'nodebalancer'])
       .required(fieldErrorMessage)
       .nullable()
       .test('nonNull', fieldErrorMessage, (value) => value !== null),
