--- conflicted
+++ resolved
@@ -6,6 +6,7 @@
   triggerConditionValidation,
 } from '@linode/validation';
 import { array, mixed, number, object, string } from 'yup';
+
 
 import {
   PORTS_CONSECUTIVE_COMMAS_ERROR_MESSAGE,
@@ -18,15 +19,11 @@
 } from '../../Utils/constants';
 import { PORTS_TRAILING_COMMA_ERROR_MESSAGE } from '../constants';
 
-<<<<<<< HEAD
 import type {
   AlertDefinitionScope,
   AlertDefinitionType,
   CloudPulseServiceType,
 } from '@linode/api-v4';
-=======
-import type { AlertSeverityType } from '@linode/api-v4';
->>>>>>> b12096d6
 
 const fieldErrorMessage = 'This field is required.';
 
@@ -206,12 +203,7 @@
         .required()
         .min(1, 'At least one metric criteria is required.'),
     }).required(),
-<<<<<<< HEAD
     serviceType: mixed<CloudPulseServiceType>()
-=======
-    serviceType: string()
-      .oneOf(['linode', 'dbaas', 'firewall', 'nodebalancer'])
->>>>>>> b12096d6
       .required(fieldErrorMessage)
       .nullable()
       .test('nonNull', fieldErrorMessage, (value) => value !== null),
