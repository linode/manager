--- conflicted
+++ resolved
@@ -61,8 +61,7 @@
 
 describe('AlertDefinition Create', () => {
   it('should render input components', async () => {
-<<<<<<< HEAD
-    renderWithTheme(<CreateAlertDefinition />);
+    await renderWithThemeAndRouter(<CreateAlertDefinition />);
 
     expect(screen.getByText('1. General Information')).toBeVisible();
     expect(screen.getByLabelText('Name')).toBeVisible();
@@ -80,30 +79,6 @@
     expect(screen.getByText('4. Notification Channels')).toBeVisible();
     expect(screen.getByLabelText('Evaluation Period')).toBeVisible();
     expect(screen.getByLabelText('Polling Interval')).toBeVisible();
-=======
-    const { getByLabelText, getByPlaceholderText, getByText } =
-      await renderWithThemeAndRouter(<CreateAlertDefinition />);
-
-    expect(getByText('1. General Information')).toBeVisible();
-    expect(getByLabelText('Name')).toBeVisible();
-    expect(getByLabelText('Description (optional)')).toBeVisible();
-    expect(getByLabelText('Severity')).toBeVisible();
-    expect(getByLabelText('Service')).toBeVisible();
-    expect(getByText('2. Entities')).toBeVisible();
-    await expect(
-      getByPlaceholderText('Search for a Region or Entity')
-    ).toBeInTheDocument();
-    await expect(getByPlaceholderText('Select Regions')).toBeInTheDocument();
-    expect(getByText('3. Criteria')).toBeVisible();
-    expect(getByText('Metric Threshold')).toBeVisible();
-    expect(getByLabelText('Data Field')).toBeVisible();
-    expect(getByLabelText('Aggregation Type')).toBeVisible();
-    expect(getByLabelText('Operator')).toBeVisible();
-    expect(getByLabelText('Threshold')).toBeVisible();
-    expect(getByText('4. Notification Channels')).toBeVisible();
-    expect(getByLabelText('Evaluation Period')).toBeVisible();
-    expect(getByLabelText('Polling Interval')).toBeVisible();
->>>>>>> dc57f753
   });
 
   it('should be able to enter a value in the textbox', async () => {
