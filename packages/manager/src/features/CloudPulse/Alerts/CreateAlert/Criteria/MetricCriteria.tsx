--- conflicted
+++ resolved
@@ -92,27 +92,6 @@
             );
           })}
       </Stack>
-<<<<<<< HEAD
-        <Button
-          onClick={() =>
-            append({
-              aggregate_function: null,
-              dimension_filters: [],
-              metric: null,
-              operator: null,
-              threshold: 0,
-            })
-          }
-          tooltipText='You can add up to 5 metrics.'
-          sxEndIcon={{ display: 'none' }}
-          disabled={metricCriteriaWatcher.length === 5}
-          buttonType="outlined"
-          size="medium"
-          sx={(theme) => ({ marginTop: theme.spacing(2) })}
-        >
-          Add metric
-        </Button>
-=======
       <Button
         onClick={() =>
           append({
@@ -132,7 +111,6 @@
       >
         Add metric
       </Button>
->>>>>>> 28be63cc
     </Box>
   );
 };