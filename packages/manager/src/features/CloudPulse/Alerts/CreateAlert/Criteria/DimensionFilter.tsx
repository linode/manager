--- conflicted
+++ resolved
@@ -35,12 +35,8 @@
     name,
   });
 
-<<<<<<< HEAD
-  const dimensionFilterWatcher = useWatch({ control, name});
-=======
   const dimensionFilterWatcher = useWatch({ control, name });
 
->>>>>>> 28be63cc
   return (
     <Box display="flex" flexDirection="column" gap={1}>
       <Typography variant="h3">
@@ -60,27 +56,6 @@
             />
           ))}
       </Stack>
-<<<<<<< HEAD
-        <Button
-          onClick={() =>
-            append({
-              dimension_label: null,
-              operator: null,
-              value: null,
-            })
-          }
-          disabled={dimensionFilterWatcher && dimensionFilterWatcher.length === 5}
-          buttonType="secondary"
-          compactX
-          data-qa-buttons="true"
-          size="small"
-          tooltipText="You can add up to 5 dimension filters."
-          sxEndIcon={{ display: 'none' }}
-          sx={{ justifyContent: 'start', width: '150px' }}
-        >
-          Add dimension filter
-        </Button>
-=======
       <Button
         onClick={() =>
           append({
@@ -100,7 +75,6 @@
       >
         Add dimension filter
       </Button>
->>>>>>> 28be63cc
     </Box>
   );
 };