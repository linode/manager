--- conflicted
+++ resolved
@@ -7,14 +7,9 @@
 import { Metric } from './Metric';
 
 import type { CreateAlertDefinitionForm } from '../types';
-<<<<<<< HEAD
-import type { AvailableMetrics } from '@linode/api-v4';
-const mockData: AvailableMetrics[] = [
-=======
 
 import type { MetricDefinition } from '@linode/api-v4';
 const mockData: MetricDefinition[] = [
->>>>>>> 63a11aa7
   {
     available_aggregate_functions: ['min', 'max', 'avg'],
     dimensions: [
