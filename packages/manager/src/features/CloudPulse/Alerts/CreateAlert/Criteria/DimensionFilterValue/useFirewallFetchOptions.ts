import {
  useAllLinodesQuery,
  useAllNodeBalancersQuery,
  useAllVPCsQuery,
} from '@linode/queries';
import { useMemo } from 'react';

import { filterFirewallResources } from 'src/features/CloudPulse/Utils/utils';
import { useResourcesQuery } from 'src/queries/cloudpulse/resources';

import { filterRegionByServiceType } from '../../../Utils/utils';
import {
  getFilteredFirewallParentEntities,
  getFirewallLinodes,
<<<<<<< HEAD
  getFirewallNodeBalancers,
=======
  getFirewallNodebalancers,
>>>>>>> 40f06aab
  getLinodeRegions,
  getNodebalancerRegions,
  getVPCSubnets,
} from './utils';

import type { FetchOptions, FetchOptionsProps } from './constants';
import type { Filter, Firewall } from '@linode/api-v4';

/**
 * Custom hook to return selectable options based on the dimension type.
 * Handles fetching and transforming data for edge-cases.
 */
export function useFirewallFetchOptions(
  props: FetchOptionsProps
): FetchOptions {
  const {
    dimensionLabel,
    regions,
    entities,
    serviceType,
    type,
    scope,
    associatedEntityType,
  } = props;

  const supportedRegionIds =
    (serviceType &&
      regions &&
      filterRegionByServiceType(type, regions, serviceType).map(
        ({ id }) => id
      )) ||
    [];

  // Create a filter for regions based on supported region IDs
  const regionFilter: Filter = {
    '+or':
      supportedRegionIds && supportedRegionIds.length > 0
        ? supportedRegionIds.map((regionId) => ({
            region: regionId,
          }))
        : undefined,
  };

  const filterLabels: string[] = [
    'linode_id',
    'region_id',
    'nodebalancer_id',
    'associated_entity_region',
    'nodebalancer_id',
  ];

  // Fetch all firewall resources when dimension requires it
  const {
    data: firewallResources,
    isLoading: isResourcesLoading,
    isError: isResourcesError,
  } = useResourcesQuery(
    filterLabels.includes(dimensionLabel ?? ''),
    'firewall',
    {},
    {},
    associatedEntityType,
    associatedEntityType
      ? (resources: Firewall[]) =>
          filterFirewallResources(resources, associatedEntityType)
      : undefined
    // To avoid fetching resources for which the associated entity type is not supported
  );
  // Decide firewall resource IDs based on scope
  const filteredFirewallParentEntityIds = useMemo(() => {
    const selectedEntities =
      scope && scope === 'account'
        ? firewallResources?.map((r) => r.id)
        : entities;
    return getFilteredFirewallParentEntities(
      firewallResources,
      selectedEntities
    );
  }, [scope, firewallResources, entities]);

  const idFilter: Filter = {
    '+or': filteredFirewallParentEntityIds.length
      ? filteredFirewallParentEntityIds.map(({ id }) => ({ id }))
      : undefined,
  };

  const labelFilter: Filter = {
    '+or': filteredFirewallParentEntityIds.length
      ? filteredFirewallParentEntityIds.map(({ label }) => ({ label }))
      : undefined,
  };

  const combinedFilterLinode: Filter = {
    '+and': [idFilter, regionFilter].filter(Boolean),
  };

  const combinedFilterNodebalancer: Filter = {
    '+and': [labelFilter, regionFilter].filter(Boolean),
  };

  // Fetch all linodes with the combined filter
  const {
    data: linodes,
    isError: isLinodesError,
    isLoading: isLinodesLoading,
  } = useAllLinodesQuery(
    {},
    combinedFilterLinode,
    serviceType === 'firewall' &&
      filterLabels.includes(dimensionLabel ?? '') &&
      filteredFirewallParentEntityIds.length > 0 &&
      associatedEntityType === 'linode' &&
      supportedRegionIds?.length > 0
  );

  // Fetch all nodebalancers with the combined filter
  const {
    data: nodebalancers,
    isError: isNodebalancersError,
    isLoading: isNodebalancersLoading,
  } = useAllNodeBalancersQuery(
    serviceType === 'firewall' &&
      filterLabels.includes(dimensionLabel ?? '') &&
      filteredFirewallParentEntityIds.length > 0 &&
      associatedEntityType === 'nodebalancer' &&
      supportedRegionIds?.length > 0,
    {},
    combinedFilterNodebalancer
  );

  // Extract linodes from filtered firewall resources
  const firewallLinodes = useMemo(
    () => getFirewallLinodes(linodes ?? []),
    [linodes]
  );

<<<<<<< HEAD
  const firewallNodeBalancers = useMemo(
    () => getFirewallNodeBalancers(nodebalancers ?? []),
=======
  // Extract nodebalancers from filtered firewall resources
  const firewallNodebalancers = useMemo(
    () => getFirewallNodebalancers(nodebalancers ?? []),
>>>>>>> 40f06aab
    [nodebalancers]
  );

  // Extract unique regions from linodes
  const linodeRegions = useMemo(
    () => getLinodeRegions(linodes ?? []),
    [linodes]
  );

  // Extract unique regions from nodebalancers
  const nodebalancerRegions = useMemo(
    () => getNodebalancerRegions(nodebalancers ?? []),
    [nodebalancers]
  );

  const allRegions = useMemo(
    () => Array.from(new Set([...linodeRegions, ...nodebalancerRegions])),
    [linodeRegions, nodebalancerRegions]
  );

  const {
    data: vpcs,
    isLoading: isVPCsLoading,
    isError: isVPCsError,
  } = useAllVPCsQuery({
    enabled: serviceType === 'firewall' && dimensionLabel === 'vpc_subnet_id',
  });

  const vpcSubnets = useMemo(() => getVPCSubnets(vpcs ?? []), [vpcs]);

  // Determine what options to return based on the dimension label
  switch (dimensionLabel) {
    case 'associated_entity_region':
      return {
        values:
          associatedEntityType === 'linode'
            ? linodeRegions
            : associatedEntityType === 'nodebalancer'
              ? nodebalancerRegions
              : allRegions,
        isError: isLinodesError || isResourcesError || isNodebalancersError,
        isLoading:
          isLinodesLoading || isResourcesLoading || isNodebalancersLoading,
      };
    case 'linode_id':
      return {
        values: firewallLinodes,
        isError: isLinodesError || isResourcesError,
        isLoading: isLinodesLoading || isResourcesLoading,
      };
    case 'nodebalancer_id':
      return {
<<<<<<< HEAD
        values: firewallNodeBalancers,
=======
        values: firewallNodebalancers,
>>>>>>> 40f06aab
        isError: isNodebalancersError || isResourcesError,
        isLoading: isNodebalancersLoading || isResourcesLoading,
      };
    case 'region_id':
      return {
        values: linodeRegions,
        isError: isLinodesError || isResourcesError,
        isLoading: isLinodesLoading || isResourcesLoading,
      };
    case 'vpc_subnet_id':
      return {
        values: vpcSubnets,
        isError: isVPCsError,
        isLoading: isVPCsLoading,
      };
    default:
      return { values: [], isLoading: false, isError: false };
  }
}<|MERGE_RESOLUTION|>--- conflicted
+++ resolved
@@ -12,11 +12,7 @@
 import {
   getFilteredFirewallParentEntities,
   getFirewallLinodes,
-<<<<<<< HEAD
   getFirewallNodeBalancers,
-=======
-  getFirewallNodebalancers,
->>>>>>> 40f06aab
   getLinodeRegions,
   getNodebalancerRegions,
   getVPCSubnets,
@@ -153,14 +149,9 @@
     [linodes]
   );
 
-<<<<<<< HEAD
-  const firewallNodeBalancers = useMemo(
-    () => getFirewallNodeBalancers(nodebalancers ?? []),
-=======
   // Extract nodebalancers from filtered firewall resources
   const firewallNodebalancers = useMemo(
-    () => getFirewallNodebalancers(nodebalancers ?? []),
->>>>>>> 40f06aab
+    () => getFirewallNodeBalancers(nodebalancers ?? []),
     [nodebalancers]
   );
 
@@ -213,11 +204,7 @@
       };
     case 'nodebalancer_id':
       return {
-<<<<<<< HEAD
-        values: firewallNodeBalancers,
-=======
         values: firewallNodebalancers,
->>>>>>> 40f06aab
         isError: isNodebalancersError || isResourcesError,
         isLoading: isNodebalancersLoading || isResourcesLoading,
       };
