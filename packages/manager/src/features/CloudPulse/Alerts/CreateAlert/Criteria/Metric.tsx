import { Autocomplete, Box } from '@linode/ui';
import { TextField, Typography } from '@linode/ui';
import { Grid } from '@mui/material';
import React from 'react';
import { Controller, useFormContext, useWatch } from 'react-hook-form';

import {
  metricAggregationOptions,
  metricOperatorOptions,
} from '../../constants';
import { getAlertBoxStyles } from '../../Utils/utils';
import { ClearIconButton } from './ClearIconButton';
import { DimensionFilters } from './DimensionFilter';

import type { Item } from '../../constants';
import type { CreateAlertDefinitionForm, MetricCriteriaForm } from '../types';
import type {
  MetricAggregationType,
  MetricDefinition,
  MetricOperatorType,
} from '@linode/api-v4';
import type { FieldPathByValue } from 'react-hook-form';

interface MetricCriteriaProps {
  /**
   * metric data fetched by the metric definitions endpoint
   */
  data: MetricDefinition[];
  /**
   * variable to check for metric definitions api call error state
   */
  isMetricDefinitionError: boolean;
  /**
   * variable to check for metric definitions api call loading state
   */
  isMetricDefinitionLoading: boolean;
  /**
   * name (with the index) used for the component to set in form
   */
  name: FieldPathByValue<CreateAlertDefinitionForm, MetricCriteriaForm>;
  /**
   * function to delete the Metric component
   * @returns void
   */
  onMetricDelete: () => void;
  /**
   * to control when to show the delete icon
   */
  showDeleteIcon: boolean;
}
export const Metric = (props: MetricCriteriaProps) => {
  const {
    data,
    isMetricDefinitionError,
    isMetricDefinitionLoading,
    name,
    onMetricDelete,
    showDeleteIcon,
  } = props;
  const { control, setValue } = useFormContext<CreateAlertDefinitionForm>();

  const handleDataFieldChange = (
    selected: { label: string; value: string },
    operation: string
  ) => {
    const fieldValue: MetricCriteriaForm = {
      aggregate_function: null,
      dimension_filters: [],
      metric: null,
      operator: null,
      threshold: 0,
    };
    if (operation === 'selectOption') {
      setValue(`${name}.metric`, selected.value, { shouldValidate: true });
      setValue(`${name}.aggregate_function`, fieldValue.aggregate_function);
      setValue(`${name}.dimension_filters`, fieldValue.dimension_filters);
      setValue(`${name}.operator`, fieldValue.operator);
      setValue(`${name}.threshold`, fieldValue.threshold);
    } else {
      setValue(name, fieldValue);
    }
  };

  const metricOptions = React.useMemo(() => {
    return data
      ? data.map((metric) => ({
          label: metric.label,
          value: metric.metric,
        }))
      : [];
  }, [data]);

  const metricWatcher = useWatch({ control, name: `${name}.metric` });

  const selectedMetric = React.useMemo(() => {
    return data && metricWatcher
      ? data.find((metric) => metric.metric === metricWatcher)
      : null;
  }, [data, metricWatcher]);

  const unit = selectedMetric?.unit ?? null;
  const aggOptions = React.useMemo((): Item<
    string,
    MetricAggregationType
  >[] => {
    return selectedMetric && selectedMetric.available_aggregate_functions
      ? metricAggregationOptions.filter((option) =>
          selectedMetric.available_aggregate_functions.includes(option.value)
        )
      : [];
  }, [selectedMetric]);

  const serviceWatcher = useWatch({ control, name: 'serviceType' });
  return (
    <Box
      sx={(theme) => ({
        ...getAlertBoxStyles(theme),
        borderRadius: 1,
        display: 'flex',
        flexDirection: 'column',
        gap: 2,
        p: 2,
      })}
      data-testid={`${name}-id`}
    >
      <Box display="flex" flexDirection="column" gap={1}>
        <Box display="flex" justifyContent="space-between">
          <Typography variant="h3">Metric Threshold</Typography>
          {showDeleteIcon && <ClearIconButton handleClick={onMetricDelete} />}
        </Box>

        <Grid container spacing={2}>
          <Grid item md={3} sm={6} xs={12}>
            <Controller
              render={({ field, fieldState }) => (
                <Autocomplete
                  errorText={
                    fieldState.error?.message ??
                    (isMetricDefinitionError
                      ? 'Error in fetching the data.'
                      : '')
                  }
                  onChange={(
                    _,
                    newValue: {
                      label: string;
                      value: string;
                    },
                    reason
                  ) => {
                    handleDataFieldChange(newValue, reason);
                  }}
                  textFieldProps={{
                    labelTooltipText:
                      'Represents the metric you want to receive alerts for. Choose the one that helps you evaluate performance of your service in the most efficient way. For multiple metrics we use the AND method by default.',
                  }}
                  value={
                    metricOptions.find(
                      (option) => option.value === field.value
                    ) ?? null
                  }
                  data-qa-metric-threshold={`${name}-data-field`}
                  data-testid="data-field"
                  disabled={!serviceWatcher}
                  label="Data Field"
                  loading={isMetricDefinitionLoading}
                  noMarginTop
                  onBlur={field.onBlur}
                  options={metricOptions}
                  placeholder="Select a Data Field"
                  size="medium"
                />
              )}
              control={control}
              name={`${name}.metric`}
            />
          </Grid>
          <Grid item md={3} sm={6} xs={12}>
            <Controller
              render={({ field, fieldState }) => (
                <Autocomplete
                  onChange={(
                    _,
                    newValue: { label: string; value: MetricAggregationType },
                    operation
                  ) => {
                    field.onChange(
                      operation === 'selectOption' ? newValue.value : null
                    );
                  }}
                  value={
                    aggOptions.find((option) => option.value === field.value) ??
                    null
                  }
                  data-qa-metric-threshold={`${name}-aggregation-type`}
                  data-testid="aggregation-type"
                  disabled={aggOptions.length === 0}
                  errorText={fieldState.error?.message}
                  key={metricWatcher}
                  label="Aggregation Type"
                  noMarginTop
                  onBlur={field.onBlur}
                  options={aggOptions}
                  placeholder="Select an Aggregation Type"
                  sx={{ paddingTop: { sm: 1, xs: 0 } }}
                />
              )}
              control={control}
              name={`${name}.aggregate_function`}
            />
          </Grid>
          <Grid item lg={2} md={3} sm={6} xs={12}>
            <Controller
              render={({ field, fieldState }) => (
                <Autocomplete
                  onChange={(
                    _,
                    selected: { label: string; value: MetricOperatorType },
                    operation
                  ) => {
                    field.onChange(
                      operation === 'selectOption' ? selected.value : null
                    );
                  }}
                  value={
                    field.value !== null
                      ? metricOperatorOptions.find(
                          (option) => option.value === field.value
                        )
                      : null
                  }
                  data-qa-metric-threshold={`${name}-operator`}
                  data-testid="operator"
                  disabled={!metricWatcher}
                  errorText={fieldState.error?.message}
                  key={metricWatcher}
                  label="Operator"
                  noMarginTop
                  onBlur={field.onBlur}
                  options={metricOperatorOptions}
                  placeholder="Select an Operator"
                  sx={{ paddingTop: { sm: 1, xs: 0 } }}
                />
              )}
              control={control}
              name={`${name}.operator`}
            />
          </Grid>
          <Grid item lg={2} md={3} sm={6} xs={12}>
            <Box display="flex" gap={1}>
              <Controller
                render={({ field, fieldState }) => (
                  <TextField
                    onWheel={(event: React.SyntheticEvent<Element, Event>) =>
                      event.target instanceof HTMLElement && event.target.blur()
                    }
                    data-qa-metric-threshold={`${name}-threshold`}
<<<<<<< HEAD
                    data-qa-threshold
=======
                    data-qa-threshold="threshold"
>>>>>>> 4a113a88
                    data-testid="threshold"
                    errorText={fieldState.error?.message}
                    label="Threshold"
                    min={0}
                    name={`${name}.threshold`}
                    noMarginTop
                    onBlur={field.onBlur}
                    onChange={(e) => field.onChange(e.target.value)}
                    sx={{ height: '34px', marginTop: { sm: 1, xs: 0 } }}
                    type="number"
                    value={field.value ?? 0}
                  />
                )}
                control={control}
                name={`${name}.threshold`}
              />
              <Typography
                sx={{
                  alignItems: 'flex-end',
                  display: 'flex',
                  height: '56px',
                  marginTop: { lg: '5px', md: '5px', sm: '5px' },
                }}
                variant="body1"
              >
                {/* There are discussions going on with the UX and within the team about the
                 * units being outside of the TextField or inside as an adornments
                 */}
                {unit}
              </Typography>
            </Box>
          </Grid>
        </Grid>
      </Box>
      <DimensionFilters
        dataFieldDisabled={metricWatcher === null}
        dimensionOptions={selectedMetric?.dimensions ?? []}
        key={metricWatcher}
        name={`${name}.dimension_filters`}
      />
    </Box>
  );
};<|MERGE_RESOLUTION|>--- conflicted
+++ resolved
@@ -255,11 +255,7 @@
                       event.target instanceof HTMLElement && event.target.blur()
                     }
                     data-qa-metric-threshold={`${name}-threshold`}
-<<<<<<< HEAD
-                    data-qa-threshold
-=======
                     data-qa-threshold="threshold"
->>>>>>> 4a113a88
                     data-testid="threshold"
                     errorText={fieldState.error?.message}
                     label="Threshold"
