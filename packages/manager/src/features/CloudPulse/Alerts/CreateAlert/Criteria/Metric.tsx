import { Autocomplete, Box } from '@linode/ui';
import { TextField, Typography } from '@linode/ui';
import { Grid } from '@mui/material';
import React from 'react';
import { Controller, useFormContext, useWatch } from 'react-hook-form';

import {
  metricAggregationOptions,
  metricOperatorOptions,
} from '../../constants';
import { getAlertBoxStyles } from '../../Utils/utils';
import { ClearIconButton } from './ClearIconButton';
import { DimensionFilters } from './DimensionFilter';

import type { Item } from '../../constants';
import type { CreateAlertDefinitionForm, MetricCriteriaForm } from '../types';
import type {
  MetricAggregationType,
  MetricDefinition,
  MetricOperatorType,
} from '@linode/api-v4';
import type { FieldPathByValue } from 'react-hook-form';

interface MetricCriteriaProps {
  /**
   * metric data fetched by the metric definitions endpoint
   */
  data: MetricDefinition[];
  /**
   * variable to check for metric definitions api call error state
   */
  isMetricDefinitionError: boolean;
  /**
   * variable to check for metric definitions api call loading state
   */
  isMetricDefinitionLoading: boolean;
  /**
   * name (with the index) used for the component to set in form
   */
  name: FieldPathByValue<CreateAlertDefinitionForm, MetricCriteriaForm>;
  /**
   * function to delete the Metric component
   * @returns void
   */
  onMetricDelete: () => void;
  /**
   * to control when to show the delete icon
   */
  showDeleteIcon: boolean;
}
export const Metric = (props: MetricCriteriaProps) => {
  const {
    data,
    isMetricDefinitionError,
    isMetricDefinitionLoading,
    name,
    onMetricDelete,
    showDeleteIcon,
  } = props;
  const { control, setValue } = useFormContext<CreateAlertDefinitionForm>();

  const handleDataFieldChange = (
    selected: { label: string; value: string },
    operation: string
  ) => {
    const fieldValue: MetricCriteriaForm = {
      aggregate_function: null,
      dimension_filters: [],
      metric: null,
      operator: null,
      threshold: 0,
    };
    if (operation === 'selectOption') {
      setValue(`${name}.metric`, selected.value, { shouldValidate: true });
<<<<<<< HEAD
=======
      setValue(`${name}.aggregate_function`, fieldValue.aggregate_function);
      setValue(`${name}.dimension_filters`, fieldValue.dimension_filters);
      setValue(`${name}.operator`, fieldValue.operator);
      setValue(`${name}.threshold`, fieldValue.threshold);
>>>>>>> 23a0d143
    } else {
      setValue(name, fieldValue);
    }
  };

  const metricOptions = React.useMemo(() => {
    return data
      ? data.map((metric) => ({
          label: metric.label,
          value: metric.metric,
        }))
      : [];
  }, [data]);

  const metricWatcher = useWatch({ control, name: `${name}.metric` });

  const selectedMetric = React.useMemo(() => {
    return data && metricWatcher
      ? data.find((metric) => metric.metric === metricWatcher)
      : null;
  }, [data, metricWatcher]);

  const unit = selectedMetric?.unit ?? null;
  const aggOptions = React.useMemo((): Item<
    string,
    MetricAggregationType
  >[] => {
    return selectedMetric && selectedMetric.available_aggregate_functions
      ? metricAggregationOptions.filter((option) =>
          selectedMetric.available_aggregate_functions.includes(option.value)
        )
      : [];
  }, [selectedMetric]);

  const serviceWatcher = useWatch({ control, name: 'serviceType' });
  return (
    <Box
      sx={(theme) => ({
        ...getAlertBoxStyles(theme),
        borderRadius: 1,
        display: 'flex',
        flexDirection: 'column',
        gap: 2,
        p: 2,
      })}
      data-testid={`${name}-id`}
    >
      <Box display="flex" flexDirection="column" gap={1}>
        <Box display="flex" justifyContent="space-between">
          <Typography variant="h3">Metric Threshold</Typography>
          {showDeleteIcon && <ClearIconButton handleClick={onMetricDelete} />}
        </Box>

        <Grid container spacing={2}>
          <Grid item md={3} sm={6} xs={12}>
            <Controller
              render={({ field, fieldState }) => (
                <Autocomplete
                  errorText={
                    fieldState.error?.message ??
                    (isMetricDefinitionError
                      ? 'Error in fetching the data.'
                      : '')
                  }
                  onChange={(
                    _,
                    newValue: {
                      label: string;
                      value: string;
                    },
                    reason
                  ) => {
                    handleDataFieldChange(newValue, reason);
                  }}
                  textFieldProps={{
                    labelTooltipText:
                      'Represents the metric you want to receive alerts for. Choose the one that helps you evaluate performance of your service in the most efficient way. For multiple metrics we use the AND method by default.',
                  }}
                  value={
                    metricOptions.find(
                      (option) => option.value === field.value
                    ) ?? null
                  }
                  data-testid="data-field"
                  disabled={!serviceWatcher}
                  label="Data Field"
                  loading={isMetricDefinitionLoading}
                  noMarginTop
                  onBlur={field.onBlur}
                  options={metricOptions}
                  placeholder="Select a Data Field"
                  size="medium"
                />
              )}
              control={control}
              name={`${name}.metric`}
            />
          </Grid>
          <Grid item md={3} sm={6} xs={12}>
            <Controller
              render={({ field, fieldState }) => (
                <Autocomplete
                  onChange={(
                    _,
                    newValue: { label: string; value: MetricAggregationType },
                    operation
                  ) => {
                    field.onChange(
                      operation === 'selectOption' ? newValue.value : null
                    );
                  }}
                  value={
                    aggOptions.find((option) => option.value === field.value) ??
                    null
                  }
                  data-testid="aggregation-type"
                  disabled={aggOptions.length === 0}
                  errorText={fieldState.error?.message}
                  key={metricWatcher}
                  label="Aggregation Type"
                  noMarginTop
                  onBlur={field.onBlur}
                  options={aggOptions}
                  placeholder="Select an Aggregation Type"
                  sx={{ paddingTop: { sm: 1, xs: 0 } }}
                />
              )}
              control={control}
              name={`${name}.aggregate_function`}
            />
          </Grid>
          <Grid item lg={2} md={3} sm={6} xs={12}>
            <Controller
              render={({ field, fieldState }) => (
                <Autocomplete
                  onChange={(
                    _,
                    selected: { label: string; value: MetricOperatorType },
                    operation
                  ) => {
                    field.onChange(
                      operation === 'selectOption' ? selected.value : null
                    );
                  }}
                  value={
                    field.value !== null
                      ? metricOperatorOptions.find(
                          (option) => option.value === field.value
                        )
                      : null
                  }
                  data-testid="operator"
                  disabled={!metricWatcher}
                  errorText={fieldState.error?.message}
                  key={metricWatcher}
                  label="Operator"
                  noMarginTop
                  onBlur={field.onBlur}
                  options={metricOperatorOptions}
                  placeholder="Select an Operator"
                  sx={{ paddingTop: { sm: 1, xs: 0 } }}
                />
              )}
              control={control}
              name={`${name}.operator`}
            />
          </Grid>
          <Grid item lg={2} md={3} sm={6} xs={12}>
            <Box display="flex" gap={1}>
              <Controller
                render={({ field, fieldState }) => (
                  <TextField
                    onWheel={(event: React.SyntheticEvent<Element, Event>) =>
                      event.target instanceof HTMLElement && event.target.blur()
                    }
                    data-qa-threshold
                    data-testid="threshold"
                    errorText={fieldState.error?.message}
                    label="Threshold"
                    min={0}
                    name={`${name}.threshold`}
                    noMarginTop
                    onBlur={field.onBlur}
                    onChange={(e) => field.onChange(e.target.value)}
                    sx={{ height: '34px', marginTop: { sm: 1, xs: 0 } }}
                    type="number"
                    value={field.value ?? 0}
                  />
                )}
                control={control}
                name={`${name}.threshold`}
              />
              <Typography
                sx={{
                  alignItems: 'flex-end',
                  display: 'flex',
                  height: '56px',
                }}
                variant="body1"
              >
                {/* There are discussions going on with the UX and within the team about the
                 * units being outside of the TextField or inside as an adornments
                 */}
                {unit}
              </Typography>
            </Box>
          </Grid>
        </Grid>
      </Box>
      <DimensionFilters
        dataFieldDisabled={metricWatcher === null}
        dimensionOptions={selectedMetric?.dimensions ?? []}
        key={metricWatcher}
        name={`${name}.dimension_filters`}
      />
    </Box>
  );
};<|MERGE_RESOLUTION|>--- conflicted
+++ resolved
@@ -72,13 +72,10 @@
     };
     if (operation === 'selectOption') {
       setValue(`${name}.metric`, selected.value, { shouldValidate: true });
-<<<<<<< HEAD
-=======
       setValue(`${name}.aggregate_function`, fieldValue.aggregate_function);
       setValue(`${name}.dimension_filters`, fieldValue.dimension_filters);
       setValue(`${name}.operator`, fieldValue.operator);
       setValue(`${name}.threshold`, fieldValue.threshold);
->>>>>>> 23a0d143
     } else {
       setValue(name, fieldValue);
     }
