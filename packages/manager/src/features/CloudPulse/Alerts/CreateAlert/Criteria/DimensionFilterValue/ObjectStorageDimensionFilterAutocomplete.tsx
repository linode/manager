--- conflicted
+++ resolved
@@ -27,11 +27,7 @@
     scope,
     selectedRegions,
     serviceType,
-<<<<<<< HEAD
-    type = 'alerts',
-=======
     type,
->>>>>>> fb1ca979
   } = props;
 
   const { data: regions } = useRegionsQuery();
