--- conflicted
+++ resolved
@@ -101,19 +101,12 @@
     onBlur,
     onChange,
     operator,
-<<<<<<< HEAD
+    scope,
     value,
     values,
     type = 'alerts',
     selectedRegions,
-=======
-    scope,
-    selectedRegions,
     serviceType,
-    type = 'alerts',
-    value,
-    values,
->>>>>>> 40f06aab
   } = props;
   // Use operator group for config lookup
   const operatorGroup = getOperatorGroup(operator);
