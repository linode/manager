--- conflicted
+++ resolved
@@ -96,11 +96,8 @@
     operator,
     value,
     values,
-<<<<<<< HEAD
     type = 'alerts',
-=======
     selectedRegions,
->>>>>>> fb543e28
   } = props;
   // Use operator group for config lookup
   const operatorGroup = getOperatorGroup(operator);
@@ -117,26 +114,6 @@
     dimensionConfig = valueFieldConfig['*'];
   }
   const config = dimensionConfig[operatorGroup];
-<<<<<<< HEAD
-  const customFetchItems = useFetchOptions({
-    dimensionLabel,
-    regions,
-    entities,
-    serviceType,
-    type,
-    scope,
-  });
-  const staticOptions = useMemo(
-    () =>
-      getStaticOptions(
-        serviceType ?? undefined,
-        dimensionLabel ?? '',
-        values ?? []
-      ),
-    [dimensionLabel, serviceType, values]
-  );
-=======
->>>>>>> fb543e28
   if (!config) return null;
 
   if (config.type === 'textfield') {
