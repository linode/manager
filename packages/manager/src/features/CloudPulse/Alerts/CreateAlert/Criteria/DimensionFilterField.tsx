import { Autocomplete, Box, TextField } from '@linode/ui';
import { capitalize } from '@linode/utilities';
import { GridLegacy } from '@mui/material';
import React from 'react';
import { Controller, useFormContext, useWatch } from 'react-hook-form';
import type { FieldPathByValue } from 'react-hook-form';

import { PORTS_HELPER_TEXT } from 'src/features/CloudPulse/Utils/constants';

import {
  dimensionOperatorOptions,
  PORT_HELPER_TEXT,
  PORT_PLACEHOLDER_TEXT,
  PORTS_PLACEHOLDER_TEXT,
  textFieldOperators,
} from '../../constants';
import { ClearIconButton } from './ClearIconButton';

import type { Item } from '../../constants';
import type { CreateAlertDefinitionForm, DimensionFilterForm } from '../types';
import type { Dimension, DimensionFilterOperatorType } from '@linode/api-v4';

interface DimensionFilterFieldProps {
  /**
   * boolean value to disable the Data Field in dimension filter
   */
  dataFieldDisabled: boolean;
  /**
   * dimension filter data options to list in the Autocomplete component
   */
  dimensionOptions: Dimension[];
  /**
   * name (with the index) used for the component to set in form
   */
  name: FieldPathByValue<CreateAlertDefinitionForm, DimensionFilterForm>;
  /**
   * function to delete the DimensionFilter component
   * @returns void
   */
  onFilterDelete: () => void;
}

export const DimensionFilterField = (props: DimensionFilterFieldProps) => {
  const { dataFieldDisabled, dimensionOptions, name, onFilterDelete } = props;

  const { control, setValue } = useFormContext<CreateAlertDefinitionForm>();

  const dataFieldOptions =
    dimensionOptions.map((dimension) => ({
      label: dimension.label,
      value: dimension.dimension_label,
    })) ?? [];

  const handleDataFieldChange = (
    selected: { label: string; value: string },
    operation: string
  ) => {
    const fieldValue = {
      dimension_label: null,
      operator: null,
      value: null,
    };
    if (operation === 'selectOption') {
      setValue(`${name}.dimension_label`, selected.value, {
        shouldValidate: true,
      });
      setValue(`${name}.operator`, fieldValue.operator);
      setValue(`${name}.value`, fieldValue.value);
    } else {
      setValue(name, fieldValue);
    }
  };

  const dimensionFieldWatcher = useWatch({
    control,
    name: `${name}.dimension_label`,
  });

  const dimensionOperatorWatcher = useWatch({
    control,
    name: `${name}.operator`,
  });

  const dimensionValueWatcher = useWatch({ control, name: `${name}.value` });
  const selectedDimension =
    dimensionOptions && dimensionFieldWatcher
      ? (dimensionOptions.find(
          (dim) => dim.dimension_label === dimensionFieldWatcher
        ) ?? null)
      : null;

  const valueOptions = () => {
    if (selectedDimension !== null && selectedDimension.values) {
      return selectedDimension.values.map((val) => ({
        label: capitalize(val),
        value: val,
      }));
    }
    return [];
  };
  const isValueMultiple =
    valueOptions().length > 0 && dimensionOperatorWatcher === 'in';

  const isTextField =
    !valueOptions().length ||
    (dimensionOperatorWatcher
      ? textFieldOperators.includes(dimensionOperatorWatcher)
      : false);

  const valuePlaceholder = `${isTextField ? 'Enter' : 'Select'} a Value`;

  const portsPlaceholderText =
    dimensionFieldWatcher === 'port'
      ? dimensionOperatorWatcher === 'in'
        ? PORTS_PLACEHOLDER_TEXT
        : PORT_PLACEHOLDER_TEXT
      : valuePlaceholder;

  const portsHelperText =
    dimensionFieldWatcher === 'port'
      ? dimensionOperatorWatcher === 'in'
        ? PORTS_HELPER_TEXT
        : PORT_HELPER_TEXT
      : undefined;
<<<<<<< HEAD
  const resolveSelectedValues = (
    options: Item<string, string>[],
    value: null | string,
    isMultiple: boolean
  ): Item<string, string> | Item<string, string>[] | null => {
    if (!value) return isMultiple ? [] : null;

    if (isMultiple) {
      return options.filter((option) =>
        value.split(',').includes(option.value)
      );
=======

  const resolveSelectedValues = (
    options: Item<string, string>[],
    value: null | string
  ): Item<string, string> | Item<string, string>[] | null => {
    if (!value) return isValueMultiple ? [] : null;

    if (isValueMultiple) {
      const splitValues = value.split(',');
      return options.filter((option) => splitValues.includes(option.value));
>>>>>>> b12096d6
    }

    return options.find((option) => option.value === value) ?? null;
  };

  const handleValueChange = (
    selected: Item<string, string> | Item<string, string>[] | null,
<<<<<<< HEAD
    operation: string,
    isMultiple: boolean
  ): string => {
    if (operation !== 'selectOption') return '';

    if (isMultiple && Array.isArray(selected)) {
      return selected.map((item) => item.value).join(',');
    }

    if (!isMultiple && selected && !Array.isArray(selected)) {
=======
    operation: string
  ): string => {
    if (operation !== 'selectOption') return '';

    if (isValueMultiple && Array.isArray(selected)) {
      return selected.map((item) => item.value).join(',');
    }

    if (!isValueMultiple && selected && !Array.isArray(selected)) {
>>>>>>> b12096d6
      return selected.value;
    }

    return '';
  };

  return (
    <GridLegacy
      container
      data-testid={`${name}-id`}
      flexWrap="wrap"
      spacing={2}
    >
      <GridLegacy item md={3} xs={12}>
        <Controller
          control={control}
          name={`${name}.dimension_label`}
          render={({ field, fieldState }) => (
            <Autocomplete
              data-qa-dimension-filter={`${name}-data-field`}
              data-testid="data-field"
              disabled={dataFieldDisabled}
              errorText={fieldState.error?.message}
              label="Data Field"
              onBlur={field.onBlur}
              onChange={(
                _,
                newValue: { label: string; value: string },
                operation
              ) => {
                handleDataFieldChange(newValue, operation);
              }}
              options={dataFieldOptions}
              placeholder="Select a Data Field"
              value={
                dataFieldOptions.find(
                  (option) => option.value === field.value
                ) ?? null
              }
            />
          )}
        />
      </GridLegacy>
      <GridLegacy item lg={2} md={3} xs={12}>
        <Controller
          control={control}
          name={`${name}.operator`}
          render={({ field, fieldState }) => (
            <Autocomplete
              data-qa-dimension-filter={`${name}-operator`}
              data-testid="operator"
              disabled={!dimensionFieldWatcher}
              errorText={fieldState.error?.message}
              label="Operator"
              onBlur={field.onBlur}
              onChange={(
                _,
                newValue: { label: string; value: DimensionFilterOperatorType },
                operation
              ) => {
                field.onChange(
                  operation === 'selectOption' ? newValue.value : null
                );
              }}
              options={dimensionOperatorOptions}
              placeholder="Select an Operator"
              value={
                dimensionOperatorOptions.find(
                  (option) => option.value === field.value
                ) ?? null
              }
            />
          )}
        />
      </GridLegacy>
      <GridLegacy item lg={3} md={4} xs={12}>
        <Box display="flex" gap={2}>
          <Controller
            control={control}
            name={`${name}.value`}
            render={({ field, fieldState }) =>
              isTextField ? (
                <TextField
                  data-qa-dimension-filter={`${name}-value`}
                  data-testid="value"
                  disabled={!dimensionFieldWatcher}
                  errorText={fieldState.error?.message}
                  helperText={!fieldState.error ? portsHelperText : undefined}
                  label="Value"
                  max={65535}
                  min={1}
                  onBlur={field.onBlur}
                  onChange={(event) => field.onChange(event.target.value)}
                  placeholder={portsPlaceholderText}
                  sx={{ flex: 1, width: '256px' }}
                  type={
                    dimensionFieldWatcher === 'port' &&
                    dimensionOperatorWatcher !== 'in'
                      ? 'number'
                      : 'text'
                  }
                  value={field.value ?? ''}
                />
              ) : (
                <Autocomplete
                  data-qa-dimension-filter={`${name}-value`}
                  data-testid="value"
                  disabled={!dimensionFieldWatcher}
                  errorText={fieldState.error?.message}
                  isOptionEqualToValue={(option, value) =>
                    value.value === option.value
                  }
                  label="Value"
                  limitTags={1}
                  multiple={isValueMultiple}
                  onBlur={field.onBlur}
                  onChange={(_, selected, operation) => {
<<<<<<< HEAD
                    field.onChange(
                      handleValueChange(selected, operation, isValueMultiple)
                    );
=======
                    field.onChange(handleValueChange(selected, operation));
>>>>>>> b12096d6
                  }}
                  options={valueOptions()}
                  placeholder={
                    dimensionValueWatcher &&
                    (!Array.isArray(dimensionValueWatcher) ||
                      dimensionValueWatcher.length)
                      ? ''
                      : valuePlaceholder
                  }
                  sx={{ flex: 1 }}
<<<<<<< HEAD
                  value={resolveSelectedValues(
                    valueOptions(),
                    field.value,
                    isValueMultiple
                  )}
=======
                  value={resolveSelectedValues(valueOptions(), field.value)}
>>>>>>> b12096d6
                />
              )
            }
          />
          <Box alignContent="flex-start" mt={6}>
            <ClearIconButton handleClick={onFilterDelete} />
          </Box>
        </Box>
      </GridLegacy>
    </GridLegacy>
  );
};<|MERGE_RESOLUTION|>--- conflicted
+++ resolved
@@ -122,19 +122,6 @@
         ? PORTS_HELPER_TEXT
         : PORT_HELPER_TEXT
       : undefined;
-<<<<<<< HEAD
-  const resolveSelectedValues = (
-    options: Item<string, string>[],
-    value: null | string,
-    isMultiple: boolean
-  ): Item<string, string> | Item<string, string>[] | null => {
-    if (!value) return isMultiple ? [] : null;
-
-    if (isMultiple) {
-      return options.filter((option) =>
-        value.split(',').includes(option.value)
-      );
-=======
 
   const resolveSelectedValues = (
     options: Item<string, string>[],
@@ -145,7 +132,6 @@
     if (isValueMultiple) {
       const splitValues = value.split(',');
       return options.filter((option) => splitValues.includes(option.value));
->>>>>>> b12096d6
     }
 
     return options.find((option) => option.value === value) ?? null;
@@ -153,18 +139,6 @@
 
   const handleValueChange = (
     selected: Item<string, string> | Item<string, string>[] | null,
-<<<<<<< HEAD
-    operation: string,
-    isMultiple: boolean
-  ): string => {
-    if (operation !== 'selectOption') return '';
-
-    if (isMultiple && Array.isArray(selected)) {
-      return selected.map((item) => item.value).join(',');
-    }
-
-    if (!isMultiple && selected && !Array.isArray(selected)) {
-=======
     operation: string
   ): string => {
     if (operation !== 'selectOption') return '';
@@ -174,7 +148,6 @@
     }
 
     if (!isValueMultiple && selected && !Array.isArray(selected)) {
->>>>>>> b12096d6
       return selected.value;
     }
 
@@ -292,13 +265,7 @@
                   multiple={isValueMultiple}
                   onBlur={field.onBlur}
                   onChange={(_, selected, operation) => {
-<<<<<<< HEAD
-                    field.onChange(
-                      handleValueChange(selected, operation, isValueMultiple)
-                    );
-=======
                     field.onChange(handleValueChange(selected, operation));
->>>>>>> b12096d6
                   }}
                   options={valueOptions()}
                   placeholder={
@@ -309,15 +276,7 @@
                       : valuePlaceholder
                   }
                   sx={{ flex: 1 }}
-<<<<<<< HEAD
-                  value={resolveSelectedValues(
-                    valueOptions(),
-                    field.value,
-                    isValueMultiple
-                  )}
-=======
                   value={resolveSelectedValues(valueOptions(), field.value)}
->>>>>>> b12096d6
                 />
               )
             }
