import { Autocomplete, Box, TextField } from '@linode/ui';
import { capitalize } from '@linode/utilities';
import { GridLegacy } from '@mui/material';
import React from 'react';
import { Controller, useFormContext, useWatch } from 'react-hook-form';
import type { FieldPathByValue } from 'react-hook-form';

import { dimensionOperatorOptions, textFieldOperators } from '../../constants';
import { ClearIconButton } from './ClearIconButton';
import { InputValueField } from './InputValueField';

import type { CreateAlertDefinitionForm, DimensionFilterForm } from '../types';
import type { Dimension, DimensionFilterOperatorType } from '@linode/api-v4';

interface DimensionFilterFieldProps {
  /**
   * boolean value to disable the Data Field in dimension filter
   */
  dataFieldDisabled: boolean;
  /**
   * dimension filter data options to list in the Autocomplete component
   */
  dimensionOptions: Dimension[];
  /**
   * name (with the index) used for the component to set in form
   */
  name: FieldPathByValue<CreateAlertDefinitionForm, DimensionFilterForm>;
  /**
   * function to delete the DimensionFilter component
   * @returns void
   */
  onFilterDelete: () => void;
}

export const DimensionFilterField = (props: DimensionFilterFieldProps) => {
  const { dataFieldDisabled, dimensionOptions, name, onFilterDelete } = props;

  const { control, setValue } = useFormContext<CreateAlertDefinitionForm>();

  const dataFieldOptions =
    dimensionOptions.map((dimension) => ({
      label: dimension.label,
      value: dimension.dimension_label,
    })) ?? [];

  const handleDataFieldChange = (
    selected: { label: string; value: string },
    operation: string
  ) => {
    const fieldValue = {
      dimension_label: null,
      operator: null,
      value: null,
    };
    if (operation === 'selectOption') {
      setValue(`${name}.dimension_label`, selected.value, {
        shouldValidate: true,
      });
      setValue(`${name}.operator`, fieldValue.operator);
      setValue(`${name}.value`, fieldValue.value);
    } else {
      setValue(name, fieldValue);
    }
  };

  const dimensionFieldWatcher = useWatch({
    control,
    name: `${name}.dimension_label`,
  });

  const dimensionOperatorWatcher = useWatch({
    control,
    name: `${name}.operator`,
  });

  const selectedDimension =
    dimensionOptions && dimensionFieldWatcher
      ? (dimensionOptions.find(
          (dim) => dim.dimension_label === dimensionFieldWatcher
        ) ?? null)
      : null;

  const valueOptions = () => {
    if (selectedDimension !== null && selectedDimension.values) {
      return selectedDimension.values.map((val) => ({
        label: capitalize(val),
        value: val,
      }));
    }
    return [];
  };
  const isTextField = dimensionOperatorWatcher
    ? textFieldOperators.includes(dimensionOperatorWatcher)
    : false;
  return (
    <GridLegacy
      container
      data-testid={`${name}-id`}
      sx={{
        gap: 2,
      }}
    >
      <GridLegacy item md={3} xs={12}>
        <Controller
          control={control}
          name={`${name}.dimension_label`}
          render={({ field, fieldState }) => (
            <Autocomplete
              data-qa-dimension-filter={`${name}-data-field`}
              data-testid="data-field"
              disabled={dataFieldDisabled}
              errorText={fieldState.error?.message}
              label="Data Field"
              onBlur={field.onBlur}
              onChange={(
                _,
                newValue: { label: string; value: string },
                operation
              ) => {
                handleDataFieldChange(newValue, operation);
              }}
              options={dataFieldOptions}
              placeholder="Select a Data Field"
              value={
                dataFieldOptions.find(
                  (option) => option.value === field.value
                ) ?? null
              }
            />
          )}
        />
      </GridLegacy>
      <GridLegacy item md={2} xs={12}>
        <Controller
          control={control}
          name={`${name}.operator`}
          render={({ field, fieldState }) => (
            <Autocomplete
              data-qa-dimension-filter={`${name}-operator`}
              data-testid="operator"
              disabled={!dimensionFieldWatcher}
              errorText={fieldState.error?.message}
              label="Operator"
              onBlur={field.onBlur}
              onChange={(
                _,
                newValue: { label: string; value: DimensionFilterOperatorType },
                operation
              ) => {
                field.onChange(
                  operation === 'selectOption' ? newValue.value : null
                );
              }}
              options={dimensionOperatorOptions}
              placeholder="Select an Operator"
              value={
                dimensionOperatorOptions.find(
                  (option) => option.value === field.value
                ) ?? null
              }
            />
          )}
        />
      </GridLegacy>
      <GridLegacy item md={3} xs={12}>
        <Box display="flex" gap={2}>
          <Controller
            control={control}
            name={`${name}.value`}
<<<<<<< HEAD
            render={({ field, fieldState }) => (
              <InputValueField
                data-qa-dimension-filter={`${name}-value`}
                data-testid="value"
                disabled={!dimensionFieldWatcher}
                errorText={fieldState.error?.message}
                isTextField={isTextField}
                label="Value"
                onBlur={field.onBlur}
                onChange={(value: null | string) => field.onChange(value)}
                options={valueOptions()}
                placeholder="Enter a Value"
                sx={{ flex: 1 }}
                value={field.value}
              />
            )}
=======
            render={({ field, fieldState }) =>
              isTextField ? (
                <TextField
                  data-qa-dimension-filter={`${name}-value`}
                  data-testid="value"
                  disabled={!dimensionFieldWatcher}
                  errorText={fieldState.error?.message}
                  label="Value"
                  onBlur={field.onBlur}
                  onChange={(event) => field.onChange(event.target.value)}
                  placeholder={`${isTextField ? 'Enter' : 'Select'} a Value`}
                  sx={{ flex: 1, width: '256px' }}
                  value={field.value ?? ''}
                />
              ) : (
                <Autocomplete
                  data-qa-dimension-filter={`${name}-value`}
                  data-testid="value"
                  disabled={!dimensionFieldWatcher}
                  errorText={fieldState.error?.message}
                  isOptionEqualToValue={(option, value) =>
                    value.value === option.value
                  }
                  label="Value"
                  onBlur={field.onBlur}
                  onChange={(
                    _,
                    selected: { label: string; value: string },
                    operation
                  ) => {
                    field.onChange(
                      operation === 'selectOption' ? selected.value : null
                    );
                  }}
                  options={valueOptions()}
                  placeholder={`${isTextField ? 'Enter' : 'Select'} a Value`}
                  sx={{ flex: 1 }}
                  value={
                    valueOptions().find(
                      (option) => option.value === field.value
                    ) ?? null
                  }
                />
              )
            }
>>>>>>> cab314d7
          />
          <Box alignContent="center" mt={5}>
            <ClearIconButton handleClick={onFilterDelete} />
          </Box>
        </Box>
      </GridLegacy>
    </GridLegacy>
  );
};<|MERGE_RESOLUTION|>--- conflicted
+++ resolved
@@ -7,7 +7,6 @@
 
 import { dimensionOperatorOptions, textFieldOperators } from '../../constants';
 import { ClearIconButton } from './ClearIconButton';
-import { InputValueField } from './InputValueField';
 
 import type { CreateAlertDefinitionForm, DimensionFilterForm } from '../types';
 import type { Dimension, DimensionFilterOperatorType } from '@linode/api-v4';
@@ -167,24 +166,6 @@
           <Controller
             control={control}
             name={`${name}.value`}
-<<<<<<< HEAD
-            render={({ field, fieldState }) => (
-              <InputValueField
-                data-qa-dimension-filter={`${name}-value`}
-                data-testid="value"
-                disabled={!dimensionFieldWatcher}
-                errorText={fieldState.error?.message}
-                isTextField={isTextField}
-                label="Value"
-                onBlur={field.onBlur}
-                onChange={(value: null | string) => field.onChange(value)}
-                options={valueOptions()}
-                placeholder="Enter a Value"
-                sx={{ flex: 1 }}
-                value={field.value}
-              />
-            )}
-=======
             render={({ field, fieldState }) =>
               isTextField ? (
                 <TextField
@@ -230,7 +211,6 @@
                 />
               )
             }
->>>>>>> cab314d7
           />
           <Box alignContent="center" mt={5}>
             <ClearIconButton handleClick={onFilterDelete} />
