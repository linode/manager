--- conflicted
+++ resolved
@@ -3,17 +3,7 @@
 import React from 'react';
 import { Controller, useFormContext, useWatch } from 'react-hook-form';
 import type { FieldPathByValue } from 'react-hook-form';
-
-<<<<<<< HEAD
 import { dimensionOperatorOptions } from '../../constants';
-=======
-import {
-  dimensionOperatorOptions,
-  HELPER_TEXT_MAP,
-  PLACEHOLDER_TEXT_MAP,
-  textFieldOperators,
-} from '../../constants';
->>>>>>> 18e79e27
 import { ClearIconButton } from './ClearIconButton';
 import { ValueFieldRenderer } from './DimensionFilterValue/ValueFieldRenderer';
 
@@ -92,77 +82,6 @@
         ) ?? null)
       : null;
 
-<<<<<<< HEAD
-=======
-  const valueOptions = () => {
-    if (selectedDimension !== null && selectedDimension.values) {
-      return selectedDimension.values.map((val) => ({
-        label: capitalize(val),
-        value: val,
-      }));
-    }
-    return [];
-  };
-  const isValueMultiple =
-    valueOptions().length > 0 && dimensionOperatorWatcher === 'in';
-
-  const isTextField =
-    !valueOptions().length ||
-    (dimensionOperatorWatcher
-      ? textFieldOperators.includes(dimensionOperatorWatcher)
-      : false);
-
-  const valuePlaceholder = `${isTextField ? 'Enter' : 'Select'} a Value`;
-
-  const customPlaceholderDimension =
-    PLACEHOLDER_TEXT_MAP[dimensionFieldWatcher ?? ''];
-  const customPlaceholderText =
-    customPlaceholderDimension?.[
-      dimensionOperatorWatcher === 'in' ? 'in' : 'default'
-    ] ?? valuePlaceholder;
-
-  const customHelperDimension = HELPER_TEXT_MAP[dimensionFieldWatcher ?? ''];
-  const customHelperText =
-    customHelperDimension?.[
-      dimensionOperatorWatcher === 'in' ? 'in' : 'default'
-    ] ?? undefined;
-
-  const resolveSelectedValues = (
-    options: Item<string, string>[],
-    value: null | string
-  ): Item<string, string> | Item<string, string>[] | null => {
-    if (!value) return isValueMultiple ? [] : null;
-
-    if (isValueMultiple) {
-      const splitValues = value.split(',');
-      return options.filter((option) => splitValues.includes(option.value));
-    }
-
-    return options.find((option) => option.value === value) ?? null;
-  };
-
-  const handleValueChange = (
-    selected: Item<string, string> | Item<string, string>[] | null,
-    operation: string
-  ): string => {
-    if (!['removeOption', 'selectOption'].includes(operation)) {
-      return '';
-    }
-
-    if (isValueMultiple && Array.isArray(selected)) {
-      return selected.map((item) => item.value).join(',');
-    }
-
-    if (!isValueMultiple && selected && !Array.isArray(selected)) {
-      return selected.value;
-    }
-
-    return '';
-  };
-
-  const isCustomValueDimension =
-    dimensionFieldWatcher === 'port' || dimensionFieldWatcher === 'config_id';
->>>>>>> 18e79e27
   return (
     <GridLegacy
       container
@@ -234,8 +153,6 @@
         />
       </GridLegacy>
       <GridLegacy item lg={3} md={4} xs={12}>
-<<<<<<< HEAD
-        {/* <Box display="flex" gap={1}> */}
         <Controller
           control={control}
           name={`${name}.value`}
@@ -254,76 +171,10 @@
             />
           )}
         />
-        {/* </Box> */}
       </GridLegacy>
       <GridLegacy item>
         <Box alignContent="flex-start" mt={6}>
           <ClearIconButton handleClick={onFilterDelete} />
-=======
-        <Box display="flex" gap={2}>
-          <Controller
-            control={control}
-            name={`${name}.value`}
-            render={({ field, fieldState }) =>
-              isTextField ? (
-                <TextField
-                  data-qa-dimension-filter={`${name}-value`}
-                  data-testid="value"
-                  disabled={!dimensionFieldWatcher}
-                  errorText={fieldState.error?.message}
-                  helperText={!fieldState.error ? customHelperText : undefined}
-                  label="Value"
-                  max={
-                    dimensionFieldWatcher === 'port'
-                      ? 65535
-                      : Number.MAX_SAFE_INTEGER
-                  }
-                  min={dimensionFieldWatcher === 'port' ? 1 : 0}
-                  onBlur={field.onBlur}
-                  onChange={(event) => field.onChange(event.target.value)}
-                  placeholder={customPlaceholderText}
-                  sx={{ flex: 1, width: '256px' }}
-                  type={
-                    isCustomValueDimension && dimensionOperatorWatcher !== 'in'
-                      ? 'number'
-                      : 'text'
-                  }
-                  value={field.value ?? ''}
-                />
-              ) : (
-                <Autocomplete
-                  data-qa-dimension-filter={`${name}-value`}
-                  data-testid="value"
-                  disabled={!dimensionFieldWatcher}
-                  errorText={fieldState.error?.message}
-                  isOptionEqualToValue={(option, value) =>
-                    value.value === option.value
-                  }
-                  label="Value"
-                  limitTags={1}
-                  multiple={isValueMultiple}
-                  onBlur={field.onBlur}
-                  onChange={(_, selected, operation) => {
-                    field.onChange(handleValueChange(selected, operation));
-                  }}
-                  options={valueOptions()}
-                  placeholder={
-                    dimensionValueWatcher &&
-                    (!Array.isArray(dimensionValueWatcher) ||
-                      dimensionValueWatcher.length)
-                      ? ''
-                      : valuePlaceholder
-                  }
-                  sx={{ flex: 1 }}
-                  value={resolveSelectedValues(valueOptions(), field.value)}
-                />
-              )
-            }
-          />
-          <Box alignContent="flex-start" mt={6}>
-            <ClearIconButton handleClick={onFilterDelete} />
-          </Box>
->>>>>>> 18e79e27
         </Box>
       </GridLegacy>
     </GridLegacy>
