import { screen } from '@testing-library/react';
import userEvent from '@testing-library/user-event';
import React from 'react';
import { vi } from 'vitest';

import { renderWithTheme } from 'src/utilities/testHelpers';

import { ValueFieldRenderer } from './ValueFieldRenderer';

import type { DimensionFilterAutocompleteProps } from './constants';
import type {
  CloudPulseServiceType,
  DimensionFilterOperatorType,
} from '@linode/api-v4';

// Mock child components
vi.mock('./BlockStorageDimensionFilterAutocomplete', () => ({
<<<<<<< HEAD
  BlockStorageDimensionFilterAutocomplete: (props: any) => (
=======
  BlockStorageDimensionFilterAutocomplete: (
    props: DimensionFilterAutocompleteProps
  ) => (
>>>>>>> 0a318080
    <div data-testid="blockstorage-autocomplete" {...props}>
      BlockStorage Autocomplete
    </div>
  ),
}));

vi.mock('./FirewallDimensionFilterAutocomplete', () => ({
  FirewallDimensionFilterAutocomplete: (
    props: DimensionFilterAutocompleteProps
  ) => (
    <div data-testid="firewall-autocomplete" {...props}>
      Firewall Autocomplete
    </div>
  ),
}));

vi.mock('./ObjectStorageDimensionFilterAutocomplete', () => ({
  ObjectStorageDimensionFilterAutocomplete: (
    props: DimensionFilterAutocompleteProps
  ) => (
    <div data-testid="objectstorage-autocomplete" {...props}>
      ObjectStorage Autocomplete
    </div>
  ),
}));

vi.mock('./DimensionFilterAutocomplete', () => ({
  DimensionFilterAutocomplete: (props: DimensionFilterAutocompleteProps) => (
    <div data-testid="dimensionfilter-autocomplete" {...props}>
      DimensionFilter Autocomplete
    </div>
  ),
}));

const EQ: DimensionFilterOperatorType = 'eq';
const IN: DimensionFilterOperatorType = 'in';
const NB: CloudPulseServiceType = 'nodebalancer';
const CF: CloudPulseServiceType = 'firewall';
const OS: CloudPulseServiceType = 'objectstorage';
const BS: CloudPulseServiceType = 'blockstorage';
<<<<<<< HEAD

=======
>>>>>>> 0a318080
describe('<ValueFieldRenderer />', () => {
  const defaultProps = {
    serviceType: NB,
    name: `rule_criteria.rules.${0}.dimension_filters.${0}`,
    dimensionLabel: 'protocol',
    disabled: false,
    entities: [],
    errorText: undefined,
    onBlur: vi.fn(),
    onChange: vi.fn(),
    operator: EQ,
    value: null,
    values: null,
  };

  it('renders a TextField if config type is textfield', () => {
    const props = {
      ...defaultProps,
      dimensionLabel: 'port', // maps to textfield in valueFieldConfig
      operator: EQ,
    };

    renderWithTheme(<ValueFieldRenderer {...props} />);
    expect(screen.getByLabelText('Value')).toBeVisible();
    expect(screen.getByTestId('textfield-input')).toBeVisible();
  });

  it('renders DimensionFilterAutocomplete if config type is autocomplete and no custom fetch', () => {
    const props = {
      ...defaultProps,
      dimensionLabel: 'protocol', // maps to autocomplete in valueFieldConfig
      operator: IN,
      values: ['tcp', 'udp'],
    };

    renderWithTheme(<ValueFieldRenderer {...props} />);
    expect(screen.getByTestId('dimensionfilter-autocomplete')).toBeVisible();
  });

  it('renders FirewallDimensionFilterAutocomplete if config.useCustomFetch = firewall', () => {
    const props = {
      ...defaultProps,
      serviceType: CF,
      dimensionLabel: 'linode_id', // assume this is configured with useCustomFetch: 'firewall'
      operator: IN,
      serviceType: CF,
    };

    renderWithTheme(<ValueFieldRenderer {...props} />);
    expect(screen.getByTestId('firewall-autocomplete')).toBeVisible();
  });

  it('renders ObjectStorageDimensionFilterAutocomplete if config.useCustomFetch = objectstorage', () => {
    const props = {
      ...defaultProps,
      serviceType: OS,
      dimensionLabel: 'endpoint', // assume this is configured with useCustomFetch: 'objectstorage'
      operator: IN,
      serviceType: OS,
    };

    renderWithTheme(<ValueFieldRenderer {...props} />);
    expect(screen.getByTestId('objectstorage-autocomplete')).toBeVisible();
  });
  it('renders BlockStorageDimensionFilter if config.useCustomFetch = blockstorage', () => {
    const props = {
      ...defaultProps,
      serviceType: BS,
      dimensionLabel: 'linode_id', // assume this is configured with useCustomFetch: 'blockstorage'
      operator: IN,
    };

    renderWithTheme(<ValueFieldRenderer {...props} />);
    expect(screen.getByTestId('blockstorage-autocomplete')).toBeVisible();
  });

  it('renders BlockStorageDimensionFilter if config.useCustomFetch = blockstorage', () => {
    const props = {
      ...defaultProps,
      serviceType: BS,
      dimensionLabel: 'linode_id', // assume this is configured with useCustomFetch: 'blockstorage'
      operator: IN,
    };

    renderWithTheme(<ValueFieldRenderer {...props} />);
    expect(screen.getByTestId('blockstorage-autocomplete')).toBeVisible();
  });
  it('calls onChange when typing into TextField', async () => {
    const user = userEvent.setup();
    const onChange = vi.fn();
    const props = {
      ...defaultProps,
      dimensionLabel: 'port',
      operator: EQ,
      onChange,
    };

    renderWithTheme(<ValueFieldRenderer {...props} />);
    const input = screen.getByLabelText('Value');
    await user.type(input, '8080');
    expect(onChange).toHaveBeenLastCalledWith('8080');
  });

  it('calls onBlur from TextField', async () => {
    const user = userEvent.setup();
    const onBlur = vi.fn();
    const props = {
      ...defaultProps,
      dimensionLabel: 'port',
      operator: EQ,
      onBlur,
    };

    renderWithTheme(<ValueFieldRenderer {...props} />);
    const input = screen.getByLabelText('Value');
    await user.click(input);
    await user.tab();
    expect(onBlur).toHaveBeenCalled();
  });

  it('returns TextField when no config and no operator is found', () => {
    const props = {
      ...defaultProps,
      dimensionLabel: 'nonexistent',
      operator: null,
    };

    renderWithTheme(<ValueFieldRenderer {...props} />);
    expect(screen.getByTestId('textfield-input')).toBeVisible();
  });
});<|MERGE_RESOLUTION|>--- conflicted
+++ resolved
@@ -15,13 +15,9 @@
 
 // Mock child components
 vi.mock('./BlockStorageDimensionFilterAutocomplete', () => ({
-<<<<<<< HEAD
-  BlockStorageDimensionFilterAutocomplete: (props: any) => (
-=======
   BlockStorageDimensionFilterAutocomplete: (
     props: DimensionFilterAutocompleteProps
   ) => (
->>>>>>> 0a318080
     <div data-testid="blockstorage-autocomplete" {...props}>
       BlockStorage Autocomplete
     </div>
@@ -62,10 +58,6 @@
 const CF: CloudPulseServiceType = 'firewall';
 const OS: CloudPulseServiceType = 'objectstorage';
 const BS: CloudPulseServiceType = 'blockstorage';
-<<<<<<< HEAD
-
-=======
->>>>>>> 0a318080
 describe('<ValueFieldRenderer />', () => {
   const defaultProps = {
     serviceType: NB,
@@ -124,7 +116,6 @@
       serviceType: OS,
       dimensionLabel: 'endpoint', // assume this is configured with useCustomFetch: 'objectstorage'
       operator: IN,
-      serviceType: OS,
     };
 
     renderWithTheme(<ValueFieldRenderer {...props} />);
@@ -142,17 +133,6 @@
     expect(screen.getByTestId('blockstorage-autocomplete')).toBeVisible();
   });
 
-  it('renders BlockStorageDimensionFilter if config.useCustomFetch = blockstorage', () => {
-    const props = {
-      ...defaultProps,
-      serviceType: BS,
-      dimensionLabel: 'linode_id', // assume this is configured with useCustomFetch: 'blockstorage'
-      operator: IN,
-    };
-
-    renderWithTheme(<ValueFieldRenderer {...props} />);
-    expect(screen.getByTestId('blockstorage-autocomplete')).toBeVisible();
-  });
   it('calls onChange when typing into TextField', async () => {
     const user = userEvent.setup();
     const onChange = vi.fn();
