import {
  INTERFACE_IDS_HELPER_TEXT,
  INTERFACE_IDS_PLACEHOLDER_TEXT,
  PORTS_HELPER_TEXT,
} from 'src/features/CloudPulse/Utils/constants';

import {
  CONFIG_HELPER_TEXT,
  CONFIG_ID_PLACEHOLDER_TEXT,
  CONFIGS_HELPER_TEXT,
  CONFIGS_ID_PLACEHOLDER_TEXT,
  INTERFACE_ID_HELPER_TEXT,
  PORT_HELPER_TEXT,
  PORT_PLACEHOLDER_TEXT,
  PORTS_PLACEHOLDER_TEXT,
} from '../../../constants';

import type { Item } from '../../../constants';
import type {
  AlertDefinitionScope,
  CloudPulseServiceType,
  Region,
} from '@linode/api-v4';
import type { AssociatedEntityType } from 'src/features/CloudPulse/shared/types';

export const MULTISELECT_PLACEHOLDER_TEXT = 'Select Values';
export const TEXTFIELD_PLACEHOLDER_TEXT = 'Enter a Value';
export const SINGLESELECT_PLACEHOLDER_TEXT = 'Select a Value';

/**
 * Type definition for the value field renderer props.
 * - 'autocomplete': Renders a select/multi-select dropdown.
 * - 'textfield': Renders a free-form input field.
 */
export type ValueFieldType = 'autocomplete' | 'textfield';

/**
 * Base configuration interface for the Value input components.
 */
export interface BaseConfig {
  /**
   * Specifies which type of input component to render.
   */
  type: ValueFieldType;
}

/**
 * Configuration interface for the TextField-based Value input.
 */
export interface TextFieldConfig extends BaseConfig {
  /**
   * Optional helper text to render below the input field (e.g., hints or constraints).
   */
  helperText?: string;

  /**
   * - 'number': Renders an input that only accepts numeric values.
   * - 'text': Accepts any textual input.
   */
  inputType: 'number' | 'text';

  /**
   * Optional upper bound for numeric inputs (used with inputType: 'number').
   */
  max?: number;

  /**
   * Optional lower bound for numeric inputs (used with inputType: 'number').
   */
  min?: number;

  /**
   * Placeholder text to show in the field before a value is entered.
   */
  placeholder?: string;

  /**
   * Enforces that this config is for a textfield input.
   */
  type: 'textfield';
}

/**
 * Configuration interface for the Autocomplete-based Value input.
 */
export interface AutocompleteConfig extends BaseConfig {
  /**
   * Indicates whether the Autocomplete supports selecting multiple options.
   */
  multiple: boolean;

  /**
   * Optional placeholder to display when no value is selected.
   */
  placeholder?: string;

  /**
   * Enforces that this config is for an autocomplete input.
   */
  type: 'autocomplete';

  /**
   * Flag to use a custom fetch function instead of the static options.
   */
  useCustomFetch?: string | string[];
}

/**
 * Union of configuration types used to dynamically render
 * either a TextField or Autocomplete input component.
 */
export type ValueFieldConfig = AutocompleteConfig | TextFieldConfig;

/**
 * Operator grouping categories used to map to appropriate config.
 */
export type OperatorGroup = '*' | 'eq_neq' | 'in' | 'startswith_endswith';

/**
 * Configuration map that defines the input UI to render
 * based on a given dimension and the operator type.
 */
export type ValueFieldConfigMap = Record<
  string,
  Record<OperatorGroup, ValueFieldConfig>
>;

/**
 * Full config for each dimension, operator group pair.
 */
export const valueFieldConfig: ValueFieldConfigMap = {
  port: {
    eq_neq: {
      type: 'textfield',
      inputType: 'number',
      placeholder: PORT_PLACEHOLDER_TEXT,
      min: 1,
      max: 65535,
      helperText: PORT_HELPER_TEXT,
    },
    startswith_endswith: {
      type: 'textfield',
      inputType: 'number',
      placeholder: PORT_PLACEHOLDER_TEXT,
      helperText: PORT_HELPER_TEXT,
      min: 1,
      max: 65535,
    },
    in: {
      type: 'textfield',
      inputType: 'text',
      placeholder: PORTS_PLACEHOLDER_TEXT,
      helperText: PORTS_HELPER_TEXT,
    },
    '*': {
      type: 'textfield',
      inputType: 'number',
    },
  },
  linode_id: {
    eq_neq: {
      type: 'autocomplete',
      multiple: false,
      useCustomFetch: ['firewall', 'blockstorage'],
    },
    startswith_endswith: {
      type: 'textfield',
      inputType: 'text',
    },
    in: {
      type: 'autocomplete',
      multiple: true,
      useCustomFetch: ['firewall', 'blockstorage'],
    },
    '*': {
      type: 'textfield',
      inputType: 'text',
    },
  },
  nodebalancer_id: {
    eq_neq: {
      type: 'autocomplete',
      multiple: false,
<<<<<<< HEAD
      useCustomFetch: ['firewall'],
=======
      useCustomFetch: 'firewall',
>>>>>>> b5dcacdf
    },
    startswith_endswith: {
      type: 'textfield',
      inputType: 'text',
    },
    in: {
      type: 'autocomplete',
      multiple: true,
<<<<<<< HEAD
      useCustomFetch: ['firewall'],
=======
      useCustomFetch: 'firewall',
>>>>>>> b5dcacdf
    },
    '*': {
      type: 'textfield',
      inputType: 'text',
    },
  },
  region_id: {
    eq_neq: {
      type: 'autocomplete',
      multiple: false,
      useCustomFetch: 'firewall',
    },
    startswith_endswith: {
      type: 'textfield',
      placeholder: 'e.g., us-ord',
      inputType: 'text',
    },
    in: {
      type: 'autocomplete',
      multiple: true,
      useCustomFetch: 'firewall',
    },
    '*': {
      type: 'textfield',
      inputType: 'text',
    },
  },
  config_id: {
    eq_neq: {
      type: 'textfield',
      inputType: 'number',
      min: 0,
      max: Number.MAX_SAFE_INTEGER,
      placeholder: CONFIG_ID_PLACEHOLDER_TEXT,
      helperText: CONFIG_HELPER_TEXT,
    },
    startswith_endswith: {
      type: 'textfield',
      inputType: 'number',
      min: 0,
      max: Number.MAX_SAFE_INTEGER,
      placeholder: CONFIG_ID_PLACEHOLDER_TEXT,
      helperText: CONFIG_HELPER_TEXT,
    },
    in: {
      type: 'textfield',
      inputType: 'text',
      placeholder: CONFIGS_ID_PLACEHOLDER_TEXT,
      helperText: CONFIGS_HELPER_TEXT,
    },
    '*': {
      type: 'textfield',
      inputType: 'number',
    },
  },
  interface_id: {
    eq_neq: {
      type: 'textfield',
      inputType: 'number',
      min: 0,
      max: Number.MAX_SAFE_INTEGER,
      placeholder: CONFIG_ID_PLACEHOLDER_TEXT,
      helperText: INTERFACE_ID_HELPER_TEXT,
    },
    startswith_endswith: {
      type: 'textfield',
      inputType: 'number',
      min: 0,
      max: Number.MAX_SAFE_INTEGER,
      placeholder: CONFIG_ID_PLACEHOLDER_TEXT,
      helperText: INTERFACE_ID_HELPER_TEXT,
    },
    in: {
      type: 'textfield',
      inputType: 'text',
      placeholder: INTERFACE_IDS_PLACEHOLDER_TEXT,
      helperText: INTERFACE_IDS_HELPER_TEXT,
    },
    '*': {
      type: 'textfield',
      inputType: 'number',
    },
  },
  vpc_subnet_id: {
    eq_neq: {
      type: 'autocomplete',
      multiple: false,
      useCustomFetch: 'firewall',
    },
    startswith_endswith: {
      type: 'textfield',
      placeholder: 'e.g., VPC-label_subnet-label',
      inputType: 'text',
    },
    in: {
      type: 'autocomplete',
      multiple: true,
      useCustomFetch: 'firewall',
    },
    '*': {
      type: 'textfield',
      inputType: 'text',
    },
  },
  endpoint: {
    eq_neq: {
      type: 'autocomplete',
      multiple: false,
      useCustomFetch: 'objectstorage',
    },
    startswith_endswith: {
      type: 'textfield',
      placeholder: 'e.g., us-east-1.linodeobjects.com',
      inputType: 'text',
    },
    in: {
      type: 'autocomplete',
      multiple: true,
      useCustomFetch: 'objectstorage',
    },
    '*': {
      type: 'textfield',
      inputType: 'text',
    },
  },
  emptyValue: {
    eq_neq: {
      type: 'textfield',
      inputType: 'text',
    },
    startswith_endswith: {
      type: 'textfield',
      inputType: 'text',
    },
    in: {
      type: 'textfield',
      inputType: 'text',
    },
    '*': {
      type: 'textfield',
      inputType: 'text',
    },
  },
  '*': {
    eq_neq: {
      type: 'autocomplete',
      multiple: false,
    },
    startswith_endswith: {
      type: 'textfield',
      inputType: 'text',
    },
    in: {
      type: 'autocomplete',
      multiple: true,
    },
    '*': {
      type: 'textfield',
      inputType: 'text',
    },
  },
};

export interface FetchOptions {
  isError: boolean;
  isLoading: boolean;
  values: Item<string, string>[];
}

export interface FetchOptionsProps {
  /**
   * The type of associated entity to filter on.
   */
  associatedEntityType?: AssociatedEntityType;
  /**
   * The dimension label determines the filtering logic and return type.
   */
  dimensionLabel: null | string;
  /**
   * List of firewall entity IDs to filter on.
   */
  entities?: string[];
  /**
   * List of regions to filter on.
   */
  regions?: Region[];
  /**
   * Scope of fetching: account (all resources) or entity (filtered subset).
   */
  scope?: AlertDefinitionScope | null;
  /**
   * List of user selected regions for region scope.
   */
  selectedRegions?: null | string[];
  /**
   * Service to apply specific transformations to dimension values.
   */
  serviceType?: CloudPulseServiceType | null;
  /**
   * The type of monitoring to filter on.
   */
  type: 'alerts' | 'metrics';
}

export interface DimensionFilterAutocompleteProps {
  /**
   * The current selected dimension label.
   */
  dimensionLabel: null | string;
  /**
   * Whether the autocomplete input should be disabled.
   */
  disabled: boolean;
  /**
   * List of entity IDs selected in the entity scope.
   */
  entities?: string[];
  /**
   * The entity type for firewall filtering (linode or nodebalancer).
   */
  entityType?: AssociatedEntityType;
  /**
   * Optional error message to display beneath the input.
   */
  errorText?: string;
  /**
   * Handler function called on input blur.
   */
  fieldOnBlur: () => void;
  /**
   * Callback triggered when the user selects a new value(s).
   */
  fieldOnChange: (newValue: string | string[]) => void;
  /**
   * Current raw string value (or null) from the form state.
   */
  fieldValue: null | string;
  /**
   * To control single-select/multi-select in the Autocomplete.
   */
  multiple?: boolean;
  /**
   * Name of the field set in the form.
   */
  name: string;
  /**
   * Placeholder text to display when no selection is made.
   */
  placeholderText: string;
  /**
   * Scope of the alert to handle all use-cases.
   */
  scope?: AlertDefinitionScope | null;
  /**
   * List of selected regions under the region scope.
   */
  selectedRegions?: null | string[];
  /**
   * Service type of the alert.
   */
  serviceType: CloudPulseServiceType | null;
  /**
   * The type of monitoring to filter on.
   */
  type: 'alerts' | 'metrics';
  /**
   * The list of pre-defined values for static options.
   */
  values?: null | string[];
}<|MERGE_RESOLUTION|>--- conflicted
+++ resolved
@@ -181,24 +181,16 @@
     eq_neq: {
       type: 'autocomplete',
       multiple: false,
-<<<<<<< HEAD
-      useCustomFetch: ['firewall'],
-=======
-      useCustomFetch: 'firewall',
->>>>>>> b5dcacdf
-    },
-    startswith_endswith: {
-      type: 'textfield',
-      inputType: 'text',
-    },
-    in: {
-      type: 'autocomplete',
-      multiple: true,
-<<<<<<< HEAD
-      useCustomFetch: ['firewall'],
-=======
-      useCustomFetch: 'firewall',
->>>>>>> b5dcacdf
+      useCustomFetch: 'firewall',
+    },
+    startswith_endswith: {
+      type: 'textfield',
+      inputType: 'text',
+    },
+    in: {
+      type: 'autocomplete',
+      multiple: true,
+      useCustomFetch: 'firewall',
     },
     '*': {
       type: 'textfield',
