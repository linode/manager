--- conflicted
+++ resolved
@@ -432,10 +432,6 @@
    * The type of monitoring to filter on.
    */
   type: 'alerts' | 'metrics';
-<<<<<<< HEAD
-
-=======
->>>>>>> fb1ca979
   /**
    * The list of pre-defined values for static options.
    */
