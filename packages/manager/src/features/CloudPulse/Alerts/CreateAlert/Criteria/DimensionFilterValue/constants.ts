--- conflicted
+++ resolved
@@ -349,13 +349,10 @@
    */
   entities?: string[];
   /**
-<<<<<<< HEAD
    * The type of firewall entity to filter on.
    */
   firewallEntityType?: 'both' | 'linode' | 'nodebalancer';
   /**
-=======
->>>>>>> 3e09c2b1
    * List of regions to filter on.
    */
   regions?: Region[];
@@ -431,13 +428,10 @@
    */
   serviceType: CloudPulseServiceType | null;
   /**
-<<<<<<< HEAD
-=======
    * The type of monitoring to filter on.
    */
   type: 'alerts' | 'metrics';
   /**
->>>>>>> 3e09c2b1
    * The list of pre-defined values for static options.
    */
   values?: null | string[];
