import { transformDimensionValue } from '../../../Utils/utils';

import type { Item } from '../../../constants';
import type { OperatorGroup } from './constants';
import type {
  AlertDefinitionScope,
  CloudPulseServiceType,
  DimensionFilterOperatorType,
  Linode,
  NodeBalancer,
  VPC,
} from '@linode/api-v4';
import type { CloudPulseResources } from 'src/features/CloudPulse/shared/CloudPulseResourcesSelect';
import type { FirewallEntity } from 'src/features/CloudPulse/shared/types';

/**
 * Resolves the selected value(s) for the Autocomplete component from raw string.
 * @param options - List of selectable options.
 * @param value - The selected value(s) in raw string format.
 * @param isMultiple - Whether multiple values are allowed.
 * @returns - Matched option(s) for the Autocomplete input.
 */
export const resolveSelectedValues = (
  options: Item<string, string>[],
  value: null | string,
  isMultiple: boolean
): Item<string, string> | Item<string, string>[] | null => {
  if (!value) return isMultiple ? [] : null;

  if (isMultiple) {
    return options.filter((option) => value.split(',').includes(option.value));
  }

  return options.find((option) => option.value === value) ?? null;
};

/**
 * Converts selected option(s) from Autocomplete into a raw value string.
 * @param selected - Currently selected value(s) from Autocomplete.
 * @param operation - The triggered Autocomplete action (e.g., 'selectOption').
 * @param isMultiple - Whether multiple selections are enabled.
 * @returns - Comma-separated string or single value.
 */
export const handleValueChange = (
  selected: Item<string, string> | Item<string, string>[] | null,
  operation: string,
  isMultiple: boolean
): string => {
  if (!['removeOption', 'selectOption'].includes(operation)) return '';

  if (isMultiple && Array.isArray(selected)) {
    return selected.map((item) => item.value).join(',');
  }

  if (!isMultiple && selected && !Array.isArray(selected)) {
    return selected.value;
  }

  return '';
};

/**
 * Resolves the operator into a corresponding group key.
 * @param operator - The dimension filter operator.
 * @returns - Mapped operator group used for config lookup.
 */
export const getOperatorGroup = (
  operator: DimensionFilterOperatorType | null
): OperatorGroup => {
  if (operator === 'eq' || operator === 'neq') return 'eq_neq';
  if (operator === 'startswith' || operator === 'endswith')
    return 'startswith_endswith';
  if (operator === 'in') return 'in';
  return '*'; // fallback for null/undefined/other
};

/**
 * Converts a list of raw values to static options for Autocomplete.
 * @param values - List of raw string values.
 * @returns - List of label/value option objects.
 */
export const getStaticOptions = (
  serviceType: CloudPulseServiceType | null,
  dimensionLabel: string,
  values: string[]
): Item<string, string>[] => {
  return (
    values?.map((val: string) => ({
      label: transformDimensionValue(serviceType ?? null, dimensionLabel, val),
      value: val,
    })) ?? []
  );
};

/**
 * Filters firewall resources and returns matching parent entity IDs.
 * @param firewallResources - List of firewall resource objects.
 * @param entities - List of target firewall entity IDs.
 * @returns - Flattened array of matching entity IDs.
 */
export const getFilteredFirewallParentEntities = (
  firewallResources: CloudPulseResources[] | undefined,
  entities: string[] | undefined
): FirewallEntity[] => {
  if (!(firewallResources?.length && entities?.length)) return [];

  return firewallResources
    .filter((firewall) => entities.includes(firewall.id))
    .flatMap((firewall) =>
      // combine key as id and value as label for each entity
      firewall.entities
        ? Object.entries(firewall.entities).map(([id, label]) => ({
            id,
            label,
          }))
        : []
    );
};

/**
 * Extracts linode items from firewall resources by merging entities.
 * @param resources - List of firewall resources with entity mappings.
 * @returns - Flattened list of linode ID/label pairs as options.
 */
export const getFirewallLinodes = (
  linodes: Linode[]
): Item<string, string>[] => {
  if (!linodes) return [];
  return linodes.map((linode) => ({
    label: transformDimensionValue('firewall', 'linode_id', linode.label),
    value: String(linode.id),
  }));
};

/**
<<<<<<< HEAD
 * Extracts linode items from firewall resources by merging entities.
 * @param resources - List of firewall resources with entity mappings.
 * @returns - Flattened list of linode ID/label pairs as options.
 */
export const getFirewallNodeBalancers = (
  nodebalancers: NodeBalancer[]
): Item<string, string>[] => {
  if (!nodebalancers) return [];
  return nodebalancers.map(({ id, label }) => ({
    label: transformDimensionValue('firewall', 'nodebalancer_id', label),
    value: String(id),
=======
 * Extracts nodebalancer items from firewall resources.
 * @param nodebalancers - List of nodebalancers.
 * @returns - Flattened list of nodebalancer ID/label pairs as options.
 */
export const getFirewallNodebalancers = (
  nodebalancers: NodeBalancer[]
): Item<string, string>[] => {
  if (!nodebalancers) return [];
  return nodebalancers.map((nodebalancer) => ({
    label: transformDimensionValue(
      'firewall',
      'nodebalancer_id',
      nodebalancer.label
    ),
    value: String(nodebalancer.id),
>>>>>>> 40f06aab
  }));
};

/**
 * Extracts unique region values from a list of linodes.
 * @param linodes - Linode objects with region information.
 * @returns - Deduplicated list of regions as options.
 */
export const getLinodeRegions = (linodes: Linode[]): Item<string, string>[] => {
  if (!linodes) return [];
  const regions = new Set<string>();
  linodes.forEach(({ region }) => region && regions.add(region));
  return Array.from(regions).map((region) => ({
    label: transformDimensionValue('firewall', 'region_id', region),
    value: region,
  }));
};

/**
 * Extracts unique region values from a list of nodebalancers.
 * @param nodebalancers - Nodebalancer objects with region information.
 * @returns - Deduplicated list of regions as options.
 */
export const getNodebalancerRegions = (
  nodebalancers: NodeBalancer[]
): Item<string, string>[] => {
  if (!nodebalancers) return [];
  const regions = new Set<string>();
  nodebalancers.forEach(({ region }) => region && regions.add(region));
  return Array.from(regions).map((region) => ({
    label: transformDimensionValue('firewall', 'region_id', region),
    value: region,
  }));
};

/**
 *
 * @param vpcs List of VPCs
 * @returns a flat list of VPC subnets with transformed labels
 */
export const getVPCSubnets = (vpcs: VPC[]): Item<string, string>[] => {
  if (!vpcs) return [];

  return vpcs.flatMap(({ label: vpcLabel, subnets }) =>
    subnets.map(({ id: subnetId, label: subnetLabel }) => ({
      label: `${vpcLabel}_${subnetLabel}`,
      value: String(subnetId),
    }))
  );
};

interface ScopeBasedFilteredResourcesProps {
  /**
   * A list of entity IDs to filter by when scope is `entity`.
   */
  entities?: string[];
  /**
   * The full list of available CloudPulse resources.
   */
  resources: CloudPulseResources[];
  /**
   * The scope of the alert definition (`account`, `entity`, `region`, or `null`).
   */
  scope: AlertDefinitionScope | null;
  /**
   * A list of region IDs to filter by when scope is `region`.
   */
  selectedRegions?: null | string[];
}

/**
 * Filters a list of Resource objects based on the given alert definition scope.
 *
 * @param props - Object containing filter parameters.
 * @returns A filtered list of resources based on the provided scope.
 */
export const scopeBasedFilteredResources = (
  props: ScopeBasedFilteredResourcesProps
): CloudPulseResources[] => {
  const { scope, resources, selectedRegions, entities } = props;

  switch (scope) {
    case 'account':
      return resources;
    case 'entity':
      return entities
        ? resources.filter((resource) => entities.includes(resource.id))
        : [];
    case 'region':
      return selectedRegions
        ? resources.filter((resource) =>
            selectedRegions.includes(resource.region ?? '')
          )
        : [];
    default:
      return resources;
  }
};

/**
 * Extracts linode items from firewall resources by merging entities.
 * @param resources - List of firewall resources with entity mappings.
 * @returns - Flattened list of linode ID/label pairs as options.
 */
export const getBlockStorageLinodes = (
  linodes: Linode[]
): Item<string, string>[] => {
  if (!linodes) return [];
  return linodes.map((linode) => ({
    label: transformDimensionValue('blockstorage', 'linode_id', linode.label),
    value: String(linode.id),
  }));
};<|MERGE_RESOLUTION|>--- conflicted
+++ resolved
@@ -133,19 +133,6 @@
 };
 
 /**
-<<<<<<< HEAD
- * Extracts linode items from firewall resources by merging entities.
- * @param resources - List of firewall resources with entity mappings.
- * @returns - Flattened list of linode ID/label pairs as options.
- */
-export const getFirewallNodeBalancers = (
-  nodebalancers: NodeBalancer[]
-): Item<string, string>[] => {
-  if (!nodebalancers) return [];
-  return nodebalancers.map(({ id, label }) => ({
-    label: transformDimensionValue('firewall', 'nodebalancer_id', label),
-    value: String(id),
-=======
  * Extracts nodebalancer items from firewall resources.
  * @param nodebalancers - List of nodebalancers.
  * @returns - Flattened list of nodebalancer ID/label pairs as options.
@@ -161,7 +148,6 @@
       nodebalancer.label
     ),
     value: String(nodebalancer.id),
->>>>>>> 40f06aab
   }));
 };
 
