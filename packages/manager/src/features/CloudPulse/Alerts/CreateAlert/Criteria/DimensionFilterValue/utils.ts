import { transformDimensionValue } from '../../../Utils/utils';

import type { Item } from '../../../constants';
import type { OperatorGroup } from './constants';
import type {
  CloudPulseServiceType,
  DimensionFilterOperatorType,
  Linode,
  VPC,
} from '@linode/api-v4';
import type { CloudPulseResources } from 'src/features/CloudPulse/shared/CloudPulseResourcesSelect';

/**
 * Resolves the selected value(s) for the Autocomplete component from raw string.
 * @param options - List of selectable options.
 * @param value - The selected value(s) in raw string format.
 * @param isMultiple - Whether multiple values are allowed.
 * @returns - Matched option(s) for the Autocomplete input.
 */
export const resolveSelectedValues = (
  options: Item<string, string>[],
  value: null | string,
  isMultiple: boolean
): Item<string, string> | Item<string, string>[] | null => {
  if (!value) return isMultiple ? [] : null;

  if (isMultiple) {
    return options.filter((option) => value.split(',').includes(option.value));
  }

  return options.find((option) => option.value === value) ?? null;
};

/**
 * Converts selected option(s) from Autocomplete into a raw value string.
 * @param selected - Currently selected value(s) from Autocomplete.
 * @param operation - The triggered Autocomplete action (e.g., 'selectOption').
 * @param isMultiple - Whether multiple selections are enabled.
 * @returns - Comma-separated string or single value.
 */
export const handleValueChange = (
  selected: Item<string, string> | Item<string, string>[] | null,
  operation: string,
  isMultiple: boolean
): string => {
  if (!['removeOption', 'selectOption'].includes(operation)) return '';

  if (isMultiple && Array.isArray(selected)) {
    return selected.map((item) => item.value).join(',');
  }

  if (!isMultiple && selected && !Array.isArray(selected)) {
    return selected.value;
  }

  return '';
};

/**
 * Resolves the operator into a corresponding group key.
 * @param operator - The dimension filter operator.
 * @returns - Mapped operator group used for config lookup.
 */
export const getOperatorGroup = (
  operator: DimensionFilterOperatorType | null
): OperatorGroup => {
  if (operator === 'eq' || operator === 'neq') return 'eq_neq';
  if (operator === 'startswith' || operator === 'endswith')
    return 'startswith_endswith';
  if (operator === 'in') return 'in';
  return '*'; // fallback for null/undefined/other
};

/**
 * Converts a list of raw values to static options for Autocomplete.
 * @param values - List of raw string values.
 * @returns - List of label/value option objects.
 */
export const getStaticOptions = (
  serviceType: CloudPulseServiceType | undefined,
  dimensionLabel: string,
  values: null | string[]
): Item<string, string>[] => {
  return (
    values?.map((val: string) => ({
      label: transformDimensionValue(serviceType ?? null, dimensionLabel, val),
      value: val,
    })) ?? []
  );
};

/**
 * Filters firewall resources and returns matching entity IDs.
 * @param firewallResources - List of firewall resource objects.
 * @param entities - List of target firewall entity IDs.
 * @returns - Flattened array of matching entity IDs.
 */
export const getFilteredFirewallResources = (
  firewallResources: CloudPulseResources[] | undefined,
  entities: string[] | undefined
): string[] => {
  if (!(firewallResources?.length && entities?.length)) return [];

  return firewallResources
    .filter((firewall) => entities.includes(firewall.id))
    .flatMap((firewall) =>
      firewall.entities ? Object.keys(firewall.entities) : []
    );
};

/**
 * Extracts linode items from firewall resources by merging entities.
 * @param resources - List of firewall resources with entity mappings.
 * @returns - Flattened list of linode ID/label pairs as options.
 */
export const getFirewallLinodes = (
  linodes: Linode[]
): Item<string, string>[] => {
  if (!linodes) return [];
  return linodes.map((linode) => ({
    label: transformDimensionValue('firewall', 'linode_id', linode.label),
    value: String(linode.id),
  }));
};

/**
 * Extracts unique region values from a list of linodes.
 * @param linodes - Linode objects with region information.
 * @returns - Deduplicated list of regions as options.
 */
export const getLinodeRegions = (linodes: Linode[]): Item<string, string>[] => {
  if (!linodes) return [];
  const regions = new Set<string>();
  linodes.forEach(({ region }) => region && regions.add(region));
  return Array.from(regions).map((region) => ({
    label: transformDimensionValue('firewall', 'region_id', region),
    value: region,
  }));
};

<<<<<<< HEAD
=======
/**
 *
 * @param vpcs List of VPCs
 * @returns a flat list of VPC subnets with transformed labels
 */
>>>>>>> ee421978
export const getVPCSubnets = (vpcs: VPC[]): Item<string, string>[] => {
  if (!vpcs) return [];

  return vpcs.flatMap(({ label: vpcLabel, subnets }) =>
    subnets.map(({ id: subnetId, label: subnetLabel }) => ({
      label: `${vpcLabel}_${subnetLabel}`,
      value: String(subnetId),
    }))
  );
};<|MERGE_RESOLUTION|>--- conflicted
+++ resolved
@@ -138,14 +138,11 @@
   }));
 };
 
-<<<<<<< HEAD
-=======
 /**
  *
  * @param vpcs List of VPCs
  * @returns a flat list of VPC subnets with transformed labels
  */
->>>>>>> ee421978
 export const getVPCSubnets = (vpcs: VPC[]): Item<string, string>[] => {
   if (!vpcs) return [];
 
