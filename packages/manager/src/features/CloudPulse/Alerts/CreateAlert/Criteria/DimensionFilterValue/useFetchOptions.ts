--- conflicted
+++ resolved
@@ -12,17 +12,8 @@
 } from './utils';
 
 import type { FetchOptions } from './constants';
-<<<<<<< HEAD
 import type { CloudPulseServiceType, Filter, Region } from '@linode/api-v4';
 
-=======
-import type {
-  AlertDefinitionScope,
-  CloudPulseServiceType,
-  Filter,
-  Region,
-} from '@linode/api-v4';
->>>>>>> ee421978
 interface FetchOptionsProps {
   /**
    * The dimension label determines the filtering logic and return type.
@@ -36,10 +27,6 @@
    * List of regions to filter on.
    */
   regions?: Region[];
-  /**
-   * Scope of fetching: account (all resources) or entity (filtered subset).
-   */
-  scope?: AlertDefinitionScope | null;
   /**
    * Service to apply specific transformations to dimension values.
    */
@@ -55,11 +42,7 @@
  * Handles fetching and transforming data for edge-cases.
  */
 export function useFetchOptions(props: FetchOptionsProps): FetchOptions {
-<<<<<<< HEAD
   const { dimensionLabel, regions, entities, serviceType, type } = props;
-=======
-  const { dimensionLabel, regions, entities, serviceType, type, scope } = props;
->>>>>>> ee421978
 
   const supportedRegionIds =
     (serviceType &&
@@ -69,11 +52,7 @@
       )) ||
     [];
 
-<<<<<<< HEAD
-  // Create a filter for regions based on suppoerted region IDs
-=======
   // Create a filter for regions based on supported region IDs
->>>>>>> ee421978
   const regionFilter: Filter = {
     '+or':
       supportedRegionIds && supportedRegionIds.length > 0
@@ -100,11 +79,8 @@
 
   // Decide firewall resource IDs based on scope
   const filteredFirewallResourcesIds = useMemo(() => {
-    if (scope === 'account') {
-      return (firewallResources ?? []).map((r) => r.id);
-    }
     return getFilteredFirewallResources(firewallResources, entities);
-  }, [scope, firewallResources, entities]);
+  }, [firewallResources, entities]);
 
   const idFilter = {
     '+or': filteredFirewallResourcesIds.length
@@ -149,10 +125,6 @@
   });
 
   const vpcSubnets = useMemo(() => getVPCSubnets(vpcs ?? []), [vpcs]);
-<<<<<<< HEAD
-=======
-
->>>>>>> ee421978
   // Determine what options to return based on the dimension label
   switch (dimensionLabel) {
     case 'associated_entity_region':
