--- conflicted
+++ resolved
@@ -62,7 +62,6 @@
   };
 
   const filterLabels: string[] = [
-<<<<<<< HEAD
     'linode_id',
     'region_id',
     'associated_entity_region',
@@ -73,15 +72,6 @@
     isLoading: isResourcesLoading,
     isError: isResourcesError,
   } = useResourcesQuery(
-=======
-    'parent_vm_entity_id',
-    'region_id',
-    'associated_entity_region',
-  ];
-
-  // Fetch all firewall resources when dimension requires it
-  const { data: firewallResources } = useResourcesQuery(
->>>>>>> fb0d98c3
     filterLabels.includes(dimensionLabel ?? ''),
     'firewall'
   );
@@ -111,11 +101,7 @@
     combinedFilter,
     filterLabels.includes(dimensionLabel ?? '') &&
       filteredFirewallResourcesIds.length > 0 &&
-<<<<<<< HEAD
       supportedRegionIds?.length > 0
-=======
-      supportedRegionIds.length > 0
->>>>>>> fb0d98c3
   );
   // Extract linodes from filtered firewall resources
   const firewallLinodes = useMemo(
@@ -156,8 +142,8 @@
     case 'vpc_subnet_id':
       return {
         values: vpcSubnets,
-        isError: isVPCsLoading,
-        isLoading: isVPCsError,
+        isError: isVPCsError,
+        isLoading: isVPCsLoading,
       };
     default:
       return { values: [], isLoading: false, isError: false };
