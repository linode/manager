import { Autocomplete } from '@linode/ui';
import * as React from 'react';
import { Controller, useFormContext } from 'react-hook-form';
import type { FieldPathByValue } from 'react-hook-form';

import { useResourcesQuery } from 'src/queries/cloudpulse/resources';

import type { Item } from '../../constants';
import type { CreateAlertDefinitionForm } from '../types';
import type { AlertServiceType } from '@linode/api-v4';

interface CloudPulseResourceSelectProps {
  /**
   * engine option type selected by the user
   */
  engine: null | string;
  /**
   * name used for the component to set in the form
   */
  name: FieldPathByValue<CreateAlertDefinitionForm, string[]>;
  /**
   * region selected by the user
   */
  region: string | undefined;
  /**
   * service type selected by the user
   */
  serviceType: AlertServiceType | null;
}

export const CloudPulseMultiResourceSelect = (
  props: CloudPulseResourceSelectProps
) => {
  const { engine, name, region, serviceType } = { ...props };
  const { control, setValue } = useFormContext<CreateAlertDefinitionForm>();

  const {
    data: resources,
    isError,
    isLoading,
  } = useResourcesQuery(
    Boolean(region && serviceType),
    serviceType?.toString(),
    {},
    serviceType === 'dbaas'
      ? { ...{ platform: 'rdbms-default' }, engine, region }
      : { region }
  );

  const getResourcesList = React.useMemo((): Item<string, string>[] => {
    return resources && resources.length > 0
      ? resources.map((resource) => ({
          label: resource.label,
          value: resource.id.toString(),
        }))
      : [];
  }, [resources]);

  /* useEffect is used here to reset the value of entity_ids back to [] when the region, engine, serviceType props are changed ,
      as the options to the Autocomplete component are dependent on those props , the values of the Autocomplete won't match with the given options that are passed
      and this may raise a warning or error with the isOptionEqualToValue prop in the Autocomplete.
  */
  React.useEffect(() => {
    setValue(name, []);
  }, [region, serviceType, engine, setValue, name]);

  return (
    <Controller
      control={control}
      name={name}
      render={({ field, fieldState }) => (
        <Autocomplete
          autoHighlight
          clearOnBlur
          data-testid="resource-select"
          disabled={!(region && serviceType)}
          errorText={
            fieldState.error?.message ??
            (isError ? 'Failed to fetch the resources.' : '')
          }
          isOptionEqualToValue={(option, value) => option.value === value.value}
          label={serviceType === 'dbaas' ? 'Clusters' : 'Resources'}
          limitTags={2}
          loading={isLoading && Boolean(region && serviceType)}
          multiple
          onBlur={field.onBlur}
          onChange={(_, resources: { label: string; value: string }[]) => {
            const resourceIds = resources.map((resource) => resource.value);
            field.onChange(resourceIds);
          }}
          options={getResourcesList}
          placeholder="Select Resources"
          value={
            field.value
              ? getResourcesList.filter((resource) =>
                  field.value.includes(resource.value)
                )
              : []
          }
<<<<<<< HEAD
          autoHighlight
          clearOnBlur
          data-testid="resource-select"
          disabled={!Boolean(region && serviceType)}
          isOptionEqualToValue={(option, value) => option.value === value.value}
          label={serviceType === 'dbaas' ? 'Database Clusters' : 'Resources'}
          limitTags={2}
          loading={isLoading && Boolean(region && serviceType)}
          multiple
          onBlur={field.onBlur}
          options={getResourcesList}
          placeholder="Select Resources"
=======
>>>>>>> 4db0e0c7
        />
      )}
    />
  );
};<|MERGE_RESOLUTION|>--- conflicted
+++ resolved
@@ -79,7 +79,7 @@
             (isError ? 'Failed to fetch the resources.' : '')
           }
           isOptionEqualToValue={(option, value) => option.value === value.value}
-          label={serviceType === 'dbaas' ? 'Clusters' : 'Resources'}
+          label={serviceType === 'dbaas' ? 'Database Clusters' : 'Resources'}
           limitTags={2}
           loading={isLoading && Boolean(region && serviceType)}
           multiple
@@ -97,21 +97,6 @@
                 )
               : []
           }
-<<<<<<< HEAD
-          autoHighlight
-          clearOnBlur
-          data-testid="resource-select"
-          disabled={!Boolean(region && serviceType)}
-          isOptionEqualToValue={(option, value) => option.value === value.value}
-          label={serviceType === 'dbaas' ? 'Database Clusters' : 'Resources'}
-          limitTags={2}
-          loading={isLoading && Boolean(region && serviceType)}
-          multiple
-          onBlur={field.onBlur}
-          options={getResourcesList}
-          placeholder="Select Resources"
-=======
->>>>>>> 4db0e0c7
         />
       )}
     />
