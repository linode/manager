import { Autocomplete } from '@linode/ui';
import * as React from 'react';
import { Controller, useFormContext } from 'react-hook-form';

import { useCloudPulseServiceTypes } from 'src/queries/cloudpulse/services';

import type { Item } from '../../constants';
import type { CreateAlertDefinitionForm } from '../types';
import type { AlertServiceType } from '@linode/api-v4';
import type { FieldPathByValue } from 'react-hook-form';

interface CloudPulseServiceSelectProps {
  /**
   * Boolean value to check if service select is disabled in the edit flow
   */
<<<<<<< HEAD
  isDisabled: boolean;
=======
  isDisabled?: boolean;
>>>>>>> f52e68b5
  /**
   * name used for the component in the form
   */
  name: FieldPathByValue<CreateAlertDefinitionForm, AlertServiceType | null>;
}

export const CloudPulseServiceSelect = (
  props: CloudPulseServiceSelectProps
) => {
  const { isDisabled, name } = props;
  const {
    data: serviceOptions,
    error: serviceTypesError,
    isLoading: serviceTypesLoading,
  } = useCloudPulseServiceTypes(true);
  const { control } = useFormContext<CreateAlertDefinitionForm>();

  const getServicesList = React.useMemo((): Item<
    string,
    AlertServiceType
  >[] => {
    return serviceOptions && serviceOptions.data.length > 0
      ? serviceOptions.data.map((service) => ({
          label: service.label,
          value: service.service_type as AlertServiceType,
        }))
      : [];
  }, [serviceOptions]);

  return (
    <Controller
      render={({ field, fieldState }) => (
        <Autocomplete
          errorText={
            fieldState.error?.message ??
            (serviceTypesError ? 'Failed to fetch the service types.' : '')
          }
          onChange={(
            _,
            selected: { label: string; value: AlertServiceType },
            reason
          ) => {
            if (selected) {
              field.onChange(selected.value);
            }
            if (reason === 'clear') {
              field.onChange(null);
            }
          }}
          value={
            getServicesList.find((option) => option.value === field.value) ??
            null
          }
          data-testid="servicetype-select"
          disabled={isDisabled}
          fullWidth
          label="Service"
          loading={serviceTypesLoading && !serviceTypesError}
          onBlur={field.onBlur}
          options={getServicesList}
          placeholder="Select a Service"
          sx={{ marginTop: '5px' }}
        />
      )}
      control={control}
      name={name}
    />
  );
};<|MERGE_RESOLUTION|>--- conflicted
+++ resolved
@@ -13,11 +13,7 @@
   /**
    * Boolean value to check if service select is disabled in the edit flow
    */
-<<<<<<< HEAD
-  isDisabled: boolean;
-=======
   isDisabled?: boolean;
->>>>>>> f52e68b5
   /**
    * name used for the component in the form
    */
