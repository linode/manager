import {
  Autocomplete,
  BetaChip,
  Box,
  ListItem,
  SelectedIcon,
} from '@linode/ui';
import * as React from 'react';
import { Controller, useFormContext } from 'react-hook-form';
import type { FieldPathByValue } from 'react-hook-form';

import { useFlags } from 'src/hooks/useFlags';
import { useCloudPulseServiceTypes } from 'src/queries/cloudpulse/services';

import type { Item } from '../../constants';
import type { CreateAlertDefinitionForm } from '../types';
import type { CloudPulseServiceType } from '@linode/api-v4';

interface CloudPulseServiceSelectProps {
  /**
   * @returns vsoid
   * function to handle the service type change
   */
  handleServiceTypeChange?: () => void;
  /**
   * Boolean value to check if service select is disabled in the edit flow
   */
  isDisabled?: boolean;
  /**
   * name used for the component in the form
   */
  name: FieldPathByValue<
    CreateAlertDefinitionForm,
    CloudPulseServiceType | null
  >;
}

export const CloudPulseServiceSelect = (
  props: CloudPulseServiceSelectProps
) => {
  const { handleServiceTypeChange, isDisabled, name } = props;
  const {
    data: serviceOptions,
    error: serviceTypesError,
    isLoading: serviceTypesLoading,
  } = useCloudPulseServiceTypes(true);
  const { control } = useFormContext<CreateAlertDefinitionForm>();
  const { aclpServices } = useFlags();
  const getServicesList = React.useMemo((): Item<
    string,
    CloudPulseServiceType
  >[] => {
    // Return only the service types that are enabled in the aclpServices flag
    return serviceOptions?.data?.length
      ? serviceOptions.data
          .filter(
            (service) =>
              aclpServices?.[service.service_type]?.alerts?.enabled ?? false
          )
          .map((service) => ({
            label: service.label,
<<<<<<< HEAD
            value: service.service_type as CloudPulseServiceType,
=======
            value: service.service_type,
>>>>>>> 56838eee
          }))
      : [];
  }, [aclpServices, serviceOptions]);

  return (
    <Controller
      control={control}
      name={name}
      render={({ field, fieldState }) => (
        <Autocomplete
          data-testid="servicetype-select"
          disabled={isDisabled}
          errorText={
            fieldState.error?.message ??
            (serviceTypesError ? 'Failed to fetch the service types.' : '')
          }
          fullWidth
          label="Service"
          loading={serviceTypesLoading && !serviceTypesError}
          onBlur={field.onBlur}
          onChange={(
            _,
            selected: { label: string; value: CloudPulseServiceType },
            reason
          ) => {
            if (selected) {
              field.onChange(selected.value);
            }
            if (reason === 'clear') {
              field.onChange(null);
            }
            if (handleServiceTypeChange !== undefined) {
              handleServiceTypeChange();
            }
          }}
          options={getServicesList}
          placeholder="Select a Service"
          renderOption={(props, option, { selected }) => {
            const { key, ...rest } = props;
            return (
              <ListItem {...rest} data-qa-option key={key}>
                <Box data-qa-id={option.value} flexGrow={1} gap={0.5}>
                  {option.label}
                </Box>
                {aclpServices?.[option.value]?.alerts?.beta && <BetaChip />}
                <SelectedIcon visible={selected} />
              </ListItem>
            );
          }}
          sx={{ marginTop: '5px' }}
          value={
            getServicesList.find((option) => option.value === field.value) ??
            null
          }
        />
      )}
    />
  );
};<|MERGE_RESOLUTION|>--- conflicted
+++ resolved
@@ -59,11 +59,7 @@
           )
           .map((service) => ({
             label: service.label,
-<<<<<<< HEAD
-            value: service.service_type as CloudPulseServiceType,
-=======
             value: service.service_type,
->>>>>>> 56838eee
           }))
       : [];
   }, [aclpServices, serviceOptions]);
