import { screen, within } from '@testing-library/react';
import userEvent from '@testing-library/user-event';
import * as React from 'react';

import { serviceTypesFactory } from 'src/factories';
import { renderWithThemeAndHookFormContext } from 'src/utilities/testHelpers';

import { CloudPulseServiceSelect } from './ServiceTypeSelect';

import type { AclpServices } from 'src/featureFlags';

const queryMocks = vi.hoisted(() => ({
  useCloudPulseServiceTypes: vi.fn().mockReturnValue({}),
  useFlags: vi.fn(),
}));

vi.mock('src/queries/cloudpulse/services', async () => {
  const actual = await vi.importActual('src/queries/cloudpulse/services');
  return {
    ...actual,
    useCloudPulseServiceTypes: queryMocks.useCloudPulseServiceTypes,
  };
});

vi.mock('src/hooks/useFlags', () => ({
  useFlags: queryMocks.useFlags,
}));

const mockResponse = {
  data: [
    serviceTypesFactory.build({
      label: 'Linode',
      service_type: 'linode',
    }),
    serviceTypesFactory.build({
      label: 'Databases',
      service_type: 'dbaas',
    }),
  ],
};

const aclpServicesFlag: Partial<AclpServices> = {
  linode: {
    alerts: { enabled: true, beta: true },
    metrics: { enabled: true, beta: true },
  },
  dbaas: {
    alerts: { enabled: true, beta: true },
    metrics: { enabled: true, beta: true },
  },
};

const linodeLabel = 'Linode beta';
const databasesLabel = 'Databases beta';

<<<<<<< HEAD
queryMocks.useCloudPulseServiceTypes.mockReturnValue({
  data: mockResponse,
  isError: true,
  isLoading: false,
  status: 'success',
});

queryMocks.useFlags.mockReturnValue({
  aclpServices: aclpServicesFlag,
});

=======
>>>>>>> 25f3c58a
describe('ServiceTypeSelect component tests', () => {
  beforeEach(() => {
    queryMocks.useCloudPulseServiceTypes.mockReturnValue({
      data: mockResponse,
      isError: false,
      isLoading: false,
      status: 'success',
    });
    queryMocks.useFlags.mockReturnValue({
      aclpServices: aclpServicesFlag,
    });
  });

  it('should render the Autocomplete component', () => {
    const { getAllByText, getByTestId } = renderWithThemeAndHookFormContext({
      component: (
        <CloudPulseServiceSelect isDisabled={false} name="serviceType" />
      ),
    });
    expect(getByTestId('servicetype-select')).toBeInTheDocument();
    getAllByText('Service');
  });

  it('should render service types happy path', async () => {
    renderWithThemeAndHookFormContext({
      component: (
        <CloudPulseServiceSelect isDisabled={false} name="serviceType" />
      ),
    });
    await userEvent.click(screen.getByRole('button', { name: 'Open' }));
    expect(
      await screen.findByRole('option', {
        name: linodeLabel,
      })
    ).toBeVisible();
    expect(
      screen.getByRole('option', {
        name: databasesLabel,
      })
    ).toBeVisible();
  });

  it('should be able to select a service type', async () => {
    renderWithThemeAndHookFormContext({
      component: (
        <CloudPulseServiceSelect isDisabled={false} name="serviceType" />
      ),
    });
    await userEvent.click(screen.getByRole('button', { name: 'Open' }));
    await userEvent.click(
      await screen.findByRole('option', { name: linodeLabel })
    );
    expect(screen.getByRole('combobox')).toHaveAttribute('value', 'Linode');
  });

  it('should render error messages when there is an API call failure', () => {
    queryMocks.useCloudPulseServiceTypes.mockReturnValue({
      data: undefined,
      error: 'an error happened',
      isLoading: false,
    });
    renderWithThemeAndHookFormContext({
      component: (
        <CloudPulseServiceSelect isDisabled={false} name="serviceType" />
      ),
    });
    expect(
      screen.getByText('Failed to fetch the service types.')
    ).toBeInTheDocument();
  });

  it('should render the service types based on the aclp services flag', async () => {
    queryMocks.useFlags.mockReturnValue({
      aclpServices: {
        linode: {
          alerts: { enabled: true, beta: true },
          metrics: { enabled: true, beta: true },
        },
        dbaas: {
          alerts: { enabled: false, beta: true },
          metrics: { enabled: false, beta: true },
        },
      },
    });

<<<<<<< HEAD
    queryMocks.useCloudPulseServiceTypes.mockReturnValue({
      data: mockResponse,
      isError: false,
      isLoading: false,
      status: 'success',
    });

=======
>>>>>>> 25f3c58a
    renderWithThemeAndHookFormContext({
      component: (
        <CloudPulseServiceSelect isDisabled={false} name="serviceType" />
      ),
    });
    const serviceFilterDropdown = screen.getByTestId('servicetype-select');
    await userEvent.click(
      within(serviceFilterDropdown).getByRole('button', { name: 'Open' })
    );
    expect(screen.getByRole('option', { name: linodeLabel })).toBeVisible();
    expect(screen.queryByRole('option', { name: databasesLabel })).toBeNull(); // Verify that Databases is NOT present (filtered out by the flag)
  });

  it('should not return service types that are missing in the flag', async () => {
    queryMocks.useFlags.mockReturnValue({
      aclpServices: {
        linode: {
          alerts: { enabled: true, beta: true },
          metrics: { enabled: true, beta: true },
        },
      },
    });

<<<<<<< HEAD
    queryMocks.useCloudPulseServiceTypes.mockReturnValue({
      data: mockResponse,
      isError: false,
      isLoading: false,
      status: 'success',
    });

=======
>>>>>>> 25f3c58a
    renderWithThemeAndHookFormContext({
      component: (
        <CloudPulseServiceSelect isDisabled={false} name="serviceType" />
      ),
    });
    const serviceFilterDropdown = screen.getByTestId('servicetype-select');
    await userEvent.click(
      within(serviceFilterDropdown).getByRole('button', { name: 'Open' })
    );
    expect(screen.getByRole('option', { name: linodeLabel })).toBeVisible();
    expect(screen.queryByRole('option', { name: 'Databases' })).toBeNull();
  });
<<<<<<< HEAD
=======

  it('should not return service types that are missing the alerts property in the flag', async () => {
    queryMocks.useFlags.mockReturnValue({
      aclpServices: {
        linode: {
          metrics: { enabled: true, beta: true },
        },
      },
    });

    renderWithThemeAndHookFormContext({
      component: (
        <CloudPulseServiceSelect isDisabled={false} name="serviceType" />
      ),
    });
    const serviceFilterDropdown = screen.getByTestId('servicetype-select');
    await userEvent.click(
      within(serviceFilterDropdown).getByRole('button', { name: 'Open' })
    );
    expect(screen.queryByRole('option', { name: 'Linode' })).toBeNull();
  });
>>>>>>> 25f3c58a
});<|MERGE_RESOLUTION|>--- conflicted
+++ resolved
@@ -53,20 +53,6 @@
 const linodeLabel = 'Linode beta';
 const databasesLabel = 'Databases beta';
 
-<<<<<<< HEAD
-queryMocks.useCloudPulseServiceTypes.mockReturnValue({
-  data: mockResponse,
-  isError: true,
-  isLoading: false,
-  status: 'success',
-});
-
-queryMocks.useFlags.mockReturnValue({
-  aclpServices: aclpServicesFlag,
-});
-
-=======
->>>>>>> 25f3c58a
 describe('ServiceTypeSelect component tests', () => {
   beforeEach(() => {
     queryMocks.useCloudPulseServiceTypes.mockReturnValue({
@@ -152,16 +138,6 @@
       },
     });
 
-<<<<<<< HEAD
-    queryMocks.useCloudPulseServiceTypes.mockReturnValue({
-      data: mockResponse,
-      isError: false,
-      isLoading: false,
-      status: 'success',
-    });
-
-=======
->>>>>>> 25f3c58a
     renderWithThemeAndHookFormContext({
       component: (
         <CloudPulseServiceSelect isDisabled={false} name="serviceType" />
@@ -185,16 +161,6 @@
       },
     });
 
-<<<<<<< HEAD
-    queryMocks.useCloudPulseServiceTypes.mockReturnValue({
-      data: mockResponse,
-      isError: false,
-      isLoading: false,
-      status: 'success',
-    });
-
-=======
->>>>>>> 25f3c58a
     renderWithThemeAndHookFormContext({
       component: (
         <CloudPulseServiceSelect isDisabled={false} name="serviceType" />
@@ -207,8 +173,6 @@
     expect(screen.getByRole('option', { name: linodeLabel })).toBeVisible();
     expect(screen.queryByRole('option', { name: 'Databases' })).toBeNull();
   });
-<<<<<<< HEAD
-=======
 
   it('should not return service types that are missing the alerts property in the flag', async () => {
     queryMocks.useFlags.mockReturnValue({
@@ -230,5 +194,4 @@
     );
     expect(screen.queryByRole('option', { name: 'Linode' })).toBeNull();
   });
->>>>>>> 25f3c58a
 });