import type {
  AlertServiceType,
  AlertSeverityType,
  ChannelType,
  CreateAlertDefinitionPayload,
  DimensionFilter,
  DimensionFilterOperatorType,
  MetricAggregationType,
  MetricCriteria,
  MetricOperatorType,
  TriggerCondition,
} from '@linode/api-v4';

export interface CreateAlertDefinitionForm
  extends Omit<
    CreateAlertDefinitionPayload,
    'rule_criteria' | 'severity' | 'trigger_conditions'
  > {
  engineType: null | string;
  entity_ids: string[];
  region: string;
  rule_criteria: {
    rules: MetricCriteriaForm[];
  };
  serviceType: AlertServiceType | null;
  severity: AlertSeverityType | null;
  trigger_conditions: TriggerConditionForm;
}

export interface MetricCriteriaForm
  extends Omit<
    MetricCriteria,
    'aggregate_function' | 'dimension_filters' | 'metric' | 'operator'
  > {
  aggregate_function: MetricAggregationType | null;
<<<<<<< HEAD
  dimension_filters: DimensionFilterForm[] | null;
=======
  dimension_filters: DimensionFilterForm[];
>>>>>>> 23a0d143
  metric: null | string;
  operator: MetricOperatorType | null;
}

export interface DimensionFilterForm
  extends Omit<DimensionFilter, 'dimension_label' | 'operator' | 'value'> {
  dimension_label: null | string;
  operator: DimensionFilterOperatorType | null;
  value: null | string;
}

export interface TriggerConditionForm
  extends Omit<
    TriggerCondition,
    'evaluation_period_seconds' | 'polling_interval_seconds'
  > {
  evaluation_period_seconds: null | number;
  polling_interval_seconds: null | number;
}

export interface NotificationChannelForm {
  channel_type: ChannelType | null;
  label: null | string;
}<|MERGE_RESOLUTION|>--- conflicted
+++ resolved
@@ -33,11 +33,7 @@
     'aggregate_function' | 'dimension_filters' | 'metric' | 'operator'
   > {
   aggregate_function: MetricAggregationType | null;
-<<<<<<< HEAD
-  dimension_filters: DimensionFilterForm[] | null;
-=======
   dimension_filters: DimensionFilterForm[];
->>>>>>> 23a0d143
   metric: null | string;
   operator: MetricOperatorType | null;
 }
