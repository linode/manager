import type {
  AlertDefinitionScope,
<<<<<<< HEAD
  AlertDefinitionType,
=======
>>>>>>> 56838eee
  AlertSeverityType,
  ChannelType,
  CloudPulseServiceType,
  CreateAlertDefinitionPayload,
  DimensionFilter,
  DimensionFilterOperatorType,
  MetricAggregationType,
  MetricCriteria,
  MetricOperatorType,
  TriggerCondition,
} from '@linode/api-v4';

export interface CreateAlertDefinitionForm
  extends Omit<
    CreateAlertDefinitionPayload,
    'rule_criteria' | 'severity' | 'trigger_conditions'
  > {
  entity_ids?: string[];
  regions?: string[];
  rule_criteria: {
    rules: MetricCriteriaForm[];
  };
  scope?: AlertDefinitionScope | null;
  serviceType: CloudPulseServiceType | null;
  severity: AlertSeverityType | null;
  trigger_conditions: TriggerConditionForm;
  type: AlertDefinitionType | null;
}

export interface MetricCriteriaForm
  extends Omit<
    MetricCriteria,
    'aggregate_function' | 'dimension_filters' | 'metric' | 'operator'
  > {
  aggregate_function: MetricAggregationType | null;
  dimension_filters: DimensionFilterForm[];
  metric: null | string;
  operator: MetricOperatorType | null;
}

export interface DimensionFilterForm
  extends Omit<DimensionFilter, 'dimension_label' | 'operator' | 'value'> {
  dimension_label: null | string;
  operator: DimensionFilterOperatorType | null;
  value: null | string;
}

export interface TriggerConditionForm
  extends Omit<
    TriggerCondition,
    'evaluation_period_seconds' | 'polling_interval_seconds'
  > {
  evaluation_period_seconds: null | number;
  polling_interval_seconds: null | number;
}

export interface NotificationChannelForm {
  channel_type: ChannelType | null;
  label: null | string;
}<|MERGE_RESOLUTION|>--- conflicted
+++ resolved
@@ -1,11 +1,9 @@
 import type {
   AlertDefinitionScope,
-<<<<<<< HEAD
   AlertDefinitionType,
-=======
->>>>>>> 56838eee
   AlertSeverityType,
   ChannelType,
+  CloudPulseServiceType,
   CloudPulseServiceType,
   CreateAlertDefinitionPayload,
   DimensionFilter,
