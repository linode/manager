import { yupResolver } from '@hookform/resolvers/yup';
<<<<<<< HEAD
import { Paper, Typography } from '@linode/ui';
=======
import { Paper, TextField } from '@linode/ui';
>>>>>>> 4b3fe8ae
import { createAlertDefinitionSchema } from '@linode/validation';
import { useSnackbar } from 'notistack';
import * as React from 'react';
import { Controller, FormProvider, useForm } from 'react-hook-form';
import { useHistory } from 'react-router-dom';

import { ActionsPanel } from 'src/components/ActionsPanel/ActionsPanel';
import { Breadcrumb } from 'src/components/Breadcrumb/Breadcrumb';
<<<<<<< HEAD
import { TextField } from 'src/components/TextField';
=======
import { Typography } from 'src/components/Typography';
>>>>>>> 4b3fe8ae
import { useCreateAlertDefinition } from 'src/queries/cloudpulse/alerts';

import { CloudPulseAlertSeveritySelect } from './GeneralInformation/AlertSeveritySelect';

import type {
  CreateAlertDefinitionForm,
  CreateAlertDefinitionPayload,
  MetricCriteria,
  TriggerCondition,
} from '@linode/api-v4/lib/cloudpulse/types';

const triggerConditionInitialValues: TriggerCondition = {
  evaluation_period_seconds: 0,
  polling_interval_seconds: 0,
  trigger_occurrences: 0,
};
const criteriaInitialValues: MetricCriteria[] = [
  {
    aggregation_type: null,
    dimension_filters: [],
    metric: '',
    operator: null,
    value: 0,
  },
];
const initialValues: CreateAlertDefinitionForm = {
  channel_ids: [],
  engine_type: '',
  label: '',
  region: '',
  resource_ids: [],
  rule_criteria: { rules: criteriaInitialValues },
  service_type: '',
  severity: null,
  triggerCondition: triggerConditionInitialValues,
};

const overrides = [
  {
    label: 'Definitions',
    linkTo: '/monitor/cloudpulse/alerts/definitions',
    position: 1,
  },
  {
    label: 'Details',
    linkTo: `/monitor/cloudpulse/alerts/definitions/create`,
    position: 2,
  },
];
export const CreateAlertDefinition = () => {
  const history = useHistory();
  const alertCreateExit = () =>
    history.push('/monitor/cloudpulse/alerts/definitions');

  const formMethods = useForm<CreateAlertDefinitionPayload>({
    defaultValues: initialValues,
    mode: 'onBlur',
    resolver: yupResolver(createAlertDefinitionSchema),
  });

  const { control, formState, handleSubmit, setError } = formMethods;
  const { enqueueSnackbar } = useSnackbar();
  const { mutateAsync: createAlert } = useCreateAlertDefinition();

  const onSubmit = handleSubmit(async (values) => {
    try {
      await createAlert(values);
      enqueueSnackbar('Alert successfully created', {
        variant: 'success',
      });
      alertCreateExit();
    } catch (errors) {
      for (const error of errors) {
        if (error.field) {
          setError(error.field, { message: error.reason });
        } else {
          setError('root', { message: error.reason });
        }
      }
    }
  });

  return (
    <Paper sx={{ paddingLeft: 1, paddingRight: 1, paddingTop: 2 }}>
      <Breadcrumb crumbOverrides={overrides} pathname="/Definitions/Create" />
      <FormProvider {...formMethods}>
        <form onSubmit={onSubmit}>
          <Typography marginTop={2} variant="h2">
            1. General Information
          </Typography>
          <Controller
            render={({ field, fieldState }) => (
              <TextField
                data-testid="alert-name"
                errorText={fieldState.error?.message}
                label="Name"
                name="label"
                onBlur={field.onBlur}
                onChange={(e) => field.onChange(e.target.value)}
                placeholder="Enter Name"
                value={field.value ?? ''}
              />
            )}
            control={control}
            name="label"
          />
          <Controller
            render={({ field, fieldState }) => (
              <TextField
                errorText={fieldState.error?.message}
                label="Description"
                name="description"
                onBlur={field.onBlur}
                onChange={(e) => field.onChange(e.target.value)}
                optional
                placeholder="Enter Description"
                value={field.value ?? ''}
              />
            )}
            control={control}
            name="description"
          />
          <CloudPulseAlertSeveritySelect name="severity" />
          <ActionsPanel
            primaryButtonProps={{
              label: 'Submit',
              loading: formState.isSubmitting,
              type: 'submit',
            }}
            secondaryButtonProps={{
              label: 'Cancel',
              onClick: alertCreateExit,
            }}
            sx={{ display: 'flex', justifyContent: 'flex-end' }}
          />
        </form>
      </FormProvider>
    </Paper>
  );
};<|MERGE_RESOLUTION|>--- conflicted
+++ resolved
@@ -1,9 +1,5 @@
 import { yupResolver } from '@hookform/resolvers/yup';
-<<<<<<< HEAD
-import { Paper, Typography } from '@linode/ui';
-=======
-import { Paper, TextField } from '@linode/ui';
->>>>>>> 4b3fe8ae
+import { Paper, TextField, Typography } from '@linode/ui';
 import { createAlertDefinitionSchema } from '@linode/validation';
 import { useSnackbar } from 'notistack';
 import * as React from 'react';
@@ -12,11 +8,6 @@
 
 import { ActionsPanel } from 'src/components/ActionsPanel/ActionsPanel';
 import { Breadcrumb } from 'src/components/Breadcrumb/Breadcrumb';
-<<<<<<< HEAD
-import { TextField } from 'src/components/TextField';
-=======
-import { Typography } from 'src/components/Typography';
->>>>>>> 4b3fe8ae
 import { useCreateAlertDefinition } from 'src/queries/cloudpulse/alerts';
 
 import { CloudPulseAlertSeveritySelect } from './GeneralInformation/AlertSeveritySelect';
