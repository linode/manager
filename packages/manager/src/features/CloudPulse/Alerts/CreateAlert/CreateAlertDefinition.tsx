import { yupResolver } from '@hookform/resolvers/yup';
import { Paper, TextField, Typography } from '@linode/ui';
import { useSnackbar } from 'notistack';
import * as React from 'react';
import { Controller, FormProvider, useForm, useWatch } from 'react-hook-form';
import { useHistory } from 'react-router-dom';

import { ActionsPanel } from 'src/components/ActionsPanel/ActionsPanel';
import { Breadcrumb } from 'src/components/Breadcrumb/Breadcrumb';
import { DocumentTitleSegment } from 'src/components/DocumentTitle';
import { useCreateAlertDefinition } from 'src/queries/cloudpulse/alerts';

import { MetricCriteriaField } from './Criteria/MetricCriteria';
import { TriggerConditions } from './Criteria/TriggerConditions';
import { CloudPulseAlertSeveritySelect } from './GeneralInformation/AlertSeveritySelect';
import { CloudPulseServiceSelect } from './GeneralInformation/ServiceTypeSelect';
import { AddChannelListing } from './NotificationChannels/AddChannelListing';
import { CloudPulseModifyAlertResources } from './Resources/CloudPulseModifyAlertResources';
import { CreateAlertDefinitionFormSchema } from './schemas';
import { filterFormValues } from './utilities';

import type {
  CreateAlertDefinitionForm,
  MetricCriteriaForm,
  TriggerConditionForm,
} from './types';
import type { ObjectSchema } from 'yup';

const triggerConditionInitialValues: TriggerConditionForm = {
  criteria_condition: 'ALL',
  evaluation_period_seconds: null,
  polling_interval_seconds: null,
  trigger_occurrences: 0,
};
const criteriaInitialValues: MetricCriteriaForm = {
  aggregate_function: null,
  dimension_filters: [],
  metric: null,
  operator: null,
  threshold: 0,
};
const initialValues: CreateAlertDefinitionForm = {
  channel_ids: [],
  engineType: null,
  entity_ids: [],
  label: '',
  region: '',
  rule_criteria: {
    rules: [criteriaInitialValues],
  },
  serviceType: null,
  severity: null,
  tags: [''],
  trigger_conditions: triggerConditionInitialValues,
};

const overrides = [
  {
    label: 'Definitions',
    linkTo: '/monitor/alerts/definitions',
    position: 1,
  },
  {
    label: 'Details',
    linkTo: `/monitor/alerts/definitions/create`,
    position: 2,
  },
];
export const CreateAlertDefinition = () => {
  const history = useHistory();
  const alertCreateExit = () => history.push('/monitor/alerts/definitions');

  const formMethods = useForm<CreateAlertDefinitionForm>({
    defaultValues: initialValues,
    mode: 'onBlur',
    resolver: yupResolver(
      CreateAlertDefinitionFormSchema as ObjectSchema<CreateAlertDefinitionForm>
    ),
  });

  const { control, formState, getValues, handleSubmit, setError } = formMethods;
  const { enqueueSnackbar } = useSnackbar();
  const { mutateAsync: createAlert } = useCreateAlertDefinition(
    getValues('serviceType')!
  );

  const serviceTypeWatcher = useWatch({ control, name: 'serviceType' });

  const [maxScrapeInterval, setMaxScrapeInterval] = React.useState<number>(0);

  const onSubmit = handleSubmit(async (values) => {
    try {
      await createAlert(filterFormValues(values));
      enqueueSnackbar('Alert successfully created', {
        variant: 'success',
      });
      alertCreateExit();
    } catch (errors) {
      for (const error of errors) {
        if (error.field) {
          setError(error.field, { message: error.reason });
        } else {
          enqueueSnackbar(`Alert failed: ${error.reason}`, {
            variant: 'error',
          });
          setError('root', { message: error.reason });
        }
      }
    }
  });

  return (
    <React.Fragment>
      <DocumentTitleSegment segment="Create an Alert" />
      <Paper sx={{ paddingLeft: 1, paddingRight: 1, paddingTop: 2 }}>
        <Breadcrumb crumbOverrides={overrides} pathname="/Definitions/Create" />
        <FormProvider {...formMethods}>
          <form onSubmit={onSubmit}>
            <Typography marginTop={2} variant="h2">
              1. General Information
            </Typography>
            <Controller
              render={({ field, fieldState }) => (
                <TextField
                  data-testid="alert-name"
                  errorText={fieldState.error?.message}
                  label="Name"
                  name="label"
                  onBlur={field.onBlur}
                  onChange={(e) => field.onChange(e.target.value)}
                  placeholder="Enter Name"
                  value={field.value ?? ''}
                />
              )}
              control={control}
              name="label"
            />
            <Controller
              render={({ field, fieldState }) => (
                <TextField
                  errorText={fieldState.error?.message}
                  label="Description"
                  name="description"
                  onBlur={field.onBlur}
                  onChange={(e) => field.onChange(e.target.value)}
                  optional
                  placeholder="Enter Description"
                  value={field.value ?? ''}
                />
              )}
              control={control}
              name="description"
            />
            <CloudPulseServiceSelect name="serviceType" />
            {serviceTypeWatcher === 'dbaas' && (
              <EngineOption name="engineType" />
            )}
<<<<<<< HEAD
            <CloudPulseRegionSelect name="region" />
            <CloudPulseMultiResourceSelect
              engine={useWatch({ control, name: 'engineType' })}
              name="entity_ids"
              region={useWatch({ control, name: 'region' })}
              serviceType={serviceTypeWatcher}
            />
            <CloudPulseAlertSeveritySelect name="severity" />
            <MetricCriteriaField
              setMaxInterval={(interval: number) =>
                setMaxScrapeInterval(interval)
              }
              name="rule_criteria.rules"
              serviceType={serviceTypeWatcher!}
            />
            <TriggerConditions
              maxScrapingInterval={maxScrapeInterval}
              name="trigger_conditions"
            />
            <AddChannelListing name="channel_ids" />
            <ActionsPanel
              primaryButtonProps={{
                label: 'Submit',
                loading: formState.isSubmitting,
                type: 'submit',
              }}
              secondaryButtonProps={{
                label: 'Cancel',
                onClick: alertCreateExit,
              }}
              sx={{ display: 'flex', justifyContent: 'flex-end' }}
            />
          </form>
        </FormProvider>
      </Paper>
    </React.Fragment>
=======
            control={control}
            name="label"
          />
          <Controller
            render={({ field, fieldState }) => (
              <TextField
                errorText={fieldState.error?.message}
                label="Description"
                name="description"
                onBlur={field.onBlur}
                onChange={(e) => field.onChange(e.target.value)}
                optional
                placeholder="Enter Description"
                value={field.value ?? ''}
              />
            )}
            control={control}
            name="description"
          />
          <CloudPulseServiceSelect name="serviceType" />
          <CloudPulseAlertSeveritySelect name="severity" />
          <CloudPulseModifyAlertResources name="entity_ids" />
          <MetricCriteriaField
            setMaxInterval={(interval: number) =>
              setMaxScrapeInterval(interval)
            }
            name="rule_criteria.rules"
            serviceType={serviceTypeWatcher!}
          />
          <TriggerConditions
            maxScrapingInterval={maxScrapeInterval}
            name="trigger_conditions"
          />
          <AddChannelListing name="channel_ids" />
          <ActionsPanel
            primaryButtonProps={{
              label: 'Submit',
              loading: formState.isSubmitting,
              type: 'submit',
            }}
            secondaryButtonProps={{
              label: 'Cancel',
              onClick: alertCreateExit,
            }}
            sx={{ display: 'flex', justifyContent: 'flex-end' }}
          />
        </form>
      </FormProvider>
    </Paper>
>>>>>>> 94a55a9e
  );
};<|MERGE_RESOLUTION|>--- conflicted
+++ resolved
@@ -152,18 +152,8 @@
               name="description"
             />
             <CloudPulseServiceSelect name="serviceType" />
-            {serviceTypeWatcher === 'dbaas' && (
-              <EngineOption name="engineType" />
-            )}
-<<<<<<< HEAD
-            <CloudPulseRegionSelect name="region" />
-            <CloudPulseMultiResourceSelect
-              engine={useWatch({ control, name: 'engineType' })}
-              name="entity_ids"
-              region={useWatch({ control, name: 'region' })}
-              serviceType={serviceTypeWatcher}
-            />
             <CloudPulseAlertSeveritySelect name="severity" />
+            <CloudPulseModifyAlertResources name="entity_ids" />
             <MetricCriteriaField
               setMaxInterval={(interval: number) =>
                 setMaxScrapeInterval(interval)
@@ -192,56 +182,5 @@
         </FormProvider>
       </Paper>
     </React.Fragment>
-=======
-            control={control}
-            name="label"
-          />
-          <Controller
-            render={({ field, fieldState }) => (
-              <TextField
-                errorText={fieldState.error?.message}
-                label="Description"
-                name="description"
-                onBlur={field.onBlur}
-                onChange={(e) => field.onChange(e.target.value)}
-                optional
-                placeholder="Enter Description"
-                value={field.value ?? ''}
-              />
-            )}
-            control={control}
-            name="description"
-          />
-          <CloudPulseServiceSelect name="serviceType" />
-          <CloudPulseAlertSeveritySelect name="severity" />
-          <CloudPulseModifyAlertResources name="entity_ids" />
-          <MetricCriteriaField
-            setMaxInterval={(interval: number) =>
-              setMaxScrapeInterval(interval)
-            }
-            name="rule_criteria.rules"
-            serviceType={serviceTypeWatcher!}
-          />
-          <TriggerConditions
-            maxScrapingInterval={maxScrapeInterval}
-            name="trigger_conditions"
-          />
-          <AddChannelListing name="channel_ids" />
-          <ActionsPanel
-            primaryButtonProps={{
-              label: 'Submit',
-              loading: formState.isSubmitting,
-              type: 'submit',
-            }}
-            secondaryButtonProps={{
-              label: 'Cancel',
-              onClick: alertCreateExit,
-            }}
-            sx={{ display: 'flex', justifyContent: 'flex-end' }}
-          />
-        </form>
-      </FormProvider>
-    </Paper>
->>>>>>> 94a55a9e
   );
 };