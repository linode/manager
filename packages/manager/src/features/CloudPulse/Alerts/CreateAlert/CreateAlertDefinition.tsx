--- conflicted
+++ resolved
@@ -33,10 +33,7 @@
   dimension_filters: [],
   metric: null,
   operator: null,
-<<<<<<< HEAD
   threshold: 0,
-=======
->>>>>>> ac15267b
 };
 const initialValues: CreateAlertDefinitionForm = {
   channel_ids: [],
@@ -49,12 +46,8 @@
   },
   serviceType: null,
   severity: null,
-<<<<<<< HEAD
   tags: [''],
   trigger_conditions: triggerConditionInitialValues,
-=======
-  trigger_condition: triggerConditionInitialValues,
->>>>>>> ac15267b
 };
 
 const overrides = [
