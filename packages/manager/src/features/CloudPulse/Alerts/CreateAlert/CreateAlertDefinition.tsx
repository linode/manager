import { yupResolver } from '@hookform/resolvers/yup';
import { isEmpty } from '@linode/api-v4';
import { ActionsPanel, Paper, TextField, Typography } from '@linode/ui';
import { scrollErrorIntoView } from '@linode/utilities';
import { useSnackbar } from 'notistack';
import * as React from 'react';
import { Controller, FormProvider, useForm, useWatch } from 'react-hook-form';
import { useHistory } from 'react-router-dom';

import { Breadcrumb } from 'src/components/Breadcrumb/Breadcrumb';
import { DocumentTitleSegment } from 'src/components/DocumentTitle';
import { useFlags } from 'src/hooks/useFlags';
import { useCreateAlertDefinition } from 'src/queries/cloudpulse/alerts';

import {
  CREATE_ALERT_ERROR_FIELD_MAP,
  CREATE_ALERT_SUCCESS_MESSAGE,
  MULTILINE_ERROR_SEPARATOR,
  SINGLELINE_ERROR_SEPARATOR,
} from '../constants';
import {
  getSchemaWithEntityIdValidation,
  handleMultipleError,
} from '../Utils/utils';
import { MetricCriteriaField } from './Criteria/MetricCriteria';
import { TriggerConditions } from './Criteria/TriggerConditions';
import { CloudPulseAlertSeveritySelect } from './GeneralInformation/AlertSeveritySelect';
import { CloudPulseServiceSelect } from './GeneralInformation/ServiceTypeSelect';
import { AddChannelListing } from './NotificationChannels/AddChannelListing';
import { CloudPulseModifyAlertResources } from './Resources/CloudPulseModifyAlertResources';
<<<<<<< HEAD
import { createAlertDefinitionFormSchema } from './schemas';
=======
import { alertDefinitionFormSchema } from './schemas';
>>>>>>> 80b56074
import { filterFormValues } from './utilities';

import type {
  CreateAlertDefinitionForm,
  MetricCriteriaForm,
  TriggerConditionForm,
} from './types';
import type { APIError } from '@linode/api-v4';

const triggerConditionInitialValues: TriggerConditionForm = {
  criteria_condition: 'ALL',
  evaluation_period_seconds: null,
  polling_interval_seconds: null,
  trigger_occurrences: 0,
};
const criteriaInitialValues: MetricCriteriaForm = {
  aggregate_function: null,
  dimension_filters: [],
  metric: null,
  operator: null,
  threshold: 0,
};
const initialValues: CreateAlertDefinitionForm = {
  channel_ids: [],
  entity_ids: [],
  label: '',
  rule_criteria: {
    rules: [criteriaInitialValues],
  },
  serviceType: null,
  severity: null,
  tags: [''],
  trigger_conditions: triggerConditionInitialValues,
};

const overrides = [
  {
    label: 'Definitions',
    linkTo: '/alerts/definitions',
    position: 1,
  },
  {
    label: 'Details',
    linkTo: `/alerts/definitions/create`,
    position: 2,
  },
];
export const CreateAlertDefinition = () => {
  const history = useHistory();
  const alertCreateExit = () => history.push('/alerts/definitions');
  const formRef = React.useRef<HTMLFormElement>(null);
  const flags = useFlags();

  // Default resolver
<<<<<<< HEAD
  const [validationSchema, setValidationSchema] = React.useState<
    ObjectSchema<CreateAlertDefinitionForm>
  >(
    getSchemaWithEntityIdValidation(
      {
        aclpAlertServiceTypeConfig: flags.aclpAlertServiceTypeConfig ?? [],
        serviceTypeObj: null,
      },
      createAlertDefinitionFormSchema
    )
=======
  const [validationSchema, setValidationSchema] = React.useState(
    getSchemaWithEntityIdValidation({
      aclpAlertServiceTypeConfig: flags.aclpAlertServiceTypeConfig ?? [],
      baseSchema: alertDefinitionFormSchema,
      serviceTypeObj: null,
    })
>>>>>>> 80b56074
  );

  const formMethods = useForm<CreateAlertDefinitionForm>({
    defaultValues: initialValues,
    mode: 'onBlur',
    resolver: yupResolver(validationSchema),
  });
  const {
    control,
    formState: { errors, isSubmitting, submitCount },
    getValues,
    handleSubmit,
    setError,
    setValue,
  } = formMethods;

  const { enqueueSnackbar } = useSnackbar();
  const { mutateAsync: createAlert } = useCreateAlertDefinition(
    getValues('serviceType')!
  );

  const serviceTypeWatcher = useWatch({ control, name: 'serviceType' });

  const [maxScrapeInterval, setMaxScrapeInterval] = React.useState<number>(0);

  const onSubmit = handleSubmit(async (values) => {
    try {
      await createAlert(filterFormValues(values));
      enqueueSnackbar(CREATE_ALERT_SUCCESS_MESSAGE, {
        variant: 'success',
      });
      alertCreateExit();
    } catch (errors) {
      handleMultipleError<CreateAlertDefinitionForm>({
        errorFieldMap: CREATE_ALERT_ERROR_FIELD_MAP,
        errors,
        multiLineErrorSeparator: MULTILINE_ERROR_SEPARATOR,
        setError,
        singleLineErrorSeparator: SINGLELINE_ERROR_SEPARATOR,
      });

      const rootError = errors.find((error: APIError) => !error.field);
      if (rootError) {
        enqueueSnackbar(`Creating alert failed: ${rootError.reason}`, {
          variant: 'error',
        });
      }
    }
  });

  const previousSubmitCount = React.useRef<number>(0);
  React.useEffect(() => {
    if (!isEmpty(errors) && submitCount > previousSubmitCount.current) {
      scrollErrorIntoView(undefined, { behavior: 'smooth' });
    }
  }, [errors, submitCount]);

  const handleServiceTypeChange = React.useCallback(() => {
    // Reset the criteria to initial state
    setValue('rule_criteria.rules', [{ ...criteriaInitialValues }]);
    setValue('entity_ids', []);
    setValue('trigger_conditions', triggerConditionInitialValues);
  }, [setValue]);

  React.useEffect(() => {
    setValidationSchema(
<<<<<<< HEAD
      getSchemaWithEntityIdValidation(
        {
          aclpAlertServiceTypeConfig: flags.aclpAlertServiceTypeConfig ?? [],
          serviceTypeObj: serviceTypeWatcher,
        },
        createAlertDefinitionFormSchema
      )
=======
      getSchemaWithEntityIdValidation({
        aclpAlertServiceTypeConfig: flags.aclpAlertServiceTypeConfig ?? [],
        baseSchema: alertDefinitionFormSchema,
        serviceTypeObj: serviceTypeWatcher,
      })
>>>>>>> 80b56074
    );
  }, [flags.aclpAlertServiceTypeConfig, serviceTypeWatcher]);

  return (
    <React.Fragment>
      <DocumentTitleSegment segment="Create an Alert" />
      <Paper sx={{ paddingLeft: 1, paddingRight: 1, paddingTop: 2 }}>
        <Breadcrumb crumbOverrides={overrides} pathname="/Definitions/Create" />
        <FormProvider {...formMethods}>
          <form onSubmit={onSubmit} ref={formRef}>
            <Typography marginTop={2} variant="h2">
              1. General Information
            </Typography>
            <Controller
              render={({ field, fieldState }) => (
                <TextField
                  data-testid="alert-name"
                  errorText={fieldState.error?.message}
                  label="Name"
                  name="label"
                  onBlur={field.onBlur}
                  onChange={(e) => field.onChange(e.target.value)}
                  placeholder="Enter a Name"
                  value={field.value ?? ''}
                />
              )}
              control={control}
              name="label"
            />
            <Controller
              render={({ field, fieldState }) => (
                <TextField
                  errorText={fieldState.error?.message}
                  label="Description"
                  name="description"
                  onBlur={field.onBlur}
                  onChange={(e) => field.onChange(e.target.value)}
                  optional
                  placeholder="Enter a Description"
                  value={field.value ?? ''}
                />
              )}
              control={control}
              name="description"
            />
            <CloudPulseServiceSelect
              handleServiceTypeChange={handleServiceTypeChange}
              name="serviceType"
            />
            <CloudPulseAlertSeveritySelect name="severity" />
            <CloudPulseModifyAlertResources name="entity_ids" />
            <MetricCriteriaField
              setMaxInterval={(interval: number) =>
                setMaxScrapeInterval(interval)
              }
              name="rule_criteria.rules"
              serviceType={serviceTypeWatcher!}
            />
            <TriggerConditions
              maxScrapingInterval={maxScrapeInterval}
              name="trigger_conditions"
            />
            <AddChannelListing name="channel_ids" />
            <ActionsPanel
              primaryButtonProps={{
                label: 'Submit',
                loading: isSubmitting,
                type: 'submit',
              }}
              secondaryButtonProps={{
                label: 'Cancel',
                onClick: alertCreateExit,
              }}
              sx={{ display: 'flex', justifyContent: 'flex-end' }}
            />
          </form>
        </FormProvider>
      </Paper>
    </React.Fragment>
  );
};<|MERGE_RESOLUTION|>--- conflicted
+++ resolved
@@ -28,11 +28,7 @@
 import { CloudPulseServiceSelect } from './GeneralInformation/ServiceTypeSelect';
 import { AddChannelListing } from './NotificationChannels/AddChannelListing';
 import { CloudPulseModifyAlertResources } from './Resources/CloudPulseModifyAlertResources';
-<<<<<<< HEAD
-import { createAlertDefinitionFormSchema } from './schemas';
-=======
 import { alertDefinitionFormSchema } from './schemas';
->>>>>>> 80b56074
 import { filterFormValues } from './utilities';
 
 import type {
@@ -87,25 +83,12 @@
   const flags = useFlags();
 
   // Default resolver
-<<<<<<< HEAD
-  const [validationSchema, setValidationSchema] = React.useState<
-    ObjectSchema<CreateAlertDefinitionForm>
-  >(
-    getSchemaWithEntityIdValidation(
-      {
-        aclpAlertServiceTypeConfig: flags.aclpAlertServiceTypeConfig ?? [],
-        serviceTypeObj: null,
-      },
-      createAlertDefinitionFormSchema
-    )
-=======
   const [validationSchema, setValidationSchema] = React.useState(
     getSchemaWithEntityIdValidation({
       aclpAlertServiceTypeConfig: flags.aclpAlertServiceTypeConfig ?? [],
       baseSchema: alertDefinitionFormSchema,
       serviceTypeObj: null,
     })
->>>>>>> 80b56074
   );
 
   const formMethods = useForm<CreateAlertDefinitionForm>({
@@ -172,21 +155,11 @@
 
   React.useEffect(() => {
     setValidationSchema(
-<<<<<<< HEAD
-      getSchemaWithEntityIdValidation(
-        {
-          aclpAlertServiceTypeConfig: flags.aclpAlertServiceTypeConfig ?? [],
-          serviceTypeObj: serviceTypeWatcher,
-        },
-        createAlertDefinitionFormSchema
-      )
-=======
       getSchemaWithEntityIdValidation({
         aclpAlertServiceTypeConfig: flags.aclpAlertServiceTypeConfig ?? [],
         baseSchema: alertDefinitionFormSchema,
         serviceTypeObj: serviceTypeWatcher,
       })
->>>>>>> 80b56074
     );
   }, [flags.aclpAlertServiceTypeConfig, serviceTypeWatcher]);
 
