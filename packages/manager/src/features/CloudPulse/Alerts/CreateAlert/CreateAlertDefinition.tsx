import { yupResolver } from '@hookform/resolvers/yup';
import { Paper, TextField, Typography } from '@linode/ui';
import { useSnackbar } from 'notistack';
import * as React from 'react';
import { Controller, FormProvider, useForm, useWatch } from 'react-hook-form';
import { useHistory } from 'react-router-dom';

import { ActionsPanel } from 'src/components/ActionsPanel/ActionsPanel';
import { Breadcrumb } from 'src/components/Breadcrumb/Breadcrumb';
<<<<<<< HEAD
import { Drawer } from 'src/components/Drawer';
import {
  useAlertNotificationChannelsQuery,
  useCreateAlertDefinition,
} from 'src/queries/cloudpulse/alerts';
=======
import { useCreateAlertDefinition } from 'src/queries/cloudpulse/alerts';
>>>>>>> 1b782383

import { MetricCriteriaField } from './Criteria/MetricCriteria';
import { TriggerConditions } from './Criteria/TriggerConditions';
import { CloudPulseAlertSeveritySelect } from './GeneralInformation/AlertSeveritySelect';
import { EngineOption } from './GeneralInformation/EngineOption';
import { CloudPulseRegionSelect } from './GeneralInformation/RegionSelect';
import { CloudPulseMultiResourceSelect } from './GeneralInformation/ResourceMultiSelect';
import { CloudPulseServiceSelect } from './GeneralInformation/ServiceTypeSelect';
import { AddChannelListing } from './NotificationChannels/AddChannelListing';
<<<<<<< HEAD
import { AddNotificationChannel } from './NotificationChannels/AddNotificationChannel';
=======
>>>>>>> 1b782383
import { CreateAlertDefinitionFormSchema } from './schemas';
import { filterFormValues } from './utilities';

import type {
  CreateAlertDefinitionForm,
  MetricCriteriaForm,
  TriggerConditionForm,
} from './types';
import type { NotificationChannel } from '@linode/api-v4/lib/cloudpulse/types';
import type { ObjectSchema } from 'yup';


const triggerConditionInitialValues: TriggerConditionForm = {
  criteria_condition: 'ALL',
  evaluation_period_seconds: null,
  polling_interval_seconds: null,
  trigger_occurrences: 0,
};
const criteriaInitialValues: MetricCriteriaForm = {
  aggregation_type: null,
  dimension_filters: [],
  metric: null,
  operator: null,
  threshold: 0,
};
const initialValues: CreateAlertDefinitionForm = {
  channel_ids: [],
  engineType: null,
  entity_ids: [],
  label: '',
  region: '',
  rule_criteria: {
    rules: [criteriaInitialValues],
  },
  serviceType: null,
  severity: null,
  tags: [''],
  trigger_conditions: triggerConditionInitialValues,
};

const overrides = [
  {
    label: 'Definitions',
    linkTo: '/monitor/alerts/definitions',
    position: 1,
  },
  {
    label: 'Details',
    linkTo: `/monitor/alerts/definitions/create`,
    position: 2,
  },
];
export const CreateAlertDefinition = () => {
  const history = useHistory();
  const alertCreateExit = () => history.push('/monitor/alerts/definitions');

  const formMethods = useForm<CreateAlertDefinitionForm>({
    defaultValues: initialValues,
    mode: 'onBlur',
    resolver: yupResolver(
      CreateAlertDefinitionFormSchema as ObjectSchema<CreateAlertDefinitionForm>
    ),
  });

  const { control, formState, getValues, handleSubmit, setError } = formMethods;
  const { enqueueSnackbar } = useSnackbar();
  const { mutateAsync: createAlert } = useCreateAlertDefinition(
    getValues('serviceType')!
  );

  const serviceTypeWatcher = useWatch({ control, name: 'serviceType' });

  const [maxScrapeInterval, setMaxScrapeInterval] = React.useState<number>(0);

  const onSubmit = handleSubmit(async (values) => {
    try {
      await createAlert(filterFormValues(values));
      enqueueSnackbar('Alert successfully created', {
        variant: 'success',
      });
      alertCreateExit();
    } catch (errors) {
      for (const error of errors) {
        if (error.field) {
          setError(error.field, { message: error.reason });
        } else {
          enqueueSnackbar(`Alert failed: ${error.reason}`, {
            variant: 'error',
          });
          setError('root', { message: error.reason });
        }
      }
    }
  });
  const {
    data: notificationData,
    isError: notificationChannelsError,
    isLoading: notificationChannelsLoading,
  } = useAlertNotificationChannelsQuery();

  const onChangeNotifications = (notifications: NotificationChannel[]) => {
    const notificationTemplateList = notifications.map(
      (notification) => notification.id
    );
    setValue('channel_ids', notificationTemplateList);
  };
  const notifications = React.useMemo(() => {
    return (
      notificationData?.filter(
        (notification) => !notificationChannelWatcher.includes(notification.id)
      ) ?? []
    );
  }, [notificationChannelWatcher, notificationData]);

  const selectedNotifications = React.useMemo(() => {
    return (
      notificationData?.filter((notification) =>
        notificationChannelWatcher.includes(notification.id)
      ) ?? []
    );
  }, [notificationChannelWatcher, notificationData]);

  return (
    <Paper sx={{ paddingLeft: 1, paddingRight: 1, paddingTop: 2 }}>
      <Breadcrumb crumbOverrides={overrides} pathname="/Definitions/Create" />
      <FormProvider {...formMethods}>
        <form onSubmit={onSubmit}>
          <Typography marginTop={2} variant="h2">
            1. General Information
          </Typography>
          <Controller
            render={({ field, fieldState }) => (
              <TextField
                data-testid="alert-name"
                errorText={fieldState.error?.message}
                label="Name"
                name="label"
                onBlur={field.onBlur}
                onChange={(e) => field.onChange(e.target.value)}
                placeholder="Enter Name"
                value={field.value ?? ''}
              />
            )}
            control={control}
            name="label"
          />
          <Controller
            render={({ field, fieldState }) => (
              <TextField
                errorText={fieldState.error?.message}
                label="Description"
                name="description"
                onBlur={field.onBlur}
                onChange={(e) => field.onChange(e.target.value)}
                optional
                placeholder="Enter Description"
                value={field.value ?? ''}
              />
            )}
            control={control}
            name="description"
          />
          <CloudPulseServiceSelect name="serviceType" />
          {serviceTypeWatcher === 'dbaas' && <EngineOption name="engineType" />}
          <CloudPulseRegionSelect name="region" />
          <CloudPulseMultiResourceSelect
            engine={useWatch({ control, name: 'engineType' })}
            name="entity_ids"
            region={useWatch({ control, name: 'region' })}
            serviceType={serviceTypeWatcher}
          />
          <CloudPulseAlertSeveritySelect name="severity" />
          <MetricCriteriaField
            setMaxInterval={(interval: number) =>
              setMaxScrapeInterval(interval)
            }
            name="rule_criteria.rules"
            serviceType={serviceTypeWatcher!}
          />
          <TriggerConditions
            maxScrapingInterval={maxScrapeInterval}
            name="trigger_conditions"
          />
<<<<<<< HEAD
          <AddChannelListing
            notifications={selectedNotifications}
            onChangeNotifications={onChangeNotifications}
            onClickAddNotification={onAddNotifications}
          />
=======
          <AddChannelListing name="channel_ids" />
>>>>>>> 1b782383
          <ActionsPanel
            primaryButtonProps={{
              label: 'Submit',
              loading: formState.isSubmitting,
              type: 'submit',
            }}
            secondaryButtonProps={{
              label: 'Cancel',
              onClick: alertCreateExit,
            }}
            sx={{ display: 'flex', justifyContent: 'flex-end' }}
          />
<<<<<<< HEAD
          {openAddNotification && (
            <Drawer
              onClose={onExitNotifications}
              open={openAddNotification}
              title="Add Notification Channel"
            >
              <AddNotificationChannel
                isNotificationChannelsError={notificationChannelsError}
                isNotificationChannelsLoading={notificationChannelsLoading}
                onCancel={onExitNotifications}
                onSubmitAddNotification={onSubmitAddNotification}
                templateData={notifications}
              />
            </Drawer>
          )}
=======
>>>>>>> 1b782383
        </form>
      </FormProvider>
    </Paper>
  );
};<|MERGE_RESOLUTION|>--- conflicted
+++ resolved
@@ -7,15 +7,7 @@
 
 import { ActionsPanel } from 'src/components/ActionsPanel/ActionsPanel';
 import { Breadcrumb } from 'src/components/Breadcrumb/Breadcrumb';
-<<<<<<< HEAD
-import { Drawer } from 'src/components/Drawer';
-import {
-  useAlertNotificationChannelsQuery,
-  useCreateAlertDefinition,
-} from 'src/queries/cloudpulse/alerts';
-=======
 import { useCreateAlertDefinition } from 'src/queries/cloudpulse/alerts';
->>>>>>> 1b782383
 
 import { MetricCriteriaField } from './Criteria/MetricCriteria';
 import { TriggerConditions } from './Criteria/TriggerConditions';
@@ -25,10 +17,6 @@
 import { CloudPulseMultiResourceSelect } from './GeneralInformation/ResourceMultiSelect';
 import { CloudPulseServiceSelect } from './GeneralInformation/ServiceTypeSelect';
 import { AddChannelListing } from './NotificationChannels/AddChannelListing';
-<<<<<<< HEAD
-import { AddNotificationChannel } from './NotificationChannels/AddNotificationChannel';
-=======
->>>>>>> 1b782383
 import { CreateAlertDefinitionFormSchema } from './schemas';
 import { filterFormValues } from './utilities';
 
@@ -37,9 +25,7 @@
   MetricCriteriaForm,
   TriggerConditionForm,
 } from './types';
-import type { NotificationChannel } from '@linode/api-v4/lib/cloudpulse/types';
 import type { ObjectSchema } from 'yup';
-
 
 const triggerConditionInitialValues: TriggerConditionForm = {
   criteria_condition: 'ALL',
@@ -123,33 +109,6 @@
       }
     }
   });
-  const {
-    data: notificationData,
-    isError: notificationChannelsError,
-    isLoading: notificationChannelsLoading,
-  } = useAlertNotificationChannelsQuery();
-
-  const onChangeNotifications = (notifications: NotificationChannel[]) => {
-    const notificationTemplateList = notifications.map(
-      (notification) => notification.id
-    );
-    setValue('channel_ids', notificationTemplateList);
-  };
-  const notifications = React.useMemo(() => {
-    return (
-      notificationData?.filter(
-        (notification) => !notificationChannelWatcher.includes(notification.id)
-      ) ?? []
-    );
-  }, [notificationChannelWatcher, notificationData]);
-
-  const selectedNotifications = React.useMemo(() => {
-    return (
-      notificationData?.filter((notification) =>
-        notificationChannelWatcher.includes(notification.id)
-      ) ?? []
-    );
-  }, [notificationChannelWatcher, notificationData]);
 
   return (
     <Paper sx={{ paddingLeft: 1, paddingRight: 1, paddingTop: 2 }}>
@@ -212,15 +171,7 @@
             maxScrapingInterval={maxScrapeInterval}
             name="trigger_conditions"
           />
-<<<<<<< HEAD
-          <AddChannelListing
-            notifications={selectedNotifications}
-            onChangeNotifications={onChangeNotifications}
-            onClickAddNotification={onAddNotifications}
-          />
-=======
           <AddChannelListing name="channel_ids" />
->>>>>>> 1b782383
           <ActionsPanel
             primaryButtonProps={{
               label: 'Submit',
@@ -233,24 +184,6 @@
             }}
             sx={{ display: 'flex', justifyContent: 'flex-end' }}
           />
-<<<<<<< HEAD
-          {openAddNotification && (
-            <Drawer
-              onClose={onExitNotifications}
-              open={openAddNotification}
-              title="Add Notification Channel"
-            >
-              <AddNotificationChannel
-                isNotificationChannelsError={notificationChannelsError}
-                isNotificationChannelsLoading={notificationChannelsLoading}
-                onCancel={onExitNotifications}
-                onSubmitAddNotification={onSubmitAddNotification}
-                templateData={notifications}
-              />
-            </Drawer>
-          )}
-=======
->>>>>>> 1b782383
         </form>
       </FormProvider>
     </Paper>
