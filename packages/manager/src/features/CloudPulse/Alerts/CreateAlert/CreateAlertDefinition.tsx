--- conflicted
+++ resolved
@@ -25,19 +25,9 @@
 import { CreateAlertDefinitionFormSchema } from './schemas';
 import { filterFormValues } from './utilities';
 
-<<<<<<< HEAD
-import type { CreateAlertDefinitionForm, MetricCriteriaForm } from './types';
+import type { CreateAlertDefinitionForm, MetricCriteriaForm, TriggerConditionForm } from './types';
 import type {
-  NotificationChannel,
-  TriggerCondition,
-} from '@linode/api-v4/lib/cloudpulse/types';
-=======
-import type {
-  CreateAlertDefinitionForm,
-  MetricCriteriaForm,
-  TriggerConditionForm,
-} from './types';
->>>>>>> ae655133
+  NotificationChannel,} from '@linode/api-v4/lib/cloudpulse/types';
 import type { ObjectSchema } from 'yup';
 
 const triggerConditionInitialValues: TriggerConditionForm = {
@@ -230,21 +220,16 @@
             name="rule_criteria.rules"
             serviceType={serviceTypeWatcher!}
           />
-<<<<<<< HEAD
-          {/* This is just being displayed to pass the typecheck-manager test. In the next PR maxScrapeInterval will be used by another component */}
-          {maxScrapeInterval}
+          <TriggerConditions
+            maxScrapingInterval={maxScrapeInterval}
+            name="trigger_conditions"
+          />
           <AddChannelListing
             notifications={selectedNotifications}
             onChangeNotifications={onChangeNotifications}
             onClickAddNotification={() => setOpenAddNotification(true)}
           />
 
-=======
-          <TriggerConditions
-            maxScrapingInterval={maxScrapeInterval}
-            name="trigger_conditions"
-          />
->>>>>>> ae655133
           <ActionsPanel
             primaryButtonProps={{
               label: 'Submit',
