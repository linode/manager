import { yupResolver } from '@hookform/resolvers/yup';
import { isEmpty } from '@linode/api-v4';
import { ActionsPanel, Paper, TextField, Typography } from '@linode/ui';
import { scrollErrorIntoView } from '@linode/utilities';
import { useNavigate } from '@tanstack/react-router';
import { useSnackbar } from 'notistack';
import * as React from 'react';
import { Controller, FormProvider, useForm, useWatch } from 'react-hook-form';

import { Breadcrumb } from 'src/components/Breadcrumb/Breadcrumb';
import { DocumentTitleSegment } from 'src/components/DocumentTitle';
import { useFlags } from 'src/hooks/useFlags';
import { useCreateAlertDefinition } from 'src/queries/cloudpulse/alerts';
import { useCloudPulseServiceByServiceType } from 'src/queries/cloudpulse/services';

import {
  CREATE_ALERT_ERROR_FIELD_MAP,
  CREATE_ALERT_SUCCESS_MESSAGE,
  MULTILINE_ERROR_SEPARATOR,
  SINGLELINE_ERROR_SEPARATOR,
} from '../constants';
import {
  getSchemaWithEntityIdValidation,
  handleMultipleError,
} from '../Utils/utils';
import { MetricCriteriaField } from './Criteria/MetricCriteria';
import { TriggerConditions } from './Criteria/TriggerConditions';
import { EntityScopeRenderer } from './EntityScopeRenderer';
import { AlertEntityScopeSelect } from './GeneralInformation/AlertEntityScopeSelect';
import { CloudPulseAlertSeveritySelect } from './GeneralInformation/AlertSeveritySelect';
import { CloudPulseServiceSelect } from './GeneralInformation/ServiceTypeSelect';
import { AddChannelListing } from './NotificationChannels/AddChannelListing';
import { alertDefinitionFormSchema } from './schemas';
import { filterFormValues } from './utilities';

import type {
  CreateAlertDefinitionForm,
  MetricCriteriaForm,
  TriggerConditionForm,
} from './types';
import type { APIError } from '@linode/api-v4';

const triggerConditionInitialValues: TriggerConditionForm = {
  criteria_condition: 'ALL',
  evaluation_period_seconds: null,
  polling_interval_seconds: null,
  trigger_occurrences: 0,
};
const criteriaInitialValues: MetricCriteriaForm = {
  aggregate_function: null,
  dimension_filters: [],
  metric: null,
  operator: null,
  threshold: 0,
};
const initialValues: CreateAlertDefinitionForm = {
  channel_ids: [],
  label: '',
  rule_criteria: {
    rules: [criteriaInitialValues],
  },
  serviceType: null,
  severity: null,
  tags: [''],
  trigger_conditions: triggerConditionInitialValues,
  entity_ids: [],
  scope: null,
  type: 'user',
};

const overrides = [
  {
    label: 'Definitions',
    linkTo: '/alerts/definitions',
    position: 1,
  },
  {
    label: 'Details',
    linkTo: `/alerts/definitions/create`,
    position: 2,
  },
];
export const CreateAlertDefinition = () => {
  const navigate = useNavigate();
  const alertCreateExit = () => navigate({ to: '/alerts/definitions' });
  const formRef = React.useRef<HTMLFormElement>(null);
  const flags = useFlags();

  // Default resolver
  const [validationSchema, setValidationSchema] = React.useState(
    getSchemaWithEntityIdValidation({
      aclpAlertServiceTypeConfig: flags.aclpAlertServiceTypeConfig ?? [],
      baseSchema: alertDefinitionFormSchema,
      serviceTypeObj: null,
    })
  );

  const formMethods = useForm<CreateAlertDefinitionForm>({
    defaultValues: initialValues,
    mode: 'onBlur',
    resolver: yupResolver(validationSchema),
  });
  const {
    control,
    formState: { errors, isSubmitting, submitCount },
    getValues,
    handleSubmit,
    setError,
    setValue,
  } = formMethods;

  const { enqueueSnackbar } = useSnackbar();
  const { mutateAsync: createAlert } = useCreateAlertDefinition(
    getValues('serviceType')!
  );

  const serviceTypeWatcher = useWatch({ control, name: 'serviceType' });
<<<<<<< HEAD
  const {
    data: serviceMetadata,
    isLoading: serviceMetadataLoading,
    error: serviceMetadataError,
  } = useCloudPulseServiceByServiceType(
    serviceTypeWatcher ?? '',
    !!serviceTypeWatcher
  );
  const scopeWatcher = useWatch({ control, name: 'group' });
=======
  const scopeWatcher = useWatch({ control, name: 'scope' });
>>>>>>> 598a6f56
  const [maxScrapeInterval, setMaxScrapeInterval] = React.useState<number>(0);

  const onSubmit = handleSubmit(async (values) => {
    try {
      await createAlert(filterFormValues(values));
      enqueueSnackbar(CREATE_ALERT_SUCCESS_MESSAGE, {
        variant: 'success',
      });
      alertCreateExit();
    } catch (errors) {
      handleMultipleError<CreateAlertDefinitionForm>({
        errorFieldMap: CREATE_ALERT_ERROR_FIELD_MAP,
        errors,
        multiLineErrorSeparator: MULTILINE_ERROR_SEPARATOR,
        setError,
        singleLineErrorSeparator: SINGLELINE_ERROR_SEPARATOR,
      });

      const rootError = errors.find((error: APIError) => !error.field);
      if (rootError) {
        enqueueSnackbar(`Creating alert failed: ${rootError.reason}`, {
          variant: 'error',
        });
      }
    }
  });
  const previousSubmitCount = React.useRef<number>(0);
  React.useEffect(() => {
    if (!isEmpty(errors) && submitCount > previousSubmitCount.current) {
      scrollErrorIntoView(undefined, { behavior: 'smooth' });
    }
  }, [errors, submitCount]);

  const handleServiceTypeChange = React.useCallback(() => {
    // Reset the criteria to initial state
    setValue('rule_criteria.rules', [{ ...criteriaInitialValues }]);
    setValue('entity_ids', []);
    setValue('trigger_conditions', triggerConditionInitialValues);
  }, [setValue]);

  React.useEffect(() => {
    setValidationSchema(
      getSchemaWithEntityIdValidation({
        aclpAlertServiceTypeConfig: flags.aclpAlertServiceTypeConfig ?? [],
        baseSchema: alertDefinitionFormSchema,
        serviceTypeObj: serviceTypeWatcher,
      })
    );
  }, [flags.aclpAlertServiceTypeConfig, serviceTypeWatcher]);

  return (
    <React.Fragment>
      <DocumentTitleSegment segment="Create an Alert" />
      <Paper sx={{ paddingLeft: 1, paddingRight: 1, paddingTop: 2 }}>
        <Breadcrumb crumbOverrides={overrides} pathname="/Definitions/Create" />
        <FormProvider {...formMethods}>
          <form onSubmit={onSubmit} ref={formRef}>
            <Typography marginTop={2} variant="h2">
              1. General Information
            </Typography>
            <Controller
              control={control}
              name="label"
              render={({ field, fieldState }) => (
                <TextField
                  data-testid="alert-name"
                  errorText={fieldState.error?.message}
                  label="Name"
                  name="label"
                  onBlur={field.onBlur}
                  onChange={(e) => field.onChange(e.target.value)}
                  placeholder="Enter a Name"
                  value={field.value ?? ''}
                />
              )}
            />
            <Controller
              control={control}
              name="description"
              render={({ field, fieldState }) => (
                <TextField
                  errorText={fieldState.error?.message}
                  label="Description"
                  name="description"
                  onBlur={field.onBlur}
                  onChange={(e) => field.onChange(e.target.value)}
                  optional
                  placeholder="Enter a Description"
                  value={field.value ?? ''}
                />
              )}
            />
            <CloudPulseServiceSelect
              handleServiceTypeChange={handleServiceTypeChange}
              name="serviceType"
            />
            <CloudPulseAlertSeveritySelect name="severity" />
            <AlertEntityScopeSelect
              name="scope"
              serviceType={serviceTypeWatcher}
            />
            <EntityScopeRenderer scope={scopeWatcher} />
            <MetricCriteriaField
              name="rule_criteria.rules"
              serviceType={serviceTypeWatcher!}
              setMaxInterval={(interval: number) =>
                setMaxScrapeInterval(interval)
              }
            />
            <TriggerConditions
              maxScrapingInterval={maxScrapeInterval}
              name="trigger_conditions"
              serviceMetadata={serviceMetadata ?? undefined}
              serviceMetadataError={serviceMetadataError}
              serviceMetadataLoading={serviceMetadataLoading}
            />
            <AddChannelListing name="channel_ids" />
            <ActionsPanel
              primaryButtonProps={{
                label: 'Submit',
                loading: isSubmitting,
                type: 'submit',
              }}
              secondaryButtonProps={{
                label: 'Cancel',
                onClick: alertCreateExit,
              }}
              sx={{ display: 'flex', justifyContent: 'flex-end' }}
            />
          </form>
        </FormProvider>
      </Paper>
    </React.Fragment>
  );
};<|MERGE_RESOLUTION|>--- conflicted
+++ resolved
@@ -115,7 +115,6 @@
   );
 
   const serviceTypeWatcher = useWatch({ control, name: 'serviceType' });
-<<<<<<< HEAD
   const {
     data: serviceMetadata,
     isLoading: serviceMetadataLoading,
@@ -124,10 +123,7 @@
     serviceTypeWatcher ?? '',
     !!serviceTypeWatcher
   );
-  const scopeWatcher = useWatch({ control, name: 'group' });
-=======
   const scopeWatcher = useWatch({ control, name: 'scope' });
->>>>>>> 598a6f56
   const [maxScrapeInterval, setMaxScrapeInterval] = React.useState<number>(0);
 
   const onSubmit = handleSubmit(async (values) => {
@@ -240,7 +236,7 @@
             <TriggerConditions
               maxScrapingInterval={maxScrapeInterval}
               name="trigger_conditions"
-              serviceMetadata={serviceMetadata ?? undefined}
+              serviceMetadata={serviceMetadata?.alert ?? undefined}
               serviceMetadataError={serviceMetadataError}
               serviceMetadataLoading={serviceMetadataLoading}
             />
