--- conflicted
+++ resolved
@@ -1,10 +1,5 @@
 import { yupResolver } from '@hookform/resolvers/yup';
-<<<<<<< HEAD
-import { Paper } from '@linode/ui';
-=======
 import { Paper, TextField, Typography } from '@linode/ui';
-import { createAlertDefinitionSchema } from '@linode/validation';
->>>>>>> f2653ad8
 import { useSnackbar } from 'notistack';
 import * as React from 'react';
 import { Controller, FormProvider, useForm } from 'react-hook-form';
