import { Box, Button, Notice, Stack, Typography } from '@linode/ui';
import { capitalize } from '@linode/utilities';
import React from 'react';
import { Controller, useFormContext, useWatch } from 'react-hook-form';

import { useAllAlertNotificationChannelsQuery } from 'src/queries/cloudpulse/alerts';

import { channelTypeOptions } from '../../constants';
import { getAlertBoxStyles } from '../../Utils/utils';
import { ClearIconButton } from '../Criteria/ClearIconButton';
import { AddNotificationChannelDrawer } from './AddNotificationChannelDrawer';
import { RenderChannelDetails } from './RenderChannelDetails';

import type { CreateAlertDefinitionForm } from '../types';
import type { NotificationChannel } from '@linode/api-v4';
import type { FieldPathByValue } from 'react-hook-form';

interface AddChannelListingProps {
  /**
   *  FieldPathByValue for the notification channel ids
   */
  name: FieldPathByValue<CreateAlertDefinitionForm, number[]>;
}

interface NotificationChannelsProps {
  /**
   * index of the NotificationChannels map
   */
  id: number;
  /**
   * NotificationChannel object
   */
  notification: NotificationChannel;
}
export const AddChannelListing = (props: AddChannelListingProps) => {
  const { name } = props;
  const { control, setValue } = useFormContext<CreateAlertDefinitionForm>();
  const [openAddNotification, setOpenAddNotification] = React.useState(false);

  const notificationChannelWatcher = useWatch({
    control,
    name,
  });
  const {
    data: notificationData,
    isError: notificationChannelsError,
    isLoading: notificationChannelsLoading,
  } = useAllAlertNotificationChannelsQuery();

  const notifications = React.useMemo(() => {
    return (
      notificationData?.filter(
        ({ id }) => !notificationChannelWatcher.includes(id)
      ) ?? []
    );
  }, [notificationChannelWatcher, notificationData]);

  const selectedNotifications = React.useMemo(() => {
    return (
      notificationChannelWatcher
        .map((notificationId) =>
          notificationData?.find(({ id }) => id === notificationId)
        )
        .filter((notification) => notification !== undefined) ?? []
    );
  }, [notificationChannelWatcher, notificationData]);

  const handleRemove = (index: number) => {
    const newList = notificationChannelWatcher.filter((_, i) => i !== index);
    setValue(name, newList, { shouldValidate: true });
  };

  const handleOpenDrawer = () => {
    setOpenAddNotification(true);
  };

  const handleCloseDrawer = () => {
    setOpenAddNotification(false);
  };

  const handleAddNotification = (notificationId: number) => {
    setValue(name, [...notificationChannelWatcher, notificationId], {
      shouldValidate: true,
    });
    handleCloseDrawer();
  };

<<<<<<< HEAD
  const NotificationChannelCard = (props: NotificationChannelsProps) => {
    const { id, notification } = props;
    return (
      <Box
        sx={(theme) => ({
          ...getAlertBoxStyles(theme),
          borderRadius: 1,
          overflow: 'auto',
          padding: theme.spacing(2),
        })}
        data-qa-notification={`notification-channel-${id}`}
        data-testid={`notification-channel-${id}`}
        key={id}
      >
        <Stack direction="row" justifyContent="space-between">
          <Typography data-qa-channel marginBottom={2} variant="h3">
            {capitalize(notification?.label ?? 'Unnamed Channel')}
          </Typography>
          <ClearIconButton handleClick={() => handleRemove(id)} />
        </Stack>
        <Stack alignItems="baseline" direction="row">
          <Typography data-qa-type variant="h3" width={100}>
            Type:
          </Typography>
          <Typography data-qa-channel-type variant="subtitle2">
            {
              channelTypeOptions.find(
                (option) => option.value === notification?.channel_type
              )?.label
            }
          </Typography>
        </Stack>
        <Stack alignItems="baseline" direction="row">
          <Typography data-qa-to variant="h3" width={100}>
            To:
          </Typography>
          <Typography data-qa-channel-details variant="subtitle2">
            {notification && <RenderChannelDetails template={notification} />}
          </Typography>
        </Stack>
      </Box>
    );
  };
=======
  const NotificationChannelCard = React.memo(
    (props: NotificationChannelsProps) => {
      const { id, notification } = props;
      return (
        <Box
          sx={(theme) => ({
            ...getAlertBoxStyles(theme),
            borderRadius: 1,
            overflow: 'auto',
            padding: theme.spacing(2),
          })}
          data-qa-notification={`notification-channel-${id}`}
          data-testid={`notification-channel-${id}`}
          key={id}
        >
          <Stack direction="row" justifyContent="space-between">
            <Typography data-qa-channel marginBottom={2} variant="h3">
              {capitalize(notification?.label ?? 'Unnamed Channel')}
            </Typography>
            <ClearIconButton handleClick={() => handleRemove(id)} />
          </Stack>
          <Stack alignItems="baseline" direction="row">
            <Typography data-qa-type variant="h3" width={100}>
              Type:
            </Typography>
            <Typography data-qa-channel-type variant="subtitle2">
              {
                channelTypeOptions.find(
                  (option) => option.value === notification?.channel_type
                )?.label
              }
            </Typography>
          </Stack>
          <Stack alignItems="baseline" direction="row">
            <Typography data-qa-to variant="h3" width={100}>
              To:
            </Typography>
            <Typography data-qa-channel-details variant="subtitle2">
              {notification && <RenderChannelDetails template={notification} />}
            </Typography>
          </Stack>
        </Box>
      );
    },
    (prevProps, nextProps) => {
      return (
        prevProps.id === nextProps.id &&
        prevProps.notification.id === nextProps.notification.id
      );
    }
  );
>>>>>>> 28be63cc

  return (
    <Controller
      render={({ fieldState, formState }) => (
        <>
          <Typography marginBottom={1} marginTop={3} variant="h2">
            4. Notification Channels
          </Typography>
          {(formState.isSubmitted || fieldState.isTouched) && fieldState.error && (
            <Notice spacingBottom={0} spacingTop={12} variant="error">
              {fieldState.error.message}
            </Notice>
          )}
          <Stack spacing={1}>
            {selectedNotifications.length > 0 &&
              selectedNotifications.map((notification, id) => (
                <NotificationChannelCard
                  id={id}
                  key={id}
                  notification={notification}
                />
              ))}
          </Stack>
<<<<<<< HEAD
            <Button
              buttonType="outlined"
              data-qa-buttons="true"
              onClick={handleOpenDrawer}
              size="medium"
              sx={(theme) => ({ marginTop: theme.spacing(2) })}
              type="button"
              sxEndIcon={{ display: 'none' }}
              tooltipText='You can add up to 5 notification channels.'
              disabled={notificationChannelWatcher.length === 5}
            >
              Add notification channel
            </Button>
=======
          <Button
            buttonType="outlined"
            data-qa-buttons="true"
            disabled={notificationChannelWatcher.length === 5}
            onClick={handleOpenDrawer}
            size="medium"
            sx={(theme) => ({ marginTop: theme.spacing(2) })}
            sxEndIcon={{ display: 'none' }}
            tooltipText="You can add up to 5 notification channels."
            type="button"
          >
            Add notification channel
          </Button>
>>>>>>> 28be63cc

          <AddNotificationChannelDrawer
            handleCloseDrawer={handleCloseDrawer}
            isNotificationChannelsError={notificationChannelsError}
            isNotificationChannelsLoading={notificationChannelsLoading}
            onSubmitAddNotification={handleAddNotification}
            open={openAddNotification}
            templateData={notifications ?? []}
          />
        </>
      )}
      control={control}
      name={name}
    />
  );
};<|MERGE_RESOLUTION|>--- conflicted
+++ resolved
@@ -85,51 +85,6 @@
     handleCloseDrawer();
   };
 
-<<<<<<< HEAD
-  const NotificationChannelCard = (props: NotificationChannelsProps) => {
-    const { id, notification } = props;
-    return (
-      <Box
-        sx={(theme) => ({
-          ...getAlertBoxStyles(theme),
-          borderRadius: 1,
-          overflow: 'auto',
-          padding: theme.spacing(2),
-        })}
-        data-qa-notification={`notification-channel-${id}`}
-        data-testid={`notification-channel-${id}`}
-        key={id}
-      >
-        <Stack direction="row" justifyContent="space-between">
-          <Typography data-qa-channel marginBottom={2} variant="h3">
-            {capitalize(notification?.label ?? 'Unnamed Channel')}
-          </Typography>
-          <ClearIconButton handleClick={() => handleRemove(id)} />
-        </Stack>
-        <Stack alignItems="baseline" direction="row">
-          <Typography data-qa-type variant="h3" width={100}>
-            Type:
-          </Typography>
-          <Typography data-qa-channel-type variant="subtitle2">
-            {
-              channelTypeOptions.find(
-                (option) => option.value === notification?.channel_type
-              )?.label
-            }
-          </Typography>
-        </Stack>
-        <Stack alignItems="baseline" direction="row">
-          <Typography data-qa-to variant="h3" width={100}>
-            To:
-          </Typography>
-          <Typography data-qa-channel-details variant="subtitle2">
-            {notification && <RenderChannelDetails template={notification} />}
-          </Typography>
-        </Stack>
-      </Box>
-    );
-  };
-=======
   const NotificationChannelCard = React.memo(
     (props: NotificationChannelsProps) => {
       const { id, notification } = props;
@@ -181,7 +136,6 @@
       );
     }
   );
->>>>>>> 28be63cc
 
   return (
     <Controller
@@ -205,21 +159,6 @@
                 />
               ))}
           </Stack>
-<<<<<<< HEAD
-            <Button
-              buttonType="outlined"
-              data-qa-buttons="true"
-              onClick={handleOpenDrawer}
-              size="medium"
-              sx={(theme) => ({ marginTop: theme.spacing(2) })}
-              type="button"
-              sxEndIcon={{ display: 'none' }}
-              tooltipText='You can add up to 5 notification channels.'
-              disabled={notificationChannelWatcher.length === 5}
-            >
-              Add notification channel
-            </Button>
-=======
           <Button
             buttonType="outlined"
             data-qa-buttons="true"
@@ -233,7 +172,6 @@
           >
             Add notification channel
           </Button>
->>>>>>> 28be63cc
 
           <AddNotificationChannelDrawer
             handleCloseDrawer={handleCloseDrawer}
