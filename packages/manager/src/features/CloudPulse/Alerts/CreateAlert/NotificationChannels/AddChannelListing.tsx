import { Box, Button, Stack, Typography } from '@linode/ui';
import { capitalize } from '@linode/utilities';
import React from 'react';
import { Controller, useFormContext, useWatch } from 'react-hook-form';

import { useAllAlertNotificationChannelsQuery } from 'src/queries/cloudpulse/alerts';

import { MULTILINE_ERROR_SEPARATOR, channelTypeOptions } from '../../constants';
import { AlertListNoticeMessages } from '../../Utils/AlertListNoticeMessages';
import { getAlertBoxStyles } from '../../Utils/utils';
import { ClearIconButton } from '../Criteria/ClearIconButton';
import { AddNotificationChannelDrawer } from './AddNotificationChannelDrawer';
import { RenderChannelDetails } from './RenderChannelDetails';

import type { CreateAlertDefinitionForm } from '../types';
import type { NotificationChannel } from '@linode/api-v4';
import type { FieldPathByValue } from 'react-hook-form';

interface AddChannelListingProps {
  /**
   *  FieldPathByValue for the notification channel ids
   */
  name: FieldPathByValue<CreateAlertDefinitionForm, number[]>;
}

interface NotificationChannelsProps {
  /**
   * index of the NotificationChannels map
   */
  id: number;
  /**
   * NotificationChannel object
   */
  notification: NotificationChannel;
}
export const AddChannelListing = (props: AddChannelListingProps) => {
  const { name } = props;
  const { control, setValue } = useFormContext<CreateAlertDefinitionForm>();
  const [openAddNotification, setOpenAddNotification] = React.useState(false);

  const notificationChannelWatcher = useWatch({
    control,
    name,
  });
  const {
    data: notificationData,
    isError: notificationChannelsError,
    isLoading: notificationChannelsLoading,
  } = useAllAlertNotificationChannelsQuery();

  const notifications = React.useMemo(() => {
    return (
      notificationData?.filter(
        ({ id }) => !notificationChannelWatcher.includes(id)
      ) ?? []
    );
  }, [notificationChannelWatcher, notificationData]);

  const selectedNotifications = React.useMemo(() => {
    return (
      notificationChannelWatcher
        .map((notificationId) =>
          notificationData?.find(({ id }) => id === notificationId)
        )
        .filter((notification) => notification !== undefined) ?? []
    );
  }, [notificationChannelWatcher, notificationData]);

  const handleRemove = (index: number) => {
    const newList = notificationChannelWatcher.filter((_, i) => i !== index);
    setValue(name, newList, { shouldValidate: true });
  };

  const handleOpenDrawer = () => {
    setOpenAddNotification(true);
  };

  const handleCloseDrawer = () => {
    setOpenAddNotification(false);
  };

  const handleAddNotification = (notificationId: number) => {
    setValue(name, [...notificationChannelWatcher, notificationId], {
      shouldValidate: true,
    });
    handleCloseDrawer();
  };

  const NotificationChannelCard = React.memo(
    (props: NotificationChannelsProps) => {
      const { id, notification } = props;
      return (
        <Box
          sx={(theme) => ({
            ...getAlertBoxStyles(theme),
            borderRadius: 1,
            overflow: 'auto',
            padding: theme.spacing(2),
          })}
          data-qa-notification={`notification-channel-${id}`}
          data-testid={`notification-channel-${id}`}
          key={id}
        >
          <Stack direction="row" justifyContent="space-between">
            <Typography data-qa-channel marginBottom={2} variant="h3">
              {capitalize(notification?.label ?? 'Unnamed Channel')}
            </Typography>
            <ClearIconButton handleClick={() => handleRemove(id)} />
          </Stack>
          <Stack alignItems="baseline" direction="row">
            <Typography data-qa-type variant="h3" width={100}>
              Type:
            </Typography>
            <Typography data-qa-channel-type variant="subtitle2">
              {
                channelTypeOptions.find(
                  (option) => option.value === notification?.channel_type
                )?.label
              }
            </Typography>
          </Stack>
          <Stack alignItems="baseline" direction="row">
            <Typography data-qa-to variant="h3" width={100}>
              To:
            </Typography>
            <Typography data-qa-channel-details variant="subtitle2">
              {notification && <RenderChannelDetails template={notification} />}
            </Typography>
          </Stack>
        </Box>
      );
    },
    (prevProps, nextProps) => {
      return (
        prevProps.id === nextProps.id &&
        prevProps.notification.id === nextProps.notification.id
      );
    }
  );

  return (
    <Controller
      render={({ fieldState, formState }) => (
        <Stack mt={3} spacing={2}>
<<<<<<< HEAD
          <Typography marginBottom={1} variant="h2">
            4. Notification Channels
          </Typography>
          {(formState.isSubmitted || fieldState.isTouched) &&
            fieldState.error &&
            fieldState.error.message?.length&& (
=======
          <Typography variant="h2">4. Notification Channels</Typography>
          {(formState.isSubmitted || fieldState.isTouched) &&
            fieldState.error &&
            fieldState.error.message?.length && (
>>>>>>> 00e5e8e7
              <AlertListNoticeMessages
                errorMessage={fieldState.error.message}
                separator={MULTILINE_ERROR_SEPARATOR}
                variant="error"
              />
            )}
<<<<<<< HEAD
          <Stack spacing={2}>
            {selectedNotifications.length > 0 &&
              selectedNotifications.map((notification, id) => (
=======
          {selectedNotifications.length > 0 && (
            <Stack spacing={2}>
              {selectedNotifications.map((notification, id) => (
>>>>>>> 00e5e8e7
                <NotificationChannelCard
                  id={id}
                  key={id}
                  notification={notification}
                />
              ))}
            </Stack>
          )}
          <Button
            sx={{
              width:
                notificationChannelWatcher.length === 5 ? '215px' : '190px',
            }}
            buttonType="outlined"
            data-qa-buttons="true"
            disabled={notificationChannelWatcher.length === 5}
            onClick={handleOpenDrawer}
            size="medium"
<<<<<<< HEAD
            sx={{ width: '215px' }}
=======
>>>>>>> 00e5e8e7
            tooltipText="You can add up to 5 notification channels."
          >
            Add notification channel
          </Button>

          <AddNotificationChannelDrawer
            handleCloseDrawer={handleCloseDrawer}
            isNotificationChannelsError={notificationChannelsError}
            isNotificationChannelsLoading={notificationChannelsLoading}
            onSubmitAddNotification={handleAddNotification}
            open={openAddNotification}
            templateData={notifications ?? []}
          />
        </Stack>
      )}
      control={control}
      name={name}
    />
  );
};<|MERGE_RESOLUTION|>--- conflicted
+++ resolved
@@ -142,34 +142,19 @@
     <Controller
       render={({ fieldState, formState }) => (
         <Stack mt={3} spacing={2}>
-<<<<<<< HEAD
-          <Typography marginBottom={1} variant="h2">
-            4. Notification Channels
-          </Typography>
-          {(formState.isSubmitted || fieldState.isTouched) &&
-            fieldState.error &&
-            fieldState.error.message?.length&& (
-=======
           <Typography variant="h2">4. Notification Channels</Typography>
           {(formState.isSubmitted || fieldState.isTouched) &&
             fieldState.error &&
             fieldState.error.message?.length && (
->>>>>>> 00e5e8e7
               <AlertListNoticeMessages
                 errorMessage={fieldState.error.message}
                 separator={MULTILINE_ERROR_SEPARATOR}
                 variant="error"
               />
             )}
-<<<<<<< HEAD
-          <Stack spacing={2}>
-            {selectedNotifications.length > 0 &&
-              selectedNotifications.map((notification, id) => (
-=======
           {selectedNotifications.length > 0 && (
             <Stack spacing={2}>
               {selectedNotifications.map((notification, id) => (
->>>>>>> 00e5e8e7
                 <NotificationChannelCard
                   id={id}
                   key={id}
@@ -188,10 +173,6 @@
             disabled={notificationChannelWatcher.length === 5}
             onClick={handleOpenDrawer}
             size="medium"
-<<<<<<< HEAD
-            sx={{ width: '215px' }}
-=======
->>>>>>> 00e5e8e7
             tooltipText="You can add up to 5 notification channels."
           >
             Add notification channel
