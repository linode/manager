import { yupResolver } from '@hookform/resolvers/yup';
import { Autocomplete, Box, Typography } from '@linode/ui';
import Grid from '@mui/material/Grid';
import React from 'react';
import { Controller, FormProvider, useForm, useWatch } from 'react-hook-form';

import { ActionsPanel } from 'src/components/ActionsPanel/ActionsPanel';
import { Drawer } from 'src/components/Drawer';

import { channelTypeOptions } from '../../constants';
import { getAlertBoxStyles } from '../../Utils/utils';
import { notificationChannelSchema } from '../schemas';
import { RenderChannelDetails } from './RenderChannelDetails';

import type { NotificationChannelForm } from '../types';
import type { ChannelType, NotificationChannel } from '@linode/api-v4';
import type { ObjectSchema } from 'yup';

interface AddNotificationChannelDrawerProps {
  /**
   * Method to exit the Drawer on cancel
   * @returns void
   */
  handleCloseDrawer: () => void;
  /**
   * Boolean for the Notification channels api error response
   */
  isNotificationChannelsError: boolean;
  /**
   * Boolean for the Notification channels api loading response
   */
  isNotificationChannelsLoading: boolean;
  /**
   * Method to add the notification id to the form context
   * @param notificationId id of the Notification that is being submitted
   * @returns void
   */
  onSubmitAddNotification: (notificationId: number) => void;
  /**
   * Boolean to determine if the Drawer is open
   */
  open: boolean;
  /**
   * Notification template data fetched from the api
   */
  templateData: NotificationChannel[];
}

export const AddNotificationChannelDrawer = (
  props: AddNotificationChannelDrawerProps
) => {
  const {
    handleCloseDrawer,
    isNotificationChannelsError,
    isNotificationChannelsLoading,
    onSubmitAddNotification,
    open,
    templateData,
  } = props;

  const formMethods = useForm<NotificationChannelForm>({
    defaultValues: {
      channel_type: null,
      label: null,
    },
    mode: 'onBlur',
    resolver: yupResolver(
      notificationChannelSchema as ObjectSchema<NotificationChannelForm>
    ),
  });

  const { control, handleSubmit, reset, setValue } = formMethods;
  const onSubmit = handleSubmit(() => {
    if (selectedTemplate) {
      onSubmitAddNotification(selectedTemplate.id);
      reset();
    }
  });

  const channelTypeWatcher = useWatch({ control, name: 'channel_type' });
  const channelLabelWatcher = useWatch({ control, name: 'label' });
  const selectedChannelTypeTemplate =
    channelTypeWatcher && templateData
      ? templateData.filter(
          (template) => template.channel_type === channelTypeWatcher
        )
      : null;

  const selectedTemplate = selectedChannelTypeTemplate?.find(
    (template) => template.label === channelLabelWatcher
  );

  const resetDrawer = () => {
    handleCloseDrawer();
    reset();
  };

  return (
<<<<<<< HEAD
    <Drawer onClose={resetDrawer} open={open} title="AddNotificationChannel">
=======
    <Drawer
      onClose={handleCloseDrawer}
      open={open}
      title="Add Notification Channel"
    >
>>>>>>> 594bc643
      <FormProvider {...formMethods}>
        <form onSubmit={onSubmit}>
          <Box
            sx={(theme) => ({
              ...getAlertBoxStyles(theme),
              borderRadius: 1,
              overflow: 'auto',
              p: 2,
            })}
          >
            <Typography
              sx={(theme) => ({
                color: theme.tokens.content.Text,
              })}
              gutterBottom
              variant="h3"
            >
              Channel Settings
            </Typography>
            <Controller
              render={({ field, fieldState }) => (
                <Autocomplete
                  disabled={
                    isNotificationChannelsLoading &&
                    !isNotificationChannelsError
                  }
                  errorText={
                    fieldState.error?.message ??
                    (isNotificationChannelsError
                      ? 'Error in fetching the data.'
                      : '')
                  }
                  onChange={(
                    _,
                    newValue: { label: string; value: ChannelType },
                    reason
                  ) => {
                    field.onChange(
                      reason === 'selectOption' ? newValue.value : null
                    );
                    if (reason !== 'selectOption') {
                      setValue('label', null);
                    }
                  }}
                  value={
                    channelTypeOptions.find(
                      (option) => option.value === field.value
                    ) ?? null
                  }
                  data-testid="channel-type"
                  label="Type"
                  onBlur={field.onBlur}
                  options={channelTypeOptions}
                  placeholder="Select a Type"
                />
              )}
              control={control}
              name="channel_type"
            />
            <Box>
              <Controller
                render={({ field, fieldState }) => (
                  <Autocomplete
                    onChange={(_, selected: { label: string }, reason) => {
                      field.onChange(
                        reason === 'selectOption' ? selected.label : null
                      );
                    }}
                    value={
                      selectedChannelTypeTemplate?.find(
                        (option) => option.label === field.value
                      ) ?? null
                    }
                    data-testid="channel-label"
                    disabled={!selectedChannelTypeTemplate}
                    errorText={fieldState.error?.message}
                    key={channelTypeWatcher}
                    label="Channel"
                    onBlur={field.onBlur}
                    options={selectedChannelTypeTemplate ?? []}
                    placeholder="Select a Channel"
                  />
                )}
                control={control}
                name="label"
              />
            </Box>
            {selectedTemplate && selectedTemplate.channel_type === 'email' && (
              <Box paddingTop={2}>
                <Grid container>
                  <Grid item md={1} sm={1} xs={2}>
                    <Typography variant="h3">To:</Typography>
                  </Grid>
                  <Grid item md="auto" overflow="auto" paddingRight={1} xs={12}>
                    <RenderChannelDetails template={selectedTemplate} />
                  </Grid>
                </Grid>
              </Box>
            )}
          </Box>
          <ActionsPanel
            primaryButtonProps={{
              label: 'Add channel',
              onClick: onSubmit,
              type: 'button',
            }}
            secondaryButtonProps={{
              label: 'Cancel',
              onClick: resetDrawer,
            }}
          />
        </form>
      </FormProvider>
    </Drawer>
  );
};<|MERGE_RESOLUTION|>--- conflicted
+++ resolved
@@ -96,15 +96,11 @@
   };
 
   return (
-<<<<<<< HEAD
-    <Drawer onClose={resetDrawer} open={open} title="AddNotificationChannel">
-=======
     <Drawer
       onClose={handleCloseDrawer}
       open={open}
       title="Add Notification Channel"
     >
->>>>>>> 594bc643
       <FormProvider {...formMethods}>
         <form onSubmit={onSubmit}>
           <Box
