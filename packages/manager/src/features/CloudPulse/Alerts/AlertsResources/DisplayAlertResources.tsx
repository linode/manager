--- conflicted
+++ resolved
@@ -24,11 +24,7 @@
    */
   checked?: boolean;
   /**
-<<<<<<< HEAD
-   * The engine associated with the instance in case of databases
-=======
    * The region associated with the instance
->>>>>>> 99b2d75e
    */
   engineType?: string;
   /**
@@ -147,11 +143,7 @@
       },
       [handleSelection]
     );
-<<<<<<< HEAD
-    const columns = serviceTypeBasedColumns[serviceType ?? ''] ?? [];
-=======
     const columns = serviceTypeBasedColumns[serviceType ?? ''];
->>>>>>> 99b2d75e
     const colSpanCount = isSelectionsNeeded
       ? columns.length + 1
       : columns.length;
@@ -212,42 +204,6 @@
                 data-testid="alert_resources_content"
               >
                 {!isDataLoadingError &&
-<<<<<<< HEAD
-                  paginatedData.map((resource, index) => (
-                    <TableRow
-                      data-qa-alert-row={resource.id}
-                      key={`${index}_${resource.id}`}
-                    >
-                      {isSelectionsNeeded && (
-                        <TableCell padding="checkbox">
-                          <Checkbox
-                            onClick={() => {
-                              handleSelectionChange(
-                                [resource.id],
-                                !resource.checked
-                              );
-                            }}
-                            sx={{
-                              padding: 0,
-                            }}
-                            checked={resource.checked}
-                            data-testid={`select_item_${resource.id}`}
-                          />
-                        </TableCell>
-                      )}
-                      {columns.map(({ accessor, label }) => (
-                        <TableCell
-                          data-qa-alert-cell={`${
-                            resource.id
-                          }_${label.toLowerCase()}`}
-                          key={label}
-                        >
-                          {accessor(resource)}
-                        </TableCell>
-                      ))}
-                    </TableRow>
-                  ))}
-=======
                   paginatedData.map((resource, index) => {
                     const { checked, id } = resource;
                     return (
@@ -277,7 +233,6 @@
                       </TableRow>
                     );
                   })}
->>>>>>> 99b2d75e
                 {isDataLoadingError && (
                   <TableRowError
                     colSpan={colSpanCount}
