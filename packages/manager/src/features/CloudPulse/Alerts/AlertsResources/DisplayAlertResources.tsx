import { Checkbox } from '@linode/ui';
import React from 'react';

import { sortData } from 'src/components/OrderBy';
import Paginate from 'src/components/Paginate';
import { PaginationFooter } from 'src/components/PaginationFooter/PaginationFooter';
import { Table } from 'src/components/Table';
import { TableBody } from 'src/components/TableBody';
import { TableCell } from 'src/components/TableCell';
import { TableHead } from 'src/components/TableHead';
import { TableRow } from 'src/components/TableRow';
import { TableRowError } from 'src/components/TableRowError/TableRowError';
import { TableSortCell } from 'src/components/TableSortCell';

import { isAllPageSelected, isSomeSelected } from '../Utils/AlertResourceUtils';
import { serviceTypeBasedColumns } from './constants';

import type { Order } from 'src/hooks/useOrder';

export interface AlertInstance {
  /**
   * Indicates if the instance is selected or not
   */
  checked?: boolean;
  /**
   * The engine associated with the instance in case of databases
   */
  engineType?: string;
  /**
   * The id of the instance
   */
  id: string;

  /**
   * The label of the instance
   */
  label: string;

  /**
   * The region associated with the instance
   */
  region: string;
}

export interface DisplayAlertResourceProp {
  /**
   * The resources that needs to be displayed
   */
  filteredResources: AlertInstance[] | undefined;

  /**
   * Callback for clicking on check box
   */
  handleSelection?: (id: string[], isSelectAction: boolean) => void;

  /**
   * Indicates, there is an error in loading the data, if it is passed true, error message will be displayed
   */
  isDataLoadingError: boolean;

  /**
   * This controls whether to show the selection check box or not
   */
  isSelectionsNeeded?: boolean;

  /**
   * The size of the page needed in the table
   */
  pageSize: number;
  /**
   * Callback to scroll till the element required on page change change or sorting change
   */
  scrollToElement: () => void;

  /**
   * The service type associated with the alert
   */
  serviceType?: string;
}

export const DisplayAlertResources = React.memo(
  (props: DisplayAlertResourceProp) => {
    const {
      filteredResources,
      handleSelection,
      isDataLoadingError,
      isSelectionsNeeded,
      pageSize,
      scrollToElement,
      serviceType,
    } = props;

    const [sorting, setSorting] = React.useState<{
      order: Order;
      orderBy: string;
    }>({
      order: 'asc',
      orderBy: 'label', // default order to be asc and orderBy will be label
    });
    // Holds the sorted data based on the selected sort order and column
    const sortedData = React.useMemo(() => {
      return sortData<AlertInstance>(
        sorting.orderBy,
        sorting.order
      )(filteredResources ?? []);
    }, [filteredResources, sorting]);

    const scrollToGivenElement = React.useCallback(() => {
      requestAnimationFrame(() => {
        scrollToElement();
      });
    }, [scrollToElement]);

    const handleSort = React.useCallback(
      (
        orderBy: string,
        order: Order | undefined,
        handlePageChange: (page: number) => void
      ) => {
        if (!order) {
          return;
        }

        setSorting({
          order,
          orderBy,
        });
        handlePageChange(1); // Moves to the first page when the sort order or column changes
        scrollToGivenElement();
      },
      [scrollToGivenElement]
    );

    const handlePageNumberChange = React.useCallback(
      (handlePageChange: (page: number) => void, pageNumber: number) => {
        handlePageChange(pageNumber); // Moves to the requested page number
        scrollToGivenElement();
      },
      [scrollToGivenElement]
    );

    const handleSelectionChange = React.useCallback(
      (id: string[], isSelectionAction: boolean) => {
        if (handleSelection) {
          handleSelection(id, isSelectionAction);
        }
      },
      [handleSelection]
    );
    const columns = serviceTypeBasedColumns[serviceType ?? ''] ?? [];
    return (
      <Paginate data={sortedData ?? []} pageSize={pageSize}>
        {({
          count,
          data: paginatedData,
          handlePageChange,
          handlePageSizeChange,
          page,
          pageSize,
        }) => (
          <>
            <Table data-qa-alert-table data-testid="alert_resources_region">
              <TableHead>
                <TableRow>
                  {isSelectionsNeeded && (
                    <TableCell padding="checkbox">
                      <Checkbox
                        indeterminate={
                          isSomeSelected(paginatedData) &&
                          !isAllPageSelected(paginatedData)
                        }
                        onClick={() =>
                          handleSelectionChange(
                            paginatedData.map(({ id }) => id),
                            !isAllPageSelected(paginatedData)
                          )
                        }
                        sx={{
                          p: 0,
                        }}
                        checked={isAllPageSelected(paginatedData)}
                        data-testid={`select_all_in_page_${page}`}
                      />
                    </TableCell>
                  )}
                  {columns.map(({ label, sortingKey }) => (
                    <TableSortCell
                      handleClick={(orderBy, order) =>
                        handleSort(orderBy, order, handlePageChange)
                      }
                      active={sorting.orderBy === sortingKey}
                      data-testid={label.toLowerCase()}
                      direction={sorting.order}
                      key={label}
                      label={sortingKey ?? ''}
                    >
                      {label}
                    </TableSortCell>
                  ))}
                </TableRow>
              </TableHead>
              <TableBody
                data-qa-alert-table-body
                data-testid="alert_resources_content"
              >
                {!isDataLoadingError &&
                  paginatedData.map((resource, index) => (
                    <TableRow
                      data-qa-alert-row={resource.id}
                      key={`${index}_${resource.id}`}
                    >
                      {isSelectionsNeeded && (
                        <TableCell padding="checkbox">
                          <Checkbox
                            onClick={() => {
                              handleSelectionChange(
                                [resource.id],
                                !resource.checked
                              );
                            }}
                            sx={{
                              padding: 0,
                            }}
                            checked={resource.checked}
                            data-testid={`select_item_${resource.id}`}
                          />
                        </TableCell>
                      )}
                      {columns.map(({ accessor, label }) => (
                        <TableCell
                          data-qa-alert-cell={`${resource.id}_${label}`}
                          key={label}
                        >
                          {accessor(resource)}
                        </TableCell>
                      ))}
                    </TableRow>
                  ))}
                {isDataLoadingError && (
                  <TableRowError
<<<<<<< HEAD
                    colSpan={3}
=======
                    colSpan={isSelectionsNeeded ? 3 : 2}
>>>>>>> 08b86275
                    message="Table data is unavailable. Please try again later."
                  />
                )}
                {paginatedData.length === 0 && (
                  <TableRow>
<<<<<<< HEAD
                    <TableCell align="center" colSpan={3} height="40px">
=======
                    <TableCell
                      align="center"
                      colSpan={isSelectionsNeeded ? 3 : 2}
                      height="40px"
                    >
>>>>>>> 08b86275
                      No data to display.
                    </TableCell>
                  </TableRow>
                )}
              </TableBody>
            </Table>
            {!isDataLoadingError && paginatedData.length !== 0 && (
              <PaginationFooter
                handlePageChange={(page) => {
                  handlePageNumberChange(handlePageChange, page);
                }}
                handleSizeChange={(pageSize) => {
                  handlePageSizeChange(pageSize);
                  handlePageNumberChange(handlePageChange, 1); // Moves to the first page after page size change
                  scrollToGivenElement();
                }}
                count={count}
                eventCategory="alerts_resources"
                page={page}
                pageSize={pageSize}
              />
            )}
          </>
        )}
      </Paginate>
    );
  }
);<|MERGE_RESOLUTION|>--- conflicted
+++ resolved
@@ -62,11 +62,6 @@
    * This controls whether to show the selection check box or not
    */
   isSelectionsNeeded?: boolean;
-
-  /**
-   * The size of the page needed in the table
-   */
-  pageSize: number;
   /**
    * Callback to scroll till the element required on page change change or sorting change
    */
@@ -85,10 +80,10 @@
       handleSelection,
       isDataLoadingError,
       isSelectionsNeeded,
-      pageSize,
       scrollToElement,
       serviceType,
     } = props;
+    const pageSize = 25;
 
     const [sorting, setSorting] = React.useState<{
       order: Order;
@@ -238,25 +233,17 @@
                   ))}
                 {isDataLoadingError && (
                   <TableRowError
-<<<<<<< HEAD
-                    colSpan={3}
-=======
                     colSpan={isSelectionsNeeded ? 3 : 2}
->>>>>>> 08b86275
                     message="Table data is unavailable. Please try again later."
                   />
                 )}
                 {paginatedData.length === 0 && (
                   <TableRow>
-<<<<<<< HEAD
-                    <TableCell align="center" colSpan={3} height="40px">
-=======
                     <TableCell
                       align="center"
                       colSpan={isSelectionsNeeded ? 3 : 2}
                       height="40px"
                     >
->>>>>>> 08b86275
                       No data to display.
                     </TableCell>
                   </TableRow>
