--- conflicted
+++ resolved
@@ -1,17 +1,8 @@
-<<<<<<< HEAD
-import { linodeFactory } from '@linode/utilities';
-=======
-import { regionFactory } from '@linode/utilities';
->>>>>>> 129b9b4f
+import { linodeFactory, regionFactory } from '@linode/utilities';
 import { waitFor } from '@testing-library/react';
 import userEvent from '@testing-library/user-event';
 import * as React from 'react';
 
-<<<<<<< HEAD
-import { regionFactory } from 'src/factories';
-=======
-import { linodeFactory } from 'src/factories';
->>>>>>> 129b9b4f
 import { renderWithTheme } from 'src/utilities/testHelpers';
 
 import { AlertResources } from './AlertsResources';
