import { waitFor } from '@testing-library/react';
import userEvent from '@testing-library/user-event';
import * as React from 'react';

import { linodeFactory, regionFactory } from 'src/factories';
import { renderWithTheme } from 'src/utilities/testHelpers';

import { AlertResources } from './AlertsResources';

import type { CloudPulseResources } from '../../shared/CloudPulseResourcesSelect';
import type { AlertResourcesProp } from './AlertsResources';

vi.mock('src/queries/cloudpulse/resources', () => ({
  ...vi.importActual('src/queries/cloudpulse/resources'),
  useResourcesQuery: queryMocks.useResourcesQuery,
}));

vi.mock('@linode/queries', async (importOriginal) => ({
  ...(await importOriginal()),
  useRegionsQuery: queryMocks.useRegionsQuery,
}));

const queryMocks = vi.hoisted(() => ({
  useRegionsQuery: vi.fn(),
  useResourcesQuery: vi.fn(),
}));

const regions = regionFactory.buildList(3);

const linodes = linodeFactory.buildList(3).map((value, index) => {
  return {
    ...value,
    region: regions[index].id, // lets assign the regions from region factory to linode instances here
  };
});

const searchPlaceholder = 'Search for a Region or Resource';
const regionPlaceholder = 'Select Regions';
const alertResourcesProp: AlertResourcesProp = {
  alertResourceIds: ['1', '2', '3'],
  alertType: 'system',
  serviceType: 'linode',
};
const checkedAttribute = 'data-qa-checked';
const cloudPulseResources: CloudPulseResources[] = linodes.map((linode) => {
  return {
    id: String(linode.id),
    label: linode.label,
    region: linode.region,
  };
});

beforeAll(() => {
  window.scrollTo = vi.fn(); // mock for scrollTo and scroll
  window.scroll = vi.fn();
});

beforeEach(() => {
  queryMocks.useResourcesQuery.mockReturnValue({
    data: cloudPulseResources,
    isError: false,
    isLoading: false,
  });
  queryMocks.useRegionsQuery.mockReturnValue({
    data: regions,
    isError: false,
    isLoading: false,
  });
});

describe('AlertResources component tests', () => {
  it('should render search input, region filter', () => {
    const { getByText } = renderWithTheme(
      <AlertResources {...alertResourcesProp} />
    );
    expect(getByText(searchPlaceholder)).toBeInTheDocument();
    expect(getByText(regionPlaceholder)).toBeInTheDocument();
  });
  it('should render circle progress if api calls are in fetching state', () => {
    queryMocks.useResourcesQuery.mockReturnValue({
      data: linodes,
      isError: false,
      isLoading: true,
    });
    const { getByTestId, queryByText } = renderWithTheme(
      <AlertResources {...alertResourcesProp} />
    );
    expect(getByTestId('circle-progress')).toBeInTheDocument();
    expect(queryByText(searchPlaceholder)).not.toBeInTheDocument();
    expect(queryByText(regionPlaceholder)).not.toBeInTheDocument();
  });

  it('should render error state if api call fails', () => {
    queryMocks.useResourcesQuery.mockReturnValue({
      data: linodes,
      isError: true,
      isLoading: false,
    });
    const { getByText } = renderWithTheme(
      <AlertResources {...alertResourcesProp} />
    );
    expect(
      getByText('Table data is unavailable. Please try again later.')
    ).toBeInTheDocument();
  });
  it('should handle search, region filter functionality', async () => {
    const {
      getByPlaceholderText,
      getByRole,
      getByTestId,
      getByText,
      queryByText,
    } = renderWithTheme(<AlertResources {...alertResourcesProp} />);
    // Get the search input box
    const searchInput = getByPlaceholderText(searchPlaceholder);
    await userEvent.type(searchInput, linodes[1].label);
    // Wait for search results to update
    await waitFor(() => {
      expect(queryByText(linodes[0].label)).not.toBeInTheDocument();
      expect(getByText(linodes[1].label)).toBeInTheDocument();
    });
    // clear the search input
    await userEvent.clear(searchInput);
    await waitFor(() => {
      expect(getByText(linodes[0].label)).toBeInTheDocument();
      expect(getByText(linodes[1].label)).toBeInTheDocument();
    });
    // search with invalid text and a region
    await userEvent.type(searchInput, 'dummy');
    await userEvent.click(getByPlaceholderText('Select Regions'));
    await userEvent.click(getByTestId(regions[0].id));
    await userEvent.click(getByRole('button', { name: 'Close' }));
    await waitFor(() => {
      expect(queryByText(linodes[0].label)).not.toBeInTheDocument();
      expect(queryByText(linodes[1].label)).not.toBeInTheDocument();
    });
    // now clear the search input and the region filter will be applied
    await userEvent.clear(searchInput);
    await waitFor(() => {
      expect(getByText(linodes[0].label)).toBeInTheDocument();
      expect(queryByText(linodes[1].label)).not.toBeInTheDocument();
    });
  });

  it('should handle sorting correctly', async () => {
    const { getByTestId } = renderWithTheme(
      <AlertResources {...alertResourcesProp} />
    );
    const resourceColumn = getByTestId('resource'); // get the resource header column
    await userEvent.click(resourceColumn);

    const tableBody = getByTestId('alert_resources_content');
    let rows = Array.from(tableBody.querySelectorAll('tr'));
    expect(
      rows
        .map(({ textContent }) => textContent)
        .every((text, index) => {
          return text?.includes(linodes[linodes.length - 1 - index].label);
        })
    ).toBe(true);

    await userEvent.click(resourceColumn); // again reverse the sorting
    rows = Array.from(tableBody.querySelectorAll('tr'));
    expect(
      rows
        .map(({ textContent }) => textContent)
        .every((text, index) => text?.includes(linodes[index].label))
    ).toBe(true);

    const regionColumn = getByTestId('region'); // get the region header column

    await userEvent.click(regionColumn); // sort ascending for region
    rows = Array.from(tableBody.querySelectorAll('tr')); // refetch
    expect(
      rows
        .map(({ textContent }) => textContent)
        .every((text, index) =>
          text?.includes(linodes[linodes.length - 1 - index].region)
        )
    ).toBe(true);

    await userEvent.click(regionColumn); // reverse the sorting
    rows = Array.from(tableBody.querySelectorAll('tr'));
    expect(
      rows
        .map(({ textContent }) => textContent)
        .every((text, index) => text?.includes(linodes[index].region)) // validation
    ).toBe(true);
  });

  it('should handle selection correctly and publish', async () => {
    const handleResourcesSelection = vi.fn();

    const { getByTestId, getByText, queryByTestId } = renderWithTheme(
      <AlertResources
        {...alertResourcesProp}
        alertResourceIds={['1', '2']}
        alertType="system"
        handleResourcesSelection={handleResourcesSelection}
        isSelectionsNeeded
      />
    );
    // validate, by default selections are there
    expect(getByTestId('select_item_1')).toHaveAttribute(
      checkedAttribute,
      'true'
    );
    expect(getByTestId('select_item_3')).toHaveAttribute(
      checkedAttribute,
      'false'
    );

    const noticeText = getByTestId('selection_notice');
    expect(noticeText).toHaveTextContent('2 of 3 resources are selected.');

    // validate it selects 3
    await userEvent.click(getByTestId('select_item_3'));
    expect(getByTestId('select_item_3')).toHaveAttribute(
      checkedAttribute,
      'true'
    );
    expect(handleResourcesSelection).toHaveBeenCalledWith(['1', '2', '3']);
    expect(noticeText).toHaveTextContent('3 of 3 resources are selected.');

    // unselect 3 and test
    await userEvent.click(getByTestId('select_item_3'));
    // validate it gets unselected
    expect(getByTestId('select_item_3')).toHaveAttribute(
      checkedAttribute,
      'false'
    );
    expect(handleResourcesSelection).toHaveBeenLastCalledWith(['1', '2']);

    // validate show selected only
    const selectOnly = getByTestId('show_selected_only');
    selectOnly.click();
    expect(getByTestId('select_item_1')).toBeInTheDocument();
    expect(getByTestId('select_item_2')).toBeInTheDocument();
    expect(queryByTestId('select_item_3')).not.toBeInTheDocument();

    // uncheck
    selectOnly.click();
    expect(getByTestId('select_item_3')).toBeInTheDocument();

    // click select all
    await userEvent.click(getByTestId('select_all_in_page_1'));
    expect(handleResourcesSelection).toHaveBeenLastCalledWith(['1', '2', '3']);

    // click select all again to unselect all
    await userEvent.click(getByTestId('select_all_in_page_1'));
    expect(handleResourcesSelection).toHaveBeenLastCalledWith([]);

    // click select all in notice and test
    await userEvent.click(getByText('Select All'));
    expect(handleResourcesSelection).toHaveBeenLastCalledWith(['1', '2', '3']);

<<<<<<< HEAD
    // click unselect all in notice and test
=======
    // click deselect all in notice and test
>>>>>>> c0bfd30e
    await userEvent.click(getByText('Deselect All'));
    expect(handleResourcesSelection).toHaveBeenLastCalledWith([]);
  });
});<|MERGE_RESOLUTION|>--- conflicted
+++ resolved
@@ -254,11 +254,7 @@
     await userEvent.click(getByText('Select All'));
     expect(handleResourcesSelection).toHaveBeenLastCalledWith(['1', '2', '3']);
 
-<<<<<<< HEAD
-    // click unselect all in notice and test
-=======
     // click deselect all in notice and test
->>>>>>> c0bfd30e
     await userEvent.click(getByText('Deselect All'));
     expect(handleResourcesSelection).toHaveBeenLastCalledWith([]);
   });
