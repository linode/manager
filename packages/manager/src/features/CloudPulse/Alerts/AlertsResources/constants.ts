--- conflicted
+++ resolved
@@ -59,17 +59,19 @@
       sortingKey: 'region',
     },
   ],
-<<<<<<< HEAD
-  nodebalancer: [
-=======
   firewall: [
->>>>>>> de61bb59
     {
       accessor: ({ label }) => label,
       label: 'Entity',
       sortingKey: 'label',
     },
-<<<<<<< HEAD
+  ],
+  nodebalancer: [
+    {
+      accessor: ({ label }) => label,
+      label: 'Entity',
+      sortingKey: 'label',
+    },
     {
       accessor: ({ region }) => region,
       label: 'Region',
@@ -83,8 +85,6 @@
       label: 'Tags',
       sortingKey: 'tags',
     },
-=======
->>>>>>> de61bb59
   ],
 };
 
@@ -98,14 +98,11 @@
     { component: AlertsRegionFilter, filterKey: 'region' },
   ],
   linode: [{ component: AlertsRegionFilter, filterKey: 'region' }],
-<<<<<<< HEAD
+  firewall: [],
   nodebalancer: [
     { component: AlertsRegionFilter, filterKey: 'region' },
     { component: AlertsTagFilter, filterKey: 'tags' },
   ],
-=======
-  firewall: [],
->>>>>>> de61bb59
 };
 export const applicableAdditionalFilterKeys: AlertAdditionalFilterKey[] = [
   'engineType', // Extendable in future for filter keys like 'tags', 'plan', etc.
