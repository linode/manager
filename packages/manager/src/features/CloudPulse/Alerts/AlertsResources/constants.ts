--- conflicted
+++ resolved
@@ -82,17 +82,10 @@
   linode: [
     { component: AlertsRegionFilter, filterKey: 'region' },
     { component: AlertsTagFilter, filterKey: 'tags' },
-<<<<<<< HEAD
-  ], // TODO: Add 'tags' filter in the future
-};
-export const applicableAdditionalFilterKeys: AlertAdditionalFilterKey[] = [
-  'engineType',
-=======
   ],
 };
 export const applicableAdditionalFilterKeys: AlertAdditionalFilterKey[] = [
   'engineType', // Extendable in future for filter keys like 'tags', 'plan', etc.
->>>>>>> 21d976d4
   'tags',
 ];
 
@@ -100,11 +93,7 @@
   AlertAdditionalFilterKey,
   keyof AlertInstance
 > = {
-<<<<<<< HEAD
-  engineType: 'engineType',
-=======
   engineType: 'engineType', // engineType filter selected here, will map to engineType property on AlertInstance
->>>>>>> 21d976d4
   tags: 'tags',
 };
 
