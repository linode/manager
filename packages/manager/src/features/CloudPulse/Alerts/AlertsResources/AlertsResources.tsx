--- conflicted
+++ resolved
@@ -69,11 +69,7 @@
   /**
    * The entity type for firewall filtering (linode or nodebalancer)
    */
-<<<<<<< HEAD
-  entityType?: 'linode' | 'nodebalancer' | null;
-=======
   entityType?: 'linode' | 'nodebalancer';
->>>>>>> b5dcacdf
 
   /**
    * The error text that needs to displayed incase needed
