import { useRegionsQuery } from '@linode/queries';
import { Checkbox, CircleProgress, Stack, Typography } from '@linode/ui';
import { GridLegacy, useTheme } from '@mui/material';
import React from 'react';

import EntityIcon from 'src/assets/icons/entityIcons/alertsresources.svg';
import { DebouncedSearchTextField } from 'src/components/DebouncedSearchTextField';
import { useResourcesQuery } from 'src/queries/cloudpulse/resources';

import { StyledPlaceholder } from '../AlertsDetail/AlertDetail';
import { MULTILINE_ERROR_SEPARATOR } from '../constants';
import { AlertListNoticeMessages } from '../Utils/AlertListNoticeMessages';
import {
  getAlertResourceFilterProps,
  getEndpointOptions,
  getFilteredResources,
  getOfflineRegionFilteredResources,
  getRegionOptions,
  getRegionsIdRegionMap,
  getSupportedRegionIds,
  scrollToElement,
} from '../Utils/AlertResourceUtils';
import { AlertSelectedInfoNotice } from '../Utils/AlertSelectedInfoNotice';
import { AlertResourcesFilterRenderer } from './AlertsResourcesFilterRenderer';
import {
  databaseTypeClassMap,
  getSearchPlaceholderText,
  serviceToFiltersMap,
} from './constants';
import { DisplayAlertResources } from './DisplayAlertResources';

import type { SelectDeselectAll } from '../constants';
import type { AlertInstance } from './DisplayAlertResources';
import type {
  AlertAdditionalFilterKey,
  AlertFilterKey,
  AlertFilterType,
} from './types';
import type {
  AlertClass,
  AlertDefinitionType,
  CloudPulseServiceType,
  Filter,
  Region,
} from '@linode/api-v4';

export interface AlertResourcesProp {
  /**
   * Class of the alert (dedicated / shared)
   */
  alertClass?: AlertClass;
  /**
   * The label of the alert to be displayed
   */
  alertLabel?: string;

  /**
   * The set of resource ids associated with the alerts, that needs to be displayed
   */
  alertResourceIds?: string[];

  /**
   * The type of the alert system | user
   */
  alertType: AlertDefinitionType;

  /**
   * The error text that needs to displayed incase needed
   */
  errorText?: string;

  /**
   * Callback for publishing the selected resources
   */
  handleResourcesSelection?: (resources: string[]) => void;

  /**
   * Property to control the visibility of the title
   */
  hideLabel?: boolean;

  /**
   * This controls whether we need to show the checkbox in case of editing the resources
   */
  isSelectionsNeeded?: boolean;

  /**
   * The maximum number of elements that can be selected, if left undefined we can select any number of elements
   */
  maxSelectionCount?: number;

  /**
   * The element until which we need to scroll on pagination and order change
   */
  scrollElement?: HTMLDivElement | null;

  /**
   * The service type associated with the alerts like DBaaS, Linode etc.,
   */
  serviceType?: CloudPulseServiceType;
}

export const AlertResources = React.memo((props: AlertResourcesProp) => {
  const {
    alertClass,
    alertLabel,
    alertResourceIds = [],
    alertType,
    errorText,
    handleResourcesSelection,
    hideLabel,
    isSelectionsNeeded,
    maxSelectionCount,
    scrollElement,
    serviceType,
  } = props;
  const [searchText, setSearchText] = React.useState<string>();
  const [filteredRegions, setFilteredRegions] = React.useState<string[]>();
  const [selectedResources, setSelectedResources] =
    React.useState<string[]>(alertResourceIds);
  const [selectedOnly, setSelectedOnly] = React.useState<boolean>(false);
  const [additionalFilters, setAdditionalFilters] = React.useState<
    Record<AlertAdditionalFilterKey, AlertFilterType>
  >({ engineType: undefined, tags: undefined, endpoint: undefined });

  const {
    data: regions,
    isError: isRegionsError,
    isLoading: isRegionsLoading,
  } = useRegionsQuery();

  const theme = useTheme();

  const supportedRegionIds = React.useMemo(() => {
    return getSupportedRegionIds(regions, serviceType);
  }, [regions, serviceType]);
  const xFilterToBeApplied: Filter | undefined = React.useMemo(() => {
<<<<<<< HEAD
    if (
      serviceType === 'firewall' ||
      serviceType === 'objectstorage' ||
      !supportedRegionIds?.length
    ) {
=======
    if (serviceType === 'firewall' || !supportedRegionIds?.length) {
>>>>>>> c686aa83
      return undefined;
    }

    const regionFilter: Filter = {
      '+or': supportedRegionIds?.map((regionId) => ({
        region: regionId,
      })),
    };

    // if service type is other than dbaas, return only region filter
    if (serviceType !== 'dbaas') {
      return regionFilter;
    }

    // Always include platform filter for 'dbaas'
    const platformFilter: Filter = { platform: 'rdbms-default' };

    // If alertType is not 'system' or alertClass is not defined, return only platform filter
    if (alertType !== 'system' || !alertClass) {
      return { ...platformFilter, '+and': [regionFilter] };
    }

    // Dynamically exclude 'dedicated' if alertClass is 'shared'
    const filteredTypes =
      alertClass === 'shared'
        ? Object.keys(databaseTypeClassMap).filter(
            (type) => type !== 'dedicated'
          )
        : [alertClass];

    // Apply type filter only for DBaaS user alerts with a valid alertClass based on above filtered types
    const typeFilter: Filter = {
      '+or': filteredTypes.map((dbType) => ({
        type: {
          '+contains': dbType,
        },
      })),
    };

    // Combine all the filters
    return { ...platformFilter, '+and': [typeFilter, regionFilter] };
  }, [alertClass, alertType, serviceType, supportedRegionIds]);

  const {
    data: resources,
    isError: isResourcesError,
    isLoading: isResourcesLoading,
  } = useResourcesQuery(
    Boolean(
      serviceType && (serviceType === 'firewall' || supportedRegionIds?.length)
<<<<<<< HEAD
    ), // Enable query only if serviceType and supportedRegionIds are available
=======
    ), // Enable query only if serviceType and supportedRegionIds are available, in case of firewall only serviceType is needed
>>>>>>> c686aa83
    serviceType,
    {},
    xFilterToBeApplied
  );

  const regionFilteredResources = React.useMemo(() => {
    if (serviceType === 'objectstorage' && resources && supportedRegionIds) {
      return getOfflineRegionFilteredResources(resources, supportedRegionIds);
    }
    return resources;
  }, [serviceType, resources, supportedRegionIds]);

  const computedSelectedResources = React.useMemo(() => {
    if (!isSelectionsNeeded || !regionFilteredResources) {
      return alertResourceIds;
    }
    return regionFilteredResources
      .filter(({ id }) => alertResourceIds.includes(id))
      .map(({ id }) => id);
  }, [regionFilteredResources, isSelectionsNeeded, alertResourceIds]);

  React.useEffect(() => {
    setSelectedResources(computedSelectedResources);
  }, [computedSelectedResources]);

  // A map linking region IDs to their corresponding region objects, used for quick lookup when displaying data in the table.
  const regionsIdToRegionMap: Map<string, Region> = React.useMemo(() => {
    return getRegionsIdRegionMap(regions);
  }, [regions]);

  // Derived list of regions associated with the provided resource IDs, filtered based on available data.
  const regionOptions: Region[] = React.useMemo(() => {
    return getRegionOptions({
      data: regionFilteredResources,
      isAdditionOrDeletionNeeded: isSelectionsNeeded,
      regionsIdToRegionMap,
      resourceIds: alertResourceIds,
    });
  }, [
    regionFilteredResources,
    alertResourceIds,
    regionsIdToRegionMap,
    isSelectionsNeeded,
  ]);

  const endpointOptions: string[] = React.useMemo(() => {
    return getEndpointOptions(
      regionFilteredResources,
      isSelectionsNeeded,
      alertResourceIds
    );
  }, [alertResourceIds, isSelectionsNeeded, regionFilteredResources]);
  const isDataLoadingError = isRegionsError || isResourcesError;

  const handleSearchTextChange = (searchText: string) => {
    setSearchText(searchText);
  };

  const handleFilteredRegionsChange = (selectedRegions: string[]) => {
    setFilteredRegions(
      selectedRegions.map(
        (region) =>
          regionsIdToRegionMap.get(region)
            ? `${regionsIdToRegionMap.get(region)?.label} (${region})`
            : region // Stores filtered regions in the format `region.label (region.id)` that is displayed and filtered in the table
      )
    );
  };

  const handleFilterChange = React.useCallback(
    (value: AlertFilterType, filterKey: AlertFilterKey) => {
      setAdditionalFilters((prev) => ({ ...prev, [filterKey]: value }));
    },
    []
  );

  /**
   * Filters resources based on the provided resource IDs, search text, and filtered regions.
   */
  const filteredResources: AlertInstance[] = React.useMemo(() => {
    return getFilteredResources({
      additionalFilters,
      data: regionFilteredResources,
      filteredRegions,
      isAdditionOrDeletionNeeded: isSelectionsNeeded,
      regionsIdToRegionMap,
      resourceIds: alertResourceIds,
      searchText,
      selectedOnly,
      selectedResources,
    });
  }, [
    regionFilteredResources,
    filteredRegions,
    isSelectionsNeeded,
    regionsIdToRegionMap,
    alertResourceIds,
    searchText,
    selectedOnly,
    selectedResources,
    additionalFilters,
  ]);

  const handleSelection = React.useCallback(
    (ids: string[], isSelectionAction: boolean) => {
      setSelectedResources((prevSelected) => {
        const updatedSelection = isSelectionAction
          ? [...prevSelected, ...ids.filter((id) => !prevSelected.includes(id))]
          : prevSelected.filter((resource) => !ids.includes(resource));

        handleResourcesSelection?.(updatedSelection);
        return updatedSelection;
      });
    },
    [handleResourcesSelection]
  );

  const handleAllSelection = React.useCallback(
    (action: SelectDeselectAll) => {
      if (!regionFilteredResources) {
        return;
      }

      let currentSelections: string[] = [];

      if (action === 'Deselect All') {
        // Deselect all
        setSelectedResources([]);
      } else {
        // Select all
        currentSelections = regionFilteredResources.map(({ id }) => id);
        setSelectedResources(currentSelections);
      }

      if (handleResourcesSelection) {
        handleResourcesSelection(currentSelections); // publish the resources selected
      }
    },
    [handleResourcesSelection, regionFilteredResources]
  );

  const titleRef = React.useRef<HTMLDivElement>(null); // Reference to the component title, used for scrolling to the title when the table's page size or page number changes.
  const isNoResources =
    !isDataLoadingError && !isSelectionsNeeded && alertResourceIds.length === 0;
  const showEditInformation = isSelectionsNeeded && alertType === 'system';

  if (isResourcesLoading || isRegionsLoading) {
    return <CircleProgress />;
  }

  if (isNoResources) {
    return (
      <Stack gap={2}>
        {!hideLabel && (
          <Typography ref={titleRef} variant="h2">
            {alertLabel || 'Entities'}
            {/* It can be either the passed alert label or just Resources */}
          </Typography>
        )}
        <StyledPlaceholder
          icon={EntityIcon}
          subtitle="Once you assign the entities, they will show up here."
          sx={{
            h2: {
              fontSize: '16px',
            },
          }}
          title="No entities associated with this alert definition."
        />
      </Stack>
    );
  }

  const filtersToRender =
    serviceToFiltersMap[serviceType ?? ''] ?? serviceToFiltersMap[''];
  const noticeStyles: React.CSSProperties = {
    alignItems: 'center',
    backgroundColor: theme.tokens.alias.Background.Normal,
    borderRadius: 1,
    display: 'flex',
    flexWrap: 'nowrap',
    marginBottom: 0,
    padding: theme.spacingFunction(16),
  };
  const selectionsRemaining =
    maxSelectionCount && selectedResources
      ? Math.max(0, maxSelectionCount - selectedResources.length)
      : undefined;
  return (
    <Stack gap={2}>
      {!hideLabel && (
        <Typography ref={titleRef} variant="h2">
          {alertLabel || 'Entities'}
          {/* It can be either the passed alert label or just Resources */}
        </Typography>
      )}
      {showEditInformation && (
        <Typography ref={titleRef} variant="body1">
          You can enable or disable this system alert for each entities you have
          access to. Select the entities listed below you want to enable the
          alert for.
        </Typography>
      )}
      <GridLegacy container spacing={2}>
        <GridLegacy
          columnSpacing={2}
          container
          item
          rowSpacing={3}
          sx={{
            alignItems: 'center',
          }}
          xs={12}
        >
          <GridLegacy item md={3} xs={12}>
            <DebouncedSearchTextField
              clearable
              hideLabel
              label={getSearchPlaceholderText(serviceType)}
              onSearch={handleSearchTextChange}
              placeholder={getSearchPlaceholderText(serviceType)}
              sx={{
                maxHeight: '34px',
              }}
              value={searchText || ''}
            />
          </GridLegacy>
          {/* Dynamically render service type based filters */}
          {filtersToRender.map(({ component, filterKey }, index) => (
            <GridLegacy item key={`${index}_${filterKey}`} md={4} xs={12}>
              <AlertResourcesFilterRenderer
                component={component}
                componentProps={getAlertResourceFilterProps({
                  filterKey,
                  handleFilterChange,
                  handleFilteredRegionsChange,
                  endpointOptions,
                  regionOptions,
                  tagOptions: Array.from(
                    new Set(
                      regionFilteredResources
                        ? regionFilteredResources.flatMap(
                            ({ tags }) => tags ?? []
                          )
                        : []
                    )
                  ),
                })}
              />
            </GridLegacy>
          ))}
        </GridLegacy>
        {isSelectionsNeeded && (
          <GridLegacy item md={4} xs={12}>
            <Checkbox
              data-testid="show_selected_only"
              disabled={!(selectedResources.length || selectedOnly)}
              onClick={() => setSelectedOnly(!selectedOnly)}
              sx={(theme) => ({
                svg: {
                  backgroundColor: theme.tokens.color.Neutrals.White,
                },
              })}
              sxFormLabel={{
                marginLeft: -1,
              }}
              text="Show Selected Only"
              value="Show Selected"
            />
          </GridLegacy>
        )}
        {errorText?.length && (
          <GridLegacy item xs={12}>
            <AlertListNoticeMessages
              errorMessage={errorText}
              separator={MULTILINE_ERROR_SEPARATOR}
              style={noticeStyles}
              variant="error"
            />
          </GridLegacy>
        )}
        {maxSelectionCount !== undefined && (
          <GridLegacy item xs={12}>
            <AlertListNoticeMessages
              errorMessage={`You can select up to ${maxSelectionCount} entities.`}
              style={noticeStyles}
              variant="warning"
            />
          </GridLegacy>
        )}
        {isSelectionsNeeded &&
          !isDataLoadingError &&
          regionFilteredResources &&
          regionFilteredResources.length > 0 && (
            <GridLegacy item xs={12}>
              <AlertSelectedInfoNotice
                handleSelectionChange={handleAllSelection}
                maxSelectionCount={maxSelectionCount}
                property="entities"
                selectedCount={selectedResources.length}
                totalCount={regionFilteredResources?.length ?? 0}
              />
            </GridLegacy>
          )}
        <GridLegacy item xs={12}>
          <DisplayAlertResources
            filteredResources={filteredResources}
            handleSelection={handleSelection}
            isDataLoadingError={isDataLoadingError}
            isSelectionsNeeded={isSelectionsNeeded}
            maxSelectionCount={maxSelectionCount}
            scrollToElement={() =>
              scrollToElement(titleRef.current ?? scrollElement ?? null)
            }
            selectionsRemaining={selectionsRemaining}
            serviceType={serviceType}
          />
        </GridLegacy>
      </GridLegacy>
    </Stack>
  );
});<|MERGE_RESOLUTION|>--- conflicted
+++ resolved
@@ -135,15 +135,11 @@
     return getSupportedRegionIds(regions, serviceType);
   }, [regions, serviceType]);
   const xFilterToBeApplied: Filter | undefined = React.useMemo(() => {
-<<<<<<< HEAD
     if (
       serviceType === 'firewall' ||
       serviceType === 'objectstorage' ||
       !supportedRegionIds?.length
     ) {
-=======
-    if (serviceType === 'firewall' || !supportedRegionIds?.length) {
->>>>>>> c686aa83
       return undefined;
     }
 
@@ -194,11 +190,7 @@
   } = useResourcesQuery(
     Boolean(
       serviceType && (serviceType === 'firewall' || supportedRegionIds?.length)
-<<<<<<< HEAD
-    ), // Enable query only if serviceType and supportedRegionIds are available
-=======
     ), // Enable query only if serviceType and supportedRegionIds are available, in case of firewall only serviceType is needed
->>>>>>> c686aa83
     serviceType,
     {},
     xFilterToBeApplied
