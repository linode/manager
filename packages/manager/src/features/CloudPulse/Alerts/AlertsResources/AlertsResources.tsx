--- conflicted
+++ resolved
@@ -338,13 +338,6 @@
   }
 
   const filtersToRender = serviceToFiltersMap[serviceType ?? ''];
-<<<<<<< HEAD
-  const selectionsRemaining =
-    maxSelectionCount && selectedResources
-      ? Math.max(0, maxSelectionCount - selectedResources.length)
-      : undefined;
-
-=======
   const noticeStyles: React.CSSProperties = {
     alignItems: 'center',
     backgroundColor: theme.tokens.alias.Background.Normal,
@@ -354,7 +347,11 @@
     marginBottom: 0,
     padding: theme.spacingFunction(16),
   };
->>>>>>> 7e23502d
+  const selectionsRemaining =
+    maxSelectionCount && selectedResources
+      ? Math.max(0, maxSelectionCount - selectedResources.length)
+      : undefined;
+
   return (
     <Stack gap={2}>
       {!hideLabel && (
