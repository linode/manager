--- conflicted
+++ resolved
@@ -21,18 +21,12 @@
 import { DisplayAlertResources } from './DisplayAlertResources';
 
 import type { AlertInstance } from './DisplayAlertResources';
-<<<<<<< HEAD
 import type { AlertAdditionalFilterKey, AlertFilterType } from './types';
-import type {
-  AlertDefinitionType,
-  AlertServiceType,
-=======
 import type {
   AlertClass,
   AlertDefinitionType,
   AlertServiceType,
   Filter,
->>>>>>> 92b8058d
   Region,
 } from '@linode/api-v4';
 
