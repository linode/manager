--- conflicted
+++ resolved
@@ -35,7 +35,6 @@
   Filter,
   Region,
 } from '@linode/api-v4';
-import { useFlags } from 'src/hooks/useFlags';
 
 export interface AlertResourcesProp {
   /**
@@ -121,10 +120,6 @@
     flags.aclpResourceTypeMap,
     serviceType
   );
-<<<<<<< HEAD
-=======
-
->>>>>>> f52e68b5
   const xFilterToBeApplied: Filter | undefined = React.useMemo(() => {
     const regionFilter: Filter = supportedRegionIds
       ? {
@@ -342,14 +337,14 @@
       )}
       <Grid container spacing={3}>
         <Grid
+          sx={{
+            alignItems: 'center',
+          }}
           columnSpacing={2}
           container
           item
           rowSpacing={3}
           xs={12}
-          sx={{
-            alignItems: 'center',
-          }}
         >
           <Grid item md={3} xs={12}>
             <DebouncedSearchTextField
