import { useRegionsQuery } from '@linode/queries';
import { Checkbox, CircleProgress, Stack, Typography } from '@linode/ui';
import { Grid, useTheme } from '@mui/material';
import React from 'react';

import EntityIcon from 'src/assets/icons/entityIcons/alertsresources.svg';
import { DebouncedSearchTextField } from 'src/components/DebouncedSearchTextField';
import { useFlags } from 'src/hooks/useFlags';
import { useResourcesQuery } from 'src/queries/cloudpulse/resources';

import { StyledPlaceholder } from '../AlertsDetail/AlertDetail';
import { MULTILINE_ERROR_SEPARATOR } from '../constants';
import { AlertListNoticeMessages } from '../Utils/AlertListNoticeMessages';
import {
  getAlertResourceFilterProps,
  getFilteredResources,
  getRegionOptions,
  getRegionsIdRegionMap,
  getSupportedRegionIds,
  scrollToElement,
} from '../Utils/AlertResourceUtils';
import { AlertResourcesFilterRenderer } from './AlertsResourcesFilterRenderer';
import { AlertsResourcesNotice } from './AlertsResourcesNotice';
import { databaseTypeClassMap, serviceToFiltersMap } from './constants';
import { DisplayAlertResources } from './DisplayAlertResources';

import type { AlertInstance } from './DisplayAlertResources';
import type {
  AlertAdditionalFilterKey,
  AlertFilterKey,
  AlertFilterType,
} from './types';
import type {
  AlertClass,
  AlertDefinitionType,
  AlertServiceType,
  Filter,
  Region,
} from '@linode/api-v4';
import type { Theme } from '@mui/material';

export interface AlertResourcesProp {
  /**
   * Class of the alert (dedicated / shared)
   */
  alertClass?: AlertClass;
  /**
   * The label of the alert to be displayed
   */
  alertLabel?: string;

  /**
   * The set of resource ids associated with the alerts, that needs to be displayed
   */
  alertResourceIds: string[];

  /**
   * The type of the alert system | user
   */
  alertType: AlertDefinitionType;

  /**
   * The error text that needs to displayed incase needed
   */
  errorText?: string;

  /**
   * Callback for publishing the selected resources
   */
  handleResourcesSelection?: (resources: string[]) => void;

  /**
   * Property to control the visibility of the title
   */
  hideLabel?: boolean;

  /**
   * This controls whether we need to show the checkbox in case of editing the resources
   */
  isSelectionsNeeded?: boolean;

  /**
   * The maximum number of elements that can be selected, if left undefined we can select any number of elements
   */
  maxSelectionCount?: number;

  /**
   * The element until which we need to scroll on pagination and order change
   */
  scrollElement?: HTMLDivElement | null;

  /**
   * The service type associated with the alerts like DBaaS, Linode etc.,
   */
  serviceType?: AlertServiceType;
}

export type SelectDeselectAll = 'Deselect All' | 'Select All';

export const AlertResources = React.memo((props: AlertResourcesProp) => {
  const {
    alertClass,
    alertLabel,
    alertResourceIds,
    alertType,
    errorText,
    handleResourcesSelection,
    hideLabel,
    isSelectionsNeeded,
    maxSelectionCount,
    scrollElement,
    serviceType,
  } = props;
  const [searchText, setSearchText] = React.useState<string>();
  const [filteredRegions, setFilteredRegions] = React.useState<string[]>();
  const [selectedResources, setSelectedResources] = React.useState<string[]>(
    alertResourceIds
  );

  const [selectedOnly, setSelectedOnly] = React.useState<boolean>(false);
  const [additionalFilters, setAdditionalFilters] = React.useState<
    Record<AlertAdditionalFilterKey, AlertFilterType>
  >({ engineType: undefined, tags: undefined });

  const {
    data: regions,
    isError: isRegionsError,
    isLoading: isRegionsLoading,
  } = useRegionsQuery();

  const flags = useFlags();
  const theme = useTheme();

  // Validate launchDarkly region ids with the ids from regionOptions prop
  const supportedRegionIds = getSupportedRegionIds(
    flags.aclpResourceTypeMap,
    serviceType
  );
  const xFilterToBeApplied: Filter | undefined = React.useMemo(() => {
    const regionFilter: Filter = supportedRegionIds
      ? {
          '+or': supportedRegionIds.map((regionId) => ({
            region: regionId,
          })),
        }
      : {};

    // if service type is other than dbaas, return only region filter
    if (serviceType !== 'dbaas') {
      return regionFilter;
    }

    // Always include platform filter for 'dbaas'
    const platformFilter: Filter = { platform: 'rdbms-default' };

    // If alertType is not 'system' or alertClass is not defined, return only platform filter
    if (alertType !== 'system' || !alertClass) {
      return platformFilter;
    }

    // Dynamically exclude 'dedicated' if alertClass is 'shared'
    const filteredTypes =
      alertClass === 'shared'
        ? Object.keys(databaseTypeClassMap).filter(
            (type) => type !== 'dedicated'
          )
        : [alertClass];

    // Apply type filter only for DBaaS user alerts with a valid alertClass based on above filtered types
    const typeFilter: Filter = {
      '+or': filteredTypes.map((dbType) => ({
        type: {
          '+contains': dbType,
        },
      })),
    };

    // Combine all the filters
    return { ...platformFilter, '+and': [typeFilter, regionFilter] };
  }, [alertClass, alertType, serviceType, supportedRegionIds]);

  const {
    data: resources,
    isError: isResourcesError,
    isLoading: isResourcesLoading,
  } = useResourcesQuery(
    Boolean(serviceType),
    serviceType,
    {},
    xFilterToBeApplied
  );

  const computedSelectedResources = React.useMemo(() => {
    if (!isSelectionsNeeded || !resources) {
      return alertResourceIds;
    }
    return resources
      .filter(({ id }) => alertResourceIds.includes(id))
      .map(({ id }) => id);
  }, [resources, isSelectionsNeeded, alertResourceIds]);

  React.useEffect(() => {
    setSelectedResources(computedSelectedResources);
  }, [computedSelectedResources]);

  // A map linking region IDs to their corresponding region objects, used for quick lookup when displaying data in the table.
  const regionsIdToRegionMap: Map<string, Region> = React.useMemo(() => {
    return getRegionsIdRegionMap(regions);
  }, [regions]);

  // Derived list of regions associated with the provided resource IDs, filtered based on available data.
  const regionOptions: Region[] = React.useMemo(() => {
    return getRegionOptions({
      data: resources,
      isAdditionOrDeletionNeeded: isSelectionsNeeded,
      regionsIdToRegionMap,
      resourceIds: alertResourceIds,
    });
  }, [resources, alertResourceIds, regionsIdToRegionMap, isSelectionsNeeded]);

  const isDataLoadingError = isRegionsError || isResourcesError;

  const handleSearchTextChange = (searchText: string) => {
    setSearchText(searchText);
  };

  const handleFilteredRegionsChange = (selectedRegions: string[]) => {
    setFilteredRegions(
      selectedRegions.map(
        (region) =>
          regionsIdToRegionMap.get(region)
            ? `${regionsIdToRegionMap.get(region)?.label} (${region})`
            : region // Stores filtered regions in the format `region.label (region.id)` that is displayed and filtered in the table
      )
    );
  };

  const handleFilterChange = React.useCallback(
    (value: AlertFilterType, filterKey: AlertFilterKey) => {
      setAdditionalFilters((prev) => ({ ...prev, [filterKey]: value }));
    },
    []
  );

  /**
   * Filters resources based on the provided resource IDs, search text, and filtered regions.
   */
  const filteredResources: AlertInstance[] = React.useMemo(() => {
    return getFilteredResources({
      additionalFilters,
      data: resources,
      filteredRegions,
      isAdditionOrDeletionNeeded: isSelectionsNeeded,
      regionsIdToRegionMap,
      resourceIds: alertResourceIds,
      searchText,
      selectedOnly,
      selectedResources,
    });
  }, [
    resources,
    filteredRegions,
    isSelectionsNeeded,
    regionsIdToRegionMap,
    alertResourceIds,
    searchText,
    selectedOnly,
    selectedResources,
    additionalFilters,
  ]);

  const handleSelection = React.useCallback(
    (ids: string[], isSelectionAction: boolean) => {
      setSelectedResources((prevSelected) => {
        const updatedSelection = isSelectionAction
          ? [...prevSelected, ...ids.filter((id) => !prevSelected.includes(id))]
          : prevSelected.filter((resource) => !ids.includes(resource));

        handleResourcesSelection?.(updatedSelection);
        return updatedSelection;
      });
    },
    [handleResourcesSelection]
  );

  const handleAllSelection = React.useCallback(
    (action: SelectDeselectAll) => {
      if (!resources) {
        return;
      }

      let currentSelections: string[] = [];

      if (action === 'Deselect All') {
        // Deselect all
        setSelectedResources([]);
      } else {
        // Select all
        currentSelections = resources.map(({ id }) => id);
        setSelectedResources(currentSelections);
      }

      if (handleResourcesSelection) {
        handleResourcesSelection(currentSelections); // publish the resources selected
      }
    },
    [handleResourcesSelection, resources]
  );

  const titleRef = React.useRef<HTMLDivElement>(null); // Reference to the component title, used for scrolling to the title when the table's page size or page number changes.
  const isNoResources =
    !isDataLoadingError && !isSelectionsNeeded && alertResourceIds.length === 0;
  const showEditInformation = isSelectionsNeeded && alertType === 'system';

  if (isResourcesLoading || isRegionsLoading) {
    return <CircleProgress />;
  }

  if (isNoResources) {
    return (
      <Stack gap={2}>
        {!hideLabel && (
          <Typography ref={titleRef} variant="h2">
            {alertLabel || 'Resources'}
            {/* It can be either the passed alert label or just Resources */}
          </Typography>
        )}
        <StyledPlaceholder
          sx={{
            h2: {
              fontSize: '16px',
            },
          }}
          icon={EntityIcon}
          subtitle="Once you assign the resources, they will show up here."
          title="No resources associated with this alert definition."
        />
      </Stack>
    );
  }

  const filtersToRender = serviceToFiltersMap[serviceType ?? ''];
<<<<<<< HEAD

  const noticeStyles = (theme: Theme) => ({
    alignItems: 'center',
    background: theme.tokens.alias.Background.Normal,
=======
  const noticeStyles: React.CSSProperties = {
    alignItems: 'center',
    backgroundColor: theme.tokens.alias.Background.Normal,
>>>>>>> 00e5e8e7
    borderRadius: 1,
    display: 'flex',
    flexWrap: 'nowrap',
    marginBottom: 0,
<<<<<<< HEAD
    padding: theme.spacing(2),
  });

  const selectionsRemaining =
    maxSelectionCount && selectedResources
      ? Math.max(0, maxSelectionCount - selectedResources.length)
      : undefined;
=======
    padding: theme.spacingFunction(16),
  };
>>>>>>> 00e5e8e7
  return (
    <Stack gap={2}>
      {!hideLabel && (
        <Typography ref={titleRef} variant="h2">
          {alertLabel || 'Resources'}
          {/* It can be either the passed alert label or just Resources */}
        </Typography>
      )}
      {showEditInformation && (
        <Typography ref={titleRef} variant="body1">
          You can enable or disable this system alert for each resource you have
          access to. Select the resources listed below you want to enable the
          alert for.
        </Typography>
      )}
      <Grid container spacing={2}>
        <Grid
          sx={{
            alignItems: 'center',
          }}
          columnSpacing={2}
          container
          item
          rowSpacing={3}
          xs={12}
        >
          <Grid item md={3} xs={12}>
            <DebouncedSearchTextField
              sx={{
                maxHeight: '34px',
              }}
              clearable
              hideLabel
              label="Search for a Region or Resource"
              onSearch={handleSearchTextChange}
              placeholder="Search for a Region or Resource"
              value={searchText || ''}
            />
          </Grid>
          {/* Dynamically render service type based filters */}
          {filtersToRender.map(({ component, filterKey }, index) => (
            <Grid item key={`${index}_${filterKey}`} md={4} xs={12}>
              <AlertResourcesFilterRenderer
                componentProps={getAlertResourceFilterProps({
                  filterKey,
                  handleFilterChange,
                  handleFilteredRegionsChange,
                  regionOptions,
                  tagOptions: Array.from(
                    new Set(
                      resources
                        ? resources.flatMap(({ tags }) => tags ?? [])
                        : []
                    )
                  ),
                })}
                component={component}
              />
            </Grid>
          ))}
        </Grid>
        {isSelectionsNeeded && (
          <Grid item md={4} xs={12}>
            <Checkbox
              sx={(theme) => ({
                svg: {
                  backgroundColor: theme.tokens.color.Neutrals.White,
                },
              })}
              data-testid="show_selected_only"
              disabled={!(selectedResources.length || selectedOnly)}
              onClick={() => setSelectedOnly(!selectedOnly)}
              text="Show Selected Only"
              value="Show Selected"
            />
          </Grid>
        )}
        {errorText?.length && (
<<<<<<< HEAD
          <Grid item md={12}>
            <AlertListNoticeMessages
              errorMessage={errorText}
              separator={MULTILINE_ERROR_SEPARATOR}
              sx={noticeStyles}
=======
          <Grid item xs={12}>
            <AlertListNoticeMessages
              errorMessage={errorText}
              separator={MULTILINE_ERROR_SEPARATOR}
              style={noticeStyles}
>>>>>>> 00e5e8e7
              variant="error"
            />
          </Grid>
        )}
        {maxSelectionCount !== undefined && (
<<<<<<< HEAD
          <Grid item md={12}>
            <AlertListNoticeMessages
              errorMessage={`You can select up to ${maxSelectionCount} resources.`}
              separator={MULTILINE_ERROR_SEPARATOR}
              sx={noticeStyles}
=======
          <Grid item xs={12}>
            <AlertListNoticeMessages
              errorMessage={`You can select up to ${maxSelectionCount} resources.`}
              separator={MULTILINE_ERROR_SEPARATOR}
              style={noticeStyles}
>>>>>>> 00e5e8e7
              variant="warning"
            />
          </Grid>
        )}
        {isSelectionsNeeded &&
          !isDataLoadingError &&
          resources &&
          resources.length > 0 && (
            <Grid item xs={12}>
              <AlertsResourcesNotice
                handleSelectionChange={handleAllSelection}
                maxSelectionCount={maxSelectionCount}
                selectedResources={selectedResources.length}
                totalResources={resources?.length ?? 0}
              />
            </Grid>
          )}

        <Grid item xs={12}>
          <DisplayAlertResources
            scrollToElement={() =>
              scrollToElement(titleRef.current ?? scrollElement ?? null)
            }
            filteredResources={filteredResources}
            handleSelection={handleSelection}
            isDataLoadingError={isDataLoadingError}
            isSelectionsNeeded={isSelectionsNeeded}
            maxSelectionCount={maxSelectionCount}
            selectionsRemaining={selectionsRemaining}
            serviceType={serviceType}
          />
        </Grid>
      </Grid>
    </Stack>
  );
});<|MERGE_RESOLUTION|>--- conflicted
+++ resolved
@@ -340,32 +340,20 @@
   }
 
   const filtersToRender = serviceToFiltersMap[serviceType ?? ''];
-<<<<<<< HEAD
-
-  const noticeStyles = (theme: Theme) => ({
-    alignItems: 'center',
-    background: theme.tokens.alias.Background.Normal,
-=======
   const noticeStyles: React.CSSProperties = {
     alignItems: 'center',
     backgroundColor: theme.tokens.alias.Background.Normal,
->>>>>>> 00e5e8e7
     borderRadius: 1,
     display: 'flex',
     flexWrap: 'nowrap',
     marginBottom: 0,
-<<<<<<< HEAD
-    padding: theme.spacing(2),
-  });
+    padding: theme.spacingFunction(16),
+  };
 
   const selectionsRemaining =
     maxSelectionCount && selectedResources
       ? Math.max(0, maxSelectionCount - selectedResources.length)
       : undefined;
-=======
-    padding: theme.spacingFunction(16),
-  };
->>>>>>> 00e5e8e7
   return (
     <Stack gap={2}>
       {!hideLabel && (
@@ -444,37 +432,21 @@
           </Grid>
         )}
         {errorText?.length && (
-<<<<<<< HEAD
-          <Grid item md={12}>
-            <AlertListNoticeMessages
-              errorMessage={errorText}
-              separator={MULTILINE_ERROR_SEPARATOR}
-              sx={noticeStyles}
-=======
           <Grid item xs={12}>
             <AlertListNoticeMessages
               errorMessage={errorText}
               separator={MULTILINE_ERROR_SEPARATOR}
               style={noticeStyles}
->>>>>>> 00e5e8e7
               variant="error"
             />
           </Grid>
         )}
         {maxSelectionCount !== undefined && (
-<<<<<<< HEAD
-          <Grid item md={12}>
-            <AlertListNoticeMessages
-              errorMessage={`You can select up to ${maxSelectionCount} resources.`}
-              separator={MULTILINE_ERROR_SEPARATOR}
-              sx={noticeStyles}
-=======
           <Grid item xs={12}>
             <AlertListNoticeMessages
               errorMessage={`You can select up to ${maxSelectionCount} resources.`}
               separator={MULTILINE_ERROR_SEPARATOR}
               style={noticeStyles}
->>>>>>> 00e5e8e7
               variant="warning"
             />
           </Grid>
