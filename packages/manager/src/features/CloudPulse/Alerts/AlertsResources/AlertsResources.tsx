import { Checkbox, CircleProgress, Stack, Typography } from '@linode/ui';
import { Grid, useTheme } from '@mui/material';
import React from 'react';

import EntityIcon from 'src/assets/icons/entityIcons/alerts.svg';
import { DebouncedSearchTextField } from 'src/components/DebouncedSearchTextField';
import { useResourcesQuery } from 'src/queries/cloudpulse/resources';
import { useRegionsQuery } from 'src/queries/regions/regions';

import { StyledPlaceholder } from '../AlertsDetail/AlertDetail';
import {
  getAlertResourceFilterProps,
  getFilteredResources,
  getRegionOptions,
  getRegionsIdRegionMap,
  scrollToElement,
} from '../Utils/AlertResourceUtils';
import { AlertResourcesFilterRenderer } from './AlertsResourcesFilterRenderer';
import { AlertsResourcesNotice } from './AlertsResourcesNotice';
import { serviceToFiltersMap } from './constants';
import { DisplayAlertResources } from './DisplayAlertResources';

import type { AlertInstance } from './DisplayAlertResources';
import type {
<<<<<<< HEAD
  AlertDefinitionType,
  AlertServiceType,
=======
  AlertAdditionalFilterKey,
  AlertFilterKey,
  AlertFilterType,
} from './types';
import type {
  AlertClass,
  AlertDefinitionType,
  AlertServiceType,
  Filter,
>>>>>>> 92deb611
  Region,
} from '@linode/api-v4';

export interface AlertResourcesProp {
  /**
   * Class of the alert (dedicated / shared)
   */
  alertClass?: AlertClass;
  /**
   * The label of the alert to be displayed
   */
  alertLabel?: string;

  /**
   * The set of resource ids associated with the alerts, that needs to be displayed
   */
  alertResourceIds: string[];

  /**
   * The type of the alert system | user
   */
  alertType: AlertDefinitionType;

  /**
   * Callback for publishing the selected resources
   */
  handleResourcesSelection?: (resources: string[]) => void;

  /**
   * Property to control the visibility of the title
   */
  hideLabel?: boolean;

  /**
   * This controls whether we need to show the checkbox in case of editing the resources
   */
  isSelectionsNeeded?: boolean;

  /**
   * The error text that needs to be displayed when no selections are made
   */
  noSelectionErrorText?: string;

  scrollElement: HTMLDivElement | null;

  /**
   * The service type associated with the alerts like DBaaS, Linode etc.,
   */
  serviceType?: AlertServiceType;
}

export type SelectUnselectAll = 'Select All' | 'Unselect All';

export const AlertResources = React.memo((props: AlertResourcesProp) => {
  const {
    alertClass,
    alertLabel,
    alertResourceIds,
    alertType,
    handleResourcesSelection,
    hideLabel,
    isSelectionsNeeded,
    noSelectionErrorText,
    scrollElement,
    serviceType,
  } = props;
  const [searchText, setSearchText] = React.useState<string>();
  const [filteredRegions, setFilteredRegions] = React.useState<string[]>();
  const [selectedResources, setSelectedResources] = React.useState<string[]>(
    alertResourceIds
  );

  const [selectedOnly, setSelectedOnly] = React.useState<boolean>(false);
  const [additionalFilters, setAdditionalFilters] = React.useState<
    Record<AlertAdditionalFilterKey, AlertFilterType>
  >({ engineType: undefined });

  const xFilterToBeApplied: Filter | undefined = React.useMemo(() => {
    if (serviceType !== 'dbaas') {
      return undefined; // No x-filters needed for other serviceTypes
    }

    // Always include platform filter for 'dbaas'
    const platformFilter: Filter = { platform: 'rdbms-default' };

    // If alertType is not 'system' or alertClass is not defined, return only platform filter
    if (alertType !== 'system' || !alertClass) {
      return platformFilter;
    }

    // Apply type filter only for system alerts with a valid alertClass
    const typeFilter: Filter = {
      type: {
        '+contains': alertClass,
      },
    };

    // Combine both filters
    return { ...platformFilter, ...typeFilter };
  }, [alertClass, alertType, serviceType]);

  const {
    data: regions,
    isError: isRegionsError,
    isLoading: isRegionsLoading,
  } = useRegionsQuery();

  const {
    data: resources,
    isError: isResourcesError,
    isLoading: isResourcesLoading,
  } = useResourcesQuery(
    Boolean(serviceType),
    serviceType,
    {},
    xFilterToBeApplied
  );

  const theme = useTheme();

  const computedSelectedResources = React.useMemo(() => {
    if (!isSelectionsNeeded || !resources) {
      return alertResourceIds;
    }
    return resources
      .filter(({ id }) => alertResourceIds.includes(id))
      .map(({ id }) => id);
  }, [resources, isSelectionsNeeded, alertResourceIds]);

  React.useEffect(() => {
    setSelectedResources(computedSelectedResources);
  }, [computedSelectedResources]);

  // A map linking region IDs to their corresponding region objects, used for quick lookup when displaying data in the table.
  const regionsIdToRegionMap: Map<string, Region> = React.useMemo(() => {
    return getRegionsIdRegionMap(regions);
  }, [regions]);

  // Derived list of regions associated with the provided resource IDs, filtered based on available data.
  const regionOptions: Region[] = React.useMemo(() => {
    return getRegionOptions({
      data: resources,
      isAdditionOrDeletionNeeded: isSelectionsNeeded,
      regionsIdToRegionMap,
      resourceIds: alertResourceIds,
    });
  }, [resources, alertResourceIds, regionsIdToRegionMap, isSelectionsNeeded]);

  const isDataLoadingError = isRegionsError || isResourcesError;

  const handleSearchTextChange = (searchText: string) => {
    setSearchText(searchText);
  };

  const handleFilteredRegionsChange = (selectedRegions: string[]) => {
    setFilteredRegions(
      selectedRegions.map(
        (region) =>
          regionsIdToRegionMap.get(region)
            ? `${regionsIdToRegionMap.get(region)?.label} (${region})`
            : region // Stores filtered regions in the format `region.label (region.id)` that is displayed and filtered in the table
      )
    );
  };

  const handleFilterChange = React.useCallback(
    (value: AlertFilterType, filterKey: AlertFilterKey) => {
      setAdditionalFilters((prev) => ({ ...prev, [filterKey]: value }));
    },
    []
  );

  /**
   * Filters resources based on the provided resource IDs, search text, and filtered regions.
   */
  const filteredResources: AlertInstance[] = React.useMemo(() => {
    return getFilteredResources({
      additionalFilters,
      data: resources,
      filteredRegions,
      isAdditionOrDeletionNeeded: isSelectionsNeeded,
      regionsIdToRegionMap,
      resourceIds: alertResourceIds,
      searchText,
      selectedOnly,
      selectedResources,
    });
  }, [
    resources,
    filteredRegions,
    isSelectionsNeeded,
    regionsIdToRegionMap,
    alertResourceIds,
    searchText,
    selectedOnly,
    selectedResources,
    additionalFilters,
  ]);

  const handleSelection = React.useCallback(
    (ids: string[], isSelectionAction: boolean) => {
      setSelectedResources((prevSelected) => {
        const updatedSelection = isSelectionAction
          ? [...prevSelected, ...ids.filter((id) => !prevSelected.includes(id))]
          : prevSelected.filter((resource) => !ids.includes(resource));

        handleResourcesSelection?.(updatedSelection);
        return updatedSelection;
      });
    },
    [handleResourcesSelection]
  );

  const handleAllSelection = React.useCallback(
    (action: SelectUnselectAll) => {
      if (!resources) {
        return;
      }

      let currentSelections: string[] = [];

      if (action === 'Unselect All') {
        // Unselect all
        setSelectedResources([]);
      } else {
        // Select all
        currentSelections = resources.map(({ id }) => id);
        setSelectedResources(currentSelections);
      }

      if (handleResourcesSelection) {
        handleResourcesSelection(currentSelections); // publish the resources selected
      }
    },
    [handleResourcesSelection, resources]
  );

  const titleRef = React.useRef<HTMLDivElement>(null); // Reference to the component title, used for scrolling to the title when the table's page size or page number changes.
  const isNoResources =
    !isDataLoadingError && !isSelectionsNeeded && alertResourceIds.length === 0;
  const showEditInformation = isSelectionsNeeded && alertType === 'system';

  if (isResourcesLoading || isRegionsLoading) {
    return <CircleProgress />;
  }

  if (isNoResources) {
    return (
      <Stack gap={2}>
        {!hideLabel && (
          <Typography ref={titleRef} variant="h2">
            {alertLabel || 'Resources'}
            {/* It can be either the passed alert label or just Resources */}
          </Typography>
        )}
        <StyledPlaceholder
          icon={EntityIcon}
          subtitle="You can assign alerts during the resource creation process."
          title="No resources are currently assigned to this alert definition."
        />
      </Stack>
    );
  }

  const filtersToRender = serviceToFiltersMap[serviceType ?? ''];

  return (
    <Stack gap={2}>
      {!hideLabel && (
        <Typography ref={titleRef} variant="h2">
          {alertLabel || 'Resources'}
          {/* It can be either the passed alert label or just Resources */}
        </Typography>
      )}
      {showEditInformation && (
        <Typography ref={titleRef} variant="body1">
          You can enable or disable this system alert for each resource you have
          access to. Select the resources listed below you want to enable the
          alert for.
        </Typography>
      )}
      <Grid container spacing={3}>
        <Grid
          alignItems="center"
          columnSpacing={2}
          container
          item
          rowSpacing={3}
          xs={12}
        >
          <Grid item md={3} xs={12}>
            <DebouncedSearchTextField
              sx={{
                maxHeight: '34px',
              }}
              clearable
              hideLabel
              label="Search for a Region or Resource"
              onSearch={handleSearchTextChange}
              placeholder="Search for a Region or Resource"
              value={searchText || ''}
            />
          </Grid>
          {/* Dynamically render service type based filters */}
          {filtersToRender.map(({ component, filterKey }, index) => (
            <Grid item key={`${index}_${filterKey}`} md={4} xs={12}>
              <AlertResourcesFilterRenderer
                componentProps={getAlertResourceFilterProps({
                  filterKey,
                  handleFilterChange,
                  handleFilteredRegionsChange,
                  regionOptions,
                })}
                component={component}
              />
            </Grid>
          ))}
          {isSelectionsNeeded && (
            <Grid item md={4} xs={12}>
              <Checkbox
                sx={(theme) => ({
                  svg: {
                    backgroundColor: theme.tokens.color.Neutrals.White,
                  },
                })}
                data-testid="show_selected_only"
                disabled={!(selectedResources.length || selectedOnly)}
                onClick={() => setSelectedOnly(!selectedOnly)}
                text="Show Selected Only"
                value="Show Selected"
              />
            </Grid>
          )}
        </Grid>
        {noSelectionErrorText && (
          <Grid item xs={12}>
            <Typography
              color={theme.tokens.content.Text.Negative}
              variant="body2"
            >
              {noSelectionErrorText}
            </Typography>
          </Grid>
        )}
        {isSelectionsNeeded && !isDataLoadingError && (
          <Grid item xs={12}>
            <AlertsResourcesNotice
              handleSelectionChange={handleAllSelection}
              selectedResources={selectedResources.length}
              totalResources={resources?.length ?? 0}
            />
          </Grid>
        )}
        <Grid item xs={12}>
          <DisplayAlertResources
            scrollToElement={() =>
              scrollToElement(titleRef.current ?? scrollElement)
            }
            filteredResources={filteredResources}
            handleSelection={handleSelection}
            isDataLoadingError={isDataLoadingError}
            isSelectionsNeeded={isSelectionsNeeded}
            serviceType={serviceType}
          />
        </Grid>
      </Grid>
    </Stack>
  );
});<|MERGE_RESOLUTION|>--- conflicted
+++ resolved
@@ -22,10 +22,6 @@
 
 import type { AlertInstance } from './DisplayAlertResources';
 import type {
-<<<<<<< HEAD
-  AlertDefinitionType,
-  AlertServiceType,
-=======
   AlertAdditionalFilterKey,
   AlertFilterKey,
   AlertFilterType,
@@ -35,7 +31,6 @@
   AlertDefinitionType,
   AlertServiceType,
   Filter,
->>>>>>> 92deb611
   Region,
 } from '@linode/api-v4';
 
