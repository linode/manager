--- conflicted
+++ resolved
@@ -1,6 +1,6 @@
 import { useRegionsQuery } from '@linode/queries';
 import { Checkbox, CircleProgress, Stack, Typography } from '@linode/ui';
-import { Grid } from '@mui/material';
+import { Grid, Theme } from '@mui/material';
 import React from 'react';
 
 import EntityIcon from 'src/assets/icons/entityIcons/alertsresources.svg';
@@ -17,7 +17,6 @@
   getSupportedRegionIds,
   scrollToElement,
 } from '../Utils/AlertResourceUtils';
-import { AlertsNoticeMessage } from '../Utils/AlertsNoticeMessage';
 import { AlertResourcesFilterRenderer } from './AlertsResourcesFilterRenderer';
 import { AlertsResourcesNotice } from './AlertsResourcesNotice';
 import { databaseTypeClassMap, serviceToFiltersMap } from './constants';
@@ -36,6 +35,8 @@
   Filter,
   Region,
 } from '@linode/api-v4';
+import { MULTILINE_ERROR_SEPARATOR } from '../constants';
+import { AlertListNoticeMessages } from '../Utils/AlertListNoticeMessages';
 
 export interface AlertResourcesProp {
   /**
@@ -78,11 +79,7 @@
   isSelectionsNeeded?: boolean;
 
   /**
-<<<<<<< HEAD
    * The maximum number of elements that can be selected, if left undefined we can select any number of elements
-=======
-   * The maximum number of elements that can be selected
->>>>>>> c0bfd30e
    */
   maxSelectionCount?: number;
 
@@ -419,27 +416,24 @@
             />
           </Grid>
         )}
-<<<<<<< HEAD
-        <AlertsNoticeMessage text={errorText} variant="error" />
-        <AlertsNoticeMessage
-          text={
-            maxSelectionCount !== undefined
-              ? `You can select up to ${maxSelectionCount} resources.`
-              : undefined
-          }
-          variant="warning"
-        />
-=======
         {errorText?.length && (
-          <AlertsNoticeMessage text={errorText} variant="error" />
+          <Grid item md={12}>
+            <AlertListNoticeMessages
+              errorMessage={errorText}
+              separator={MULTILINE_ERROR_SEPARATOR}
+              variant="error"
+            />
+          </Grid>
         )}
         {maxSelectionCount !== undefined && (
-          <AlertsNoticeMessage
-            text={`You can select up to ${maxSelectionCount} resources.`}
-            variant="warning"
-          />
+          <Grid item md={12}>
+            <AlertListNoticeMessages
+              errorMessage={`You can select up to ${maxSelectionCount} resources.`}
+              separator={MULTILINE_ERROR_SEPARATOR}
+              variant="warning"
+            />
+          </Grid>
         )}
->>>>>>> c0bfd30e
         {isSelectionsNeeded &&
           !isDataLoadingError &&
           resources &&
