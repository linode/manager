import { useRegionsQuery } from '@linode/queries';
import { Checkbox, CircleProgress, Stack, Typography } from '@linode/ui';
import { GridLegacy, useTheme } from '@mui/material';
import React from 'react';

import EntityIcon from 'src/assets/icons/entityIcons/alertsresources.svg';
import { DebouncedSearchTextField } from 'src/components/DebouncedSearchTextField';
import { useFlags } from 'src/hooks/useFlags';
import { useResourcesQuery } from 'src/queries/cloudpulse/resources';

import { StyledPlaceholder } from '../AlertsDetail/AlertDetail';
import { MULTILINE_ERROR_SEPARATOR } from '../constants';
import { AlertListNoticeMessages } from '../Utils/AlertListNoticeMessages';
import {
  getAlertResourceFilterProps,
  getFilteredResources,
  getRegionOptions,
  getRegionsIdRegionMap,
  getSupportedRegionIds,
  scrollToElement,
} from '../Utils/AlertResourceUtils';
import { AlertResourcesFilterRenderer } from './AlertsResourcesFilterRenderer';
import { AlertsResourcesNotice } from './AlertsResourcesNotice';
import { databaseTypeClassMap, serviceToFiltersMap } from './constants';
import { DisplayAlertResources } from './DisplayAlertResources';

import type { AlertInstance } from './DisplayAlertResources';
import type {
  AlertAdditionalFilterKey,
  AlertFilterKey,
  AlertFilterType,
} from './types';
import type {
  AlertClass,
  AlertDefinitionType,
  AlertServiceType,
  Filter,
  Region,
} from '@linode/api-v4';

export interface AlertResourcesProp {
  /**
   * Class of the alert (dedicated / shared)
   */
  alertClass?: AlertClass;
  /**
   * The label of the alert to be displayed
   */
  alertLabel?: string;

  /**
   * The set of resource ids associated with the alerts, that needs to be displayed
   */
  alertResourceIds: string[];

  /**
   * The type of the alert system | user
   */
  alertType: AlertDefinitionType;

  /**
   * The error text that needs to displayed incase needed
   */
  errorText?: string;

  /**
   * Callback for publishing the selected resources
   */
  handleResourcesSelection?: (resources: string[]) => void;

  /**
   * Property to control the visibility of the title
   */
  hideLabel?: boolean;

  /**
   * This controls whether we need to show the checkbox in case of editing the resources
   */
  isSelectionsNeeded?: boolean;

  /**
   * The maximum number of elements that can be selected, if left undefined we can select any number of elements
   */
  maxSelectionCount?: number;

  /**
   * The element until which we need to scroll on pagination and order change
   */
  scrollElement?: HTMLDivElement | null;

  /**
   * The service type associated with the alerts like DBaaS, Linode etc.,
   */
  serviceType?: AlertServiceType;
}

export type SelectDeselectAll = 'Deselect All' | 'Select All';

export const AlertResources = React.memo((props: AlertResourcesProp) => {
  const {
    alertClass,
    alertLabel,
    alertResourceIds,
    alertType,
    errorText,
    handleResourcesSelection,
    hideLabel,
    isSelectionsNeeded,
    maxSelectionCount,
    scrollElement,
    serviceType,
  } = props;
  const [searchText, setSearchText] = React.useState<string>();
  const [filteredRegions, setFilteredRegions] = React.useState<string[]>();
  const [selectedResources, setSelectedResources] =
    React.useState<string[]>(alertResourceIds);
  const [selectedOnly, setSelectedOnly] = React.useState<boolean>(false);
  const [additionalFilters, setAdditionalFilters] = React.useState<
    Record<AlertAdditionalFilterKey, AlertFilterType>
  >({ engineType: undefined, tags: undefined });

  const {
    data: regions,
    isError: isRegionsError,
    isLoading: isRegionsLoading,
  } = useRegionsQuery();

  const flags = useFlags();
  const theme = useTheme();

  // Validate launchDarkly region ids with the ids from regionOptions prop
  const supportedRegionIds = getSupportedRegionIds(
    flags.aclpResourceTypeMap,
    serviceType
  );
  const xFilterToBeApplied: Filter | undefined = React.useMemo(() => {
    const regionFilter: Filter = supportedRegionIds
      ? {
          '+or': supportedRegionIds.map((regionId) => ({
            region: regionId,
          })),
        }
      : {};

    // if service type is other than dbaas, return only region filter
    if (serviceType !== 'dbaas') {
      return regionFilter;
    }

    // Always include platform filter for 'dbaas'
    const platformFilter: Filter = { platform: 'rdbms-default' };

    // If alertType is not 'system' or alertClass is not defined, return only platform filter
    if (alertType !== 'system' || !alertClass) {
      return platformFilter;
    }

    // Dynamically exclude 'dedicated' if alertClass is 'shared'
    const filteredTypes =
      alertClass === 'shared'
        ? Object.keys(databaseTypeClassMap).filter(
            (type) => type !== 'dedicated'
          )
        : [alertClass];

    // Apply type filter only for DBaaS user alerts with a valid alertClass based on above filtered types
    const typeFilter: Filter = {
      '+or': filteredTypes.map((dbType) => ({
        type: {
          '+contains': dbType,
        },
      })),
    };

    // Combine all the filters
    return { ...platformFilter, '+and': [typeFilter, regionFilter] };
  }, [alertClass, alertType, serviceType, supportedRegionIds]);

  const {
    data: resources,
    isError: isResourcesError,
    isLoading: isResourcesLoading,
  } = useResourcesQuery(
    Boolean(serviceType),
    serviceType,
    {},
    xFilterToBeApplied
  );

  const computedSelectedResources = React.useMemo(() => {
    if (!isSelectionsNeeded || !resources) {
      return alertResourceIds;
    }
    return resources
      .filter(({ id }) => alertResourceIds.includes(id))
      .map(({ id }) => id);
  }, [resources, isSelectionsNeeded, alertResourceIds]);

  React.useEffect(() => {
    setSelectedResources(computedSelectedResources);
  }, [computedSelectedResources]);

  // A map linking region IDs to their corresponding region objects, used for quick lookup when displaying data in the table.
  const regionsIdToRegionMap: Map<string, Region> = React.useMemo(() => {
    return getRegionsIdRegionMap(regions);
  }, [regions]);

  // Derived list of regions associated with the provided resource IDs, filtered based on available data.
  const regionOptions: Region[] = React.useMemo(() => {
    return getRegionOptions({
      data: resources,
      isAdditionOrDeletionNeeded: isSelectionsNeeded,
      regionsIdToRegionMap,
      resourceIds: alertResourceIds,
    });
  }, [resources, alertResourceIds, regionsIdToRegionMap, isSelectionsNeeded]);

  const isDataLoadingError = isRegionsError || isResourcesError;

  const handleSearchTextChange = (searchText: string) => {
    setSearchText(searchText);
  };

  const handleFilteredRegionsChange = (selectedRegions: string[]) => {
    setFilteredRegions(
      selectedRegions.map(
        (region) =>
          regionsIdToRegionMap.get(region)
            ? `${regionsIdToRegionMap.get(region)?.label} (${region})`
            : region // Stores filtered regions in the format `region.label (region.id)` that is displayed and filtered in the table
      )
    );
  };

  const handleFilterChange = React.useCallback(
    (value: AlertFilterType, filterKey: AlertFilterKey) => {
      setAdditionalFilters((prev) => ({ ...prev, [filterKey]: value }));
    },
    []
  );

  /**
   * Filters resources based on the provided resource IDs, search text, and filtered regions.
   */
  const filteredResources: AlertInstance[] = React.useMemo(() => {
    return getFilteredResources({
      additionalFilters,
      data: resources,
      filteredRegions,
      isAdditionOrDeletionNeeded: isSelectionsNeeded,
      regionsIdToRegionMap,
      resourceIds: alertResourceIds,
      searchText,
      selectedOnly,
      selectedResources,
    });
  }, [
    resources,
    filteredRegions,
    isSelectionsNeeded,
    regionsIdToRegionMap,
    alertResourceIds,
    searchText,
    selectedOnly,
    selectedResources,
    additionalFilters,
  ]);

  const handleSelection = React.useCallback(
    (ids: string[], isSelectionAction: boolean) => {
      setSelectedResources((prevSelected) => {
        const updatedSelection = isSelectionAction
          ? [...prevSelected, ...ids.filter((id) => !prevSelected.includes(id))]
          : prevSelected.filter((resource) => !ids.includes(resource));

        handleResourcesSelection?.(updatedSelection);
        return updatedSelection;
      });
    },
    [handleResourcesSelection]
  );

  const handleAllSelection = React.useCallback(
    (action: SelectDeselectAll) => {
      if (!resources) {
        return;
      }

      let currentSelections: string[] = [];

      if (action === 'Deselect All') {
        // Deselect all
        setSelectedResources([]);
      } else {
        // Select all
        currentSelections = resources.map(({ id }) => id);
        setSelectedResources(currentSelections);
      }

      if (handleResourcesSelection) {
        handleResourcesSelection(currentSelections); // publish the resources selected
      }
    },
    [handleResourcesSelection, resources]
  );

  const titleRef = React.useRef<HTMLDivElement>(null); // Reference to the component title, used for scrolling to the title when the table's page size or page number changes.
  const isNoResources =
    !isDataLoadingError && !isSelectionsNeeded && alertResourceIds.length === 0;
  const showEditInformation = isSelectionsNeeded && alertType === 'system';

  if (isResourcesLoading || isRegionsLoading) {
    return <CircleProgress />;
  }

  if (isNoResources) {
    return (
      <Stack gap={2}>
        {!hideLabel && (
          <Typography ref={titleRef} variant="h2">
            {alertLabel || 'Entities'}
            {/* It can be either the passed alert label or just Resources */}
          </Typography>
        )}
        <StyledPlaceholder
          icon={EntityIcon}
          subtitle="Once you assign the entities, they will show up here."
          sx={{
            h2: {
              fontSize: '16px',
            },
          }}
          title="No entities associated with this alert definition."
        />
      </Stack>
    );
  }

  const filtersToRender = serviceToFiltersMap[serviceType ?? ''];
  const noticeStyles: React.CSSProperties = {
    alignItems: 'center',
    backgroundColor: theme.tokens.alias.Background.Normal,
    borderRadius: 1,
    display: 'flex',
    flexWrap: 'nowrap',
    marginBottom: 0,
    padding: theme.spacingFunction(16),
  };
  const selectionsRemaining =
    maxSelectionCount && selectedResources
      ? Math.max(0, maxSelectionCount - selectedResources.length)
      : undefined;
  return (
    <Stack gap={2}>
      {!hideLabel && (
        <Typography ref={titleRef} variant="h2">
          {alertLabel || 'Entities'}
          {/* It can be either the passed alert label or just Resources */}
        </Typography>
      )}
      {showEditInformation && (
        <Typography ref={titleRef} variant="body1">
          You can enable or disable this system alert for each entities you have
          access to. Select the entities listed below you want to enable the
          alert for.
        </Typography>
      )}
      <GridLegacy container spacing={2}>
        <GridLegacy
          columnSpacing={2}
          container
          item
          rowSpacing={3}
          sx={{
            alignItems: 'center',
          }}
          xs={12}
        >
          <GridLegacy item md={3} xs={12}>
            <DebouncedSearchTextField
              clearable
              hideLabel
              label="Search for a Region or Entity"
              onSearch={handleSearchTextChange}
              placeholder="Search for a Region or Entity"
              sx={{
                maxHeight: '34px',
              }}
              value={searchText || ''}
            />
          </GridLegacy>
          {/* Dynamically render service type based filters */}
          {filtersToRender.map(({ component, filterKey }, index) => (
            <GridLegacy item key={`${index}_${filterKey}`} md={4} xs={12}>
              <AlertResourcesFilterRenderer
                component={component}
                componentProps={getAlertResourceFilterProps({
                  filterKey,
                  handleFilterChange,
                  handleFilteredRegionsChange,
                  regionOptions,
                  tagOptions: Array.from(
                    new Set(
                      resources
                        ? resources.flatMap(({ tags }) => tags ?? [])
                        : []
                    )
                  ),
                })}
              />
            </GridLegacy>
          ))}
        </GridLegacy>
        {isSelectionsNeeded && (
          <GridLegacy item md={4} xs={12}>
            <Checkbox
              data-testid="show_selected_only"
              disabled={!(selectedResources.length || selectedOnly)}
              onClick={() => setSelectedOnly(!selectedOnly)}
              sx={(theme) => ({
                svg: {
                  backgroundColor: theme.tokens.color.Neutrals.White,
                },
              })}
              sxFormLabel={{
                marginLeft: -1,
              }}
              text="Show Selected Only"
              value="Show Selected"
            />
          </GridLegacy>
        )}
        {errorText?.length && (
          <GridLegacy item xs={12}>
            <AlertListNoticeMessages
              errorMessage={errorText}
              separator={MULTILINE_ERROR_SEPARATOR}
              style={noticeStyles}
              variant="error"
            />
          </GridLegacy>
        )}
        {maxSelectionCount !== undefined && (
          <GridLegacy item xs={12}>
            <AlertListNoticeMessages
              errorMessage={`You can select up to ${maxSelectionCount} entities.`}
              style={noticeStyles}
              variant="warning"
            />
          </GridLegacy>
        )}
        {isSelectionsNeeded &&
          !isDataLoadingError &&
          resources &&
          resources.length > 0 && (
            <GridLegacy item xs={12}>
              <AlertsResourcesNotice
                handleSelectionChange={handleAllSelection}
                maxSelectionCount={maxSelectionCount}
                selectedResources={selectedResources.length}
                totalResources={resources?.length ?? 0}
              />
            </GridLegacy>
          )}
<<<<<<< HEAD

        <Grid item xs={12}>
=======
        <GridLegacy item xs={12}>
>>>>>>> e54e893a
          <DisplayAlertResources
            filteredResources={filteredResources}
            handleSelection={handleSelection}
            isDataLoadingError={isDataLoadingError}
            isSelectionsNeeded={isSelectionsNeeded}
            maxSelectionCount={maxSelectionCount}
            scrollToElement={() =>
              scrollToElement(titleRef.current ?? scrollElement ?? null)
            }
            selectionsRemaining={selectionsRemaining}
            serviceType={serviceType}
          />
        </GridLegacy>
      </GridLegacy>
    </Stack>
  );
});<|MERGE_RESOLUTION|>--- conflicted
+++ resolved
@@ -462,12 +462,7 @@
               />
             </GridLegacy>
           )}
-<<<<<<< HEAD
-
-        <Grid item xs={12}>
-=======
         <GridLegacy item xs={12}>
->>>>>>> e54e893a
           <DisplayAlertResources
             filteredResources={filteredResources}
             handleSelection={handleSelection}
