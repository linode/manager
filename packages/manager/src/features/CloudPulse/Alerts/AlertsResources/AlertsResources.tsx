--- conflicted
+++ resolved
@@ -197,43 +197,6 @@
     return <CircleProgress />;
   }
 
-<<<<<<< HEAD
-  const scrollToTitle = () => {
-    if (titleRef.current) {
-      window.scrollTo({
-        behavior: 'smooth',
-        top: titleRef.current.getBoundingClientRect().top + window.scrollY - 40, // Adjust offset if needed
-      });
-    }
-  };
-
-  return (
-    <React.Fragment>
-      {showTitle && (
-        <Typography
-          fontSize={theme.spacing(2.25)}
-          marginBottom={2}
-          ref={titleRef}
-          variant="h2"
-        >
-          {alertLabel ?? 'Resources'}
-        </Typography>
-      )}
-      {!isResourcesError &&
-        !isRegionsError &&
-        !isSelectionsNeeded &&
-        resourceIds.length === 0 && (
-          <StyledPlaceholder
-            title={
-              'No resources are currently assigned to this alert definition.'
-            }
-            icon={EntityIcon}
-            subtitle="You can assign alerts during the resource creation process."
-          />
-        )}
-
-      {(isSelectionsNeeded || resourceIds.length > 0) && (
-=======
   if (!isDataLoadingError && alertResourceIds.length === 0) {
     return (
       <Stack gap={2}>
@@ -257,7 +220,6 @@
         {/* It can be either the passed alert label or just Resources */}
       </Typography>
       {(isDataLoadingError || alertResourceIds.length) && ( // if there is data loading error display error message with empty table setup
->>>>>>> b83b6c48
         <Grid container spacing={3}>
           <Grid columnSpacing={1} container item rowSpacing={3} xs={12}>
             <Grid item md={3} xs={12}>
