--- conflicted
+++ resolved
@@ -1,5 +1,5 @@
 import { Checkbox, CircleProgress, Stack, Typography } from '@linode/ui';
-import { Grid, useTheme } from '@mui/material';
+import { Grid } from '@mui/material';
 import React from 'react';
 
 import EntityIcon from 'src/assets/icons/entityIcons/alerts.svg';
@@ -70,15 +70,8 @@
   isSelectionsNeeded?: boolean;
 
   /**
-<<<<<<< HEAD
-   * The error text that needs to be displayed when no selections are made
-   */
-  noSelectionErrorText?: string;
-
-=======
    * The element until which we need to scroll on pagination and order change
    */
->>>>>>> 68c795be
   scrollElement?: HTMLDivElement | null;
 
   /**
@@ -98,10 +91,6 @@
     handleResourcesSelection,
     hideLabel,
     isSelectionsNeeded,
-<<<<<<< HEAD
-    noSelectionErrorText,
-=======
->>>>>>> 68c795be
     scrollElement,
     serviceType,
   } = props;
@@ -156,8 +145,6 @@
     {},
     xFilterToBeApplied
   );
-
-  const theme = useTheme();
 
   const computedSelectedResources = React.useMemo(() => {
     if (!isSelectionsNeeded || !resources) {
@@ -366,19 +353,6 @@
             </Grid>
           ))}
         </Grid>
-<<<<<<< HEAD
-        {noSelectionErrorText && (
-          <Grid item xs={12}>
-            <Typography
-              color={theme.tokens.content.Text.Negative}
-              variant="body2"
-            >
-              {noSelectionErrorText}
-            </Typography>
-          </Grid>
-        )}
-        {isSelectionsNeeded && !isDataLoadingError && (
-=======
         {isSelectionsNeeded && (
           <Grid item md={4} xs={12}>
             <Checkbox
@@ -396,7 +370,6 @@
           </Grid>
         )}
         {isSelectionsNeeded && !isDataLoadingError && resources?.length && (
->>>>>>> 68c795be
           <Grid item xs={12}>
             <AlertsResourcesNotice
               handleSelectionChange={handleAllSelection}
