--- conflicted
+++ resolved
@@ -22,19 +22,15 @@
 
 import type { AlertInstance } from './DisplayAlertResources';
 import type {
-<<<<<<< HEAD
-  AlertClass,
-  AlertDefinitionType,
-  Filter,
-=======
   AlertAdditionalFilterKey,
   AlertFilterKey,
   AlertFilterType,
 } from './types';
 import type {
+  AlertClass,
   AlertDefinitionType,
   AlertServiceType,
->>>>>>> efaa8a0d
+  Filter,
   Region,
 } from '@linode/api-v4';
 
