--- conflicted
+++ resolved
@@ -452,13 +452,8 @@
           !isDataLoadingError &&
           resources &&
           resources.length > 0 && (
-<<<<<<< HEAD
-            <Grid item xs={12}>
+            <GridLegacy item xs={12}>
               <AlertSelectedInfoNotice
-=======
-            <GridLegacy item xs={12}>
-              <AlertsResourcesNotice
->>>>>>> cab314d7
                 handleSelectionChange={handleAllSelection}
                 maxSelectionCount={maxSelectionCount}
                 selectedCount={selectedResources.length}
@@ -466,12 +461,7 @@
               />
             </GridLegacy>
           )}
-<<<<<<< HEAD
-
-        <Grid item xs={12}>
-=======
         <GridLegacy item xs={12}>
->>>>>>> cab314d7
           <DisplayAlertResources
             filteredResources={filteredResources}
             handleSelection={handleSelection}
