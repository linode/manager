--- conflicted
+++ resolved
@@ -1,8 +1,4 @@
-<<<<<<< HEAD
-import { Box, Checkbox, CircleProgress, Typography } from '@linode/ui';
-=======
 import { Checkbox, CircleProgress, Typography } from '@linode/ui';
->>>>>>> 71d298fc
 import { Grid, styled, useTheme } from '@mui/material';
 import React from 'react';
 
@@ -104,8 +100,6 @@
     isFetching: isRegionsFetching,
   } = useRegionsQuery();
 
-<<<<<<< HEAD
-=======
   React.useEffect(() => {
     if (resources && isSelectionsNeeded) {
       setSelectedResources(
@@ -116,7 +110,6 @@
     }
   }, [resources, isSelectionsNeeded, resourceIds]);
 
->>>>>>> 71d298fc
   const handleSelection = React.useCallback(
     (ids: number[], isSelectionAction: boolean) => {
       const onlySelected = isSelectionAction
@@ -126,17 +119,12 @@
       const newlySelected = ids.filter((id) => !selectedResources.includes(id));
 
       setSelectedResources([...onlySelected, ...newlySelected]);
-<<<<<<< HEAD
-    },
-    [selectedResources]
-=======
 
       if (handleResourcesSelection) {
         handleResourcesSelection(ids.map((id) => String(id)));
       }
     },
     [handleResourcesSelection, selectedResources]
->>>>>>> 71d298fc
   );
 
   // The map holds the id of the region to the entire region object that needs to be displayed in table
@@ -164,16 +152,10 @@
     filteredRegions,
     isSelectionsNeeded,
     regionsIdToLabelMap,
-<<<<<<< HEAD
-    selectedOnly,
-    selectedResources,
-    isSelectionsNeeded,
-=======
     resourceIds,
     searchText,
     selectedOnly,
     selectedResources,
->>>>>>> 71d298fc
   ]);
 
   const handleAllSelection = React.useCallback(() => {
@@ -241,113 +223,30 @@
 
       {resourceIds.length > 0 && (
         <Grid container spacing={3}>
-          <Box
-            sx={{
-              flexDirection: {
-                md: 'row',
-                xs: 'column',
-              },
-            }}
-            display="flex"
-            gap={3}
-            ml={3}
-            mt={3}
-          >
-            <Box
-              sx={{
-                flexDirection: {
-                  md: 'row',
-                  xs: 'column',
-                },
-              }}
-              display={'flex'}
-              gap={1}
-            >
+          <Grid columnSpacing={1} container item rowSpacing={3} xs={12}>
+            <Grid item md={3} xs={12}>
               <DebouncedSearchTextField
                 onSearch={(value) => {
                   setSearchText(value);
                 }}
                 sx={{
-<<<<<<< HEAD
-                  maxHeight: theme.spacing(4.25),
-                  p: 0,
-                  width: theme.spacing(37.5),
-=======
                   maxHeight: '34px',
->>>>>>> 71d298fc
                 }}
                 clearable
                 hideLabel
-<<<<<<< HEAD
-                isSearching={false}
-                label="Search for resource"
-                placeholder="Search for a Resource or a Region"
-                value={searchText ?? ''}
-=======
                 label="Search for a Region or Resource"
                 placeholder="Search for a Region or Resource"
                 value={searchText || ''}
->>>>>>> 71d298fc
               />
+            </Grid>
+            <Grid item md={4} xs={12}>
               <AlertsRegionFilter
                 handleSelectionChange={(value) => {
                   setFilteredRegions(value);
                 }}
                 regionOptions={regionOptions}
               />
-            </Box>
-            {isSelectionsNeeded && (
-              <Checkbox
-                sx={{
-                  maxHeight: theme.spacing(4.25),
-                  pt: theme.spacing(1),
-                  svg: {
-                    backgroundColor: theme.color.white,
-                  },
-                }}
-                checked={selectedOnly}
-                data-testid="show_selected_only"
-                disabled={!(Boolean(selectedResources.length) || selectedOnly)}
-                onClick={() => setSelectedOnly(!selectedOnly)}
-                text={'Show Selected Only'}
-                value={'Show Selected'}
-              />
-            )}
-          </Box>
-
-          {isSelectionsNeeded && !(isResourcesError || isRegionsError) && (
-            <Grid item xs={12}>
-              <AlertsResourcesNotice
-                handleSelectionChange={handleAllSelection}
-                selectedResources={selectedResources.length}
-                totalResources={resources?.length ?? 0}
-              />
             </Grid>
-<<<<<<< HEAD
-          )}
-
-          <Grid container item rowGap={3} xs={12}>
-            {/* Pass filtered data */}
-            <Grid item xs={12}>
-              <DisplayAlertResources
-                handleSelection={
-                  isSelectionsNeeded ? handleSelection : undefined
-                }
-                noDataText={
-                  !(isResourcesError || isRegionsError) &&
-                  !Boolean(filteredResources?.length)
-                    ? 'No data to display.'
-                    : undefined
-                }
-                errorText={'Table data is unavailable. Please try again later.'}
-                filteredResources={filteredResources}
-                isDataLoadingError={isResourcesError || isRegionsError}
-                isSelectionsNeeded={isSelectionsNeeded}
-                pageSize={pageSize}
-                scrollToTitle={scrollToTitle}
-              />
-            </Grid>
-=======
             {isSelectionsNeeded && (
               <Grid
                 sx={{
@@ -380,6 +279,15 @@
               </Grid>
             )}
           </Grid>
+          {isSelectionsNeeded && !(isResourcesError || isRegionsError) && (
+            <Grid item xs={12}>
+              <AlertsResourcesNotice
+                handleSelectionChange={handleAllSelection}
+                selectedResources={selectedResources.length}
+                totalResources={resources?.length ?? 0}
+              />
+            </Grid>
+          )}
           <Grid item xs={12}>
             <DisplayAlertResources
               noDataText={
@@ -396,7 +304,6 @@
               pageSize={pageSize}
               scrollToTitle={scrollToTitle}
             />
->>>>>>> 71d298fc
           </Grid>
         </Grid>
       )}
