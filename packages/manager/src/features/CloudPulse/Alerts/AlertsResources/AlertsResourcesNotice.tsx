--- conflicted
+++ resolved
@@ -25,19 +25,9 @@
 
 export const AlertsResourcesNotice = React.memo(
   (props: AlertResourceNoticeProps) => {
-<<<<<<< HEAD
-    const {
-      handleSelectionChange,
-      maxSelectionCount,
-      selectedResources,
-      totalResources,
-    } = props;
+    const { handleSelectionChange, selectedResources, totalResources } = props;
     const isSelectAll = selectedResources === 0;
-=======
-    const { handleSelectionChange, selectedResources, totalResources } = props;
-    const isSelectAll = selectedResources !== totalResources;
     const buttonText = isSelectAll ? 'Select All' : 'Deselect All';
->>>>>>> 22036748
 
     return (
       <StyledNotice gap={1} variant="info">
