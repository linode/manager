--- conflicted
+++ resolved
@@ -8,7 +8,7 @@
   /**
    * Function to extract the value from a data object for display in the column.
    * @param data - The data object of type T.
-   * @returns The react node representation of the column value.
+   * @returns The string representation of the column value.
    */
   accessor: (data: T) => React.ReactNode;
 
@@ -39,8 +39,6 @@
   '' | AlertServiceType,
   ColumnConfig<T>[]
 >;
-<<<<<<< HEAD
-=======
 
 /**
  * Defines the available filter keys that can be used to filter alerts.
@@ -48,7 +46,6 @@
  */
 export type AlertFilterKey = 'engineType' | 'region' | 'tags'; // will be extended to have tags, plan etc.,
 
->>>>>>> 21d976d4
 /**
  * Represents the possible types for alert filter values.
  * The filter value can be a boolean, number, string, or undefined.
@@ -59,11 +56,6 @@
  * Defines additional filter keys that can be used beyond the primary ones.
  * Future Extensions: Additional attributes like 'tags' and 'plan' can be added here.
  */
-<<<<<<< HEAD
-export type AlertFilterKey = 'engineType' | 'region' | 'tags';
-
-=======
->>>>>>> 21d976d4
 export type AlertAdditionalFilterKey = 'engineType' | 'tags'; // will be extended to have tags, plan etc.,
 
 export type AlertResourceFiltersProps =
