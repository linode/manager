import { regionFactory } from '@linode/utilities';
import { screen, within } from '@testing-library/react';
import userEvent from '@testing-library/user-event';
import React from 'react';

import { databaseFactory } from 'src/factories';
import { renderWithTheme } from 'src/utilities/testHelpers';

import { REGION_GROUP_INFO_MESSAGE } from '../constants';
import { AlertRegions } from './AlertRegions';

<<<<<<< HEAD
import type { CloudPulseServiceType } from '@linode/api-v4';
import type { Flags } from 'src/featureFlags';

const regions = regionFactory.buildList(6);
const serviceType: CloudPulseServiceType = 'dbaas';
=======
import type { AlertServiceType } from '@linode/api-v4';

const regions = regionFactory.buildList(6, {
  monitors: { alerts: ['Managed Databases'] },
});
const serviceType: AlertServiceType = 'dbaas';
>>>>>>> b1978d72

const queryMocks = vi.hoisted(() => ({
  useFlags: vi.fn(),
  useRegionsQuery: vi.fn(),
  useResourcesQuery: vi.fn(),
}));

vi.mock('@linode/queries', async (importOriginal) => ({
  ...(await importOriginal()),
  useRegionsQuery: queryMocks.useRegionsQuery,
}));

vi.mock('src/queries/cloudpulse/resources', async (importOriginal) => ({
  ...(await importOriginal()),
  useResourcesQuery: queryMocks.useResourcesQuery,
}));

vi.mock('src/hooks/useFlags', async (importOriginal) => ({
  ...(await importOriginal()),
  useFlags: queryMocks.useFlags,
}));

queryMocks.useRegionsQuery.mockReturnValue({
  data: regions,
  isLoading: false,
  isErrro: false,
});

queryMocks.useResourcesQuery.mockReturnValue({
  data: databaseFactory.buildList(6, { region: regions[0].id }),
  isLoading: false,
  isError: false,
});

queryMocks.useFlags.mockReturnValue({
  flags: {},
});

const component = (
  <AlertRegions handleChange={vi.fn()} serviceType={serviceType} />
);
describe('Alert Regions', () => {
  it('Should render the filters and notices ', () => {
    renderWithTheme(component);
    const text = screen.getByText(REGION_GROUP_INFO_MESSAGE);

    const regionSearch = screen.getByTestId('region-search');
    const showSelectedOnly = screen.getByTestId('show-selected-only');
    expect(text).toBeInTheDocument();

    expect(regionSearch).toBeInTheDocument();
    expect(showSelectedOnly).toBeInTheDocument();
  });

  it('should select all regions when the select all checkbox is checked', async () => {
    renderWithTheme(component);

    const selectAllCheckbox = within(
      screen.getByTestId('select-all-checkbox')
    ).getByRole('checkbox');
    await userEvent.click(selectAllCheckbox);

    expect(selectAllCheckbox).toBeChecked();

    const notice = screen.getByTestId('selection_notice');

    expect(notice.textContent).toBe('1 of 1 regions are selected.');
  });

  it('should show only header on click of show selected only', async () => {
    renderWithTheme(component);

    const checkbox = within(screen.getByTestId('show-selected-only')).getByRole(
      'checkbox'
    );

    await userEvent.click(checkbox);
    expect(checkbox).toBeChecked();

    expect(screen.getAllByRole('row').length).toBe(1); // Only header row should be visible
  });
});<|MERGE_RESOLUTION|>--- conflicted
+++ resolved
@@ -9,20 +9,12 @@
 import { REGION_GROUP_INFO_MESSAGE } from '../constants';
 import { AlertRegions } from './AlertRegions';
 
-<<<<<<< HEAD
 import type { CloudPulseServiceType } from '@linode/api-v4';
-import type { Flags } from 'src/featureFlags';
-
-const regions = regionFactory.buildList(6);
-const serviceType: CloudPulseServiceType = 'dbaas';
-=======
-import type { AlertServiceType } from '@linode/api-v4';
 
 const regions = regionFactory.buildList(6, {
   monitors: { alerts: ['Managed Databases'] },
 });
-const serviceType: AlertServiceType = 'dbaas';
->>>>>>> b1978d72
+const serviceType: CloudPulseServiceType = 'dbaas';
 
 const queryMocks = vi.hoisted(() => ({
   useFlags: vi.fn(),
