import { waitFor } from '@testing-library/react';
import userEvent from '@testing-library/user-event';
import { createMemoryHistory } from 'history';
import React from 'react';
import { Router } from 'react-router-dom';

import { alertFactory, linodeFactory, regionFactory } from 'src/factories';
import { renderWithTheme } from 'src/utilities/testHelpers';

import { EditAlertResources } from './EditAlertResources';

import type { CloudPulseResources } from '../../shared/CloudPulseResourcesSelect';

const linodes = linodeFactory.buildList(4);
// Mock Data
const alertDetails = alertFactory.build({
  entity_ids: ['1', '2', '3'],
  service_type: 'linode',
});
const regions = regionFactory.buildList(4).map((region, index) => ({
  ...region,
  id: linodes[index].region,
}));
const cloudPulseResources: CloudPulseResources[] = linodes.map((linode) => {
  return {
    id: String(linode.id),
    label: linode.label,
    region: linode.region,
  };
});
const saveResources = 'save-resources';
const editConfirmation = 'edit-confirmation';
const cancelEdit = 'cancel-save-resources';

// Mock Queries
const queryMocks = vi.hoisted(() => ({
  useEditAlertDefinition: vi.fn(),
  useRegionsQuery: vi.fn(),
  useResourcesQuery: vi.fn(),
}));

vi.mock('src/queries/cloudpulse/alerts', () => ({
  ...vi.importActual('src/queries/cloudpulse/alerts'),
  useEditAlertDefinition: queryMocks.useEditAlertDefinition,
}));

vi.mock('src/queries/cloudpulse/resources', () => ({
  ...vi.importActual('src/queries/cloudpulse/resources'),
  useResourcesQuery: queryMocks.useResourcesQuery,
}));
vi.mock('src/queries/regions/regions', () => ({
  ...vi.importActual('src/queries/regions/regions'),
  useRegionsQuery: queryMocks.useRegionsQuery,
}));

beforeAll(() => {
  // Mock window.scrollTo to prevent the "Not implemented" error
  window.scrollTo = vi.fn();
});

// Shared Setup
beforeEach(() => {
  vi.clearAllMocks();
  queryMocks.useResourcesQuery.mockReturnValue({
    data: cloudPulseResources,
    isError: false,
    isLoading: false,
  });
  queryMocks.useRegionsQuery.mockReturnValue({
    data: regions,
    isError: false,
    isLoading: false,
  });
  queryMocks.useEditAlertDefinition.mockReturnValue({
    mutateAsync: vi.fn().mockResolvedValue({}),
    reset: vi.fn(),
  });
});

describe('EditAlertResources component tests', () => {
  it('Edit alert resources happy path', () => {
    const { getByPlaceholderText, getByTestId } = renderWithTheme(
<<<<<<< HEAD
      <EditAlertResources alertDetails={alertDetails} serviceType={'linode'} />
=======
      <EditAlertResources alertDetails={alertDetails} serviceType="linode" />
>>>>>>> f52e68b5
    );

    expect(
      getByPlaceholderText('Search for a Region or Resource')
    ).toBeInTheDocument();
    expect(getByPlaceholderText('Select Regions')).toBeInTheDocument();
    expect(getByTestId('show_selected_only')).toBeInTheDocument();
  });

  it('Edit alert resources successful edit', async () => {
    const mutateAsyncSpy = queryMocks.useEditAlertDefinition().mutateAsync;

    const push = vi.fn();
    const history = createMemoryHistory(); // Create a memory history for testing
    history.push = push;
    history.push('/monitor/alerts/definitions/edit/linode/1');

    const { getByTestId, getByText } = renderWithTheme(
      <Router history={history}>
<<<<<<< HEAD
        <EditAlertResources
          alertDetails={alertDetails}
          serviceType={'linode'}
        />
=======
        <EditAlertResources alertDetails={alertDetails} serviceType="linode" />
>>>>>>> f52e68b5
      </Router>
    );

    expect(getByTestId(saveResources)).toBeInTheDocument();

    expect(getByTestId('select_item_4')).toBeInTheDocument();

    await userEvent.click(getByTestId('select_item_4'));

    // click and save
    await userEvent.click(getByTestId(saveResources));

    expect(getByTestId(editConfirmation)).toBeInTheDocument();

    // click confirmation
    await userEvent.click(getByTestId(editConfirmation));

    expect(mutateAsyncSpy).toHaveBeenCalledTimes(1); // check if edit is called

    expect(push).toHaveBeenLastCalledWith('/monitor/alerts/definitions'); // after confirmation history updates to list page

    await waitFor(() => {
      expect(
        getByText('Alert resources successfully updated.') // validate whether snackbar is displayed properly
      ).toBeInTheDocument();
    });

    // click on cancel
    await userEvent.click(getByTestId(cancelEdit));

    expect(push).toHaveBeenLastCalledWith(
      // after cancel click history updates to list page
      '/monitor/alerts/definitions'
    );
  });

  it('Edit alert resources error case', async () => {
    const mockMutateAsync = vi.fn().mockRejectedValue(new Error('API Error'));
    queryMocks.useEditAlertDefinition.mockReturnValue({
      isError: true,
      mutateAsync: mockMutateAsync,
      reset: vi.fn(),
    });

    const push = vi.fn();
    const history = createMemoryHistory(); // Create a memory history for testing
    history.push = push;
    history.push('/monitor/alerts/definitions/edit/linode/1');

    const { getByTestId, getByText } = renderWithTheme(
      <Router history={history}>
<<<<<<< HEAD
        <EditAlertResources
          alertDetails={alertDetails}
          serviceType={'linode'}
        />
=======
        <EditAlertResources alertDetails={alertDetails} serviceType="linode" />
>>>>>>> f52e68b5
      </Router>
    );

    expect(getByTestId(saveResources)).toBeInTheDocument();

    expect(getByTestId('select_item_4')).toBeInTheDocument();

    await userEvent.click(getByTestId('select_item_4'));

    // click and save
    await userEvent.click(getByTestId(saveResources));

    expect(getByTestId(editConfirmation)).toBeInTheDocument();

    // click confirmation
    await userEvent.click(getByTestId(editConfirmation));

    expect(mockMutateAsync).toHaveBeenCalledTimes(1);

    await waitFor(() => {
      expect(
        getByText('Error while updating the resources. Try again later.') // validate whether snackbar is displayed properly
      ).toBeInTheDocument();
    });
  });
});<|MERGE_RESOLUTION|>--- conflicted
+++ resolved
@@ -80,11 +80,7 @@
 describe('EditAlertResources component tests', () => {
   it('Edit alert resources happy path', () => {
     const { getByPlaceholderText, getByTestId } = renderWithTheme(
-<<<<<<< HEAD
-      <EditAlertResources alertDetails={alertDetails} serviceType={'linode'} />
-=======
       <EditAlertResources alertDetails={alertDetails} serviceType="linode" />
->>>>>>> f52e68b5
     );
 
     expect(
@@ -104,14 +100,7 @@
 
     const { getByTestId, getByText } = renderWithTheme(
       <Router history={history}>
-<<<<<<< HEAD
-        <EditAlertResources
-          alertDetails={alertDetails}
-          serviceType={'linode'}
-        />
-=======
         <EditAlertResources alertDetails={alertDetails} serviceType="linode" />
->>>>>>> f52e68b5
       </Router>
     );
 
@@ -163,14 +152,7 @@
 
     const { getByTestId, getByText } = renderWithTheme(
       <Router history={history}>
-<<<<<<< HEAD
-        <EditAlertResources
-          alertDetails={alertDetails}
-          serviceType={'linode'}
-        />
-=======
         <EditAlertResources alertDetails={alertDetails} serviceType="linode" />
->>>>>>> f52e68b5
       </Router>
     );
 
