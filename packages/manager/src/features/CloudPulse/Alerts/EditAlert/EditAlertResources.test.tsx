import { waitFor } from '@testing-library/react';
import userEvent from '@testing-library/user-event';
import { createMemoryHistory } from 'history';
import React from 'react';
import { Router } from 'react-router-dom';

import { alertFactory, linodeFactory, regionFactory } from 'src/factories';
import { renderWithTheme } from 'src/utilities/testHelpers';

import { EditAlertResources } from './EditAlertResources';

import type { CloudPulseResources } from '../../shared/CloudPulseResourcesSelect';

const linodes = linodeFactory.buildList(4);
// Mock Data
const alertDetails = alertFactory.build({
  entity_ids: ['1', '2', '3'],
  service_type: 'linode',
});
const regions = regionFactory.buildList(4).map((region, index) => ({
  ...region,
  id: linodes[index].region,
}));
const cloudPulseResources: CloudPulseResources[] = linodes.map((linode) => {
  return {
    id: String(linode.id),
    label: linode.label,
    region: linode.region,
  };
});
const saveResources = 'save-resources';
const editConfirmation = 'edit-confirmation';
const cancelEdit = 'cancel-save-resources';

// Mock Queries
const queryMocks = vi.hoisted(() => ({
<<<<<<< HEAD
=======
  useAlertDefinitionQuery: vi.fn(),
>>>>>>> 628a7392
  useEditAlertDefinition: vi.fn(),
  useRegionsQuery: vi.fn(),
  useResourcesQuery: vi.fn(),
}));

vi.mock('src/queries/cloudpulse/alerts', () => ({
  ...vi.importActual('src/queries/cloudpulse/alerts'),
<<<<<<< HEAD
=======
  useAlertDefinitionQuery: queryMocks.useAlertDefinitionQuery,
>>>>>>> 628a7392
  useEditAlertDefinition: queryMocks.useEditAlertDefinition,
}));

vi.mock('src/queries/cloudpulse/resources', () => ({
  ...vi.importActual('src/queries/cloudpulse/resources'),
  useResourcesQuery: queryMocks.useResourcesQuery,
}));
vi.mock('src/queries/regions/regions', () => ({
  ...vi.importActual('src/queries/regions/regions'),
  useRegionsQuery: queryMocks.useRegionsQuery,
}));

beforeAll(() => {
  // Mock window.scrollTo to prevent the "Not implemented" error
  window.scrollTo = vi.fn();
});

// Shared Setup
beforeEach(() => {
  vi.clearAllMocks();
  queryMocks.useResourcesQuery.mockReturnValue({
    data: cloudPulseResources,
    isError: false,
    isFetching: false,
  });
  queryMocks.useRegionsQuery.mockReturnValue({
    data: regions,
    isError: false,
    isFetching: false,
  });
  queryMocks.useEditAlertDefinition.mockReturnValue({
    mutateAsync: vi.fn().mockResolvedValue({}),
    reset: vi.fn(),
  });
});

describe('EditAlertResources component tests', () => {
  it('Edit alert resources happy path', () => {
    const { getByPlaceholderText, getByTestId } = renderWithTheme(
      <EditAlertResources alertDetails={alertDetails} serviceType={'linode'} />
    );

    expect(
      getByPlaceholderText('Search for a Region or Resource')
    ).toBeInTheDocument();
    expect(getByPlaceholderText('Select Regions')).toBeInTheDocument();
    expect(getByTestId('show_selected_only')).toBeInTheDocument();
  });

<<<<<<< HEAD
=======
  it('Edit alert resources alert details error and loading path', () => {
    queryMocks.useAlertDefinitionQuery.mockReturnValue({
      data: undefined,
      isError: true, // simulate error
      isFetching: false,
    });

    const { getByText } = renderWithTheme(<EditAlertResources />);

    expect(
      getByText(
        'An error occurred while loading the alerts definitions and resources. Please try again later.'
      )
    ).toBeInTheDocument();

    queryMocks.useAlertDefinitionQuery.mockReturnValue({
      data: undefined,
      isError: false,
      isFetching: true, // simulate loading
    });
    const { getByTestId } = renderWithTheme(<EditAlertResources />);
    expect(getByTestId('circle-progress')).toBeInTheDocument();
  });

  it('Edit alert resources alert details empty path', () => {
    queryMocks.useAlertDefinitionQuery.mockReturnValue({
      data: undefined, // simulate empty
      isError: false,
      isFetching: false,
    });

    const { getByText } = renderWithTheme(<EditAlertResources />);

    expect(getByText('No Data to display.')).toBeInTheDocument();
  });

>>>>>>> 628a7392
  it('Edit alert resources successful edit', async () => {
    const mutateAsyncSpy = queryMocks.useEditAlertDefinition().mutateAsync;

    const push = vi.fn();
    const history = createMemoryHistory(); // Create a memory history for testing
    history.push = push;
    history.push('/monitor/alerts/definitions/edit/linode/1');

    const { getByTestId, getByText } = renderWithTheme(
      <Router history={history}>
        <EditAlertResources
          alertDetails={alertDetails}
          serviceType={'linode'}
        />
      </Router>
    );

    expect(getByTestId(saveResources)).toBeInTheDocument();

    expect(getByTestId('select_item_4')).toBeInTheDocument();

    await userEvent.click(getByTestId('select_item_4'));

    // click and save
    await userEvent.click(getByTestId(saveResources));

    expect(getByTestId(editConfirmation)).toBeInTheDocument();

    // click confirmation
    await userEvent.click(getByTestId(editConfirmation));

    expect(mutateAsyncSpy).toHaveBeenCalledTimes(1); // check if edit is called

    expect(push).toHaveBeenLastCalledWith('/monitor/alerts/definitions'); // after confirmation history updates to list page

    await waitFor(() => {
      expect(
        getByText('Alert resources successfully updated.') // validate whether snackbar is displayed properly
      ).toBeInTheDocument();
    });

    // click on cancel
    await userEvent.click(getByTestId(cancelEdit));

    expect(push).toHaveBeenLastCalledWith(
      // after cancel click history updates to list page
      '/monitor/alerts/definitions'
    );
  });

  it('Edit alert resources error case', async () => {
    const mockMutateAsync = vi.fn().mockRejectedValue(new Error('API Error'));
    queryMocks.useEditAlertDefinition.mockReturnValue({
      isError: true,
      mutateAsync: mockMutateAsync,
      reset: vi.fn(),
    });

    const push = vi.fn();
    const history = createMemoryHistory(); // Create a memory history for testing
    history.push = push;
    history.push('/monitor/alerts/definitions/edit/linode/1');

    const { getByTestId, getByText } = renderWithTheme(
      <Router history={history}>
        <EditAlertResources />
      </Router>
    );

    expect(getByTestId(saveResources)).toBeInTheDocument();

    expect(getByTestId('select_item_4')).toBeInTheDocument();

    await userEvent.click(getByTestId('select_item_4'));

    // click and save
    await userEvent.click(getByTestId(saveResources));

    expect(getByTestId(editConfirmation)).toBeInTheDocument();

    // click confirmation
    await userEvent.click(getByTestId(editConfirmation));

    expect(mockMutateAsync).toHaveBeenCalledTimes(1);

    await waitFor(() => {
      expect(
        getByText('Error while updating the resources. Try again later.') // validate whether snackbar is displayed properly
      ).toBeInTheDocument();
    });
  });
});<|MERGE_RESOLUTION|>--- conflicted
+++ resolved
@@ -34,10 +34,6 @@
 
 // Mock Queries
 const queryMocks = vi.hoisted(() => ({
-<<<<<<< HEAD
-=======
-  useAlertDefinitionQuery: vi.fn(),
->>>>>>> 628a7392
   useEditAlertDefinition: vi.fn(),
   useRegionsQuery: vi.fn(),
   useResourcesQuery: vi.fn(),
@@ -45,10 +41,6 @@
 
 vi.mock('src/queries/cloudpulse/alerts', () => ({
   ...vi.importActual('src/queries/cloudpulse/alerts'),
-<<<<<<< HEAD
-=======
-  useAlertDefinitionQuery: queryMocks.useAlertDefinitionQuery,
->>>>>>> 628a7392
   useEditAlertDefinition: queryMocks.useEditAlertDefinition,
 }));
 
@@ -98,45 +90,6 @@
     expect(getByTestId('show_selected_only')).toBeInTheDocument();
   });
 
-<<<<<<< HEAD
-=======
-  it('Edit alert resources alert details error and loading path', () => {
-    queryMocks.useAlertDefinitionQuery.mockReturnValue({
-      data: undefined,
-      isError: true, // simulate error
-      isFetching: false,
-    });
-
-    const { getByText } = renderWithTheme(<EditAlertResources />);
-
-    expect(
-      getByText(
-        'An error occurred while loading the alerts definitions and resources. Please try again later.'
-      )
-    ).toBeInTheDocument();
-
-    queryMocks.useAlertDefinitionQuery.mockReturnValue({
-      data: undefined,
-      isError: false,
-      isFetching: true, // simulate loading
-    });
-    const { getByTestId } = renderWithTheme(<EditAlertResources />);
-    expect(getByTestId('circle-progress')).toBeInTheDocument();
-  });
-
-  it('Edit alert resources alert details empty path', () => {
-    queryMocks.useAlertDefinitionQuery.mockReturnValue({
-      data: undefined, // simulate empty
-      isError: false,
-      isFetching: false,
-    });
-
-    const { getByText } = renderWithTheme(<EditAlertResources />);
-
-    expect(getByText('No Data to display.')).toBeInTheDocument();
-  });
-
->>>>>>> 628a7392
   it('Edit alert resources successful edit', async () => {
     const mutateAsyncSpy = queryMocks.useEditAlertDefinition().mutateAsync;
 
