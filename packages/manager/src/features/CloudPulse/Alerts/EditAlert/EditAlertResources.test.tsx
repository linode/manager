<<<<<<< HEAD
=======
import { waitFor } from '@testing-library/react';
>>>>>>> 08b86275
import userEvent from '@testing-library/user-event';
import { createMemoryHistory } from 'history';
import React from 'react';
import { Router } from 'react-router-dom';

import { alertFactory, linodeFactory, regionFactory } from 'src/factories';
import { renderWithTheme } from 'src/utilities/testHelpers';

import { EditAlertResources } from './EditAlertResources';

import type { CloudPulseResources } from '../../shared/CloudPulseResourcesSelect';

const linodes = linodeFactory.buildList(4);
// Mock Data
const alertDetails = alertFactory.build({
  entity_ids: ['1', '2', '3'],
  service_type: 'linode',
});
const regions = regionFactory.buildList(4).map((region, index) => ({
  ...region,
  id: linodes[index].region,
}));
const cloudPulseResources: CloudPulseResources[] = linodes.map((linode) => {
  return {
    id: String(linode.id),
    label: linode.label,
    region: linode.region,
  };
});
const saveResources = 'save-resources';
const editConfirmation = 'edit-confirmation';
const cancelEdit = 'cancel-save-resources';

// Mock Queries
const queryMocks = vi.hoisted(() => ({
  useAlertDefinitionQuery: vi.fn(),
  useEditAlertDefinition: vi.fn(),
  useRegionsQuery: vi.fn(),
  useResourcesQuery: vi.fn(),
}));

vi.mock('src/queries/cloudpulse/alerts', () => ({
  ...vi.importActual('src/queries/cloudpulse/alerts'),
  useAlertDefinitionQuery: queryMocks.useAlertDefinitionQuery,
  useEditAlertDefinition: queryMocks.useEditAlertDefinition,
}));

vi.mock('src/queries/cloudpulse/resources', () => ({
  ...vi.importActual('src/queries/cloudpulse/resources'),
  useResourcesQuery: queryMocks.useResourcesQuery,
}));
vi.mock('src/queries/regions/regions', () => ({
  ...vi.importActual('src/queries/regions/regions'),
  useRegionsQuery: queryMocks.useRegionsQuery,
}));

beforeAll(() => {
  // Mock window.scrollTo to prevent the "Not implemented" error
  window.scrollTo = vi.fn();
});

// Shared Setup
beforeEach(() => {
  vi.clearAllMocks();
  queryMocks.useAlertDefinitionQuery.mockReturnValue({
    data: alertDetails,
    isError: false,
    isFetching: false,
  });
  queryMocks.useResourcesQuery.mockReturnValue({
    data: cloudPulseResources,
    isError: false,
    isFetching: false,
  });
  queryMocks.useRegionsQuery.mockReturnValue({
    data: regions,
    isError: false,
    isFetching: false,
  });
  queryMocks.useEditAlertDefinition.mockReturnValue({
    mutateAsync: vi.fn().mockResolvedValue({}),
    reset: vi.fn(),
  });
});

describe('EditAlertResources component tests', () => {
  it('Edit alert resources happy path', () => {
    const { getByPlaceholderText, getByTestId } = renderWithTheme(
      <EditAlertResources />
    );

    expect(
      getByPlaceholderText('Search for a Region or Resource')
    ).toBeInTheDocument();
    expect(getByPlaceholderText('Select Regions')).toBeInTheDocument();
    expect(getByTestId('show_selected_only')).toBeInTheDocument();
  });

  it('Edit alert resources alert details error and loading path', () => {
    queryMocks.useAlertDefinitionQuery.mockReturnValue({
      data: undefined,
      isError: true, // simulate error
      isFetching: false,
    });

    const { getByText } = renderWithTheme(<EditAlertResources />);

    expect(
      getByText(
        'An error occurred while loading the alerts definitions and resources. Please try again later.'
      )
    ).toBeInTheDocument();

    queryMocks.useAlertDefinitionQuery.mockReturnValue({
      data: undefined,
      isError: false,
      isFetching: true, // simulate loading
    });
    const { getByTestId } = renderWithTheme(<EditAlertResources />);
    expect(getByTestId('circle-progress')).toBeInTheDocument();
  });

  it('Edit alert resources alert details empty path', () => {
    queryMocks.useAlertDefinitionQuery.mockReturnValue({
      data: undefined, // simulate empty
      isError: false,
      isFetching: false,
    });

    const { getByText } = renderWithTheme(<EditAlertResources />);

    expect(getByText('No Data to display.')).toBeInTheDocument();
  });

  it('Edit alert resources successful edit', async () => {
    const mutateAsyncSpy = queryMocks.useEditAlertDefinition().mutateAsync;

    const push = vi.fn();
    const history = createMemoryHistory(); // Create a memory history for testing
    history.push = push;
    history.push('/monitor/alerts/definitions/edit/linode/1');

<<<<<<< HEAD
    const { getByTestId } = renderWithTheme(
=======
    const { getByTestId, getByText } = renderWithTheme(
>>>>>>> 08b86275
      <Router history={history}>
        <EditAlertResources />
      </Router>
    );

<<<<<<< HEAD
    expect(getByTestId('saveresources')).toBeInTheDocument();
=======
    expect(getByTestId(saveResources)).toBeInTheDocument();
>>>>>>> 08b86275

    expect(getByTestId('select_item_4')).toBeInTheDocument();

    await userEvent.click(getByTestId('select_item_4'));

    // click and save
<<<<<<< HEAD
    await userEvent.click(getByTestId('saveresources'));

    expect(getByTestId('editconfirmation')).toBeInTheDocument();

    // click confirmation
    await userEvent.click(getByTestId('editconfirmation'));
=======
    await userEvent.click(getByTestId(saveResources));

    expect(getByTestId(editConfirmation)).toBeInTheDocument();

    // click confirmation
    await userEvent.click(getByTestId(editConfirmation));
>>>>>>> 08b86275

    expect(mutateAsyncSpy).toHaveBeenCalledTimes(1); // check if edit is called

    expect(push).toHaveBeenLastCalledWith('/monitor/alerts/definitions'); // after confirmation history updates to list page

<<<<<<< HEAD
    // click on cancel
    await userEvent.click(getByTestId('cancelsaveresources'));

    expect(push.mock.calls.length).toBe(3); // 3 calls on landing edit page, on confirmation, on cancel click
=======
    await waitFor(() => {
      expect(
        getByText('Alert resources successfully updated.') // validate whether snackbar is displayed properly
      ).toBeInTheDocument();
    });

    // click on cancel
    await userEvent.click(getByTestId(cancelEdit));
>>>>>>> 08b86275

    expect(push).toHaveBeenLastCalledWith(
      // after cancel click history updates to list page
      '/monitor/alerts/definitions'
    );
  });
<<<<<<< HEAD
=======

  it('Edit alert resources error case', async () => {
    const mockMutateAsync = vi.fn().mockRejectedValue(new Error('API Error'));
    queryMocks.useEditAlertDefinition.mockReturnValue({
      isError: true,
      mutateAsync: mockMutateAsync,
      reset: vi.fn(),
    });

    const push = vi.fn();
    const history = createMemoryHistory(); // Create a memory history for testing
    history.push = push;
    history.push('/monitor/alerts/definitions/edit/linode/1');

    const { getByTestId, getByText } = renderWithTheme(
      <Router history={history}>
        <EditAlertResources />
      </Router>
    );

    expect(getByTestId(saveResources)).toBeInTheDocument();

    expect(getByTestId('select_item_4')).toBeInTheDocument();

    await userEvent.click(getByTestId('select_item_4'));

    // click and save
    await userEvent.click(getByTestId(saveResources));

    expect(getByTestId(editConfirmation)).toBeInTheDocument();

    // click confirmation
    await userEvent.click(getByTestId(editConfirmation));

    expect(mockMutateAsync).toHaveBeenCalledTimes(1);

    await waitFor(() => {
      expect(
        getByText('Error while updating the resources. Try again later.') // validate whether snackbar is displayed properly
      ).toBeInTheDocument();
    });
  });
>>>>>>> 08b86275
});<|MERGE_RESOLUTION|>--- conflicted
+++ resolved
@@ -1,7 +1,4 @@
-<<<<<<< HEAD
-=======
 import { waitFor } from '@testing-library/react';
->>>>>>> 08b86275
 import userEvent from '@testing-library/user-event';
 import { createMemoryHistory } from 'history';
 import React from 'react';
@@ -144,53 +141,30 @@
     history.push = push;
     history.push('/monitor/alerts/definitions/edit/linode/1');
 
-<<<<<<< HEAD
-    const { getByTestId } = renderWithTheme(
-=======
     const { getByTestId, getByText } = renderWithTheme(
->>>>>>> 08b86275
       <Router history={history}>
         <EditAlertResources />
       </Router>
     );
 
-<<<<<<< HEAD
-    expect(getByTestId('saveresources')).toBeInTheDocument();
-=======
     expect(getByTestId(saveResources)).toBeInTheDocument();
->>>>>>> 08b86275
 
     expect(getByTestId('select_item_4')).toBeInTheDocument();
 
     await userEvent.click(getByTestId('select_item_4'));
 
     // click and save
-<<<<<<< HEAD
-    await userEvent.click(getByTestId('saveresources'));
-
-    expect(getByTestId('editconfirmation')).toBeInTheDocument();
-
-    // click confirmation
-    await userEvent.click(getByTestId('editconfirmation'));
-=======
     await userEvent.click(getByTestId(saveResources));
 
     expect(getByTestId(editConfirmation)).toBeInTheDocument();
 
     // click confirmation
     await userEvent.click(getByTestId(editConfirmation));
->>>>>>> 08b86275
 
     expect(mutateAsyncSpy).toHaveBeenCalledTimes(1); // check if edit is called
 
     expect(push).toHaveBeenLastCalledWith('/monitor/alerts/definitions'); // after confirmation history updates to list page
 
-<<<<<<< HEAD
-    // click on cancel
-    await userEvent.click(getByTestId('cancelsaveresources'));
-
-    expect(push.mock.calls.length).toBe(3); // 3 calls on landing edit page, on confirmation, on cancel click
-=======
     await waitFor(() => {
       expect(
         getByText('Alert resources successfully updated.') // validate whether snackbar is displayed properly
@@ -199,15 +173,12 @@
 
     // click on cancel
     await userEvent.click(getByTestId(cancelEdit));
->>>>>>> 08b86275
 
     expect(push).toHaveBeenLastCalledWith(
       // after cancel click history updates to list page
       '/monitor/alerts/definitions'
     );
   });
-<<<<<<< HEAD
-=======
 
   it('Edit alert resources error case', async () => {
     const mockMutateAsync = vi.fn().mockRejectedValue(new Error('API Error'));
@@ -250,5 +221,4 @@
       ).toBeInTheDocument();
     });
   });
->>>>>>> 08b86275
 });