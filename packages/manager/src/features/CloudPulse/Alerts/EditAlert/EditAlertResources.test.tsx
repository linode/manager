<<<<<<< HEAD
import { linodeFactory } from '@linode/utilities';
=======
import { regionFactory } from '@linode/utilities';
>>>>>>> 129b9b4f
import { waitFor } from '@testing-library/react';
import userEvent from '@testing-library/user-event';
import { createMemoryHistory } from 'history';
import React from 'react';
import { Router } from 'react-router-dom';

<<<<<<< HEAD
import { alertFactory, regionFactory } from 'src/factories';
=======
import { alertFactory, linodeFactory } from 'src/factories';
>>>>>>> 129b9b4f
import { renderWithTheme } from 'src/utilities/testHelpers';

import { EditAlertResources } from './EditAlertResources';

import type { CloudPulseResources } from '../../shared/CloudPulseResourcesSelect';

const linodes = linodeFactory.buildList(4);
// Mock Data
const alertDetails = alertFactory.build({
  entity_ids: ['1', '2', '3'],
  service_type: 'linode',
});
const regions = regionFactory.buildList(4).map((region, index) => ({
  ...region,
  id: linodes[index].region,
}));
const cloudPulseResources: CloudPulseResources[] = linodes.map((linode) => {
  return {
    id: String(linode.id),
    label: linode.label,
    region: linode.region,
  };
});
const saveResources = 'save-resources';
const editConfirmation = 'edit-confirmation';
const cancelEdit = 'cancel-save-resources';

// Mock Queries
const queryMocks = vi.hoisted(() => ({
  useEditAlertDefinition: vi.fn(),
  useRegionsQuery: vi.fn(),
  useResourcesQuery: vi.fn(),
}));

vi.mock('src/queries/cloudpulse/alerts', () => ({
  ...vi.importActual('src/queries/cloudpulse/alerts'),
  useEditAlertDefinition: queryMocks.useEditAlertDefinition,
}));

vi.mock('src/queries/cloudpulse/resources', () => ({
  ...vi.importActual('src/queries/cloudpulse/resources'),
  useResourcesQuery: queryMocks.useResourcesQuery,
}));
vi.mock('@linode/queries', async (importOriginal) => ({
  ...(await importOriginal()),
  useRegionsQuery: queryMocks.useRegionsQuery,
}));

beforeAll(() => {
  // Mock window.scrollTo to prevent the "Not implemented" error
  window.scrollTo = vi.fn();
});

// Shared Setup
beforeEach(() => {
  vi.clearAllMocks();
  queryMocks.useResourcesQuery.mockReturnValue({
    data: cloudPulseResources,
    isError: false,
    isLoading: false,
  });
  queryMocks.useRegionsQuery.mockReturnValue({
    data: regions,
    isError: false,
    isLoading: false,
  });
  queryMocks.useEditAlertDefinition.mockReturnValue({
    mutateAsync: vi.fn().mockResolvedValue({}),
    reset: vi.fn(),
  });
});

describe('EditAlertResources component tests', () => {
  it('Edit alert resources happy path', () => {
    const { getByPlaceholderText, getByTestId } = renderWithTheme(
      <EditAlertResources alertDetails={alertDetails} serviceType="linode" />
    );

    expect(
      getByPlaceholderText('Search for a Region or Resource')
    ).toBeInTheDocument();
    expect(getByPlaceholderText('Select Regions')).toBeInTheDocument();
    expect(getByTestId('show_selected_only')).toBeInTheDocument();
  });

  it('Edit alert resources successful edit', async () => {
    const mutateAsyncSpy = queryMocks.useEditAlertDefinition().mutateAsync;

    const push = vi.fn();
    const history = createMemoryHistory(); // Create a memory history for testing
    history.push = push;
    history.push('/alerts/definitions/edit/linode/1');

    const { getByTestId, getByText } = renderWithTheme(
      <Router history={history}>
        <EditAlertResources alertDetails={alertDetails} serviceType="linode" />
      </Router>
    );

    expect(getByTestId(saveResources)).toBeInTheDocument();

    expect(getByTestId('select_item_4')).toBeInTheDocument();

    await userEvent.click(getByTestId('select_item_4'));

    // click and save
    await userEvent.click(getByTestId(saveResources));

    expect(getByTestId(editConfirmation)).toBeInTheDocument();

    // click confirmation
    await userEvent.click(getByTestId(editConfirmation));

    expect(mutateAsyncSpy).toHaveBeenCalledTimes(1); // check if edit is called

    expect(push).toHaveBeenLastCalledWith('/alerts/definitions'); // after confirmation history updates to list page

    await waitFor(() => {
      expect(
        getByText('Alert resources successfully updated.') // validate whether snackbar is displayed properly
      ).toBeInTheDocument();
    });

    // click on cancel
    await userEvent.click(getByTestId(cancelEdit));

    expect(push).toHaveBeenLastCalledWith(
      // after cancel click history updates to list page
      '/alerts/definitions'
    );
  });

  it('Edit alert resources error case', async () => {
    const mockMutateAsync = vi.fn().mockRejectedValue(new Error('API Error'));
    queryMocks.useEditAlertDefinition.mockReturnValue({
      isError: true,
      mutateAsync: mockMutateAsync,
      reset: vi.fn(),
    });

    const push = vi.fn();
    const history = createMemoryHistory(); // Create a memory history for testing
    history.push = push;
    history.push('/alerts/definitions/edit/linode/1');

    const { getByTestId, getByText } = renderWithTheme(
      <Router history={history}>
        <EditAlertResources alertDetails={alertDetails} serviceType="linode" />
      </Router>
    );

    expect(getByTestId(saveResources)).toBeInTheDocument();

    expect(getByTestId('select_item_4')).toBeInTheDocument();

    await userEvent.click(getByTestId('select_item_4'));

    // click and save
    await userEvent.click(getByTestId(saveResources));

    expect(getByTestId(editConfirmation)).toBeInTheDocument();

    // click confirmation
    await userEvent.click(getByTestId(editConfirmation));

    expect(mockMutateAsync).toHaveBeenCalledTimes(1);

    await waitFor(() => {
      expect(
        getByText('Error while updating the resources. Try again later.') // validate whether snackbar is displayed properly
      ).toBeInTheDocument();
    });
  });
});<|MERGE_RESOLUTION|>--- conflicted
+++ resolved
@@ -1,19 +1,11 @@
-<<<<<<< HEAD
-import { linodeFactory } from '@linode/utilities';
-=======
-import { regionFactory } from '@linode/utilities';
->>>>>>> 129b9b4f
+import { linodeFactory, regionFactory } from '@linode/utilities';
 import { waitFor } from '@testing-library/react';
 import userEvent from '@testing-library/user-event';
 import { createMemoryHistory } from 'history';
 import React from 'react';
 import { Router } from 'react-router-dom';
 
-<<<<<<< HEAD
-import { alertFactory, regionFactory } from 'src/factories';
-=======
-import { alertFactory, linodeFactory } from 'src/factories';
->>>>>>> 129b9b4f
+import { alertFactory } from 'src/factories';
 import { renderWithTheme } from 'src/utilities/testHelpers';
 
 import { EditAlertResources } from './EditAlertResources';
