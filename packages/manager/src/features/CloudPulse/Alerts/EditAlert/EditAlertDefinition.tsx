import { yupResolver } from '@hookform/resolvers/yup';
import { isEmpty } from '@linode/api-v4';
import { ActionsPanel, Paper, TextField, Typography } from '@linode/ui';
import { scrollErrorIntoView } from '@linode/utilities';
import { useNavigate } from '@tanstack/react-router';
import { useSnackbar } from 'notistack';
import React from 'react';
import { Controller, FormProvider, useForm, useWatch } from 'react-hook-form';

import { Breadcrumb } from 'src/components/Breadcrumb/Breadcrumb';
import { useFlags } from 'src/hooks/useFlags';
import { useEditAlertDefinition } from 'src/queries/cloudpulse/alerts';
import { useCloudPulseServiceByServiceType } from 'src/queries/cloudpulse/services';

import {
  CREATE_ALERT_ERROR_FIELD_MAP as EDIT_ALERT_ERROR_FIELD_MAP,
  MULTILINE_ERROR_SEPARATOR,
  SINGLELINE_ERROR_SEPARATOR,
  UPDATE_ALERT_SUCCESS_MESSAGE,
} from '../constants';
import { MetricCriteriaField } from '../CreateAlert/Criteria/MetricCriteria';
import { TriggerConditions } from '../CreateAlert/Criteria/TriggerConditions';
import { EntityScopeRenderer } from '../CreateAlert/EntityScopeRenderer';
import { AlertEntityScopeSelect } from '../CreateAlert/GeneralInformation/AlertEntityScopeSelect';
import { CloudPulseAlertSeveritySelect } from '../CreateAlert/GeneralInformation/AlertSeveritySelect';
import { CloudPulseServiceSelect } from '../CreateAlert/GeneralInformation/ServiceTypeSelect';
import { AddChannelListing } from '../CreateAlert/NotificationChannels/AddChannelListing';
import { alertDefinitionFormSchema } from '../CreateAlert/schemas';
import { filterEditFormValues } from '../CreateAlert/utilities';
import {
  convertAlertDefinitionValues,
  getSchemaWithEntityIdValidation,
  handleMultipleError,
} from '../Utils/utils';

import type { CreateAlertDefinitionForm as EditAlertDefintionForm } from '../CreateAlert/types';
import type {
  Alert,
  AlertDefinitionScope,
  APIError,
  CloudPulseServiceType,
  EditAlertPayloadWithService,
} from '@linode/api-v4';
import type { CrumbOverridesProps } from 'src/components/Breadcrumb/Crumbs';

export interface EditAlertProps {
  /**
   * The details of the alert being edited.
   */
  alertDetails: Alert;
  /**
   * The type of service associated with the alert
   */
  serviceType: CloudPulseServiceType;
}

export const EditAlertDefinition = (props: EditAlertProps) => {
  const { alertDetails, serviceType } = props;
  const navigate = useNavigate();
  const formRef = React.useRef<HTMLFormElement>(null);

  const { enqueueSnackbar } = useSnackbar();

  const filteredAlertDefinitionValues = convertAlertDefinitionValues(
    alertDetails,
    serviceType
  );
  const flags = useFlags();
  const formMethods = useForm<EditAlertDefintionForm>({
    defaultValues: {
      ...filteredAlertDefinitionValues,
      serviceType,
      scope: alertDetails.scope,
    },
    mode: 'onBlur',
    resolver: yupResolver(
      getSchemaWithEntityIdValidation({
        aclpAlertServiceTypeConfig: flags.aclpAlertServiceTypeConfig ?? [],
        baseSchema: alertDefinitionFormSchema,
        serviceTypeObj: alertDetails.service_type,
      })
    ),
  });

  const alertId = alertDetails.id;
  const { mutateAsync: editAlert } = useEditAlertDefinition();
  const { control, formState, handleSubmit, setError } = formMethods;
  const [maxScrapeInterval, setMaxScrapeInterval] = React.useState<number>(0);
  const scopeWatcher = useWatch<EditAlertDefintionForm>({
    name: 'scope',
    control,
  }) as AlertDefinitionScope | null;

  const {
    data: serviceMetadata,
    isLoading: serviceMetadataLoading,
    error: serviceMetadataError,
  } = useCloudPulseServiceByServiceType(serviceType ?? '', !!serviceType);

  const onSubmit = handleSubmit(async (values) => {
    const editPayload: EditAlertPayloadWithService = filterEditFormValues(
      values,
      serviceType,
      alertDetails.severity,
      alertId
    );
    try {
      await editAlert(editPayload);
      enqueueSnackbar(UPDATE_ALERT_SUCCESS_MESSAGE, {
        variant: 'success',
      });
      navigate({ to: definitionLanding });
    } catch (errors) {
      handleMultipleError<EditAlertDefintionForm>({
        errorFieldMap: EDIT_ALERT_ERROR_FIELD_MAP,
        errors,
        multiLineErrorSeparator: MULTILINE_ERROR_SEPARATOR,
        setError,
        singleLineErrorSeparator: SINGLELINE_ERROR_SEPARATOR,
      });

      const rootError = errors.find((error: APIError) => !error.field);
      if (rootError) {
        enqueueSnackbar(`Editing alert failed: ${rootError.reason}`, {
          variant: 'error',
        });
      }
    }
  });
  const definitionLanding = '/alerts/definitions';

  const overrides: CrumbOverridesProps[] = [
    {
      label: 'Definitions',
      linkTo: definitionLanding,
      position: 1,
    },
  ];

  const previousSubmitCount = React.useRef<number>(0);
  React.useEffect(() => {
    if (
      !isEmpty(formState.errors) &&
      formState.submitCount > previousSubmitCount.current
    ) {
      scrollErrorIntoView(undefined, { behavior: 'smooth' });
    }
  }, [formState.errors, formState.submitCount]);

  return (
    <Paper sx={{ paddingLeft: 1, paddingRight: 1, paddingTop: 2 }}>
      <Breadcrumb crumbOverrides={overrides} pathname={'/Definitions/Edit'} />
      <FormProvider {...formMethods}>
        <form onSubmit={onSubmit} ref={formRef}>
          <Typography marginTop={2} variant="h2">
            1. General Information
          </Typography>
          <Controller
            control={control}
            name="label"
            render={({ field, fieldState }) => (
              <TextField
                data-testid="alert-name"
                errorText={fieldState.error?.message}
                label="Name"
                name="label"
                onBlur={field.onBlur}
                onChange={(e) => field.onChange(e.target.value)}
                placeholder="Enter a Name"
                value={field.value ?? ''}
              />
            )}
          />
          <Controller
            control={control}
            name="description"
            render={({ field, fieldState }) => (
              <TextField
                errorText={fieldState.error?.message}
                label="Description"
                name="description"
                onBlur={field.onBlur}
                onChange={(e) => field.onChange(e.target.value)}
                optional
                placeholder="Enter a Description"
                value={field.value ?? ''}
              />
            )}
          />
          <CloudPulseServiceSelect isDisabled={true} name="serviceType" />
          <CloudPulseAlertSeveritySelect name="severity" />
          <AlertEntityScopeSelect
<<<<<<< HEAD
=======
            disabled
>>>>>>> 849551ac
            formMode="edit"
            name="scope"
            serviceType={serviceType}
          />
          <EntityScopeRenderer scope={scopeWatcher} />
          <MetricCriteriaField
            name="rule_criteria.rules"
            serviceType={serviceType}
            setMaxInterval={setMaxScrapeInterval}
          />
          <TriggerConditions
            maxScrapingInterval={maxScrapeInterval}
            name="trigger_conditions"
            serviceMetadata={serviceMetadata?.alert ?? undefined}
            serviceMetadataError={serviceMetadataError}
            serviceMetadataLoading={serviceMetadataLoading}
          />
          <AddChannelListing name="channel_ids" />
          <ActionsPanel
            primaryButtonProps={{
              label: 'Submit',
              loading: formState.isSubmitting,
              type: 'submit',
            }}
            secondaryButtonProps={{
              label: 'Cancel',
              onClick: () => navigate({ to: definitionLanding }),
            }}
            sx={{ display: 'flex', justifyContent: 'flex-end' }}
          />
        </form>
      </FormProvider>
    </Paper>
  );
};<|MERGE_RESOLUTION|>--- conflicted
+++ resolved
@@ -190,10 +190,7 @@
           <CloudPulseServiceSelect isDisabled={true} name="serviceType" />
           <CloudPulseAlertSeveritySelect name="severity" />
           <AlertEntityScopeSelect
-<<<<<<< HEAD
-=======
             disabled
->>>>>>> 849551ac
             formMode="edit"
             name="scope"
             serviceType={serviceType}
