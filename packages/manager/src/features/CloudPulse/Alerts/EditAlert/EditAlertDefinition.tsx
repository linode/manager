import { yupResolver } from '@hookform/resolvers/yup';
import { isEmpty } from '@linode/api-v4';
import { ActionsPanel, Paper, TextField, Typography } from '@linode/ui';
import { scrollErrorIntoView } from '@linode/utilities';
import { useSnackbar } from 'notistack';
import React from 'react';
import { Controller, FormProvider, useForm } from 'react-hook-form';
import { useHistory } from 'react-router-dom';

import { Breadcrumb } from 'src/components/Breadcrumb/Breadcrumb';
import { useFlags } from 'src/hooks/useFlags';
import { useEditAlertDefinition } from 'src/queries/cloudpulse/alerts';

import { MetricCriteriaField } from '../CreateAlert/Criteria/MetricCriteria';
import { TriggerConditions } from '../CreateAlert/Criteria/TriggerConditions';
import { CloudPulseAlertSeveritySelect } from '../CreateAlert/GeneralInformation/AlertSeveritySelect';
import { CloudPulseServiceSelect } from '../CreateAlert/GeneralInformation/ServiceTypeSelect';
import { AddChannelListing } from '../CreateAlert/NotificationChannels/AddChannelListing';
import { CloudPulseModifyAlertResources } from '../CreateAlert/Resources/CloudPulseModifyAlertResources';
import {
  convertAlertDefinitionValues,
<<<<<<< HEAD
  getValidationSchema,
  handleMultipleError,
=======
  getEditSchemaWithEntityIdValidation,
>>>>>>> 21d2a6d0
} from '../Utils/utils';
import { editAlertDefinitionFormSchema } from './schemas';

import type {
  APIError,
  Alert,
  AlertServiceType,
  EditAlertDefinitionPayload,
} from '@linode/api-v4';
<<<<<<< HEAD
import type { ObjectSchema } from 'yup';
import {
  EDIT_ALERT_ERROR_FIELD_MAP,
  MULTILINE_ERROR_SEPARATOR,
  SINGLELINE_ERROR_SEPARATOR,
} from '../constants';
=======
>>>>>>> 21d2a6d0

export interface EditAlertProps {
  /**
   * The details of the alert being edited.
   */
  alertDetails: Alert;
  /**
   * The type of service associated with the alert
   */
  serviceType: AlertServiceType;
}

export const EditAlertDefinition = (props: EditAlertProps) => {
  const { alertDetails, serviceType } = props;
  const history = useHistory();
  const formRef = React.useRef<HTMLFormElement>(null);
  const flags = useFlags();

  const { enqueueSnackbar } = useSnackbar();

  const filteredAlertDefinitionValues = convertAlertDefinitionValues(
    alertDetails,
    serviceType
  );
  const formMethods = useForm<EditAlertDefinitionPayload>({
    defaultValues: filteredAlertDefinitionValues,
    mode: 'onBlur',
    resolver: yupResolver(
      getEditSchemaWithEntityIdValidation(
        {
          aclpAlertServiceTypeConfig: flags.aclpAlertServiceTypeConfig ?? [],
          serviceTypeObj: alertDetails.service_type,
        },
        editAlertDefinitionFormSchema
      )
    ),
  });

  const alertId = alertDetails.id;
  const { mutateAsync: editAlert } = useEditAlertDefinition();
  const { control, formState, handleSubmit, setError } = formMethods;
  const [maxScrapeInterval, setMaxScrapeInterval] = React.useState<number>(0);

  const onSubmit = handleSubmit(async (values) => {
    try {
      await editAlert({ alertId, serviceType, ...values });
      enqueueSnackbar('Alert successfully updated.', {
        variant: 'success',
      });
      history.push(definitionLanding);
    } catch (errors) {
      handleMultipleError<EditAlertDefinitionPayload>(
        errors,
        EDIT_ALERT_ERROR_FIELD_MAP,
        MULTILINE_ERROR_SEPARATOR,
        SINGLELINE_ERROR_SEPARATOR,
        setError
      );

      const rootError = errors.find((error: APIError) => !error.field);
      if (rootError) {
        enqueueSnackbar(`Editing alert failed: ${rootError.reason}`, {
          variant: 'error',
        });
      }
    }
  });
  const definitionLanding = '/alerts/definitions';

  const overrides = [
    {
      label: 'Definitions',
      linkTo: definitionLanding,
      position: 1,
    },
    {
      label: 'Edit',
      linkTo: `${definitionLanding}/edit/${serviceType}/${alertId}`,
      position: 2,
    },
  ];

  const previousSubmitCount = React.useRef<number>(0);
  React.useEffect(() => {
    if (
      !isEmpty(formState.errors) &&
      formState.submitCount > previousSubmitCount.current
    ) {
      scrollErrorIntoView(undefined, { behavior: 'smooth' });
    }
  }, [formState.errors, formState.submitCount]);

  return (
    <Paper sx={{ paddingLeft: 1, paddingRight: 1, paddingTop: 2 }}>
      <Breadcrumb crumbOverrides={overrides} pathname={'/Definitions/Edit'} />
      <FormProvider {...formMethods}>
        <form onSubmit={onSubmit} ref={formRef}>
          <Typography marginTop={2} variant="h2">
            1. General Information
          </Typography>
          <Controller
            render={({ field, fieldState }) => (
              <TextField
                data-testid="alert-name"
                errorText={fieldState.error?.message}
                label="Name"
                name="label"
                onBlur={field.onBlur}
                onChange={(e) => field.onChange(e.target.value)}
                placeholder="Enter a Name"
                value={field.value ?? ''}
              />
            )}
            control={control}
            name="label"
          />
          <Controller
            render={({ field, fieldState }) => (
              <TextField
                errorText={fieldState.error?.message}
                label="Description"
                name="description"
                onBlur={field.onBlur}
                onChange={(e) => field.onChange(e.target.value)}
                optional
                placeholder="Enter a Description"
                value={field.value ?? ''}
              />
            )}
            control={control}
            name="description"
          />
          <CloudPulseServiceSelect isDisabled={true} name="serviceType" />
          <CloudPulseAlertSeveritySelect name="severity" />
          <CloudPulseModifyAlertResources name="entity_ids" />
          <MetricCriteriaField
            name="rule_criteria.rules"
            serviceType={serviceType}
            setMaxInterval={setMaxScrapeInterval}
          />
          <TriggerConditions
            maxScrapingInterval={maxScrapeInterval}
            name="trigger_conditions"
          />
          <AddChannelListing name="channel_ids" />
          <ActionsPanel
            primaryButtonProps={{
              label: 'Submit',
              loading: formState.isSubmitting,
              type: 'submit',
            }}
            secondaryButtonProps={{
              label: 'Cancel',
              onClick: () => history.push(definitionLanding),
            }}
            sx={{ display: 'flex', justifyContent: 'flex-end' }}
          />
        </form>
      </FormProvider>
    </Paper>
  );
};<|MERGE_RESOLUTION|>--- conflicted
+++ resolved
@@ -19,12 +19,9 @@
 import { CloudPulseModifyAlertResources } from '../CreateAlert/Resources/CloudPulseModifyAlertResources';
 import {
   convertAlertDefinitionValues,
-<<<<<<< HEAD
   getValidationSchema,
   handleMultipleError,
-=======
   getEditSchemaWithEntityIdValidation,
->>>>>>> 21d2a6d0
 } from '../Utils/utils';
 import { editAlertDefinitionFormSchema } from './schemas';
 
@@ -34,15 +31,11 @@
   AlertServiceType,
   EditAlertDefinitionPayload,
 } from '@linode/api-v4';
-<<<<<<< HEAD
-import type { ObjectSchema } from 'yup';
 import {
   EDIT_ALERT_ERROR_FIELD_MAP,
   MULTILINE_ERROR_SEPARATOR,
   SINGLELINE_ERROR_SEPARATOR,
 } from '../constants';
-=======
->>>>>>> 21d2a6d0
 
 export interface EditAlertProps {
   /**
