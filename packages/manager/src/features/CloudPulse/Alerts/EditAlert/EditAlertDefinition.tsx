--- conflicted
+++ resolved
@@ -14,16 +14,9 @@
 import {
   EDIT_ALERT_ERROR_FIELD_MAP,
   MULTILINE_ERROR_SEPARATOR,
-<<<<<<< HEAD
-  OPTIMISTIC_SUCCESS_MESSAGE,
   SINGLELINE_ERROR_SEPARATOR,
+  UPDATE_ALERT_SUCCESS_MESSAGE,
 } from '../constants';
-=======
-  SINGLELINE_ERROR_SEPARATOR,
-  UPDATE_ALERT_SUCCESS_MESSAGE
-} from '../constants';
-
->>>>>>> 00e5e8e7
 import { MetricCriteriaField } from '../CreateAlert/Criteria/MetricCriteria';
 import { TriggerConditions } from '../CreateAlert/Criteria/TriggerConditions';
 import { CloudPulseAlertSeveritySelect } from '../CreateAlert/GeneralInformation/AlertSeveritySelect';
@@ -32,11 +25,7 @@
 import { CloudPulseModifyAlertResources } from '../CreateAlert/Resources/CloudPulseModifyAlertResources';
 import {
   convertAlertDefinitionValues,
-<<<<<<< HEAD
   getEditSchemaWithEntityIdValidation,
-=======
-  enhanceValidationSchemaWithEntityIdValidation,
->>>>>>> 00e5e8e7
   handleMultipleError,
 } from '../Utils/utils';
 import { editAlertDefinitionFormSchema } from './schemas';
@@ -93,13 +82,8 @@
   const onSubmit = handleSubmit(async (values) => {
     try {
       await editAlert({ alertId, serviceType, ...values });
-<<<<<<< HEAD
-      enqueueSnackbar(OPTIMISTIC_SUCCESS_MESSAGE, {
-        variant: 'info',
-=======
       enqueueSnackbar(UPDATE_ALERT_SUCCESS_MESSAGE, {
         variant: 'success',
->>>>>>> 00e5e8e7
       });
       history.push(definitionLanding);
     } catch (errors) {
