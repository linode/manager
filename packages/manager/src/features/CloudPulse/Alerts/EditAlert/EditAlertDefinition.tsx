--- conflicted
+++ resolved
@@ -70,13 +70,9 @@
 
   const entityType =
     serviceType === 'firewall'
-<<<<<<< HEAD
-      ? alertDetails.rule_criteria.rules[0]?.label.includes('Node Balancer')
-=======
       ? alertDetails.rule_criteria.rules[0]?.label.includes(
           entityLabelMap['nodebalancer']
         )
->>>>>>> b5dcacdf
         ? 'nodebalancer'
         : 'linode'
       : undefined;
@@ -218,11 +214,7 @@
               />
             )}
           />
-<<<<<<< HEAD
-          <CloudPulseServiceSelect isDisabled={true} name="serviceType" />
-=======
           <CloudPulseServiceSelect isDisabled name="serviceType" />
->>>>>>> b5dcacdf
           {serviceType === 'firewall' && (
             <EntityTypeSelect
               name="entity_type"
