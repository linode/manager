--- conflicted
+++ resolved
@@ -57,11 +57,6 @@
       alertId,
       entity_ids: selectedResources,
       serviceType,
-<<<<<<< HEAD
-      type: alertDetails.type,
-      scope: alertDetails.scope,
-=======
->>>>>>> 97733f5e
     })
       .then(() => {
         setShowConfirmation(false);
