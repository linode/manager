import { Box, Button } from '@linode/ui';
import { useTheme } from '@mui/material';
import { enqueueSnackbar } from 'notistack';
import React from 'react';
import { useHistory } from 'react-router-dom';

<<<<<<< HEAD
import { ActionsPanel } from 'src/components/ActionsPanel/ActionsPanel';
import { Breadcrumb } from 'src/components/Breadcrumb/Breadcrumb';
import { ConfirmationDialog } from 'src/components/ConfirmationDialog/ConfirmationDialog';
import { useEditAlertDefinition } from 'src/queries/cloudpulse/alerts';
=======
import EntityIcon from 'src/assets/icons/entityIcons/alerts.svg';
import { Breadcrumb } from 'src/components/Breadcrumb/Breadcrumb';
import { ErrorState } from 'src/components/ErrorState/ErrorState';
import {
  useAlertDefinitionQuery,
  useEditAlertDefinition,
} from 'src/queries/cloudpulse/alerts';
>>>>>>> 628a7392

import { AlertResources } from '../AlertsResources/AlertsResources';
import { isResourcesEqual } from '../Utils/AlertResourceUtils';
import { getAlertBoxStyles } from '../Utils/utils';
import { EditAlertResourcesConfirmDialog } from './EditAlertResourcesConfirmationDialog';

<<<<<<< HEAD
import type { Alert, AlertServiceType } from '@linode/api-v4';
import type { ActionPanelProps } from 'src/components/ActionsPanel/ActionsPanel';
=======
import type { AlertRouteParams } from '../AlertsDetail/AlertDetail';
import type { CrumbOverridesProps } from 'src/components/Breadcrumb/Crumbs';
>>>>>>> 628a7392

interface EditAlertResourcesProps {
  alertDetails: Alert;
  serviceType: AlertServiceType;
}
export const EditAlertResources = (props: EditAlertResourcesProps) => {
  const { alertDetails, serviceType } = props;

  const theme = useTheme();

  const history = useHistory();

  const definitionLanding = '/monitor/alerts/definitions';

<<<<<<< HEAD
  const alertId = alertDetails.id;
  const {
    isError: isEditAlertError,
    mutateAsync: editAlert,
    reset: resetEditAlert,
  } = useEditAlertDefinition(serviceType, Number(alertId));
=======
  const { data: alertDetails, isError, isFetching } = useAlertDefinitionQuery(
    alertId,
    serviceType
  );

  const { mutateAsync: editAlert } = useEditAlertDefinition();
  const [selectedResources, setSelectedResources] = React.useState<string[]>(
    []
  );
  const [showConfirmation, setShowConfirmation] = React.useState<boolean>(
    false
  );
>>>>>>> 628a7392

  React.useEffect(() => {
    setSelectedResources(
      alertDetails ? alertDetails.entity_ids.map((id) => id) : []
    );
  }, [alertDetails]);

  const { newPathname, overrides } = React.useMemo(() => {
    const overrides = [
      {
        label: 'Definitions',
        linkTo: definitionLanding,
        position: 1,
      },
      {
        label: 'Edit',
        linkTo: `${definitionLanding}/edit/${serviceType}/${alertId}`,
        position: 2,
      },
    ];

    return { newPathname: '/Definitions/Edit', overrides };
  }, [serviceType, alertId]);

  const saveResources = () => {
    setShowConfirmation(false);
    editAlert({
      alertId,
      entity_ids: selectedResources,
      serviceType,
    })
      .then(() => {
        // on success land on the alert definition list page and show a success snackbar
        history.push(definitionLanding);
        showSnackbar('Alert resources successfully updated.', 'success');
      })
      .catch(() => {
        showSnackbar(
          'Error while updating the resources. Try again later.',
          'error'
        );
      });
  };
  const isSameResourcesSelected = React.useMemo(
    () => isResourcesEqual(alertDetails?.entity_ids, selectedResources),
    [alertDetails, selectedResources]
  );

<<<<<<< HEAD
  const isSameResourcesSelected = React.useMemo((): boolean => {
    if (
      !alertDetails ||
      !alertDetails?.entity_ids ||
      selectedResources.length !== alertDetails?.entity_ids.length
    ) {
      return false;
    }
    return selectedResources.every((resource) =>
      alertDetails?.entity_ids.includes(String(resource))
    );
  }, [alertDetails, selectedResources]);
=======
  if (isFetching) {
    return getEditAlertMessage(<CircleProgress />, newPathname, overrides);
  }

  if (isError) {
    return getEditAlertMessage(
      <ErrorState
        errorText={
          'An error occurred while loading the alerts definitions and resources. Please try again later.'
        }
      />,
      newPathname,
      overrides
    );
  }

  if (!alertDetails) {
    return getEditAlertMessage(
      <StyledPlaceholder icon={EntityIcon} title="No Data to display." />,
      newPathname,
      overrides
    );
  }
>>>>>>> 628a7392

  const handleResourcesSelection = (resourceIds: string[]) => {
    setSelectedResources(resourceIds); // keep track of the selected resources and update it on save
  };

  const {
    class: alertClass,
    entity_ids,
    label,
    service_type,
    type,
  } = alertDetails;

  return (
    <>
      <Breadcrumb crumbOverrides={overrides} pathname={newPathname} />
      <Box
        sx={{
          display: 'flex',
          flexDirection: 'column',
          ...getAlertBoxStyles(theme),
        }}
      >
        <AlertResources
          alertClass={alertClass}
          alertLabel={label}
          alertResourceIds={entity_ids}
          alertType={type}
          handleResourcesSelection={handleResourcesSelection}
          isSelectionsNeeded
          serviceType={service_type}
        />
        <Box alignSelf="flex-end" display="flex" gap={1} m={3} mb={0}>
          <Button
            onClick={() => {
              history.push('/monitor/alerts/definitions');
            }}
            data-testid="cancel-save-resources"
            variant="text"
          >
            Cancel
          </Button>
          <Button
            onClick={() => {
              window.scrollTo({
                behavior: 'instant',
                top: 0,
              });
              setShowConfirmation(true);
            }}
            buttonType="primary"
            data-qa-buttons="true"
            data-testid="save-resources"
            disabled={isSameResourcesSelected}
          >
            Save
          </Button>
        </Box>
        <EditAlertResourcesConfirmDialog
          onClose={() => setShowConfirmation((prev) => !prev)}
          onConfirm={saveResources}
          openConfirmationDialog={showConfirmation}
        />
      </Box>
    </>
  );
};

/**
 * Returns a common UI structure for loading, error, or empty states.
 * @param messageComponent - A React component to display (e.g., CircleProgress, ErrorState, or Placeholder).
 * @param pathName - The current pathname to be provided in breadcrumb
 * @param crumbOverrides - The overrides to be provided in breadcrumb
 */
const getEditAlertMessage = (
  messageComponent: React.ReactNode,
  pathName: string,
  crumbOverrides: CrumbOverridesProps[]
) => {
  return (
    <>
      <Breadcrumb crumbOverrides={crumbOverrides} pathname={pathName} />
      <Box alignContent="center" height="600px">
        {messageComponent}
      </Box>
    </>
  );
};

const showSnackbar = (message: string, variant: 'error' | 'success') => {
  enqueueSnackbar(message, {
    anchorOrigin: {
      horizontal: 'right',
      vertical: 'top', // Show snackbar at the top
    },
    autoHideDuration: 2000,
    style: {
      marginTop: '150px',
    },
    variant,
  });
};<|MERGE_RESOLUTION|>--- conflicted
+++ resolved
@@ -4,33 +4,24 @@
 import React from 'react';
 import { useHistory } from 'react-router-dom';
 
-<<<<<<< HEAD
 import { ActionsPanel } from 'src/components/ActionsPanel/ActionsPanel';
+import EntityIcon from 'src/assets/icons/entityIcons/alerts.svg';
 import { Breadcrumb } from 'src/components/Breadcrumb/Breadcrumb';
 import { ConfirmationDialog } from 'src/components/ConfirmationDialog/ConfirmationDialog';
 import { useEditAlertDefinition } from 'src/queries/cloudpulse/alerts';
-=======
-import EntityIcon from 'src/assets/icons/entityIcons/alerts.svg';
-import { Breadcrumb } from 'src/components/Breadcrumb/Breadcrumb';
 import { ErrorState } from 'src/components/ErrorState/ErrorState';
 import {
   useAlertDefinitionQuery,
   useEditAlertDefinition,
 } from 'src/queries/cloudpulse/alerts';
->>>>>>> 628a7392
 
 import { AlertResources } from '../AlertsResources/AlertsResources';
 import { isResourcesEqual } from '../Utils/AlertResourceUtils';
 import { getAlertBoxStyles } from '../Utils/utils';
 import { EditAlertResourcesConfirmDialog } from './EditAlertResourcesConfirmationDialog';
 
-<<<<<<< HEAD
-import type { Alert, AlertServiceType } from '@linode/api-v4';
-import type { ActionPanelProps } from 'src/components/ActionsPanel/ActionsPanel';
-=======
 import type { AlertRouteParams } from '../AlertsDetail/AlertDetail';
 import type { CrumbOverridesProps } from 'src/components/Breadcrumb/Crumbs';
->>>>>>> 628a7392
 
 interface EditAlertResourcesProps {
   alertDetails: Alert;
@@ -38,6 +29,8 @@
 }
 export const EditAlertResources = (props: EditAlertResourcesProps) => {
   const { alertDetails, serviceType } = props;
+export const EditAlertResources = () => {
+  const { alertId, serviceType } = useParams<AlertRouteParams>();
 
   const theme = useTheme();
 
@@ -45,14 +38,12 @@
 
   const definitionLanding = '/monitor/alerts/definitions';
 
-<<<<<<< HEAD
   const alertId = alertDetails.id;
   const {
     isError: isEditAlertError,
     mutateAsync: editAlert,
     reset: resetEditAlert,
   } = useEditAlertDefinition(serviceType, Number(alertId));
-=======
   const { data: alertDetails, isError, isFetching } = useAlertDefinitionQuery(
     alertId,
     serviceType
@@ -65,7 +56,6 @@
   const [showConfirmation, setShowConfirmation] = React.useState<boolean>(
     false
   );
->>>>>>> 628a7392
 
   React.useEffect(() => {
     setSelectedResources(
@@ -90,6 +80,26 @@
     return { newPathname: '/Definitions/Edit', overrides };
   }, [serviceType, alertId]);
 
+  const [showConfirmation, setShowConfirmation] = React.useState<boolean>(
+    false
+  );
+
+  const [selectedResources, setSelectedResources] = React.useState<number[]>(
+    []
+  );
+
+  const isSameResourcesSelected = React.useMemo((): boolean => {
+    if (
+      !alertDetails ||
+      !alertDetails?.entity_ids ||
+      selectedResources.length !== alertDetails?.entity_ids.length
+    ) {
+      return false;
+    }
+    return selectedResources.every((resource) =>
+      alertDetails?.entity_ids.includes(String(resource))
+    );
+  }, [alertDetails, selectedResources]);
   const saveResources = () => {
     setShowConfirmation(false);
     editAlert({
@@ -114,20 +124,6 @@
     [alertDetails, selectedResources]
   );
 
-<<<<<<< HEAD
-  const isSameResourcesSelected = React.useMemo((): boolean => {
-    if (
-      !alertDetails ||
-      !alertDetails?.entity_ids ||
-      selectedResources.length !== alertDetails?.entity_ids.length
-    ) {
-      return false;
-    }
-    return selectedResources.every((resource) =>
-      alertDetails?.entity_ids.includes(String(resource))
-    );
-  }, [alertDetails, selectedResources]);
-=======
   if (isFetching) {
     return getEditAlertMessage(<CircleProgress />, newPathname, overrides);
   }
@@ -151,7 +147,6 @@
       overrides
     );
   }
->>>>>>> 628a7392
 
   const handleResourcesSelection = (resourceIds: string[]) => {
     setSelectedResources(resourceIds); // keep track of the selected resources and update it on save
