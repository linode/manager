--- conflicted
+++ resolved
@@ -87,13 +87,9 @@
 
   const entityType =
     serviceType === 'firewall'
-<<<<<<< HEAD
-      ? alertDetails.rule_criteria.rules[0]?.label.includes('Node Balancer')
-=======
       ? alertDetails.rule_criteria.rules[0]?.label.includes(
           entityLabelMap['nodebalancer']
         )
->>>>>>> b5dcacdf
         ? 'nodebalancer'
         : 'linode'
       : undefined;
