import { describe, expect, it } from 'vitest';

<<<<<<< HEAD
import { resolveIds, transformCommaSeperatedDimensionValues } from './utils';
=======
import { firewallMetricRulesFactory } from 'src/factories';

import {
  getResolvedDimensionValue,
  isCheckRequired,
  resolveIds,
  transformCommaSeperatedDimensionValues,
} from './utils';
>>>>>>> ee421978

describe('handleDimensionValueCapitalization', () => {
  it('should transform a single value', () => {
    const value = 'primary';

    const result = transformCommaSeperatedDimensionValues(
      value,
      'dbaas',
      'protocol'
    );

    expect(result).toBe('Primary');
  });

  it('should transform multiple comma-separated values', () => {
    const value = 'udp,tcp,http';

    const result = transformCommaSeperatedDimensionValues(
      value,
      'nodebalancer',
      'protocol'
    );

    expect(result).toBe('UDP, TCP, HTTP');
  });
});

describe('resolveIds', () => {
  const linodeMap = {
    '123': 'linode-a',
    '456': 'linode-b',
    '789': 'linode-c',
  };

<<<<<<< HEAD
  it('should resolve single  ID', () => {
=======
  it('should resolve single ID', () => {
>>>>>>> ee421978
    const value = '123';

    const result = resolveIds(value, linodeMap);

    expect(result).toBe('linode-a');
  });

  it('should resolve multiple comma-separated IDs', () => {
    const value = '123,456,999';

    const result = resolveIds(value, linodeMap);

    expect(result).toBe('linode-a, linode-b, 999');
  });
<<<<<<< HEAD
=======
});

describe('isCheckRequired', () => {
  const ruleCriteria = { rules: [firewallMetricRulesFactory.build()] };

  it('should return true if the label is present with an allowed operator', () => {
    const result = isCheckRequired(ruleCriteria, 'linode_id');
    expect(result).toBe(true);
  });

  it('should return false if the label is not present', () => {
    const result = isCheckRequired(ruleCriteria, '');
    expect(result).toBe(false);
  });
});

describe('getResolvedDimensionValue', () => {
  const linodeMap = {
    '123': 'linode-a',
    '456': 'linode-b',
  };
  const vpcSubnetMap = {
    'subnet-1': 'VPC-1_subnet-1',
    'subnet-2': 'VPC-1_subnet-2',
  };

  it('should return correct transformed value', () => {
    const linodeResult = getResolvedDimensionValue({
      dimensionFilterKey: 'linode_id',
      dimensionOperator: 'in',
      value: '123,456',
      serviceType: 'firewall',
      linodeMap,
      vpcSubnetMap,
    });
    expect(linodeResult).toBe('linode-a, linode-b');

    const vpcResult = getResolvedDimensionValue({
      dimensionFilterKey: 'vpc_subnet_id',
      dimensionOperator: 'in',
      value: 'subnet-1',
      serviceType: 'firewall',
      linodeMap,
      vpcSubnetMap,
    });
    expect(vpcResult).toBe('VPC-1_subnet-1');
  });

  it('should not transform value if operator is not in allowed list', () => {
    const result = getResolvedDimensionValue({
      dimensionFilterKey: 'linode_id',
      dimensionOperator: 'startswith',
      value: 'linode-c, linode-d',
      serviceType: 'firewall',
      linodeMap,
      vpcSubnetMap,
    });
    expect(result).toBe('linode-c, linode-d');
  });

  it('should return empty string if value is null or undefined', () => {
    const nullResult = getResolvedDimensionValue({
      dimensionFilterKey: 'linode_id',
      dimensionOperator: 'in',
      value: null,
      serviceType: 'firewall',
      linodeMap,
      vpcSubnetMap,
    });
    expect(nullResult).toBe('');
  });
>>>>>>> ee421978
});<|MERGE_RESOLUTION|>--- conflicted
+++ resolved
@@ -1,8 +1,5 @@
 import { describe, expect, it } from 'vitest';
 
-<<<<<<< HEAD
-import { resolveIds, transformCommaSeperatedDimensionValues } from './utils';
-=======
 import { firewallMetricRulesFactory } from 'src/factories';
 
 import {
@@ -11,7 +8,6 @@
   resolveIds,
   transformCommaSeperatedDimensionValues,
 } from './utils';
->>>>>>> ee421978
 
 describe('handleDimensionValueCapitalization', () => {
   it('should transform a single value', () => {
@@ -46,11 +42,7 @@
     '789': 'linode-c',
   };
 
-<<<<<<< HEAD
-  it('should resolve single  ID', () => {
-=======
   it('should resolve single ID', () => {
->>>>>>> ee421978
     const value = '123';
 
     const result = resolveIds(value, linodeMap);
@@ -65,8 +57,6 @@
 
     expect(result).toBe('linode-a, linode-b, 999');
   });
-<<<<<<< HEAD
-=======
 });
 
 describe('isCheckRequired', () => {
@@ -138,5 +128,4 @@
     });
     expect(nullResult).toBe('');
   });
->>>>>>> ee421978
 });