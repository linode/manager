import {
  Box,
  Chip,
  CircleProgress,
  ErrorState,
  Notice,
  Stack,
  Typography,
} from '@linode/ui';
import { styled, useTheme } from '@mui/material';
import { useParams } from '@tanstack/react-router';
import React from 'react';

import AlertsIcon from 'src/assets/icons/entityIcons/alerts.svg';
import { Breadcrumb } from 'src/components/Breadcrumb/Breadcrumb';
import { DocumentTitleSegment } from 'src/components/DocumentTitle';
import { Placeholder } from 'src/components/Placeholder/Placeholder';
import { SupportLink } from 'src/components/SupportLink';
import { useAlertDefinitionQuery } from 'src/queries/cloudpulse/alerts';

import { AlertResources } from '../AlertsResources/AlertsResources';
import { getAlertBoxStyles } from '../Utils/utils';
import { AlertDetailCriteria } from './AlertDetailCriteria';
import { AlertDetailNotification } from './AlertDetailNotification';
import { AlertDetailOverview } from './AlertDetailOverview';

<<<<<<< HEAD
import type { CloudPulseServiceType } from '@linode/api-v4';
=======
import type { CrumbOverridesProps } from 'src/components/Breadcrumb/Crumbs';
>>>>>>> cd2342ae

export interface AlertRouteParams {
  /**
   * The id of the alert for which the data needs to be shown
   */
  alertId: string;
  /**
   * The service type like linode, dbaas etc., of the the alert for which the data needs to be shown
   */
  serviceType: string;
}

export const AlertDetail = () => {
  const { alertId, serviceType } = useParams({
    from: '/alerts/definitions/detail/$serviceType/$alertId',
  });

  const {
    data: alertDetails,
    isError,
    isLoading,
  } = useAlertDefinitionQuery(alertId, serviceType as CloudPulseServiceType);

  const { crumbOverrides, pathname } = React.useMemo(() => {
    const overrides: CrumbOverridesProps[] = [
      {
        label: 'Definitions',
        linkTo: '/alerts/definitions',
        position: 1,
      },
    ];
    return { crumbOverrides: overrides, pathname: '/Definitions/Details' };
  }, [alertId, serviceType]);

  const theme = useTheme();
  const nonSuccessBoxHeight = '600px';
  const sectionMaxHeight = '785px';

  if (isLoading) {
    return (
      <>
        <Breadcrumb crumbOverrides={crumbOverrides} pathname={pathname} />
        <Box alignContent="center" height={nonSuccessBoxHeight}>
          <CircleProgress />
        </Box>
      </>
    );
  }

  if (isError) {
    return (
      <>
        <Breadcrumb crumbOverrides={crumbOverrides} pathname={pathname} />
        <Box alignContent="center" height={nonSuccessBoxHeight}>
          <ErrorState errorText="An error occurred while loading the definitions. Please try again later." />
        </Box>
      </>
    );
  }

  if (!alertDetails) {
    return (
      <>
        <Breadcrumb crumbOverrides={crumbOverrides} pathname={pathname} />
        <Box alignContent="center" height={nonSuccessBoxHeight}>
          <StyledPlaceholder
            icon={AlertsIcon}
            isEntity
            title="No data to display."
          />
        </Box>
      </>
    );
  }
  const {
    class: alertClass,
    entity_ids: entityIds,
    service_type: alertServiceType,
    type,
    status,
    label,
  } = alertDetails;

  return (
    <>
      <DocumentTitleSegment segment={`${alertDetails.label}`} />
      <Stack spacing={2}>
        <Breadcrumb crumbOverrides={crumbOverrides} pathname={pathname} />

        {status === 'failed' && (
          <Notice variant="error">
            <Typography
              sx={(theme) => ({
                font: theme.font.bold,
                fontSize: theme.spacingFunction(16),
              })}
            >
              {label} alert creation has failed. Please{' '}
              <SupportLink text="open a support ticket" /> for assistance.
            </Typography>
          </Notice>
        )}

        <Box display="flex" flexDirection="column" gap={2}>
          <Box
            display="flex"
            flexDirection={{ md: 'row', xs: 'column' }}
            gap={2}
          >
            <Box
              data-qa-section="Overview"
              flexBasis="50%"
              maxHeight={sectionMaxHeight}
              sx={{ ...getAlertBoxStyles(theme), overflow: 'auto' }}
            >
              <AlertDetailOverview alertDetails={alertDetails} />
            </Box>
            <Box
              data-qa-section="Criteria"
              flexBasis="50%"
              maxHeight={sectionMaxHeight}
              sx={{
                ...getAlertBoxStyles(theme),
                overflow: 'auto',
              }}
            >
              <AlertDetailCriteria alertDetails={alertDetails} />
            </Box>
          </Box>
          <Box
            data-qa-section="Resources"
            maxHeight={sectionMaxHeight}
            sx={{
              ...getAlertBoxStyles(theme),
              overflow: 'auto',
            }}
          >
            <AlertResources
              alertClass={alertClass}
              alertResourceIds={entityIds}
              alertType={type}
              serviceType={alertServiceType}
            />
          </Box>
          <Box
            data-qa-section="Notification Channels"
            sx={{
              ...getAlertBoxStyles(theme),
              overflow: 'auto',
            }}
          >
            <AlertDetailNotification
              channelIds={alertDetails.alert_channels.map(({ id }) => id)}
            />
          </Box>
        </Box>
      </Stack>
    </>
  );
};

export const StyledPlaceholder = styled(Placeholder, {
  label: 'StyledPlaceholder',
})(({ theme }) => ({
  h1: {
    fontSize: theme.spacing(2),
  },
  padding: 0,
  svg: {
    maxHeight: theme.spacing(10),
  },
}));

export const StyledAlertChip = styled(Chip, {
  label: 'StyledAlertChip',
  shouldForwardProp: (prop) => prop !== 'borderRadius',
})<{
  borderRadius?: string;
}>(({ borderRadius, theme }) => ({
  '& .MuiChip-label': {
    color: theme.tokens.alias.Content.Text.Primary.Default,
    marginRight: theme.spacing(1),
  },
  backgroundColor: theme.tokens.alias.Background.Normal,
  borderRadius: borderRadius || 0,
  height: theme.spacing(3),
}));

export const StyledAlertTypography = styled(Typography, {
  label: 'StyledAlertTypography',
})(({ theme }) => ({
  color: theme.tokens.alias.Content.Text.Primary.Default,
  fontSize: theme.typography.body1.fontSize,
}));<|MERGE_RESOLUTION|>--- conflicted
+++ resolved
@@ -24,11 +24,9 @@
 import { AlertDetailNotification } from './AlertDetailNotification';
 import { AlertDetailOverview } from './AlertDetailOverview';
 
-<<<<<<< HEAD
+import type { CrumbOverridesProps } from 'src/components/Breadcrumb/Crumbs';
+
 import type { CloudPulseServiceType } from '@linode/api-v4';
-=======
-import type { CrumbOverridesProps } from 'src/components/Breadcrumb/Crumbs';
->>>>>>> cd2342ae
 
 export interface AlertRouteParams {
   /**
