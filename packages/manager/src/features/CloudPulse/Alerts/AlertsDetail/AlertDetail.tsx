--- conflicted
+++ resolved
@@ -90,15 +90,12 @@
       </>
     );
   }
-<<<<<<< HEAD
-  const { class: alertClass, entity_ids: entityIds, type } = alertDetails;
-=======
   const {
+    class: alertClass,
     entity_ids: entityIds,
     service_type: alertServiceType,
     type,
   } = alertDetails;
->>>>>>> efaa8a0d
   return (
     <>
       <Breadcrumb crumbOverrides={crumbOverrides} pathname={pathname} />
