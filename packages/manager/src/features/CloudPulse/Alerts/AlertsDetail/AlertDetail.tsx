import { Box, Chip, CircleProgress, Typography } from '@linode/ui';
import { styled, useTheme } from '@mui/material';
import React from 'react';
import { useParams } from 'react-router-dom';

import AlertsIcon from 'src/assets/icons/entityIcons/alerts.svg';
import { Breadcrumb } from 'src/components/Breadcrumb/Breadcrumb';
import { ErrorState } from 'src/components/ErrorState/ErrorState';
import { Placeholder } from 'src/components/Placeholder/Placeholder';
import { useAlertDefinitionQuery } from 'src/queries/cloudpulse/alerts';

import { AlertResources } from '../AlertsResources/AlertsResources';
import { getAlertBoxStyles } from '../Utils/utils';
import { AlertDetailCriteria } from './AlertDetailCriteria';
import { AlertDetailNotification } from './AlertDetailNotification';
import { AlertDetailOverview } from './AlertDetailOverview';

export interface AlertRouteParams {
  /**
   * The id of the alert for which the data needs to be shown
   */
  alertId: string;
  /**
   * The service type like linode, dbaas etc., of the the alert for which the data needs to be shown
   */
  serviceType: string;
}

export const AlertDetail = () => {
  const { alertId, serviceType } = useParams<AlertRouteParams>();

  const { data: alertDetails, isError, isFetching } = useAlertDefinitionQuery(
    alertId,
    serviceType
  );

  const { crumbOverrides, pathname } = React.useMemo(() => {
    const overrides = [
      {
        label: 'Definitions',
        linkTo: '/monitor/alerts/definitions',
        position: 1,
      },
      {
        label: 'Details',
        linkTo: `/monitor/alerts/definitions/details/${serviceType}/${alertId}`,
        position: 2,
      },
    ];
    return { crumbOverrides: overrides, pathname: '/Definitions/Details' };
  }, [alertId, serviceType]);

  const theme = useTheme();
  const nonSuccessBoxHeight = '600px';
  const sectionMaxHeight = '785px';

  if (isFetching) {
    return (
      <>
        <Breadcrumb crumbOverrides={crumbOverrides} pathname={pathname} />
        <Box alignContent="center" height={nonSuccessBoxHeight}>
          <CircleProgress />
        </Box>
      </>
    );
  }

  if (isError) {
    return (
      <>
        <Breadcrumb crumbOverrides={crumbOverrides} pathname={pathname} />
        <Box alignContent="center" height={nonSuccessBoxHeight}>
          <ErrorState errorText="An error occurred while loading the definitions. Please try again later." />
        </Box>
      </>
    );
  }

  if (!alertDetails) {
    return (
      <>
        <Breadcrumb crumbOverrides={crumbOverrides} pathname={pathname} />
        <Box alignContent="center" height={nonSuccessBoxHeight}>
          <StyledPlaceholder
            icon={AlertsIcon}
            isEntity
            title="No Data to display."
          />
        </Box>
      </>
    );
  }
  const {
    class: alertClass,
    entity_ids: entityIds,
<<<<<<< HEAD
    service_type: serviceTypeObj,
=======
    service_type: alertServiceType,
>>>>>>> 99b2d75e
    type,
  } = alertDetails;
  return (
    <>
      <Breadcrumb crumbOverrides={crumbOverrides} pathname={pathname} />
      <Box display="flex" flexDirection="column" gap={2}>
        <Box display="flex" flexDirection={{ md: 'row', xs: 'column' }} gap={2}>
          <Box
            data-qa-section="Overview"
            flexBasis="50%"
            maxHeight={sectionMaxHeight}
            sx={{ ...getAlertBoxStyles(theme), overflow: 'auto' }}
          >
            <AlertDetailOverview alertDetails={alertDetails} />
          </Box>
          <Box
            sx={{
              ...getAlertBoxStyles(theme),
              overflow: 'auto',
            }}
            data-qa-section="Criteria"
            flexBasis="50%"
            maxHeight={sectionMaxHeight}
          >
            <AlertDetailCriteria alertDetails={alertDetails} />
          </Box>
        </Box>
        <Box
          sx={{
            ...getAlertBoxStyles(theme),
            overflow: 'auto',
          }}
          data-qa-section="Resources"
        >
          <AlertResources
            alertClass={alertClass}
            alertResourceIds={entityIds}
            alertType={type}
<<<<<<< HEAD
            serviceType={serviceTypeObj}
=======
            serviceType={alertServiceType}
>>>>>>> 99b2d75e
          />
        </Box>
        <Box
          sx={{
            ...getAlertBoxStyles(theme),
            overflow: 'auto',
          }}
          data-qa-section="Notification Channels"
        >
          <AlertDetailNotification
            channelIds={alertDetails.alert_channels.map(({ id }) => id)}
          />
        </Box>
      </Box>
    </>
  );
};

export const StyledPlaceholder = styled(Placeholder, {
  label: 'StyledPlaceholder',
})(({ theme }) => ({
  h1: {
    fontSize: theme.spacing(2),
  },
  svg: {
    maxHeight: theme.spacing(10),
  },
}));

export const StyledAlertChip = styled(Chip, {
  label: 'StyledAlertChip',
  shouldForwardProp: (prop) => prop !== 'borderRadius',
})<{
  borderRadius?: string;
}>(({ borderRadius, theme }) => ({
  '& .MuiChip-label': {
    color: theme.tokens.content.Text.Primary.Default,
    marginRight: theme.spacing(1),
  },
  backgroundColor: theme.tokens.background.Normal,
  borderRadius: borderRadius || 0,
  height: theme.spacing(3),
}));

export const StyledAlertTypography = styled(Typography, {
  label: 'StyledAlertTypography',
})(({ theme }) => ({
  color: theme.tokens.content.Text.Primary.Default,
  fontSize: theme.typography.body1.fontSize,
}));<|MERGE_RESOLUTION|>--- conflicted
+++ resolved
@@ -93,11 +93,7 @@
   const {
     class: alertClass,
     entity_ids: entityIds,
-<<<<<<< HEAD
-    service_type: serviceTypeObj,
-=======
     service_type: alertServiceType,
->>>>>>> 99b2d75e
     type,
   } = alertDetails;
   return (
@@ -136,11 +132,7 @@
             alertClass={alertClass}
             alertResourceIds={entityIds}
             alertType={type}
-<<<<<<< HEAD
-            serviceType={serviceTypeObj}
-=======
             serviceType={alertServiceType}
->>>>>>> 99b2d75e
           />
         </Box>
         <Box
