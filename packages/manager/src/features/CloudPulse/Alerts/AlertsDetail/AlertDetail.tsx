--- conflicted
+++ resolved
@@ -124,14 +124,9 @@
           data-qa-section="Resources"
         >
           <AlertResources
-<<<<<<< HEAD
-            resourceIds={alertDetails.entity_ids}
-            serviceType={alertDetails.service_type}
-            showTitle
-=======
             alertResourceIds={entityIds}
             serviceType={serviceType}
->>>>>>> b83b6c48
+            showTitle
           />
         </Box>
         <Box
