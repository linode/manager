--- conflicted
+++ resolved
@@ -18,13 +18,6 @@
 import { SupportLink } from 'src/components/SupportLink';
 import { useAlertDefinitionQuery } from 'src/queries/cloudpulse/alerts';
 
-<<<<<<< HEAD
-import { AlertRegions } from '../AlertRegions/AlertRegions';
-import { AlertResources } from '../AlertsResources/AlertsResources';
-import { ACCOUNT_GROUP_INFO_MESSAGE } from '../constants';
-import { AlertListNoticeMessages } from '../Utils/AlertListNoticeMessages';
-=======
->>>>>>> 849551ac
 import { getAlertBoxStyles } from '../Utils/utils';
 import { AlertDetailCriteria } from './AlertDetailCriteria';
 import { AlertDetailNotification } from './AlertDetailNotification';
@@ -107,20 +100,7 @@
       </>
     );
   }
-<<<<<<< HEAD
-  const {
-    class: alertClass,
-    entity_ids: entityIds,
-    service_type: alertServiceType,
-    type,
-    status,
-    label,
-    regions,
-    scope,
-  } = alertDetails;
-=======
   const { service_type: alertServiceType, status, label } = alertDetails;
->>>>>>> 849551ac
 
   return (
     <>
@@ -174,50 +154,7 @@
           <ScopeContentRenderer
             alert={alertDetails}
             maxHeight={sectionMaxHeight}
-<<<<<<< HEAD
-            sx={{
-              ...getAlertBoxStyles(theme),
-              overflow: 'auto',
-            }}
-          >
-            {(() => {
-              switch (scope) {
-                case 'account':
-                  return (
-                    <Stack gap={2}>
-                      <Typography variant="h2">Account</Typography>
-                      <AlertListNoticeMessages
-                        errorMessage={ACCOUNT_GROUP_INFO_MESSAGE}
-                        title="Account"
-                        variant="info"
-                      />
-                    </Stack>
-                  );
-
-                case 'entity':
-                  return (
-                    <AlertResources
-                      alertClass={alertClass}
-                      alertResourceIds={entityIds}
-                      alertType={type}
-                      serviceType={alertServiceType}
-                    />
-                  );
-
-                case 'region':
-                  return (
-                    <AlertRegions
-                      mode="view"
-                      serviceType={alertServiceType}
-                      value={regions}
-                    />
-                  );
-              }
-            })()}
-          </Box>
-=======
           />
->>>>>>> 849551ac
           <Box
             data-qa-section="Notification Channels"
             sx={{
