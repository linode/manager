import { transformDimensionValue } from '../Utils/utils';
import {
  LINODE_DIMENSION_LABEL,
  transformationAllowedOperators,
  VPC_SUBNET_DIMENSION_LABEL,
} from './constants';

import type {
  AlertDefinitionMetricCriteria,
  CloudPulseServiceType,
  DimensionFilterOperatorType,
} from '@linode/api-v4';
/**
 * @param value The dimension value to be transformed.
 * @param serviceType The service type of the alert required for the transformation.
 * @param dimensionLabel The dimnsion label used to determine the transformation logic.
 * @returns string value with proper capitalization based on the service type and dimension label.
 */
export const transformCommaSeperatedDimensionValues = (
  value: string,
  serviceType: CloudPulseServiceType,
  dimensionLabel: string
) => {
  // Split the value by commas and trim whitespace from each part
  return value
    .split(',')
    .map((part) =>
      transformDimensionValue(serviceType, dimensionLabel, part.trim())
    )
    .join(', ');
};

/**
 * @param value The dimension value to be resolved.
 * @param lookupMap The map used to resolve the dimension value.
 * @returns string value with the resolved names for the dimension value.
 */
export const resolveIds = (
  value: string,
  lookupMap: Record<string, string>
): string => {
  if (!value) return '';
  return value
    .split(',')
    .map((id) => {
      const trimmedId = id.trim();
      return lookupMap[trimmedId] ?? trimmedId;
    })
    .join(', ');
};

/**
 * @param ruleCriteria The rule criteria containing the alert definition metric criteria.
 * @param label The dimension label to check within the criteria.
 * @param transformationAllowedOperators The list of operators that allow transformation.
 * @returns boolean indicating if the check is required.
 */
export const isCheckRequired = (
  ruleCriteria: { rules: AlertDefinitionMetricCriteria[] },
  label: string
) => {
  return (
    ruleCriteria.rules?.some((rule) =>
      rule.dimension_filters?.some(
        ({ operator, dimension_label: dimensionLabel }) =>
          dimensionLabel === label &&
          transformationAllowedOperators.includes(operator ?? '')
      )
    ) ?? false
  );
};
<<<<<<< HEAD

/**
 * @param dimensionFilterKey The dimension label extracted from the Dimension Data.
 * @param dimensionOperator The dimension filter operator.
 * @param value The dimension filter value to be resolved and transformed.
 * @param serviceType Service type of the alert.
 * @param linodeMap linode id to label map
 * @param vpcSubnetMap vpc subent id to label map.
 * @returns string value with the resolved names for the dimension value and transformed.
 */
export const getResolvedDimensionValue = (
  dimensionFilterKey: string,
  dimensionOperator: DimensionFilterOperatorType,
  value: null | string | undefined,
  serviceType: CloudPulseServiceType,
  linodeMap: Record<string, string>,
  vpcSubnetMap: Record<string, string>
): string => {
=======
export interface ResolvedDimensionValueProps {
  /**
   *  The dimension label extracted from the Dimension Data.
   */
  dimensionFilterKey: string;
  /**
   * The dimension filter operator.
   */
  dimensionOperator: DimensionFilterOperatorType;
  /**
   * linode id to label map
   */
  linodeMap: Record<string, string>;
  /**
   * Service type of the alert.
   */
  serviceType: CloudPulseServiceType;
  /**
   * The dimension filter value to be resolved and transformed.
   */
  value: null | string | undefined;
  /**
   * vpc subent id to label map.
   */
  vpcSubnetMap: Record<string, string>;
}
/**
 * @returns string value with the resolved names for the dimension value and transformed.
 */
export const getResolvedDimensionValue = (
  props: ResolvedDimensionValueProps
): string => {
  const {
    dimensionFilterKey,
    dimensionOperator,
    linodeMap,
    serviceType,
    value,
    vpcSubnetMap,
  } = props;
>>>>>>> 2559c615
  if (!value) return '';

  let resolvedValue = value;

  if (
    dimensionFilterKey === LINODE_DIMENSION_LABEL &&
    transformationAllowedOperators.includes(dimensionOperator)
  ) {
    resolvedValue = resolveIds(value, linodeMap);
  }

  if (
    dimensionFilterKey === VPC_SUBNET_DIMENSION_LABEL &&
    transformationAllowedOperators.includes(dimensionOperator)
  ) {
    resolvedValue = resolveIds(value, vpcSubnetMap);
  }

  return transformationAllowedOperators.includes(dimensionOperator)
    ? transformCommaSeperatedDimensionValues(
        resolvedValue,
        serviceType,
        dimensionFilterKey
      )
    : resolvedValue;
};<|MERGE_RESOLUTION|>--- conflicted
+++ resolved
@@ -69,26 +69,6 @@
     ) ?? false
   );
 };
-<<<<<<< HEAD
-
-/**
- * @param dimensionFilterKey The dimension label extracted from the Dimension Data.
- * @param dimensionOperator The dimension filter operator.
- * @param value The dimension filter value to be resolved and transformed.
- * @param serviceType Service type of the alert.
- * @param linodeMap linode id to label map
- * @param vpcSubnetMap vpc subent id to label map.
- * @returns string value with the resolved names for the dimension value and transformed.
- */
-export const getResolvedDimensionValue = (
-  dimensionFilterKey: string,
-  dimensionOperator: DimensionFilterOperatorType,
-  value: null | string | undefined,
-  serviceType: CloudPulseServiceType,
-  linodeMap: Record<string, string>,
-  vpcSubnetMap: Record<string, string>
-): string => {
-=======
 export interface ResolvedDimensionValueProps {
   /**
    *  The dimension label extracted from the Dimension Data.
@@ -129,7 +109,6 @@
     value,
     vpcSubnetMap,
   } = props;
->>>>>>> 2559c615
   if (!value) return '';
 
   let resolvedValue = value;
