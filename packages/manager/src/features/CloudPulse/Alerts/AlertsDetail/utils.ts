import { transformDimensionValue } from '../Utils/utils';
import {
  LINODE_DIMENSION_LABEL,
  transformationAllowedOperators,
  VPC_SUBNET_DIMENSION_LABEL,
} from './constants';

import type {
  AlertDefinitionMetricCriteria,
  CloudPulseServiceType,
  DimensionFilterOperatorType,
} from '@linode/api-v4';
/**
 * @param value The dimension value to be transformed.
 * @param serviceType The service type of the alert required for the transformation.
 * @param dimensionLabel The dimnsion label used to determine the transformation logic.
 * @returns string value with proper capitalization based on the service type and dimension label.
 */
export const transformCommaSeperatedDimensionValues = (
  value: string,
  serviceType: CloudPulseServiceType,
  dimensionLabel: string
) => {
  // Split the value by commas and trim whitespace from each part
  return value
    .split(',')
    .map((part) =>
      transformDimensionValue(serviceType, dimensionLabel, part.trim())
    )
    .join(', ');
};

/**
 * @param value The dimension value to be resolved.
 * @param lookupMap The map used to resolve the dimension value.
 * @returns string value with the resolved names for the dimension value.
 */
export const resolveIds = (
  value: string,
  lookupMap: Record<string, string>
): string => {
  if (!value) return '';
  return value
    .split(',')
    .map((id) => {
      const trimmedId = id.trim();
      return lookupMap[trimmedId] ?? trimmedId;
    })
    .join(', ');
<<<<<<< HEAD
=======
};

/**
 * @param ruleCriteria The rule criteria containing the alert definition metric criteria.
 * @param label The dimension label to check within the criteria.
 * @param transformationAllowedOperators The list of operators that allow transformation.
 * @returns boolean indicating if the check is required.
 */
export const isCheckRequired = (
  ruleCriteria: { rules: AlertDefinitionMetricCriteria[] },
  label: string
) => {
  return (
    ruleCriteria.rules?.some((rule) =>
      rule.dimension_filters?.some(
        ({ operator, dimension_label: dimensionLabel }) =>
          dimensionLabel === label &&
          transformationAllowedOperators.includes(operator ?? '')
      )
    ) ?? false
  );
};
export interface ResolvedDimensionValueProps {
  /**
   *  The dimension label extracted from the Dimension Data.
   */
  dimensionFilterKey: string;
  /**
   * The dimension filter operator.
   */
  dimensionOperator: DimensionFilterOperatorType;
  /**
   * linode id to label map
   */
  linodeMap: Record<string, string>;
  /**
   * Service type of the alert.
   */
  serviceType: CloudPulseServiceType;
  /**
   * The dimension filter value to be resolved and transformed.
   */
  value: null | string | undefined;
  /**
   * vpc subent id to label map.
   */
  vpcSubnetMap: Record<string, string>;
}
/**
 * @returns string value with the resolved names for the dimension value and transformed.
 */
export const getResolvedDimensionValue = (
  props: ResolvedDimensionValueProps
): string => {
  const {
    dimensionFilterKey,
    dimensionOperator,
    linodeMap,
    serviceType,
    value,
    vpcSubnetMap,
  } = props;
  if (!value) return '';

  let resolvedValue = value;

  if (
    dimensionFilterKey === LINODE_DIMENSION_LABEL &&
    transformationAllowedOperators.includes(dimensionOperator)
  ) {
    resolvedValue = resolveIds(value, linodeMap);
  }

  if (
    dimensionFilterKey === VPC_SUBNET_DIMENSION_LABEL &&
    transformationAllowedOperators.includes(dimensionOperator)
  ) {
    resolvedValue = resolveIds(value, vpcSubnetMap);
  }

  return transformationAllowedOperators.includes(dimensionOperator)
    ? transformCommaSeperatedDimensionValues(
        resolvedValue,
        serviceType,
        dimensionFilterKey
      )
    : resolvedValue;
>>>>>>> ee421978
};<|MERGE_RESOLUTION|>--- conflicted
+++ resolved
@@ -47,8 +47,6 @@
       return lookupMap[trimmedId] ?? trimmedId;
     })
     .join(', ');
-<<<<<<< HEAD
-=======
 };
 
 /**
@@ -136,5 +134,4 @@
         dimensionFilterKey
       )
     : resolvedValue;
->>>>>>> ee421978
 };