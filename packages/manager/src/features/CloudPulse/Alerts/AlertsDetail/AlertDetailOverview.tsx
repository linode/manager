import { CircleProgress, Typography } from '@linode/ui';
import { Grid } from '@mui/material';
import React from 'react';

import { useCloudPulseServiceTypes } from 'src/queries/cloudpulse/services';
import { formatDate } from 'src/utilities/formatDate';

import { convertStringToCamelCasesWithSpaces } from '../../Utils/utils';
<<<<<<< HEAD
import { severityMap } from '../constants';
=======
import { alertStatusToIconStatusMap, severityMap } from '../constants';
>>>>>>> df787201
import { getServiceTypeLabel } from '../Utils/utils';
import { AlertDetailRow } from './AlertDetailRow';

import type { Alert } from '@linode/api-v4';

interface OverviewProps {
  /*
   * The alert object containing all the details (e.g., description, severity, status) for which the overview needs to be displayed.
   */
  alertDetails: Alert;
}
export const AlertDetailOverview = React.memo((props: OverviewProps) => {
  const { alertDetails } = props;

  const {
    created_by: createdBy,
    description,
    label,
    service_type: serviceType,
    severity,
    status,
    type,
    updated,
  } = alertDetails;

  const { data: serviceTypeList, isFetching } = useCloudPulseServiceTypes(true);

  if (isFetching) {
    return <CircleProgress />;
  }

  return (
    <>
      <Typography marginBottom={2} variant="h2">
        Overview
      </Typography>
      <Grid alignItems="center" container spacing={2}>
        <AlertDetailRow label="Name" value={label} />
        <AlertDetailRow label="Description" value={description} />
        <AlertDetailRow
          label="Status"
          status={alertStatusToIconStatusMap[status]}
          value={convertStringToCamelCasesWithSpaces(status)}
        />
        <AlertDetailRow label="Severity" value={severityMap[severity]} />
        <AlertDetailRow
          label="Service"
          value={getServiceTypeLabel(serviceType, serviceTypeList)}
        />
        <AlertDetailRow
          label="Type"
          value={convertStringToCamelCasesWithSpaces(type)}
        />
        <AlertDetailRow label="Created By" value={createdBy} />
        <AlertDetailRow
          value={formatDate(updated, {
            format: 'MMM dd, yyyy, h:mm a',
          })}
          label="Last Modified"
        />
      </Grid>
    </>
  );
});<|MERGE_RESOLUTION|>--- conflicted
+++ resolved
@@ -6,11 +6,7 @@
 import { formatDate } from 'src/utilities/formatDate';
 
 import { convertStringToCamelCasesWithSpaces } from '../../Utils/utils';
-<<<<<<< HEAD
-import { severityMap } from '../constants';
-=======
 import { alertStatusToIconStatusMap, severityMap } from '../constants';
->>>>>>> df787201
 import { getServiceTypeLabel } from '../Utils/utils';
 import { AlertDetailRow } from './AlertDetailRow';
 
