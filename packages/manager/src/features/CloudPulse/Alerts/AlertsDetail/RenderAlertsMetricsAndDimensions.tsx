--- conflicted
+++ resolved
@@ -56,18 +56,6 @@
               mergeChips
             />
           </Grid>
-<<<<<<< HEAD
-          {dimensionFilters !== undefined && dimensionFilters.length > 0 && (
-            <Grid item xs={12}>
-              <DisplayAlertChips
-                values={dimensionFilters.map(({ label, operator, value }) => [
-                  label,
-                  operator,
-                  value,
-                ])}
-                isJoin
-                label="Dimension Filter"
-=======
 
           {dimensionFilters && dimensionFilters.length > 0 && (
             <Grid item xs={12}>
@@ -85,7 +73,6 @@
                 )}
                 label="Dimension Filter"
                 mergeChips
->>>>>>> df787201
               />
             </Grid>
           )}
