import {
  type AlertDefinitionMetricCriteria,
  type CloudPulseServiceType,
} from '@linode/api-v4';
import { useAllLinodesQuery, useAllVPCsQuery } from '@linode/queries';
import { Divider } from '@linode/ui';
import { GridLegacy } from '@mui/material';
import React, { useMemo } from 'react';

import NullComponent from 'src/components/NullComponent';

import {
  aggregationTypeMap,
  dimensionOperatorTypeMap,
  metricOperatorTypeMap,
} from '../constants';
import { getVPCSubnets } from '../CreateAlert/Criteria/DimensionFilterValue/utils';
import {
  LINODE_DIMENSION_LABEL,
  VPC_SUBNET_DIMENSION_LABEL,
} from './constants';
import { DisplayAlertDetailChips } from './DisplayAlertDetailChips';
import { getResolvedDimensionValue, isCheckRequired } from './utils';

interface AlertMetricAndDimensionsProp {
  /*
   * The rule criteria associated with the alert for which the dimension filters are needed to be displayed
   */
  ruleCriteria: {
    rules: AlertDefinitionMetricCriteria[];
  };
  /**
   * The service type of the alert for which the criteria needs to be displayed
   */
  serviceType: CloudPulseServiceType;
}

export const RenderAlertMetricsAndDimensions = React.memo(
  (props: AlertMetricAndDimensionsProp) => {
    const { ruleCriteria, serviceType } = props;

    const isLinodeRequired = isCheckRequired(
      ruleCriteria,
      LINODE_DIMENSION_LABEL
    );
    const isVPCRequired = isCheckRequired(
      ruleCriteria,
      VPC_SUBNET_DIMENSION_LABEL
    );
    // Initialize the query, but only run when needed
    const { data: linodes } = useAllLinodesQuery({}, {}, isLinodeRequired);
    const { data: vpcs } = useAllVPCsQuery({ enabled: isVPCRequired });

    // create a map of id to labels for lookup
    const linodeMap = useMemo(
      () =>
        linodes?.reduce<Record<string, string>>((acc, linode) => {
          return {
            ...acc,
            [String(linode.id)]: linode.label,
          };
        }, {}) ?? {},
      [linodes]
    );

    const vpcSubnetMap = useMemo(() => {
      const subnets = getVPCSubnets(vpcs ?? []); // still returns Item<string, string>[]
      return subnets.reduce<Record<string, string>>((acc, { value, label }) => {
        return {
          ...acc,
          [value]: label,
        };
      }, {});
    }, [vpcs]);

    if (!ruleCriteria.rules?.length) {
      return <NullComponent />;
    }

    return ruleCriteria.rules.map(
      (
        {
          aggregate_function: aggregationType,
          dimension_filters: dimensionFilters,
          label,
          operator,
          threshold,
          unit,
        },
        index
      ) => (
        <React.Fragment key={`${label}_${index}`}>
          <GridLegacy item xs={12}>
            <DisplayAlertDetailChips // build the metric threshold chip like aggregation|label|metric_operator|threshold|unit
              label="Metric Threshold"
              mergeChips
              values={[
                aggregationTypeMap[aggregationType],
                label,
                metricOperatorTypeMap[operator],
                String(threshold),
                unit,
              ]}
            />
          </GridLegacy>

          {dimensionFilters && dimensionFilters.length > 0 && (
            <GridLegacy item xs={12}>
              <DisplayAlertDetailChips // build the dimensions associated with metric threshold like label|dimension_operator|value
                label="Dimension Filter"
                mergeChips
                values={dimensionFilters.map(
                  ({
                    label: dimensionLabel,
                    dimension_label: dimensionFilterKey,
                    operator: dimensionOperator,
                    value,
                  }) => [
                    dimensionLabel,
                    dimensionOperatorTypeMap[dimensionOperator],
                    getResolvedDimensionValue({
                      dimensionFilterKey,
                      dimensionOperator,
<<<<<<< HEAD
                      value,
                      serviceType,
=======
>>>>>>> 2559c615
                      linodeMap,
                      serviceType,
                      value,
                      vpcSubnetMap,
                    }),
                  ]
                )}
              />
            </GridLegacy>
          )}
          <GridLegacy item xs={12}>
            <Divider />
          </GridLegacy>
        </React.Fragment>
      )
    );
  }
);<|MERGE_RESOLUTION|>--- conflicted
+++ resolved
@@ -121,11 +121,6 @@
                     getResolvedDimensionValue({
                       dimensionFilterKey,
                       dimensionOperator,
-<<<<<<< HEAD
-                      value,
-                      serviceType,
-=======
->>>>>>> 2559c615
                       linodeMap,
                       serviceType,
                       value,
