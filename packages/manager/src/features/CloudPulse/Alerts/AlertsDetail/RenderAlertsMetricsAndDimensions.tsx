--- conflicted
+++ resolved
@@ -10,11 +10,7 @@
   metricOperatorTypeMap,
 } from '../constants';
 import { DisplayAlertDetailChips } from './DisplayAlertDetailChips';
-<<<<<<< HEAD
-import { handleDimensionValue } from './utils';
-=======
 import { transformCommaSeperatedDimensionValues } from './utils';
->>>>>>> 4d61cd62
 
 import type {
   AlertDefinitionMetricCriteria,
@@ -85,11 +81,7 @@
                     dimensionLabel,
                     dimensionOperatorTypeMap[dimensionOperator],
                     transformationAllowedOperators.includes(dimensionOperator)
-<<<<<<< HEAD
-                      ? handleDimensionValue(
-=======
                       ? transformCommaSeperatedDimensionValues(
->>>>>>> 4d61cd62
                           value,
                           serviceType,
                           dimensionFilterKey
