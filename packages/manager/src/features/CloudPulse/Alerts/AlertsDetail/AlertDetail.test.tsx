--- conflicted
+++ resolved
@@ -1,15 +1,12 @@
 import React from 'react';
 
-<<<<<<< HEAD
 import {
   alertFactory,
   linodeFactory,
   notificationChannelFactory,
   regionFactory,
+  serviceTypesFactory,
 } from 'src/factories/';
-=======
-import { alertFactory, serviceTypesFactory } from 'src/factories/';
->>>>>>> 5138ab79
 import { renderWithTheme } from 'src/utilities/testHelpers';
 
 import { AlertDetail } from './AlertDetail';
@@ -22,19 +19,16 @@
   id: index < 3 ? linodes[index].region : region.id,
 }));
 const notificationChannels = notificationChannelFactory.buildList(3, {
-  content: { channel_type: { email_addresses: ['1@test.com', '2@test.com'] } },
+  content: { email: { email_addresses: ['1@test.com', '2@test.com'] } },
 });
 
 // Mock Queries
 const queryMocks = vi.hoisted(() => ({
   useAlertDefinitionQuery: vi.fn(),
-<<<<<<< HEAD
   useAlertNotificationChannelsQuery: vi.fn(),
   useRegionsQuery: vi.fn(),
   useResourcesQuery: vi.fn(),
-=======
   useCloudPulseServiceTypes: vi.fn(),
->>>>>>> 5138ab79
 }));
 
 vi.mock('src/queries/cloudpulse/alerts', () => ({
@@ -68,7 +62,6 @@
     isError: false,
     isFetching: false,
   });
-<<<<<<< HEAD
   queryMocks.useResourcesQuery.mockReturnValue({
     data: linodes,
     isError: false,
@@ -82,10 +75,10 @@
   queryMocks.useAlertNotificationChannelsQuery.mockReturnValue({
     data: notificationChannels,
     isError: false,
-=======
+    isFetching: false,
+  });
   queryMocks.useCloudPulseServiceTypes.mockReturnValue({
     data: { data: serviceTypesFactory.buildList(1) },
->>>>>>> 5138ab79
     isFetching: false,
   });
 });
@@ -128,7 +121,6 @@
     validateBreadcrumbs(getByTestId('link-text'));
   });
 
-<<<<<<< HEAD
   it('should render the component successfully with alert details page', () => {
     const { getByText } = renderWithTheme(<AlertDetail />);
     // validate overview is present with its couple of properties (values will be validated in its own components test)
@@ -136,15 +128,6 @@
     expect(getByText('Criteria')).toBeInTheDocument();
     expect(getByText('Resources')).toBeInTheDocument();
     expect(getByText('Notification Channels')).toBeInTheDocument();
-=======
-  it('should render the component successfully with alert details overview', () => {
-    const { getByText } = renderWithTheme(<AlertDetail />);
-    // validate overview is present with its couple of properties (values will be validated in its own components test)
-    expect(getByText('Overview')).toBeInTheDocument();
-    expect(getByText('Criteria')).toBeInTheDocument(); // validate if criteria is present
-    expect(getByText('Name:')).toBeInTheDocument();
-    expect(getByText('Description:')).toBeInTheDocument();
->>>>>>> 5138ab79
   });
 });
 
