--- conflicted
+++ resolved
@@ -13,28 +13,18 @@
 
 // Mock Data
 const alertDetails = alertFactory.build({ service_type: 'linode' });
-<<<<<<< HEAD
-=======
 const notificationChannels = notificationChannelFactory.buildList(3);
 
->>>>>>> 1b782383
 const linodes = linodeFactory.buildList(3);
 const regions = regionFactory.buildList(1).map((region, index) => ({
   ...region,
   id: index < 3 ? linodes[index].region : region.id,
 }));
-const notificationChannels = notificationChannelFactory.buildList(3, {
-  content: { email: { email_addresses: ['1@test.com', '2@test.com'] } },
-});
 
 // Mock Queries
 const queryMocks = vi.hoisted(() => ({
   useAlertDefinitionQuery: vi.fn(),
-<<<<<<< HEAD
-  useAlertNotificationChannelsQuery: vi.fn(),
-=======
   useAllAlertNotificationChannelsQuery: vi.fn(),
->>>>>>> 1b782383
   useCloudPulseServiceTypes: vi.fn(),
   useRegionsQuery: vi.fn(),
   useResourcesQuery: vi.fn(),
@@ -43,23 +33,8 @@
 vi.mock('src/queries/cloudpulse/alerts', () => ({
   ...vi.importActual('src/queries/cloudpulse/alerts'),
   useAlertDefinitionQuery: queryMocks.useAlertDefinitionQuery,
-<<<<<<< HEAD
-  useAlertNotificationChannelsQuery:
-    queryMocks.useAlertNotificationChannelsQuery,
-}));
-
-vi.mock('src/queries/cloudpulse/resources', () => ({
-  ...vi.importActual('src/queries/cloudpulse/resources'),
-  useResourcesQuery: queryMocks.useResourcesQuery,
-}));
-
-vi.mock('src/queries/regions/regions', () => ({
-  ...vi.importActual('src/queries/regions/regions'),
-  useRegionsQuery: queryMocks.useRegionsQuery,
-=======
   useAllAlertNotificationChannelsQuery:
     queryMocks.useAllAlertNotificationChannelsQuery,
->>>>>>> 1b782383
 }));
 
 vi.mock('src/queries/cloudpulse/services', () => {
@@ -93,11 +68,6 @@
   });
   queryMocks.useRegionsQuery.mockReturnValue({
     data: regions,
-    isError: false,
-    isFetching: false,
-  });
-  queryMocks.useAlertNotificationChannelsQuery.mockReturnValue({
-    data: notificationChannels,
     isError: false,
     isFetching: false,
   });
@@ -166,11 +136,7 @@
     expect(getByText('Overview')).toBeInTheDocument();
     expect(getByText('Criteria')).toBeInTheDocument(); // validate if criteria is present
     expect(getByText('Resources')).toBeInTheDocument(); // validate if resources is present
-<<<<<<< HEAD
-    expect(getByText('Notification Channels')).toBeInTheDocument();
-=======
     expect(getByText('Notification Channels')).toBeInTheDocument(); // validate if notification channels is present
->>>>>>> 1b782383
     expect(getByText('Name:')).toBeInTheDocument();
     expect(getByText('Description:')).toBeInTheDocument();
   });
