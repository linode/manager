import React from 'react';

import {
  alertFactory,
  linodeFactory,
<<<<<<< HEAD
  notificationChannelFactory,
=======
>>>>>>> 74ebf175
  regionFactory,
  serviceTypesFactory,
} from 'src/factories/';
import { renderWithTheme } from 'src/utilities/testHelpers';

import { AlertDetail } from './AlertDetail';

// Mock Data
const alertDetails = alertFactory.build({ service_type: 'linode' });
const linodes = linodeFactory.buildList(3);
const regions = regionFactory.buildList(1).map((region, index) => ({
  ...region,
  id: index < 3 ? linodes[index].region : region.id,
}));
const notificationChannels = notificationChannelFactory.buildList(3, {
  content: { email: { email_addresses: ['1@test.com', '2@test.com'] } },
});

const linodes = linodeFactory.buildList(3);
const regions = regionFactory.buildList(3);

// Mock Queries
const queryMocks = vi.hoisted(() => ({
  useAlertDefinitionQuery: vi.fn(),
  useAlertNotificationChannelsQuery: vi.fn(),
  useCloudPulseServiceTypes: vi.fn(),
  useRegionsQuery: vi.fn(),
  useResourcesQuery: vi.fn(),
}));

vi.mock('src/queries/cloudpulse/alerts', () => ({
  ...vi.importActual('src/queries/cloudpulse/alerts'),
  useAlertDefinitionQuery: queryMocks.useAlertDefinitionQuery,
  useAlertNotificationChannelsQuery:
    queryMocks.useAlertNotificationChannelsQuery,
}));

vi.mock('src/queries/cloudpulse/resources', () => ({
  ...vi.importActual('src/queries/cloudpulse/resources'),
  useResourcesQuery: queryMocks.useResourcesQuery,
}));

vi.mock('src/queries/regions/regions', () => ({
  ...vi.importActual('src/queries/regions/regions'),
  useRegionsQuery: queryMocks.useRegionsQuery,
}));

vi.mock('src/queries/cloudpulse/services', () => {
  return {
    ...vi.importActual('src/queries/cloudpulse/services'),
    useCloudPulseServiceTypes: queryMocks.useCloudPulseServiceTypes,
  };
});

vi.mock('src/queries/cloudpulse/resources', () => ({
  ...vi.importActual('src/queries/cloudpulse/resources'),
  useResourcesQuery: queryMocks.useResourcesQuery,
}));

vi.mock('src/queries/regions/regions', () => ({
  ...vi.importActual('src/queries/regions/regions'),
  useRegionsQuery: queryMocks.useRegionsQuery,
}));

// Shared Setup
beforeEach(() => {
  queryMocks.useAlertDefinitionQuery.mockReturnValue({
    data: alertDetails,
    isError: false,
    isFetching: false,
  });
  queryMocks.useResourcesQuery.mockReturnValue({
    data: linodes,
    isError: false,
    isFetching: false,
  });
  queryMocks.useRegionsQuery.mockReturnValue({
    data: regions,
    isError: false,
    isFetching: false,
  });
  queryMocks.useAlertNotificationChannelsQuery.mockReturnValue({
    data: notificationChannels,
    isError: false,
    isFetching: false,
  });
  queryMocks.useCloudPulseServiceTypes.mockReturnValue({
    data: { data: serviceTypesFactory.buildList(1) },
    isFetching: false,
  });
  queryMocks.useResourcesQuery.mockReturnValue({
    data: linodes,
    isError: false,
    isFetching: false,
  });
  queryMocks.useRegionsQuery.mockReturnValue({
    data: regions,
    isError: false,
    isFetching: false,
  });
});

describe('AlertDetail component tests', () => {
  it('should render the error state on details API call failure', () => {
    // return isError true
    queryMocks.useAlertDefinitionQuery.mockReturnValueOnce({
      data: null,
      isError: true,
      isFetching: false,
    });

    const { getByTestId, getByText } = renderWithTheme(<AlertDetail />);

    // Assert error message is displayed
    expect(
      getByText(
        'An error occurred while loading the definitions. Please try again later.'
      )
    ).toBeInTheDocument();

    // validate breadcrumbs on error state
    validateBreadcrumbs(getByTestId('link-text'));
  });

  it('should render the loading state when API call is fetching', () => {
    // return isFetching true
    queryMocks.useAlertDefinitionQuery.mockReturnValueOnce({
      data: null,
      isError: false,
      isFetching: true,
    });

    const { getByTestId } = renderWithTheme(<AlertDetail />);

    expect(getByTestId('circle-progress')).toBeInTheDocument();

    // validate breadcrumbs on loading state
    validateBreadcrumbs(getByTestId('link-text'));
  });

  it('should render the component successfully with alert details page', () => {
    const { getByText } = renderWithTheme(<AlertDetail />);
    // validate overview is present with its couple of properties (values will be validated in its own components test)
    expect(getByText('Overview')).toBeInTheDocument();
<<<<<<< HEAD
    expect(getByText('Criteria')).toBeInTheDocument();
    expect(getByText('Resources')).toBeInTheDocument();
    expect(getByText('Notification Channels')).toBeInTheDocument();
=======
    expect(getByText('Criteria')).toBeInTheDocument(); // validate if criteria is present
    expect(getByText('Resources')).toBeInTheDocument(); // validate if resources is present
    expect(getByText('Name:')).toBeInTheDocument();
    expect(getByText('Description:')).toBeInTheDocument();
>>>>>>> 74ebf175
  });
});

const validateBreadcrumbs = (link: HTMLElement) => {
  expect(link).toBeInTheDocument();
  expect(link).toHaveTextContent('Definitions');
  expect(link.closest('a')).toHaveAttribute(
    'href',
    '/monitor/alerts/definitions'
  );
};<|MERGE_RESOLUTION|>--- conflicted
+++ resolved
@@ -3,10 +3,7 @@
 import {
   alertFactory,
   linodeFactory,
-<<<<<<< HEAD
   notificationChannelFactory,
-=======
->>>>>>> 74ebf175
   regionFactory,
   serviceTypesFactory,
 } from 'src/factories/';
@@ -24,9 +21,6 @@
 const notificationChannels = notificationChannelFactory.buildList(3, {
   content: { email: { email_addresses: ['1@test.com', '2@test.com'] } },
 });
-
-const linodes = linodeFactory.buildList(3);
-const regions = regionFactory.buildList(3);
 
 // Mock Queries
 const queryMocks = vi.hoisted(() => ({
@@ -151,16 +145,11 @@
     const { getByText } = renderWithTheme(<AlertDetail />);
     // validate overview is present with its couple of properties (values will be validated in its own components test)
     expect(getByText('Overview')).toBeInTheDocument();
-<<<<<<< HEAD
-    expect(getByText('Criteria')).toBeInTheDocument();
-    expect(getByText('Resources')).toBeInTheDocument();
-    expect(getByText('Notification Channels')).toBeInTheDocument();
-=======
     expect(getByText('Criteria')).toBeInTheDocument(); // validate if criteria is present
     expect(getByText('Resources')).toBeInTheDocument(); // validate if resources is present
+    expect(getByText('Notification Channels')).toBeInTheDocument();
     expect(getByText('Name:')).toBeInTheDocument();
     expect(getByText('Description:')).toBeInTheDocument();
->>>>>>> 74ebf175
   });
 });
 
