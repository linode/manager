import { describe, expect, it } from 'vitest';

import {
  INTERFACE_IDS_CONSECUTIVE_COMMAS_ERROR_MESSAGE,
  INTERFACE_IDS_ERROR_MESSAGE,
  INTERFACE_IDS_LEADING_COMMA_ERROR_MESSAGE,
  INTERFACE_IDS_LIMIT_ERROR_MESSAGE,
  PORTS_CONSECUTIVE_COMMAS_ERROR_MESSAGE,
  PORTS_ERROR_MESSAGE,
  PORTS_LEADING_COMMA_ERROR_MESSAGE,
  PORTS_LEADING_ZERO_ERROR_MESSAGE,
  PORTS_LIMIT_ERROR_MESSAGE,
  PORTS_RANGE_ERROR_MESSAGE,
} from './constants';
<<<<<<< HEAD
import {
  arePortsValid,
  areValidInterfaceIds,
  handleKeyDown,
  handlePaste,
  isValidPort,
} from './utils';

type MockClipboardData = Pick<DataTransfer, 'getData'>;
type MockClipboardEvent = {
  clipboardData: MockClipboardData;
  preventDefault: () => void;
};

type MockKeyboardEvent = Partial<React.KeyboardEvent<HTMLInputElement>> & {
  key: string;
  preventDefault: () => void;
  target: HTMLInputElement;
};
=======
import { arePortsValid, isValidPort } from './utils';
>>>>>>> cb19d4f7

describe('isValidPort', () => {
  it('should return valid for empty string and valid ports', () => {
    expect(isValidPort('')).toBe(undefined);
    expect(isValidPort('1')).toBe(undefined);
    expect(isValidPort('80')).toBe(undefined);
    expect(isValidPort('65535')).toBe(undefined);
  });

  it('should return invalid for ports outside range 1-65535', () => {
    expect(isValidPort('0')).toBe(PORTS_RANGE_ERROR_MESSAGE);
    expect(isValidPort('01')).toBe(PORTS_LEADING_ZERO_ERROR_MESSAGE);
    expect(isValidPort('99999')).toBe(PORTS_RANGE_ERROR_MESSAGE);
  });
});

describe('arePortsValid', () => {
  it('should return valid for valid port combinations', () => {
    expect(arePortsValid('')).toBe(undefined);
    expect(arePortsValid('80')).toBe(undefined);
    expect(arePortsValid('80,443,8080')).toBe(undefined);
    expect(arePortsValid('1,65535')).toBe(undefined);
  });

  it('should return invalid for consecutive commas', () => {
    const result = arePortsValid('80,,443');
    expect(result).toBe(PORTS_CONSECUTIVE_COMMAS_ERROR_MESSAGE);
  });

  it('should return invalid for ports starting with comma', () => {
    expect(arePortsValid(',80')).toBe(PORTS_LEADING_COMMA_ERROR_MESSAGE);
  });

  it('should return invalid for input value other than numbers and commas', () => {
    expect(arePortsValid('abc')).toBe(PORTS_ERROR_MESSAGE);
  });

  it('should return invalid for more than 15 ports', () => {
    const ports = Array.from({ length: 16 }, (_, i) => i + 1).join(',');
    const result = arePortsValid(ports);
    expect(result).toBe(PORTS_LIMIT_ERROR_MESSAGE);
  });
<<<<<<< HEAD
});

describe('areValidInterfaceIds', () => {
  it('should return valid for valid interface id combinations', () => {
    expect(areValidInterfaceIds('')).toBe(undefined);
    expect(areValidInterfaceIds('1')).toBe(undefined);
    expect(areValidInterfaceIds('1,2,3')).toBe(undefined);
  });

  it('should return invalid for consecutive commas', () => {
    const result = areValidInterfaceIds('1,,2');
    expect(result).toBe(INTERFACE_IDS_CONSECUTIVE_COMMAS_ERROR_MESSAGE);
  });

  it('should return invalid for interface ids starting with comma', () => {
    expect(areValidInterfaceIds(',1')).toBe(
      INTERFACE_IDS_LEADING_COMMA_ERROR_MESSAGE
    );
  });

  it('should return invalid for input value other than numbers and commas', () => {
    expect(areValidInterfaceIds('abc')).toBe(INTERFACE_IDS_ERROR_MESSAGE);
  });

  it('should return invalid for more than 15 interface ids', () => {
    const interfaceIds = Array.from({ length: 16 }, (_, i) => i + 1).join(',');
    const result = areValidInterfaceIds(interfaceIds);
    expect(result).toBe(INTERFACE_IDS_LIMIT_ERROR_MESSAGE);
  });
});

describe('handlers', () => {
  const mockSetErrorText = vi.fn();
  const mockPreventDefault = vi.fn();

  beforeEach(() => {
    vi.clearAllMocks();
  });

  it('handleKeyDown should handle both valid and invalid key events', () => {
    const createMockEvent = (key: string): MockKeyboardEvent => ({
      key,
      preventDefault: mockPreventDefault,
      target: { selectionStart: 0 } as HTMLInputElement,
    });

    const invalidEvent = createMockEvent('a');
    handleKeyDown(
      '',
      mockSetErrorText
    )(invalidEvent as React.KeyboardEvent<HTMLInputElement>);
    expect(mockSetErrorText).toHaveBeenCalledWith(PORTS_ERROR_MESSAGE);
    expect(mockPreventDefault).toHaveBeenCalled();
    vi.clearAllMocks();

    const validEvent = createMockEvent('1');
    handleKeyDown(
      '',
      mockSetErrorText
    )(validEvent as React.KeyboardEvent<HTMLInputElement>);
    expect(mockSetErrorText).toHaveBeenCalledWith(undefined);
    expect(mockPreventDefault).not.toHaveBeenCalled();
  });

  it('handlePaste should handle both valid and invalid paste events', () => {
    const createMockEvent = (data: string): MockClipboardEvent => ({
      clipboardData: {
        getData: () => data,
      },
      preventDefault: mockPreventDefault,
    });

    const validEvent = createMockEvent('80,443');
    handlePaste(
      '',
      mockSetErrorText
    )(validEvent as React.ClipboardEvent<HTMLInputElement>);
    expect(mockSetErrorText).toHaveBeenCalledWith(undefined);
    expect(mockPreventDefault).not.toHaveBeenCalled();
    vi.clearAllMocks();

    const invalidEvent = createMockEvent('abc');
    handlePaste(
      '',
      mockSetErrorText
    )(invalidEvent as React.ClipboardEvent<HTMLInputElement>);
    expect(mockSetErrorText).toHaveBeenCalledWith(PORTS_ERROR_MESSAGE);
    expect(mockPreventDefault).toHaveBeenCalled();
  });
=======
>>>>>>> cb19d4f7
});<|MERGE_RESOLUTION|>--- conflicted
+++ resolved
@@ -12,29 +12,7 @@
   PORTS_LIMIT_ERROR_MESSAGE,
   PORTS_RANGE_ERROR_MESSAGE,
 } from './constants';
-<<<<<<< HEAD
-import {
-  arePortsValid,
-  areValidInterfaceIds,
-  handleKeyDown,
-  handlePaste,
-  isValidPort,
-} from './utils';
-
-type MockClipboardData = Pick<DataTransfer, 'getData'>;
-type MockClipboardEvent = {
-  clipboardData: MockClipboardData;
-  preventDefault: () => void;
-};
-
-type MockKeyboardEvent = Partial<React.KeyboardEvent<HTMLInputElement>> & {
-  key: string;
-  preventDefault: () => void;
-  target: HTMLInputElement;
-};
-=======
-import { arePortsValid, isValidPort } from './utils';
->>>>>>> cb19d4f7
+import { arePortsValid, areValidInterfaceIds, isValidPort } from './utils';
 
 describe('isValidPort', () => {
   it('should return valid for empty string and valid ports', () => {
@@ -77,7 +55,6 @@
     const result = arePortsValid(ports);
     expect(result).toBe(PORTS_LIMIT_ERROR_MESSAGE);
   });
-<<<<<<< HEAD
 });
 
 describe('areValidInterfaceIds', () => {
@@ -107,66 +84,4 @@
     const result = areValidInterfaceIds(interfaceIds);
     expect(result).toBe(INTERFACE_IDS_LIMIT_ERROR_MESSAGE);
   });
-});
-
-describe('handlers', () => {
-  const mockSetErrorText = vi.fn();
-  const mockPreventDefault = vi.fn();
-
-  beforeEach(() => {
-    vi.clearAllMocks();
-  });
-
-  it('handleKeyDown should handle both valid and invalid key events', () => {
-    const createMockEvent = (key: string): MockKeyboardEvent => ({
-      key,
-      preventDefault: mockPreventDefault,
-      target: { selectionStart: 0 } as HTMLInputElement,
-    });
-
-    const invalidEvent = createMockEvent('a');
-    handleKeyDown(
-      '',
-      mockSetErrorText
-    )(invalidEvent as React.KeyboardEvent<HTMLInputElement>);
-    expect(mockSetErrorText).toHaveBeenCalledWith(PORTS_ERROR_MESSAGE);
-    expect(mockPreventDefault).toHaveBeenCalled();
-    vi.clearAllMocks();
-
-    const validEvent = createMockEvent('1');
-    handleKeyDown(
-      '',
-      mockSetErrorText
-    )(validEvent as React.KeyboardEvent<HTMLInputElement>);
-    expect(mockSetErrorText).toHaveBeenCalledWith(undefined);
-    expect(mockPreventDefault).not.toHaveBeenCalled();
-  });
-
-  it('handlePaste should handle both valid and invalid paste events', () => {
-    const createMockEvent = (data: string): MockClipboardEvent => ({
-      clipboardData: {
-        getData: () => data,
-      },
-      preventDefault: mockPreventDefault,
-    });
-
-    const validEvent = createMockEvent('80,443');
-    handlePaste(
-      '',
-      mockSetErrorText
-    )(validEvent as React.ClipboardEvent<HTMLInputElement>);
-    expect(mockSetErrorText).toHaveBeenCalledWith(undefined);
-    expect(mockPreventDefault).not.toHaveBeenCalled();
-    vi.clearAllMocks();
-
-    const invalidEvent = createMockEvent('abc');
-    handlePaste(
-      '',
-      mockSetErrorText
-    )(invalidEvent as React.ClipboardEvent<HTMLInputElement>);
-    expect(mockSetErrorText).toHaveBeenCalledWith(PORTS_ERROR_MESSAGE);
-    expect(mockPreventDefault).toHaveBeenCalled();
-  });
-=======
->>>>>>> cb19d4f7
 });