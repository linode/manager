import { regionFactory } from '@linode/utilities';
import { describe, expect, it } from 'vitest';

import { serviceTypesFactory } from 'src/factories';

import {
  INTERFACE_ID,
  INTERFACE_IDS_CONSECUTIVE_COMMAS_ERROR_MESSAGE,
  INTERFACE_IDS_ERROR_MESSAGE,
  INTERFACE_IDS_LEADING_COMMA_ERROR_MESSAGE,
  INTERFACE_IDS_LIMIT_ERROR_MESSAGE,
  PORT,
  PORTS_CONSECUTIVE_COMMAS_ERROR_MESSAGE,
  PORTS_ERROR_MESSAGE,
  PORTS_LEADING_COMMA_ERROR_MESSAGE,
  PORTS_LEADING_ZERO_ERROR_MESSAGE,
  PORTS_LIMIT_ERROR_MESSAGE,
  PORTS_RANGE_ERROR_MESSAGE,
} from './constants';
import {
  arePortsValid,
  areValidInterfaceIds,
  getAssociatedEntityType,
  getEnabledServiceTypes,
  getFilteredDimensions,
  isValidFilter,
  isValidPort,
  useIsAclpSupportedRegion,
  validationFunction,
} from './utils';

import type { FetchOptions } from '../Alerts/CreateAlert/Criteria/DimensionFilterValue/constants';
import type { MetricsDimensionFilter } from '../Widget/components/DimensionFilters/types';
import type { Dimension } from '@linode/api-v4';
import type { AclpServices } from 'src/featureFlags';

describe('isValidPort', () => {
  it('should return valid for empty string and valid ports', () => {
    expect(isValidPort('')).toBe(undefined);
    expect(isValidPort('1')).toBe(undefined);
    expect(isValidPort('80')).toBe(undefined);
    expect(isValidPort('65535')).toBe(undefined);
  });

  it('should return invalid for ports outside range 1-65535', () => {
    expect(isValidPort('0')).toBe(PORTS_RANGE_ERROR_MESSAGE);
    expect(isValidPort('01')).toBe(PORTS_LEADING_ZERO_ERROR_MESSAGE);
    expect(isValidPort('99999')).toBe(PORTS_RANGE_ERROR_MESSAGE);
  });
});

describe('arePortsValid', () => {
  it('should return valid for valid port combinations', () => {
    expect(arePortsValid('')).toBe(undefined);
    expect(arePortsValid('80')).toBe(undefined);
    expect(arePortsValid('80,443,8080')).toBe(undefined);
    expect(arePortsValid('1,65535')).toBe(undefined);
  });

  it('should return invalid for consecutive commas', () => {
    const result = arePortsValid('80,,443');
    expect(result).toBe(PORTS_CONSECUTIVE_COMMAS_ERROR_MESSAGE);
  });

  it('should return invalid for ports starting with comma', () => {
    expect(arePortsValid(',80')).toBe(PORTS_LEADING_COMMA_ERROR_MESSAGE);
  });

  it('should return invalid for input value other than numbers and commas', () => {
    expect(arePortsValid('abc')).toBe(PORTS_ERROR_MESSAGE);
  });

  it('should return invalid for input length more than 100 characters', () => {
    expect(
      arePortsValid(
        '12345,23456,34567,45678,56789,123,456,789,1111,2222,3333,4444,5555,6666,7777,8888,9999,12,34,56,1055'
      )
    ).toBe(undefined);
    expect(
      arePortsValid(
        '12345,23456,34567,45678,56789,123,456,789,1111,2222,3333,4444,5555,6666,7777,8888,9999,12,34,56,10455'
      )
    ).toBe(PORTS_LIMIT_ERROR_MESSAGE);
  });
});

describe('areValidInterfaceIds', () => {
  it('should return valid for valid interface id combinations', () => {
    expect(areValidInterfaceIds('')).toBe(undefined);
    expect(areValidInterfaceIds('1')).toBe(undefined);
    expect(areValidInterfaceIds('1,2,3')).toBe(undefined);
  });

  it('should return invalid for consecutive commas', () => {
    const result = areValidInterfaceIds('1,,2');
    expect(result).toBe(INTERFACE_IDS_CONSECUTIVE_COMMAS_ERROR_MESSAGE);
  });

  it('should return invalid for interface ids starting with comma', () => {
    expect(areValidInterfaceIds(',1')).toBe(
      INTERFACE_IDS_LEADING_COMMA_ERROR_MESSAGE
    );
  });

  it('should return invalid for input value other than numbers and commas', () => {
    expect(areValidInterfaceIds('abc')).toBe(INTERFACE_IDS_ERROR_MESSAGE);
  });

  it('should return invalid for input length more than 100 characters', () => {
    expect(
      areValidInterfaceIds(
        '12345,23456,34567,45678,56789,123,456,789,1111,2222,3333,4444,5555,6666,7777,8888,9999,12,34,56,1455'
      )
    ).toBe(undefined);
    expect(
      areValidInterfaceIds(
        '12345,23456,34567,45678,56789,123,456,789,1111,2222,3333,4444,5555,6666,7777,8888,9999,12,34,56,14055'
      )
    ).toBe(INTERFACE_IDS_LIMIT_ERROR_MESSAGE);
  });
});

describe('validationFunction', () => {
  it('should return validation function for given filterKey', () => {
    expect(validationFunction[PORT]).toBe(arePortsValid);
    expect(validationFunction[INTERFACE_ID]).toBe(areValidInterfaceIds);
  });
});

describe('validate useIsAclpSupportedRegion function', () => {
  // - Mocked 'monitors' data used here may differ from the actual /regions API response.
  const mockRegions = [
    regionFactory.build({
      country: 'us',
      id: 'us-iad',
      label: 'Washington, DC',
      monitors: {
        alerts: ['Linodes'],
        metrics: ['Linodes'],
      },
    }),
    regionFactory.build({
      country: 'us',
      id: 'us-east',
      label: 'Newark, NJ',
      monitors: {
        alerts: ['Linodes'],
        metrics: ['Linodes'],
      },
    }),
    regionFactory.build({
      country: 'ca',
      id: 'ca-central',
      label: 'Toronto',
      monitors: { alerts: [], metrics: [] },
    }),
    regionFactory.build({
      country: 'in',
      id: 'in-maa',
      label: 'Chennai',
    }),
  ];

  const queryMocks = vi.hoisted(() => ({
    useRegionsQuery: vi.fn(),
  }));

  vi.mock('@linode/queries', async () => {
    const actual = await vi.importActual('@linode/queries');

    return {
      ...actual,
      useRegionsQuery: queryMocks.useRegionsQuery,
    };
  });

  beforeEach(() => {
    queryMocks.useRegionsQuery.mockReturnValue({
      isLoading: false,
      data: mockRegions,
    });
  });

  it('should return true if Linodes is requested in supported region (us-iad, us-east) for the metrics and alert monitoring type', () => {
    expect(
      useIsAclpSupportedRegion({
        capability: 'Linodes',
        regionId: 'us-iad',
        type: 'metrics',
      })
    ).toBe(true);
    expect(
      useIsAclpSupportedRegion({
        capability: 'Linodes',
        regionId: 'us-east',
        type: 'metrics',
      })
    ).toBe(true);

    expect(
      useIsAclpSupportedRegion({
        capability: 'Linodes',
        regionId: 'us-iad',
        type: 'alerts',
      })
    ).toBe(true);
    expect(
      useIsAclpSupportedRegion({
        capability: 'Linodes',
        regionId: 'us-east',
        type: 'alerts',
      })
    ).toBe(true);
  });

  it('should return false if Linodes is requested in unsupported regions (us-ord, ca-central) for the metrics monitoring type', () => {
    expect(
      useIsAclpSupportedRegion({
        capability: 'Linodes',
        regionId: 'us-ord',
        type: 'metrics',
      })
    ).toBe(false);
    expect(
      useIsAclpSupportedRegion({
        capability: 'Linodes',
        regionId: 'ca-central',
        type: 'metrics',
      })
    ).toBe(false);
  });

  it('should return false if both metrics and alerts list are empty', () => {
    expect(
      useIsAclpSupportedRegion({
        capability: 'Linodes',
        regionId: 'ca-central',
        type: 'metrics',
      })
    ).toBe(false);
    expect(
      useIsAclpSupportedRegion({
        capability: 'Linodes',
        regionId: 'ca-central',
        type: 'alerts',
      })
    ).toBe(false);
  });

  it('should return false if monitors property is undefined for the metrics or alerts monitoring type', () => {
    expect(
      useIsAclpSupportedRegion({
        capability: 'Linodes',
        regionId: 'in-maa',
        type: 'metrics',
      })
    ).toBe(false);
    expect(
      useIsAclpSupportedRegion({
        capability: 'Linodes',
        regionId: 'in-maa',
        type: 'alerts',
      })
    ).toBe(false);
  });

  it('should return false if the capability is not supported by the monitoring types for the selectedRegion', () => {
    expect(
      useIsAclpSupportedRegion({
        capability: 'Linodes',
        regionId: 'ca-central',
        type: 'metrics',
      })
    ).toBe(false);
    expect(
      useIsAclpSupportedRegion({
        capability: 'Managed Databases',
        regionId: 'us-iad',
        type: 'metrics',
      })
    ).toBe(false);
    expect(
      useIsAclpSupportedRegion({
        capability: 'Linodes',
        regionId: 'ca-central',
        type: 'alerts',
      })
    ).toBe(false);
    expect(
      useIsAclpSupportedRegion({
        capability: 'Managed Databases',
        regionId: 'us-iad',
        type: 'alerts',
      })
    ).toBe(false);
  });
});

describe('getEnabledServiceTypes', () => {
  const serviceTypesList = {
    data: [
      serviceTypesFactory.build({ service_type: 'dbaas' }),
      serviceTypesFactory.build({ service_type: 'linode' }),
    ],
  };

  it('should return empty list when no service types are provided', () => {
    const result = getEnabledServiceTypes(undefined, undefined);
    expect(result).toHaveLength(0);
  });

  it('should return enabled service types', () => {
    const aclpServicesFlag: Partial<AclpServices> = {
      linode: {
        alerts: { enabled: false, beta: true },
        metrics: { enabled: false, beta: true },
      },
      dbaas: {
        alerts: { enabled: true, beta: true },
        metrics: { enabled: true, beta: true },
      },
    };
    const result = getEnabledServiceTypes(serviceTypesList, aclpServicesFlag);
    expect(result).toEqual(['dbaas']);
  });

  it('should not return the service type which is missing from the aclpServices flag', () => {
    const aclpServicesFlag: Partial<AclpServices> = {
      linode: {
        alerts: { enabled: true, beta: true },
        metrics: { enabled: true, beta: true },
      },
    };
    const result = getEnabledServiceTypes(serviceTypesList, aclpServicesFlag);
    expect(result).not.toContain('dbaas');
  });

  it('should not return the service type if the metrics property is not present in the aclpServices flag', () => {
    const aclpServicesFlag: Partial<AclpServices> = {
      linode: {
        alerts: { enabled: true, beta: true },
      },
    };
    const result = getEnabledServiceTypes(serviceTypesList, aclpServicesFlag);
    expect(result).not.toContain('linode');
  });
<<<<<<< HEAD
});

describe('isValidFilter', () => {
  const valuedDim: Dimension = {
    dimension_label: 'browser',
    label: 'Browser',
    values: ['chrome', 'firefox', 'safari'],
  };

  const staticDim: Dimension = {
    dimension_label: 'browser',
    label: 'Browser',
    values: [],
  };

  it('returns false when operator is missing', () => {
    const filter = {
      dimension_label: 'browser',
      operator: null,
      value: 'chrome',
    };
    expect(isValidFilter(filter, [valuedDim])).toBe(false);
  });

  it('returns false when the dimension_label is not present in options', () => {
    const filter: MetricsDimensionFilter = {
      dimension_label: 'os',
      operator: 'eq',
      value: 'linux',
    };
    expect(isValidFilter(filter, [valuedDim])).toBe(false);
  });

  it('returns true for static dimensions (no values array) regardless of value', () => {
    const filter: MetricsDimensionFilter = {
      dimension_label: 'browser',
      operator: 'eq',
      value: 'chrome',
    };
    expect(isValidFilter(filter, [staticDim])).toBe(true);
  });

  it('allows pattern operators ("endswith" / "startswith") even without validating values', () => {
    const f1: MetricsDimensionFilter = {
      dimension_label: 'browser',
      operator: 'endswith',
      value: 'fox',
    };
    const f2: MetricsDimensionFilter = {
      dimension_label: 'browser',
      operator: 'startswith',
      value: 'chr',
    };
    expect(isValidFilter(f1, [valuedDim])).toBe(true);
    expect(isValidFilter(f2, [valuedDim])).toBe(true);
  });

  it('returns true when multiple comma-separated values are all valid', () => {
    const filter: MetricsDimensionFilter = {
      dimension_label: 'browser',
      operator: 'in',
      value: 'chrome,firefox',
    };
    expect(isValidFilter(filter, [valuedDim])).toBe(true);
  });

  it('returns false when value is empty string for a dimension that expects values', () => {
    const filter: MetricsDimensionFilter = {
      dimension_label: 'browser',
      operator: 'eq',
      value: '',
    };
    expect(isValidFilter(filter, [valuedDim])).toBe(false);
  });
});

describe('getFilteredDimensions', () => {
  it('returns [] when no dimensionFilters provided', () => {
    const dimensions: Dimension[] = [
      { dimension_label: 'linode_id', values: [], label: 'Linode' },
      { dimension_label: 'vpc_subnet_id', values: [], label: 'Linode' },
    ];

    const linodes: FetchOptions = {
      values: [{ label: 'L1', value: 'lin-1' }],
      isError: false,
      isLoading: false,
    };
    const vpcs: FetchOptions = {
      values: [{ label: 'V1', value: 'vpc-1' }],
      isError: false,
      isLoading: false,
    };

    const result = getFilteredDimensions(dimensions, linodes, vpcs, undefined);
    expect(result).toEqual([]);
  });

  it('merges linode and vpc values into metric dimensions and keeps valid filters', () => {
    const dimensions: Dimension[] = [
      { dimension_label: 'linode_id', values: [], label: 'Linode' },
      { dimension_label: 'vpc_subnet_id', values: [], label: 'VPC subnet ID' },
      {
        dimension_label: 'browser',
        values: ['chrome', 'firefox'],
        label: 'browser',
      },
    ];

    const linodes: FetchOptions = {
      values: [{ label: 'L1', value: 'lin-1' }],
      isError: false,
      isLoading: false,
    };
    const vpcs: FetchOptions = {
      values: [{ label: 'V1', value: 'vpc-1' }],
      isError: false,
      isLoading: false,
    };

    const filters: MetricsDimensionFilter[] = [
      { dimension_label: 'linode_id', operator: 'eq', value: 'lin-1' },
      { dimension_label: 'vpc_subnet_id', operator: 'eq', value: 'vpc-1' },
      { dimension_label: 'browser', operator: 'in', value: 'chrome' },
    ];

    const result = getFilteredDimensions(dimensions, linodes, vpcs, filters);

    // all three filters are valid against mergedDimensions
    expect(result).toHaveLength(3);
    expect(result).toEqual(expect.arrayContaining(filters));
  });

  it('filters out invalid filters (values not present in merged dimension values)', () => {
    const dimensions: Dimension[] = [
      { dimension_label: 'linode_id', values: [], label: 'Linode' },
      {
        dimension_label: 'vpc_subnet_id',
        values: [],
        label: 'VPC subnet Id',
      },
      {
        dimension_label: 'browser',
        values: ['chrome', 'firefox'],
        label: 'Browser',
      },
    ];

    const linodes: FetchOptions = {
      values: [{ label: 'L1', value: 'lin-1' }],
      isError: false,
      isLoading: false,
    };
    const vpcs: FetchOptions = {
      values: [{ label: 'V1', value: 'vpc-1' }],
      isError: false,
      isLoading: false,
    };

    const filters: MetricsDimensionFilter[] = [
      { dimension_label: 'linode_id', operator: 'eq', value: 'lin-1' },
      { dimension_label: 'vpc_subnet_id', operator: 'eq', value: 'vpc-1' },
      // invalid browser value -- should be removed
      { dimension_label: 'browser', operator: 'in', value: 'edge' },
    ];

    const result = getFilteredDimensions(dimensions, linodes, vpcs, filters);

    // only the two valid filters should remain
    expect(result).toHaveLength(2);
    expect(result).toEqual(
      expect.arrayContaining([
        { dimension_label: 'linode_id', operator: 'eq', value: 'lin-1' },
        { dimension_label: 'vpc_subnet_id', operator: 'eq', value: 'vpc-1' },
      ])
    );
    // invalid 'browser' filter must be absent
    expect(result).toEqual(
      expect.not.arrayContaining([
        { dimension_label: 'browser', operator: 'in', value: 'edge' },
      ])
    );
  });

  it('returns [] when dimensions is empty', () => {
    const linodes: FetchOptions = {
      values: [{ label: 'L1', value: 'lin-1' }],
      isError: false,
      isLoading: false,
    };
    const vpcs: FetchOptions = {
      values: [{ label: 'V1', value: 'vpc-1' }],
      isError: false,
      isLoading: false,
    };

    const filters: MetricsDimensionFilter[] = [
      { dimension_label: 'linode_id', operator: 'eq', value: 'lin-1' },
    ];

    const result = getFilteredDimensions([], linodes, vpcs, filters);

    // with no metric definitions, mergedDimensions is undefined and filters should not pass validation
    expect(result).toEqual([]);
=======

  describe('getAssociatedEntityType', () => {
    it('should return both if the dashboard id is not provided', () => {
      expect(getAssociatedEntityType(undefined)).toBe('both');
    });

    it('should return the associated entity type for linode firewall dashboard', () => {
      expect(getAssociatedEntityType(4)).toBe('linode');
    });

    it('should return the associated entity type for nodebalancer firewall dashboard', () => {
      expect(getAssociatedEntityType(8)).toBe('nodebalancer');
    });
>>>>>>> 7da186f7
  });
});<|MERGE_RESOLUTION|>--- conflicted
+++ resolved
@@ -344,7 +344,20 @@
     const result = getEnabledServiceTypes(serviceTypesList, aclpServicesFlag);
     expect(result).not.toContain('linode');
   });
-<<<<<<< HEAD
+
+  describe('getAssociatedEntityType', () => {
+    it('should return both if the dashboard id is not provided', () => {
+      expect(getAssociatedEntityType(undefined)).toBe('both');
+    });
+
+    it('should return the associated entity type for linode firewall dashboard', () => {
+      expect(getAssociatedEntityType(4)).toBe('linode');
+    });
+
+    it('should return the associated entity type for nodebalancer firewall dashboard', () => {
+      expect(getAssociatedEntityType(8)).toBe('nodebalancer');
+    });
+  });
 });
 
 describe('isValidFilter', () => {
@@ -549,20 +562,5 @@
 
     // with no metric definitions, mergedDimensions is undefined and filters should not pass validation
     expect(result).toEqual([]);
-=======
-
-  describe('getAssociatedEntityType', () => {
-    it('should return both if the dashboard id is not provided', () => {
-      expect(getAssociatedEntityType(undefined)).toBe('both');
-    });
-
-    it('should return the associated entity type for linode firewall dashboard', () => {
-      expect(getAssociatedEntityType(4)).toBe('linode');
-    });
-
-    it('should return the associated entity type for nodebalancer firewall dashboard', () => {
-      expect(getAssociatedEntityType(8)).toBe('nodebalancer');
-    });
->>>>>>> 7da186f7
   });
 });