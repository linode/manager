import { regionFactory } from '@linode/utilities';
import { describe, expect, it } from 'vitest';

import { serviceTypesFactory } from 'src/factories';
import {
  firewallEntityfactory,
  firewallFactory,
} from 'src/factories/firewalls';

import {
  INTERFACE_ID,
  INTERFACE_IDS_CONSECUTIVE_COMMAS_ERROR_MESSAGE,
  INTERFACE_IDS_ERROR_MESSAGE,
  INTERFACE_IDS_LEADING_COMMA_ERROR_MESSAGE,
  INTERFACE_IDS_LIMIT_ERROR_MESSAGE,
  PORT,
  PORTS_CONSECUTIVE_COMMAS_ERROR_MESSAGE,
  PORTS_ERROR_MESSAGE,
  PORTS_LEADING_COMMA_ERROR_MESSAGE,
  PORTS_LEADING_ZERO_ERROR_MESSAGE,
  PORTS_LIMIT_ERROR_MESSAGE,
  PORTS_RANGE_ERROR_MESSAGE,
} from './constants';
import {
  arePortsValid,
  areValidInterfaceIds,
  filterFirewallResources,
  getAssociatedEntityType,
  getEnabledServiceTypes,
  getFilteredDimensions,
  getResourcesFilterConfig,
  isValidFilter,
  isValidPort,
  useIsAclpSupportedRegion,
  validationFunction,
} from './utils';

import type { FetchOptions } from '../Alerts/CreateAlert/Criteria/DimensionFilterValue/constants';
import type { MetricsDimensionFilter } from '../Widget/components/DimensionFilters/types';
import type { Dimension } from '@linode/api-v4';
import type { AclpServices } from 'src/featureFlags';

describe('isValidPort', () => {
  it('should return valid for empty string and valid ports', () => {
    expect(isValidPort('')).toBe(undefined);
    expect(isValidPort('1')).toBe(undefined);
    expect(isValidPort('80')).toBe(undefined);
    expect(isValidPort('65535')).toBe(undefined);
  });

  it('should return invalid for ports outside range 1-65535', () => {
    expect(isValidPort('0')).toBe(PORTS_RANGE_ERROR_MESSAGE);
    expect(isValidPort('01')).toBe(PORTS_LEADING_ZERO_ERROR_MESSAGE);
    expect(isValidPort('99999')).toBe(PORTS_RANGE_ERROR_MESSAGE);
  });
});

describe('arePortsValid', () => {
  it('should return valid for valid port combinations', () => {
    expect(arePortsValid('')).toBe(undefined);
    expect(arePortsValid('80')).toBe(undefined);
    expect(arePortsValid('80,443,8080')).toBe(undefined);
    expect(arePortsValid('1,65535')).toBe(undefined);
  });

  it('should return invalid for consecutive commas', () => {
    const result = arePortsValid('80,,443');
    expect(result).toBe(PORTS_CONSECUTIVE_COMMAS_ERROR_MESSAGE);
  });

  it('should return invalid for ports starting with comma', () => {
    expect(arePortsValid(',80')).toBe(PORTS_LEADING_COMMA_ERROR_MESSAGE);
  });

  it('should return invalid for input value other than numbers and commas', () => {
    expect(arePortsValid('abc')).toBe(PORTS_ERROR_MESSAGE);
  });

  it('should return invalid for input length more than 100 characters', () => {
    expect(
      arePortsValid(
        '12345,23456,34567,45678,56789,123,456,789,1111,2222,3333,4444,5555,6666,7777,8888,9999,12,34,56,1055'
      )
    ).toBe(undefined);
    expect(
      arePortsValid(
        '12345,23456,34567,45678,56789,123,456,789,1111,2222,3333,4444,5555,6666,7777,8888,9999,12,34,56,10455'
      )
    ).toBe(PORTS_LIMIT_ERROR_MESSAGE);
  });
});

describe('areValidInterfaceIds', () => {
  it('should return valid for valid interface id combinations', () => {
    expect(areValidInterfaceIds('')).toBe(undefined);
    expect(areValidInterfaceIds('1')).toBe(undefined);
    expect(areValidInterfaceIds('1,2,3')).toBe(undefined);
  });

  it('should return invalid for consecutive commas', () => {
    const result = areValidInterfaceIds('1,,2');
    expect(result).toBe(INTERFACE_IDS_CONSECUTIVE_COMMAS_ERROR_MESSAGE);
  });

  it('should return invalid for interface ids starting with comma', () => {
    expect(areValidInterfaceIds(',1')).toBe(
      INTERFACE_IDS_LEADING_COMMA_ERROR_MESSAGE
    );
  });

  it('should return invalid for input value other than numbers and commas', () => {
    expect(areValidInterfaceIds('abc')).toBe(INTERFACE_IDS_ERROR_MESSAGE);
  });

  it('should return invalid for input length more than 100 characters', () => {
    expect(
      areValidInterfaceIds(
        '12345,23456,34567,45678,56789,123,456,789,1111,2222,3333,4444,5555,6666,7777,8888,9999,12,34,56,1455'
      )
    ).toBe(undefined);
    expect(
      areValidInterfaceIds(
        '12345,23456,34567,45678,56789,123,456,789,1111,2222,3333,4444,5555,6666,7777,8888,9999,12,34,56,14055'
      )
    ).toBe(INTERFACE_IDS_LIMIT_ERROR_MESSAGE);
  });
});

describe('validationFunction', () => {
  it('should return validation function for given filterKey', () => {
    expect(validationFunction[PORT]).toBe(arePortsValid);
    expect(validationFunction[INTERFACE_ID]).toBe(areValidInterfaceIds);
  });
});

describe('validate useIsAclpSupportedRegion function', () => {
  // - Mocked 'monitors' data used here may differ from the actual /regions API response.
  const mockRegions = [
    regionFactory.build({
      country: 'us',
      id: 'us-iad',
      label: 'Washington, DC',
      monitors: {
        alerts: ['Linodes'],
        metrics: ['Linodes'],
      },
    }),
    regionFactory.build({
      country: 'us',
      id: 'us-east',
      label: 'Newark, NJ',
      monitors: {
        alerts: ['Linodes'],
        metrics: ['Linodes'],
      },
    }),
    regionFactory.build({
      country: 'ca',
      id: 'ca-central',
      label: 'Toronto',
      monitors: { alerts: [], metrics: [] },
    }),
    regionFactory.build({
      country: 'in',
      id: 'in-maa',
      label: 'Chennai',
    }),
  ];

  const queryMocks = vi.hoisted(() => ({
    useRegionsQuery: vi.fn(),
  }));

  vi.mock('@linode/queries', async () => {
    const actual = await vi.importActual('@linode/queries');

    return {
      ...actual,
      useRegionsQuery: queryMocks.useRegionsQuery,
    };
  });

  beforeEach(() => {
    queryMocks.useRegionsQuery.mockReturnValue({
      isLoading: false,
      data: mockRegions,
    });
  });

  it('should return true if Linodes is requested in supported region (us-iad, us-east) for the metrics and alert monitoring type', () => {
    expect(
      useIsAclpSupportedRegion({
        capability: 'Linodes',
        regionId: 'us-iad',
        type: 'metrics',
      })
    ).toBe(true);
    expect(
      useIsAclpSupportedRegion({
        capability: 'Linodes',
        regionId: 'us-east',
        type: 'metrics',
      })
    ).toBe(true);

    expect(
      useIsAclpSupportedRegion({
        capability: 'Linodes',
        regionId: 'us-iad',
        type: 'alerts',
      })
    ).toBe(true);
    expect(
      useIsAclpSupportedRegion({
        capability: 'Linodes',
        regionId: 'us-east',
        type: 'alerts',
      })
    ).toBe(true);
  });

  it('should return false if Linodes is requested in unsupported regions (us-ord, ca-central) for the metrics monitoring type', () => {
    expect(
      useIsAclpSupportedRegion({
        capability: 'Linodes',
        regionId: 'us-ord',
        type: 'metrics',
      })
    ).toBe(false);
    expect(
      useIsAclpSupportedRegion({
        capability: 'Linodes',
        regionId: 'ca-central',
        type: 'metrics',
      })
    ).toBe(false);
  });

  it('should return false if both metrics and alerts list are empty', () => {
    expect(
      useIsAclpSupportedRegion({
        capability: 'Linodes',
        regionId: 'ca-central',
        type: 'metrics',
      })
    ).toBe(false);
    expect(
      useIsAclpSupportedRegion({
        capability: 'Linodes',
        regionId: 'ca-central',
        type: 'alerts',
      })
    ).toBe(false);
  });

  it('should return false if monitors property is undefined for the metrics or alerts monitoring type', () => {
    expect(
      useIsAclpSupportedRegion({
        capability: 'Linodes',
        regionId: 'in-maa',
        type: 'metrics',
      })
    ).toBe(false);
    expect(
      useIsAclpSupportedRegion({
        capability: 'Linodes',
        regionId: 'in-maa',
        type: 'alerts',
      })
    ).toBe(false);
  });

  it('should return false if the capability is not supported by the monitoring types for the selectedRegion', () => {
    expect(
      useIsAclpSupportedRegion({
        capability: 'Linodes',
        regionId: 'ca-central',
        type: 'metrics',
      })
    ).toBe(false);
    expect(
      useIsAclpSupportedRegion({
        capability: 'Managed Databases',
        regionId: 'us-iad',
        type: 'metrics',
      })
    ).toBe(false);
    expect(
      useIsAclpSupportedRegion({
        capability: 'Linodes',
        regionId: 'ca-central',
        type: 'alerts',
      })
    ).toBe(false);
    expect(
      useIsAclpSupportedRegion({
        capability: 'Managed Databases',
        regionId: 'us-iad',
        type: 'alerts',
      })
    ).toBe(false);
  });
});

describe('getEnabledServiceTypes', () => {
  const serviceTypesList = {
    data: [
      serviceTypesFactory.build({ service_type: 'dbaas' }),
      serviceTypesFactory.build({ service_type: 'linode' }),
    ],
  };

  it('should return empty list when no service types are provided', () => {
    const result = getEnabledServiceTypes(undefined, undefined);
    expect(result).toHaveLength(0);
  });

  it('should return enabled service types', () => {
    const aclpServicesFlag: Partial<AclpServices> = {
      linode: {
        alerts: { enabled: false, beta: true },
        metrics: { enabled: false, beta: true },
      },
      dbaas: {
        alerts: { enabled: true, beta: true },
        metrics: { enabled: true, beta: true },
      },
    };
    const result = getEnabledServiceTypes(serviceTypesList, aclpServicesFlag);
    expect(result).toEqual(['dbaas']);
  });

  it('should not return the service type which is missing from the aclpServices flag', () => {
    const aclpServicesFlag: Partial<AclpServices> = {
      linode: {
        alerts: { enabled: true, beta: true },
        metrics: { enabled: true, beta: true },
      },
    };
    const result = getEnabledServiceTypes(serviceTypesList, aclpServicesFlag);
    expect(result).not.toContain('dbaas');
  });

  it('should not return the service type if the metrics property is not present in the aclpServices flag', () => {
    const aclpServicesFlag: Partial<AclpServices> = {
      linode: {
        alerts: { enabled: true, beta: true },
      },
    };
    const result = getEnabledServiceTypes(serviceTypesList, aclpServicesFlag);
    expect(result).not.toContain('linode');
  });

  describe('getResourcesFilterConfig', () => {
    it('should return undefined if the dashboard id is not provided', () => {
      expect(getResourcesFilterConfig(undefined)).toBeUndefined();
    });

    it('should return the resources filter configuration for the linode-firewalldashboard', () => {
      const resourcesFilterConfig = getResourcesFilterConfig(4);
      expect(resourcesFilterConfig).toBeDefined();
      expect(resourcesFilterConfig?.associatedEntityType).toBe('linode');
      expect(resourcesFilterConfig?.filterFn).toBeDefined();
    });

    it('should return the resources filter configuration for the nodebalancer-firewall dashboard', () => {
      const resourcesFilterConfig = getResourcesFilterConfig(8);
      expect(resourcesFilterConfig).toBeDefined();
      expect(resourcesFilterConfig?.associatedEntityType).toBe('nodebalancer');
      expect(resourcesFilterConfig?.filterFn).toBeDefined();
    });
  });

  describe('getAssociatedEntityType', () => {
    it('should return undefined if the dashboard id is not provided', () => {
      expect(getAssociatedEntityType(undefined)).toBeUndefined();
    });

    it('should return the associated entity type for the linode-firewall dashboard', () => {
      expect(getAssociatedEntityType(4)).toBe('linode');
    });

    it('should return the associated entity type for the nodebalancer-firewall dashboard', () => {
      expect(getAssociatedEntityType(8)).toBe('nodebalancer');
    });
  });

  describe('filterFirewallResources', () => {
    it('should return the filtered firewall resources for linode', () => {
      const resources = [
        firewallFactory.build({
          entities: [
            firewallEntityfactory.build({
              id: 1,
              label: 'linode-1',
              type: 'linode',
            }),
          ],
        }),
        firewallFactory.build({
          entities: [
            firewallEntityfactory.build({
              id: 33,
              label: null,
              type: 'linode_interface',
              parent_entity: {
                id: 2,
                label: 'linode-2',
                type: 'linode',
              },
            }),
          ],
        }),
        firewallFactory.build({
          entities: [
            firewallEntityfactory.build({
              id: 3,
              label: null,
              type: 'linode',
            }),
          ],
        }),
        firewallFactory.build({
          entities: [
            firewallEntityfactory.build({
              id: 4,
              label: null,
              type: 'linode_interface',
              parent_entity: {
                id: 3,
                label: null,
                type: 'linode',
              },
            }),
          ],
        }),
        firewallFactory.build({
          entities: [
            firewallEntityfactory.build({
              id: 2,
              label: 'nodebalancer-1',
              type: 'nodebalancer',
            }),
          ],
        }),
      ];
      expect(filterFirewallResources(resources, 'linode')).toEqual([
        resources[0],
        resources[1],
      ]);
    });
  });
});

describe('isValidFilter', () => {
  const valuedDim: Dimension = {
    dimension_label: 'browser',
    label: 'Browser',
    values: ['chrome', 'firefox', 'safari'],
  };

  const staticDim: Dimension = {
    dimension_label: 'browser',
    label: 'Browser',
    values: [],
  };

  it('returns false when operator is missing', () => {
    const filter = {
      dimension_label: 'browser',
      operator: null,
      value: 'chrome',
    };
    expect(isValidFilter(filter, [valuedDim])).toBe(false);
  });

  it('returns false when the dimension_label is not present in options', () => {
    const filter: MetricsDimensionFilter = {
      dimension_label: 'os',
      operator: 'eq',
      value: 'linux',
    };
    expect(isValidFilter(filter, [valuedDim])).toBe(false);
  });

  it('returns true for static dimensions (no values array) regardless of value', () => {
    const filter: MetricsDimensionFilter = {
      dimension_label: 'browser',
      operator: 'eq',
      value: 'chrome',
    };
    expect(isValidFilter(filter, [staticDim])).toBe(true);
  });

  it('allows pattern operators ("endswith" / "startswith") even without validating values', () => {
    const f1: MetricsDimensionFilter = {
      dimension_label: 'browser',
      operator: 'endswith',
      value: 'fox',
    };
    const f2: MetricsDimensionFilter = {
      dimension_label: 'browser',
      operator: 'startswith',
      value: 'chr',
    };
    expect(isValidFilter(f1, [valuedDim])).toBe(true);
    expect(isValidFilter(f2, [valuedDim])).toBe(true);
  });

  it('returns true when multiple comma-separated values are all valid', () => {
    const filter: MetricsDimensionFilter = {
      dimension_label: 'browser',
      operator: 'in',
      value: 'chrome,firefox',
    };
    expect(isValidFilter(filter, [valuedDim])).toBe(true);
  });

  it('returns false when value is empty string for a dimension that expects values', () => {
    const filter: MetricsDimensionFilter = {
      dimension_label: 'browser',
      operator: 'eq',
      value: '',
    };
    expect(isValidFilter(filter, [valuedDim])).toBe(false);
  });
});

describe('getFilteredDimensions', () => {
  it('returns [] when no dimensionFilters provided', () => {
    const dimensions: Dimension[] = [
      { dimension_label: 'linode_id', values: [], label: 'Linode' },
      { dimension_label: 'vpc_subnet_id', values: [], label: 'Linode' },
    ];

    const linodes: FetchOptions = {
      values: [{ label: 'L1', value: 'lin-1' }],
      isError: false,
      isLoading: false,
    };
    const vpcs: FetchOptions = {
      values: [{ label: 'V1', value: 'vpc-1' }],
      isError: false,
      isLoading: false,
    };

<<<<<<< HEAD
    const result = getFilteredDimensions(dimensions, linodes, vpcs, undefined);
=======
    const result = getFilteredDimensions({
      dimensions,
      linodes,
      vpcs,
      dimensionFilters: [],
    });
>>>>>>> 567445de
    expect(result).toEqual([]);
  });

  it('merges linode and vpc values into metric dimensions and keeps valid filters', () => {
    const dimensions: Dimension[] = [
      { dimension_label: 'linode_id', values: [], label: 'Linode' },
      { dimension_label: 'vpc_subnet_id', values: [], label: 'VPC subnet ID' },
      {
        dimension_label: 'browser',
        values: ['chrome', 'firefox'],
        label: 'browser',
      },
    ];

    const linodes: FetchOptions = {
      values: [{ label: 'L1', value: 'lin-1' }],
      isError: false,
      isLoading: false,
    };
    const vpcs: FetchOptions = {
      values: [{ label: 'V1', value: 'vpc-1' }],
      isError: false,
      isLoading: false,
    };

    const filters: MetricsDimensionFilter[] = [
      { dimension_label: 'linode_id', operator: 'eq', value: 'lin-1' },
      { dimension_label: 'vpc_subnet_id', operator: 'eq', value: 'vpc-1' },
      { dimension_label: 'browser', operator: 'in', value: 'chrome' },
    ];

<<<<<<< HEAD
    const result = getFilteredDimensions(dimensions, linodes, vpcs, filters);
=======
    const result = getFilteredDimensions({
      dimensions,
      linodes,
      vpcs,
      dimensionFilters: filters,
    });
>>>>>>> 567445de

    // all three filters are valid against mergedDimensions
    expect(result).toHaveLength(3);
    expect(result).toEqual(expect.arrayContaining(filters));
  });

  it('filters out invalid filters (values not present in merged dimension values)', () => {
    const dimensions: Dimension[] = [
      { dimension_label: 'linode_id', values: [], label: 'Linode' },
      {
        dimension_label: 'vpc_subnet_id',
        values: [],
        label: 'VPC subnet Id',
      },
      {
        dimension_label: 'browser',
        values: ['chrome', 'firefox'],
        label: 'Browser',
      },
    ];

    const linodes: FetchOptions = {
      values: [{ label: 'L1', value: 'lin-1' }],
      isError: false,
      isLoading: false,
    };
    const vpcs: FetchOptions = {
      values: [{ label: 'V1', value: 'vpc-1' }],
      isError: false,
      isLoading: false,
    };

    const filters: MetricsDimensionFilter[] = [
      { dimension_label: 'linode_id', operator: 'eq', value: 'lin-1' },
      { dimension_label: 'vpc_subnet_id', operator: 'eq', value: 'vpc-1' },
      // invalid browser value -- should be removed
      { dimension_label: 'browser', operator: 'in', value: 'edge' },
    ];

<<<<<<< HEAD
    const result = getFilteredDimensions(dimensions, linodes, vpcs, filters);
=======
    const result = getFilteredDimensions({
      dimensions,
      linodes,
      vpcs,
      dimensionFilters: filters,
    });
>>>>>>> 567445de

    // only the two valid filters should remain
    expect(result).toHaveLength(2);
    expect(result).toEqual(
      expect.arrayContaining([
        { dimension_label: 'linode_id', operator: 'eq', value: 'lin-1' },
        { dimension_label: 'vpc_subnet_id', operator: 'eq', value: 'vpc-1' },
      ])
    );
    // invalid 'browser' filter must be absent
    expect(result).toEqual(
      expect.not.arrayContaining([
        { dimension_label: 'browser', operator: 'in', value: 'edge' },
      ])
    );
  });

  it('returns [] when dimensions is empty', () => {
    const linodes: FetchOptions = {
      values: [{ label: 'L1', value: 'lin-1' }],
      isError: false,
      isLoading: false,
    };
    const vpcs: FetchOptions = {
      values: [{ label: 'V1', value: 'vpc-1' }],
      isError: false,
      isLoading: false,
    };

    const filters: MetricsDimensionFilter[] = [
      { dimension_label: 'linode_id', operator: 'eq', value: 'lin-1' },
    ];

<<<<<<< HEAD
    const result = getFilteredDimensions([], linodes, vpcs, filters);
=======
    const result = getFilteredDimensions({
      dimensions: [],
      linodes,
      vpcs,
      dimensionFilters: filters,
    });
>>>>>>> 567445de

    // with no metric definitions, mergedDimensions is undefined and filters should not pass validation
    expect(result).toEqual([]);
  });
});<|MERGE_RESOLUTION|>--- conflicted
+++ resolved
@@ -544,16 +544,12 @@
       isLoading: false,
     };
 
-<<<<<<< HEAD
-    const result = getFilteredDimensions(dimensions, linodes, vpcs, undefined);
-=======
     const result = getFilteredDimensions({
       dimensions,
       linodes,
       vpcs,
       dimensionFilters: [],
     });
->>>>>>> 567445de
     expect(result).toEqual([]);
   });
 
@@ -585,16 +581,12 @@
       { dimension_label: 'browser', operator: 'in', value: 'chrome' },
     ];
 
-<<<<<<< HEAD
-    const result = getFilteredDimensions(dimensions, linodes, vpcs, filters);
-=======
     const result = getFilteredDimensions({
       dimensions,
       linodes,
       vpcs,
       dimensionFilters: filters,
     });
->>>>>>> 567445de
 
     // all three filters are valid against mergedDimensions
     expect(result).toHaveLength(3);
@@ -634,16 +626,12 @@
       { dimension_label: 'browser', operator: 'in', value: 'edge' },
     ];
 
-<<<<<<< HEAD
-    const result = getFilteredDimensions(dimensions, linodes, vpcs, filters);
-=======
     const result = getFilteredDimensions({
       dimensions,
       linodes,
       vpcs,
       dimensionFilters: filters,
     });
->>>>>>> 567445de
 
     // only the two valid filters should remain
     expect(result).toHaveLength(2);
@@ -677,16 +665,12 @@
       { dimension_label: 'linode_id', operator: 'eq', value: 'lin-1' },
     ];
 
-<<<<<<< HEAD
-    const result = getFilteredDimensions([], linodes, vpcs, filters);
-=======
     const result = getFilteredDimensions({
       dimensions: [],
       linodes,
       vpcs,
       dimensionFilters: filters,
     });
->>>>>>> 567445de
 
     // with no metric definitions, mergedDimensions is undefined and filters should not pass validation
     expect(result).toEqual([]);
