import { regionFactory } from '@linode/utilities';
import { describe, expect, it } from 'vitest';

import {
  INTERFACE_ID,
  INTERFACE_IDS_CONSECUTIVE_COMMAS_ERROR_MESSAGE,
  INTERFACE_IDS_ERROR_MESSAGE,
  INTERFACE_IDS_LEADING_COMMA_ERROR_MESSAGE,
  INTERFACE_IDS_LIMIT_ERROR_MESSAGE,
  PORT,
  PORTS_CONSECUTIVE_COMMAS_ERROR_MESSAGE,
  PORTS_ERROR_MESSAGE,
  PORTS_LEADING_COMMA_ERROR_MESSAGE,
  PORTS_LEADING_ZERO_ERROR_MESSAGE,
  PORTS_LIMIT_ERROR_MESSAGE,
  PORTS_RANGE_ERROR_MESSAGE,
} from './constants';
<<<<<<< HEAD
import {
  arePortsValid,
  areValidInterfaceIds,
  isValidPort,
  validationFunction,
} from './utils';
=======
import { arePortsValid, isValidPort, useIsAclpSupportedRegion } from './utils';
>>>>>>> 4428c30c

describe('isValidPort', () => {
  it('should return valid for empty string and valid ports', () => {
    expect(isValidPort('')).toBe(undefined);
    expect(isValidPort('1')).toBe(undefined);
    expect(isValidPort('80')).toBe(undefined);
    expect(isValidPort('65535')).toBe(undefined);
  });

  it('should return invalid for ports outside range 1-65535', () => {
    expect(isValidPort('0')).toBe(PORTS_RANGE_ERROR_MESSAGE);
    expect(isValidPort('01')).toBe(PORTS_LEADING_ZERO_ERROR_MESSAGE);
    expect(isValidPort('99999')).toBe(PORTS_RANGE_ERROR_MESSAGE);
  });
});

describe('arePortsValid', () => {
  it('should return valid for valid port combinations', () => {
    expect(arePortsValid('')).toBe(undefined);
    expect(arePortsValid('80')).toBe(undefined);
    expect(arePortsValid('80,443,8080')).toBe(undefined);
    expect(arePortsValid('1,65535')).toBe(undefined);
  });

  it('should return invalid for consecutive commas', () => {
    const result = arePortsValid('80,,443');
    expect(result).toBe(PORTS_CONSECUTIVE_COMMAS_ERROR_MESSAGE);
  });

  it('should return invalid for ports starting with comma', () => {
    expect(arePortsValid(',80')).toBe(PORTS_LEADING_COMMA_ERROR_MESSAGE);
  });

  it('should return invalid for input value other than numbers and commas', () => {
    expect(arePortsValid('abc')).toBe(PORTS_ERROR_MESSAGE);
  });

  it('should return invalid for more than 15 ports', () => {
    const ports = Array.from({ length: 16 }, (_, i) => i + 1).join(',');
    const result = arePortsValid(ports);
    expect(result).toBe(PORTS_LIMIT_ERROR_MESSAGE);
  });
});

<<<<<<< HEAD
describe('areValidInterfaceIds', () => {
  it('should return valid for valid interface id combinations', () => {
    expect(areValidInterfaceIds('')).toBe(undefined);
    expect(areValidInterfaceIds('1')).toBe(undefined);
    expect(areValidInterfaceIds('1,2,3')).toBe(undefined);
  });

  it('should return invalid for consecutive commas', () => {
    const result = areValidInterfaceIds('1,,2');
    expect(result).toBe(INTERFACE_IDS_CONSECUTIVE_COMMAS_ERROR_MESSAGE);
  });

  it('should return invalid for interface ids starting with comma', () => {
    expect(areValidInterfaceIds(',1')).toBe(
      INTERFACE_IDS_LEADING_COMMA_ERROR_MESSAGE
    );
  });

  it('should return invalid for input value other than numbers and commas', () => {
    expect(areValidInterfaceIds('abc')).toBe(INTERFACE_IDS_ERROR_MESSAGE);
  });

  it('should return invalid for more than 15 interface ids', () => {
    const interfaceIds = Array.from({ length: 16 }, (_, i) => i + 1).join(',');
    const result = areValidInterfaceIds(interfaceIds);
    expect(result).toBe(INTERFACE_IDS_LIMIT_ERROR_MESSAGE);
  });
});

describe('validationFunction', () => {
  it('should return validation function for given filterKey', () => {
    expect(validationFunction[PORT]).toBe(arePortsValid);
    expect(validationFunction[INTERFACE_ID]).toBe(areValidInterfaceIds);
=======
describe('validate useIsAclpSupportedRegion function', () => {
  // - Mocked 'monitors' data used here may differ from the actual /regions API response.
  const mockRegions = [
    regionFactory.build({
      country: 'us',
      id: 'us-iad',
      label: 'Washington, DC',
      monitors: {
        alerts: ['Linodes'],
        metrics: ['Linodes'],
      },
    }),
    regionFactory.build({
      country: 'us',
      id: 'us-east',
      label: 'Newark, NJ',
      monitors: {
        alerts: ['Linodes'],
        metrics: ['Linodes'],
      },
    }),
    regionFactory.build({
      country: 'ca',
      id: 'ca-central',
      label: 'Toronto',
      monitors: { alerts: [], metrics: [] },
    }),
    regionFactory.build({
      country: 'in',
      id: 'in-maa',
      label: 'Chennai',
    }),
  ];

  const queryMocks = vi.hoisted(() => ({
    useRegionsQuery: vi.fn(),
  }));

  vi.mock('@linode/queries', async () => {
    const actual = await vi.importActual('@linode/queries');

    return {
      ...actual,
      useRegionsQuery: queryMocks.useRegionsQuery,
    };
  });

  beforeEach(() => {
    queryMocks.useRegionsQuery.mockReturnValue({
      isLoading: false,
      data: mockRegions,
    });
  });

  it('should return true if Linodes is requested in supported region (us-iad, us-east) for the metrics and alert monitoring type', () => {
    expect(
      useIsAclpSupportedRegion({
        capability: 'Linodes',
        regionId: 'us-iad',
        type: 'metrics',
      })
    ).toBe(true);
    expect(
      useIsAclpSupportedRegion({
        capability: 'Linodes',
        regionId: 'us-east',
        type: 'metrics',
      })
    ).toBe(true);

    expect(
      useIsAclpSupportedRegion({
        capability: 'Linodes',
        regionId: 'us-iad',
        type: 'alerts',
      })
    ).toBe(true);
    expect(
      useIsAclpSupportedRegion({
        capability: 'Linodes',
        regionId: 'us-east',
        type: 'alerts',
      })
    ).toBe(true);
  });

  it('should return false if Linodes is requested in unsupported regions (us-ord, ca-central) for the metrics monitoring type', () => {
    expect(
      useIsAclpSupportedRegion({
        capability: 'Linodes',
        regionId: 'us-ord',
        type: 'metrics',
      })
    ).toBe(false);
    expect(
      useIsAclpSupportedRegion({
        capability: 'Linodes',
        regionId: 'ca-central',
        type: 'metrics',
      })
    ).toBe(false);
  });

  it('should return false if both metrics and alerts list are empty', () => {
    expect(
      useIsAclpSupportedRegion({
        capability: 'Linodes',
        regionId: 'ca-central',
        type: 'metrics',
      })
    ).toBe(false);
    expect(
      useIsAclpSupportedRegion({
        capability: 'Linodes',
        regionId: 'ca-central',
        type: 'alerts',
      })
    ).toBe(false);
  });

  it('should return false if monitors property is undefined for the metrics or alerts monitoring type', () => {
    expect(
      useIsAclpSupportedRegion({
        capability: 'Linodes',
        regionId: 'in-maa',
        type: 'metrics',
      })
    ).toBe(false);
    expect(
      useIsAclpSupportedRegion({
        capability: 'Linodes',
        regionId: 'in-maa',
        type: 'alerts',
      })
    ).toBe(false);
  });

  it('should return false if the capability is not supported by the monitoring types for the selectedRegion', () => {
    expect(
      useIsAclpSupportedRegion({
        capability: 'Linodes',
        regionId: 'ca-central',
        type: 'metrics',
      })
    ).toBe(false);
    expect(
      useIsAclpSupportedRegion({
        capability: 'Managed Databases',
        regionId: 'us-iad',
        type: 'metrics',
      })
    ).toBe(false);
    expect(
      useIsAclpSupportedRegion({
        capability: 'Linodes',
        regionId: 'ca-central',
        type: 'alerts',
      })
    ).toBe(false);
    expect(
      useIsAclpSupportedRegion({
        capability: 'Managed Databases',
        regionId: 'us-iad',
        type: 'alerts',
      })
    ).toBe(false);
>>>>>>> 4428c30c
  });
});<|MERGE_RESOLUTION|>--- conflicted
+++ resolved
@@ -15,16 +15,13 @@
   PORTS_LIMIT_ERROR_MESSAGE,
   PORTS_RANGE_ERROR_MESSAGE,
 } from './constants';
-<<<<<<< HEAD
 import {
   arePortsValid,
   areValidInterfaceIds,
   isValidPort,
+  useIsAclpSupportedRegion,
   validationFunction,
 } from './utils';
-=======
-import { arePortsValid, isValidPort, useIsAclpSupportedRegion } from './utils';
->>>>>>> 4428c30c
 
 describe('isValidPort', () => {
   it('should return valid for empty string and valid ports', () => {
@@ -69,7 +66,6 @@
   });
 });
 
-<<<<<<< HEAD
 describe('areValidInterfaceIds', () => {
   it('should return valid for valid interface id combinations', () => {
     expect(areValidInterfaceIds('')).toBe(undefined);
@@ -103,7 +99,9 @@
   it('should return validation function for given filterKey', () => {
     expect(validationFunction[PORT]).toBe(arePortsValid);
     expect(validationFunction[INTERFACE_ID]).toBe(areValidInterfaceIds);
-=======
+  });
+});
+
 describe('validate useIsAclpSupportedRegion function', () => {
   // - Mocked 'monitors' data used here may differ from the actual /regions API response.
   const mockRegions = [
@@ -270,6 +268,5 @@
         type: 'alerts',
       })
     ).toBe(false);
->>>>>>> 4428c30c
   });
 });