--- conflicted
+++ resolved
@@ -26,12 +26,9 @@
   areValidInterfaceIds,
   filterFirewallResources,
   getEnabledServiceTypes,
-<<<<<<< HEAD
   getFilteredDimensions,
+  getResourcesFilterConfig,
   isValidFilter,
-=======
-  getResourcesFilterConfig,
->>>>>>> d933b35b
   isValidPort,
   useIsAclpSupportedRegion,
   validationFunction,
