--- conflicted
+++ resolved
@@ -351,21 +351,10 @@
   const presetDuration = getTimeDurationFromPreset(preset);
   return {
     absolute_time_duration:
-<<<<<<< HEAD
-      preset !== DateTimeRangePicker.PRESET_LABELS.RESET &&
-      preset !== DateTimeRangePicker.PRESET_LABELS.THIS_MONTH &&
-      preset !== DateTimeRangePicker.PRESET_LABELS.LAST_MONTH
-        ? undefined
-        : { end: duration.end, start: duration.start },
-    entity_ids: resources
-      ? entityIds.map((id) => parseInt(id, 10))
-      : widget.entity_ids.map((id) => parseInt(id, 10)),
-=======
       presetDuration === undefined
         ? { end: duration.end, start: duration.start }
         : undefined,
     entity_ids: getEntityIds(resources, entityIds, widget, serviceType),
->>>>>>> 55eda501
     filters: undefined,
     group_by: !groupBy?.length ? undefined : groupBy,
     relative_time_duration: presetDuration,
