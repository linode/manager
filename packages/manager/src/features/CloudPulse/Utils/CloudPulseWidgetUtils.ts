import { Alias } from '@linode/design-language-system';
import { getMetrics } from '@linode/utilities';

import { DIMENSION_TRANSFORM_CONFIG } from '../shared/DimensionTransform';
import {
  convertValueToUnit,
  formatToolTip,
  generateUnitByBaseUnit,
  transformData,
} from './unitConversion';
import {
  convertTimeDurationToStartAndEndTimeRange,
  seriesDataFormatter,
} from './utils';

import type { CloudPulseResources } from '../shared/CloudPulseResourcesSelect';
import type {
  CloudPulseMetricsList,
  CloudPulseMetricsRequest,
  CloudPulseMetricsResponse,
  CloudPulseServiceType,
  DateTimeWithPreset,
  TimeDuration,
  Widgets,
} from '@linode/api-v4';
import type { Theme } from '@mui/material';
import type { DataSet } from 'src/components/AreaChart/AreaChart';
import type { AreaProps } from 'src/components/AreaChart/AreaChart';
import type { MetricsDisplayRow } from 'src/components/LineGraph/MetricsDisplay';

export interface LabelNameOptionsProps {
  /**
   * array of group by fields
   */
  groupBy?: string[];
  /**
   * Boolean to check if metric name should be hidden
   */
  hideMetricName?: boolean;

  /**
   * label for the graph title
   */
  label: string;

  /**
   * key-value to generate dimension name
   */
  metric: { [label: string]: string };

  /**
   * label for the current metric
   */
  metricLabel?: string;

  /**
   * list of CloudPulseResources available
   */
  resources: CloudPulseResources[];

  /**
   * service type of the data
   */
  serviceType: CloudPulseServiceType;

  /**
   * unit of the data
   */
  unit: string;
}

interface GraphDataOptionsProps {
  /**
   * array of group by fields
   */
  groupBy?: string[];
  /**
   * label for the graph title
   */
  label: string;

  /**
   * label for the current metric
   */
  metricLabel?: string;

  /**
   * data that will be displayed on graph
   */
  metricsList: CloudPulseMetricsResponse | undefined;

  /**
   * list of CloudPulse resources
   */
  resources: CloudPulseResources[];

  /**
   * service type of the data
   */
  serviceType: CloudPulseServiceType;

  /**
   * status returned from react query ( pending | error | success)
   */
  status: 'error' | 'pending' | 'success';

  /**
   * unit of the data
   */
  unit: string;
}

interface MetricRequestProps {
  /**
   * time duration for the metrics data
   */
  duration: DateTimeWithPreset;

  /**
   * entity ids selected by user
   */
  entityIds: string[];

  groupBy?: string[];

  /**
   * selected linode region for the widget
   */
  linodeRegion?: string;

  /**
   * selected region for the widget
   */
  region?: string;

  /**
   * list of CloudPulse resources available
   */
  resources: CloudPulseResources[];

  /**
   * service type of the widget
   */
  serviceType: CloudPulseServiceType;

  /**
   * widget filters for metrics data
   */
  widget: Widgets;
}

export interface DimensionNameProperties {
  /**
   * array of group by fields
   */
  groupBy?: string[];
  /**
   * Boolean to check if metric name should be hidden
   */
  hideMetricName?: boolean;
  /**
   * metric key-value to generate dimension name
   */
  metric: { [label: string]: string };
  /**
   * label for the current metric
   */
  metricLabel?: string;

  /**
   * resources list of CloudPulseResources available
   */
  resources: CloudPulseResources[];

  /**
   * service type of the data
   */
  serviceType: CloudPulseServiceType;
}

interface GraphData {
  /**
   * array of area props to be shown on graph
   */
  areas: AreaProps[];

  /**
   * plots to be shown of each dimension
   */
  dimensions: DataSet[];

  /**
   * legends rows available for each dimension
   */
  legendRowsData: MetricsDisplayRow[];

  /**
   * maximum possible rolled up unit for the data
   */
  unit: string;
}

/**
 *
 * @returns parameters which will be necessary to populate graph & legends
 */
export const generateGraphData = (props: GraphDataOptionsProps): GraphData => {
  const {
    label,
    metricsList,
    resources,
    serviceType,
    status,
    unit,
    groupBy,
    metricLabel,
  } = props;
  const legendRowsData: MetricsDisplayRow[] = [];
  const dimension: { [timestamp: number]: { [label: string]: number } } = {};
  const areas: AreaProps[] = [];
  const colors = Object.values(Alias.Chart.Categorical);

  // check whether to hide metric name or not based on the number of unique metric names
  const hideMetricName =
    new Set(metricsList?.data?.result?.map(({ metric }) => metric.metric_name))
      .size <= 1;

  if (status === 'success') {
    metricsList?.data?.result?.forEach(
      (graphData: CloudPulseMetricsList, index) => {
        if (!graphData) {
          return;
        }

        const transformedData = {
          metric: graphData.metric,
          values: transformData(graphData.values, unit),
        };
        const { end, start } = convertTimeDurationToStartAndEndTimeRange({
          unit: 'min',
          value: 30,
        }) || {
          end: transformedData.values[transformedData.values.length - 1][0],
          start: transformedData.values[0][0],
        };

        const labelOptions: LabelNameOptionsProps = {
          label,
          metric: transformedData.metric,
          resources,
          unit,
          hideMetricName,
          serviceType,
          groupBy,
          metricLabel,
        };
        const labelName = getLabelName(labelOptions);
        const data = seriesDataFormatter(transformedData.values, start, end);
        const color = colors[index % 22].Primary;
        areas.push({
          color,
          dataKey: labelName,
        });

        // map each label & its data point to its timestamp
        data.forEach((dataPoint) => {
          const timestamp = dataPoint[0];
          const value = dataPoint[1];
          if (value !== null) {
            dimension[timestamp] = {
              ...dimension[timestamp],
              [labelName]: value,
            };
          }
        });
        // construct a legend row with the dimension
        const legendRow: MetricsDisplayRow = {
          data: getMetrics(data as number[][]),
          format: (value: number) => formatToolTip(value, unit),
          legendColor: color,
          legendTitle: labelName,
        };
        legendRowsData.push(legendRow);
      }
    );
  }

  const maxUnit = generateMaxUnit(legendRowsData, unit);
  const dimensions = Object.entries(dimension)
    .map(([timestamp, resource]): DataSet => {
      const rolledUpData = Object.entries(resource).reduce(
        (oldValue, newValue) => {
          return {
            ...oldValue,
            [newValue[0]]: convertValueToUnit(newValue[1], maxUnit),
          };
        },
        {}
      );

      return { timestamp: Number(timestamp), ...rolledUpData };
    })
    .sort(
      (dimension1, dimension2) => dimension1.timestamp - dimension2.timestamp
    );
  return {
    areas,
    dimensions,
    legendRowsData,
    unit: maxUnit,
  };
};

/**
 *
 * @param legendRowsData list of legend rows available for the metric
 * @param unit base unit of the values
 * @returns maximum possible rolled up unit based on the unit
 */
export const generateMaxUnit = (
  legendRowsData: MetricsDisplayRow[],
  unit: string
) => {
  const maxValue = Math.max(
    0,
    ...legendRowsData.map((row) => row?.data.max ?? 0)
  );

  return generateUnitByBaseUnit(maxValue, unit);
};

/**
 *
 * @returns a CloudPulseMetricRequest object to be passed as data to metric api call
 */
export const getCloudPulseMetricRequest = (
  props: MetricRequestProps
): CloudPulseMetricsRequest => {
  const {
    duration,
    entityIds,
    resources,
    widget,
    groupBy,
    linodeRegion,
    region,
    serviceType,
  } = props;
  const preset = duration.preset;
<<<<<<< HEAD
  const presetDuration = getTimeDurationFromPreset(preset);
  return {
    absolute_time_duration:
      presetDuration === undefined
        ? { end: duration.end, start: duration.start }
        : undefined,
    entity_ids: resources
      ? entityIds.map((id) => parseInt(id, 10))
      : widget.entity_ids.map((id) => parseInt(id, 10)),
=======
  return {
    absolute_time_duration:
      preset !== 'reset' && preset !== 'this month' && preset !== 'last month'
        ? undefined
        : { end: duration.end, start: duration.start },
    entity_ids: getEntityIds(resources, entityIds, widget, serviceType),
>>>>>>> 6d1e350c
    filters: undefined,
    group_by: !groupBy?.length ? undefined : groupBy,
    relative_time_duration: presetDuration,
    metrics: [
      {
        aggregate_function: widget.aggregate_function,
        name: widget.metric,
      },
    ],
    time_granularity:
      widget.time_granularity.unit === 'Auto'
        ? undefined
        : {
            unit: widget.time_granularity.unit,
            value: widget.time_granularity.value,
          },
    associated_entity_region: linodeRegion,
    entity_region: serviceType === 'objectstorage' ? region : undefined,
  };
};

/**
 *
 * @param resources list of CloudPulse resources
 * @param entityIds list of entity ids
 * @param widget widget
 * @returns transformed entity ids
 */
export const getEntityIds = (
  resources: CloudPulseResources[],
  entityIds: string[],
  widget: Widgets,
  serviceType: CloudPulseServiceType
) => {
  if (serviceType === 'objectstorage') {
    return entityIds;
  }
  return resources
    ? entityIds.map((id) => parseInt(id, 10))
    : widget.entity_ids.map((id) => parseInt(id, 10));
};

/**
 *
 * @returns generated label name for graph dimension
 */
export const getLabelName = (props: LabelNameOptionsProps): string => {
  const {
    label,
    metric,
    resources,
    unit,
    hideMetricName = false,
    serviceType,
    groupBy,
    metricLabel,
  } = props;
  // aggregated metric, where metric keys will be 0
  if (!Object.keys(metric).length) {
    // in this case return widget label and unit
    return `${label} (${unit})`;
  }

  return getDimensionName({
    metric,
    resources,
    hideMetricName,
    serviceType,
    groupBy,
    metricLabel,
  });
};

/**
 *
 * @returns generated dimension name based on resources
 */
// ... existing code ...
export const getDimensionName = (props: DimensionNameProperties): string => {
  const {
    metric,
    resources,
    hideMetricName = false,
    serviceType,
    groupBy = [],
    metricLabel = '',
  } = props;
  const labels: string[] = new Array(groupBy.length).fill('');
  Object.entries(metric).forEach(([key, value]) => {
    if (key === 'entity_id') {
      const resourceName = mapResourceIdToName(value, resources);
      const index = groupBy.indexOf(key);
      if (index !== -1) {
        labels[index] = resourceName;
      } else {
        labels.push(resourceName);
      }
      return;
    }

    if (key === 'linode_id') {
      const linodeLabel =
        resources.find((resource) => resource.entities?.[value] !== undefined)
          ?.entities?.[value] ?? value;
      const index = groupBy.indexOf('linode_id');
      if (index !== -1) {
        labels[index] = linodeLabel;
      } else {
        labels.push(linodeLabel);
      }
      return;
    }

    if (key === 'metric_name' && hideMetricName) {
      return;
    }

    const dimensionValue =
      DIMENSION_TRANSFORM_CONFIG[serviceType]?.[key]?.(value) ?? value ?? '';
    const index = groupBy.indexOf(key);
    if (index !== -1) {
      labels[index] = dimensionValue;
    } else {
      labels.push(dimensionValue);
    }
  });
  const label = labels.filter(Boolean).join(' | ');
  return label || metricLabel;
};

/**
 *
 * @param id resource id that should be searched in resources list
 * @param resources list of CloudPulseResources available
 * @returns resource label if id is found, the id if label is not found, and fall back on an empty string with an undefined id
 */
export const mapResourceIdToName = (
  id: string | undefined,
  resources: CloudPulseResources[]
): string => {
  const resourcesObj = resources.find(
    (resourceObj) => String(resourceObj.id) === id
  );
  return resourcesObj?.label ?? id ?? '';
};

/**
 *
 * @param theme mui theme
 * @returns The style needed for widget level autocomplete filters
 */
export const getAutocompleteWidgetStyles = (theme: Theme) => ({
  '&& .MuiFormControl-root': {
    minWidth: '90px',
    [theme.breakpoints.down('sm')]: {
      width: '100%', // 100% width for xs and small screens
    },
    width: '90px',
  },
});

/**
 *
 * @param preset preset for time duration to get the corresponding time duration object
 * @returns time duration object for the label
 */
export const getTimeDurationFromPreset = (
  preset?: string
): TimeDuration | undefined => {
  switch (preset) {
    case 'last 7 days':
      return { unit: 'days', value: 7 };
    case 'last 12 hours':
      return { unit: 'hr', value: 12 };
    case 'last 30 days':
      return { unit: 'days', value: 30 };
    case 'last 30 minutes':
      return { unit: 'min', value: 30 };
    case 'last day':
      return { unit: 'days', value: 1 };
    case 'last hour': {
      return { unit: 'hr', value: 1 };
    }
    default:
      return undefined;
  }
};<|MERGE_RESOLUTION|>--- conflicted
+++ resolved
@@ -347,24 +347,13 @@
     serviceType,
   } = props;
   const preset = duration.preset;
-<<<<<<< HEAD
   const presetDuration = getTimeDurationFromPreset(preset);
   return {
     absolute_time_duration:
       presetDuration === undefined
         ? { end: duration.end, start: duration.start }
         : undefined,
-    entity_ids: resources
-      ? entityIds.map((id) => parseInt(id, 10))
-      : widget.entity_ids.map((id) => parseInt(id, 10)),
-=======
-  return {
-    absolute_time_duration:
-      preset !== 'reset' && preset !== 'this month' && preset !== 'last month'
-        ? undefined
-        : { end: duration.end, start: duration.start },
     entity_ids: getEntityIds(resources, entityIds, widget, serviceType),
->>>>>>> 6d1e350c
     filters: undefined,
     group_by: !groupBy?.length ? undefined : groupBy,
     relative_time_duration: presetDuration,
