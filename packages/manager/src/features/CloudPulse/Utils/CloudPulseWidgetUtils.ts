import { Alias } from '@linode/design-language-system';

import { getMetrics } from 'src/utilities/statMetrics';

import {
  convertValueToUnit,
  formatToolTip,
  generateUnitByBaseUnit,
  transformData,
} from './unitConversion';
import {
  convertTimeDurationToStartAndEndTimeRange,
  seriesDataFormatter,
} from './utils';

import type { CloudPulseResources } from '../shared/CloudPulseResourcesSelect';
import type {
  CloudPulseMetricsList,
  CloudPulseMetricsRequest,
  CloudPulseMetricsResponse,
  DataSet,
  TimeDuration,
  Widgets,
} from '@linode/api-v4';
import type { Theme } from '@mui/material';
<<<<<<< HEAD
=======
import type { DataSet } from 'src/components/AreaChart/AreaChart';
>>>>>>> a3fc9516
import type { AreaProps } from 'src/components/AreaChart/AreaChart';
import type { MetricsDisplayRow } from 'src/components/LineGraph/MetricsDisplay';
import type { CloudPulseResourceTypeMapFlag, FlagSet } from 'src/featureFlags';

interface LabelNameOptionsProps {
  /**
   * flags received from config
   */
  flags: FlagSet;

  /**
   * label for the graph title
   */
  label: string;

  /**
   * key-value to generate dimension name
   */
  metric: { [label: string]: string };

  /**
   * list of CloudPulseResources available
   */
  resources: CloudPulseResources[];

  /**
   * service type of the selected dashboard
   */
  serviceType: string;

  /**
   * unit of the data
   */
  unit: string;
}

interface GraphDataOptionsProps {
  /**
   * flags associated with metricsList
   */
  flags: FlagSet;

  /**
   * label for the graph title
   */
  label: string;

  /**
   * data that will be displayed on graph
   */
  metricsList: CloudPulseMetricsResponse | undefined;

  /**
   * list of CloudPulse resources
   */
  resources: CloudPulseResources[];

  /**
   * service type of the selected dashboard
   */
  serviceType: string;

  /**
   * status returned from react query ( pending | error | success)
   */
  status: 'error' | 'pending' | 'success';

  /**
   * unit of the data
   */
  unit: string;
}

interface MetricRequestProps {
  /**
   * time duration for the metrics data
   */
  duration: TimeDuration;

  /**
   * resource ids selected by user
   */
  resourceIds: string[];

  /**
   * list of CloudPulse resources available
   */
  resources: CloudPulseResources[];

  /**
   * widget filters for metrics data
   */
  widget: Widgets;
}

interface DimensionNameProperties {
  /**
   * flag dimension key mapping for service type
   */
  flag: CloudPulseResourceTypeMapFlag | undefined;

  /**
   * metric key-value to generate dimension name
   */
  metric: { [label: string]: string };

  /**
   * resources list of CloudPulseResources available
   */
  resources: CloudPulseResources[];
}

interface GraphData {
  /**
   * array of area props to be shown on graph
   */
  areas: AreaProps[];

  /**
   * plots to be shown of each dimension
   */
  dimensions: DataSet[];

  /**
   * legends rows available for each dimension
   */
  legendRowsData: MetricsDisplayRow[];

  /**
   * maximum possible rolled up unit for the data
   */
  unit: string;
}

/**
 *
 * @returns parameters which will be necessary to populate graph & legends
 */
export const generateGraphData = (props: GraphDataOptionsProps): GraphData => {
  const {
    flags,
    label,
    metricsList,
    resources,
    serviceType,
    status,
    unit,
  } = props;
  const legendRowsData: MetricsDisplayRow[] = [];
  const dimension: { [timestamp: number]: { [label: string]: number } } = {};
  const areas: AreaProps[] = [];
  const colors = Object.values(Alias.Chart.Categorical);
  if (status === 'success') {
    metricsList?.data?.result?.forEach(
      (graphData: CloudPulseMetricsList, index) => {
        if (!graphData) {
          return;
        }

        const transformedData = {
          metric: graphData.metric,
          values: transformData(graphData.values, unit),
        };
        const { end, start } = convertTimeDurationToStartAndEndTimeRange({
          unit: 'min',
          value: 30,
        }) || {
          end: transformedData.values[transformedData.values.length - 1][0],
          start: transformedData.values[0][0],
        };

        const labelOptions: LabelNameOptionsProps = {
          flags,
          label,
          metric: transformedData.metric,
          resources,
          serviceType,
          unit,
        };
        const labelName = getLabelName(labelOptions);
        const data = seriesDataFormatter(transformedData.values, start, end);
        const color = colors[index % 22].Primary;
        areas.push({
          color,
          dataKey: labelName,
        });

<<<<<<< HEAD
=======
        // map each label & its data point to its timestamp
>>>>>>> a3fc9516
        data.forEach((dataPoint) => {
          const timestamp = dataPoint[0];
          const value = dataPoint[1];
          if (value !== null) {
            dimension[timestamp] = {
              ...dimension[timestamp],
              [labelName]: value,
            };
          }
        });
        // construct a legend row with the dimension
        const legendRow: MetricsDisplayRow = {
          data: getMetrics(data as number[][]),
          format: (value: number) => formatToolTip(value, unit),
          legendColor: color,
          legendTitle: labelName,
        };
        legendRowsData.push(legendRow);
      }
    );
  }

  const maxUnit = generateMaxUnit(legendRowsData, unit);
  const dimensions = Object.entries(dimension)
    .map(
      ([timestamp, resource]): DataSet => {
        const rolledUpData = Object.entries(resource).reduce(
          (oldValue, newValue) => {
            return {
              ...oldValue,
              [newValue[0]]: convertValueToUnit(newValue[1], maxUnit),
            };
          },
          {}
        );

        return { timestamp: Number(timestamp), ...rolledUpData };
      }
    )
    .sort(
      (dimension1, dimension2) => dimension1.timestamp - dimension2.timestamp
    );
  return {
    areas,
    dimensions,
    legendRowsData,
    unit: maxUnit,
  };
};

/**
 *
 * @param legendRowsData list of legend rows available for the metric
 * @param unit base unit of the values
 * @returns maximum possible rolled up unit based on the unit
 */
const generateMaxUnit = (legendRowsData: MetricsDisplayRow[], unit: string) => {
  const maxValue = Math.max(
    0,
    ...legendRowsData?.map((row) => row?.data.max ?? 0)
  );

  return generateUnitByBaseUnit(maxValue, unit);
};

/**
 *
 * @returns a CloudPulseMetricRequest object to be passed as data to metric api call
 */
export const getCloudPulseMetricRequest = (
  props: MetricRequestProps
): CloudPulseMetricsRequest => {
  const { duration, resourceIds, resources, widget } = props;
  return {
    aggregate_function: widget.aggregate_function,
    filters: undefined,
    group_by: widget.group_by,
    metric: widget.metric,
    relative_time_duration: duration ?? widget.time_duration,
    resource_ids: resources
      ? resourceIds.map((obj) => parseInt(obj, 10))
      : widget.resource_id.map((obj) => parseInt(obj, 10)),
    time_granularity:
      widget.time_granularity.unit === 'Auto'
        ? undefined
        : {
            unit: widget.time_granularity.unit,
            value: widget.time_granularity.value,
          },
  };
};

/**
 *
 * @returns generated label name for graph dimension
 */
const getLabelName = (props: LabelNameOptionsProps): string => {
  const { flags, label, metric, resources, serviceType, unit } = props;
  // aggregated metric, where metric keys will be 0
  if (!Object.keys(metric).length) {
    // in this case return widget label and unit
    return `${label} (${unit})`;
  }

  const flag = flags?.aclpResourceTypeMap?.find(
    (obj: CloudPulseResourceTypeMapFlag) => obj.serviceType === serviceType
  );

  return getDimensionName({ flag, metric, resources });
};

/**
 *
 * @returns generated dimension name based on resources
 */
export const getDimensionName = (props: DimensionNameProperties): string => {
  const { flag, metric, resources } = props;
  return Object.entries(metric)
    .map(([key, value]) => {
      if (key === flag?.dimensionKey) {
        return mapResourceIdToName(value, resources);
      }

      return value ?? '';
    })
    .filter(Boolean)
    .join('_');
};

/**
 *
 * @param id resource id that should be searched in resources list
 * @param resources list of CloudPulseResources available
 * @returns resource label if id is found, the id if label is not found, and fall back on an empty string with an undefined id
 */
export const mapResourceIdToName = (
  id: string | undefined,
  resources: CloudPulseResources[]
): string => {
  const resourcesObj = resources.find(
    (resourceObj) => String(resourceObj.id) === id
  );
  return resourcesObj?.label ?? id ?? '';
};

/**
 *
 * @param theme mui theme
 * @returns The style needed for widget level autocomplete filters
 */
export const getAutocompleteWidgetStyles = (theme: Theme) => ({
  '&& .MuiFormControl-root': {
    minWidth: '90px',
    [theme.breakpoints.down('sm')]: {
      width: '100%', // 100% width for xs and small screens
    },
    width: '90px',
  },
});<|MERGE_RESOLUTION|>--- conflicted
+++ resolved
@@ -23,10 +23,7 @@
   Widgets,
 } from '@linode/api-v4';
 import type { Theme } from '@mui/material';
-<<<<<<< HEAD
-=======
 import type { DataSet } from 'src/components/AreaChart/AreaChart';
->>>>>>> a3fc9516
 import type { AreaProps } from 'src/components/AreaChart/AreaChart';
 import type { MetricsDisplayRow } from 'src/components/LineGraph/MetricsDisplay';
 import type { CloudPulseResourceTypeMapFlag, FlagSet } from 'src/featureFlags';
@@ -214,10 +211,7 @@
           dataKey: labelName,
         });
 
-<<<<<<< HEAD
-=======
         // map each label & its data point to its timestamp
->>>>>>> a3fc9516
         data.forEach((dataPoint) => {
           const timestamp = dataPoint[0];
           const value = dataPoint[1];
