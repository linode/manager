import { isToday } from 'src/utilities/isToday';
import { getMetrics } from 'src/utilities/statMetrics';

import { COLOR_MAP, DEFAULT } from './CloudPulseWidgetColorPalette';
import {
  formatToolTip,
  generateUnitByBaseUnit,
  transformData,
} from './unitConversion';
import {
  convertTimeDurationToStartAndEndTimeRange,
  seriesDataFormatter,
} from './utils';

import type { CloudPulseResources } from '../shared/CloudPulseResourcesSelect';
import type { LegendRow } from '../Widget/CloudPulseWidget';
import type {
  CloudPulseMetricsList,
  CloudPulseMetricsRequest,
  CloudPulseMetricsResponse,
  TimeDuration,
  Widgets,
} from '@linode/api-v4';
import type { Theme } from '@mui/material';
import type { DataSet } from 'src/components/LineGraph/LineGraph';
import type { CloudPulseResourceTypeMapFlag, FlagSet } from 'src/featureFlags';

interface LabelNameOptionsProps {
  /**
   * flags received from config
   */
  flags: FlagSet;

  /**
   * label for the graph title
   */
  label: string;

  /**
   * key-value to generate dimension name
   */
  metric: { [label: string]: string };

  /**
   * list of CloudPulseResources available
   */
  resources: CloudPulseResources[];

  /**
   * service type of the selected dashboard
   */
  serviceType: string;

  /**
   * unit of the data
   */
  unit: string;
}

interface graphDataOptionsProps {
  /**
   * flags associated with metricsList
   */
  flags: FlagSet;

  /**
   * label for the graph title
   */
  label: string;

  /**
   * data that will be displayed on graph
   */
  metricsList: CloudPulseMetricsResponse | undefined;

  /**
   * list of CloudPulse resources
   */
  resources: CloudPulseResources[];

  /**
   * service type of the selected dashboard
   */
  serviceType: string;

  /**
   * status returned from react query ( loading | error | success)
   */
  status: string | undefined;

  /**
   * unit of the data
   */
  unit: string;

  /**
   * widget chart type
   */
  widgetChartType: string;

  /**
   * preferred color for the widget's graph
   */
  widgetColor: string;
}

interface MetricRequestProps {
  /**
   * time duration for the metrics data
   */
  duration: TimeDuration;

  /**
   * resource ids selected by user
   */
  resourceIds: string[];

  /**
   * list of CloudPulse resources available
   */
  resources: CloudPulseResources[];

  /**
   * widget filters for metrics data
   */
  widget: Widgets;
}

interface DimensionNameProperties {
  /**
   * flag dimension key mapping for service type
   */
  flag: CloudPulseResourceTypeMapFlag | undefined;

  /**
   * metric key-value to generate dimension name
   */
  metric: { [label: string]: string };

  /**
   * resources list of CloudPulseResources available
   */
  resources: CloudPulseResources[];
}

/**
 *
 * @returns parameters which will be necessary to populate graph & legends
 */
export const generateGraphData = (props: graphDataOptionsProps) => {
  const {
    flags,
    label,
    metricsList,
    resources,
    serviceType,
    status,
    unit,
    widgetChartType,
    widgetColor,
  } = props;

  const dimensions: DataSet[] = [];
  const legendRowsData: LegendRow[] = [];

<<<<<<< HEAD
  // if the color is not found in the map, we will fallback to default color theme
=======
  // If the color is not found in the map, fallback to default color theme
>>>>>>> 293c6771
  const colors = COLOR_MAP.get(widgetColor) ?? DEFAULT;
  let today = false;

  if (status === 'success') {
    metricsList?.data?.result?.forEach(
      (graphData: CloudPulseMetricsList, index) => {
        if (!graphData) {
          return;
        }
        const transformedData = {
          metric: graphData.metric,
          values: transformData(graphData.values, unit),
        };
        const color = colors[index];
        const { end, start } = convertTimeDurationToStartAndEndTimeRange({
          unit: 'min',
          value: 30,
        }) || {
          end: transformedData.values[transformedData.values.length - 1][0],
          start: transformedData.values[0][0],
        };

        const labelOptions: LabelNameOptionsProps = {
          flags,
          label,
          metric: transformedData.metric,
          resources,
          serviceType,
          unit,
        };

        const dimension = {
          backgroundColor: color,
          borderColor: color,
          data: seriesDataFormatter(transformedData.values, start, end),
          fill: widgetChartType === 'area',
          label: getLabelName(labelOptions),
        };
        // construct a legend row with the dimension
        const legendRow = {
          data: getMetrics(dimension.data as number[][]),
          format: (value: number) => formatToolTip(value, unit),
          legendColor: color,
          legendTitle: dimension.label,
        };
        legendRowsData.push(legendRow);
        dimensions.push(dimension);
        today ||= isToday(start, end);
      }
    );
  }

  return {
    dimensions,
    legendRowsData,
    today,
    unit: generateMaxUnit(legendRowsData, unit),
  };
};

/**
 *
 * @param legendRowsData list of legend rows available for the metric
 * @param unit base unit of the values
 * @returns maximum possible rolled up unit based on the unit
 */
const generateMaxUnit = (legendRowsData: LegendRow[], unit: string) => {
  const maxValue = Math.max(
    0,
    ...legendRowsData?.map((row) => row?.data.max ?? 0)
  );

  return generateUnitByBaseUnit(maxValue, unit);
};

/**
 *
 * @returns a CloudPulseMetricRequest object to be passed as data to metric api call
 */
export const getCloudPulseMetricRequest = (
  props: MetricRequestProps
): CloudPulseMetricsRequest => {
  const { duration, resourceIds, resources, widget } = props;
  return {
    aggregate_function: widget.aggregate_function,
    filters: undefined,
    group_by: widget.group_by,
    metric: widget.metric,
    relative_time_duration: duration ?? widget.time_duration,
    resource_ids: resources
      ? resourceIds.map((obj) => parseInt(obj, 10))
      : widget.resource_id.map((obj) => parseInt(obj, 10)),
    time_granularity:
      widget.time_granularity.unit === 'Auto'
        ? undefined
        : {
            unit: widget.time_granularity.unit,
            value: widget.time_granularity.value,
          },
  };
};

/**
 *
 * @returns generated label name for graph dimension
 */
const getLabelName = (props: LabelNameOptionsProps): string => {
  const { flags, label, metric, resources, serviceType, unit } = props;
  // aggregated metric, where metric keys will be 0
  if (!Object.keys(metric).length) {
    // in this case return widget label and unit
    return `${label} (${unit})`;
  }

  const flag = flags?.aclpResourceTypeMap?.find(
    (obj: CloudPulseResourceTypeMapFlag) => obj.serviceType === serviceType
  );

  return getDimensionName({ flag, metric, resources });
};

/**
 *
 * @returns generated dimension name based on resources
 */
export const getDimensionName = (props: DimensionNameProperties): string => {
  const { flag, metric, resources } = props;
  return Object.entries(metric)
    .map(([key, value]) => {
      if (key === flag?.dimensionKey) {
        return mapResourceIdToName(value, resources);
      }

      return value ?? '';
    })
    .filter(Boolean)
    .join('_');
};

/**
 *
 * @param id resource id that should be searched in resources list
 * @param resources list of CloudPulseResources available
 * @returns resource label if id is found, the id if label is not found, and fall back on an empty string with an undefined id
 */
export const mapResourceIdToName = (
  id: string | undefined,
  resources: CloudPulseResources[]
): string => {
  const resourcesObj = resources.find(
    (resourceObj) => String(resourceObj.id) === id
  );
  return resourcesObj?.label ?? id ?? '';
};

/**
 *
 * @param data data set to be checked for empty
 * @returns true if data is not empty or contains all the null values otherwise false
 */
export const isDataEmpty = (data: DataSet[]): boolean => {
  return data.every(
    (thisSeries) =>
      thisSeries.data.length === 0 ||
      // If we've padded the data, every y value will be null
      thisSeries.data.every((thisPoint) => thisPoint[1] === null)
  );
};

/**
 *
 * @param theme mui theme
 * @returns The style needed for widget level autocomplete filters
 */
export const getAutocompleteWidgetStyles = (theme: Theme) => ({
  '&& .MuiFormControl-root': {
    minWidth: '90px',
    [theme.breakpoints.down('sm')]: {
      width: '100%', // 100% width for xs and small screens
    },
    width: '90px',
  },
});<|MERGE_RESOLUTION|>--- conflicted
+++ resolved
@@ -163,11 +163,7 @@
   const dimensions: DataSet[] = [];
   const legendRowsData: LegendRow[] = [];
 
-<<<<<<< HEAD
-  // if the color is not found in the map, we will fallback to default color theme
-=======
   // If the color is not found in the map, fallback to default color theme
->>>>>>> 293c6771
   const colors = COLOR_MAP.get(widgetColor) ?? DEFAULT;
   let today = false;
 
