--- conflicted
+++ resolved
@@ -1,11 +1,7 @@
-<<<<<<< HEAD
 import { Alias } from '@linode/design-language-system';
 import { styled } from '@mui/material';
 
 import { Autocomplete } from 'src/components/Autocomplete/Autocomplete';
-=======
-import { isToday } from 'src/utilities/isToday';
->>>>>>> 336726d2
 import { getMetrics } from 'src/utilities/statMetrics';
 
 import {
@@ -28,13 +24,9 @@
   TimeDuration,
   Widgets,
 } from '@linode/api-v4';
-<<<<<<< HEAD
 import type { AreaProps } from 'src/components/AreaChart/AreaChart';
 import type { MetricsDisplayRow } from 'src/components/LineGraph/MetricsDisplay';
-=======
 import type { Theme } from '@mui/material';
-import type { DataSet } from 'src/components/LineGraph/LineGraph';
->>>>>>> 336726d2
 import type { CloudPulseResourceTypeMapFlag, FlagSet } from 'src/featureFlags';
 
 interface LabelNameOptionsProps {
@@ -350,27 +342,9 @@
 };
 
 /**
-<<<<<<< HEAD
- * Returns an autocomplete with updated styles according to UX, this will be used at widget level
-=======
- *
- * @param data data set to be checked for empty
- * @returns true if data is not empty or contains all the null values otherwise false
- */
-export const isDataEmpty = (data: DataSet[]): boolean => {
-  return data.every(
-    (thisSeries) =>
-      thisSeries.data.length === 0 ||
-      // If we've padded the data, every y value will be null
-      thisSeries.data.every((thisPoint) => thisPoint[1] === null)
-  );
-};
-
-/**
  *
  * @param theme mui theme
  * @returns The style needed for widget level autocomplete filters
->>>>>>> 336726d2
  */
 export const getAutocompleteWidgetStyles = (theme: Theme) => ({
   '&& .MuiFormControl-root': {
