--- conflicted
+++ resolved
@@ -1,12 +1,7 @@
 import { defaultTimeDuration } from './CloudPulseDateTimePickerUtils';
 import { ENDPOINT } from './constants';
-<<<<<<< HEAD
-import { FILTER_CONFIG } from './FilterConfig';
-=======
 import { FILTER_CONFIG, isEndpointsOnlyDashboard } from './FilterConfig';
->>>>>>> b5dcacdf
 import { CloudPulseAvailableViews } from './models';
-import { isEndpointsOnlyDashboard } from './utils';
 
 import type { DashboardProperties } from '../Dashboard/CloudPulseDashboard';
 import type { CloudPulseMetricsFilter } from '../Dashboard/CloudPulseDashboardLanding';
