--- conflicted
+++ resolved
@@ -102,11 +102,7 @@
  */
 export const checkIfFilterNeededInMetricsCall = (
   filterKey: string,
-<<<<<<< HEAD
-  serviceType: CloudPulseServiceType
-=======
   dashboardId: number
->>>>>>> 639590f5
 ): boolean => {
   const serviceTypeConfig = FILTER_CONFIG.get(dashboardId);
 
