--- conflicted
+++ resolved
@@ -118,15 +118,14 @@
   dependency?: string[];
 
   /**
-<<<<<<< HEAD
+   * If this filter is part of metric-definitions API, this field holds the dimension key
+   */
+  dimensionKey?: string;
+
+  /**
    * This is an optional field, it is used to filter the resources
    */
   filterFn?: (resources: QueryFunctionType) => QueryFunctionType;
-=======
-   * If this filter is part of metric-definitions API, this field holds the dimension key
-   */
-  dimensionKey?: string;
->>>>>>> ca47bf53
 
   /**
    * This is the field that will be sent in the metrics api call or xFilter
