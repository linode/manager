--- conflicted
+++ resolved
@@ -120,11 +120,7 @@
   dependency?: string[];
 
   /**
-<<<<<<< HEAD
-   * If it is a dimension filter coming from metric-definitions API, this field holds the dimension key
-=======
    * If this filter is part of metric-definitions API, this field holds the dimension key
->>>>>>> 567445de
    */
   dimensionKey?: string;
 
