import type { AssociatedEntityType } from '../shared/types';
import type {
  Capabilities,
  CloudPulseServiceType,
  DatabaseEngine,
  DatabaseInstance,
  DatabaseType,
  Firewall,
  Linode,
  NodeBalancer,
  ObjectStorageBucket,
  Volume,
} from '@linode/api-v4';
import type { QueryFunction, QueryKey } from '@tanstack/react-query';

/**
 * The CloudPulseServiceTypeMap has list of filters to be built for different service types like dbaas, linode etc.,The properties here are readonly as it is only for reading and can't be modified in code
 */
export interface CloudPulseServiceTypeFilterMap {
  /**
   * Current capability corresponding to a service type
   */
  readonly capability: Capabilities;
  /**
   * The list of filters for a service type
   */

  readonly filters: CloudPulseServiceTypeFilters[];

  /**
   * The service types like dbaas, linode etc.,
   */
  readonly serviceType: CloudPulseServiceType;
}

/**
 * CloudPulseServiceTypeFilters has the configuration required for each and every filter
 */
export interface CloudPulseServiceTypeFilters {
  /**
   *  The configuration of the filters
   */

  configuration: CloudPulseServiceTypeFiltersConfiguration;

  /**
   * The name of the filter
   */
  name: string;
}

/**
 * As of now, the list of possible custom filters are engine, database type, this union type will be expanded if we start enhancing our custom select config
 */
export type QueryFunctionType =
  | DatabaseEngine[]
  | DatabaseInstance[]
  | DatabaseType[]
  | Firewall[]
  | Linode[]
  | NodeBalancer[]
  | ObjectStorageBucket[]
  | Volume[];

/**
 * The non array types of QueryFunctionType like DatabaseEngine|DatabaseType
 */
export type QueryFunctionNonArrayType = SingleType<QueryFunctionType>;

/**
 * This infers the type from the QueryFunctionType and makes it a single object type, and by using this we can maintain only QueryFunctionType and NonArray Types are automatically identified
 */
type SingleType<T> = T extends (infer U)[] ? U : never;

/**
 * This interface holds the query function and query key from various factories, like databaseQueries, linodeQueries etc.,
 */
export interface QueryFunctionAndKey {
  /**
   * The query function that contains actual function that calls API like getDatabaseEngines, getDatabaseTypes etc.,
   */
  queryFn: QueryFunction<Awaited<QueryFunctionType>>;

  /**
   * The actual query key defined in the factory
   */
  queryKey: QueryKey;
}

/**
 * CloudPulseServiceTypeFiltersConfiguration is the actual configuration of the filter component
 */
export interface CloudPulseServiceTypeFiltersConfiguration {
  /**
   * This is an optional field, it is required if the filter API response doesn't have id and we need to map it from the response
   */
  apiIdField?: string;

  /**
   * This is an optional field, it is required if the filter API response doesn't have label and we need to map it from the response
   */
  apiLabelField?: string;

  /**
   * This is an optional field, it is required if the type is dynamic for call the respective API to get the filters
   * example, databaseQueries.types, databaseQueries.engines etc., makes use of existing query key and optimises cache
   */
  apiV4QueryKey?: QueryFunctionAndKey;

  /**
   * This is an optional field, controls the associated entity type for the dashboard
   */
  associatedEntityType?: AssociatedEntityType;

  /**
   * This is an optional field, it is used to disable a certain filter, untill of the dependent filters are selected
   */
  dependency?: string[];

  /**
<<<<<<< HEAD
   * If it is a dimension filter coming from metric-definitions API, this field holds the dimension key
   */
  dimensionKey?: string;
=======
   * This is an optional field, it is used to filter the resources
   */
  filterFn?: (resources: QueryFunctionType) => QueryFunctionType;
>>>>>>> d933b35b

  /**
   * This is the field that will be sent in the metrics api call or xFilter
   */
  filterKey: string;

  /**
   * This is filterType like string, number
   */
  filterType: string;

  /**
   * If this is true, we will pass the filter in the metrics api otherwise, we don't
   */
  isFilterable: boolean;
  /**
   * If this is true, we will pass the filter as a explicit key in the request else inside the filters object of metrics request
   */
  isMetricsFilter: boolean;

  /**
   * If this is true, multiselect will be enabled for the filter, only applicable for static and dynamic, not for predefined ones
   */
  isMultiSelect?: boolean;

  /**
   * If this is true, we will pass filter as an optional filter
   */
  isOptional?: boolean;
  /**
   * If this is true, we will only allow users to select a certain threshold, only applicable for static and dynamic, not for predefined ones
   */
  maxSelections?: number;
  /**
   * The name of the filter
   */
  name: string;
  /**
   *  This is helpful to determine the views in which the filter should be shown
   */
  neededInViews: CloudPulseAvailableViews[];
  /**
   * This is an optional field, needed if the select type is static, this is the list of options to be displayed in dropdown component
   */
  options?: CloudPulseServiceTypeFiltersOptions[];
  /**
   * This is an optional field, controls the placeholder we need to show in autocomplete component
   */
  placeholder?: string;
  /**
   *  This controls the order of rendering the filtering componenents
   */
  priority: number;

  /**
   * default is predefined filters like (region, resources, timeduration) or dynamic / static
   */
  type?: CloudPulseSelectTypes;
}

/**
 * CloudPulseServiceTypeFiltersOptions is the type for the options associated with static and dynamic filters
 */
export interface CloudPulseServiceTypeFiltersOptions {
  /**
   * The id of the filter option
   */
  id: string;

  /**
   * The label of the filter option
   */
  label: string;
}

/**
 * CloudPulseSelectTypes can be static and dynamic
 */
export enum CloudPulseSelectTypes {
  /**
   * dynamic selection type, where we will get an api url to get and list down the filter options
   */
  dynamic,

  /**
   * static selection type, where the service owner will give the static options for the filter
   */
  // eslint-disable-next-line sonarjs/future-reserved-words
  static,
}

/**
 * CloudPulseAvailableViews holds the views in which the filter should be shown
 */
export enum CloudPulseAvailableViews {
  /**
   * Represents the centralized Metrics view. If present in a filter's view configuration, that filter will be shown in the central page
   */
  central,

  /**
   * Represents the service page's Metrics view. If present in a filter's view configuration, that filter will be shown in the service page
   */
  service,
}<|MERGE_RESOLUTION|>--- conflicted
+++ resolved
@@ -118,15 +118,14 @@
   dependency?: string[];
 
   /**
-<<<<<<< HEAD
    * If it is a dimension filter coming from metric-definitions API, this field holds the dimension key
    */
   dimensionKey?: string;
-=======
+
+  /**
    * This is an optional field, it is used to filter the resources
    */
   filterFn?: (resources: QueryFunctionType) => QueryFunctionType;
->>>>>>> d933b35b
 
   /**
    * This is the field that will be sent in the metrics api call or xFilter
