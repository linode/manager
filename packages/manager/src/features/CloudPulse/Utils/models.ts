import type {
  Capabilities,
  DatabaseEngine,
  DatabaseType,
} from '@linode/api-v4';
import type { QueryFunction, QueryKey } from '@tanstack/react-query';

/**
 * The CloudPulseServiceTypeMap has list of filters to be built for different service types like dbaas, linode etc.,The properties here are readonly as it is only for reading and can't be modified in code
 */
export interface CloudPulseServiceTypeFilterMap {
  /**
   * Current capability corresponding to a service type
   */
  readonly capability: Capabilities;
  /**
   * The list of filters for a service type
   */

  readonly filters: CloudPulseServiceTypeFilters[];

  /**
   * The service types like dbaas, linode etc.,
   */
  readonly serviceType: 'dbaas' | 'linode';
}

/**
 * CloudPulseServiceTypeFilters has the configuration required for each and every filter
 */
export interface CloudPulseServiceTypeFilters {
  /**
   *  The configuration of the filters
   */

  configuration: CloudPulseServiceTypeFiltersConfiguration;

  /**
   * The name of the filter
   */
  name: string;
}

/**
 * As of now, the list of possible custom filters are engine, database type, this union type will be expanded if we start enhancing our custom select config
 */
export type QueryFunctionType = DatabaseEngine[] | DatabaseType[];

/**
 * The non array types of QueryFunctionType like DatabaseEngine|DatabaseType
 */
export type QueryFunctionNonArrayType = SingleType<QueryFunctionType>;

/**
 * This infers the type from the QueryFunctionType and makes it a single object type, and by using this we can maintain only QueryFunctionType and NonArray Types are automatically identified
 */
type SingleType<T> = T extends (infer U)[] ? U : never;

/**
 * This interface holds the query function and query key from various factories, like databaseQueries, linodeQueries etc.,
 */
export interface QueryFunctionAndKey {
  /**
   * The query function that contains actual function that calls API like getDatabaseEngines, getDatabaseTypes etc.,
   */
  queryFn: QueryFunction<Awaited<QueryFunctionType>>;

  /**
   * The actual query key defined in the factory
   */
  queryKey: QueryKey;
}

/**
 * CloudPulseServiceTypeFiltersConfiguration is the actual configuration of the filter component
 */
export interface CloudPulseServiceTypeFiltersConfiguration {
  /**
   * This is an optional field, it is required if the filter API response doesn't have id and we need to map it from the response
   */
  apiIdField?: string;

  /**
   * This is an optional field, it is required if the filter API response doesn't have label and we need to map it from the response
   */
  apiLabelField?: string;

  /**
   * This is an optional field, it is required if the type is dynamic for call the respective API to get the filters
   * example, databaseQueries.types, databaseQueries.engines etc., makes use of existing query key and optimises cache
   */
  apiV4QueryKey?: QueryFunctionAndKey;

  /**
   * This is an optional field, it is used to disable a certain filter, untill of the dependent filters are selected
   */
  dependency?: string[];

  /**
   * This is the field that will be sent in the metrics api call or xFilter
   */
  filterKey: string;

  /**
   * This is filterType like string, number
   */
  filterType: string;

  /**
   * If this is true, we will pass the filter in the metrics api otherwise, we don't
   */
  isFilterable: boolean;

  /**
   * If this is true, we will pass the filter as a explicit key in the request else inside the filters object of metrics request
   */
  isMetricsFilter: boolean;
  /**
   * If this is true, multiselect will be enabled for the filter, only applicable for static and dynamic, not for predefined ones
   */
  isMultiSelect?: boolean;

  /**
   * If this is true, we will pass filter as an optional filter
   */
  isOptional?: boolean;

  /**
   * If this is true, we will only allow users to select a certain threshold, only applicable for static and dynamic, not for predefined ones
   */
  maxSelections?: number;
  /**
   * The name of the filter
   */
  name: string;
  /**
   *  This is helpful to determine the views in which the filter should be shown
   */
  neededInViews: CloudPulseAvailableViews[];
  /**
   * This is an optional field, needed if the select type is static, this is the list of options to be displayed in dropdown component
   */
  options?: CloudPulseServiceTypeFiltersOptions[];
  /**
   * This is an optional field, controls the placeholder we need to show in autocomplete component
   */
  placeholder?: string;
  /**
   *  This controls the order of rendering the filtering componenents
   */
  priority: number;
  /**
   * default is predefined filters like (region, resources, timeduration) or dynamic / static
   */
  type?: CloudPulseSelectTypes;
}

/**
 * CloudPulseServiceTypeFiltersOptions is the type for the options associated with static and dynamic filters
 */
export interface CloudPulseServiceTypeFiltersOptions {
  /**
   * The id of the filter option
   */
  id: string;

  /**
   * The label of the filter option
   */
  label: string;
}

/**
 * CloudPulseSelectTypes can be static and dynamic
 */
export enum CloudPulseSelectTypes {
  /**
   * dynamic selection type, where we will get an api url to get and list down the filter options
   */
  dynamic,

  /**
   * static selection type, where the service owner will give the static options for the filter
   */
  // eslint-disable-next-line sonarjs/future-reserved-words
  static,
}

/**
 * CloudPulseAvailableViews holds the views in which the filter should be shown
 */
export enum CloudPulseAvailableViews {
  /**
<<<<<<< HEAD
   * This is the centralized view, where the filter should be shown
=======
   * Represents the centralized Metrics view. If present in a filter's view configuration, that filter will be shown in the central page
>>>>>>> 8ec78b7f
   */
  central,

  /**
<<<<<<< HEAD
   * This is the service page view, where the filter should be shown
=======
   * Represents the service page's Metrics view. If present in a filter's view configuration, that filter will be shown in the service page
>>>>>>> 8ec78b7f
   */
  service,
}<|MERGE_RESOLUTION|>--- conflicted
+++ resolved
@@ -191,20 +191,12 @@
  */
 export enum CloudPulseAvailableViews {
   /**
-<<<<<<< HEAD
-   * This is the centralized view, where the filter should be shown
-=======
    * Represents the centralized Metrics view. If present in a filter's view configuration, that filter will be shown in the central page
->>>>>>> 8ec78b7f
    */
   central,
 
   /**
-<<<<<<< HEAD
-   * This is the service page view, where the filter should be shown
-=======
    * Represents the service page's Metrics view. If present in a filter's view configuration, that filter will be shown in the service page
->>>>>>> 8ec78b7f
    */
   service,
 }