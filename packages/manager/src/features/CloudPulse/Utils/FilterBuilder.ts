import {
  NODE_TYPE,
  PORT,
  REGION,
  RELATIVE_TIME_DURATION,
  RESOURCE_ID,
  RESOURCES,
  TAGS,
} from './constants';
import { FILTER_CONFIG } from './FilterConfig';
import { CloudPulseAvailableViews, CloudPulseSelectTypes } from './models';

import type { FilterValueType } from '../Dashboard/CloudPulseDashboardLanding';
import type { CloudPulseCustomSelectProps } from '../shared/CloudPulseCustomSelect';
import type { CloudPulseNodeTypeFilterProps } from '../shared/CloudPulseNodeTypeFilter';
import type { CloudPulsePortFilterProps } from '../shared/CloudPulsePortFilter';
import type { CloudPulseRegionSelectProps } from '../shared/CloudPulseRegionSelect';
import type {
  CloudPulseResources,
  CloudPulseResourcesSelectProps,
} from '../shared/CloudPulseResourcesSelect';
import type {
  CloudPulseTags,
  CloudPulseTagsSelectProps,
} from '../shared/CloudPulseTagsFilter';
import type { CloudPulseTimeRangeSelectProps } from '../shared/CloudPulseTimeRangeSelect';
import type { CloudPulseMetricsAdditionalFilters } from '../Widget/CloudPulseWidget';
import type { CloudPulseServiceTypeFilters } from './models';
import type {
  AclpConfig,
  Dashboard,
  DateTimeWithPreset,
  Filter,
  Filters,
  TimeDuration,
} from '@linode/api-v4';

interface CloudPulseFilterProperties {
  config: CloudPulseServiceTypeFilters;
  dashboard: Dashboard;
  dependentFilters?: {
    [key: string]: FilterValueType;
  };
  isServiceAnalyticsIntegration: boolean;
  preferences?: AclpConfig;
  resource_ids?: number[] | undefined;
}

interface CloudPulseMandatoryFilterCheckProps {
  dashboard: Dashboard;
  filterValue: {
    [key: string]: FilterValueType;
  };
  timeDuration: DateTimeWithPreset | undefined;
}
/**
 * This function helps in building the properties needed for tags selection component
 *
 * @param config - accepts a CloudPulseServiceTypeFilters of tag key
 * @param handleTagsChange - the callback when we select new tag
 * @param dashboard - the selected dashboard's service type
 * @param dependentFilters - tags are dependent on region filter, we need this for disabling the tags selection component
 * @param isServiceAnalyticsIntegration - only if this is false, we need to save preferences , else no need
 * @returns CloudPulseTagSelectProps
 */
export const getTagsProperties = (
  props: CloudPulseFilterProperties,
  handleTagsChange: (tags: CloudPulseTags[], savePref?: boolean) => void
): CloudPulseTagsSelectProps => {
  const { filterKey, name: label, placeholder } = props.config.configuration;
  const {
    dashboard,
    dependentFilters,
    isServiceAnalyticsIntegration,
    preferences,
  } = props;
  return {
    defaultValue: preferences?.[TAGS],
    disabled: shouldDisableFilterByFilterKey(
      filterKey,
      dependentFilters ?? {},
      dashboard,
      preferences
    ),
    handleTagsChange,
    label,
    optional: props.config.configuration.isOptional,
    placeholder,
    region: dependentFilters?.[REGION],
    resourceType: dashboard.service_type,
    savePreferences: !isServiceAnalyticsIntegration,
  };
};

/**
 * This function helps in building the properties needed for region selection component
 *
 * @param config - accepts a CloudPulseServiceTypeFilters of region key
 * @param handleRegionChange - the callback when we select new region
 * @param dashboard - the actual selected dashboard
 * @param isServiceAnalyticsIntegration - only if this is false, we need to save preferences , else no need
 * @returns CloudPulseRegionSelectProps
 */
export const getRegionProperties = (
  props: CloudPulseFilterProperties,
  handleRegionChange: (
    region: string | undefined,
    labels: [],
    savePref?: boolean
  ) => void
): CloudPulseRegionSelectProps => {
  const { name: label, placeholder, filterKey } = props.config.configuration;
  const {
    dashboard,
    isServiceAnalyticsIntegration,
    preferences,
    dependentFilters,
    config,
  } = props;
  return {
    defaultValue: preferences?.[REGION],
    handleRegionChange,
    label,
    placeholder,
    savePreferences: !isServiceAnalyticsIntegration,
    selectedDashboard: dashboard,
    disabled: shouldDisableFilterByFilterKey(
      filterKey,
      dependentFilters ?? {},
      dashboard
    ),
    xFilter: buildXFilter(config, dependentFilters ?? {}),
  };
};

/**
 * This function helps in building the properties needed for resources selection component
 *
 * @param config - accepts a CloudPulseServiceTypeFilters of resource_id key
 * @param handleResourceChange - the callback when we select new resource
 * @param dashboard - the actual selected dashboard
 * @param isServiceAnalyticsIntegration - only if this is false, we need to save preferences , else no need
 * @param dependentFilters - since resources are dependent on some other filters, we need this as for disabling the resources selection component
 * @returns CloudPulseResourcesSelectProps
 */
export const getResourcesProperties = (
  props: CloudPulseFilterProperties,
  handleResourceChange: (
    resourceId: CloudPulseResources[],
    savePref?: boolean
  ) => void
): CloudPulseResourcesSelectProps => {
  const { filterKey, name: label, placeholder } = props.config.configuration;
  const {
    config,
    dashboard,
    dependentFilters,
    isServiceAnalyticsIntegration,
    preferences,
  } = props;
  return {
    defaultValue: preferences?.[RESOURCES],
    disabled: shouldDisableFilterByFilterKey(
      filterKey,
      dependentFilters ?? {},
      dashboard,
      preferences
    ),
    handleResourcesSelection: handleResourceChange,
    label,
    placeholder,
    resourceType: dashboard.service_type,
    savePreferences: !isServiceAnalyticsIntegration,
    xFilter: buildXFilter(config, dependentFilters ?? {}),
  };
};

export const getNodeTypeProperties = (
  props: CloudPulseFilterProperties,
  handleNodeTypeChange: (
    nodeType: string | undefined,
    label: string[],
    savePref?: boolean
  ) => void
): CloudPulseNodeTypeFilterProps => {
  const { filterKey, name: label, placeholder } = props.config.configuration;
  const {
    dashboard,
    dependentFilters,
    isServiceAnalyticsIntegration,
    preferences,
    resource_ids,
  } = props;
  return {
    database_ids: resource_ids,
    defaultValue: preferences?.[NODE_TYPE],
    disabled: shouldDisableFilterByFilterKey(
      filterKey,
      dependentFilters ?? {},
      dashboard
    ),
    handleNodeTypeChange,
    label,
    placeholder,
    savePreferences: !isServiceAnalyticsIntegration,
  };
};

/**
 * @param props The cloudpulse filter properties selected so far
 * @param handleCustomSelectChange The callback function when a filter change happens
 * @returns {CloudPulseCustomSelectProps} Returns a property compatible for CloudPulseCustomSelect Component
 */
export const getCustomSelectProperties = (
  props: CloudPulseFilterProperties,
  handleCustomSelectChange: (
    filterKey: string,
    value: FilterValueType,
    labels: string[],
    savePref?: boolean,
    updatedPreferenceData?: {}
  ) => void
): CloudPulseCustomSelectProps => {
  const {
    apiIdField,
    apiLabelField,
    apiV4QueryKey,
    filterKey,
    filterType,
    isMultiSelect,
    maxSelections,
    name: label,
    options,
    placeholder,
    isOptional,
  } = props.config.configuration;
  const {
    dashboard,
    dependentFilters,
    isServiceAnalyticsIntegration,
    preferences,
  } = props;
  return {
    apiResponseIdField: apiIdField,
    apiResponseLabelField: apiLabelField,
    apiV4QueryKey,
    clearDependentSelections: getDependentFiltersByFilterKey(
      filterKey,
      dashboard
    ),
    defaultValue: preferences?.[filterKey],
    disabled: shouldDisableFilterByFilterKey(
      filterKey,
      dependentFilters ?? {},
      dashboard
    ),
    filterKey,
    filterType,
    isOptional,
    handleSelectionChange: handleCustomSelectChange,
    isMultiSelect,
    label,
    maxSelections,
    options,
    placeholder,
    preferences,
    savePreferences: !isServiceAnalyticsIntegration,
    type: options
      ? CloudPulseSelectTypes.static
      : CloudPulseSelectTypes.dynamic,
  };
};

/**
 * This function helps in building the properties needed for time duration filter
 *
 * @param config - accepts a CloudPulseServiceTypeFilters of time duration key
 * @param handleTimeRangeChange - callback whenever a time duration selection changes
 * @param isServiceAnalyticsIntegration - only if this is false, we need to save preferences , else no need
 * @returns CloudPulseTimeRangeSelectProps
 */
export const getTimeDurationProperties = (
  props: CloudPulseFilterProperties,
  handleTimeRangeChange: (
    timeDuration: TimeDuration,
    timeDurationValue?: string,
    savePref?: boolean
  ) => void
): CloudPulseTimeRangeSelectProps => {
  const { name: label, placeholder } = props.config.configuration;
  const { isServiceAnalyticsIntegration, preferences } = props;

  const timeDuration = preferences?.timeDuration;
  return {
    defaultValue: timeDuration,
    handleStatsChange: handleTimeRangeChange,
    label,
    placeholder,
    savePreferences: !isServiceAnalyticsIntegration,
  };
};

/**
 * This function helps in building the properties needed for port selection component
 *
 * @param config - accepts a CloudPulseServiceTypeFilters that has config of port key
 * @param handlePortChange - the callback when we select new port
 * @param dashboard - the actual selected dashboard
 * @param isServiceAnalyticsIntegration - only if this is false, we need to save preferences, else no need
 * @returns CloudPulsePortFilterProps
 */
export const getPortProperties = (
  props: CloudPulseFilterProperties,
  handlePortChange: (port: string, label: string[], savePref?: boolean) => void
): CloudPulsePortFilterProps => {
  const { name: label, placeholder } = props.config.configuration;
  const {
    dashboard,
    isServiceAnalyticsIntegration,
    preferences,
    dependentFilters,
  } = props;

  return {
    dashboard,
    disabled: shouldDisableFilterByFilterKey(
      PORT,
      dependentFilters ?? {},
      dashboard
    ),
    defaultValue: preferences?.[PORT],
    handlePortChange,
    label,
    placeholder,
    savePreferences: !isServiceAnalyticsIntegration,
  };
};

/**
 * This function helps in builder the xFilter needed to passed in a apiV4 call
 *
 * @param config - any cloudpulse service type filter config
 * @param dependentFilters - the filters that are selected so far
 * @returns - a xFilter type of apiV4
 */
export const buildXFilter = (
  config: CloudPulseServiceTypeFilters,
  dependentFilters: {
    [key: string]: FilterValueType | TimeDuration;
  }
): Filter => {
  const filters: Filter[] = [];
  let orCondition: Filter[] = [];

  const { dependency } = config.configuration;
  if (dependency) {
    dependency.forEach((key) => {
      const value = dependentFilters[key];
      if (value !== undefined) {
        if (Array.isArray(value)) {
          orCondition = value.map((val) => ({ [key]: val }));
        } else {
          filters.push({ [key]: value });
        }
      }
    });
  }
  if (orCondition.length) {
    return { '+and': filters, '+or': orCondition };
  }
  return { '+and': filters };
};

/**
 * This function checks whether we need to disable or enable a filter component based on filterKey and filters selected so far
 *
 * @param filterKey - the filterKey for which we need to check whether to disable or enable the filter component
 * @param dependentFilters - the filters selected so far
 * @param dashboard - the actual selected dashboard
 * @returns boolean | undefined
 */
export const shouldDisableFilterByFilterKey = (
  filterKey: string,
  dependentFilters: {
    [key: string]: FilterValueType | TimeDuration;
  },
  dashboard: Dashboard,
  preferences?: AclpConfig
): boolean | undefined => {
  if (dashboard?.service_type) {
    const serviceTypeConfig = FILTER_CONFIG.get(dashboard.service_type);
    const filters = serviceTypeConfig?.filters ?? [];

    const filter = filters.find(
      (filter) =>
        filter?.configuration.filterKey === filterKey &&
        filter.configuration.dependency
    );

    const optionalFilters = new Set(
      filters
        .filter((filter) => filter.configuration.isOptional)
        .map((filter) => filter.configuration.filterKey)
    );

    if (filter) {
      return filter.configuration.dependency?.some((dependent) => {
        const dependentFilter = dependentFilters[dependent];

        if (
          preferences &&
          preferences[dependent] &&
          (!dependentFilter ||
            (Array.isArray(dependentFilter) && dependentFilter.length === 0))
        ) {
          return true; // Since filters are set one by one, disabled will be true until the values that are defined inside the preferences are populated in the dependent filters as well
        }

        return (
          !optionalFilters.has(dependent) &&
          (!dependentFilter ||
            (Array.isArray(dependentFilter) && dependentFilter.length === 0))
        );
      });
    }
  }
  return false;
};

/**
 *
 * @param dashboard - The actual selected dashboard
 * @param filterValue - The filter value selected from various filter components
 * @param timeDuration - The time duration selected
 * @returns boolean if all the mandatory filters listed in the service config are selected else false
 */
export const checkIfAllMandatoryFiltersAreSelected = (
  mandatoryFilterObj: CloudPulseMandatoryFilterCheckProps
): boolean => {
  const { dashboard, filterValue, timeDuration } = mandatoryFilterObj;
  const serviceTypeConfig = FILTER_CONFIG?.get(dashboard.service_type);

  if (!serviceTypeConfig) {
    return false;
  }

  return serviceTypeConfig.filters.every((filter) => {
    if (filter.configuration.isOptional) {
      return true;
    }

    const filterKey = filter.configuration.filterKey;

    if (filterKey === RELATIVE_TIME_DURATION) {
      return Boolean(timeDuration);
    }

    const value = filterValue[filterKey];
    return value !== undefined && (!Array.isArray(value) || value.length > 0);
  });
};

/**
 * @param selectedFilters The selected filters from the global filters view from custom select component
 * @param serviceType The serviceType assosicated with the dashboard like linode, dbaas etc.,
 * @returns Constructs and returns the metrics call filters based on selected filters and service type
 */
export const getMetricsCallCustomFilters = (
  selectedFilters: {
    [key: string]: FilterValueType;
  },
  serviceType?: string
): CloudPulseMetricsAdditionalFilters[] => {
  const serviceTypeConfig = serviceType
    ? FILTER_CONFIG.get(serviceType)
    : undefined;

  // If configuration exists, filter and map it to the desired CloudPulseMetricsAdditionalFilters format
  return (
    serviceTypeConfig?.filters
      .filter(
        ({ configuration }) =>
          configuration.isFilterable &&
          !configuration.isMetricsFilter &&
          selectedFilters[configuration.filterKey]
      )
      .map(({ configuration }) => ({
        filterKey: configuration.filterKey,
        filterValue: selectedFilters[configuration.filterKey],
      })) ?? []
  );
};

/**
 * @param additionalFilters The additional filters selected from custom select components
 * @returns The list of filters for the metric API call, based the additional custom select components
 */
export const constructAdditionalRequestFilters = (
  additionalFilters: CloudPulseMetricsAdditionalFilters[],
): Filters[] => {
  const filters: Filters[] = [];
  for (const filter of additionalFilters) {
    if (
      filter &&
<<<<<<< HEAD
      (!Array.isArray(filter.filterValue) || filter.filterValue.length > 0)
=======
      (!Array.isArray(filter.filterValue) || filter.filterValue.length > 0) // Check for empty array
>>>>>>> c1aedc3f
    ) {
      // push to the filters
      filters.push({
        dimension_label: filter.filterKey,
        operator: Array.isArray(filter.filterValue) ? 'in' : 'eq',
        value: Array.isArray(filter.filterValue)
          ? filter.filterValue.join(',')
          : String(filter.filterValue),
      });
    }
  }
  return filters;
};

/**
 *
 * @param filterKey The filterKey of the actual filter
 * @param dashboard The selected dashboard from the global filter view
 * @returns The filterKeys that needs to be removed from the preferences
 */
const getDependentFiltersByFilterKey = (
  filterKey: string,
  dashboard: Dashboard
): string[] => {
  const serviceTypeConfig = FILTER_CONFIG.get(dashboard.service_type);

  if (!serviceTypeConfig) {
    return [];
  }

  return serviceTypeConfig.filters
    .filter((filter) => filter?.configuration?.dependency?.includes(filterKey))
    .map(({ configuration }) =>
      configuration.filterKey === RESOURCE_ID
        ? RESOURCES
        : configuration.filterKey
    );
};

/**
 * @param obj1 The first object to be compared
 * @param obj2 The second object to be compared
 * @returns True if, both are equal else false
 */
export const deepEqual = <T>(obj1: T, obj2: T): boolean => {
  if (obj1 === obj2) {
    return true; // Identical references or values
  }

  // If either is null or undefined, or they are not of object type, return false
  if (
    obj1 === null ||
    obj2 === null ||
    typeof obj1 !== 'object' ||
    typeof obj2 !== 'object'
  ) {
    return false;
  }

  // Handle array comparison separately
  if (Array.isArray(obj1) && Array.isArray(obj2)) {
    return compareArrays(obj1, obj2);
  }

  // Ensure both objects have the same number of keys
  const keys1 = Object.keys(obj1);
  const keys2 = Object.keys(obj2);

  if (keys1.length !== keys2.length) {
    return false;
  }

  // Recursively check each key
  for (const key of keys1) {
    if (!(key in obj2)) {
      return false;
    }
    // Recursive deep equal check
    if (!deepEqual((obj1 as any)[key], (obj2 as any)[key])) {
      return false;
    }
  }

  return true;
};

/**
 * @param arr1 Array for comparison
 * @param arr2 Array for comparison
 * @returns True if, both the arrays are equal, else false
 */
export const compareArrays = <T>(arr1: T[], arr2: T[]): boolean => {
  if (arr1.length !== arr2.length) {
    return false;
  }

  for (let i = 0; i < arr1.length; i++) {
    if (!deepEqual(arr1[i], arr2[i])) {
      return false;
    }
  }

  return true;
};

/**
 *
 * @param dashboard dashboard for which filters to render
 * @param isServiceAnalyticsIntegration boolean value to check if implementation is service analytics integration or not
 * @returns list of CloudPulseServiceTypeFilters filtered by passed parameters
 */
export const getFilters = (
  dashboard: Dashboard,
  isServiceAnalyticsIntegration: boolean
): CloudPulseServiceTypeFilters[] | undefined => {
  return FILTER_CONFIG.get(dashboard.service_type)?.filters.filter((config) =>
    isServiceAnalyticsIntegration
      ? config.configuration.neededInViews.includes(
          CloudPulseAvailableViews.service
        )
      : config.configuration.neededInViews.includes(
          CloudPulseAvailableViews.central
        )
  );
};<|MERGE_RESOLUTION|>--- conflicted
+++ resolved
@@ -502,11 +502,7 @@
   for (const filter of additionalFilters) {
     if (
       filter &&
-<<<<<<< HEAD
-      (!Array.isArray(filter.filterValue) || filter.filterValue.length > 0)
-=======
       (!Array.isArray(filter.filterValue) || filter.filterValue.length > 0) // Check for empty array
->>>>>>> c1aedc3f
     ) {
       // push to the filters
       filters.push({
