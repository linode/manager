--- conflicted
+++ resolved
@@ -180,11 +180,7 @@
   return {
     database_ids: resource_ids,
     defaultValue: preferences?.[NODE_TYPE],
-<<<<<<< HEAD
-    disabled: checkIfWeNeedToDisableFilterByFilterKey(
-=======
     disabled: shouldDisableFilterByFilterKey(
->>>>>>> c5b43304
       filterKey,
       dependentFilters ?? {},
       dashboard
