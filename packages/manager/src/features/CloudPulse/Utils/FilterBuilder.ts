--- conflicted
+++ resolved
@@ -126,15 +126,6 @@
     placeholder,
     savePreferences: !isServiceAnalyticsIntegration,
     selectedDashboard: dashboard,
-<<<<<<< HEAD
-    disabled: shouldDisableFilterByFilterKey(
-      filterKey,
-      dependentFilters ?? {},
-      dashboard
-    ),
-    xFilter: buildXFilter(config, dependentFilters ?? {}),
-    selectedEntities: (dependentFilters?.[RESOURCE_ID] ?? []) as string[],
-=======
     disabled:
       shouldDisable ||
       shouldDisableFilterByFilterKey(
@@ -143,7 +134,7 @@
         dashboard
       ),
     xFilter: filterBasedOnConfig(config, dependentFilters ?? {}),
->>>>>>> 844abaec
+    selectedEntities: (dependentFilters?.[RESOURCE_ID] ?? []) as string[],
   };
 };
 
