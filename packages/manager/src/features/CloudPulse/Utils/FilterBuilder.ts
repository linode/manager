import {
  NODE_TYPE,
  REGION,
  RELATIVE_TIME_DURATION,
  RESOURCE_ID,
  RESOURCES,
  TAGS,
} from './constants';
import { FILTER_CONFIG } from './FilterConfig';
import { CloudPulseAvailableViews, CloudPulseSelectTypes } from './models';

import type {
  CloudPulseMetricsFilter,
  FilterValueType,
} from '../Dashboard/CloudPulseDashboardLanding';
import type { CloudPulseCustomSelectProps } from '../shared/CloudPulseCustomSelect';
import type { CloudPulseNodeTypeFilterProps } from '../shared/CloudPulseNodeTypeFilter';
import type { CloudPulseRegionSelectProps } from '../shared/CloudPulseRegionSelect';
import type {
  CloudPulseResources,
  CloudPulseResourcesSelectProps,
} from '../shared/CloudPulseResourcesSelect';
import type {
  CloudPulseTags,
  CloudPulseTagsSelectProps,
} from '../shared/CloudPulseTagsFilter';
import type { CloudPulseTextFilterProps } from '../shared/CloudPulseTextFilter';
import type { CloudPulseTimeRangeSelectProps } from '../shared/CloudPulseTimeRangeSelect';
import type { CloudPulseMetricsAdditionalFilters } from '../Widget/CloudPulseWidget';
import type { CloudPulseServiceTypeFilters } from './models';
import type {
  AclpConfig,
  Dashboard,
  DateTimeWithPreset,
  Filters,
  TimeDuration,
} from '@linode/api-v4';

interface CloudPulseFilterProperties {
  config: CloudPulseServiceTypeFilters;
  dashboard: Dashboard;
  dependentFilters?: CloudPulseMetricsFilter;
  isServiceAnalyticsIntegration: boolean;
  preferences?: AclpConfig;
  resource_ids?: number[] | undefined;
  shouldDisable?: boolean;
}

interface CloudPulseMandatoryFilterCheckProps {
  dashboard: Dashboard;
  filterValue: CloudPulseMetricsFilter;
  timeDuration: DateTimeWithPreset | undefined;
}

/**
 * This function helps in building the properties needed for tags selection component
 *
 * @param config - accepts a CloudPulseServiceTypeFilters of tag key
 * @param handleTagsChange - the callback when we select new tag
 * @param dashboard - the selected dashboard's service type
 * @param dependentFilters - tags are dependent on region filter, we need this for disabling the tags selection component
 * @param isServiceAnalyticsIntegration - only if this is false, we need to save preferences , else no need
 * @returns CloudPulseTagSelectProps
 */
export const getTagsProperties = (
  props: CloudPulseFilterProperties,
  handleTagsChange: (tags: CloudPulseTags[], savePref?: boolean) => void
): CloudPulseTagsSelectProps => {
  const { filterKey, name: label, placeholder } = props.config.configuration;
  const {
    dashboard,
    dependentFilters,
    isServiceAnalyticsIntegration,
    preferences,
  } = props;
  return {
    defaultValue: preferences?.[TAGS],
    disabled: shouldDisableFilterByFilterKey(
      filterKey,
      dependentFilters ?? {},
      dashboard,
      preferences
    ),
    handleTagsChange,
    label,
    optional: props.config.configuration.isOptional,
    placeholder,
    region: dependentFilters?.[REGION],
    resourceType: dashboard.service_type,
    savePreferences: !isServiceAnalyticsIntegration,
  };
};

/**
 * This function helps in building the properties needed for region selection component
 *
 * @param config - accepts a CloudPulseServiceTypeFilters of region key
 * @param handleRegionChange - the callback when we select new region
 * @param dashboard - the actual selected dashboard
 * @param isServiceAnalyticsIntegration - only if this is false, we need to save preferences , else no need
 * @returns CloudPulseRegionSelectProps
 */
export const getRegionProperties = (
  props: CloudPulseFilterProperties,
  handleRegionChange: (
    region: string | undefined,
    labels: [],
    savePref?: boolean
  ) => void
): CloudPulseRegionSelectProps => {
  const { name: label, placeholder, filterKey } = props.config.configuration;
  const {
    dashboard,
    isServiceAnalyticsIntegration,
    preferences,
    dependentFilters,
    config,
    shouldDisable,
  } = props;
  return {
    defaultValue: preferences?.[REGION],
    handleRegionChange,
    label,
    placeholder,
    savePreferences: !isServiceAnalyticsIntegration,
    selectedDashboard: dashboard,
    disabled:
      shouldDisable ||
      shouldDisableFilterByFilterKey(
        filterKey,
        dependentFilters ?? {},
        dashboard
      ),
    xFilter: filterBasedOnConfig(config, dependentFilters ?? {}),
  };
};

/**
 * This function helps in building the properties needed for resources selection component
 *
 * @param config - accepts a CloudPulseServiceTypeFilters of resource_id key
 * @param handleResourceChange - the callback when we select new resource
 * @param dashboard - the actual selected dashboard
 * @param isServiceAnalyticsIntegration - only if this is false, we need to save preferences , else no need
 * @param dependentFilters - since resources are dependent on some other filters, we need this as for disabling the resources selection component
 * @returns CloudPulseResourcesSelectProps
 */
export const getResourcesProperties = (
  props: CloudPulseFilterProperties,
  handleResourceChange: (
    resourceId: CloudPulseResources[],
    savePref?: boolean
  ) => void
): CloudPulseResourcesSelectProps => {
  const { filterKey, name: label, placeholder } = props.config.configuration;
  const {
    config,
    dashboard,
    dependentFilters,
    isServiceAnalyticsIntegration,
    preferences,
    shouldDisable,
  } = props;
  return {
    defaultValue: preferences?.[RESOURCES],
    disabled:
      shouldDisable ||
      shouldDisableFilterByFilterKey(
        filterKey,
        dependentFilters ?? {},
        dashboard,
        preferences
      ),
    handleResourcesSelection: handleResourceChange,
    label,
    placeholder,
    resourceType: dashboard.service_type,
    savePreferences: !isServiceAnalyticsIntegration,
    xFilter: filterBasedOnConfig(config, dependentFilters ?? {}),
  };
};

export const getNodeTypeProperties = (
  props: CloudPulseFilterProperties,
  handleNodeTypeChange: (
    nodeType: string | undefined,
    label: string[],
    savePref?: boolean
  ) => void
): CloudPulseNodeTypeFilterProps => {
  const { filterKey, name: label, placeholder } = props.config.configuration;
  const {
    dashboard,
    dependentFilters,
    isServiceAnalyticsIntegration,
    preferences,
    resource_ids,
    shouldDisable,
  } = props;
  return {
    database_ids: resource_ids,
    defaultValue: preferences?.[NODE_TYPE],
    disabled:
      shouldDisable ||
      shouldDisableFilterByFilterKey(
        filterKey,
        dependentFilters ?? {},
        dashboard
      ),
    handleNodeTypeChange,
    label,
    placeholder,
    savePreferences: !isServiceAnalyticsIntegration,
  };
};

/**
 * @param props The cloudpulse filter properties selected so far
 * @param handleCustomSelectChange The callback function when a filter change happens
 * @returns {CloudPulseCustomSelectProps} Returns a property compatible for CloudPulseCustomSelect Component
 */
export const getCustomSelectProperties = (
  props: CloudPulseFilterProperties,
  handleCustomSelectChange: (
    filterKey: string,
    value: FilterValueType,
    labels: string[],
    savePref?: boolean,
    updatedPreferenceData?: {}
  ) => void
): CloudPulseCustomSelectProps => {
  const {
    apiIdField,
    apiLabelField,
    apiV4QueryKey,
    filterKey,
    filterType,
    isMultiSelect,
    maxSelections,
    name: label,
    options,
    placeholder,
    isOptional,
  } = props.config.configuration;
  const {
    dashboard,
    dependentFilters,
    isServiceAnalyticsIntegration,
    preferences,
    shouldDisable,
  } = props;
  return {
    apiResponseIdField: apiIdField,
    apiResponseLabelField: apiLabelField,
    apiV4QueryKey,
    clearDependentSelections: getDependentFiltersByFilterKey(
      filterKey,
      dashboard
    ),
    defaultValue: preferences?.[filterKey],
    disabled:
      shouldDisable ||
      shouldDisableFilterByFilterKey(
        filterKey,
        dependentFilters ?? {},
        dashboard
      ),
    filterKey,
    filterType,
    isOptional,
    handleSelectionChange: handleCustomSelectChange,
    isMultiSelect,
    label,
    maxSelections,
    options,
    placeholder,
    preferences,
    savePreferences: !isServiceAnalyticsIntegration,
    type: options
      ? CloudPulseSelectTypes.static
      : CloudPulseSelectTypes.dynamic,
  };
};

/**
 * This function helps in building the properties needed for time duration filter
 *
 * @param config - accepts a CloudPulseServiceTypeFilters of time duration key
 * @param handleTimeRangeChange - callback whenever a time duration selection changes
 * @param isServiceAnalyticsIntegration - only if this is false, we need to save preferences , else no need
 * @returns CloudPulseTimeRangeSelectProps
 */
export const getTimeDurationProperties = (
  props: CloudPulseFilterProperties,
  handleTimeRangeChange: (
    timeDuration: TimeDuration,
    timeDurationValue?: string,
    savePref?: boolean
  ) => void
): CloudPulseTimeRangeSelectProps => {
  const { name: label, placeholder } = props.config.configuration;
  const { isServiceAnalyticsIntegration, preferences } = props;

  const timeDuration = preferences?.timeDuration;
  return {
    defaultValue: timeDuration,
    handleStatsChange: handleTimeRangeChange,
    label,
    placeholder,
    savePreferences: !isServiceAnalyticsIntegration,
  };
};

/**
 * This function helps in building the properties needed for port or interface_id selection component
 *
 * @param config - accepts a CloudPulseServiceTypeFilters that has config of port or interface_id key
 * @param handleTextFilterChange - the callback when we select new value
 * @param dashboard - the actual selected dashboard
 * @param isServiceAnalyticsIntegration - only if this is false, we need to save preferences, else no need
 * @returns CloudPulseTextFilterProps
 */
export const getTextFilterProperties = (
  props: CloudPulseFilterProperties,
  handleTextFilterChange: (
    port: string,
    label: string[],
    filterKey: string,
    savePref?: boolean
  ) => void
): CloudPulseTextFilterProps => {
  const { name: label, placeholder, isOptional } = props.config.configuration;
  const {
    dashboard,
    isServiceAnalyticsIntegration,
    preferences,
    dependentFilters,
    shouldDisable,
  } = props;

  return {
    disabled:
      shouldDisable ||
      shouldDisableFilterByFilterKey(
        props.config.configuration.filterKey,
        dependentFilters ?? {},
        dashboard
      ),
    defaultValue: preferences?.[props.config.configuration.filterKey],
    handleTextFilterChange,
    label,
    placeholder,
    optional: isOptional,
    savePreferences: !isServiceAnalyticsIntegration,
    filterKey: props.config.configuration.filterKey,
  };
};

/**
 * This function helps in builder the xFilter needed to passed in a apiV4 call
 *
 * @param config - any cloudpulse service type filter config
 * @param dependentFilters - the filters that are selected so far
 * @returns - filtered dependencies based on the provided config
 */
export const filterBasedOnConfig = (
  config: CloudPulseServiceTypeFilters | undefined,
  dependentFilters: CloudPulseMetricsFilter
): CloudPulseMetricsFilter => {
  if (!config) {
    return {};
  }

  const { dependency } = config.configuration;
  const filtered: CloudPulseMetricsFilter = {};
  if (dependency) {
    dependency.forEach((key) => {
      const value = dependentFilters[key];
      if (value !== undefined) {
        filtered[key === 'engine' ? 'engineType' : key] = value;
      }
    });
    return filtered;
  }

  return {};
};

/**
 * This function checks whether we need to disable or enable a filter component based on filterKey and filters selected so far
 *
 * @param filterKey - the filterKey for which we need to check whether to disable or enable the filter component
 * @param dependentFilters - the filters selected so far
 * @param dashboard - the actual selected dashboard
 * @returns boolean | undefined
 */
export const shouldDisableFilterByFilterKey = (
  filterKey: string,
  dependentFilters: {
    [key: string]: FilterValueType | TimeDuration;
  },
  dashboard: Dashboard,
  preferences?: AclpConfig
): boolean | undefined => {
  if (dashboard?.service_type) {
    const serviceTypeConfig = FILTER_CONFIG.get(dashboard.id);
    const filters = serviceTypeConfig?.filters ?? [];

    const filter = filters.find(
      (filter) =>
        filter?.configuration.filterKey === filterKey &&
        filter.configuration.dependency
    );

    const optionalFilters = new Set(
      filters
        .filter((filter) => filter.configuration.isOptional)
        .map((filter) => filter.configuration.filterKey)
    );

    if (filter) {
      return filter.configuration.dependency?.some((dependent) => {
        const dependentFilter = dependentFilters[dependent];

        if (
          preferences &&
          preferences[dependent] &&
          (!dependentFilter ||
            (Array.isArray(dependentFilter) && dependentFilter.length === 0))
        ) {
          return true; // Since filters are set one by one, disabled will be true until the values that are defined inside the preferences are populated in the dependent filters as well
        }

        return (
          !optionalFilters.has(dependent) &&
          (!dependentFilter ||
            (Array.isArray(dependentFilter) && dependentFilter.length === 0))
        );
      });
    }
  }
  return false;
};

/**
 *
 * @param dashboard - The actual selected dashboard
 * @param filterValue - The filter value selected from various filter components
 * @param timeDuration - The time duration selected
 * @returns boolean if all the mandatory filters listed in the service config are selected else false
 */
export const checkIfAllMandatoryFiltersAreSelected = (
  mandatoryFilterObj: CloudPulseMandatoryFilterCheckProps
): boolean => {
  const { dashboard, filterValue, timeDuration } = mandatoryFilterObj;
  const serviceTypeConfig = FILTER_CONFIG?.get(dashboard.id);

  if (!serviceTypeConfig) {
    return false;
  }

  return serviceTypeConfig.filters.every((filter) => {
    if (filter.configuration.isOptional) {
      return true;
    }

    const filterKey = filter.configuration.filterKey;

    if (filterKey === RELATIVE_TIME_DURATION) {
      return Boolean(timeDuration);
    }

    const value = filterValue[filterKey];
    return value !== undefined && (!Array.isArray(value) || value.length > 0);
  });
};

/**
 * @param selectedFilters The selected filters from the global filters view from custom select component
 * @param dashboardId The ID of the dashboard
 * @returns Constructs and returns the metrics call filters based on selected filters and service type
 */
export const getMetricsCallCustomFilters = (
<<<<<<< HEAD
  selectedFilters: CloudPulseMetricsFilter,
  serviceType?: CloudPulseServiceType
=======
  selectedFilters: {
    [key: string]: FilterValueType;
  },
  dashboardId?: number
>>>>>>> 949635dd
): CloudPulseMetricsAdditionalFilters[] => {
  const serviceTypeConfig = dashboardId
    ? FILTER_CONFIG.get(dashboardId)
    : undefined;

  // If configuration exists, filter and map it to the desired CloudPulseMetricsAdditionalFilters format
  return (
    serviceTypeConfig?.filters
      .filter(
        ({ configuration }) =>
          configuration.isFilterable &&
          !configuration.isMetricsFilter &&
          selectedFilters[configuration.filterKey]
      )
      .map(({ configuration }) => ({
        filterKey: configuration.filterKey,
        filterValue: selectedFilters[configuration.filterKey],
      })) ?? []
  );
};

/**
 * @param additionalFilters The additional filters selected from custom select components
 * @returns The list of filters for the metric API call, based the additional custom select components
 */
export const constructAdditionalRequestFilters = (
  additionalFilters: CloudPulseMetricsAdditionalFilters[]
): Filters[] => {
  const filters: Filters[] = [];
  for (const filter of additionalFilters) {
    if (
      filter &&
      (!Array.isArray(filter.filterValue) || filter.filterValue.length > 0) // Check for empty array
    ) {
      // push to the filters
      filters.push({
        dimension_label: filter.filterKey,
        operator: Array.isArray(filter.filterValue) ? 'in' : 'eq',
        value: Array.isArray(filter.filterValue)
          ? filter.filterValue.join(',')
          : String(filter.filterValue),
      });
    }
  }
  return filters;
};

/**
 *
 * @param filterKey The filterKey of the actual filter
 * @param dashboard The selected dashboard from the global filter view
 * @returns The filterKeys that needs to be removed from the preferences
 */
const getDependentFiltersByFilterKey = (
  filterKey: string,
  dashboard: Dashboard
): string[] => {
  const serviceTypeConfig = FILTER_CONFIG.get(dashboard.id);

  if (!serviceTypeConfig) {
    return [];
  }

  return serviceTypeConfig.filters
    .filter((filter) => filter?.configuration?.dependency?.includes(filterKey))
    .map(({ configuration }) =>
      configuration.filterKey === RESOURCE_ID
        ? RESOURCES
        : configuration.filterKey
    );
};

/**
 * @param obj1 The first object to be compared
 * @param obj2 The second object to be compared
 * @returns True if, both are equal else false
 */
export const deepEqual = <T>(obj1: T, obj2: T): boolean => {
  if (obj1 === obj2) {
    return true; // Identical references or values
  }

  // If either is null or undefined, or they are not of object type, return false
  if (
    obj1 === null ||
    obj2 === null ||
    typeof obj1 !== 'object' ||
    typeof obj2 !== 'object'
  ) {
    return false;
  }

  // Handle array comparison separately
  if (Array.isArray(obj1) && Array.isArray(obj2)) {
    return compareArrays(obj1, obj2);
  }

  // Ensure both objects have the same number of keys
  const keys1 = Object.keys(obj1);
  const keys2 = Object.keys(obj2);

  if (keys1.length !== keys2.length) {
    return false;
  }

  // Recursively check each key
  for (const key of keys1) {
    if (!(key in obj2)) {
      return false;
    }
    // Recursive deep equal check
    if (!deepEqual((obj1 as any)[key], (obj2 as any)[key])) {
      return false;
    }
  }

  return true;
};

/**
 * @param arr1 Array for comparison
 * @param arr2 Array for comparison
 * @returns True if, both the arrays are equal, else false
 */
export const compareArrays = <T>(arr1: T[], arr2: T[]): boolean => {
  if (arr1.length !== arr2.length) {
    return false;
  }

  for (let i = 0; i < arr1.length; i++) {
    if (!deepEqual(arr1[i], arr2[i])) {
      return false;
    }
  }

  return true;
};

/**
 *
 * @param dashboard dashboard for which filters to render
 * @param isServiceAnalyticsIntegration boolean value to check if implementation is service analytics integration or not
 * @returns list of CloudPulseServiceTypeFilters filtered by passed parameters
 */
export const getFilters = (
  dashboard: Dashboard,
  isServiceAnalyticsIntegration: boolean
): CloudPulseServiceTypeFilters[] | undefined => {
  return FILTER_CONFIG.get(dashboard.id)?.filters.filter((config) =>
    isServiceAnalyticsIntegration
      ? config.configuration.neededInViews.includes(
          CloudPulseAvailableViews.service
        )
      : config.configuration.neededInViews.includes(
          CloudPulseAvailableViews.central
        )
  );
};

/**
 * @param data The resources for which the filter needs to be applied
 * @param dependentFilters The selected dependent filters that will be used to filter the resources
 * @returns The filtered resources
 */
export const filterUsingDependentFilters = (
  data?: CloudPulseResources[],
  dependentFilters?: CloudPulseMetricsFilter
): CloudPulseResources[] | undefined => {
  if (!dependentFilters || !data) {
    return data;
  }

  return data.filter((resource) => {
    return Object.entries(dependentFilters).every(([key, filterValue]) => {
      const resourceValue = resource[key as keyof CloudPulseResources];

      if (Array.isArray(resourceValue) && Array.isArray(filterValue)) {
        return filterValue.some((val) => resourceValue.includes(String(val)));
      } else if (Array.isArray(resourceValue)) {
        return resourceValue.includes(String(filterValue));
      } else {
        return resourceValue === filterValue;
      }
    });
  });
};<|MERGE_RESOLUTION|>--- conflicted
+++ resolved
@@ -481,15 +481,8 @@
  * @returns Constructs and returns the metrics call filters based on selected filters and service type
  */
 export const getMetricsCallCustomFilters = (
-<<<<<<< HEAD
   selectedFilters: CloudPulseMetricsFilter,
-  serviceType?: CloudPulseServiceType
-=======
-  selectedFilters: {
-    [key: string]: FilterValueType;
-  },
   dashboardId?: number
->>>>>>> 949635dd
 ): CloudPulseMetricsAdditionalFilters[] => {
   const serviceTypeConfig = dashboardId
     ? FILTER_CONFIG.get(dashboardId)
