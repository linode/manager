import { capabilityServiceTypeMapping } from '@linode/api-v4';

import { queryFactory } from 'src/queries/cloudpulse/queries';

import {
  ENDPOINT,
  INTERFACE_IDS_PLACEHOLDER_TEXT,
  NODEBALANCER_ID,
  PARENT_ENTITY_REGION,
  REGION,
  RESOURCE_ID,
} from './constants';
import { CloudPulseAvailableViews, CloudPulseSelectTypes } from './models';
import { filterKubernetesClusters } from './utils';

<<<<<<< HEAD
import type { AssociatedEntityType } from '../shared/types';
import type {
  CloudPulseServiceTypeFilterMap,
  CloudPulseServiceTypeFiltersConfiguration,
} from './models';
import type { Firewall, KubernetesCluster } from '@linode/api-v4';
=======
import type { CloudPulseServiceTypeFilterMap } from './models';
import type { KubernetesCluster } from '@linode/api-v4';
>>>>>>> d63b7dc7

const TIME_DURATION = 'Time Range';

export const LINODE_CONFIG: Readonly<CloudPulseServiceTypeFilterMap> = {
  capability: capabilityServiceTypeMapping['linode'],
  filters: [
    {
      configuration: {
        filterKey: 'region',
        children: ['resource_id'],
        filterType: 'string',
        isFilterable: false,
        isMetricsFilter: false,
        name: 'Region',
        priority: 1,
        neededInViews: [CloudPulseAvailableViews.central],
      },
      name: 'Region',
    },
    {
      configuration: {
        dependency: ['region'],
        filterKey: 'resource_id',
        filterType: 'string',
        isFilterable: true,
        isMetricsFilter: true,
        isMultiSelect: true,
        name: 'Linode Label(s)',
        neededInViews: [CloudPulseAvailableViews.central],
        placeholder: 'Select Linode Label(s)',
        priority: 2,
      },
      name: 'Resources',
    },
    {
      configuration: {
        filterKey: 'relative_time_duration',
        filterType: 'string',
        isFilterable: true,
        isMetricsFilter: true,
        isMultiSelect: false,
        name: TIME_DURATION,
        neededInViews: [],
        placeholder: 'Select a Duration',
        priority: 3,
      },
      name: TIME_DURATION,
    },
  ],
  serviceType: 'linode',
};

export const DBAAS_CONFIG: Readonly<CloudPulseServiceTypeFilterMap> = {
  capability: capabilityServiceTypeMapping['dbaas'],
  filters: [
    {
      configuration: {
        filterKey: 'engine',
        children: ['region', 'resource_id'],
        filterType: 'string',
        isFilterable: false, // isFilterable -- this determines whethere you need to pass it metrics api
        isMetricsFilter: false, // if it is false, it will go as a part of filter params, else global filter
        isMultiSelect: false,
        name: 'Database Engine',
        neededInViews: [CloudPulseAvailableViews.central],
        options: [
          {
            id: 'mysql',
            label: 'MySQL',
          },
          {
            id: 'postgresql',
            label: 'PostgreSQL',
          },
        ],
        placeholder: 'Select a Database Engine',
        priority: 2,
        type: CloudPulseSelectTypes.static,
      },
      name: 'DB Engine',
    },
    {
      configuration: {
        dependency: ['engine'],
        children: ['resource_id'],
        filterKey: 'region',
        filterType: 'string',
        isFilterable: false,
        isMetricsFilter: false,
        name: 'Region',
        priority: 1,
        neededInViews: [CloudPulseAvailableViews.central],
      },
      name: 'Region',
    },
    {
      configuration: {
        dependency: ['region', 'engine'],
        children: ['node_type'],
        filterKey: 'resource_id',
        filterType: 'string',
        isFilterable: true,
        isMetricsFilter: true,
        isMultiSelect: true,
        name: 'Database Clusters',
        neededInViews: [CloudPulseAvailableViews.central],
        placeholder: 'Select Database Clusters',
        priority: 3,
      },
      name: 'Resources',
    },
    {
      configuration: {
        filterKey: 'relative_time_duration',
        filterType: 'string',
        isFilterable: true,
        isMetricsFilter: true,
        isMultiSelect: false,
        name: TIME_DURATION,
        neededInViews: [], // we will have a static time duration component, no need render from filter builder
        placeholder: 'Select a Duration',
        priority: 4,
      },
      name: TIME_DURATION,
    },
    {
      configuration: {
        dependency: [RESOURCE_ID],
        filterKey: 'node_type',
        filterType: 'string',
        isFilterable: true, // isFilterable -- this determines whether you need to pass it metrics api
        isMetricsFilter: false, // if it is false, it will go as a part of filter params, else global filter
        isMultiSelect: false,
        name: 'Node Type',
        neededInViews: [
          CloudPulseAvailableViews.service,
          CloudPulseAvailableViews.central,
        ],
        placeholder: 'Select a Node Type',
        priority: 5,
      },
      name: 'Node Type',
    },
  ],
  serviceType: 'dbaas',
};

export const NODEBALANCER_CONFIG: Readonly<CloudPulseServiceTypeFilterMap> = {
  capability: capabilityServiceTypeMapping['nodebalancer'],
  filters: [
    {
      configuration: {
        filterKey: 'region',
        children: ['resource_id'],
        filterType: 'string',
        isFilterable: false,
        isMetricsFilter: false,
        name: 'Region',
        priority: 1,
        neededInViews: [CloudPulseAvailableViews.central],
      },
      name: 'Region',
    },
    {
      configuration: {
        dependency: ['region'],
        filterKey: 'resource_id',
        filterType: 'string',
        isFilterable: true,
        isMetricsFilter: true,
        isMultiSelect: true,
        name: 'Nodebalancers',
        neededInViews: [CloudPulseAvailableViews.central],
        placeholder: 'Select Nodebalancers',
        priority: 2,
      },
      name: 'Nodebalancers',
    },
    {
      configuration: {
        filterKey: 'port',
        filterType: 'string',
        isFilterable: true,
        isMetricsFilter: false,
        isOptional: true,
        name: 'Ports',
        neededInViews: [
          CloudPulseAvailableViews.central,
          CloudPulseAvailableViews.service,
        ],
        placeholder: 'e.g., 80,443,3000',
        priority: 4,
      },
      name: 'Ports',
    },
    {
      configuration: {
        filterKey: 'relative_time_duration',
        filterType: 'string',
        isFilterable: true,
        isMetricsFilter: true,
        isMultiSelect: false,
        name: TIME_DURATION,
        neededInViews: [], // we will have a static time duration component, no need render from filter builder
        placeholder: 'Select a Duration',
        priority: 4,
      },
      name: TIME_DURATION,
    },
  ],
  serviceType: 'nodebalancer',
};

export const FIREWALL_CONFIG: Readonly<CloudPulseServiceTypeFilterMap> = {
  capability: capabilityServiceTypeMapping['firewall'],
  filters: [
    {
      configuration: {
        filterKey: 'resource_id',
        filterType: 'string',
        isFilterable: true,
        isMetricsFilter: true,
        isMultiSelect: true,
        name: 'Firewalls',
        neededInViews: [CloudPulseAvailableViews.central],
        placeholder: 'Select Firewalls',
        priority: 1,
        associatedEntityType: 'linode',
      },
      name: 'Firewalls',
    },
    {
      configuration: {
        filterKey: PARENT_ENTITY_REGION,
        filterType: 'string',
        isFilterable: true,
        isMetricsFilter: true,
        isMultiSelect: false,
        name: 'Linode Region',
        neededInViews: [
          CloudPulseAvailableViews.central,
          CloudPulseAvailableViews.service,
        ],
        placeholder: 'Select a Linode Region',
        priority: 2,
      },
      name: 'Linode Region',
    },
    {
      configuration: {
        filterKey: 'interface_type',
        filterType: 'string',
        isFilterable: true,
        isMetricsFilter: false,
        isMultiSelect: true,
        name: 'Interface Types',
        isOptional: true,
        neededInViews: [
          CloudPulseAvailableViews.central,
          CloudPulseAvailableViews.service,
        ],
        options: [
          {
            id: 'vpc',
            label: 'VPC',
          },
          {
            id: 'public',
            label: 'Public',
          },
        ],
        placeholder: 'Select Interface Types',
        priority: 3,
        type: CloudPulseSelectTypes.static,
      },
      name: 'Interface Types',
    },
    {
      configuration: {
        filterKey: 'interface_id',
        filterType: 'string',
        isFilterable: true,
        isMetricsFilter: false,
        isOptional: true,
        name: 'Interface IDs',
        neededInViews: [
          CloudPulseAvailableViews.central,
          CloudPulseAvailableViews.service,
        ],
        placeholder: INTERFACE_IDS_PLACEHOLDER_TEXT,
        priority: 2,
      },
      name: 'Interface IDs',
    },
    {
      configuration: {
        filterKey: 'relative_time_duration',
        filterType: 'string',
        isFilterable: true,
        isMetricsFilter: true,
        isMultiSelect: false,
        name: TIME_DURATION,
        neededInViews: [], // we will have a static time duration component, no need render from filter builder
        placeholder: 'Select a Duration',
        priority: 4,
      },
      name: TIME_DURATION,
    },
  ],
  serviceType: 'firewall',
  associatedEntityType: 'linode',
};

export const FIREWALL_NODEBALANCER_CONFIG: Readonly<CloudPulseServiceTypeFilterMap> =
  {
    capability: capabilityServiceTypeMapping['firewall'],
    filters: [
      {
        configuration: {
          filterKey: RESOURCE_ID,
          children: [NODEBALANCER_ID],
          filterType: 'string',
          isFilterable: true,
          isMetricsFilter: true,
          name: 'Firewall',
          neededInViews: [CloudPulseAvailableViews.central],
          associatedEntityType: 'nodebalancer',
          placeholder: 'Select a Firewall',
          priority: 1,
          apiV4QueryKey: queryFactory.resources('firewall'),
        },
        name: 'Firewall',
      },
      {
        configuration: {
          children: [NODEBALANCER_ID],
          filterKey: PARENT_ENTITY_REGION,
          filterType: 'string',
          isFilterable: true,
          isMetricsFilter: true,
          name: 'NodeBalancer Region',
          priority: 2,
          neededInViews: [
            CloudPulseAvailableViews.central,
            CloudPulseAvailableViews.service,
          ],
          placeholder: 'Select a NodeBalancer Region',
        },
        name: 'NodeBalancer Region',
      },
      {
        configuration: {
          dependency: [PARENT_ENTITY_REGION, RESOURCE_ID],
          filterKey: NODEBALANCER_ID,
          filterType: 'string',
          isFilterable: true,
          isMetricsFilter: false,
          isMultiSelect: true,
          isOptional: true,
          name: 'NodeBalancers',
          neededInViews: [
            CloudPulseAvailableViews.central,
            CloudPulseAvailableViews.service,
          ],
          placeholder: 'Select NodeBalancers',
          priority: 3,
        },
        name: 'NodeBalancers',
      },
    ],
    serviceType: 'firewall',
    associatedEntityType: 'nodebalancer',
  };

export const OBJECTSTORAGE_CONFIG_BUCKET: Readonly<CloudPulseServiceTypeFilterMap> =
  {
    capability: capabilityServiceTypeMapping['objectstorage'],
    filters: [
      {
        configuration: {
          filterKey: REGION,
          children: [ENDPOINT, RESOURCE_ID],
          filterType: 'string',
          isFilterable: true,
          isMetricsFilter: true,
          name: 'Region',
          priority: 1,
          neededInViews: [CloudPulseAvailableViews.central],
        },
        name: 'Region',
      },
      {
        configuration: {
          dependency: [REGION],
          children: [RESOURCE_ID],
          filterKey: ENDPOINT,
          filterType: 'string',
          isFilterable: false,
          isMetricsFilter: false,
          isMultiSelect: true,
          name: 'Endpoints',
          priority: 2,
          neededInViews: [CloudPulseAvailableViews.central],
        },
        name: 'Endpoints',
      },
      {
        configuration: {
          dependency: [REGION, ENDPOINT],
          filterKey: RESOURCE_ID,
          filterType: 'string',
          isFilterable: true,
          isMetricsFilter: true,
          isMultiSelect: true,
          name: 'Buckets',
          neededInViews: [CloudPulseAvailableViews.central],
          placeholder: 'Select Buckets',
          priority: 3,
        },
        name: 'Buckets',
      },
    ],
    serviceType: 'objectstorage',
  };

export const BLOCKSTORAGE_CONFIG: Readonly<CloudPulseServiceTypeFilterMap> = {
  capability: capabilityServiceTypeMapping['blockstorage'],
  filters: [
    {
      configuration: {
        filterKey: 'region',
        children: ['resource_id'],
        filterType: 'string',
        isFilterable: false,
        isMetricsFilter: false,
        name: 'Region',
        priority: 1,
        neededInViews: [CloudPulseAvailableViews.central],
      },
      name: 'Region',
    },
    {
      configuration: {
        dependency: ['region'],
        filterKey: 'resource_id',
        filterType: 'string',
        isFilterable: true,
        isMetricsFilter: true,
        isMultiSelect: true,
        name: 'Volumes',
        neededInViews: [CloudPulseAvailableViews.central],
        placeholder: 'Select Volumes',
        priority: 2,
      },
      name: 'Volumes',
    },
  ],
  serviceType: 'blockstorage',
};
export const LKE_CONFIG: Readonly<CloudPulseServiceTypeFilterMap> = {
  capability: capabilityServiceTypeMapping['lke'],
  filters: [
    {
      configuration: {
        filterKey: 'region',
        filterType: 'string',
        isFilterable: false,
        isMetricsFilter: false,
        name: 'Region',
        priority: 1,
        neededInViews: [CloudPulseAvailableViews.central],
      },
      name: 'Region',
    },
    {
      configuration: {
        dependency: ['region'],
        filterKey: 'resource_id',
        filterType: 'string',
        isFilterable: true,
        isMetricsFilter: true,
        isMultiSelect: true,
        name: 'Clusters',
        neededInViews: [CloudPulseAvailableViews.central],
        placeholder: 'Select Clusters',
        priority: 2,
        filterFn: (resources: KubernetesCluster[]) =>
          filterKubernetesClusters(resources),
      },
      name: 'Clusters',
    },
  ],
  serviceType: 'lke',
};
export const FILTER_CONFIG: Readonly<
  Map<number, CloudPulseServiceTypeFilterMap>
> = new Map([
  [1, DBAAS_CONFIG],
  [2, LINODE_CONFIG],
  [3, NODEBALANCER_CONFIG],
  [4, FIREWALL_CONFIG],
  [6, OBJECTSTORAGE_CONFIG_BUCKET],
  [7, BLOCKSTORAGE_CONFIG],
  [8, FIREWALL_NODEBALANCER_CONFIG],
  [9, LKE_CONFIG],
]);

/**
 * @param dashboardId The id of the dashboard
 * @returns The resources filter configuration for the dashboard
 */
export const getResourcesFilterConfig = (
  dashboardId: number | undefined
): CloudPulseServiceTypeFiltersConfiguration | undefined => {
  if (!dashboardId) {
    return undefined;
  }
  // Get the associated entity type for the dashboard
  const filterConfig = FILTER_CONFIG.get(dashboardId);
  return filterConfig?.filters.find(
    (filter) => filter.configuration.filterKey === RESOURCE_ID
  )?.configuration;
};

/**
 * @param dashboardId The id of the dashboard
 * @returns The associated entity type for the dashboard
 */
export const getAssociatedEntityType = (
  dashboardId: number | undefined
): AssociatedEntityType | undefined => {
  if (!dashboardId) {
    return undefined;
  }
  return FILTER_CONFIG.get(dashboardId)?.associatedEntityType;
};<|MERGE_RESOLUTION|>--- conflicted
+++ resolved
@@ -13,17 +13,12 @@
 import { CloudPulseAvailableViews, CloudPulseSelectTypes } from './models';
 import { filterKubernetesClusters } from './utils';
 
-<<<<<<< HEAD
 import type { AssociatedEntityType } from '../shared/types';
 import type {
-  CloudPulseServiceTypeFilterMap,
   CloudPulseServiceTypeFiltersConfiguration,
 } from './models';
-import type { Firewall, KubernetesCluster } from '@linode/api-v4';
-=======
+import type { KubernetesCluster } from '@linode/api-v4';
 import type { CloudPulseServiceTypeFilterMap } from './models';
-import type { KubernetesCluster } from '@linode/api-v4';
->>>>>>> d63b7dc7
 
 const TIME_DURATION = 'Time Range';
 
