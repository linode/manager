import { capabilityServiceTypeMapping } from '@linode/api-v4';

import { queryFactory } from 'src/queries/cloudpulse/queries';

import {
  ENDPOINT,
  INTERFACE_IDS_PLACEHOLDER_TEXT,
  NODEBALANCER_ID,
  PARENT_ENTITY_REGION,
  REGION,
  RESOURCE_ID,
} from './constants';
import { CloudPulseAvailableViews, CloudPulseSelectTypes } from './models';
<<<<<<< HEAD
import {
  filterFirewallResources,
  filterKubernetesClusters,
  getValidSortedEndpoints,
} from './utils';

import type { CloudPulseServiceTypeFilterMap } from './models';
import type {
  Firewall,
  KubernetesCluster,
  ObjectStorageBucket,
} from '@linode/api-v4';
=======
import { filterKubernetesClusters } from './utils';

import type { CloudPulseServiceTypeFilterMap } from './models';
import type { KubernetesCluster } from '@linode/api-v4';
>>>>>>> 8ce9200d

const TIME_DURATION = 'Time Range';

export const LINODE_CONFIG: Readonly<CloudPulseServiceTypeFilterMap> = {
  capability: capabilityServiceTypeMapping['linode'],
  filters: [
    {
      configuration: {
        filterKey: 'region',
        children: ['resource_id'],
        filterType: 'string',
        isFilterable: false,
        isMetricsFilter: false,
        name: 'Region',
        priority: 1,
        neededInViews: [CloudPulseAvailableViews.central],
      },
      name: 'Region',
    },
    {
      configuration: {
        dependency: ['region'],
        filterKey: 'resource_id',
        filterType: 'string',
        isFilterable: true,
        isMetricsFilter: true,
        isMultiSelect: true,
        name: 'Linode Label(s)',
        neededInViews: [CloudPulseAvailableViews.central],
        placeholder: 'Select Linode Label(s)',
        priority: 2,
      },
      name: 'Resources',
    },
    {
      configuration: {
        filterKey: 'relative_time_duration',
        filterType: 'string',
        isFilterable: true,
        isMetricsFilter: true,
        isMultiSelect: false,
        name: TIME_DURATION,
        neededInViews: [],
        placeholder: 'Select a Duration',
        priority: 3,
      },
      name: TIME_DURATION,
    },
  ],
  serviceType: 'linode',
};

export const DBAAS_CONFIG: Readonly<CloudPulseServiceTypeFilterMap> = {
  capability: capabilityServiceTypeMapping['dbaas'],
  filters: [
    {
      configuration: {
        filterKey: 'engine',
        children: ['region', 'resource_id'],
        filterType: 'string',
        isFilterable: false, // isFilterable -- this determines whethere you need to pass it metrics api
        isMetricsFilter: false, // if it is false, it will go as a part of filter params, else global filter
        isMultiSelect: false,
        name: 'Database Engine',
        neededInViews: [CloudPulseAvailableViews.central],
        options: [
          {
            id: 'mysql',
            label: 'MySQL',
          },
          {
            id: 'postgresql',
            label: 'PostgreSQL',
          },
        ],
        placeholder: 'Select a Database Engine',
        priority: 2,
        type: CloudPulseSelectTypes.static,
      },
      name: 'DB Engine',
    },
    {
      configuration: {
        dependency: ['engine'],
        children: ['resource_id'],
        filterKey: 'region',
        filterType: 'string',
        isFilterable: false,
        isMetricsFilter: false,
        name: 'Region',
        priority: 1,
        neededInViews: [CloudPulseAvailableViews.central],
      },
      name: 'Region',
    },
    {
      configuration: {
        dependency: ['region', 'engine'],
        children: ['node_type'],
        filterKey: 'resource_id',
        filterType: 'string',
        isFilterable: true,
        isMetricsFilter: true,
        isMultiSelect: true,
        name: 'Database Clusters',
        neededInViews: [CloudPulseAvailableViews.central],
        placeholder: 'Select Database Clusters',
        priority: 3,
      },
      name: 'Resources',
    },
    {
      configuration: {
        filterKey: 'relative_time_duration',
        filterType: 'string',
        isFilterable: true,
        isMetricsFilter: true,
        isMultiSelect: false,
        name: TIME_DURATION,
        neededInViews: [], // we will have a static time duration component, no need render from filter builder
        placeholder: 'Select a Duration',
        priority: 4,
      },
      name: TIME_DURATION,
    },
    {
      configuration: {
        dependency: [RESOURCE_ID],
        filterKey: 'node_type',
        filterType: 'string',
        isFilterable: true, // isFilterable -- this determines whether you need to pass it metrics api
        isMetricsFilter: false, // if it is false, it will go as a part of filter params, else global filter
        isMultiSelect: false,
        name: 'Node Type',
        neededInViews: [
          CloudPulseAvailableViews.service,
          CloudPulseAvailableViews.central,
        ],
        placeholder: 'Select a Node Type',
        priority: 5,
        dimensionKey: 'node_type',
      },
      name: 'Node Type',
    },
  ],
  serviceType: 'dbaas',
};

export const NODEBALANCER_CONFIG: Readonly<CloudPulseServiceTypeFilterMap> = {
  capability: capabilityServiceTypeMapping['nodebalancer'],
  filters: [
    {
      configuration: {
        filterKey: 'region',
        children: ['resource_id'],
        filterType: 'string',
        isFilterable: false,
        isMetricsFilter: false,
        name: 'Region',
        priority: 1,
        neededInViews: [CloudPulseAvailableViews.central],
      },
      name: 'Region',
    },
    {
      configuration: {
        dependency: ['region'],
        filterKey: 'resource_id',
        filterType: 'string',
        isFilterable: true,
        isMetricsFilter: true,
        isMultiSelect: true,
        name: 'Nodebalancers',
        neededInViews: [CloudPulseAvailableViews.central],
        placeholder: 'Select Nodebalancers',
        priority: 2,
      },
      name: 'Nodebalancers',
    },
    {
      configuration: {
        filterKey: 'port',
        dimensionKey: 'port',
        filterType: 'string',
        isFilterable: true,
        isMetricsFilter: false,
        isOptional: true,
        name: 'Ports',
        neededInViews: [
          CloudPulseAvailableViews.central,
          CloudPulseAvailableViews.service,
        ],
        placeholder: 'e.g., 80,443,3000',
        priority: 4,
      },
      name: 'Ports',
    },
    {
      configuration: {
        filterKey: 'relative_time_duration',
        filterType: 'string',
        isFilterable: true,
        isMetricsFilter: true,
        isMultiSelect: false,
        name: TIME_DURATION,
        neededInViews: [], // we will have a static time duration component, no need render from filter builder
        placeholder: 'Select a Duration',
        priority: 4,
      },
      name: TIME_DURATION,
    },
  ],
  serviceType: 'nodebalancer',
};

export const FIREWALL_CONFIG: Readonly<CloudPulseServiceTypeFilterMap> = {
  capability: capabilityServiceTypeMapping['firewall'],
  filters: [
    {
      configuration: {
        filterKey: 'resource_id',
        filterType: 'string',
        isFilterable: true,
        isMetricsFilter: true,
        isMultiSelect: true,
        name: 'Firewalls',
        neededInViews: [CloudPulseAvailableViews.central],
        placeholder: 'Select Firewalls',
        priority: 1,
        associatedEntityType: 'linode',
      },
      name: 'Firewalls',
    },
    {
      configuration: {
        dimensionKey: 'region_id',
        filterKey: PARENT_ENTITY_REGION,
        filterType: 'string',
        isFilterable: true,
        isMetricsFilter: true,
        isMultiSelect: false,
        name: 'Linode Region',
        neededInViews: [
          CloudPulseAvailableViews.central,
          CloudPulseAvailableViews.service,
        ],
        placeholder: 'Select a Linode Region',
        priority: 2,
      },
      name: 'Linode Region',
    },
    {
      configuration: {
        dimensionKey: 'interface_type',
        filterKey: 'interface_type',
        filterType: 'string',
        isFilterable: true,
        isMetricsFilter: false,
        isMultiSelect: true,
        name: 'Interface Types',
        isOptional: true,
        neededInViews: [
          CloudPulseAvailableViews.central,
          CloudPulseAvailableViews.service,
        ],
        options: [
          {
            id: 'vpc',
            label: 'VPC',
          },
          {
            id: 'public',
            label: 'Public',
          },
        ],
        placeholder: 'Select Interface Types',
        priority: 3,
        type: CloudPulseSelectTypes.static,
      },
      name: 'Interface Types',
    },
    {
      configuration: {
        dimensionKey: 'interface_id',
        filterKey: 'interface_id',
        filterType: 'string',
        isFilterable: true,
        isMetricsFilter: false,
        isOptional: true,
        name: 'Interface IDs',
        neededInViews: [
          CloudPulseAvailableViews.central,
          CloudPulseAvailableViews.service,
        ],
        placeholder: INTERFACE_IDS_PLACEHOLDER_TEXT,
        priority: 2,
      },
      name: 'Interface IDs',
    },
    {
      configuration: {
        filterKey: 'relative_time_duration',
        filterType: 'string',
        isFilterable: true,
        isMetricsFilter: true,
        isMultiSelect: false,
        name: TIME_DURATION,
        neededInViews: [], // we will have a static time duration component, no need render from filter builder
        placeholder: 'Select a Duration',
        priority: 4,
      },
      name: TIME_DURATION,
    },
  ],
  serviceType: 'firewall',
  associatedEntityType: 'linode',
};

export const FIREWALL_NODEBALANCER_CONFIG: Readonly<CloudPulseServiceTypeFilterMap> =
  {
    capability: capabilityServiceTypeMapping['firewall'],
    filters: [
      {
        configuration: {
          filterKey: RESOURCE_ID,
          children: [NODEBALANCER_ID],
          filterType: 'string',
          isFilterable: true,
          isMetricsFilter: true,
          name: 'Firewall',
          neededInViews: [CloudPulseAvailableViews.central],
          associatedEntityType: 'nodebalancer',
          placeholder: 'Select a Firewall',
          priority: 1,
          apiV4QueryKey: queryFactory.resources('firewall'),
        },
        name: 'Firewall',
      },
      {
        configuration: {
          dimensionKey: 'region_id',
          children: [NODEBALANCER_ID],
          filterKey: PARENT_ENTITY_REGION,
          filterType: 'string',
          isFilterable: true,
          isMetricsFilter: true,
          name: 'NodeBalancer Region',
          priority: 2,
          neededInViews: [
            CloudPulseAvailableViews.central,
            CloudPulseAvailableViews.service,
          ],
          placeholder: 'Select a NodeBalancer Region',
        },
        name: 'NodeBalancer Region',
      },
      {
        configuration: {
          dependency: [PARENT_ENTITY_REGION, RESOURCE_ID],
          filterKey: NODEBALANCER_ID,
          filterType: 'string',
          isFilterable: true,
          isMetricsFilter: false,
          isMultiSelect: true,
          isOptional: true,
          name: 'NodeBalancers',
          neededInViews: [
            CloudPulseAvailableViews.central,
            CloudPulseAvailableViews.service,
          ],
          placeholder: 'Select NodeBalancers',
          priority: 3,
          dimensionKey: 'nodebalancer_id',
        },
        name: 'NodeBalancers',
      },
    ],
    serviceType: 'firewall',
    associatedEntityType: 'nodebalancer',
  };

export const OBJECTSTORAGE_CONFIG_BUCKET: Readonly<CloudPulseServiceTypeFilterMap> =
  {
    capability: capabilityServiceTypeMapping['objectstorage'],
    filters: [
      {
        configuration: {
          filterKey: REGION,
          children: [ENDPOINT, RESOURCE_ID],
          filterType: 'string',
          isFilterable: true,
          isMetricsFilter: true,
          name: 'Region',
          priority: 1,
          neededInViews: [CloudPulseAvailableViews.central],
        },
        name: 'Region',
      },
      {
        configuration: {
          dimensionKey: 'endpoint',
          dependency: [REGION],
          children: [RESOURCE_ID],
          filterKey: ENDPOINT,
          filterType: 'string',
          isFilterable: false,
          isMetricsFilter: false,
          isMultiSelect: true,
          name: 'Endpoints',
          priority: 2,
          neededInViews: [CloudPulseAvailableViews.central],
        },
        name: 'Endpoints',
      },
      {
        configuration: {
          dependency: [REGION, ENDPOINT],
          filterKey: RESOURCE_ID,
          filterType: 'string',
          isFilterable: true,
          isMetricsFilter: true,
          isMultiSelect: true,
          name: 'Buckets',
          neededInViews: [CloudPulseAvailableViews.central],
          placeholder: 'Select Buckets',
          priority: 3,
        },
        name: 'Buckets',
      },
    ],
    serviceType: 'objectstorage',
  };

export const ENDPOINT_DASHBOARD_CONFIG: Readonly<CloudPulseServiceTypeFilterMap> =
  {
    capability: capabilityServiceTypeMapping['objectstorage'],
    filters: [
      {
        configuration: {
          filterKey: REGION,
          children: [ENDPOINT],
          filterType: 'string',
          isFilterable: true,
          isMetricsFilter: true,
          name: 'Region',
          priority: 1,
          neededInViews: [CloudPulseAvailableViews.central],
        },
        name: 'Region',
      },
      {
        configuration: {
          dependency: [REGION],
          filterKey: ENDPOINT,
          filterType: 'string',
          isFilterable: true,
          isMetricsFilter: false,
          isMultiSelect: true,
          hasRestrictedSelections: true,
          name: 'Endpoints',
          priority: 2,
          neededInViews: [CloudPulseAvailableViews.central],
          filterFn: (resources: ObjectStorageBucket[]) =>
            getValidSortedEndpoints(resources),
        },
        name: 'Endpoints',
      },
    ],
    serviceType: 'objectstorage',
  };

export const BLOCKSTORAGE_CONFIG: Readonly<CloudPulseServiceTypeFilterMap> = {
  capability: capabilityServiceTypeMapping['blockstorage'],
  filters: [
    {
      configuration: {
        filterKey: 'region',
        children: ['resource_id'],
        filterType: 'string',
        isFilterable: false,
        isMetricsFilter: false,
        name: 'Region',
        priority: 1,
        neededInViews: [CloudPulseAvailableViews.central],
      },
      name: 'Region',
    },
    {
      configuration: {
        dependency: ['region'],
        filterKey: 'resource_id',
        filterType: 'string',
        isFilterable: true,
        isMetricsFilter: true,
        isMultiSelect: true,
        name: 'Volumes',
        neededInViews: [CloudPulseAvailableViews.central],
        placeholder: 'Select Volumes',
        priority: 2,
      },
      name: 'Volumes',
    },
  ],
  serviceType: 'blockstorage',
};
export const LKE_CONFIG: Readonly<CloudPulseServiceTypeFilterMap> = {
  capability: capabilityServiceTypeMapping['lke'],
  filters: [
    {
      configuration: {
        filterKey: 'region',
        children: ['resource_id'],
        filterType: 'string',
        isFilterable: false,
        isMetricsFilter: false,
        name: 'Region',
        priority: 1,
        neededInViews: [CloudPulseAvailableViews.central],
      },
      name: 'Region',
    },
    {
      configuration: {
        dependency: ['region'],
        filterKey: 'resource_id',
        filterType: 'string',
        isFilterable: true,
        isMetricsFilter: true,
        isMultiSelect: true,
        name: 'Clusters',
        neededInViews: [CloudPulseAvailableViews.central],
        placeholder: 'Select Clusters',
        priority: 2,
        filterFn: (resources: KubernetesCluster[]) =>
          filterKubernetesClusters(resources),
      },
      name: 'Clusters',
    },
  ],
  serviceType: 'lke',
};
export const FILTER_CONFIG: Readonly<
  Map<number, CloudPulseServiceTypeFilterMap>
> = new Map([
  [1, DBAAS_CONFIG],
  [2, LINODE_CONFIG],
  [3, NODEBALANCER_CONFIG],
  [4, FIREWALL_CONFIG],
  [6, OBJECTSTORAGE_CONFIG_BUCKET],
  [7, BLOCKSTORAGE_CONFIG],
  [8, FIREWALL_NODEBALANCER_CONFIG],
  [9, LKE_CONFIG],
  [10, ENDPOINT_DASHBOARD_CONFIG],
]);<|MERGE_RESOLUTION|>--- conflicted
+++ resolved
@@ -11,25 +11,10 @@
   RESOURCE_ID,
 } from './constants';
 import { CloudPulseAvailableViews, CloudPulseSelectTypes } from './models';
-<<<<<<< HEAD
-import {
-  filterFirewallResources,
-  filterKubernetesClusters,
-  getValidSortedEndpoints,
-} from './utils';
+import { filterKubernetesClusters, getValidSortedEndpoints } from './utils';
 
 import type { CloudPulseServiceTypeFilterMap } from './models';
-import type {
-  Firewall,
-  KubernetesCluster,
-  ObjectStorageBucket,
-} from '@linode/api-v4';
-=======
-import { filterKubernetesClusters } from './utils';
-
-import type { CloudPulseServiceTypeFilterMap } from './models';
-import type { KubernetesCluster } from '@linode/api-v4';
->>>>>>> 8ce9200d
+import type { KubernetesCluster, ObjectStorageBucket } from '@linode/api-v4';
 
 const TIME_DURATION = 'Time Range';
 
