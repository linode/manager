--- conflicted
+++ resolved
@@ -142,11 +142,7 @@
     },
     {
       configuration: {
-<<<<<<< HEAD
-        dependency: ['resource_id'],
-=======
         dependency: [RESOURCE_ID],
->>>>>>> c5b43304
         filterKey: 'node_type',
         filterType: 'string',
         isFilterable: true, // isFilterable -- this determines whether you need to pass it metrics api
