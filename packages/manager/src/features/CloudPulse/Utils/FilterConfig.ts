--- conflicted
+++ resolved
@@ -267,11 +267,7 @@
 };
 
 export const FILTER_CONFIG: Readonly<
-<<<<<<< HEAD
-  Map<CloudPulseServiceType, CloudPulseServiceTypeFilterMap>
-=======
   Map<number, CloudPulseServiceTypeFilterMap>
->>>>>>> 639590f5
 > = new Map([
   [1, DBAAS_CONFIG],
   [2, LINODE_CONFIG],
