--- conflicted
+++ resolved
@@ -28,12 +28,9 @@
 } from './constants';
 import { FILTER_CONFIG } from './FilterConfig';
 
-<<<<<<< HEAD
+import type { AssociatedEntityType } from '../shared/types';
 import type { MetricsDimensionFilter } from '../Widget/components/DimensionFilters/types';
-=======
-import type { AssociatedEntityType } from '../shared/types';
 import type { CloudPulseServiceTypeFiltersConfiguration } from './models';
->>>>>>> d933b35b
 import type {
   Alert,
   APIError,
@@ -41,12 +38,9 @@
   CloudPulseAlertsPayload,
   CloudPulseServiceType,
   Dashboard,
-<<<<<<< HEAD
   Dimension,
-=======
   Firewall,
   FirewallDeviceEntity,
->>>>>>> d933b35b
   MonitoringCapabilities,
   ResourcePage,
   Service,
