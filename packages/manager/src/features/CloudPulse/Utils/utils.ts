import { useAccount, useRegionsQuery } from '@linode/queries';
import { isFeatureEnabledV2 } from '@linode/utilities';
import React from 'react';

import { convertData } from 'src/features/Longview/shared/formatters';
import { useFlags } from 'src/hooks/useFlags';

import {
  INTERFACE_ID,
  INTERFACE_IDS_CONSECUTIVE_COMMAS_ERROR_MESSAGE,
  INTERFACE_IDS_ERROR_MESSAGE,
  INTERFACE_IDS_LEADING_COMMA_ERROR_MESSAGE,
  INTERFACE_IDS_LIMIT_ERROR_MESSAGE,
  PORT,
  PORTS_CONSECUTIVE_COMMAS_ERROR_MESSAGE,
  PORTS_ERROR_MESSAGE,
  PORTS_LEADING_COMMA_ERROR_MESSAGE,
  PORTS_LEADING_ZERO_ERROR_MESSAGE,
  PORTS_LIMIT_ERROR_MESSAGE,
  PORTS_RANGE_ERROR_MESSAGE,
} from './constants';
import { compareArrays } from './FilterBuilder';

import type {
  Alert,
  APIError,
  Capabilities,
  CloudPulseAlertsPayload,
  Dashboard,
  MonitoringCapabilities,
  ResourcePage,
  Service,
  ServiceTypesList,
  TimeDuration,
} from '@linode/api-v4';
import type { UseQueryResult } from '@tanstack/react-query';
import type {
  StatWithDummyPoint,
  WithStartAndEnd,
} from 'src/features/Longview/request.types';

interface AclpSupportedRegionProps {
  /**
   * The capability to check ('Linodes', 'NodeBalancers', etc)
   */
  capability: Capabilities;
  /**
   * Region ID to check
   */
  regionId: string | undefined;
  /**
   * The type of monitoring capability to check
   */
  type: keyof MonitoringCapabilities;
}

/**
 *
 * @returns an object that contains boolean property to check whether aclp is enabled or not
 */
export const useIsACLPEnabled = (): {
  isACLPEnabled: boolean;
} => {
  const { data: account, error } = useAccount();
  const flags = useFlags();

  if (error || !flags) {
    return { isACLPEnabled: false };
  }

  const isACLPEnabled =
    (flags.aclp?.enabled && flags.aclp?.bypassAccountCapabilities) ||
    isFeatureEnabledV2(
      'Akamai Cloud Pulse',
      Boolean(flags.aclp?.enabled),
      account?.capabilities ?? []
    );

  return { isACLPEnabled };
};

/**
 * @param alerts List of alerts to be displayed
 * @param entityId Id of the selected entity
 * @returns enabledAlerts, setEnabledAlerts, hasUnsavedChanges, initialState
 */
export const useContextualAlertsState = (
  alerts: Alert[],
  entityId?: string
) => {
  const calculateInitialState = React.useCallback(
    (alerts: Alert[], entityId?: string): CloudPulseAlertsPayload => {
      const initialStates: CloudPulseAlertsPayload = {
        system: [],
        user: [],
      };

      if (entityId) {
        alerts.forEach((alert) => {
          const isAccountOrRegion =
            alert.scope === 'region' || alert.scope === 'account';
          const shouldInclude = entityId
            ? isAccountOrRegion || alert.entity_ids.includes(entityId)
            : false;

          if (shouldInclude) {
            initialStates[alert.type]?.push(alert.id);
          }
        });
      }
      return initialStates;
    },
    []
  );

  const initialState = React.useMemo(
    () => calculateInitialState(alerts, entityId),
    [alerts, entityId, calculateInitialState]
  );

  const [enabledAlerts, setEnabledAlerts] = React.useState(initialState);

  // Check if the enabled alerts have changed from the initial state
  const hasUnsavedChanges = React.useMemo(() => {
    return (
      !compareArrays(enabledAlerts.system ?? [], initialState.system ?? []) ||
      !compareArrays(enabledAlerts.user ?? [], initialState.user ?? [])
    );
  }, [enabledAlerts, initialState]);

  return {
    enabledAlerts,
    setEnabledAlerts,
    hasUnsavedChanges,
    initialState,
  };
};

/**
 *
 * @param nonFormattedString input string that is to be formatted with first letter of each word capital
 * @returns the formatted string for the @nonFormattedString
 */
export const convertStringToCamelCasesWithSpaces = (
  nonFormattedString: string
): string => {
  return nonFormattedString
    ?.split(' ')
    .map((text) => text.charAt(0).toUpperCase() + text.slice(1))
    .join(' ');
};

export const createObjectCopy = <T>(object: T): null | T => {
  if (!object) {
    return null;
  }
  try {
    return JSON.parse(JSON.stringify(object));
  } catch (e) {
    return null;
  }
};

/**
 *
 * @param timeDuration object according to which appropriate seconds values are calculated
 * @returns WithStartAndEnd object woth starting & ending second value for the @timeDuration
 */
export const convertTimeDurationToStartAndEndTimeRange = (
  timeDuration: TimeDuration
): WithStartAndEnd => {
  const nowInSeconds = Date.now() / 1000;

  const unitToSecondsMap: { [unit: string]: number } = {
    days: 86400,
    hr: 3600,
    min: 60,
  };

  const durationInSeconds =
    (unitToSecondsMap[timeDuration.unit] || 0) * timeDuration.value;

  return {
    end: nowInSeconds,
    start: nowInSeconds - durationInSeconds,
  };
};

/**
 *
 * @param data CloudPulseMetricData that has to be formatted
 * @param startTime start timestamp for the data
 * @param endTime end timestamp for the data
 * @returns formatted data based on the time range between @startTime & @endTime
 */
export const seriesDataFormatter = (
  data: [number, number][],
  startTime: number,
  endTime: number
): [number, null | number][] => {
  if (!data || data.length === 0) {
    return [];
  }

  const formattedArray: StatWithDummyPoint[] = data.map(([x, y]) => ({
    x: Number(x),
    y: y !== null ? Number(y) : null,
  }));

  return convertData(formattedArray, startTime, endTime);
};

/**
 *
 * @param rawServiceTypes list of service types returned from api response
 * @returns converted service types list into string array
 */
export const formattedServiceTypes = (
  rawServiceTypes: ServiceTypesList | undefined
): string[] => {
  if (rawServiceTypes === undefined || rawServiceTypes.data.length === 0) {
    return [];
  }
  return rawServiceTypes.data.map((obj: Service) => obj.service_type);
};

/**
 *
 * @param queryResults queryResults received from useCloudPulseDashboardsQuery
 * @param serviceTypes list of service types available
 * @returns list of dashboards for all the service types & respective loading and error states
 */
export const getAllDashboards = (
  queryResults: UseQueryResult<ResourcePage<Dashboard>, APIError[]>[],
  serviceTypes: string[]
) => {
  let error = '';
  let isLoading = false;
  const data: Dashboard[] = queryResults
    .filter((queryResult, index) => {
      if (queryResult.isError) {
        error += serviceTypes[index] + ' ,';
      }
      if (queryResult.isLoading) {
        isLoading = true;
      }
      return !queryResult.isLoading && !queryResult.isError;
    })
    .map((queryResult) => queryResult?.data?.data ?? [])
    .flat();
  return {
    data,
    error,
    isLoading,
  };
};

/**
 * @param port
 * @returns error message string
 * @description Validates a single port and returns the error message
 */
export const isValidPort = (port: string): string | undefined => {
  if (port === '') {
    return undefined;
  }

  // Check for leading zeros
  if (port.startsWith('0') && port !== '0') {
    return PORTS_LEADING_ZERO_ERROR_MESSAGE;
  }

  const convertedPort = parseInt(port, 10);
  if (!(1 <= convertedPort && convertedPort <= 65535)) {
    return PORTS_RANGE_ERROR_MESSAGE;
  }

  return undefined;
};

/**
 * @param ports
 * @returns error message string
 * @description Validates a comma-separated list of ports and sets the error message
 */
export const arePortsValid = (ports: string): string | undefined => {
  if (ports === '') {
    return undefined;
  }

  if (ports.startsWith(',')) {
    return PORTS_LEADING_COMMA_ERROR_MESSAGE;
  }

  if (ports.includes(',,')) {
    return PORTS_CONSECUTIVE_COMMAS_ERROR_MESSAGE;
  }

  if (!/^[\d,]+$/.test(ports)) {
    return PORTS_ERROR_MESSAGE;
  }

  const portList = ports.split(',');
  let portLimitCount = 0;

  for (const port of portList) {
    const result = isValidPort(port);
    if (result !== undefined) {
      return result;
    }
    portLimitCount++;
  }

  if (portLimitCount > 15) {
    return PORTS_LIMIT_ERROR_MESSAGE;
  }

  return undefined;
};

/**
<<<<<<< HEAD
 * @param interfaceIds
 * @returns error message string
 * @description Validates a comma-separated list of interface ids and sets the error message
 */
export const areValidInterfaceIds = (
  interfaceIds: string
): string | undefined => {
  if (interfaceIds === '') {
    return undefined;
  }

  if (interfaceIds.startsWith(',')) {
    return INTERFACE_IDS_LEADING_COMMA_ERROR_MESSAGE;
  }

  if (interfaceIds.includes(',,')) {
    return INTERFACE_IDS_CONSECUTIVE_COMMAS_ERROR_MESSAGE;
  }
  if (!/^[\d,]+$/.test(interfaceIds)) {
    return INTERFACE_IDS_ERROR_MESSAGE;
  }

  const interfaceIdList = interfaceIds.split(',');
  const interfaceIdLimitCount = interfaceIdList.length;

  if (interfaceIdLimitCount > 15) {
    return INTERFACE_IDS_LIMIT_ERROR_MESSAGE;
  }

  return undefined;
};

/**
 * @param filterKey
 * @returns validation function for the filter key
 */
export const validationFunction: Record<
  string,
  (value: string) => string | undefined
> = {
  [PORT]: arePortsValid,
  [INTERFACE_ID]: areValidInterfaceIds,
=======
 * Checks if the selected region is ACLP-supported for the given capability and type.
 * @param props Contains regionId, capability and type to check against the regions data.
 * @returns boolean indicating if the selected region is ACLP-supported for the given capability and type.
 */
export const useIsAclpSupportedRegion = (
  props: AclpSupportedRegionProps
): boolean => {
  const { regionId, capability, type } = props;

  const { data: regions } = useRegionsQuery();

  const region = regions?.find(({ id }) => id === regionId);

  return region?.monitors?.[type]?.includes(capability) ?? false;
>>>>>>> 4428c30c
};<|MERGE_RESOLUTION|>--- conflicted
+++ resolved
@@ -319,7 +319,6 @@
 };
 
 /**
-<<<<<<< HEAD
  * @param interfaceIds
  * @returns error message string
  * @description Validates a comma-separated list of interface ids and sets the error message
@@ -362,7 +361,9 @@
 > = {
   [PORT]: arePortsValid,
   [INTERFACE_ID]: areValidInterfaceIds,
-=======
+};
+
+/**
  * Checks if the selected region is ACLP-supported for the given capability and type.
  * @param props Contains regionId, capability and type to check against the regions data.
  * @returns boolean indicating if the selected region is ACLP-supported for the given capability and type.
@@ -377,5 +378,4 @@
   const region = regions?.find(({ id }) => id === regionId);
 
   return region?.monitors?.[type]?.includes(capability) ?? false;
->>>>>>> 4428c30c
 };