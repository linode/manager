--- conflicted
+++ resolved
@@ -219,16 +219,10 @@
  * @param aclpServices list of services with their statuses
  * @returns enabled service types
  */
-<<<<<<< HEAD
 export const getEnabledServiceTypes = (
   rawServiceTypes: ServiceTypesList | undefined,
   aclpServices: AclpServices | undefined
-): string[] => {
-=======
-export const formattedServiceTypes = (
-  rawServiceTypes: ServiceTypesList | undefined
 ): CloudPulseServiceType[] => {
->>>>>>> 14087ec7
   if (rawServiceTypes === undefined || rawServiceTypes.data.length === 0) {
     return [];
   }
