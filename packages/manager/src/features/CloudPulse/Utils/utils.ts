import { useAccount, useRegionsQuery } from '@linode/queries';
import { isFeatureEnabledV2 } from '@linode/utilities';
import React from 'react';

import { convertData } from 'src/features/Longview/shared/formatters';
import { useFlags } from 'src/hooks/useFlags';

import { valueFieldConfig } from '../Alerts/CreateAlert/Criteria/DimensionFilterValue/constants';
import { getOperatorGroup } from '../Alerts/CreateAlert/Criteria/DimensionFilterValue/utils';
import { arraysEqual } from '../Alerts/Utils/utils';
import {
  INTERFACE_ID,
  INTERFACE_IDS_CONSECUTIVE_COMMAS_ERROR_MESSAGE,
  INTERFACE_IDS_ERROR_MESSAGE,
  INTERFACE_IDS_LEADING_COMMA_ERROR_MESSAGE,
  INTERFACE_IDS_LIMIT_ERROR_MESSAGE,
  PORT,
  PORTS_CONSECUTIVE_COMMAS_ERROR_MESSAGE,
  PORTS_ERROR_MESSAGE,
  PORTS_LEADING_COMMA_ERROR_MESSAGE,
  PORTS_LEADING_ZERO_ERROR_MESSAGE,
  PORTS_LIMIT_ERROR_MESSAGE,
  PORTS_RANGE_ERROR_MESSAGE,
  RESOURCE_ID,
} from './constants';
import { FILTER_CONFIG } from './FilterConfig';

<<<<<<< HEAD
import type { AssociatedEntityType } from '../shared/types';
=======
import type { FetchOptions } from '../Alerts/CreateAlert/Criteria/DimensionFilterValue/constants';
import type { AssociatedEntityType } from '../shared/types';
import type { MetricsDimensionFilter } from '../Widget/components/DimensionFilters/types';
>>>>>>> 40219cee
import type { CloudPulseServiceTypeFiltersConfiguration } from './models';
import type {
  Alert,
  APIError,
  Capabilities,
  CloudPulseAlertsPayload,
  CloudPulseServiceType,
  Dashboard,
<<<<<<< HEAD
=======
  Dimension,
>>>>>>> 40219cee
  Firewall,
  FirewallDeviceEntity,
  MonitoringCapabilities,
  ResourcePage,
  Service,
  ServiceTypesList,
  TimeDuration,
} from '@linode/api-v4';
import type { UseQueryResult } from '@tanstack/react-query';
import type { AclpServices } from 'src/featureFlags';
import type {
  StatWithDummyPoint,
  WithStartAndEnd,
} from 'src/features/Longview/request.types';

interface AclpSupportedRegionProps {
  /**
   * The capability to check ('Linodes', 'NodeBalancers', etc)
   */
  capability: Capabilities;
  /**
   * Region ID to check
   */
  regionId: string | undefined;
  /**
   * The type of monitoring capability to check
   */
  type: keyof MonitoringCapabilities;
}

interface FilterProps {
  /**
   * The dimension filters to be validated
   */
  dimensionFilters: MetricsDimensionFilter[] | undefined;
  /**
   * The dimension options associated with the metric
   */
  dimensions: Dimension[];
  /**
   * The fetch options for linodes
   */
  linodes: FetchOptions;
  /**
   * The fetch options for vpcs
   */
  vpcs: FetchOptions;
}

/**
 *
 * @returns an object that contains boolean property to check whether aclp is enabled or not
 */
export const useIsACLPEnabled = (): {
  isACLPEnabled: boolean;
} => {
  const { data: account } = useAccount();
  const flags = useFlags();

  if (!flags) {
    return { isACLPEnabled: false };
  }

  const isACLPEnabled =
    (flags.aclp?.enabled && flags.aclp?.bypassAccountCapabilities) ||
    isFeatureEnabledV2(
      'Akamai Cloud Pulse',
      Boolean(flags.aclp?.enabled),
      account?.capabilities ?? []
    );

  return { isACLPEnabled };
};

/**
 * @param alerts List of alerts to be displayed
 * @param entityId Id of the selected entity
 * @returns enabledAlerts, setEnabledAlerts, hasUnsavedChanges, initialState, resetToInitialState
 */
export const useContextualAlertsState = (
  alerts: Alert[],
  entityId?: string
) => {
  const calculateInitialState = React.useCallback(
    (alerts: Alert[], entityId?: string): CloudPulseAlertsPayload => {
      const initialStates: CloudPulseAlertsPayload = {
        system_alerts: [],
        user_alerts: [],
      };

      alerts.forEach((alert) => {
        const isAccountOrRegion =
          alert.scope === 'region' || alert.scope === 'account';

        // include alerts which has either account or region level scope or entityId is present in the alert's entity_ids
        const shouldInclude = entityId
          ? isAccountOrRegion || alert.entity_ids.includes(entityId)
          : isAccountOrRegion;

        if (shouldInclude) {
          const payloadAlertType =
            alert.type === 'system' ? 'system_alerts' : 'user_alerts';
          initialStates[payloadAlertType]?.push(alert.id);
        }
      });

      return initialStates;
    },
    []
  );

  const initialState = React.useMemo(
    () => calculateInitialState(alerts, entityId),
    [alerts, entityId, calculateInitialState]
  );

  const [enabledAlerts, setEnabledAlerts] = React.useState(initialState);

  // Reset function to sync with latest initial state
  const resetToInitialState = React.useCallback(() => {
    setEnabledAlerts(initialState);
  }, [initialState]);

  // Check if the enabled alerts have changed from the initial state
  const hasUnsavedChanges = React.useMemo(() => {
    return (
      !arraysEqual(enabledAlerts.system_alerts, initialState.system_alerts) ||
      !arraysEqual(enabledAlerts.user_alerts, initialState.user_alerts)
    );
  }, [enabledAlerts, initialState]);

  return {
    enabledAlerts,
    setEnabledAlerts,
    hasUnsavedChanges,
    initialState,
    resetToInitialState,
  };
};

/**
 *
 * @param nonFormattedString input string that is to be formatted with first letter of each word capital
 * @returns the formatted string for the @nonFormattedString
 */
export const convertStringToCamelCasesWithSpaces = (
  nonFormattedString: string
): string => {
  return nonFormattedString
    ?.split(' ')
    .map((text) => text.charAt(0).toUpperCase() + text.slice(1))
    .join(' ');
};

export const createObjectCopy = <T>(object: T): null | T => {
  if (!object) {
    return null;
  }
  try {
    return JSON.parse(JSON.stringify(object));
  } catch (e) {
    return null;
  }
};

/**
 *
 * @param timeDuration object according to which appropriate seconds values are calculated
 * @returns WithStartAndEnd object woth starting & ending second value for the @timeDuration
 */
export const convertTimeDurationToStartAndEndTimeRange = (
  timeDuration: TimeDuration
): WithStartAndEnd => {
  const nowInSeconds = Date.now() / 1000;

  const unitToSecondsMap: { [unit: string]: number } = {
    days: 86400,
    hr: 3600,
    min: 60,
  };

  const durationInSeconds =
    (unitToSecondsMap[timeDuration.unit] || 0) * timeDuration.value;

  return {
    end: nowInSeconds,
    start: nowInSeconds - durationInSeconds,
  };
};

/**
 *
 * @param data CloudPulseMetricData that has to be formatted
 * @param startTime start timestamp for the data
 * @param endTime end timestamp for the data
 * @returns formatted data based on the time range between @startTime & @endTime
 */
export const seriesDataFormatter = (
  data: [number, number][],
  startTime: number,
  endTime: number
): [number, null | number][] => {
  if (!data || data.length === 0) {
    return [];
  }

  const formattedArray: StatWithDummyPoint[] = data.map(([x, y]) => ({
    x: Number(x),
    y: y !== null ? Number(y) : null,
  }));

  return convertData(formattedArray, startTime, endTime);
};

/**
 *
 * @param rawServiceTypes list of service types returned from api response
 * @param aclpServices list of services with their statuses
 * @returns enabled service types
 */
export const getEnabledServiceTypes = (
  rawServiceTypes: ServiceTypesList | undefined,
  aclpServices: Partial<AclpServices> | undefined
): CloudPulseServiceType[] => {
  if (rawServiceTypes === undefined || rawServiceTypes.data.length === 0) {
    return [];
  }
  // Return the service types that are enabled in the aclpServices flag
  return rawServiceTypes.data
    .filter(
      (obj: Service) =>
        aclpServices?.[obj.service_type]?.metrics?.enabled ?? false
    )
    .map((obj: Service) => obj.service_type);
};

/**
 *
 * @param queryResults queryResults received from useCloudPulseDashboardsQuery
 * @param serviceTypes list of service types available
 * @returns list of dashboards for all the service types & respective loading and error states
 */
export const getAllDashboards = (
  queryResults: UseQueryResult<ResourcePage<Dashboard>, APIError[]>[],
  serviceTypes: CloudPulseServiceType[]
) => {
  let error = '';
  let isLoading = false;
  const data: Dashboard[] = queryResults
    .filter((queryResult, index) => {
      if (queryResult.isError) {
        error += serviceTypes[index] + ' ,';
      }
      if (queryResult.isLoading) {
        isLoading = true;
      }
      return !queryResult.isLoading && !queryResult.isError;
    })
    .map((queryResult) => queryResult?.data?.data ?? [])
    .flat();
  return {
    data,
    error,
    isLoading,
  };
};

/**
 * @param port
 * @returns error message string
 * @description Validates a single port and returns the error message
 */
export const isValidPort = (port: string): string | undefined => {
  if (port === '') {
    return undefined;
  }

  // Check for leading zeros
  if (port.startsWith('0') && port !== '0') {
    return PORTS_LEADING_ZERO_ERROR_MESSAGE;
  }

  const convertedPort = parseInt(port, 10);
  if (!(1 <= convertedPort && convertedPort <= 65535)) {
    return PORTS_RANGE_ERROR_MESSAGE;
  }

  return undefined;
};

/**
 * @param ports
 * @returns error message string
 * @description Validates a comma-separated list of ports and sets the error message
 */
export const arePortsValid = (ports: string): string | undefined => {
  if (ports === '') {
    return undefined;
  }

  if (ports.length > 100) {
    return PORTS_LIMIT_ERROR_MESSAGE;
  }
  if (ports.startsWith(',')) {
    return PORTS_LEADING_COMMA_ERROR_MESSAGE;
  }

  if (ports.includes(',,')) {
    return PORTS_CONSECUTIVE_COMMAS_ERROR_MESSAGE;
  }

  if (!/^[\d,]+$/.test(ports)) {
    return PORTS_ERROR_MESSAGE;
  }

  const portList = ports.split(',');

  for (const port of portList) {
    const result = isValidPort(port);
    if (result !== undefined) {
      return result;
    }
  }

  return undefined;
};

/**
 * @param interfaceIds
 * @returns error message string
 * @description Validates a comma-separated list of interface ids and sets the error message
 */
export const areValidInterfaceIds = (
  interfaceIds: string
): string | undefined => {
  if (interfaceIds === '') {
    return undefined;
  }

  if (interfaceIds.length > 100) {
    return INTERFACE_IDS_LIMIT_ERROR_MESSAGE;
  }

  if (interfaceIds.startsWith(',')) {
    return INTERFACE_IDS_LEADING_COMMA_ERROR_MESSAGE;
  }

  if (interfaceIds.includes(',,')) {
    return INTERFACE_IDS_CONSECUTIVE_COMMAS_ERROR_MESSAGE;
  }
  if (!/^[\d,]+$/.test(interfaceIds)) {
    return INTERFACE_IDS_ERROR_MESSAGE;
  }

  return undefined;
};

/**
 * @param filterKey
 * @returns validation function for the filter key
 */
export const validationFunction: Record<
  string,
  (value: string) => string | undefined
> = {
  [PORT]: arePortsValid,
  [INTERFACE_ID]: areValidInterfaceIds,
};

/**
 * Checks if the selected region is ACLP-supported for the given capability and type.
 * @param props Contains regionId, capability and type to check against the regions data.
 * @returns boolean indicating if the selected region is ACLP-supported for the given capability and type.
 */
export const useIsAclpSupportedRegion = (
  props: AclpSupportedRegionProps
): boolean => {
  const { regionId, capability, type } = props;

  const { data: regions } = useRegionsQuery();

  const region = regions?.find(({ id }) => id === regionId);

  return region?.monitors?.[type]?.includes(capability) ?? false;
};

/**
 * Checks if the given value is a valid number according to the specified config.
 * @param raw The value to validate
 * @param config Optional configuration object with min and max properties
 */
const isValueAValidNumber = (
  value: string,
  config: undefined | { max?: number; min?: number }
): boolean => {
  const trimmed = value.trim();
  if (trimmed === '') return false;
  // try to parse as finite number
  const num = Number(trimmed);
  if (!Number.isFinite(num)) return false;

  // If min/max are integers (or present) enforce range.
  if (config?.min !== undefined && num < config.min) return false;
  if (config?.max !== undefined && num > config.max) return false;

  // If min/max are integers and config min/max are integers, it likely expects integer inputs
  // (e.g. ports, ids). We'll enforce integer if both min and max are integer values.
  if (
    config &&
    Number.isInteger(config.min ?? 0) &&
    Number.isInteger(config.max ?? 0)
  ) {
    // If both min and max exist and are integers, require the input be integer.
    // If only one exists and it's an integer, still reasonable to require integer.
    if (!Number.isInteger(num)) return false;
  }

  return true;
};

/**
 * @param filter The filter associated with the metric
 * @param options The dimension options associated with the metric
 * @returns boolean
 */
export const isValidFilter = (
  filter: MetricsDimensionFilter,
  options: Dimension[]
): boolean => {
  if (!filter.operator || !filter.dimension_label || !filter.value)
    return false;

  const operator = filter.operator;
  const operatorGroup = getOperatorGroup(operator);

  if (!operatorGroup.includes(operator)) return false;

  const dimension = options.find(
    ({ dimension_label: dimensionLabel }) =>
      dimensionLabel === filter.dimension_label
  );
  if (!dimension) return false;

  const dimensionConfig =
    valueFieldConfig[filter.dimension_label] ?? valueFieldConfig['*'];

  const dimensionFieldConfig = dimensionConfig[operatorGroup];

  if (
    dimensionFieldConfig.type === 'textfield' &&
    dimensionFieldConfig.inputType === 'number'
  ) {
    return isValueAValidNumber(
      String(filter.value ?? ''),
      dimensionFieldConfig
    );
  } else if (
    dimensionFieldConfig.type === 'textfield' ||
    !dimension.values ||
    !dimension.values.length
  ) {
    return true;
  }

  const validValues = new Set(dimension.values);
  return (filter.value ?? '')
    .split(',')
    .every((value) => validValues.has(value));
};

/**
 * @param linodes The list of linode according to the supported regions
 * @param vpcs The list of vpcs according to the supported regions
 * @param dimensionFilters The array of dimension filters selected
 * @returns The filtered dimension filter based on the selections
 */
export const getFilteredDimensions = (
  filterProps: FilterProps
): MetricsDimensionFilter[] => {
  const { dimensions, linodes, vpcs, dimensionFilters } = filterProps;

  const mergedDimensions = dimensions.map((dim) =>
    dim.dimension_label === 'linode_id'
      ? { ...dim, values: linodes.values.map((lin) => lin.value) }
      : dim.dimension_label === 'vpc_subnet_id'
        ? { ...dim, values: vpcs.values.map((vpc) => vpc.value) }
        : dim
  );
  return dimensionFilters?.length
    ? dimensionFilters.filter((filter) =>
        isValidFilter(filter, mergedDimensions ?? [])
      )
    : [];
};

/**
 * @param dashboardId The id of the dashboard
 * @returns The resources filter configuration for the dashboard
 */
export const getResourcesFilterConfig = (
  dashboardId: number | undefined
): CloudPulseServiceTypeFiltersConfiguration | undefined => {
  if (!dashboardId) {
    return undefined;
  }
  // Get the associated entity type for the dashboard
  const filterConfig = FILTER_CONFIG.get(dashboardId);
  return filterConfig?.filters.find(
    (filter) => filter.configuration.filterKey === RESOURCE_ID
  )?.configuration;
};

/**
 * @param dashboardId The id of the dashboard
 * @returns The associated entity type for the dashboard
 */
export const getAssociatedEntityType = (
  dashboardId: number | undefined
): AssociatedEntityType | undefined => {
  if (!dashboardId) {
    return undefined;
  }
  return FILTER_CONFIG.get(dashboardId)?.associatedEntityType;
};

/**
 *
 * @param resources Firewall resources
 * @param entityType Associated entity type
 * @returns Filtered firewall resources based on the associated entity type
 */
export const filterFirewallResources = (
  resources: Firewall[],
  entityType: AssociatedEntityType
) => {
  return resources.filter((resource) =>
    resource.entities.some((entity: FirewallDeviceEntity) => {
      // If the entity type is linode_interface, it should be associated with a linode and have a parent entity label
      if (
        entity.type === 'linode_interface' &&
        entityType === 'linode' &&
        entity.parent_entity?.label
      ) {
        return true;
      }
      return entity.label && entity.type === entityType;
    })
  );
};<|MERGE_RESOLUTION|>--- conflicted
+++ resolved
@@ -25,13 +25,9 @@
 } from './constants';
 import { FILTER_CONFIG } from './FilterConfig';
 
-<<<<<<< HEAD
-import type { AssociatedEntityType } from '../shared/types';
-=======
 import type { FetchOptions } from '../Alerts/CreateAlert/Criteria/DimensionFilterValue/constants';
 import type { AssociatedEntityType } from '../shared/types';
 import type { MetricsDimensionFilter } from '../Widget/components/DimensionFilters/types';
->>>>>>> 40219cee
 import type { CloudPulseServiceTypeFiltersConfiguration } from './models';
 import type {
   Alert,
@@ -40,10 +36,7 @@
   CloudPulseAlertsPayload,
   CloudPulseServiceType,
   Dashboard,
-<<<<<<< HEAD
-=======
   Dimension,
->>>>>>> 40219cee
   Firewall,
   FirewallDeviceEntity,
   MonitoringCapabilities,
