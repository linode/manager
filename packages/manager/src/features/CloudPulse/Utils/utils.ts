import { useAccount, useRegionsQuery } from '@linode/queries';
import { isFeatureEnabledV2 } from '@linode/utilities';
import React from 'react';

import { convertData } from 'src/features/Longview/shared/formatters';
import { useFlags } from 'src/hooks/useFlags';

import { arraysEqual } from '../Alerts/Utils/utils';
import {
  INTERFACE_ID,
  INTERFACE_IDS_CONSECUTIVE_COMMAS_ERROR_MESSAGE,
  INTERFACE_IDS_ERROR_MESSAGE,
  INTERFACE_IDS_LEADING_COMMA_ERROR_MESSAGE,
  INTERFACE_IDS_LIMIT_ERROR_MESSAGE,
  PORT,
  PORTS_CONSECUTIVE_COMMAS_ERROR_MESSAGE,
  PORTS_ERROR_MESSAGE,
  PORTS_LEADING_COMMA_ERROR_MESSAGE,
  PORTS_LEADING_ZERO_ERROR_MESSAGE,
  PORTS_LIMIT_ERROR_MESSAGE,
  PORTS_RANGE_ERROR_MESSAGE,
<<<<<<< HEAD
  VALID_OPERATORS,
=======
  RESOURCE_ID,
>>>>>>> 7da186f7
} from './constants';
import { FILTER_CONFIG } from './FilterConfig';

import type { FetchOptions } from '../Alerts/CreateAlert/Criteria/DimensionFilterValue/constants';
import type { MetricsDimensionFilter } from '../Widget/components/DimensionFilters/types';
import type {
  Alert,
  APIError,
  Capabilities,
  CloudPulseAlertsPayload,
  CloudPulseServiceType,
  Dashboard,
  Dimension,
  MonitoringCapabilities,
  ResourcePage,
  Service,
  ServiceTypesList,
  TimeDuration,
} from '@linode/api-v4';
import type { UseQueryResult } from '@tanstack/react-query';
import type { AclpServices } from 'src/featureFlags';
import type {
  StatWithDummyPoint,
  WithStartAndEnd,
} from 'src/features/Longview/request.types';

interface AclpSupportedRegionProps {
  /**
   * The capability to check ('Linodes', 'NodeBalancers', etc)
   */
  capability: Capabilities;
  /**
   * Region ID to check
   */
  regionId: string | undefined;
  /**
   * The type of monitoring capability to check
   */
  type: keyof MonitoringCapabilities;
}

/**
 *
 * @returns an object that contains boolean property to check whether aclp is enabled or not
 */
export const useIsACLPEnabled = (): {
  isACLPEnabled: boolean;
} => {
  const { data: account } = useAccount();
  const flags = useFlags();

  if (!flags) {
    return { isACLPEnabled: false };
  }

  const isACLPEnabled =
    (flags.aclp?.enabled && flags.aclp?.bypassAccountCapabilities) ||
    isFeatureEnabledV2(
      'Akamai Cloud Pulse',
      Boolean(flags.aclp?.enabled),
      account?.capabilities ?? []
    );

  return { isACLPEnabled };
};

/**
 * @param alerts List of alerts to be displayed
 * @param entityId Id of the selected entity
 * @returns enabledAlerts, setEnabledAlerts, hasUnsavedChanges, initialState, resetToInitialState
 */
export const useContextualAlertsState = (
  alerts: Alert[],
  entityId?: string
) => {
  const calculateInitialState = React.useCallback(
    (alerts: Alert[], entityId?: string): CloudPulseAlertsPayload => {
      const initialStates: CloudPulseAlertsPayload = {
        system_alerts: [],
        user_alerts: [],
      };

      alerts.forEach((alert) => {
        const isAccountOrRegion =
          alert.scope === 'region' || alert.scope === 'account';

        // include alerts which has either account or region level scope or entityId is present in the alert's entity_ids
        const shouldInclude = entityId
          ? isAccountOrRegion || alert.entity_ids.includes(entityId)
          : isAccountOrRegion;

        if (shouldInclude) {
          const payloadAlertType =
            alert.type === 'system' ? 'system_alerts' : 'user_alerts';
          initialStates[payloadAlertType]?.push(alert.id);
        }
      });

      return initialStates;
    },
    []
  );

  const initialState = React.useMemo(
    () => calculateInitialState(alerts, entityId),
    [alerts, entityId, calculateInitialState]
  );

  const [enabledAlerts, setEnabledAlerts] = React.useState(initialState);

  // Reset function to sync with latest initial state
  const resetToInitialState = React.useCallback(() => {
    setEnabledAlerts(initialState);
  }, [initialState]);

  // Check if the enabled alerts have changed from the initial state
  const hasUnsavedChanges = React.useMemo(() => {
    return (
      !arraysEqual(enabledAlerts.system_alerts, initialState.system_alerts) ||
      !arraysEqual(enabledAlerts.user_alerts, initialState.user_alerts)
    );
  }, [enabledAlerts, initialState]);

  return {
    enabledAlerts,
    setEnabledAlerts,
    hasUnsavedChanges,
    initialState,
    resetToInitialState,
  };
};

/**
 *
 * @param nonFormattedString input string that is to be formatted with first letter of each word capital
 * @returns the formatted string for the @nonFormattedString
 */
export const convertStringToCamelCasesWithSpaces = (
  nonFormattedString: string
): string => {
  return nonFormattedString
    ?.split(' ')
    .map((text) => text.charAt(0).toUpperCase() + text.slice(1))
    .join(' ');
};

export const createObjectCopy = <T>(object: T): null | T => {
  if (!object) {
    return null;
  }
  try {
    return JSON.parse(JSON.stringify(object));
  } catch (e) {
    return null;
  }
};

/**
 *
 * @param timeDuration object according to which appropriate seconds values are calculated
 * @returns WithStartAndEnd object woth starting & ending second value for the @timeDuration
 */
export const convertTimeDurationToStartAndEndTimeRange = (
  timeDuration: TimeDuration
): WithStartAndEnd => {
  const nowInSeconds = Date.now() / 1000;

  const unitToSecondsMap: { [unit: string]: number } = {
    days: 86400,
    hr: 3600,
    min: 60,
  };

  const durationInSeconds =
    (unitToSecondsMap[timeDuration.unit] || 0) * timeDuration.value;

  return {
    end: nowInSeconds,
    start: nowInSeconds - durationInSeconds,
  };
};

/**
 *
 * @param data CloudPulseMetricData that has to be formatted
 * @param startTime start timestamp for the data
 * @param endTime end timestamp for the data
 * @returns formatted data based on the time range between @startTime & @endTime
 */
export const seriesDataFormatter = (
  data: [number, number][],
  startTime: number,
  endTime: number
): [number, null | number][] => {
  if (!data || data.length === 0) {
    return [];
  }

  const formattedArray: StatWithDummyPoint[] = data.map(([x, y]) => ({
    x: Number(x),
    y: y !== null ? Number(y) : null,
  }));

  return convertData(formattedArray, startTime, endTime);
};

/**
 *
 * @param rawServiceTypes list of service types returned from api response
 * @param aclpServices list of services with their statuses
 * @returns enabled service types
 */
export const getEnabledServiceTypes = (
  rawServiceTypes: ServiceTypesList | undefined,
  aclpServices: Partial<AclpServices> | undefined
): CloudPulseServiceType[] => {
  if (rawServiceTypes === undefined || rawServiceTypes.data.length === 0) {
    return [];
  }
  // Return the service types that are enabled in the aclpServices flag
  return rawServiceTypes.data
    .filter(
      (obj: Service) =>
        aclpServices?.[obj.service_type]?.metrics?.enabled ?? false
    )
    .map((obj: Service) => obj.service_type);
};

/**
 *
 * @param queryResults queryResults received from useCloudPulseDashboardsQuery
 * @param serviceTypes list of service types available
 * @returns list of dashboards for all the service types & respective loading and error states
 */
export const getAllDashboards = (
  queryResults: UseQueryResult<ResourcePage<Dashboard>, APIError[]>[],
  serviceTypes: CloudPulseServiceType[]
) => {
  let error = '';
  let isLoading = false;
  const data: Dashboard[] = queryResults
    .filter((queryResult, index) => {
      if (queryResult.isError) {
        error += serviceTypes[index] + ' ,';
      }
      if (queryResult.isLoading) {
        isLoading = true;
      }
      return !queryResult.isLoading && !queryResult.isError;
    })
    .map((queryResult) => queryResult?.data?.data ?? [])
    .flat();
  return {
    data,
    error,
    isLoading,
  };
};

/**
 * @param port
 * @returns error message string
 * @description Validates a single port and returns the error message
 */
export const isValidPort = (port: string): string | undefined => {
  if (port === '') {
    return undefined;
  }

  // Check for leading zeros
  if (port.startsWith('0') && port !== '0') {
    return PORTS_LEADING_ZERO_ERROR_MESSAGE;
  }

  const convertedPort = parseInt(port, 10);
  if (!(1 <= convertedPort && convertedPort <= 65535)) {
    return PORTS_RANGE_ERROR_MESSAGE;
  }

  return undefined;
};

/**
 * @param ports
 * @returns error message string
 * @description Validates a comma-separated list of ports and sets the error message
 */
export const arePortsValid = (ports: string): string | undefined => {
  if (ports === '') {
    return undefined;
  }

  if (ports.length > 100) {
    return PORTS_LIMIT_ERROR_MESSAGE;
  }

  if (ports.startsWith(',')) {
    return PORTS_LEADING_COMMA_ERROR_MESSAGE;
  }

  if (ports.includes(',,')) {
    return PORTS_CONSECUTIVE_COMMAS_ERROR_MESSAGE;
  }

  if (!/^[\d,]+$/.test(ports)) {
    return PORTS_ERROR_MESSAGE;
  }

  const portList = ports.split(',');

  for (const port of portList) {
    const result = isValidPort(port);
    if (result !== undefined) {
      return result;
    }
  }

  return undefined;
};

/**
 * @param interfaceIds
 * @returns error message string
 * @description Validates a comma-separated list of interface ids and sets the error message
 */
export const areValidInterfaceIds = (
  interfaceIds: string
): string | undefined => {
  if (interfaceIds === '') {
    return undefined;
  }

  if (interfaceIds.length > 100) {
    return INTERFACE_IDS_LIMIT_ERROR_MESSAGE;
  }

  if (interfaceIds.startsWith(',')) {
    return INTERFACE_IDS_LEADING_COMMA_ERROR_MESSAGE;
  }

  if (interfaceIds.includes(',,')) {
    return INTERFACE_IDS_CONSECUTIVE_COMMAS_ERROR_MESSAGE;
  }
  if (!/^[\d,]+$/.test(interfaceIds)) {
    return INTERFACE_IDS_ERROR_MESSAGE;
  }

  return undefined;
};

/**
 * @param filterKey
 * @returns validation function for the filter key
 */
export const validationFunction: Record<
  string,
  (value: string) => string | undefined
> = {
  [PORT]: arePortsValid,
  [INTERFACE_ID]: areValidInterfaceIds,
};

/**
 * Checks if the selected region is ACLP-supported for the given capability and type.
 * @param props Contains regionId, capability and type to check against the regions data.
 * @returns boolean indicating if the selected region is ACLP-supported for the given capability and type.
 */
export const useIsAclpSupportedRegion = (
  props: AclpSupportedRegionProps
): boolean => {
  const { regionId, capability, type } = props;

  const { data: regions } = useRegionsQuery();

  const region = regions?.find(({ id }) => id === regionId);

  return region?.monitors?.[type]?.includes(capability) ?? false;
};

/**
<<<<<<< HEAD
 * @param filter The filter associated with the metric
 * @param options The dimension options associated with the metric
 * @returns boolean
 */
export const isValidFilter = (
  filter: MetricsDimensionFilter,
  options: Dimension[]
): boolean => {
  const operator = filter.operator;
  if (!operator || !VALID_OPERATORS.includes(operator)) return false;

  const dimension = options.find(
    ({ dimension_label: dimensionLabel }) =>
      dimensionLabel === filter.dimension_label
  );
  if (!dimension) return false;

  if (!dimension.values.length) return true; // static value dimensions

  // allow pattern operators without value check
  if (operator === 'endswith' || operator === 'startswith') return true;

  const validValues = new Set(dimension.values);
  return (filter.value ?? '')
    .split(',')
    .every((value) => validValues.has(value));
};

/**
 * @param linodes The list of linode according to the supported regions
 * @param vpcs The list of vpcs according to the supported regions
 * @param dimensionFilters The array of dimension filters selected
 * @returns The filtered dimension filter based on the selections
 */
export const getFilteredDimensions = (
  dimensions: Dimension[],
  linodes: FetchOptions,
  vpcs: FetchOptions,
  dimensionFilters: MetricsDimensionFilter[] | undefined
): MetricsDimensionFilter[] => {
  const mergedDimensions = dimensions.map((dim) =>
    dim.dimension_label === 'linode_id'
      ? { ...dim, values: linodes.values.map((lin) => lin.value) }
      : dim.dimension_label === 'vpc_subnet_id'
        ? { ...dim, values: vpcs.values.map((vpc) => vpc.value) }
        : dim
  );
  return dimensionFilters?.length
    ? dimensionFilters.filter((filter) =>
        isValidFilter(filter, mergedDimensions ?? [])
      )
    : [];
=======
 * @param dashboardId The id of the dashboard
 * @returns The associated entity type for the dashboard
 */
export const getAssociatedEntityType = (dashboardId: number | undefined) => {
  if (!dashboardId) {
    return 'both';
  }
  // Get the associated entity type for the dashboard
  const filterConfig = FILTER_CONFIG.get(dashboardId);
  return (
    filterConfig?.filters.find(
      (filter) => filter.configuration.filterKey === RESOURCE_ID
    )?.configuration.associatedEntityType ?? 'both'
  );
>>>>>>> 7da186f7
};<|MERGE_RESOLUTION|>--- conflicted
+++ resolved
@@ -19,11 +19,8 @@
   PORTS_LEADING_ZERO_ERROR_MESSAGE,
   PORTS_LIMIT_ERROR_MESSAGE,
   PORTS_RANGE_ERROR_MESSAGE,
-<<<<<<< HEAD
+  RESOURCE_ID,
   VALID_OPERATORS,
-=======
-  RESOURCE_ID,
->>>>>>> 7da186f7
 } from './constants';
 import { FILTER_CONFIG } from './FilterConfig';
 
@@ -404,7 +401,6 @@
 };
 
 /**
-<<<<<<< HEAD
  * @param filter The filter associated with the metric
  * @param options The dimension options associated with the metric
  * @returns boolean
@@ -457,7 +453,9 @@
         isValidFilter(filter, mergedDimensions ?? [])
       )
     : [];
-=======
+};
+
+/**
  * @param dashboardId The id of the dashboard
  * @returns The associated entity type for the dashboard
  */
@@ -472,5 +470,4 @@
       (filter) => filter.configuration.filterKey === RESOURCE_ID
     )?.configuration.associatedEntityType ?? 'both'
   );
->>>>>>> 7da186f7
 };