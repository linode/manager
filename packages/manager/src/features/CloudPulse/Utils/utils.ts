--- conflicted
+++ resolved
@@ -5,9 +5,8 @@
 import { convertData } from 'src/features/Longview/shared/formatters';
 import { useFlags } from 'src/hooks/useFlags';
 
-<<<<<<< HEAD
 import { compareArrays } from './FilterBuilder';
-=======
+
 import {
   PORTS_CONSECUTIVE_COMMAS_ERROR_MESSAGE,
   PORTS_ERROR_MESSAGE,
@@ -16,7 +15,6 @@
   PORTS_LIMIT_ERROR_MESSAGE,
   PORTS_RANGE_ERROR_MESSAGE,
 } from './constants';
->>>>>>> 8c61b88d
 
 import type {
   Alert,
