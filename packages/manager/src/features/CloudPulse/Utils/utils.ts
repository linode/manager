import { useAccount, useRegionsQuery } from '@linode/queries';
import { isFeatureEnabledV2 } from '@linode/utilities';
import React from 'react';

import { convertData } from 'src/features/Longview/shared/formatters';
import { useFlags } from 'src/hooks/useFlags';

<<<<<<< HEAD
import {
  type FetchOptions,
  valueFieldConfig,
} from '../Alerts/CreateAlert/Criteria/DimensionFilterValue/constants';
=======
import { valueFieldConfig } from '../Alerts/CreateAlert/Criteria/DimensionFilterValue/constants';
>>>>>>> 567445de
import { getOperatorGroup } from '../Alerts/CreateAlert/Criteria/DimensionFilterValue/utils';
import { arraysEqual } from '../Alerts/Utils/utils';
import {
  INTERFACE_ID,
  INTERFACE_IDS_CONSECUTIVE_COMMAS_ERROR_MESSAGE,
  INTERFACE_IDS_ERROR_MESSAGE,
  INTERFACE_IDS_LEADING_COMMA_ERROR_MESSAGE,
  INTERFACE_IDS_LIMIT_ERROR_MESSAGE,
  PORT,
  PORTS_CONSECUTIVE_COMMAS_ERROR_MESSAGE,
  PORTS_ERROR_MESSAGE,
  PORTS_LEADING_COMMA_ERROR_MESSAGE,
  PORTS_LEADING_ZERO_ERROR_MESSAGE,
  PORTS_LIMIT_ERROR_MESSAGE,
  PORTS_RANGE_ERROR_MESSAGE,
  RESOURCE_ID,
} from './constants';
import { FILTER_CONFIG } from './FilterConfig';

import type { FetchOptions } from '../Alerts/CreateAlert/Criteria/DimensionFilterValue/constants';
import type { AssociatedEntityType } from '../shared/types';
import type { MetricsDimensionFilter } from '../Widget/components/DimensionFilters/types';
import type { CloudPulseServiceTypeFiltersConfiguration } from './models';
import type {
  Alert,
  APIError,
  Capabilities,
  CloudPulseAlertsPayload,
  CloudPulseServiceType,
  Dashboard,
  Dimension,
  Firewall,
  FirewallDeviceEntity,
  MonitoringCapabilities,
  ResourcePage,
  Service,
  ServiceTypesList,
  TimeDuration,
} from '@linode/api-v4';
import type { UseQueryResult } from '@tanstack/react-query';
import type { AclpServices } from 'src/featureFlags';
import type {
  StatWithDummyPoint,
  WithStartAndEnd,
} from 'src/features/Longview/request.types';

interface AclpSupportedRegionProps {
  /**
   * The capability to check ('Linodes', 'NodeBalancers', etc)
   */
  capability: Capabilities;
  /**
   * Region ID to check
   */
  regionId: string | undefined;
  /**
   * The type of monitoring capability to check
   */
  type: keyof MonitoringCapabilities;
}

interface FilterProps {
  /**
   * The dimension filters to be validated
   */
  dimensionFilters: MetricsDimensionFilter[] | undefined;
  /**
   * The dimension options associated with the metric
   */
  dimensions: Dimension[];
  /**
   * The fetch options for linodes
   */
  linodes: FetchOptions;
  /**
   * The fetch options for vpcs
   */
  vpcs: FetchOptions;
}

/**
 *
 * @returns an object that contains boolean property to check whether aclp is enabled or not
 */
export const useIsACLPEnabled = (): {
  isACLPEnabled: boolean;
} => {
  const { data: account } = useAccount();
  const flags = useFlags();

  if (!flags) {
    return { isACLPEnabled: false };
  }

  const isACLPEnabled =
    (flags.aclp?.enabled && flags.aclp?.bypassAccountCapabilities) ||
    isFeatureEnabledV2(
      'Akamai Cloud Pulse',
      Boolean(flags.aclp?.enabled),
      account?.capabilities ?? []
    );

  return { isACLPEnabled };
};

/**
 * @param alerts List of alerts to be displayed
 * @param entityId Id of the selected entity
 * @returns enabledAlerts, setEnabledAlerts, hasUnsavedChanges, initialState, resetToInitialState
 */
export const useContextualAlertsState = (
  alerts: Alert[],
  entityId?: string
) => {
  const calculateInitialState = React.useCallback(
    (alerts: Alert[], entityId?: string): CloudPulseAlertsPayload => {
      const initialStates: CloudPulseAlertsPayload = {
        system_alerts: [],
        user_alerts: [],
      };

      alerts.forEach((alert) => {
        const isAccountOrRegion =
          alert.scope === 'region' || alert.scope === 'account';

        // include alerts which has either account or region level scope or entityId is present in the alert's entity_ids
        const shouldInclude = entityId
          ? isAccountOrRegion || alert.entity_ids.includes(entityId)
          : isAccountOrRegion;

        if (shouldInclude) {
          const payloadAlertType =
            alert.type === 'system' ? 'system_alerts' : 'user_alerts';
          initialStates[payloadAlertType]?.push(alert.id);
        }
      });

      return initialStates;
    },
    []
  );

  const initialState = React.useMemo(
    () => calculateInitialState(alerts, entityId),
    [alerts, entityId, calculateInitialState]
  );

  const [enabledAlerts, setEnabledAlerts] = React.useState(initialState);

  // Reset function to sync with latest initial state
  const resetToInitialState = React.useCallback(() => {
    setEnabledAlerts(initialState);
  }, [initialState]);

  // Check if the enabled alerts have changed from the initial state
  const hasUnsavedChanges = React.useMemo(() => {
    return (
      !arraysEqual(enabledAlerts.system_alerts, initialState.system_alerts) ||
      !arraysEqual(enabledAlerts.user_alerts, initialState.user_alerts)
    );
  }, [enabledAlerts, initialState]);

  return {
    enabledAlerts,
    setEnabledAlerts,
    hasUnsavedChanges,
    initialState,
    resetToInitialState,
  };
};

/**
 *
 * @param nonFormattedString input string that is to be formatted with first letter of each word capital
 * @returns the formatted string for the @nonFormattedString
 */
export const convertStringToCamelCasesWithSpaces = (
  nonFormattedString: string
): string => {
  return nonFormattedString
    ?.split(' ')
    .map((text) => text.charAt(0).toUpperCase() + text.slice(1))
    .join(' ');
};

export const createObjectCopy = <T>(object: T): null | T => {
  if (!object) {
    return null;
  }
  try {
    return JSON.parse(JSON.stringify(object));
  } catch (e) {
    return null;
  }
};

/**
 *
 * @param timeDuration object according to which appropriate seconds values are calculated
 * @returns WithStartAndEnd object woth starting & ending second value for the @timeDuration
 */
export const convertTimeDurationToStartAndEndTimeRange = (
  timeDuration: TimeDuration
): WithStartAndEnd => {
  const nowInSeconds = Date.now() / 1000;

  const unitToSecondsMap: { [unit: string]: number } = {
    days: 86400,
    hr: 3600,
    min: 60,
  };

  const durationInSeconds =
    (unitToSecondsMap[timeDuration.unit] || 0) * timeDuration.value;

  return {
    end: nowInSeconds,
    start: nowInSeconds - durationInSeconds,
  };
};

/**
 *
 * @param data CloudPulseMetricData that has to be formatted
 * @param startTime start timestamp for the data
 * @param endTime end timestamp for the data
 * @returns formatted data based on the time range between @startTime & @endTime
 */
export const seriesDataFormatter = (
  data: [number, number][],
  startTime: number,
  endTime: number
): [number, null | number][] => {
  if (!data || data.length === 0) {
    return [];
  }

  const formattedArray: StatWithDummyPoint[] = data.map(([x, y]) => ({
    x: Number(x),
    y: y !== null ? Number(y) : null,
  }));

  return convertData(formattedArray, startTime, endTime);
};

/**
 *
 * @param rawServiceTypes list of service types returned from api response
 * @param aclpServices list of services with their statuses
 * @returns enabled service types
 */
export const getEnabledServiceTypes = (
  rawServiceTypes: ServiceTypesList | undefined,
  aclpServices: Partial<AclpServices> | undefined
): CloudPulseServiceType[] => {
  if (rawServiceTypes === undefined || rawServiceTypes.data.length === 0) {
    return [];
  }
  // Return the service types that are enabled in the aclpServices flag
  return rawServiceTypes.data
    .filter(
      (obj: Service) =>
        aclpServices?.[obj.service_type]?.metrics?.enabled ?? false
    )
    .map((obj: Service) => obj.service_type);
};

/**
 *
 * @param queryResults queryResults received from useCloudPulseDashboardsQuery
 * @param serviceTypes list of service types available
 * @returns list of dashboards for all the service types & respective loading and error states
 */
export const getAllDashboards = (
  queryResults: UseQueryResult<ResourcePage<Dashboard>, APIError[]>[],
  serviceTypes: CloudPulseServiceType[]
) => {
  let error = '';
  let isLoading = false;
  const data: Dashboard[] = queryResults
    .filter((queryResult, index) => {
      if (queryResult.isError) {
        error += serviceTypes[index] + ' ,';
      }
      if (queryResult.isLoading) {
        isLoading = true;
      }
      return !queryResult.isLoading && !queryResult.isError;
    })
    .map((queryResult) => queryResult?.data?.data ?? [])
    .flat();
  return {
    data,
    error,
    isLoading,
  };
};

/**
 * @param port
 * @returns error message string
 * @description Validates a single port and returns the error message
 */
export const isValidPort = (port: string): string | undefined => {
  if (port === '') {
    return undefined;
  }

  // Check for leading zeros
  if (port.startsWith('0') && port !== '0') {
    return PORTS_LEADING_ZERO_ERROR_MESSAGE;
  }

  const convertedPort = parseInt(port, 10);
  if (!(1 <= convertedPort && convertedPort <= 65535)) {
    return PORTS_RANGE_ERROR_MESSAGE;
  }

  return undefined;
};

/**
 * @param ports
 * @returns error message string
 * @description Validates a comma-separated list of ports and sets the error message
 */
export const arePortsValid = (ports: string): string | undefined => {
  if (ports === '') {
    return undefined;
  }

  if (ports.length > 100) {
    return PORTS_LIMIT_ERROR_MESSAGE;
  }
  if (ports.startsWith(',')) {
    return PORTS_LEADING_COMMA_ERROR_MESSAGE;
  }

  if (ports.includes(',,')) {
    return PORTS_CONSECUTIVE_COMMAS_ERROR_MESSAGE;
  }

  if (!/^[\d,]+$/.test(ports)) {
    return PORTS_ERROR_MESSAGE;
  }

  const portList = ports.split(',');

  for (const port of portList) {
    const result = isValidPort(port);
    if (result !== undefined) {
      return result;
    }
  }

  return undefined;
};

/**
 * @param interfaceIds
 * @returns error message string
 * @description Validates a comma-separated list of interface ids and sets the error message
 */
export const areValidInterfaceIds = (
  interfaceIds: string
): string | undefined => {
  if (interfaceIds === '') {
    return undefined;
  }

  if (interfaceIds.length > 100) {
    return INTERFACE_IDS_LIMIT_ERROR_MESSAGE;
  }

  if (interfaceIds.startsWith(',')) {
    return INTERFACE_IDS_LEADING_COMMA_ERROR_MESSAGE;
  }

  if (interfaceIds.includes(',,')) {
    return INTERFACE_IDS_CONSECUTIVE_COMMAS_ERROR_MESSAGE;
  }
  if (!/^[\d,]+$/.test(interfaceIds)) {
    return INTERFACE_IDS_ERROR_MESSAGE;
  }

  return undefined;
};

/**
 * @param filterKey
 * @returns validation function for the filter key
 */
export const validationFunction: Record<
  string,
  (value: string) => string | undefined
> = {
  [PORT]: arePortsValid,
  [INTERFACE_ID]: areValidInterfaceIds,
};

/**
 * Checks if the selected region is ACLP-supported for the given capability and type.
 * @param props Contains regionId, capability and type to check against the regions data.
 * @returns boolean indicating if the selected region is ACLP-supported for the given capability and type.
 */
export const useIsAclpSupportedRegion = (
  props: AclpSupportedRegionProps
): boolean => {
  const { regionId, capability, type } = props;

  const { data: regions } = useRegionsQuery();

  const region = regions?.find(({ id }) => id === regionId);

  return region?.monitors?.[type]?.includes(capability) ?? false;
};

/** check whether a string value represents a valid number for the config */
const isValueANumberValid = (
  raw: string,
  config: undefined | { max?: number; min?: number }
): boolean => {
  const trimmed = raw.trim();
  if (trimmed === '') return false;
  // try to parse as finite number
  const num = Number(trimmed);
  if (!Number.isFinite(num)) return false;

  // If min/max are integers (or present) enforce range.
  if (config?.min !== undefined && num < config.min) return false;
  if (config?.max !== undefined && num > config.max) return false;

  // If min/max are integers and config min/max are integers, it likely expects integer inputs
  // (e.g. ports, ids). We'll enforce integer if both min and max are integer values.
  if (
    config &&
    Number.isInteger(config.min ?? 0) &&
    Number.isInteger(config.max ?? 0)
  ) {
    // If both min and max exist and are integers, require the input be integer.
    // If only one exists and it's an integer, still reasonable to require integer.
    if (!Number.isInteger(num)) return false;
  }

  return true;
};

/**
 * @param filter The filter associated with the metric
 * @param options The dimension options associated with the metric
 * @returns boolean
 */
export const isValidFilter = (
  filter: MetricsDimensionFilter,
  options: Dimension[]
): boolean => {
  if (!filter.operator || !filter.dimension_label || !filter.value)
    return false;

  const operator = filter.operator;
  const operatorGroup = getOperatorGroup(operator);

  if (!operatorGroup.includes(operator)) return false;

  const dimension = options.find(
    ({ dimension_label: dimensionLabel }) =>
      dimensionLabel === filter.dimension_label
  );
  if (!dimension) return false;

  const dimConfig =
    valueFieldConfig[filter.dimension_label] ?? valueFieldConfig['*'];

  const dimensionFieldConfig = dimConfig[operatorGroup];

  if (
    dimensionFieldConfig.type === 'textfield' &&
    dimensionFieldConfig.inputType === 'number'
  ) {
    return isValueANumberValid(
      String(filter.value ?? ''),
      dimensionFieldConfig
    );
  } else if (
    dimensionFieldConfig.type === 'textfield' ||
    !dimension.values ||
    !dimension.values.length
  ) {
    return true;
  }

  const validValues = new Set(dimension.values);
  return (filter.value ?? '')
    .split(',')
    .every((value) => validValues.has(value));
};

/**
 * @param linodes The list of linode according to the supported regions
 * @param vpcs The list of vpcs according to the supported regions
 * @param dimensionFilters The array of dimension filters selected
 * @returns The filtered dimension filter based on the selections
 */
export const getFilteredDimensions = (
  dimensions: Dimension[],
  linodes: FetchOptions,
  vpcs: FetchOptions,
  dimensionFilters: MetricsDimensionFilter[] | undefined
): MetricsDimensionFilter[] => {
  const mergedDimensions = dimensions.map((dim) =>
    dim.dimension_label === 'linode_id'
      ? { ...dim, values: linodes.values.map((lin) => lin.value) }
      : dim.dimension_label === 'vpc_subnet_id'
        ? { ...dim, values: vpcs.values.map((vpc) => vpc.value) }
        : dim
  );
  return dimensionFilters?.length
    ? dimensionFilters.filter((filter) =>
        isValidFilter(filter, mergedDimensions ?? [])
      )
    : [];
};
/**
 * Checks if the given value is a valid number according to the specified config.
 * @param raw The value to validate
 * @param config Optional configuration object with min and max properties
 */
const isValueAValidNumber = (
  value: string,
  config: undefined | { max?: number; min?: number }
): boolean => {
  const trimmed = value.trim();
  if (trimmed === '') return false;
  // try to parse as finite number
  const num = Number(trimmed);
  if (!Number.isFinite(num)) return false;

  // If min/max are integers (or present) enforce range.
  if (config?.min !== undefined && num < config.min) return false;
  if (config?.max !== undefined && num > config.max) return false;

  // If min/max are integers and config min/max are integers, it likely expects integer inputs
  // (e.g. ports, ids). We'll enforce integer if both min and max are integer values.
  if (
    config &&
    Number.isInteger(config.min ?? 0) &&
    Number.isInteger(config.max ?? 0)
  ) {
    // If both min and max exist and are integers, require the input be integer.
    // If only one exists and it's an integer, still reasonable to require integer.
    if (!Number.isInteger(num)) return false;
  }

  return true;
};

/**
 * @param filter The filter associated with the metric
 * @param options The dimension options associated with the metric
 * @returns boolean
 */
export const isValidFilter = (
  filter: MetricsDimensionFilter,
  options: Dimension[]
): boolean => {
  if (!filter.operator || !filter.dimension_label || !filter.value)
    return false;

  const operator = filter.operator;
  const operatorGroup = getOperatorGroup(operator);

  if (!operatorGroup.includes(operator)) return false;

  const dimension = options.find(
    ({ dimension_label: dimensionLabel }) =>
      dimensionLabel === filter.dimension_label
  );
  if (!dimension) return false;

  const dimensionConfig =
    valueFieldConfig[filter.dimension_label] ?? valueFieldConfig['*'];

  const dimensionFieldConfig = dimensionConfig[operatorGroup];

  if (
    dimensionFieldConfig.type === 'textfield' &&
    dimensionFieldConfig.inputType === 'number'
  ) {
    return isValueAValidNumber(
      String(filter.value ?? ''),
      dimensionFieldConfig
    );
  } else if (
    dimensionFieldConfig.type === 'textfield' ||
    !dimension.values ||
    !dimension.values.length
  ) {
    return true;
  }

  const validValues = new Set(dimension.values);
  return (filter.value ?? '')
    .split(',')
    .every((value) => validValues.has(value));
};

/**
 * @param linodes The list of linode according to the supported regions
 * @param vpcs The list of vpcs according to the supported regions
 * @param dimensionFilters The array of dimension filters selected
 * @returns The filtered dimension filter based on the selections
 */
export const getFilteredDimensions = (
  filterProps: FilterProps
): MetricsDimensionFilter[] => {
  const { dimensions, linodes, vpcs, dimensionFilters } = filterProps;

  const mergedDimensions = dimensions.map((dim) =>
    dim.dimension_label === 'linode_id'
      ? { ...dim, values: linodes.values.map((lin) => lin.value) }
      : dim.dimension_label === 'vpc_subnet_id'
        ? { ...dim, values: vpcs.values.map((vpc) => vpc.value) }
        : dim
  );
  return dimensionFilters?.length
    ? dimensionFilters.filter((filter) =>
        isValidFilter(filter, mergedDimensions ?? [])
      )
    : [];
};

/**
 * @param dashboardId The id of the dashboard
 * @returns The resources filter configuration for the dashboard
 */
export const getResourcesFilterConfig = (
  dashboardId: number | undefined
): CloudPulseServiceTypeFiltersConfiguration | undefined => {
  if (!dashboardId) {
    return undefined;
  }
  // Get the associated entity type for the dashboard
  const filterConfig = FILTER_CONFIG.get(dashboardId);
  return filterConfig?.filters.find(
    (filter) => filter.configuration.filterKey === RESOURCE_ID
  )?.configuration;
};

/**
 * @param dashboardId The id of the dashboard
 * @returns The associated entity type for the dashboard
 */
export const getAssociatedEntityType = (
  dashboardId: number | undefined
): AssociatedEntityType | undefined => {
  if (!dashboardId) {
    return undefined;
  }
  return FILTER_CONFIG.get(dashboardId)?.associatedEntityType;
};

/**
 *
 * @param resources Firewall resources
 * @param entityType Associated entity type
 * @returns Filtered firewall resources based on the associated entity type
 */
export const filterFirewallResources = (
  resources: Firewall[],
  entityType: AssociatedEntityType
) => {
  return resources.filter((resource) =>
    resource.entities.some((entity: FirewallDeviceEntity) => {
      // If the entity type is linode_interface, it should be associated with a linode and have a parent entity label
      if (
        entity.type === 'linode_interface' &&
        entityType === 'linode' &&
        entity.parent_entity?.label
      ) {
        return true;
      }
      return entity.label && entity.type === entityType;
    })
  );
};<|MERGE_RESOLUTION|>--- conflicted
+++ resolved
@@ -5,14 +5,10 @@
 import { convertData } from 'src/features/Longview/shared/formatters';
 import { useFlags } from 'src/hooks/useFlags';
 
-<<<<<<< HEAD
 import {
   type FetchOptions,
   valueFieldConfig,
 } from '../Alerts/CreateAlert/Criteria/DimensionFilterValue/constants';
-=======
-import { valueFieldConfig } from '../Alerts/CreateAlert/Criteria/DimensionFilterValue/constants';
->>>>>>> 567445de
 import { getOperatorGroup } from '../Alerts/CreateAlert/Criteria/DimensionFilterValue/utils';
 import { arraysEqual } from '../Alerts/Utils/utils';
 import {
@@ -430,111 +426,6 @@
   return region?.monitors?.[type]?.includes(capability) ?? false;
 };
 
-/** check whether a string value represents a valid number for the config */
-const isValueANumberValid = (
-  raw: string,
-  config: undefined | { max?: number; min?: number }
-): boolean => {
-  const trimmed = raw.trim();
-  if (trimmed === '') return false;
-  // try to parse as finite number
-  const num = Number(trimmed);
-  if (!Number.isFinite(num)) return false;
-
-  // If min/max are integers (or present) enforce range.
-  if (config?.min !== undefined && num < config.min) return false;
-  if (config?.max !== undefined && num > config.max) return false;
-
-  // If min/max are integers and config min/max are integers, it likely expects integer inputs
-  // (e.g. ports, ids). We'll enforce integer if both min and max are integer values.
-  if (
-    config &&
-    Number.isInteger(config.min ?? 0) &&
-    Number.isInteger(config.max ?? 0)
-  ) {
-    // If both min and max exist and are integers, require the input be integer.
-    // If only one exists and it's an integer, still reasonable to require integer.
-    if (!Number.isInteger(num)) return false;
-  }
-
-  return true;
-};
-
-/**
- * @param filter The filter associated with the metric
- * @param options The dimension options associated with the metric
- * @returns boolean
- */
-export const isValidFilter = (
-  filter: MetricsDimensionFilter,
-  options: Dimension[]
-): boolean => {
-  if (!filter.operator || !filter.dimension_label || !filter.value)
-    return false;
-
-  const operator = filter.operator;
-  const operatorGroup = getOperatorGroup(operator);
-
-  if (!operatorGroup.includes(operator)) return false;
-
-  const dimension = options.find(
-    ({ dimension_label: dimensionLabel }) =>
-      dimensionLabel === filter.dimension_label
-  );
-  if (!dimension) return false;
-
-  const dimConfig =
-    valueFieldConfig[filter.dimension_label] ?? valueFieldConfig['*'];
-
-  const dimensionFieldConfig = dimConfig[operatorGroup];
-
-  if (
-    dimensionFieldConfig.type === 'textfield' &&
-    dimensionFieldConfig.inputType === 'number'
-  ) {
-    return isValueANumberValid(
-      String(filter.value ?? ''),
-      dimensionFieldConfig
-    );
-  } else if (
-    dimensionFieldConfig.type === 'textfield' ||
-    !dimension.values ||
-    !dimension.values.length
-  ) {
-    return true;
-  }
-
-  const validValues = new Set(dimension.values);
-  return (filter.value ?? '')
-    .split(',')
-    .every((value) => validValues.has(value));
-};
-
-/**
- * @param linodes The list of linode according to the supported regions
- * @param vpcs The list of vpcs according to the supported regions
- * @param dimensionFilters The array of dimension filters selected
- * @returns The filtered dimension filter based on the selections
- */
-export const getFilteredDimensions = (
-  dimensions: Dimension[],
-  linodes: FetchOptions,
-  vpcs: FetchOptions,
-  dimensionFilters: MetricsDimensionFilter[] | undefined
-): MetricsDimensionFilter[] => {
-  const mergedDimensions = dimensions.map((dim) =>
-    dim.dimension_label === 'linode_id'
-      ? { ...dim, values: linodes.values.map((lin) => lin.value) }
-      : dim.dimension_label === 'vpc_subnet_id'
-        ? { ...dim, values: vpcs.values.map((vpc) => vpc.value) }
-        : dim
-  );
-  return dimensionFilters?.length
-    ? dimensionFilters.filter((filter) =>
-        isValidFilter(filter, mergedDimensions ?? [])
-      )
-    : [];
-};
 /**
  * Checks if the given value is a valid number according to the specified config.
  * @param raw The value to validate
@@ -643,7 +534,6 @@
       )
     : [];
 };
-
 /**
  * @param dashboardId The id of the dashboard
  * @returns The resources filter configuration for the dashboard
