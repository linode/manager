import { useAccount, useRegionsQuery } from '@linode/queries';
import { isFeatureEnabledV2 } from '@linode/utilities';
import React from 'react';

import { convertData } from 'src/features/Longview/shared/formatters';
import { useFlags } from 'src/hooks/useFlags';

import {
  INTERFACE_ID,
  INTERFACE_IDS_CONSECUTIVE_COMMAS_ERROR_MESSAGE,
  INTERFACE_IDS_ERROR_MESSAGE,
  INTERFACE_IDS_LEADING_COMMA_ERROR_MESSAGE,
  INTERFACE_IDS_LIMIT_ERROR_MESSAGE,
  PORT,
  PORTS_CONSECUTIVE_COMMAS_ERROR_MESSAGE,
  PORTS_ERROR_MESSAGE,
  PORTS_LEADING_COMMA_ERROR_MESSAGE,
  PORTS_LEADING_ZERO_ERROR_MESSAGE,
  PORTS_LIMIT_ERROR_MESSAGE,
  PORTS_RANGE_ERROR_MESSAGE,
} from './constants';
import { compareArrays } from './FilterBuilder';

import type {
  Alert,
  APIError,
  Capabilities,
  CloudPulseAlertsPayload,
  Dashboard,
  MonitoringCapabilities,
  ResourcePage,
  Service,
  ServiceTypesList,
  TimeDuration,
} from '@linode/api-v4';
import type { UseQueryResult } from '@tanstack/react-query';
import type {
  StatWithDummyPoint,
  WithStartAndEnd,
} from 'src/features/Longview/request.types';

<<<<<<< HEAD
interface AclpContextualViewProps {
  capability: Capabilities;
  regionId: string;
}

interface AclpContextualViewEnabled {
  isAlertEnabled: boolean;
  isLoading: boolean;
  isMetricEnabled: boolean;
=======
interface AclpSupportedRegionProps {
  /**
   * The capability to check ('Linodes', 'NodeBalancers', etc)
   */
  capability: Capabilities;
  /**
   * Region ID to check
   */
  regionId: string | undefined;
  /**
   * The type of monitoring capability to check
   */
  type: keyof MonitoringCapabilities;
>>>>>>> 8f4f59af
}

/**
 *
 * @returns an object that contains boolean property to check whether aclp is enabled or not
 */
export const useIsACLPEnabled = (): {
  isACLPEnabled: boolean;
} => {
  const { data: account, error } = useAccount();
  const flags = useFlags();

  if (error || !flags) {
    return { isACLPEnabled: false };
  }

  const isACLPEnabled =
    (flags.aclp?.enabled && flags.aclp?.bypassAccountCapabilities) ||
    isFeatureEnabledV2(
      'Akamai Cloud Pulse',
      Boolean(flags.aclp?.enabled),
      account?.capabilities ?? []
    );

  return { isACLPEnabled };
};

/**
 * @param alerts List of alerts to be displayed
 * @param entityId Id of the selected entity
 * @returns enabledAlerts, setEnabledAlerts, hasUnsavedChanges, initialState
 */
export const useContextualAlertsState = (
  alerts: Alert[],
  entityId?: string
) => {
  const calculateInitialState = React.useCallback(
    (alerts: Alert[], entityId?: string): CloudPulseAlertsPayload => {
      const initialStates: CloudPulseAlertsPayload = {
        system: [],
        user: [],
      };

      alerts.forEach((alert) => {
        const isAccountOrRegion =
          alert.scope === 'region' || alert.scope === 'account';

        // include alerts which has either account or region level scope or entityId is present in the alert's entity_ids
        const shouldInclude = entityId
          ? isAccountOrRegion || alert.entity_ids.includes(entityId)
          : isAccountOrRegion;

        if (shouldInclude) {
          initialStates[alert.type]?.push(alert.id);
        }
      });

      return initialStates;
    },
    []
  );

  const initialState = React.useMemo(
    () => calculateInitialState(alerts, entityId),
    [alerts, entityId, calculateInitialState]
  );

  const [enabledAlerts, setEnabledAlerts] = React.useState(initialState);

  // Check if the enabled alerts have changed from the initial state
  const hasUnsavedChanges = React.useMemo(() => {
    return (
      !compareArrays(enabledAlerts.system ?? [], initialState.system ?? []) ||
      !compareArrays(enabledAlerts.user ?? [], initialState.user ?? [])
    );
  }, [enabledAlerts, initialState]);

  return {
    enabledAlerts,
    setEnabledAlerts,
    hasUnsavedChanges,
    initialState,
  };
};

/**
 *
 * @param nonFormattedString input string that is to be formatted with first letter of each word capital
 * @returns the formatted string for the @nonFormattedString
 */
export const convertStringToCamelCasesWithSpaces = (
  nonFormattedString: string
): string => {
  return nonFormattedString
    ?.split(' ')
    .map((text) => text.charAt(0).toUpperCase() + text.slice(1))
    .join(' ');
};

export const createObjectCopy = <T>(object: T): null | T => {
  if (!object) {
    return null;
  }
  try {
    return JSON.parse(JSON.stringify(object));
  } catch (e) {
    return null;
  }
};

/**
 *
 * @param timeDuration object according to which appropriate seconds values are calculated
 * @returns WithStartAndEnd object woth starting & ending second value for the @timeDuration
 */
export const convertTimeDurationToStartAndEndTimeRange = (
  timeDuration: TimeDuration
): WithStartAndEnd => {
  const nowInSeconds = Date.now() / 1000;

  const unitToSecondsMap: { [unit: string]: number } = {
    days: 86400,
    hr: 3600,
    min: 60,
  };

  const durationInSeconds =
    (unitToSecondsMap[timeDuration.unit] || 0) * timeDuration.value;

  return {
    end: nowInSeconds,
    start: nowInSeconds - durationInSeconds,
  };
};

/**
 *
 * @param data CloudPulseMetricData that has to be formatted
 * @param startTime start timestamp for the data
 * @param endTime end timestamp for the data
 * @returns formatted data based on the time range between @startTime & @endTime
 */
export const seriesDataFormatter = (
  data: [number, number][],
  startTime: number,
  endTime: number
): [number, null | number][] => {
  if (!data || data.length === 0) {
    return [];
  }

  const formattedArray: StatWithDummyPoint[] = data.map(([x, y]) => ({
    x: Number(x),
    y: y !== null ? Number(y) : null,
  }));

  return convertData(formattedArray, startTime, endTime);
};

/**
 *
 * @param rawServiceTypes list of service types returned from api response
 * @returns converted service types list into string array
 */
export const formattedServiceTypes = (
  rawServiceTypes: ServiceTypesList | undefined
): string[] => {
  if (rawServiceTypes === undefined || rawServiceTypes.data.length === 0) {
    return [];
  }
  return rawServiceTypes.data.map((obj: Service) => obj.service_type);
};

/**
 *
 * @param queryResults queryResults received from useCloudPulseDashboardsQuery
 * @param serviceTypes list of service types available
 * @returns list of dashboards for all the service types & respective loading and error states
 */
export const getAllDashboards = (
  queryResults: UseQueryResult<ResourcePage<Dashboard>, APIError[]>[],
  serviceTypes: string[]
) => {
  let error = '';
  let isLoading = false;
  const data: Dashboard[] = queryResults
    .filter((queryResult, index) => {
      if (queryResult.isError) {
        error += serviceTypes[index] + ' ,';
      }
      if (queryResult.isLoading) {
        isLoading = true;
      }
      return !queryResult.isLoading && !queryResult.isError;
    })
    .map((queryResult) => queryResult?.data?.data ?? [])
    .flat();
  return {
    data,
    error,
    isLoading,
  };
};

/**
 * @param port
 * @returns error message string
 * @description Validates a single port and returns the error message
 */
export const isValidPort = (port: string): string | undefined => {
  if (port === '') {
    return undefined;
  }

  // Check for leading zeros
  if (port.startsWith('0') && port !== '0') {
    return PORTS_LEADING_ZERO_ERROR_MESSAGE;
  }

  const convertedPort = parseInt(port, 10);
  if (!(1 <= convertedPort && convertedPort <= 65535)) {
    return PORTS_RANGE_ERROR_MESSAGE;
  }

  return undefined;
};

/**
 * @param ports
 * @returns error message string
 * @description Validates a comma-separated list of ports and sets the error message
 */
export const arePortsValid = (ports: string): string | undefined => {
  if (ports === '') {
    return undefined;
  }

  if (ports.startsWith(',')) {
    return PORTS_LEADING_COMMA_ERROR_MESSAGE;
  }

  if (ports.includes(',,')) {
    return PORTS_CONSECUTIVE_COMMAS_ERROR_MESSAGE;
  }

  if (!/^[\d,]+$/.test(ports)) {
    return PORTS_ERROR_MESSAGE;
  }

  const portList = ports.split(',');
  let portLimitCount = 0;

  for (const port of portList) {
    const result = isValidPort(port);
    if (result !== undefined) {
      return result;
    }
    portLimitCount++;
  }

  if (portLimitCount > 15) {
    return PORTS_LIMIT_ERROR_MESSAGE;
  }

  return undefined;
};

/**
<<<<<<< HEAD
 * @param interfaceIds
 * @returns error message string
 * @description Validates a comma-separated list of interface ids and sets the error message
 */
export const areValidInterfaceIds = (
  interfaceIds: string
): string | undefined => {
  if (interfaceIds === '') {
    return undefined;
  }

  if (interfaceIds.startsWith(',')) {
    return INTERFACE_IDS_LEADING_COMMA_ERROR_MESSAGE;
  }

  if (interfaceIds.includes(',,')) {
    return INTERFACE_IDS_CONSECUTIVE_COMMAS_ERROR_MESSAGE;
  }
  if (!/^[\d,]+$/.test(interfaceIds)) {
    return INTERFACE_IDS_ERROR_MESSAGE;
  }

  const interfaceIdList = interfaceIds.split(',');
  const interfaceIdLimitCount = interfaceIdList.length;

  if (interfaceIdLimitCount > 15) {
    return INTERFACE_IDS_LIMIT_ERROR_MESSAGE;
  }

  return undefined;
};

/**
 * @param filterKey
 * @returns validation function for the filter key
 */
export const validationFunction: Record<
  string,
  (value: string) => string | undefined
> = {
  [PORT]: arePortsValid,
  [INTERFACE_ID]: areValidInterfaceIds,
};

/**
 * Checks if the ACLP Contextual View is enabled for the given region and service type.
 * @param props Contains regionId and serviceType to check against the regions data.
 * @returns An object indicating whether alerts and metrics are enabled, along with the loading state.
 */
export const useIsAclpContextualViewEnabled = (
  props: AclpContextualViewProps
): AclpContextualViewEnabled => {
  const { regionId, capability } = props;
  const { isLoading, data: regions } = useRegionsQuery();

  if (isLoading) {
    return {
      isLoading,
      isAlertEnabled: false,
      isMetricEnabled: false,
    };
  }

  const region = regions?.find(({ id }) => id === regionId);

  return {
    isLoading: false,
    isAlertEnabled: region?.monitors?.alerts?.includes(capability) ?? false,
    isMetricEnabled: region?.monitors?.metrics?.includes(capability) ?? false,
  };
=======
 * Checks if the selected region is ACLP-supported for the given capability and type.
 * @param props Contains regionId, capability and type to check against the regions data.
 * @returns boolean indicating if the selected region is ACLP-supported for the given capability and type.
 */
export const useIsAclpSupportedRegion = (
  props: AclpSupportedRegionProps
): boolean => {
  const { regionId, capability, type } = props;

  const { data: regions } = useRegionsQuery();

  const region = regions?.find(({ id }) => id === regionId);

  return region?.monitors?.[type]?.includes(capability) ?? false;
>>>>>>> 8f4f59af
};<|MERGE_RESOLUTION|>--- conflicted
+++ resolved
@@ -39,17 +39,6 @@
   WithStartAndEnd,
 } from 'src/features/Longview/request.types';
 
-<<<<<<< HEAD
-interface AclpContextualViewProps {
-  capability: Capabilities;
-  regionId: string;
-}
-
-interface AclpContextualViewEnabled {
-  isAlertEnabled: boolean;
-  isLoading: boolean;
-  isMetricEnabled: boolean;
-=======
 interface AclpSupportedRegionProps {
   /**
    * The capability to check ('Linodes', 'NodeBalancers', etc)
@@ -63,7 +52,6 @@
    * The type of monitoring capability to check
    */
   type: keyof MonitoringCapabilities;
->>>>>>> 8f4f59af
 }
 
 /**
@@ -332,7 +320,6 @@
 };
 
 /**
-<<<<<<< HEAD
  * @param interfaceIds
  * @returns error message string
  * @description Validates a comma-separated list of interface ids and sets the error message
@@ -378,32 +365,6 @@
 };
 
 /**
- * Checks if the ACLP Contextual View is enabled for the given region and service type.
- * @param props Contains regionId and serviceType to check against the regions data.
- * @returns An object indicating whether alerts and metrics are enabled, along with the loading state.
- */
-export const useIsAclpContextualViewEnabled = (
-  props: AclpContextualViewProps
-): AclpContextualViewEnabled => {
-  const { regionId, capability } = props;
-  const { isLoading, data: regions } = useRegionsQuery();
-
-  if (isLoading) {
-    return {
-      isLoading,
-      isAlertEnabled: false,
-      isMetricEnabled: false,
-    };
-  }
-
-  const region = regions?.find(({ id }) => id === regionId);
-
-  return {
-    isLoading: false,
-    isAlertEnabled: region?.monitors?.alerts?.includes(capability) ?? false,
-    isMetricEnabled: region?.monitors?.metrics?.includes(capability) ?? false,
-  };
-=======
  * Checks if the selected region is ACLP-supported for the given capability and type.
  * @param props Contains regionId, capability and type to check against the regions data.
  * @returns boolean indicating if the selected region is ACLP-supported for the given capability and type.
@@ -418,5 +379,4 @@
   const region = regions?.find(({ id }) => id === regionId);
 
   return region?.monitors?.[type]?.includes(capability) ?? false;
->>>>>>> 8f4f59af
 };