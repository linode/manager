--- conflicted
+++ resolved
@@ -297,7 +297,6 @@
   }
 
   return undefined;
-<<<<<<< HEAD
 };
 
 /**
@@ -332,101 +331,4 @@
   }
 
   return undefined;
-};
-
-/**
- * @param value
- * @param setErrorText
- * @description Handles the keydown event for the port input
- */
-export const handleKeyDown =
-  (
-    value: string,
-    setErrorText: (error: string | undefined) => void,
-    dimensionOperator: DimensionFilterOperatorType | undefined = undefined
-  ) =>
-  (e: React.KeyboardEvent<HTMLInputElement>) => {
-    const allowedKeys = ['ArrowLeft', 'ArrowRight', 'Tab', 'Control', 'Meta'];
-
-    // Allow copy/paste/select keyboard shortcuts
-    const isCtrlCmd = e.ctrlKey || e.metaKey;
-    const copyPasteKeys = ['a', 'c', 'v', 'x', 'z', 'y'];
-    if (
-      allowedKeys.includes(e.key) ||
-      (isCtrlCmd && copyPasteKeys.includes(e.key.toLowerCase()))
-    ) {
-      setErrorText(undefined);
-      return;
-    }
-
-    const selectionStart = (e.target as HTMLInputElement).selectionStart ?? 0;
-    const selectionEnd = (e.target as HTMLInputElement).selectionEnd ?? 0;
-    let newValue;
-
-    // Calculate new value based on key type
-    if (e.key === 'Backspace' || e.key === 'Delete') {
-      if (selectionStart > 0) {
-        newValue =
-          value.substring(0, selectionStart - 1) +
-          value.substring(selectionStart);
-      } else {
-        return;
-      }
-    } else {
-      if (/^[\d,]$/.test(e.key)) {
-        newValue =
-          value.substring(0, selectionStart) +
-          e.key +
-          value.substring(selectionEnd);
-      } else {
-        e.preventDefault();
-        setErrorText(PORTS_ERROR_MESSAGE);
-        return;
-      }
-    }
-
-    if (dimensionOperator && dimensionOperator !== 'in' && e.key === ',') {
-      e.preventDefault();
-      setErrorText('Commas are not allowed.');
-      return;
-    }
-    // Check if each segment (split by comma) is a valid port
-    const validationError = arePortsValid(newValue);
-    if (validationError !== undefined) {
-      e.preventDefault();
-      setErrorText(validationError);
-      return;
-    }
-
-    setErrorText(validationError);
-  };
-
-/**
- * @param value
- * @param setErrorText
- * @description Handles the paste event for the port input
- */
-export const handlePaste =
-  (value: string, setErrorText: (error: string | undefined) => void) =>
-  (e: React.ClipboardEvent<HTMLInputElement>) => {
-    const pastedData = e.clipboardData.getData('text');
-    if (!/^[\d,]+$/.test(pastedData)) {
-      e.preventDefault();
-      setErrorText(PORTS_ERROR_MESSAGE);
-      return;
-    }
-
-    const newValue = value + pastedData; // Handle cursor position properly
-
-    const validationError = arePortsValid(newValue);
-    if (validationError !== undefined) {
-      e.preventDefault();
-      setErrorText(validationError);
-      return;
-    }
-
-    setErrorText(undefined);
-  };
-=======
-};
->>>>>>> cb19d4f7
+};