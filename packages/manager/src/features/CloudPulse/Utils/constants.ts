--- conflicted
+++ resolved
@@ -79,8 +79,6 @@
   'Interface IDs list must be 100 characters or less.';
 
 export const INTERFACE_IDS_PLACEHOLDER_TEXT = 'e.g., 1234,5678';
-<<<<<<< HEAD
-=======
 
 export const NO_REGION_MESSAGE: Record<string, string> = {
   dbaas: 'No database clusters configured in any regions.',
@@ -88,7 +86,6 @@
   nodebalancer: 'No NodeBalancers configured in any regions.',
   firewall: 'No firewalls configured in any Linode regions.',
 };
->>>>>>> 655c6b6f
 
 export const HELPER_TEXT: Record<string, string> = {
   [PORT]: PORTS_HELPER_TEXT,
@@ -98,13 +95,6 @@
 export const PLACEHOLDER_TEXT: Record<string, string> = {
   [PORT]: PORTS_PLACEHOLDER_TEXT,
   [INTERFACE_ID]: INTERFACE_IDS_PLACEHOLDER_TEXT,
-};
-
-export const NO_REGION_MESSAGE: Record<string, string> = {
-  dbaas: 'No database clusters configured in any regions.',
-  linode: 'No Linodes configured in any regions.',
-  nodebalancer: 'No NodeBalancers configured in any regions.',
-  firewall: 'No firewalls configured in any Linode regions.',
 };
 
 export const ORDER_BY_LABLE_ASC = {
