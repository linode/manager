--- conflicted
+++ resolved
@@ -32,7 +32,11 @@
 
 export const WIDGETS = 'widgets';
 
-<<<<<<< HEAD
+export const NO_REGION_MESSAGE: Record<string, string> = {
+  dbaas: 'No database clusters configured in any regions.',
+  linode: 'No linodes configured in any regions.',
+};
+
 export const PORT = 'port';
 
 export const PORTS_HELPER_TEXT =
@@ -50,13 +54,4 @@
 export const PORTS_LEADING_COMMA_ERROR_MESSAGE =
   'First character must be an integer.';
 
-export const PORTS_LIMIT_ERROR_MESSAGE = 'Enter a maximum of 15 port numbers';
-export const NO_REGION_MESSAGE: Record<string, string> = {
-  dbaas: 'No Database Clusters configured in regions.',
-  linode: 'No Linodes configured in regions.',
-=======
-export const NO_REGION_MESSAGE: Record<string, string> = {
-  dbaas: 'No database clusters configured in any regions.',
-  linode: 'No linodes configured in any regions.',
->>>>>>> d597b153
-};+export const PORTS_LIMIT_ERROR_MESSAGE = 'Enter a maximum of 15 port numbers';