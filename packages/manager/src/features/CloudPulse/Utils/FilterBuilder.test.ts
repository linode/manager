import { DateTime } from 'luxon';

import { dashboardFactory } from 'src/factories';
import { databaseQueries } from 'src/queries/databases/databases';

import { RESOURCE_ID, RESOURCES } from './constants';
import { deepEqual, getFilters } from './FilterBuilder';
import {
  buildXFilter,
  checkIfAllMandatoryFiltersAreSelected,
  constructAdditionalRequestFilters,
  getCustomSelectProperties,
  getMetricsCallCustomFilters,
  getNodeTypeProperties,
  getRegionProperties,
  getResourcesProperties,
  getTimeDurationProperties,
  shouldDisableFilterByFilterKey,
} from './FilterBuilder';
import { FILTER_CONFIG } from './FilterConfig';
import { CloudPulseSelectTypes } from './models';

const mockDashboard = dashboardFactory.build();

const linodeConfig = FILTER_CONFIG.get('linode');

const dbaasConfig = FILTER_CONFIG.get('dbaas');

const dbaasDashboard = dashboardFactory.build({ service_type: 'dbaas' });

it('test getRegionProperties method', () => {
  const regionConfig = linodeConfig?.filters.find(
    (filterObj) => filterObj.name === 'Region'
  );

  expect(regionConfig).toBeDefined();

  if (regionConfig) {
    const { handleRegionChange, label, selectedDashboard } =
      getRegionProperties(
        {
          config: regionConfig,
          dashboard: mockDashboard,
          isServiceAnalyticsIntegration: false,
        },
        vi.fn()
      );
    const { name } = regionConfig.configuration;
    expect(handleRegionChange).toBeDefined();
    expect(selectedDashboard).toEqual(mockDashboard);
    expect(label).toEqual(name);
  }
});

it('test getTimeDuratonProperties method', () => {
  const timeDurationConfig = linodeConfig?.filters.find(
    ({ name }) => name === 'Time Range'
  );

  expect(timeDurationConfig).toBeDefined();

  if (timeDurationConfig) {
    const { handleStatsChange, label, savePreferences } =
      getTimeDurationProperties(
        {
          config: timeDurationConfig,
          dashboard: mockDashboard,
          isServiceAnalyticsIntegration: false,
        },
        vi.fn()
      );
    const { name } = timeDurationConfig.configuration;
    expect(handleStatsChange).toBeDefined();
    expect(savePreferences).toEqual(true);
    expect(label).toEqual(name);
  }
});

it('test getResourceSelectionProperties method', () => {
  const resourceSelectionConfig = linodeConfig?.filters.find(
    (filterObj) => filterObj.name === 'Resources'
  );

  expect(resourceSelectionConfig).toBeDefined();

  if (resourceSelectionConfig) {
    const {
      disabled,
      handleResourcesSelection,
      label,
      savePreferences,
      xFilter,
    } = getResourcesProperties(
      {
        config: resourceSelectionConfig,
        dashboard: mockDashboard,
        dependentFilters: { region: 'us-east' },
        isServiceAnalyticsIntegration: true,
      },
      vi.fn()
    );
    const { name } = resourceSelectionConfig.configuration;
    expect(handleResourcesSelection).toBeDefined();
    expect(savePreferences).toEqual(false);
    expect(disabled).toEqual(false);
    expect(JSON.stringify(xFilter)).toEqual('{"+and":[{"region":"us-east"}]}');
    expect(label).toEqual(name);
  }
});

it('test getResourceSelectionProperties method with disabled true', () => {
  const resourceSelectionConfig = linodeConfig?.filters.find(
    (filterObj) => filterObj.name === 'Resources'
  );

  expect(resourceSelectionConfig).toBeDefined();

  if (resourceSelectionConfig) {
    const {
      disabled,
      handleResourcesSelection,
      label,
      savePreferences,
      xFilter,
    } = getResourcesProperties(
      {
        config: resourceSelectionConfig,
        dashboard: mockDashboard,
        dependentFilters: {},
        isServiceAnalyticsIntegration: true,
      },
      vi.fn()
    );
    const { name } = resourceSelectionConfig.configuration;
    expect(handleResourcesSelection).toBeDefined();
    expect(savePreferences).toEqual(false);
    expect(disabled).toEqual(true);
    expect(JSON.stringify(xFilter)).toEqual('{"+and":[]}');
    expect(label).toEqual(name);
  }
});
it('test getNodeTypeProperties', () => {
  const nodeTypeSelectionConfig = dbaasConfig?.filters.find(
    (filterObj) => filterObj.name === 'Node Type'
  );

  expect(nodeTypeSelectionConfig).toBeDefined();

  if (nodeTypeSelectionConfig) {
    const {
      database_ids,
      disabled,
      handleNodeTypeChange,
      label,
      savePreferences,
    } = getNodeTypeProperties(
      {
        config: nodeTypeSelectionConfig,
        dashboard: dbaasDashboard,
        dependentFilters: { [RESOURCE_ID]: [1] },
        isServiceAnalyticsIntegration: false,
        resource_ids: [1],
      },
      vi.fn()
    );
    const { name } = nodeTypeSelectionConfig.configuration;
    expect(database_ids).toEqual([1]);
    expect(handleNodeTypeChange).toBeDefined();
    expect(savePreferences).toEqual(true);
    expect(disabled).toEqual(false);
    expect(label).toEqual(name);
  }
});

it('test getNodeTypeProperties with disabled true', () => {
  const nodeTypeSelectionConfig = dbaasConfig?.filters.find(
    (filterObj) => filterObj.name === 'Node Type'
  );

  expect(nodeTypeSelectionConfig).toBeDefined();

  if (nodeTypeSelectionConfig) {
    const {
      disabled,
      handleNodeTypeChange,
      label,
      savePreferences,
    } = getNodeTypeProperties(
      {
        config: nodeTypeSelectionConfig,
        dashboard: dbaasDashboard,
        dependentFilters: {},
        isServiceAnalyticsIntegration: false,
      },
      vi.fn()
    );
    const { name } = nodeTypeSelectionConfig.configuration;
    expect(handleNodeTypeChange).toBeDefined();
    expect(savePreferences).toEqual(true);
    expect(disabled).toEqual(true);
    expect(label).toEqual(name);
  }
});

describe('shouldDisableFilterByFilterKey', () => {
  // resources filter has region as mandatory filter, this should reflect in the dependent filters
  it('should enable filter when dependent filter region is provided', () => {
    const result = shouldDisableFilterByFilterKey(
      'resource_id',
      { region: 'us-east' },
      mockDashboard
    );
    expect(result).toEqual(false);
  });

  it('should disable filter when dependent filter region is undefined', () => {
    const result = shouldDisableFilterByFilterKey(
      'resource_id',
      { region: undefined },
      mockDashboard
    );
    expect(result).toEqual(true);
  });

  it('should disable filter when no dependent filters are provided', () => {
    const result = shouldDisableFilterByFilterKey(
      'resource_id',
      {},
      mockDashboard
    );
    expect(result).toEqual(true);
  });

  it('should disable filter when required dependent filter is undefined in dependent filters but defined in preferences', () => {
    const result = shouldDisableFilterByFilterKey(
      'resource_id',
<<<<<<< HEAD
      { region: undefined,},
      mockDashboard,
      { region: 'us-east'} // tags are defined in preferences which confirms that this optional filter was selected
=======
      {},
      mockDashboard,
      { region: 'us-east' } // region is still not defined, so the result should be true
>>>>>>> a082ed24
    );
    expect(result).toEqual(true);
  });
});

it('test getNodeTypeProperties', () => {
  const nodeTypeSelectionConfig = dbaasConfig?.filters.find(
    (filterObj) => filterObj.name === 'Node Type'
  );

  expect(nodeTypeSelectionConfig).toBeDefined();

  if (nodeTypeSelectionConfig) {
    const {
      database_ids,
      disabled,
      handleNodeTypeChange,
      label,
      savePreferences,
    } = getNodeTypeProperties(
      {
        config: nodeTypeSelectionConfig,
        dashboard: dbaasDashboard,
        dependentFilters: { [RESOURCE_ID]: [1] },
        isServiceAnalyticsIntegration: false,
        resource_ids: [1],
      },
      vi.fn()
    );
    const { name } = nodeTypeSelectionConfig.configuration;
    expect(database_ids).toEqual([1]);
    expect(handleNodeTypeChange).toBeDefined();
    expect(savePreferences).toEqual(true);
    expect(disabled).toEqual(false);
    expect(label).toEqual(name);
  }
});

it('test getNodeTypeProperties with disabled true', () => {
  const nodeTypeSelectionConfig = dbaasConfig?.filters.find(
    (filterObj) => filterObj.name === 'Node Type'
  );

  expect(nodeTypeSelectionConfig).toBeDefined();

  if (nodeTypeSelectionConfig) {
    const { disabled, handleNodeTypeChange, label, savePreferences } =
      getNodeTypeProperties(
        {
          config: nodeTypeSelectionConfig,
          dashboard: dbaasDashboard,
          dependentFilters: {},
          isServiceAnalyticsIntegration: false,
        },
        vi.fn()
      );
    const { name } = nodeTypeSelectionConfig.configuration;
    expect(handleNodeTypeChange).toBeDefined();
    expect(savePreferences).toEqual(true);
    expect(disabled).toEqual(true);
    expect(label).toEqual(name);
  }
});

it('test buildXfilter method', () => {
  const resourceSelectionConfig = linodeConfig?.filters.find(
    (filterObj) => filterObj.name === 'Resources'
  );

  expect(resourceSelectionConfig).toBeDefined(); // fails if resources selection in not defined

  if (resourceSelectionConfig) {
    let result = buildXFilter(resourceSelectionConfig, {
      region: 'us-east',
    });

    expect(JSON.stringify(result)).toEqual('{"+and":[{"region":"us-east"}]}');

    result = buildXFilter(resourceSelectionConfig, {});

    expect(JSON.stringify(result)).toEqual('{"+and":[]}');
  }
});

it('test checkIfAllMandatoryFiltersAreSelected method', () => {
  const resourceSelectionConfig = linodeConfig?.filters.find(
    (filterObj) => filterObj.name === 'Resources'
  );

  expect(resourceSelectionConfig).toBeDefined();
  const now = DateTime.now();
  let result = checkIfAllMandatoryFiltersAreSelected({
    dashboard: mockDashboard,
    filterValue: { region: 'us-east', resource_id: ['1', '2'] },
    timeDuration: {
      end: now.toISO(),
      preset: '30minutes',
      start: now.minus({ minutes: 30 }).toISO(),
    },
  });

  expect(result).toEqual(true);

  result = checkIfAllMandatoryFiltersAreSelected({
    dashboard: mockDashboard,
    filterValue: { region: 'us-east' },
    timeDuration: {
      end: now.toISO(),
      preset: '30minutes',
      start: now.minus({ minutes: 30 }).toISO(),
    },
  });

  expect(result).toEqual(false);

  result = checkIfAllMandatoryFiltersAreSelected({
    dashboard: mockDashboard,
    filterValue: { region: 'us-east', resource_id: ['1', '2'] },
    timeDuration: undefined,
  });

  expect(result).toEqual(false);
});

it('test getCustomSelectProperties method', () => {
  const customSelectEngineConfig = dbaasConfig?.filters.find(
    (filterObj) => filterObj.name === 'DB Engine'
  );

  expect(customSelectEngineConfig).toBeDefined();

  if (customSelectEngineConfig) {
    const {
      clearDependentSelections,
      disabled,
      isMultiSelect,
      label,
      options,
      savePreferences,
    } = getCustomSelectProperties(
      {
        config: customSelectEngineConfig,
        dashboard: { ...mockDashboard, service_type: 'dbaas' },
        isServiceAnalyticsIntegration: true,
      },
      vi.fn()
    );

    expect(options).toBeDefined();
    expect(options?.length).toEqual(2);
    expect(savePreferences).toEqual(false);
    expect(isMultiSelect).toEqual(false);
    expect(label).toEqual(customSelectEngineConfig.configuration.name);
    expect(disabled).toEqual(false);
    expect(clearDependentSelections).toBeDefined();
    expect(clearDependentSelections?.includes(RESOURCES)).toBe(true);

    customSelectEngineConfig.configuration.type = CloudPulseSelectTypes.dynamic;
    customSelectEngineConfig.configuration.apiV4QueryKey =
      databaseQueries.engines;
    customSelectEngineConfig.configuration.isMultiSelect = true;
    customSelectEngineConfig.configuration.options = undefined;

    const {
      apiV4QueryKey,
      isMultiSelect: isMultiSelectApi,
      savePreferences: savePreferencesApi,
      type,
    } = getCustomSelectProperties(
      {
        config: customSelectEngineConfig,
        dashboard: mockDashboard,
        isServiceAnalyticsIntegration: true,
      },
      vi.fn()
    );

    const { name } = customSelectEngineConfig.configuration;

    expect(apiV4QueryKey).toEqual(databaseQueries.engines);
    expect(type).toEqual(CloudPulseSelectTypes.dynamic);
    expect(savePreferencesApi).toEqual(false);
    expect(isMultiSelectApi).toEqual(true);
    expect(label).toEqual(name);
  }
});

it('test getFiltersForMetricsCallFromCustomSelect method', () => {
  const result = getMetricsCallCustomFilters(
    {
      resource_id: [1, 2, 3],
    },
    'linode'
  );

  expect(result).toBeDefined();
  expect(result.length).toEqual(0);
});

it('test constructAdditionalRequestFilters method', () => {
  const result = constructAdditionalRequestFilters(
    getMetricsCallCustomFilters(
      {
        resource_id: [1, 2, 3],
      },
      'linode'
    )
  );

  expect(result).toBeDefined();
  expect(result.length).toEqual(0);
});

it('returns true for identical primitive values', () => {
  expect(deepEqual(1, 1)).toBe(true);
  expect(deepEqual('test', 'test')).toBe(true);
  expect(deepEqual(true, true)).toBe(true);
});

it('returns false for different primitive values', () => {
  expect(deepEqual(1, 2)).toBe(false);
  expect(deepEqual('test', 'other')).toBe(false);
  expect(deepEqual(true, false)).toBe(false);
});

it('returns true for identical objects', () => {
  const obj1 = { a: 1, b: { c: 2 } };
  const obj2 = { a: 1, b: { c: 2 } };
  expect(deepEqual(obj1, obj2)).toBe(true);
});

it('returns false for different objects', () => {
  const obj1 = { a: 1, b: { c: 2 } };
  const obj2 = { a: 1, b: { c: 3 } };
  expect(deepEqual(obj1, obj2)).toBe(false);
});

it('returns true for identical arrays', () => {
  const arr1 = [1, 2, 3];
  const arr2 = [1, 2, 3];
  expect(deepEqual(arr1, arr2)).toBe(true);
});

it('returns false for different arrays', () => {
  const arr1 = [1, 2, 3];
  const arr2 = [1, 2, 4];
  expect(deepEqual(arr1, arr2)).toBe(false);
});

it('should return the filters based on dashboard', () => {
  const filters = getFilters(
    dashboardFactory.build({ service_type: 'dbaas' }),
    true
  );

  expect(filters?.length).toBe(1);
});<|MERGE_RESOLUTION|>--- conflicted
+++ resolved
@@ -234,15 +234,9 @@
   it('should disable filter when required dependent filter is undefined in dependent filters but defined in preferences', () => {
     const result = shouldDisableFilterByFilterKey(
       'resource_id',
-<<<<<<< HEAD
       { region: undefined,},
       mockDashboard,
       { region: 'us-east'} // tags are defined in preferences which confirms that this optional filter was selected
-=======
-      {},
-      mockDashboard,
-      { region: 'us-east' } // region is still not defined, so the result should be true
->>>>>>> a082ed24
     );
     expect(result).toEqual(true);
   });
