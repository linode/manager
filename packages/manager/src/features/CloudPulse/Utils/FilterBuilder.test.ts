--- conflicted
+++ resolved
@@ -4,10 +4,7 @@
 import { databaseQueries } from 'src/queries/databases/databases';
 
 import { RESOURCE_ID, RESOURCES } from './constants';
-<<<<<<< HEAD
 import { deepEqual, getFilters } from './FilterBuilder';
-=======
->>>>>>> c5b43304
 import {
   buildXFilter,
   checkIfAllMandatoryFiltersAreSelected,
@@ -326,26 +323,6 @@
 
   expect(nodeTypeSelectionConfig).toBeDefined();
 
-<<<<<<< HEAD
-  expect(result).toEqual(true);
-
-  result = checkIfWeNeedToDisableFilterByFilterKey(
-    'resource_id',
-    { region: 'us-east', tags: undefined },
-    mockDashboard,
-    { ['region']: 'us-east', ['tags']: ['tag-1'] }
-  );
-
-  expect(result).toEqual(true); // disabled is true as tags are not updated in dependent filters
-
-  result = checkIfWeNeedToDisableFilterByFilterKey(
-    'node_type',
-    { resource_id: undefined },
-    dbaasDashboard
-  );
-
-  expect(result).toEqual(true); // disabled is true as dependent filter is undefined
-=======
   if (nodeTypeSelectionConfig) {
     const {
       disabled,
@@ -367,7 +344,6 @@
     expect(disabled).toEqual(true);
     expect(label).toEqual(name);
   }
->>>>>>> c5b43304
 });
 
 it('test buildXfilter method', () => {
