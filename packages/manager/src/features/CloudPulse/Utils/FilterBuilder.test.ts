--- conflicted
+++ resolved
@@ -3,11 +3,8 @@
 import { dashboardFactory } from 'src/factories';
 import { databaseQueries } from 'src/queries/databases/databases';
 
-<<<<<<< HEAD
 import { RESOURCE_ID, RESOURCES } from './constants';
-=======
-import { RESOURCES } from './constants';
->>>>>>> 23a0d143
+import { deepEqual, getFilters } from './FilterBuilder';
 import {
   buildXFilter,
   checkIfAllMandatoryFiltersAreSelected,
@@ -21,7 +18,6 @@
   getTagsProperties,
   getTimeDurationProperties,
 } from './FilterBuilder';
-import { deepEqual, getFilters } from './FilterBuilder';
 import { FILTER_CONFIG } from './FilterConfig';
 import { CloudPulseSelectTypes } from './models';
 
@@ -184,8 +180,6 @@
     expect(label).toEqual(name);
   }
 });
-
-<<<<<<< HEAD
 it('test getNodeTypeProperties', () => {
   const nodeTypeSelectionConfig = dbaasConfig?.filters.find(
     (filterObj) => filterObj.name === 'Node Type'
@@ -247,46 +241,6 @@
     expect(disabled).toEqual(true);
     expect(label).toEqual(name);
   }
-=======
-describe('checkIfWeNeedToDisableFilterByFilterKey', () => {
-  // resources filter has region as mandatory and tags as an optional filter, this should reflect in the dependent filters
-  it('should enable filter when dependent filter region is provided', () => {
-    const result = checkIfWeNeedToDisableFilterByFilterKey(
-      'resource_id',
-      { region: 'us-east' },
-      mockDashboard
-    );
-    expect(result).toEqual(false);
-  });
-
-  it('should disable filter when dependent filter region is undefined', () => {
-    const result = checkIfWeNeedToDisableFilterByFilterKey(
-      'resource_id',
-      { region: undefined },
-      mockDashboard
-    );
-    expect(result).toEqual(true);
-  });
-
-  it('should disable filter when no dependent filters are provided', () => {
-    const result = checkIfWeNeedToDisableFilterByFilterKey(
-      'resource_id',
-      {},
-      mockDashboard
-    );
-    expect(result).toEqual(true);
-  });
-
-  it('should disable filter when required dependent filter is undefined in dependent filters but defined in preferences', () => {
-    const result = checkIfWeNeedToDisableFilterByFilterKey(
-      'resource_id',
-      { region: 'us-east', tags: undefined },
-      mockDashboard,
-      { region: 'us-east', tags: ['tag-1'] } // tags are defined in preferences which confirms that this optional filter was selected
-    );
-    expect(result).toEqual(true);
-  });
->>>>>>> 23a0d143
 });
 
 it('test checkIfWeNeedToDisableFilterByFilterKey method all cases', () => {
@@ -324,21 +278,29 @@
   expect(result).toEqual(true); // disabled is true as tags are not updated in dependent filters
 
   result = checkIfWeNeedToDisableFilterByFilterKey(
-<<<<<<< HEAD
+    'tags',
+    { region: undefined },
+    mockDashboard
+  );
+
+  expect(result).toEqual(true);
+
+  result = checkIfWeNeedToDisableFilterByFilterKey(
+    'resource_id',
+    { region: 'us-east', tags: undefined },
+    mockDashboard,
+    { ['region']: 'us-east', ['tags']: ['tag-1'] }
+  );
+
+  expect(result).toEqual(true); // disabled is true as tags are not updated in dependent filters
+
+  result = checkIfWeNeedToDisableFilterByFilterKey(
     'node_type',
     { resource_id: undefined },
     dbaasDashboard
   );
 
   expect(result).toEqual(true); // disabled is true as dependent filter is undefined
-=======
-    'tags',
-    { region: undefined },
-    mockDashboard
-  );
-
-  expect(result).toEqual(true);
->>>>>>> 23a0d143
 });
 
 it('test buildXfilter method', () => {
