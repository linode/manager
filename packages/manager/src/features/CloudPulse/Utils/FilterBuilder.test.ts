import { DateTime } from 'luxon';

import { dashboardFactory } from 'src/factories';
import { databaseQueries } from 'src/queries/databases/databases';

import { RESOURCE_ID, RESOURCES } from './constants';
import {
  deepEqual,
  getFilters,
  getTextFilterProperties,
} from './FilterBuilder';
import {
  buildXFilter,
  checkIfAllMandatoryFiltersAreSelected,
  constructAdditionalRequestFilters,
  getCustomSelectProperties,
  getMetricsCallCustomFilters,
  getNodeTypeProperties,
  getRegionProperties,
  getResourcesProperties,
  getTimeDurationProperties,
  shouldDisableFilterByFilterKey,
} from './FilterBuilder';
import { FILTER_CONFIG } from './FilterConfig';
import { CloudPulseSelectTypes } from './models';

const mockDashboard = dashboardFactory.build();

const linodeConfig = FILTER_CONFIG.get('linode');

const dbaasConfig = FILTER_CONFIG.get('dbaas');

const nodeBalancerConfig = FILTER_CONFIG.get('nodebalancer');

const firewallConfig = FILTER_CONFIG.get('firewall');

const dbaasDashboard = dashboardFactory.build({ service_type: 'dbaas' });

it('test getRegionProperties method', () => {
  const regionConfig = linodeConfig?.filters.find(
    (filterObj) => filterObj.name === 'Region'
  );

  expect(regionConfig).toBeDefined();

  if (regionConfig) {
    const { handleRegionChange, label, selectedDashboard } =
      getRegionProperties(
        {
          config: regionConfig,
          dashboard: mockDashboard,
          isServiceAnalyticsIntegration: false,
        },
        vi.fn()
      );
    const { name } = regionConfig.configuration;
    expect(handleRegionChange).toBeDefined();
    expect(selectedDashboard).toEqual(mockDashboard);
    expect(label).toEqual(name);
  }
});

it('test getTimeDuratonProperties method', () => {
  const timeDurationConfig = linodeConfig?.filters.find(
    ({ name }) => name === 'Time Range'
  );

  expect(timeDurationConfig).toBeDefined();

  if (timeDurationConfig) {
    const { handleStatsChange, label, savePreferences } =
      getTimeDurationProperties(
        {
          config: timeDurationConfig,
          dashboard: mockDashboard,
          isServiceAnalyticsIntegration: false,
        },
        vi.fn()
      );
    const { name } = timeDurationConfig.configuration;
    expect(handleStatsChange).toBeDefined();
    expect(savePreferences).toEqual(true);
    expect(label).toEqual(name);
  }
});

it('test getResourceSelectionProperties method', () => {
  const resourceSelectionConfig = linodeConfig?.filters.find(
    (filterObj) => filterObj.name === 'Resources'
  );

  expect(resourceSelectionConfig).toBeDefined();

  if (resourceSelectionConfig) {
    const {
      disabled,
      handleResourcesSelection,
      label,
      savePreferences,
      xFilter,
    } = getResourcesProperties(
      {
        config: resourceSelectionConfig,
        dashboard: mockDashboard,
        dependentFilters: { region: 'us-east' },
        isServiceAnalyticsIntegration: true,
      },
      vi.fn()
    );
    const { name } = resourceSelectionConfig.configuration;
    expect(handleResourcesSelection).toBeDefined();
    expect(savePreferences).toEqual(false);
    expect(disabled).toEqual(false);
    expect(JSON.stringify(xFilter)).toEqual('{"+and":[{"region":"us-east"}]}');
    expect(label).toEqual(name);
  }
});

it('test getResourceSelectionProperties method with disabled true', () => {
  const resourceSelectionConfig = linodeConfig?.filters.find(
    (filterObj) => filterObj.name === 'Resources'
  );

  expect(resourceSelectionConfig).toBeDefined();

  if (resourceSelectionConfig) {
    const {
      disabled,
      handleResourcesSelection,
      label,
      savePreferences,
      xFilter,
    } = getResourcesProperties(
      {
        config: resourceSelectionConfig,
        dashboard: mockDashboard,
        dependentFilters: {},
        isServiceAnalyticsIntegration: true,
      },
      vi.fn()
    );
    const { name } = resourceSelectionConfig.configuration;
    expect(handleResourcesSelection).toBeDefined();
    expect(savePreferences).toEqual(false);
    expect(disabled).toEqual(true);
    expect(JSON.stringify(xFilter)).toEqual('{"+and":[]}');
    expect(label).toEqual(name);
  }
});
it('test getNodeTypeProperties', () => {
  const nodeTypeSelectionConfig = dbaasConfig?.filters.find(
    (filterObj) => filterObj.name === 'Node Type'
  );

  expect(nodeTypeSelectionConfig).toBeDefined();

  if (nodeTypeSelectionConfig) {
    const {
      database_ids,
      disabled,
      handleNodeTypeChange,
      label,
      savePreferences,
    } = getNodeTypeProperties(
      {
        config: nodeTypeSelectionConfig,
        dashboard: dbaasDashboard,
        dependentFilters: { [RESOURCE_ID]: [1] },
        isServiceAnalyticsIntegration: false,
        resource_ids: [1],
      },
      vi.fn()
    );
    const { name } = nodeTypeSelectionConfig.configuration;
    expect(database_ids).toEqual([1]);
    expect(handleNodeTypeChange).toBeDefined();
    expect(savePreferences).toEqual(true);
    expect(disabled).toEqual(false);
    expect(label).toEqual(name);
  }
});

it('test getNodeTypeProperties with disabled true', () => {
  const nodeTypeSelectionConfig = dbaasConfig?.filters.find(
    (filterObj) => filterObj.name === 'Node Type'
  );

  expect(nodeTypeSelectionConfig).toBeDefined();

  if (nodeTypeSelectionConfig) {
    const {
      disabled,
      handleNodeTypeChange,
      label,
      savePreferences,
    } = getNodeTypeProperties(
      {
        config: nodeTypeSelectionConfig,
        dashboard: dbaasDashboard,
        dependentFilters: {},
        isServiceAnalyticsIntegration: false,
      },
      vi.fn()
    );
    const { name } = nodeTypeSelectionConfig.configuration;
    expect(handleNodeTypeChange).toBeDefined();
    expect(savePreferences).toEqual(true);
    expect(disabled).toEqual(true);
    expect(label).toEqual(name);
  }
});

describe('shouldDisableFilterByFilterKey', () => {
  // resources filter has region as mandatory filter, this should reflect in the dependent filters
  it('should enable filter when dependent filter region is provided', () => {
    const result = shouldDisableFilterByFilterKey(
      'resource_id',
      { region: 'us-east' },
      mockDashboard
    );
    expect(result).toEqual(false);
  });

  it('should disable filter when dependent filter region is undefined', () => {
    const result = shouldDisableFilterByFilterKey(
      'resource_id',
      { region: undefined },
      mockDashboard
    );
    expect(result).toEqual(true);
  });

  it('should disable filter when no dependent filters are provided', () => {
    const result = shouldDisableFilterByFilterKey(
      'resource_id',
      {},
      mockDashboard
    );
    expect(result).toEqual(true);
  });

  it('should disable filter when required dependent filter is undefined in dependent filters but defined in preferences', () => {
    const result = shouldDisableFilterByFilterKey(
      'resource_id',
      { region: undefined,},
      mockDashboard,
      { region: 'us-east'} // tags are defined in preferences which confirms that this optional filter was selected
    );
    expect(result).toEqual(true);
  });
});

it('test getNodeTypeProperties', () => {
  const nodeTypeSelectionConfig = dbaasConfig?.filters.find(
    (filterObj) => filterObj.name === 'Node Type'
  );

  expect(nodeTypeSelectionConfig).toBeDefined();

  if (nodeTypeSelectionConfig) {
    const {
      database_ids,
      disabled,
      handleNodeTypeChange,
      label,
      savePreferences,
    } = getNodeTypeProperties(
      {
        config: nodeTypeSelectionConfig,
        dashboard: dbaasDashboard,
        dependentFilters: { [RESOURCE_ID]: [1] },
        isServiceAnalyticsIntegration: false,
        resource_ids: [1],
      },
      vi.fn()
    );
    const { name } = nodeTypeSelectionConfig.configuration;
    expect(database_ids).toEqual([1]);
    expect(handleNodeTypeChange).toBeDefined();
    expect(savePreferences).toEqual(true);
    expect(disabled).toEqual(false);
    expect(label).toEqual(name);
  }
});

it('test getNodeTypeProperties with disabled true', () => {
  const nodeTypeSelectionConfig = dbaasConfig?.filters.find(
    (filterObj) => filterObj.name === 'Node Type'
  );

  expect(nodeTypeSelectionConfig).toBeDefined();

  if (nodeTypeSelectionConfig) {
    const { disabled, handleNodeTypeChange, label, savePreferences } =
      getNodeTypeProperties(
        {
          config: nodeTypeSelectionConfig,
          dashboard: dbaasDashboard,
          dependentFilters: {},
          isServiceAnalyticsIntegration: false,
        },
        vi.fn()
      );
    const { name } = nodeTypeSelectionConfig.configuration;
    expect(handleNodeTypeChange).toBeDefined();
    expect(savePreferences).toEqual(true);
    expect(disabled).toEqual(true);
    expect(label).toEqual(name);
  }
});

it('test buildXfilter method', () => {
  const resourceSelectionConfig = linodeConfig?.filters.find(
    (filterObj) => filterObj.name === 'Resources'
  );

  expect(resourceSelectionConfig).toBeDefined(); // fails if resources selection in not defined

  if (resourceSelectionConfig) {
    let result = buildXFilter(resourceSelectionConfig, {
      region: 'us-east',
    });

    expect(JSON.stringify(result)).toEqual('{"+and":[{"region":"us-east"}]}');

    result = buildXFilter(resourceSelectionConfig, {});

    expect(JSON.stringify(result)).toEqual('{"+and":[]}');
  }
});

it('test checkIfAllMandatoryFiltersAreSelected method', () => {
  const resourceSelectionConfig = linodeConfig?.filters.find(
    (filterObj) => filterObj.name === 'Resources'
  );

  expect(resourceSelectionConfig).toBeDefined();
  const now = DateTime.now();
  let result = checkIfAllMandatoryFiltersAreSelected({
    dashboard: mockDashboard,
    filterValue: { region: 'us-east', resource_id: ['1', '2'] },
    timeDuration: {
      end: now.toISO(),
      preset: '30minutes',
      start: now.minus({ minutes: 30 }).toISO(),
    },
  });

  expect(result).toEqual(true);

  result = checkIfAllMandatoryFiltersAreSelected({
    dashboard: mockDashboard,
    filterValue: { region: 'us-east' },
    timeDuration: {
      end: now.toISO(),
      preset: '30minutes',
      start: now.minus({ minutes: 30 }).toISO(),
    },
  });

  expect(result).toEqual(false);

  result = checkIfAllMandatoryFiltersAreSelected({
    dashboard: mockDashboard,
    filterValue: { region: 'us-east', resource_id: ['1', '2'] },
    timeDuration: undefined,
  });

  expect(result).toEqual(false);
});

it('test getCustomSelectProperties method', () => {
  const customSelectEngineConfig = dbaasConfig?.filters.find(
    (filterObj) => filterObj.name === 'DB Engine'
  );

  expect(customSelectEngineConfig).toBeDefined();

  if (customSelectEngineConfig) {
    const {
      clearDependentSelections,
      disabled,
      isMultiSelect,
      label,
      options,
      savePreferences,
    } = getCustomSelectProperties(
      {
        config: customSelectEngineConfig,
        dashboard: { ...mockDashboard, service_type: 'dbaas' },
        isServiceAnalyticsIntegration: true,
      },
      vi.fn()
    );

    expect(options).toBeDefined();
    expect(options?.length).toEqual(2);
    expect(savePreferences).toEqual(false);
    expect(isMultiSelect).toEqual(false);
    expect(label).toEqual(customSelectEngineConfig.configuration.name);
    expect(disabled).toEqual(false);
    expect(clearDependentSelections).toBeDefined();
    expect(clearDependentSelections?.includes(RESOURCES)).toBe(true);

    customSelectEngineConfig.configuration.type = CloudPulseSelectTypes.dynamic;
    customSelectEngineConfig.configuration.apiV4QueryKey =
      databaseQueries.engines;
    customSelectEngineConfig.configuration.isMultiSelect = true;
    customSelectEngineConfig.configuration.options = undefined;

    const {
      apiV4QueryKey,
      isMultiSelect: isMultiSelectApi,
      savePreferences: savePreferencesApi,
      type,
    } = getCustomSelectProperties(
      {
        config: customSelectEngineConfig,
        dashboard: mockDashboard,
        isServiceAnalyticsIntegration: true,
      },
      vi.fn()
    );

    const { name } = customSelectEngineConfig.configuration;

    expect(apiV4QueryKey).toEqual(databaseQueries.engines);
    expect(type).toEqual(CloudPulseSelectTypes.dynamic);
    expect(savePreferencesApi).toEqual(false);
    expect(isMultiSelectApi).toEqual(true);
    expect(label).toEqual(name);
  }
});

it('test getTextFilterProperties method for port', () => {
  const portFilterConfig = nodeBalancerConfig?.filters.find(
    (filterObj) => filterObj.name === 'Ports'
  );

  expect(portFilterConfig).toBeDefined();

  if (portFilterConfig) {
<<<<<<< HEAD
    const { handleTextFilterChange, label, savePreferences } =
      getTextFilterProperties(
        {
          config: portFilterConfig,
          dashboard: dashboardFactory.build({ service_type: 'nodebalancers' }),
          isServiceAnalyticsIntegration: false,
        },
        vi.fn()
      );
=======
    const { handlePortChange, label, savePreferences } = getPortProperties(
      {
        config: portFilterConfig,
        dashboard: dashboardFactory.build({ service_type: 'nodebalancer' }),
        isServiceAnalyticsIntegration: false,
      },
      vi.fn()
    );
>>>>>>> cb19d4f7

    expect(handleTextFilterChange).toBeDefined();
    expect(label).toEqual(portFilterConfig.configuration.name);
    expect(savePreferences).toEqual(true);
  }
});

it('test getTextFilterProperties method for interface_id', () => {
  const interfaceIdFilterConfig = firewallConfig?.filters.find(
    (filterObj) => filterObj.name === 'Interface IDs'
  );

  expect(interfaceIdFilterConfig).toBeDefined();

  if (interfaceIdFilterConfig) {
    const { handleTextFilterChange, label, savePreferences } =
      getTextFilterProperties(
        {
          config: interfaceIdFilterConfig,
          dashboard: dashboardFactory.build({ service_type: 'firewall' }),
          isServiceAnalyticsIntegration: false,
        },
        vi.fn()
      );

    expect(handleTextFilterChange).toBeDefined();
    expect(label).toEqual(interfaceIdFilterConfig.configuration.name);
    expect(savePreferences).toEqual(true);
  }
});

it('test getFiltersForMetricsCallFromCustomSelect method', () => {
  const result = getMetricsCallCustomFilters(
    {
      resource_id: [1, 2, 3],
    },
    'linode'
  );

  expect(result).toBeDefined();
  expect(result.length).toEqual(0);
});

it('test constructAdditionalRequestFilters method', () => {
  const result = constructAdditionalRequestFilters(
    getMetricsCallCustomFilters(
      {
        resource_id: [1, 2, 3],
      },
      'linode'
    )
  );

  expect(result).toBeDefined();
  expect(result.length).toEqual(0);
});

it('test constructAdditionalRequestFilters method with empty filter value', () => {
  const result = constructAdditionalRequestFilters([
    {
      filterKey: 'protocol',
      filterValue: [],
    },
    {
      filterKey: 'port',
      filterValue: [],
    },
  ]);

  expect(result).toBeDefined();
  expect(result.length).toEqual(0);
});

it('returns true for identical primitive values', () => {
  expect(deepEqual(1, 1)).toBe(true);
  expect(deepEqual('test', 'test')).toBe(true);
  expect(deepEqual(true, true)).toBe(true);
});

it('returns false for different primitive values', () => {
  expect(deepEqual(1, 2)).toBe(false);
  expect(deepEqual('test', 'other')).toBe(false);
  expect(deepEqual(true, false)).toBe(false);
});

it('returns true for identical objects', () => {
  const obj1 = { a: 1, b: { c: 2 } };
  const obj2 = { a: 1, b: { c: 2 } };
  expect(deepEqual(obj1, obj2)).toBe(true);
});

it('returns false for different objects', () => {
  const obj1 = { a: 1, b: { c: 2 } };
  const obj2 = { a: 1, b: { c: 3 } };
  expect(deepEqual(obj1, obj2)).toBe(false);
});

it('returns true for identical arrays', () => {
  const arr1 = [1, 2, 3];
  const arr2 = [1, 2, 3];
  expect(deepEqual(arr1, arr2)).toBe(true);
});

it('returns false for different arrays', () => {
  const arr1 = [1, 2, 3];
  const arr2 = [1, 2, 4];
  expect(deepEqual(arr1, arr2)).toBe(false);
});

it('should return the filters based on dashboard', () => {
  const filters = getFilters(
    dashboardFactory.build({ service_type: 'dbaas' }),
    true
  );

  expect(filters?.length).toBe(1);
});<|MERGE_RESOLUTION|>--- conflicted
+++ resolved
@@ -440,26 +440,15 @@
   expect(portFilterConfig).toBeDefined();
 
   if (portFilterConfig) {
-<<<<<<< HEAD
     const { handleTextFilterChange, label, savePreferences } =
       getTextFilterProperties(
         {
           config: portFilterConfig,
-          dashboard: dashboardFactory.build({ service_type: 'nodebalancers' }),
+          dashboard: dashboardFactory.build({ service_type: 'nodebalancer' }),
           isServiceAnalyticsIntegration: false,
         },
         vi.fn()
       );
-=======
-    const { handlePortChange, label, savePreferences } = getPortProperties(
-      {
-        config: portFilterConfig,
-        dashboard: dashboardFactory.build({ service_type: 'nodebalancer' }),
-        isServiceAnalyticsIntegration: false,
-      },
-      vi.fn()
-    );
->>>>>>> cb19d4f7
 
     expect(handleTextFilterChange).toBeDefined();
     expect(label).toEqual(portFilterConfig.configuration.name);
