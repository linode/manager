import React from 'react';

import { CloudPulseErrorPlaceholder } from '../shared/CloudPulseErrorPlaceholder';
import {
  PARENT_ENTITY_REGION,
  REFRESH,
  REGION,
  RESOURCE_ID,
  TAGS,
} from '../Utils/constants';
import {
  checkIfAllMandatoryFiltersAreSelected,
  getMetricsCallCustomFilters,
} from '../Utils/FilterBuilder';
import { FILTER_CONFIG } from '../Utils/FilterConfig';
import { CloudPulseDashboard } from './CloudPulseDashboard';

import type { DashboardProp } from './CloudPulseDashboardLanding';

export const CloudPulseDashboardRenderer = React.memo(
  (props: DashboardProp) => {
    const { dashboard, filterValue, timeDuration, groupBy } = props;
    const selectDashboardAndFilterMessage =
      'Select a dashboard and apply filters to visualize metrics.';

    const getMetricsCall = React.useMemo(
      () => getMetricsCallCustomFilters(filterValue, dashboard?.id),
      [dashboard?.id, filterValue]
    );

    if (!dashboard) {
      return (
        <CloudPulseErrorPlaceholder
          errorMessage={selectDashboardAndFilterMessage}
        />
      );
    }

    if (!FILTER_CONFIG.get(dashboard.id)) {
      return (
        <CloudPulseErrorPlaceholder errorMessage="No filters are configured for the selected dashboard's service type." />
      );
    }

    if (
      !checkIfAllMandatoryFiltersAreSelected({
        dashboard,
        filterValue,
        timeDuration,
      }) ||
      !timeDuration
    ) {
      return (
        <CloudPulseErrorPlaceholder
          errorMessage={selectDashboardAndFilterMessage}
        />
      );
    }

    return (
      <CloudPulseDashboard
        additionalFilters={getMetricsCall}
        dashboardId={dashboard.id}
        duration={timeDuration}
        groupBy={groupBy}
        linodeRegion={
          filterValue[PARENT_ENTITY_REGION] &&
          typeof filterValue[PARENT_ENTITY_REGION] === 'string'
            ? (filterValue[PARENT_ENTITY_REGION] as string)
            : undefined
        }
        manualRefreshTimeStamp={
          filterValue[REFRESH] && typeof filterValue[REFRESH] === 'number'
            ? filterValue[REFRESH]
            : undefined
        }
        region={
          typeof filterValue[REGION] === 'string'
            ? (filterValue[REGION] as string)
            : undefined
        }
        resources={
          Array.isArray(filterValue[RESOURCE_ID])
<<<<<<< HEAD
            ? (filterValue[RESOURCE_ID] as string[])
=======
            ? filterValue[RESOURCE_ID].map(String)
>>>>>>> 40219cee
            : typeof filterValue[RESOURCE_ID] === 'string'
              ? [filterValue[RESOURCE_ID]]
              : []
        }
        savePref={true}
        serviceType={dashboard.service_type}
        tags={
          filterValue[TAGS] && Array.isArray(filterValue[TAGS])
            ? (filterValue[TAGS] as string[])
            : []
        }
      />
    );
  }
);<|MERGE_RESOLUTION|>--- conflicted
+++ resolved
@@ -81,11 +81,7 @@
         }
         resources={
           Array.isArray(filterValue[RESOURCE_ID])
-<<<<<<< HEAD
-            ? (filterValue[RESOURCE_ID] as string[])
-=======
             ? filterValue[RESOURCE_ID].map(String)
->>>>>>> 40219cee
             : typeof filterValue[RESOURCE_ID] === 'string'
               ? [filterValue[RESOURCE_ID]]
               : []
