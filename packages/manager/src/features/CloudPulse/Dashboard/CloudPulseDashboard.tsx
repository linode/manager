import { Grid, Paper } from '@mui/material';
import React from 'react';

import CloudPulseIcon from 'src/assets/icons/entityIcons/monitor.svg';
import { CircleProgress } from 'src/components/CircleProgress';
import { ErrorState } from 'src/components/ErrorState/ErrorState';
import { Placeholder } from 'src/components/Placeholder/Placeholder';
import { useCloudPulseDashboardByIdQuery } from 'src/queries/cloudpulse/dashboards';
import { useResourcesQuery } from 'src/queries/cloudpulse/resources';
import {
  useCloudPulseJWEtokenQuery,
  useGetCloudPulseMetricDefinitionsByServiceType,
} from 'src/queries/cloudpulse/services';

import { getUserPreferenceObject } from '../Utils/UserPreference';
import { createObjectCopy } from '../Utils/utils';
import { CloudPulseWidget } from '../Widget/CloudPulseWidget';
import {
  all_interval_options,
  getInSeconds,
  getIntervalIndex,
} from '../Widget/components/CloudPulseIntervalSelect';

import type { CloudPulseWidgetProperties } from '../Widget/CloudPulseWidget';
import type {
  AvailableMetrics,
  Dashboard,
  JWETokenPayLoad,
  TimeDuration,
  Widgets,
} from '@linode/api-v4';
import { FilterValueType } from './CloudPulseDashboardLanding';

export interface DashboardProperties {
  /**
   * Id of the selected dashboard
   */
  dashboardId: number;

  /**
   * time duration to fetch the metrics data in this widget
   */
  duration: TimeDuration;

  /**
   * optional timestamp to pass as react query param to forcefully re-fetch data
   */
  manualRefreshTimeStamp?: number | undefined;

  /**
   * Selected region for the dashboard
   */
  region?: string;

  /**
   * Selected resources for the dashboard
   */
  resources: string[];

  /**
   * optional flag to check whether changes should be stored in preferences or not (in case this component is reused)
   */
  savePref?: boolean;
}

export const CloudPulseDashboard = (props: DashboardProperties) => {
  const {
    dashboardId,
    duration,
    manualRefreshTimeStamp,
    resources,
    savePref,
  } = props;

  const getJweTokenPayload = (): JWETokenPayLoad => {
    return {
      resource_id: resourceList?.map((resource) => Number(resource.id)) ?? [],
    };
  };

  const getCloudPulseGraphProperties = (
    widget: Widgets
  ): CloudPulseWidgetProperties => {
    const graphProp: CloudPulseWidgetProperties = {
      ariaLabel: widget.label,
      authToken: '',
      availableMetrics: undefined,
      duration,
      errorLabel: 'Error While Loading Data',
      resourceIds: resources,
      resources: [],
      serviceType: dashboard?.service_type ?? '',
      timeStamp: manualRefreshTimeStamp,
      unit: widget.unit ?? '%',
      widget: { ...widget },
    };
    if (savePref) {
      setPreferredWidgetPlan(graphProp.widget);
    }
    return graphProp;
  };

  const setPreferredWidgetPlan = (widgetObj: Widgets) => {
    const widgetPreferences = getUserPreferenceObject().widgets;
    const pref = widgetPreferences?.[widgetObj.label];
    if (pref) {
      Object.assign(widgetObj, {
        aggregate_function: pref.aggregateFunction,
        size: pref.size,
        time_granularity: { ...pref.timeGranularity },
      });
    }
  };

  const getTimeGranularity = (scrapeInterval: string) => {
    const scrapeIntervalValue = getInSeconds(scrapeInterval);
    const index = getIntervalIndex(scrapeIntervalValue);
    return index < 0 ? all_interval_options[0] : all_interval_options[index];
  };

  const {
    data: dashboard,
    isLoading: isDashboardLoading,
  } = useCloudPulseDashboardByIdQuery(dashboardId);

  const {
    data: resourceList,
    isLoading: isResourcesLoading,
  } = useResourcesQuery(
    Boolean(dashboard?.service_type),
    dashboard?.service_type,
    {},
    {}
  );

  const {
    data: metricDefinitions,
    isError: isMetricDefinitionError,
    isLoading: isMetricDefinitionLoading,
  } = useGetCloudPulseMetricDefinitionsByServiceType(
    dashboard?.service_type,
    Boolean(dashboard?.service_type)
  );

  const {
    data: jweToken,
    isError: isJweTokenError,
  } = useCloudPulseJWEtokenQuery(
    dashboard?.service_type,
    getJweTokenPayload(),
    Boolean(resourceList)
  );

  if (isJweTokenError) {
    return (
      <Grid item xs>
        <ErrorState errorText="Failed to get jwe token" />
      </Grid>
    );
  }

  if (isMetricDefinitionLoading || isDashboardLoading || isResourcesLoading) {
    return <CircleProgress />;
  }

  if (isMetricDefinitionError) {
    return <ErrorState errorText={'Error loading metric definitions'} />;
  }

  const RenderWidgets = () => {
<<<<<<< HEAD
    if (!dashboard || !dashboard.widgets?.length) {
=======
    if (!dashboard || !Boolean(dashboard?.widgets?.length)) {
>>>>>>> f53442d8
      return renderPlaceHolder(
        'No visualizations are available at this moment. Create Dashboards to list here.'
      );
    }

    if (
      !dashboard.service_type ||
      !Boolean(resources.length > 0) ||
      !jweToken?.token ||
      !Boolean(resourceList?.length)
    ) {
      return renderPlaceHolder(
        'Select Dashboard, Region and Resource to visualize metrics'
      );
    }

    // maintain a copy
    const newDashboard: Dashboard = createObjectCopy(dashboard)!;
    return (
      <Grid columnSpacing={1} container item rowSpacing={2} xs={12}>
        {{ ...newDashboard }.widgets.map((widget, index) => {
          // check if widget metric definition is available or not
          if (widget) {
            // find the metric defintion of the widget label
            const availMetrics = metricDefinitions?.data.find(
              (availMetrics: AvailableMetrics) =>
                widget.label === availMetrics.label
            );
            const cloudPulseWidgetProperties = getCloudPulseGraphProperties({
              ...widget,
            });

            // metric definition is available but time_granularity is not present
            if (
              availMetrics &&
              !cloudPulseWidgetProperties.widget.time_granularity
            ) {
              cloudPulseWidgetProperties.widget.time_granularity = getTimeGranularity(
                availMetrics.scrape_interval
              );
            }
            return (
              <CloudPulseWidget
                key={widget.label}
                {...cloudPulseWidgetProperties}
                authToken={jweToken?.token}
                availableMetrics={availMetrics}
                resources={resourceList!}
                savePref={savePref}
              />
            );
          } else {
            return <React.Fragment key={index}></React.Fragment>;
          }
        })}
      </Grid>
    );
  };

  const renderPlaceHolder = (subtitle: string) => {
    return (
      <Grid item xs>
        <Paper>
          <Placeholder icon={CloudPulseIcon} subtitle={subtitle} title="" />
        </Paper>
      </Grid>
    );
  };

  return <RenderWidgets />;
};<|MERGE_RESOLUTION|>--- conflicted
+++ resolved
@@ -29,7 +29,6 @@
   TimeDuration,
   Widgets,
 } from '@linode/api-v4';
-import { FilterValueType } from './CloudPulseDashboardLanding';
 
 export interface DashboardProperties {
   /**
@@ -168,11 +167,7 @@
   }
 
   const RenderWidgets = () => {
-<<<<<<< HEAD
     if (!dashboard || !dashboard.widgets?.length) {
-=======
-    if (!dashboard || !Boolean(dashboard?.widgets?.length)) {
->>>>>>> f53442d8
       return renderPlaceHolder(
         'No visualizations are available at this moment. Create Dashboards to list here.'
       );
