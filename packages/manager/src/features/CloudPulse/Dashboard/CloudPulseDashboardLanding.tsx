import { Box, Paper } from '@linode/ui';
import { Grid } from '@mui/material';
import { createLazyRoute } from '@tanstack/react-router';
import * as React from 'react';

<<<<<<< HEAD
import { LandingHeader } from 'src/components/LandingHeader';
import { SuspenseLoader } from 'src/components/SuspenseLoader';
=======
import { DocumentTitleSegment } from 'src/components/DocumentTitle';
>>>>>>> 0d00553f

import { GlobalFilters } from '../Overview/GlobalFilters';
import { CloudPulseAppliedFilterRenderer } from '../shared/CloudPulseAppliedFilterRenderer';
import { defaultTimeDuration } from '../Utils/CloudPulseDateTimePickerUtils';
import { CloudPulseDashboardRenderer } from './CloudPulseDashboardRenderer';

import type { Dashboard, DateTimeWithPreset } from '@linode/api-v4';

export type FilterValueType = number | number[] | string | string[] | undefined;

export interface FilterData {
  id: { [filterKey: string]: FilterValueType };
  label: { [filterKey: string]: string[] };
}
export interface DashboardProp {
  dashboard?: Dashboard;
  filterValue: {
    [key: string]: FilterValueType;
  };
  timeDuration?: DateTimeWithPreset;
}

export const CloudPulseDashboardLanding = () => {
  const [filterData, setFilterData] = React.useState<FilterData>({
    id: {},
    label: {},
  });

  const [timeDuration, setTimeDuration] = React.useState<DateTimeWithPreset>(
    defaultTimeDuration()
  );

  const [dashboard, setDashboard] = React.useState<Dashboard>();

  const [showAppliedFilters, setShowAppliedFilters] = React.useState<boolean>(
    false
  );

  const toggleAppliedFilter = (isVisible: boolean) => {
    setShowAppliedFilters(isVisible);
  };

  const onFilterChange = React.useCallback(
    (filterKey: string, filterValue: FilterValueType, labels: string[]) => {
      setFilterData((prev: FilterData) => {
        return {
          id: {
            ...prev.id,
            [filterKey]: filterValue,
          },
          label: {
            ...prev.label,
            [filterKey]: labels,
          },
        };
      });
    },
    []
  );

  const onDashboardChange = React.useCallback((dashboardObj: Dashboard) => {
    setDashboard(dashboardObj);
    setFilterData({
      id: {},
      label: {},
    }); // clear the filter values on dashboard change
  }, []);
  const onTimeDurationChange = React.useCallback(
    (timeDurationObj: DateTimeWithPreset) => {
      setTimeDuration(timeDurationObj);
    },
    []
  );
  return (
<<<<<<< HEAD
    <React.Suspense fallback={<SuspenseLoader />}>
      <LandingHeader
        breadcrumbProps={{ pathname: '/metrics' }}
        docsLabel="Docs"
        docsLink="https://techdocs.akamai.com/cloud-computing/docs/akamai-cloud-pulse"
      />
=======
    <React.Fragment>
      <DocumentTitleSegment segment="Dashboards" />
>>>>>>> 0d00553f
      <Grid container spacing={2}>
        <Grid item xs={12}>
          <Paper sx={{ padding: 0 }}>
            <Box display="flex" flexDirection="column">
              <GlobalFilters
                handleAnyFilterChange={onFilterChange}
                handleDashboardChange={onDashboardChange}
                handleTimeDurationChange={onTimeDurationChange}
                handleToggleAppliedFilter={toggleAppliedFilter}
              />
              {dashboard?.service_type && showAppliedFilters && (
                <CloudPulseAppliedFilterRenderer
                  filters={filterData.label}
                  serviceType={dashboard.service_type}
                />
              )}
            </Box>
          </Paper>
        </Grid>
        <CloudPulseDashboardRenderer
          dashboard={dashboard}
          filterValue={filterData.id}
          timeDuration={timeDuration}
        />
      </Grid>
<<<<<<< HEAD
    </React.Suspense>
=======
    </React.Fragment>
>>>>>>> 0d00553f
  );
};

export const cloudPulseMetricsLandingLazyRoute = createLazyRoute('/metrics')({
  component: CloudPulseDashboardLanding,
});<|MERGE_RESOLUTION|>--- conflicted
+++ resolved
@@ -3,12 +3,9 @@
 import { createLazyRoute } from '@tanstack/react-router';
 import * as React from 'react';
 
-<<<<<<< HEAD
+import { DocumentTitleSegment } from 'src/components/DocumentTitle';
 import { LandingHeader } from 'src/components/LandingHeader';
 import { SuspenseLoader } from 'src/components/SuspenseLoader';
-=======
-import { DocumentTitleSegment } from 'src/components/DocumentTitle';
->>>>>>> 0d00553f
 
 import { GlobalFilters } from '../Overview/GlobalFilters';
 import { CloudPulseAppliedFilterRenderer } from '../shared/CloudPulseAppliedFilterRenderer';
@@ -83,17 +80,13 @@
     []
   );
   return (
-<<<<<<< HEAD
     <React.Suspense fallback={<SuspenseLoader />}>
       <LandingHeader
         breadcrumbProps={{ pathname: '/metrics' }}
         docsLabel="Docs"
         docsLink="https://techdocs.akamai.com/cloud-computing/docs/akamai-cloud-pulse"
       />
-=======
-    <React.Fragment>
       <DocumentTitleSegment segment="Dashboards" />
->>>>>>> 0d00553f
       <Grid container spacing={2}>
         <Grid item xs={12}>
           <Paper sx={{ padding: 0 }}>
@@ -119,11 +112,7 @@
           timeDuration={timeDuration}
         />
       </Grid>
-<<<<<<< HEAD
     </React.Suspense>
-=======
-    </React.Fragment>
->>>>>>> 0d00553f
   );
 };
 
