--- conflicted
+++ resolved
@@ -87,14 +87,7 @@
 
   it('should return non-empty options and defaultValue if no common dimensions', () => {
     queryMocks.useCloudPulseDashboardByIdQuery.mockReturnValue({
-<<<<<<< HEAD
-      data: dashboardFactory.build({
-        id: 1,
-        widgets: [{ metric: 'Metric 1' }, { metric: 'Metric 2' }],
-      }),
-=======
       data: dashboardFactory.build({ id: 1 }),
->>>>>>> b5dcacdf
       isLoading: false,
     });
     queryMocks.useGetCloudPulseMetricDefinitionsByServiceType.mockReturnValue({
@@ -113,14 +106,7 @@
 
   it('should return non-empty options and defaultValue from preferences', () => {
     queryMocks.useCloudPulseDashboardByIdQuery.mockReturnValue({
-<<<<<<< HEAD
-      data: dashboardFactory.build({
-        id: 1,
-        widgets: [{ metric: 'Metric 1' }, { metric: 'Metric 2' }],
-      }),
-=======
       data: dashboardFactory.build({ id: 1 }),
->>>>>>> b5dcacdf
       isLoading: false,
     });
     queryMocks.useGetCloudPulseMetricDefinitionsByServiceType.mockReturnValue({
@@ -140,14 +126,7 @@
 
   it('should not return default option in case of endpoints-only dashboard', () => {
     queryMocks.useCloudPulseDashboardByIdQuery.mockReturnValue({
-<<<<<<< HEAD
-      data: dashboardFactory.build({
-        id: 10,
-        widgets: [{ metric: 'Metric 1' }, { metric: 'Metric 2' }],
-      }),
-=======
       data: dashboardFactory.build({ id: 10 }),
->>>>>>> b5dcacdf
       isLoading: false,
     });
     queryMocks.useGetCloudPulseMetricDefinitionsByServiceType.mockReturnValue({
