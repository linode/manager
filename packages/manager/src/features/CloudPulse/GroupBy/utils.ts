import { useCloudPulseDashboardByIdQuery } from 'src/queries/cloudpulse/dashboards';
import { useGetCloudPulseMetricDefinitionsByServiceType } from 'src/queries/cloudpulse/services';

import { ASSOCIATED_ENTITY_METRIC_MAP } from '../Utils/constants';
<<<<<<< HEAD
import { FILTER_CONFIG } from '../Utils/FilterConfig';
=======
import { getAssociatedEntityType } from '../Utils/utils';
>>>>>>> a13ab0b3

import type { GroupByOption } from './CloudPulseGroupByDrawer';
import type {
  CloudPulseServiceType,
  Dashboard,
  Dimension,
  MetricDefinition,
} from '@linode/api-v4';

export const defaultOption: GroupByOption = {
  label: 'Entity Id',
  value: 'entity_id',
};

interface GroupByDimension {
  /**
   * The default grouping options to use
   */
  defaultValue: GroupByOption[];
  /**
   * Indicates if the grouping options are currently loading
   */
  isLoading: boolean;
  /**
   * Available grouping options
   */
  options: GroupByOption[];
}

interface MetricDimension {
  [metric: string]: Dimension[];
}

/**
 *
 * @param dashboardId The ID of the dashboard being queried
 * @param serviceType The type of cloud service (e.g., 'linode', 'dbaas')
 * @returns A GroupByDimension object containing available options, default values, and loading state
 */
export const useGlobalDimensions = (
  dashboardId: number | undefined,
  serviceType: CloudPulseServiceType | undefined,
  preference?: string[]
): GroupByDimension => {
  const { data: dashboard, isLoading: dashboardLoading } =
    useCloudPulseDashboardByIdQuery(dashboardId);
  const { data: metricDefinition, isLoading: metricLoading } =
    useGetCloudPulseMetricDefinitionsByServiceType(
      serviceType,
      serviceType !== undefined
    );

  if (metricLoading || dashboardLoading) {
    return { options: [], defaultValue: [], isLoading: true };
  }
  const metricDimensions = getMetricDimensions(
    metricDefinition?.data ?? [],
    dashboard
  );
  const commonDimensions = [
    defaultOption,
    ...getCommonDimensions(metricDimensions),
  ];

  const commonGroups = getCommonGroups(
    preference ? preference : (dashboard?.group_by ?? []),
    commonDimensions
  );
  return {
    options: commonDimensions,
    defaultValue: commonGroups,
    isLoading: false,
  };
};

/**
 *
 * @param groupBy Default group by list from dashboard
 * @param commonDimensions The available common dimensions across all metrics
 * @returns An array of GroupByOption objects that exist in both the dashboard config and common dimensions
 */
export const getCommonGroups = (
  groupBy: string[],
  commonDimensions: GroupByOption[]
): GroupByOption[] => {
  if (groupBy.length === 0 || commonDimensions.length === 0) return [];
  const commonGroups: GroupByOption[] = [];
  // To maintain the order of groupBy from dashboard config or preferences
  for (let index = 0; index < groupBy.length; index++) {
    const group = groupBy[index];
    const commonGroup = commonDimensions.find(
      (dimension) => dimension.value === group
    );
    if (commonGroup) {
      commonGroups.push(commonGroup);
    }
  }
  return commonGroups;
};

/**
 *
 * @param dashboardId The ID of the dashboard being queried
 * @param serviceType The type of cloud service (e.g., 'linode', 'dbaas')
 * @param globalDimensions - Common dimensions that are already selected at the dashboard level
 * @param metric - The specific metric for which to retrieve available dimensions
 * @returns A GroupByDimension object containing available options, default values, and loading state
 */
export const useWidgetDimension = (
  dashboardId: number | undefined,
  serviceType: CloudPulseServiceType | undefined,
  globalDimensions: GroupByOption[],
  metric: string | undefined,
  preference?: string[]
): GroupByDimension => {
  const { data: dashboard, isLoading: dashboardLoading } =
    useCloudPulseDashboardByIdQuery(dashboardId);
  const { data: metricDefinition, isLoading: metricLoading } =
    useGetCloudPulseMetricDefinitionsByServiceType(
      serviceType,
      serviceType !== undefined
    );

  if (metricLoading || dashboardLoading) {
    return { options: [], defaultValue: [], isLoading: true };
  }

  const metricDimensions: GroupByOption[] =
    metricDefinition?.data
      .find((def) => def.metric === metric)
      ?.dimensions?.map(({ label, dimension_label }) => ({
        label,
        value: dimension_label,
      })) ?? [];
  const defaultGroupBy = preference
    ? preference
    : (dashboard?.widgets.find((widget) => widget.metric === metric)
        ?.group_by ?? []);

  const options = metricDimensions.filter(
    (metricDimension) =>
      !globalDimensions.some(
        (dimension) => dimension.label === metricDimension.label
      )
  );

  // To maintain the order of groupBy from dashboard config or preferences
  const defaultValue: GroupByOption[] = [];

  for (let index = 0; index < defaultGroupBy.length; index++) {
    const groupBy = defaultGroupBy[index];

    const defaultOption = options.find((option) => option.value === groupBy);
    if (defaultOption) {
      defaultValue.push(defaultOption);
    }
  }

  return {
    options,
    defaultValue,
    isLoading: false,
  };
};

/**
 *
 * @param metricDefinition List of metric definitions, each containing a metric name and its associated dimensions.
 * @returns transform dimension object with metric as key and dimensions as value
 */
export const getMetricDimensions = (
  metricDefinition: MetricDefinition[],
  dashboard?: Dashboard
): MetricDimension => {
  if (!dashboard) {
    return {};
  }
<<<<<<< HEAD
  const associatedEntityType = FILTER_CONFIG.get(
    dashboard.id
  )?.associatedEntityType;
=======
  const associatedEntityType = getAssociatedEntityType(dashboard.id);
>>>>>>> a13ab0b3
  return metricDefinition
    .filter(({ label }) =>
      associatedEntityType
        ? label.includes(ASSOCIATED_ENTITY_METRIC_MAP[associatedEntityType])
        : true
    )
    .reduce((acc, { metric, dimensions }) => {
      return {
        ...acc,
        [metric]: dimensions,
      };
    }, {});
};

/**
 *
 * @param metricDimensions An object where keys are metric names and values are arrays of dimensions associated with those metrics.
 * @returns list of common dimensions across all metrics
 */
export const getCommonDimensions = (
  metricDimensions: MetricDimension
): GroupByOption[] => {
  const metrics = Object.keys(metricDimensions);
  if (metrics.length === 0) {
    return [];
  }

  // Get dimensions from first metric
  const firstMetricDimensions = metricDimensions[metrics[0]];

  // filter dimensions that exist in all metrics
  return firstMetricDimensions
    .filter(({ dimension_label: queried }) => {
      return metrics.every((metric) => {
        return metricDimensions[metric].some(
          ({ dimension_label }) => dimension_label === queried
        );
      });
    })
    .map(({ label, dimension_label }) => {
      return {
        label,
        value: dimension_label,
      };
    });
};<|MERGE_RESOLUTION|>--- conflicted
+++ resolved
@@ -2,11 +2,7 @@
 import { useGetCloudPulseMetricDefinitionsByServiceType } from 'src/queries/cloudpulse/services';
 
 import { ASSOCIATED_ENTITY_METRIC_MAP } from '../Utils/constants';
-<<<<<<< HEAD
-import { FILTER_CONFIG } from '../Utils/FilterConfig';
-=======
 import { getAssociatedEntityType } from '../Utils/utils';
->>>>>>> a13ab0b3
 
 import type { GroupByOption } from './CloudPulseGroupByDrawer';
 import type {
@@ -184,13 +180,7 @@
   if (!dashboard) {
     return {};
   }
-<<<<<<< HEAD
-  const associatedEntityType = FILTER_CONFIG.get(
-    dashboard.id
-  )?.associatedEntityType;
-=======
   const associatedEntityType = getAssociatedEntityType(dashboard.id);
->>>>>>> a13ab0b3
   return metricDefinition
     .filter(({ label }) =>
       associatedEntityType
