import { useCloudPulseDashboardByIdQuery } from 'src/queries/cloudpulse/dashboards';
import { useGetCloudPulseMetricDefinitionsByServiceType } from 'src/queries/cloudpulse/services';

import { ASSOCIATED_ENTITY_METRIC_MAP } from '../Utils/constants';
import {
  getAssociatedEntityType,
  isEndpointsOnlyDashboard,
<<<<<<< HEAD
} from '../Utils/utils';
=======
} from '../Utils/FilterConfig';
>>>>>>> b5dcacdf

import type { GroupByOption } from './CloudPulseGroupByDrawer';
import type {
  CloudPulseServiceType,
  Dashboard,
  Dimension,
  MetricDefinition,
} from '@linode/api-v4';

export const defaultOption: GroupByOption = {
  label: 'Entity Id',
  value: 'entity_id',
};

interface GroupByDimension {
  /**
   * The default grouping options to use
   */
  defaultValue: GroupByOption[];
  /**
   * Indicates if the grouping options are currently loading
   */
  isLoading: boolean;
  /**
   * Available grouping options
   */
  options: GroupByOption[];
}

interface MetricDimension {
  [metric: string]: Dimension[];
}

/**
 *
 * @param dashboardId The ID of the dashboard being queried
 * @param serviceType The type of cloud service (e.g., 'linode', 'dbaas')
 * @returns A GroupByDimension object containing available options, default values, and loading state
 */
export const useGlobalDimensions = (
  dashboardId: number | undefined,
  serviceType: CloudPulseServiceType | undefined,
  preference?: string[]
): GroupByDimension => {
  const { data: dashboard, isLoading: dashboardLoading } =
    useCloudPulseDashboardByIdQuery(dashboardId);
  const { data: metricDefinition, isLoading: metricLoading } =
    useGetCloudPulseMetricDefinitionsByServiceType(
      serviceType,
      serviceType !== undefined
    );

  if (metricLoading || dashboardLoading) {
    return { options: [], defaultValue: [], isLoading: true };
  }
  const metricDimensions = getMetricDimensions(
    metricDefinition?.data ?? [],
    dashboard
  );
  const baseDimensions = getCommonDimensions(metricDimensions);
  const shouldIncludeDefault = !isEndpointsOnlyDashboard(dashboardId ?? 0);

<<<<<<< HEAD
  const commonDimensions = [
    ...(shouldIncludeDefault ? [defaultOption] : []),
    ...baseDimensions,
  ];
=======
  const commonDimensions = shouldIncludeDefault
    ? [defaultOption, ...baseDimensions]
    : baseDimensions;
>>>>>>> b5dcacdf

  const commonGroups = getCommonGroups(
    preference ? preference : (dashboard?.group_by ?? []),
    commonDimensions
  );
  return {
    options: commonDimensions,
    defaultValue: commonGroups,
    isLoading: false,
  };
};

/**
 *
 * @param groupBy Default group by list from dashboard
 * @param commonDimensions The available common dimensions across all metrics
 * @returns An array of GroupByOption objects that exist in both the dashboard config and common dimensions
 */
export const getCommonGroups = (
  groupBy: string[],
  commonDimensions: GroupByOption[]
): GroupByOption[] => {
  if (groupBy.length === 0 || commonDimensions.length === 0) return [];
  const commonGroups: GroupByOption[] = [];
  // To maintain the order of groupBy from dashboard config or preferences
  for (let index = 0; index < groupBy.length; index++) {
    const group = groupBy[index];
    const commonGroup = commonDimensions.find(
      (dimension) => dimension.value === group
    );
    if (commonGroup) {
      commonGroups.push(commonGroup);
    }
  }
  return commonGroups;
};

/**
 *
 * @param dashboardId The ID of the dashboard being queried
 * @param serviceType The type of cloud service (e.g., 'linode', 'dbaas')
 * @param globalDimensions - Common dimensions that are already selected at the dashboard level
 * @param metric - The specific metric for which to retrieve available dimensions
 * @returns A GroupByDimension object containing available options, default values, and loading state
 */
export const useWidgetDimension = (
  dashboardId: number | undefined,
  serviceType: CloudPulseServiceType | undefined,
  globalDimensions: GroupByOption[],
  metric: string | undefined,
  preference?: string[]
): GroupByDimension => {
  const { data: dashboard, isLoading: dashboardLoading } =
    useCloudPulseDashboardByIdQuery(dashboardId);
  const { data: metricDefinition, isLoading: metricLoading } =
    useGetCloudPulseMetricDefinitionsByServiceType(
      serviceType,
      serviceType !== undefined
    );

  if (metricLoading || dashboardLoading) {
    return { options: [], defaultValue: [], isLoading: true };
  }

  const metricDimensions: GroupByOption[] =
    metricDefinition?.data
      .find((def) => def.metric === metric)
      ?.dimensions?.map(({ label, dimension_label }) => ({
        label,
        value: dimension_label,
      })) ?? [];
  const defaultGroupBy = preference
    ? preference
    : (dashboard?.widgets.find((widget) => widget.metric === metric)
        ?.group_by ?? []);

  const options = metricDimensions.filter(
    (metricDimension) =>
      !globalDimensions.some(
        (dimension) => dimension.label === metricDimension.label
      )
  );

  // To maintain the order of groupBy from dashboard config or preferences
  const defaultValue: GroupByOption[] = [];

  for (let index = 0; index < defaultGroupBy.length; index++) {
    const groupBy = defaultGroupBy[index];

    const defaultOption = options.find((option) => option.value === groupBy);
    if (defaultOption) {
      defaultValue.push(defaultOption);
    }
  }

  return {
    options,
    defaultValue,
    isLoading: false,
  };
};

/**
 *
 * @param metricDefinition List of metric definitions, each containing a metric name and its associated dimensions.
 * @returns transform dimension object with metric as key and dimensions as value
 */
export const getMetricDimensions = (
  metricDefinition: MetricDefinition[],
  dashboard?: Dashboard
): MetricDimension => {
  if (!dashboard) {
    return {};
  }
  const associatedEntityType = getAssociatedEntityType(dashboard.id);
  return metricDefinition
    .filter(({ label }) =>
      associatedEntityType
<<<<<<< HEAD
        ? label.includes(ASSOCIATED_ENTITY_METRIC_MAP[associatedEntityType])
=======
        ? label.includes(ASSOCIATED_ENTITY_METRIC_MAP[associatedEntityType]) // we need to filter metrics based on associated entity type for firewall dashboards, can be linode, nodebalancer, etc.
>>>>>>> b5dcacdf
        : true
    )
    .reduce((acc, { metric, dimensions }) => {
      return {
        ...acc,
        [metric]: dimensions,
      };
    }, {});
};

/**
 *
 * @param metricDimensions An object where keys are metric names and values are arrays of dimensions associated with those metrics.
 * @returns list of common dimensions across all metrics
 */
export const getCommonDimensions = (
  metricDimensions: MetricDimension
): GroupByOption[] => {
  const metrics = Object.keys(metricDimensions);
  if (metrics.length === 0) {
    return [];
  }

  // Get dimensions from first metric
  const firstMetricDimensions = metricDimensions[metrics[0]];

  // filter dimensions that exist in all metrics
  return firstMetricDimensions
    .filter(({ dimension_label: queried }) => {
      return metrics.every((metric) => {
        return metricDimensions[metric].some(
          ({ dimension_label }) => dimension_label === queried
        );
      });
    })
    .map(({ label, dimension_label }) => {
      return {
        label,
        value: dimension_label,
      };
    });
};<|MERGE_RESOLUTION|>--- conflicted
+++ resolved
@@ -5,11 +5,7 @@
 import {
   getAssociatedEntityType,
   isEndpointsOnlyDashboard,
-<<<<<<< HEAD
-} from '../Utils/utils';
-=======
 } from '../Utils/FilterConfig';
->>>>>>> b5dcacdf
 
 import type { GroupByOption } from './CloudPulseGroupByDrawer';
 import type {
@@ -72,16 +68,9 @@
   const baseDimensions = getCommonDimensions(metricDimensions);
   const shouldIncludeDefault = !isEndpointsOnlyDashboard(dashboardId ?? 0);
 
-<<<<<<< HEAD
-  const commonDimensions = [
-    ...(shouldIncludeDefault ? [defaultOption] : []),
-    ...baseDimensions,
-  ];
-=======
   const commonDimensions = shouldIncludeDefault
     ? [defaultOption, ...baseDimensions]
     : baseDimensions;
->>>>>>> b5dcacdf
 
   const commonGroups = getCommonGroups(
     preference ? preference : (dashboard?.group_by ?? []),
@@ -200,11 +189,7 @@
   return metricDefinition
     .filter(({ label }) =>
       associatedEntityType
-<<<<<<< HEAD
-        ? label.includes(ASSOCIATED_ENTITY_METRIC_MAP[associatedEntityType])
-=======
         ? label.includes(ASSOCIATED_ENTITY_METRIC_MAP[associatedEntityType]) // we need to filter metrics based on associated entity type for firewall dashboards, can be linode, nodebalancer, etc.
->>>>>>> b5dcacdf
         : true
     )
     .reduce((acc, { metric, dimensions }) => {
