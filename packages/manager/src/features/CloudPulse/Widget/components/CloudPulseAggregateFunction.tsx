--- conflicted
+++ resolved
@@ -63,11 +63,7 @@
         textFieldProps={{
           hideLabel: true,
         }}
-<<<<<<< HEAD
         autoHighlight
-        defaultValue={defaultAggregateFunc}
-=======
->>>>>>> d664f543
         disableClearable
         fullWidth={false}
         label="Select an Aggregate Function"
