--- conflicted
+++ resolved
@@ -54,7 +54,6 @@
     ] = React.useState<AggregateFunction>(defaultValue);
 
     return (
-<<<<<<< HEAD
       <CloudPulseTooltip title={'Aggregation function'}>
         <StyledWidgetAutocomplete
           getOptionLabel={(option: { label: string }) => {
@@ -63,42 +62,22 @@
           isOptionEqualToValue={(option, value) => {
             return option.label == value.label;
           }}
-          onChange={(_: any, selectedAggregateFunc: any) => {
-            props.onAggregateFuncChange(selectedAggregateFunc.label);
+          onChange={(e, selectedAggregateFunc: AggregateFunction) => {
+            setSelectedAggregateFunction(selectedAggregateFunc);
+            onAggregateFuncChange(selectedAggregateFunc.label);
           }}
           textFieldProps={{
             hideLabel: true,
           }}
-          defaultValue={defaultAggregateFunc}
           disableClearable
           fullWidth={false}
           label="Select an Aggregate Function"
           noMarginTop={true}
           options={availableAggregateFunc}
           sx={{ width: '100%' }}
+          value={selectedAggregateFunction}
         />
       </CloudPulseTooltip>
-=======
-      <StyledWidgetAutocomplete
-        isOptionEqualToValue={(option, value) => {
-          return option.label == value.label;
-        }}
-        onChange={(e, selectedAggregateFunc: AggregateFunction) => {
-          setSelectedAggregateFunction(selectedAggregateFunc);
-          onAggregateFuncChange(selectedAggregateFunc.label);
-        }}
-        textFieldProps={{
-          hideLabel: true,
-        }}
-        disableClearable
-        fullWidth={false}
-        label="Select an Aggregate Function"
-        noMarginTop={true}
-        options={availableAggregateFunc}
-        sx={{ width: '100%' }}
-        value={selectedAggregateFunction}
-      />
->>>>>>> 033099cc
     );
   }
 );