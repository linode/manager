import React from 'react';

import { CloudPulseTooltip } from '../../shared/CloudPulseTooltip';
import { StyledWidgetAutocomplete } from '../../Utils/CloudPulseWidgetUtils';
import { convertStringToCamelCasesWithSpaces } from '../../Utils/utils';

export interface AggregateFunctionProperties {
  /**
   * List of aggregate functions available to display
   */
  availableAggregateFunctions: string[];

  /**
   * Default aggregate function to be selected
   */
  defaultAggregateFunction?: string | undefined;

  /**
   * Function to be triggered on aggregate function changed from dropdown
   */
  onAggregateFuncChange: (aggregatevalue: string) => void;
}

interface AggregateFunction {
  label: string;
  value: string;
}

export const CloudPulseAggregateFunction = React.memo(
  (props: AggregateFunctionProperties) => {
    const {
      availableAggregateFunctions,
      defaultAggregateFunction,
      onAggregateFuncChange,
    } = props;

    // Convert list of availableAggregateFunc into a proper response structure accepted by Autocomplete component
    const availableAggregateFunc: AggregateFunction[] = availableAggregateFunctions?.map(
      (aggrFunc) => {
        return {
          label: aggrFunc,
          value: aggrFunc,
        };
      }
    );
    const defaultValue =
      availableAggregateFunc.find(
        (obj) => obj.label === defaultAggregateFunction
      ) || availableAggregateFunc[0];

    const [
      selectedAggregateFunction,
      setSelectedAggregateFunction,
    ] = React.useState<AggregateFunction>(defaultValue);

    return (
<<<<<<< HEAD
      <StyledWidgetAutocomplete
        isOptionEqualToValue={(option, value) => {
          return option.label == value.label;
        }}
        onChange={(e, selectedAggregateFunc: AggregateFunction) => {
          setSelectedAggregateFunction(selectedAggregateFunc);
          onAggregateFuncChange(selectedAggregateFunc.label);
        }}
        textFieldProps={{
          hideLabel: true,
        }}
        autoHighlight
        disableClearable
        fullWidth={false}
        label="Select an Aggregate Function"
        noMarginTop={true}
        options={availableAggregateFunc}
        sx={{ width: '100%' }}
        value={selectedAggregateFunction}
      />
=======
      <CloudPulseTooltip title={'Aggregation function'}>
        <StyledWidgetAutocomplete
          getOptionLabel={(option: { label: string }) => {
            return convertStringToCamelCasesWithSpaces(option.label); // options needed to be display in Caps first
          }}
          isOptionEqualToValue={(option, value) => {
            return option.label === value.label;
          }}
          onChange={(e, selectedAggregateFunc: AggregateFunction) => {
            setSelectedAggregateFunction(selectedAggregateFunc);
            onAggregateFuncChange(selectedAggregateFunc.label);
          }}
          textFieldProps={{
            hideLabel: true,
          }}
          disableClearable
          fullWidth={false}
          label="Select an Aggregate Function"
          noMarginTop={true}
          options={availableAggregateFunc}
          sx={{ width: '100%' }}
          value={selectedAggregateFunction}
        />
      </CloudPulseTooltip>
>>>>>>> 612cc35a
    );
  }
);<|MERGE_RESOLUTION|>--- conflicted
+++ resolved
@@ -54,28 +54,6 @@
     ] = React.useState<AggregateFunction>(defaultValue);
 
     return (
-<<<<<<< HEAD
-      <StyledWidgetAutocomplete
-        isOptionEqualToValue={(option, value) => {
-          return option.label == value.label;
-        }}
-        onChange={(e, selectedAggregateFunc: AggregateFunction) => {
-          setSelectedAggregateFunction(selectedAggregateFunc);
-          onAggregateFuncChange(selectedAggregateFunc.label);
-        }}
-        textFieldProps={{
-          hideLabel: true,
-        }}
-        autoHighlight
-        disableClearable
-        fullWidth={false}
-        label="Select an Aggregate Function"
-        noMarginTop={true}
-        options={availableAggregateFunc}
-        sx={{ width: '100%' }}
-        value={selectedAggregateFunction}
-      />
-=======
       <CloudPulseTooltip title={'Aggregation function'}>
         <StyledWidgetAutocomplete
           getOptionLabel={(option: { label: string }) => {
@@ -91,7 +69,8 @@
           textFieldProps={{
             hideLabel: true,
           }}
-          disableClearable
+          autoHighlight
+        disableClearable
           fullWidth={false}
           label="Select an Aggregate Function"
           noMarginTop={true}
@@ -100,7 +79,6 @@
           value={selectedAggregateFunction}
         />
       </CloudPulseTooltip>
->>>>>>> 612cc35a
     );
   }
 );