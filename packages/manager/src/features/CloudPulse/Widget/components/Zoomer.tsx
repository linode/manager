import { IconButton } from '@mui/material';
import * as React from 'react';

import ZoomInMap from 'src/assets/icons/zoomin.svg';
import ZoomOutMap from 'src/assets/icons/zoomout.svg';

import { CloudPulseTooltip } from '../../shared/CloudPulseTooltip';

export interface ZoomIconProperties {
  className?: string;
  handleZoomToggle: (zoomIn: boolean) => void;
  zoomIn: boolean;
}

export const ZoomIcon = React.memo((props: ZoomIconProperties) => {
  const handleClick = (needZoomIn: boolean) => {
    props.handleZoomToggle(needZoomIn);
  };

  const ToggleZoomer = () => {
    if (props.zoomIn) {
      return (
        <CloudPulseTooltip placement="bottom-end" title="Minimize">
          <IconButton
<<<<<<< HEAD
            sx={(theme) => ({
              color: theme.color.black,
=======
            sx={{
>>>>>>> 21d976d4
              fontSize: 'x-large',
              padding: '0',
            })}
            aria-label="Zoom Out"
            data-testid="zoom-out"
            onClick={() => handleClick(false)}
          >
            <ZoomOutMap />
          </IconButton>
        </CloudPulseTooltip>
      );
    }

    return (
      <CloudPulseTooltip placement="bottom-end" title="Maximize">
        <IconButton
<<<<<<< HEAD
          sx={(theme) => ({
            color: theme.color.black,
=======
          sx={{
>>>>>>> 21d976d4
            fontSize: 'x-large',
            padding: 0,
          })}
          aria-label="Zoom In"
          data-testid="zoom-in"
          onClick={() => handleClick(true)}
        >
          <ZoomInMap />
        </IconButton>
      </CloudPulseTooltip>
    );
  };

  return <ToggleZoomer />;
});<|MERGE_RESOLUTION|>--- conflicted
+++ resolved
@@ -22,15 +22,10 @@
       return (
         <CloudPulseTooltip placement="bottom-end" title="Minimize">
           <IconButton
-<<<<<<< HEAD
-            sx={(theme) => ({
-              color: theme.color.black,
-=======
             sx={{
->>>>>>> 21d976d4
               fontSize: 'x-large',
-              padding: '0',
-            })}
+              padding: 0,
+            }}
             aria-label="Zoom Out"
             data-testid="zoom-out"
             onClick={() => handleClick(false)}
@@ -44,15 +39,10 @@
     return (
       <CloudPulseTooltip placement="bottom-end" title="Maximize">
         <IconButton
-<<<<<<< HEAD
-          sx={(theme) => ({
-            color: theme.color.black,
-=======
           sx={{
->>>>>>> 21d976d4
             fontSize: 'x-large',
             padding: 0,
-          })}
+          }}
           aria-label="Zoom In"
           data-testid="zoom-in"
           onClick={() => handleClick(true)}
