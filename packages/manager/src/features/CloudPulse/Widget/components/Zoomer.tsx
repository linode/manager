--- conflicted
+++ resolved
@@ -27,11 +27,7 @@
             sx={{
               color: theme.color.grey1,
               fontSize: 'x-large',
-<<<<<<< HEAD
               padding: '0',
-=======
-              padding: 0,
->>>>>>> 6ccccdbb
             }}
             aria-label="Zoom In"
             data-testid="zoom-in"
@@ -49,11 +45,7 @@
           sx={{
             color: theme.color.grey1,
             fontSize: 'x-large',
-<<<<<<< HEAD
-            padding: '0',
-=======
             padding: 0,
->>>>>>> 6ccccdbb
           }}
           aria-label="Zoom Out"
           data-testid="zoom-out"
