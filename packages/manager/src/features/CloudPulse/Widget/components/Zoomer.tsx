<<<<<<< HEAD
=======
import ZoomInMap from '@mui/icons-material/ZoomInMap';
import ZoomOutMap from '@mui/icons-material/ZoomOutMap';
import { useTheme } from '@mui/material/styles';
>>>>>>> df32f28b
import * as React from 'react';

import ZoomInMap from 'src/assets/icons/cloudpulse_zoomin.svg';
import ZoomOutMap from 'src/assets/icons/cloudpulse_zoomout.svg';

export interface ZoomIconProperties {
  className?: string;
  handleZoomToggle: (zoomIn: boolean) => void;
  zoomIn: boolean;
}

export const ZoomIcon = React.memo((props: ZoomIconProperties) => {
  const theme = useTheme();

  const handleClick = (needZoomIn: boolean) => {
    props.handleZoomToggle(needZoomIn);
  };

  const ToggleZoomer = () => {
    if (props.zoomIn) {
      return (
        <ZoomInMap
          sx={{
            color: theme.color.grey1,
            fontSize: 'x-large',
            height: '34px',
          }}
          data-testid="zoom-in"
          onClick={() => handleClick(false)}
        />
      );
    }

    return (
      <ZoomOutMap
        sx={{
          color: theme.color.grey1,
          fontSize: 'x-large',
          height: '34px',
        }}
        data-testid="zoom-out"
        onClick={() => handleClick(true)}
      />
    );
  };

  return <ToggleZoomer />;
});<|MERGE_RESOLUTION|>--- conflicted
+++ resolved
@@ -1,9 +1,4 @@
-<<<<<<< HEAD
-=======
-import ZoomInMap from '@mui/icons-material/ZoomInMap';
-import ZoomOutMap from '@mui/icons-material/ZoomOutMap';
-import { useTheme } from '@mui/material/styles';
->>>>>>> df32f28b
+import { useTheme } from '@mui/material';
 import * as React from 'react';
 
 import ZoomInMap from 'src/assets/icons/cloudpulse_zoomin.svg';
