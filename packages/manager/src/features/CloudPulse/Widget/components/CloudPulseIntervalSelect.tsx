import React from 'react';

import { StyledWidgetAutocomplete } from '../../Utils/CloudPulseWidgetUtils';

import type { TimeGranularity } from '@linode/api-v4';

interface IntervalOptions {
  label: string;
  unit: string;
  value: number;
}

export interface IntervalSelectProperties {
  /**
   * Default time granularity to be selected
   */
  defaultInterval?: TimeGranularity | undefined;

  /**
   * Function to be triggered on aggregate function changed from dropdown
   */
  onIntervalChange: (intervalValue: TimeGranularity) => void;

  /**
   * scrape intervalto filter out minimum time granularity
   */
  scrapeInterval: string;
}

export const getInSeconds = (interval: string) => {
  if (interval.endsWith('s')) {
    return Number(interval.slice(0, -1));
  }
  if (interval.endsWith('m')) {
    return Number(interval.slice(0, -1)) * 60;
  }
  if (interval.endsWith('h')) {
    return Number(interval.slice(0, -1)) * 3600;
  }
  if (interval.endsWith('d')) {
    return Number(interval.slice(0, -1)) * 86400;
  }
  return 0;
  // month and year cases to be added if required
};

// Intervals must be in ascending order here
export const allIntervalOptions: IntervalOptions[] = [
  {
    label: '1 min',
    unit: 'min',
    value: 1,
  },
  {
    label: '5 min',
    unit: 'min',
    value: 5,
  },
  {
    label: '1 hr',
    unit: 'hr',
    value: 1,
  },
  {
    label: '1 day',
    unit: 'days',
    value: 1,
  },
];

const autoIntervalOption: IntervalOptions = {
  label: 'Auto',
  unit: 'Auto',
  value: -1,
};

export const getIntervalIndex = (scrapeIntervalValue: number) => {
  return allIntervalOptions.findIndex(
    (interval) =>
      scrapeIntervalValue <=
      getInSeconds(String(interval.value) + interval.unit.slice(0, 1))
  );
};

export const CloudPulseIntervalSelect = React.memo(
  (props: IntervalSelectProperties) => {
    const { defaultInterval, onIntervalChange, scrapeInterval } = props;
    const scrapeIntervalValue = getInSeconds(scrapeInterval);

    const firstIntervalIndex = getIntervalIndex(scrapeIntervalValue);

    // all intervals displayed if srape interval > highest available interval. Error handling done by api
    const availableIntervalOptions =
      firstIntervalIndex < 0
        ? allIntervalOptions.slice()
        : allIntervalOptions.slice(
            firstIntervalIndex,
            allIntervalOptions.length
          );

    let defaultValue =
      defaultInterval?.unit === 'Auto'
        ? autoIntervalOption
        : availableIntervalOptions.find(
            (obj) =>
              obj.value === defaultInterval?.value &&
              obj.unit === defaultInterval?.unit
          );

    if (!defaultValue) {
      defaultValue = autoIntervalOption;
      onIntervalChange({
        unit: defaultValue.unit,
        value: defaultValue.value,
      });
    }
    const [selectedInterval, setSelectedInterval] = React.useState(
      defaultValue
    );

    return (
      <StyledWidgetAutocomplete
        isOptionEqualToValue={(
          option: IntervalOptions,
          value: IntervalOptions
        ) => {
          return option?.value === value?.value && option?.unit === value?.unit;
        }}
        onChange={(
          _: React.SyntheticEvent,
          selectedInterval: IntervalOptions
        ) => {
          setSelectedInterval(selectedInterval);
          onIntervalChange({
            unit: selectedInterval?.unit,
            value: selectedInterval?.value,
          });
        }}
        textFieldProps={{
          hideLabel: true,
        }}
<<<<<<< HEAD
        autoHighlight
        defaultValue={{ ...default_interval }}
=======
>>>>>>> d664f543
        disableClearable
        fullWidth={false}
        label="Select an Interval"
        noMarginTop={true}
        options={[autoIntervalOption, ...availableIntervalOptions]}
        sx={{ width: { xs: '100%' } }}
        value={selectedInterval}
      />
    );
  }
);<|MERGE_RESOLUTION|>--- conflicted
+++ resolved
@@ -139,11 +139,7 @@
         textFieldProps={{
           hideLabel: true,
         }}
-<<<<<<< HEAD
         autoHighlight
-        defaultValue={{ ...default_interval }}
-=======
->>>>>>> d664f543
         disableClearable
         fullWidth={false}
         label="Select an Interval"
