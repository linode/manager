--- conflicted
+++ resolved
@@ -45,11 +45,7 @@
 };
 
 // Intervals must be in ascending order here
-<<<<<<< HEAD
-export const allIntervalOptions = [
-=======
 export const allIntervalOptions: IntervalOptions[] = [
->>>>>>> a2b642ca
   {
     label: '1 min',
     unit: 'min',
@@ -88,12 +84,8 @@
 
 export const CloudPulseIntervalSelect = React.memo(
   (props: IntervalSelectProperties) => {
-<<<<<<< HEAD
     const { defaultInterval, onIntervalChange, scrapeInterval } = props;
     const scrapeIntervalValue = getInSeconds(scrapeInterval);
-=======
-    const scrapeIntervalValue = getInSeconds(props.scrapeInterval);
->>>>>>> a2b642ca
 
     const firstIntervalIndex = getIntervalIndex(scrapeIntervalValue);
 
@@ -106,23 +98,13 @@
             allIntervalOptions.length
           );
 
-<<<<<<< HEAD
     let default_value =
       defaultInterval?.unit === 'Auto'
-=======
-    let default_interval =
-      props.defaultInterval?.unit === 'Auto'
->>>>>>> a2b642ca
         ? autoIntervalOption
         : availableIntervalOptions.find(
             (obj) =>
-<<<<<<< HEAD
               obj.value === defaultInterval?.value &&
               obj.unit === defaultInterval?.unit
-=======
-              obj.value === props.defaultInterval?.value &&
-              obj.unit === props.defaultInterval?.unit
->>>>>>> a2b642ca
           );
 
     if (!default_value) {
@@ -144,17 +126,12 @@
         ) => {
           return option?.value === value?.value && option?.unit === value?.unit;
         }}
-<<<<<<< HEAD
-        onChange={(_: any, selectedInterval: any) => {
-          setSelectedInterval(selectedInterval);
-          onIntervalChange({
-=======
         onChange={(
           _: React.SyntheticEvent,
           selectedInterval: IntervalOptions
         ) => {
-          props.onIntervalChange({
->>>>>>> a2b642ca
+          setSelectedInterval(selectedInterval);
+          onIntervalChange({
             unit: selectedInterval?.unit,
             value: selectedInterval?.value,
           });
