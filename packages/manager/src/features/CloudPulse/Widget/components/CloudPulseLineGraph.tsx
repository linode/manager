--- conflicted
+++ resolved
@@ -42,17 +42,13 @@
       ) : (
         <LineGraph
           {...rest}
-<<<<<<< HEAD
           sxTableStyles={{
             '& .MuiTable-root': {
               border: 0,
             },
           }}
-          ariaLabel={ariaLabel!}
-=======
           ariaLabel={ariaLabel}
           data={data}
->>>>>>> a85ebfb3
           isLegendsFullSize={true}
           legendRows={legendRows}
         />
