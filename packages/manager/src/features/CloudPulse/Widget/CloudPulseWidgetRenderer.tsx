import { GridLegacy, Paper } from '@mui/material';
import React from 'react';

import { useFlags } from 'src/hooks/useFlags';

import { CloudPulseErrorPlaceholder } from '../shared/CloudPulseErrorPlaceholder';
import { createObjectCopy } from '../Utils/utils';
import { CloudPulseWidget } from './CloudPulseWidget';
import {
  allIntervalOptions,
  autoIntervalOption,
  getInSeconds,
  getIntervalIndex,
} from './components/CloudPulseIntervalSelect';

import type { CloudPulseResources } from '../shared/CloudPulseResourcesSelect';
import type {
  CloudPulseMetricsAdditionalFilters,
  CloudPulseWidgetProperties,
} from './CloudPulseWidget';
import type {
  AclpConfig,
  Dashboard,
  DateTimeWithPreset,
  JWEToken,
  MetricDefinition,
  ResourcePage,
  Widgets,
} from '@linode/api-v4';

interface WidgetProps {
  additionalFilters?: CloudPulseMetricsAdditionalFilters[];
  dashboard: Dashboard;
  duration: DateTimeWithPreset;
  groupBy: string[];
  isJweTokenFetching: boolean;
  jweToken?: JWEToken | undefined;
  linodeRegion?: string;
  manualRefreshTimeStamp?: number;
  metricDefinitions: ResourcePage<MetricDefinition> | undefined;
  preferences?: AclpConfig;
  /**
   * Selected region for the widget
   */
  region?: string;
  resourceList: CloudPulseResources[] | undefined;
  resources: string[];
  savePref?: boolean;
}

export const renderPlaceHolder = (subtitle: string) => {
  return (
    <GridLegacy item xs>
      <Paper>
        <CloudPulseErrorPlaceholder errorMessage={subtitle} />
      </Paper>
    </GridLegacy>
  );
};

export const RenderWidgets = React.memo(
  (props: WidgetProps) => {
    const {
      additionalFilters,
      dashboard,
      duration,
      isJweTokenFetching,
      jweToken,
      manualRefreshTimeStamp,
      metricDefinitions,
      preferences,
      resourceList,
      resources,
      savePref,
      groupBy,
      linodeRegion,
      region,
    } = props;

    const flags = useFlags();

    const getCloudPulseGraphProperties = (
      widget: Widgets
    ): CloudPulseWidgetProperties => {
      const graphProp: CloudPulseWidgetProperties = {
        additionalFilters,
        ariaLabel: widget.label,
        authToken: '',
        availableMetrics: undefined,
        duration,
        entityIds: resources,
        errorLabel: 'Error occurred while loading data.',
        isJweTokenFetching: false,
        resources: [],
        serviceType: dashboard.service_type,
        timeStamp: manualRefreshTimeStamp,
        unit: widget.unit ?? '%',
        dashboardId: dashboard.id,
        globalFilterGroupBy: groupBy,
        widget: {
          ...widget,
          time_granularity: autoIntervalOption,
          group_by: undefined,
        },
      };
      if (savePref) {
        graphProp.widget = setPreferredWidgetPlan(graphProp.widget);
      }
      return graphProp;
    };

    const getTimeGranularity = (scrapeInterval: string) => {
      const scrapeIntervalValue = getInSeconds(scrapeInterval);
      const index = getIntervalIndex(scrapeIntervalValue);
      return index < 0 ? allIntervalOptions[0] : allIntervalOptions[index];
    };

    const setPreferredWidgetPlan = (widgetObj: Widgets): Widgets => {
      const widgetPreferences = preferences?.widgets;
      const pref = widgetPreferences?.[widgetObj.label];
      if (pref) {
        return {
          ...widgetObj,
          aggregate_function:
            pref.aggregateFunction ?? widgetObj.aggregate_function,
          size: pref.size ?? widgetObj.size,
          time_granularity: {
            ...(pref.timeGranularity ?? autoIntervalOption),
          },
          group_by: pref.groupBy,
<<<<<<< HEAD
          filters: pref.filters ?? widgetObj.filters,
=======
          filters: flags.aclp?.showWidgetDimensionFilters
            ? (pref.filters ?? widgetObj.filters)
            : widgetObj.filters,
>>>>>>> b5dcacdf
        };
      } else {
        return {
          ...widgetObj,
          time_granularity: autoIntervalOption,
          group_by: undefined,
        };
      }
    };

    if (!dashboard.widgets?.length) {
      return renderPlaceHolder(
        'No visualizations are available at this moment. Create Dashboards to list here.'
      );
    }

    if (
      !dashboard.service_type ||
      (!isJweTokenFetching && !jweToken?.token) ||
      !resourceList?.length
    ) {
      return renderPlaceHolder(
        'Select a dashboard and filters to visualize metrics.'
      );
    }

    // maintain a copy
    const newDashboard: Dashboard = createObjectCopy(dashboard)!;
    return (
      <GridLegacy columnSpacing={2} container item rowSpacing={2} xs={12}>
        {{ ...newDashboard }.widgets.map((widget, index) => {
          // check if widget metric definition is available or not
          if (widget) {
            // find the metric defintion of the widget label
            const availMetrics = metricDefinitions?.data.find(
              (availMetrics: MetricDefinition) =>
                widget.metric === availMetrics.metric
            );
            const cloudPulseWidgetProperties = getCloudPulseGraphProperties({
              ...widget,
            });

            // metric definition is available but time_granularity is not present
            if (
              availMetrics &&
              !cloudPulseWidgetProperties.widget.time_granularity
            ) {
              cloudPulseWidgetProperties.widget.time_granularity =
                getTimeGranularity(availMetrics.scrape_interval);
            }
            return (
              <CloudPulseWidget
                key={widget.label}
                {...cloudPulseWidgetProperties}
                authToken={jweToken?.token}
                availableMetrics={availMetrics}
                isJweTokenFetching={isJweTokenFetching}
                linodeRegion={linodeRegion}
                region={region}
                resources={resourceList!}
                savePref={savePref}
              />
            );
          } else {
            return <React.Fragment key={index} />;
          }
        })}
      </GridLegacy>
    );
  },
  (oldProps: WidgetProps, newProps: WidgetProps) => {
    const keysToCompare: (keyof WidgetProps)[] = [
      'dashboard',
      'manualRefreshTimeStamp',
      'jweToken',
      'duration',
      'resources',
      'additionalFilters',
      'groupBy',
    ];

    for (const key of keysToCompare) {
      if (oldProps[key] !== newProps[key]) {
        return false;
      }
    }

    return true;
  }
);<|MERGE_RESOLUTION|>--- conflicted
+++ resolved
@@ -128,13 +128,9 @@
             ...(pref.timeGranularity ?? autoIntervalOption),
           },
           group_by: pref.groupBy,
-<<<<<<< HEAD
-          filters: pref.filters ?? widgetObj.filters,
-=======
           filters: flags.aclp?.showWidgetDimensionFilters
             ? (pref.filters ?? widgetObj.filters)
             : widgetObj.filters,
->>>>>>> b5dcacdf
         };
       } else {
         return {
