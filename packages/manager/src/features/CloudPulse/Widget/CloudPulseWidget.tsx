import { useProfile, useRegionsQuery } from '@linode/queries';
import { Box, Paper, Typography } from '@linode/ui';
import { GridLegacy, Stack, useTheme } from '@mui/material';
import { DateTime } from 'luxon';
import React from 'react';

import { useFlags } from 'src/hooks/useFlags';
import { useCloudPulseMetricsQuery } from 'src/queries/cloudpulse/metrics';

import { useBlockStorageFetchOptions } from '../Alerts/CreateAlert/Criteria/DimensionFilterValue/useBlockStorageFetchOptions';
import { useFirewallFetchOptions } from '../Alerts/CreateAlert/Criteria/DimensionFilterValue/useFirewallFetchOptions';
import { WidgetFilterGroupByRenderer } from '../GroupBy/WidgetFilterGroupByRenderer';
import {
  generateGraphData,
  getCloudPulseMetricRequest,
} from '../Utils/CloudPulseWidgetUtils';
import {
  AGGREGATE_FUNCTION,
  GROUP_BY,
  SIZE,
  TIME_GRANULARITY,
} from '../Utils/constants';
import {
  constructAdditionalRequestFilters,
  constructWidgetDimensionFilters,
} from '../Utils/FilterBuilder';
import { FILTER_CONFIG } from '../Utils/FilterConfig';
import { generateCurrentUnit } from '../Utils/unitConversion';
import { useAclpPreference } from '../Utils/UserPreference';
import {
  convertStringToCamelCasesWithSpaces,
  getFilteredDimensions,
} from '../Utils/utils';
import { CloudPulseAggregateFunction } from './components/CloudPulseAggregateFunction';
import { CloudPulseIntervalSelect } from './components/CloudPulseIntervalSelect';
import { CloudPulseLineGraph } from './components/CloudPulseLineGraph';
import { CloudPulseDimensionFiltersSelect } from './components/DimensionFilters/CloudPulseDimensionFiltersSelect';
import { ZoomIcon } from './components/Zoomer';

import type { FilterValueType } from '../Dashboard/CloudPulseDashboardLanding';
import type { CloudPulseResources } from '../shared/CloudPulseResourcesSelect';
import type { MetricsDimensionFilter } from './components/DimensionFilters/types';
import type {
  CloudPulseServiceType,
  DateTimeWithPreset,
  Filters,
  MetricDefinition,
  TimeGranularity,
  Widgets,
} from '@linode/api-v4';
import type { Metrics } from '@linode/utilities';
import type {
  AreaProps,
  ChartVariant,
  DataSet,
} from 'src/components/AreaChart/AreaChart';
import type { MetricsDisplayRow } from 'src/components/LineGraph/MetricsDisplay';

export interface CloudPulseWidgetProperties {
  /**
   * Apart from above explicit filters, any additional filters for metrics endpoint will go here
   */
  additionalFilters?: CloudPulseMetricsAdditionalFilters[];

  /**
   * Aria label for this widget
   */
  ariaLabel?: string;

  /**
   * token to fetch metrics data
   */
  authToken?: string;

  /**
   * metrics defined of this widget
   */
  availableMetrics: MetricDefinition | undefined;

  /**
   * ID of the selected dashboard
   */
  dashboardId: number;

  /**
   * time duration to fetch the metrics data in this widget
   */
  duration: DateTimeWithPreset;

  /**
   * entity ids selected by user to show metrics for
   */
  entityIds: string[];

  /**
   * Any error to be shown in this widget
   */
  errorLabel?: string;

  /**
   * Group by selected on global filter
   */
  globalFilterGroupBy: string[];

  /**
   * Jwe token fetching status check
   */
  isJweTokenFetching: boolean;

  /**
   * Selected linode region for the widget
   */
  linodeRegion?: string;

  /**
   * Selected region for the widget
   */
  region?: string;

  /**
   * List of resources available of selected service type
   */
  resources: CloudPulseResources[];

  /**
   * optional flag to check whether changes should be stored in preferences or not (in case this component is reused)
   */
  savePref?: boolean;

  /**
   * Service type selected by user
   */
  serviceType: CloudPulseServiceType;

  /**
   * optional timestamp to pass as react query param to forcefully re-fetch data
   */
  timeStamp?: number;

  /**
   * this should come from dashboard, which maintains map for service types in a separate API call
   */
  unit: string;
  /**
   * color index to be selected from available them if not theme is provided by user
   */
  useColorIndex?: number;

  /**
   * this comes from dashboard, has inbuilt metrics, agg_func,group_by,filters,gridsize etc , also helpful in publishing any changes
   */
  widget: Widgets;
}

export interface CloudPulseMetricsAdditionalFilters {
  filterKey: string;
  filterValue: FilterValueType;
}

export interface LegendRow {
  data: Metrics;
  format: (value: number) => {};
  legendColor: string;
  legendTitle: string;
}

export const CloudPulseWidget = (props: CloudPulseWidgetProperties) => {
  const { updateWidgetPreference: updatePreferences } = useAclpPreference();
  const { data: profile } = useProfile();

  const [widget, setWidget] = React.useState<Widgets>({ ...props.widget });
  const [groupBy, setGroupBy] = React.useState<string[] | undefined>(
    props.widget.group_by
  );
  const theme = useTheme();

  const {
    globalFilterGroupBy,
    additionalFilters,
    ariaLabel,
    authToken,
    availableMetrics,
    duration,
    entityIds,
    isJweTokenFetching,
    resources,
    savePref,
    serviceType,
    timeStamp,
    unit,
    widget: widgetProp,
    linodeRegion,
    dashboardId,
    region,
  } = props;
  const [dimensionFilters, setDimensionFilters] = React.useState<
    MetricsDimensionFilter[] | undefined
  >(widget.filters);

  const timezone =
    duration.timeZone ?? profile?.timezone ?? DateTime.local().zoneName;

  const flags = useFlags();
  const scaledWidgetUnit = React.useRef(generateCurrentUnit(unit));

  const jweTokenExpiryError = 'Token expired';
  const { data: regions } = useRegionsQuery();
  const linodesFetch = useFirewallFetchOptions({
    dimensionLabel: 'linode_id',
    type: 'metrics',
    entities: entityIds,
    regions: regions?.filter((region) => region.id === linodeRegion) ?? [],
    scope: 'entity',
    serviceType,
    associatedEntityType: FILTER_CONFIG.get(dashboardId)?.associatedEntityType,
  });
  const vpcFetch = useFirewallFetchOptions({
    dimensionLabel: 'vpc_subnet_id',
    type: 'metrics',
    entities: entityIds,
    regions: regions?.filter((region) => region.id === linodeRegion) ?? [],
    scope: 'entity',
    serviceType,
    associatedEntityType: FILTER_CONFIG.get(dashboardId)?.associatedEntityType,
  });
  const linodeFromVolumes = useBlockStorageFetchOptions({
    entities: entityIds,
    dimensionLabel: 'linode_id',
    regions: regions?.filter(({ id }) => id === region) ?? [],
    type: 'metrics',
    scope: 'entity',
    serviceType,
  });
  // Determine which fetch object is relevant for linodes
  const activeLinodeFetch =
    serviceType === 'blockstorage' ? linodeFromVolumes : linodesFetch;

  // Combine loading states
  const isLoadingFilters = activeLinodeFetch.isLoading || vpcFetch.isLoading;

<<<<<<< HEAD
  const filteredSelections = React.useMemo(() => {
    if (isLoadingFilters) {
=======
  const excludeDimensionFilters = React.useMemo(() => {
    return (
      FILTER_CONFIG.get(dashboardId)
        ?.filters.filter(
          ({ configuration }) => configuration.dimensionKey !== undefined
        )
        .map(({ configuration }) => configuration.dimensionKey) ?? []
    );
  }, [dashboardId]);
  const filteredDimensions = React.useMemo(() => {
    return excludeDimensionFilters && excludeDimensionFilters.length > 0
      ? availableMetrics?.dimensions.filter(
          ({ dimension_label: dimensionLabel }) =>
            !excludeDimensionFilters.includes(dimensionLabel)
        )
      : availableMetrics?.dimensions;
  }, [availableMetrics?.dimensions, excludeDimensionFilters]);

  const filteredSelections = React.useMemo(() => {
    if (isLoadingFilters || !flags.aclp?.showWidgetDimensionFilters) {
>>>>>>> b5dcacdf
      return dimensionFilters ?? [];
    }

    return getFilteredDimensions({
<<<<<<< HEAD
      dimensions: availableMetrics?.dimensions ?? [],
=======
      dimensions: filteredDimensions ?? [],
>>>>>>> b5dcacdf
      linodes: activeLinodeFetch,
      vpcs: vpcFetch,
      dimensionFilters,
    });
  }, [
    activeLinodeFetch,
<<<<<<< HEAD
    availableMetrics?.dimensions,
    dimensionFilters,
=======
    dimensionFilters,
    filteredDimensions,
    flags.aclp?.showWidgetDimensionFilters,
>>>>>>> b5dcacdf
    isLoadingFilters,
    vpcFetch,
  ]);

<<<<<<< HEAD
  const convertToFilters = (
    selectedFilters: MetricsDimensionFilter[]
  ): Filters[] => {
    const dimensionFilters: Filters[] = [];
    for (const filter of selectedFilters) {
      if (filter.value && filter.dimension_label && filter.operator) {
        dimensionFilters.push({
          dimension_label: filter.dimension_label,
          operator: filter.operator,
          value: filter.value,
        });
      }
    }

    return dimensionFilters;
  };

=======
>>>>>>> b5dcacdf
  const filters: Filters[] | undefined = React.useMemo(() => {
    return additionalFilters?.length ||
      widget?.filters?.length ||
      dimensionFilters?.length
      ? [
          ...constructAdditionalRequestFilters(additionalFilters ?? []),
<<<<<<< HEAD
          ...(constructWidgetDimensionFilters(filteredSelections) ?? []), // dashboard level filters followed by widget filters
=======
          ...[...(constructWidgetDimensionFilters(filteredSelections) ?? [])], // dashboard level filters followed by widget filters
>>>>>>> b5dcacdf
        ]
      : undefined;
  }, [
    additionalFilters,
    widget?.filters?.length,
    dimensionFilters?.length,
    filteredSelections,
  ]);

  /**
   *
   * @param zoomInValue: True if zoom in clicked &  False if zoom out icon clicked
   */
  const handleZoomToggle = React.useCallback((zoomInValue: boolean) => {
    if (savePref) {
      updatePreferences(widget.label, {
        [SIZE]: zoomInValue ? 12 : 6,
      });
    }

    setWidget((currentWidget: Widgets) => {
      return {
        ...currentWidget,
        size: zoomInValue ? 12 : 6,
      };
    });
  }, []);

  /**
   *
   * @param aggregateValue: aggregate function select from AggregateFunction component
   */
  const handleAggregateFunctionChange = React.useCallback(
    (aggregateValue: string) => {
      // To avoid updation if user again selected the currently selected value from drop down.

      if (savePref) {
        updatePreferences(widget.label, {
          [AGGREGATE_FUNCTION]: aggregateValue,
        });
      }

      setWidget((currentWidget: Widgets) => {
        return {
          ...currentWidget,
          aggregate_function: aggregateValue,
        };
      });
    },
    []
  );

  /**
   *
   * @param intervalValue : TimeGranularity object selected from the interval select
   */
  const handleIntervalChange = React.useCallback(
    (intervalValue: TimeGranularity) => {
      if (savePref) {
        updatePreferences(widget.label, {
          [TIME_GRANULARITY]: { ...intervalValue },
        });
      }

      setWidget((currentWidget: Widgets) => {
        return {
          ...currentWidget,
          time_granularity: { ...intervalValue },
        };
      });
    },
    []
  );
  const handleGroupByChange = React.useCallback(
    (selectedGroupBy: string[], savePreferences?: boolean) => {
      if (savePreferences) {
        updatePreferences(widget.label, {
          [GROUP_BY]: selectedGroupBy,
        });
      }
      setGroupBy(selectedGroupBy);
    },
    []
  );

  const handleDimensionFiltersChange = React.useCallback(
    (selectedFilters: MetricsDimensionFilter[]) => {
      if (savePref) {
        updatePreferences(widget.label, {
<<<<<<< HEAD
          filters: convertToFilters(selectedFilters),
=======
          filters: selectedFilters
            .map((filter) => {
              if (
                filter.value !== null &&
                filter.dimension_label !== null &&
                filter.operator !== null
              ) {
                return {
                  dimension_label: filter.dimension_label,
                  operator: filter.operator,
                  value: filter.value,
                };
              } else {
                return undefined;
              }
            })
            .filter((filter) => filter !== undefined),
>>>>>>> b5dcacdf
        });
      }
      setDimensionFilters(selectedFilters);
    },
<<<<<<< HEAD
    // eslint-disable-next-line react-hooks/exhaustive-deps
    []
=======
    [savePref, updatePreferences, widget.label]
>>>>>>> b5dcacdf
  );
  const {
    data: metricsList,
    error,
    isLoading,
    status,
  } = useCloudPulseMetricsQuery(
    serviceType,
    {
      ...getCloudPulseMetricRequest({
        duration,
        entityIds,
        resources,
        widget,
        groupBy: [...globalFilterGroupBy, ...(groupBy ?? [])],
        linodeRegion,
        region,
        serviceType,
      }),
      filters, // any additional dimension filters will be constructed and passed here
    },
    {
      isFiltersLoading: isLoadingFilters,
      authToken,
      isFlags: Boolean(flags && !isJweTokenFetching),
      label: widget.label,
      timeStamp,
      url: flags.aclpReadEndpoint!,
    }
  );
  let data: DataSet[] = [];

  let legendRows: MetricsDisplayRow[] = [];
  let currentUnit = unit;
  let areas: AreaProps[] = [];
  const variant: ChartVariant = widget.chart_type;
  if (!isLoading && metricsList) {
    const generatedData = generateGraphData({
      label: widget.label,
      metricsList,
      resources,
      status,
      unit,
      serviceType,
      groupBy: [...globalFilterGroupBy, ...(groupBy ?? [])],
      metricLabel: availableMetrics?.label,
    });

    data = generatedData.dimensions;
    legendRows = generatedData.legendRowsData;
    scaledWidgetUnit.current = generatedData.unit; // here state doesn't matter, as this is always the latest re-render
    currentUnit = generatedData.unit;
    areas = generatedData.areas;
  }

  const metricsApiCallError = error?.[0]?.reason;
  const start = DateTime.fromISO(duration.start, { zone: 'GMT' });
  const end = DateTime.fromISO(duration.end, { zone: 'GMT' });
  const hours = end.diff(start, 'hours').hours;
  const tickFormat = hours <= 24 ? 'hh:mm a' : 'LLL dd';
<<<<<<< HEAD
  const excludeDimensionFilters = React.useMemo(() => {
    return (
      FILTER_CONFIG.get(dashboardId)
        ?.filters.filter(
          ({ configuration }) => configuration.dimensionKey !== undefined
        )
        .map(({ configuration }) => configuration.dimensionKey) ?? []
    );
  }, [dashboardId]);
  const filteredDimensions = React.useMemo(() => {
    return availableMetrics?.dimensions.filter(
      ({ dimension_label: dimensionLabel }) =>
        !excludeDimensionFilters.includes(dimensionLabel)
    );
  }, [availableMetrics?.dimensions, excludeDimensionFilters]);
=======
>>>>>>> b5dcacdf

  React.useEffect(() => {
    if (
      filteredSelections.length !== (dimensionFilters?.length ?? 0) &&
      !linodesFetch.isLoading &&
      !vpcFetch.isLoading &&
      !linodeFromVolumes.isLoading
    ) {
      handleDimensionFiltersChange(filteredSelections);
    }
  }, [
    filteredSelections,
    dimensionFilters,
    handleDimensionFiltersChange,
    linodesFetch.isLoading,
    vpcFetch.isLoading,
    linodeFromVolumes.isLoading,
  ]);
  return (
    <GridLegacy container item lg={widget.size} xs={12}>
      <Stack
        spacing={2}
        sx={{
          flexGrow: 1,
        }}
      >
        <Paper
          data-qa-widget={convertStringToCamelCasesWithSpaces(widget.label)}
          sx={{ flexGrow: 1 }}
        >
          <Stack
            direction={{ sm: 'row' }}
            sx={{
              alignItems: 'center',
              gap: { sm: 0, xs: 2 },
              justifyContent: { sm: 'space-between' },
              marginBottom: 1,
              padding: 1,
            }}
          >
            <Typography flex={{ sm: 2, xs: 0 }} marginLeft={1} variant="h2">
              {convertStringToCamelCasesWithSpaces(widget.label)} (
              {scaledWidgetUnit.current}
              {unit.endsWith('ps') && !scaledWidgetUnit.current.endsWith('ps')
                ? '/s'
                : ''}
              )
            </Typography>
            <Stack
              direction={{ sm: 'row' }}
              sx={{
                flex: { sm: 3, xs: 0 },
                justifyContent: 'end',
                alignItems: 'center',
                gap: 2,
                maxHeight: `calc(${theme.spacing(10)} + 5px)`,
                overflow: 'auto',
                width: { sm: 'inherit', xs: '100%' },
              }}
            >
              {availableMetrics?.scrape_interval && (
                <CloudPulseIntervalSelect
                  defaultInterval={widgetProp?.time_granularity}
                  onIntervalChange={handleIntervalChange}
                  scrapeInterval={availableMetrics.scrape_interval}
                />
              )}
              {Boolean(
                availableMetrics?.available_aggregate_functions?.length
              ) && (
                <CloudPulseAggregateFunction
                  availableAggregateFunctions={
                    availableMetrics!.available_aggregate_functions
                  }
                  defaultAggregateFunction={widgetProp?.aggregate_function}
                  onAggregateFuncChange={handleAggregateFunctionChange}
                />
              )}
              <Box sx={{ display: 'flex', gap: 2 }}>
                {flags.aclp?.showWidgetDimensionFilters && (
                  <CloudPulseDimensionFiltersSelect
<<<<<<< HEAD
=======
                    dashboardId={dashboardId}
>>>>>>> b5dcacdf
                    dimensionOptions={filteredDimensions ?? []}
                    drawerLabel={availableMetrics?.label ?? ''}
                    handleSelectionChange={handleDimensionFiltersChange}
                    selectedDimensions={filteredSelections}
                    selectedEntities={entityIds}
                    selectedRegions={linodeRegion ? [linodeRegion] : undefined}
                    serviceType={serviceType}
                  />
                )}
                <WidgetFilterGroupByRenderer
                  dashboardId={dashboardId}
                  handleChange={handleGroupByChange}
                  label={widget.label}
                  metric={widget.metric}
                  preferenceGroupBy={groupBy}
                  savePreferences={savePref}
                  serviceType={serviceType}
                />
                <ZoomIcon
                  handleZoomToggle={handleZoomToggle}
                  zoomIn={widget?.size === 12}
                />
              </Box>
            </Stack>
          </Stack>
          <CloudPulseLineGraph
            areas={areas}
            ariaLabel={ariaLabel ? ariaLabel : ''}
            data={data}
            dotRadius={1.5}
            error={
              status === 'error' && metricsApiCallError !== jweTokenExpiryError // show the error only if the error is not related to token expiration
                ? (metricsApiCallError ?? 'Error while rendering graph')
                : undefined
            }
            height={424}
            legendRows={legendRows}
            loading={
              isLoading ||
              metricsApiCallError === jweTokenExpiryError ||
              isJweTokenFetching
            } // keep loading until we are trying to fetch the refresh token
            showDot
            showLegend={data.length !== 0}
            timezone={timezone}
            unit={`${currentUnit}${unit.endsWith('ps') ? '/s' : ''}`}
            variant={variant}
            xAxis={{ tickFormat, tickGap: 60 }}
          />
        </Paper>
      </Stack>
    </GridLegacy>
  );
};<|MERGE_RESOLUTION|>--- conflicted
+++ resolved
@@ -238,10 +238,6 @@
   // Combine loading states
   const isLoadingFilters = activeLinodeFetch.isLoading || vpcFetch.isLoading;
 
-<<<<<<< HEAD
-  const filteredSelections = React.useMemo(() => {
-    if (isLoadingFilters) {
-=======
   const excludeDimensionFilters = React.useMemo(() => {
     return (
       FILTER_CONFIG.get(dashboardId)
@@ -262,65 +258,31 @@
 
   const filteredSelections = React.useMemo(() => {
     if (isLoadingFilters || !flags.aclp?.showWidgetDimensionFilters) {
->>>>>>> b5dcacdf
       return dimensionFilters ?? [];
     }
 
     return getFilteredDimensions({
-<<<<<<< HEAD
-      dimensions: availableMetrics?.dimensions ?? [],
-=======
       dimensions: filteredDimensions ?? [],
->>>>>>> b5dcacdf
       linodes: activeLinodeFetch,
       vpcs: vpcFetch,
       dimensionFilters,
     });
   }, [
     activeLinodeFetch,
-<<<<<<< HEAD
-    availableMetrics?.dimensions,
-    dimensionFilters,
-=======
     dimensionFilters,
     filteredDimensions,
     flags.aclp?.showWidgetDimensionFilters,
->>>>>>> b5dcacdf
     isLoadingFilters,
     vpcFetch,
   ]);
 
-<<<<<<< HEAD
-  const convertToFilters = (
-    selectedFilters: MetricsDimensionFilter[]
-  ): Filters[] => {
-    const dimensionFilters: Filters[] = [];
-    for (const filter of selectedFilters) {
-      if (filter.value && filter.dimension_label && filter.operator) {
-        dimensionFilters.push({
-          dimension_label: filter.dimension_label,
-          operator: filter.operator,
-          value: filter.value,
-        });
-      }
-    }
-
-    return dimensionFilters;
-  };
-
-=======
->>>>>>> b5dcacdf
   const filters: Filters[] | undefined = React.useMemo(() => {
     return additionalFilters?.length ||
       widget?.filters?.length ||
       dimensionFilters?.length
       ? [
           ...constructAdditionalRequestFilters(additionalFilters ?? []),
-<<<<<<< HEAD
-          ...(constructWidgetDimensionFilters(filteredSelections) ?? []), // dashboard level filters followed by widget filters
-=======
           ...[...(constructWidgetDimensionFilters(filteredSelections) ?? [])], // dashboard level filters followed by widget filters
->>>>>>> b5dcacdf
         ]
       : undefined;
   }, [
@@ -410,9 +372,6 @@
     (selectedFilters: MetricsDimensionFilter[]) => {
       if (savePref) {
         updatePreferences(widget.label, {
-<<<<<<< HEAD
-          filters: convertToFilters(selectedFilters),
-=======
           filters: selectedFilters
             .map((filter) => {
               if (
@@ -430,17 +389,11 @@
               }
             })
             .filter((filter) => filter !== undefined),
->>>>>>> b5dcacdf
         });
       }
       setDimensionFilters(selectedFilters);
     },
-<<<<<<< HEAD
-    // eslint-disable-next-line react-hooks/exhaustive-deps
-    []
-=======
     [savePref, updatePreferences, widget.label]
->>>>>>> b5dcacdf
   );
   const {
     data: metricsList,
@@ -501,24 +454,6 @@
   const end = DateTime.fromISO(duration.end, { zone: 'GMT' });
   const hours = end.diff(start, 'hours').hours;
   const tickFormat = hours <= 24 ? 'hh:mm a' : 'LLL dd';
-<<<<<<< HEAD
-  const excludeDimensionFilters = React.useMemo(() => {
-    return (
-      FILTER_CONFIG.get(dashboardId)
-        ?.filters.filter(
-          ({ configuration }) => configuration.dimensionKey !== undefined
-        )
-        .map(({ configuration }) => configuration.dimensionKey) ?? []
-    );
-  }, [dashboardId]);
-  const filteredDimensions = React.useMemo(() => {
-    return availableMetrics?.dimensions.filter(
-      ({ dimension_label: dimensionLabel }) =>
-        !excludeDimensionFilters.includes(dimensionLabel)
-    );
-  }, [availableMetrics?.dimensions, excludeDimensionFilters]);
-=======
->>>>>>> b5dcacdf
 
   React.useEffect(() => {
     if (
@@ -600,10 +535,7 @@
               <Box sx={{ display: 'flex', gap: 2 }}>
                 {flags.aclp?.showWidgetDimensionFilters && (
                   <CloudPulseDimensionFiltersSelect
-<<<<<<< HEAD
-=======
                     dashboardId={dashboardId}
->>>>>>> b5dcacdf
                     dimensionOptions={filteredDimensions ?? []}
                     drawerLabel={availableMetrics?.label ?? ''}
                     handleSelectionChange={handleDimensionFiltersChange}
