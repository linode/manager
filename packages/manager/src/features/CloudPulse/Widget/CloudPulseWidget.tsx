import { Paper } from '@linode/ui';
import { Box, Grid, Stack, Typography, useTheme } from '@mui/material';
import { DateTime } from 'luxon';
import React from 'react';

import { useFlags } from 'src/hooks/useFlags';
import { useCloudPulseMetricsQuery } from 'src/queries/cloudpulse/metrics';
import { useProfile } from 'src/queries/profile/profile';

import {
  fillMissingTimeStampsAcrossDimensions,
  generateGraphData,
  getCloudPulseMetricRequest,
} from '../Utils/CloudPulseWidgetUtils';
import { AGGREGATE_FUNCTION, SIZE, TIME_GRANULARITY } from '../Utils/constants';
import { constructAdditionalRequestFilters } from '../Utils/FilterBuilder';
import { generateCurrentUnit } from '../Utils/unitConversion';
import { useAclpPreference } from '../Utils/UserPreference';
import { convertStringToCamelCasesWithSpaces } from '../Utils/utils';
import { CloudPulseAggregateFunction } from './components/CloudPulseAggregateFunction';
import { CloudPulseIntervalSelect } from './components/CloudPulseIntervalSelect';
import { CloudPulseLineGraph } from './components/CloudPulseLineGraph';
import { ZoomIcon } from './components/Zoomer';

import type { FilterValueType } from '../Dashboard/CloudPulseDashboardLanding';
import type { CloudPulseResources } from '../shared/CloudPulseResourcesSelect';
import type { Widgets } from '@linode/api-v4';
import type {
  AvailableMetrics,
  DataSet,
  TimeDuration,
  TimeGranularity,
} from '@linode/api-v4';
<<<<<<< HEAD
=======
import type { DataSet } from 'src/components/AreaChart/AreaChart';
>>>>>>> a3fc9516
import type {
  AreaProps,
  ChartVariant,
} from 'src/components/AreaChart/AreaChart';
import type { MetricsDisplayRow } from 'src/components/LineGraph/MetricsDisplay';
import type { Metrics } from 'src/utilities/statMetrics';

export interface CloudPulseWidgetProperties {
  /**
   * Apart from above explicit filters, any additional filters for metrics endpoint will go here
   */
  additionalFilters?: CloudPulseMetricsAdditionalFilters[];

  /**
   * Aria label for this widget
   */
  ariaLabel?: string;

  /**
   * token to fetch metrics data
   */
  authToken: string;

  /**
   * metrics defined of this widget
   */
  availableMetrics: AvailableMetrics | undefined;

  /**
   * time duration to fetch the metrics data in this widget
   */
  duration: TimeDuration;

  /**
   * Any error to be shown in this widget
   */
  errorLabel?: string;

  /**
   * resources ids selected by user to show metrics for
   */
  resourceIds: string[];

  /**
   * List of resources available of selected service type
   */
  resources: CloudPulseResources[];

  /**
   * optional flag to check whether changes should be stored in preferences or not (in case this component is reused)
   */
  savePref?: boolean;

  /**
   * Service type selected by user
   */
  serviceType: string;

  /**
   * optional timestamp to pass as react query param to forcefully re-fetch data
   */
  timeStamp?: number;

  /**
   * this should come from dashboard, which maintains map for service types in a separate API call
   */
  unit: string;

  /**
   * color index to be selected from available them if not theme is provided by user
   */
  useColorIndex?: number;

  /**
   * this comes from dashboard, has inbuilt metrics, agg_func,group_by,filters,gridsize etc , also helpful in publishing any changes
   */
  widget: Widgets;
}

export interface CloudPulseMetricsAdditionalFilters {
  filterKey: string;
  filterValue: FilterValueType;
}

export interface LegendRow {
  data: Metrics;
  format: (value: number) => {};
  legendColor: string;
  legendTitle: string;
}

export const CloudPulseWidget = (props: CloudPulseWidgetProperties) => {
  const { updateWidgetPreference: updatePreferences } = useAclpPreference();
  const { data: profile } = useProfile();
  const timezone = profile?.timezone ?? DateTime.local().zoneName;

  const [widget, setWidget] = React.useState<Widgets>({ ...props.widget });

  const theme = useTheme();

  const {
    additionalFilters,
    ariaLabel,
    authToken,
    availableMetrics,
    duration,
    resourceIds,
    resources,
    savePref,
    serviceType,
    timeStamp,
    unit,
    widget: widgetProp,
  } = props;
  const flags = useFlags();
  const scaledWidgetUnit = React.useRef(generateCurrentUnit(unit));

  const jweTokenExpiryError = 'Token expired';

  /**
   *
   * @param zoomInValue: True if zoom in clicked &  False if zoom out icon clicked
   */
  const handleZoomToggle = React.useCallback((zoomInValue: boolean) => {
    if (savePref) {
      updatePreferences(widget.label, {
        [SIZE]: zoomInValue ? 12 : 6,
      });
    }

    setWidget((currentWidget: Widgets) => {
      return {
        ...currentWidget,
        size: zoomInValue ? 12 : 6,
      };
    });
  }, []);

  /**
   *
   * @param aggregateValue: aggregate function select from AggregateFunction component
   */
  const handleAggregateFunctionChange = React.useCallback(
    (aggregateValue: string) => {
      // To avoid updation if user again selected the currently selected value from drop down.

      if (savePref) {
        updatePreferences(widget.label, {
          [AGGREGATE_FUNCTION]: aggregateValue,
        });
      }

      setWidget((currentWidget: Widgets) => {
        return {
          ...currentWidget,
          aggregate_function: aggregateValue,
        };
      });
    },
    []
  );

  /**
   *
   * @param intervalValue : TimeGranularity object selected from the interval select
   */
  const handleIntervalChange = React.useCallback(
    (intervalValue: TimeGranularity) => {
      if (savePref) {
        updatePreferences(widget.label, {
          [TIME_GRANULARITY]: { ...intervalValue },
        });
      }

      setWidget((currentWidget: Widgets) => {
        return {
          ...currentWidget,
          time_granularity: { ...intervalValue },
        };
      });
    },
    []
  );

  const {
    data: metricsList,
    error,
    isLoading,
    status,
  } = useCloudPulseMetricsQuery(
    serviceType,
    {
      ...getCloudPulseMetricRequest({
        duration,
        resourceIds,
        resources,
        widget,
      }),
      filters: constructAdditionalRequestFilters(additionalFilters ?? []), // any additional dimension filters will be constructed and passed here
    },
    {
      authToken,
      isFlags: Boolean(flags),
      label: widget.label,
      timeStamp,
      url: flags.aclpReadEndpoint!,
    }
  );
  let data: DataSet[] = [];

  let legendRows: MetricsDisplayRow[] = [];
  let currentUnit = unit;
  let areas: AreaProps[] = [];
<<<<<<< HEAD
  const variant: ChartVariant = widget.chart_type === 'line' ? 'line' : 'area';
=======
  const variant: ChartVariant = widget.chart_type;
>>>>>>> a3fc9516
  if (!isLoading && metricsList) {
    const generatedData = generateGraphData({
      flags,
      label: widget.label,
      metricsList,
      resources,
      serviceType,
      status,
      unit,
    });

    data = generatedData.dimensions;
<<<<<<< HEAD

=======
>>>>>>> a3fc9516
    legendRows = generatedData.legendRowsData;
    scaledWidgetUnit.current = generatedData.unit; // here state doesn't matter, as this is always the latest re-render
    currentUnit = generatedData.unit;
    areas = generatedData.areas;
  }

  const metricsApiCallError = error?.[0]?.reason;

  const tickFormat =
    duration.unit === 'min' || duration.unit === 'hr' ? 'hh:mm a' : 'LLL dd';
  return (
    <Grid container item lg={widget.size} xs={12}>
      <Stack flexGrow={1} spacing={2}>
        <Paper
          data-qa-widget={convertStringToCamelCasesWithSpaces(widget.label)}
          sx={{ flexGrow: 1 }}
        >
          <Stack
            alignItems={'center'}
            direction={{ sm: 'row' }}
            gap={{ sm: 0, xs: 2 }}
            justifyContent={{ sm: 'space-between' }}
            marginBottom={1}
            padding={1}
          >
            <Typography marginLeft={1} variant="h2">
              {convertStringToCamelCasesWithSpaces(widget.label)} (
              {scaledWidgetUnit.current}
              {unit.endsWith('ps') ? '/s' : ''})
            </Typography>
            <Stack
              alignItems={'center'}
              direction={{ sm: 'row' }}
              gap={2}
              maxHeight={`calc(${theme.spacing(10)} + 5px)`}
              overflow="auto"
              width={{ sm: 'inherit', xs: '100%' }}
            >
              {availableMetrics?.scrape_interval && (
                <CloudPulseIntervalSelect
                  defaultInterval={widgetProp?.time_granularity}
                  onIntervalChange={handleIntervalChange}
                  scrapeInterval={availableMetrics.scrape_interval}
                />
              )}
              {Boolean(
                availableMetrics?.available_aggregate_functions?.length
              ) && (
                <CloudPulseAggregateFunction
                  availableAggregateFunctions={
                    availableMetrics!.available_aggregate_functions
                  }
                  defaultAggregateFunction={widgetProp?.aggregate_function}
                  onAggregateFuncChange={handleAggregateFunctionChange}
                />
              )}
              <Box sx={{ display: { lg: 'flex', xs: 'none' } }}>
                <ZoomIcon
                  handleZoomToggle={handleZoomToggle}
                  zoomIn={widget?.size === 12}
                />
              </Box>
            </Stack>
          </Stack>
          <CloudPulseLineGraph
            error={
              status === 'error' && metricsApiCallError !== jweTokenExpiryError // show the error only if the error is not related to token expiration
                ? metricsApiCallError ?? 'Error while rendering graph'
                : undefined
            }
            areas={areas}
            ariaLabel={ariaLabel ? ariaLabel : ''}
            data={data}
            dotRadius={1.5}
            height={424}
            legendRows={legendRows}
            loading={isLoading || metricsApiCallError === jweTokenExpiryError} // keep loading until we fetch the refresh token
            showDot
            showLegend={data.length !== 0}
            timezone={timezone}
            unit={currentUnit}
            variant={variant}
            xAxis={{ tickFormat, tickGap: 60 }}
          />
        </Paper>
      </Stack>
    </Grid>
  );
};<|MERGE_RESOLUTION|>--- conflicted
+++ resolved
@@ -27,14 +27,10 @@
 import type { Widgets } from '@linode/api-v4';
 import type {
   AvailableMetrics,
-  DataSet,
   TimeDuration,
   TimeGranularity,
 } from '@linode/api-v4';
-<<<<<<< HEAD
-=======
 import type { DataSet } from 'src/components/AreaChart/AreaChart';
->>>>>>> a3fc9516
 import type {
   AreaProps,
   ChartVariant,
@@ -248,11 +244,7 @@
   let legendRows: MetricsDisplayRow[] = [];
   let currentUnit = unit;
   let areas: AreaProps[] = [];
-<<<<<<< HEAD
-  const variant: ChartVariant = widget.chart_type === 'line' ? 'line' : 'area';
-=======
   const variant: ChartVariant = widget.chart_type;
->>>>>>> a3fc9516
   if (!isLoading && metricsList) {
     const generatedData = generateGraphData({
       flags,
@@ -265,10 +257,6 @@
     });
 
     data = generatedData.dimensions;
-<<<<<<< HEAD
-
-=======
->>>>>>> a3fc9516
     legendRows = generatedData.legendRowsData;
     scaledWidgetUnit.current = generatedData.unit; // here state doesn't matter, as this is always the latest re-render
     currentUnit = generatedData.unit;
