import { Paper } from '@linode/ui';
import { Box, Grid, Stack, Typography, useTheme } from '@mui/material';
import { DateTime } from 'luxon';
import React from 'react';

import { useFlags } from 'src/hooks/useFlags';
import { useCloudPulseMetricsQuery } from 'src/queries/cloudpulse/metrics';
import { useProfile } from 'src/queries/profile/profile';

import {
  generateGraphData,
  getCloudPulseMetricRequest,
} from '../Utils/CloudPulseWidgetUtils';
import { AGGREGATE_FUNCTION, SIZE, TIME_GRANULARITY } from '../Utils/constants';
import { constructAdditionalRequestFilters } from '../Utils/FilterBuilder';
import { generateCurrentUnit } from '../Utils/unitConversion';
import { useAclpPreference } from '../Utils/UserPreference';
import { convertStringToCamelCasesWithSpaces } from '../Utils/utils';
import { CloudPulseAggregateFunction } from './components/CloudPulseAggregateFunction';
import { CloudPulseIntervalSelect } from './components/CloudPulseIntervalSelect';
import { CloudPulseLineGraph } from './components/CloudPulseLineGraph';
import { ZoomIcon } from './components/Zoomer';

import type { FilterValueType } from '../Dashboard/CloudPulseDashboardLanding';
import type { CloudPulseResources } from '../shared/CloudPulseResourcesSelect';
<<<<<<< HEAD
import type { DataSet } from './components/CloudPulseLineGraph';
=======
import type { Widgets } from '@linode/api-v4';
>>>>>>> d60510e7
import type {
  AvailableMetrics,
  TimeDuration,
  TimeGranularity,
} from '@linode/api-v4';
<<<<<<< HEAD
import type { Widgets } from '@linode/api-v4';
import type {
  AreaProps,
  ChartVariant,
} from 'src/components/AreaChart/AreaChart';
import type { MetricsDisplayRow } from 'src/components/LineGraph/MetricsDisplay';
=======
import type { DataSet } from 'src/components/LineGraph/LineGraph';
>>>>>>> d60510e7
import type { Metrics } from 'src/utilities/statMetrics';

export interface CloudPulseWidgetProperties {
  /**
   * Apart from above explicit filters, any additional filters for metrics endpoint will go here
   */
  additionalFilters?: CloudPulseMetricsAdditionalFilters[];

  /**
   * Aria label for this widget
   */
  ariaLabel?: string;

  /**
   * token to fetch metrics data
   */
  authToken: string;

  /**
   * metrics defined of this widget
   */
  availableMetrics: AvailableMetrics | undefined;

  /**
   * time duration to fetch the metrics data in this widget
   */
  duration: TimeDuration;

  /**
   * Any error to be shown in this widget
   */
  errorLabel?: string;

  /**
   * resources ids selected by user to show metrics for
   */
  resourceIds: string[];

  /**
   * List of resources available of selected service type
   */
  resources: CloudPulseResources[];

  /**
   * optional flag to check whether changes should be stored in preferences or not (in case this component is reused)
   */
  savePref?: boolean;

  /**
   * Service type selected by user
   */
  serviceType: string;

  /**
   * optional timestamp to pass as react query param to forcefully re-fetch data
   */
  timeStamp?: number;

  /**
   * this should come from dashboard, which maintains map for service types in a separate API call
   */
  unit: string;

  /**
   * color index to be selected from available them if not theme is provided by user
   */
  useColorIndex?: number;

  /**
   * this comes from dashboard, has inbuilt metrics, agg_func,group_by,filters,gridsize etc , also helpful in publishing any changes
   */
  widget: Widgets;
}

export interface CloudPulseMetricsAdditionalFilters {
  filterKey: string;
  filterValue: FilterValueType;
}

export interface LegendRow {
  data: Metrics;
  format: (value: number) => {};
  legendColor: string;
  legendTitle: string;
}

export const CloudPulseWidget = (props: CloudPulseWidgetProperties) => {
  const { updateWidgetPreference: updatePreferences } = useAclpPreference();
  const { data: profile } = useProfile();
  const timezone = profile?.timezone ?? DateTime.local().zoneName;

  const [widget, setWidget] = React.useState<Widgets>({ ...props.widget });

  const theme = useTheme();

  const {
    additionalFilters,
    ariaLabel,
    authToken,
    availableMetrics,
    duration,
    resourceIds,
    resources,
    savePref,
    serviceType,
    timeStamp,
    unit,
    widget: widgetProp,
  } = props;
  const flags = useFlags();
  const scaledWidgetUnit = React.useRef(generateCurrentUnit(unit));

  const jweTokenExpiryError = 'Token expired';

  /**
   *
   * @param zoomInValue: True if zoom in clicked &  False if zoom out icon clicked
   */
  const handleZoomToggle = React.useCallback((zoomInValue: boolean) => {
    if (savePref) {
      updatePreferences(widget.label, {
        [SIZE]: zoomInValue ? 12 : 6,
      });
    }

    setWidget((currentWidget: Widgets) => {
      return {
        ...currentWidget,
        size: zoomInValue ? 12 : 6,
      };
    });
  }, []);

  /**
   *
   * @param aggregateValue: aggregate function select from AggregateFunction component
   */
  const handleAggregateFunctionChange = React.useCallback(
    (aggregateValue: string) => {
      // To avoid updation if user again selected the currently selected value from drop down.

      if (savePref) {
        updatePreferences(widget.label, {
          [AGGREGATE_FUNCTION]: aggregateValue,
        });
      }

      setWidget((currentWidget: Widgets) => {
        return {
          ...currentWidget,
          aggregate_function: aggregateValue,
        };
      });
    },
    []
  );

  /**
   *
   * @param intervalValue : TimeGranularity object selected from the interval select
   */
  const handleIntervalChange = React.useCallback(
    (intervalValue: TimeGranularity) => {
      if (savePref) {
        updatePreferences(widget.label, {
          [TIME_GRANULARITY]: { ...intervalValue },
        });
      }

      setWidget((currentWidget: Widgets) => {
        return {
          ...currentWidget,
          time_granularity: { ...intervalValue },
        };
      });
    },
    []
  );

  const {
    data: metricsList,
    error,
    isLoading,
    status,
  } = useCloudPulseMetricsQuery(
    serviceType,
    {
      ...getCloudPulseMetricRequest({
        duration,
        resourceIds,
        resources,
        widget,
      }),
      filters: constructAdditionalRequestFilters(additionalFilters ?? []), // any additional dimension filters will be constructed and passed here
    },
    {
      authToken,
      isFlags: Boolean(flags),
      label: widget.label,
      timeStamp,
      url: flags.aclpReadEndpoint!,
    }
  );
  let data: DataSet[] = [];

  let legendRows: MetricsDisplayRow[] = [];
  let currentUnit = unit;
  let areas: AreaProps[] = [];
  const variant: ChartVariant = widget.chart_type === 'line' ? 'line' : 'area';
  if (!isLoading && metricsList) {
    const generatedData = generateGraphData({
      flags,
      label: widget.label,
      metricsList,
      resources,
      serviceType,
      status,
      unit,
    });

    data = generatedData.dimensions;
    legendRows = generatedData.legendRowsData;
    scaledWidgetUnit.current = generatedData.unit; // here state doesn't matter, as this is always the latest re-render
    currentUnit = generatedData.unit;
    areas = generatedData.areas;
  }

  const metricsApiCallError = error?.[0]?.reason;

  const tickFormat =
    duration.unit === 'min' || duration.unit === 'hr'
      ? 'hh:mm a'
      : 'LLL dd, hh:mm a';
  return (
    <Grid container item lg={widget.size} xs={12}>
      <Stack flexGrow={1} spacing={2}>
        <Paper
          data-qa-widget={convertStringToCamelCasesWithSpaces(widget.label)}
          sx={{ flexGrow: 1 }}
        >
          <Stack
            alignItems={'center'}
            direction={{ sm: 'row' }}
            gap={{ sm: 0, xs: 2 }}
            justifyContent={{ sm: 'space-between' }}
            marginBottom={1}
            padding={1}
          >
            <Typography marginLeft={1} variant="h2">
              {convertStringToCamelCasesWithSpaces(widget.label)} (
              {scaledWidgetUnit.current}
              {unit.endsWith('ps') ? '/s' : ''})
            </Typography>
            <Stack
              alignItems={'center'}
              direction={{ sm: 'row' }}
              gap={2}
              maxHeight={`calc(${theme.spacing(10)} + 5px)`}
              overflow="auto"
              width={{ sm: 'inherit', xs: '100%' }}
            >
              {availableMetrics?.scrape_interval && (
                <CloudPulseIntervalSelect
                  defaultInterval={widgetProp?.time_granularity}
                  onIntervalChange={handleIntervalChange}
                  scrapeInterval={availableMetrics.scrape_interval}
                />
              )}
              {Boolean(
                availableMetrics?.available_aggregate_functions?.length
              ) && (
                <CloudPulseAggregateFunction
                  availableAggregateFunctions={
                    availableMetrics!.available_aggregate_functions
                  }
                  defaultAggregateFunction={widgetProp?.aggregate_function}
                  onAggregateFuncChange={handleAggregateFunctionChange}
                />
              )}
              <Box sx={{ display: { lg: 'flex', xs: 'none' } }}>
                <ZoomIcon
                  handleZoomToggle={handleZoomToggle}
                  zoomIn={widget?.size === 12}
                />
              </Box>
            </Stack>
          </Stack>
          <CloudPulseLineGraph
            error={
              status === 'error' && metricsApiCallError !== jweTokenExpiryError // show the error only if the error is not related to token expiration
                ? metricsApiCallError ?? 'Error while rendering graph'
                : undefined
            }
            areas={areas}
            ariaLabel={ariaLabel ? ariaLabel : ''}
            data={data}
            height={480}
            legendRows={legendRows}
            loading={isLoading || metricsApiCallError === jweTokenExpiryError} // keep loading until we fetch the refresh token
            showLegend={data.length !== 0}
            timezone={timezone}
            unit={currentUnit}
            variant={variant}
            xAxis={{ tickFormat, tickGap: 60 }}
          />
        </Paper>
      </Stack>
    </Grid>
  );
};<|MERGE_RESOLUTION|>--- conflicted
+++ resolved
@@ -23,26 +23,18 @@
 
 import type { FilterValueType } from '../Dashboard/CloudPulseDashboardLanding';
 import type { CloudPulseResources } from '../shared/CloudPulseResourcesSelect';
-<<<<<<< HEAD
 import type { DataSet } from './components/CloudPulseLineGraph';
-=======
 import type { Widgets } from '@linode/api-v4';
->>>>>>> d60510e7
 import type {
   AvailableMetrics,
   TimeDuration,
   TimeGranularity,
 } from '@linode/api-v4';
-<<<<<<< HEAD
-import type { Widgets } from '@linode/api-v4';
 import type {
   AreaProps,
   ChartVariant,
 } from 'src/components/AreaChart/AreaChart';
 import type { MetricsDisplayRow } from 'src/components/LineGraph/MetricsDisplay';
-=======
-import type { DataSet } from 'src/components/LineGraph/LineGraph';
->>>>>>> d60510e7
 import type { Metrics } from 'src/utilities/statMetrics';
 
 export interface CloudPulseWidgetProperties {
