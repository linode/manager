import { Paper } from '@linode/ui';
import { Box, Grid, Stack, Typography, useTheme } from '@mui/material';
import { DateTime } from 'luxon';
import React from 'react';

import { useFlags } from 'src/hooks/useFlags';
import { useCloudPulseMetricsQuery } from 'src/queries/cloudpulse/metrics';
import { useProfile } from 'src/queries/profile/profile';

import {
  generateGraphData,
  getCloudPulseMetricRequest,
  fillMissingTimeStampsAcrossDimensions,
} from '../Utils/CloudPulseWidgetUtils';
import { AGGREGATE_FUNCTION, SIZE, TIME_GRANULARITY } from '../Utils/constants';
import { constructAdditionalRequestFilters } from '../Utils/FilterBuilder';
import { generateCurrentUnit } from '../Utils/unitConversion';
import { useAclpPreference } from '../Utils/UserPreference';
import { convertStringToCamelCasesWithSpaces } from '../Utils/utils';
import { CloudPulseAggregateFunction } from './components/CloudPulseAggregateFunction';
import { CloudPulseIntervalSelect } from './components/CloudPulseIntervalSelect';
import { CloudPulseLineGraph } from './components/CloudPulseLineGraph';
import { ZoomIcon } from './components/Zoomer';

import type { FilterValueType } from '../Dashboard/CloudPulseDashboardLanding';
import type { CloudPulseResources } from '../shared/CloudPulseResourcesSelect';
import type { Widgets } from '@linode/api-v4';
import type {
  AvailableMetrics,
  DataSet,
  TimeDuration,
  TimeGranularity,
} from '@linode/api-v4';
import type {
  AreaProps,
  ChartVariant,
} from 'src/components/AreaChart/AreaChart';
import type { MetricsDisplayRow } from 'src/components/LineGraph/MetricsDisplay';
import type { Metrics } from 'src/utilities/statMetrics';

export interface CloudPulseWidgetProperties {
  /**
   * Apart from above explicit filters, any additional filters for metrics endpoint will go here
   */
  additionalFilters?: CloudPulseMetricsAdditionalFilters[];

  /**
   * Aria label for this widget
   */
  ariaLabel?: string;

  /**
   * token to fetch metrics data
   */
  authToken: string;

  /**
   * metrics defined of this widget
   */
  availableMetrics: AvailableMetrics | undefined;

  /**
   * time duration to fetch the metrics data in this widget
   */
  duration: TimeDuration;

  /**
   * Any error to be shown in this widget
   */
  errorLabel?: string;

  /**
   * resources ids selected by user to show metrics for
   */
  resourceIds: string[];

  /**
   * List of resources available of selected service type
   */
  resources: CloudPulseResources[];

  /**
   * optional flag to check whether changes should be stored in preferences or not (in case this component is reused)
   */
  savePref?: boolean;

  /**
   * Service type selected by user
   */
  serviceType: string;

  /**
   * optional timestamp to pass as react query param to forcefully re-fetch data
   */
  timeStamp?: number;

  /**
   * this should come from dashboard, which maintains map for service types in a separate API call
   */
  unit: string;

  /**
   * color index to be selected from available them if not theme is provided by user
   */
  useColorIndex?: number;

  /**
   * this comes from dashboard, has inbuilt metrics, agg_func,group_by,filters,gridsize etc , also helpful in publishing any changes
   */
  widget: Widgets;
}

export interface CloudPulseMetricsAdditionalFilters {
  filterKey: string;
  filterValue: FilterValueType;
}

export interface LegendRow {
  data: Metrics;
  format: (value: number) => {};
  legendColor: string;
  legendTitle: string;
}

export const CloudPulseWidget = (props: CloudPulseWidgetProperties) => {
  const { updateWidgetPreference: updatePreferences } = useAclpPreference();
  const { data: profile } = useProfile();
  const timezone = profile?.timezone ?? DateTime.local().zoneName;

  const [widget, setWidget] = React.useState<Widgets>({ ...props.widget });

  const theme = useTheme();

  const {
    additionalFilters,
    ariaLabel,
    authToken,
    availableMetrics,
    duration,
    resourceIds,
    resources,
    savePref,
    serviceType,
    timeStamp,
    unit,
    widget: widgetProp,
  } = props;
  const flags = useFlags();
  const scaledWidgetUnit = React.useRef(generateCurrentUnit(unit));

  const jweTokenExpiryError = 'Token expired';

  /**
   *
   * @param zoomInValue: True if zoom in clicked &  False if zoom out icon clicked
   */
  const handleZoomToggle = React.useCallback((zoomInValue: boolean) => {
    if (savePref) {
      updatePreferences(widget.label, {
        [SIZE]: zoomInValue ? 12 : 6,
      });
    }

    setWidget((currentWidget: Widgets) => {
      return {
        ...currentWidget,
        size: zoomInValue ? 12 : 6,
      };
    });
  }, []);

  /**
   *
   * @param aggregateValue: aggregate function select from AggregateFunction component
   */
  const handleAggregateFunctionChange = React.useCallback(
    (aggregateValue: string) => {
      // To avoid updation if user again selected the currently selected value from drop down.

      if (savePref) {
        updatePreferences(widget.label, {
          [AGGREGATE_FUNCTION]: aggregateValue,
        });
      }

      setWidget((currentWidget: Widgets) => {
        return {
          ...currentWidget,
          aggregate_function: aggregateValue,
        };
      });
    },
    []
  );

  /**
   *
   * @param intervalValue : TimeGranularity object selected from the interval select
   */
  const handleIntervalChange = React.useCallback(
    (intervalValue: TimeGranularity) => {
      if (savePref) {
        updatePreferences(widget.label, {
          [TIME_GRANULARITY]: { ...intervalValue },
        });
      }

      setWidget((currentWidget: Widgets) => {
        return {
          ...currentWidget,
          time_granularity: { ...intervalValue },
        };
      });
    },
    []
  );

  const {
    data: metricsList,
    error,
    isLoading,
    status,
  } = useCloudPulseMetricsQuery(
    serviceType,
    {
      ...getCloudPulseMetricRequest({
        duration,
        resourceIds,
        resources,
        widget,
      }),
      filters: constructAdditionalRequestFilters(additionalFilters ?? []), // any additional dimension filters will be constructed and passed here
    },
    {
      authToken,
      isFlags: Boolean(flags),
      label: widget.label,
      timeStamp,
      url: flags.aclpReadEndpoint!,
    }
  );
  let data: DataSet[] = [];

  let legendRows: MetricsDisplayRow[] = [];
  let currentUnit = unit;
  let areas: AreaProps[] = [];
  const variant: ChartVariant = widget.chart_type === 'line' ? 'line' : 'area';
  if (!isLoading && metricsList) {
    const generatedData = generateGraphData({
      flags,
      label: widget.label,
      metricsList,
      resources,
      serviceType,
      status,
      unit,
    });

    data = generatedData.dimensions;

    // add missing timestamps across all the dimensions
    const filledArrays = fillMissingTimeStampsAcrossDimensions(
      ...data.map((data) => data.data)
    );

    //update the chart data with updated arrays
    filledArrays.forEach((arr, index) => {
      data[index].data = arr;
    });

    legendRows = generatedData.legendRowsData;
    scaledWidgetUnit.current = generatedData.unit; // here state doesn't matter, as this is always the latest re-render
    currentUnit = generatedData.unit;
    areas = generatedData.areas;
  }

  const metricsApiCallError = error?.[0]?.reason;

  const tickFormat =
    duration.unit === 'min' || duration.unit === 'hr' ? 'hh:mm a' : 'LLL dd';
  return (
    <Grid container item lg={widget.size} xs={12}>
      <Stack flexGrow={1} spacing={2}>
        <Paper
          data-qa-widget={convertStringToCamelCasesWithSpaces(widget.label)}
          sx={{ flexGrow: 1 }}
        >
          <Stack
            alignItems={'center'}
            direction={{ sm: 'row' }}
            gap={{ sm: 0, xs: 2 }}
            justifyContent={{ sm: 'space-between' }}
            marginBottom={1}
            padding={1}
          >
            <Typography marginLeft={1} variant="h2">
              {convertStringToCamelCasesWithSpaces(widget.label)} (
              {scaledWidgetUnit.current}
              {unit.endsWith('ps') ? '/s' : ''})
            </Typography>
            <Stack
              alignItems={'center'}
              direction={{ sm: 'row' }}
              gap={2}
              maxHeight={`calc(${theme.spacing(10)} + 5px)`}
              overflow="auto"
              width={{ sm: 'inherit', xs: '100%' }}
            >
              {availableMetrics?.scrape_interval && (
                <CloudPulseIntervalSelect
                  defaultInterval={widgetProp?.time_granularity}
                  onIntervalChange={handleIntervalChange}
                  scrapeInterval={availableMetrics.scrape_interval}
                />
              )}
              {Boolean(
                availableMetrics?.available_aggregate_functions?.length
              ) && (
                <CloudPulseAggregateFunction
                  availableAggregateFunctions={
                    availableMetrics!.available_aggregate_functions
                  }
                  defaultAggregateFunction={widgetProp?.aggregate_function}
                  onAggregateFuncChange={handleAggregateFunctionChange}
                />
              )}
              <Box sx={{ display: { lg: 'flex', xs: 'none' } }}>
                <ZoomIcon
                  handleZoomToggle={handleZoomToggle}
                  zoomIn={widget?.size === 12}
                />
              </Box>
            </Stack>
          </Stack>
          <CloudPulseLineGraph
            error={
              status === 'error' && metricsApiCallError !== jweTokenExpiryError // show the error only if the error is not related to token expiration
                ? metricsApiCallError ?? 'Error while rendering graph'
                : undefined
            }
<<<<<<< HEAD
            areas={areas}
=======
            formatData={(data: number | null) =>
              data === null
                ? data
                : convertValueToUnit(data, scaledWidgetUnit.current)
            }
            legendRows={
              legendRows && legendRows.length > 0 ? legendRows : undefined
            }
>>>>>>> 84de9044
            ariaLabel={ariaLabel ? ariaLabel : ''}
            data={data}
            dotRadius={1.5}
            height={424}
            legendRows={legendRows}
            loading={isLoading || metricsApiCallError === jweTokenExpiryError} // keep loading until we fetch the refresh token
            showDot
            showLegend={data.length !== 0}
            timezone={timezone}
            unit={currentUnit}
            variant={variant}
            xAxis={{ tickFormat, tickGap: 60 }}
          />
        </Paper>
      </Stack>
    </Grid>
  );
};<|MERGE_RESOLUTION|>--- conflicted
+++ resolved
@@ -338,18 +338,7 @@
                 ? metricsApiCallError ?? 'Error while rendering graph'
                 : undefined
             }
-<<<<<<< HEAD
             areas={areas}
-=======
-            formatData={(data: number | null) =>
-              data === null
-                ? data
-                : convertValueToUnit(data, scaledWidgetUnit.current)
-            }
-            legendRows={
-              legendRows && legendRows.length > 0 ? legendRows : undefined
-            }
->>>>>>> 84de9044
             ariaLabel={ariaLabel ? ariaLabel : ''}
             data={data}
             dotRadius={1.5}
