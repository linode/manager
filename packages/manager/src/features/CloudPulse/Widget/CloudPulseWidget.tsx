--- conflicted
+++ resolved
@@ -122,12 +122,9 @@
   const timezone = profile?.timezone ?? DateTime.local().zoneName;
 
   const [widget, setWidget] = React.useState<Widgets>({ ...props.widget });
-<<<<<<< HEAD
-=======
 
   const theme = useTheme();
 
->>>>>>> a2b642ca
   const {
     additionalFilters,
     ariaLabel,
@@ -267,15 +264,9 @@
   const metricsApiCallError = error?.[0]?.reason;
 
   return (
-<<<<<<< HEAD
-    <Grid item lg={widget.size} xs={12}>
-      <Paper data-qa-widget={convertStringToCamelCasesWithSpaces(widget.label)}>
-        <Stack spacing={2}>
-=======
     <Grid container item lg={widget.size} xs={12}>
       <Stack flexGrow={1} spacing={2}>
         <Paper sx={{ flexGrow: 1 }}>
->>>>>>> a2b642ca
           <Stack
             alignItems={'center'}
             direction={{ sm: 'row' }}
@@ -298,11 +289,7 @@
             >
               {availableMetrics?.scrape_interval && (
                 <CloudPulseIntervalSelect
-<<<<<<< HEAD
                   defaultInterval={widgetProp?.time_granularity}
-=======
-                  defaultInterval={widget?.time_granularity}
->>>>>>> a2b642ca
                   onIntervalChange={handleIntervalChange}
                   scrapeInterval={availableMetrics.scrape_interval}
                 />
