--- conflicted
+++ resolved
@@ -297,18 +297,13 @@
             justifyContent={{ sm: 'space-between' }}
             padding={1}
           >
-<<<<<<< HEAD
             <Typography
               data-qa-widget-header={convertStringToCamelCasesWithSpaces(
                 widget.label
               )}
-              fontSize={{ sm: '1.5rem', xs: '2rem' }}
               marginLeft={1}
-              variant="h1"
+              variant="h2"
             >
-=======
-            <Typography marginLeft={1} variant="h2">
->>>>>>> df32f28b
               {convertStringToCamelCasesWithSpaces(widget.label)}{' '}
               {!isLoading &&
                 `(${currentUnit}${unit.endsWith('ps') ? '/s' : ''})`}
