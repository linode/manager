--- conflicted
+++ resolved
@@ -30,16 +30,11 @@
   TimeDuration,
   TimeGranularity,
 } from '@linode/api-v4';
-<<<<<<< HEAD
-import type { Widgets } from '@linode/api-v4';
 import type {
   AreaProps,
   ChartVariant,
 } from 'src/components/AreaChart/AreaChart';
 import type { MetricsDisplayRow } from 'src/components/LineGraph/MetricsDisplay';
-=======
-import type { DataSet } from 'src/components/LineGraph/LineGraph';
->>>>>>> d60510e7
 import type { Metrics } from 'src/utilities/statMetrics';
 
 export interface CloudPulseWidgetProperties {
