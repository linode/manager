import { yupResolver } from '@hookform/resolvers/yup';
import { destinationType, streamType } from '@linode/api-v4';
import { useCreateStreamMutation } from '@linode/queries';
import { omitProps, Stack } from '@linode/ui';
import { createStreamAndDestinationFormSchema } from '@linode/validation';
import Grid from '@mui/material/Grid';
import { useNavigate } from '@tanstack/react-router';
import * as React from 'react';
import { FormProvider, useForm, useWatch } from 'react-hook-form';

import { DocumentTitleSegment } from 'src/components/DocumentTitle';
import { LandingHeader } from 'src/components/LandingHeader';
import { StreamCreateSubmitBar } from 'src/features/DataStream/Streams/StreamCreate/CheckoutBar/StreamCreateSubmitBar';
import { sendCreateStreamEvent } from 'src/utilities/analytics/customEventAnalytics';

import { StreamCreateClusters } from './StreamCreateClusters';
import { StreamCreateDelivery } from './StreamCreateDelivery';
import { StreamCreateGeneralInfo } from './StreamCreateGeneralInfo';

import type { CreateStreamPayload } from '@linode/api-v4';
<<<<<<< HEAD
import type { LandingHeaderProps } from 'src/components/LandingHeader';
import type { CreateStreamForm } from 'src/features/DataStream/Streams/StreamCreate/types';
=======
import type {
  CreateStreamAndDestinationForm,
  CreateStreamForm,
} from 'src/features/DataStream/Streams/StreamCreate/types';
>>>>>>> 68e00819

export const StreamCreate = () => {
  const { mutateAsync: createStream } = useCreateStreamMutation();
  const navigate = useNavigate();

  const form = useForm<CreateStreamAndDestinationForm>({
    defaultValues: {
      stream: {
        type: streamType.AuditLogs,
        details: {},
      },
      destination: {
        type: destinationType.LinodeObjectStorage,
        details: {
          region: '',
        },
      },
    },
    mode: 'onBlur',
    resolver: yupResolver(createStreamAndDestinationFormSchema),
  });

  const { control, handleSubmit } = form;
  const selectedStreamType = useWatch({
    control,
    name: 'stream.type',
  });

  const landingHeaderProps: LandingHeaderProps = {
    breadcrumbProps: {
      pathname: '/datastream/streams/create',
      crumbOverrides: [
        {
          label: 'DataStream',
          linkTo: '/datastream/streams',
          position: 1,
        },
      ],
    },
    removeCrumbX: 2,
    title: 'Create Stream',
  };

  const onSubmit = () => {
    const {
      stream: { label, type, destinations, details },
    } = form.getValues();
    const payload: CreateStreamForm = {
      label,
      type,
      destinations,
      details,
    };

    if (type === streamType.LKEAuditLogs && details) {
      if (details.is_auto_add_all_clusters_enabled) {
        payload.details = omitProps(details, ['cluster_ids']);
      } else {
        payload.details = omitProps(details, [
          'is_auto_add_all_clusters_enabled',
        ]);
      }
    }

    createStream(payload as CreateStreamPayload).then(() => {
      sendCreateStreamEvent('Stream Create Page');
      navigate({ to: '/datastream/streams' });
    });
  };

  return (
    <>
      <DocumentTitleSegment segment="Create Stream" />
      <LandingHeader {...landingHeaderProps} />
      <FormProvider {...form}>
        <form>
          <Grid container spacing={2}>
            <Grid size={{ lg: 9, md: 12, sm: 12, xs: 12 }}>
              <Stack spacing={2}>
                <StreamCreateGeneralInfo />
                {selectedStreamType === streamType.LKEAuditLogs && (
                  <StreamCreateClusters />
                )}
                <StreamCreateDelivery />
              </Stack>
            </Grid>
            <Grid size={{ lg: 3, md: 12, sm: 12, xs: 12 }}>
              <StreamCreateSubmitBar createStream={handleSubmit(onSubmit)} />
            </Grid>
          </Grid>
        </form>
      </FormProvider>
    </>
  );
};<|MERGE_RESOLUTION|>--- conflicted
+++ resolved
@@ -18,15 +18,11 @@
 import { StreamCreateGeneralInfo } from './StreamCreateGeneralInfo';
 
 import type { CreateStreamPayload } from '@linode/api-v4';
-<<<<<<< HEAD
 import type { LandingHeaderProps } from 'src/components/LandingHeader';
-import type { CreateStreamForm } from 'src/features/DataStream/Streams/StreamCreate/types';
-=======
 import type {
   CreateStreamAndDestinationForm,
   CreateStreamForm,
 } from 'src/features/DataStream/Streams/StreamCreate/types';
->>>>>>> 68e00819
 
 export const StreamCreate = () => {
   const { mutateAsync: createStream } = useCreateStreamMutation();
