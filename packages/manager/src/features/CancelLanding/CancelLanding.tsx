import { path } from 'ramda';
import * as React from 'react';
import { Redirect, useLocation } from 'react-router-dom';
import { makeStyles, Theme } from 'src/components/core/styles';

import AkamaiLogo from 'src/assets/logo/akamai-logo.svg';
import Button from 'src/components/Button';
import Typography from 'src/components/core/Typography';
import H1Header from 'src/components/H1Header';

const useStyles = makeStyles((theme: Theme) => ({
  root: {
    display: 'flex',
    height: '100vh',
    backgroundColor: theme.bg.main,
    flexDirection: 'column',
    alignItems: 'center',
    padding: `${theme.spacing(4)} ${theme.spacing(2)} 0px`,
    '& h1': {
      marginTop: theme.spacing(4),
      marginBottom: theme.spacing(4),
    },
    '& p': {
      marginTop: theme.spacing(2),
      fontSize: theme.spacing(2),
      lineHeight: theme.spacing(3),
    },
    '& button': {
      marginTop: theme.spacing(8),
      backgroundColor: '#00b159',
      color: '#fff',
    },
  },
  logo: {
    width: '100px',
  },
}));

<<<<<<< HEAD
type CombinedProps = FeatureFlagConsumerProps;

export const CancelLanding: React.FC<React.PropsWithChildren<CombinedProps>> = (props) => {
  const { flags } = props;
=======
export const CancelLanding = () => {
>>>>>>> 58d1f4f0
  const classes = useStyles();
  const location = useLocation();

  const survey_link = path<string>(['state', 'survey_link'], location);

  if (!survey_link) {
    return <Redirect to="/" />;
  }

  const goToSurvey = () => {
    window.location.assign(survey_link);
  };

  return (
    <div className={classes.root} data-testid="body">
      <AkamaiLogo className={classes.logo} />
      <H1Header title="It&rsquo;s been our pleasure to serve you." />
      <Typography>
        Your account is closed. We hope you&rsquo;ll consider us for your future
        cloud hosting needs.
      </Typography>
      <Typography>
        Would you mind taking a brief survey? It will help us understand why
        you&rsquo;re leaving and what we can do better.
      </Typography>
      <Button
        buttonType="primary"
        onClick={goToSurvey}
        data-testid="survey-button"
      >
        Take our exit survey
      </Button>
    </div>
  );
};

export default React.memo(CancelLanding);<|MERGE_RESOLUTION|>--- conflicted
+++ resolved
@@ -36,14 +36,7 @@
   },
 }));
 
-<<<<<<< HEAD
-type CombinedProps = FeatureFlagConsumerProps;
-
-export const CancelLanding: React.FC<React.PropsWithChildren<CombinedProps>> = (props) => {
-  const { flags } = props;
-=======
 export const CancelLanding = () => {
->>>>>>> 58d1f4f0
   const classes = useStyles();
   const location = useLocation();
 
