--- conflicted
+++ resolved
@@ -3,15 +3,9 @@
 import { Redirect, useLocation } from 'react-router-dom';
 import { makeStyles } from 'tss-react/mui';
 import { Theme } from '@mui/material/styles';
-
 import AkamaiLogo from 'src/assets/logo/akamai-logo.svg';
-<<<<<<< HEAD
-import Button from 'src/components/Button';
 import { Typography } from 'src/components/Typography';
-=======
 import { Button } from 'src/components/Button/Button';
-import Typography from 'src/components/core/Typography';
->>>>>>> f6eb4b2d
 import { H1Header } from 'src/components/H1Header/H1Header';
 
 const useStyles = makeStyles()((theme: Theme) => ({
