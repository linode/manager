--- conflicted
+++ resolved
@@ -1,13 +1,8 @@
 import * as React from 'react';
 import ActionsPanel from 'src/components/ActionsPanel';
 import Box from 'src/components/core/Box';
-<<<<<<< HEAD
-import Button from 'src/components/Button';
 import { Hidden } from 'src/components/Hidden';
-=======
 import { Button } from 'src/components/Button/Button';
-import Hidden from 'src/components/core/Hidden';
->>>>>>> 001d5cfa
 import ObjectTableContent from './ObjectTableContent';
 import produce from 'immer';
 import { BucketBreadcrumb } from './BucketBreadcrumb';
