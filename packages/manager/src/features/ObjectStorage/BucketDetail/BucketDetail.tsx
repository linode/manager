--- conflicted
+++ resolved
@@ -1,11 +1,6 @@
 import * as React from 'react';
-<<<<<<< HEAD
 import ActionsPanel from 'src/components/ActionsPanel/ActionsPanel';
-import Box from 'src/components/core/Box';
-=======
-import ActionsPanel from 'src/components/ActionsPanel';
 import { Box } from 'src/components/Box';
->>>>>>> 11276e76
 import { Hidden } from 'src/components/Hidden';
 import { Button } from 'src/components/Button/Button';
 import ObjectTableContent from './ObjectTableContent';
