import {
  ObjectStorageClusterID,
  ObjectStorageObject,
  ObjectStorageObjectListResponse,
  getObjectList,
  getObjectURL,
} from '@linode/api-v4/lib/object-storage';
import produce from 'immer';
import { useSnackbar } from 'notistack';
import * as React from 'react';
<<<<<<< HEAD
import ActionsPanel from 'src/components/ActionsPanel/ActionsPanel';
import { Box } from 'src/components/Box';
import { Hidden } from 'src/components/Hidden';
import ObjectTableContent from './ObjectTableContent';
import produce from 'immer';
import { BucketBreadcrumb } from './BucketBreadcrumb';
=======
import { useQueryClient } from 'react-query';
import { useHistory, useLocation, useRouteMatch } from 'react-router-dom';
import { Waypoint } from 'react-waypoint';
import { debounce } from 'throttle-debounce';

import ActionsPanel from 'src/components/ActionsPanel';
import { Box } from 'src/components/Box';
import { Button } from 'src/components/Button/Button';
>>>>>>> a3d98700
import { ConfirmationDialog } from 'src/components/ConfirmationDialog/ConfirmationDialog';
import { Hidden } from 'src/components/Hidden';
import { Table } from 'src/components/Table';
import { TableBody } from 'src/components/TableBody';
import { TableCell } from 'src/components/TableCell';
import { TableHead } from 'src/components/TableHead';
import { TableRow } from 'src/components/TableRow';
import { OBJECT_STORAGE_DELIMITER } from 'src/constants';
import {
  prefixToQueryKey,
  queryKey,
  updateBucket,
  useObjectBucketDetailsInfiniteQuery,
} from 'src/queries/objectStorage';
import { sendDownloadObjectEvent } from 'src/utilities/analytics';
import { getQueryParamFromQueryString } from 'src/utilities/queryParams';
import { truncateMiddle } from 'src/utilities/truncate';

import { ObjectUploader } from '../ObjectUploader/ObjectUploader';
import { deleteObject as _deleteObject } from '../requests';
import {
  displayName,
  generateObjectUrl,
  isEmptyObjectForFolder,
  tableUpdateAction,
} from '../utilities';
import { BucketBreadcrumb } from './BucketBreadcrumb';
import {
  StyledCreateFolderButton,
  StyledFooter,
  StyledNameColumn,
  StyledSizeColumn,
  StyledTryAgainButton,
} from './BucketDetail.styles';
import { CreateFolderDrawer } from './CreateFolderDrawer';
import { ObjectDetailsDrawer } from './ObjectDetailsDrawer';
import ObjectTableContent from './ObjectTableContent';

interface MatchParams {
  bucketName: string;
  clusterId: ObjectStorageClusterID;
}

export const BucketDetail = () => {
  const match = useRouteMatch<MatchParams>(
    '/object-storage/buckets/:clusterId/:bucketName'
  );
  const location = useLocation();
  const history = useHistory();
  const { enqueueSnackbar } = useSnackbar();
  const bucketName = match?.params.bucketName || '';
  const clusterId = match?.params.clusterId || '';
  const prefix = getQueryParamFromQueryString(location.search, 'prefix');
  const queryClient = useQueryClient();
  const {
    data,
    error,
    fetchNextPage,
    hasNextPage,
    isFetching,
    isFetchingNextPage,
    isLoading,
  } = useObjectBucketDetailsInfiniteQuery(clusterId, bucketName, prefix);
  const [
    isCreateFolderDrawerOpen,
    setIsCreateFolderDrawerOpen,
  ] = React.useState(false);
  const [objectToDelete, setObjectToDelete] = React.useState<string>();
  const [deleteObjectError, setDeleteObjectError] = React.useState<string>();
  const [
    deleteObjectDialogOpen,
    setDeleteObjectDialogOpen,
  ] = React.useState<boolean>(false);
  const [
    selectedObject,
    setSelectedObject,
  ] = React.useState<ObjectStorageObject>();
  const [
    objectDetailDrawerOpen,
    setObjectDetailDrawerOpen,
  ] = React.useState<boolean>(false);
  const [deleteObjectLoading, setDeleteObjectLoading] = React.useState<boolean>(
    false
  );

  const handleDownload = async (objectName: string) => {
    try {
      const { url } = await getObjectURL(
        clusterId,
        bucketName,
        objectName,
        'GET',
        // Force download with content_disposition: attachment
        { content_disposition: 'attachment' }
      );

      sendDownloadObjectEvent();

      window.location.assign(url);
    } catch (err) {
      enqueueSnackbar('Error downloading Object', {
        variant: 'error',
      });
    }
  };

  const handleClickDelete = (objectName: string) => {
    setObjectToDelete(objectName);
    setDeleteObjectError(undefined);
    setDeleteObjectDialogOpen(true);
  };

  const handleClickDetails = (selectedObject: ObjectStorageObject) => {
    setSelectedObject(selectedObject);
    setObjectDetailDrawerOpen(true);
  };

  // If a user deletes many objects in a short amount of time,
  // we don't want to fetch for every delete action. Debounce
  // the updateBucket call by 3 seconds.
  const debouncedUpdateBucket = debounce(3000, false, () =>
    updateBucket(clusterId, bucketName, queryClient)
  );

  const deleteObject = async () => {
    if (!objectToDelete) {
      return;
    }

    setDeleteObjectLoading(true);
    setDeleteObjectError(undefined);

    if (objectToDelete.endsWith('/')) {
      const itemsInFolderData = await getObjectList(clusterId, bucketName, {
        delimiter: OBJECT_STORAGE_DELIMITER,
        prefix: objectToDelete,
      });

      // Exclude the empty object the represents a folder so we can
      // find the true number of objects on the page
      const itemsInFolder = itemsInFolderData.data.filter(
        (object) =>
          !isEmptyObjectForFolder(object) &&
          !objectToDelete.endsWith(object.name)
      );

      if (itemsInFolder.length > 0) {
        setDeleteObjectLoading(false);
        setDeleteObjectError('The folder must be empty to delete it.');
        return;
      }
    }

    try {
      const { url } = await getObjectURL(
        clusterId,
        bucketName,
        objectToDelete,
        'DELETE'
      );

      await _deleteObject(url);

      // Update this bucket so the buckets landing page shows the correct
      // bucket size and object count.
      debouncedUpdateBucket();

      setDeleteObjectLoading(false);
      setDeleteObjectDialogOpen(false);
      removeOne(objectToDelete);
    } catch (err) {
      setDeleteObjectLoading(false);
      // We are unlikely to get back a helpful error message, so we create a
      // generic one here.
      setDeleteObjectError('Unable to delete object.');
    }
  };

  const updateStore = (pages: ObjectStorageObjectListResponse[]) => {
    queryClient.setQueryData<{
      pageParams: string[];
      pages: ObjectStorageObjectListResponse[];
    }>(
      [queryKey, clusterId, bucketName, 'objects', ...prefixToQueryKey(prefix)],
      (data) => ({
        pageParams: data?.pageParams || [],
        pages,
      })
    );
  };

  const removeOne = (objectName: string) => {
    const newPagesArray = produce(data?.pages, (draft) => {
      let objectIndex = -1;
      const pageIndex = draft?.findIndex((thisPage) => {
        const _objectIndex = thisPage.data.findIndex(
          (object) => object.name === objectName
        );
        objectIndex = _objectIndex !== -1 ? _objectIndex : -1;
        return _objectIndex !== -1;
      });
      if (draft && pageIndex !== undefined && pageIndex !== -1) {
        draft[pageIndex].data.splice(objectIndex, 1);
      }
      return draft;
    });
    updateStore(newPagesArray ?? []);
  };

  const maybeAddObjectToTable = (path: string, sizeInBytes: number) => {
    const action = tableUpdateAction(prefix, path);
    if (action) {
      if (action.type === 'FILE') {
        addOneFile(action.name, sizeInBytes);
      } else {
        addOneFolder(action.name);
      }
    }
  };

  const addOneFile = (objectName: string, sizeInBytes: number) => {
    if (!data) {
      return;
    }

    const object: ObjectStorageObject = {
      etag: '',
      last_modified: new Date().toISOString(),
      name: prefix + objectName,
      owner: '',
      size: sizeInBytes,
    };

    for (let i = 0; i < data.pages.length; i++) {
      const foundObjectIndex = data.pages[i].data.findIndex(
        (_object) => _object.name === object.name
      );
      if (foundObjectIndex !== -1) {
        const copy = [...data.pages];
        const pageCopy = [...data.pages[i].data];

        pageCopy[foundObjectIndex] = object;

        copy[i].data = pageCopy;

        updateStore(copy);

        return;
      }
    }

    const copy = [...data.pages];
    const dataCopy = [...copy[copy.length - 1].data];

    dataCopy.push(object);
    copy[copy.length - 1].data = dataCopy;

    updateStore(copy);
  };

  const addOneFolder = (objectName: string) => {
    if (!data) {
      return;
    }

    const folder: ObjectStorageObject = {
      etag: null,
      last_modified: null,
      name: `${prefix + objectName}/`,
      owner: null,
      size: null,
    };

    for (const page of data.pages) {
      if (page.data.find((object) => object.name === folder.name)) {
        // If a folder already exists in the store, invalidate that store for that specific
        // prefix. Due to how invalidateQueries works, all subdirectories also get invalidated.
        queryClient.invalidateQueries([
          queryKey,
          clusterId,
          bucketName,
          ...`${prefix}${objectName}`.split('/'),
        ]);
        return;
      }
    }

    const copy = [...data.pages];
    const dataCopy = [...copy[copy.length - 1].data];

    dataCopy.push(folder);
    copy[copy.length - 1].data = dataCopy;

    updateStore(copy);
  };

  const closeDeleteObjectDialog = () => {
    setDeleteObjectDialogOpen(false);
  };

  const closeObjectDetailsDrawer = () => {
    setObjectDetailDrawerOpen(false);
  };

  const numOfDisplayedObjects =
    data?.pages.map((page) => page.data.length).reduce((a, b) => a + b, 0) || 0;

  if (!bucketName || !clusterId) {
    return null;
  }

  return (
    <>
      <BucketBreadcrumb
        bucketName={bucketName}
        history={history}
        prefix={prefix}
      />
      <ObjectUploader
        bucketName={bucketName}
        clusterId={clusterId}
        maybeAddObjectToTable={maybeAddObjectToTable}
        prefix={prefix}
      />
      <Box display="flex" justifyContent="flex-end" mb={0.5} mt={1.5}>
        <StyledCreateFolderButton
          buttonType="outlined"
          onClick={() => setIsCreateFolderDrawerOpen(true)}
        >
          Create Folder
        </StyledCreateFolderButton>
      </Box>
      <Table aria-label="List of Bucket Objects">
        <TableHead>
          <TableRow>
            <StyledNameColumn>Object</StyledNameColumn>
            <StyledSizeColumn>Size</StyledSizeColumn>
            <Hidden mdDown>
              <TableCell>Last Modified</TableCell>
            </Hidden>
            {/* Empty TableCell for Action Menu */}
            <TableCell />
          </TableRow>
        </TableHead>
        <TableBody>
          <ObjectTableContent
            data={data?.pages || []}
            error={error ? error : undefined}
            handleClickDelete={handleClickDelete}
            handleClickDetails={handleClickDetails}
            handleClickDownload={handleDownload}
            isFetching={isFetching}
            isFetchingNextPage={isFetchingNextPage}
            numOfDisplayedObjects={numOfDisplayedObjects}
            prefix={prefix}
          />
        </TableBody>
      </Table>
      {/* We shouldn't allow infinite scrolling if we're still loading,
              if we've gotten all objects in the bucket (or folder), or if there
              are errors. */}
      {!isLoading && !isFetchingNextPage && !error && hasNextPage && (
        <Waypoint onEnter={() => fetchNextPage()}>
          <div />
        </Waypoint>
      )}
      {error && (
        <StyledFooter variant="subtitle2">
          The next objects in the list failed to load.{' '}
          <StyledTryAgainButton onClick={() => fetchNextPage()}>
            Click here to try again.
          </StyledTryAgainButton>
        </StyledFooter>
      )}

      {!hasNextPage && numOfDisplayedObjects >= 100 && (
        <StyledFooter variant="subtitle2">
          Showing all {numOfDisplayedObjects} items
        </StyledFooter>
      )}
      <ConfirmationDialog
        actions={() => (
<<<<<<< HEAD
          <ActionsPanel
            showPrimary
            primaryButtonDataTestId="submit-rebuild"
            primaryButtonHandler={deleteObject}
            primaryButtonLoading={deleteObjectLoading}
            primaryButtonText="Delete"
            showSecondary
            secondaryButtonDataTestId="cancel"
            secondaryButtonHandler={closeDeleteObjectDialog}
            secondaryButtonText="Cancel"
          />
=======
          <ActionsPanel>
            <Button
              buttonType="secondary"
              data-qa-cancel
              onClick={closeDeleteObjectDialog}
            >
              Cancel
            </Button>
            <Button
              buttonType="primary"
              data-qa-submit-rebuild
              loading={deleteObjectLoading}
              onClick={deleteObject}
            >
              Delete
            </Button>
          </ActionsPanel>
>>>>>>> a3d98700
        )}
        title={
          objectToDelete
            ? `Delete ${truncateMiddle(displayName(objectToDelete))}`
            : 'Delete object'
        }
        error={deleteObjectError}
        onClose={closeDeleteObjectDialog}
        open={deleteObjectDialogOpen}
      >
        Are you sure you want to delete this object?
      </ConfirmationDialog>
      <ObjectDetailsDrawer
        url={
          selectedObject
            ? generateObjectUrl(clusterId, bucketName, selectedObject.name)
                .absolute
            : undefined
        }
        bucketName={bucketName}
        clusterId={clusterId}
        displayName={selectedObject?.name}
        lastModified={selectedObject?.last_modified}
        name={selectedObject?.name}
        onClose={closeObjectDetailsDrawer}
        open={objectDetailDrawerOpen}
        size={selectedObject?.size}
      />
      <CreateFolderDrawer
        bucketName={bucketName}
        clusterId={clusterId}
        maybeAddObjectToTable={maybeAddObjectToTable}
        onClose={() => setIsCreateFolderDrawerOpen(false)}
        open={isCreateFolderDrawerOpen}
        prefix={prefix}
      />
    </>
  );
};<|MERGE_RESOLUTION|>--- conflicted
+++ resolved
@@ -8,23 +8,13 @@
 import produce from 'immer';
 import { useSnackbar } from 'notistack';
 import * as React from 'react';
-<<<<<<< HEAD
-import ActionsPanel from 'src/components/ActionsPanel/ActionsPanel';
-import { Box } from 'src/components/Box';
-import { Hidden } from 'src/components/Hidden';
-import ObjectTableContent from './ObjectTableContent';
-import produce from 'immer';
-import { BucketBreadcrumb } from './BucketBreadcrumb';
-=======
 import { useQueryClient } from 'react-query';
 import { useHistory, useLocation, useRouteMatch } from 'react-router-dom';
 import { Waypoint } from 'react-waypoint';
 import { debounce } from 'throttle-debounce';
 
-import ActionsPanel from 'src/components/ActionsPanel';
+import ActionsPanel from 'src/components/ActionsPanel/ActionsPanel';
 import { Box } from 'src/components/Box';
-import { Button } from 'src/components/Button/Button';
->>>>>>> a3d98700
 import { ConfirmationDialog } from 'src/components/ConfirmationDialog/ConfirmationDialog';
 import { Hidden } from 'src/components/Hidden';
 import { Table } from 'src/components/Table';
@@ -407,37 +397,17 @@
       )}
       <ConfirmationDialog
         actions={() => (
-<<<<<<< HEAD
           <ActionsPanel
-            showPrimary
             primaryButtonDataTestId="submit-rebuild"
             primaryButtonHandler={deleteObject}
             primaryButtonLoading={deleteObjectLoading}
             primaryButtonText="Delete"
-            showSecondary
             secondaryButtonDataTestId="cancel"
             secondaryButtonHandler={closeDeleteObjectDialog}
             secondaryButtonText="Cancel"
+            showPrimary
+            showSecondary
           />
-=======
-          <ActionsPanel>
-            <Button
-              buttonType="secondary"
-              data-qa-cancel
-              onClick={closeDeleteObjectDialog}
-            >
-              Cancel
-            </Button>
-            <Button
-              buttonType="primary"
-              data-qa-submit-rebuild
-              loading={deleteObjectLoading}
-              onClick={deleteObject}
-            >
-              Delete
-            </Button>
-          </ActionsPanel>
->>>>>>> a3d98700
         )}
         title={
           objectToDelete
