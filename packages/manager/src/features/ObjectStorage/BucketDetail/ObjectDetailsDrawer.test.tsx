import { vi } from 'vitest';
import * as React from 'react';
import { act, waitFor } from '@testing-library/react';
import { renderWithTheme } from 'src/utilities/testHelpers';
import { ObjectDetailsDrawer } from './ObjectDetailsDrawer';
import { rest, server } from 'src/mocks/testServer';
import { profileFactory } from 'src/factories';
import { QueryClient } from 'react-query';
import type { ObjectDetailsDrawerProps } from './ObjectDetailsDrawer';

vi.mock('@linode/api-v4/lib/object-storage/objects', async () => {
  const actual = await vi.importActual<any>(
    '@linode/api-v4/lib/object-storage/objects'
  );
  return {
    ...actual,
    getObjectACL: vi.fn().mockResolvedValue({
      acl: 'public-read',
      acl_xml: 'long xml string',
    }),
    updateObjectACL: vi.fn().mockResolvedValue({}),
  };
});

vi.mock('src/components/EnhancedSelect/Select');

<<<<<<< HEAD
const props: Props = {
  onClose: vi.fn(),
=======
const props: ObjectDetailsDrawerProps = {
  onClose: jest.fn(),
>>>>>>> 784d364e
  open: true,
  lastModified: '2019-12-31T23:59:59Z',
  displayName: 'my-image.png',
  name: 'my-dir/my-image.png',
  size: 12345,
  url: 'https://my-bucket.cluster-id.linodeobjects.com/my-image.png',
  bucketName: 'my-bucket',
  clusterId: 'cluster-id',
};

describe('ObjectDetailsDrawer', () => {
  beforeEach(() => {
    vi.clearAllMocks();
  });
  it('renders formatted size, formatted last modified, truncated URL', async () => {
    server.use(
      rest.get('*/profile', (req, res, ctx) =>
        res(ctx.json(profileFactory.build({ timezone: 'utc' })))
      )
    );
    const { getByText } = renderWithTheme(<ObjectDetailsDrawer {...props} />, {
      queryClient: new QueryClient(),
    });

    // The date rendering depends on knowing the profile timezone
    await waitFor(() =>
      expect(getByText(/^Last modified: 2019-12-31/)).toBeInTheDocument()
    );

    expect(getByText('12.1 KB')).toBeInTheDocument();
    expect(getByText(/^https:\/\/my-bucket/)).toBeInTheDocument();
  });

  it("doesn't show last modified if the the time is invalid", async () => {
    const { queryByTestId } = renderWithTheme(
      <ObjectDetailsDrawer {...props} lastModified="INVALID DATE" />
    );

    await act(async () => {
      expect(queryByTestId('lastModified')).not.toBeInTheDocument();
    });
  });
});<|MERGE_RESOLUTION|>--- conflicted
+++ resolved
@@ -24,13 +24,8 @@
 
 vi.mock('src/components/EnhancedSelect/Select');
 
-<<<<<<< HEAD
-const props: Props = {
+const props: ObjectDetailsDrawerProps = {
   onClose: vi.fn(),
-=======
-const props: ObjectDetailsDrawerProps = {
-  onClose: jest.fn(),
->>>>>>> 784d364e
   open: true,
   lastModified: '2019-12-31T23:59:59Z',
   displayName: 'my-image.png',
