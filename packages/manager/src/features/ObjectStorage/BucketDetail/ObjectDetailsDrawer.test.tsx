<<<<<<< HEAD
import { vi } from 'vitest';
import { screen, waitFor } from '@testing-library/react';
=======
>>>>>>> edb05d67
import * as React from 'react';
import { act, waitFor } from '@testing-library/react';
import { renderWithTheme } from 'src/utilities/testHelpers';
import ObjectDetailsDrawer, { Props } from './ObjectDetailsDrawer';
import { rest, server } from 'src/mocks/testServer';
import { profileFactory } from 'src/factories';
import { QueryClient } from 'react-query';

vi.mock('@linode/api-v4/lib/object-storage/objects', async () => {
  const actual = await vi.importActual<any>(
    '@linode/api-v4/lib/object-storage/objects'
  );
  return {
    ...actual,
    getObjectACL: vi.fn().mockResolvedValue({
      acl: 'public-read',
      acl_xml: 'long xml string',
    }),
    updateObjectACL: vi.fn().mockResolvedValue({}),
  };
});

vi.mock('src/components/EnhancedSelect/Select');

const props: Props = {
  onClose: vi.fn(),
  open: true,
  lastModified: '2019-12-31T23:59:59Z',
  displayName: 'my-image.png',
  name: 'my-dir/my-image.png',
  size: 12345,
  url: 'https://my-bucket.cluster-id.linodeobjects.com/my-image.png',
  bucketName: 'my-bucket',
  clusterId: 'cluster-id',
};

describe('ObjectDetailsDrawer', () => {
<<<<<<< HEAD
  beforeEach(() => {
    vi.clearAllMocks();
  });
=======
>>>>>>> edb05d67
  it('renders formatted size, formatted last modified, truncated URL', async () => {
    server.use(
      rest.get('*/profile', (req, res, ctx) =>
        res(ctx.json(profileFactory.build({ timezone: 'utc' })))
      )
    );
    const { getByText } = renderWithTheme(<ObjectDetailsDrawer {...props} />, {
      queryClient: new QueryClient(),
    });

    // The date rendering depends on knowing the profile timezone
    await waitFor(() =>
      expect(getByText(/^Last modified: 2019-12-31/)).toBeInTheDocument()
    );

    expect(getByText('12.1 KB')).toBeInTheDocument();
    expect(getByText(/^https:\/\/my-bucket/)).toBeInTheDocument();
  });

  it("doesn't show last modified if the the time is invalid", async () => {
    const { queryByTestId } = renderWithTheme(
      <ObjectDetailsDrawer {...props} lastModified="INVALID DATE" />
    );

    await act(async () => {
      expect(queryByTestId('lastModified')).not.toBeInTheDocument();
    });
  });
});<|MERGE_RESOLUTION|>--- conflicted
+++ resolved
@@ -1,8 +1,4 @@
-<<<<<<< HEAD
 import { vi } from 'vitest';
-import { screen, waitFor } from '@testing-library/react';
-=======
->>>>>>> edb05d67
 import * as React from 'react';
 import { act, waitFor } from '@testing-library/react';
 import { renderWithTheme } from 'src/utilities/testHelpers';
@@ -40,12 +36,9 @@
 };
 
 describe('ObjectDetailsDrawer', () => {
-<<<<<<< HEAD
   beforeEach(() => {
     vi.clearAllMocks();
   });
-=======
->>>>>>> edb05d67
   it('renders formatted size, formatted last modified, truncated URL', async () => {
     server.use(
       rest.get('*/profile', (req, res, ctx) =>
