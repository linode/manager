--- conflicted
+++ resolved
@@ -40,13 +40,8 @@
 
   const { width } = useWindowDimensions();
 
-<<<<<<< HEAD
-  if (loading && data.length === 0) {
+  if (isFetching && !isFetchingNextPage) {
     return <TableLoading columns={4} responsive={{ 2: { smDown: true } }} />;
-=======
-  if (isFetching && !isFetchingNextPage) {
-    return <TableRowLoading colSpan={4} widths={[20]} />;
->>>>>>> ca545250
   }
 
   if (error) {
@@ -112,13 +107,9 @@
           );
         });
       })}
-<<<<<<< HEAD
-      {loading && (
+      {isFetchingNextPage && (
         <TableLoading columns={4} responsive={{ 2: { smDown: true } }} />
       )}
-=======
-      {isFetchingNextPage && <TableRowLoading colSpan={12} transparent />}
->>>>>>> ca545250
     </>
   );
 };
