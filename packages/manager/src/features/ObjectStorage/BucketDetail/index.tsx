import * as React from 'react';
import { matchPath } from 'react-router-dom';

import { LandingHeader } from 'src/components/LandingHeader';
import { ProductInformationBanner } from 'src/components/ProductInformationBanner/ProductInformationBanner';
import { SuspenseLoader } from 'src/components/SuspenseLoader';
import { SafeTabPanel } from 'src/components/Tabs/SafeTabPanel';
import { TabLinkList } from 'src/components/Tabs/TabLinkList';
import { TabPanels } from 'src/components/Tabs/TabPanels';
import { Tabs } from 'src/components/Tabs/Tabs';
import { useFlags } from 'src/hooks/useFlags';
import { useAccount } from 'src/queries/account/account';
import { useObjectStorageBuckets } from 'src/queries/object-storage/queries';
import { isFeatureEnabledV2 } from 'src/utilities/accountCapabilities';

import { BucketAccess } from './BucketAccess';

import type { ObjectStorageClusterID } from '@linode/api-v4/lib/object-storage';
import type { ComponentType, LazyExoticComponent } from 'react';
import type { RouteComponentProps } from 'react-router-dom';

const ObjectList: LazyExoticComponent<ComponentType<any>> = React.lazy(() =>
  import('./BucketDetail').then((module) => ({ default: module.BucketDetail }))
);
const BucketSSL = React.lazy(() =>
  import('./BucketSSL').then((module) => ({
    default: module.BucketSSL,
  }))
);

interface MatchProps {
  bucketName: string;
  clusterId: ObjectStorageClusterID;
}

type Props = RouteComponentProps<MatchProps>;

export const BucketDetailLanding = React.memo((props: Props) => {
  const { data: account } = useAccount();
  const flags = useFlags();

  const isObjectStorageGen2Enabled = isFeatureEnabledV2(
    'Object Storage Endpoint Types',
    Boolean(flags.objectStorageGen2?.enabled),
    account?.capabilities ?? []
  );

  const { data: bucketsData } = useObjectStorageBuckets(
    isObjectStorageGen2Enabled
  );

  const matches = (p: string) => {
    return Boolean(matchPath(p, { path: props.location.pathname }));
  };
  const { bucketName, clusterId } = props.match.params;

  const { endpoint_type: endpointType } =
    bucketsData?.buckets.find(({ label }) => label === bucketName) ?? {};

<<<<<<< HEAD
  const isSSLEnabled = endpointType !== 'E2' && endpointType === 'E3';

=======
>>>>>>> 834c665d
  const tabs = [
    {
      routeName: `${props.match.url}/objects`,
      title: 'Objects',
    },
    {
      routeName: `${props.match.url}/access`,
      title: 'Access',
    },
    ...(!isSSLEnabled
      ? [
          {
            routeName: `${props.match.url}/ssl`,
            title: 'SSL/TLS',
          },
        ]
      : []),
  ];

  const [index, setIndex] = React.useState(
    tabs.findIndex((tab) => matches(tab.routeName)) || 0
  );

  const handleTabChange = (index: number) => {
    setIndex(index);
    props.history.push(tabs[index].routeName);
  };

  return (
    <>
      <ProductInformationBanner bannerLocation="Object Storage" />
      <LandingHeader
        breadcrumbProps={{
          crumbOverrides: [
            {
              label: 'Object Storage',
              position: 1,
            },
          ],
          labelOptions: { noCap: true },
          pathname: `/object-storage/${bucketName}`,
        }}
        // Purposefully not using the title prop here because we want to use the `bucketName` override.
        docsLabel="Docs"
        docsLink="https://www.linode.com/docs/platform/object-storage/"
      />

      <Tabs index={index} onChange={handleTabChange}>
        <TabLinkList tabs={tabs} />

        <React.Suspense fallback={<SuspenseLoader />}>
          <TabPanels>
            <SafeTabPanel index={0}>
              <ObjectList {...props} endpointType={endpointType} />
            </SafeTabPanel>
            <SafeTabPanel index={1}>
              <BucketAccess
                bucketName={bucketName}
                clusterId={clusterId}
                endpointType={endpointType}
              />
            </SafeTabPanel>
            <SafeTabPanel index={2}>
              <BucketSSL bucketName={bucketName} clusterId={clusterId} />
            </SafeTabPanel>
          </TabPanels>
        </React.Suspense>
      </Tabs>
    </>
  );
});

export default BucketDetailLanding;<|MERGE_RESOLUTION|>--- conflicted
+++ resolved
@@ -57,11 +57,8 @@
   const { endpoint_type: endpointType } =
     bucketsData?.buckets.find(({ label }) => label === bucketName) ?? {};
 
-<<<<<<< HEAD
   const isSSLEnabled = endpointType !== 'E2' && endpointType === 'E3';
 
-=======
->>>>>>> 834c665d
   const tabs = [
     {
       routeName: `${props.match.url}/objects`,
