--- conflicted
+++ resolved
@@ -42,13 +42,10 @@
       routeName: `${props.match.url}/objects`
     },
     {
-<<<<<<< HEAD
-=======
       title: 'Access',
       routeName: `${props.match.url}/access`
     },
     {
->>>>>>> 705dd7af
       title: 'SSL/TLS',
       routeName: `${props.match.url}/ssl`
     }
@@ -95,12 +92,9 @@
               <ObjectList {...props} />
             </SafeTabPanel>
             <SafeTabPanel index={1}>
-<<<<<<< HEAD
-=======
               <BucketAccess bucketName={bucketName} clusterId={clusterId} />
             </SafeTabPanel>
             <SafeTabPanel index={2}>
->>>>>>> 705dd7af
               <BucketSSL bucketName={bucketName} clusterId={clusterId} />
             </SafeTabPanel>
           </TabPanels>
