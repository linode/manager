import { Divider, Drawer, Typography } from '@linode/ui';
import { styled } from '@mui/material/styles';
import * as React from 'react';

import { CopyTooltip } from 'src/components/CopyTooltip/CopyTooltip';
import { Link } from 'src/components/Link';
<<<<<<< HEAD
import { NotFound } from 'src/components/NotFound';
import { useProfile } from 'src/queries/profile/profile';
=======
import { useProfile } from '@linode/queries';
>>>>>>> 4f9504a0
import { formatDate } from 'src/utilities/formatDate';
import { truncateMiddle } from 'src/utilities/truncate';
import { readableBytes } from 'src/utilities/unitConversions';

import { AccessSelect } from './AccessSelect';

import type { ObjectStorageEndpointTypes } from '@linode/api-v4/lib/object-storage';

export interface ObjectDetailsDrawerProps {
  bucketName: string;
  clusterId: string;
  displayName?: string;
  endpointType?: ObjectStorageEndpointTypes;
  lastModified?: null | string;
  name?: string;
  onClose: () => void;
  open: boolean;
  size?: null | number;
  url?: string;
}

export const ObjectDetailsDrawer = React.memo(
  (props: ObjectDetailsDrawerProps) => {
    const { data: profile } = useProfile();
    const {
      bucketName,
      clusterId,
      displayName,
      endpointType,
      lastModified,
      name,
      onClose,
      open,
      size,
      url,
    } = props;
    let formattedLastModified;

    try {
      if (lastModified) {
        formattedLastModified = formatDate(lastModified, {
          timezone: profile?.timezone,
        });
      }
    } catch {}

    const isAccessSelectEnabled =
      open && name && endpointType !== 'E2' && endpointType !== 'E3';

    return (
      <Drawer
        NotFoundComponent={NotFound}
        onClose={onClose}
        open={open}
        title={truncateMiddle(displayName ?? 'Object Detail')}
      >
        {size ? (
          <Typography variant="subtitle2">
            {/* to convert from binary units (GiB) to decimal units (GB) we need to pass the base10 flag */}
            {readableBytes(size, { base10: true }).formatted}
          </Typography>
        ) : null}
        {formattedLastModified && Boolean(profile) ? (
          <Typography data-testid="lastModified" variant="subtitle2">
            Last modified: {formattedLastModified}
          </Typography>
        ) : null}

        {url ? (
          <StyledLinkContainer>
            <Link external to={url}>
              {truncateMiddle(url, 50)}
            </Link>
            <StyledCopyTooltip sx={{ marginLeft: 4 }} text={url} />
          </StyledLinkContainer>
        ) : null}

        {isAccessSelectEnabled ? (
          <>
            <Divider spacingBottom={16} spacingTop={16} />
            <AccessSelect
              bucketName={bucketName}
              clusterOrRegion={clusterId}
              endpointType={endpointType}
              name={name}
              variant="object"
            />
          </>
        ) : null}
      </Drawer>
    );
  }
);

const StyledCopyTooltip = styled(CopyTooltip, {
  label: 'StyledCopyTooltip',
})(() => ({
  marginLeft: '1em',
  padding: 0,
}));

const StyledLinkContainer = styled('div', {
  label: 'StyledLinkContainer',
})(() => ({
  display: 'flex',
}));<|MERGE_RESOLUTION|>--- conflicted
+++ resolved
@@ -4,12 +4,8 @@
 
 import { CopyTooltip } from 'src/components/CopyTooltip/CopyTooltip';
 import { Link } from 'src/components/Link';
-<<<<<<< HEAD
 import { NotFound } from 'src/components/NotFound';
-import { useProfile } from 'src/queries/profile/profile';
-=======
 import { useProfile } from '@linode/queries';
->>>>>>> 4f9504a0
 import { formatDate } from 'src/utilities/formatDate';
 import { truncateMiddle } from 'src/utilities/truncate';
 import { readableBytes } from 'src/utilities/unitConversions';
