<<<<<<< HEAD
import { Drawer, TextField } from '@linode/ui';
import { useFormik } from 'formik';
import React, { useEffect } from 'react';

import { ActionsPanel } from 'src/components/ActionsPanel/ActionsPanel';
=======
import { ActionsPanel, TextField } from '@linode/ui';
import { useFormik } from 'formik';
import React, { useEffect } from 'react';

import { Drawer } from 'src/components/Drawer';
>>>>>>> 34b1eb03
import { useCreateObjectUrlMutation } from 'src/queries/object-storage/queries';

interface Props {
  bucketName: string;
  clusterId: string;
  maybeAddObjectToTable: (path: string, sizeInBytes: number) => void;
  onClose: () => void;
  open: boolean;
  prefix: string;
}

export const CreateFolderDrawer = (props: Props) => {
  const {
    bucketName,
    clusterId,
    maybeAddObjectToTable,
    onClose,
    open,
    prefix,
  } = props;

  const { error, isPending, mutateAsync } = useCreateObjectUrlMutation(
    clusterId,
    bucketName
  );

  const formik = useFormik<{ name: string }>({
    initialValues: {
      name: '',
    },
    async onSubmit({ name }, helpers) {
      const newObjectAbsolutePath = prefix + name + '/';

      const { exists, url } = await mutateAsync({
        method: 'PUT',
        name: newObjectAbsolutePath,
        options: {
          content_type: 'application/octet-stream',
        },
      });

      if (exists) {
        helpers.setFieldError('name', 'This folder already exists.');
        return;
      }

      fetch(url, {
        headers: {
          'Content-Type': 'application/octet-stream',
        },
        method: 'PUT',
      });

      maybeAddObjectToTable(newObjectAbsolutePath, 0);
      onClose();
    },
    validate(values) {
      if (values.name === '') {
        return {
          name: 'Folder name required.',
        };
      }
      return {};
    },
  });

  useEffect(() => {
    if (open) {
      formik.resetForm();
    }
  }, [open]);

  return (
    <Drawer onClose={onClose} open={open} title="Create Folder">
      <form onSubmit={formik.handleSubmit}>
        <TextField
          errorText={formik.errors.name ?? error?.[0]?.reason}
          label="Folder Name"
          name="name"
          onChange={formik.handleChange}
        />
        <ActionsPanel
          primaryButtonProps={{
            label: 'Create',
            loading: isPending,
            type: 'submit',
          }}
          secondaryButtonProps={{ label: 'Cancel', onClick: onClose }}
        />
      </form>
    </Drawer>
  );
};<|MERGE_RESOLUTION|>--- conflicted
+++ resolved
@@ -1,16 +1,6 @@
-<<<<<<< HEAD
-import { Drawer, TextField } from '@linode/ui';
+import { ActionsPanel, Drawer, TextField } from '@linode/ui';
 import { useFormik } from 'formik';
 import React, { useEffect } from 'react';
-
-import { ActionsPanel } from 'src/components/ActionsPanel/ActionsPanel';
-=======
-import { ActionsPanel, TextField } from '@linode/ui';
-import { useFormik } from 'formik';
-import React, { useEffect } from 'react';
-
-import { Drawer } from 'src/components/Drawer';
->>>>>>> 34b1eb03
 import { useCreateObjectUrlMutation } from 'src/queries/object-storage/queries';
 
 interface Props {
