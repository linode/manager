<<<<<<< HEAD
import { Button, Notice, Paper } from '@linode/ui';
=======
import { CircleProgress, Notice, Paper } from '@linode/ui';
>>>>>>> afbd8d94
import { useTheme } from '@mui/material/styles';
import Grid from '@mui/material/Unstable_Grid2';
import { useFormik } from 'formik';
import { useSnackbar } from 'notistack';
import * as React from 'react';

import { ActionsPanel } from 'src/components/ActionsPanel/ActionsPanel';
<<<<<<< HEAD
import { CircleProgress } from 'src/components/CircleProgress';
=======
import { Button } from 'src/components/Button/Button';
>>>>>>> afbd8d94
import { ConfirmationDialog } from 'src/components/ConfirmationDialog/ConfirmationDialog';
import { ErrorState } from 'src/components/ErrorState/ErrorState';
import { Link } from 'src/components/Link';
import { TextField } from 'src/components/TextField';
import { Typography } from 'src/components/Typography';
import {
  useBucketSSLDeleteMutation,
  useBucketSSLMutation,
  useBucketSSLQuery,
} from 'src/queries/object-storage/queries';
import { getErrorMap } from 'src/utilities/errorUtils';

import {
  StyledCertWrapper,
  StyledFieldsWrapper,
  StyledHelperText,
  StyledKeyWrapper,
} from './BucketSSL.styles';

import type { CreateObjectStorageBucketSSLPayload } from '@linode/api-v4';

interface Props {
  bucketName: string;
  clusterId: string;
}

export const BucketSSL = (props: Props) => {
  const { bucketName, clusterId } = props;
  const theme = useTheme();

  return (
    <Paper sx={{ padding: theme.spacing(3) }}>
      <Typography variant="h2">SSL/TLS Certificate</Typography>
      <StyledHelperText>
        Object Storage buckets are automatically served with a default TLS
        certificate that is valid for subdomains of linodeobjects.com. You can
        upload a custom certificate that will be used for the TLS portion of the
        HTTPS request instead. For more information, please see our guide on
        using{' '}
        <Link to="https://techdocs.akamai.com/cloud-computing/docs/configure-a-custom-domain-with-a-tls-ssl-certificate">
          custom certificates for Object Storage buckets
        </Link>
        .
      </StyledHelperText>
      <SSLBody bucketName={bucketName} clusterId={clusterId} />
    </Paper>
  );
};

export const SSLBody = (props: Props) => {
  const { bucketName, clusterId } = props;
  const { data, error, isLoading } = useBucketSSLQuery(clusterId, bucketName);
  const hasSSL = Boolean(data?.ssl);

  if (isLoading) {
    return <CircleProgress />;
  }

  if (error) {
    return <ErrorState errorText={error?.[0].reason} />;
  }

  if (hasSSL) {
    return <RemoveCertForm {...props} />;
  }

  return <AddCertForm {...props} />;
};

const AddCertForm = (props: Props) => {
  const { bucketName, clusterId } = props;
  const { enqueueSnackbar } = useSnackbar();
  const { error, isPending, mutateAsync } = useBucketSSLMutation(
    clusterId,
    bucketName
  );

  const formik = useFormik<CreateObjectStorageBucketSSLPayload>({
    initialValues: {
      certificate: '',
      private_key: '',
    },
    async onSubmit(values) {
      await mutateAsync(values);
      enqueueSnackbar(
        `Successfully added certificate to bucket ${bucketName}`,
        { variant: 'success' }
      );
    },
  });

  const errorMap = getErrorMap(['certificate', 'private_key'], error);

  return (
    <form onSubmit={formik.handleSubmit}>
      {errorMap.none && (
        <Notice
          spacingBottom={0}
          spacingTop={8}
          text={errorMap.none}
          variant="error"
        />
      )}
      <StyledFieldsWrapper>
        <StyledCertWrapper md={6} xs={12}>
          <TextField
            data-testid="ssl-cert-input"
            errorText={errorMap.certificate}
            fullWidth={false}
            label="Certificate"
            multiline
            name="certificate"
            onChange={formik.handleChange}
            rows="3"
            sx={{ '& > div': { minWidth: '100%' } }}
            value={formik.values.certificate}
          />
        </StyledCertWrapper>
        <StyledKeyWrapper md={6} xs={12}>
          <TextField
            data-testid="ssl-cert-input"
            errorText={errorMap.private_key}
            fullWidth
            label="Private Key"
            multiline
            name="private_key"
            onChange={formik.handleChange}
            rows="3"
            sx={{ '& > div': { minWidth: '100%' } }}
            value={formik.values.private_key}
          />
        </StyledKeyWrapper>
      </StyledFieldsWrapper>
      <Grid>
        <ActionsPanel
          primaryButtonProps={{
            label: 'Upload Certificate',
            loading: isPending,
            type: 'submit',
          }}
        />
      </Grid>
    </form>
  );
};

const RemoveCertForm = (props: Props) => {
  const { bucketName, clusterId } = props;
  const [open, setOpen] = React.useState(false);
  const { enqueueSnackbar } = useSnackbar();
  const {
    error,
    isPending,
    mutateAsync: deleteSSLCert,
  } = useBucketSSLDeleteMutation(clusterId, bucketName);

  const removeCertificate = async () => {
    await deleteSSLCert();
    setOpen(false);
    enqueueSnackbar(
      `Successfully removed certificate from bucket ${bucketName}`,
      { variant: 'success' }
    );
  };

  const actions = (
    <ActionsPanel
      primaryButtonProps={{
        label: 'Remove certificate',
        loading: isPending,
        onClick: removeCertificate,
      }}
      secondaryButtonProps={{
        disabled: isPending,
        label: 'Cancel',
        onClick: () => setOpen(false),
      }}
    />
  );

  return (
    <>
      <Notice spacingTop={8} variant="info">
        A TLS certificate has already been uploaded for this Bucket. To upload a
        new certificate, remove the current certificate.{` `}
      </Notice>
      <Button buttonType="primary" onClick={() => setOpen(true)}>
        Remove Certificate
      </Button>
      <ConfirmationDialog
        actions={actions}
        error={error?.[0].reason}
        onClose={() => setOpen(false)}
        open={open}
        title="Remove TLS certificate"
      >
        <Typography>
          Are you sure you want to remove all certificates from this Bucket?
        </Typography>
      </ConfirmationDialog>
    </>
  );
};<|MERGE_RESOLUTION|>--- conflicted
+++ resolved
@@ -1,8 +1,4 @@
-<<<<<<< HEAD
-import { Button, Notice, Paper } from '@linode/ui';
-=======
-import { CircleProgress, Notice, Paper } from '@linode/ui';
->>>>>>> afbd8d94
+import { Button, CircleProgress, Notice, Paper } from '@linode/ui';
 import { useTheme } from '@mui/material/styles';
 import Grid from '@mui/material/Unstable_Grid2';
 import { useFormik } from 'formik';
@@ -10,11 +6,6 @@
 import * as React from 'react';
 
 import { ActionsPanel } from 'src/components/ActionsPanel/ActionsPanel';
-<<<<<<< HEAD
-import { CircleProgress } from 'src/components/CircleProgress';
-=======
-import { Button } from 'src/components/Button/Button';
->>>>>>> afbd8d94
 import { ConfirmationDialog } from 'src/components/ConfirmationDialog/ConfirmationDialog';
 import { ErrorState } from 'src/components/ErrorState/ErrorState';
 import { Link } from 'src/components/Link';
