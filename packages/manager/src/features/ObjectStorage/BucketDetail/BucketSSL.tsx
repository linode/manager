--- conflicted
+++ resolved
@@ -4,12 +4,8 @@
 import { useFormik } from 'formik';
 import { useSnackbar } from 'notistack';
 import * as React from 'react';
-<<<<<<< HEAD
+
 import ActionsPanel from 'src/components/ActionsPanel/ActionsPanel';
-=======
-
-import ActionsPanel from 'src/components/ActionsPanel';
->>>>>>> a3d98700
 import { Button } from 'src/components/Button/Button';
 import { CircleProgress } from 'src/components/CircleProgress';
 import { ConfirmationDialog } from 'src/components/ConfirmationDialog/ConfirmationDialog';
@@ -143,20 +139,12 @@
         </StyledKeyWrapper>
       </StyledFieldsWrapper>
       <Grid>
-<<<<<<< HEAD
         <ActionsPanel
-          showPrimary
           primaryButtonLoading={isLoading}
           primaryButtonText="Upload Certificate"
           primaryButtonType="submit"
+          showPrimary
         />
-=======
-        <ActionsPanel>
-          <Button buttonType="primary" loading={isLoading} type="submit">
-            Upload Certificate
-          </Button>
-        </ActionsPanel>
->>>>>>> a3d98700
       </Grid>
     </form>
   );
