import * as React from 'react';
import ActionMenu, { Action } from 'src/components/ActionMenu_CMR/';
import Hidden from 'src/components/core/Hidden';
<<<<<<< HEAD
import Button from 'src/components/Button';

const useStyles = makeStyles((theme: Theme) => ({
  inlineActions: {
    display: 'flex',
    alignItems: 'center',
    justifyContent: 'flex-end'
  },
  button: {
    ...theme.applyLinkStyles,
    color: theme.cmrTextColors.linkActiveLight,
    height: '100%',
    minWidth: 'auto',
    padding: '12px 10px',
    whiteSpace: 'nowrap',
    borderRadius: 0,
    '&:hover, &:focus': {
      backgroundColor: '#3683dc',
      color: '#ffffff',
      textDecoration: 'none'
    },
    '&[disabled]': {
      color: '#cdd0d5',
      cursor: 'default',
      '&:hover': {
        backgroundColor: 'inherit',
        textDecoration: 'none'
      }
    }
  }
}));
=======
import InlineMenuAction from 'src/components/InlineMenuAction';
>>>>>>> f97ffa15

export interface Props {
  onRemove: () => void;
  onDetails: () => void;
  label: string;
  cluster: string;
}

export const BucketActionMenu: React.FC<Props> = props => {
  const createActions = () => (): Action[] => {
    return [
      {
        title: 'Delete',
        onClick: () => {
          props.onRemove();
        }
      }
    ];
  };

  return (
    <>
      <Hidden smDown>
        <InlineMenuAction
          actionText="Delete"
          onClick={() => {
            props.onRemove();
          }}
        />
      </Hidden>
      <Hidden mdUp>
        <ActionMenu
          createActions={createActions()}
          ariaLabel={`Action menu for Bucket ${props.label}`}
        />
      </Hidden>
    </>
  );
};

export default BucketActionMenu;<|MERGE_RESOLUTION|>--- conflicted
+++ resolved
@@ -1,41 +1,7 @@
 import * as React from 'react';
 import ActionMenu, { Action } from 'src/components/ActionMenu_CMR/';
 import Hidden from 'src/components/core/Hidden';
-<<<<<<< HEAD
-import Button from 'src/components/Button';
-
-const useStyles = makeStyles((theme: Theme) => ({
-  inlineActions: {
-    display: 'flex',
-    alignItems: 'center',
-    justifyContent: 'flex-end'
-  },
-  button: {
-    ...theme.applyLinkStyles,
-    color: theme.cmrTextColors.linkActiveLight,
-    height: '100%',
-    minWidth: 'auto',
-    padding: '12px 10px',
-    whiteSpace: 'nowrap',
-    borderRadius: 0,
-    '&:hover, &:focus': {
-      backgroundColor: '#3683dc',
-      color: '#ffffff',
-      textDecoration: 'none'
-    },
-    '&[disabled]': {
-      color: '#cdd0d5',
-      cursor: 'default',
-      '&:hover': {
-        backgroundColor: 'inherit',
-        textDecoration: 'none'
-      }
-    }
-  }
-}));
-=======
 import InlineMenuAction from 'src/components/InlineMenuAction';
->>>>>>> f97ffa15
 
 export interface Props {
   onRemove: () => void;
