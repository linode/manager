<<<<<<< HEAD
import { Divider, Drawer, Typography } from '@linode/ui';
import { pluralize } from '@linode/utilities';
=======
import { Divider, Typography } from '@linode/ui';
import { pluralize, readableBytes, truncateMiddle } from '@linode/utilities';
>>>>>>> 19fb55c1
import { styled } from '@mui/material/styles';
import * as React from 'react';

import { CopyTooltip } from 'src/components/CopyTooltip/CopyTooltip';
import { Link } from 'src/components/Link';
import { MaskableText } from 'src/components/MaskableText/MaskableText';
import { NotFound } from 'src/components/NotFound';
import { useAccountManagement } from 'src/hooks/useAccountManagement';
import { useFlags } from 'src/hooks/useFlags';
import { useObjectStorageClusters } from 'src/queries/object-storage/queries';
import { useProfile, useRegionQuery, useRegionsQuery } from '@linode/queries';
import { isFeatureEnabledV2 } from 'src/utilities/accountCapabilities';
import { formatDate } from 'src/utilities/formatDate';

import { AccessSelect } from '../BucketDetail/AccessSelect';
import { BucketRateLimitTable } from './BucketRateLimitTable';

import type { ObjectStorageBucket } from '@linode/api-v4/lib/object-storage';

export interface BucketDetailsDrawerProps {
  onClose: () => void;
  open: boolean;
  selectedBucket: ObjectStorageBucket | undefined;
}

export const BucketDetailsDrawer = React.memo(
  (props: BucketDetailsDrawerProps) => {
    const { onClose, open, selectedBucket } = props;

    const {
      cluster,
      created,
      endpoint_type,
      hostname,
      label,
      objects,
      region,
      size,
    } = selectedBucket ?? {};

    const flags = useFlags();
    const { account } = useAccountManagement();

    const isObjMultiClusterEnabled = isFeatureEnabledV2(
      'Object Storage Access Key Regions',
      Boolean(flags.objMultiCluster),
      account?.capabilities ?? []
    );

    const isObjectStorageGen2Enabled = isFeatureEnabledV2(
      'Object Storage Endpoint Types',
      Boolean(flags.objectStorageGen2?.enabled),
      account?.capabilities ?? []
    );

    // @TODO OBJGen2 - We could clean this up when OBJ Gen2 is in GA.
    const { data: clusters } = useObjectStorageClusters(
      !isObjMultiClusterEnabled
    );
    const { data: regions } = useRegionsQuery();
    const { data: currentRegion } = useRegionQuery(region ?? '');
    const { data: profile } = useProfile();

    // @TODO OBJGen2 - We could clean this up when OBJ Gen2 is in GA.
    const selectedCluster = clusters?.find((c) => c.id === cluster);
    const regionFromCluster = regions?.find(
      (r) => r.id === selectedCluster?.region
    );

    let formattedCreated;

    try {
      if (created) {
        formattedCreated = formatDate(created, {
          timezone: profile?.timezone,
        });
      }
    } catch {}

    return (
      <Drawer
        NotFoundComponent={NotFound}
        onClose={onClose}
        open={open}
        title={truncateMiddle(label ?? 'Bucket Detail')}
      >
        {formattedCreated && (
          <Typography data-testid="createdTime" variant="subtitle2">
            Created: {formattedCreated}
          </Typography>
        )}
        {Boolean(endpoint_type) && (
          <Typography data-testid="endpointType" variant="subtitle2">
            Endpoint Type: {endpoint_type}
          </Typography>
        )}
        {isObjMultiClusterEnabled ? (
          <Typography data-testid="cluster" variant="subtitle2">
            {currentRegion?.label}
          </Typography>
        ) : cluster ? (
          <Typography data-testid="cluster" variant="subtitle2">
            {regionFromCluster?.label ?? cluster}
          </Typography>
        ) : null}
        {hostname && (
          <MaskableText isToggleable text={hostname}>
            <StyledLinkContainer>
              <Link external to={`https://${hostname}`}>
                {truncateMiddle(hostname, 50)}
              </Link>
              <StyledCopyTooltip sx={{ marginLeft: 4 }} text={hostname} />
            </StyledLinkContainer>
          </MaskableText>
        )}
        {(formattedCreated || cluster) && (
          <Divider spacingBottom={16} spacingTop={16} />
        )}
        {typeof size === 'number' && (
          <Typography variant="subtitle2">
            {/* to convert from binary units (GiB) to decimal units (GB) we need to pass the base10 flag */}
            {readableBytes(size, { base10: true }).formatted}
          </Typography>
        )}
        {/* @TODO OBJ Multicluster: use region instead of cluster if isObjMultiClusterEnabled. */}
        {typeof objects === 'number' && (
          <Link
            to={`/object-storage/buckets/${
              isObjMultiClusterEnabled && selectedBucket ? region : cluster
            }/${label}`}
          >
            {pluralize('object', 'objects', objects)}
          </Link>
        )}
        {(typeof size === 'number' || typeof objects === 'number') && (
          <Divider spacingBottom={16} spacingTop={16} />
        )}
        {/* @TODO OBJ Multicluster: use region instead of cluster if isObjMultiClusterEnabled
         to getBucketAccess and updateBucketAccess.  */}
        {isObjectStorageGen2Enabled && (
          <>
            <BucketRateLimitTable
              typographyProps={{
                marginTop: 1,
                variant: 'inherit',
              }}
              endpointType={endpoint_type}
            />
            <Divider spacingBottom={16} spacingTop={16} />
          </>
        )}
        {cluster && label && (
          <AccessSelect
            clusterOrRegion={
              isObjMultiClusterEnabled && currentRegion
                ? currentRegion.id
                : cluster
            }
            endpointType={endpoint_type}
            name={label}
            variant="bucket"
          />
        )}
      </Drawer>
    );
  }
);

const StyledCopyTooltip = styled(CopyTooltip, {
  label: 'StyledRootContainer',
})(() => ({
  marginLeft: '1em',
  padding: 0,
}));

const StyledLinkContainer = styled('span', {
  label: 'StyledLinkContainer',
})(() => ({
  display: 'flex',
}));<|MERGE_RESOLUTION|>--- conflicted
+++ resolved
@@ -1,10 +1,6 @@
-<<<<<<< HEAD
+import { useProfile, useRegionQuery, useRegionsQuery } from '@linode/queries';
 import { Divider, Drawer, Typography } from '@linode/ui';
-import { pluralize } from '@linode/utilities';
-=======
-import { Divider, Typography } from '@linode/ui';
 import { pluralize, readableBytes, truncateMiddle } from '@linode/utilities';
->>>>>>> 19fb55c1
 import { styled } from '@mui/material/styles';
 import * as React from 'react';
 
@@ -15,7 +11,6 @@
 import { useAccountManagement } from 'src/hooks/useAccountManagement';
 import { useFlags } from 'src/hooks/useFlags';
 import { useObjectStorageClusters } from 'src/queries/object-storage/queries';
-import { useProfile, useRegionQuery, useRegionsQuery } from '@linode/queries';
 import { isFeatureEnabledV2 } from 'src/utilities/accountCapabilities';
 import { formatDate } from 'src/utilities/formatDate';
 
