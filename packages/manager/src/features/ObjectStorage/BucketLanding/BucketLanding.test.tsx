--- conflicted
+++ resolved
@@ -5,13 +5,10 @@
   objectStorageBucketFactory,
   objectStorageClusterFactory,
 } from 'src/factories/objectStorage';
-<<<<<<< HEAD
 import { preferencesFactory } from 'src/factories/preferences';
-=======
 import { makeResourcePage } from 'src/mocks/serverHandlers';
 import { rest, server } from 'src/mocks/testServer';
 import { queryPresets } from 'src/queries/base';
->>>>>>> bd009624
 import { renderWithTheme } from 'src/utilities/testHelpers';
 import BucketLanding, { CombinedProps } from './BucketLanding';
 
