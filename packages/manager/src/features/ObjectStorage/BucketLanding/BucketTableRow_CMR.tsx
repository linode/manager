import { ObjectStorageBucket } from '@linode/api-v4/lib/object-storage';
import * as React from 'react';
import {
  createStyles,
  Theme,
  withStyles,
  WithStyles
} from 'src/components/core/styles';
import Typography from 'src/components/core/Typography';
import DateTimeDisplay from 'src/components/DateTimeDisplay';
import Grid from 'src/components/Grid';
import TableCell from 'src/components/TableCell/TableCell_CMR';
import TableRow from 'src/components/TableRow/TableRow_CMR';
import { formatObjectStorageCluster } from 'src/utilities/formatRegion';
import { readableBytes } from 'src/utilities/unitConversions';
import BucketActionMenu from './BucketActionMenu_CMR';
import Hidden from 'src/components/core/Hidden';
import { Link } from 'react-router-dom';

type ClassNames = 'bucketNameWrapper' | 'bucketRow' | 'link' | 'bucketLabel';

const styles = (theme: Theme) =>
  createStyles({
    bucketRow: {
      backgroundColor: theme.bg.white
    },
    bucketNameWrapper: {
      display: 'flex',
      flexFlow: 'row nowrap',
      alignItems: 'center',
      wordBreak: 'break-all'
    },
    link: {
      '&:hover': {
        textDecoration: 'underline'
      }
    },
    bucketLabel: {
      color: theme.cmrTextColors.linkActiveLight
    }
  });

interface BucketTableRowProps extends ObjectStorageBucket {
  onRemove: () => void;
  onDetails: () => void;
}

type CombinedProps = BucketTableRowProps & WithStyles<ClassNames>;

export const BucketTableRow: React.FC<CombinedProps> = props => {
  const {
    classes,
    label,
    cluster,
    hostname,
    created,
    size,
    onRemove,
<<<<<<< HEAD
    objects
=======
    onDetails
>>>>>>> 338739f0
  } = props;

  return (
    <TableRow
      key={label}
      data-qa-bucket-cell={label}
      className={`${classes.bucketRow} ${'fade-in-table'}`}
      ariaLabel={label}
    >
      <TableCell>
        <Grid container wrap="nowrap" alignItems="center">
          <Grid item>
            <div className={classes.bucketNameWrapper}>
              <Typography variant="body2" component="h3" data-qa-label>
                <Link
                  className={classes.bucketLabel}
                  to={`/object-storage/buckets/${cluster}/${label}`}
                >
                  {label}{' '}
                </Link>
              </Typography>
            </div>

            {hostname}
          </Grid>
        </Grid>
      </TableCell>
      <Hidden xsDown>
        <TableCell>
          <Typography variant="body2" data-qa-region>
            {formatObjectStorageCluster(cluster) || cluster}
          </Typography>
        </TableCell>
      </Hidden>

      <Hidden smDown>
        <TableCell>
          <DateTimeDisplay
            value={created}
            humanizeCutoff="month"
            data-qa-created
          />
        </TableCell>
      </Hidden>

      <TableCell>
        <Typography variant="body2" data-qa-size>
          {readableBytes(size).formatted}
        </Typography>
      </TableCell>

      <Hidden smDown>
        <TableCell>
          <Typography variant="body2" data-qa-size>
            {objects}
          </Typography>
        </TableCell>
      </Hidden>

      <TableCell>
        <BucketActionMenu
          onRemove={onRemove}
          onDetails={onDetails}
          label={label}
          cluster={cluster}
          data-qa-action-menu
        />
      </TableCell>
    </TableRow>
  );
};

const styled = withStyles(styles);

export default styled(BucketTableRow);<|MERGE_RESOLUTION|>--- conflicted
+++ resolved
@@ -56,11 +56,8 @@
     created,
     size,
     onRemove,
-<<<<<<< HEAD
-    objects
-=======
+    objects,
     onDetails
->>>>>>> 338739f0
   } = props;
 
   return (
