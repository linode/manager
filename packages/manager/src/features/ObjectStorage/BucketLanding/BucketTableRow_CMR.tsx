--- conflicted
+++ resolved
@@ -41,14 +41,11 @@
       }
     },
     bucketLabel: {
-<<<<<<< HEAD
       color: theme.cmrTextColors.linkActiveLight,
       fontFamily: theme.font.bold,
       '&:hover, &:focus': {
         textDecoration: 'underline'
       }
-=======
-      color: theme.cmrTextColors.linkActiveLight
     },
     actionCell: {
       display: 'flex',
@@ -60,7 +57,6 @@
       We can remove once we make the full switch to CMR styling
       */
       paddingRight: '0 !important'
->>>>>>> f97ffa15
     }
   });
 
