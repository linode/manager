import { ObjectStorageBucket } from '@linode/api-v4/lib/object-storage';
import * as React from 'react';
import { Link } from 'react-router-dom';
import Hidden from 'src/components/core/Hidden';
import { makeStyles, Theme } from 'src/components/core/styles';
import Typography from 'src/components/core/Typography';
import DateTimeDisplay from 'src/components/DateTimeDisplay';
import Grid from 'src/components/Grid';
import TableCell from 'src/components/TableCell/TableCell_CMR';
import TableRow from 'src/components/TableRow/TableRow_CMR';
import { formatObjectStorageCluster } from 'src/utilities/formatRegion';
import { readableBytes } from 'src/utilities/unitConversions';
import BucketActionMenu from './BucketActionMenu';

const useStyles = makeStyles((theme: Theme) => ({
  bucketRow: {
    backgroundColor: theme.bg.white
  },
  bucketNameWrapper: {
    display: 'flex',
    flexFlow: 'row nowrap',
    alignItems: 'center',
    wordBreak: 'break-all'
  },
  link: {
    '&:hover': {
      textDecoration: 'underline'
    }
  },
  bucketLabel: {
    color: theme.cmrTextColors.linkActiveLight,
    fontFamily: theme.font.bold,
    '&:hover, &:focus': {
      textDecoration: 'underline'
    }
  },
  actionCell: {
    display: 'flex',
    justifyContent: 'flex-end',
    padding: 0
  }
}));

interface BucketTableRowProps extends ObjectStorageBucket {
  onRemove: () => void;
  onDetails: () => void;
}

export type CombinedProps = BucketTableRowProps;

export const BucketTableRow: React.FC<CombinedProps> = props => {
  const classes = useStyles();

  const {
    label,
    cluster,
    hostname,
    created,
    size,
    onRemove,
    objects,
    onDetails
  } = props;

  return (
    <TableRow
      key={label}
      data-qa-bucket-cell={label}
      className={`${classes.bucketRow} ${'fade-in-table'}`}
      ariaLabel={label}
    >
      <TableCell>
        <Grid container wrap="nowrap" alignItems="center">
          <Grid item>
            <div className={classes.bucketNameWrapper}>
              <Typography variant="body2" component="h3" data-qa-label>
                <Link
                  className={classes.bucketLabel}
                  to={`/object-storage/buckets/${cluster}/${label}`}
                >
                  {label}{' '}
                </Link>
              </Typography>
            </div>

            {hostname}
          </Grid>
        </Grid>
      </TableCell>
<<<<<<< HEAD
      <Hidden xsDown>
        <TableCell>
          <Typography variant="body2" data-qa-region>
            {formatObjectStorageCluster(cluster) || cluster}
          </Typography>
        </TableCell>
      </Hidden>

      <Hidden smDown>
        <TableCell>
          <DateTimeDisplay value={created} data-qa-created />
        </TableCell>
      </Hidden>

      <TableCell>
        <Typography variant="body2" data-qa-size>
=======
      <TableCell parentColumn="Region">
        <Typography variant="body1" data-qa-region>
          {formatObjectStorageCluster(cluster) || cluster}
        </Typography>
      </TableCell>
      <TableCell parentColumn="Created">
        <DateTimeDisplay value={created} data-qa-created />
      </TableCell>
      <TableCell parentColumn="Size">
        <Typography variant="body1" data-qa-size>
>>>>>>> d5db2bed
          {readableBytes(size).formatted}
        </Typography>
      </TableCell>

      <Hidden smDown>
        <TableCell>
          <Typography variant="body2" data-qa-size>
            {objects}
          </Typography>
        </TableCell>
      </Hidden>

      <TableCell className={classes.actionCell}>
        <BucketActionMenu
          onRemove={onRemove}
          onDetails={onDetails}
          label={label}
          cluster={cluster}
          data-qa-action-menu
        />
      </TableCell>
    </TableRow>
  );
};

export default BucketTableRow;<|MERGE_RESOLUTION|>--- conflicted
+++ resolved
@@ -73,7 +73,7 @@
         <Grid container wrap="nowrap" alignItems="center">
           <Grid item>
             <div className={classes.bucketNameWrapper}>
-              <Typography variant="body2" component="h3" data-qa-label>
+              <Typography variant="body1" component="h3" data-qa-label>
                 <Link
                   className={classes.bucketLabel}
                   to={`/object-storage/buckets/${cluster}/${label}`}
@@ -87,24 +87,6 @@
           </Grid>
         </Grid>
       </TableCell>
-<<<<<<< HEAD
-      <Hidden xsDown>
-        <TableCell>
-          <Typography variant="body2" data-qa-region>
-            {formatObjectStorageCluster(cluster) || cluster}
-          </Typography>
-        </TableCell>
-      </Hidden>
-
-      <Hidden smDown>
-        <TableCell>
-          <DateTimeDisplay value={created} data-qa-created />
-        </TableCell>
-      </Hidden>
-
-      <TableCell>
-        <Typography variant="body2" data-qa-size>
-=======
       <TableCell parentColumn="Region">
         <Typography variant="body1" data-qa-region>
           {formatObjectStorageCluster(cluster) || cluster}
@@ -115,14 +97,13 @@
       </TableCell>
       <TableCell parentColumn="Size">
         <Typography variant="body1" data-qa-size>
->>>>>>> d5db2bed
           {readableBytes(size).formatted}
         </Typography>
       </TableCell>
 
       <Hidden smDown>
         <TableCell>
-          <Typography variant="body2" data-qa-size>
+          <Typography variant="body1" data-qa-size>
             {objects}
           </Typography>
         </TableCell>
