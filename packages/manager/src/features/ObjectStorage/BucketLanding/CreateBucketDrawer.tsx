--- conflicted
+++ resolved
@@ -1,16 +1,12 @@
 import { yupResolver } from '@hookform/resolvers/yup';
-<<<<<<< HEAD
 import {
   useAccountAgreements,
+  useAccountSettings,
   useMutateAccountAgreements,
   useProfile,
   useRegionsQuery,
-  useAccountSettings,
 } from '@linode/queries';
-import { Notice, TextField } from '@linode/ui';
-=======
 import { ActionsPanel, Notice, TextField } from '@linode/ui';
->>>>>>> bebc1824
 import { CreateBucketSchema } from '@linode/validation';
 import { styled } from '@mui/material/styles';
 import * as React from 'react';
