import { styled } from '@mui/material/styles';
import { useFormik } from 'formik';
import * as React from 'react';

import { ActionsPanel } from 'src/components/ActionsPanel/ActionsPanel';
import { Drawer } from 'src/components/Drawer';
import { Notice } from 'src/components/Notice/Notice';
import { TextField } from 'src/components/TextField';
import EUAgreementCheckbox from 'src/features/Account/Agreements/EUAgreementCheckbox';
import {
  reportAgreementSigningError,
  useAccountAgreements,
  useMutateAccountAgreements,
} from 'src/queries/accountAgreements';
import { useAccountSettings } from 'src/queries/accountSettings';
import {
  useCreateBucketMutation,
  useObjectStorageBuckets,
  useObjectStorageClusters,
} from 'src/queries/objectStorage';
import { useProfile } from 'src/queries/profile';
import { useRegionsQuery } from 'src/queries/regions';
import { sendCreateBucketEvent } from 'src/utilities/analytics';
import { getErrorMap } from 'src/utilities/errorUtils';
import { getGDPRDetails } from 'src/utilities/formatRegion';

import { EnableObjectStorageModal } from '../EnableObjectStorageModal';
import ClusterSelect from './ClusterSelect';
import { OveragePricing } from './OveragePricing';

interface Props {
  isOpen: boolean;
  onClose: () => void;
}

export const CreateBucketDrawer = (props: Props) => {
  const { data: profile } = useProfile();
  const { isOpen, onClose } = props;
  const isRestrictedUser = profile?.restricted;
  const { data: regions } = useRegionsQuery();
  const { data: clusters } = useObjectStorageClusters();
  const { data: buckets } = useObjectStorageBuckets(clusters);
  const {
    error,
    isLoading,
    mutateAsync: createBucket,
    reset,
  } = useCreateBucketMutation();
  const { data: agreements } = useAccountAgreements();
  const { mutateAsync: updateAccountAgreements } = useMutateAccountAgreements();
  const { data: accountSettings } = useAccountSettings();
  const [isEnableObjDialogOpen, setIsEnableObjDialogOpen] = React.useState(
    false
  );

<<<<<<< HEAD
  const [hasSignedAgreement, setHasSignedAgreement] = React.useState<boolean>(
    false
  );

  const flags = useFlags();

=======
>>>>>>> 52f0f712
  const formik = useFormik({
    initialValues: {
      cluster: '',
      label: '',
    },
    async onSubmit(values) {
      await createBucket(values);
      sendCreateBucketEvent(values.cluster);
      if (hasSignedAgreement) {
        updateAccountAgreements({
          eu_model: true,
        }).catch(reportAgreementSigningError);
      }
      onClose();
    },
    validate(values) {
      reset();
      const doesBucketExist = buckets?.buckets.find(
        (b) => b.label === values.label && b.cluster === values.cluster
      );
      if (doesBucketExist) {
        return {
          label:
            'A bucket with this label already exists in your selected region',
        };
      }
      return {};
    },
  });

  const onSubmit: React.FormEventHandler<HTMLFormElement> = (e) => {
    e.preventDefault();
    if (accountSettings?.object_storage === 'active') {
      formik.handleSubmit(e);
    } else {
      setIsEnableObjDialogOpen(true);
    }
  };

  React.useEffect(() => {
    if (isOpen) {
      formik.resetForm();
      reset();
    }
  }, [isOpen]);

  const clusterRegion =
    regions &&
    regions.filter((region) => {
      return formik.values.cluster.includes(region.id);
    });

  const { showGDPRCheckbox } = getGDPRDetails({
    agreements,
    profile,
    regions,
    selectedRegionId: clusterRegion?.[0].id ?? '',
  });

  const errorMap = getErrorMap(['label', 'cluster'], error);

  return (
    <Drawer onClose={onClose} open={isOpen} title="Create Bucket">
      <form onSubmit={onSubmit}>
        {isRestrictedUser && (
          <Notice
            data-qa-permissions-notice
            important
            text="You don't have permissions to create a Bucket. Please contact an account administrator for details."
            variant="error"
          />
        )}
        {Boolean(errorMap.none) && (
          <Notice text={errorMap.none} variant="error" />
        )}
        <TextField
          data-qa-cluster-label
          data-testid="label"
          disabled={isRestrictedUser}
          errorText={errorMap.label ?? formik.errors.label}
          label="Label"
          name="label"
          onBlur={formik.handleBlur}
          onChange={formik.handleChange}
          required
          value={formik.values.label}
        />
        <ClusterSelect
          data-qa-cluster-select
          disabled={isRestrictedUser}
          error={errorMap.cluster}
          onBlur={formik.handleBlur}
          onChange={(value) => formik.setFieldValue('cluster', value)}
          required
          selectedCluster={formik.values.cluster}
        />
        {clusterRegion?.[0]?.id && (
          <OveragePricing regionId={clusterRegion?.[0]?.id} />
        )}
        {showGDPRCheckbox ? (
          <StyledEUAgreementCheckbox
            checked={hasSignedAgreement}
            onChange={(e) => setHasSignedAgreement(e.target.checked)}
          />
        ) : null}
        <ActionsPanel
          primaryButtonProps={{
            'data-testid': 'create-bucket-button',
            disabled:
              !formik.values.cluster ||
              (showGDPRCheckbox && !hasSignedAgreement),
            label: 'Create Bucket',
            loading: isLoading,
            type: 'submit',
          }}
          secondaryButtonProps={{ label: 'Cancel', onClick: onClose }}
        />

        <EnableObjectStorageModal
          handleSubmit={formik.handleSubmit}
          onClose={() => setIsEnableObjDialogOpen(false)}
          open={isEnableObjDialogOpen}
          regionId={clusterRegion?.[0]?.id}
        />
      </form>
    </Drawer>
  );
};

const StyledEUAgreementCheckbox = styled(EUAgreementCheckbox, {
  label: 'StyledEUAgreementCheckbox',
})(({ theme }) => ({
  marginButton: theme.spacing(3),
  marginTop: theme.spacing(3),
}));<|MERGE_RESOLUTION|>--- conflicted
+++ resolved
@@ -52,16 +52,10 @@
   const [isEnableObjDialogOpen, setIsEnableObjDialogOpen] = React.useState(
     false
   );
-
-<<<<<<< HEAD
   const [hasSignedAgreement, setHasSignedAgreement] = React.useState<boolean>(
     false
   );
 
-  const flags = useFlags();
-
-=======
->>>>>>> 52f0f712
   const formik = useFormik({
     initialValues: {
       cluster: '',
