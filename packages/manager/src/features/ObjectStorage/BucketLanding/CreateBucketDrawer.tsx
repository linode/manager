--- conflicted
+++ resolved
@@ -1,7 +1,4 @@
 import { yupResolver } from '@hookform/resolvers/yup';
-<<<<<<< HEAD
-import { ActionsPanel, Drawer, Notice, TextField } from '@linode/ui';
-=======
 import {
   useAccountAgreements,
   useAccountSettings,
@@ -9,8 +6,7 @@
   useProfile,
   useRegionsQuery,
 } from '@linode/queries';
-import { ActionsPanel, Notice, TextField } from '@linode/ui';
->>>>>>> 4f9504a0
+import { ActionsPanel, Drawer, Notice, TextField } from '@linode/ui';
 import { CreateBucketSchema } from '@linode/validation';
 import { styled } from '@mui/material/styles';
 import * as React from 'react';
