--- conflicted
+++ resolved
@@ -27,12 +27,8 @@
   useObjectStorageClusters,
 } from 'src/queries/objectStorage';
 import { useProfile } from 'src/queries/profile';
-<<<<<<< HEAD
-import { useRegionsQuery } from 'src/queries/regions';
+import { useRegionsQuery } from 'src/queries/regions/regions';
 import { isFeatureEnabled } from 'src/utilities/accountCapabilities';
-=======
-import { useRegionsQuery } from 'src/queries/regions/regions';
->>>>>>> fda2aae5
 import {
   sendDeleteBucketEvent,
   sendDeleteBucketFailedEvent,
