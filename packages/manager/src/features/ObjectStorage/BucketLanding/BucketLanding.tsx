--- conflicted
+++ resolved
@@ -185,12 +185,12 @@
 
   return (
     <React.Fragment>
+      <DocumentTitleSegment segment="Buckets" />
       <div
         id="tabpanel-obj-buckets"
         role="tabpanel"
         aria-labelledby="tab-obj-buckets"
       >
-        <DocumentTitleSegment segment="Buckets" />
         <Grid container justify="flex-end">
           <Grid item>
             <AddNewLink onClick={openBucketDrawer} label="Add a Bucket" />
@@ -218,7 +218,6 @@
           title={
             bucketToRemove ? `Delete ${bucketToRemove.label}` : 'Delete bucket'
           }
-<<<<<<< HEAD
           actions={actions}
           error={error}
         >
@@ -228,15 +227,10 @@
               setConfirmBucketName(e.target.value)
             }
             expand
+            label="Bucket Name"
           />
         </ConfirmationDialog>
       </div>
-=======
-          expand
-          label="Bucket Name"
-        />
-      </ConfirmationDialog>
->>>>>>> 0f4c6f97
     </React.Fragment>
   );
 };
