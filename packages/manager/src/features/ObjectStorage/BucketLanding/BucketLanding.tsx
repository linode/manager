--- conflicted
+++ resolved
@@ -229,7 +229,6 @@
   return (
     <React.Fragment>
       <DocumentTitleSegment segment="Buckets" />
-<<<<<<< HEAD
       {bucketErrors && <BucketErrorDisplay bucketErrors={bucketErrors} />}
       <Grid item xs={12}>
         <OrderBy data={data} order={'asc'} orderBy={'label'}>
@@ -248,10 +247,14 @@
         </OrderBy>
         {/* If there's more than one Bucket, display the total usage. */}
         {data.length > 1 ? (
-          <Typography style={{ marginTop: 8, marginLeft: 15 }} variant="body1">
-            Total usage: {readableBytes(totalUsage).formatted}
+          <Typography
+            style={{ marginTop: 18, width: '100%', textAlign: 'center' }}
+            variant="body1"
+          >
+            Total storage used: {readableBytes(totalUsage).formatted}
           </Typography>
         ) : null}
+        <TransferDisplay spacingTop={data.length > 1 ? 8 : 18} />
       </Grid>
       <ConfirmationDialog
         open={removeBucketConfirmationDialog.isOpen}
@@ -269,60 +272,6 @@
           label="Bucket Name"
         />
       </ConfirmationDialog>
-=======
-      <div>
-        {!flags.cmr && (
-          <Grid container justify="flex-end">
-            <Grid item>
-              <AddNewLink onClick={openBucketDrawer} label="Add a Bucket" />
-            </Grid>
-          </Grid>
-        )}
-        {bucketErrors && <BucketErrorDisplay bucketErrors={bucketErrors} />}
-        <Grid item xs={12}>
-          <OrderBy data={data} order={'asc'} orderBy={'label'}>
-            {({ data: orderedData, handleOrderChange, order, orderBy }) => {
-              const bucketTableProps = {
-                orderBy,
-                order,
-                handleOrderChange,
-                handleClickRemove,
-                handleClickDetails,
-                openBucketDrawer,
-                data: orderedData
-              };
-              return <_BucketTable {...bucketTableProps} />;
-            }}
-          </OrderBy>
-          {/* If there's more than one Bucket, display the total usage. */}
-          {data.length > 1 ? (
-            <Typography
-              style={{ marginTop: 8, width: '100%', textAlign: 'center' }}
-              variant="body1"
-            >
-              Total storage used: {readableBytes(totalUsage).formatted}
-            </Typography>
-          ) : null}
-          <TransferDisplay />
-        </Grid>
-        <ConfirmationDialog
-          open={removeBucketConfirmationDialog.isOpen}
-          onClose={closeRemoveBucketConfirmationDialog}
-          title={
-            bucketToRemove ? `Delete ${bucketToRemove.label}` : 'Delete bucket'
-          }
-          actions={actions}
-          error={error}
-        >
-          {deleteBucketConfirmationMessage}
-          <TextField
-            onChange={setConfirmBucketNameToInput}
-            expand
-            label="Bucket Name"
-          />
-        </ConfirmationDialog>
-      </div>
->>>>>>> d5db2bed
       <BucketDetailsDrawer
         open={bucketDetailDrawerOpen}
         onClose={closeBucketDetailDrawer}
