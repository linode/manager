import { Region } from '@linode/api-v4';
import { ObjectStorageBucket } from '@linode/api-v4/lib/object-storage';
import { APIError } from '@linode/api-v4/lib/types';
import { Theme } from '@mui/material/styles';
import Grid from '@mui/material/Unstable_Grid2';
import * as React from 'react';
import { makeStyles } from 'tss-react/mui';

import { CircleProgress } from 'src/components/CircleProgress';
import { DocumentTitleSegment } from 'src/components/DocumentTitle';
import { ErrorState } from 'src/components/ErrorState/ErrorState';
import { Link } from 'src/components/Link';
import { Notice } from 'src/components/Notice/Notice';
import OrderBy from 'src/components/OrderBy';
import { TransferDisplay } from 'src/components/TransferDisplay/TransferDisplay';
import { TypeToConfirmDialog } from 'src/components/TypeToConfirmDialog/TypeToConfirmDialog';
import { Typography } from 'src/components/Typography';
import { useAccountManagement } from 'src/hooks/useAccountManagement';
import { useFlags } from 'src/hooks/useFlags';
import { useOpenClose } from 'src/hooks/useOpenClose';
import {
  BucketError,
  useDeleteBucketWithRegionMutation,
  useObjectStorageBuckets,
} from 'src/queries/objectStorage';
import { useProfile } from 'src/queries/profile';
<<<<<<< HEAD
import { useRegionsQuery } from 'src/queries/regions';
import { isFeatureEnabled } from 'src/utilities/accountCapabilities';
=======
import { useRegionsQuery } from 'src/queries/regions/regions';
>>>>>>> fda2aae5
import {
  sendDeleteBucketEvent,
  sendDeleteBucketFailedEvent,
} from 'src/utilities/analytics';
import { getRegionsByRegionId } from 'src/utilities/regions';
import { readableBytes } from 'src/utilities/unitConversions';

import { CancelNotice } from '../CancelNotice';
import { BucketDetailsDrawer } from './BucketDetailsDrawer';
import { BucketLandingEmptyState } from './BucketLandingEmptyState';
import { BucketTable } from './BucketTable';

const useStyles = makeStyles()((theme: Theme) => ({
  copy: {
    marginTop: theme.spacing(),
  },
}));

export const OMC_BucketLanding = () => {
  const { data: profile } = useProfile();

  const isRestrictedUser = profile?.restricted;

  const { account } = useAccountManagement();
  const flags = useFlags();

  const isObjMultiClusterEnabled = isFeatureEnabled(
    'Object Storage Access Key Regions',
    Boolean(flags.objMultiCluster),
    account?.capabilities ?? []
  );

  const {
    data: regions,
    error: regionErrors,
    isLoading: areRegionsLoading,
  } = useRegionsQuery();

  const regionsLookup = regions && getRegionsByRegionId(regions);

  const regionsSupportObjectStorage = regions?.filter((region) =>
    region.capabilities.includes('Object Storage')
  );

  const {
    data: objectStorageBucketsResponse,
    error: bucketsErrors,
    isLoading: areBucketsLoading,
  } = useObjectStorageBuckets({
    isObjMultiClusterEnabled,
    regions: regionsSupportObjectStorage,
  });

  const { mutateAsync: deleteBucket } = useDeleteBucketWithRegionMutation();

  const { classes } = useStyles();

  const removeBucketConfirmationDialog = useOpenClose();
  const [bucketToRemove, setBucketToRemove] = React.useState<
    ObjectStorageBucket | undefined
  >(undefined);
  const [isLoading, setIsLoading] = React.useState<boolean>(false);
  const [error, setError] = React.useState<APIError[] | undefined>(undefined);
  const [
    bucketDetailDrawerOpen,
    setBucketDetailDrawerOpen,
  ] = React.useState<boolean>(false);
  const [bucketForDetails, setBucketForDetails] = React.useState<
    ObjectStorageBucket | undefined
  >(undefined);

  const handleClickDetails = (bucket: ObjectStorageBucket) => {
    setBucketDetailDrawerOpen(true);
    setBucketForDetails(bucket);
  };

  const closeBucketDetailDrawer = () => {
    setBucketDetailDrawerOpen(false);
  };

  const handleClickRemove = (bucket: ObjectStorageBucket) => {
    setBucketToRemove(bucket);
    setError(undefined);
    removeBucketConfirmationDialog.open();
  };

  const removeBucket = async () => {
    // This shouldn't happen, but just in case (and to get TS to quit complaining...)
    if (!bucketToRemove) {
      return;
    }

    setError(undefined);
    setIsLoading(true);

    const { label, region } = bucketToRemove;
    if (region) {
      try {
        await deleteBucket({ label, region });
        removeBucketConfirmationDialog.close();
        setIsLoading(false);

        // @analytics
        sendDeleteBucketEvent(region);
      } catch (e) {
        // @analytics
        sendDeleteBucketFailedEvent(region);

        setIsLoading(false);
        setError(e);
      }
    }
  };

  const closeRemoveBucketConfirmationDialog = React.useCallback(() => {
    removeBucketConfirmationDialog.close();
  }, [removeBucketConfirmationDialog]);

  // @TODO OBJ Multicluster - region is defined as an optional field in BucketError. Once the feature is rolled out to production, we could clean this up and remove the filter.
  const unavailableRegions = objectStorageBucketsResponse?.errors
    ?.map((error: BucketError) => error.region)
    .filter((region): region is Region => region !== undefined);

  if (isRestrictedUser) {
    return <RenderEmpty />;
  }

  if (regionErrors || bucketsErrors) {
    return (
      <ErrorState
        data-qa-error-state
        errorText="There was an error retrieving your buckets. Please reload and try again."
      />
    );
  }

  if (
    areRegionsLoading ||
    areBucketsLoading ||
    objectStorageBucketsResponse === undefined
  ) {
    return <CircleProgress />;
  }

  if (objectStorageBucketsResponse?.buckets.length === 0) {
    return (
      <>
        {unavailableRegions && unavailableRegions.length > 0 && (
          <UnavailableRegionsDisplay unavailableRegions={unavailableRegions} />
        )}
        <RenderEmpty />
      </>
    );
  }

  const totalUsage = sumBucketUsage(objectStorageBucketsResponse.buckets);
  const bucketLabel = bucketToRemove ? bucketToRemove.label : '';

  return (
    <React.Fragment>
      <DocumentTitleSegment segment="Buckets" />
      {unavailableRegions && unavailableRegions.length > 0 && (
        <UnavailableRegionsDisplay unavailableRegions={unavailableRegions} />
      )}
      <Grid xs={12}>
        <OrderBy
          data={objectStorageBucketsResponse.buckets}
          order={'asc'}
          orderBy={'label'}
        >
          {({ data: orderedData, handleOrderChange, order, orderBy }) => {
            const bucketTableProps = {
              data: orderedData,
              handleClickDetails,
              handleClickRemove,
              handleOrderChange,
              order,
              orderBy,
            };
            return <BucketTable {...bucketTableProps} />;
          }}
        </OrderBy>
        {/* If there's more than one Bucket, display the total usage. */}
        {objectStorageBucketsResponse.buckets.length > 1 ? (
          <Typography
            style={{ marginTop: 18, textAlign: 'center', width: '100%' }}
            variant="body1"
          >
            Total storage used: {readableBytes(totalUsage).formatted}
          </Typography>
        ) : null}
        <TransferDisplay
          spacingTop={objectStorageBucketsResponse.buckets.length > 1 ? 8 : 18}
        />
      </Grid>
      <TypeToConfirmDialog
        entity={{
          action: 'deletion',
          name: bucketLabel,
          primaryBtnText: 'Delete',
          type: 'Bucket',
        }}
        errors={error}
        label={'Bucket Name'}
        loading={isLoading}
        onClick={removeBucket}
        onClose={closeRemoveBucketConfirmationDialog}
        open={removeBucketConfirmationDialog.isOpen}
        title={`Delete Bucket ${bucketLabel}`}
        typographyStyle={{ marginTop: '20px' }}
      >
        <Notice variant="warning">
          <Typography style={{ fontSize: '0.875rem' }}>
            <strong>Warning:</strong> Deleting a bucket is permanent and
            can&rsquo;t be undone.
          </Typography>
        </Notice>
        <Typography className={classes.copy}>
          A bucket must be empty before deleting it. Please{' '}
          <Link to="https://www.linode.com/docs/platform/object-storage/lifecycle-policies/">
            delete all objects
          </Link>
          , or use{' '}
          <Link to="https://www.linode.com/docs/platform/object-storage/how-to-use-object-storage/#object-storage-tools">
            another tool
          </Link>{' '}
          to force deletion.
        </Typography>
        {/* If the user is attempting to delete their last Bucket, remind them
          that they will still be billed unless they cancel Object Storage in
          Account Settings. */}
        {objectStorageBucketsResponse?.buckets.length === 1 && (
          <CancelNotice className={classes.copy} />
        )}
      </TypeToConfirmDialog>
      <BucketDetailsDrawer
        bucketLabel={bucketForDetails?.label}
        bucketRegion={regionsLookup?.[bucketForDetails?.region ?? '']}
        cluster={bucketForDetails?.cluster}
        created={bucketForDetails?.created}
        hostname={bucketForDetails?.hostname}
        objectsNumber={bucketForDetails?.objects}
        onClose={closeBucketDetailDrawer}
        open={bucketDetailDrawerOpen}
        size={bucketForDetails?.size}
      />
    </React.Fragment>
  );
};

const RenderEmpty = () => {
  return <BucketLandingEmptyState />;
};

interface UnavailableRegionsDisplayProps {
  unavailableRegions: Region[];
}

const UnavailableRegionsDisplay = React.memo(
  ({ unavailableRegions }: UnavailableRegionsDisplayProps) => {
    const regionsAffected = unavailableRegions.map(
      (unavailableRegion) => unavailableRegion.label
    );

    return <Banner regionsAffected={regionsAffected} />;
  }
);

interface BannerProps {
  regionsAffected: string[];
}

const Banner = React.memo(({ regionsAffected }: BannerProps) => {
  const moreThanOneRegionAffected = regionsAffected.length > 1;

  return (
    <Notice important variant="warning">
      <Typography component="div" style={{ fontSize: '1rem' }}>
        There was an error loading buckets in{' '}
        {moreThanOneRegionAffected
          ? 'the following regions:'
          : `${regionsAffected[0]}.`}
        <ul>
          {moreThanOneRegionAffected &&
            regionsAffected.map((thisRegion) => (
              <li key={thisRegion}>{thisRegion}</li>
            ))}
        </ul>
        If you have buckets in{' '}
        {moreThanOneRegionAffected ? 'these regions' : regionsAffected[0]}, you
        may not see them listed below.
      </Typography>
    </Notice>
  );
});

export const sumBucketUsage = (buckets: ObjectStorageBucket[]) => {
  return buckets.reduce((acc, thisBucket) => {
    acc += thisBucket.size;
    return acc;
  }, 0);
};<|MERGE_RESOLUTION|>--- conflicted
+++ resolved
@@ -24,12 +24,8 @@
   useObjectStorageBuckets,
 } from 'src/queries/objectStorage';
 import { useProfile } from 'src/queries/profile';
-<<<<<<< HEAD
-import { useRegionsQuery } from 'src/queries/regions';
+import { useRegionsQuery } from 'src/queries/regions/regions';
 import { isFeatureEnabled } from 'src/utilities/accountCapabilities';
-=======
-import { useRegionsQuery } from 'src/queries/regions/regions';
->>>>>>> fda2aae5
 import {
   sendDeleteBucketEvent,
   sendDeleteBucketFailedEvent,
