--- conflicted
+++ resolved
@@ -1,10 +1,5 @@
-<<<<<<< HEAD
 import { CircleProgress, ErrorState, Notice, Typography } from '@linode/ui';
-import Grid from '@mui/material/Unstable_Grid2';
-=======
-import { CircleProgress, Notice, Typography } from '@linode/ui';
 import Grid from '@mui/material/Grid2';
->>>>>>> fa708252
 import * as React from 'react';
 import { makeStyles } from 'tss-react/mui';
 
