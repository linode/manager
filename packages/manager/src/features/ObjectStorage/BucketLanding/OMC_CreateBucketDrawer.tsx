--- conflicted
+++ resolved
@@ -1,12 +1,8 @@
 import { yupResolver } from '@hookform/resolvers/yup';
 import {
-<<<<<<< HEAD
+  ActionsPanel,
   Autocomplete,
   Drawer,
-=======
-  ActionsPanel,
-  Autocomplete,
->>>>>>> 34b1eb03
   Notice,
   TextField,
   Typography,
@@ -14,12 +10,6 @@
 import { CreateBucketSchema } from '@linode/validation';
 import * as React from 'react';
 import { Controller, useForm } from 'react-hook-form';
-
-<<<<<<< HEAD
-import { ActionsPanel } from 'src/components/ActionsPanel/ActionsPanel';
-=======
-import { Drawer } from 'src/components/Drawer';
->>>>>>> 34b1eb03
 import { Link } from 'src/components/Link';
 import { BucketRateLimitTable } from 'src/features/ObjectStorage/BucketLanding/BucketRateLimitTable';
 import { useObjectStorageRegions } from 'src/features/ObjectStorage/hooks/useObjectStorageRegions';
