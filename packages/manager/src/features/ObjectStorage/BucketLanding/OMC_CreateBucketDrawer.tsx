import { yupResolver } from '@hookform/resolvers/yup';
import {
<<<<<<< HEAD
  useAccountSettings,
  useProfile,
  useAccountAgreements,
  useMutateAccountAgreements,
} from '@linode/queries';
import { Autocomplete, Notice, TextField, Typography } from '@linode/ui';
=======
  ActionsPanel,
  Autocomplete,
  Notice,
  TextField,
  Typography,
} from '@linode/ui';
>>>>>>> bebc1824
import { CreateBucketSchema } from '@linode/validation';
import * as React from 'react';
import { Controller, useForm } from 'react-hook-form';

import { Drawer } from 'src/components/Drawer';
import { Link } from 'src/components/Link';
import { BucketRateLimitTable } from 'src/features/ObjectStorage/BucketLanding/BucketRateLimitTable';
import { useObjectStorageRegions } from 'src/features/ObjectStorage/hooks/useObjectStorageRegions';
import { useRestrictedGlobalGrantCheck } from 'src/hooks/useRestrictedGlobalGrantCheck';
<<<<<<< HEAD
=======
import {
  reportAgreementSigningError,
  useAccountAgreements,
  useMutateAccountAgreements,
} from 'src/queries/account/agreements';
import { useAccountSettings } from 'src/queries/account/settings';
>>>>>>> bebc1824
import { useNetworkTransferPricesQuery } from 'src/queries/networkTransfer';
import {
  useCreateBucketMutation,
  useObjectStorageBuckets,
  useObjectStorageTypesQuery,
} from 'src/queries/object-storage/queries';
import { sendCreateBucketEvent } from 'src/utilities/analytics/customEventAnalytics';
import { getGDPRDetails } from 'src/utilities/formatRegion';
import { PRICES_RELOAD_ERROR_NOTICE_TEXT } from 'src/utilities/pricing/constants';
import { reportAgreementSigningError } from 'src/utilities/reportAgreementSigningError';

import { EnableObjectStorageModal } from '../EnableObjectStorageModal';
import { BucketRegions } from './BucketRegions';
import { StyledEUAgreementCheckbox } from './OMC_CreateBucketDrawer.styles';
import { OveragePricing } from './OveragePricing';

import type {
  CreateObjectStorageBucketPayload,
  ObjectStorageEndpoint,
  ObjectStorageEndpointTypes,
} from '@linode/api-v4';

interface Props {
  isOpen: boolean;
  onClose: () => void;
}

interface EndpointCount {
  [key: string]: number;
}

interface EndpointOption {
  /**
   * The type of endpoint.
   */
  endpoint_type: ObjectStorageEndpointTypes;
  /**
   * The label to display in the dropdown.
   */
  label: string;
  /**
   * The hostname of the endpoint. This is only necessary when multiple endpoints of the same type are assigned to a region.
   */
  s3_endpoint?: string;
}

export const OMC_CreateBucketDrawer = (props: Props) => {
  const { data: profile } = useProfile();
  const { isOpen, onClose } = props;
  const isRestrictedUser = profile?.restricted;

  const {
    availableStorageRegions,
    isStorageEndpointsLoading,
    storageEndpoints,
  } = useObjectStorageRegions();

  const { data: bucketsData } = useObjectStorageBuckets();

  const {
    data: objTypes,
    isError: isErrorObjTypes,
    isInitialLoading: isLoadingObjTypes,
  } = useObjectStorageTypesQuery(isOpen);
  const {
    data: transferTypes,
    isError: isErrorTransferTypes,
    isInitialLoading: isLoadingTransferTypes,
  } = useNetworkTransferPricesQuery(isOpen);

  const isErrorTypes = isErrorTransferTypes || isErrorObjTypes;
  const isLoadingTypes = isLoadingTransferTypes || isLoadingObjTypes;
  const isInvalidPrice =
    !objTypes || !transferTypes || isErrorTypes || isErrorTransferTypes;

  const { isPending, mutateAsync: createBucket } = useCreateBucketMutation();
  const { data: agreements } = useAccountAgreements();
  const { mutateAsync: updateAccountAgreements } = useMutateAccountAgreements();
  const { data: accountSettings } = useAccountSettings();

  const [state, setState] = React.useState({
    hasSignedAgreement: false,
    isEnableObjDialogOpen: false,
  });

  const {
    control,
    formState: { errors },
    getValues,
    handleSubmit,
    reset,
    resetField,
    setError,
    setValue,
    watch,
  } = useForm<CreateObjectStorageBucketPayload>({
    context: { buckets: bucketsData?.buckets ?? [] },
    defaultValues: {
      cors_enabled: true,
      endpoint_type: undefined,
      label: '',
      region: '',
      s3_endpoint: undefined,
    },
    mode: 'onBlur',
    resolver: yupResolver(CreateBucketSchema),
  });

  const watchRegion = watch('region');

  const onSubmit = async (data: CreateObjectStorageBucketPayload) => {
    try {
      await createBucket(data);

      if (data.region) {
        sendCreateBucketEvent(data.region);
      }

      if (state.hasSignedAgreement) {
        try {
          await updateAccountAgreements({ eu_model: true });
        } catch (error) {
          reportAgreementSigningError(error);
        }
      }

      handleClose();
    } catch (errors) {
      for (const error of errors) {
        setError(error?.field ?? 'root', { message: error.reason });
      }
    }
  };

  const handleClose = () => {
    reset();
    onClose();
  };

  const handleBucketFormSubmit = async (
    e: React.FormEvent<HTMLFormElement>
  ) => {
    e.preventDefault();

    const formValues = getValues();

    // Custom validation in the handleBucketFormSubmit function
    // to catch missing endpoint_type values before form submission
    // since this is optional in the schema.
    if (Boolean(storageEndpoints) && !formValues.endpoint_type) {
      setError('endpoint_type', {
        message: 'Endpoint Type is required.',
        type: 'manual',
      });
      return;
    }

    if (accountSettings?.object_storage !== 'active') {
      setState((prev) => ({ ...prev, isEnableObjDialogOpen: true }));
    } else {
      await handleSubmit(onSubmit)(e);
    }
  };

  const selectedRegion = watchRegion
    ? availableStorageRegions?.find((region) => watchRegion === region.id)
    : undefined;

  const filteredEndpoints = storageEndpoints?.filter(
    (endpoint) => selectedRegion?.id === endpoint.region
  );

  // In rare cases, the dropdown must display a specific endpoint hostname (s3_endpoint) along with
  // the endpoint type to distinguish between two assigned endpoints of the same type.
  // This is necessary for multiple gen1 (E1) assignments in the same region.
  const endpointCounts = filteredEndpoints?.reduce(
    (acc: EndpointCount, { endpoint_type }) => {
      acc[endpoint_type] = (acc[endpoint_type] || 0) + 1;
      return acc;
    },
    {}
  );

  const createEndpointOption = (
    endpoint: ObjectStorageEndpoint
  ): EndpointOption => {
    const { endpoint_type, s3_endpoint } = endpoint;
    const isLegacy = endpoint_type === 'E0';
    const typeLabel = isLegacy ? 'Legacy' : 'Standard';
    const shouldShowHostname =
      endpointCounts && endpointCounts[endpoint_type] > 1;
    const label =
      shouldShowHostname && s3_endpoint !== null
        ? `${typeLabel} (${endpoint_type}) ${s3_endpoint}`
        : `${typeLabel} (${endpoint_type})`;

    return {
      endpoint_type,
      label,
      s3_endpoint: s3_endpoint ?? undefined,
    };
  };

  const filteredEndpointOptions:
    | EndpointOption[]
    | undefined = filteredEndpoints?.map(createEndpointOption);

  const hasSingleEndpointType = filteredEndpointOptions?.length === 1;

  const isBucketCreationRestricted = useRestrictedGlobalGrantCheck({
    globalGrantType: 'add_buckets',
  });

  const selectedEndpointOption = React.useMemo(() => {
    const currentEndpointType = watch('endpoint_type');
    const currentS3Endpoint = watch('s3_endpoint');
    return (
      filteredEndpointOptions?.find(
        (endpoint) =>
          endpoint.endpoint_type === currentEndpointType &&
          endpoint.s3_endpoint === currentS3Endpoint
      ) || null
    );
  }, [filteredEndpointOptions, watch]);

  const { showGDPRCheckbox } = getGDPRDetails({
    agreements,
    profile,
    regions: availableStorageRegions,
    selectedRegionId: selectedRegion?.id ?? '',
  });

  const resetSpecificFormFields = () => {
    resetField('endpoint_type');
    setValue('s3_endpoint', undefined);
    setValue('cors_enabled', true);
  };

  const updateEndpointType = (endpointOption: EndpointOption | null) => {
    if (endpointOption) {
      const { endpoint_type, s3_endpoint } = endpointOption;
      const isGen2Endpoint = endpoint_type === 'E2' || endpoint_type === 'E3';

      if (isGen2Endpoint) {
        setValue('cors_enabled', false);
      }

      setValue('endpoint_type', endpoint_type, { shouldValidate: true });
      setValue('s3_endpoint', s3_endpoint);
    } else {
      resetSpecificFormFields();
    }
  };

  // Both of these are side effects that should only run when the region changes
  React.useEffect(() => {
    // Auto-select an endpoint option if there's only one
    if (filteredEndpointOptions && filteredEndpointOptions.length === 1) {
      updateEndpointType(filteredEndpointOptions[0]);
    } else {
      // When region changes, reset values
      resetSpecificFormFields();
    }
    // eslint-disable-next-line react-hooks/exhaustive-deps
  }, [watchRegion]);

  return (
    <Drawer onClose={handleClose} open={isOpen} title="Create Bucket">
      <form onSubmit={handleBucketFormSubmit}>
        {isRestrictedUser && (
          <Notice
            data-qa-permissions-notice
            text="You don't have permissions to create a Bucket. Please contact an account administrator for details."
            variant="error"
          />
        )}
        {errors.root?.message && (
          <Notice text={errors.root?.message} variant="error" />
        )}
        <Controller
          render={({ field }) => (
            <TextField
              data-qa-cluster-label
              data-testid="label"
              disabled={isRestrictedUser}
              errorText={errors.label?.message}
              label="Label"
              onBlur={field.onBlur}
              onChange={field.onChange}
              required
              value={field.value ?? ''}
            />
          )}
          control={control}
          name="label"
        />
        <Controller
          render={({ field }) => (
            <BucketRegions
              onChange={(value) => {
                field.onChange(value);
              }}
              disabled={isRestrictedUser}
              error={errors.region?.message}
              onBlur={field.onBlur}
              required
              selectedRegion={field.value}
            />
          )}
          control={control}
          name="region"
        />
        {selectedRegion?.id && <OveragePricing regionId={selectedRegion.id} />}
        {Boolean(storageEndpoints) && selectedRegion && (
          <>
            <Controller
              render={({ field }) => (
                <Autocomplete
                  onChange={(_, endpointOption) =>
                    updateEndpointType(endpointOption)
                  }
                  textFieldProps={{
                    containerProps: {
                      sx: {
                        '> .MuiFormHelperText-root': {
                          marginBottom: 1,
                        },
                      },
                    },
                    helperText: (
                      <Typography component="span">
                        Endpoint types impact the performance, capacity, and
                        rate limits for your bucket. Understand{' '}
                        <Link to="https://techdocs.akamai.com/cloud-computing/docs/object-storage">
                          endpoint types
                        </Link>
                        .
                      </Typography>
                    ),
                    helperTextPosition: 'top',
                  }}
                  disableClearable={hasSingleEndpointType}
                  errorText={errors.endpoint_type?.message}
                  label="Object Storage Endpoint Type"
                  loading={isStorageEndpointsLoading}
                  onBlur={field.onBlur}
                  options={filteredEndpointOptions ?? []}
                  placeholder="Object Storage Endpoint Type"
                  value={selectedEndpointOption}
                />
              )}
              control={control}
              name="endpoint_type"
            />
            {Boolean(storageEndpoints) && selectedEndpointOption && (
              <BucketRateLimitTable
                typographyProps={{
                  marginTop: 1,
                  variant: 'inherit',
                }}
                endpointType={selectedEndpointOption?.endpoint_type}
              />
            )}
          </>
        )}
        {showGDPRCheckbox ? (
          <StyledEUAgreementCheckbox
            onChange={(e) =>
              setState((prev) => ({
                ...prev,
                hasSignedAgreement: e.target.checked,
              }))
            }
            checked={state.hasSignedAgreement}
          />
        ) : null}
        <ActionsPanel
          primaryButtonProps={{
            'data-testid': 'create-bucket-button',
            disabled:
              (showGDPRCheckbox && !state.hasSignedAgreement) ||
              isErrorTypes ||
              isBucketCreationRestricted,
            label: 'Create Bucket',
            loading: isPending || Boolean(selectedRegion?.id && isLoadingTypes),
            tooltipText:
              !isLoadingTypes && isInvalidPrice
                ? PRICES_RELOAD_ERROR_NOTICE_TEXT
                : '',
            type: 'submit',
          }}
          secondaryButtonProps={{ label: 'Cancel', onClick: handleClose }}
        />
        <EnableObjectStorageModal
          onClose={() =>
            setState((prev) => ({
              ...prev,
              isEnableObjDialogOpen: false,
            }))
          }
          handleSubmit={handleSubmit(onSubmit)}
          open={state.isEnableObjDialogOpen}
          regionId={selectedRegion?.id}
        />
      </form>
    </Drawer>
  );
};<|MERGE_RESOLUTION|>--- conflicted
+++ resolved
@@ -1,20 +1,17 @@
 import { yupResolver } from '@hookform/resolvers/yup';
 import {
-<<<<<<< HEAD
+  useAccountAgreements,
   useAccountSettings,
+  useMutateAccountAgreements,
   useProfile,
-  useAccountAgreements,
-  useMutateAccountAgreements,
 } from '@linode/queries';
-import { Autocomplete, Notice, TextField, Typography } from '@linode/ui';
-=======
+import {
   ActionsPanel,
   Autocomplete,
   Notice,
   TextField,
   Typography,
 } from '@linode/ui';
->>>>>>> bebc1824
 import { CreateBucketSchema } from '@linode/validation';
 import * as React from 'react';
 import { Controller, useForm } from 'react-hook-form';
@@ -24,15 +21,6 @@
 import { BucketRateLimitTable } from 'src/features/ObjectStorage/BucketLanding/BucketRateLimitTable';
 import { useObjectStorageRegions } from 'src/features/ObjectStorage/hooks/useObjectStorageRegions';
 import { useRestrictedGlobalGrantCheck } from 'src/hooks/useRestrictedGlobalGrantCheck';
-<<<<<<< HEAD
-=======
-import {
-  reportAgreementSigningError,
-  useAccountAgreements,
-  useMutateAccountAgreements,
-} from 'src/queries/account/agreements';
-import { useAccountSettings } from 'src/queries/account/settings';
->>>>>>> bebc1824
 import { useNetworkTransferPricesQuery } from 'src/queries/networkTransfer';
 import {
   useCreateBucketMutation,
