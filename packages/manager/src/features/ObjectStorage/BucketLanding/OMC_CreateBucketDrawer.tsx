import { yupResolver } from '@hookform/resolvers/yup';
import { CreateBucketSchema } from '@linode/validation';
import * as React from 'react';
import { Controller, useForm } from 'react-hook-form';

import { ActionsPanel } from 'src/components/ActionsPanel/ActionsPanel';
import { Autocomplete } from 'src/components/Autocomplete/Autocomplete';
import { Drawer } from 'src/components/Drawer';
import { FormLabel } from 'src/components/FormLabel';
import { Link } from 'src/components/Link';
import { Notice } from 'src/components/Notice/Notice';
import { TextField } from 'src/components/TextField';
import { Typography } from 'src/components/Typography';
import { BucketRateLimitTable } from 'src/features/ObjectStorage/BucketLanding/BucketRateLimitTable';
import {
  reportAgreementSigningError,
  useAccountAgreements,
  useMutateAccountAgreements,
} from 'src/queries/account/agreements';
import { useAccountSettings } from 'src/queries/account/settings';
import { useNetworkTransferPricesQuery } from 'src/queries/networkTransfer';
import {
  useCreateBucketMutation,
  useObjectStorageBuckets,
  useObjectStorageEndpoints,
  useObjectStorageTypesQuery,
} from 'src/queries/object-storage/queries';
import { useProfile } from 'src/queries/profile/profile';
import { useRegionsQuery } from 'src/queries/regions/regions';
import { sendCreateBucketEvent } from 'src/utilities/analytics/customEventAnalytics';
import { getGDPRDetails } from 'src/utilities/formatRegion';
import { PRICES_RELOAD_ERROR_NOTICE_TEXT } from 'src/utilities/pricing/constants';

import { EnableObjectStorageModal } from '../EnableObjectStorageModal';
import { BucketRegions } from './BucketRegions';
import { StyledEUAgreementCheckbox } from './OMC_CreateBucketDrawer.styles';
import { OveragePricing } from './OveragePricing';

import type {
  CreateObjectStorageBucketPayload,
  ObjectStorageEndpoint,
  ObjectStorageEndpointTypes,
} from '@linode/api-v4';

interface Props {
  isOpen: boolean;
  onClose: () => void;
}

interface EndpointCount {
  [key: string]: number;
}

<<<<<<< HEAD
=======
interface EndpointOption {
  /**
   * The type of endpoint.
   */
  endpoint_type: ObjectStorageEndpointTypes;
  /**
   * The label to display in the dropdown.
   */
  label: string;
  /**
   * The hostname of the endpoint. This is only necessary when multiple endpoints of the same type are assigned to a region.
   */
  s3_endpoint?: string;
}

>>>>>>> f368c2df
export const OMC_CreateBucketDrawer = (props: Props) => {
  const { data: profile } = useProfile();
  const { isOpen, onClose } = props;
  const isRestrictedUser = profile?.restricted;
  const {
    data: endpoints,
    isFetching: isEndpointLoading,
  } = useObjectStorageEndpoints();

  const { data: regions } = useRegionsQuery();

  const { data: bucketsData } = useObjectStorageBuckets();

  const {
    data: objTypes,
    isError: isErrorObjTypes,
    isInitialLoading: isLoadingObjTypes,
  } = useObjectStorageTypesQuery(isOpen);
  const {
    data: transferTypes,
    isError: isErrorTransferTypes,
    isInitialLoading: isLoadingTransferTypes,
  } = useNetworkTransferPricesQuery(isOpen);

  const isErrorTypes = isErrorTransferTypes || isErrorObjTypes;
  const isLoadingTypes = isLoadingTransferTypes || isLoadingObjTypes;
  const isInvalidPrice =
    !objTypes || !transferTypes || isErrorTypes || isErrorTransferTypes;

  const { isLoading, mutateAsync: createBucket } = useCreateBucketMutation();
  const { data: agreements } = useAccountAgreements();
  const { mutateAsync: updateAccountAgreements } = useMutateAccountAgreements();
  const { data: accountSettings } = useAccountSettings();

  const [state, setState] = React.useState({
    hasSignedAgreement: false,
    isEnableObjDialogOpen: false,
  });

  const {
    control,
    formState: { errors },
    getValues,
    handleSubmit,
    reset,
    resetField,
    setError,
    setValue,
    watch,
  } = useForm<CreateObjectStorageBucketPayload>({
    context: { buckets: bucketsData?.buckets ?? [] },
    defaultValues: {
      cors_enabled: true,
      endpoint_type: undefined,
      label: '',
      region: '',
      s3_endpoint: undefined,
    },
    mode: 'onChange',
    resolver: yupResolver(CreateBucketSchema),
  });

  const watchRegion = watch('region');
  const watchEndpointType = watch('endpoint_type');

  const onSubmit = async (data: CreateObjectStorageBucketPayload) => {
    try {
      await createBucket(data);

      if (data.region) {
        sendCreateBucketEvent(data.region);
      }

      if (state.hasSignedAgreement) {
        try {
          await updateAccountAgreements({ eu_model: true });
        } catch (error) {
          reportAgreementSigningError(error);
        }
      }

      onClose();
    } catch (errors) {
      for (const error of errors) {
        setError(error?.field ?? 'root', { message: error.reason });
      }
    }
  };

  const handleBucketFormSubmit = async (
    e: React.FormEvent<HTMLFormElement>
  ) => {
    e.preventDefault();

    const formValues = getValues();

    // Custom validation in the handleBucketFormSubmit function
    // to catch missing endpoint_type values before form submission
    // since this is optional in the schema.
    if (Boolean(endpoints) && !formValues.endpoint_type) {
      setError('endpoint_type', {
        message: 'Endpoint Type is required',
        type: 'manual',
      });
      return;
    }

    if (accountSettings?.object_storage !== 'active') {
      setState((prev) => ({ ...prev, isEnableObjDialogOpen: true }));
    } else {
      await handleSubmit(onSubmit)(e);
    }
  };

  const selectedRegion = watchRegion
    ? regions?.find((region) => watchRegion.includes(region.id))
    : undefined;

<<<<<<< HEAD
  /**
   * In rare cases, the dropdown must display a specific endpoint hostname (s3_endpoint) along with
   * the endpoint type to distinguish between two assigned endpoints of the same type.
   * This is necessary for multiple gen1 (E1) assignments in the same region.
   */
=======
>>>>>>> f368c2df
  const filteredEndpoints = endpoints?.filter(
    (endpoint) => selectedRegion?.id === endpoint.region
  );

<<<<<<< HEAD
  // Create a histogram (frequency distribution) of endpoint types for the selected region
=======
  // In rare cases, the dropdown must display a specific endpoint hostname (s3_endpoint) along with
  // the endpoint type to distinguish between two assigned endpoints of the same type.
  // This is necessary for multiple gen1 (E1) assignments in the same region.
>>>>>>> f368c2df
  const endpointCounts = filteredEndpoints?.reduce(
    (acc: EndpointCount, { endpoint_type }) => {
      acc[endpoint_type] = (acc[endpoint_type] || 0) + 1;
      return acc;
    },
    {}
  );

<<<<<<< HEAD
  const filteredEndpointOptions = filteredEndpoints?.map(
    ({ endpoint_type, s3_endpoint }) => {
      const isLegacy = endpoint_type === 'E0';
      const typeLabel = isLegacy ? 'Legacy' : 'Standard';
      const shouldShowHostname =
        endpointCounts && endpointCounts[endpoint_type] > 1;
      const label = shouldShowHostname
        ? `${typeLabel} (${endpoint_type}) ${s3_endpoint}`
        : `${typeLabel} (${endpoint_type})`;

      return {
        label,
        s3_endpoint: s3_endpoint ?? undefined,
        value: endpoint_type,
      };
    }
  );

  // Automatically select the endpoint type if only one is available in the chosen region.
  const autoSelectEndpointType =
    filteredEndpointOptions?.length === 1 && filteredEndpointOptions?.[0];

  const selectedEndpointType =
    filteredEndpointOptions?.find(
      (endpoint) => endpoint.value === watchEndpointType
    ) ?? null;
=======
  const createEndpointOption = (
    endpoint: ObjectStorageEndpoint
  ): EndpointOption => {
    const { endpoint_type, s3_endpoint } = endpoint;
    const isLegacy = endpoint_type === 'E0';
    const typeLabel = isLegacy ? 'Legacy' : 'Standard';
    const shouldShowHostname =
      endpointCounts && endpointCounts[endpoint_type] > 1;
    const label =
      shouldShowHostname && s3_endpoint !== null
        ? `${typeLabel} (${endpoint_type}) ${s3_endpoint}`
        : `${typeLabel} (${endpoint_type})`;

    return {
      endpoint_type,
      label,
      s3_endpoint: s3_endpoint ?? undefined,
    };
  };

  const filteredEndpointOptions:
    | EndpointOption[]
    | undefined = filteredEndpoints?.map(createEndpointOption);

  const hasSingleEndpointType = filteredEndpointOptions?.length === 1;

  const selectedEndpointOption = React.useMemo(() => {
    const currentEndpointType = watch('endpoint_type');
    const currentS3Endpoint = watch('s3_endpoint');
    return (
      filteredEndpointOptions?.find(
        (endpoint) =>
          endpoint.endpoint_type === currentEndpointType &&
          endpoint.s3_endpoint === currentS3Endpoint
      ) || null
    );
  }, [filteredEndpointOptions, watch]);

  const isGen2EndpointType =
    selectedEndpointOption &&
    selectedEndpointOption.endpoint_type !== 'E0' &&
    selectedEndpointOption.endpoint_type !== 'E1';
>>>>>>> f368c2df

  const { showGDPRCheckbox } = getGDPRDetails({
    agreements,
    profile,
    regions,
    selectedRegionId: selectedRegion?.id ?? '',
  });

<<<<<<< HEAD
  const isGen2EndpointType =
    selectedEndpointType &&
    selectedEndpointType.value !== 'E0' &&
    selectedEndpointType.value !== 'E1';

  React.useEffect(() => {
    if (selectedEndpointType) {
      const { s3_endpoint, value } = selectedEndpointType;

      // For endpoints with multiple assignments, add s3_endpoint to the payload.
      if (s3_endpoint) {
        setValue('s3_endpoint', s3_endpoint);
      }

      // CORS is not supported for E2 and E3 endpoint types
      if (['E2', 'E3'].includes(value)) {
        setValue('cors_enabled', false);
      }
    }
  }, [selectedEndpointType, setValue]);
=======
  const resetSpecificFormFields = () => {
    resetField('endpoint_type');
    setValue('s3_endpoint', undefined);
    setValue('cors_enabled', true);
  };

  const updateEndpointType = (endpointOption: EndpointOption | null) => {
    if (endpointOption) {
      const { endpoint_type, s3_endpoint } = endpointOption;
      const isGen2Endpoint = endpoint_type === 'E2' || endpoint_type === 'E3';

      if (isGen2Endpoint) {
        setValue('cors_enabled', false);
      }

      setValue('endpoint_type', endpoint_type, { shouldValidate: true });
      setValue('s3_endpoint', s3_endpoint);
    } else {
      resetSpecificFormFields();
    }
  };

  // Both of these are side effects that should only run when the region changes
  React.useEffect(() => {
    // Auto-select an endpoint option if there's only one
    if (filteredEndpointOptions && filteredEndpointOptions.length === 1) {
      updateEndpointType(filteredEndpointOptions[0]);
    } else {
      // When region changes, reset values
      resetSpecificFormFields();
    }
    // eslint-disable-next-line react-hooks/exhaustive-deps
  }, [watchRegion]);
>>>>>>> f368c2df

  return (
    <Drawer
      onClose={onClose}
      onExited={reset}
      open={isOpen}
      title="Create Bucket"
    >
      <form onSubmit={handleBucketFormSubmit}>
        {isRestrictedUser && (
          <Notice
            data-qa-permissions-notice
            text="You don't have permissions to create a Bucket. Please contact an account administrator for details."
            variant="error"
          />
        )}
        {errors.root?.message && (
          <Notice text={errors.root?.message} variant="error" />
        )}
        <Controller
          render={({ field }) => (
            <TextField
              data-qa-cluster-label
              data-testid="label"
              disabled={isRestrictedUser}
              errorText={errors.label?.message}
              label="Label"
              onBlur={field.onBlur}
              onChange={field.onChange}
              required
              value={field.value ?? ''}
            />
          )}
          control={control}
          name="label"
        />
        <Controller
          render={({ field }) => (
            <BucketRegions
              onChange={(value) => {
                field.onChange(value);
              }}
              disabled={isRestrictedUser}
              error={errors.region?.message}
              onBlur={field.onBlur}
              required
              selectedRegion={field.value}
            />
          )}
          control={control}
          name="region"
        />
        {selectedRegion?.id && <OveragePricing regionId={selectedRegion.id} />}
        {Boolean(endpoints) && (
          <>
            <Controller
<<<<<<< HEAD
              render={({ field, fieldState }) => (
                <Autocomplete
                  onChange={(e, endpoint) =>
                    field.onChange(endpoint?.value ?? '')
                  }
                  textFieldProps={{
                    helperText: (
                      <Typography marginBottom={2} marginTop={1}>
=======
              render={({ field }) => (
                <Autocomplete
                  onChange={(_, endpointOption) =>
                    updateEndpointType(endpointOption)
                  }
                  textFieldProps={{
                    helperText: (
                      <Typography component="span">
>>>>>>> f368c2df
                        Endpoint types impact the performance, capacity, and
                        rate limits for your bucket. Understand{' '}
                        <Link to="#">endpoint types</Link>.
                      </Typography>
                    ),
                    helperTextPosition: 'top',
                  }}
<<<<<<< HEAD
                  errorText={fieldState.error?.message}
=======
                  disableClearable={hasSingleEndpointType}
                  errorText={errors.endpoint_type?.message}
>>>>>>> f368c2df
                  label="Object Storage Endpoint Type"
                  loading={isEndpointLoading}
                  onBlur={field.onBlur}
                  options={filteredEndpointOptions ?? []}
                  placeholder="Object Storage Endpoint Type"
<<<<<<< HEAD
                  value={autoSelectEndpointType || selectedEndpointType}
=======
                  value={selectedEndpointOption}
>>>>>>> f368c2df
                />
              )}
              control={control}
              name="endpoint_type"
<<<<<<< HEAD
              rules={{ required: 'Endpoint Type is required' }}
            />
            {selectedEndpointType && (
=======
            />
            {selectedEndpointOption && (
>>>>>>> f368c2df
              <>
                <FormLabel>
                  <Typography marginBottom={1} marginTop={2} variant="inherit">
                    Bucket Rate Limits
                  </Typography>
                </FormLabel>
                <Typography marginBottom={isGen2EndpointType ? 2 : 3}>
                  {isGen2EndpointType
                    ? 'Specifies the maximum Requests Per Second (RPS) for a bucket. To increase it to High, open a support ticket. '
<<<<<<< HEAD
                    : 'This endpoint type supports up to 750 Requests Per Second (RPS).'}
=======
                    : 'This endpoint type supports up to 750 Requests Per Second (RPS). '}
>>>>>>> f368c2df
                  Understand <Link to="#">bucket rate limits</Link>.
                </Typography>
              </>
            )}
            {isGen2EndpointType && (
              <BucketRateLimitTable
<<<<<<< HEAD
                selectedEndpointType={selectedEndpointType}
=======
                endpointType={selectedEndpointOption.endpoint_type}
>>>>>>> f368c2df
              />
            )}
          </>
        )}
        {showGDPRCheckbox ? (
          <StyledEUAgreementCheckbox
            onChange={(e) =>
              setState((prev) => ({
                ...prev,
                hasSignedAgreement: e.target.checked,
              }))
            }
            checked={state.hasSignedAgreement}
          />
        ) : null}
        <ActionsPanel
          primaryButtonProps={{
            'data-testid': 'create-bucket-button',
            disabled:
              (showGDPRCheckbox && !state.hasSignedAgreement) || isErrorTypes,
            label: 'Create Bucket',
            loading: isLoading || Boolean(selectedRegion?.id && isLoadingTypes),
            tooltipText:
              !isLoadingTypes && isInvalidPrice
                ? PRICES_RELOAD_ERROR_NOTICE_TEXT
                : '',
            type: 'submit',
          }}
          secondaryButtonProps={{ label: 'Cancel', onClick: onClose }}
        />
        <EnableObjectStorageModal
          onClose={() =>
            setState((prev) => ({
              ...prev,
              isEnableObjDialogOpen: false,
            }))
          }
          handleSubmit={handleSubmit(onSubmit)}
<<<<<<< HEAD
          onClose={() => setIsEnableObjDialogOpen(false)}
          open={isEnableObjDialogOpen}
=======
          open={state.isEnableObjDialogOpen}
>>>>>>> f368c2df
          regionId={selectedRegion?.id}
        />
      </form>
    </Drawer>
  );
};<|MERGE_RESOLUTION|>--- conflicted
+++ resolved
@@ -51,8 +51,6 @@
   [key: string]: number;
 }
 
-<<<<<<< HEAD
-=======
 interface EndpointOption {
   /**
    * The type of endpoint.
@@ -68,7 +66,6 @@
   s3_endpoint?: string;
 }
 
->>>>>>> f368c2df
 export const OMC_CreateBucketDrawer = (props: Props) => {
   const { data: profile } = useProfile();
   const { isOpen, onClose } = props;
@@ -132,7 +129,6 @@
   });
 
   const watchRegion = watch('region');
-  const watchEndpointType = watch('endpoint_type');
 
   const onSubmit = async (data: CreateObjectStorageBucketPayload) => {
     try {
@@ -187,25 +183,13 @@
     ? regions?.find((region) => watchRegion.includes(region.id))
     : undefined;
 
-<<<<<<< HEAD
-  /**
-   * In rare cases, the dropdown must display a specific endpoint hostname (s3_endpoint) along with
-   * the endpoint type to distinguish between two assigned endpoints of the same type.
-   * This is necessary for multiple gen1 (E1) assignments in the same region.
-   */
-=======
->>>>>>> f368c2df
   const filteredEndpoints = endpoints?.filter(
     (endpoint) => selectedRegion?.id === endpoint.region
   );
 
-<<<<<<< HEAD
-  // Create a histogram (frequency distribution) of endpoint types for the selected region
-=======
   // In rare cases, the dropdown must display a specific endpoint hostname (s3_endpoint) along with
   // the endpoint type to distinguish between two assigned endpoints of the same type.
   // This is necessary for multiple gen1 (E1) assignments in the same region.
->>>>>>> f368c2df
   const endpointCounts = filteredEndpoints?.reduce(
     (acc: EndpointCount, { endpoint_type }) => {
       acc[endpoint_type] = (acc[endpoint_type] || 0) + 1;
@@ -214,34 +198,6 @@
     {}
   );
 
-<<<<<<< HEAD
-  const filteredEndpointOptions = filteredEndpoints?.map(
-    ({ endpoint_type, s3_endpoint }) => {
-      const isLegacy = endpoint_type === 'E0';
-      const typeLabel = isLegacy ? 'Legacy' : 'Standard';
-      const shouldShowHostname =
-        endpointCounts && endpointCounts[endpoint_type] > 1;
-      const label = shouldShowHostname
-        ? `${typeLabel} (${endpoint_type}) ${s3_endpoint}`
-        : `${typeLabel} (${endpoint_type})`;
-
-      return {
-        label,
-        s3_endpoint: s3_endpoint ?? undefined,
-        value: endpoint_type,
-      };
-    }
-  );
-
-  // Automatically select the endpoint type if only one is available in the chosen region.
-  const autoSelectEndpointType =
-    filteredEndpointOptions?.length === 1 && filteredEndpointOptions?.[0];
-
-  const selectedEndpointType =
-    filteredEndpointOptions?.find(
-      (endpoint) => endpoint.value === watchEndpointType
-    ) ?? null;
-=======
   const createEndpointOption = (
     endpoint: ObjectStorageEndpoint
   ): EndpointOption => {
@@ -284,7 +240,6 @@
     selectedEndpointOption &&
     selectedEndpointOption.endpoint_type !== 'E0' &&
     selectedEndpointOption.endpoint_type !== 'E1';
->>>>>>> f368c2df
 
   const { showGDPRCheckbox } = getGDPRDetails({
     agreements,
@@ -293,28 +248,6 @@
     selectedRegionId: selectedRegion?.id ?? '',
   });
 
-<<<<<<< HEAD
-  const isGen2EndpointType =
-    selectedEndpointType &&
-    selectedEndpointType.value !== 'E0' &&
-    selectedEndpointType.value !== 'E1';
-
-  React.useEffect(() => {
-    if (selectedEndpointType) {
-      const { s3_endpoint, value } = selectedEndpointType;
-
-      // For endpoints with multiple assignments, add s3_endpoint to the payload.
-      if (s3_endpoint) {
-        setValue('s3_endpoint', s3_endpoint);
-      }
-
-      // CORS is not supported for E2 and E3 endpoint types
-      if (['E2', 'E3'].includes(value)) {
-        setValue('cors_enabled', false);
-      }
-    }
-  }, [selectedEndpointType, setValue]);
-=======
   const resetSpecificFormFields = () => {
     resetField('endpoint_type');
     setValue('s3_endpoint', undefined);
@@ -348,7 +281,6 @@
     }
     // eslint-disable-next-line react-hooks/exhaustive-deps
   }, [watchRegion]);
->>>>>>> f368c2df
 
   return (
     <Drawer
@@ -405,16 +337,6 @@
         {Boolean(endpoints) && (
           <>
             <Controller
-<<<<<<< HEAD
-              render={({ field, fieldState }) => (
-                <Autocomplete
-                  onChange={(e, endpoint) =>
-                    field.onChange(endpoint?.value ?? '')
-                  }
-                  textFieldProps={{
-                    helperText: (
-                      <Typography marginBottom={2} marginTop={1}>
-=======
               render={({ field }) => (
                 <Autocomplete
                   onChange={(_, endpointOption) =>
@@ -423,7 +345,6 @@
                   textFieldProps={{
                     helperText: (
                       <Typography component="span">
->>>>>>> f368c2df
                         Endpoint types impact the performance, capacity, and
                         rate limits for your bucket. Understand{' '}
                         <Link to="#">endpoint types</Link>.
@@ -431,34 +352,20 @@
                     ),
                     helperTextPosition: 'top',
                   }}
-<<<<<<< HEAD
-                  errorText={fieldState.error?.message}
-=======
                   disableClearable={hasSingleEndpointType}
                   errorText={errors.endpoint_type?.message}
->>>>>>> f368c2df
                   label="Object Storage Endpoint Type"
                   loading={isEndpointLoading}
                   onBlur={field.onBlur}
                   options={filteredEndpointOptions ?? []}
                   placeholder="Object Storage Endpoint Type"
-<<<<<<< HEAD
-                  value={autoSelectEndpointType || selectedEndpointType}
-=======
                   value={selectedEndpointOption}
->>>>>>> f368c2df
                 />
               )}
               control={control}
               name="endpoint_type"
-<<<<<<< HEAD
-              rules={{ required: 'Endpoint Type is required' }}
-            />
-            {selectedEndpointType && (
-=======
             />
             {selectedEndpointOption && (
->>>>>>> f368c2df
               <>
                 <FormLabel>
                   <Typography marginBottom={1} marginTop={2} variant="inherit">
@@ -468,22 +375,14 @@
                 <Typography marginBottom={isGen2EndpointType ? 2 : 3}>
                   {isGen2EndpointType
                     ? 'Specifies the maximum Requests Per Second (RPS) for a bucket. To increase it to High, open a support ticket. '
-<<<<<<< HEAD
-                    : 'This endpoint type supports up to 750 Requests Per Second (RPS).'}
-=======
                     : 'This endpoint type supports up to 750 Requests Per Second (RPS). '}
->>>>>>> f368c2df
                   Understand <Link to="#">bucket rate limits</Link>.
                 </Typography>
               </>
             )}
             {isGen2EndpointType && (
               <BucketRateLimitTable
-<<<<<<< HEAD
-                selectedEndpointType={selectedEndpointType}
-=======
                 endpointType={selectedEndpointOption.endpoint_type}
->>>>>>> f368c2df
               />
             )}
           </>
@@ -522,12 +421,7 @@
             }))
           }
           handleSubmit={handleSubmit(onSubmit)}
-<<<<<<< HEAD
-          onClose={() => setIsEnableObjDialogOpen(false)}
-          open={isEnableObjDialogOpen}
-=======
           open={state.isEnableObjDialogOpen}
->>>>>>> f368c2df
           regionId={selectedRegion?.id}
         />
       </form>
