import { yupResolver } from '@hookform/resolvers/yup';
<<<<<<< HEAD
import { Notice, Typography } from '@linode/ui';
=======
import { Notice, TextField } from '@linode/ui';
>>>>>>> 4b3fe8ae
import { CreateBucketSchema } from '@linode/validation';
import * as React from 'react';
import { Controller, useForm } from 'react-hook-form';

import { ActionsPanel } from 'src/components/ActionsPanel/ActionsPanel';
import { Autocomplete } from 'src/components/Autocomplete/Autocomplete';
import { Drawer } from 'src/components/Drawer';
import { Link } from 'src/components/Link';
<<<<<<< HEAD
import { TextField } from 'src/components/TextField';
=======
import { Typography } from 'src/components/Typography';
>>>>>>> 4b3fe8ae
import { BucketRateLimitTable } from 'src/features/ObjectStorage/BucketLanding/BucketRateLimitTable';
import {
  reportAgreementSigningError,
  useAccountAgreements,
  useMutateAccountAgreements,
} from 'src/queries/account/agreements';
import { useAccountSettings } from 'src/queries/account/settings';
import { useNetworkTransferPricesQuery } from 'src/queries/networkTransfer';
import {
  useCreateBucketMutation,
  useObjectStorageBuckets,
  useObjectStorageEndpoints,
  useObjectStorageTypesQuery,
} from 'src/queries/object-storage/queries';
import { useProfile } from 'src/queries/profile/profile';
import { useRegionsQuery } from 'src/queries/regions/regions';
import { sendCreateBucketEvent } from 'src/utilities/analytics/customEventAnalytics';
import { getGDPRDetails } from 'src/utilities/formatRegion';
import { PRICES_RELOAD_ERROR_NOTICE_TEXT } from 'src/utilities/pricing/constants';

import { EnableObjectStorageModal } from '../EnableObjectStorageModal';
import { BucketRegions } from './BucketRegions';
import { StyledEUAgreementCheckbox } from './OMC_CreateBucketDrawer.styles';
import { OveragePricing } from './OveragePricing';

import type {
  CreateObjectStorageBucketPayload,
  ObjectStorageEndpoint,
  ObjectStorageEndpointTypes,
} from '@linode/api-v4';

interface Props {
  isOpen: boolean;
  onClose: () => void;
}

interface EndpointCount {
  [key: string]: number;
}

interface EndpointOption {
  /**
   * The type of endpoint.
   */
  endpoint_type: ObjectStorageEndpointTypes;
  /**
   * The label to display in the dropdown.
   */
  label: string;
  /**
   * The hostname of the endpoint. This is only necessary when multiple endpoints of the same type are assigned to a region.
   */
  s3_endpoint?: string;
}

export const OMC_CreateBucketDrawer = (props: Props) => {
  const { data: profile } = useProfile();
  const { isOpen, onClose } = props;
  const isRestrictedUser = profile?.restricted;
  const {
    data: endpoints,
    isFetching: isEndpointLoading,
  } = useObjectStorageEndpoints();

  const { data: regions } = useRegionsQuery();

  const { data: bucketsData } = useObjectStorageBuckets();

  const {
    data: objTypes,
    isError: isErrorObjTypes,
    isInitialLoading: isLoadingObjTypes,
  } = useObjectStorageTypesQuery(isOpen);
  const {
    data: transferTypes,
    isError: isErrorTransferTypes,
    isInitialLoading: isLoadingTransferTypes,
  } = useNetworkTransferPricesQuery(isOpen);

  const isErrorTypes = isErrorTransferTypes || isErrorObjTypes;
  const isLoadingTypes = isLoadingTransferTypes || isLoadingObjTypes;
  const isInvalidPrice =
    !objTypes || !transferTypes || isErrorTypes || isErrorTransferTypes;

  const { isPending, mutateAsync: createBucket } = useCreateBucketMutation();
  const { data: agreements } = useAccountAgreements();
  const { mutateAsync: updateAccountAgreements } = useMutateAccountAgreements();
  const { data: accountSettings } = useAccountSettings();

  const [state, setState] = React.useState({
    hasSignedAgreement: false,
    isEnableObjDialogOpen: false,
  });

  const {
    control,
    formState: { errors },
    getValues,
    handleSubmit,
    reset,
    resetField,
    setError,
    setValue,
    watch,
  } = useForm<CreateObjectStorageBucketPayload>({
    context: { buckets: bucketsData?.buckets ?? [] },
    defaultValues: {
      cors_enabled: true,
      endpoint_type: undefined,
      label: '',
      region: '',
      s3_endpoint: undefined,
    },
    mode: 'onBlur',
    resolver: yupResolver(CreateBucketSchema),
  });

  const watchRegion = watch('region');

  const onSubmit = async (data: CreateObjectStorageBucketPayload) => {
    try {
      await createBucket(data);

      if (data.region) {
        sendCreateBucketEvent(data.region);
      }

      if (state.hasSignedAgreement) {
        try {
          await updateAccountAgreements({ eu_model: true });
        } catch (error) {
          reportAgreementSigningError(error);
        }
      }

      handleClose();
    } catch (errors) {
      for (const error of errors) {
        setError(error?.field ?? 'root', { message: error.reason });
      }
    }
  };

  const handleClose = () => {
    reset();
    onClose();
  };

  const handleBucketFormSubmit = async (
    e: React.FormEvent<HTMLFormElement>
  ) => {
    e.preventDefault();

    const formValues = getValues();

    // Custom validation in the handleBucketFormSubmit function
    // to catch missing endpoint_type values before form submission
    // since this is optional in the schema.
    if (Boolean(endpoints) && !formValues.endpoint_type) {
      setError('endpoint_type', {
        message: 'Endpoint Type is required.',
        type: 'manual',
      });
      return;
    }

    if (accountSettings?.object_storage !== 'active') {
      setState((prev) => ({ ...prev, isEnableObjDialogOpen: true }));
    } else {
      await handleSubmit(onSubmit)(e);
    }
  };

  const selectedRegion = watchRegion
    ? regions?.find((region) => watchRegion === region.id)
    : undefined;

  const filteredEndpoints = endpoints?.filter(
    (endpoint) => selectedRegion?.id === endpoint.region
  );

  // In rare cases, the dropdown must display a specific endpoint hostname (s3_endpoint) along with
  // the endpoint type to distinguish between two assigned endpoints of the same type.
  // This is necessary for multiple gen1 (E1) assignments in the same region.
  const endpointCounts = filteredEndpoints?.reduce(
    (acc: EndpointCount, { endpoint_type }) => {
      acc[endpoint_type] = (acc[endpoint_type] || 0) + 1;
      return acc;
    },
    {}
  );

  const createEndpointOption = (
    endpoint: ObjectStorageEndpoint
  ): EndpointOption => {
    const { endpoint_type, s3_endpoint } = endpoint;
    const isLegacy = endpoint_type === 'E0';
    const typeLabel = isLegacy ? 'Legacy' : 'Standard';
    const shouldShowHostname =
      endpointCounts && endpointCounts[endpoint_type] > 1;
    const label =
      shouldShowHostname && s3_endpoint !== null
        ? `${typeLabel} (${endpoint_type}) ${s3_endpoint}`
        : `${typeLabel} (${endpoint_type})`;

    return {
      endpoint_type,
      label,
      s3_endpoint: s3_endpoint ?? undefined,
    };
  };

  const filteredEndpointOptions:
    | EndpointOption[]
    | undefined = filteredEndpoints?.map(createEndpointOption);

  const hasSingleEndpointType = filteredEndpointOptions?.length === 1;

  const selectedEndpointOption = React.useMemo(() => {
    const currentEndpointType = watch('endpoint_type');
    const currentS3Endpoint = watch('s3_endpoint');
    return (
      filteredEndpointOptions?.find(
        (endpoint) =>
          endpoint.endpoint_type === currentEndpointType &&
          endpoint.s3_endpoint === currentS3Endpoint
      ) || null
    );
  }, [filteredEndpointOptions, watch]);

  const { showGDPRCheckbox } = getGDPRDetails({
    agreements,
    profile,
    regions,
    selectedRegionId: selectedRegion?.id ?? '',
  });

  const resetSpecificFormFields = () => {
    resetField('endpoint_type');
    setValue('s3_endpoint', undefined);
    setValue('cors_enabled', true);
  };

  const updateEndpointType = (endpointOption: EndpointOption | null) => {
    if (endpointOption) {
      const { endpoint_type, s3_endpoint } = endpointOption;
      const isGen2Endpoint = endpoint_type === 'E2' || endpoint_type === 'E3';

      if (isGen2Endpoint) {
        setValue('cors_enabled', false);
      }

      setValue('endpoint_type', endpoint_type, { shouldValidate: true });
      setValue('s3_endpoint', s3_endpoint);
    } else {
      resetSpecificFormFields();
    }
  };

  // Both of these are side effects that should only run when the region changes
  React.useEffect(() => {
    // Auto-select an endpoint option if there's only one
    if (filteredEndpointOptions && filteredEndpointOptions.length === 1) {
      updateEndpointType(filteredEndpointOptions[0]);
    } else {
      // When region changes, reset values
      resetSpecificFormFields();
    }
    // eslint-disable-next-line react-hooks/exhaustive-deps
  }, [watchRegion]);

  return (
    <Drawer onClose={handleClose} open={isOpen} title="Create Bucket">
      <form onSubmit={handleBucketFormSubmit}>
        {isRestrictedUser && (
          <Notice
            data-qa-permissions-notice
            text="You don't have permissions to create a Bucket. Please contact an account administrator for details."
            variant="error"
          />
        )}
        {errors.root?.message && (
          <Notice text={errors.root?.message} variant="error" />
        )}
        <Controller
          render={({ field }) => (
            <TextField
              data-qa-cluster-label
              data-testid="label"
              disabled={isRestrictedUser}
              errorText={errors.label?.message}
              label="Label"
              onBlur={field.onBlur}
              onChange={field.onChange}
              required
              value={field.value ?? ''}
            />
          )}
          control={control}
          name="label"
        />
        <Controller
          render={({ field }) => (
            <BucketRegions
              onChange={(value) => {
                field.onChange(value);
              }}
              disabled={isRestrictedUser}
              error={errors.region?.message}
              onBlur={field.onBlur}
              required
              selectedRegion={field.value}
            />
          )}
          control={control}
          name="region"
        />
        {selectedRegion?.id && <OveragePricing regionId={selectedRegion.id} />}
        {Boolean(endpoints) && selectedRegion && (
          <>
            <Controller
              render={({ field }) => (
                <Autocomplete
                  onChange={(_, endpointOption) =>
                    updateEndpointType(endpointOption)
                  }
                  textFieldProps={{
                    helperText: (
                      <Typography component="span">
                        Endpoint types impact the performance, capacity, and
                        rate limits for your bucket. Understand{' '}
                        <Link to="https://techdocs.akamai.com/cloud-computing/docs/object-storage">
                          endpoint types
                        </Link>
                        .
                      </Typography>
                    ),
                    helperTextPosition: 'top',
                  }}
                  disableClearable={hasSingleEndpointType}
                  errorText={errors.endpoint_type?.message}
                  label="Object Storage Endpoint Type"
                  loading={isEndpointLoading}
                  onBlur={field.onBlur}
                  options={filteredEndpointOptions ?? []}
                  placeholder="Object Storage Endpoint Type"
                  value={selectedEndpointOption}
                />
              )}
              control={control}
              name="endpoint_type"
            />
            {Boolean(endpoints) && selectedEndpointOption && (
              <BucketRateLimitTable
                typographyProps={{
                  marginTop: 1,
                  variant: 'inherit',
                }}
                endpointType={selectedEndpointOption?.endpoint_type}
              />
            )}
          </>
        )}
        {showGDPRCheckbox ? (
          <StyledEUAgreementCheckbox
            onChange={(e) =>
              setState((prev) => ({
                ...prev,
                hasSignedAgreement: e.target.checked,
              }))
            }
            checked={state.hasSignedAgreement}
          />
        ) : null}
        <ActionsPanel
          primaryButtonProps={{
            'data-testid': 'create-bucket-button',
            disabled:
              (showGDPRCheckbox && !state.hasSignedAgreement) || isErrorTypes,
            label: 'Create Bucket',
            loading: isPending || Boolean(selectedRegion?.id && isLoadingTypes),
            tooltipText:
              !isLoadingTypes && isInvalidPrice
                ? PRICES_RELOAD_ERROR_NOTICE_TEXT
                : '',
            type: 'submit',
          }}
          secondaryButtonProps={{ label: 'Cancel', onClick: handleClose }}
        />
        <EnableObjectStorageModal
          onClose={() =>
            setState((prev) => ({
              ...prev,
              isEnableObjDialogOpen: false,
            }))
          }
          handleSubmit={handleSubmit(onSubmit)}
          open={state.isEnableObjDialogOpen}
          regionId={selectedRegion?.id}
        />
      </form>
    </Drawer>
  );
};<|MERGE_RESOLUTION|>--- conflicted
+++ resolved
@@ -1,9 +1,5 @@
 import { yupResolver } from '@hookform/resolvers/yup';
-<<<<<<< HEAD
-import { Notice, Typography } from '@linode/ui';
-=======
-import { Notice, TextField } from '@linode/ui';
->>>>>>> 4b3fe8ae
+import { Notice, TextField, Typography } from '@linode/ui';
 import { CreateBucketSchema } from '@linode/validation';
 import * as React from 'react';
 import { Controller, useForm } from 'react-hook-form';
@@ -12,11 +8,6 @@
 import { Autocomplete } from 'src/components/Autocomplete/Autocomplete';
 import { Drawer } from 'src/components/Drawer';
 import { Link } from 'src/components/Link';
-<<<<<<< HEAD
-import { TextField } from 'src/components/TextField';
-=======
-import { Typography } from 'src/components/Typography';
->>>>>>> 4b3fe8ae
 import { BucketRateLimitTable } from 'src/features/ObjectStorage/BucketLanding/BucketRateLimitTable';
 import {
   reportAgreementSigningError,
