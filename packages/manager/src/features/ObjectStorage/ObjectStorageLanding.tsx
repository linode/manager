import { StyledLinkButton, Typography } from '@linode/ui';
import { isFeatureEnabledV2, useOpenClose } from '@linode/utilities';
import { styled } from '@mui/material/styles';
import { useMatch, useNavigate } from '@tanstack/react-router';
import { DateTime } from 'luxon';
import * as React from 'react';

import { DismissibleBanner } from 'src/components/DismissibleBanner/DismissibleBanner';
import { DocumentTitleSegment } from 'src/components/DocumentTitle';
import { LandingHeader } from 'src/components/LandingHeader';
import { Link } from 'src/components/Link';
import { PromotionalOfferCard } from 'src/components/PromotionalOfferCard/PromotionalOfferCard';
import { SuspenseLoader } from 'src/components/SuspenseLoader';
import { SafeTabPanel } from 'src/components/Tabs/SafeTabPanel';
import { TabPanels } from 'src/components/Tabs/TabPanels';
import { Tabs } from 'src/components/Tabs/Tabs';
import { TanStackTabLinkList } from 'src/components/Tabs/TanStackTabLinkList';
import { useAccountManagement } from 'src/hooks/useAccountManagement';
import { useFlags } from 'src/hooks/useFlags';
import { useRestrictedGlobalGrantCheck } from 'src/hooks/useRestrictedGlobalGrantCheck';
import { useTabs } from 'src/hooks/useTabs';
import { useObjectStorageBuckets } from 'src/queries/object-storage/queries';

import { getRestrictedResourceText } from '../Account/utils';
import { CreateBucketDrawer } from './BucketLanding/CreateBucketDrawer';
import { OMC_BucketLanding } from './BucketLanding/OMC_BucketLanding';
import { OMC_CreateBucketDrawer } from './BucketLanding/OMC_CreateBucketDrawer';

import type { MODE } from './AccessKeyLanding/types';

const BucketLanding = React.lazy(() =>
  import('./BucketLanding/BucketLanding').then((module) => ({
    default: module.BucketLanding,
  }))
);
const AccessKeyLanding = React.lazy(() =>
  import('./AccessKeyLanding/AccessKeyLanding').then((module) => ({
    default: module.AccessKeyLanding,
  }))
);

export const ObjectStorageLanding = () => {
  const navigate = useNavigate();
  const match = useMatch({ strict: false });
  const [mode, setMode] = React.useState<MODE>('creating');

  const { _isRestrictedUser, account, accountSettings } =
    useAccountManagement();
  const flags = useFlags();

  const isObjMultiClusterEnabled = isFeatureEnabledV2(
    'Object Storage Access Key Regions',
    Boolean(flags.objMultiCluster),
    account?.capabilities ?? []
  );

  const {
    data: objectStorageBucketsResponse,
    error: bucketsErrors,
    isLoading: areBucketsLoading,
  } = useObjectStorageBuckets();

  const userHasNoBucketCreated =
    objectStorageBucketsResponse?.buckets.length === 0;

  const { handleTabChange, tabIndex, tabs } = useTabs([
    { title: 'Buckets', to: `/object-storage/buckets` },
    { title: 'Access Keys', to: `/object-storage/access-keys` },
  ]);

  const objPromotionalOffers =
    flags.promotionalOffers?.filter((offer) =>
      offer.features.includes('Object Storage')
    ) ?? [];

  // Users must explicitly cancel Object Storage in their Account Settings to avoid being billed.
  // Display a warning if the service is active but no buckets are present.
  const shouldDisplayBillingNotice =
    !areBucketsLoading &&
    !bucketsErrors &&
    userHasNoBucketCreated &&
    accountSettings?.object_storage === 'active';

  const isBucketCreationRestricted = useRestrictedGlobalGrantCheck({
    globalGrantType: 'add_buckets',
  });

  const shouldHideDocsAndCreateButtons =
    !areBucketsLoading && tabIndex === 0 && userHasNoBucketCreated;

  const isAccessKeysTab = tabIndex === 1;

  const createButtonText = isAccessKeysTab
    ? 'Create Access Key'
    : 'Create Bucket';

  const openDrawer = useOpenClose();

  const handleOpenAccessDrawer = (mode: MODE) => {
    setMode(mode);
    openDrawer.open();
  };

  const createButtonAction = () => {
    if (isAccessKeysTab) {
      navigate({ to: '/object-storage/access-keys/create' });
    } else {
      navigate({ to: '/object-storage/buckets/create' });
    }
  };

  const isCreateBucketOpen = match.routeId === '/object-storage/buckets/create';
  const isCreateAccessKeyOpen =
    match.routeId === '/object-storage/access-keys/create';

  return (
    <React.Fragment>
      <DocumentTitleSegment
        segment={`${
          isCreateBucketOpen && !objectStorageBucketsResponse?.buckets.length
            ? 'Create a Bucket'
            : 'Object Storage'
        }`}
      />
      <LandingHeader
        breadcrumbProps={{ pathname: '/object-storage' }}
        buttonDataAttrs={{
          tooltipText: getRestrictedResourceText({
            action: 'create',
            isSingular: false,
            resourceType: 'Buckets',
          }),
        }}
<<<<<<< HEAD
        breadcrumbProps={{ pathname: '/object-storage' }}
        className="landing-header-mb-4"
=======
>>>>>>> 4db0e0c7
        createButtonText={createButtonText}
        disabledCreateButton={isBucketCreationRestricted}
        docsLink="https://www.linode.com/docs/platform/object-storage/"
        entity="Object Storage"
        onButtonClick={createButtonAction}
        removeCrumbX={1}
        shouldHideDocsAndCreateButtons={shouldHideDocsAndCreateButtons}
        title="Object Storage"
      />
      <Tabs index={tabIndex} onChange={handleTabChange}>
        <TanStackTabLinkList tabs={tabs} />

        {objPromotionalOffers.map((promotionalOffer) => (
          <StyledPromotionalOfferCard
            key={promotionalOffer.name}
            {...promotionalOffer}
            fullWidth
          />
        ))}
        {shouldDisplayBillingNotice && <BillingNotice />}
        <React.Suspense fallback={<SuspenseLoader />}>
          <TabPanels>
            <SafeTabPanel index={0}>
              {isObjMultiClusterEnabled ? (
                <OMC_BucketLanding
                  isCreateBucketDrawerOpen={isCreateBucketOpen}
                />
              ) : (
                <BucketLanding isCreateBucketDrawerOpen={isCreateBucketOpen} />
              )}
            </SafeTabPanel>
            <SafeTabPanel index={1}>
              <AccessKeyLanding
                accessDrawerOpen={isCreateAccessKeyOpen || openDrawer.isOpen}
                closeAccessDrawer={() => {
                  navigate({ to: '/object-storage/access-keys' });
                  openDrawer.close();
                }}
                isRestrictedUser={_isRestrictedUser}
                mode={mode}
                openAccessDrawer={handleOpenAccessDrawer}
              />
            </SafeTabPanel>
          </TabPanels>
        </React.Suspense>
        {isObjMultiClusterEnabled ? (
          <OMC_CreateBucketDrawer
            isOpen={isCreateBucketOpen}
            onClose={() => navigate({ to: '/object-storage/buckets' })}
          />
        ) : (
          <CreateBucketDrawer
            isOpen={isCreateBucketOpen}
            onClose={() => navigate({ to: '/object-storage/buckets' })}
          />
        )}
      </Tabs>
    </React.Fragment>
  );
};

const NOTIFICATION_KEY = 'obj-billing-notification';

export const BillingNotice = React.memo(() => {
  const navigate = useNavigate();

  return (
    <DismissibleBanner
      options={{
        expiry: DateTime.utc().plus({ days: 30 }).toISO(),
        label: NOTIFICATION_KEY,
      }}
      preferenceKey={NOTIFICATION_KEY}
      variant="warning"
    >
      <Typography variant="body1">
        You are being billed for Object Storage but do not have any Buckets. You
        can cancel Object Storage in your{' '}
        <Link to="/account/settings">Account Settings</Link>, or{' '}
        <StyledLinkButton
          onClick={() => navigate({ to: '/object-storage/buckets/create' })}
        >
          create a Bucket.
        </StyledLinkButton>
      </Typography>
    </DismissibleBanner>
  );
});

const StyledPromotionalOfferCard = styled(PromotionalOfferCard, {
  label: 'StyledPromotionalOfferCard',
})(({ theme }) => ({
  marginBottom: theme.spacing(0.5),
}));<|MERGE_RESOLUTION|>--- conflicted
+++ resolved
@@ -131,11 +131,7 @@
             resourceType: 'Buckets',
           }),
         }}
-<<<<<<< HEAD
-        breadcrumbProps={{ pathname: '/object-storage' }}
         className="landing-header-mb-4"
-=======
->>>>>>> 4db0e0c7
         createButtonText={createButtonText}
         disabledCreateButton={isBucketCreationRestricted}
         docsLink="https://www.linode.com/docs/platform/object-storage/"
