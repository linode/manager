--- conflicted
+++ resolved
@@ -1,9 +1,4 @@
 import * as React from 'react';
-<<<<<<< HEAD
-import { connect } from 'react-redux';
-import { matchPath, RouteComponentProps } from 'react-router-dom';
-import { compose } from 'recompose';
-=======
 import { useDispatch } from 'react-redux';
 import {
   matchPath,
@@ -13,26 +8,20 @@
   Switch
 } from 'react-router-dom';
 import { Dispatch } from 'redux';
->>>>>>> 18876c1c
 import Breadcrumb from 'src/components/Breadcrumb';
-
+import AppBar from 'src/components/core/AppBar';
 import Box from 'src/components/core/Box';
 import { makeStyles, Theme } from 'src/components/core/styles';
-import TabPanel from 'src/components/core/ReachTabPanel';
-import TabPanels from 'src/components/core/ReachTabPanels';
-import Tabs from 'src/components/core/ReachTabs';
-import TabLinkList from 'src/components/TabLinkList';
+import Tab from 'src/components/core/Tab';
+import Tabs from 'src/components/core/Tabs';
 import DocumentationButton from 'src/components/DocumentationButton';
 import { DocumentTitleSegment } from 'src/components/DocumentTitle';
 import { Link } from 'src/components/Link';
 import Notice from 'src/components/Notice';
 import PromotionalOfferCard from 'src/components/PromotionalOfferCard/PromotionalOfferCard';
 import SuspenseLoader from 'src/components/SuspenseLoader';
-<<<<<<< HEAD
-=======
 import TabLink from 'src/components/TabLink';
 import useAccountManagement from 'src/hooks/useAccountManagement';
->>>>>>> 18876c1c
 import useFlags from 'src/hooks/useFlags';
 import useObjectStorageBuckets from 'src/hooks/useObjectStorageBuckets';
 import useObjectStorageClusters from 'src/hooks/useObjectStorageClusters';
@@ -76,9 +65,6 @@
     }
   ];
 
-<<<<<<< HEAD
-  const { isRestrictedUser } = props;
-=======
   const handleTabChange = (
     _: React.ChangeEvent<HTMLDivElement>,
     value: number
@@ -88,7 +74,6 @@
   };
 
   const { _isRestrictedUser, accountSettings } = useAccountManagement();
->>>>>>> 18876c1c
 
   const clustersLoaded = objectStorageClusters.lastUpdated > 0;
 
@@ -121,6 +106,7 @@
     requestObjectStorageBuckets
   ]);
 
+  const url = props.match.url;
   const matches = (p: string) => {
     return Boolean(matchPath(p, { path: props.location.pathname }));
   };
@@ -133,8 +119,6 @@
     promotionalOffer.features.includes('Object Storage')
   );
 
-<<<<<<< HEAD
-=======
   const renderBucketLanding = React.useCallback(
     () => <BucketLanding isRestrictedUser={_isRestrictedUser} />,
     [_isRestrictedUser]
@@ -153,7 +137,6 @@
     objectStorageBuckets.data.length === 0 &&
     accountSettings.data?.object_storage === 'active';
 
->>>>>>> 18876c1c
   return (
     <React.Fragment>
       <DocumentTitleSegment segment="Object Storage" />
@@ -165,31 +148,6 @@
         />
         <DocumentationButton href="https://www.linode.com/docs/platform/object-storage/" />
       </Box>
-<<<<<<< HEAD
-      <Tabs defaultIndex={tabs.findIndex(tab => matches(tab.routeName))}>
-        <TabLinkList tabs={tabs} />
-
-        {objPromotionalOffers.map(promotionalOffer => (
-          <PromotionalOfferCard
-            key={promotionalOffer.name}
-            {...promotionalOffer}
-            fullWidth
-            className={classes.promo}
-          />
-        ))}
-        <React.Suspense fallback={<SuspenseLoader />}>
-          <TabPanels>
-            <TabPanel>
-              <BucketLanding isRestrictedUser={props.isRestrictedUser} />
-            </TabPanel>
-            <TabPanel>
-              <AccessKeyLanding isRestrictedUser={props.isRestrictedUser} />
-            </TabPanel>
-          </TabPanels>
-        </React.Suspense>
-        <BucketDrawer isRestrictedUser={props.isRestrictedUser} />
-      </Tabs>
-=======
       <AppBar position="static" color="default" role="tablist">
         <Tabs
           value={tabs.findIndex(tab => matches(tab.routeName))}
@@ -242,7 +200,6 @@
         </Switch>
       </React.Suspense>
       <BucketDrawer isRestrictedUser={_isRestrictedUser} />
->>>>>>> 18876c1c
     </React.Fragment>
   );
 };
