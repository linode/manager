--- conflicted
+++ resolved
@@ -60,27 +60,23 @@
     useRouteMatch('/object-storage/buckets/create')
   );
 
-<<<<<<< HEAD
-=======
   React.useEffect(() => {
     if (createBucketRouteMatch) {
       dispatch(openBucketDrawer());
     }
   }, [dispatch, createBucketRouteMatch]);
 
->>>>>>> 973db4c6
   const { objectStorageClusters } = useObjectStorageClusters();
   const {
     objectStorageBuckets,
     requestObjectStorageBuckets
   } = useObjectStorageBuckets();
 
-  const { openBucketDrawer } = props;
+  const createOrEditDrawer = useOpenClose();
 
   const [route, setRoute] = React.useState<string>('');
   const [createButtonText, setCreateButtonText] = React.useState<string>('');
   const [createButtonWidth, setCreateButtonWidth] = React.useState<number>(0);
-  const createOrEditDrawer = useOpenClose();
 
   const tabs = [
     /* NB: These must correspond to the routes, inside the Switch */
@@ -175,13 +171,13 @@
   const updateCreateAction = React.useMemo(() => {
     switch (route) {
       case 'buckets':
-        return openBucketDrawer;
+        return openBucketDrawer();
       case 'access-keys':
         return createOrEditDrawer.open;
       default:
         return;
     }
-  }, [createOrEditDrawer.open, openBucketDrawer, route]);
+  }, [createOrEditDrawer.open, route]);
 
   return (
     <React.Fragment>
@@ -201,7 +197,7 @@
               createButtonText={createButtonText}
               createButtonWidth={createButtonWidth}
               docsLink="https://www.linode.com/docs/platform/object-storage/"
-              onAddNew={updateCreateAction}
+              onAddNew={() => updateCreateAction()}
               removeCrumbX={1}
               breadcrumbProps={{ pathname: '/object-storage' }}
             />
