--- conflicted
+++ resolved
@@ -1,9 +1,5 @@
 import { StyledLinkButton, Typography } from '@linode/ui';
-<<<<<<< HEAD
-import { isFeatureEnabledV2 } from '@linode/utilities';
-=======
-import { useOpenClose } from '@linode/utilities';
->>>>>>> 62811be2
+import { isFeatureEnabledV2, useOpenClose } from '@linode/utilities';
 import { styled } from '@mui/material/styles';
 import { createLazyRoute } from '@tanstack/react-router';
 import { DateTime } from 'luxon';
