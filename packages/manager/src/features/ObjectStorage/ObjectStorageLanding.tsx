<<<<<<< HEAD
import { LinkButton, Typography } from '@linode/ui';
import { isFeatureEnabledV2, useOpenClose } from '@linode/utilities';
=======
import { useAccountSettings, useProfile } from '@linode/queries';
import { StyledLinkButton, Typography } from '@linode/ui';
import { useOpenClose } from '@linode/utilities';
>>>>>>> ff3951cd
import { styled } from '@mui/material/styles';
import { useMatch, useNavigate } from '@tanstack/react-router';
import { DateTime } from 'luxon';
import * as React from 'react';

import { DismissibleBanner } from 'src/components/DismissibleBanner/DismissibleBanner';
import { DocumentTitleSegment } from 'src/components/DocumentTitle';
import { LandingHeader } from 'src/components/LandingHeader';
import { Link } from 'src/components/Link';
import { PromotionalOfferCard } from 'src/components/PromotionalOfferCard/PromotionalOfferCard';
import { SuspenseLoader } from 'src/components/SuspenseLoader';
import { SafeTabPanel } from 'src/components/Tabs/SafeTabPanel';
import { TabPanels } from 'src/components/Tabs/TabPanels';
import { Tabs } from 'src/components/Tabs/Tabs';
import { TanStackTabLinkList } from 'src/components/Tabs/TanStackTabLinkList';
import { useFlags } from 'src/hooks/useFlags';
import { useTabs } from 'src/hooks/useTabs';
import { useObjectStorageBuckets } from 'src/queries/object-storage/queries';

import { getRestrictedResourceText } from '../Account/utils';
import { CreateBucketDrawer } from './BucketLanding/CreateBucketDrawer';
import { OMC_BucketLanding } from './BucketLanding/OMC_BucketLanding';
import { OMC_CreateBucketDrawer } from './BucketLanding/OMC_CreateBucketDrawer';
import { useIsObjMultiClusterEnabled } from './hooks/useIsObjectStorageGen2Enabled';

import type { MODE } from './AccessKeyLanding/types';

const BucketLanding = React.lazy(() =>
  import('./BucketLanding/BucketLanding').then((module) => ({
    default: module.BucketLanding,
  }))
);
const AccessKeyLanding = React.lazy(() =>
  import('./AccessKeyLanding/AccessKeyLanding').then((module) => ({
    default: module.AccessKeyLanding,
  }))
);

export const ObjectStorageLanding = () => {
  const flags = useFlags();
  const navigate = useNavigate();
  const match = useMatch({ strict: false });

  const [mode, setMode] = React.useState<MODE>('creating');

  const { isObjMultiClusterEnabled } = useIsObjMultiClusterEnabled();

  const { data: profile } = useProfile();
  const { data: accountSettings } = useAccountSettings();

  const isRestrictedUser = profile?.restricted ?? false;

  const {
    data: objectStorageBucketsResponse,
    error: bucketsErrors,
    isLoading: areBucketsLoading,
  } = useObjectStorageBuckets();

  const userHasNoBucketCreated =
    objectStorageBucketsResponse?.buckets.length === 0;

  const { handleTabChange, tabIndex, tabs } = useTabs([
    { title: 'Buckets', to: `/object-storage/buckets` },
    { title: 'Access Keys', to: `/object-storage/access-keys` },
  ]);

  const objPromotionalOffers =
    flags.promotionalOffers?.filter((offer) =>
      offer.features.includes('Object Storage')
    ) ?? [];

  // Users must explicitly cancel Object Storage in their Account Settings to avoid being billed.
  // Display a warning if the service is active but no buckets are present.
  const shouldDisplayBillingNotice =
    !areBucketsLoading &&
    !bucketsErrors &&
    userHasNoBucketCreated &&
    accountSettings?.object_storage === 'active';

  const shouldHideDocsAndCreateButtons =
    !areBucketsLoading && tabIndex === 0 && userHasNoBucketCreated;

  const isAccessKeysTab = tabIndex === 1;

  const createButtonText = isAccessKeysTab
    ? 'Create Access Key'
    : 'Create Bucket';

  const openDrawer = useOpenClose();

  const handleOpenAccessDrawer = (mode: MODE) => {
    setMode(mode);
    openDrawer.open();
  };

  const createButtonAction = () => {
    if (isAccessKeysTab) {
      navigate({ to: '/object-storage/access-keys/create' });
      handleOpenAccessDrawer('creating');
    } else {
      navigate({ to: '/object-storage/buckets/create' });
    }
  };

  const isCreateBucketOpen = match.routeId === '/object-storage/buckets/create';
  const isCreateAccessKeyOpen =
    match.routeId === '/object-storage/access-keys/create';

  return (
    <React.Fragment>
      <DocumentTitleSegment
        segment={`${
          isCreateBucketOpen && !objectStorageBucketsResponse?.buckets.length
            ? 'Create a Bucket'
            : 'Object Storage'
        }`}
      />
      <LandingHeader
        breadcrumbProps={{ pathname: '/object-storage' }}
        buttonDataAttrs={{
          tooltipText: getRestrictedResourceText({
            action: 'create',
            isSingular: false,
            resourceType: 'Buckets',
          }),
        }}
        createButtonText={createButtonText}
        disabledCreateButton={isRestrictedUser}
        docsLink="https://www.linode.com/docs/platform/object-storage/"
        entity="Object Storage"
        onButtonClick={createButtonAction}
        removeCrumbX={1}
        shouldHideDocsAndCreateButtons={shouldHideDocsAndCreateButtons}
        spacingBottom={4}
        title="Object Storage"
      />
      <Tabs index={tabIndex} onChange={handleTabChange}>
        <TanStackTabLinkList tabs={tabs} />

        {objPromotionalOffers.map((promotionalOffer) => (
          <StyledPromotionalOfferCard
            key={promotionalOffer.name}
            {...promotionalOffer}
            fullWidth
          />
        ))}
        {shouldDisplayBillingNotice && <BillingNotice />}
        <React.Suspense fallback={<SuspenseLoader />}>
          <TabPanels>
            <SafeTabPanel index={0}>
              {isObjMultiClusterEnabled ? (
                <OMC_BucketLanding
                  isCreateBucketDrawerOpen={isCreateBucketOpen}
                />
              ) : (
                <BucketLanding isCreateBucketDrawerOpen={isCreateBucketOpen} />
              )}
            </SafeTabPanel>
            <SafeTabPanel index={1}>
              <AccessKeyLanding
                accessDrawerOpen={isCreateAccessKeyOpen || openDrawer.isOpen}
                closeAccessDrawer={() => {
                  navigate({ to: '/object-storage/access-keys' });
                  openDrawer.close();
                }}
                isRestrictedUser={isRestrictedUser}
                mode={mode}
                openAccessDrawer={handleOpenAccessDrawer}
              />
            </SafeTabPanel>
          </TabPanels>
        </React.Suspense>
        {isObjMultiClusterEnabled ? (
          <OMC_CreateBucketDrawer
            isOpen={isCreateBucketOpen}
            onClose={() => navigate({ to: '/object-storage/buckets' })}
          />
        ) : (
          <CreateBucketDrawer
            isOpen={isCreateBucketOpen}
            onClose={() => navigate({ to: '/object-storage/buckets' })}
          />
        )}
      </Tabs>
    </React.Fragment>
  );
};

const NOTIFICATION_KEY = 'obj-billing-notification';

export const BillingNotice = React.memo(() => {
  const navigate = useNavigate();

  return (
    <DismissibleBanner
      options={{
        expiry: DateTime.utc().plus({ days: 30 }).toISO(),
        label: NOTIFICATION_KEY,
      }}
      preferenceKey={NOTIFICATION_KEY}
      variant="warning"
    >
      <Typography variant="body1">
        You are being billed for Object Storage but do not have any Buckets. You
        can cancel Object Storage in your{' '}
        <Link to="/account/settings">Account Settings</Link>, or{' '}
        <LinkButton
          onClick={() => navigate({ to: '/object-storage/buckets/create' })}
        >
          create a Bucket.
        </LinkButton>
      </Typography>
    </DismissibleBanner>
  );
});

const StyledPromotionalOfferCard = styled(PromotionalOfferCard, {
  label: 'StyledPromotionalOfferCard',
})(({ theme }) => ({
  marginBottom: theme.spacing(0.5),
}));<|MERGE_RESOLUTION|>--- conflicted
+++ resolved
@@ -1,11 +1,6 @@
-<<<<<<< HEAD
+import { useAccountSettings, useProfile } from '@linode/queries';
 import { LinkButton, Typography } from '@linode/ui';
-import { isFeatureEnabledV2, useOpenClose } from '@linode/utilities';
-=======
-import { useAccountSettings, useProfile } from '@linode/queries';
-import { StyledLinkButton, Typography } from '@linode/ui';
 import { useOpenClose } from '@linode/utilities';
->>>>>>> ff3951cd
 import { styled } from '@mui/material/styles';
 import { useMatch, useNavigate } from '@tanstack/react-router';
 import { DateTime } from 'luxon';
