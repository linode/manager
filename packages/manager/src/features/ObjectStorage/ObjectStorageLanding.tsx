import * as React from 'react';
<<<<<<< HEAD
import { connect, MapDispatchToProps } from 'react-redux';
import { matchPath, RouteComponentProps } from 'react-router-dom';
=======
import { connect } from 'react-redux';
import {
  matchPath,
  Redirect,
  Route,
  RouteComponentProps,
  Switch
} from 'react-router-dom';
>>>>>>> f9d44cae
import { compose } from 'recompose';
import Breadcrumb from 'src/components/Breadcrumb';

import Box from 'src/components/core/Box';
import { makeStyles, Theme } from 'src/components/core/styles';
import TabPanel from 'src/components/core/ReachTabPanel';
import TabPanels from 'src/components/core/ReachTabPanels';
import Tabs from 'src/components/core/ReachTabs';
import TabLinkList from 'src/components/TabLinkList';
import DocumentationButton from 'src/components/DocumentationButton';
import { DocumentTitleSegment } from 'src/components/DocumentTitle';
import PromotionalOfferCard from 'src/components/PromotionalOfferCard/PromotionalOfferCard';
import SuspenseLoader from 'src/components/SuspenseLoader';
import useFlags from 'src/hooks/useFlags';
import useObjectStorageBuckets from 'src/hooks/useObjectStorageBuckets';
import useObjectStorageClusters from 'src/hooks/useObjectStorageClusters';
import { MapState } from 'src/store/types';
import BucketDrawer from './BucketLanding/BucketDrawer';
import useReduxLoad from 'src/hooks/useReduxLoad';

const BucketLanding = React.lazy(() => import('./BucketLanding/BucketLanding'));
const AccessKeyLanding = React.lazy(() =>
  import('./AccessKeyLanding/AccessKeyLanding')
);

const useStyles = makeStyles((theme: Theme) => ({
  promo: {
    marginBottom: theme.spacing() / 2
  }
}));

type CombinedProps = StateProps & RouteComponentProps<{}>;

export const ObjectStorageLanding: React.FC<CombinedProps> = props => {
  const classes = useStyles();

  useReduxLoad(['clusters']);

  const { objectStorageClusters } = useObjectStorageClusters();
  const {
    objectStorageBuckets,
    requestObjectStorageBuckets
  } = useObjectStorageBuckets();

  const tabs = [
    /* NB: These must correspond to the routes, inside the Switch */
    {
      title: 'Buckets',
      routeName: `${props.match.url}/buckets`
    },
    {
      title: 'Access Keys',
      routeName: `${props.match.url}/access-keys`
    }
  ];

<<<<<<< HEAD
=======
  const handleTabChange = (
    _: React.ChangeEvent<HTMLDivElement>,
    value: number
  ) => {
    const routeName = tabs[value].routeName;
    props.history.push(`${routeName}`);
  };

  const { isRestrictedUser } = props;

  const clustersLoaded = objectStorageClusters.lastUpdated > 0;

  const bucketsLoadingOrLoaded =
    objectStorageBuckets.loading ||
    objectStorageBuckets.lastUpdated > 0 ||
    objectStorageBuckets.bucketErrors;

>>>>>>> f9d44cae
  React.useEffect(() => {
    // Object Storage is not available for restricted users.
    if (isRestrictedUser) {
      return;
    }

    // Once the OBJ Clusters have been loaded, request Buckets from each Cluster.
    if (clustersLoaded && !bucketsLoadingOrLoaded) {
      const clusterIds = objectStorageClusters.entities.map(
        thisCluster => thisCluster.id
      );

      requestObjectStorageBuckets(clusterIds).catch(() => {
        /** We choose to do nothing, relying on the Redux error state. */
      });
    }
  }, [
    isRestrictedUser,
    clustersLoaded,
    bucketsLoadingOrLoaded,
    objectStorageClusters,
    requestObjectStorageBuckets
  ]);

  const matches = (p: string) => {
    return Boolean(matchPath(p, { path: props.location.pathname }));
  };

  const flags = useFlags();

  const objPromotionalOffers = (
    flags.promotionalOffers ?? []
  ).filter(promotionalOffer =>
    promotionalOffer.features.includes('Object Storage')
  );

  const renderBucketLanding = React.useCallback(
    () => <BucketLanding isRestrictedUser={props.isRestrictedUser} />,
    [props.isRestrictedUser]
  );

  const renderAccessKeyLanding = React.useCallback(
    () => <AccessKeyLanding isRestrictedUser={props.isRestrictedUser} />,
    [props.isRestrictedUser]
  );

  return (
    <React.Fragment>
      <DocumentTitleSegment segment="Object Storage" />
      <Box display="flex" flexDirection="row" justifyContent="space-between">
        <Breadcrumb
          pathname={props.location.pathname}
          labelTitle="Object Storage"
          removeCrumbX={1}
        />
        <DocumentationButton href="https://www.linode.com/docs/platform/object-storage/" />
      </Box>
<<<<<<< HEAD
      <Tabs defaultIndex={tabs.findIndex(tab => matches(tab.routeName))}>
        <TabLinkList tabs={tabs} />

        {objPromotionalOffers.map(promotionalOffer => (
          <PromotionalOfferCard
            key={promotionalOffer.name}
            {...promotionalOffer}
            fullWidth
            className={classes.promo}
          />
        ))}
        <React.Suspense fallback={<SuspenseLoader />}>
          <TabPanels>
            <TabPanel>
              <BucketLanding isRestrictedUser={props.isRestrictedUser} />
            </TabPanel>
            <TabPanel>
              <AccessKeyLanding isRestrictedUser={props.isRestrictedUser} />
            </TabPanel>
          </TabPanels>
        </React.Suspense>
        <BucketDrawer isRestrictedUser={props.isRestrictedUser} />
      </Tabs>
=======
      <AppBar position="static" color="default" role="tablist">
        <Tabs
          value={tabs.findIndex(tab => matches(tab.routeName))}
          onChange={handleTabChange}
          indicatorColor="primary"
          textColor="primary"
          variant="scrollable"
          scrollButtons="on"
        >
          {tabs.map(tab => (
            <Tab
              key={tab.title}
              data-qa-tab={tab.title}
              component={React.forwardRef((forwardedProps, ref) => (
                <TabLink
                  to={tab.routeName}
                  title={tab.title}
                  {...forwardedProps}
                  ref={ref}
                />
              ))}
            />
          ))}
        </Tabs>
      </AppBar>
      {objPromotionalOffers.map(promotionalOffer => (
        <PromotionalOfferCard
          key={promotionalOffer.name}
          {...promotionalOffer}
          fullWidth
          className={classes.promo}
        />
      ))}
      <React.Suspense fallback={<SuspenseLoader />}>
        <Switch>
          <Route
            exact
            strict
            path={`${url}/buckets`}
            render={renderBucketLanding}
          />
          <Route
            exact
            strict
            path={`${url}/access-keys`}
            render={renderAccessKeyLanding}
          />
          <Redirect to={`${url}/buckets`} />
        </Switch>
      </React.Suspense>
      <BucketDrawer isRestrictedUser={props.isRestrictedUser} />
>>>>>>> f9d44cae
    </React.Fragment>
  );
};

interface StateProps {
  isRestrictedUser: boolean;
}

const mapStateToProps: MapState<StateProps, {}> = state => ({
  isRestrictedUser: state.__resources.profile.data?.restricted ?? true
});

export const connected = connect(mapStateToProps);

const enhanced = compose(connected, React.memo);

export default enhanced(ObjectStorageLanding);<|MERGE_RESOLUTION|>--- conflicted
+++ resolved
@@ -1,17 +1,6 @@
 import * as React from 'react';
-<<<<<<< HEAD
-import { connect, MapDispatchToProps } from 'react-redux';
+import { connect } from 'react-redux';
 import { matchPath, RouteComponentProps } from 'react-router-dom';
-=======
-import { connect } from 'react-redux';
-import {
-  matchPath,
-  Redirect,
-  Route,
-  RouteComponentProps,
-  Switch
-} from 'react-router-dom';
->>>>>>> f9d44cae
 import { compose } from 'recompose';
 import Breadcrumb from 'src/components/Breadcrumb';
 
@@ -68,16 +57,6 @@
     }
   ];
 
-<<<<<<< HEAD
-=======
-  const handleTabChange = (
-    _: React.ChangeEvent<HTMLDivElement>,
-    value: number
-  ) => {
-    const routeName = tabs[value].routeName;
-    props.history.push(`${routeName}`);
-  };
-
   const { isRestrictedUser } = props;
 
   const clustersLoaded = objectStorageClusters.lastUpdated > 0;
@@ -87,7 +66,6 @@
     objectStorageBuckets.lastUpdated > 0 ||
     objectStorageBuckets.bucketErrors;
 
->>>>>>> f9d44cae
   React.useEffect(() => {
     // Object Storage is not available for restricted users.
     if (isRestrictedUser) {
@@ -124,16 +102,6 @@
     promotionalOffer.features.includes('Object Storage')
   );
 
-  const renderBucketLanding = React.useCallback(
-    () => <BucketLanding isRestrictedUser={props.isRestrictedUser} />,
-    [props.isRestrictedUser]
-  );
-
-  const renderAccessKeyLanding = React.useCallback(
-    () => <AccessKeyLanding isRestrictedUser={props.isRestrictedUser} />,
-    [props.isRestrictedUser]
-  );
-
   return (
     <React.Fragment>
       <DocumentTitleSegment segment="Object Storage" />
@@ -145,7 +113,6 @@
         />
         <DocumentationButton href="https://www.linode.com/docs/platform/object-storage/" />
       </Box>
-<<<<<<< HEAD
       <Tabs defaultIndex={tabs.findIndex(tab => matches(tab.routeName))}>
         <TabLinkList tabs={tabs} />
 
@@ -169,59 +136,6 @@
         </React.Suspense>
         <BucketDrawer isRestrictedUser={props.isRestrictedUser} />
       </Tabs>
-=======
-      <AppBar position="static" color="default" role="tablist">
-        <Tabs
-          value={tabs.findIndex(tab => matches(tab.routeName))}
-          onChange={handleTabChange}
-          indicatorColor="primary"
-          textColor="primary"
-          variant="scrollable"
-          scrollButtons="on"
-        >
-          {tabs.map(tab => (
-            <Tab
-              key={tab.title}
-              data-qa-tab={tab.title}
-              component={React.forwardRef((forwardedProps, ref) => (
-                <TabLink
-                  to={tab.routeName}
-                  title={tab.title}
-                  {...forwardedProps}
-                  ref={ref}
-                />
-              ))}
-            />
-          ))}
-        </Tabs>
-      </AppBar>
-      {objPromotionalOffers.map(promotionalOffer => (
-        <PromotionalOfferCard
-          key={promotionalOffer.name}
-          {...promotionalOffer}
-          fullWidth
-          className={classes.promo}
-        />
-      ))}
-      <React.Suspense fallback={<SuspenseLoader />}>
-        <Switch>
-          <Route
-            exact
-            strict
-            path={`${url}/buckets`}
-            render={renderBucketLanding}
-          />
-          <Route
-            exact
-            strict
-            path={`${url}/access-keys`}
-            render={renderAccessKeyLanding}
-          />
-          <Redirect to={`${url}/buckets`} />
-        </Switch>
-      </React.Suspense>
-      <BucketDrawer isRestrictedUser={props.isRestrictedUser} />
->>>>>>> f9d44cae
     </React.Fragment>
   );
 };
