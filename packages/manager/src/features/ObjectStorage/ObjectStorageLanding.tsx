--- conflicted
+++ resolved
@@ -1,17 +1,6 @@
 import * as React from 'react';
-<<<<<<< HEAD
 import { connect } from 'react-redux';
-import {
-  matchPath,
-  Redirect,
-  Route,
-  RouteComponentProps,
-  Switch
-} from 'react-router-dom';
-=======
-import { connect, MapDispatchToProps } from 'react-redux';
 import { matchPath, RouteComponentProps } from 'react-router-dom';
->>>>>>> a4df2252
 import { compose } from 'recompose';
 import Breadcrumb from 'src/components/Breadcrumb';
 
@@ -68,15 +57,6 @@
     }
   ];
 
-<<<<<<< HEAD
-  const handleTabChange = (
-    _: React.ChangeEvent<HTMLDivElement>,
-    value: number
-  ) => {
-    const routeName = tabs[value].routeName;
-    props.history.push(`${routeName}`);
-  };
-
   const { isRestrictedUser } = props;
 
   const clustersLoaded = objectStorageClusters.lastUpdated > 0;
@@ -86,8 +66,6 @@
     objectStorageBuckets.lastUpdated > 0 ||
     objectStorageBuckets.bucketErrors;
 
-=======
->>>>>>> a4df2252
   React.useEffect(() => {
     // Object Storage is not available for restricted users.
     if (isRestrictedUser) {
@@ -124,16 +102,6 @@
     promotionalOffer.features.includes('Object Storage')
   );
 
-  const renderBucketLanding = React.useCallback(
-    () => <BucketLanding isRestrictedUser={props.isRestrictedUser} />,
-    [props.isRestrictedUser]
-  );
-
-  const renderAccessKeyLanding = React.useCallback(
-    () => <AccessKeyLanding isRestrictedUser={props.isRestrictedUser} />,
-    [props.isRestrictedUser]
-  );
-
   return (
     <React.Fragment>
       <DocumentTitleSegment segment="Object Storage" />
@@ -145,59 +113,6 @@
         />
         <DocumentationButton href="https://www.linode.com/docs/platform/object-storage/" />
       </Box>
-<<<<<<< HEAD
-      <AppBar position="static" color="default" role="tablist">
-        <Tabs
-          value={tabs.findIndex(tab => matches(tab.routeName))}
-          onChange={handleTabChange}
-          indicatorColor="primary"
-          textColor="primary"
-          variant="scrollable"
-          scrollButtons="on"
-        >
-          {tabs.map(tab => (
-            <Tab
-              key={tab.title}
-              data-qa-tab={tab.title}
-              component={React.forwardRef((forwardedProps, ref) => (
-                <TabLink
-                  to={tab.routeName}
-                  title={tab.title}
-                  {...forwardedProps}
-                  ref={ref}
-                />
-              ))}
-            />
-          ))}
-        </Tabs>
-      </AppBar>
-      {objPromotionalOffers.map(promotionalOffer => (
-        <PromotionalOfferCard
-          key={promotionalOffer.name}
-          {...promotionalOffer}
-          fullWidth
-          className={classes.promo}
-        />
-      ))}
-      <React.Suspense fallback={<SuspenseLoader />}>
-        <Switch>
-          <Route
-            exact
-            strict
-            path={`${url}/buckets`}
-            render={renderBucketLanding}
-          />
-          <Route
-            exact
-            strict
-            path={`${url}/access-keys`}
-            render={renderAccessKeyLanding}
-          />
-          <Redirect to={`${url}/buckets`} />
-        </Switch>
-      </React.Suspense>
-      <BucketDrawer isRestrictedUser={props.isRestrictedUser} />
-=======
       <Tabs defaultIndex={tabs.findIndex(tab => matches(tab.routeName))}>
         <TabLinkList tabs={tabs} />
 
@@ -221,7 +136,6 @@
         </React.Suspense>
         <BucketDrawer isRestrictedUser={props.isRestrictedUser} />
       </Tabs>
->>>>>>> a4df2252
     </React.Fragment>
   );
 };
