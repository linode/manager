<<<<<<< HEAD
=======
import { ObjectStorageKeyRegions } from '@linode/api-v4';
>>>>>>> 1cc9de6b
import * as React from 'react';

import { Box } from 'src/components/Box';
import { CopyableTextField } from 'src/components/CopyableTextField/CopyableTextField';
import { Drawer } from 'src/components/Drawer';
import { useIsGeckoEnabled } from 'src/components/RegionSelect/RegionSelect.utils';
import { useRegionsQuery } from 'src/queries/regions/regions';
import { getRegionsByRegionId } from 'src/utilities/regions';

import { CopyAllHostnames } from './CopyAllHostnames';

import type { ObjAccessKeyRegionsResponse } from '@linode/api-v4';

interface Props {
  onClose: () => void;
  open: boolean;
  regions: ObjectStorageKeyRegions[];
}

export const HostNamesDrawer = (props: Props) => {
  const { onClose, open, regions } = props;
  const { isGeckoGAEnabled } = useIsGeckoEnabled();
  const { data: regionsData } = useRegionsQuery({
    transformRegionLabel: isGeckoGAEnabled,
  });
  const regionsLookup = regionsData && getRegionsByRegionId(regionsData);

  if (!regionsData || !regionsLookup) {
    return null;
  }

  return (
    <Drawer onClose={onClose} open={open} title="Regions / S3 Hostnames">
      <Box sx={(theme) => ({ marginTop: theme.spacing(3) })}>
        <CopyAllHostnames
          text={
            regions
              .map(
                (region) =>
                  `${regionsLookup[region.id]?.label}: ${region.s3_endpoint}`
              )
              .join('\n') ?? ''
          }
        />
      </Box>
      <Box
        sx={(theme) => ({
          backgroundColor: theme.bg.main,
          border: `1px solid ${theme.color.grey3}`,
          padding: theme.spacing(1),
        })}
      >
        {regions.map((region, index) => (
          <CopyableTextField
            hideLabel
            key={index}
            label={`${region.id}: ${region.s3_endpoint}`}
            sx={{ border: 'none', maxWidth: '100%' }}
            value={`${regionsLookup[region.id]?.label}: ${region.s3_endpoint}`}
          />
        ))}
      </Box>
    </Drawer>
  );
};<|MERGE_RESOLUTION|>--- conflicted
+++ resolved
@@ -1,7 +1,3 @@
-<<<<<<< HEAD
-=======
-import { ObjectStorageKeyRegions } from '@linode/api-v4';
->>>>>>> 1cc9de6b
 import * as React from 'react';
 
 import { Box } from 'src/components/Box';
@@ -13,7 +9,7 @@
 
 import { CopyAllHostnames } from './CopyAllHostnames';
 
-import type { ObjAccessKeyRegionsResponse } from '@linode/api-v4';
+import type { ObjectStorageKeyRegions } from '@linode/api-v4';
 
 interface Props {
   onClose: () => void;
