--- conflicted
+++ resolved
@@ -269,62 +269,19 @@
   };
 
   return (
-    <React.Fragment>
-      <div
-        id="tabpanel-obj-access-keys"
-        role="tabpanel"
-        aria-labelledby="tab-obj-access-keys"
-      >
-        <DocumentTitleSegment segment="Access Keys" />
-        <Grid container justify="flex-end">
-          <Grid item>
-            <AddNewLink
-              onClick={openDrawerForCreating}
-              label="Create an Access Key"
-            />
-          </Grid>
+    <div
+      id="tabpanel-obj-access-keys"
+      role="tabpanel"
+      aria-labelledby="tab-obj-access-keys"
+    >
+      <DocumentTitleSegment segment="Access Keys" />
+      <Grid container justify="flex-end">
+        <Grid item>
+          <AddNewLink
+            onClick={openDrawerForCreating}
+            label="Create an Access Key"
+          />
         </Grid>
-<<<<<<< HEAD
-
-        <AccessKeyTable
-          {...paginationProps}
-          openDrawerForEditing={openDrawerForEditing}
-          openRevokeDialog={openRevokeDialog}
-        />
-
-        <PaginationFooter
-          page={props.page}
-          pageSize={props.pageSize}
-          count={props.count}
-          handlePageChange={props.handlePageChange}
-          handleSizeChange={props.handlePageSizeChange}
-          eventCategory="object storage keys table"
-        />
-
-        <AccessKeyDrawer
-          open={createOrEditDrawer.isOpen}
-          onClose={createOrEditDrawer.close}
-          onSubmit={mode === 'creating' ? handleCreateKey : handleEditKey}
-          mode={mode}
-          objectStorageKey={keyToEdit ? keyToEdit : undefined}
-          isRestrictedUser={props.isRestrictedUser}
-        />
-
-        <AccessKeyDisplayDialog
-          objectStorageKey={keyToDisplay}
-          isOpen={displayKeysDialog.isOpen}
-          close={displayKeysDialog.close}
-        />
-        <RevokeAccessKeyDialog
-          isOpen={revokeKeysDialog.isOpen}
-          label={(keyToRevoke && keyToRevoke.label) || ''}
-          handleClose={closeRevokeDialog}
-          handleSubmit={handleRevokeKeys}
-          isLoading={isRevoking}
-          errors={revokeErrors}
-        />
-      </div>
-=======
       </Grid>
 
       <AccessKeyTable
@@ -365,8 +322,7 @@
         numAccessKeys={pathOr<number>(0, ['data', 'length'], paginationProps)}
         errors={revokeErrors}
       />
->>>>>>> 244a4362
-    </React.Fragment>
+    </div>
   );
 };
 
