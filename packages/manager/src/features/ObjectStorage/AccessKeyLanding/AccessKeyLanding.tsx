--- conflicted
+++ resolved
@@ -70,11 +70,7 @@
   ReduxStateProps &
   DispatchProps;
 
-<<<<<<< HEAD
 export const AccessKeyLanding: React.FC<CombinedProps> = props => {
-=======
-export const AccessKeyLanding: React.StatelessComponent<CombinedProps> = props => {
->>>>>>> 5a6eb3cf
   const {
     classes,
     object_storage,
