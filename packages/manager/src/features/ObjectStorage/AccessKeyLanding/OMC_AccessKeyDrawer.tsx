--- conflicted
+++ resolved
@@ -204,15 +204,10 @@
     isRestrictedUser ||
     (mode !== 'creating' &&
       objectStorageKey &&
-<<<<<<< HEAD
-      !hasLabelOrRegionsChanged(formik.values, objectStorageKey));
-=======
-      objectStorageKey?.regions?.length > 0 &&
       !hasLabelOrRegionsChanged(formik.values, objectStorageKey)) ||
     (mode === 'creating' &&
       limitedAccessChecked &&
       !hasAccessBeenSelectedForAllBuckets(formik.values.bucket_access));
->>>>>>> 25477882
 
   const beforeSubmit = () => {
     confirmObjectStorage<FormState>(
