--- conflicted
+++ resolved
@@ -9,13 +9,8 @@
 import { getRegionsByRegionId } from 'src/utilities/regions';
 
 import type {
-<<<<<<< HEAD
-  ObjAccessKeyRegionsResponse,
-  ObjectStorageKey,
-=======
   ObjectStorageKey,
   ObjectStorageKeyRegions,
->>>>>>> 1cc9de6b
 } from '@linode/api-v4/lib/object-storage';
 
 type Props = {
