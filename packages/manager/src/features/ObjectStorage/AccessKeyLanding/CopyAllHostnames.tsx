--- conflicted
+++ resolved
@@ -1,19 +1,10 @@
-<<<<<<< HEAD
-import { InputLabel } from '@linode/ui';
-=======
-import { Tooltip } from '@linode/ui';
->>>>>>> f3d86c04
+import { InputLabel, Tooltip } from '@linode/ui';
 import { styled } from '@mui/material/styles';
 import copy from 'copy-to-clipboard';
 import * as React from 'react';
 
 import { Box } from 'src/components/Box';
 import { StyledLinkButton } from 'src/components/Button/StyledLinkButton';
-<<<<<<< HEAD
-import { Tooltip } from 'src/components/Tooltip';
-=======
-import { InputLabel } from 'src/components/InputLabel';
->>>>>>> f3d86c04
 
 export interface Props {
   hideShowAll?: boolean;
