<<<<<<< HEAD
import * as React from 'react';
import ActionsPanel from 'src/components/ActionsPanel/ActionsPanel';
import Drawer from 'src/components/Drawer';
import { TextField } from 'src/components/TextField';
import { Typography } from 'src/components/Typography';
import { CircleProgress } from 'src/components/CircleProgress';
import { confirmObjectStorage } from '../utilities';
import { createObjectStorageKeysSchema } from '@linode/validation/lib/objectStorageKeys.schema';
import { Formik } from 'formik';
import { LimitedAccessControls } from './LimitedAccessControls';
import { MODE } from './types';
import { Notice } from 'src/components/Notice/Notice';
import { useAccountSettings } from 'src/queries/accountSettings';
import EnableObjectStorageModal from '../EnableObjectStorageModal';
=======
>>>>>>> a3d98700
import {
  AccessType,
  ObjectStorageBucket,
  ObjectStorageKey,
  ObjectStorageKeyRequest,
  Scope,
} from '@linode/api-v4/lib/object-storage';
import { createObjectStorageKeysSchema } from '@linode/validation/lib/objectStorageKeys.schema';
import { Formik } from 'formik';
import * as React from 'react';

import ActionsPanel from 'src/components/ActionsPanel';
import { Button } from 'src/components/Button/Button';
import { CircleProgress } from 'src/components/CircleProgress';
import Drawer from 'src/components/Drawer';
import { Notice } from 'src/components/Notice/Notice';
import { TextField } from 'src/components/TextField';
import { Typography } from 'src/components/Typography';
import { useAccountSettings } from 'src/queries/accountSettings';
import {
  useObjectStorageBuckets,
  useObjectStorageClusters,
} from 'src/queries/objectStorage';

import EnableObjectStorageModal from '../EnableObjectStorageModal';
import { confirmObjectStorage } from '../utilities';
import { LimitedAccessControls } from './LimitedAccessControls';
import { MODE } from './types';

export interface AccessKeyDrawerProps {
  isRestrictedUser: boolean;
  mode: MODE;
  // If the mode is 'editing', we should have an ObjectStorageKey to edit
  objectStorageKey?: ObjectStorageKey;
  onClose: () => void;
  onSubmit: (values: ObjectStorageKeyRequest, formikProps: any) => void;
  open: boolean;
}

interface FormState {
  bucket_access: Scope[] | null;
  label: string;
}

/**
 * Helpers for converting a list of buckets
 * on the user's account into a list of
 * bucket_access in the shape the API will expect,
 * sorted by cluster.
 */
export const sortByCluster = (a: Scope, b: Scope) => {
  if (a.cluster > b.cluster) {
    return 1;
  }
  if (a.cluster < b.cluster) {
    return -1;
  }
  return 0;
};

export const getDefaultScopes = (buckets: ObjectStorageBucket[]): Scope[] =>
  buckets
    .map((thisBucket) => ({
      bucket_name: thisBucket.label,
      cluster: thisBucket.cluster,
      permissions: 'none' as AccessType,
    }))
    .sort(sortByCluster);

export const AccessKeyDrawer = (props: AccessKeyDrawerProps) => {
  const {
    isRestrictedUser,
    mode,
    objectStorageKey,
    onClose,
    onSubmit,
    open,
  } = props;

  const {
    data: objectStorageClusters,
    isLoading: areClustersLoading,
  } = useObjectStorageClusters();

  const {
    data: objectStorageBucketsResponse,
    error: bucketsError,
    isLoading: areBucketsLoading,
  } = useObjectStorageBuckets(objectStorageClusters);
  const { data: accountSettings } = useAccountSettings();

  const buckets = objectStorageBucketsResponse?.buckets || [];

  const hasBuckets = buckets?.length > 0;

  const hidePermissionsTable =
    bucketsError || objectStorageBucketsResponse?.buckets.length === 0;

  const createMode = mode === 'creating';

  const [dialogOpen, setDialogOpen] = React.useState<boolean>(false);
  // This is for local display management only, not part of the payload
  // and so not included in Formik's types
  const [limitedAccessChecked, setLimitedAccessChecked] = React.useState(false);

  React.useEffect(() => {
    if (open) {
      setLimitedAccessChecked(false);
    }
  }, [open]);

  const title = createMode ? 'Create Access Key' : 'Edit Access Key Label';

  const initialLabelValue =
    !createMode && objectStorageKey ? objectStorageKey.label : '';

  const initialValues: FormState = {
    bucket_access: getDefaultScopes(buckets),
    label: initialLabelValue,
  };

  const handleSubmit = (values: ObjectStorageKeyRequest, formikProps: any) => {
    // If the user hasn't toggled the Limited Access button,
    // don't include any bucket_access information in the payload.

    // If any/all values are 'none', don't include them in the response.
    const access = values.bucket_access ?? [];
    const payload = limitedAccessChecked
      ? {
          ...values,
          bucket_access: access.filter(
            (thisAccess) => thisAccess.permissions !== 'none'
          ),
        }
      : { ...values, bucket_access: null };

    return onSubmit(payload, formikProps);
  };

  return (
    <Drawer
      onClose={onClose}
      open={open}
      title={title}
      wide={createMode && hasBuckets}
    >
      {areBucketsLoading || areClustersLoading ? (
        <CircleProgress />
      ) : (
        <Formik
          initialValues={initialValues}
          onSubmit={handleSubmit}
          validateOnBlur={true}
          validateOnChange={false}
          validationSchema={createObjectStorageKeysSchema}
        >
          {(formikProps) => {
            const {
              errors,
              handleBlur,
              handleChange,
              handleSubmit,
              isSubmitting,
              setFieldValue,
              status,
              values,
            } = formikProps;

            const beforeSubmit = () => {
              confirmObjectStorage<FormState>(
                accountSettings?.object_storage || 'active',
                formikProps,
                () => setDialogOpen(true)
              );
            };

            const handleScopeUpdate = (newScopes: Scope[]) => {
              setFieldValue('bucket_access', newScopes);
            };

            const handleToggleAccess = () => {
              setLimitedAccessChecked((checked) => !checked);
              // Reset scopes
              setFieldValue('bucket_access', getDefaultScopes(buckets));
            };

            return (
              <>
                {status && (
                  <Notice data-qa-error error key={status} text={status} />
                )}

                {isRestrictedUser && (
                  <Notice
                    error
                    important
                    text="You don't have bucket_access to create an Access Key. Please contact an account administrator for details."
                  />
                )}

                {/* Explainer copy if we're in 'creating' mode */}
                {createMode && (
                  <Typography>
                    Generate an Access Key for use with an{' '}
                    <a
                      aria-describedby="external-site"
                      className="h-u"
                      href="https://linode.com/docs/platform/object-storage/how-to-use-object-storage/#object-storage-tools"
                      rel="noopener noreferrer"
                      target="_blank"
                    >
                      S3-compatible client
                    </a>
                    .
                  </Typography>
                )}

                {!hasBuckets ? (
                  <Typography sx={{ paddingTop: '10px' }}>
                    This key will have unlimited access to all buckets on your
                    account. The option to create a limited access key is only
                    available after creating one or more buckets.
                  </Typography>
                ) : null}

                <TextField
                  data-qa-add-label
                  disabled={isRestrictedUser || mode === 'viewing'}
                  error={!!errors.label}
                  errorText={errors.label}
                  label="Label"
                  name="label"
                  onBlur={handleBlur}
                  onChange={handleChange}
                  value={values.label}
                />
                {createMode && !hidePermissionsTable ? (
                  <LimitedAccessControls
                    bucket_access={values.bucket_access}
                    checked={limitedAccessChecked}
                    handleToggle={handleToggleAccess}
                    mode={mode}
                    updateScopes={handleScopeUpdate}
                  />
                ) : null}
<<<<<<< HEAD
                <ActionsPanel
                  showPrimary
                  primaryButtonHandler={beforeSubmit}
                  primaryButtonDisabled={
                    isRestrictedUser ||
                    (mode !== 'creating' && values.label === initialLabelValue)
                  }
                  primaryButtonLoading={isSubmitting}
                  primaryButtonDataTestId="submit"
                  primaryButtonText={
                    createMode ? 'Create Access Key' : 'Save Changes'
                  }
                  showSecondary
                  secondaryButtonHandler={onClose}
                  secondaryButtonDataTestId="cancel"
                  secondaryButtonText="Cancel"
                />
=======
                <ActionsPanel>
                  <Button
                    buttonType="secondary"
                    data-qa-cancel
                    onClick={onClose}
                  >
                    Cancel
                  </Button>
                  <Button
                    disabled={
                      isRestrictedUser ||
                      (mode !== 'creating' &&
                        values.label === initialLabelValue)
                    }
                    buttonType="primary"
                    data-qa-submit
                    loading={isSubmitting}
                    onClick={beforeSubmit}
                  >
                    {createMode ? 'Create Access Key' : 'Save Changes'}
                  </Button>
                </ActionsPanel>
>>>>>>> a3d98700
                <EnableObjectStorageModal
                  handleSubmit={handleSubmit}
                  onClose={() => setDialogOpen(false)}
                  open={dialogOpen}
                />
              </>
            );
          }}
        </Formik>
      )}
    </Drawer>
  );
};<|MERGE_RESOLUTION|>--- conflicted
+++ resolved
@@ -1,20 +1,3 @@
-<<<<<<< HEAD
-import * as React from 'react';
-import ActionsPanel from 'src/components/ActionsPanel/ActionsPanel';
-import Drawer from 'src/components/Drawer';
-import { TextField } from 'src/components/TextField';
-import { Typography } from 'src/components/Typography';
-import { CircleProgress } from 'src/components/CircleProgress';
-import { confirmObjectStorage } from '../utilities';
-import { createObjectStorageKeysSchema } from '@linode/validation/lib/objectStorageKeys.schema';
-import { Formik } from 'formik';
-import { LimitedAccessControls } from './LimitedAccessControls';
-import { MODE } from './types';
-import { Notice } from 'src/components/Notice/Notice';
-import { useAccountSettings } from 'src/queries/accountSettings';
-import EnableObjectStorageModal from '../EnableObjectStorageModal';
-=======
->>>>>>> a3d98700
 import {
   AccessType,
   ObjectStorageBucket,
@@ -26,8 +9,7 @@
 import { Formik } from 'formik';
 import * as React from 'react';
 
-import ActionsPanel from 'src/components/ActionsPanel';
-import { Button } from 'src/components/Button/Button';
+import ActionsPanel from 'src/components/ActionsPanel/ActionsPanel';
 import { CircleProgress } from 'src/components/CircleProgress';
 import Drawer from 'src/components/Drawer';
 import { Notice } from 'src/components/Notice/Notice';
@@ -260,48 +242,23 @@
                     updateScopes={handleScopeUpdate}
                   />
                 ) : null}
-<<<<<<< HEAD
                 <ActionsPanel
-                  showPrimary
-                  primaryButtonHandler={beforeSubmit}
                   primaryButtonDisabled={
                     isRestrictedUser ||
                     (mode !== 'creating' && values.label === initialLabelValue)
                   }
-                  primaryButtonLoading={isSubmitting}
-                  primaryButtonDataTestId="submit"
                   primaryButtonText={
                     createMode ? 'Create Access Key' : 'Save Changes'
                   }
+                  primaryButtonDataTestId="submit"
+                  primaryButtonHandler={beforeSubmit}
+                  primaryButtonLoading={isSubmitting}
+                  secondaryButtonDataTestId="cancel"
+                  secondaryButtonHandler={onClose}
+                  secondaryButtonText="Cancel"
+                  showPrimary
                   showSecondary
-                  secondaryButtonHandler={onClose}
-                  secondaryButtonDataTestId="cancel"
-                  secondaryButtonText="Cancel"
                 />
-=======
-                <ActionsPanel>
-                  <Button
-                    buttonType="secondary"
-                    data-qa-cancel
-                    onClick={onClose}
-                  >
-                    Cancel
-                  </Button>
-                  <Button
-                    disabled={
-                      isRestrictedUser ||
-                      (mode !== 'creating' &&
-                        values.label === initialLabelValue)
-                    }
-                    buttonType="primary"
-                    data-qa-submit
-                    loading={isSubmitting}
-                    onClick={beforeSubmit}
-                  >
-                    {createMode ? 'Create Access Key' : 'Save Changes'}
-                  </Button>
-                </ActionsPanel>
->>>>>>> a3d98700
                 <EnableObjectStorageModal
                   handleSubmit={handleSubmit}
                   onClose={() => setDialogOpen(false)}
