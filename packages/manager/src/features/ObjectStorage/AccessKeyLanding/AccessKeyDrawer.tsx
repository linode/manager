<<<<<<< HEAD
import { CircleProgress, Notice, Typography } from '@linode/ui';
=======
import { CircleProgress, Notice, TextField } from '@linode/ui';
>>>>>>> 4b3fe8ae
import { createObjectStorageKeysSchema } from '@linode/validation/lib/objectStorageKeys.schema';
import { Formik } from 'formik';
import * as React from 'react';

import { ActionsPanel } from 'src/components/ActionsPanel/ActionsPanel';
import { Drawer } from 'src/components/Drawer';
import { Link } from 'src/components/Link';
<<<<<<< HEAD
import { TextField } from 'src/components/TextField';
=======
import { Typography } from 'src/components/Typography';
>>>>>>> 4b3fe8ae
import { useAccountSettings } from 'src/queries/account/settings';
import { useObjectStorageBuckets } from 'src/queries/object-storage/queries';

import { EnableObjectStorageModal } from '../EnableObjectStorageModal';
import { confirmObjectStorage } from '../utilities';
import { LimitedAccessControls } from './LimitedAccessControls';

import type { MODE } from './types';
import type {
  CreateObjectStorageKeyPayload,
  ObjectStorageBucket,
  ObjectStorageKey,
  ObjectStorageKeyBucketAccess,
  ObjectStorageKeyBucketAccessPermissions,
  UpdateObjectStorageKeyPayload,
} from '@linode/api-v4/lib/object-storage';
import type { FormikProps } from 'formik';

export interface AccessKeyDrawerProps {
  isRestrictedUser: boolean;
  mode: MODE;
  // If the mode is 'editing', we should have an ObjectStorageKey to edit
  objectStorageKey?: ObjectStorageKey;
  onClose: () => void;
  onSubmit: (
    values: CreateObjectStorageKeyPayload | UpdateObjectStorageKeyPayload,
    formikProps: FormikProps<CreateObjectStorageKeyPayload>
  ) => void;
  open: boolean;
}

interface FormState {
  bucket_access: ObjectStorageKeyBucketAccess[] | null;
  label: string;
}

/**
 * Helpers for converting a list of buckets
 * on the user's account into a list of
 * bucket_access in the shape the API will expect,
 * sorted by cluster.
 */
export const sortByCluster = (
  a: ObjectStorageKeyBucketAccess,
  b: ObjectStorageKeyBucketAccess
) => {
  if (a.cluster > b.cluster) {
    return 1;
  }
  if (a.cluster < b.cluster) {
    return -1;
  }
  return 0;
};

export const getDefaultScopes = (
  buckets: ObjectStorageBucket[]
): ObjectStorageKeyBucketAccess[] =>
  buckets
    .map((thisBucket) => ({
      bucket_name: thisBucket.label,
      cluster: thisBucket.cluster,
      permissions: 'none' as ObjectStorageKeyBucketAccessPermissions,
      region: thisBucket.region ?? '',
    }))
    .sort(sortByCluster);

export const AccessKeyDrawer = (props: AccessKeyDrawerProps) => {
  const {
    isRestrictedUser,
    mode,
    objectStorageKey,
    onClose,
    onSubmit,
    open,
  } = props;

  const { data: accountSettings } = useAccountSettings();

  const {
    data: objectStorageBucketsResponse,
    error: bucketsError,
    isLoading: areBucketsLoading,
  } = useObjectStorageBuckets();

  const buckets = objectStorageBucketsResponse?.buckets || [];

  const hasBuckets = buckets?.length > 0;

  const hidePermissionsTable =
    bucketsError || objectStorageBucketsResponse?.buckets.length === 0;

  const createMode = mode === 'creating';

  const [dialogOpen, setDialogOpen] = React.useState<boolean>(false);
  // This is for local display management only, not part of the payload
  // and so not included in Formik's types
  const [limitedAccessChecked, setLimitedAccessChecked] = React.useState(false);

  React.useEffect(() => {
    if (open) {
      setLimitedAccessChecked(false);
    }
  }, [open]);

  const title = createMode ? 'Create Access Key' : 'Edit Access Key Label';

  const initialLabelValue =
    !createMode && objectStorageKey ? objectStorageKey.label : '';

  const initialValues: FormState = {
    bucket_access: getDefaultScopes(buckets),
    label: initialLabelValue,
  };

  const handleSubmit = (
    values: CreateObjectStorageKeyPayload,
    formikProps: FormikProps<CreateObjectStorageKeyPayload>
  ) => {
    // If the user hasn't toggled the Limited Access button,
    // don't include any bucket_access information in the payload.

    // If any/all values are 'none', don't include them in the response.
    let payload = {};
    if (
      mode === 'creating' &&
      values?.bucket_access !== null &&
      limitedAccessChecked
    ) {
      const access = values?.bucket_access ?? [];
      payload = {
        ...values,
        bucket_access: access.filter(
          (thisAccess) => thisAccess.permissions !== 'none'
        ),
      };
    } else {
      payload = { ...values, bucket_access: null };
    }

    if (mode === 'editing') {
      payload = {
        label: values.label,
      };
    }
    return onSubmit(payload, formikProps);
  };

  return (
    <Drawer
      onClose={onClose}
      open={open}
      title={title}
      wide={createMode && hasBuckets}
    >
      {areBucketsLoading ? (
        <CircleProgress />
      ) : (
        <Formik
          initialValues={initialValues}
          onSubmit={handleSubmit}
          validateOnBlur={true}
          validateOnChange={false}
          validationSchema={createObjectStorageKeysSchema}
        >
          {(formikProps) => {
            const {
              errors,
              handleBlur,
              handleChange,
              handleSubmit,
              isSubmitting,
              setFieldValue,
              status,
              values,
            } = formikProps;

            const beforeSubmit = () => {
              confirmObjectStorage<FormState>(
                accountSettings?.object_storage || 'active',
                formikProps,
                () => setDialogOpen(true)
              );
            };

            const handleScopeUpdate = (
              newScopes: ObjectStorageKeyBucketAccess[]
            ) => {
              setFieldValue('bucket_access', newScopes);
            };

            const handleToggleAccess = () => {
              setLimitedAccessChecked((checked) => !checked);
              // Reset scopes
              setFieldValue('bucket_access', getDefaultScopes(buckets));
            };

            return (
              <>
                {status && (
                  <Notice
                    data-qa-error
                    key={status}
                    text={status}
                    variant="error"
                  />
                )}

                {isRestrictedUser && (
                  <Notice
                    important
                    text="You don't have bucket_access to create an Access Key. Please contact an account administrator for details."
                    variant="error"
                  />
                )}

                {/* Explainer copy if we're in 'creating' mode */}
                {createMode && (
                  <Typography>
                    Generate an Access Key for use with an{' '}
                    <Link
                      className="h-u"
                      to="https://techdocs.akamai.com/cloud-computing/docs/getting-started-with-object-storage#object-storage-tools"
                    >
                      S3-compatible client
                    </Link>
                    .
                  </Typography>
                )}

                {!hasBuckets ? (
                  <Typography sx={{ paddingTop: '10px' }}>
                    This key will have unlimited access to all buckets on your
                    account. The option to create a limited access key is only
                    available after creating one or more buckets.
                  </Typography>
                ) : null}

                <TextField
                  data-qa-add-label
                  disabled={isRestrictedUser || mode === 'viewing'}
                  error={!!errors.label}
                  errorText={errors.label}
                  label="Label"
                  name="label"
                  onBlur={handleBlur}
                  onChange={handleChange}
                  value={values.label}
                />
                {createMode && !hidePermissionsTable ? (
                  <LimitedAccessControls
                    bucket_access={values.bucket_access}
                    checked={limitedAccessChecked}
                    handleToggle={handleToggleAccess}
                    mode={mode}
                    updateScopes={handleScopeUpdate}
                  />
                ) : null}
                <ActionsPanel
                  primaryButtonProps={{
                    'data-testid': 'submit',
                    disabled:
                      isRestrictedUser ||
                      (mode !== 'creating' &&
                        values.label === initialLabelValue),
                    label: createMode ? 'Create Access Key' : 'Save Changes',
                    loading: isSubmitting,
                    onClick: beforeSubmit,
                  }}
                  secondaryButtonProps={{
                    'data-testid': 'cancel',
                    label: 'Cancel',
                    onClick: onClose,
                  }}
                />
                <EnableObjectStorageModal
                  handleSubmit={handleSubmit}
                  onClose={() => setDialogOpen(false)}
                  open={dialogOpen}
                />
              </>
            );
          }}
        </Formik>
      )}
    </Drawer>
  );
};<|MERGE_RESOLUTION|>--- conflicted
+++ resolved
@@ -1,8 +1,4 @@
-<<<<<<< HEAD
-import { CircleProgress, Notice, Typography } from '@linode/ui';
-=======
-import { CircleProgress, Notice, TextField } from '@linode/ui';
->>>>>>> 4b3fe8ae
+import { CircleProgress, Notice, TextField, Typography } from '@linode/ui';
 import { createObjectStorageKeysSchema } from '@linode/validation/lib/objectStorageKeys.schema';
 import { Formik } from 'formik';
 import * as React from 'react';
@@ -10,11 +6,6 @@
 import { ActionsPanel } from 'src/components/ActionsPanel/ActionsPanel';
 import { Drawer } from 'src/components/Drawer';
 import { Link } from 'src/components/Link';
-<<<<<<< HEAD
-import { TextField } from 'src/components/TextField';
-=======
-import { Typography } from 'src/components/Typography';
->>>>>>> 4b3fe8ae
 import { useAccountSettings } from 'src/queries/account/settings';
 import { useObjectStorageBuckets } from 'src/queries/object-storage/queries';
 
