--- conflicted
+++ resolved
@@ -11,12 +11,8 @@
 import * as React from 'react';
 
 import { Link } from 'src/components/Link';
-<<<<<<< HEAD
 import { NotFound } from 'src/components/NotFound';
-import { useAccountSettings } from 'src/queries/account/settings';
-=======
 import { useAccountSettings } from '@linode/queries';
->>>>>>> 4f9504a0
 import { useObjectStorageBuckets } from 'src/queries/object-storage/queries';
 
 import { EnableObjectStorageModal } from '../EnableObjectStorageModal';
