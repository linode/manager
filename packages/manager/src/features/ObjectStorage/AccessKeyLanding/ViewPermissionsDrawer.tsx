--- conflicted
+++ resolved
@@ -1,9 +1,5 @@
-<<<<<<< HEAD
-import { Typography } from '@linode/ui';
+import { Drawer, Typography } from '@linode/ui';
 import { isFeatureEnabledV2 } from '@linode/utilities';
-=======
-import { Drawer, Typography } from '@linode/ui';
->>>>>>> 62811be2
 import * as React from 'react';
 
 import { NotFound } from 'src/components/NotFound';
