--- conflicted
+++ resolved
@@ -27,11 +27,6 @@
 const styles = (theme: Theme) =>
   createStyles({
     container: {
-<<<<<<< HEAD
-      margin: `0 auto`,
-      maxWidth: 1100,
-=======
->>>>>>> 484c5e37
       width: '100%',
       backgroundColor: theme.bg.main,
       margin: 0,
