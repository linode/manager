<<<<<<< HEAD
import { LinkButton } from '@linode/ui';
=======
import { StyledLinkButton } from '@linode/ui';
import { Hidden } from '@linode/ui';
>>>>>>> 8fc19dae
import { styled } from '@mui/material/styles';
import * as React from 'react';

import { DateTimeDisplay } from 'src/components/DateTimeDisplay';
import { Link } from 'src/components/Link';
import { StatusIcon } from 'src/components/StatusIcon/StatusIcon';
import { TableCell } from 'src/components/TableCell';
import { TableRow } from 'src/components/TableRow';

import { DomainActionMenu } from './DomainActionMenu';
import { getDomainDisplayType } from './domainUtils';

import type { Handlers } from './DomainActionMenu';
import type { Domain, DomainStatus } from '@linode/api-v4/lib/domains';

interface DomainTableRowProps extends Handlers {
  domain: Domain;
}

export const DomainTableRow = React.memo((props: DomainTableRowProps) => {
  const { domain, onClone, onDisableOrEnable, onEdit, onRemove } = props;

  return (
    <TableRow data-qa-domain-cell={domain.domain} key={domain.id}>
      <TableCell data-qa-domain-label>
        <StyledDiv>
          {domain.type !== 'slave' ? (
            <Link tabIndex={0} to={`/domains/${domain.id}`}>
              {domain.domain}
            </Link>
          ) : (
            <LinkButton onClick={() => props.onEdit(domain)}>
              {domain.domain}
            </LinkButton>
          )}
        </StyledDiv>
      </TableCell>
      <TableCell data-qa-domain-status statusCell>
        <StatusIcon status={domainStatusToIconStatus(domain.status)} />
        {humanizeDomainStatus(domain.status)}
      </TableCell>
      <Hidden smDown>
        <TableCell data-qa-domain-type>
          {getDomainDisplayType(domain.type)}
        </TableCell>
        <TableCell data-qa-domain-lastmodified>
          <DateTimeDisplay value={domain.updated} />
        </TableCell>
      </Hidden>
      <TableCell actionCell>
        <DomainActionMenu
          domain={domain}
          onClone={onClone}
          onDisableOrEnable={onDisableOrEnable}
          onEdit={onEdit}
          onRemove={onRemove}
        />
      </TableCell>
    </TableRow>
  );
});

const humanizeDomainStatus = (status: DomainStatus) => {
  switch (status) {
    case 'active':
      return 'Active';
    case 'disabled':
      return 'Disabled';
    case 'edit_mode':
      return 'Edit Mode';
    case 'has_errors':
      return 'Error';
    default:
      return 'Unknown';
  }
};

const domainStatusToIconStatus = (status: DomainStatus) => {
  switch (status) {
    case 'active':
      return 'active';
    case 'disabled':
      return 'inactive';
    case 'edit_mode':
      return 'inactive';
    case 'has_errors':
      return 'error';
    default:
      return 'inactive';
  }
};

const StyledDiv = styled('div', { label: 'StyledDiv' })({
  alignItems: 'center',
  display: 'flex',
  flexFlow: 'row nowrap',
  whiteSpace: 'nowrap',
});<|MERGE_RESOLUTION|>--- conflicted
+++ resolved
@@ -1,9 +1,4 @@
-<<<<<<< HEAD
-import { LinkButton } from '@linode/ui';
-=======
-import { StyledLinkButton } from '@linode/ui';
-import { Hidden } from '@linode/ui';
->>>>>>> 8fc19dae
+import { Hidden, LinkButton } from '@linode/ui';
 import { styled } from '@mui/material/styles';
 import * as React from 'react';
 
