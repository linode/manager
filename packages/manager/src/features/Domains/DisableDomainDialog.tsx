--- conflicted
+++ resolved
@@ -28,25 +28,9 @@
       }
     }, [open]);
 
-<<<<<<< HEAD
-  return (
-    <ConfirmationDialog
-      actions={
-        <ActionPanel
-          primaryButtonProps={{
-            label: 'Disable Domain',
-            loading: isLoading,
-            onClick: onSubmit,
-          }}
-          secondaryButtonProps={{ label: 'Cancel', onClick: onClose }}
-          showPrimary
-          showSecondary
-        />
-=======
     const onSubmit = () => {
       if (!domain) {
         return;
->>>>>>> e44928cd
       }
 
       updateDomain({
@@ -61,14 +45,16 @@
     return (
       <ConfirmationDialog
         actions={
-          <ActionPanel>
-            <Button buttonType="secondary" onClick={onClose}>
-              Cancel
-            </Button>
-            <Button buttonType="primary" loading={isLoading} onClick={onSubmit}>
-              Disable Domain
-            </Button>
-          </ActionPanel>
+          <ActionPanel
+            primaryButtonProps={{
+              label: 'Disable Domain',
+              loading: isLoading,
+              onClick: onSubmit,
+            }}
+            secondaryButtonProps={{ label: 'Cancel', onClick: onClose }}
+            showPrimary
+            showSecondary
+          />
         }
         error={error?.[0]?.reason}
         onClose={onClose}
