--- conflicted
+++ resolved
@@ -1,8 +1,4 @@
-<<<<<<< HEAD
-import { DomainStatus } from '@linode/api-v4';
-=======
-import { Domain } from '@linode/api-v4/lib/domains';
->>>>>>> bfb06748
+import { Domain } from '@linode/api-v4';
 import { splitAt } from 'ramda';
 import * as React from 'react';
 import ActionMenu, { Action } from 'src/components/ActionMenu';
