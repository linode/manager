import { ImportZonePayload } from '@linode/api-v4/lib/domains';
import { useFormik } from 'formik';
import * as React from 'react';
<<<<<<< HEAD
import ActionsPanel from 'src/components/ActionsPanel/ActionsPanel';
=======
import { useHistory } from 'react-router-dom';

import ActionsPanel from 'src/components/ActionsPanel';
import { Button } from 'src/components/Button/Button';
>>>>>>> a3d98700
import Drawer from 'src/components/Drawer';
import { Notice } from 'src/components/Notice/Notice';
import { TextField } from 'src/components/TextField';
import { useImportZoneMutation } from 'src/queries/domains';
import { useGrants, useProfile } from 'src/queries/profile';
import { getErrorMap } from 'src/utilities/errorUtils';

interface Props {
  onClose: () => void;
  open: boolean;
}

const DomainZoneImportDrawer = (props: Props) => {
  const { onClose: _onClose, open } = props;
  const { data: profile } = useProfile();
  const { data: grants } = useGrants();

  const history = useHistory();

  const { error, mutateAsync: importZone, reset } = useImportZoneMutation();

  const formik = useFormik<ImportZonePayload>({
    initialValues: {
      domain: '',
      remote_nameserver: '',
    },
    onSubmit: async (values) => {
      const result = await importZone(values);
      history.push(`/domains/${result.id}`);
    },
  });

  const onClose = () => {
    _onClose();
    formik.resetForm();
    reset();
  };

  const errorMap = getErrorMap(['domain', 'remote_nameserver'], error);

  const generalError = errorMap.none;
  const domainError = errorMap.domain;
  const remoteNameserverError = errorMap.remote_nameserver;

  const noPermission = profile?.restricted && !grants?.global.add_domains;

  return (
    <Drawer onClose={onClose} open={open} title="Import a Zone">
      {noPermission && (
        <Notice error>You do not have permission to create new Domains.</Notice>
      )}
      <form onSubmit={formik.handleSubmit}>
        {generalError && <Notice error text={generalError} />}
        <TextField
          disabled={noPermission}
          errorText={domainError}
          id="domain"
          label="Domain"
          name="domain"
          onChange={formik.handleChange}
          value={formik.values.domain}
        />
        <TextField
          disabled={noPermission}
          errorText={remoteNameserverError}
          id="remote_nameserver"
          label="Remote Nameserver"
          name="remote_nameserver"
          onChange={formik.handleChange}
          value={formik.values.remote_nameserver}
        />
        <ActionsPanel
          showPrimary
          primaryButtonType="submit"
          primaryButtonDisabled={!formik.dirty}
          primaryButtonLoading={formik.isSubmitting}
          primaryButtonText="Import"
          showSecondary
          secondaryButtonHandler={onClose}
          secondaryButtonText="Cancel"
        />
      </form>
    </Drawer>
  );
};

export default DomainZoneImportDrawer;<|MERGE_RESOLUTION|>--- conflicted
+++ resolved
@@ -1,14 +1,9 @@
 import { ImportZonePayload } from '@linode/api-v4/lib/domains';
 import { useFormik } from 'formik';
 import * as React from 'react';
-<<<<<<< HEAD
-import ActionsPanel from 'src/components/ActionsPanel/ActionsPanel';
-=======
 import { useHistory } from 'react-router-dom';
 
-import ActionsPanel from 'src/components/ActionsPanel';
-import { Button } from 'src/components/Button/Button';
->>>>>>> a3d98700
+import ActionsPanel from 'src/components/ActionsPanel/ActionsPanel';
 import Drawer from 'src/components/Drawer';
 import { Notice } from 'src/components/Notice/Notice';
 import { TextField } from 'src/components/TextField';
@@ -81,14 +76,14 @@
           value={formik.values.remote_nameserver}
         />
         <ActionsPanel
-          showPrimary
-          primaryButtonType="submit"
           primaryButtonDisabled={!formik.dirty}
           primaryButtonLoading={formik.isSubmitting}
           primaryButtonText="Import"
-          showSecondary
+          primaryButtonType="submit"
           secondaryButtonHandler={onClose}
           secondaryButtonText="Cancel"
+          showPrimary
+          showSecondary
         />
       </form>
     </Drawer>
