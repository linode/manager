--- conflicted
+++ resolved
@@ -2,12 +2,8 @@
   createDomainRecord,
   updateDomainRecord,
 } from '@linode/api-v4/lib/domains';
-<<<<<<< HEAD
 import { ActionsPanel, Drawer, Notice } from '@linode/ui';
-=======
-import { ActionsPanel, Notice } from '@linode/ui';
 import { scrollErrorIntoViewV2 } from '@linode/utilities';
->>>>>>> 19fb55c1
 import * as React from 'react';
 import { useForm } from 'react-hook-form';
 
