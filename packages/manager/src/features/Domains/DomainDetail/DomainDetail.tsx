import { Notice } from '@linode/ui';
import { styled } from '@mui/material/styles';
import Grid from '@mui/material/Unstable_Grid2';
import * as React from 'react';
import { useHistory, useLocation, useParams } from 'react-router-dom';

import { CircleProgress } from 'src/components/CircleProgress';
import { ErrorState } from 'src/components/ErrorState/ErrorState';
import { LandingHeader } from 'src/components/LandingHeader';
<<<<<<< HEAD
import { Paper } from 'src/components/Paper';
=======
import { Notice } from 'src/components/Notice/Notice';
import { Paper } from '@linode/ui';
>>>>>>> 8c3c7fdd
import { TagCell } from 'src/components/TagCell/TagCell';
import { Typography } from 'src/components/Typography';
import { useIsResourceRestricted } from 'src/hooks/useIsResourceRestricted';
import {
  useDomainQuery,
  useDomainRecordsQuery,
  useUpdateDomainMutation,
} from 'src/queries/domains';

import { DeleteDomain } from '../DeleteDomain';
import DomainRecords from '../DomainRecords';
import { DownloadDNSZoneFileButton } from '../DownloadDNSZoneFileButton';

export const DomainDetail = () => {
  const params = useParams<{ domainId: string }>();
  const domainId = Number(params.domainId);

  const history = useHistory();
  const location = useLocation<{ recordError?: string }>();

  const { data: domain, error, isLoading } = useDomainQuery(domainId);
  const { mutateAsync: updateDomain } = useUpdateDomainMutation();
  const {
    data: records,
    error: recordsError,
    isLoading: isRecordsLoading,
    refetch: refetchRecords,
  } = useDomainRecordsQuery(domainId);

  const isDomainReadOnly = useIsResourceRestricted({
    grantLevel: 'read_only',
    grantType: 'domain',
    id: domainId,
  });

  const [updateError, setUpdateError] = React.useState<string | undefined>();

  const handleLabelChange = (label: string) => {
    setUpdateError(undefined);

    if (!domain) {
      return Promise.reject('No Domain found.');
    }

    return updateDomain({ domain: label, id: domain.id }).catch((e) => {
      setUpdateError(e[0].reason);
      return Promise.reject(e);
    });
  };

  const resetEditableLabel = () => {
    setUpdateError(undefined);
    return domain?.domain;
  };

  const handleUpdateTags = (tagsList: string[]) => {
    return updateDomain({
      id: domainId,
      tags: tagsList,
    });
  };

  if (isLoading || isRecordsLoading) {
    return <CircleProgress />;
  }

  if (error) {
    return (
      <ErrorState errorText="There was an error retrieving your Domain." />
    );
  }

  if (recordsError) {
    return (
      <ErrorState errorText="There was an error retrieving your Domain's Records." />
    );
  }

  if (domain === undefined || records === undefined) {
    return null;
  }

  return (
    <>
      <LandingHeader
        breadcrumbProps={{
          labelOptions: { noCap: true },
          onEditHandlers: {
            editableTextTitle: domain.domain,
            errorText: updateError,
            onCancel: resetEditableLabel,
            onEdit: handleLabelChange,
          },
          pathname: location.pathname,
        }}
        extraActions={
          <DownloadDNSZoneFileButton
            domainId={domain.id}
            domainLabel={domain.domain}
          />
        }
        docsLabel="Docs"
        docsLink="https://techdocs.akamai.com/cloud-computing/docs/dns-manager"
        title="Domain Details"
      />
      {location.state && location.state.recordError && (
        <StyledNotice text={location.state.recordError} variant="error" />
      )}
      <StyledRootGrid container>
        <StyledMainGrid xs={12}>
          <DomainRecords
            domain={domain}
            domainRecords={records}
            updateDomain={updateDomain}
            updateRecords={refetchRecords}
          />
        </StyledMainGrid>
        <StyledTagSectionGrid xs={12}>
          <StyledPaper>
            <StyledTypography data-qa-title variant="h3">
              Tags
            </StyledTypography>
            <TagCell
              disabled={isDomainReadOnly}
              tags={domain.tags}
              updateTags={handleUpdateTags}
              view="panel"
            />
          </StyledPaper>
          <StyledDiv>
            <DeleteDomain
              domainId={domain.id}
              domainLabel={domain.domain}
              onSuccess={() => history.push('/domains')}
            />
          </StyledDiv>
        </StyledTagSectionGrid>
      </StyledRootGrid>
    </>
  );
};

const StyledTypography = styled(Typography, { label: 'StyledTypography' })(
  ({ theme }) => ({
    marginBottom: theme.spacing(2),
  })
);

const StyledPaper = styled(Paper, { label: 'StyledPaper' })(({ theme }) => ({
  height: '93%',
  marginBottom: theme.spacing(2),
  minHeight: '160px',
  padding: theme.spacing(2.5),
}));

const StyledNotice = styled(Notice, { label: 'StyledNotice' })(({ theme }) => ({
  marginBottom: `0 !important`,
  marginTop: `${theme.spacing(3)} !important`,
}));

const StyledRootGrid = styled(Grid, { label: 'StyledRootGrid' })(
  ({ theme }) => ({
    marginBottom: theme.spacing(3),
    marginLeft: 0,
    marginRight: 0,
  })
);

const StyledMainGrid = styled(Grid, { label: 'StyledMainGrid' })(
  ({ theme }) => ({
    '&.MuiGrid-item': {
      padding: 0,
    },
    [theme.breakpoints.up('md')]: {
      order: 1,
    },
  })
);

const StyledTagSectionGrid = styled(Grid, { label: 'StyledTagGrid' })(
  ({ theme }) => ({
    '&.MuiGrid-item': {
      paddingLeft: 0,
      paddingRight: 0,
    },
    [theme.breakpoints.up('md')]: {
      marginTop: theme.spacing(2),
      order: 2,
    },
  })
);

const StyledDiv = styled('div', { label: 'StyledDiv' })(({ theme }) => ({
  display: 'flex',
  justifyContent: 'flex-end',
  [theme.breakpoints.down('lg')]: {
    marginLeft: theme.spacing(),
  },
}));<|MERGE_RESOLUTION|>--- conflicted
+++ resolved
@@ -1,4 +1,4 @@
-import { Notice } from '@linode/ui';
+import { Notice, Paper } from '@linode/ui';
 import { styled } from '@mui/material/styles';
 import Grid from '@mui/material/Unstable_Grid2';
 import * as React from 'react';
@@ -7,12 +7,6 @@
 import { CircleProgress } from 'src/components/CircleProgress';
 import { ErrorState } from 'src/components/ErrorState/ErrorState';
 import { LandingHeader } from 'src/components/LandingHeader';
-<<<<<<< HEAD
-import { Paper } from 'src/components/Paper';
-=======
-import { Notice } from 'src/components/Notice/Notice';
-import { Paper } from '@linode/ui';
->>>>>>> 8c3c7fdd
 import { TagCell } from 'src/components/TagCell/TagCell';
 import { Typography } from 'src/components/Typography';
 import { useIsResourceRestricted } from 'src/hooks/useIsResourceRestricted';
