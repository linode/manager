--- conflicted
+++ resolved
@@ -130,15 +130,11 @@
             <StyledTypography data-qa-title variant="h3">
               Tags
             </StyledTypography>
-<<<<<<< HEAD
-            <TagCell tags={domain.tags} updateTags={handleUpdateTags} />
-=======
-            <TagsPanel
+            <TagCell
               disabled={isDomainReadOnly}
               tags={domain.tags}
               updateTags={handleUpdateTags}
             />
->>>>>>> f08356f0
           </StyledPaper>
           <StyledDiv>
             <DeleteDomain
