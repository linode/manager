--- conflicted
+++ resolved
@@ -32,21 +32,6 @@
   cta: {
     display: 'flex',
     alignItems: 'center',
-<<<<<<< HEAD
-    [theme.breakpoints.down(1100)]: {
-      marginRight: theme.spacing()
-    }
-  },
-  tagsButton: {
-    height: 34,
-    minWidth: 80,
-    marginLeft: theme.spacing(4),
-    padding: `${theme.spacing(0.5)}px ${theme.spacing(2)}px`,
-    [theme.breakpoints.down(1100)]: {
-      marginLeft: theme.spacing(1.5)
-    }
-  },
-=======
     marginLeft: theme.spacing()
   },
   tagsButton: {
@@ -59,7 +44,6 @@
       textDecoration: 'underline'
     }
   },
->>>>>>> 334fc74b
   editIcon: {
     width: 20,
     height: 20,
@@ -145,26 +129,15 @@
           />
         </Grid>
         <Grid item className={`${classes.cta} px0`}>
-<<<<<<< HEAD
-          <DocumentationButton href="https://www.linode.com/docs/guides/dns-manager/" />
-          <Button
-            buttonType="secondary"
-            onClick={() => scrollToTags()}
-            className={classes.tagsButton}
-=======
           <Button
             buttonType="secondary"
             className={classes.tagsButton}
             onClick={() => scrollToTags()}
->>>>>>> 334fc74b
             aria-label={`Manage tags for "${domain.domain}"`}
           >
             <Edit className={classes.editIcon} /> Tags
           </Button>
-<<<<<<< HEAD
-=======
           <DocumentationButton href="https://www.linode.com/docs/guides/dns-manager/" />
->>>>>>> 334fc74b
         </Grid>
       </Grid>
       {props.location.state && props.location.state.recordError && (
