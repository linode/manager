import { DomainRecord, getDomainRecords } from '@linode/api-v4/lib/domains';
import * as React from 'react';
import { useLocation, useParams } from 'react-router-dom';
import CircleProgress from 'src/components/CircleProgress';
<<<<<<< HEAD
import { makeStyles } from '@mui/styles';
import { Theme } from '@mui/material/styles';
import DocsLink from 'src/components/DocsLink';
=======
import { makeStyles, Theme } from 'src/components/core/styles';
>>>>>>> 37f0b3a1
import ErrorState from 'src/components/ErrorState';
import Notice from 'src/components/Notice';
import summaryPanelStyles from 'src/containers/SummaryPanels.styles';
import { useDomainQuery, useUpdateDomainMutation } from 'src/queries/domains';
import { getAllWithArguments } from 'src/utilities/getAll';
import DomainRecords from '../DomainRecordsWrapper';
import LandingHeader from 'src/components/LandingHeader';

const useStyles = makeStyles((theme: Theme) => ({
  ...summaryPanelStyles(theme),
  error: {
    marginTop: `${theme.spacing(3)} !important`,
    marginBottom: `0 !important`,
  },
}));

const DomainDetail = () => {
  const classes = useStyles();
  const params = useParams<{ domainId: string }>();
  const domainId = Number(params.domainId);

  const location = useLocation<any>();

  const { data: domain, error, isLoading } = useDomainQuery(domainId);
  const { mutateAsync: updateDomain } = useUpdateDomainMutation();

  const [records, updateRecords] = React.useState<DomainRecord[]>([]);
  const [updateError, setUpdateError] = React.useState<string | undefined>();

  React.useEffect(() => {
    refreshDomainRecords();
    // eslint-disable-next-line react-hooks/exhaustive-deps
  }, []);

  const handleLabelChange = (label: string) => {
    setUpdateError(undefined);

    if (!domain) {
      return Promise.reject('No Domain found.');
    }

    return updateDomain({ id: domain.id, domain: label }).catch((e) => {
      setUpdateError(e[0].reason);
      return Promise.reject(e);
    });
  };

  const resetEditableLabel = () => {
    setUpdateError(undefined);
    return domain?.domain;
  };

  const handleUpdateTags = (tagsList: string[]) => {
    if (!domainId) {
      return Promise.reject('No Domain ID specified.');
    }
    return updateDomain({
      id: +domainId,
      tags: tagsList,
    });
  };

  const refreshDomainRecords = () => {
    getAllWithArguments<DomainRecord>(getDomainRecords)([+domainId!])
      .then(({ data }) => {
        updateRecords(data);
      })
      /** silently fail if DNS records couldn't be updated. No harm here */
      .catch(() => null);
  };

  if (isLoading) {
    return <CircleProgress />;
  }

  if (error) {
    return (
      <ErrorState errorText="There was an error retrieving your Domain. Please reload and try again." />
    );
  }

  if (!domain) {
    return null;
  }

  return (
    <>
      <LandingHeader
        title="Domain Details"
        docsLabel="Docs"
        docsLink="https://www.linode.com/docs/guides/dns-manager/"
        breadcrumbProps={{
          pathname: location.pathname,
          labelOptions: { noCap: true },
          onEditHandlers: {
            editableTextTitle: domain.domain,
            onEdit: handleLabelChange,
            onCancel: resetEditableLabel,
            errorText: updateError,
          },
        }}
      />
      {location.state && location.state.recordError && (
        <Notice
          className={classes.error}
          error
          text={location.state.recordError}
        />
      )}
      <DomainRecords
        handleUpdateTags={handleUpdateTags}
        updateRecords={refreshDomainRecords}
        records={records}
        domain={domain}
      />
    </>
  );
};

export default DomainDetail;<|MERGE_RESOLUTION|>--- conflicted
+++ resolved
@@ -2,13 +2,8 @@
 import * as React from 'react';
 import { useLocation, useParams } from 'react-router-dom';
 import CircleProgress from 'src/components/CircleProgress';
-<<<<<<< HEAD
 import { makeStyles } from '@mui/styles';
 import { Theme } from '@mui/material/styles';
-import DocsLink from 'src/components/DocsLink';
-=======
-import { makeStyles, Theme } from 'src/components/core/styles';
->>>>>>> 37f0b3a1
 import ErrorState from 'src/components/ErrorState';
 import Notice from 'src/components/Notice';
 import summaryPanelStyles from 'src/containers/SummaryPanels.styles';
