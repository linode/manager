--- conflicted
+++ resolved
@@ -1,9 +1,4 @@
-<<<<<<< HEAD
-import { Paper } from '@linode/ui';
-import { CircleProgress } from '@linode/ui';
-=======
-import { Notice, Paper } from '@linode/ui';
->>>>>>> abbedaf1
+import { CircleProgress, Notice, Paper } from '@linode/ui';
 import { styled } from '@mui/material/styles';
 import Grid from '@mui/material/Unstable_Grid2';
 import * as React from 'react';
@@ -11,10 +6,6 @@
 
 import { ErrorState } from 'src/components/ErrorState/ErrorState';
 import { LandingHeader } from 'src/components/LandingHeader';
-<<<<<<< HEAD
-import { Notice } from 'src/components/Notice/Notice';
-=======
->>>>>>> abbedaf1
 import { TagCell } from 'src/components/TagCell/TagCell';
 import { Typography } from 'src/components/Typography';
 import { useIsResourceRestricted } from 'src/hooks/useIsResourceRestricted';
