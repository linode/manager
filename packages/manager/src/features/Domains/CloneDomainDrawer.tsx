import {
<<<<<<< HEAD
  Drawer,
=======
  ActionsPanel,
>>>>>>> 34b1eb03
  FormControlLabel,
  Notice,
  Radio,
  RadioGroup,
  TextField,
} from '@linode/ui';
import { useNavigate } from '@tanstack/react-router';
import { useFormik } from 'formik';
import React from 'react';

<<<<<<< HEAD
import { ActionsPanel } from 'src/components/ActionsPanel/ActionsPanel';
=======
import { Drawer } from 'src/components/Drawer';
>>>>>>> 34b1eb03
import { useCloneDomainMutation } from 'src/queries/domains';
import { useGrants, useProfile } from 'src/queries/profile/profile';

import type { Domain } from '@linode/api-v4';

interface CloneDomainDrawerProps {
  domain: Domain | undefined;
  isFetching: boolean;
  onClose: () => void;
  open: boolean;
}

export const CloneDomainDrawer = (props: CloneDomainDrawerProps) => {
  const { domain, isFetching, onClose: _onClose, open } = props;

  const { data: profile } = useProfile();
  const { data: grants } = useGrants();

  const { error, mutateAsync: cloneDomain, reset } = useCloneDomainMutation(
    domain?.id ?? 0
  );

  const navigate = useNavigate();

  const formik = useFormik<{ domain: string }>({
    initialValues: { domain: '' },
    onSubmit: async (values) => {
      const newDomain = await cloneDomain(values);
      onClose();
      navigate({
        params: { domainId: newDomain.id },
        to: '/domains/$domainId',
      });
    },
  });

  const onClose = () => {
    _onClose();
    formik.resetForm();
    reset();
  };

  const noPermission = profile?.restricted && !grants?.global.add_domains;

  return (
    <Drawer
      isFetching={isFetching}
      onClose={onClose}
      open={open}
      title="Clone Domain"
    >
      {noPermission && (
        <Notice variant="error">
          You do not have permission to create new Domains.
        </Notice>
      )}
      <form onSubmit={formik.handleSubmit}>
        <RadioGroup aria-label="type" name="type" row value={domain?.type}>
          <FormControlLabel
            control={<Radio />}
            data-qa-domain-radio="Primary"
            disabled
            label="Primary"
            value="master"
          />
          <FormControlLabel
            control={<Radio />}
            data-qa-domain-radio="Secondary"
            disabled
            label="Secondary"
            value="slave"
          />
        </RadioGroup>
        <TextField
          data-qa-domain-name
          data-testid="domain-name-input"
          disabled
          label="Domain"
          value={domain?.domain}
        />
        <TextField
          data-qa-clone-name
          disabled={noPermission}
          errorText={error ? error[0]?.reason : undefined}
          id="domain"
          label="New Domain"
          name="domain"
          onChange={formik.handleChange}
          value={formik.values.domain}
        />
        <ActionsPanel
          primaryButtonProps={{
            'data-testid': 'create-domain-submit',
            disabled: !formik.dirty,
            label: 'Create Domain',
            loading: formik.isSubmitting,
            type: 'submit',
          }}
          secondaryButtonProps={{
            'data-testid': 'cancel',
            label: 'Cancel',
            onClick: onClose,
          }}
        />
      </form>
    </Drawer>
  );
};<|MERGE_RESOLUTION|>--- conflicted
+++ resolved
@@ -1,9 +1,6 @@
 import {
-<<<<<<< HEAD
+  ActionsPanel,
   Drawer,
-=======
-  ActionsPanel,
->>>>>>> 34b1eb03
   FormControlLabel,
   Notice,
   Radio,
@@ -13,12 +10,6 @@
 import { useNavigate } from '@tanstack/react-router';
 import { useFormik } from 'formik';
 import React from 'react';
-
-<<<<<<< HEAD
-import { ActionsPanel } from 'src/components/ActionsPanel/ActionsPanel';
-=======
-import { Drawer } from 'src/components/Drawer';
->>>>>>> 34b1eb03
 import { useCloneDomainMutation } from 'src/queries/domains';
 import { useGrants, useProfile } from 'src/queries/profile/profile';
 
