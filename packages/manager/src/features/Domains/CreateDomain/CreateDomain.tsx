import { Linode } from '@linode/api-v4';
import {
  CreateDomainPayload,
  Domain,
  DomainType,
} from '@linode/api-v4/lib/domains';
import { NodeBalancer } from '@linode/api-v4/lib/nodebalancers';
import { APIError } from '@linode/api-v4/lib/types';
import { createDomainSchema } from '@linode/validation/lib/domains.schema';
import Grid from '@mui/material/Unstable_Grid2';
import { styled } from '@mui/material/styles';
import { useFormik } from 'formik';
import { path } from 'ramda';
import * as React from 'react';
import { useHistory } from 'react-router-dom';
<<<<<<< HEAD

import ActionsPanel from 'src/components/ActionsPanel/ActionsPanel';
=======
import ActionsPanel from 'src/components/ActionsPanel';
import { Button } from 'src/components/Button/Button';
>>>>>>> e44928cd
import { DocumentTitleSegment } from 'src/components/DocumentTitle';
import Select, { Item } from 'src/components/EnhancedSelect/Select';
import LandingHeader from 'src/components/LandingHeader';
import { MultipleIPInput } from 'src/components/MultipleIPInput/MultipleIPInput';
import { Notice } from 'src/components/Notice/Notice';
import { Paper } from 'src/components/Paper';
import { Radio } from 'src/components/Radio/Radio';
import { TextField } from 'src/components/TextField';
import FormControlLabel from 'src/components/core/FormControlLabel';
import FormHelperText from 'src/components/core/FormHelperText';
import RadioGroup from 'src/components/core/RadioGroup';
import { reportException } from 'src/exceptionReporting';
import { NodeBalancerSelect } from 'src/features/NodeBalancers/NodeBalancerSelect';
import { LinodeSelectV2 } from 'src/features/Linodes/LinodeSelect/LinodeSelectV2';
import { useCreateDomainMutation } from 'src/queries/domains';
import { useGrants, useProfile } from 'src/queries/profile';
import { getErrorMap } from 'src/utilities/errorUtils';
import {
  handleFieldErrors,
  handleGeneralErrors,
} from 'src/utilities/formikErrorUtils';
import { sendCreateDomainEvent } from 'src/utilities/analytics';
import {
  ExtendedIP,
  extendedIPToString,
  stringToExtendedIP,
} from 'src/utilities/ipUtils';
import scrollErrorIntoView from 'src/utilities/scrollErrorIntoView';
import { generateDefaultDomainRecords } from '../domainUtils';

type DefaultRecordsType = 'none' | 'linode' | 'nodebalancer';

export const CreateDomain = () => {
  const { data: profile } = useProfile();
  const { data: grants } = useGrants();
  const { mutateAsync: createDomain } = useCreateDomainMutation();

  const disabled = profile?.restricted && !grants?.global.add_domains;

  const [mounted, setMounted] = React.useState<boolean>(false);
  // Errors for selecting Linode/NB for default records aren't part
  // of the payload and must be handled separately.
  const [errors, setErrors] = React.useState<APIError[] | undefined>(undefined);

  const history = useHistory();

  const [defaultRecordsSetting, setDefaultRecordsSetting] = React.useState<
    Item<DefaultRecordsType>
  >({
    value: 'none',
    label: 'Do not insert default records for me.',
  });

  const [selectedDefaultLinode, setSelectedDefaultLinode] = React.useState<
    Linode | undefined
  >(undefined);
  const [
    selectedDefaultNodeBalancer,
    setSelectedDefaultNodeBalancer,
  ] = React.useState<NodeBalancer | undefined>(undefined);

  const { values, ...formik } = useFormik({
    initialValues: {
      domain: '',
      type: 'master' as DomainType,
      soa_email: '',
      master_ips: [''],
    },
    validationSchema: createDomainSchema,
    validateOnChange: true,
    validateOnMount: true,
    onSubmit: (values) => create(values),
  });

  React.useEffect(() => {
    setMounted(true);

    return () => {
      setMounted(false);
    };
  }, []);

  const errorMap = getErrorMap(
    ['defaultLinode', 'defaultNodeBalancer'],
    errors
  );

  const generalError = formik.status?.generalError || errorMap.none;
  const primaryIPsError = formik.errors.master_ips;

  const isCreatingPrimaryDomain = values.type === 'master';
  const isCreatingSecondaryDomain = values.type === 'slave';

  const redirect = (id: number | '', state?: Record<string, string>) => {
    const returnPath = !!id ? `/domains/${id}` : '/domains';
    history.push(returnPath, state);
  };

  const redirectToLandingOrDetail = (
    type: 'master' | 'slave',
    domainID: number,
    state: Record<string, string> = {}
  ) => {
    if (type === 'master' && domainID) {
      redirect(domainID, state);
    } else {
      redirect('', state);
    }
  };

  const create = (_values: CreateDomainPayload) => {
    const { domain, type, master_ips, soa_email: soaEmail, tags } = _values;

    /**
     * In this case, the user wants default domain records created, but
     * they haven't supplied a Linode or NodeBalancer
     */
    if (defaultRecordsSetting.value === 'linode' && !selectedDefaultLinode) {
      return setErrors([
        {
          reason: 'Please select a Linode.',
          field: 'defaultLinode',
        },
      ]);
    }

    if (
      defaultRecordsSetting.value === 'nodebalancer' &&
      !selectedDefaultNodeBalancer
    ) {
      return setErrors([
        {
          reason: 'Please select a NodeBalancer.',
          field: 'defaultNodeBalancer',
        },
      ]);
    }

    const data =
      type === 'master'
        ? { domain, type, tags, soa_email: soaEmail }
        : { domain, type, tags, master_ips };

    formik.setSubmitting(true);
    createDomain(data)
      .then((domainData: Domain) => {
        if (!mounted) {
          return;
        }
        sendCreateDomainEvent('Domain Create Page');
        /**
         * Now we check to see if the user wanted us to automatically create
         * domain records for them. If so, create some A/AAAA and MX records
         * with the first IPv4 and IPv6 from the Linode or NodeBalancer they
         * selected.
         *
         * This only applies to master domains.
         */
        if (values.type === 'master') {
          if (defaultRecordsSetting.value === 'linode') {
            return generateDefaultDomainRecords(
              domainData.domain,
              domainData.id,
              path(['ipv4', 0], selectedDefaultLinode),
              path(['ipv6'], selectedDefaultLinode)
            )
              .then(() => {
                return redirectToLandingOrDetail(type, domainData.id);
              })
              .catch((e: APIError[]) => {
                reportException(
                  `Default DNS Records couldn't be created from Linode: ${e[0].reason}`,
                  {
                    selectedLinode: selectedDefaultLinode!.id,
                    domainID: domainData.id,
                    ipv4: path(['ipv4', 0], selectedDefaultLinode),
                    ipv6: path(['ipv6'], selectedDefaultLinode),
                  }
                );
                return redirectToLandingOrDetail(type, domainData.id, {
                  recordError:
                    'There was an issue creating default domain records.',
                });
              });
          }

          if (defaultRecordsSetting.value === 'nodebalancer') {
            return generateDefaultDomainRecords(
              domainData.domain,
              domainData.id,
              path(['ipv4'], selectedDefaultNodeBalancer),
              path(['ipv6'], selectedDefaultNodeBalancer)
            )
              .then(() => {
                return redirectToLandingOrDetail(type, domainData.id);
              })
              .catch((e: APIError[]) => {
                reportException(
                  `Default DNS Records couldn't be created from NodeBalancer: ${e[0].reason}`,
                  {
                    selectedNodeBalancer: selectedDefaultNodeBalancer!.id,
                    domainID: domainData.id,
                    ipv4: path(['ipv4'], selectedDefaultNodeBalancer),
                    ipv6: path(['ipv6'], selectedDefaultNodeBalancer),
                  }
                );
                return redirectToLandingOrDetail(type, domainData.id, {
                  recordError:
                    'There was an issue creating default domain records.',
                });
              });
          }
        }
        return redirectToLandingOrDetail(type, domainData.id);
      })
      .catch((err) => {
        if (!mounted) {
          return;
        }
        const mapErrorToStatus = (generalError: string) =>
          formik.setStatus({ generalError });
        formik.setSubmitting(false);
        handleFieldErrors(formik.setErrors, err);
        handleGeneralErrors(
          mapErrorToStatus,
          err,
          'An unexpected error occurred.'
        );
        scrollErrorIntoView();
      });
  };

  const updateType = (
    e: React.ChangeEvent<HTMLInputElement>,
    value: 'master' | 'slave'
  ) => {
    formik.setFieldValue('type', value);
    setErrors([]);
  };

  const updatePrimaryIPAddress = (newIPs: ExtendedIP[]) => {
    const master_ips =
      newIPs.length > 0 ? newIPs.map(extendedIPToString) : [''];
    if (mounted) {
      formik.setFieldValue('master_ips', master_ips);
    }
  };

  return (
    <Grid container>
      <DocumentTitleSegment segment="Create Domain" />
      <LandingHeader
        title="Create"
        docsLabel="Docs"
        docsLink="https://www.linode.com/docs/guides/dns-manager/"
      />
      <StyledGrid>
        {generalError && !disabled && (
          <Notice error spacingTop={8}>
            {generalError}
          </Notice>
        )}
        {disabled && (
          <Notice
            text={
              "You don't have permissions to create a new Domain. Please contact an account administrator for details."
            }
            error
            important
          />
        )}

        <Paper data-qa-label-header>
          <StyledForm onSubmit={formik.handleSubmit}>
            <StyledRadioGroup
              aria-label="type"
              name="type"
              onChange={updateType}
              row
              value={values.type}
            >
              <FormControlLabel
                value="master"
                label="Primary"
                control={<Radio />}
                data-qa-domain-radio="Primary"
                disabled={disabled}
              />
              <FormControlLabel
                value="slave"
                label="Secondary"
                control={<Radio />}
                data-qa-domain-radio="Secondary"
                disabled={disabled}
              />
            </StyledRadioGroup>
            <TextField
              required
              errorText={
                formik.touched.domain ? formik.errors.domain : undefined
              }
              value={values.domain}
              disabled={disabled}
              label="Domain"
              onChange={formik.handleChange}
              onBlur={() => formik.setFieldTouched('domain')}
              data-qa-domain-name
              data-testid="domain-name-input"
            />
            {isCreatingPrimaryDomain && (
              <TextField
                required
                name={'soa_email'}
                errorText={
                  formik.touched.soa_email ? formik.errors.soa_email : undefined
                }
                value={values.soa_email}
                label="SOA Email Address"
                onChange={formik.handleChange}
                onBlur={() => formik.setFieldTouched('soa_email')}
                data-qa-soa-email
                data-testid="soa-email-input"
                disabled={disabled}
              />
            )}
            {isCreatingSecondaryDomain && (
              <StyledMultipleIPInput
                title="Primary Nameserver IP Address"
                error={
                  formik.touched.master_ips
                    ? (primaryIPsError as string | undefined)
                    : undefined
                }
                ips={values.master_ips.map(stringToExtendedIP)}
                onChange={updatePrimaryIPAddress}
                required
              />
            )}
            {isCreatingPrimaryDomain && (
              <React.Fragment>
                <Select
                  isClearable={false}
                  onChange={(value: Item<DefaultRecordsType>) =>
                    setDefaultRecordsSetting(value)
                  }
                  value={defaultRecordsSetting}
                  label="Insert Default Records"
                  options={[
                    {
                      value: 'none',
                      label: 'Do not insert default records for me.',
                    },
                    {
                      value: 'linode',
                      label: 'Insert default records from one of my Linodes.',
                    },
                    {
                      value: 'nodebalancer',
                      label:
                        'Insert default records from one of my NodeBalancers.',
                    },
                  ]}
                  disabled={disabled}
                />
                <StyledFormHelperText>
                  If specified, we can automatically create some domain records
                  (A/AAAA and MX) to get you started, based on one of your
                  Linodes or NodeBalancers.
                </StyledFormHelperText>
              </React.Fragment>
            )}
            {isCreatingPrimaryDomain &&
              defaultRecordsSetting.value === 'linode' && (
                <React.Fragment>
                  <LinodeSelectV2
                    errorText={errorMap.defaultLinode}
                    onSelectionChange={(value) =>
                      setSelectedDefaultLinode(value ?? undefined)
                    }
                    value={selectedDefaultLinode?.id ?? null}
                    disabled={disabled}
                  />
                  {!errorMap.defaultLinode && (
                    <FormHelperText>
                      {selectedDefaultLinode && !selectedDefaultLinode.ipv6
                        ? `We'll automatically create domains for the first IPv4 address on this Linode.`
                        : `We'll automatically create domain records for both the first IPv4 and IPv6 addresses on this Linode.`}
                    </FormHelperText>
                  )}
                </React.Fragment>
              )}
            {isCreatingPrimaryDomain &&
              defaultRecordsSetting.value === 'nodebalancer' && (
                <React.Fragment>
                  <NodeBalancerSelect
                    error={errorMap.defaultNodeBalancer}
                    onChange={(_, nodebalancer) =>
                      setSelectedDefaultNodeBalancer(nodebalancer)
                    }
                    value={selectedDefaultNodeBalancer?.id}
                    disabled={disabled}
                  />
                  {!errorMap.defaultNodeBalancer && (
                    <FormHelperText>
                      {selectedDefaultNodeBalancer &&
                      !selectedDefaultNodeBalancer.ipv6
                        ? `We'll automatically create domains for the first IPv4 address on this NodeBalancer.`
                        : `We'll automatically create domain records for both the first IPv4 and IPv6 addresses on this NodeBalancer.`}
                    </FormHelperText>
                  )}
                </React.Fragment>
              )}
<<<<<<< HEAD
            <ActionsPanel
              primaryButtonProps={{
                'data-testid': 'submit',
                disabled: disabled || !formik.isValid,
                label: 'Create Domain',
                loading: formik.isSubmitting,
                onClick: () => formik.handleSubmit(),
              }}
              showPrimary
            />
          </form>
=======
            <ActionsPanel>
              <Button
                buttonType="primary"
                onClick={() => formik.handleSubmit()}
                data-qa-submit
                data-testid="create-domain-submit"
                loading={formik.isSubmitting}
                disabled={disabled || !formik.isValid}
              >
                Create Domain
              </Button>
            </ActionsPanel>
          </StyledForm>
>>>>>>> e44928cd
        </Paper>
      </StyledGrid>
    </Grid>
  );
};

const StyledGrid = styled(Grid, { label: 'StyledGrid' })({
  width: '100%',
});

const StyledForm = styled('form', { label: 'StyledForm' })(({ theme }) => ({
  '& > div': {
    marginBottom: theme.spacing(2),
  },
  '& label': {
    color: theme.color.headline,
    lineHeight: '1.33rem',
    letterSpacing: '0.25px',
    margin: 0,
  },
}));

const StyledRadioGroup = styled(RadioGroup, { label: 'StyledRadioGroup' })({
  '& label:first-of-type .MuiButtonBase-root': {
    marginLeft: -10,
  },
});

const StyledMultipleIPInput = styled(MultipleIPInput, {
  label: 'StyledMultipeIPInput',
})({
  maxWidth: 468,
});

const StyledFormHelperText = styled(FormHelperText, {
  label: 'StyledFormHelperText',
})({
  maxWidth: 'none',
});<|MERGE_RESOLUTION|>--- conflicted
+++ resolved
@@ -13,13 +13,8 @@
 import { path } from 'ramda';
 import * as React from 'react';
 import { useHistory } from 'react-router-dom';
-<<<<<<< HEAD
 
 import ActionsPanel from 'src/components/ActionsPanel/ActionsPanel';
-=======
-import ActionsPanel from 'src/components/ActionsPanel';
-import { Button } from 'src/components/Button/Button';
->>>>>>> e44928cd
 import { DocumentTitleSegment } from 'src/components/DocumentTitle';
 import Select, { Item } from 'src/components/EnhancedSelect/Select';
 import LandingHeader from 'src/components/LandingHeader';
@@ -32,25 +27,26 @@
 import FormHelperText from 'src/components/core/FormHelperText';
 import RadioGroup from 'src/components/core/RadioGroup';
 import { reportException } from 'src/exceptionReporting';
+import { LinodeSelectV2 } from 'src/features/Linodes/LinodeSelect/LinodeSelectV2';
 import { NodeBalancerSelect } from 'src/features/NodeBalancers/NodeBalancerSelect';
-import { LinodeSelectV2 } from 'src/features/Linodes/LinodeSelect/LinodeSelectV2';
 import { useCreateDomainMutation } from 'src/queries/domains';
 import { useGrants, useProfile } from 'src/queries/profile';
+import { sendCreateDomainEvent } from 'src/utilities/analytics';
 import { getErrorMap } from 'src/utilities/errorUtils';
 import {
   handleFieldErrors,
   handleGeneralErrors,
 } from 'src/utilities/formikErrorUtils';
-import { sendCreateDomainEvent } from 'src/utilities/analytics';
 import {
   ExtendedIP,
   extendedIPToString,
   stringToExtendedIP,
 } from 'src/utilities/ipUtils';
 import scrollErrorIntoView from 'src/utilities/scrollErrorIntoView';
+
 import { generateDefaultDomainRecords } from '../domainUtils';
 
-type DefaultRecordsType = 'none' | 'linode' | 'nodebalancer';
+type DefaultRecordsType = 'linode' | 'nodebalancer' | 'none';
 
 export const CreateDomain = () => {
   const { data: profile } = useProfile();
@@ -69,8 +65,8 @@
   const [defaultRecordsSetting, setDefaultRecordsSetting] = React.useState<
     Item<DefaultRecordsType>
   >({
+    label: 'Do not insert default records for me.',
     value: 'none',
-    label: 'Do not insert default records for me.',
   });
 
   const [selectedDefaultLinode, setSelectedDefaultLinode] = React.useState<
@@ -84,14 +80,14 @@
   const { values, ...formik } = useFormik({
     initialValues: {
       domain: '',
+      master_ips: [''],
+      soa_email: '',
       type: 'master' as DomainType,
-      soa_email: '',
-      master_ips: [''],
     },
-    validationSchema: createDomainSchema,
+    onSubmit: (values) => create(values),
     validateOnChange: true,
     validateOnMount: true,
-    onSubmit: (values) => create(values),
+    validationSchema: createDomainSchema,
   });
 
   React.useEffect(() => {
@@ -113,7 +109,7 @@
   const isCreatingPrimaryDomain = values.type === 'master';
   const isCreatingSecondaryDomain = values.type === 'slave';
 
-  const redirect = (id: number | '', state?: Record<string, string>) => {
+  const redirect = (id: '' | number, state?: Record<string, string>) => {
     const returnPath = !!id ? `/domains/${id}` : '/domains';
     history.push(returnPath, state);
   };
@@ -131,7 +127,7 @@
   };
 
   const create = (_values: CreateDomainPayload) => {
-    const { domain, type, master_ips, soa_email: soaEmail, tags } = _values;
+    const { domain, master_ips, soa_email: soaEmail, tags, type } = _values;
 
     /**
      * In this case, the user wants default domain records created, but
@@ -140,8 +136,8 @@
     if (defaultRecordsSetting.value === 'linode' && !selectedDefaultLinode) {
       return setErrors([
         {
+          field: 'defaultLinode',
           reason: 'Please select a Linode.',
-          field: 'defaultLinode',
         },
       ]);
     }
@@ -152,16 +148,16 @@
     ) {
       return setErrors([
         {
+          field: 'defaultNodeBalancer',
           reason: 'Please select a NodeBalancer.',
-          field: 'defaultNodeBalancer',
         },
       ]);
     }
 
     const data =
       type === 'master'
-        ? { domain, type, tags, soa_email: soaEmail }
-        : { domain, type, tags, master_ips };
+        ? { domain, soa_email: soaEmail, tags, type }
+        : { domain, master_ips, tags, type };
 
     formik.setSubmitting(true);
     createDomain(data)
@@ -193,10 +189,10 @@
                 reportException(
                   `Default DNS Records couldn't be created from Linode: ${e[0].reason}`,
                   {
-                    selectedLinode: selectedDefaultLinode!.id,
                     domainID: domainData.id,
                     ipv4: path(['ipv4', 0], selectedDefaultLinode),
                     ipv6: path(['ipv6'], selectedDefaultLinode),
+                    selectedLinode: selectedDefaultLinode!.id,
                   }
                 );
                 return redirectToLandingOrDetail(type, domainData.id, {
@@ -220,10 +216,10 @@
                 reportException(
                   `Default DNS Records couldn't be created from NodeBalancer: ${e[0].reason}`,
                   {
-                    selectedNodeBalancer: selectedDefaultNodeBalancer!.id,
                     domainID: domainData.id,
                     ipv4: path(['ipv4'], selectedDefaultNodeBalancer),
                     ipv6: path(['ipv6'], selectedDefaultNodeBalancer),
+                    selectedNodeBalancer: selectedDefaultNodeBalancer!.id,
                   }
                 );
                 return redirectToLandingOrDetail(type, domainData.id, {
@@ -272,9 +268,9 @@
     <Grid container>
       <DocumentTitleSegment segment="Create Domain" />
       <LandingHeader
-        title="Create"
         docsLabel="Docs"
         docsLink="https://www.linode.com/docs/guides/dns-manager/"
+        title="Create"
       />
       <StyledGrid>
         {generalError && !disabled && (
@@ -302,52 +298,51 @@
               value={values.type}
             >
               <FormControlLabel
-                value="master"
-                label="Primary"
                 control={<Radio />}
                 data-qa-domain-radio="Primary"
                 disabled={disabled}
+                label="Primary"
+                value="master"
               />
               <FormControlLabel
-                value="slave"
-                label="Secondary"
                 control={<Radio />}
                 data-qa-domain-radio="Secondary"
                 disabled={disabled}
+                label="Secondary"
+                value="slave"
               />
             </StyledRadioGroup>
             <TextField
-              required
               errorText={
                 formik.touched.domain ? formik.errors.domain : undefined
               }
-              value={values.domain}
+              data-qa-domain-name
+              data-testid="domain-name-input"
               disabled={disabled}
               label="Domain"
+              onBlur={() => formik.setFieldTouched('domain')}
               onChange={formik.handleChange}
-              onBlur={() => formik.setFieldTouched('domain')}
-              data-qa-domain-name
-              data-testid="domain-name-input"
+              required
+              value={values.domain}
             />
             {isCreatingPrimaryDomain && (
               <TextField
-                required
-                name={'soa_email'}
                 errorText={
                   formik.touched.soa_email ? formik.errors.soa_email : undefined
                 }
-                value={values.soa_email}
-                label="SOA Email Address"
-                onChange={formik.handleChange}
-                onBlur={() => formik.setFieldTouched('soa_email')}
                 data-qa-soa-email
                 data-testid="soa-email-input"
                 disabled={disabled}
+                label="SOA Email Address"
+                name={'soa_email'}
+                onBlur={() => formik.setFieldTouched('soa_email')}
+                onChange={formik.handleChange}
+                required
+                value={values.soa_email}
               />
             )}
             {isCreatingSecondaryDomain && (
               <StyledMultipleIPInput
-                title="Primary Nameserver IP Address"
                 error={
                   formik.touched.master_ips
                     ? (primaryIPsError as string | undefined)
@@ -356,33 +351,34 @@
                 ips={values.master_ips.map(stringToExtendedIP)}
                 onChange={updatePrimaryIPAddress}
                 required
+                title="Primary Nameserver IP Address"
               />
             )}
             {isCreatingPrimaryDomain && (
               <React.Fragment>
                 <Select
-                  isClearable={false}
                   onChange={(value: Item<DefaultRecordsType>) =>
                     setDefaultRecordsSetting(value)
                   }
-                  value={defaultRecordsSetting}
-                  label="Insert Default Records"
                   options={[
                     {
+                      label: 'Do not insert default records for me.',
                       value: 'none',
-                      label: 'Do not insert default records for me.',
                     },
                     {
+                      label: 'Insert default records from one of my Linodes.',
                       value: 'linode',
-                      label: 'Insert default records from one of my Linodes.',
                     },
                     {
-                      value: 'nodebalancer',
                       label:
                         'Insert default records from one of my NodeBalancers.',
+                      value: 'nodebalancer',
                     },
                   ]}
                   disabled={disabled}
+                  isClearable={false}
+                  label="Insert Default Records"
+                  value={defaultRecordsSetting}
                 />
                 <StyledFormHelperText>
                   If specified, we can automatically create some domain records
@@ -395,12 +391,12 @@
               defaultRecordsSetting.value === 'linode' && (
                 <React.Fragment>
                   <LinodeSelectV2
-                    errorText={errorMap.defaultLinode}
                     onSelectionChange={(value) =>
                       setSelectedDefaultLinode(value ?? undefined)
                     }
+                    disabled={disabled}
+                    errorText={errorMap.defaultLinode}
                     value={selectedDefaultLinode?.id ?? null}
-                    disabled={disabled}
                   />
                   {!errorMap.defaultLinode && (
                     <FormHelperText>
@@ -415,12 +411,12 @@
               defaultRecordsSetting.value === 'nodebalancer' && (
                 <React.Fragment>
                   <NodeBalancerSelect
-                    error={errorMap.defaultNodeBalancer}
                     onChange={(_, nodebalancer) =>
                       setSelectedDefaultNodeBalancer(nodebalancer)
                     }
+                    disabled={disabled}
+                    error={errorMap.defaultNodeBalancer}
                     value={selectedDefaultNodeBalancer?.id}
-                    disabled={disabled}
                   />
                   {!errorMap.defaultNodeBalancer && (
                     <FormHelperText>
@@ -432,7 +428,6 @@
                   )}
                 </React.Fragment>
               )}
-<<<<<<< HEAD
             <ActionsPanel
               primaryButtonProps={{
                 'data-testid': 'submit',
@@ -443,22 +438,7 @@
               }}
               showPrimary
             />
-          </form>
-=======
-            <ActionsPanel>
-              <Button
-                buttonType="primary"
-                onClick={() => formik.handleSubmit()}
-                data-qa-submit
-                data-testid="create-domain-submit"
-                loading={formik.isSubmitting}
-                disabled={disabled || !formik.isValid}
-              >
-                Create Domain
-              </Button>
-            </ActionsPanel>
           </StyledForm>
->>>>>>> e44928cd
         </Paper>
       </StyledGrid>
     </Grid>
@@ -475,8 +455,8 @@
   },
   '& label': {
     color: theme.color.headline,
+    letterSpacing: '0.25px',
     lineHeight: '1.33rem',
-    letterSpacing: '0.25px',
     margin: 0,
   },
 }));
