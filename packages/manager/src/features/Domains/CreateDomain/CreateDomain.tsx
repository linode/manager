import { Linode } from '@linode/api-v4';
import {
  CreateDomainPayload,
  Domain,
  DomainType,
} from '@linode/api-v4/lib/domains';
import { NodeBalancer } from '@linode/api-v4/lib/nodebalancers';
import { APIError } from '@linode/api-v4/lib/types';
import { createDomainSchema } from '@linode/validation/lib/domains.schema';
import Grid from '@mui/material/Unstable_Grid2';
import { Theme } from '@mui/material/styles';
import { makeStyles } from '@mui/styles';
import { useFormik } from 'formik';
import { path } from 'ramda';
import * as React from 'react';
import { useHistory } from 'react-router-dom';
<<<<<<< HEAD
import ActionsPanel from 'src/components/ActionsPanel/ActionsPanel';
=======

import ActionsPanel from 'src/components/ActionsPanel';
import { Button } from 'src/components/Button/Button';
>>>>>>> a3d98700
import { DocumentTitleSegment } from 'src/components/DocumentTitle';
import Select, { Item } from 'src/components/EnhancedSelect/Select';
import LandingHeader from 'src/components/LandingHeader';
import { MultipleIPInput } from 'src/components/MultipleIPInput/MultipleIPInput';
import { Notice } from 'src/components/Notice/Notice';
import { Radio } from 'src/components/Radio/Radio';
import { TextField } from 'src/components/TextField';
import FormControlLabel from 'src/components/core/FormControlLabel';
import FormHelperText from 'src/components/core/FormHelperText';
import Paper from 'src/components/core/Paper';
import RadioGroup from 'src/components/core/RadioGroup';
import { reportException } from 'src/exceptionReporting';
import { LinodeSelectV2 } from 'src/features/Linodes/LinodeSelect/LinodeSelectV2';
import { NodeBalancerSelect } from 'src/features/NodeBalancers/NodeBalancerSelect';
import { useCreateDomainMutation } from 'src/queries/domains';
import { useGrants, useProfile } from 'src/queries/profile';
import { sendCreateDomainEvent } from 'src/utilities/analytics';
import { getErrorMap } from 'src/utilities/errorUtils';
import {
  handleFieldErrors,
  handleGeneralErrors,
} from 'src/utilities/formikErrorUtils';
import {
  ExtendedIP,
  extendedIPToString,
  stringToExtendedIP,
} from 'src/utilities/ipUtils';
import scrollErrorIntoView from 'src/utilities/scrollErrorIntoView';

import { generateDefaultDomainRecords } from '../domainUtils';

const useStyles = makeStyles((theme: Theme) => ({
  helperText: {
    maxWidth: 'none',
  },
  inner: {
    '& > div': {
      marginBottom: theme.spacing(2),
    },
    '& label': {
      color: theme.color.headline,
      letterSpacing: '0.25px',
      lineHeight: '1.33rem',
      margin: 0,
    },
  },
  ip: {
    maxWidth: 468,
  },
  main: {
    width: '100%',
  },
  radio: {
    '& label:first-of-type .MuiButtonBase-root': {
      marginLeft: -10,
    },
  },
}));

type DefaultRecordsType = 'linode' | 'nodebalancer' | 'none';

export const CreateDomain = () => {
  const classes = useStyles();

  const { data: profile } = useProfile();
  const { data: grants } = useGrants();
  const { mutateAsync: createDomain } = useCreateDomainMutation();

  const disabled = profile?.restricted && !grants?.global.add_domains;

  const [mounted, setMounted] = React.useState<boolean>(false);
  // Errors for selecting Linode/NB for default records aren't part
  // of the payload and must be handled separately.
  const [errors, setErrors] = React.useState<APIError[] | undefined>(undefined);

  const history = useHistory();

  const [defaultRecordsSetting, setDefaultRecordsSetting] = React.useState<
    Item<DefaultRecordsType>
  >({
    label: 'Do not insert default records for me.',
    value: 'none',
  });

  const [selectedDefaultLinode, setSelectedDefaultLinode] = React.useState<
    Linode | undefined
  >(undefined);
  const [
    selectedDefaultNodeBalancer,
    setSelectedDefaultNodeBalancer,
  ] = React.useState<NodeBalancer | undefined>(undefined);

  const { values, ...formik } = useFormik({
    initialValues: {
      domain: '',
      master_ips: [''],
      soa_email: '',
      type: 'master' as DomainType,
    },
    onSubmit: (values) => create(values),
    validateOnChange: true,
    validateOnMount: true,
    validationSchema: createDomainSchema,
  });

  React.useEffect(() => {
    setMounted(true);

    return () => {
      setMounted(false);
    };
  }, []);

  const errorMap = getErrorMap(
    ['defaultLinode', 'defaultNodeBalancer'],
    errors
  );

  const generalError = formik.status?.generalError || errorMap.none;
  const primaryIPsError = formik.errors.master_ips;

  const isCreatingPrimaryDomain = values.type === 'master';
  const isCreatingSecondaryDomain = values.type === 'slave';

  const redirect = (id: '' | number, state?: Record<string, string>) => {
    const returnPath = !!id ? `/domains/${id}` : '/domains';
    history.push(returnPath, state);
  };

  const redirectToLandingOrDetail = (
    type: 'master' | 'slave',
    domainID: number,
    state: Record<string, string> = {}
  ) => {
    if (type === 'master' && domainID) {
      redirect(domainID, state);
    } else {
      redirect('', state);
    }
  };

  const create = (_values: CreateDomainPayload) => {
    const { domain, master_ips, soa_email: soaEmail, tags, type } = _values;

    /**
     * In this case, the user wants default domain records created, but
     * they haven't supplied a Linode or NodeBalancer
     */
    if (defaultRecordsSetting.value === 'linode' && !selectedDefaultLinode) {
      return setErrors([
        {
          field: 'defaultLinode',
          reason: 'Please select a Linode.',
        },
      ]);
    }

    if (
      defaultRecordsSetting.value === 'nodebalancer' &&
      !selectedDefaultNodeBalancer
    ) {
      return setErrors([
        {
          field: 'defaultNodeBalancer',
          reason: 'Please select a NodeBalancer.',
        },
      ]);
    }

    const data =
      type === 'master'
        ? { domain, soa_email: soaEmail, tags, type }
        : { domain, master_ips, tags, type };

    formik.setSubmitting(true);
    createDomain(data)
      .then((domainData: Domain) => {
        if (!mounted) {
          return;
        }
        sendCreateDomainEvent('Domain Create Page');
        /**
         * Now we check to see if the user wanted us to automatically create
         * domain records for them. If so, create some A/AAAA and MX records
         * with the first IPv4 and IPv6 from the Linode or NodeBalancer they
         * selected.
         *
         * This only applies to master domains.
         */
        if (values.type === 'master') {
          if (defaultRecordsSetting.value === 'linode') {
            return generateDefaultDomainRecords(
              domainData.domain,
              domainData.id,
              path(['ipv4', 0], selectedDefaultLinode),
              path(['ipv6'], selectedDefaultLinode)
            )
              .then(() => {
                return redirectToLandingOrDetail(type, domainData.id);
              })
              .catch((e: APIError[]) => {
                reportException(
                  `Default DNS Records couldn't be created from Linode: ${e[0].reason}`,
                  {
                    domainID: domainData.id,
                    ipv4: path(['ipv4', 0], selectedDefaultLinode),
                    ipv6: path(['ipv6'], selectedDefaultLinode),
                    selectedLinode: selectedDefaultLinode!.id,
                  }
                );
                return redirectToLandingOrDetail(type, domainData.id, {
                  recordError:
                    'There was an issue creating default domain records.',
                });
              });
          }

          if (defaultRecordsSetting.value === 'nodebalancer') {
            return generateDefaultDomainRecords(
              domainData.domain,
              domainData.id,
              path(['ipv4'], selectedDefaultNodeBalancer),
              path(['ipv6'], selectedDefaultNodeBalancer)
            )
              .then(() => {
                return redirectToLandingOrDetail(type, domainData.id);
              })
              .catch((e: APIError[]) => {
                reportException(
                  `Default DNS Records couldn't be created from NodeBalancer: ${e[0].reason}`,
                  {
                    domainID: domainData.id,
                    ipv4: path(['ipv4'], selectedDefaultNodeBalancer),
                    ipv6: path(['ipv6'], selectedDefaultNodeBalancer),
                    selectedNodeBalancer: selectedDefaultNodeBalancer!.id,
                  }
                );
                return redirectToLandingOrDetail(type, domainData.id, {
                  recordError:
                    'There was an issue creating default domain records.',
                });
              });
          }
        }
        return redirectToLandingOrDetail(type, domainData.id);
      })
      .catch((err) => {
        if (!mounted) {
          return;
        }
        const mapErrorToStatus = (generalError: string) =>
          formik.setStatus({ generalError });
        formik.setSubmitting(false);
        handleFieldErrors(formik.setErrors, err);
        handleGeneralErrors(
          mapErrorToStatus,
          err,
          'An unexpected error occurred.'
        );
        scrollErrorIntoView();
      });
  };

  const updateType = (
    e: React.ChangeEvent<HTMLInputElement>,
    value: 'master' | 'slave'
  ) => {
    formik.setFieldValue('type', value);
    setErrors([]);
  };

  const updatePrimaryIPAddress = (newIPs: ExtendedIP[]) => {
    const master_ips =
      newIPs.length > 0 ? newIPs.map(extendedIPToString) : [''];
    if (mounted) {
      formik.setFieldValue('master_ips', master_ips);
    }
  };

  return (
    <Grid container>
      <DocumentTitleSegment segment="Create Domain" />
      <LandingHeader
        docsLabel="Docs"
        docsLink="https://www.linode.com/docs/guides/dns-manager/"
        title="Create"
      />
      <Grid className={classes.main}>
        {generalError && !disabled && (
          <Notice error spacingTop={8}>
            {generalError}
          </Notice>
        )}
        {disabled && (
          <Notice
            text={
              "You don't have permissions to create a new Domain. Please contact an account administrator for details."
            }
            error
            important
          />
        )}

        <Paper data-qa-label-header>
          <form className={classes.inner} onSubmit={formik.handleSubmit}>
            <RadioGroup
              aria-label="type"
              className={classes.radio}
              name="type"
              onChange={updateType}
              row
              value={values.type}
            >
              <FormControlLabel
                control={<Radio />}
                data-qa-domain-radio="Primary"
                disabled={disabled}
                label="Primary"
                value="master"
              />
              <FormControlLabel
                control={<Radio />}
                data-qa-domain-radio="Secondary"
                disabled={disabled}
                label="Secondary"
                value="slave"
              />
            </RadioGroup>
            <TextField
              errorText={
                formik.touched.domain ? formik.errors.domain : undefined
              }
              data-qa-domain-name
              data-testid="domain-name-input"
              disabled={disabled}
              label="Domain"
              onBlur={() => formik.setFieldTouched('domain')}
              onChange={formik.handleChange}
              required
              value={values.domain}
            />
            {isCreatingPrimaryDomain && (
              <TextField
                errorText={
                  formik.touched.soa_email ? formik.errors.soa_email : undefined
                }
                data-qa-soa-email
                data-testid="soa-email-input"
                disabled={disabled}
                label="SOA Email Address"
                name={'soa_email'}
                onBlur={() => formik.setFieldTouched('soa_email')}
                onChange={formik.handleChange}
                required
                value={values.soa_email}
              />
            )}
            {isCreatingSecondaryDomain && (
              <MultipleIPInput
                error={
                  formik.touched.master_ips
                    ? (primaryIPsError as string | undefined)
                    : undefined
                }
                className={classes.ip}
                ips={values.master_ips.map(stringToExtendedIP)}
                onChange={updatePrimaryIPAddress}
                required
                title="Primary Nameserver IP Address"
              />
            )}
            {isCreatingPrimaryDomain && (
              <React.Fragment>
                <Select
                  onChange={(value: Item<DefaultRecordsType>) =>
                    setDefaultRecordsSetting(value)
                  }
                  options={[
                    {
                      label: 'Do not insert default records for me.',
                      value: 'none',
                    },
                    {
                      label: 'Insert default records from one of my Linodes.',
                      value: 'linode',
                    },
                    {
                      label:
                        'Insert default records from one of my NodeBalancers.',
                      value: 'nodebalancer',
                    },
                  ]}
                  disabled={disabled}
                  isClearable={false}
                  label="Insert Default Records"
                  value={defaultRecordsSetting}
                />
                <FormHelperText className={classes.helperText}>
                  If specified, we can automatically create some domain records
                  (A/AAAA and MX) to get you started, based on one of your
                  Linodes or NodeBalancers.
                </FormHelperText>
              </React.Fragment>
            )}
            {isCreatingPrimaryDomain &&
              defaultRecordsSetting.value === 'linode' && (
                <React.Fragment>
                  <LinodeSelectV2
                    onSelectionChange={(value) =>
                      setSelectedDefaultLinode(value ?? undefined)
                    }
                    disabled={disabled}
                    errorText={errorMap.defaultLinode}
                    value={selectedDefaultLinode?.id ?? null}
                  />
                  {!errorMap.defaultLinode && (
                    <FormHelperText>
                      {selectedDefaultLinode && !selectedDefaultLinode.ipv6
                        ? `We'll automatically create domains for the first IPv4 address on this
                  Linode.`
                        : `We'll automatically create domain records for both the first
                  IPv4 and IPv6 addresses on this Linode.`}
                    </FormHelperText>
                  )}
                </React.Fragment>
              )}
            {isCreatingPrimaryDomain &&
              defaultRecordsSetting.value === 'nodebalancer' && (
                <React.Fragment>
                  <NodeBalancerSelect
                    onChange={(_, nodebalancer) =>
                      setSelectedDefaultNodeBalancer(nodebalancer)
                    }
                    disabled={disabled}
                    error={errorMap.defaultNodeBalancer}
                    value={selectedDefaultNodeBalancer?.id}
                  />
                  {!errorMap.defaultNodeBalancer && (
                    <FormHelperText>
                      {selectedDefaultNodeBalancer &&
                      !selectedDefaultNodeBalancer.ipv6
                        ? `We'll automatically create domains for the first IPv4 address on this
                NodeBalancer.`
                        : `We'll automatically create domain records for both the first
                IPv4 and IPv6 addresses on this NodeBalancer.`}
                    </FormHelperText>
                  )}
                </React.Fragment>
              )}
<<<<<<< HEAD
            <ActionsPanel
              showPrimary
              primaryButtonHandler={() => formik.handleSubmit()}
              primaryButtonDataTestId="submit"
              primaryButtonLoading={formik.isSubmitting}
              primaryButtonDisabled={disabled || !formik.isValid}
              primaryButtonText="Create Domain"
            />
=======
            <ActionsPanel>
              <Button
                buttonType="primary"
                data-qa-submit
                data-testid="create-domain-submit"
                disabled={disabled || !formik.isValid}
                loading={formik.isSubmitting}
                onClick={() => formik.handleSubmit()}
              >
                Create Domain
              </Button>
            </ActionsPanel>
>>>>>>> a3d98700
          </form>
        </Paper>
      </Grid>
    </Grid>
  );
};

export default CreateDomain;<|MERGE_RESOLUTION|>--- conflicted
+++ resolved
@@ -14,13 +14,8 @@
 import { path } from 'ramda';
 import * as React from 'react';
 import { useHistory } from 'react-router-dom';
-<<<<<<< HEAD
+
 import ActionsPanel from 'src/components/ActionsPanel/ActionsPanel';
-=======
-
-import ActionsPanel from 'src/components/ActionsPanel';
-import { Button } from 'src/components/Button/Button';
->>>>>>> a3d98700
 import { DocumentTitleSegment } from 'src/components/DocumentTitle';
 import Select, { Item } from 'src/components/EnhancedSelect/Select';
 import LandingHeader from 'src/components/LandingHeader';
@@ -470,29 +465,14 @@
                   )}
                 </React.Fragment>
               )}
-<<<<<<< HEAD
             <ActionsPanel
+              primaryButtonDataTestId="submit"
+              primaryButtonDisabled={disabled || !formik.isValid}
+              primaryButtonHandler={() => formik.handleSubmit()}
+              primaryButtonLoading={formik.isSubmitting}
+              primaryButtonText="Create Domain"
               showPrimary
-              primaryButtonHandler={() => formik.handleSubmit()}
-              primaryButtonDataTestId="submit"
-              primaryButtonLoading={formik.isSubmitting}
-              primaryButtonDisabled={disabled || !formik.isValid}
-              primaryButtonText="Create Domain"
             />
-=======
-            <ActionsPanel>
-              <Button
-                buttonType="primary"
-                data-qa-submit
-                data-testid="create-domain-submit"
-                disabled={disabled || !formik.isValid}
-                loading={formik.isSubmitting}
-                onClick={() => formik.handleSubmit()}
-              >
-                Create Domain
-              </Button>
-            </ActionsPanel>
->>>>>>> a3d98700
           </form>
         </Paper>
       </Grid>
