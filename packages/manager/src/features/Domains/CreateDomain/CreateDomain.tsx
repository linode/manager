import { Linode } from '@linode/api-v4';
import {
  CreateDomainPayload,
  Domain,
  DomainType,
} from '@linode/api-v4/lib/domains';
import { NodeBalancer } from '@linode/api-v4/lib/nodebalancers';
import { APIError } from '@linode/api-v4/lib/types';
import { createDomainSchema } from '@linode/validation/lib/domains.schema';
import Grid from '@mui/material/Unstable_Grid2';
import { styled } from '@mui/material/styles';
import { useFormik } from 'formik';
import { path } from 'ramda';
import * as React from 'react';
import { useHistory } from 'react-router-dom';

<<<<<<< HEAD
import ActionsPanel from 'src/components/ActionsPanel/ActionsPanel';
=======
import ActionsPanel from 'src/components/ActionsPanel';
import { Button } from 'src/components/Button/Button';
>>>>>>> de11d8e1
import { DocumentTitleSegment } from 'src/components/DocumentTitle';
import Select, { Item } from 'src/components/EnhancedSelect/Select';
import LandingHeader from 'src/components/LandingHeader';
import { MultipleIPInput } from 'src/components/MultipleIPInput/MultipleIPInput';
import { Notice } from 'src/components/Notice/Notice';
import { Paper } from 'src/components/Paper';
import { Radio } from 'src/components/Radio/Radio';
import { TextField } from 'src/components/TextField';
import FormControlLabel from 'src/components/core/FormControlLabel';
import FormHelperText from 'src/components/core/FormHelperText';
import RadioGroup from 'src/components/core/RadioGroup';
import { reportException } from 'src/exceptionReporting';
<<<<<<< HEAD
import { LinodeSelectV2 } from 'src/features/Linodes/LinodeSelect/LinodeSelectV2';
=======
import { LinodeSelect } from 'src/features/Linodes/LinodeSelect/LinodeSelect';
>>>>>>> de11d8e1
import { NodeBalancerSelect } from 'src/features/NodeBalancers/NodeBalancerSelect';
import { useCreateDomainMutation } from 'src/queries/domains';
import { useGrants, useProfile } from 'src/queries/profile';
import { sendCreateDomainEvent } from 'src/utilities/analytics';
import { getErrorMap } from 'src/utilities/errorUtils';
import {
  handleFieldErrors,
  handleGeneralErrors,
} from 'src/utilities/formikErrorUtils';
import {
  ExtendedIP,
  extendedIPToString,
  stringToExtendedIP,
} from 'src/utilities/ipUtils';
import scrollErrorIntoView from 'src/utilities/scrollErrorIntoView';

import { generateDefaultDomainRecords } from '../domainUtils';

type DefaultRecordsType = 'linode' | 'nodebalancer' | 'none';

export const CreateDomain = () => {
  const { data: profile } = useProfile();
  const { data: grants } = useGrants();
  const { mutateAsync: createDomain } = useCreateDomainMutation();

  const disabled = profile?.restricted && !grants?.global.add_domains;

  const [mounted, setMounted] = React.useState<boolean>(false);
  // Errors for selecting Linode/NB for default records aren't part
  // of the payload and must be handled separately.
  const [errors, setErrors] = React.useState<APIError[] | undefined>(undefined);

  const history = useHistory();

  const [defaultRecordsSetting, setDefaultRecordsSetting] = React.useState<
    Item<DefaultRecordsType>
  >({
    label: 'Do not insert default records for me.',
    value: 'none',
  });

  const [selectedDefaultLinode, setSelectedDefaultLinode] = React.useState<
    Linode | undefined
  >(undefined);
  const [
    selectedDefaultNodeBalancer,
    setSelectedDefaultNodeBalancer,
  ] = React.useState<NodeBalancer | undefined>(undefined);

  const { values, ...formik } = useFormik({
    initialValues: {
      domain: '',
      master_ips: [''],
      soa_email: '',
      type: 'master' as DomainType,
    },
    onSubmit: (values) => create(values),
    validateOnChange: true,
    validateOnMount: true,
    validationSchema: createDomainSchema,
  });

  React.useEffect(() => {
    setMounted(true);

    return () => {
      setMounted(false);
    };
  }, []);

  const errorMap = getErrorMap(
    ['defaultLinode', 'defaultNodeBalancer'],
    errors
  );

  const generalError = formik.status?.generalError || errorMap.none;
  const primaryIPsError = formik.errors.master_ips;

  const isCreatingPrimaryDomain = values.type === 'master';
  const isCreatingSecondaryDomain = values.type === 'slave';

  const redirect = (id: '' | number, state?: Record<string, string>) => {
    const returnPath = !!id ? `/domains/${id}` : '/domains';
    history.push(returnPath, state);
  };

  const redirectToLandingOrDetail = (
    type: 'master' | 'slave',
    domainID: number,
    state: Record<string, string> = {}
  ) => {
    if (type === 'master' && domainID) {
      redirect(domainID, state);
    } else {
      redirect('', state);
    }
  };

  const create = (_values: CreateDomainPayload) => {
    const { domain, master_ips, soa_email: soaEmail, tags, type } = _values;

    /**
     * In this case, the user wants default domain records created, but
     * they haven't supplied a Linode or NodeBalancer
     */
    if (defaultRecordsSetting.value === 'linode' && !selectedDefaultLinode) {
      return setErrors([
        {
          field: 'defaultLinode',
          reason: 'Please select a Linode.',
        },
      ]);
    }

    if (
      defaultRecordsSetting.value === 'nodebalancer' &&
      !selectedDefaultNodeBalancer
    ) {
      return setErrors([
        {
          field: 'defaultNodeBalancer',
          reason: 'Please select a NodeBalancer.',
        },
      ]);
    }

    const data =
      type === 'master'
        ? { domain, soa_email: soaEmail, tags, type }
        : { domain, master_ips, tags, type };

    formik.setSubmitting(true);
    createDomain(data)
      .then((domainData: Domain) => {
        if (!mounted) {
          return;
        }
        sendCreateDomainEvent('Domain Create Page');
        /**
         * Now we check to see if the user wanted us to automatically create
         * domain records for them. If so, create some A/AAAA and MX records
         * with the first IPv4 and IPv6 from the Linode or NodeBalancer they
         * selected.
         *
         * This only applies to master domains.
         */
        if (values.type === 'master') {
          if (defaultRecordsSetting.value === 'linode') {
            return generateDefaultDomainRecords(
              domainData.domain,
              domainData.id,
              path(['ipv4', 0], selectedDefaultLinode),
              path(['ipv6'], selectedDefaultLinode)
            )
              .then(() => {
                return redirectToLandingOrDetail(type, domainData.id);
              })
              .catch((e: APIError[]) => {
                reportException(
                  `Default DNS Records couldn't be created from Linode: ${e[0].reason}`,
                  {
                    domainID: domainData.id,
                    ipv4: path(['ipv4', 0], selectedDefaultLinode),
                    ipv6: path(['ipv6'], selectedDefaultLinode),
                    selectedLinode: selectedDefaultLinode!.id,
                  }
                );
                return redirectToLandingOrDetail(type, domainData.id, {
                  recordError:
                    'There was an issue creating default domain records.',
                });
              });
          }

          if (defaultRecordsSetting.value === 'nodebalancer') {
            return generateDefaultDomainRecords(
              domainData.domain,
              domainData.id,
              path(['ipv4'], selectedDefaultNodeBalancer),
              path(['ipv6'], selectedDefaultNodeBalancer)
            )
              .then(() => {
                return redirectToLandingOrDetail(type, domainData.id);
              })
              .catch((e: APIError[]) => {
                reportException(
                  `Default DNS Records couldn't be created from NodeBalancer: ${e[0].reason}`,
                  {
                    domainID: domainData.id,
                    ipv4: path(['ipv4'], selectedDefaultNodeBalancer),
                    ipv6: path(['ipv6'], selectedDefaultNodeBalancer),
                    selectedNodeBalancer: selectedDefaultNodeBalancer!.id,
                  }
                );
                return redirectToLandingOrDetail(type, domainData.id, {
                  recordError:
                    'There was an issue creating default domain records.',
                });
              });
          }
        }
        return redirectToLandingOrDetail(type, domainData.id);
      })
      .catch((err) => {
        if (!mounted) {
          return;
        }
        const mapErrorToStatus = (generalError: string) =>
          formik.setStatus({ generalError });
        formik.setSubmitting(false);
        handleFieldErrors(formik.setErrors, err);
        handleGeneralErrors(
          mapErrorToStatus,
          err,
          'An unexpected error occurred.'
        );
        scrollErrorIntoView();
      });
  };

  const updateType = (
    e: React.ChangeEvent<HTMLInputElement>,
    value: 'master' | 'slave'
  ) => {
    formik.setFieldValue('type', value);
    setErrors([]);
  };

  const updatePrimaryIPAddress = (newIPs: ExtendedIP[]) => {
    const master_ips =
      newIPs.length > 0 ? newIPs.map(extendedIPToString) : [''];
    if (mounted) {
      formik.setFieldValue('master_ips', master_ips);
    }
  };

  return (
    <Grid container>
      <DocumentTitleSegment segment="Create Domain" />
      <LandingHeader
        docsLabel="Docs"
        docsLink="https://www.linode.com/docs/guides/dns-manager/"
        title="Create"
      />
      <StyledGrid>
        {generalError && !disabled && (
          <Notice error spacingTop={8}>
            {generalError}
          </Notice>
        )}
        {disabled && (
          <Notice
            text={
              "You don't have permissions to create a new Domain. Please contact an account administrator for details."
            }
            error
            important
          />
        )}

        <Paper data-qa-label-header>
          <StyledForm onSubmit={formik.handleSubmit}>
            <StyledRadioGroup
              aria-label="type"
              name="type"
              onChange={updateType}
              row
              value={values.type}
            >
              <FormControlLabel
                control={<Radio />}
                data-qa-domain-radio="Primary"
                disabled={disabled}
                label="Primary"
                value="master"
              />
              <FormControlLabel
                control={<Radio />}
                data-qa-domain-radio="Secondary"
                disabled={disabled}
                label="Secondary"
                value="slave"
              />
            </StyledRadioGroup>
            <TextField
              errorText={
                formik.touched.domain ? formik.errors.domain : undefined
              }
              data-qa-domain-name
              data-testid="domain-name-input"
              disabled={disabled}
              label="Domain"
              onBlur={() => formik.setFieldTouched('domain')}
              onChange={formik.handleChange}
              required
              value={values.domain}
            />
            {isCreatingPrimaryDomain && (
              <TextField
                errorText={
                  formik.touched.soa_email ? formik.errors.soa_email : undefined
                }
                data-qa-soa-email
                data-testid="soa-email-input"
                disabled={disabled}
                label="SOA Email Address"
                name={'soa_email'}
                onBlur={() => formik.setFieldTouched('soa_email')}
                onChange={formik.handleChange}
                required
                value={values.soa_email}
              />
            )}
            {isCreatingSecondaryDomain && (
              <StyledMultipleIPInput
                error={
                  formik.touched.master_ips
                    ? (primaryIPsError as string | undefined)
                    : undefined
                }
                ips={values.master_ips.map(stringToExtendedIP)}
                onChange={updatePrimaryIPAddress}
                required
                title="Primary Nameserver IP Address"
              />
            )}
            {isCreatingPrimaryDomain && (
              <React.Fragment>
                <Select
                  onChange={(value: Item<DefaultRecordsType>) =>
                    setDefaultRecordsSetting(value)
                  }
                  options={[
                    {
                      label: 'Do not insert default records for me.',
                      value: 'none',
                    },
                    {
                      label: 'Insert default records from one of my Linodes.',
                      value: 'linode',
                    },
                    {
                      label:
                        'Insert default records from one of my NodeBalancers.',
                      value: 'nodebalancer',
                    },
                  ]}
                  disabled={disabled}
                  isClearable={false}
                  label="Insert Default Records"
                  value={defaultRecordsSetting}
                />
                <StyledFormHelperText>
                  If specified, we can automatically create some domain records
                  (A/AAAA and MX) to get you started, based on one of your
                  Linodes or NodeBalancers.
                </StyledFormHelperText>
              </React.Fragment>
            )}
            {isCreatingPrimaryDomain &&
              defaultRecordsSetting.value === 'linode' && (
                <React.Fragment>
<<<<<<< HEAD
                  <LinodeSelectV2
=======
                  <LinodeSelect
>>>>>>> de11d8e1
                    onSelectionChange={(value) =>
                      setSelectedDefaultLinode(value ?? undefined)
                    }
                    disabled={disabled}
                    errorText={errorMap.defaultLinode}
                    value={selectedDefaultLinode?.id ?? null}
                  />
                  {!errorMap.defaultLinode && (
                    <FormHelperText>
                      {selectedDefaultLinode && !selectedDefaultLinode.ipv6
                        ? `We'll automatically create domains for the first IPv4 address on this Linode.`
                        : `We'll automatically create domain records for both the first IPv4 and IPv6 addresses on this Linode.`}
                    </FormHelperText>
                  )}
                </React.Fragment>
              )}
            {isCreatingPrimaryDomain &&
              defaultRecordsSetting.value === 'nodebalancer' && (
                <React.Fragment>
                  <NodeBalancerSelect
                    onChange={(_, nodebalancer) =>
                      setSelectedDefaultNodeBalancer(nodebalancer)
                    }
                    disabled={disabled}
                    error={errorMap.defaultNodeBalancer}
                    value={selectedDefaultNodeBalancer?.id}
                  />
                  {!errorMap.defaultNodeBalancer && (
                    <FormHelperText>
                      {selectedDefaultNodeBalancer &&
                      !selectedDefaultNodeBalancer.ipv6
                        ? `We'll automatically create domains for the first IPv4 address on this NodeBalancer.`
                        : `We'll automatically create domain records for both the first IPv4 and IPv6 addresses on this NodeBalancer.`}
                    </FormHelperText>
                  )}
                </React.Fragment>
              )}
<<<<<<< HEAD
            <ActionsPanel
              primaryButtonProps={{
                'data-testid': 'submit',
                disabled: disabled || !formik.isValid,
                label: 'Create Domain',
                loading: formik.isSubmitting,
                onClick: () => formik.handleSubmit(),
              }}
            />
=======
            <ActionsPanel>
              <Button
                buttonType="primary"
                data-qa-submit
                data-testid="create-domain-submit"
                disabled={disabled || !formik.isValid}
                loading={formik.isSubmitting}
                onClick={() => formik.handleSubmit()}
              >
                Create Domain
              </Button>
            </ActionsPanel>
>>>>>>> de11d8e1
          </StyledForm>
        </Paper>
      </StyledGrid>
    </Grid>
  );
};

const StyledGrid = styled(Grid, { label: 'StyledGrid' })({
  width: '100%',
});

const StyledForm = styled('form', { label: 'StyledForm' })(({ theme }) => ({
  '& > div': {
    marginBottom: theme.spacing(2),
  },
  '& label': {
    color: theme.color.headline,
    letterSpacing: '0.25px',
    lineHeight: '1.33rem',
    margin: 0,
  },
}));

const StyledRadioGroup = styled(RadioGroup, { label: 'StyledRadioGroup' })({
  '& label:first-of-type .MuiButtonBase-root': {
    marginLeft: -10,
  },
});

const StyledMultipleIPInput = styled(MultipleIPInput, {
  label: 'StyledMultipeIPInput',
})({
  maxWidth: 468,
});

const StyledFormHelperText = styled(FormHelperText, {
  label: 'StyledFormHelperText',
})({
  maxWidth: 'none',
});<|MERGE_RESOLUTION|>--- conflicted
+++ resolved
@@ -14,12 +14,8 @@
 import * as React from 'react';
 import { useHistory } from 'react-router-dom';
 
-<<<<<<< HEAD
 import ActionsPanel from 'src/components/ActionsPanel/ActionsPanel';
-=======
-import ActionsPanel from 'src/components/ActionsPanel';
 import { Button } from 'src/components/Button/Button';
->>>>>>> de11d8e1
 import { DocumentTitleSegment } from 'src/components/DocumentTitle';
 import Select, { Item } from 'src/components/EnhancedSelect/Select';
 import LandingHeader from 'src/components/LandingHeader';
@@ -32,11 +28,7 @@
 import FormHelperText from 'src/components/core/FormHelperText';
 import RadioGroup from 'src/components/core/RadioGroup';
 import { reportException } from 'src/exceptionReporting';
-<<<<<<< HEAD
-import { LinodeSelectV2 } from 'src/features/Linodes/LinodeSelect/LinodeSelectV2';
-=======
 import { LinodeSelect } from 'src/features/Linodes/LinodeSelect/LinodeSelect';
->>>>>>> de11d8e1
 import { NodeBalancerSelect } from 'src/features/NodeBalancers/NodeBalancerSelect';
 import { useCreateDomainMutation } from 'src/queries/domains';
 import { useGrants, useProfile } from 'src/queries/profile';
@@ -399,11 +391,7 @@
             {isCreatingPrimaryDomain &&
               defaultRecordsSetting.value === 'linode' && (
                 <React.Fragment>
-<<<<<<< HEAD
-                  <LinodeSelectV2
-=======
                   <LinodeSelect
->>>>>>> de11d8e1
                     onSelectionChange={(value) =>
                       setSelectedDefaultLinode(value ?? undefined)
                     }
@@ -441,7 +429,6 @@
                   )}
                 </React.Fragment>
               )}
-<<<<<<< HEAD
             <ActionsPanel
               primaryButtonProps={{
                 'data-testid': 'submit',
@@ -451,20 +438,6 @@
                 onClick: () => formik.handleSubmit(),
               }}
             />
-=======
-            <ActionsPanel>
-              <Button
-                buttonType="primary"
-                data-qa-submit
-                data-testid="create-domain-submit"
-                disabled={disabled || !formik.isValid}
-                loading={formik.isSubmitting}
-                onClick={() => formik.handleSubmit()}
-              >
-                Create Domain
-              </Button>
-            </ActionsPanel>
->>>>>>> de11d8e1
           </StyledForm>
         </Paper>
       </StyledGrid>
