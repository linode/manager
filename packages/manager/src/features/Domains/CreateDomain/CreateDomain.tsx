--- conflicted
+++ resolved
@@ -1,8 +1,4 @@
-<<<<<<< HEAD
-import { Notice } from '@linode/ui';
-=======
-import { FormHelperText, Paper } from '@linode/ui';
->>>>>>> 8c3c7fdd
+import { FormHelperText, Notice, Paper } from '@linode/ui';
 import { createDomainSchema } from '@linode/validation/lib/domains.schema';
 import { styled } from '@mui/material/styles';
 import Grid from '@mui/material/Unstable_Grid2';
@@ -18,11 +14,6 @@
 import { FormControlLabel } from 'src/components/FormControlLabel';
 import { LandingHeader } from 'src/components/LandingHeader';
 import { MultipleIPInput } from 'src/components/MultipleIPInput/MultipleIPInput';
-<<<<<<< HEAD
-import { Paper } from 'src/components/Paper';
-=======
-import { Notice } from 'src/components/Notice/Notice';
->>>>>>> 8c3c7fdd
 import { Radio } from 'src/components/Radio/Radio';
 import { RadioGroup } from 'src/components/RadioGroup';
 import { TextField } from 'src/components/TextField';
