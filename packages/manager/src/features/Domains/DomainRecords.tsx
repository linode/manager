--- conflicted
+++ resolved
@@ -21,11 +21,6 @@
 } from 'ramda';
 import * as React from 'react';
 import { compose as recompose } from 'recompose';
-<<<<<<< HEAD
-import { Subscription } from 'rxjs/Subscription';
-=======
-
->>>>>>> 455c91ab
 import ActionsPanel from 'src/components/ActionsPanel';
 import { Button } from 'src/components/Button/Button';
 import { ConfirmationDialog } from 'src/components/ConfirmationDialog/ConfirmationDialog';
@@ -103,597 +98,14 @@
 );
 
 class DomainRecords extends React.Component<CombinedProps, State> {
-  eventsSubscription$: Subscription;
-
-  static defaultDrawerState: DrawerState = {
-    open: false,
-    mode: 'create',
-    type: 'NS',
-  };
-
-  updateDrawer = (fn: (d: DrawerState) => DrawerState) =>
-    this.setState(over(lensPath(['drawer']), fn));
-
-  updateConfirmDialog = (fn: (d: ConfirmationState) => ConfirmationState) =>
-    this.setState(over(lensPath(['confirmDialog']), fn), () => {
-      scrollErrorIntoView();
-    });
-
-  resetDrawer = () => this.updateDrawer(() => DomainRecords.defaultDrawerState);
-
-  openForCreation = (type: RecordType) =>
-    this.updateDrawer(() => ({
-      open: true,
-      submitting: false,
-      mode: 'create',
-      type,
-    }));
-
-  openForEditing = (
-    type: RecordType | DomainType,
-    fields: Partial<DomainRecord> | Partial<Domain>
-  ) =>
-    this.updateDrawer(() => ({
-      open: true,
-      submitting: false,
-      mode: 'edit',
-      type,
-      fields,
-    }));
-
-  openForEditPrimaryDomain = (f: Partial<Domain>) =>
-    this.openForEditing('master', f);
-
-  openForEditSecondaryDomain = (f: Partial<Domain>) =>
-    this.openForEditing('slave', f);
-
-  openForCreateNSRecord = () => this.openForCreation('NS');
-  openForEditNSRecord = (
-    f: Pick<DomainRecord, 'id' | 'target' | 'name' | 'ttl_sec'>
-  ) => this.openForEditing('NS', f);
-
-  openForCreateMXRecord = () => this.openForCreation('MX');
-  openForEditMXRecord = (
-    f: Pick<DomainRecord, 'id' | 'target' | 'priority' | 'name' | 'ttl_sec'>
-  ) => this.openForEditing('MX', f);
-
-  openForCreateARecord = () => this.openForCreation('AAAA');
-  openForEditARecord = (
-    f: Pick<DomainRecord, 'id' | 'name' | 'target' | 'ttl_sec'>
-  ) => this.openForEditing('AAAA', f);
-
-  openForCreateCNAMERecord = () => this.openForCreation('CNAME');
-  openForEditCNAMERecord = (
-    f: Pick<DomainRecord, 'id' | 'name' | 'target' | 'ttl_sec'>
-  ) => this.openForEditing('CNAME', f);
-
-  openForCreateTXTRecord = () => this.openForCreation('TXT');
-  openForEditTXTRecord = (
-    f: Pick<DomainRecord, 'id' | 'name' | 'target' | 'ttl_sec'>
-  ) => this.openForEditing('TXT', f);
-
-  openForCreateSRVRecord = () => this.openForCreation('SRV');
-  openForEditSRVRecord = (
-    f: Pick<
-      DomainRecord,
-      'id' | 'name' | 'priority' | 'weight' | 'port' | 'target' | 'protocol'
-    >
-  ) => this.openForEditing('SRV', f);
-
-  openForCreateCAARecord = () => this.openForCreation('CAA');
-  openForEditCAARecord = (
-    f: Pick<DomainRecord, 'id' | 'name' | 'tag' | 'target' | 'ttl_sec'>
-  ) => this.openForEditing('CAA', f);
-
-  confirmDeletion = (recordId: number) =>
-    this.updateConfirmDialog((confirmDialog) => ({
-      ...confirmDialog,
-      open: true,
-      recordId,
-    }));
-
-  deleteDomainRecord = () => {
-    const {
-      domain: { id: domainId },
-    } = this.props;
-    const {
-      confirmDialog: { recordId },
-    } = this.state;
-    if (!domainId || !recordId) {
-      return;
-    }
-
-    this.updateConfirmDialog((c) => ({
-      ...c,
-      submitting: true,
-      errors: undefined,
-    }));
-
-    deleteDomainRecord(domainId, recordId)
-      .then(() => {
-        this.props.updateRecords();
-
-        this.updateConfirmDialog((_) => ({
-          open: false,
-          submitting: false,
-          errors: undefined,
-          recordId: undefined,
-        }));
-      })
-      .catch((errorResponse) => {
-        const errors = getAPIErrorOrDefault(errorResponse);
-        this.updateConfirmDialog((c) => ({
-          ...c,
-          submitting: false,
-          errors,
-        }));
-      });
-    this.updateConfirmDialog((c) => ({ ...c, submitting: true }));
-  };
-
-<<<<<<< HEAD
-  handleOpenSOADrawer = (d: Domain) => {
-    return d.type === 'master'
-      ? this.openForEditPrimaryDomain(d)
-      : this.openForEditSecondaryDomain(d);
-  };
-
-=======
->>>>>>> 455c91ab
-  generateTypes = (): IType[] => [
-    /** SOA Record */
-    {
-      title: 'SOA Record',
-      orderBy: 'domain',
-      order: 'asc',
-      data: [this.props.domain],
-      columns: [
-        {
-          title: 'Primary Domain',
-          render: (d: Domain) => d.domain,
-        },
-        {
-          title: 'Email',
-          render: (d: Domain) => d.soa_email,
-        },
-        {
-          title: 'Default TTL',
-          render: compose(msToReadable, pathOr(0, ['ttl_sec'])),
-        },
-        {
-          title: 'Refresh Rate',
-          render: compose(msToReadable, pathOr(0, ['refresh_sec'])),
-        },
-        {
-          title: 'Retry Rate',
-          render: compose(msToReadable, pathOr(0, ['retry_sec'])),
-        },
-        {
-          title: 'Expire Time',
-          render: compose(msToReadable, pathOr(0, ['expire_sec'])),
-        },
-        {
-          title: '',
-          render: (d: Domain) => {
-            return d.type === 'master' ? (
-              <DomainRecordActionMenu
-                editPayload={d}
-                onEdit={this.handleOpenSOADrawer}
-                label={this.props.domain.domain}
-              />
-            ) : null;
-          },
-        },
-      ],
-    },
-
-    /** NS Record */
-    {
-      title: 'NS Record',
-      orderBy: 'target',
-      order: 'asc',
-      data: getNSRecords(this.props),
-      columns: [
-        {
-          title: 'Name Server',
-          render: (r: DomainRecord) => r.target,
-        },
-        {
-          title: 'Subdomain',
-          render: (r: DomainRecord) => {
-            const sd = r.name;
-            const {
-              domain: { domain },
-            } = this.props;
-            return isEmpty(sd) ? domain : `${sd}.${domain}`;
-          },
-        },
-        {
-          title: 'TTL',
-          render: getTTL,
-        },
-        {
-          title: '',
-          /**
-           * If the NS is one of Linode's, don't display the Action menu since the user
-           * cannot make changes to Linode's nameservers.
-           */
-          render: ({ id, name, target, ttl_sec }: DomainRecord) =>
-            id === -1 ? null : (
-              <DomainRecordActionMenu
-                editPayload={{
-                  id,
-                  name,
-                  target,
-                  ttl_sec,
-                }}
-                label={name}
-                onEdit={this.openForEditNSRecord}
-                deleteData={{
-                  recordID: id,
-                  onDelete: this.confirmDeletion,
-                }}
-              />
-            ),
-        },
-      ],
-      link: () => createLink('Add an NS Record', this.openForCreateNSRecord),
-    },
-
-    /** MX Record */
-    {
-      title: 'MX Record',
-      orderBy: 'target',
-      order: 'asc',
-      data: this.props.domainRecords.filter(typeEq('MX')),
-      columns: [
-        {
-          title: 'Mail Server',
-          render: (r: DomainRecord) => r.target,
-        },
-        {
-          title: 'Preference',
-          render: (r: DomainRecord) => String(r.priority),
-        },
-        {
-          title: 'Subdomain',
-          render: (r: DomainRecord) => r.name,
-        },
-        {
-          title: 'TTL',
-          render: getTTL,
-        },
-        {
-          title: '',
-          render: ({ id, name, priority, target, ttl_sec }: DomainRecord) => (
-            <DomainRecordActionMenu
-              onEdit={this.openForEditMXRecord}
-              editPayload={{
-                id,
-                name,
-                priority,
-                target,
-                ttl_sec,
-              }}
-              label={name}
-              deleteData={{
-                recordID: id,
-                onDelete: this.confirmDeletion,
-              }}
-            />
-          ),
-        },
-      ],
-      link: () => createLink('Add a MX Record', this.openForCreateMXRecord),
-    },
-
-    /** A/AAAA Record */
-    {
-      title: 'A/AAAA Record',
-      orderBy: 'name',
-      order: 'asc',
-      data: this.props.domainRecords.filter(
-        (r) => typeEq('AAAA', r) || typeEq('A', r)
-      ),
-      columns: [
-        {
-          title: 'Hostname',
-          render: (r: DomainRecord) => r.name || this.props.domain.domain,
-        },
-        { title: 'IP Address', render: (r: DomainRecord) => r.target },
-        { title: 'TTL', render: getTTL },
-        {
-          title: '',
-          render: ({ id, name, target, ttl_sec }: DomainRecord) => (
-            <DomainRecordActionMenu
-              editPayload={{
-                id,
-                name,
-                target,
-                ttl_sec,
-              }}
-              onEdit={this.openForEditARecord}
-              label={name || this.props.domain.domain}
-              deleteData={{
-                recordID: id,
-                onDelete: this.confirmDeletion,
-              }}
-            />
-          ),
-        },
-      ],
-      link: () => createLink('Add an A/AAAA Record', this.openForCreateARecord),
-    },
-
-    /** CNAME Record */
-    {
-      title: 'CNAME Record',
-      orderBy: 'name',
-      order: 'asc',
-      data: this.props.domainRecords.filter(typeEq('CNAME')),
-      columns: [
-        { title: 'Hostname', render: (r: DomainRecord) => r.name },
-        { title: 'Aliases to', render: (r: DomainRecord) => r.target },
-        { title: 'TTL', render: getTTL },
-        {
-          title: '',
-          render: ({ id, name, target, ttl_sec }: DomainRecord) => (
-            <DomainRecordActionMenu
-              editPayload={{
-                id,
-                name,
-                target,
-                ttl_sec,
-              }}
-              label={name}
-              onEdit={this.openForEditCNAMERecord}
-              deleteData={{
-                recordID: id,
-                onDelete: this.confirmDeletion,
-              }}
-            />
-          ),
-        },
-      ],
-      link: () =>
-        createLink('Add a CNAME Record', this.openForCreateCNAMERecord),
-    },
-
-    /** TXT Record */
-    {
-      title: 'TXT Record',
-      orderBy: 'name',
-      order: 'asc',
-      data: this.props.domainRecords.filter(typeEq('TXT')),
-      columns: [
-        { title: 'Hostname', render: (r: DomainRecord) => r.name },
-        {
-          title: 'Value',
-          render: (r: DomainRecord) => truncateEnd(r.target, 100),
-        },
-        { title: 'TTL', render: getTTL },
-        {
-          title: '',
-          render: ({ id, target, name, ttl_sec }: DomainRecord) => (
-            <DomainRecordActionMenu
-              editPayload={{
-                id,
-                name,
-                target,
-                ttl_sec,
-              }}
-              label={name}
-              onEdit={this.openForEditTXTRecord}
-              deleteData={{
-                recordID: id,
-                onDelete: this.confirmDeletion,
-              }}
-            />
-          ),
-        },
-      ],
-      link: () => createLink('Add a TXT Record', this.openForCreateTXTRecord),
-    },
-    /** SRV Record */
-    {
-      title: 'SRV Record',
-      orderBy: 'name',
-      order: 'asc',
-      data: this.props.domainRecords.filter(typeEq('SRV')),
-      columns: [
-        { title: 'Name', render: (r: DomainRecord) => r.name },
-        {
-          title: 'Domain',
-          render: () => this.props.domain.domain,
-        },
-        {
-          title: 'Priority',
-          render: (r: DomainRecord) => String(r.priority),
-        },
-        {
-          title: 'Weight',
-          render: (r: DomainRecord) => String(r.weight),
-        },
-        { title: 'Port', render: (r: DomainRecord) => String(r.port) },
-        { title: 'Target', render: (r: DomainRecord) => r.target },
-        { title: 'TTL', render: getTTL },
-        {
-          title: '',
-          render: ({
-            id,
-            service,
-            port,
-            priority,
-            protocol,
-            target,
-            weight,
-          }: DomainRecord) => (
-            <DomainRecordActionMenu
-              editPayload={{
-                id,
-                service,
-                port,
-                priority,
-                protocol,
-                target,
-                weight,
-              }}
-              label={this.props.domain.domain}
-              onEdit={this.openForEditSRVRecord}
-              deleteData={{
-                recordID: id,
-                onDelete: this.confirmDeletion,
-              }}
-            />
-          ),
-        },
-      ],
-      link: () => createLink('Add an SRV Record', this.openForCreateSRVRecord),
-    },
-
-    /** CAA Record */
-    {
-      title: 'CAA Record',
-      orderBy: 'name',
-      order: 'asc',
-      data: this.props.domainRecords.filter(typeEq('CAA')),
-      columns: [
-        { title: 'Name', render: (r: DomainRecord) => r.name },
-        { title: 'Tag', render: (r: DomainRecord) => r.tag },
-        {
-          title: 'Value',
-          render: (r: DomainRecord) => r.target,
-        },
-        { title: 'TTL', render: getTTL },
-        {
-          title: '',
-          render: ({ id, name, tag, target, ttl_sec }: DomainRecord) => (
-            <DomainRecordActionMenu
-              editPayload={{
-                id,
-                name,
-                tag,
-                target,
-                ttl_sec,
-              }}
-              label={name}
-              onEdit={this.openForEditCAARecord}
-<<<<<<< HEAD
-              deleteData={{
-                recordID: id,
-                onDelete: this.confirmDeletion,
-              }}
-            />
-          ),
-        },
-      ],
-      link: () => createLink('Add a CAA Record', this.openForCreateCAARecord),
-    },
-  ];
-=======
-            />
-          ),
-          title: '',
-        },
-      ],
-      data: this.props.domainRecords.filter(typeEq('CAA')),
-      link: () => createLink('Add a CAA Record', this.openForCreateCAARecord),
-      order: 'asc',
-      orderBy: 'name',
-      title: 'CAA Record',
-    },
-  ];
-
-  handleCloseDialog = () => {
-    this.updateConfirmDialog(() => ({
-      open: false,
-      recordId: undefined,
-      submitting: false,
-    }));
-  };
-
-  handleOpenSOADrawer = (d: Domain) => {
-    return d.type === 'master'
-      ? this.openForEditPrimaryDomain(d)
-      : this.openForEditSecondaryDomain(d);
-  };
-
-  openForCreateARecord = () => this.openForCreation('AAAA');
-
-  openForCreateCAARecord = () => this.openForCreation('CAA');
-
-  openForCreateCNAMERecord = () => this.openForCreation('CNAME');
-
-  openForCreateMXRecord = () => this.openForCreation('MX');
-
-  openForCreateNSRecord = () => this.openForCreation('NS');
-
-  openForCreateSRVRecord = () => this.openForCreation('SRV');
-
-  openForCreateTXTRecord = () => this.openForCreation('TXT');
-
-  openForCreation = (type: RecordType) =>
-    this.updateDrawer(() => ({
-      mode: 'create',
-      open: true,
-      submitting: false,
-      type,
-    }));
-
-  openForEditARecord = (
-    f: Pick<DomainRecord, 'id' | 'name' | 'target' | 'ttl_sec'>
-  ) => this.openForEditing('AAAA', f);
-
-  openForEditCAARecord = (
-    f: Pick<DomainRecord, 'id' | 'name' | 'tag' | 'target' | 'ttl_sec'>
-  ) => this.openForEditing('CAA', f);
-
-  openForEditCNAMERecord = (
-    f: Pick<DomainRecord, 'id' | 'name' | 'target' | 'ttl_sec'>
-  ) => this.openForEditing('CNAME', f);
-
-  openForEditMXRecord = (
-    f: Pick<DomainRecord, 'id' | 'name' | 'priority' | 'target' | 'ttl_sec'>
-  ) => this.openForEditing('MX', f);
-
-  openForEditNSRecord = (
-    f: Pick<DomainRecord, 'id' | 'name' | 'target' | 'ttl_sec'>
-  ) => this.openForEditing('NS', f);
-
-  openForEditPrimaryDomain = (f: Partial<Domain>) =>
-    this.openForEditing('master', f);
-
-  openForEditSRVRecord = (
-    f: Pick<
-      DomainRecord,
-      'id' | 'name' | 'port' | 'priority' | 'protocol' | 'target' | 'weight'
-    >
-  ) => this.openForEditing('SRV', f);
-
-  openForEditSecondaryDomain = (f: Partial<Domain>) =>
-    this.openForEditing('slave', f);
-
-  openForEditTXTRecord = (
-    f: Pick<DomainRecord, 'id' | 'name' | 'target' | 'ttl_sec'>
-  ) => this.openForEditing('TXT', f);
->>>>>>> 455c91ab
-
-  handleCloseDialog = () => {
-    this.updateConfirmDialog(() => ({
-      open: false,
-      submitting: false,
-      recordId: undefined,
-    }));
-  };
-
   constructor(props: CombinedProps) {
     super(props);
     this.state = {
-      drawer: DomainRecords.defaultDrawerState,
       confirmDialog: {
         open: false,
         submitting: false,
       },
+      drawer: DomainRecords.defaultDrawerState,
       types: this.generateTypes(),
     };
   }
@@ -707,26 +119,9 @@
     }
   }
 
-  renderDialogActions = () => {
-    return (
-      <ActionsPanel>
-        <Button buttonType="secondary" onClick={this.handleCloseDialog}>
-          Cancel
-        </Button>
-        <Button
-          buttonType="primary"
-          onClick={this.deleteDomainRecord}
-          loading={this.state.confirmDialog.submitting}
-        >
-          Delete
-        </Button>
-      </ActionsPanel>
-    );
-  };
-
   render() {
     const { domain, domainRecords } = this.props;
-    const { drawer, confirmDialog } = this.state;
+    const { confirmDialog, drawer } = this.state;
 
     return (
       <>
@@ -737,18 +132,18 @@
           return (
             <div key={eachTypeIdx}>
               <StyledGrid
+                alignItems="center"
                 container
                 justifyContent="space-between"
-                alignItems="center"
                 spacing={2}
               >
                 <Grid ref={ref} sx={{ paddingLeft: 0, paddingRight: 0 }}>
                   <Typography
-                    role="heading"
                     aria-level={2}
-                    variant="h2"
                     className="m0"
                     data-qa-domain-record={type.title}
+                    role="heading"
+                    variant="h2"
                   >
                     {type.title}
                   </Typography>
@@ -769,9 +164,9 @@
                   return (
                     <Paginate
                       data={orderedData}
-                      scrollToRef={ref}
                       pageSize={storage.infinitePageSize.get()}
                       pageSizeSetter={storage.infinitePageSize.set}
+                      scrollToRef={ref}
                     >
                       {({
                         count,
@@ -805,20 +200,20 @@
                                   paginatedData.map((data, idx) => {
                                     return (
                                       <TableRow
+                                        data-qa-record-row={type.title}
                                         key={idx}
-                                        data-qa-record-row={type.title}
                                       >
                                         {type.columns.length > 0 &&
                                           type.columns.map(
                                             (
-                                              { title, render },
+                                              { render, title },
                                               columnIndex
                                             ) => {
                                               return (
                                                 <StyledTableCell
+                                                  data-qa-column={title}
+                                                  key={columnIndex}
                                                   parentColumn={title}
-                                                  key={columnIndex}
-                                                  data-qa-column={title}
                                                 >
                                                   {render(data)}
                                                 </StyledTableCell>
@@ -833,11 +228,11 @@
                             </Table>
                             <PaginationFooter
                               count={count}
+                              eventCategory={`${type.title.toLowerCase()} panel`}
                               handlePageChange={handlePageChange}
                               handleSizeChange={handlePageSizeChange}
                               page={page}
                               pageSize={pageSize}
-                              eventCategory={`${type.title.toLowerCase()} panel`}
                               // Disabling show All as it is impacting page performance.
                               showAll={false}
                             />
@@ -852,33 +247,547 @@
           );
         })}
         <ConfirmationDialog
-          open={confirmDialog.open}
-          onClose={this.handleCloseDialog}
-          title="Confirm Deletion"
-          actions={this.renderDialogActions}
           error={
             confirmDialog.errors
               ? getErrorStringOrDefault(confirmDialog.errors)
               : undefined
           }
+          actions={this.renderDialogActions}
+          onClose={this.handleCloseDialog}
+          open={confirmDialog.open}
+          title="Confirm Deletion"
         >
           Are you sure you want to delete this record?
         </ConfirmationDialog>
         <DomainRecordDrawer
-          open={drawer.open}
           domain={this.props.domain.domain}
           domainId={this.props.domain.id}
+          mode={drawer.mode}
           onClose={this.resetDrawer}
-          mode={drawer.mode}
+          open={drawer.open}
           records={domainRecords}
           type={drawer.type}
+          updateDomain={this.props.updateDomain}
           updateRecords={this.props.updateRecords}
-          updateDomain={this.props.updateDomain}
           {...drawer.fields}
         />
       </>
     );
   }
+
+  confirmDeletion = (recordId: number) =>
+    this.updateConfirmDialog((confirmDialog) => ({
+      ...confirmDialog,
+      open: true,
+      recordId,
+    }));
+
+  static defaultDrawerState: DrawerState = {
+    mode: 'create',
+    open: false,
+    type: 'NS',
+  };
+
+  deleteDomainRecord = () => {
+    const {
+      domain: { id: domainId },
+    } = this.props;
+    const {
+      confirmDialog: { recordId },
+    } = this.state;
+    if (!domainId || !recordId) {
+      return;
+    }
+
+    this.updateConfirmDialog((c) => ({
+      ...c,
+      errors: undefined,
+      submitting: true,
+    }));
+
+    deleteDomainRecord(domainId, recordId)
+      .then(() => {
+        this.props.updateRecords();
+
+        this.updateConfirmDialog((_) => ({
+          errors: undefined,
+          open: false,
+          recordId: undefined,
+          submitting: false,
+        }));
+      })
+      .catch((errorResponse) => {
+        const errors = getAPIErrorOrDefault(errorResponse);
+        this.updateConfirmDialog((c) => ({
+          ...c,
+          errors,
+          submitting: false,
+        }));
+      });
+    this.updateConfirmDialog((c) => ({ ...c, submitting: true }));
+  };
+
+  generateTypes = (): IType[] => [
+    /** SOA Record */
+    {
+      columns: [
+        {
+          render: (d: Domain) => d.domain,
+          title: 'Primary Domain',
+        },
+        {
+          render: (d: Domain) => d.soa_email,
+          title: 'Email',
+        },
+        {
+          render: compose(msToReadable, pathOr(0, ['ttl_sec'])),
+          title: 'Default TTL',
+        },
+        {
+          render: compose(msToReadable, pathOr(0, ['refresh_sec'])),
+          title: 'Refresh Rate',
+        },
+        {
+          render: compose(msToReadable, pathOr(0, ['retry_sec'])),
+          title: 'Retry Rate',
+        },
+        {
+          render: compose(msToReadable, pathOr(0, ['expire_sec'])),
+          title: 'Expire Time',
+        },
+        {
+          render: (d: Domain) => {
+            return d.type === 'master' ? (
+              <DomainRecordActionMenu
+                editPayload={d}
+                label={this.props.domain.domain}
+                onEdit={this.handleOpenSOADrawer}
+              />
+            ) : null;
+          },
+          title: '',
+        },
+      ],
+      data: [this.props.domain],
+      order: 'asc',
+      orderBy: 'domain',
+      title: 'SOA Record',
+    },
+
+    /** NS Record */
+    {
+      columns: [
+        {
+          render: (r: DomainRecord) => r.target,
+          title: 'Name Server',
+        },
+        {
+          render: (r: DomainRecord) => {
+            const sd = r.name;
+            const {
+              domain: { domain },
+            } = this.props;
+            return isEmpty(sd) ? domain : `${sd}.${domain}`;
+          },
+          title: 'Subdomain',
+        },
+        {
+          render: getTTL,
+          title: 'TTL',
+        },
+        {
+          /**
+           * If the NS is one of Linode's, don't display the Action menu since the user
+           * cannot make changes to Linode's nameservers.
+           */
+          render: ({ id, name, target, ttl_sec }: DomainRecord) =>
+            id === -1 ? null : (
+              <DomainRecordActionMenu
+                deleteData={{
+                  onDelete: this.confirmDeletion,
+                  recordID: id,
+                }}
+                editPayload={{
+                  id,
+                  name,
+                  target,
+                  ttl_sec,
+                }}
+                label={name}
+                onEdit={this.openForEditNSRecord}
+              />
+            ),
+          title: '',
+        },
+      ],
+      data: getNSRecords(this.props),
+      link: () => createLink('Add an NS Record', this.openForCreateNSRecord),
+      order: 'asc',
+      orderBy: 'target',
+      title: 'NS Record',
+    },
+
+    /** MX Record */
+    {
+      columns: [
+        {
+          render: (r: DomainRecord) => r.target,
+          title: 'Mail Server',
+        },
+        {
+          render: (r: DomainRecord) => String(r.priority),
+          title: 'Preference',
+        },
+        {
+          render: (r: DomainRecord) => r.name,
+          title: 'Subdomain',
+        },
+        {
+          render: getTTL,
+          title: 'TTL',
+        },
+        {
+          render: ({ id, name, priority, target, ttl_sec }: DomainRecord) => (
+            <DomainRecordActionMenu
+              deleteData={{
+                onDelete: this.confirmDeletion,
+                recordID: id,
+              }}
+              editPayload={{
+                id,
+                name,
+                priority,
+                target,
+                ttl_sec,
+              }}
+              label={name}
+              onEdit={this.openForEditMXRecord}
+            />
+          ),
+          title: '',
+        },
+      ],
+      data: this.props.domainRecords.filter(typeEq('MX')),
+      link: () => createLink('Add a MX Record', this.openForCreateMXRecord),
+      order: 'asc',
+      orderBy: 'target',
+      title: 'MX Record',
+    },
+
+    /** A/AAAA Record */
+    {
+      columns: [
+        {
+          render: (r: DomainRecord) => r.name || this.props.domain.domain,
+          title: 'Hostname',
+        },
+        { render: (r: DomainRecord) => r.target, title: 'IP Address' },
+        { render: getTTL, title: 'TTL' },
+        {
+          render: ({ id, name, target, ttl_sec }: DomainRecord) => (
+            <DomainRecordActionMenu
+              deleteData={{
+                onDelete: this.confirmDeletion,
+                recordID: id,
+              }}
+              editPayload={{
+                id,
+                name,
+                target,
+                ttl_sec,
+              }}
+              label={name || this.props.domain.domain}
+              onEdit={this.openForEditARecord}
+            />
+          ),
+          title: '',
+        },
+      ],
+      data: this.props.domainRecords.filter(
+        (r) => typeEq('AAAA', r) || typeEq('A', r)
+      ),
+      link: () => createLink('Add an A/AAAA Record', this.openForCreateARecord),
+      order: 'asc',
+      orderBy: 'name',
+      title: 'A/AAAA Record',
+    },
+
+    /** CNAME Record */
+    {
+      columns: [
+        { render: (r: DomainRecord) => r.name, title: 'Hostname' },
+        { render: (r: DomainRecord) => r.target, title: 'Aliases to' },
+        { render: getTTL, title: 'TTL' },
+        {
+          render: ({ id, name, target, ttl_sec }: DomainRecord) => (
+            <DomainRecordActionMenu
+              deleteData={{
+                onDelete: this.confirmDeletion,
+                recordID: id,
+              }}
+              editPayload={{
+                id,
+                name,
+                target,
+                ttl_sec,
+              }}
+              label={name}
+              onEdit={this.openForEditCNAMERecord}
+            />
+          ),
+          title: '',
+        },
+      ],
+      data: this.props.domainRecords.filter(typeEq('CNAME')),
+      link: () =>
+        createLink('Add a CNAME Record', this.openForCreateCNAMERecord),
+      order: 'asc',
+      orderBy: 'name',
+      title: 'CNAME Record',
+    },
+
+    /** TXT Record */
+    {
+      columns: [
+        { render: (r: DomainRecord) => r.name, title: 'Hostname' },
+        {
+          render: (r: DomainRecord) => truncateEnd(r.target, 100),
+          title: 'Value',
+        },
+        { render: getTTL, title: 'TTL' },
+        {
+          render: ({ id, name, target, ttl_sec }: DomainRecord) => (
+            <DomainRecordActionMenu
+              deleteData={{
+                onDelete: this.confirmDeletion,
+                recordID: id,
+              }}
+              editPayload={{
+                id,
+                name,
+                target,
+                ttl_sec,
+              }}
+              label={name}
+              onEdit={this.openForEditTXTRecord}
+            />
+          ),
+          title: '',
+        },
+      ],
+      data: this.props.domainRecords.filter(typeEq('TXT')),
+      link: () => createLink('Add a TXT Record', this.openForCreateTXTRecord),
+      order: 'asc',
+      orderBy: 'name',
+      title: 'TXT Record',
+    },
+    /** SRV Record */
+    {
+      columns: [
+        { render: (r: DomainRecord) => r.name, title: 'Name' },
+        {
+          render: () => this.props.domain.domain,
+          title: 'Domain',
+        },
+        {
+          render: (r: DomainRecord) => String(r.priority),
+          title: 'Priority',
+        },
+        {
+          render: (r: DomainRecord) => String(r.weight),
+          title: 'Weight',
+        },
+        { render: (r: DomainRecord) => String(r.port), title: 'Port' },
+        { render: (r: DomainRecord) => r.target, title: 'Target' },
+        { render: getTTL, title: 'TTL' },
+        {
+          render: ({
+            id,
+            port,
+            priority,
+            protocol,
+            service,
+            target,
+            weight,
+          }: DomainRecord) => (
+            <DomainRecordActionMenu
+              deleteData={{
+                onDelete: this.confirmDeletion,
+                recordID: id,
+              }}
+              editPayload={{
+                id,
+                port,
+                priority,
+                protocol,
+                service,
+                target,
+                weight,
+              }}
+              label={this.props.domain.domain}
+              onEdit={this.openForEditSRVRecord}
+            />
+          ),
+          title: '',
+        },
+      ],
+      data: this.props.domainRecords.filter(typeEq('SRV')),
+      link: () => createLink('Add an SRV Record', this.openForCreateSRVRecord),
+      order: 'asc',
+      orderBy: 'name',
+      title: 'SRV Record',
+    },
+
+    /** CAA Record */
+    {
+      columns: [
+        { render: (r: DomainRecord) => r.name, title: 'Name' },
+        { render: (r: DomainRecord) => r.tag, title: 'Tag' },
+        {
+          render: (r: DomainRecord) => r.target,
+          title: 'Value',
+        },
+        { render: getTTL, title: 'TTL' },
+        {
+          render: ({ id, name, tag, target, ttl_sec }: DomainRecord) => (
+            <DomainRecordActionMenu
+              deleteData={{
+                onDelete: this.confirmDeletion,
+                recordID: id,
+              }}
+              editPayload={{
+                id,
+                name,
+                tag,
+                target,
+                ttl_sec,
+              }}
+              label={name}
+              onEdit={this.openForEditCAARecord}
+            />
+          ),
+          title: '',
+        },
+      ],
+      data: this.props.domainRecords.filter(typeEq('CAA')),
+      link: () => createLink('Add a CAA Record', this.openForCreateCAARecord),
+      order: 'asc',
+      orderBy: 'name',
+      title: 'CAA Record',
+    },
+  ];
+
+  handleCloseDialog = () => {
+    this.updateConfirmDialog(() => ({
+      open: false,
+      recordId: undefined,
+      submitting: false,
+    }));
+  };
+
+  handleOpenSOADrawer = (d: Domain) => {
+    return d.type === 'master'
+      ? this.openForEditPrimaryDomain(d)
+      : this.openForEditSecondaryDomain(d);
+  };
+
+  openForCreateARecord = () => this.openForCreation('AAAA');
+
+  openForCreateCAARecord = () => this.openForCreation('CAA');
+
+  openForCreateCNAMERecord = () => this.openForCreation('CNAME');
+
+  openForCreateMXRecord = () => this.openForCreation('MX');
+
+  openForCreateNSRecord = () => this.openForCreation('NS');
+
+  openForCreateSRVRecord = () => this.openForCreation('SRV');
+
+  openForCreateTXTRecord = () => this.openForCreation('TXT');
+
+  openForCreation = (type: RecordType) =>
+    this.updateDrawer(() => ({
+      mode: 'create',
+      open: true,
+      submitting: false,
+      type,
+    }));
+
+  openForEditARecord = (
+    f: Pick<DomainRecord, 'id' | 'name' | 'target' | 'ttl_sec'>
+  ) => this.openForEditing('AAAA', f);
+
+  openForEditCAARecord = (
+    f: Pick<DomainRecord, 'id' | 'name' | 'tag' | 'target' | 'ttl_sec'>
+  ) => this.openForEditing('CAA', f);
+
+  openForEditCNAMERecord = (
+    f: Pick<DomainRecord, 'id' | 'name' | 'target' | 'ttl_sec'>
+  ) => this.openForEditing('CNAME', f);
+
+  openForEditMXRecord = (
+    f: Pick<DomainRecord, 'id' | 'name' | 'priority' | 'target' | 'ttl_sec'>
+  ) => this.openForEditing('MX', f);
+
+  openForEditNSRecord = (
+    f: Pick<DomainRecord, 'id' | 'name' | 'target' | 'ttl_sec'>
+  ) => this.openForEditing('NS', f);
+
+  openForEditPrimaryDomain = (f: Partial<Domain>) =>
+    this.openForEditing('master', f);
+
+  openForEditSRVRecord = (
+    f: Pick<
+      DomainRecord,
+      'id' | 'name' | 'port' | 'priority' | 'protocol' | 'target' | 'weight'
+    >
+  ) => this.openForEditing('SRV', f);
+
+  openForEditSecondaryDomain = (f: Partial<Domain>) =>
+    this.openForEditing('slave', f);
+
+  openForEditTXTRecord = (
+    f: Pick<DomainRecord, 'id' | 'name' | 'target' | 'ttl_sec'>
+  ) => this.openForEditing('TXT', f);
+
+  openForEditing = (
+    type: DomainType | RecordType,
+    fields: Partial<Domain> | Partial<DomainRecord>
+  ) =>
+    this.updateDrawer(() => ({
+      fields,
+      mode: 'edit',
+      open: true,
+      submitting: false,
+      type,
+    }));
+
+  renderDialogActions = () => {
+    return (
+      <ActionsPanel>
+        <Button buttonType="secondary" onClick={this.handleCloseDialog}>
+          Cancel
+        </Button>
+        <Button
+          buttonType="primary"
+          loading={this.state.confirmDialog.submitting}
+          onClick={this.deleteDomainRecord}
+        >
+          Delete
+        </Button>
+      </ActionsPanel>
+    );
+  };
+
+  resetDrawer = () => this.updateDrawer(() => DomainRecords.defaultDrawerState);
+
+  updateConfirmDialog = (fn: (d: ConfirmationState) => ConfirmationState) =>
+    this.setState(over(lensPath(['confirmDialog']), fn), () => {
+      scrollErrorIntoView();
+    });
+
+  updateDrawer = (fn: (d: DrawerState) => DrawerState) =>
+    this.setState(over(lensPath(['drawer']), fn));
 }
 
 const msToReadable = (v: number): null | string =>
