--- conflicted
+++ resolved
@@ -22,14 +22,9 @@
 } from 'ramda';
 import * as React from 'react';
 import { compose as recompose } from 'recompose';
-<<<<<<< HEAD
+import { Subscription } from 'rxjs/Subscription';
 
 import { ActionsPanel } from 'src/components/ActionsPanel/ActionsPanel';
-=======
-import { Subscription } from 'rxjs/Subscription';
-
-import ActionsPanel from 'src/components/ActionsPanel';
->>>>>>> 34adb9d7
 import { Button } from 'src/components/Button/Button';
 import { ConfirmationDialog } from 'src/components/ConfirmationDialog/ConfirmationDialog';
 import { DocumentTitleSegment } from 'src/components/DocumentTitle';
