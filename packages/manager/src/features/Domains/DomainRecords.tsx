import {
  deleteDomainRecord,
  Domain,
  DomainRecord,
  DomainType,
  RecordType,
  UpdateDomainPayload,
} from '@linode/api-v4/lib/domains';
import { APIError } from '@linode/api-v4/lib/types';
import {
  compose,
  equals,
  filter,
  flatten,
  isEmpty,
  lensPath,
  over,
  pathOr,
  prepend,
  propEq,
} from 'ramda';
import * as React from 'react';
import { compose as recompose } from 'recompose';
<<<<<<< HEAD

import ActionsPanel from 'src/components/ActionsPanel/ActionsPanel';
=======
import ActionsPanel from 'src/components/ActionsPanel';
>>>>>>> e44928cd
import { Button } from 'src/components/Button/Button';
import { ConfirmationDialog } from 'src/components/ConfirmationDialog/ConfirmationDialog';
import { StyledGrid, StyledTableCell, StyledDiv } from './DomainRecords.styles';
import { TableBody } from 'src/components/TableBody';
import { TableHead } from 'src/components/TableHead';
import { Typography } from 'src/components/Typography';
import { DocumentTitleSegment } from 'src/components/DocumentTitle';
import Grid from '@mui/material/Unstable_Grid2';
import OrderBy from 'src/components/OrderBy';
import Paginate from 'src/components/Paginate';
import { PaginationFooter } from 'src/components/PaginationFooter/PaginationFooter';
import { Table } from 'src/components/Table';
import { TableCell } from 'src/components/TableCell';
import { TableRow } from 'src/components/TableRow';
import { TableRowEmpty } from 'src/components/TableRowEmpty/TableRowEmpty';
import withFeatureFlags, {
  FeatureFlagConsumerProps,
} from 'src/containers/withFeatureFlagConsumer.container';
import {
  getAPIErrorOrDefault,
  getErrorStringOrDefault,
} from 'src/utilities/errorUtils';
import scrollErrorIntoView from 'src/utilities/scrollErrorIntoView';
import { storage } from 'src/utilities/storage';
import { truncateEnd } from 'src/utilities/truncate';
import { DomainRecordActionMenu } from './DomainRecordActionMenu';
import { DomainRecordDrawer } from './DomainRecordDrawer';

interface DomainRecordsProps {
  domain: Domain;
  domainRecords: DomainRecord[];
  updateRecords: () => void;
  updateDomain: (data: { id: number } & UpdateDomainPayload) => Promise<Domain>;
}

interface ConfirmationState {
  open: boolean;
  submitting: boolean;
  errors?: APIError[];
  recordId?: number;
}

interface DrawerState {
  open: boolean;
  mode: 'create' | 'edit';
  type: RecordType | DomainType;
  fields?: Partial<DomainRecord> | Partial<Domain>;
}

interface State {
  types: IType[];
  drawer: DrawerState;
  confirmDialog: ConfirmationState;
}

type CombinedProps = DomainRecordsProps & FeatureFlagConsumerProps;

interface IType {
  title: string;
  data: any[];
  order: 'asc' | 'desc';
  orderBy: 'name' | 'target' | 'domain';
  columns: {
    title: string;
    render: (r: DomainRecord | Domain) => null | string | JSX.Element;
  }[];
  link?: () => null | JSX.Element;
}

const createLink = (title: string, handler: () => void) => (
  <Button buttonType="primary" className="domain-btn" onClick={handler}>
    {title}
  </Button>
);

class DomainRecords extends React.Component<CombinedProps, State> {
  constructor(props: CombinedProps) {
    super(props);
    this.state = {
      confirmDialog: {
        open: false,
        submitting: false,
      },
      drawer: DomainRecords.defaultDrawerState,
      types: this.generateTypes(),
    };
  }

  componentDidUpdate(prevProps: CombinedProps) {
    if (
      !equals(prevProps.domainRecords, this.props.domainRecords) ||
      !equals(prevProps.domain, this.props.domain)
    ) {
      this.setState({ types: this.generateTypes() });
    }
  }

  render() {
    const { domain, domainRecords } = this.props;
    const { confirmDialog, drawer } = this.state;

    return (
      <>
        <DocumentTitleSegment segment={`${domain.domain} - DNS Records`} />
        {this.state.types.map((type, eachTypeIdx) => {
          const ref: React.Ref<any> = React.createRef();

          return (
            <div key={eachTypeIdx}>
              <StyledGrid
                alignItems="center"
                container
                justifyContent="space-between"
                spacing={2}
              >
                <Grid ref={ref} sx={{ paddingLeft: 0, paddingRight: 0 }}>
                  <Typography
                    aria-level={2}
                    className="m0"
                    data-qa-domain-record={type.title}
                    role="heading"
                    variant="h2"
                  >
                    {type.title}
                  </Typography>
                </Grid>
                {type.link && (
                  <Grid sx={{ paddingLeft: 0, paddingRight: 0 }}>
                    {' '}
                    <StyledDiv>{type.link()}</StyledDiv>{' '}
                  </Grid>
                )}
              </StyledGrid>
              <OrderBy
                data={type.data}
                order={type.order}
                orderBy={type.orderBy}
              >
                {({ data: orderedData }) => {
                  return (
                    <Paginate
                      data={orderedData}
                      pageSize={storage.infinitePageSize.get()}
                      pageSizeSetter={storage.infinitePageSize.set}
                      scrollToRef={ref}
                    >
                      {({
                        count,
                        data: paginatedData,
                        handlePageChange,
                        handlePageSizeChange,
                        page,
                        pageSize,
                      }) => {
                        return (
                          <>
                            <Table aria-label={`List of Domains ${type.title}`}>
                              <TableHead>
                                <TableRow>
                                  {type.columns.length > 0 &&
                                    type.columns.map((col, columnIndex) => {
                                      return (
                                        <TableCell key={columnIndex}>
                                          {col.title}
                                        </TableCell>
                                      );
                                    })}
                                </TableRow>
                              </TableHead>
                              <TableBody>
                                {type.data.length === 0 ? (
                                  <TableRowEmpty
                                    colSpan={type.columns.length}
                                  />
                                ) : (
                                  paginatedData.map((data, idx) => {
                                    return (
                                      <TableRow
                                        data-qa-record-row={type.title}
                                        key={idx}
                                      >
                                        {type.columns.length > 0 &&
                                          type.columns.map(
                                            (
                                              { render, title },
                                              columnIndex
                                            ) => {
                                              return (
                                                <StyledTableCell
                                                  data-qa-column={title}
                                                  key={columnIndex}
                                                  parentColumn={title}
                                                >
                                                  {render(data)}
                                                </StyledTableCell>
                                              );
                                            }
                                          )}
                                      </TableRow>
                                    );
                                  })
                                )}
                              </TableBody>
                            </Table>
                            <PaginationFooter
                              count={count}
                              eventCategory={`${type.title.toLowerCase()} panel`}
                              handlePageChange={handlePageChange}
                              handleSizeChange={handlePageSizeChange}
                              page={page}
                              pageSize={pageSize}
                              // Disabling show All as it is impacting page performance.
                              showAll={false}
                            />
                          </>
                        );
                      }}
                    </Paginate>
                  );
                }}
              </OrderBy>
            </div>
          );
        })}
        <ConfirmationDialog
          error={
            confirmDialog.errors
              ? getErrorStringOrDefault(confirmDialog.errors)
              : undefined
          }
          actions={this.renderDialogActions}
          onClose={this.handleCloseDialog}
          open={confirmDialog.open}
          title="Confirm Deletion"
        >
          Are you sure you want to delete this record?
        </ConfirmationDialog>
        <DomainRecordDrawer
          domain={this.props.domain.domain}
          domainId={this.props.domain.id}
          mode={drawer.mode}
          onClose={this.resetDrawer}
          open={drawer.open}
          records={domainRecords}
          type={drawer.type}
          updateDomain={this.props.updateDomain}
          updateRecords={this.props.updateRecords}
          {...drawer.fields}
        />
      </>
    );
  }

  confirmDeletion = (recordId: number) =>
    this.updateConfirmDialog((confirmDialog) => ({
      ...confirmDialog,
      open: true,
      recordId,
    }));

  static defaultDrawerState: DrawerState = {
    mode: 'create',
    open: false,
    type: 'NS',
  };

  deleteDomainRecord = () => {
    const {
      domain: { id: domainId },
    } = this.props;
    const {
      confirmDialog: { recordId },
    } = this.state;
    if (!domainId || !recordId) {
      return;
    }

    this.updateConfirmDialog((c) => ({
      ...c,
      errors: undefined,
      submitting: true,
    }));

    deleteDomainRecord(domainId, recordId)
      .then(() => {
        this.props.updateRecords();

        this.updateConfirmDialog((_) => ({
          errors: undefined,
          open: false,
          recordId: undefined,
          submitting: false,
        }));
      })
      .catch((errorResponse) => {
        const errors = getAPIErrorOrDefault(errorResponse);
        this.updateConfirmDialog((c) => ({
          ...c,
          errors,
          submitting: false,
        }));
      });
    this.updateConfirmDialog((c) => ({ ...c, submitting: true }));
  };

  generateTypes = (): IType[] => [
    /** SOA Record */
    {
      columns: [
        {
          render: (d: Domain) => d.domain,
          title: 'Primary Domain',
        },
        {
          render: (d: Domain) => d.soa_email,
          title: 'Email',
        },
        {
          render: compose(msToReadable, pathOr(0, ['ttl_sec'])),
          title: 'Default TTL',
        },
        {
          render: compose(msToReadable, pathOr(0, ['refresh_sec'])),
          title: 'Refresh Rate',
        },
        {
          render: compose(msToReadable, pathOr(0, ['retry_sec'])),
          title: 'Retry Rate',
        },
        {
          render: compose(msToReadable, pathOr(0, ['expire_sec'])),
          title: 'Expire Time',
        },
        {
          render: (d: Domain) => {
            return d.type === 'master' ? (
              <DomainRecordActionMenu
                editPayload={d}
                label={this.props.domain.domain}
                onEdit={this.handleOpenSOADrawer}
              />
            ) : null;
          },
          title: '',
        },
      ],
      data: [this.props.domain],
      order: 'asc',
      orderBy: 'domain',
      title: 'SOA Record',
    },

    /** NS Record */
    {
      columns: [
        {
          render: (r: DomainRecord) => r.target,
          title: 'Name Server',
        },
        {
          render: (r: DomainRecord) => {
            const sd = r.name;
            const {
              domain: { domain },
            } = this.props;
            return isEmpty(sd) ? domain : `${sd}.${domain}`;
          },
          title: 'Subdomain',
        },
        {
          render: getTTL,
          title: 'TTL',
        },
        {
          /**
           * If the NS is one of Linode's, don't display the Action menu since the user
           * cannot make changes to Linode's nameservers.
           */
          render: ({ id, name, target, ttl_sec }: DomainRecord) =>
            id === -1 ? null : (
              <DomainRecordActionMenu
                deleteData={{
                  onDelete: this.confirmDeletion,
                  recordID: id,
                }}
                editPayload={{
                  id,
                  name,
                  target,
                  ttl_sec,
                }}
                label={name}
                onEdit={this.openForEditNSRecord}
              />
            ),
          title: '',
        },
      ],
      data: getNSRecords(this.props),
      link: () => createLink('Add an NS Record', this.openForCreateNSRecord),
      order: 'asc',
      orderBy: 'target',
      title: 'NS Record',
    },

    /** MX Record */
    {
      columns: [
        {
          render: (r: DomainRecord) => r.target,
          title: 'Mail Server',
        },
        {
          render: (r: DomainRecord) => String(r.priority),
          title: 'Preference',
        },
        {
          render: (r: DomainRecord) => r.name,
          title: 'Subdomain',
        },
        {
          render: getTTL,
          title: 'TTL',
        },
        {
          render: ({ id, name, priority, target, ttl_sec }: DomainRecord) => (
            <DomainRecordActionMenu
              deleteData={{
                onDelete: this.confirmDeletion,
                recordID: id,
              }}
              editPayload={{
                id,
                name,
                priority,
                target,
                ttl_sec,
              }}
              label={name}
              onEdit={this.openForEditMXRecord}
            />
          ),
          title: '',
        },
      ],
      data: this.props.domainRecords.filter(typeEq('MX')),
      link: () => createLink('Add a MX Record', this.openForCreateMXRecord),
      order: 'asc',
      orderBy: 'target',
      title: 'MX Record',
    },

    /** A/AAAA Record */
    {
      columns: [
        {
          render: (r: DomainRecord) => r.name || this.props.domain.domain,
          title: 'Hostname',
        },
        { render: (r: DomainRecord) => r.target, title: 'IP Address' },
        { render: getTTL, title: 'TTL' },
        {
          render: ({ id, name, target, ttl_sec }: DomainRecord) => (
            <DomainRecordActionMenu
              deleteData={{
                onDelete: this.confirmDeletion,
                recordID: id,
              }}
              editPayload={{
                id,
                name,
                target,
                ttl_sec,
              }}
              label={name || this.props.domain.domain}
              onEdit={this.openForEditARecord}
            />
          ),
          title: '',
        },
      ],
      data: this.props.domainRecords.filter(
        (r) => typeEq('AAAA', r) || typeEq('A', r)
      ),
      link: () => createLink('Add an A/AAAA Record', this.openForCreateARecord),
      order: 'asc',
      orderBy: 'name',
      title: 'A/AAAA Record',
    },

    /** CNAME Record */
    {
      columns: [
        { render: (r: DomainRecord) => r.name, title: 'Hostname' },
        { render: (r: DomainRecord) => r.target, title: 'Aliases to' },
        { render: getTTL, title: 'TTL' },
        {
          render: ({ id, name, target, ttl_sec }: DomainRecord) => (
            <DomainRecordActionMenu
              deleteData={{
                onDelete: this.confirmDeletion,
                recordID: id,
              }}
              editPayload={{
                id,
                name,
                target,
                ttl_sec,
              }}
              label={name}
              onEdit={this.openForEditCNAMERecord}
            />
          ),
          title: '',
        },
      ],
      data: this.props.domainRecords.filter(typeEq('CNAME')),
      link: () =>
        createLink('Add a CNAME Record', this.openForCreateCNAMERecord),
      order: 'asc',
      orderBy: 'name',
      title: 'CNAME Record',
    },

    /** TXT Record */
    {
      columns: [
        { render: (r: DomainRecord) => r.name, title: 'Hostname' },
        {
          render: (r: DomainRecord) => truncateEnd(r.target, 100),
          title: 'Value',
        },
        { render: getTTL, title: 'TTL' },
        {
          render: ({ id, name, target, ttl_sec }: DomainRecord) => (
            <DomainRecordActionMenu
              deleteData={{
                onDelete: this.confirmDeletion,
                recordID: id,
              }}
              editPayload={{
                id,
                name,
                target,
                ttl_sec,
              }}
              label={name}
              onEdit={this.openForEditTXTRecord}
            />
          ),
          title: '',
        },
      ],
      data: this.props.domainRecords.filter(typeEq('TXT')),
      link: () => createLink('Add a TXT Record', this.openForCreateTXTRecord),
      order: 'asc',
      orderBy: 'name',
      title: 'TXT Record',
    },
    /** SRV Record */
    {
      columns: [
        { render: (r: DomainRecord) => r.name, title: 'Name' },
        {
          render: () => this.props.domain.domain,
          title: 'Domain',
        },
        {
          render: (r: DomainRecord) => String(r.priority),
          title: 'Priority',
        },
        {
          render: (r: DomainRecord) => String(r.weight),
          title: 'Weight',
        },
        { render: (r: DomainRecord) => String(r.port), title: 'Port' },
        { render: (r: DomainRecord) => r.target, title: 'Target' },
        { render: getTTL, title: 'TTL' },
        {
          render: ({
            id,
            port,
            priority,
            protocol,
            service,
            target,
            weight,
          }: DomainRecord) => (
            <DomainRecordActionMenu
              deleteData={{
                onDelete: this.confirmDeletion,
                recordID: id,
              }}
              editPayload={{
                id,
                port,
                priority,
                protocol,
                service,
                target,
                weight,
              }}
              label={this.props.domain.domain}
              onEdit={this.openForEditSRVRecord}
            />
          ),
          title: '',
        },
      ],
      data: this.props.domainRecords.filter(typeEq('SRV')),
      link: () => createLink('Add an SRV Record', this.openForCreateSRVRecord),
      order: 'asc',
      orderBy: 'name',
      title: 'SRV Record',
    },

    /** CAA Record */
    {
      columns: [
        { render: (r: DomainRecord) => r.name, title: 'Name' },
        { render: (r: DomainRecord) => r.tag, title: 'Tag' },
        {
          render: (r: DomainRecord) => r.target,
          title: 'Value',
        },
        { render: getTTL, title: 'TTL' },
        {
          render: ({ id, name, tag, target, ttl_sec }: DomainRecord) => (
            <DomainRecordActionMenu
              deleteData={{
                onDelete: this.confirmDeletion,
                recordID: id,
              }}
              editPayload={{
                id,
                name,
                tag,
                target,
                ttl_sec,
              }}
              label={name}
              onEdit={this.openForEditCAARecord}
            />
          ),
          title: '',
        },
      ],
      data: this.props.domainRecords.filter(typeEq('CAA')),
      link: () => createLink('Add a CAA Record', this.openForCreateCAARecord),
      order: 'asc',
      orderBy: 'name',
      title: 'CAA Record',
    },
  ];

  handleCloseDialog = () => {
    this.updateConfirmDialog(() => ({
      open: false,
      recordId: undefined,
      submitting: false,
    }));
  };

  handleOpenSOADrawer = (d: Domain) => {
    return d.type === 'master'
      ? this.openForEditPrimaryDomain(d)
      : this.openForEditSecondaryDomain(d);
  };

  openForCreateARecord = () => this.openForCreation('AAAA');

  openForCreateCAARecord = () => this.openForCreation('CAA');

  openForCreateCNAMERecord = () => this.openForCreation('CNAME');

  openForCreateMXRecord = () => this.openForCreation('MX');

  openForCreateNSRecord = () => this.openForCreation('NS');

  openForCreateSRVRecord = () => this.openForCreation('SRV');

  openForCreateTXTRecord = () => this.openForCreation('TXT');

  openForCreation = (type: RecordType) =>
    this.updateDrawer(() => ({
      mode: 'create',
      open: true,
      submitting: false,
      type,
    }));

  openForEditARecord = (
    f: Pick<DomainRecord, 'id' | 'name' | 'target' | 'ttl_sec'>
  ) => this.openForEditing('AAAA', f);

  openForEditCAARecord = (
    f: Pick<DomainRecord, 'id' | 'name' | 'tag' | 'target' | 'ttl_sec'>
  ) => this.openForEditing('CAA', f);

  openForEditCNAMERecord = (
    f: Pick<DomainRecord, 'id' | 'name' | 'target' | 'ttl_sec'>
  ) => this.openForEditing('CNAME', f);

  openForEditMXRecord = (
    f: Pick<DomainRecord, 'id' | 'name' | 'priority' | 'target' | 'ttl_sec'>
  ) => this.openForEditing('MX', f);

  openForEditNSRecord = (
    f: Pick<DomainRecord, 'id' | 'name' | 'target' | 'ttl_sec'>
  ) => this.openForEditing('NS', f);

  openForEditPrimaryDomain = (f: Partial<Domain>) =>
    this.openForEditing('master', f);

  openForEditSRVRecord = (
    f: Pick<
      DomainRecord,
      'id' | 'name' | 'port' | 'priority' | 'protocol' | 'target' | 'weight'
    >
  ) => this.openForEditing('SRV', f);

  openForEditSecondaryDomain = (f: Partial<Domain>) =>
    this.openForEditing('slave', f);

  openForEditTXTRecord = (
    f: Pick<DomainRecord, 'id' | 'name' | 'target' | 'ttl_sec'>
  ) => this.openForEditing('TXT', f);

  openForEditing = (
    type: DomainType | RecordType,
    fields: Partial<Domain> | Partial<DomainRecord>
  ) =>
    this.updateDrawer(() => ({
      fields,
      mode: 'edit',
      open: true,
      submitting: false,
      type,
    }));

  renderDialogActions = () => {
    return (
      <ActionsPanel
        primaryButtonProps={{
          label: 'Delete',
          loading: this.state.confirmDialog.submitting,
          onClick: this.deleteDomainRecord,
        }}
        secondaryButtonProps={{
          label: 'Cancel',
          onClick: this.handleCloseDialog,
        }}
        showPrimary
        showSecondary
      />
    );
  };

  resetDrawer = () => this.updateDrawer(() => DomainRecords.defaultDrawerState);

  updateConfirmDialog = (fn: (d: ConfirmationState) => ConfirmationState) =>
    this.setState(over(lensPath(['confirmDialog']), fn), () => {
      scrollErrorIntoView();
    });

  updateDrawer = (fn: (d: DrawerState) => DrawerState) =>
    this.setState(over(lensPath(['drawer']), fn));
}

const msToReadable = (v: number): null | string =>
  pathOr(null, [v], {
    0: 'Default',
    30: '30 seconds',
    120: '2 minutes',
    300: '5 minutes',
    3600: '1 hour',
    7200: '2 hours',
    14400: '4 hours',
    28800: '8 hours',
    57600: '16 hours',
    86400: '1 day',
    172800: '2 days',
    345600: '4 days',
    604800: '1 week',
    1209600: '2 weeks',
    2419200: '4 weeks',
  });

const getTTL = compose(msToReadable, pathOr(0, ['ttl_sec']));

const typeEq = propEq('type');

const prependLinodeNS = compose<any, any, DomainRecord[]>(
  flatten,
  prepend([
    {
      priority: 0,
      type: 'NS',
      name: '',
      id: -1,
      protocol: null,
      weight: 0,
      tag: null,
      port: 0,
      target: 'ns1.linode.com',
      service: null,
      ttl_sec: 0,
    },
    {
      priority: 0,
      type: 'NS',
      name: '',
      id: -1,
      protocol: null,
      weight: 0,
      tag: null,
      port: 0,
      target: 'ns2.linode.com',
      service: null,
      ttl_sec: 0,
    },
    {
      priority: 0,
      type: 'NS',
      name: '',
      id: -1,
      protocol: null,
      weight: 0,
      tag: null,
      port: 0,
      target: 'ns3.linode.com',
      service: null,
      ttl_sec: 0,
    },
    {
      priority: 0,
      type: 'NS',
      name: '',
      id: -1,
      protocol: null,
      weight: 0,
      tag: null,
      port: 0,
      target: 'ns4.linode.com',
      service: null,
      ttl_sec: 0,
    },
    {
      priority: 0,
      type: 'NS',
      name: '',
      id: -1,
      protocol: null,
      weight: 0,
      tag: null,
      port: 0,
      target: 'ns5.linode.com',
      service: null,
      ttl_sec: 0,
    },
  ])
);

const getNSRecords = compose<
  DomainRecordsProps,
  DomainRecord[],
  DomainRecord[],
  DomainRecord[]
>(prependLinodeNS, filter(typeEq('NS')), pathOr([], ['domainRecords']));

export default recompose<CombinedProps, DomainRecordsProps>(withFeatureFlags)(
  DomainRecords
);<|MERGE_RESOLUTION|>--- conflicted
+++ resolved
@@ -1,12 +1,13 @@
 import {
-  deleteDomainRecord,
   Domain,
   DomainRecord,
   DomainType,
   RecordType,
   UpdateDomainPayload,
+  deleteDomainRecord,
 } from '@linode/api-v4/lib/domains';
 import { APIError } from '@linode/api-v4/lib/types';
+import Grid from '@mui/material/Unstable_Grid2';
 import {
   compose,
   equals,
@@ -21,27 +22,21 @@
 } from 'ramda';
 import * as React from 'react';
 import { compose as recompose } from 'recompose';
-<<<<<<< HEAD
 
 import ActionsPanel from 'src/components/ActionsPanel/ActionsPanel';
-=======
-import ActionsPanel from 'src/components/ActionsPanel';
->>>>>>> e44928cd
 import { Button } from 'src/components/Button/Button';
 import { ConfirmationDialog } from 'src/components/ConfirmationDialog/ConfirmationDialog';
-import { StyledGrid, StyledTableCell, StyledDiv } from './DomainRecords.styles';
-import { TableBody } from 'src/components/TableBody';
-import { TableHead } from 'src/components/TableHead';
-import { Typography } from 'src/components/Typography';
 import { DocumentTitleSegment } from 'src/components/DocumentTitle';
-import Grid from '@mui/material/Unstable_Grid2';
 import OrderBy from 'src/components/OrderBy';
 import Paginate from 'src/components/Paginate';
 import { PaginationFooter } from 'src/components/PaginationFooter/PaginationFooter';
 import { Table } from 'src/components/Table';
+import { TableBody } from 'src/components/TableBody';
 import { TableCell } from 'src/components/TableCell';
+import { TableHead } from 'src/components/TableHead';
 import { TableRow } from 'src/components/TableRow';
 import { TableRowEmpty } from 'src/components/TableRowEmpty/TableRowEmpty';
+import { Typography } from 'src/components/Typography';
 import withFeatureFlags, {
   FeatureFlagConsumerProps,
 } from 'src/containers/withFeatureFlagConsumer.container';
@@ -52,48 +47,50 @@
 import scrollErrorIntoView from 'src/utilities/scrollErrorIntoView';
 import { storage } from 'src/utilities/storage';
 import { truncateEnd } from 'src/utilities/truncate';
+
 import { DomainRecordActionMenu } from './DomainRecordActionMenu';
 import { DomainRecordDrawer } from './DomainRecordDrawer';
+import { StyledDiv, StyledGrid, StyledTableCell } from './DomainRecords.styles';
 
 interface DomainRecordsProps {
   domain: Domain;
   domainRecords: DomainRecord[];
+  updateDomain: (data: { id: number } & UpdateDomainPayload) => Promise<Domain>;
   updateRecords: () => void;
-  updateDomain: (data: { id: number } & UpdateDomainPayload) => Promise<Domain>;
 }
 
 interface ConfirmationState {
+  errors?: APIError[];
   open: boolean;
+  recordId?: number;
   submitting: boolean;
-  errors?: APIError[];
-  recordId?: number;
 }
 
 interface DrawerState {
+  fields?: Partial<Domain> | Partial<DomainRecord>;
+  mode: 'create' | 'edit';
   open: boolean;
-  mode: 'create' | 'edit';
-  type: RecordType | DomainType;
-  fields?: Partial<DomainRecord> | Partial<Domain>;
+  type: DomainType | RecordType;
 }
 
 interface State {
+  confirmDialog: ConfirmationState;
+  drawer: DrawerState;
   types: IType[];
-  drawer: DrawerState;
-  confirmDialog: ConfirmationState;
 }
 
 type CombinedProps = DomainRecordsProps & FeatureFlagConsumerProps;
 
 interface IType {
+  columns: {
+    render: (r: Domain | DomainRecord) => JSX.Element | null | string;
+    title: string;
+  }[];
+  data: any[];
+  link?: () => JSX.Element | null;
+  order: 'asc' | 'desc';
+  orderBy: 'domain' | 'name' | 'target';
   title: string;
-  data: any[];
-  order: 'asc' | 'desc';
-  orderBy: 'name' | 'target' | 'domain';
-  columns: {
-    title: string;
-    render: (r: DomainRecord | Domain) => null | string | JSX.Element;
-  }[];
-  link?: () => null | JSX.Element;
 }
 
 const createLink = (title: string, handler: () => void) => (
@@ -823,69 +820,69 @@
   flatten,
   prepend([
     {
+      id: -1,
+      name: '',
+      port: 0,
       priority: 0,
+      protocol: null,
+      service: null,
+      tag: null,
+      target: 'ns1.linode.com',
+      ttl_sec: 0,
       type: 'NS',
+      weight: 0,
+    },
+    {
+      id: -1,
       name: '',
+      port: 0,
+      priority: 0,
+      protocol: null,
+      service: null,
+      tag: null,
+      target: 'ns2.linode.com',
+      ttl_sec: 0,
+      type: 'NS',
+      weight: 0,
+    },
+    {
       id: -1,
+      name: '',
+      port: 0,
+      priority: 0,
       protocol: null,
+      service: null,
+      tag: null,
+      target: 'ns3.linode.com',
+      ttl_sec: 0,
+      type: 'NS',
       weight: 0,
+    },
+    {
+      id: -1,
+      name: '',
+      port: 0,
+      priority: 0,
+      protocol: null,
+      service: null,
       tag: null,
+      target: 'ns4.linode.com',
+      ttl_sec: 0,
+      type: 'NS',
+      weight: 0,
+    },
+    {
+      id: -1,
+      name: '',
       port: 0,
-      target: 'ns1.linode.com',
+      priority: 0,
+      protocol: null,
       service: null,
+      tag: null,
+      target: 'ns5.linode.com',
       ttl_sec: 0,
-    },
-    {
-      priority: 0,
       type: 'NS',
-      name: '',
-      id: -1,
-      protocol: null,
       weight: 0,
-      tag: null,
-      port: 0,
-      target: 'ns2.linode.com',
-      service: null,
-      ttl_sec: 0,
-    },
-    {
-      priority: 0,
-      type: 'NS',
-      name: '',
-      id: -1,
-      protocol: null,
-      weight: 0,
-      tag: null,
-      port: 0,
-      target: 'ns3.linode.com',
-      service: null,
-      ttl_sec: 0,
-    },
-    {
-      priority: 0,
-      type: 'NS',
-      name: '',
-      id: -1,
-      protocol: null,
-      weight: 0,
-      tag: null,
-      port: 0,
-      target: 'ns4.linode.com',
-      service: null,
-      ttl_sec: 0,
-    },
-    {
-      priority: 0,
-      type: 'NS',
-      name: '',
-      id: -1,
-      protocol: null,
-      weight: 0,
-      tag: null,
-      port: 0,
-      target: 'ns5.linode.com',
-      service: null,
-      ttl_sec: 0,
     },
   ])
 );
