import {
  deleteDomainRecord,
  Domain,
  DomainRecord,
  DomainType,
  RecordType,
<<<<<<< HEAD
} from '@linode/api-v4';
import { APIError } from '@linode/api-v4';
=======
  UpdateDomainPayload,
} from '@linode/api-v4/lib/domains';
import { APIError } from '@linode/api-v4/lib/types';
>>>>>>> b9be823a
import {
  compose,
  equals,
  filter,
  flatten,
  isEmpty,
  lensPath,
  over,
  pathOr,
  prepend,
  propEq,
} from 'ramda';
import * as React from 'react';
import { compose as recompose } from 'recompose';
import { Subscription } from 'rxjs/Subscription';
import ActionsPanel from 'src/components/ActionsPanel';
import Button from 'src/components/Button';
import ConfirmationDialog from 'src/components/ConfirmationDialog';
import {
  createStyles,
  Theme,
  withStyles,
  WithStyles,
} from 'src/components/core/styles';
import TableBody from 'src/components/core/TableBody';
import TableHead from 'src/components/core/TableHead';
import Typography from 'src/components/core/Typography';
import { DocumentTitleSegment } from 'src/components/DocumentTitle';
import Grid from 'src/components/Grid';
import OrderBy from 'src/components/OrderBy';
import Paginate from 'src/components/Paginate';
import PaginationFooter from 'src/components/PaginationFooter';
import Table from 'src/components/Table';
import TableCell from 'src/components/TableCell';
import TableRow from 'src/components/TableRow';
import TableRowEmptyState from 'src/components/TableRowEmptyState';
import withFeatureFlags, {
  FeatureFlagConsumerProps,
} from 'src/containers/withFeatureFlagConsumer.container';
import {
  getAPIErrorOrDefault,
  getErrorStringOrDefault,
} from 'src/utilities/errorUtils';
import scrollErrorIntoView from 'src/utilities/scrollErrorIntoView';
import { storage } from 'src/utilities/storage';
import { truncateEnd } from 'src/utilities/truncate';
import ActionMenu from './DomainRecordActionMenu';
import DomainRecordDrawer from './DomainRecordDrawer';

type ClassNames = 'root' | 'cells' | 'linkContainer';

const styles = (theme: Theme) =>
  createStyles({
    root: {
      margin: 0,
      marginTop: theme.spacing(2),
      width: '100%',
      '& .MuiGrid-item': {
        paddingLeft: 0,
        paddingRight: 0,
      },
      '& .domain-btn': {
        [theme.breakpoints.down('md')]: {
          marginRight: theme.spacing(),
        },
      },
      [theme.breakpoints.down('sm')]: {
        marginLeft: theme.spacing(),
        marginRight: theme.spacing(),
      },
    },
    cells: {
      whiteSpace: 'nowrap',
      width: 'auto',
      '& .data': {
        maxWidth: 300,
        overflow: 'hidden',
        textOverflow: 'ellipsis',
        whiteSpace: 'nowrap',
        [theme.breakpoints.up('md')]: {
          maxWidth: 750,
        },
      },
      '&:last-of-type': {
        display: 'flex',
        justifyContent: 'flex-end',
      },
    },
    linkContainer: {
      [theme.breakpoints.down('sm')]: {
        marginLeft: theme.spacing(),
        marginRight: theme.spacing(),
      },
    },
  });

interface Props {
  domain: Domain;
  domainRecords: DomainRecord[];
  updateRecords: () => void;
  updateDomain: (data: { id: number } & UpdateDomainPayload) => Promise<Domain>;
}

interface ConfirmationState {
  open: boolean;
  submitting: boolean;
  errors?: APIError[];
  recordId?: number;
}

interface DrawerState {
  open: boolean;
  mode: 'create' | 'edit';
  type: RecordType | DomainType;
  fields?: Partial<DomainRecord> | Partial<Domain>;
}

interface State {
  types: IType[];
  drawer: DrawerState;
  confirmDialog: ConfirmationState;
}

type CombinedProps = Props & WithStyles<ClassNames> & FeatureFlagConsumerProps;

interface IType {
  title: string;
  data: any[];
  order: 'asc' | 'desc';
  orderBy: 'name' | 'target' | 'domain';
  columns: {
    title: string;
    render: (r: DomainRecord | Domain) => null | string | JSX.Element;
  }[];
  link?: () => null | JSX.Element;
}

const createLink = (title: string, handler: () => void) => (
  <Button buttonType="primary" className="domain-btn" onClick={handler}>
    {title}
  </Button>
);

class DomainRecords extends React.Component<CombinedProps, State> {
  eventsSubscription$: Subscription;

  static defaultDrawerState: DrawerState = {
    open: false,
    mode: 'create',
    type: 'NS',
  };

  updateDrawer = (fn: (d: DrawerState) => DrawerState) =>
    this.setState(over(lensPath(['drawer']), fn));

  updateConfirmDialog = (fn: (d: ConfirmationState) => ConfirmationState) =>
    this.setState(over(lensPath(['confirmDialog']), fn), () => {
      scrollErrorIntoView();
    });

  resetDrawer = () => this.updateDrawer(() => DomainRecords.defaultDrawerState);

  openForCreation = (type: RecordType) =>
    this.updateDrawer(() => ({
      open: true,
      submitting: false,
      mode: 'create',
      type,
    }));

  openForEditing = (
    type: RecordType | DomainType,
    fields: Partial<DomainRecord> | Partial<Domain>
  ) =>
    this.updateDrawer(() => ({
      open: true,
      submitting: false,
      mode: 'edit',
      type,
      fields,
    }));

  openForEditPrimaryDomain = (f: Partial<Domain>) =>
    this.openForEditing('master', f);

  openForEditSecondaryDomain = (f: Partial<Domain>) =>
    this.openForEditing('slave', f);

  openForCreateNSRecord = () => this.openForCreation('NS');
  openForEditNSRecord = (
    f: Pick<DomainRecord, 'id' | 'target' | 'name' | 'ttl_sec'>
  ) => this.openForEditing('NS', f);

  openForCreateMXRecord = () => this.openForCreation('MX');
  openForEditMXRecord = (
    f: Pick<DomainRecord, 'id' | 'target' | 'priority' | 'name' | 'ttl_sec'>
  ) => this.openForEditing('MX', f);

  openForCreateARecord = () => this.openForCreation('AAAA');
  openForEditARecord = (
    f: Pick<DomainRecord, 'id' | 'name' | 'target' | 'ttl_sec'>
  ) => this.openForEditing('AAAA', f);

  openForCreateCNAMERecord = () => this.openForCreation('CNAME');
  openForEditCNAMERecord = (
    f: Pick<DomainRecord, 'id' | 'name' | 'target' | 'ttl_sec'>
  ) => this.openForEditing('CNAME', f);

  openForCreateTXTRecord = () => this.openForCreation('TXT');
  openForEditTXTRecord = (
    f: Pick<DomainRecord, 'id' | 'name' | 'target' | 'ttl_sec'>
  ) => this.openForEditing('TXT', f);

  openForCreateSRVRecord = () => this.openForCreation('SRV');
  openForEditSRVRecord = (
    f: Pick<
      DomainRecord,
      'id' | 'name' | 'priority' | 'weight' | 'port' | 'target' | 'protocol'
    >
  ) => this.openForEditing('SRV', f);

  openForCreateCAARecord = () => this.openForCreation('CAA');
  openForEditCAARecord = (
    f: Pick<DomainRecord, 'id' | 'name' | 'tag' | 'target' | 'ttl_sec'>
  ) => this.openForEditing('CAA', f);

  confirmDeletion = (recordId: number) =>
    this.updateConfirmDialog((confirmDialog) => ({
      ...confirmDialog,
      open: true,
      recordId,
    }));

  deleteDomainRecord = () => {
    const {
      domain: { id: domainId },
    } = this.props;
    const {
      confirmDialog: { recordId },
    } = this.state;
    if (!domainId || !recordId) {
      return;
    }

    this.updateConfirmDialog((c) => ({
      ...c,
      submitting: true,
      errors: undefined,
    }));

    deleteDomainRecord(domainId, recordId)
      .then(() => {
        this.props.updateRecords();

        this.updateConfirmDialog((_) => ({
          open: false,
          submitting: false,
          errors: undefined,
          recordId: undefined,
        }));
      })
      .catch((errorResponse) => {
        const errors = getAPIErrorOrDefault(errorResponse);
        this.updateConfirmDialog((c) => ({
          ...c,
          submitting: false,
          errors,
        }));
      });
    this.updateConfirmDialog((c) => ({ ...c, submitting: true }));
  };

  handleOpenSOADrawer = (d: Domain) => {
    return d.type === 'master'
      ? this.openForEditPrimaryDomain(d)
      : this.openForEditSecondaryDomain(d);
  };

  generateTypes = (): IType[] => [
    /** SOA Record */
    {
      title: 'SOA Record',
      orderBy: 'domain',
      order: 'asc',
      data: [this.props.domain],
      columns: [
        {
          title: 'Primary Domain',
          render: (d: Domain) => d.domain,
        },
        {
          title: 'Email',
          render: (d: Domain) => d.soa_email,
        },
        {
          title: 'Default TTL',
          render: compose(msToReadable, pathOr(0, ['ttl_sec'])),
        },
        {
          title: 'Refresh Rate',
          render: compose(msToReadable, pathOr(0, ['refresh_sec'])),
        },
        {
          title: 'Retry Rate',
          render: compose(msToReadable, pathOr(0, ['retry_sec'])),
        },
        {
          title: 'Expire Time',
          render: compose(msToReadable, pathOr(0, ['expire_sec'])),
        },
        {
          title: '',
          render: (d: Domain) => {
            return d.type === 'master' ? (
              <ActionMenu
                editPayload={d}
                onEdit={this.handleOpenSOADrawer}
                label={this.props.domain.domain}
              />
            ) : null;
          },
        },
      ],
    },

    /** NS Record */
    {
      title: 'NS Record',
      orderBy: 'target',
      order: 'asc',
      data: getNSRecords(this.props),
      columns: [
        {
          title: 'Name Server',
          render: (r: DomainRecord) => r.target,
        },
        {
          title: 'Subdomain',
          render: (r: DomainRecord) => {
            const sd = r.name;
            const {
              domain: { domain },
            } = this.props;
            return isEmpty(sd) ? domain : `${sd}.${domain}`;
          },
        },
        {
          title: 'TTL',
          render: getTTL,
        },
        {
          title: '',
          /**
           * If the NS is one of Linode's, don't display the Action menu since the user
           * cannot make changes to Linode's nameservers.
           */
          render: ({ id, name, target, ttl_sec }: DomainRecord) =>
            id === -1 ? null : (
              <ActionMenu
                editPayload={{
                  id,
                  name,
                  target,
                  ttl_sec,
                }}
                label={name}
                onEdit={this.openForEditNSRecord}
                deleteData={{
                  recordID: id,
                  onDelete: this.confirmDeletion,
                }}
              />
            ),
        },
      ],
      link: () => createLink('Add an NS Record', this.openForCreateNSRecord),
    },

    /** MX Record */
    {
      title: 'MX Record',
      orderBy: 'target',
      order: 'asc',
      data: this.props.domainRecords.filter(typeEq('MX')),
      columns: [
        {
          title: 'Mail Server',
          render: (r: DomainRecord) => r.target,
        },
        {
          title: 'Preference',
          render: (r: DomainRecord) => String(r.priority),
        },
        {
          title: 'Subdomain',
          render: (r: DomainRecord) => r.name,
        },
        {
          title: 'TTL',
          render: getTTL,
        },
        {
          title: '',
          render: ({ id, name, priority, target, ttl_sec }: DomainRecord) => (
            <ActionMenu
              onEdit={this.openForEditMXRecord}
              editPayload={{
                id,
                name,
                priority,
                target,
                ttl_sec,
              }}
              label={name}
              deleteData={{
                recordID: id,
                onDelete: this.confirmDeletion,
              }}
            />
          ),
        },
      ],
      link: () => createLink('Add a MX Record', this.openForCreateMXRecord),
    },

    /** A/AAAA Record */
    {
      title: 'A/AAAA Record',
      orderBy: 'name',
      order: 'asc',
      data: this.props.domainRecords.filter(
        (r) => typeEq('AAAA', r) || typeEq('A', r)
      ),
      columns: [
        {
          title: 'Hostname',
          render: (r: DomainRecord) => r.name || this.props.domain.domain,
        },
        { title: 'IP Address', render: (r: DomainRecord) => r.target },
        { title: 'TTL', render: getTTL },
        {
          title: '',
          render: ({ id, name, target, ttl_sec }: DomainRecord) => (
            <ActionMenu
              editPayload={{
                id,
                name,
                target,
                ttl_sec,
              }}
              onEdit={this.openForEditARecord}
              label={name || this.props.domain.domain}
              deleteData={{
                recordID: id,
                onDelete: this.confirmDeletion,
              }}
            />
          ),
        },
      ],
      link: () => createLink('Add an A/AAAA Record', this.openForCreateARecord),
    },

    /** CNAME Record */
    {
      title: 'CNAME Record',
      orderBy: 'name',
      order: 'asc',
      data: this.props.domainRecords.filter(typeEq('CNAME')),
      columns: [
        { title: 'Hostname', render: (r: DomainRecord) => r.name },
        { title: 'Aliases to', render: (r: DomainRecord) => r.target },
        { title: 'TTL', render: getTTL },
        {
          title: '',
          render: ({ id, name, target, ttl_sec }: DomainRecord) => (
            <ActionMenu
              editPayload={{
                id,
                name,
                target,
                ttl_sec,
              }}
              label={name}
              onEdit={this.openForEditCNAMERecord}
              deleteData={{
                recordID: id,
                onDelete: this.confirmDeletion,
              }}
            />
          ),
        },
      ],
      link: () =>
        createLink('Add a CNAME Record', this.openForCreateCNAMERecord),
    },

    /** TXT Record */
    {
      title: 'TXT Record',
      orderBy: 'name',
      order: 'asc',
      data: this.props.domainRecords.filter(typeEq('TXT')),
      columns: [
        { title: 'Hostname', render: (r: DomainRecord) => r.name },
        {
          title: 'Value',
          render: (r: DomainRecord) => truncateEnd(r.target, 100),
        },
        { title: 'TTL', render: getTTL },
        {
          title: '',
          render: ({ id, target, name, ttl_sec }: DomainRecord) => (
            <ActionMenu
              editPayload={{
                id,
                name,
                target,
                ttl_sec,
              }}
              label={name}
              onEdit={this.openForEditTXTRecord}
              deleteData={{
                recordID: id,
                onDelete: this.confirmDeletion,
              }}
            />
          ),
        },
      ],
      link: () => createLink('Add a TXT Record', this.openForCreateTXTRecord),
    },
    /** SRV Record */
    {
      title: 'SRV Record',
      orderBy: 'name',
      order: 'asc',
      data: this.props.domainRecords.filter(typeEq('SRV')),
      columns: [
        { title: 'Name', render: (r: DomainRecord) => r.name },
        {
          title: 'Domain',
          render: () => this.props.domain.domain,
        },
        {
          title: 'Priority',
          render: (r: DomainRecord) => String(r.priority),
        },
        {
          title: 'Weight',
          render: (r: DomainRecord) => String(r.weight),
        },
        { title: 'Port', render: (r: DomainRecord) => String(r.port) },
        { title: 'Target', render: (r: DomainRecord) => r.target },
        { title: 'TTL', render: getTTL },
        {
          title: '',
          render: ({
            id,
            service,
            port,
            priority,
            protocol,
            target,
            weight,
          }: DomainRecord) => (
            <ActionMenu
              editPayload={{
                id,
                service,
                port,
                priority,
                protocol,
                target,
                weight,
              }}
              label={this.props.domain.domain}
              onEdit={this.openForEditSRVRecord}
              deleteData={{
                recordID: id,
                onDelete: this.confirmDeletion,
              }}
            />
          ),
        },
      ],
      link: () => createLink('Add an SRV Record', this.openForCreateSRVRecord),
    },

    /** CAA Record */
    {
      title: 'CAA Record',
      orderBy: 'name',
      order: 'asc',
      data: this.props.domainRecords.filter(typeEq('CAA')),
      columns: [
        { title: 'Name', render: (r: DomainRecord) => r.name },
        { title: 'Tag', render: (r: DomainRecord) => r.tag },
        {
          title: 'Value',
          render: (r: DomainRecord) => r.target,
        },
        { title: 'TTL', render: getTTL },
        {
          title: '',
          render: ({ id, name, tag, target, ttl_sec }: DomainRecord) => (
            <ActionMenu
              editPayload={{
                id,
                name,
                tag,
                target,
                ttl_sec,
              }}
              label={name}
              onEdit={this.openForEditCAARecord}
              deleteData={{
                recordID: id,
                onDelete: this.confirmDeletion,
              }}
            />
          ),
        },
      ],
      link: () => createLink('Add a CAA Record', this.openForCreateCAARecord),
    },
  ];

  handleCloseDialog = () => {
    this.updateConfirmDialog(() => ({
      open: false,
      submitting: false,
      recordId: undefined,
    }));
  };

  constructor(props: CombinedProps) {
    super(props);
    this.state = {
      drawer: DomainRecords.defaultDrawerState,
      confirmDialog: {
        open: false,
        submitting: false,
      },
      types: this.generateTypes(),
    };
  }

  componentDidUpdate(prevProps: CombinedProps) {
    if (
      !equals(prevProps.domainRecords, this.props.domainRecords) ||
      !equals(prevProps.domain, this.props.domain)
    ) {
      this.setState({ types: this.generateTypes() });
    }
  }

  renderDialogActions = () => {
    return (
      <ActionsPanel>
        <Button buttonType="secondary" onClick={this.handleCloseDialog}>
          Cancel
        </Button>
        <Button
          buttonType="primary"
          onClick={this.deleteDomainRecord}
          loading={this.state.confirmDialog.submitting}
        >
          Delete
        </Button>
      </ActionsPanel>
    );
  };

  render() {
    const { domain, domainRecords, classes } = this.props;
    const { drawer, confirmDialog } = this.state;

    return (
      <>
        <DocumentTitleSegment segment={`${domain.domain} - DNS Records`} />
        {this.state.types.map((type, eachTypeIdx) => {
          const ref: React.Ref<any> = React.createRef();

          return (
            <div key={eachTypeIdx}>
              <Grid
                container
                justifyContent="space-between"
                alignItems="center"
                className={classes.root}
              >
                <Grid item ref={ref}>
                  <Typography
                    role="heading"
                    aria-level={2}
                    variant="h2"
                    className="m0"
                    data-qa-domain-record={type.title}
                  >
                    {type.title}
                  </Typography>
                </Grid>
                {type.link && (
                  <Grid item>
                    {' '}
                    <div className={classes.linkContainer}>
                      {type.link()}
                    </div>{' '}
                  </Grid>
                )}
              </Grid>
              <OrderBy
                data={type.data}
                order={type.order}
                orderBy={type.orderBy}
              >
                {({ data: orderedData }) => {
                  return (
                    <Paginate
                      data={orderedData}
                      scrollToRef={ref}
                      pageSize={storage.infinitePageSize.get()}
                      pageSizeSetter={storage.infinitePageSize.set}
                    >
                      {({
                        count,
                        data: paginatedData,
                        handlePageChange,
                        handlePageSizeChange,
                        page,
                        pageSize,
                      }) => {
                        return (
                          <>
                            <Table aria-label={`List of Domains ${type.title}`}>
                              <TableHead>
                                <TableRow>
                                  {type.columns.length > 0 &&
                                    type.columns.map((col, columnIndex) => {
                                      return (
                                        <TableCell key={columnIndex}>
                                          {col.title}
                                        </TableCell>
                                      );
                                    })}
                                </TableRow>
                              </TableHead>
                              <TableBody>
                                {type.data.length === 0 ? (
                                  <TableRowEmptyState
                                    colSpan={type.columns.length}
                                  />
                                ) : (
                                  paginatedData.map((data, idx) => {
                                    return (
                                      <TableRow
                                        key={idx}
                                        data-qa-record-row={type.title}
                                      >
                                        {type.columns.length > 0 &&
                                          type.columns.map(
                                            (
                                              { title, render },
                                              columnIndex
                                            ) => {
                                              return (
                                                <TableCell
                                                  parentColumn={title}
                                                  key={columnIndex}
                                                  data-qa-column={title}
                                                  className={classes.cells}
                                                >
                                                  {render(data)}
                                                </TableCell>
                                              );
                                            }
                                          )}
                                      </TableRow>
                                    );
                                  })
                                )}
                              </TableBody>
                            </Table>
                            <PaginationFooter
                              count={count}
                              handlePageChange={handlePageChange}
                              handleSizeChange={handlePageSizeChange}
                              page={page}
                              pageSize={pageSize}
                              eventCategory={`${type.title.toLowerCase()} panel`}
                              showAll
                            />
                          </>
                        );
                      }}
                    </Paginate>
                  );
                }}
              </OrderBy>
            </div>
          );
        })}
        <ConfirmationDialog
          open={confirmDialog.open}
          onClose={this.handleCloseDialog}
          title="Confirm Deletion"
          actions={this.renderDialogActions}
          error={
            confirmDialog.errors
              ? getErrorStringOrDefault(confirmDialog.errors)
              : undefined
          }
        >
          Are you sure you want to delete this record?
        </ConfirmationDialog>
        <DomainRecordDrawer
          open={drawer.open}
          domain={this.props.domain.domain}
          domainId={this.props.domain.id}
          onClose={this.resetDrawer}
          mode={drawer.mode}
          records={domainRecords}
          type={drawer.type}
          updateRecords={this.props.updateRecords}
          updateDomain={this.props.updateDomain}
          {...drawer.fields}
        />
      </>
    );
  }
}

const msToReadable = (v: number): null | string =>
  pathOr(null, [v], {
    0: 'Default',
    30: '30 seconds',
    120: '2 minutes',
    300: '5 minutes',
    3600: '1 hour',
    7200: '2 hours',
    14400: '4 hours',
    28800: '8 hours',
    57600: '16 hours',
    86400: '1 day',
    172800: '2 days',
    345600: '4 days',
    604800: '1 week',
    1209600: '2 weeks',
    2419200: '4 weeks',
  });

const getTTL = compose(msToReadable, pathOr(0, ['ttl_sec']));

const typeEq = propEq('type');

const prependLinodeNS = compose<any, any, DomainRecord[]>(
  flatten,
  prepend([
    {
      priority: 0,
      type: 'NS',
      name: '',
      id: -1,
      protocol: null,
      weight: 0,
      tag: null,
      port: 0,
      target: 'ns1.linode.com',
      service: null,
      ttl_sec: 0,
    },
    {
      priority: 0,
      type: 'NS',
      name: '',
      id: -1,
      protocol: null,
      weight: 0,
      tag: null,
      port: 0,
      target: 'ns2.linode.com',
      service: null,
      ttl_sec: 0,
    },
    {
      priority: 0,
      type: 'NS',
      name: '',
      id: -1,
      protocol: null,
      weight: 0,
      tag: null,
      port: 0,
      target: 'ns3.linode.com',
      service: null,
      ttl_sec: 0,
    },
    {
      priority: 0,
      type: 'NS',
      name: '',
      id: -1,
      protocol: null,
      weight: 0,
      tag: null,
      port: 0,
      target: 'ns4.linode.com',
      service: null,
      ttl_sec: 0,
    },
    {
      priority: 0,
      type: 'NS',
      name: '',
      id: -1,
      protocol: null,
      weight: 0,
      tag: null,
      port: 0,
      target: 'ns5.linode.com',
      service: null,
      ttl_sec: 0,
    },
  ])
);

const getNSRecords = compose<
  Props,
  DomainRecord[],
  DomainRecord[],
  DomainRecord[]
>(prependLinodeNS, filter(typeEq('NS')), pathOr([], ['domainRecords']));

const styled = withStyles(styles);

export default recompose<CombinedProps, Props>(
  styled,
  withFeatureFlags
)(DomainRecords);<|MERGE_RESOLUTION|>--- conflicted
+++ resolved
@@ -4,14 +4,9 @@
   DomainRecord,
   DomainType,
   RecordType,
-<<<<<<< HEAD
+  UpdateDomainPayload,
+  APIError,
 } from '@linode/api-v4';
-import { APIError } from '@linode/api-v4';
-=======
-  UpdateDomainPayload,
-} from '@linode/api-v4/lib/domains';
-import { APIError } from '@linode/api-v4/lib/types';
->>>>>>> b9be823a
 import {
   compose,
   equals,
