import {
<<<<<<< HEAD
  Drawer,
=======
  ActionsPanel,
>>>>>>> 34b1eb03
  FormControlLabel,
  Notice,
  Radio,
  RadioGroup,
  TextField,
} from '@linode/ui';
import { useFormik } from 'formik';
import * as React from 'react';

<<<<<<< HEAD
import { ActionsPanel } from 'src/components/ActionsPanel/ActionsPanel';
=======
import { Drawer } from 'src/components/Drawer';
>>>>>>> 34b1eb03
import { MultipleIPInput } from 'src/components/MultipleIPInput/MultipleIPInput';
import { TagsInput } from 'src/components/TagsInput/TagsInput';
import { useUpdateDomainMutation } from 'src/queries/domains';
import { useGrants, useProfile } from 'src/queries/profile/profile';
import { getErrorMap } from 'src/utilities/errorUtils';
import { handleFormikBlur } from 'src/utilities/formikTrimUtil';
import { extendedIPToString, stringToExtendedIP } from 'src/utilities/ipUtils';

import { transferHelperText as helperText } from './domainUtils';

import type { Domain, UpdateDomainPayload } from '@linode/api-v4/lib/domains';
import type { ExtendedIP } from 'src/utilities/ipUtils';

interface EditDomainDrawerProps {
  domain: Domain | undefined;
  isFetching: boolean;
  onClose: () => void;
  open: boolean;
}

export const EditDomainDrawer = (props: EditDomainDrawerProps) => {
  const { domain, isFetching, onClose, open } = props;

  const { data: profile } = useProfile();
  const { data: grants } = useGrants();

  const { error, mutateAsync: updateDomain, reset } = useUpdateDomainMutation();

  const formik = useFormik<UpdateDomainPayload>({
    enableReinitialize: true,
    initialValues: {
      axfr_ips: domain?.axfr_ips,
      domain: domain?.domain,
      master_ips: domain?.master_ips,
      soa_email: domain?.soa_email,
      tags: domain?.tags,
    },
    onSubmit: async (values) => {
      if (!domain) {
        return;
      }

      const primaryIPs = values?.master_ips?.filter((v) => v !== '');
      const finalTransferIPs = values?.axfr_ips?.filter((v) => v !== '');

      const data =
        domain.type === 'master'
          ? // Not sending type for master. There is a bug on server and it returns an error that `master_ips` is required
            {
              domain: values.domain,
              id: domain.id,
              soa_email: values.soa_email,
              tags: values.tags,
            }
          : {
              axfr_ips: finalTransferIPs,
              domain: values.domain,
              id: domain.id,
              master_ips: primaryIPs,
              tags: values.tags,
            };

      await updateDomain(data);
      onClose();
    },
  });

  const errorMap = getErrorMap(
    [
      'axfr_ips',
      'master_ips',
      'domain',
      'type',
      'soa_email',
      'tags',
      'defaultNodeBalancer',
      'defaultLinode',
    ],
    error
  );

  React.useEffect(() => {
    if (open) {
      reset();
      formik.resetForm();
    }
  }, [open]);

  const isEditingPrimaryDomain = domain?.type === 'master';
  const isEditingSecondaryDomain = domain?.type === 'slave';

  const handleTransferInput = (newIPs: ExtendedIP[]) => {
    const axfr_ips = newIPs.length > 0 ? newIPs.map(extendedIPToString) : [''];
    formik.setFieldValue('axfr_ips', axfr_ips);
  };

  const updatePrimaryIPAddress = (newIPs: ExtendedIP[]) => {
    const master_ips =
      newIPs.length > 0 ? newIPs.map(extendedIPToString) : [''];

    formik.setFieldValue('master_ips', master_ips);
  };

  const canEdit = !(
    profile?.restricted &&
    grants?.domain.find((grant) => grant.id === domain?.id)?.permissions ===
      'read_only'
  );

  const disabled = !canEdit;

  return (
    <Drawer
      isFetching={isFetching}
      onClose={onClose}
      open={open}
      title="Edit Domain"
    >
      {!canEdit && (
        <Notice variant="error">
          You do not have permission to modify this Domain.
        </Notice>
      )}
      {errorMap.none && <Notice variant="error">{errorMap.none}</Notice>}
      <form onSubmit={formik.handleSubmit}>
        <RadioGroup aria-label="type" name="type" row value={domain?.type}>
          <FormControlLabel
            control={<Radio />}
            data-qa-domain-radio="Primary"
            disabled
            label="Primary"
            value="master"
          />
          <FormControlLabel
            control={<Radio />}
            data-qa-domain-radio="Secondary"
            disabled
            label="Secondary"
            value="slave"
          />
        </RadioGroup>
        <TextField
          data-qa-domain-name
          data-testid="domain-name-input"
          disabled={disabled}
          errorText={errorMap.domain}
          id="domain"
          label="Domain"
          name="domain"
          onChange={formik.handleChange}
          value={formik.values.domain}
        />
        {isEditingPrimaryDomain && (
          <TextField
            data-qa-soa-email
            data-testid="soa-email-input"
            disabled={disabled}
            errorText={errorMap.soa_email}
            id="soa_email"
            label="SOA Email Address"
            name="soa_email"
            onBlur={(e) => handleFormikBlur(e, formik)}
            onChange={formik.handleChange}
            type="email"
            value={formik.values.soa_email}
          />
        )}
        {isEditingSecondaryDomain && (
          <React.Fragment>
            <MultipleIPInput
              error={errorMap.master_ips}
              ips={formik.values?.master_ips?.map(stringToExtendedIP) ?? []}
              onChange={updatePrimaryIPAddress}
              title="Primary Nameserver IP Address"
            />
            {isEditingSecondaryDomain && (
              // Only when editing
              <MultipleIPInput
                error={errorMap.axfr_ips}
                helperText={helperText}
                ips={formik.values?.axfr_ips?.map(stringToExtendedIP) ?? []}
                onChange={handleTransferInput}
                title="Domain Transfer IPs"
              />
            )}
          </React.Fragment>
        )}
        <TagsInput
          onChange={(tags) =>
            formik.setFieldValue(
              'tags',
              tags.map((tag) => tag.value)
            )
          }
          value={
            formik.values?.tags?.map((tag) => ({ label: tag, value: tag })) ??
            []
          }
          disabled={disabled}
          tagError={errorMap.tags}
        />
        <ActionsPanel
          primaryButtonProps={{
            'data-testid': 'submit',
            disabled: disabled || !formik.dirty,
            label: 'Save Changes',
            loading: formik.isSubmitting,
            type: 'submit',
          }}
          secondaryButtonProps={{
            'data-testid': 'cancel',
            label: 'Cancel',
            onClick: onClose,
          }}
        />
      </form>
    </Drawer>
  );
};<|MERGE_RESOLUTION|>--- conflicted
+++ resolved
@@ -1,9 +1,6 @@
 import {
-<<<<<<< HEAD
+  ActionsPanel,
   Drawer,
-=======
-  ActionsPanel,
->>>>>>> 34b1eb03
   FormControlLabel,
   Notice,
   Radio,
@@ -12,12 +9,6 @@
 } from '@linode/ui';
 import { useFormik } from 'formik';
 import * as React from 'react';
-
-<<<<<<< HEAD
-import { ActionsPanel } from 'src/components/ActionsPanel/ActionsPanel';
-=======
-import { Drawer } from 'src/components/Drawer';
->>>>>>> 34b1eb03
 import { MultipleIPInput } from 'src/components/MultipleIPInput/MultipleIPInput';
 import { TagsInput } from 'src/components/TagsInput/TagsInput';
 import { useUpdateDomainMutation } from 'src/queries/domains';
