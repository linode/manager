--- conflicted
+++ resolved
@@ -1,12 +1,4 @@
-<<<<<<< HEAD
-import { DomainRecord, DomainType } from '@linode/api-v4';
-=======
-import {
-  createDomainRecord,
-  DomainRecord,
-  DomainType,
-} from '@linode/api-v4/lib/domains';
->>>>>>> bfb06748
+import { createDomainRecord, DomainRecord, DomainType } from '@linode/api-v4';
 
 export const isValidDomainRecord = (
   hostname: string,
