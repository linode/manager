/* eslint-disable no-console */
import { Dashboard, TimeDuration } from '@linode/api-v4';
import { styled } from '@mui/material/styles';
import Grid from '@mui/material/Unstable_Grid2';
import * as React from 'react';

import Reload from 'src/assets/icons/reload.svg';

import {
  FiltersObject,
  GlobalFilterProperties,
} from '../Models/GlobalFilterProperties';
import { CloudViewDashboardSelect } from '../shared/DashboardSelect';
import { CloudViewRegionSelect } from '../shared/RegionSelect';
import { CloudViewMultiResourceSelect } from '../shared/ResourceMultiSelect';
import { CloudPulseTimeRangeSelect } from '../shared/TimeRangeSelect';

export const GlobalFilters = React.memo((props: GlobalFilterProperties) => {
  const emitGlobalFilterChange = (
    updatedFilters: FiltersObject,
    changedFilter: string
  ) => {
    props.handleAnyFilterChange(updatedFilters, changedFilter);
  };

  const handleTimeRangeChange = (
    start: number,
    end: number,
    timeDuration?: TimeDuration,
    timeRangeLabel?: string
  ) => {
    console.log('TimeRange: ', start, end);

    if (start > 0 && end > 0) {
      const filterObj = { ...props.globalFilters };
      filterObj.timeRange = { end, start };
      filterObj.duration = timeDuration;
      filterObj.durationLabel = timeRangeLabel!;
      emitGlobalFilterChange(filterObj, 'timeduration');
    }
  };

  const handleRegionChange = (region: string | undefined) => {
    console.log('Region: ', region);

    if (region) {
      emitGlobalFilterChange({ ...props.globalFilters, region }, 'region');
    }
  };

  const handleResourceChange = (resourceId: any[], reason: string) => {
    console.log('Resource ID: ', resourceId);
    console.log('resourcereason', reason);
    if ((resourceId && resourceId.length > 0) || reason == 'clear') {
      emitGlobalFilterChange(
        {
          ...props.globalFilters,
          resource: resourceId.map((obj) => obj.id),
        },
        'resource'
      );
    }
  };

  const handleDashboardChange = (
    dashboard: Dashboard | undefined,
    isClear: boolean
  ) => {
    console.log('Selected Dashboard: ', dashboard);

    if (dashboard || (!dashboard && !isClear)) {
      props.handleDashboardChange(dashboard!);
    }
  };

  const handleGlobalRefresh = () => {
    emitGlobalFilterChange(
      {
        ...props.globalFilters,
        timestamp: Date.now(),
      },
      'refresh'
    );
<<<<<<< HEAD
  }
=======
  };

  const getIntervalToGranularity = (interval: string | undefined) => {
    if (interval == undefined) {
      return undefined!;
    }
    if (interval == '1m' || interval == '1minute') {
      return { unit: 'min', value: 1 };
    }

    if (interval == '5minute') {
      return { unit: 'min', value: 5 };
    }

    if (interval == '2hour') {
      return { unit: 'hr', value: 2 };
    }

    if (interval == '1day') {
      return { unit: 'day', value: 1 };
    }

    return undefined!;
  };
>>>>>>> ec5e3154

  return (
    <Grid container sx={{ ...itemSpacing, padding: '8px' }}>
      <StyledGrid xs={12}>
        <Grid sx={{ width: 300 }}>
          <CloudViewDashboardSelect
            defaultValue={
              props.filterPreferences && props.filterPreferences.dashboardId
                ? props.filterPreferences.dashboardId
                : undefined
            }
            handleDashboardChange={handleDashboardChange}
          />
        </Grid>
        <Grid sx={{ marginLeft: 4, width: 200 }}>
          <StyledCloudViewRegionSelect
            defaultValue={
              props.filterPreferences
                ? props.filterPreferences.region
                : undefined
            }
            handleRegionChange={handleRegionChange}
          />
        </Grid>
        <Grid sx={{ marginLeft: 4, width: 450 }}>
          <StyledCloudViewResourceSelect
            defaultValue={
              props.filterPreferences && props.filterPreferences.resources
                ? props.filterPreferences.resources
                : []
            }
            disabled={
              !props.globalFilters.serviceType || !props.globalFilters.region
            }
            handleResourceChange={handleResourceChange}
            region={props.globalFilters.region}
            resourceType={props.globalFilters.serviceType}
          />
        </Grid>
        <Grid sx={{ marginLeft: 3, width: 250 }}>
          <StyledCloudViewTimeRangeSelect
            defaultValue={
              props.filterPreferences && props.filterPreferences.timeDuration
                ? props.filterPreferences.timeDuration
                : 'Past 30 Minutes'
            }
            handleStatsChange={handleTimeRangeChange}
            hideLabel
            label="Select Time Range"
          />
        </Grid>
        <Grid sx={{ marginLeft: -4, marginRight: 3 }}>
          <StyledReload onClick={handleGlobalRefresh} />
        </Grid>
      </StyledGrid>
    </Grid>
  );
});

const StyledCloudViewRegionSelect = styled(CloudViewRegionSelect, {
  label: 'StyledCloudViewRegionSelect',
})({
  width: 100,
});

const StyledCloudViewResourceSelect = styled(CloudViewMultiResourceSelect, {
  label: 'StyledCloudViewResourceSelect',
})({
  width: 230,
});

const StyledCloudViewTimeRangeSelect = styled(CloudPulseTimeRangeSelect, {
  label: 'StyledCloudViewTimeRangeSelect',
})({
  width: 140,
});

const StyledGrid = styled(Grid, { label: 'StyledGrid' })(({ theme }) => ({
  alignItems: 'end',
  boxSizing: 'border-box',
  display: 'flex',
  flexDirection: 'row',
  justifyContent: 'start',
  marginBottom: theme.spacing(1.25),
}));

const itemSpacing = {
  boxSizing: 'border-box',
  margin: '0',
};

const StyledReload = styled(Reload, { label: 'StyledReload' })(({ theme }) => ({
  '&:active': {
    color: 'green',
  },
  '&:hover': {
    cursor: 'pointer',
  },
  height: '27px',
  width: '27px',
}));<|MERGE_RESOLUTION|>--- conflicted
+++ resolved
@@ -81,34 +81,7 @@
       },
       'refresh'
     );
-<<<<<<< HEAD
-  }
-=======
   };
-
-  const getIntervalToGranularity = (interval: string | undefined) => {
-    if (interval == undefined) {
-      return undefined!;
-    }
-    if (interval == '1m' || interval == '1minute') {
-      return { unit: 'min', value: 1 };
-    }
-
-    if (interval == '5minute') {
-      return { unit: 'min', value: 5 };
-    }
-
-    if (interval == '2hour') {
-      return { unit: 'hr', value: 2 };
-    }
-
-    if (interval == '1day') {
-      return { unit: 'day', value: 1 };
-    }
-
-    return undefined!;
-  };
->>>>>>> ec5e3154
 
   return (
     <Grid container sx={{ ...itemSpacing, padding: '8px' }}>
