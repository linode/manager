import {
  AvailableMetrics,
  CloudViewMetricsRequest,
  Filters,
  TimeDuration,
  TimeGranularity,
  Widgets,
} from '@linode/api-v4';
import { Paper } from '@mui/material';
import { styled } from '@mui/material/styles';
import Grid from '@mui/material/Unstable_Grid2';
import React from 'react';

import { CircleProgress } from 'src/components/CircleProgress';
import { CloudPulseResourceTypeMap } from 'src/featureFlags';
import { useFlags } from 'src/hooks/useFlags';
import { useCloudViewMetricsQuery } from 'src/queries/cloudview/metrics';
import { useProfile } from 'src/queries/profile';
import { isToday as _isToday } from 'src/utilities/isToday';
import { roundTo } from 'src/utilities/roundTo';
import { getMetrics } from 'src/utilities/statMetrics';

import {
  AGGREGATE_FUNCTION,
  SIZE,
  TIME_GRANULARITY,
} from '../Utils/CloudPulseConstants';
import {
  convertStringToCamelCasesWithSpaces,
  convertTimeDurationToStartAndEndTimeRange,
  getDimensionName,
} from '../Utils/CloudPulseUtils';
import { updateWidgetPreference } from '../Utils/UserPreference';
import { COLOR_MAP } from '../Utils/WidgetColorPalette';
import { CloudViewLineGraph } from './CloudViewLineGraph';
import { AggregateFunctionComponent } from './Components/AggregateFunctionComponent';
import { IntervalSelectComponent } from './Components/IntervalSelectComponent';
import { ZoomIcon } from './Components/Zoomer';
import { seriesDataFormatter } from './Formatters/CloudViewFormatter';
import { convertBytesToUnit, formatToolTip, generateUnitByByteValue } from '../Utils/UnitConversion';

export interface CloudViewWidgetProperties {
  // we can try renaming this CloudViewWidget
  ariaLabel?: string;
  authToken: string;
  availableMetrics: AvailableMetrics | undefined;
  duration: TimeDuration;
  errorLabel?: string; // error label can come from dashboard
  // any change in the current widget, call and pass this function and handle in parent component
  handleWidgetChange: (widget: Widgets) => void;

  resourceIds: string[];
  resources: any[]; // list of resources in a service type
  serviceType: string;
  timeStamp: number;
  unit: string; // this should come from dashboard, which maintains map for service types in a separate API call
  useColorIndex?: number;
  widget: Widgets; // this comes from dashboard, has inbuilt metrics, agg_func,group_by,filters,gridsize etc , also helpful in publishing any changes
}

const StyledZoomIcon = styled(ZoomIcon, {
  label: 'StyledZoomIcon',
})({
  display: 'inline-block',
  marginLeft: '10px',
  marginTop: '10px',
});

export const CloudViewWidget = React.memo(
  (props: CloudViewWidgetProperties) => {
    const { data: profile } = useProfile();

    const timezone = profile?.timezone || 'US/Eastern';

    const [data, setData] = React.useState<Array<any>>([]);

    const [legendRows, setLegendRows] = React.useState<any[]>([]);

    const [today, setToday] = React.useState<boolean>(false);

<<<<<<< HEAD
    const flags = useFlags();
=======
  const isBytes = props.unit === "Bytes";

  const [
    selectedInterval,
    setSelectedInterval,
  ] = React.useState<TimeGranularity>({ ...props.widget?.time_granularity });
>>>>>>> 0bd1d3b9

    const [
      selectedInterval,
      setSelectedInterval,
    ] = React.useState<TimeGranularity>({ ...props.widget?.time_granularity });

<<<<<<< HEAD
    const [widget, setWidget] = React.useState<Widgets>({ ...props.widget }); // any change in agg_functions, step, group_by, will be published to dashboard component for save

    const getCloudViewMetricsRequest = (): CloudViewMetricsRequest => {
      const request = {} as CloudViewMetricsRequest;
      request.aggregate_function = widget.aggregate_function;
      request.group_by = widget.group_by;
      if (props && props.resources) {
        request.resource_id = props.resourceIds.map((obj) => parseInt(obj, 10));
      } else {
        request.resource_id = widget.resource_id.map((obj) =>
          parseInt(obj, 10)
=======
  const [currentUnit, setCurrentUnit] = React.useState<any>(isBytes ? "b" : props.unit);

  const getCloudViewMetricsRequest = (): CloudViewMetricsRequest => {
    const request = {} as CloudViewMetricsRequest;
    request.aggregate_function = widget.aggregate_function;
    request.group_by = widget.group_by;
    if (props.globalFilters && props.globalFilters.resource) {
      request.resource_id = props.globalFilters.resource.map((obj) =>
        parseInt(obj, 10)
      );
    } else {
      request.resource_id = widget.resource_id.map((obj) => parseInt(obj, 10));
    }
    request.metric = widget.metric!;
    request.time_duration = props.globalFilters
      ? props.globalFilters.duration!
      : widget.time_duration;
    request.time_granularity = { ...widget.time_granularity };

    // if (props.globalFilters) {
    //   // this has been kept because for mocking data, we will remove this
    //   request.startTime = props.globalFilters?.timeRange.start;
    //   request.endTime = props.globalFilters?.timeRange.end;
    // }
    return request;
  };

  const tooltipValueFormatter = (value: number, unit: string) =>
    `${roundTo(value)} ${unit}`;

  const getServiceType = () => {
    return props.widget.service_type
      ? props.widget.service_type!
      : props.globalFilters
        ? props.globalFilters.serviceType
        : '';
  };

  const getLabelName = (metric: any, serviceType: string) => {
    // aggregated metric, where metric keys will be 0
    if (Object.keys(metric).length == 0) {
      // in this case retrurn widget label and unit
      return props.widget.label + ' (' + props.widget.unit + ')';
    }

    const results =
      flags.aclpResourceTypeMap && flags.aclpResourceTypeMap.length > 0
        ? flags.aclpResourceTypeMap.filter(
          (obj: CloudPulseResourceTypeMap) => obj.serviceName === serviceType
        )
        : [];

    const flag = results && results.length > 0 ? results[0] : undefined;

    return getDimensionName(metric, flag, props.resources);
  };

  const {
    data: metricsList,
    error,
    isLoading,
    status,
  } = useCloudViewMetricsQuery(
    getServiceType()!,
    getCloudViewMetricsRequest(),
    props,
    widget.aggregate_function +
    '_' +
    widget.group_by +
    '_' +
    widget.time_granularity +
    '_' +
    widget.metric +
    '_' +
    widget.label +
    '_' +
    props.globalFilters?.timestamp ?? '',
    true
  ); // fetch the metrics on any property change

  React.useEffect(() => {
    // on any change in the widget object, just publish the changes to parent component using a callback function
    if (
      props.widget.size != widget.size ||
      props.widget.aggregate_function !== widget.aggregate_function ||
      props.widget.time_granularity?.unit !== widget.time_granularity?.unit ||
      props.widget.time_granularity?.value !== widget.time_granularity?.value
    ) {
      props.handleWidgetChange(widget);
    }
    // eslint-disable-next-line react-hooks/exhaustive-deps
  }, [widget]);

  /**
   * This will be executed, each time when we receive response from metrics api
   * and does formats the data compatible for the graph
   */
  React.useEffect(() => {
    const dimensions: any[] = [];
    const legendRowsData: any[] = [];

    // for now we will use this guy, but once we decide how to work with coloring, it should be dynamic
    const colors: string[] = COLOR_MAP.get(props.widget.color)!;

    if (
      status == 'success' &&
      metricsList.data &&
      metricsList.data.result.length > 0
    ) {
      let index = 0;

      metricsList.data.result.forEach((graphData) => {
        // todo, move it to utils at a widget level
        if (graphData == undefined || graphData == null) {
          return;
        }
        const color = colors[index];
        const startEnd = convertTimeDurationToStartAndEndTimeRange(
          props.globalFilters!.duration!
>>>>>>> 0bd1d3b9
        );
      }
      request.metric = widget.metric!;
      request.time_duration = props.duration
        ? props.duration!
        : widget.time_duration;
      request.time_granularity = { ...widget.time_granularity };
      return request;
    };

    const tooltipValueFormatter = (value: number, unit: string) =>
      `${roundTo(value)} ${unit}`;

    const getServiceType = () => {
      return props.widget.service_type
        ? props.widget.service_type!
        : props.serviceType
        ? props.serviceType
        : '';
    };

    const getLabelName = (metric: any, serviceType: string) => {
      // aggregated metric, where metric keys will be 0
      if (Object.keys(metric).length == 0) {
        // in this case retrurn widget label and unit
        return props.widget.label + ' (' + props.widget.unit + ')';
      }

<<<<<<< HEAD
      const results =
        flags.aclpResourceTypeMap && flags.aclpResourceTypeMap.length > 0
          ? flags.aclpResourceTypeMap.filter(
              (obj: CloudPulseResourceTypeMap) =>
                obj.serviceName === serviceType
            )
          : [];

      const flag = results && results.length > 0 ? results[0] : undefined;

      return getDimensionName(metric, flag, props.resources);
    };

    const {
      data: metricsList,
      error,
      isLoading,
      status,
    } = useCloudViewMetricsQuery(
      getServiceType()!,
      getCloudViewMetricsRequest(),
      props,
      widget.aggregate_function +
        '_' +
        widget.group_by +
        '_' +
        widget.time_granularity +
        '_' +
        widget.metric +
        '_' +
        widget.label +
        '_' +
        props.timeStamp ?? '',
      true
    ); // fetch the metrics on any property change

    React.useEffect(() => {
      // on any change in the widget object, just publish the changes to parent component using a callback function
      if (
        props.widget.size != widget.size ||
        props.widget.aggregate_function !== widget.aggregate_function ||
        props.widget.time_granularity?.unit !== widget.time_granularity?.unit ||
        props.widget.time_granularity?.value !== widget.time_granularity?.value
      ) {
        props.handleWidgetChange(widget);
      }
      // eslint-disable-next-line react-hooks/exhaustive-deps
    }, [widget]);

    /**
     * This will be executed, each time when we receive response from metrics api
     * and does formats the data compatible for the graph
     */
    React.useEffect(() => {
      const dimensions: any[] = [];
      const legendRowsData: any[] = [];
=======
      formatBytesData(dimensions, legendRowsData);

      // chart dimensions
      setData(dimensions);
      setLegendRows(legendRowsData);
    }

    // eslint-disable-next-line react-hooks/exhaustive-deps
  }, [status, metricsList]);

  const formatBytesData = (dimensions: any, legendRowsData: any) => {
    if ((props.unit && props.unit !== "Bytes") || !dimensions) {
      return;
    }
    let maxValue = 0;
    dimensions?.forEach((dimension: any, index: number) => {
      maxValue = Math.max(maxValue, legendRowsData[index]?.data.max ?? 0);
    });
    if (maxValue === 0) return;
    const unit = generateUnitByByteValue(maxValue);
    setCurrentUnit(unit);
    dimensions.forEach((dimension: any, index: number) => {
      legendRowsData[index].format = formatToolTip;
    });

  }

  const handleZoomToggle = React.useCallback((zoomInValue: boolean) => {
    setWidget((widget) => {
      return { ...widget, size: zoomInValue ? 12 : 6 };
    });

    updateWidgetPreference(props.widget.label, {
      [AGGREGATE_FUNCTION]: widget.aggregate_function,
      [SIZE]: zoomInValue ? 12 : 6,
      [TIME_GRANULARITY]: selectedInterval,
    });
  }, []);

  const handleAggregateFunctionChange = React.useCallback(
    (aggregateValue: string) => {
      if (aggregateValue !== widget.aggregate_function) {
        setWidget((currentWidget) => {
          return {
            ...currentWidget,
            aggregate_function: aggregateValue,
          };
        });
>>>>>>> 0bd1d3b9

      // for now we will use this guy, but once we decide how to work with coloring, it should be dynamic
      const colors: string[] = COLOR_MAP.get(props.widget.color)!;

      if (
        status == 'success' &&
        metricsList.data &&
        metricsList.data.result.length > 0
      ) {
        let index = 0;

        metricsList.data.result.forEach((graphData) => {
          // todo, move it to utils at a widget level
          if (graphData == undefined || graphData == null) {
            return;
          }
          const color = colors[index];
          const startEnd = convertTimeDurationToStartAndEndTimeRange(
            props!.duration!
          );
          const dimension = {
            backgroundColor: color,
            borderColor: color,
            data: seriesDataFormatter(
              graphData.values,
              startEnd ? startEnd.start : graphData.values[0][0],
              startEnd
                ? startEnd.end
                : graphData.values[graphData.values.length - 1][0]
            ),
            label: getLabelName(graphData.metric, getServiceType()!),
          };

          // construct a legend row with the dimension
          const legendRow = {
            data: getMetrics(dimension.data as number[][]),
            format: (value: number) =>
              tooltipValueFormatter(value, widget.unit),
            legendColor: color,
            legendTitle: dimension.label,
          };
          legendRowsData.push(legendRow);
          dimensions.push(dimension);
          index = index + 1;
          setToday(_isToday(startEnd.start, startEnd.end));
        });

        // chart dimensions
        setData(dimensions);
        setLegendRows(legendRowsData);
      }

      // eslint-disable-next-line react-hooks/exhaustive-deps
    }, [status, metricsList]);

    const handleZoomToggle = React.useCallback((zoomInValue: boolean) => {
      setWidget((widget) => {
        return { ...widget, size: zoomInValue ? 12 : 6 };
      });

      updateWidgetPreference(props.widget.label, {
        [AGGREGATE_FUNCTION]: widget.aggregate_function,
        [SIZE]: zoomInValue ? 12 : 6,
        [TIME_GRANULARITY]: selectedInterval,
      });
    }, []);

    const handleAggregateFunctionChange = React.useCallback(
      (aggregateValue: string) => {
        if (aggregateValue !== widget.aggregate_function) {
          setWidget((currentWidget) => {
            return {
              ...currentWidget,
              aggregate_function: aggregateValue,
            };
          });

          updateWidgetPreference(widget.label, {
            [AGGREGATE_FUNCTION]: aggregateValue,
            [SIZE]: widget.size,
            [TIME_GRANULARITY]: widget.time_granularity,
          });
        }
      },
      []
    );

    const handleIntervalChange = React.useCallback(
      (intervalValue: TimeGranularity) => {
        if (
          intervalValue.unit !== selectedInterval.unit ||
          intervalValue.value !== selectedInterval.value
        ) {
          setWidget((currentWidget) => {
            return {
              ...currentWidget,
              time_granularity: { ...intervalValue },
            };
          });
          setSelectedInterval({ ...intervalValue });
          updateWidgetPreference(widget.label, {
            [AGGREGATE_FUNCTION]: widget.aggregate_function,
            [SIZE]: widget.size,
            [TIME_GRANULARITY]: { ...intervalValue },
          });
        }
      },
      []
    );

    const handleFilterChange = (widgetFilter: Filters[]) => {
      // todo, add implementation once component is ready
    };

    const handleGroupByChange = (groupby: string) => {
      // todo, add implememtation once component is ready
    };

    const handleGranularityChange = (step: string) => {
      // todo, add implementation once component is ready
    };

    if (isLoading) {
      return (
        <Grid xs={widget.size}>
          <Paper style={{ height: '98%', width: '100%' }}>
            <div style={{ margin: '1%' }}>
              <CircleProgress />
            </div>
          </Paper>
        </Grid>
      );
    }

    return (
      <Grid xs={widget.size}>
        <Paper
          style={{
            border: 'solid 1px #e3e5e8',
            height: '98%',
            marginTop: '10px',
            width: '100%',
          }}
        >
          {/* add further components like group by resource, aggregate_function, step here , for sample added zoom icon here*/}
          <div className={widget.metric} style={{ margin: '1%' }}>
            <div
              style={{
                alignItems: 'start',
                display: 'flex',
                float: 'right',
                justifyContent: 'flex-end',
                width: '70%',
              }}
            >
              <Grid sx={{ marginRight: 5, width: 100 }}>
                {props.availableMetrics?.scrape_interval && (
                  <IntervalSelectComponent
                    default_interval={{ ...selectedInterval }}
                    onIntervalChange={handleIntervalChange}
                    scrape_interval={props.availableMetrics.scrape_interval}
                  />
                )}
              </Grid>
              <Grid sx={{ marginRight: 5, width: 100 }}>
                {props.availableMetrics?.available_aggregate_functions &&
                  props.availableMetrics.available_aggregate_functions.length >
                    0 && (
                    <AggregateFunctionComponent
                      available_aggregate_func={
                        props.availableMetrics?.available_aggregate_functions
                      }
                      default_aggregate_func={widget.aggregate_function}
                      onAggregateFuncChange={handleAggregateFunctionChange}
                    />
                  )}
              </Grid>
              <StyledZoomIcon
                handleZoomToggle={handleZoomToggle}
                zoomIn={widget.size == 12 ? true : false}
              />
            </div>
            <CloudViewLineGraph // rename where we have cloudview to cloudpulse
              error={
                status == 'error'
                  ? error && error.length > 0
                    ? error[0].reason
                    : 'Error while rendering widget'
                  : undefined
              }
              ariaLabel={props.ariaLabel ? props.ariaLabel : ''}
              data={data}
              gridSize={widget.size}
              legendRows={legendRows}
              loading={isLoading}
              nativeLegend={true}
              showToday={today}
              subtitle={props.unit}
              timezone={timezone}
              title={convertStringToCamelCasesWithSpaces(props.widget.label)}
              unit={' ' + props.unit}
            />
          </div>
        </Paper>
      </Grid>
    );
  }
<<<<<<< HEAD
);
=======

  return (
    <Grid xs={widget.size}>
      <Paper
        style={{
          border: 'solid 1px #e3e5e8',
          height: '98%',
          marginTop: '10px',
          width: '100%',
        }}
      >
        {/* add further components like group by resource, aggregate_function, step here , for sample added zoom icon here*/}
        <div className={widget.metric} style={{ margin: '1%' }}>
          <div
            style={{
              alignItems: 'start',
              display: 'flex',
              float: 'right',
              justifyContent: 'flex-end',
              width: '70%',
            }}
          >
            <Grid sx={{ marginRight: 5, width: 100 }}>
              {props.availableMetrics?.scrape_interval && (
                <IntervalSelectComponent
                  default_interval={{ ...selectedInterval }}
                  onIntervalChange={handleIntervalChange}
                  scrape_interval={props.availableMetrics.scrape_interval}
                />
              )}
            </Grid>
            <Grid sx={{ marginRight: 5, width: 100 }}>
              {props.availableMetrics?.available_aggregate_functions &&
                props.availableMetrics.available_aggregate_functions.length >
                0 && (
                  <AggregateFunctionComponent
                    available_aggregate_func={
                      props.availableMetrics?.available_aggregate_functions
                    }
                    default_aggregate_func={widget.aggregate_function}
                    onAggregateFuncChange={handleAggregateFunctionChange}
                  />
                )}
            </Grid>
            <StyledZoomIcon
              handleZoomToggle={handleZoomToggle}
              zoomIn={widget.size == 12 ? true : false}
            />
          </div>
          <CloudViewLineGraph // rename where we have cloudview to cloudpulse
            error={
              status == 'error'
                ? error && error.length > 0
                  ? error[0].reason
                  : 'Error while rendering widget'
                : undefined
            }
            ariaLabel={props.ariaLabel ? props.ariaLabel : ''}
            data={data}
            gridSize={widget.size}
            legendRows={legendRows}
            loading={isLoading}
            nativeLegend={true}
            showToday={today}
            subtitle={currentUnit}
            timezone={timezone}
            title={convertStringToCamelCasesWithSpaces(props.widget.label)}
            unit={!isBytes ? ` ${currentUnit}` : undefined}
            formatTooltip={isBytes ? formatToolTip : undefined}
            formatData={isBytes ? (data: number) => convertBytesToUnit(data * 8, currentUnit) : undefined}
          />
        </div>
      </Paper>
    </Grid>
  );
};
>>>>>>> 0bd1d3b9
<|MERGE_RESOLUTION|>--- conflicted
+++ resolved
@@ -30,6 +30,11 @@
   convertTimeDurationToStartAndEndTimeRange,
   getDimensionName,
 } from '../Utils/CloudPulseUtils';
+import {
+  convertBytesToUnit,
+  formatToolTip,
+  generateUnitByByteValue,
+} from '../Utils/UnitConversion';
 import { updateWidgetPreference } from '../Utils/UserPreference';
 import { COLOR_MAP } from '../Utils/WidgetColorPalette';
 import { CloudViewLineGraph } from './CloudViewLineGraph';
@@ -37,7 +42,6 @@
 import { IntervalSelectComponent } from './Components/IntervalSelectComponent';
 import { ZoomIcon } from './Components/Zoomer';
 import { seriesDataFormatter } from './Formatters/CloudViewFormatter';
-import { convertBytesToUnit, formatToolTip, generateUnitByByteValue } from '../Utils/UnitConversion';
 
 export interface CloudViewWidgetProperties {
   // we can try renaming this CloudViewWidget
@@ -78,24 +82,20 @@
 
     const [today, setToday] = React.useState<boolean>(false);
 
-<<<<<<< HEAD
     const flags = useFlags();
-=======
-  const isBytes = props.unit === "Bytes";
-
-  const [
-    selectedInterval,
-    setSelectedInterval,
-  ] = React.useState<TimeGranularity>({ ...props.widget?.time_granularity });
->>>>>>> 0bd1d3b9
+
+    const isBytes = props.unit === 'Bytes';
 
     const [
       selectedInterval,
       setSelectedInterval,
     ] = React.useState<TimeGranularity>({ ...props.widget?.time_granularity });
 
-<<<<<<< HEAD
     const [widget, setWidget] = React.useState<Widgets>({ ...props.widget }); // any change in agg_functions, step, group_by, will be published to dashboard component for save
+
+    const [currentUnit, setCurrentUnit] = React.useState<any>(
+      isBytes ? 'b' : props.unit
+    );
 
     const getCloudViewMetricsRequest = (): CloudViewMetricsRequest => {
       const request = {} as CloudViewMetricsRequest;
@@ -106,127 +106,6 @@
       } else {
         request.resource_id = widget.resource_id.map((obj) =>
           parseInt(obj, 10)
-=======
-  const [currentUnit, setCurrentUnit] = React.useState<any>(isBytes ? "b" : props.unit);
-
-  const getCloudViewMetricsRequest = (): CloudViewMetricsRequest => {
-    const request = {} as CloudViewMetricsRequest;
-    request.aggregate_function = widget.aggregate_function;
-    request.group_by = widget.group_by;
-    if (props.globalFilters && props.globalFilters.resource) {
-      request.resource_id = props.globalFilters.resource.map((obj) =>
-        parseInt(obj, 10)
-      );
-    } else {
-      request.resource_id = widget.resource_id.map((obj) => parseInt(obj, 10));
-    }
-    request.metric = widget.metric!;
-    request.time_duration = props.globalFilters
-      ? props.globalFilters.duration!
-      : widget.time_duration;
-    request.time_granularity = { ...widget.time_granularity };
-
-    // if (props.globalFilters) {
-    //   // this has been kept because for mocking data, we will remove this
-    //   request.startTime = props.globalFilters?.timeRange.start;
-    //   request.endTime = props.globalFilters?.timeRange.end;
-    // }
-    return request;
-  };
-
-  const tooltipValueFormatter = (value: number, unit: string) =>
-    `${roundTo(value)} ${unit}`;
-
-  const getServiceType = () => {
-    return props.widget.service_type
-      ? props.widget.service_type!
-      : props.globalFilters
-        ? props.globalFilters.serviceType
-        : '';
-  };
-
-  const getLabelName = (metric: any, serviceType: string) => {
-    // aggregated metric, where metric keys will be 0
-    if (Object.keys(metric).length == 0) {
-      // in this case retrurn widget label and unit
-      return props.widget.label + ' (' + props.widget.unit + ')';
-    }
-
-    const results =
-      flags.aclpResourceTypeMap && flags.aclpResourceTypeMap.length > 0
-        ? flags.aclpResourceTypeMap.filter(
-          (obj: CloudPulseResourceTypeMap) => obj.serviceName === serviceType
-        )
-        : [];
-
-    const flag = results && results.length > 0 ? results[0] : undefined;
-
-    return getDimensionName(metric, flag, props.resources);
-  };
-
-  const {
-    data: metricsList,
-    error,
-    isLoading,
-    status,
-  } = useCloudViewMetricsQuery(
-    getServiceType()!,
-    getCloudViewMetricsRequest(),
-    props,
-    widget.aggregate_function +
-    '_' +
-    widget.group_by +
-    '_' +
-    widget.time_granularity +
-    '_' +
-    widget.metric +
-    '_' +
-    widget.label +
-    '_' +
-    props.globalFilters?.timestamp ?? '',
-    true
-  ); // fetch the metrics on any property change
-
-  React.useEffect(() => {
-    // on any change in the widget object, just publish the changes to parent component using a callback function
-    if (
-      props.widget.size != widget.size ||
-      props.widget.aggregate_function !== widget.aggregate_function ||
-      props.widget.time_granularity?.unit !== widget.time_granularity?.unit ||
-      props.widget.time_granularity?.value !== widget.time_granularity?.value
-    ) {
-      props.handleWidgetChange(widget);
-    }
-    // eslint-disable-next-line react-hooks/exhaustive-deps
-  }, [widget]);
-
-  /**
-   * This will be executed, each time when we receive response from metrics api
-   * and does formats the data compatible for the graph
-   */
-  React.useEffect(() => {
-    const dimensions: any[] = [];
-    const legendRowsData: any[] = [];
-
-    // for now we will use this guy, but once we decide how to work with coloring, it should be dynamic
-    const colors: string[] = COLOR_MAP.get(props.widget.color)!;
-
-    if (
-      status == 'success' &&
-      metricsList.data &&
-      metricsList.data.result.length > 0
-    ) {
-      let index = 0;
-
-      metricsList.data.result.forEach((graphData) => {
-        // todo, move it to utils at a widget level
-        if (graphData == undefined || graphData == null) {
-          return;
-        }
-        const color = colors[index];
-        const startEnd = convertTimeDurationToStartAndEndTimeRange(
-          props.globalFilters!.duration!
->>>>>>> 0bd1d3b9
         );
       }
       request.metric = widget.metric!;
@@ -255,7 +134,6 @@
         return props.widget.label + ' (' + props.widget.unit + ')';
       }
 
-<<<<<<< HEAD
       const results =
         flags.aclpResourceTypeMap && flags.aclpResourceTypeMap.length > 0
           ? flags.aclpResourceTypeMap.filter(
@@ -312,56 +190,6 @@
     React.useEffect(() => {
       const dimensions: any[] = [];
       const legendRowsData: any[] = [];
-=======
-      formatBytesData(dimensions, legendRowsData);
-
-      // chart dimensions
-      setData(dimensions);
-      setLegendRows(legendRowsData);
-    }
-
-    // eslint-disable-next-line react-hooks/exhaustive-deps
-  }, [status, metricsList]);
-
-  const formatBytesData = (dimensions: any, legendRowsData: any) => {
-    if ((props.unit && props.unit !== "Bytes") || !dimensions) {
-      return;
-    }
-    let maxValue = 0;
-    dimensions?.forEach((dimension: any, index: number) => {
-      maxValue = Math.max(maxValue, legendRowsData[index]?.data.max ?? 0);
-    });
-    if (maxValue === 0) return;
-    const unit = generateUnitByByteValue(maxValue);
-    setCurrentUnit(unit);
-    dimensions.forEach((dimension: any, index: number) => {
-      legendRowsData[index].format = formatToolTip;
-    });
-
-  }
-
-  const handleZoomToggle = React.useCallback((zoomInValue: boolean) => {
-    setWidget((widget) => {
-      return { ...widget, size: zoomInValue ? 12 : 6 };
-    });
-
-    updateWidgetPreference(props.widget.label, {
-      [AGGREGATE_FUNCTION]: widget.aggregate_function,
-      [SIZE]: zoomInValue ? 12 : 6,
-      [TIME_GRANULARITY]: selectedInterval,
-    });
-  }, []);
-
-  const handleAggregateFunctionChange = React.useCallback(
-    (aggregateValue: string) => {
-      if (aggregateValue !== widget.aggregate_function) {
-        setWidget((currentWidget) => {
-          return {
-            ...currentWidget,
-            aggregate_function: aggregateValue,
-          };
-        });
->>>>>>> 0bd1d3b9
 
       // for now we will use this guy, but once we decide how to work with coloring, it should be dynamic
       const colors: string[] = COLOR_MAP.get(props.widget.color)!;
@@ -409,13 +237,36 @@
           setToday(_isToday(startEnd.start, startEnd.end));
         });
 
+        formatBytesData(dimensions, legendRowsData);
         // chart dimensions
         setData(dimensions);
         setLegendRows(legendRowsData);
+
+        // chart dimensions
+        setData(dimensions);
+        setLegendRows(legendRowsData);
       }
 
       // eslint-disable-next-line react-hooks/exhaustive-deps
     }, [status, metricsList]);
+
+    const formatBytesData = (dimensions: any, legendRowsData: any) => {
+      if ((props.unit && props.unit !== 'Bytes') || !dimensions) {
+        return;
+      }
+      let maxValue = 0;
+      dimensions?.forEach((dimension: any, index: number) => {
+        maxValue = Math.max(maxValue, legendRowsData[index]?.data.max ?? 0);
+      });
+      if (maxValue === 0) {
+        return;
+      }
+      const unit = generateUnitByByteValue(maxValue);
+      setCurrentUnit(unit);
+      dimensions.forEach((dimension: any, index: number) => {
+        legendRowsData[index].format = formatToolTip;
+      });
+    };
 
     const handleZoomToggle = React.useCallback((zoomInValue: boolean) => {
       setWidget((widget) => {
@@ -552,100 +403,27 @@
                     : 'Error while rendering widget'
                   : undefined
               }
+              formatData={
+                isBytes
+                  ? (data: number) => convertBytesToUnit(data * 8, currentUnit)
+                  : undefined
+              }
               ariaLabel={props.ariaLabel ? props.ariaLabel : ''}
               data={data}
+              formatTooltip={isBytes ? formatToolTip : undefined}
               gridSize={widget.size}
               legendRows={legendRows}
               loading={isLoading}
               nativeLegend={true}
               showToday={today}
-              subtitle={props.unit}
+              subtitle={currentUnit}
               timezone={timezone}
               title={convertStringToCamelCasesWithSpaces(props.widget.label)}
-              unit={' ' + props.unit}
+              unit={!isBytes ? ` ${currentUnit}` : undefined}
             />
           </div>
         </Paper>
       </Grid>
     );
   }
-<<<<<<< HEAD
-);
-=======
-
-  return (
-    <Grid xs={widget.size}>
-      <Paper
-        style={{
-          border: 'solid 1px #e3e5e8',
-          height: '98%',
-          marginTop: '10px',
-          width: '100%',
-        }}
-      >
-        {/* add further components like group by resource, aggregate_function, step here , for sample added zoom icon here*/}
-        <div className={widget.metric} style={{ margin: '1%' }}>
-          <div
-            style={{
-              alignItems: 'start',
-              display: 'flex',
-              float: 'right',
-              justifyContent: 'flex-end',
-              width: '70%',
-            }}
-          >
-            <Grid sx={{ marginRight: 5, width: 100 }}>
-              {props.availableMetrics?.scrape_interval && (
-                <IntervalSelectComponent
-                  default_interval={{ ...selectedInterval }}
-                  onIntervalChange={handleIntervalChange}
-                  scrape_interval={props.availableMetrics.scrape_interval}
-                />
-              )}
-            </Grid>
-            <Grid sx={{ marginRight: 5, width: 100 }}>
-              {props.availableMetrics?.available_aggregate_functions &&
-                props.availableMetrics.available_aggregate_functions.length >
-                0 && (
-                  <AggregateFunctionComponent
-                    available_aggregate_func={
-                      props.availableMetrics?.available_aggregate_functions
-                    }
-                    default_aggregate_func={widget.aggregate_function}
-                    onAggregateFuncChange={handleAggregateFunctionChange}
-                  />
-                )}
-            </Grid>
-            <StyledZoomIcon
-              handleZoomToggle={handleZoomToggle}
-              zoomIn={widget.size == 12 ? true : false}
-            />
-          </div>
-          <CloudViewLineGraph // rename where we have cloudview to cloudpulse
-            error={
-              status == 'error'
-                ? error && error.length > 0
-                  ? error[0].reason
-                  : 'Error while rendering widget'
-                : undefined
-            }
-            ariaLabel={props.ariaLabel ? props.ariaLabel : ''}
-            data={data}
-            gridSize={widget.size}
-            legendRows={legendRows}
-            loading={isLoading}
-            nativeLegend={true}
-            showToday={today}
-            subtitle={currentUnit}
-            timezone={timezone}
-            title={convertStringToCamelCasesWithSpaces(props.widget.label)}
-            unit={!isBytes ? ` ${currentUnit}` : undefined}
-            formatTooltip={isBytes ? formatToolTip : undefined}
-            formatData={isBytes ? (data: number) => convertBytesToUnit(data * 8, currentUnit) : undefined}
-          />
-        </div>
-      </Paper>
-    </Grid>
-  );
-};
->>>>>>> 0bd1d3b9
+);