import { Dashboard } from '@linode/api-v4';
import { Paper } from '@mui/material';
import * as React from 'react';

import { CircleProgress } from 'src/components/CircleProgress';
import { useMutatePreferences, usePreferences } from 'src/queries/preferences';

import { AclpConfig, AclpWidget } from '../Models/CloudPulsePreferences';
import { FiltersObject } from '../Models/GlobalFilterProperties';
import { GlobalFilters } from '../Overview/GlobalFilters';
import { CloudPulseDashboard, DashboardProperties } from './Dashboard';

export const DashBoardLanding = () => {
  const generateStartTime = (modifier: string, nowInSeconds: number) => {
    switch (modifier) {
      case 'Past 30 Minutes':
        return nowInSeconds - 30 * 60;
      case 'Past 12 Hours':
        return nowInSeconds - 12 * 60 * 60;
      case 'Past 24 Hours':
        return nowInSeconds - 24 * 60 * 60;
      case 'Past 7 Days':
        return nowInSeconds - 7 * 24 * 60 * 60;
      default:
        return nowInSeconds - 30 * 24 * 60 * 60;
    }
  };

  const getInitDashboardProps = () => {
    const props = {} as DashboardProperties;
    props.dashboardFilters = {} as FiltersObject;

    props.dashboardFilters.interval = '1minute';
    props.dashboardFilters.step = { unit: 'min', value: 1 };

    props.dashboardFilters.region = undefined!;
    props.dashboardFilters.resource = [];
    props.dashboardFilters.serviceType = undefined;
    props.dashboardFilters.duration = { unit: 'min', value: 30 };
    props.dashboardFilters.timeRange = {
      end: Date.now() / 1000,
      start: generateStartTime('Past 30 Minutes', Date.now() / 1000),
    };

    return props;
  };

  const [dashboardProp, setDashboardProp] = React.useState<DashboardProperties>(
    getInitDashboardProps()
  );

  // since dashboard prop is mutable and savable
  const dashbboardPropRef = React.useRef<DashboardProperties>(
    getInitDashboardProps()
  );

  // since preference is mutable and savable
  const preferenceRef = React.useRef<any>();

  const { data: preferences, refetch: refetchPreferences } = usePreferences();
  const { mutateAsync: updatePreferences } = useMutatePreferences();

  const updatedDashboard = React.useRef<Dashboard>();

  const handlPrefChange = (item: AclpConfig) => {
    refetchPreferences()
      .then(({ data: response }) => response ?? Promise.reject())
      .then((response) => {
        updatePreferences({
          ...response,
          aclpPreference: item,
        });
      })
      .catch(); // swallow the error, it's nbd if the choice isn't saved
  };

  const handleGlobalFilterChange = (
    globalFilter: FiltersObject,
    changedFilter: string
  ) => {
    if (!dashbboardPropRef || !dashbboardPropRef.current) {
      dashbboardPropRef.current = getInitDashboardProps();
    }

    if (changedFilter == 'timeduration') {
      dashbboardPropRef.current.dashboardFilters.duration =
        globalFilter.duration;
      dashbboardPropRef.current.dashboardFilters.timeRange =
        globalFilter.timeRange;
      preferenceRef.current.aclpPreference.timeDuration =
        globalFilter.durationLabel;
    }

    if (
      changedFilter == 'region' &&
      dashbboardPropRef.current.dashboardFilters.region != globalFilter.region
    ) {
      dashbboardPropRef.current.dashboardFilters.region = globalFilter.region;
      preferenceRef.current.aclpPreference.region = globalFilter.region;
      if (
        preferences &&
        preferences.aclpPreference.region !=
        preferenceRef.current.aclpPreference.region
      ) {
        preferenceRef.current.aclpPreference.resources = [];
        dashbboardPropRef.current.dashboardFilters.resource = [];
      }
    }

    if (changedFilter == 'resource') {
      dashbboardPropRef.current.dashboardFilters.resource =
        globalFilter.resource;
      preferenceRef.current.aclpPreference.dashboardId = dashbboardPropRef
<<<<<<< HEAD
        .current.dashboardId
        ? dashbboardPropRef.current.dashboardId
=======
        .current.dashboard
        ? dashbboardPropRef.current.dashboard.id
>>>>>>> 6de240c3
        : undefined!;
      preferenceRef.current.aclpPreference.region =
        dashbboardPropRef.current.dashboardFilters.region;
      preferenceRef.current.aclpPreference.resources = globalFilter.resource;
    }

    if (changedFilter == 'timestep') {
      dashbboardPropRef.current.dashboardFilters.interval =
        globalFilter.interval;
      dashbboardPropRef.current.dashboardFilters.step = globalFilter.step;
      preferenceRef.current.aclpPreference.interval = globalFilter.interval;
    }
    // set as dashboard filter
    setDashboardProp({
      ...dashboardProp,
<<<<<<< HEAD
=======
      dashboard: updatedDashboard.current!,
>>>>>>> 6de240c3
      dashboardFilters: { ...dashbboardPropRef.current.dashboardFilters },
      dashboardId: updatedDashboard.current
        ? updatedDashboard.current.id
        : undefined!,
    });

    handlPrefChange(preferenceRef.current.aclpPreference);
  };

  const handleDashboardChange = (dashboard: Dashboard) => {
    if (!dashboard) {
<<<<<<< HEAD
      dashbboardPropRef.current.dashboardId = undefined!;
=======
      dashbboardPropRef.current.dashboard = undefined!;
>>>>>>> 6de240c3
      dashbboardPropRef.current.dashboardFilters.serviceType = undefined!;
      updatedDashboard.current = undefined!;
      setDashboardProp({ ...dashbboardPropRef.current });

      preferenceRef.current.aclpPreference.dashboardId = undefined!;
      preferenceRef.current.aclpPreference.resources = [];
      preferenceRef.current.aclpPreference.region = '';

      handlPrefChange(preferenceRef.current.aclpPreference);
      return;
    }

    if (!dashbboardPropRef || !dashbboardPropRef.current) {
      dashbboardPropRef.current = getInitDashboardProps();
    }

    // update prefs if any
    if (preferences && preferences.aclpPreference.widgets) {
      for (let i = 0; i < dashboard.widgets.length; i++) {
        for (let j = 0; j < preferences.aclpPreference.widgets.length; j++) {
          if (
            preferences.aclpPreference.widgets[j].label ==
            dashboard.widgets[i].label
          ) {
            dashboard.widgets[i].size =
              preferences.aclpPreference.widgets[j].size ?? dashboard.widgets[i].size;
            dashboard.widgets[i].aggregate_function = preferences.aclpPreference.widgets[j].aggregateFunction ?? dashboard.widgets[i].aggregate_function;
            break;
          }
        }
      }
    }
<<<<<<< HEAD
    dashbboardPropRef.current.dashboardId = dashboard.id;
=======
    dashbboardPropRef.current.dashboard = dashboard;
>>>>>>> 6de240c3
    dashbboardPropRef.current.dashboardFilters.serviceType =
      dashboard.service_type;

    setDashboardProp({ ...dashbboardPropRef.current });
    updatedDashboard.current = { ...dashboard };

    if (dashboard && dashboard.id) {
      preferenceRef.current.aclpPreference.dashboardId = dashboard.id;

      if (
        preferences &&
        preferences.aclpPreference.dashboardId !=
        preferenceRef.current.aclpPreference.dashboardId
      ) {
        preferenceRef.current.aclpPreference.resources = [];
        dashbboardPropRef.current.dashboardFilters.resource = [];
      }
    }

    handlPrefChange(preferenceRef.current.aclpPreference);
  };

  const saveOrEditDashboard = (dashboard: Dashboard) => {
    // todo, implement save option
  };

  const deleteDashboard = (dashboardId: number) => {
    // todo, implement delete option
  };

  const markDashboardAsFavorite = () => {
    // todo, implement mark dashboard as favorite
  };

  const resetView = () => {
    // todo, implement the reset view function
  };

  const dashboardChange = (dashboardObj: Dashboard) => {
    // todo, whenever a change in dashboard happens
    updatedDashboard.current = { ...dashboardObj };

    if (dashboardObj.widgets) {
      preferenceRef.current.aclpPreference.widgets = dashboardObj.widgets.map(
        (obj) => {
          return { label: obj.label, size: obj.size, aggregateFunction: obj.aggregate_function };
        }
      );
      // call preferences
      handlPrefChange(preferenceRef.current.aclpPreference);
    }
  };

  if (!preferences) {
    return <CircleProgress></CircleProgress>;
  } else {
    if (!preferenceRef || !preferenceRef.current) {
      preferenceRef.current = { ...preferences };

      if (!preferenceRef.current.aclpPreference) {
        preferenceRef.current.aclpPreference = {} as AclpConfig;
      } else {
        preferenceRef.current.aclpPreference = {
          ...preferences.aclpPreference,
        };
      }
    }
  }
  return (
    <>
      <Paper>
        <div style={{ display: 'flex' }}>
          <div style={{ width: '100%' }}>
            <GlobalFilters
              globalFilters={
                dashboardProp.dashboardFilters
                  ? dashboardProp.dashboardFilters
                  : ({} as FiltersObject)
              }
              handleAnyFilterChange={(
                filters: FiltersObject,
                changedFilter: string
              ) => handleGlobalFilterChange(filters, changedFilter)}
              handleDashboardChange={(dashboardObj: Dashboard) =>
                handleDashboardChange(dashboardObj)
              }
              filterPreferences={preferences.aclpPreference}
            ></GlobalFilters>
          </div>
        </div>
      </Paper>
      {dashboardProp.dashboardFilters.serviceType &&
      dashboardProp.dashboardFilters.region &&
      dashboardProp.dashboardFilters.resource &&
      dashboardProp.dashboardFilters.resource.length > 0 &&
      dashboardProp.dashboardFilters.timeRange &&
      dashboardProp.dashboardFilters.step &&
      <CloudPulseDashboard
        {...dashboardProp}
<<<<<<< HEAD
        onDashboardChange={dashbaordChange}
        widgetPreferences={preferenceRef.current.aclpPreference.widgets}
      />
=======
        onDashboardChange={dashboardChange}
      />}
>>>>>>> 6de240c3
    </>
  );
};<|MERGE_RESOLUTION|>--- conflicted
+++ resolved
@@ -100,7 +100,7 @@
       if (
         preferences &&
         preferences.aclpPreference.region !=
-        preferenceRef.current.aclpPreference.region
+          preferenceRef.current.aclpPreference.region
       ) {
         preferenceRef.current.aclpPreference.resources = [];
         dashbboardPropRef.current.dashboardFilters.resource = [];
@@ -111,13 +111,8 @@
       dashbboardPropRef.current.dashboardFilters.resource =
         globalFilter.resource;
       preferenceRef.current.aclpPreference.dashboardId = dashbboardPropRef
-<<<<<<< HEAD
         .current.dashboardId
         ? dashbboardPropRef.current.dashboardId
-=======
-        .current.dashboard
-        ? dashbboardPropRef.current.dashboard.id
->>>>>>> 6de240c3
         : undefined!;
       preferenceRef.current.aclpPreference.region =
         dashbboardPropRef.current.dashboardFilters.region;
@@ -133,10 +128,6 @@
     // set as dashboard filter
     setDashboardProp({
       ...dashboardProp,
-<<<<<<< HEAD
-=======
-      dashboard: updatedDashboard.current!,
->>>>>>> 6de240c3
       dashboardFilters: { ...dashbboardPropRef.current.dashboardFilters },
       dashboardId: updatedDashboard.current
         ? updatedDashboard.current.id
@@ -148,11 +139,7 @@
 
   const handleDashboardChange = (dashboard: Dashboard) => {
     if (!dashboard) {
-<<<<<<< HEAD
       dashbboardPropRef.current.dashboardId = undefined!;
-=======
-      dashbboardPropRef.current.dashboard = undefined!;
->>>>>>> 6de240c3
       dashbboardPropRef.current.dashboardFilters.serviceType = undefined!;
       updatedDashboard.current = undefined!;
       setDashboardProp({ ...dashbboardPropRef.current });
@@ -178,18 +165,17 @@
             dashboard.widgets[i].label
           ) {
             dashboard.widgets[i].size =
-              preferences.aclpPreference.widgets[j].size ?? dashboard.widgets[i].size;
-            dashboard.widgets[i].aggregate_function = preferences.aclpPreference.widgets[j].aggregateFunction ?? dashboard.widgets[i].aggregate_function;
+              preferences.aclpPreference.widgets[j].size ??
+              dashboard.widgets[i].size;
+            dashboard.widgets[i].aggregate_function =
+              preferences.aclpPreference.widgets[j].aggregateFunction ??
+              dashboard.widgets[i].aggregate_function;
             break;
           }
         }
       }
     }
-<<<<<<< HEAD
     dashbboardPropRef.current.dashboardId = dashboard.id;
-=======
-    dashbboardPropRef.current.dashboard = dashboard;
->>>>>>> 6de240c3
     dashbboardPropRef.current.dashboardFilters.serviceType =
       dashboard.service_type;
 
@@ -202,7 +188,7 @@
       if (
         preferences &&
         preferences.aclpPreference.dashboardId !=
-        preferenceRef.current.aclpPreference.dashboardId
+          preferenceRef.current.aclpPreference.dashboardId
       ) {
         preferenceRef.current.aclpPreference.resources = [];
         dashbboardPropRef.current.dashboardFilters.resource = [];
@@ -235,7 +221,11 @@
     if (dashboardObj.widgets) {
       preferenceRef.current.aclpPreference.widgets = dashboardObj.widgets.map(
         (obj) => {
-          return { label: obj.label, size: obj.size, aggregateFunction: obj.aggregate_function };
+          return {
+            aggregateFunction: obj.aggregate_function,
+            label: obj.label,
+            size: obj.size,
+          };
         }
       );
       // call preferences
@@ -282,21 +272,17 @@
         </div>
       </Paper>
       {dashboardProp.dashboardFilters.serviceType &&
-      dashboardProp.dashboardFilters.region &&
-      dashboardProp.dashboardFilters.resource &&
-      dashboardProp.dashboardFilters.resource.length > 0 &&
-      dashboardProp.dashboardFilters.timeRange &&
-      dashboardProp.dashboardFilters.step &&
-      <CloudPulseDashboard
-        {...dashboardProp}
-<<<<<<< HEAD
-        onDashboardChange={dashbaordChange}
-        widgetPreferences={preferenceRef.current.aclpPreference.widgets}
-      />
-=======
-        onDashboardChange={dashboardChange}
-      />}
->>>>>>> 6de240c3
+        dashboardProp.dashboardFilters.region &&
+        dashboardProp.dashboardFilters.resource &&
+        dashboardProp.dashboardFilters.resource.length > 0 &&
+        dashboardProp.dashboardFilters.timeRange &&
+        dashboardProp.dashboardFilters.step && (
+          <CloudPulseDashboard
+            {...dashboardProp}
+            onDashboardChange={dashboardChange}
+            widgetPreferences={preferenceRef.current.aclpPreference.widgets}
+          />
+        )}
     </>
   );
 };