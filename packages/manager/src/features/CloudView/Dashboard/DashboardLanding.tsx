--- conflicted
+++ resolved
@@ -110,43 +110,33 @@
     if (changedFilter === 'resource') {
       dashboardPropRef.current.dashboardFilters.resource =
         globalFilter.resource;
-<<<<<<< HEAD
-      preferenceRef.current.aclpPreference.dashboardId = dashbboardPropRef
+      preferenceRef.current.aclpPreference.dashboardId = dashboardPropRef
         .current.dashboardId
-        ? dashbboardPropRef.current.dashboardId
-=======
-      preferenceRef.current.aclpPreference.dashboardId = dashboardPropRef
-        .current.dashboard
-        ? dashboardPropRef.current.dashboard.id
->>>>>>> d17e055f
+        ? dashboardPropRef.current.dashboardId
         : undefined!;
       preferenceRef.current.aclpPreference.region =
         dashboardPropRef.current.dashboardFilters.region;
       preferenceRef.current.aclpPreference.resources = globalFilter.resource;
     }
 
-    if (changedFilter ==='timestep') {
+    if (changedFilter === 'timestep') {
       dashboardPropRef.current.dashboardFilters.interval =
         globalFilter.interval;
       dashboardPropRef.current.dashboardFilters.step = globalFilter.step;
       preferenceRef.current.aclpPreference.interval = globalFilter.interval;
     }
 
-    if (changedFilter === 'refresh'){
-        dashboardPropRef.current.dashboardFilters.timestamp = globalFilter.timestamp
+    if (changedFilter === 'refresh') {
+      dashboardPropRef.current.dashboardFilters.timestamp =
+        globalFilter.timestamp;
     }
     // set as dashboard filter
     setDashboardProp({
       ...dashboardProp,
-<<<<<<< HEAD
-      dashboardFilters: { ...dashbboardPropRef.current.dashboardFilters },
+      dashboardFilters: { ...dashboardPropRef.current.dashboardFilters },
       dashboardId: updatedDashboard.current
         ? updatedDashboard.current.id
         : undefined!,
-=======
-      dashboard: updatedDashboard.current!,
-      dashboardFilters: { ...dashboardPropRef.current.dashboardFilters },
->>>>>>> d17e055f
     });
 
     handlPrefChange(preferenceRef.current.aclpPreference);
@@ -154,13 +144,8 @@
 
   const handleDashboardChange = (dashboard: Dashboard) => {
     if (!dashboard) {
-<<<<<<< HEAD
-      dashbboardPropRef.current.dashboardId = undefined!;
-      dashbboardPropRef.current.dashboardFilters.serviceType = undefined!;
-=======
-      dashboardPropRef.current.dashboard = undefined!;
+      dashboardPropRef.current.dashboardId = undefined!;
       dashboardPropRef.current.dashboardFilters.serviceType = undefined!;
->>>>>>> d17e055f
       updatedDashboard.current = undefined!;
       setDashboardProp({ ...dashboardPropRef.current });
 
@@ -195,13 +180,8 @@
         }
       }
     }
-<<<<<<< HEAD
-    dashbboardPropRef.current.dashboardId = dashboard.id;
-    dashbboardPropRef.current.dashboardFilters.serviceType =
-=======
-    dashboardPropRef.current.dashboard = dashboard;
+    dashboardPropRef.current.dashboardId = dashboard.id;
     dashboardPropRef.current.dashboardFilters.serviceType =
->>>>>>> d17e055f
       dashboard.service_type;
 
     setDashboardProp({ ...dashboardPropRef.current });
