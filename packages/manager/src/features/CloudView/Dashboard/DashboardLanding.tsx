--- conflicted
+++ resolved
@@ -56,7 +56,6 @@
 
   // since preference is mutable and savable
   const preferenceRef = React.useRef<any>();
-  const lastChanged = React.useRef<string>('');
 
   const { data: preferences, refetch: refetchPreferences } = usePreferences();
   const { mutateAsync: updatePreferences } = useMutatePreferences();
@@ -126,8 +125,6 @@
       dashbboardPropRef.current.dashboardFilters.step = globalFilter.step;
       preferenceRef.current.aclpPreference.interval = globalFilter.interval;
     }
-
-    lastChanged.current = 'filter';
     // set as dashboard filter
     setDashboardProp({
       ...dashboardProp,
@@ -177,8 +174,6 @@
     dashbboardPropRef.current.dashboardFilters.serviceType =
       dashboard.service_type;
 
-    lastChanged.current = 'filter';
-
     setDashboardProp({ ...dashbboardPropRef.current });
     updatedDashboard.current = { ...dashboard };
 
@@ -217,7 +212,6 @@
   const dashboardChange = (dashboardObj: Dashboard) => {
     // todo, whenever a change in dashboard happens
     updatedDashboard.current = { ...dashboardObj };
-    lastChanged.current = 'dashboard';
 
     if (dashboardObj.widgets) {
       preferenceRef.current.aclpPreference.widgets = dashboardObj.widgets.map(
@@ -275,15 +269,9 @@
       dashboardProp.dashboardFilters.timeRange &&
       dashboardProp.dashboardFilters.step &&
       <CloudPulseDashboard
-<<<<<<< HEAD
-          {...dashboardProp}
-          onDashboardChange={dashbaordChange}
-        />
-=======
         {...dashboardProp}
         onDashboardChange={dashboardChange}
       />}
->>>>>>> 3e36f915
     </>
   );
 };