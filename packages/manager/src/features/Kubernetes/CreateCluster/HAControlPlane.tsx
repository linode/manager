--- conflicted
+++ resolved
@@ -12,11 +12,6 @@
 
 import { FormControlLabel } from 'src/components/FormControlLabel';
 import { Link } from 'src/components/Link';
-<<<<<<< HEAD
-import { Radio } from 'src/components/Radio/Radio';
-=======
-import { TooltipIcon } from 'src/components/TooltipIcon';
->>>>>>> 68980134
 import { Typography } from 'src/components/Typography';
 
 export interface HAControlPlaneProps {
