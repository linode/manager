import { Stack, Typography } from '@linode/ui';
import { useMediaQuery } from '@mui/material';
import React from 'react';

import { DocsLink } from 'src/components/DocsLink/DocsLink';
import { SelectionCard } from 'src/components/SelectionCard/SelectionCard';
import { useAccount } from 'src/queries/account/account';

import { StyledDocsLinkContainer } from './CreateCluster.styles';

import type { KubernetesTier } from '@linode/api-v4';
import type { Theme } from '@mui/material/styles';

interface Props {
  handleClusterTypeSelection: (tier: KubernetesTier) => void;
<<<<<<< HEAD
  selectedTier: KubernetesTier | undefined;
=======
  isUserRestricted: boolean;
  selectedTier: KubernetesTier;
>>>>>>> aa33aaeb
}

export const ClusterTypePanel = (props: Props) => {
  const { handleClusterTypeSelection, isUserRestricted, selectedTier } = props;

  const { data: account } = useAccount();

  const mdDownBreakpoint = useMediaQuery((theme: Theme) =>
    theme.breakpoints.down('md')
  );
  const smDownBreakpoint = useMediaQuery((theme: Theme) =>
    theme.breakpoints.down('sm')
  );

  const isLkeEnterpriseSelectionDisabled = !account?.capabilities?.includes(
    'Kubernetes Enterprise'
  );

  return (
    <Stack>
      <Stack flexDirection={mdDownBreakpoint ? 'column' : 'row'}>
        <Stack>
          <Typography variant="h3">Cluster Tier</Typography>
          <Typography sx={{ marginTop: 1, maxWidth: 700 }}>
            Choose from a managed solution for smaller deployments or enterprise
            grade clusters with enhanced ingress, networking, and security.
          </Typography>
        </Stack>
        <StyledDocsLinkContainer>
          <DocsLink href="/" label="Full Cluster Features" />
        </StyledDocsLinkContainer>
      </Stack>

      <Stack
        flexDirection={smDownBreakpoint ? 'column' : 'row'}
        gap={2}
        marginTop={2}
      >
        <SelectionCard
          subheadings={[
            'Up to 250 nodes, 1000 pods',
            'Shared control plane',
            'HA control plane (optional)',
          ]}
          checked={selectedTier === 'standard' && !isUserRestricted}
          disabled={isUserRestricted}
          heading="LKE"
          onClick={() => handleClusterTypeSelection('standard')}
        />
        <SelectionCard
          subheadings={[
            'Up to 500 nodes, 5000 pods',
            'Dedicated control plane',
            'HA control plane (included)',
          ]}
          tooltip={
            isLkeEnterpriseSelectionDisabled && !isUserRestricted
              ? 'LKE Enterprise is not currently enabled on this contract. To inquire, fill out the Cloud Computing Sales form or email sales@linode.com.'
              : undefined
          }
          checked={selectedTier === 'enterprise' && !isUserRestricted}
          disabled={isLkeEnterpriseSelectionDisabled || isUserRestricted}
          heading="LKE Enterprise"
          onClick={() => handleClusterTypeSelection('enterprise')}
          tooltipPlacement={smDownBreakpoint ? 'bottom' : 'right'}
        />
      </Stack>
    </Stack>
  );
};<|MERGE_RESOLUTION|>--- conflicted
+++ resolved
@@ -13,12 +13,8 @@
 
 interface Props {
   handleClusterTypeSelection: (tier: KubernetesTier) => void;
-<<<<<<< HEAD
+  isUserRestricted: boolean;
   selectedTier: KubernetesTier | undefined;
-=======
-  isUserRestricted: boolean;
-  selectedTier: KubernetesTier;
->>>>>>> aa33aaeb
 }
 
 export const ClusterTypePanel = (props: Props) => {
