import { vi } from 'vitest';
import * as React from 'react';
import { renderWithTheme } from 'src/utilities/testHelpers';
import { NodePoolPanel } from './NodePoolPanel';
import { extendedTypes } from 'src/__data__';
import type { NodePoolPanelProps } from './NodePoolPanel';

<<<<<<< HEAD
const props = {
  clusterId: 0,
  clusterLabel: 'test',
  open: true,
  onClose: vi.fn(),
=======
const props: NodePoolPanelProps = {
  hasSelectedRegion: true,
  isSelectedRegionPremium: false,
  isPremiumPlanPanelDisabled: () => false,
  regionsData: [],
>>>>>>> 784d364e
  types: extendedTypes,
  typesLoading: false,
  addNodePool: vi.fn(),
};

describe('NodePoolPanel', () => {
  it('should render plan heading', async () => {
    const { findByText } = renderWithTheme(<NodePoolPanel {...props} />);

    await findByText('Dedicated CPU');
  });
});<|MERGE_RESOLUTION|>--- conflicted
+++ resolved
@@ -5,19 +5,11 @@
 import { extendedTypes } from 'src/__data__';
 import type { NodePoolPanelProps } from './NodePoolPanel';
 
-<<<<<<< HEAD
-const props = {
-  clusterId: 0,
-  clusterLabel: 'test',
-  open: true,
-  onClose: vi.fn(),
-=======
 const props: NodePoolPanelProps = {
   hasSelectedRegion: true,
   isSelectedRegionPremium: false,
   isPremiumPlanPanelDisabled: () => false,
   regionsData: [],
->>>>>>> 784d364e
   types: extendedTypes,
   typesLoading: false,
   addNodePool: vi.fn(),
