--- conflicted
+++ resolved
@@ -1,12 +1,7 @@
 import * as React from 'react';
 
-<<<<<<< HEAD
-import { extendedTypes } from 'src/__data__';
+import { extendedTypes } from 'src/__data__/ExtendedType';
 import { renderWithThemeAndHookFormContext } from 'src/utilities/testHelpers';
-=======
-import { extendedTypes } from 'src/__data__/ExtendedType';
-import { renderWithTheme } from 'src/utilities/testHelpers';
->>>>>>> e4f5fbb6
 
 import { NodePoolPanel } from './NodePoolPanel';
 
