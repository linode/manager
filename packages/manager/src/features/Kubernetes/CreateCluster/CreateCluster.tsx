import {
  useAllTypes,
  useMutateAccountAgreements,
  useRegionsQuery,
} from '@linode/queries';
import { useIsGeckoEnabled } from '@linode/shared';
import {
  Box,
  ErrorState,
  Notice,
  Paper,
  Select,
  Stack,
  TextField,
} from '@linode/ui';
import { plansNoticesUtils, scrollErrorIntoViewV2 } from '@linode/utilities';
import { createKubeClusterWithRequiredACLSchema } from '@linode/validation';
import { Divider } from '@mui/material';
import Grid from '@mui/material/Grid';
import { useNavigate } from '@tanstack/react-router';
import { pick } from 'ramda';
import * as React from 'react';
import {
  FormProvider,
  useFieldArray,
  useForm,
  useWatch,
} from 'react-hook-form';

import { DocsLink } from 'src/components/DocsLink/DocsLink';
import { DocumentTitleSegment } from 'src/components/DocumentTitle';
import { ErrorMessage } from 'src/components/ErrorMessage';
import { LandingHeader } from 'src/components/LandingHeader';
import { RegionSelect } from 'src/components/RegionSelect/RegionSelect';
import { RegionHelperText } from 'src/components/SelectRegionPanel/RegionHelperText';
import { getRestrictedResourceText } from 'src/features/Account/utils';
import {
  getLatestVersion,
  useAPLAvailability,
  useIsLkeEnterpriseEnabled,
  useKubernetesBetaEndpoint,
  useLkeStandardOrEnterpriseVersions,
} from 'src/features/Kubernetes/kubeUtils';
import { useFlags } from 'src/hooks/useFlags';
import { useRestrictedGlobalGrantCheck } from 'src/hooks/useRestrictedGlobalGrantCheck';
import {
  useCreateKubernetesClusterBetaMutation,
  useCreateKubernetesClusterMutation,
  useKubernetesTypesQuery,
} from 'src/queries/kubernetes';
import { getAPIErrorOrDefault, getErrorMap } from 'src/utilities/errorUtils';
import { extendType } from 'src/utilities/extendType';
import { filterCurrentTypes } from 'src/utilities/filterCurrentLinodeTypes';
import { stringToExtendedIP, validateIPs } from 'src/utilities/ipUtils';
import {
  DOCS_LINK_LABEL_DC_PRICING,
  UNKNOWN_PRICE,
} from 'src/utilities/pricing/constants';
import { getDCSpecificPriceByType } from 'src/utilities/pricing/dynamicPricing';
import { reportAgreementSigningError } from 'src/utilities/reportAgreementSigningError';

import {
  CLUSTER_VERSIONS_DOCS_LINK,
  MAX_NODES_PER_POOL_ENTERPRISE_TIER,
  MAX_NODES_PER_POOL_STANDARD_TIER,
} from '../constants';
import KubeCheckoutBar from '../KubeCheckoutBar';
import { NodePoolConfigDrawer } from '../KubernetesPlansPanel/NodePoolConfigDrawer';
import { ApplicationPlatform } from './ApplicationPlatform';
import { ClusterNetworkingPanel } from './ClusterNetworkingPanel';
import { ClusterTierPanel } from './ClusterTierPanel';
import { ControlPlaneACLPane } from './ControlPlaneACLPane';
import {
  StyledDocsLinkContainer,
  StyledStackWithTabletBreakpoint,
} from './CreateCluster.styles';
import { HAControlPlane } from './HAControlPlane';
import { NodePoolPanel } from './NodePoolPanel';

import type { NodePoolConfigDrawerMode } from '../KubernetesPlansPanel/NodePoolConfigDrawer';
import type {
  CreateKubeClusterPayload,
<<<<<<< HEAD
  CreateNodePoolData,
=======
  CreateNodePoolDataBeta,
  KubeNodePoolResponseBeta,
  KubernetesStackType,
>>>>>>> 63fa9c14
  KubernetesTier,
} from '@linode/api-v4/lib/kubernetes';
import type { Region } from '@linode/api-v4/lib/regions';
import type { APIError } from '@linode/api-v4/lib/types';
import type { ExtendedIP } from 'src/utilities/ipUtils';

<<<<<<< HEAD
export interface CreateClusterFormValues {
  nodePools: CreateNodePoolData[];
}
=======
type FormValues = {
  nodePools: KubeNodePoolResponseBeta[];
  stack_type: KubernetesStackType | null;
};
>>>>>>> 63fa9c14

export interface NodePoolConfigDrawerHandlerParams {
  drawerMode: NodePoolConfigDrawerMode;
  isOpen: boolean;
  planLabel?: string;
  poolIndex?: number;
}

export const CreateCluster = () => {
  const flags = useFlags();
  const navigate = useNavigate();
  const { isGeckoLAEnabled } = useIsGeckoEnabled(
    flags.gecko2?.enabled,
    flags.gecko2?.la
  );
  const [selectedRegion, setSelectedRegion] = React.useState<
    Region | undefined
  >();
  const [label, setLabel] = React.useState<string | undefined>();
  const [version, setVersion] = React.useState<string | undefined>();
  const [errors, setErrors] = React.useState<APIError[] | undefined>();
  const [submitting, setSubmitting] = React.useState<boolean>(false);
  const [hasAgreed, setAgreed] = React.useState<boolean>(false);
  const formContainerRef = React.useRef<HTMLDivElement>(null);
  const { mutateAsync: updateAccountAgreements } = useMutateAccountAgreements();
  const [highAvailability, setHighAvailability] = React.useState<boolean>();
  const [controlPlaneACL, setControlPlaneACL] = React.useState<boolean>(false);
  const [aplEnabled, setAplEnabled] = React.useState<boolean>(false);

  const { data, error: regionsError } = useRegionsQuery();
  const regionsData = data ?? [];
  const { showAPL } = useAPLAvailability();
  const { isUsingBetaEndpoint } = useKubernetesBetaEndpoint();
  const [ipV4Addr, setIPv4Addr] = React.useState<ExtendedIP[]>([
    stringToExtendedIP(''),
  ]);
  const [ipV6Addr, setIPv6Addr] = React.useState<ExtendedIP[]>([
    stringToExtendedIP(''),
  ]);
  const [selectedTier, setSelectedTier] =
    React.useState<KubernetesTier>('standard');
  const [isACLAcknowledgementChecked, setIsACLAcknowledgementChecked] =
    React.useState(false);
  const [isNodePoolConfigDrawerOpen, setIsNodePoolConfigDrawerOpen] =
    React.useState(false);
  const [nodePoolConfigDrawerMode, setNodePoolConfigDrawerMode] =
    React.useState<NodePoolConfigDrawerMode>('add');
  const [selectedType, setSelectedType] = React.useState<string>();
  const [selectedPoolIndex, setSelectedPoolIndex] = React.useState<number>();

  const {
    isLkeEnterpriseLAFeatureEnabled,
    isLkeEnterpriseLAFlagEnabled,
    isLkeEnterprisePhase2FeatureEnabled,
  } = useIsLkeEnterpriseEnabled();

  // Use React Hook Form for node pools to make updating pools and their configs easier.
  // TODO - Future: use RHF for the rest of the form and replace FormValues with CreateKubeClusterPayload.
  const { control, ...form } = useForm<CreateClusterFormValues>({
    defaultValues: {
      nodePools: [],
      stack_type: isLkeEnterprisePhase2FeatureEnabled ? 'ipv4' : null,
    },
    shouldUnregister: true,
  });
  const nodePools = useWatch({ control, name: 'nodePools' });
  const { update } = useFieldArray({
    control,
    name: 'nodePools',
  });

  const {
    data: kubernetesHighAvailabilityTypesData,
    isError: isErrorKubernetesTypes,
    isLoading: isLoadingKubernetesTypes,
  } = useKubernetesTypesQuery(selectedTier === 'enterprise');

  // LKE-E does not support APL at this time.
  const isAPLSupported = showAPL && selectedTier === 'standard';

  const handleClusterTierSelection = (tier: KubernetesTier) => {
    setSelectedTier(tier);

    // HA and ACL are enabled by default for enterprise clusters
    if (tier === 'enterprise') {
      setHighAvailability(true);
      setControlPlaneACL(true);

      // When changing the tier to enterprise, we want to check if the pre-selected region has the capability
      if (!selectedRegion?.capabilities.includes('Kubernetes Enterprise')) {
        setSelectedRegion(undefined);
      }
    } else {
      setHighAvailability(undefined);
      setControlPlaneACL(false);
      setIsACLAcknowledgementChecked(false);

      // Clear the ACL error if the tier is switched, since standard tier doesn't require it
      setErrors(undefined);
    }

    // If a user adds > 100 nodes in the LKE-E flow but then switches to LKE, set the max node count to 100 for correct price display
    if (isLkeEnterpriseLAFeatureEnabled) {
      nodePools.forEach((nodePool, idx) =>
        update(idx, {
          ...nodePool,
          count: Math.min(
            nodePool.count,
            tier === 'enterprise'
              ? MAX_NODES_PER_POOL_ENTERPRISE_TIER
              : MAX_NODES_PER_POOL_STANDARD_TIER
          ),
        })
      );
    }
  };

  const lkeHAType = kubernetesHighAvailabilityTypesData?.find(
    (type) => type.id === 'lke-ha'
  );

  const lkeEnterpriseType = kubernetesHighAvailabilityTypesData?.find(
    (type) => type.id === 'lke-e'
  );

  const isCreateClusterRestricted = useRestrictedGlobalGrantCheck({
    globalGrantType: 'add_lkes',
  });

  const {
    data: allTypes,
    error: typesError,
    isLoading: typesLoading,
  } = useAllTypes();

  // Only want to use current types here.
  const typesData = filterCurrentTypes(allTypes?.map(extendType));

  const { mutateAsync: createKubernetesCluster } =
    useCreateKubernetesClusterMutation();

  const { mutateAsync: createKubernetesClusterBeta } =
    useCreateKubernetesClusterBetaMutation();

  const {
    isLoadingVersions,
    versions: versionData,
    versionsError,
  } = useLkeStandardOrEnterpriseVersions(selectedTier);

  const versions = (versionData ?? []).map((thisVersion) => ({
    label: thisVersion.id,
    value: thisVersion.id,
  }));

  React.useEffect(() => {
    if (versions.length > 0) {
      setVersion(getLatestVersion(versions).value);
    }
  }, [versionData]);

  const handleOpenNodePoolConfigDrawer = ({
    drawerMode,
    isOpen,
    planLabel,
    poolIndex,
  }: NodePoolConfigDrawerHandlerParams) => {
    setNodePoolConfigDrawerMode(drawerMode);
    setIsNodePoolConfigDrawerOpen(isOpen);
    setSelectedType(planLabel);
    setSelectedPoolIndex(poolIndex);
  };

  const createCluster = async () => {
    if (ipV4Addr.some((ip) => ip.error) || ipV6Addr.some((ip) => ip.error)) {
      scrollErrorIntoViewV2(formContainerRef);
      return;
    }

    setErrors(undefined);
    setSubmitting(true);

    const node_pools = nodePools.map(
      pick(['type', 'count', 'update_strategy'])
    ) as CreateNodePoolData[];

    const stackType = form.getValues('stack_type');

    const _ipv4 = ipV4Addr
      .map((ip) => {
        return ip.address;
      })
      .filter((ip) => ip !== '');

    const _ipv6 = ipV6Addr
      .map((ip) => {
        return ip.address;
      })
      .filter((ip) => ip !== '');

    const addressIPv4Payload = {
      ...(_ipv4.length > 0 && { ipv4: _ipv4 }),
    };

    const addressIPv6Payload = {
      ...(_ipv6.length > 0 && { ipv6: _ipv6 }),
    };

    let payload: CreateKubeClusterPayload = {
      control_plane: {
        acl: {
          enabled: controlPlaneACL,
          ...(controlPlaneACL && // only send the IPs if we are enabling IPACL
            (_ipv4.length > 0 || _ipv6.length > 0) && {
              addresses: {
                ...addressIPv4Payload,
                ...addressIPv6Payload,
              },
            }),
        },
        high_availability: highAvailability ?? false,
      },
      k8s_version: version,
      label,
      node_pools,
      region: selectedRegion?.id,
    };

    if (isAPLSupported) {
      payload = { ...payload, apl_enabled: aplEnabled };
    }

    if (isLkeEnterpriseLAFeatureEnabled) {
      payload = { ...payload, tier: selectedTier };
    }

    if (isLkeEnterprisePhase2FeatureEnabled && stackType) {
      payload = { ...payload, stack_type: stackType };
    }

    const createClusterFn = isUsingBetaEndpoint
      ? createKubernetesClusterBeta
      : createKubernetesCluster;

    // Since ACL is enabled by default for LKE-E clusters, run validation on the ACL IP Address fields if the acknowledgement is not explicitly checked.
    if (selectedTier === 'enterprise' && !isACLAcknowledgementChecked) {
      try {
        await createKubeClusterWithRequiredACLSchema.validate(payload, {
          abortEarly: false,
        });
      } catch ({ errors }) {
        setErrors([{ field: 'control_plane', reason: errors[0] }]);
        setSubmitting(false);
        scrollErrorIntoViewV2(formContainerRef);

        return;
      }
    }

    createClusterFn(payload)
      .then((cluster) => {
        navigate({
          to: '/kubernetes/clusters/$clusterId/summary',
          params: { clusterId: cluster.id },
        });
        if (hasAgreed) {
          updateAccountAgreements({
            eu_model: true,
            privacy_policy: true,
          }).catch(reportAgreementSigningError);
        }
      })
      .catch((err) => {
        setErrors(getAPIErrorOrDefault(err, 'Error creating your cluster'));
        setSubmitting(false);
        scrollErrorIntoViewV2(formContainerRef);
      });
  };

  const toggleHasAgreed = () => setAgreed((prevHasAgreed) => !prevHasAgreed);

  const updateLabel = (newLabel: string) => {
    // If the new label is an empty string, use undefined. This allows it to pass Yup validation.
    setLabel(newLabel ? newLabel : undefined);
  };

  const highAvailabilityPrice = getDCSpecificPriceByType({
    regionId: selectedRegion?.id,
    type: lkeHAType,
  });

  const errorMap = getErrorMap(
    [
      'region',
      'node_pools',
      'label',
      'k8s_version',
      'versionLoad',
      'control_plane',
    ],
    errors
  );

  const generalError = errorMap.none;

  const {
    hasSelectedRegion,
    isPlanPanelDisabled,
    isSelectedRegionEligibleForPlan,
  } = plansNoticesUtils({
    regionsData,
    selectedRegionID: selectedRegion?.id,
  });

  if (
    typesError ||
    regionsError ||
    (versionsError && versionsError[0].reason !== 'Unauthorized')
  ) {
    // This information is necessary to create a Cluster. Otherwise, show an error state.
    return <ErrorState errorText="An unexpected error occurred." />;
  }

  return (
    <FormProvider control={control} {...form}>
      <DocumentTitleSegment segment="Create a Kubernetes Cluster" />
      <LandingHeader
        docsLabel="Docs"
        docsLink="https://techdocs.akamai.com/cloud-computing/docs/getting-started-with-lke-linode-kubernetes-engine"
        title="Create Cluster"
      />
      <Grid container ref={formContainerRef} spacing={2}>
        <Grid size={{ lg: 9, md: 12, sm: 12, xs: 12 }}>
          {generalError && (
            <Notice variant="error">
              <ErrorMessage
                entity={{ type: 'lkecluster_id' }}
                formPayloadValues={{ node_pools: form.getValues('nodePools') }}
                message={generalError}
              />
            </Notice>
          )}
          {isCreateClusterRestricted && (
            <Notice
              sx={{ marginBottom: 2 }}
              text={getRestrictedResourceText({
                action: 'create',
                isSingular: false,
                resourceType: 'LKE Clusters',
              })}
              variant="error"
            />
          )}
          <Paper data-qa-label-header>
            <TextField
              data-qa-label-input
              disabled={isCreateClusterRestricted}
              errorText={errorMap.label}
              label="Cluster Label"
              noMarginTop
              onChange={(e: React.ChangeEvent<HTMLInputElement>) =>
                updateLabel(e.target.value)
              }
              value={label || ''}
            />
            {isLkeEnterpriseLAFlagEnabled && (
              <>
                <Divider sx={{ marginBottom: 3, marginTop: 4 }} />
                <ClusterTierPanel
                  handleClusterTierSelection={handleClusterTierSelection}
                  isUserRestricted={isCreateClusterRestricted}
                  selectedTier={selectedTier}
                />
              </>
            )}
            <Divider sx={{ marginTop: 4 }} />
            <StyledStackWithTabletBreakpoint>
              <Stack>
                <RegionSelect
                  currentCapability={
                    isLkeEnterpriseLAFeatureEnabled &&
                    selectedTier === 'enterprise'
                      ? 'Kubernetes Enterprise'
                      : 'Kubernetes'
                  }
                  disableClearable
                  disabled={isCreateClusterRestricted}
                  errorText={errorMap.region}
                  isGeckoLAEnabled={isGeckoLAEnabled}
                  onChange={(e, region) => setSelectedRegion(region)}
                  regions={regionsData}
                  textFieldProps={{
                    helperText: <RegionHelperText mb={2} />,
                    helperTextPosition: 'top',
                  }}
                  tooltipText={
                    isLkeEnterpriseLAFeatureEnabled &&
                    selectedTier === 'enterprise'
                      ? 'Only regions that support LKE Enterprise clusters are listed.'
                      : undefined
                  }
                  value={selectedRegion?.id}
                />
              </Stack>
              <StyledDocsLinkContainer
                sx={(theme) => ({ marginTop: theme.spacing(2) })}
              >
                <DocsLink
                  href="https://www.linode.com/pricing"
                  label={DOCS_LINK_LABEL_DC_PRICING}
                />
              </StyledDocsLinkContainer>
            </StyledStackWithTabletBreakpoint>
            <Divider sx={{ marginTop: 4 }} />
            <StyledStackWithTabletBreakpoint>
              <Stack>
                <Select
                  disabled={isCreateClusterRestricted}
                  errorText={errorMap.k8s_version}
                  label="Kubernetes Version"
                  loading={isLoadingVersions}
                  onChange={(_, selected) => {
                    setVersion(selected?.value);
                  }}
                  options={versions}
                  placeholder={' '}
                  sx={{ minWidth: 416 }}
                  value={versions.find((v) => v.value === version) ?? null}
                />
              </Stack>
              <StyledDocsLinkContainer
                sx={(theme) => ({ marginTop: theme.spacing(2) })}
              >
                <DocsLink
                  href={CLUSTER_VERSIONS_DOCS_LINK}
                  label="Kubernetes Versions"
                />
              </StyledDocsLinkContainer>
            </StyledStackWithTabletBreakpoint>
            {showAPL && (
              <>
                <Divider sx={{ marginTop: 4 }} />
                <StyledStackWithTabletBreakpoint>
                  <Stack>
                    <ApplicationPlatform
                      isSectionDisabled={!isAPLSupported}
                      setAPL={setAplEnabled}
                      setHighAvailability={setHighAvailability}
                    />
                  </Stack>
                </StyledStackWithTabletBreakpoint>
              </>
            )}
            <Divider
              sx={{
                marginBottom: selectedTier === 'enterprise' ? 3 : 1,
                marginTop: showAPL ? 1 : 4,
              }}
            />
            {selectedTier !== 'enterprise' && (
              <Box data-testid="ha-control-plane">
                <HAControlPlane
                  highAvailabilityPrice={
                    isErrorKubernetesTypes || !highAvailabilityPrice
                      ? UNKNOWN_PRICE
                      : highAvailabilityPrice
                  }
                  isAPLEnabled={aplEnabled}
                  isErrorKubernetesTypes={isErrorKubernetesTypes}
                  isLoadingKubernetesTypes={isLoadingKubernetesTypes}
                  selectedRegionId={selectedRegion?.id}
                  setHighAvailability={setHighAvailability}
                />
              </Box>
            )}
            {selectedTier === 'enterprise' && <ClusterNetworkingPanel />}
            <>
              <Divider
                sx={{ marginTop: selectedTier === 'enterprise' ? 4 : 1 }}
              />
              <ControlPlaneACLPane
                enableControlPlaneACL={controlPlaneACL}
                errorText={errorMap.control_plane}
                handleIPv4Change={(newIpV4Addr: ExtendedIP[]) => {
                  const validatedIPs = validateIPs(newIpV4Addr, {
                    allowEmptyAddress: true,
                    errorMessage: 'Must be a valid IPv4 address.',
                  });
                  setIPv4Addr(validatedIPs);
                }}
                handleIPv6Change={(newIpV6Addr: ExtendedIP[]) => {
                  const validatedIPs = validateIPs(newIpV6Addr, {
                    allowEmptyAddress: true,
                    errorMessage: 'Must be a valid IPv6 address.',
                  });
                  setIPv6Addr(validatedIPs);
                }}
                handleIsAcknowledgementChecked={(isChecked: boolean) => {
                  setIsACLAcknowledgementChecked(isChecked);
                  setIPv4Addr([stringToExtendedIP('')]);
                  setIPv6Addr([stringToExtendedIP('')]);
                }}
                ipV4Addr={ipV4Addr}
                ipV6Addr={ipV6Addr}
                isAcknowledgementChecked={isACLAcknowledgementChecked}
                selectedTier={selectedTier}
                setControlPlaneACL={setControlPlaneACL}
              />
            </>

            <Divider sx={{ marginBottom: 4 }} />
            <NodePoolPanel
              apiError={errorMap.node_pools}
              handleConfigurePool={handleOpenNodePoolConfigDrawer}
              hasSelectedRegion={hasSelectedRegion}
              isAPLEnabled={aplEnabled}
              isPlanPanelDisabled={isPlanPanelDisabled}
              isSelectedRegionEligibleForPlan={isSelectedRegionEligibleForPlan}
              regionsData={regionsData}
              selectedRegionId={selectedRegion?.id}
              selectedTier={selectedTier}
              types={typesData || []}
              typesError={
                typesError
                  ? getAPIErrorOrDefault(
                      typesError,
                      'Error loading Linode type information.'
                    )[0].reason
                  : undefined
              }
              typesLoading={typesLoading}
            />
          </Paper>
        </Grid>
        <Grid
          data-testid="kube-checkout-bar"
          size={{ lg: 3, md: 12, sm: 12, xs: 12 }}
        >
          <KubeCheckoutBar
            createCluster={createCluster}
            enterprisePrice={
              isLkeEnterpriseLAFeatureEnabled &&
              selectedTier === 'enterprise' &&
              lkeEnterpriseType?.price.monthly
                ? lkeEnterpriseType?.price.monthly
                : undefined
            }
            handleConfigurePool={handleOpenNodePoolConfigDrawer}
            hasAgreed={hasAgreed}
            highAvailability={highAvailability}
            highAvailabilityPrice={
              isErrorKubernetesTypes || !highAvailabilityPrice
                ? UNKNOWN_PRICE
                : highAvailabilityPrice
            }
            pools={nodePools}
            region={selectedRegion?.id}
            regionsData={regionsData}
            submitting={submitting}
            toggleHasAgreed={toggleHasAgreed}
            updateFor={[
              hasAgreed,
              highAvailability,
              selectedRegion?.id,
              nodePools,
              submitting,
              typesData,
              createCluster,
            ]}
          />
        </Grid>
      </Grid>
      <NodePoolConfigDrawer
        mode={nodePoolConfigDrawerMode}
        onClose={() => setIsNodePoolConfigDrawerOpen(false)}
        open={isNodePoolConfigDrawerOpen}
        planId={selectedType}
        poolIndex={selectedPoolIndex}
        selectedRegion={selectedRegion}
        selectedTier={selectedTier}
      />
    </FormProvider>
  );
};<|MERGE_RESOLUTION|>--- conflicted
+++ resolved
@@ -79,30 +79,19 @@
 
 import type { NodePoolConfigDrawerMode } from '../KubernetesPlansPanel/NodePoolConfigDrawer';
 import type {
+  APIError,
   CreateKubeClusterPayload,
-<<<<<<< HEAD
   CreateNodePoolData,
-=======
-  CreateNodePoolDataBeta,
-  KubeNodePoolResponseBeta,
   KubernetesStackType,
->>>>>>> 63fa9c14
   KubernetesTier,
-} from '@linode/api-v4/lib/kubernetes';
-import type { Region } from '@linode/api-v4/lib/regions';
-import type { APIError } from '@linode/api-v4/lib/types';
+  Region,
+} from '@linode/api-v4';
 import type { ExtendedIP } from 'src/utilities/ipUtils';
 
-<<<<<<< HEAD
 export interface CreateClusterFormValues {
   nodePools: CreateNodePoolData[];
+  stack_type: KubernetesStackType | null;
 }
-=======
-type FormValues = {
-  nodePools: KubeNodePoolResponseBeta[];
-  stack_type: KubernetesStackType | null;
-};
->>>>>>> 63fa9c14
 
 export interface NodePoolConfigDrawerHandlerParams {
   drawerMode: NodePoolConfigDrawerMode;
