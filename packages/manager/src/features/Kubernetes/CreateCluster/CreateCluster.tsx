import {
  createKubernetesCluster,
  getKubernetesVersions,
  KubernetesVersion,
  PoolNodeRequest
} from 'linode-js-sdk/lib/kubernetes';
import { APIError } from 'linode-js-sdk/lib/types';
import { pick, remove, update } from 'ramda';
import * as React from 'react';
import { RouteComponentProps, withRouter } from 'react-router-dom';
import { StickyContainer } from 'react-sticky';
import { compose } from 'recompose';
import Breadcrumb from 'src/components/Breadcrumb';
import Grid from 'src/components/core/Grid';
import Paper from 'src/components/core/Paper';
import { makeStyles, Theme } from 'src/components/core/styles';
import DocumentationButton from 'src/components/DocumentationButton';
import { DocumentTitleSegment } from 'src/components/DocumentTitle';
import Select, { Item } from 'src/components/EnhancedSelect/Select';
import RegionSelect from 'src/components/EnhancedSelect/variants/RegionSelect';
import ErrorState from 'src/components/ErrorState';
// import Notice from 'src/components/Notice';
import TextField from 'src/components/TextField';
import { dcDisplayNames } from 'src/constants';
import regionsContainer from 'src/containers/regions.container';
import withTypes, { WithTypesProps } from 'src/containers/types.container';
import { WithRegionsProps } from 'src/features/linodes/LinodesCreate/types';
import { getAPIErrorOrDefault, getErrorMap } from 'src/utilities/errorUtils';
import { getAll } from 'src/utilities/getAll';
import scrollErrorIntoView from 'src/utilities/scrollErrorIntoView';
import { getMonthlyPrice } from '.././kubeUtils';
import { PoolNodeWithPrice } from '.././types';
import KubeCheckoutBar from '../KubeCheckoutBar';

// import NodePoolPanel from './NodePoolPanel';

const useStyles = makeStyles((theme: Theme) => ({
  root: {},
  title: {
    marginTop: theme.spacing(1),
    marginBottom: theme.spacing(3)
  },
  main: {
    maxWidth: '890px !important'
  },
  sidebar: {
    [theme.breakpoints.up('md')]: {
      marginTop: '45px !important'
    },
    [theme.breakpoints.up('md')]: {
      padding: `${theme.spacing(1)}px ${theme.spacing(1)}px ${theme.spacing(
        1
      )}px ${theme.spacing(3)}px !important`
    }
  },
  inner: {
    padding: theme.spacing(3),
    paddingTop: theme.spacing(2),
    '& > div': {
      marginBottom: theme.spacing(2)
    },
    '& label': {
      color: theme.color.headline,
      fontWeight: 600,
      lineHeight: '1.33rem',
      letterSpacing: '0.25px',
      margin: 0
    }
  },
  inputWidth: {
    maxWidth: 440,
    '& .react-select__menu': {
      maxWidth: 440
    }
  },
  regionSubtitle: {
    '& p': {
      fontWeight: 500,
      lineHeight: '1.43rem',
      margin: 0,
      marginBottom: 4,
      maxWidth: '100%'
    },
    '& .MuiInput-root': {
      maxWidth: 440
    },
    '& .react-select__menu': {
      maxWidth: 440
    }
  }
}));

type CombinedProps = RouteComponentProps<{}> &
  WithRegionsProps &
  WithTypesProps;

/**
 * It's very unlikely there will ever be more than one page of
 * active/available K8s versions. API paginates the response
 * though to match convention, so to be safe we're following
 * our own convention.
 */
const getAllVersions = getAll<KubernetesVersion>(getKubernetesVersions);

<<<<<<< HEAD
export class CreateCluster extends React.Component<CombinedProps, State> {
  state: State = {
    selectedRegion: undefined,
    selectedType: undefined,
    numberOfLinodes: 0,
    nodePools: [],
    label: undefined,
    version: undefined,
    errors: undefined,
    submitting: false,
    versionOptions: []
  };
=======
const regionHelperText = (
  <React.Fragment>
    You can use
    {` `}
    <a
      target="_blank"
      aria-describedby="external-site"
      rel="noopener noreferrer"
      href="https://www.linode.com/speedtest"
      style={{ fontWeight: 600 }}
    >
      our speedtest page
    </a>
    {` `}
    to find the best region for your current location.
  </React.Fragment>
);

export const CreateCluster: React.FC<CombinedProps> = props => {
  const classes = useStyles();
>>>>>>> f02283da

  const [selectedRegion, setSelectedRegion] = React.useState<string>('');
  const [nodePools, setNodePools] = React.useState<PoolNodeWithPrice[]>([]);
  const [label, setLabel] = React.useState<string | undefined>();
  const [version, setVersion] = React.useState<Item<string> | undefined>();
  const [errors, setErrors] = React.useState<APIError[] | undefined>();
  const [submitting, setSubmitting] = React.useState<boolean>(false);
  const [versionOptions, setVersionOptions] = React.useState<Item<string>[]>(
    []
  );

  React.useEffect(() => {
    getAllVersions()
      .then(response => {
        /**
         * 1. Convert versions to Items
         * 2. Sort descending (so newest version is at top)
         * // 3. Pre-select the newest version <--- do this someday, but not now
         */
        const _versionOptions = response.data
          .map(eachVersion => ({
            value: eachVersion.id,
            label: eachVersion.id
          }))
          .sort(sortByLabelDescending);
        setVersionOptions(_versionOptions);
      })
      .catch(error => {
        setErrors(
          getAPIErrorOrDefault(
            error,
            'Unable to load Kubernetes versions.',
            'versionLoad'
          )
        );
      });
  }, []);

  const createCluster = () => {
    const {
      history: { push }
    } = props;

    setErrors(undefined);
    setSubmitting(true);

    const _version = version ? version.value : undefined;

    /**
     * We need to remove the monthly price, which is used for client-side
     * calculations, and send only type and count to the API.
     */
    const node_pools = nodePools.map(
      pick(['type', 'count'])
    ) as PoolNodeRequest[];
    const payload = {
      region: selectedRegion,
      node_pools,
      label,
      version: _version
    };

    createKubernetesCluster(payload)
      .then(cluster => push(`/kubernetes/clusters/${cluster.id}`))
      .catch(err => {
        setErrors(getAPIErrorOrDefault(err, 'Error creating your cluster'));
        setSubmitting(false);
        scrollErrorIntoView();
      });
  };

  /* TODO: uncomment for nodepool
  const addPool = (pool: PoolNodeWithPrice) => {
    setNodePools([...nodePools, pool]);
  };
  */

  const updatePool = (poolIdx: number, updatedPool: PoolNodeWithPrice) => {
    const updatedPoolWithPrice = {
      ...updatedPool,
      totalMonthlyPrice: getMonthlyPrice(
        updatedPool.type,
        updatedPool.count,
        props.typesData || []
      )
    };
    setNodePools(update(poolIdx, updatedPoolWithPrice, nodePools));
  };

  const removePool = (poolIdx: number) => {
    const updatedPools = remove(poolIdx, 1, nodePools);
    setNodePools(updatedPools);
  };

  const updateLabel = (newLabel: string) => {
    /**
     * If the new label is an empty string, use undefined.
     * This allows it to pass Yup validation.
     */
    setLabel(newLabel ? newLabel : undefined);
  };

  const {
    regionsData,
    typesData,
    // typesLoading,
    typesError,
    regionsError
  } = props;

  const errorMap = getErrorMap(
    ['region', 'node_pools', 'label', 'version', 'versionLoad'],
    errors
  );

  // Only displaying regions that have LKE capability
  const filteredRegions = regionsData
    ? regionsData.filter(thisRegion =>
        thisRegion.capabilities.includes('Kubernetes')
      )
    : [];

  if (typesError || regionsError || errorMap.versionLoad) {
    /**
     * This information is necessary to create a Cluster.
     * Otherwise, show an error state.
     */

    return <ErrorState errorText={'An unexpected error occurred.'} />;
  }

<<<<<<< HEAD
            <NodePoolPanel
              pools={nodePools}
              types={typesData || []}
              apiError={errorMap.node_pools}
              typesLoading={typesLoading}
              typesError={
                typesError
                  ? getAPIErrorOrDefault(
                      typesError,
                      'Error loading Linode type information.'
                    )[0].reason
                  : undefined
              }
              // nodeCount={numberOfLinodes}
              selectedType={selectedType}
              addNodePool={(pool: PoolNodeWithPrice) => this.addPool(pool)}
              deleteNodePool={(poolIdx: number) => this.removePool(poolIdx)}
              handleTypeSelect={(newType: string) => {
                this.setState({ selectedType: newType });
              }}
              updateNodeCount={(newCount: number) => {
                this.setState({ numberOfLinodes: newCount });
              }}
              updatePool={this.updatePool}
              updateFor={[
                nodePools,
                typesData,
                errorMap,
                typesLoading,
                numberOfLinodes,
                selectedType,
                classes
              ]}
=======
  return (
    <StickyContainer>
      <Grid container>
        <DocumentTitleSegment segment="Create a Kubernetes Cluster" />
        <Grid
          container
          justify="space-between"
          alignItems="flex-end"
          className={classes.title}
        >
          <Grid item>
            <Breadcrumb
              pathname={location.pathname}
              labelTitle="Create a Cluster"
              labelOptions={{ noCap: true }}
>>>>>>> f02283da
            />
          </Grid>
          <Grid item>
            <Grid container alignItems="flex-end">
              <Grid item className="pt0">
                {/* @todo: Insert real link when the doc is written. */}
                <DocumentationButton href="https://www.linode.com/docs/platform" />
              </Grid>
            </Grid>
          </Grid>
        </Grid>

        <Grid item className={`mlMain py0`}>
          <div className={classes.main}>
            <Paper data-qa-label-header>
              <div className={classes.inner}>
                <Grid item>
                  <TextField
                    className={classes.inputWidth}
                    data-qa-label-input
                    errorText={errorMap.label}
                    label="Cluster Label"
                    onChange={(e: React.ChangeEvent<HTMLInputElement>) =>
                      updateLabel(e.target.value)
                    }
                    value={label || ''}
                  />
                </Grid>
                <Grid item>
                  <RegionSelect
                    label={'Region'}
                    placeholder={' '}
                    className={classes.regionSubtitle}
                    errorText={errorMap.region}
                    handleSelection={(regionID: string) =>
                      setSelectedRegion(regionID)
                    }
                    regions={filteredRegions}
                    selectedID={selectedRegion || null}
                    textFieldProps={{
                      helperText: regionHelperText,
                      helperTextPosition: 'top'
                    }}
                  />
                </Grid>
                <Grid item>
                  <Select
                    className={classes.inputWidth}
                    label="Kubernetes Version"
                    value={version || null}
                    errorText={errorMap.version}
                    options={versionOptions}
                    placeholder={' '}
                    onChange={(selected: Item<string>) => setVersion(selected)}
                    isClearable={false}
                  />
                </Grid>
              </div>
            </Paper>
          </div>
        </Grid>
        <Grid item className={`${classes.sidebar} mlSidebar`}>
          <KubeCheckoutBar
            pools={nodePools}
            createCluster={createCluster}
            submitting={submitting}
            updatePool={updatePool}
            removePool={removePool}
            typesData={typesData || []}
            updateFor={[
              label,
              selectedRegion,
              nodePools,
              submitting,
              typesData,
              classes
            ]}
          />
        </Grid>
      </Grid>
    </StickyContainer>
  );
};

const sortByLabelDescending = (a: Item, b: Item) => {
  if (a.value > b.value) {
    return -1;
  } else if (a.value < b.value) {
    return 1;
  }
  return 0;
};

const withRegions = regionsContainer(({ data, loading, error }) => ({
  regionsData: data.map(r => ({ ...r, display: dcDisplayNames[r.id] })), // @todo DRY this up
  regionsLoading: loading,
  regionsError: error
}));

const enhanced = compose<CombinedProps, {}>(withRouter, withRegions, withTypes);

export default enhanced(CreateCluster);<|MERGE_RESOLUTION|>--- conflicted
+++ resolved
@@ -32,7 +32,7 @@
 import { PoolNodeWithPrice } from '.././types';
 import KubeCheckoutBar from '../KubeCheckoutBar';
 
-// import NodePoolPanel from './NodePoolPanel';
+import NodePoolPanel from './NodePoolPanel';
 
 const useStyles = makeStyles((theme: Theme) => ({
   root: {},
@@ -102,20 +102,6 @@
  */
 const getAllVersions = getAll<KubernetesVersion>(getKubernetesVersions);
 
-<<<<<<< HEAD
-export class CreateCluster extends React.Component<CombinedProps, State> {
-  state: State = {
-    selectedRegion: undefined,
-    selectedType: undefined,
-    numberOfLinodes: 0,
-    nodePools: [],
-    label: undefined,
-    version: undefined,
-    errors: undefined,
-    submitting: false,
-    versionOptions: []
-  };
-=======
 const regionHelperText = (
   <React.Fragment>
     You can use
@@ -136,7 +122,6 @@
 
 export const CreateCluster: React.FC<CombinedProps> = props => {
   const classes = useStyles();
->>>>>>> f02283da
 
   const [selectedRegion, setSelectedRegion] = React.useState<string>('');
   const [nodePools, setNodePools] = React.useState<PoolNodeWithPrice[]>([]);
@@ -147,6 +132,8 @@
   const [versionOptions, setVersionOptions] = React.useState<Item<string>[]>(
     []
   );
+  const [selectedType, setSelectedType] = React.useState<string>('');
+  const [newCount, setNewCount] = React.useState<number>(0);
 
   React.useEffect(() => {
     getAllVersions()
@@ -208,11 +195,9 @@
       });
   };
 
-  /* TODO: uncomment for nodepool
   const addPool = (pool: PoolNodeWithPrice) => {
     setNodePools([...nodePools, pool]);
   };
-  */
 
   const updatePool = (poolIdx: number, updatedPool: PoolNodeWithPrice) => {
     const updatedPoolWithPrice = {
@@ -231,6 +216,14 @@
     setNodePools(updatedPools);
   };
 
+  const updateCount = (count: number) => {
+    setNewCount(count);
+  };
+
+  const selectType = (type: string) => {
+    setSelectedType(type);
+  };
+
   const updateLabel = (newLabel: string) => {
     /**
      * If the new label is an empty string, use undefined.
@@ -242,7 +235,7 @@
   const {
     regionsData,
     typesData,
-    // typesLoading,
+    typesLoading,
     typesError,
     regionsError
   } = props;
@@ -268,41 +261,6 @@
     return <ErrorState errorText={'An unexpected error occurred.'} />;
   }
 
-<<<<<<< HEAD
-            <NodePoolPanel
-              pools={nodePools}
-              types={typesData || []}
-              apiError={errorMap.node_pools}
-              typesLoading={typesLoading}
-              typesError={
-                typesError
-                  ? getAPIErrorOrDefault(
-                      typesError,
-                      'Error loading Linode type information.'
-                    )[0].reason
-                  : undefined
-              }
-              // nodeCount={numberOfLinodes}
-              selectedType={selectedType}
-              addNodePool={(pool: PoolNodeWithPrice) => this.addPool(pool)}
-              deleteNodePool={(poolIdx: number) => this.removePool(poolIdx)}
-              handleTypeSelect={(newType: string) => {
-                this.setState({ selectedType: newType });
-              }}
-              updateNodeCount={(newCount: number) => {
-                this.setState({ numberOfLinodes: newCount });
-              }}
-              updatePool={this.updatePool}
-              updateFor={[
-                nodePools,
-                typesData,
-                errorMap,
-                typesLoading,
-                numberOfLinodes,
-                selectedType,
-                classes
-              ]}
-=======
   return (
     <StickyContainer>
       <Grid container>
@@ -318,7 +276,6 @@
               pathname={location.pathname}
               labelTitle="Create a Cluster"
               labelOptions={{ noCap: true }}
->>>>>>> f02283da
             />
           </Grid>
           <Grid item>
@@ -377,6 +334,35 @@
                   />
                 </Grid>
               </div>
+              <NodePoolPanel
+                pools={nodePools}
+                types={typesData || []}
+                apiError={errorMap.node_pools}
+                typesLoading={typesLoading}
+                typesError={
+                  typesError
+                    ? getAPIErrorOrDefault(
+                        typesError,
+                        'Error loading Linode type information.'
+                      )[0].reason
+                    : undefined
+                }
+                selectedType={selectedType}
+                addNodePool={(pool: PoolNodeWithPrice) => addPool(pool)}
+                deleteNodePool={(poolIdx: number) => removePool(poolIdx)}
+                handleTypeSelect={(newType: string) => selectType(newType)}
+                updateNodeCount={(count: number) => updateCount(count)}
+                updatePool={updatePool}
+                updateFor={[
+                  nodePools,
+                  typesData,
+                  newCount,
+                  errorMap,
+                  typesLoading,
+                  selectedType,
+                  classes
+                ]}
+              />
             </Paper>
           </div>
         </Grid>
