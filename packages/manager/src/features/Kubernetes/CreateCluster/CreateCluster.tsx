import { Region } from '@linode/api-v4';
import {
  CreateKubeClusterPayload,
  CreateNodePoolData,
  KubeNodePoolResponse,
} from '@linode/api-v4/lib/kubernetes';
import { APIError } from '@linode/api-v4/lib/types';
import { Divider } from '@mui/material';
import Grid from '@mui/material/Unstable_Grid2';
import { pick, remove, update } from 'ramda';
import * as React from 'react';
import { useHistory } from 'react-router-dom';

import { Box } from 'src/components/Box';
import { DocumentTitleSegment } from 'src/components/DocumentTitle';
import { DynamicPriceNotice } from 'src/components/DynamicPriceNotice';
import Select, { Item } from 'src/components/EnhancedSelect/Select';
import { ErrorState } from 'src/components/ErrorState/ErrorState';
import { LandingHeader } from 'src/components/LandingHeader';
import { Notice } from 'src/components/Notice/Notice';
import { Paper } from 'src/components/Paper';
import { RegionSelect } from 'src/components/RegionSelect/RegionSelect';
import { RegionHelperText } from 'src/components/SelectRegionPanel/RegionHelperText';
import { TextField } from 'src/components/TextField';
import {
  getKubeHighAvailability,
  getLatestVersion,
} from 'src/features/Kubernetes/kubeUtils';
import { useAccount } from 'src/queries/account';
import {
  reportAgreementSigningError,
  useMutateAccountAgreements,
} from 'src/queries/accountAgreements';
import {
  useCreateKubernetesClusterMutation,
  useKubernetesVersionQuery,
} from 'src/queries/kubernetes';
import { useRegionsQuery } from 'src/queries/regions';
import { useAllTypes } from 'src/queries/types';
import { getAPIErrorOrDefault, getErrorMap } from 'src/utilities/errorUtils';
import { extendType } from 'src/utilities/extendType';
import { filterCurrentTypes } from 'src/utilities/filterCurrentLinodeTypes';
import { plansNoticesUtils } from 'src/utilities/planNotices';
import { LKE_HA_PRICE } from 'src/utilities/pricing/constants';
import { getDCSpecificPrice } from 'src/utilities/pricing/dynamicPricing';
import { doesRegionHaveUniquePricing } from 'src/utilities/pricing/linodes';
import { scrollErrorIntoView } from 'src/utilities/scrollErrorIntoView';

import KubeCheckoutBar from '../KubeCheckoutBar';
import { useStyles } from './CreateCluster.styles';
import { HAControlPlane } from './HAControlPlane';
import { NodePoolPanel } from './NodePoolPanel';

export const CreateCluster = () => {
  const classes = useStyles();
  const [selectedRegionID, setSelectedRegionID] = React.useState<string>('');
  const [nodePools, setNodePools] = React.useState<KubeNodePoolResponse[]>([]);
  const [label, setLabel] = React.useState<string | undefined>();
  const [version, setVersion] = React.useState<Item<string> | undefined>();
  const [errors, setErrors] = React.useState<APIError[] | undefined>();
  const [submitting, setSubmitting] = React.useState<boolean>(false);
  const [hasAgreed, setAgreed] = React.useState<boolean>(false);
  const { mutateAsync: updateAccountAgreements } = useMutateAccountAgreements();
  const [highAvailability, setHighAvailability] = React.useState<boolean>();

  const { data, error: regionsError } = useRegionsQuery();
  const regionsData = data ?? [];
  const history = useHistory();
  const { data: account } = useAccount();
  const { showHighAvailability } = getKubeHighAvailability(account);

  const {
    data: allTypes,
    error: typesError,
    isLoading: typesLoading,
  } = useAllTypes();

  // Only want to use current types here.
  const typesData = filterCurrentTypes(allTypes?.map(extendType));

  const {
    mutateAsync: createKubernetesCluster,
  } = useCreateKubernetesClusterMutation();

  // Only include regions that have LKE capability
  const filteredRegions = React.useMemo(() => {
    return regionsData
      ? regionsData.filter((thisRegion) =>
          thisRegion.capabilities.includes('Kubernetes')
        )
      : [];
  }, [regionsData]);

  const {
    data: versionData,
    isError: versionLoadError,
  } = useKubernetesVersionQuery();

  const versions = (versionData ?? []).map((thisVersion) => ({
    label: thisVersion.id,
    value: thisVersion.id,
  }));

  React.useEffect(() => {
    if (filteredRegions.length === 1 && !selectedRegionID) {
      setSelectedRegionID(filteredRegions[0].id);
    }
  }, [filteredRegions, selectedRegionID]);

  React.useEffect(() => {
    if (versions.length > 0) {
      setVersion(getLatestVersion(versions));
    }
  }, [versionData]);

  const createCluster = () => {
    const { push } = history;
    setErrors(undefined);
    setSubmitting(true);
    const k8s_version = version ? version.value : undefined;

    // Only type and count to the API.
    const node_pools = nodePools.map(
      pick(['type', 'count'])
    ) as CreateNodePoolData[];

    const payload: CreateKubeClusterPayload = {
      control_plane: { high_availability: highAvailability ?? false },
      k8s_version,
      label,
      node_pools,
      region: selectedRegionID,
    };

    createKubernetesCluster(payload)
      .then((cluster) => {
        push(`/kubernetes/clusters/${cluster.id}`);
        if (hasAgreed) {
          updateAccountAgreements({
            eu_model: true,
            privacy_policy: true,
          }).catch(reportAgreementSigningError);
        }
      })
      .catch((err) => {
        setErrors(getAPIErrorOrDefault(err, 'Error creating your cluster'));
        setSubmitting(false);
        scrollErrorIntoView();
      });
  };

  const toggleHasAgreed = () => setAgreed((prevHasAgreed) => !prevHasAgreed);

  const addPool = (pool: KubeNodePoolResponse) => {
    setNodePools([...nodePools, pool]);
  };

  const updatePool = (poolIdx: number, updatedPool: KubeNodePoolResponse) => {
    const updatedPoolWithPrice = {
      ...updatedPool,
    };
    setNodePools(update(poolIdx, updatedPoolWithPrice, nodePools));
  };

  const removePool = (poolIdx: number) => {
    const updatedPools = remove(poolIdx, 1, nodePools);
    setNodePools(updatedPools);
  };

  const updateLabel = (newLabel: string) => {
    // If the new label is an empty string, use undefined. This allows it to pass Yup validation.
    setLabel(newLabel ? newLabel : undefined);
  };

  /**
   * @param regionId - region selection or null if no selection made
   * @returns dynamically calculated high availability price by region
   */
  const getHighAvailabilityPrice = (regionId: Region['id'] | null) => {
    const dcSpecificPrice = regionId
      ? getDCSpecificPrice({ basePrice: LKE_HA_PRICE, regionId })
      : undefined;
    return dcSpecificPrice ? parseFloat(dcSpecificPrice) : undefined;
  };

  const showPricingNotice = doesRegionHaveUniquePricing(
    selectedRegionID,
    typesData
  );

  const errorMap = getErrorMap(
    ['region', 'node_pools', 'label', 'k8s_version', 'versionLoad'],
    errors
  );

  const selectedId = selectedRegionID || null;

  const {
    hasSelectedRegion,
    isPlanPanelDisabled,
    isSelectedRegionEligibleForPlan,
  } = plansNoticesUtils({
    regionsData,
    selectedRegionID,
  });

  if (typesError || regionsError || versionLoadError) {
    // This information is necessary to create a Cluster. Otherwise, show an error state.
    return <ErrorState errorText="An unexpected error occurred." />;
  }

  return (
    <Grid className={classes.root} container>
      <DocumentTitleSegment segment="Create a Kubernetes Cluster" />
      <LandingHeader
        docsLabel="Docs"
        docsLink="https://www.linode.com/docs/kubernetes/deploy-and-manage-a-cluster-with-linode-kubernetes-engine-a-tutorial/"
        title="Create Cluster"
      />
      <Grid className={`mlMain py0`}>
        {errorMap.none && <Notice text={errorMap.none} variant="error" />}
        <Paper data-qa-label-header>
          <TextField
            onChange={(e: React.ChangeEvent<HTMLInputElement>) =>
              updateLabel(e.target.value)
            }
            className={classes.inputWidth}
            data-qa-label-input
            errorText={errorMap.label}
            label="Cluster Label"
            value={label || ''}
          />
          <Divider sx={{ marginTop: 4 }} />
          <RegionSelect
            handleSelection={(regionID: string) =>
              setSelectedRegionID(regionID)
            }
            textFieldProps={{
              helperText: <RegionHelperText mb={2} />,
              helperTextPosition: 'top',
            }}
            className={classes.regionSubtitle}
            errorText={errorMap.region}
            regions={filteredRegions}
            selectedId={selectedId}
          />
          {showPricingNotice && (
            <DynamicPriceNotice region={selectedRegionID} spacingBottom={16} />
          )}
          <Divider sx={{ marginTop: 4 }} />
          <Select
            onChange={(selected: Item<string>) => {
              setVersion(selected);
            }}
            className={classes.inputWidth}
            errorText={errorMap.k8s_version}
            isClearable={false}
            label="Kubernetes Version"
            options={versions}
            placeholder={' '}
            value={version || null}
          />
          <Divider sx={{ marginTop: 4 }} />
          {showHighAvailability ? (
            <Box data-testid="ha-control-plane">
              <HAControlPlane
<<<<<<< HEAD
                highAvailabilityPrice={getHighAvailabilityPrice(selectedID)}
=======
                highAvailabilityPrice={
                  flags.dcSpecificPricing
                    ? getHighAvailabilityPrice(selectedId)
                    : LKE_HA_PRICE
                }
>>>>>>> 50101405
                setHighAvailability={setHighAvailability}
              />
            </Box>
          ) : null}
          <Divider sx={{ marginBottom: 4 }} />
          <NodePoolPanel
            typesError={
              typesError
                ? getAPIErrorOrDefault(
                    typesError,
                    'Error loading Linode type information.'
                  )[0].reason
                : undefined
            }
            addNodePool={(pool: KubeNodePoolResponse) => addPool(pool)}
            apiError={errorMap.node_pools}
            hasSelectedRegion={hasSelectedRegion}
            isPlanPanelDisabled={isPlanPanelDisabled}
            isSelectedRegionEligibleForPlan={isSelectedRegionEligibleForPlan}
            regionsData={regionsData}
            selectedRegionId={selectedRegionID}
            types={typesData || []}
            typesLoading={typesLoading}
          />
        </Paper>
      </Grid>
      <Grid
        className={`mlSidebar ${classes.sidebar}`}
        data-testid="kube-checkout-bar"
      >
        <KubeCheckoutBar
<<<<<<< HEAD
=======
          highAvailabilityPrice={
            flags.dcSpecificPricing
              ? getHighAvailabilityPrice(selectedId)
              : LKE_HA_PRICE
          }
>>>>>>> 50101405
          updateFor={[
            hasAgreed,
            highAvailability,
            selectedRegionID,
            nodePools,
            submitting,
            typesData,
            updatePool,
            removePool,
            createCluster,
            classes,
          ]}
          createCluster={createCluster}
          hasAgreed={hasAgreed}
          highAvailability={highAvailability}
          highAvailabilityPrice={getHighAvailabilityPrice(selectedID)}
          pools={nodePools}
          region={selectedRegionID}
          removePool={removePool}
          showHighAvailability={showHighAvailability}
          submitting={submitting}
          toggleHasAgreed={toggleHasAgreed}
          updatePool={updatePool}
        />
      </Grid>
    </Grid>
  );
};<|MERGE_RESOLUTION|>--- conflicted
+++ resolved
@@ -264,15 +264,7 @@
           {showHighAvailability ? (
             <Box data-testid="ha-control-plane">
               <HAControlPlane
-<<<<<<< HEAD
-                highAvailabilityPrice={getHighAvailabilityPrice(selectedID)}
-=======
-                highAvailabilityPrice={
-                  flags.dcSpecificPricing
-                    ? getHighAvailabilityPrice(selectedId)
-                    : LKE_HA_PRICE
-                }
->>>>>>> 50101405
+                highAvailabilityPrice={getHighAvailabilityPrice(selectedId)}
                 setHighAvailability={setHighAvailability}
               />
             </Box>
@@ -304,14 +296,6 @@
         data-testid="kube-checkout-bar"
       >
         <KubeCheckoutBar
-<<<<<<< HEAD
-=======
-          highAvailabilityPrice={
-            flags.dcSpecificPricing
-              ? getHighAvailabilityPrice(selectedId)
-              : LKE_HA_PRICE
-          }
->>>>>>> 50101405
           updateFor={[
             hasAgreed,
             highAvailability,
@@ -327,7 +311,7 @@
           createCluster={createCluster}
           hasAgreed={hasAgreed}
           highAvailability={highAvailability}
-          highAvailabilityPrice={getHighAvailabilityPrice(selectedID)}
+          highAvailabilityPrice={getHighAvailabilityPrice(selectedId)}
           pools={nodePools}
           region={selectedRegionID}
           removePool={removePool}
