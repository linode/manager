--- conflicted
+++ resolved
@@ -108,7 +108,7 @@
     isLoading: isLoadingKubernetesTypes,
   } = useKubernetesTypesQuery(selectedTier === 'enterprise');
 
-  const handleClusterTypeSelection = (tier: KubernetesTier) => {
+  const handleClusterTierSelection = (tier: KubernetesTier) => {
     setSelectedTier(tier);
 
     // HA is enabled by default for enterprise clusters
@@ -365,7 +365,7 @@
             <>
               <Divider sx={{ marginBottom: 2, marginTop: 4 }} />
               <ClusterTierPanel
-                handleClusterTypeSelection={handleClusterTypeSelection}
+                handleClusterTierSelection={handleClusterTierSelection}
                 isUserRestricted={isCreateClusterRestricted}
                 selectedTier={selectedTier}
               />
@@ -409,7 +409,6 @@
             </StyledDocsLinkContainer>
           </StyledStackWithTabletBreakpoint>
           <Divider sx={{ marginTop: 4 }} />
-<<<<<<< HEAD
           <StyledStackWithTabletBreakpoint>
             <Stack>
               <Autocomplete
@@ -417,6 +416,7 @@
                   setVersion(selected?.value);
                 }}
                 disableClearable={!!version}
+                disabled={isCreateClusterRestricted}
                 errorText={errorMap.k8s_version}
                 label="Kubernetes Version"
                 loading={isLoadingVersions}
@@ -435,21 +435,6 @@
               />
             </StyledDocsLinkContainer>
           </StyledStackWithTabletBreakpoint>
-=======
-          <Autocomplete
-            onChange={(_, selected) => {
-              setVersion(selected?.value);
-            }}
-            disableClearable={!!version}
-            disabled={isCreateClusterRestricted}
-            errorText={errorMap.k8s_version}
-            label="Kubernetes Version"
-            loading={isLoadingVersions}
-            options={versions}
-            placeholder={' '}
-            value={versions.find((v) => v.value === version) ?? null}
-          />
->>>>>>> 63a250c0
           {showAPL && (
             <>
               <Divider sx={{ marginTop: 4 }} />
