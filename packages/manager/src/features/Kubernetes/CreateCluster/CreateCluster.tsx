--- conflicted
+++ resolved
@@ -397,10 +397,6 @@
         )}
         {isCreateClusterRestricted && (
           <Notice
-<<<<<<< HEAD
-            important
-=======
->>>>>>> 1e330179
             sx={{ marginBottom: 2 }}
             text={getRestrictedResourceText({
               action: 'create',
@@ -546,17 +542,11 @@
                 handleIPv6Change={(newIpV6Addr: ExtendedIP[]) => {
                   setIPv6Addr(newIpV6Addr);
                 }}
-<<<<<<< HEAD
-                handleIsAcknowledgementChecked={(isChecked: boolean) =>
-                  setIsACLAcknowledgementChecked(isChecked)
-                }
-=======
                 handleIsAcknowledgementChecked={(isChecked: boolean) => {
                   setIsACLAcknowledgementChecked(isChecked);
                   setIPv4Addr([stringToExtendedIP('')]);
                   setIPv6Addr([stringToExtendedIP('')]);
                 }}
->>>>>>> 1e330179
                 ipV4Addr={ipV4Addr}
                 ipV6Addr={ipV6Addr}
                 isAcknowledgementChecked={isACLAcknowledgementChecked}
