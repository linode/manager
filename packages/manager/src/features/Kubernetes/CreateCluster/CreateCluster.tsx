--- conflicted
+++ resolved
@@ -1,8 +1,4 @@
-<<<<<<< HEAD
-import { Paper } from '@linode/ui';
-=======
-import { Box } from '@linode/ui';
->>>>>>> 24d05983
+import { Box, Paper } from '@linode/ui';
 import { Divider } from '@mui/material';
 import Grid from '@mui/material/Unstable_Grid2';
 import { createLazyRoute } from '@tanstack/react-router';
