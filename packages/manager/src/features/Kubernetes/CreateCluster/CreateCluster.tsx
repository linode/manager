--- conflicted
+++ resolved
@@ -91,13 +91,9 @@
 export interface CreateClusterFormValues {
   nodePools: CreateNodePoolData[];
   stack_type: KubernetesStackType | null;
-<<<<<<< HEAD
   subnet_id?: number;
   vpc_id?: number;
-};
-=======
 }
->>>>>>> 09e5ecb9
 
 export interface NodePoolConfigDrawerHandlerParams {
   drawerMode: NodePoolConfigDrawerMode;
@@ -156,11 +152,7 @@
 
   // Use React Hook Form for node pools to make updating pools and their configs easier.
   // TODO - Future: use RHF for the rest of the form and replace FormValues with CreateKubeClusterPayload.
-<<<<<<< HEAD
-  const { control, trigger, ...form } = useForm<FormValues>({
-=======
-  const { control, ...form } = useForm<CreateClusterFormValues>({
->>>>>>> 09e5ecb9
+  const { control, trigger, ...form } = useForm<CreateClusterFormValues>({
     defaultValues: {
       nodePools: [],
       stack_type: isLkeEnterprisePhase2FeatureEnabled ? 'ipv4' : null,
