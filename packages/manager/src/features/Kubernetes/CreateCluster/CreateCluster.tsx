import {
  useAccount,
  useMutateAccountAgreements,
  useRegionsQuery,
} from '@linode/queries';
import { useIsGeckoEnabled } from '@linode/shared';
import {
  Box,
  ErrorState,
  Notice,
  Paper,
  Select,
  Stack,
  TextField,
} from '@linode/ui';
import { plansNoticesUtils, scrollErrorIntoViewV2 } from '@linode/utilities';
import { createKubeClusterWithRequiredACLSchema } from '@linode/validation';
import { Divider } from '@mui/material';
import Grid from '@mui/material/Grid2';
import { createLazyRoute } from '@tanstack/react-router';
import { pick, remove, update } from 'ramda';
import * as React from 'react';
import { useHistory } from 'react-router-dom';

import { DocsLink } from 'src/components/DocsLink/DocsLink';
import { DocumentTitleSegment } from 'src/components/DocumentTitle';
import { ErrorMessage } from 'src/components/ErrorMessage';
import { LandingHeader } from 'src/components/LandingHeader';
import { RegionSelect } from 'src/components/RegionSelect/RegionSelect';
import { RegionHelperText } from 'src/components/SelectRegionPanel/RegionHelperText';
import { getRestrictedResourceText } from 'src/features/Account/utils';
import {
  getKubeControlPlaneACL,
  getKubeHighAvailability,
  getLatestVersion,
  useAPLAvailability,
  useIsLkeEnterpriseEnabled,
  useLkeStandardOrEnterpriseVersions,
} from 'src/features/Kubernetes/kubeUtils';
import { useFlags } from 'src/hooks/useFlags';
import { useRestrictedGlobalGrantCheck } from 'src/hooks/useRestrictedGlobalGrantCheck';
import {
  useCreateKubernetesClusterBetaMutation,
  useCreateKubernetesClusterMutation,
  useKubernetesTypesQuery,
} from 'src/queries/kubernetes';
import { useAllTypes } from 'src/queries/types';
import { getAPIErrorOrDefault, getErrorMap } from 'src/utilities/errorUtils';
import { extendType } from 'src/utilities/extendType';
import { filterCurrentTypes } from 'src/utilities/filterCurrentLinodeTypes';
import { stringToExtendedIP, validateIPs } from 'src/utilities/ipUtils';
import {
  DOCS_LINK_LABEL_DC_PRICING,
  UNKNOWN_PRICE,
} from 'src/utilities/pricing/constants';
import { getDCSpecificPriceByType } from 'src/utilities/pricing/dynamicPricing';
import { reportAgreementSigningError } from 'src/utilities/reportAgreementSigningError';

import {
  CLUSTER_VERSIONS_DOCS_LINK,
  MAX_NODES_PER_POOL_ENTERPRISE_TIER,
  MAX_NODES_PER_POOL_STANDARD_TIER,
} from '../constants';
import KubeCheckoutBar from '../KubeCheckoutBar';
import { ApplicationPlatform } from './ApplicationPlatform';
import { ClusterNetworkingPanel } from './ClusterNetworkingPanel';
import { ClusterTierPanel } from './ClusterTierPanel';
import { ControlPlaneACLPane } from './ControlPlaneACLPane';
import {
  StyledDocsLinkContainer,
  StyledStackWithTabletBreakpoint,
  useStyles,
} from './CreateCluster.styles';
import { HAControlPlane } from './HAControlPlane';
import { NodePoolPanel } from './NodePoolPanel';

import type {
  CreateKubeClusterPayload,
  CreateNodePoolData,
  KubeNodePoolResponse,
  KubernetesTier,
} from '@linode/api-v4/lib/kubernetes';
import type { Region } from '@linode/api-v4/lib/regions';
import type { APIError } from '@linode/api-v4/lib/types';
import type { ExtendedIP } from 'src/utilities/ipUtils';

export const CreateCluster = () => {
  const flags = useFlags();
  const { isGeckoLAEnabled } = useIsGeckoEnabled(
    flags.gecko2?.enabled,
    flags.gecko2?.la
  );
  const { classes } = useStyles();
  const [selectedRegion, setSelectedRegion] = React.useState<
    Region | undefined
  >();
  const [nodePools, setNodePools] = React.useState<KubeNodePoolResponse[]>([]);
  const [label, setLabel] = React.useState<string | undefined>();
  const [version, setVersion] = React.useState<string | undefined>();
  const [errors, setErrors] = React.useState<APIError[] | undefined>();
  const [submitting, setSubmitting] = React.useState<boolean>(false);
  const [hasAgreed, setAgreed] = React.useState<boolean>(false);
  const formContainerRef = React.useRef<HTMLDivElement>(null);
  const { mutateAsync: updateAccountAgreements } = useMutateAccountAgreements();
  const [highAvailability, setHighAvailability] = React.useState<boolean>();
  const [controlPlaneACL, setControlPlaneACL] = React.useState<boolean>(false);
  const [apl_enabled, setApl_enabled] = React.useState<boolean>(false);

  const { data, error: regionsError } = useRegionsQuery();
  const regionsData = data ?? [];
  const history = useHistory();
  const { data: account } = useAccount();
  const { showAPL } = useAPLAvailability();
  const { showHighAvailability } = getKubeHighAvailability(account);
  const { showControlPlaneACL } = getKubeControlPlaneACL(account);
  const [ipV4Addr, setIPv4Addr] = React.useState<ExtendedIP[]>([
    stringToExtendedIP(''),
  ]);
  const [ipV6Addr, setIPv6Addr] = React.useState<ExtendedIP[]>([
    stringToExtendedIP(''),
  ]);
  const [selectedTier, setSelectedTier] =
    React.useState<KubernetesTier>('standard');
  const [isACLAcknowledgementChecked, setIsACLAcknowledgementChecked] =
    React.useState(false);

  const {
    data: kubernetesHighAvailabilityTypesData,
    isError: isErrorKubernetesTypes,
    isLoading: isLoadingKubernetesTypes,
  } = useKubernetesTypesQuery(selectedTier === 'enterprise');

  // LKE-E does not support APL at this time.
  const isAPLSupported = showAPL && selectedTier === 'standard';

  const handleClusterTierSelection = (tier: KubernetesTier) => {
    setSelectedTier(tier);

    // HA and ACL are enabled by default for enterprise clusters
    if (tier === 'enterprise') {
      setHighAvailability(true);
      setControlPlaneACL(true);

      // When changing the tier to enterprise, we want to check if the pre-selected region has the capability
      if (!selectedRegion?.capabilities.includes('Kubernetes Enterprise')) {
        setSelectedRegion(undefined);
      }
    } else {
      setHighAvailability(undefined);
      setControlPlaneACL(false);
      setIsACLAcknowledgementChecked(false);

      // Clear the ACL error if the tier is switched, since standard tier doesn't require it
      setErrors(undefined);
    }

    // If a user adds > 100 nodes in the LKE-E flow but then switches to LKE, set the max node count to 100 for correct price display
    if (isLkeEnterpriseLAFeatureEnabled) {
      setNodePools(
        nodePools.map((nodePool) => ({
          ...nodePool,
          count: Math.min(
            nodePool.count,
            tier === 'enterprise'
              ? MAX_NODES_PER_POOL_ENTERPRISE_TIER
              : MAX_NODES_PER_POOL_STANDARD_TIER
          ),
        }))
      );
    }
  };

  const lkeHAType = kubernetesHighAvailabilityTypesData?.find(
    (type) => type.id === 'lke-ha'
  );

  const lkeEnterpriseType = kubernetesHighAvailabilityTypesData?.find(
    (type) => type.id === 'lke-e'
  );

  const isCreateClusterRestricted = useRestrictedGlobalGrantCheck({
    globalGrantType: 'add_lkes',
  });

  const {
    data: allTypes,
    error: typesError,
    isLoading: typesLoading,
  } = useAllTypes();

  // Only want to use current types here.
  const typesData = filterCurrentTypes(allTypes?.map(extendType));

  const { mutateAsync: createKubernetesCluster } =
    useCreateKubernetesClusterMutation();

  const { mutateAsync: createKubernetesClusterBeta } =
    useCreateKubernetesClusterBetaMutation();

  const { isLkeEnterpriseLAFeatureEnabled, isLkeEnterpriseLAFlagEnabled } =
    useIsLkeEnterpriseEnabled();

  const {
    isLoadingVersions,
    versions: versionData,
    versionsError,
  } = useLkeStandardOrEnterpriseVersions(selectedTier);

  const versions = (versionData ?? []).map((thisVersion) => ({
    label: thisVersion.id,
    value: thisVersion.id,
  }));

  React.useEffect(() => {
    if (versions.length > 0) {
      setVersion(getLatestVersion(versions).value);
    }
  }, [versionData]);

  const createCluster = async () => {
    if (ipV4Addr.some((ip) => ip.error) || ipV6Addr.some((ip) => ip.error)) {
      scrollErrorIntoViewV2(formContainerRef);
      return;
    }

    const { push } = history;
    setErrors(undefined);
    setSubmitting(true);

    const node_pools = nodePools.map(
      pick(['type', 'count'])
    ) as CreateNodePoolData[];

    const _ipv4 = ipV4Addr
      .map((ip) => {
        return ip.address;
      })
      .filter((ip) => ip !== '');

    const _ipv6 = ipV6Addr
      .map((ip) => {
        return ip.address;
      })
      .filter((ip) => ip !== '');

    const addressIPv4Payload = {
      ...(_ipv4.length > 0 && { ipv4: _ipv4 }),
    };

    const addressIPv6Payload = {
      ...(_ipv6.length > 0 && { ipv6: _ipv6 }),
    };

    let payload: CreateKubeClusterPayload = {
      control_plane: {
        acl: {
          enabled: controlPlaneACL,
          'revision-id': '',
          ...(controlPlaneACL && // only send the IPs if we are enabling IPACL
            (_ipv4.length > 0 || _ipv6.length > 0) && {
              addresses: {
                ...addressIPv4Payload,
                ...addressIPv6Payload,
              },
            }),
        },
        high_availability: highAvailability ?? false,
      },
      k8s_version: version,
      label,
      node_pools,
      region: selectedRegion?.id,
    };

    if (isAPLSupported) {
      payload = { ...payload, apl_enabled };
    }

    if (isLkeEnterpriseLAFeatureEnabled) {
      payload = { ...payload, tier: selectedTier };
    }

    const createClusterFn =
      isAPLSupported || isLkeEnterpriseLAFeatureEnabled
        ? createKubernetesClusterBeta
        : createKubernetesCluster;

    // Since ACL is enabled by default for LKE-E clusters, run validation on the ACL IP Address fields if the acknowledgement is not explicitly checked.
    if (selectedTier === 'enterprise' && !isACLAcknowledgementChecked) {
      try {
        await createKubeClusterWithRequiredACLSchema.validate(payload, {
          abortEarly: false,
        });
      } catch ({ errors }) {
        setErrors([{ field: 'control_plane', reason: errors[0] }]);
        setSubmitting(false);
        scrollErrorIntoViewV2(formContainerRef);

        return;
      }
    }

    createClusterFn(payload)
      .then((cluster) => {
        push(`/kubernetes/clusters/${cluster.id}`);
        if (hasAgreed) {
          updateAccountAgreements({
            eu_model: true,
            privacy_policy: true,
          }).catch(reportAgreementSigningError);
        }
      })
      .catch((err) => {
        setErrors(getAPIErrorOrDefault(err, 'Error creating your cluster'));
        setSubmitting(false);
        scrollErrorIntoViewV2(formContainerRef);
      });
  };

  const toggleHasAgreed = () => setAgreed((prevHasAgreed) => !prevHasAgreed);

  const addPool = (pool: KubeNodePoolResponse) => {
    setNodePools([...nodePools, pool]);
  };

  const updatePool = (poolIdx: number, updatedPool: KubeNodePoolResponse) => {
    const updatedPoolWithPrice = {
      ...updatedPool,
    };
    setNodePools(update(poolIdx, updatedPoolWithPrice, nodePools));
  };

  const removePool = (poolIdx: number) => {
    const updatedPools = remove(poolIdx, 1, nodePools);
    setNodePools(updatedPools);
  };

  const updateLabel = (newLabel: string) => {
    // If the new label is an empty string, use undefined. This allows it to pass Yup validation.
    setLabel(newLabel ? newLabel : undefined);
  };

  const highAvailabilityPrice = getDCSpecificPriceByType({
    regionId: selectedRegion?.id,
    type: lkeHAType,
  });

  const errorMap = getErrorMap(
    [
      'region',
      'node_pools',
      'label',
      'k8s_version',
      'versionLoad',
      'control_plane',
    ],
    errors
  );

  const generalError = errorMap.none;

  const {
    hasSelectedRegion,
    isPlanPanelDisabled,
    isSelectedRegionEligibleForPlan,
  } = plansNoticesUtils({
    regionsData,
    selectedRegionID: selectedRegion?.id,
  });

  if (
    typesError ||
    regionsError ||
    (versionsError && versionsError[0].reason !== 'Unauthorized')
  ) {
    // This information is necessary to create a Cluster. Otherwise, show an error state.
    return <ErrorState errorText="An unexpected error occurred." />;
  }

  return (
    <>
      <DocumentTitleSegment segment="Create a Kubernetes Cluster" />
      <LandingHeader
        docsLabel="Docs"
        docsLink="https://techdocs.akamai.com/cloud-computing/docs/getting-started-with-lke-linode-kubernetes-engine"
        title="Create Cluster"
      />
      <Grid className={classes.root} container ref={formContainerRef}>
        <Grid className={`mlMain py0`}>
          {generalError && (
            <Notice variant="error">
              <ErrorMessage
                entity={{ type: 'lkecluster_id' }}
                formPayloadValues={{ node_pools: nodePools }}
                message={generalError}
              />
            </Notice>
          )}
<<<<<<< HEAD
          {isCreateClusterRestricted && (
            <Notice
              sx={{ marginBottom: 2 }}
              text={getRestrictedResourceText({
                action: 'create',
                isSingular: false,
                resourceType: 'LKE Clusters',
              })}
              variant="error"
            />
=======
          <Divider sx={{ marginTop: 4 }} />
          <StyledStackWithTabletBreakpoint>
            <Stack>
              <RegionSelect
                currentCapability={
                  isLkeEnterpriseLAFeatureEnabled &&
                  selectedTier === 'enterprise'
                    ? 'Kubernetes Enterprise'
                    : 'Kubernetes'
                }
                disableClearable
                disabled={isCreateClusterRestricted}
                errorText={errorMap.region}
                isGeckoLAEnabled={isGeckoLAEnabled}
                onChange={(e, region) => setSelectedRegion(region)}
                regions={regionsData}
                textFieldProps={{
                  helperText: <RegionHelperText mb={2} />,
                  helperTextPosition: 'top',
                }}
                tooltipText={
                  isLkeEnterpriseLAFeatureEnabled &&
                  selectedTier === 'enterprise'
                    ? 'Only regions that support LKE Enterprise clusters are listed.'
                    : undefined
                }
                value={selectedRegion?.id}
              />
            </Stack>
            <StyledDocsLinkContainer
              sx={(theme) => ({ marginTop: theme.spacing(2) })}
            >
              <DocsLink
                href="https://www.linode.com/pricing"
                label={DOCS_LINK_LABEL_DC_PRICING}
              />
            </StyledDocsLinkContainer>
          </StyledStackWithTabletBreakpoint>
          <Divider sx={{ marginTop: 4 }} />
          <StyledStackWithTabletBreakpoint>
            <Stack>
              <Select
                disabled={isCreateClusterRestricted}
                errorText={errorMap.k8s_version}
                label="Kubernetes Version"
                loading={isLoadingVersions}
                onChange={(_, selected) => {
                  setVersion(selected?.value);
                }}
                options={versions}
                placeholder={' '}
                sx={{ minWidth: 416 }}
                value={versions.find((v) => v.value === version) ?? null}
              />
            </Stack>
            <StyledDocsLinkContainer
              sx={(theme) => ({ marginTop: theme.spacing(2) })}
            >
              <DocsLink
                href={CLUSTER_VERSIONS_DOCS_LINK}
                label="Kubernetes Versions"
              />
            </StyledDocsLinkContainer>
          </StyledStackWithTabletBreakpoint>
          {showAPL && (
            <>
              <Divider sx={{ marginTop: 4 }} />
              <StyledStackWithTabletBreakpoint>
                <Stack>
                  <ApplicationPlatform
                    isSectionDisabled={!isAPLSupported}
                    setAPL={setApl_enabled}
                    setHighAvailability={setHighAvailability}
                  />
                </Stack>
              </StyledStackWithTabletBreakpoint>
            </>
          )}
          <Divider
            sx={{
              marginBottom: selectedTier === 'enterprise' ? 3 : 1,
              marginTop: showAPL ? 1 : 4,
            }}
          />
          {showHighAvailability && selectedTier !== 'enterprise' && (
            <Box data-testid="ha-control-plane">
              <HAControlPlane
                highAvailabilityPrice={
                  isErrorKubernetesTypes || !highAvailabilityPrice
                    ? UNKNOWN_PRICE
                    : highAvailabilityPrice
                }
                isAPLEnabled={apl_enabled}
                isErrorKubernetesTypes={isErrorKubernetesTypes}
                isLoadingKubernetesTypes={isLoadingKubernetesTypes}
                selectedRegionId={selectedRegion?.id}
                setHighAvailability={setHighAvailability}
              />
            </Box>
          )}
          {selectedTier === 'enterprise' && <ClusterNetworkingPanel />}
          {showControlPlaneACL && (
            <>
              <Divider
                sx={{ marginTop: selectedTier === 'enterprise' ? 4 : 1 }}
              />
              <ControlPlaneACLPane
                enableControlPlaneACL={controlPlaneACL}
                errorText={errorMap.control_plane}
                handleIPv4Change={(newIpV4Addr: ExtendedIP[]) => {
                  const validatedIPs = validateIPs(newIpV4Addr, {
                    allowEmptyAddress: true,
                    errorMessage: 'Must be a valid IPv4 address.',
                  });
                  setIPv4Addr(validatedIPs);
                }}
                handleIPv6Change={(newIpV6Addr: ExtendedIP[]) => {
                  const validatedIPs = validateIPs(newIpV6Addr, {
                    allowEmptyAddress: true,
                    errorMessage: 'Must be a valid IPv6 address.',
                  });
                  setIPv6Addr(validatedIPs);
                }}
                handleIsAcknowledgementChecked={(isChecked: boolean) => {
                  setIsACLAcknowledgementChecked(isChecked);
                  setIPv4Addr([stringToExtendedIP('')]);
                  setIPv6Addr([stringToExtendedIP('')]);
                }}
                ipV4Addr={ipV4Addr}
                ipV6Addr={ipV6Addr}
                isAcknowledgementChecked={isACLAcknowledgementChecked}
                selectedTier={selectedTier}
                setControlPlaneACL={setControlPlaneACL}
              />
            </>
>>>>>>> 692aacb1
          )}
          <Paper data-qa-label-header>
            <TextField
              data-qa-label-input
              disabled={isCreateClusterRestricted}
              errorText={errorMap.label}
              label="Cluster Label"
              onChange={(e: React.ChangeEvent<HTMLInputElement>) =>
                updateLabel(e.target.value)
              }
              value={label || ''}
            />
            {isLkeEnterpriseLAFlagEnabled && (
              <>
                <Divider sx={{ marginBottom: 3, marginTop: 4 }} />
                <ClusterTierPanel
                  handleClusterTierSelection={handleClusterTierSelection}
                  isUserRestricted={isCreateClusterRestricted}
                  selectedTier={selectedTier}
                />
              </>
            )}
            <Divider sx={{ marginTop: 4 }} />
            <StyledStackWithTabletBreakpoint>
              <Stack>
                <RegionSelect
                  currentCapability={
                    isLkeEnterpriseLAFeatureEnabled &&
                    selectedTier === 'enterprise'
                      ? 'Kubernetes Enterprise'
                      : 'Kubernetes'
                  }
                  disableClearable
                  disabled={isCreateClusterRestricted}
                  errorText={errorMap.region}
                  isGeckoLAEnabled={isGeckoLAEnabled}
                  onChange={(e, region) => setSelectedRegion(region)}
                  regions={regionsData}
                  textFieldProps={{
                    helperText: <RegionHelperText mb={2} />,
                    helperTextPosition: 'top',
                  }}
                  tooltipText={
                    isLkeEnterpriseLAFeatureEnabled &&
                    selectedTier === 'enterprise'
                      ? 'Only regions that support LKE Enterprise clusters are listed.'
                      : undefined
                  }
                  value={selectedRegion?.id}
                />
              </Stack>
              <StyledDocsLinkContainer
                sx={(theme) => ({ marginTop: theme.spacing(2) })}
              >
                <DocsLink
                  href="https://www.linode.com/pricing"
                  label={DOCS_LINK_LABEL_DC_PRICING}
                />
              </StyledDocsLinkContainer>
            </StyledStackWithTabletBreakpoint>
            <Divider sx={{ marginTop: 4 }} />
            <StyledStackWithTabletBreakpoint>
              <Stack>
                <Select
                  disabled={isCreateClusterRestricted}
                  errorText={errorMap.k8s_version}
                  label="Kubernetes Version"
                  loading={isLoadingVersions}
                  onChange={(_, selected) => {
                    setVersion(selected?.value);
                  }}
                  options={versions}
                  placeholder={' '}
                  sx={{ minWidth: 416 }}
                  value={versions.find((v) => v.value === version) ?? null}
                />
              </Stack>
              <StyledDocsLinkContainer
                sx={(theme) => ({ marginTop: theme.spacing(2) })}
              >
                <DocsLink
                  href={CLUSTER_VERSIONS_DOCS_LINK}
                  label="Kubernetes Versions"
                />
              </StyledDocsLinkContainer>
            </StyledStackWithTabletBreakpoint>
            {showAPL && (
              <>
                <Divider sx={{ marginTop: 4 }} />
                <StyledStackWithTabletBreakpoint>
                  <Stack>
                    <ApplicationPlatform
                      isSectionDisabled={!isAPLSupported}
                      setAPL={setApl_enabled}
                      setHighAvailability={setHighAvailability}
                    />
                  </Stack>
                </StyledStackWithTabletBreakpoint>
              </>
            )}
            <Divider
              sx={{
                marginBottom: selectedTier === 'enterprise' ? 3 : 1,
                marginTop: showAPL ? 1 : 4,
              }}
            />
            {showHighAvailability && selectedTier !== 'enterprise' && (
              <Box data-testid="ha-control-plane">
                <HAControlPlane
                  highAvailabilityPrice={
                    isErrorKubernetesTypes || !highAvailabilityPrice
                      ? UNKNOWN_PRICE
                      : highAvailabilityPrice
                  }
                  isAPLEnabled={apl_enabled}
                  isErrorKubernetesTypes={isErrorKubernetesTypes}
                  isLoadingKubernetesTypes={isLoadingKubernetesTypes}
                  selectedRegionId={selectedRegion?.id}
                  setHighAvailability={setHighAvailability}
                />
              </Box>
            )}
            {selectedTier === 'enterprise' && <ClusterNetworkingPanel />}
            {showControlPlaneACL && (
              <>
                <Divider
                  sx={{ marginTop: selectedTier === 'enterprise' ? 4 : 1 }}
                />
                <ControlPlaneACLPane
                  enableControlPlaneACL={controlPlaneACL}
                  errorText={errorMap.control_plane}
                  handleIPv4Change={(newIpV4Addr: ExtendedIP[]) => {
                    setIPv4Addr(newIpV4Addr);
                  }}
                  handleIPv6Change={(newIpV6Addr: ExtendedIP[]) => {
                    setIPv6Addr(newIpV6Addr);
                  }}
                  handleIsAcknowledgementChecked={(isChecked: boolean) => {
                    setIsACLAcknowledgementChecked(isChecked);
                    setIPv4Addr([stringToExtendedIP('')]);
                    setIPv6Addr([stringToExtendedIP('')]);
                  }}
                  ipV4Addr={ipV4Addr}
                  ipV6Addr={ipV6Addr}
                  isAcknowledgementChecked={isACLAcknowledgementChecked}
                  selectedTier={selectedTier}
                  setControlPlaneACL={setControlPlaneACL}
                />
              </>
            )}
            <Divider sx={{ marginBottom: 4 }} />
            <NodePoolPanel
              addNodePool={(pool: KubeNodePoolResponse) => addPool(pool)}
              apiError={errorMap.node_pools}
              hasSelectedRegion={hasSelectedRegion}
              isAPLEnabled={apl_enabled}
              isPlanPanelDisabled={isPlanPanelDisabled}
              isSelectedRegionEligibleForPlan={isSelectedRegionEligibleForPlan}
              regionsData={regionsData}
              selectedRegionId={selectedRegion?.id}
              selectedTier={selectedTier}
              types={typesData || []}
              typesError={
                typesError
                  ? getAPIErrorOrDefault(
                      typesError,
                      'Error loading Linode type information.'
                    )[0].reason
                  : undefined
              }
              typesLoading={typesLoading}
            />
          </Paper>
        </Grid>
        <Grid
          className={`mlSidebar ${classes.sidebar}`}
          data-testid="kube-checkout-bar"
        >
          <KubeCheckoutBar
            createCluster={createCluster}
            enterprisePrice={lkeEnterpriseType?.price.monthly ?? undefined}
            hasAgreed={hasAgreed}
            highAvailability={highAvailability}
            highAvailabilityPrice={
              isErrorKubernetesTypes || !highAvailabilityPrice
                ? UNKNOWN_PRICE
                : highAvailabilityPrice
            }
            pools={nodePools}
            region={selectedRegion?.id}
            regionsData={regionsData}
            removePool={removePool}
            showHighAvailability={showHighAvailability}
            submitting={submitting}
            toggleHasAgreed={toggleHasAgreed}
            updateFor={[
              hasAgreed,
              highAvailability,
              selectedRegion?.id,
              nodePools,
              submitting,
              typesData,
              updatePool,
              removePool,
              createCluster,
              classes,
            ]}
            updatePool={updatePool}
          />
        </Grid>
      </Grid>
    </>
  );
};

export const createClusterLazyRoute = createLazyRoute('/kubernetes/create')({
  component: CreateCluster,
});<|MERGE_RESOLUTION|>--- conflicted
+++ resolved
@@ -396,7 +396,6 @@
               />
             </Notice>
           )}
-<<<<<<< HEAD
           {isCreateClusterRestricted && (
             <Notice
               sx={{ marginBottom: 2 }}
@@ -407,143 +406,6 @@
               })}
               variant="error"
             />
-=======
-          <Divider sx={{ marginTop: 4 }} />
-          <StyledStackWithTabletBreakpoint>
-            <Stack>
-              <RegionSelect
-                currentCapability={
-                  isLkeEnterpriseLAFeatureEnabled &&
-                  selectedTier === 'enterprise'
-                    ? 'Kubernetes Enterprise'
-                    : 'Kubernetes'
-                }
-                disableClearable
-                disabled={isCreateClusterRestricted}
-                errorText={errorMap.region}
-                isGeckoLAEnabled={isGeckoLAEnabled}
-                onChange={(e, region) => setSelectedRegion(region)}
-                regions={regionsData}
-                textFieldProps={{
-                  helperText: <RegionHelperText mb={2} />,
-                  helperTextPosition: 'top',
-                }}
-                tooltipText={
-                  isLkeEnterpriseLAFeatureEnabled &&
-                  selectedTier === 'enterprise'
-                    ? 'Only regions that support LKE Enterprise clusters are listed.'
-                    : undefined
-                }
-                value={selectedRegion?.id}
-              />
-            </Stack>
-            <StyledDocsLinkContainer
-              sx={(theme) => ({ marginTop: theme.spacing(2) })}
-            >
-              <DocsLink
-                href="https://www.linode.com/pricing"
-                label={DOCS_LINK_LABEL_DC_PRICING}
-              />
-            </StyledDocsLinkContainer>
-          </StyledStackWithTabletBreakpoint>
-          <Divider sx={{ marginTop: 4 }} />
-          <StyledStackWithTabletBreakpoint>
-            <Stack>
-              <Select
-                disabled={isCreateClusterRestricted}
-                errorText={errorMap.k8s_version}
-                label="Kubernetes Version"
-                loading={isLoadingVersions}
-                onChange={(_, selected) => {
-                  setVersion(selected?.value);
-                }}
-                options={versions}
-                placeholder={' '}
-                sx={{ minWidth: 416 }}
-                value={versions.find((v) => v.value === version) ?? null}
-              />
-            </Stack>
-            <StyledDocsLinkContainer
-              sx={(theme) => ({ marginTop: theme.spacing(2) })}
-            >
-              <DocsLink
-                href={CLUSTER_VERSIONS_DOCS_LINK}
-                label="Kubernetes Versions"
-              />
-            </StyledDocsLinkContainer>
-          </StyledStackWithTabletBreakpoint>
-          {showAPL && (
-            <>
-              <Divider sx={{ marginTop: 4 }} />
-              <StyledStackWithTabletBreakpoint>
-                <Stack>
-                  <ApplicationPlatform
-                    isSectionDisabled={!isAPLSupported}
-                    setAPL={setApl_enabled}
-                    setHighAvailability={setHighAvailability}
-                  />
-                </Stack>
-              </StyledStackWithTabletBreakpoint>
-            </>
-          )}
-          <Divider
-            sx={{
-              marginBottom: selectedTier === 'enterprise' ? 3 : 1,
-              marginTop: showAPL ? 1 : 4,
-            }}
-          />
-          {showHighAvailability && selectedTier !== 'enterprise' && (
-            <Box data-testid="ha-control-plane">
-              <HAControlPlane
-                highAvailabilityPrice={
-                  isErrorKubernetesTypes || !highAvailabilityPrice
-                    ? UNKNOWN_PRICE
-                    : highAvailabilityPrice
-                }
-                isAPLEnabled={apl_enabled}
-                isErrorKubernetesTypes={isErrorKubernetesTypes}
-                isLoadingKubernetesTypes={isLoadingKubernetesTypes}
-                selectedRegionId={selectedRegion?.id}
-                setHighAvailability={setHighAvailability}
-              />
-            </Box>
-          )}
-          {selectedTier === 'enterprise' && <ClusterNetworkingPanel />}
-          {showControlPlaneACL && (
-            <>
-              <Divider
-                sx={{ marginTop: selectedTier === 'enterprise' ? 4 : 1 }}
-              />
-              <ControlPlaneACLPane
-                enableControlPlaneACL={controlPlaneACL}
-                errorText={errorMap.control_plane}
-                handleIPv4Change={(newIpV4Addr: ExtendedIP[]) => {
-                  const validatedIPs = validateIPs(newIpV4Addr, {
-                    allowEmptyAddress: true,
-                    errorMessage: 'Must be a valid IPv4 address.',
-                  });
-                  setIPv4Addr(validatedIPs);
-                }}
-                handleIPv6Change={(newIpV6Addr: ExtendedIP[]) => {
-                  const validatedIPs = validateIPs(newIpV6Addr, {
-                    allowEmptyAddress: true,
-                    errorMessage: 'Must be a valid IPv6 address.',
-                  });
-                  setIPv6Addr(validatedIPs);
-                }}
-                handleIsAcknowledgementChecked={(isChecked: boolean) => {
-                  setIsACLAcknowledgementChecked(isChecked);
-                  setIPv4Addr([stringToExtendedIP('')]);
-                  setIPv6Addr([stringToExtendedIP('')]);
-                }}
-                ipV4Addr={ipV4Addr}
-                ipV6Addr={ipV6Addr}
-                isAcknowledgementChecked={isACLAcknowledgementChecked}
-                selectedTier={selectedTier}
-                setControlPlaneACL={setControlPlaneACL}
-              />
-            </>
->>>>>>> 692aacb1
           )}
           <Paper data-qa-label-header>
             <TextField
@@ -676,10 +538,18 @@
                   enableControlPlaneACL={controlPlaneACL}
                   errorText={errorMap.control_plane}
                   handleIPv4Change={(newIpV4Addr: ExtendedIP[]) => {
-                    setIPv4Addr(newIpV4Addr);
+                    const validatedIPs = validateIPs(newIpV4Addr, {
+                      allowEmptyAddress: true,
+                      errorMessage: 'Must be a valid IPv4 address.',
+                    });
+                    setIPv4Addr(validatedIPs);
                   }}
                   handleIPv6Change={(newIpV6Addr: ExtendedIP[]) => {
-                    setIPv6Addr(newIpV6Addr);
+                    const validatedIPs = validateIPs(newIpV6Addr, {
+                      allowEmptyAddress: true,
+                      errorMessage: 'Must be a valid IPv6 address.',
+                    });
+                    setIPv6Addr(validatedIPs);
                   }}
                   handleIsAcknowledgementChecked={(isChecked: boolean) => {
                     setIsACLAcknowledgementChecked(isChecked);
