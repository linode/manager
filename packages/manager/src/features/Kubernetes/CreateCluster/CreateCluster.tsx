--- conflicted
+++ resolved
@@ -315,12 +315,6 @@
                     }
                     regions={filteredRegions}
                     selectedID={selectedRegion || null}
-<<<<<<< HEAD
-                    textFieldProps={{
-                      helperText: regionHelperText,
-                      helperTextPosition: 'top'
-                    }}
-=======
                     textFieldProps={
                       // Only show the "Find out which region is best for you" message if there are
                       // actually multiple regions to choose from.
@@ -331,7 +325,6 @@
                           }
                         : undefined
                     }
->>>>>>> b0e97109
                   />
                 </Grid>
                 <Grid item>
