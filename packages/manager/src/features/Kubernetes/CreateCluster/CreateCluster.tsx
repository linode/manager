import {
  CreateKubeClusterPayload,
  createKubernetesCluster,
  PoolNodeRequest,
} from '@linode/api-v4/lib/kubernetes';
import { APIError } from '@linode/api-v4/lib/types';
import { pick, remove, update } from 'ramda';
import * as React from 'react';
import { RouteComponentProps, withRouter } from 'react-router-dom';
import { compose } from 'recompose';
import Breadcrumb from 'src/components/Breadcrumb';
import Grid from 'src/components/core/Grid';
import Paper from 'src/components/core/Paper';
import { makeStyles, Theme } from 'src/components/core/styles';
import DocsLink from 'src/components/DocsLink';
import { DocumentTitleSegment } from 'src/components/DocumentTitle';
import Select, { Item } from 'src/components/EnhancedSelect/Select';
import RegionSelect from 'src/components/EnhancedSelect/variants/RegionSelect';
import ErrorState from 'src/components/ErrorState';
import Notice from 'src/components/Notice';
import TextField from 'src/components/TextField';
import withTypes, { WithTypesProps } from 'src/containers/types.container';
import { useKubernetesVersionQuery } from 'src/queries/kubernetesVersion';
import { useRegionsQuery } from 'src/queries/regions';
import { getAPIErrorOrDefault, getErrorMap } from 'src/utilities/errorUtils';
import { filterCurrentTypes } from 'src/utilities/filterCurrentLinodeTypes';
import scrollErrorIntoView from 'src/utilities/scrollErrorIntoView';
import { getMonthlyPrice } from '.././kubeUtils';
import { PoolNodeWithPrice } from '.././types';
import KubeCheckoutBar from '../KubeCheckoutBar';
import NodePoolPanel from './NodePoolPanel';
import {
  reportAgreementSigningError,
  useMutateAccountAgreements,
} from 'src/queries/accountAgreements';

const useStyles = makeStyles((theme: Theme) => ({
  root: {
    '& .mlMain': {
      maxWidth: '100%',
      flexBasis: '100%',
      [theme.breakpoints.up('lg')]: {
        maxWidth: '78.8%',
        flexBasis: '78.8%',
      },
    },
    '& .mlSidebar': {
      position: 'static',
      width: '100%',
      flexBasis: '100%',
      maxWidth: '100%',
      [theme.breakpoints.up('lg')]: {
        position: 'sticky',
        maxWidth: '21.2%',
        flexBasis: '21.2%',
      },
    },
  },
  sidebar: {
    marginTop: '0px !important',
    paddingTop: '0px !important',
    background: 'none',
    [theme.breakpoints.down('md')]: {
      padding: `${theme.spacing(3)}px !important`,
      marginTop: `${theme.spacing(3)}px !important`,
      background: theme.color.white,
    },
    [theme.breakpoints.down('sm')]: {
      padding: `${theme.spacing()}px !important`,
    },
  },
  inner: {
    '& > div': {
      marginBottom: theme.spacing(2),
    },
    '& label': {
      color: theme.color.headline,
      fontWeight: 600,
      lineHeight: '1.33rem',
      letterSpacing: '0.25px',
      margin: 0,
    },
  },
  inputWidth: {
    maxWidth: 440,
    '& .react-select__menu': {
      maxWidth: 440,
    },
  },
  regionSubtitle: {
    '& p': {
      fontWeight: 500,
      lineHeight: '1.43rem',
      margin: 0,
      maxWidth: '100%',
    },
    '& .MuiInput-root': {
      maxWidth: 440,
    },
    '& .react-select__menu': {
      maxWidth: 440,
    },
  },
}));

type CombinedProps = RouteComponentProps<{}> & WithTypesProps;

const regionHelperText = (
  <React.Fragment>
    You can use
    {` `}
    <a
      target="_blank"
      aria-describedby="external-site"
      rel="noopener noreferrer"
      href="https://www.linode.com/speedtest"
      style={{ fontWeight: 600 }}
    >
      our speedtest page
    </a>
    {` `}
    to find the best region for your current location.
  </React.Fragment>
);

export const CreateCluster: React.FC<CombinedProps> = (props) => {
  const classes = useStyles();
  const { typesData: allTypes, typesLoading, typesError } = props;

  const { data, error: regionsError } = useRegionsQuery();
  const regionsData = data ?? [];

  // Only want to use current types here.
  const typesData = filterCurrentTypes(allTypes);

  // Only include regions that have LKE capability
  const filteredRegions = React.useMemo(() => {
    return regionsData
      ? regionsData.filter((thisRegion) =>
          thisRegion.capabilities.includes('Kubernetes')
        )
      : [];
  }, [regionsData]);

  const [selectedRegion, setSelectedRegion] = React.useState<string>('');
  const [nodePools, setNodePools] = React.useState<PoolNodeWithPrice[]>([]);
  const [label, setLabel] = React.useState<string | undefined>();
  const [highAvailability, setHighAvailability] = React.useState<boolean>(
    false
  );
  const [version, setVersion] = React.useState<Item<string> | undefined>();
  const [errors, setErrors] = React.useState<APIError[] | undefined>();
  const [submitting, setSubmitting] = React.useState<boolean>(false);
  const [hasAgreed, setAgreed] = React.useState<boolean>(false);
  const { mutateAsync: updateAccountAgreements } = useMutateAccountAgreements();
  const {
    data: versionData,
    isError: versionLoadError,
  } = useKubernetesVersionQuery();
  const versions = (versionData ?? []).map((thisVersion) => ({
    value: thisVersion.id,
    label: thisVersion.id,
  }));

  React.useEffect(() => {
    if (filteredRegions.length === 1 && !selectedRegion) {
      setSelectedRegion(filteredRegions[0].id);
    }
  }, [filteredRegions, selectedRegion]);

  const createCluster = () => {
    const {
      history: { push },
    } = props;

    setErrors(undefined);
    setSubmitting(true);

    const k8s_version = version ? version.value : undefined;

    /**
     * We need to remove the monthly price, which is used for client-side
     * calculations, and send only type and count to the API.
     */
    const node_pools = nodePools.map(
      pick(['type', 'count'])
    ) as PoolNodeRequest[];

    const payload: CreateKubeClusterPayload = {
      // Type is nullable so rather than passing 'lke-basic',
      // we let the API use the basic ($0) default plan.
      type: highAvailability ? 'lke-standard' : undefined,
      region: selectedRegion,
      node_pools,
      label,
      k8s_version,
    };

    createKubernetesCluster(payload)
      .then((cluster) => {
        push(`/kubernetes/clusters/${cluster.id}`);
        if (hasAgreed) {
          updateAccountAgreements({
            eu_model: true,
            privacy_policy: true,
          }).catch(reportAgreementSigningError);
        }
      })
      .catch((err) => {
        setErrors(getAPIErrorOrDefault(err, 'Error creating your cluster'));
        setSubmitting(false);
        scrollErrorIntoView();
      });
  };

  const toggleHasAgreed = () => setAgreed((prevHasAgreed) => !prevHasAgreed);

  const addPool = (pool: PoolNodeWithPrice) => {
    setNodePools([...nodePools, pool]);
  };

  const updatePool = (poolIdx: number, updatedPool: PoolNodeWithPrice) => {
    const updatedPoolWithPrice = {
      ...updatedPool,
      totalMonthlyPrice: getMonthlyPrice(
        updatedPool.type,
        updatedPool.count,
        props.typesData || []
      ),
    };
    setNodePools(update(poolIdx, updatedPoolWithPrice, nodePools));
  };

  const removePool = (poolIdx: number) => {
    const updatedPools = remove(poolIdx, 1, nodePools);
    setNodePools(updatedPools);
  };

  const updateLabel = (newLabel: string) => {
    /**
     * If the new label is an empty string, use undefined.
     * This allows it to pass Yup validation.
     */
    setLabel(newLabel ? newLabel : undefined);
  };

  const errorMap = getErrorMap(
    ['region', 'node_pools', 'label', 'k8s_version', 'versionLoad'],
    errors
  );

  const selectedID = selectedRegion || null;

  if (typesError || regionsError || versionLoadError) {
    /**
     * This information is necessary to create a Cluster.
     * Otherwise, show an error state.
     */

    return <ErrorState errorText="An unexpected error occurred." />;
  }

  return (
    <Grid container className={classes.root}>
      <DocumentTitleSegment segment="Create a Kubernetes Cluster" />
      <Grid
        container
        className="m0"
        alignItems="center"
        justify="space-between"
      >
        <Grid item className="p0">
          <Breadcrumb
            pathname={location.pathname}
            labelTitle="Create Cluster"
            labelOptions={{ noCap: true }}
          />
        </Grid>
        <Grid item className="p0">
          <DocsLink href="https://www.linode.com/docs/kubernetes/deploy-and-manage-a-cluster-with-linode-kubernetes-engine-a-tutorial/" />
        </Grid>
      </Grid>

      <Grid item className={`mlMain py0`}>
        {errorMap.none && <Notice error text={errorMap.none} />}
        <Paper data-qa-label-header>
          <div className={classes.inner}>
            <Grid item>
              <TextField
                className={classes.inputWidth}
                data-qa-label-input
                errorText={errorMap.label}
                label="Cluster Label"
                onChange={(e: React.ChangeEvent<HTMLInputElement>) =>
                  updateLabel(e.target.value)
                }
                value={label || ''}
              />
            </Grid>
            <Grid item>
              <RegionSelect
                className={classes.regionSubtitle}
                errorText={errorMap.region}
                handleSelection={(regionID: string) =>
                  setSelectedRegion(regionID)
                }
                regions={filteredRegions}
                selectedID={selectedID}
                textFieldProps={{
                  helperText: regionHelperText,
                  helperTextPosition: 'top',
                }}
              />
            </Grid>
            <Grid item>
              <Select
                className={classes.inputWidth}
                label="Kubernetes Version"
                value={version || null}
                errorText={errorMap.k8s_version}
                options={versions}
                placeholder={' '}
                onChange={(selected: Item<string>) => setVersion(selected)}
                isClearable={false}
              />
            </Grid>
          </div>
          <Grid item>
            <NodePoolPanel
              types={typesData || []}
              apiError={errorMap.node_pools}
              typesLoading={typesLoading}
              typesError={
                typesError
                  ? getAPIErrorOrDefault(
                      typesError,
                      'Error loading Linode type information.'
                    )[0].reason
                  : undefined
              }
              addNodePool={(pool: PoolNodeWithPrice) => addPool(pool)}
              updateFor={[
                nodePools,
                typesData,
                errorMap,
                typesLoading,
                classes,
              ]}
              isOnCreate
            />
          </Grid>
        </Paper>
      </Grid>
      <Grid
        item
        className={`mlSidebar ${classes.sidebar}`}
        data-testid="kube-checkout-bar"
      >
        <KubeCheckoutBar
          pools={nodePools}
          createCluster={createCluster}
          submitting={submitting}
          updatePool={updatePool}
          removePool={removePool}
          typesData={typesData || []}
<<<<<<< HEAD
          highAvailability={highAvailability}
          setHighAvailability={setHighAvailability}
          updateFor={[
            highAvailability,
=======
          region={selectedRegion}
          updateFor={[
            selectedRegion,
>>>>>>> ef1e0711
            nodePools,
            submitting,
            typesData,
            updatePool,
            removePool,
            createCluster,
            classes,
          ]}
          hasAgreed={hasAgreed}
          toggleHasAgreed={toggleHasAgreed}
        />
      </Grid>
    </Grid>
  );
};

const enhanced = compose<CombinedProps, {}>(withRouter, withTypes);

export default enhanced(CreateCluster);<|MERGE_RESOLUTION|>--- conflicted
+++ resolved
@@ -363,16 +363,15 @@
           updatePool={updatePool}
           removePool={removePool}
           typesData={typesData || []}
-<<<<<<< HEAD
           highAvailability={highAvailability}
           setHighAvailability={setHighAvailability}
+          region={selectedRegion}
+          hasAgreed={hasAgreed}
+          toggleHasAgreed={toggleHasAgreed}
           updateFor={[
+            hasAgreed,
             highAvailability,
-=======
-          region={selectedRegion}
-          updateFor={[
             selectedRegion,
->>>>>>> ef1e0711
             nodePools,
             submitting,
             typesData,
@@ -381,8 +380,6 @@
             createCluster,
             classes,
           ]}
-          hasAgreed={hasAgreed}
-          toggleHasAgreed={toggleHasAgreed}
         />
       </Grid>
     </Grid>
