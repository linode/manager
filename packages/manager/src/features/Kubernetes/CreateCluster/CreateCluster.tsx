import {
  useAccount,
  useMutateAccountAgreements,
  useRegionsQuery,
} from '@linode/queries';
import {
  Autocomplete,
  Box,
  ErrorState,
  Notice,
  Paper,
  Stack,
  TextField,
} from '@linode/ui';
import { plansNoticesUtils, scrollErrorIntoViewV2 } from '@linode/utilities';
import { createKubeClusterWithRequiredACLSchema } from '@linode/validation';
import { Divider } from '@mui/material';
import Grid from '@mui/material/Grid2';
import { createLazyRoute } from '@tanstack/react-router';
import { pick, remove, update } from 'ramda';
import * as React from 'react';
import { useHistory } from 'react-router-dom';

import { DocsLink } from 'src/components/DocsLink/DocsLink';
import { DocumentTitleSegment } from 'src/components/DocumentTitle';
import { ErrorMessage } from 'src/components/ErrorMessage';
import { LandingHeader } from 'src/components/LandingHeader';
import { RegionSelect } from 'src/components/RegionSelect/RegionSelect';
import { RegionHelperText } from 'src/components/SelectRegionPanel/RegionHelperText';
import { getRestrictedResourceText } from 'src/features/Account/utils';
import {
  getKubeControlPlaneACL,
  getKubeHighAvailability,
  getLatestVersion,
  useAPLAvailability,
  useIsLkeEnterpriseEnabled,
  useLkeStandardOrEnterpriseVersions,
} from 'src/features/Kubernetes/kubeUtils';
import { useRestrictedGlobalGrantCheck } from 'src/hooks/useRestrictedGlobalGrantCheck';
import {
  useCreateKubernetesClusterBetaMutation,
  useCreateKubernetesClusterMutation,
  useKubernetesTypesQuery,
} from 'src/queries/kubernetes';
import { useAllTypes } from 'src/queries/types';
import { getAPIErrorOrDefault, getErrorMap } from 'src/utilities/errorUtils';
import { extendType } from 'src/utilities/extendType';
import { filterCurrentTypes } from 'src/utilities/filterCurrentLinodeTypes';
import { stringToExtendedIP } from 'src/utilities/ipUtils';
<<<<<<< HEAD
import { plansNoticesUtils } from 'src/utilities/planNotices';
=======
>>>>>>> 4d1476e0
import {
  DOCS_LINK_LABEL_DC_PRICING,
  UNKNOWN_PRICE,
} from 'src/utilities/pricing/constants';
import { getDCSpecificPriceByType } from 'src/utilities/pricing/dynamicPricing';
import { reportAgreementSigningError } from 'src/utilities/reportAgreementSigningError';

import { CLUSTER_VERSIONS_DOCS_LINK } from '../constants';
import KubeCheckoutBar from '../KubeCheckoutBar';
import { ApplicationPlatform } from './ApplicationPlatform';
import { ClusterTierPanel } from './ClusterTierPanel';
import { ControlPlaneACLPane } from './ControlPlaneACLPane';
import {
  StyledDocsLinkContainer,
  StyledStackWithTabletBreakpoint,
  useStyles,
} from './CreateCluster.styles';
import { HAControlPlane } from './HAControlPlane';
import { NodePoolPanel } from './NodePoolPanel';

import type {
  CreateKubeClusterPayload,
  CreateNodePoolData,
  KubeNodePoolResponse,
  KubernetesTier,
} from '@linode/api-v4/lib/kubernetes';
import type { Region } from '@linode/api-v4/lib/regions';
import type { APIError } from '@linode/api-v4/lib/types';
import type { ExtendedIP } from 'src/utilities/ipUtils';

export const CreateCluster = () => {
  const { classes } = useStyles();
  const [selectedRegion, setSelectedRegion] = React.useState<
    Region | undefined
  >();
  const [nodePools, setNodePools] = React.useState<KubeNodePoolResponse[]>([]);
  const [label, setLabel] = React.useState<string | undefined>();
  const [version, setVersion] = React.useState<string | undefined>();
  const [errors, setErrors] = React.useState<APIError[] | undefined>();
  const [submitting, setSubmitting] = React.useState<boolean>(false);
  const [hasAgreed, setAgreed] = React.useState<boolean>(false);
  const formContainerRef = React.useRef<HTMLDivElement>(null);
  const { mutateAsync: updateAccountAgreements } = useMutateAccountAgreements();
  const [highAvailability, setHighAvailability] = React.useState<boolean>();
  const [controlPlaneACL, setControlPlaneACL] = React.useState<boolean>(false);
  const [apl_enabled, setApl_enabled] = React.useState<boolean>(false);

  const { data, error: regionsError } = useRegionsQuery();
  const regionsData = data ?? [];
  const history = useHistory();
  const { data: account } = useAccount();
  const { showAPL } = useAPLAvailability();
  const { showHighAvailability } = getKubeHighAvailability(account);
  const { showControlPlaneACL } = getKubeControlPlaneACL(account);
  const [ipV4Addr, setIPv4Addr] = React.useState<ExtendedIP[]>([
    stringToExtendedIP(''),
  ]);
  const [ipV6Addr, setIPv6Addr] = React.useState<ExtendedIP[]>([
    stringToExtendedIP(''),
  ]);
  const [selectedTier, setSelectedTier] = React.useState<KubernetesTier>(
    'standard'
  );
  const [
    isACLAcknowledgementChecked,
    setIsACLAcknowledgementChecked,
  ] = React.useState(false);

  const {
    data: kubernetesHighAvailabilityTypesData,
    isError: isErrorKubernetesTypes,
    isLoading: isLoadingKubernetesTypes,
  } = useKubernetesTypesQuery(selectedTier === 'enterprise');

  // LKE-E does not support APL at this time.
  const isAPLSupported = showAPL && selectedTier === 'standard';

  const handleClusterTierSelection = (tier: KubernetesTier) => {
    setSelectedTier(tier);

    // HA and ACL are enabled by default for enterprise clusters
    if (tier === 'enterprise') {
      setHighAvailability(true);
      setControlPlaneACL(true);

      // When changing the tier to enterprise, we want to check if the pre-selected region has the capability
      if (!selectedRegion?.capabilities.includes('Kubernetes Enterprise')) {
        setSelectedRegion(undefined);
      }
    } else {
      setHighAvailability(undefined);
      setControlPlaneACL(false);

      // Clear the ACL error if the tier is switched, since standard tier doesn't require it
      setErrors(undefined);
    }
  };

  const lkeHAType = kubernetesHighAvailabilityTypesData?.find(
    (type) => type.id === 'lke-ha'
  );

  const lkeEnterpriseType = kubernetesHighAvailabilityTypesData?.find(
    (type) => type.id === 'lke-e'
  );

  const isCreateClusterRestricted = useRestrictedGlobalGrantCheck({
    globalGrantType: 'add_kubernetes',
  });

  const {
    data: allTypes,
    error: typesError,
    isLoading: typesLoading,
  } = useAllTypes();

  // Only want to use current types here.
  const typesData = filterCurrentTypes(allTypes?.map(extendType));

  const {
    mutateAsync: createKubernetesCluster,
  } = useCreateKubernetesClusterMutation();

  const {
    mutateAsync: createKubernetesClusterBeta,
  } = useCreateKubernetesClusterBetaMutation();

  const {
    isLkeEnterpriseLAFeatureEnabled,
    isLkeEnterpriseLAFlagEnabled,
  } = useIsLkeEnterpriseEnabled();

  const {
    isLoadingVersions,
    versions: versionData,
    versionsError,
  } = useLkeStandardOrEnterpriseVersions(selectedTier);

  const versions = (versionData ?? []).map((thisVersion) => ({
    label: thisVersion.id,
    value: thisVersion.id,
  }));

  React.useEffect(() => {
    if (versions.length > 0) {
      setVersion(getLatestVersion(versions).value);
    }
  }, [versionData]);

  const createCluster = async () => {
    if (ipV4Addr.some((ip) => ip.error) || ipV6Addr.some((ip) => ip.error)) {
      scrollErrorIntoViewV2(formContainerRef);
      return;
    }

    const { push } = history;
    setErrors(undefined);
    setSubmitting(true);

    const node_pools = nodePools.map(
      pick(['type', 'count'])
    ) as CreateNodePoolData[];

    const _ipv4 = ipV4Addr
      .map((ip) => {
        return ip.address;
      })
      .filter((ip) => ip !== '');

    const _ipv6 = ipV6Addr
      .map((ip) => {
        return ip.address;
      })
      .filter((ip) => ip !== '');

    const addressIPv4Payload = {
      ...(_ipv4.length > 0 && { ipv4: _ipv4 }),
    };

    const addressIPv6Payload = {
      ...(_ipv6.length > 0 && { ipv6: _ipv6 }),
    };

    let payload: CreateKubeClusterPayload = {
      control_plane: {
        acl: {
          enabled: controlPlaneACL,
          'revision-id': '',
          ...(controlPlaneACL && // only send the IPs if we are enabling IPACL
            (_ipv4.length > 0 || _ipv6.length > 0) && {
              addresses: {
                ...addressIPv4Payload,
                ...addressIPv6Payload,
              },
            }),
        },
        high_availability: highAvailability ?? false,
      },
      k8s_version: version,
      label,
      node_pools,
      region: selectedRegion?.id,
    };

    if (isAPLSupported) {
      payload = { ...payload, apl_enabled };
    }

    if (isLkeEnterpriseLAFeatureEnabled) {
      payload = { ...payload, tier: selectedTier };
    }

    const createClusterFn =
      isAPLSupported || isLkeEnterpriseLAFeatureEnabled
        ? createKubernetesClusterBeta
        : createKubernetesCluster;

    // Since ACL is enabled by default for LKE-E clusters, run validation on the ACL IP Address fields if the acknowledgement is not explicitly checked.
    if (selectedTier === 'enterprise' && !isACLAcknowledgementChecked) {
      try {
        await createKubeClusterWithRequiredACLSchema.validate(payload, {
          abortEarly: false,
        });
      } catch ({ errors }) {
        setErrors([{ field: 'control_plane', reason: errors[0] }]);
        setSubmitting(false);
        scrollErrorIntoViewV2(formContainerRef);

        return;
      }
    }

    createClusterFn(payload)
      .then((cluster) => {
        push(`/kubernetes/clusters/${cluster.id}`);
        if (hasAgreed) {
          updateAccountAgreements({
            eu_model: true,
            privacy_policy: true,
          }).catch(reportAgreementSigningError);
        }
      })
      .catch((err) => {
        setErrors(getAPIErrorOrDefault(err, 'Error creating your cluster'));
        setSubmitting(false);
        scrollErrorIntoViewV2(formContainerRef);
      });
  };

  const toggleHasAgreed = () => setAgreed((prevHasAgreed) => !prevHasAgreed);

  const addPool = (pool: KubeNodePoolResponse) => {
    setNodePools([...nodePools, pool]);
  };

  const updatePool = (poolIdx: number, updatedPool: KubeNodePoolResponse) => {
    const updatedPoolWithPrice = {
      ...updatedPool,
    };
    setNodePools(update(poolIdx, updatedPoolWithPrice, nodePools));
  };

  const removePool = (poolIdx: number) => {
    const updatedPools = remove(poolIdx, 1, nodePools);
    setNodePools(updatedPools);
  };

  const updateLabel = (newLabel: string) => {
    // If the new label is an empty string, use undefined. This allows it to pass Yup validation.
    setLabel(newLabel ? newLabel : undefined);
  };

  const highAvailabilityPrice = getDCSpecificPriceByType({
    regionId: selectedRegion?.id,
    type: lkeHAType,
  });

  const errorMap = getErrorMap(
    [
      'region',
      'node_pools',
      'label',
      'k8s_version',
      'versionLoad',
      'control_plane',
    ],
    errors
  );

  const generalError = errorMap.none;

  const {
    hasSelectedRegion,
    isPlanPanelDisabled,
    isSelectedRegionEligibleForPlan,
  } = plansNoticesUtils({
    regionsData,
    selectedRegionID: selectedRegion?.id,
  });

  if (
    typesError ||
    regionsError ||
    (versionsError && versionsError[0].reason !== 'Unauthorized')
  ) {
    // This information is necessary to create a Cluster. Otherwise, show an error state.
    return <ErrorState errorText="An unexpected error occurred." />;
  }

  return (
    <Grid className={classes.root} container ref={formContainerRef}>
      <DocumentTitleSegment segment="Create a Kubernetes Cluster" />
      <LandingHeader
        docsLabel="Docs"
        docsLink="https://techdocs.akamai.com/cloud-computing/docs/getting-started-with-lke-linode-kubernetes-engine"
        title="Create Cluster"
      />
      <Grid className={`mlMain py0`}>
        {generalError && (
          <Notice variant="error">
            <ErrorMessage
              entity={{ type: 'lkecluster_id' }}
              formPayloadValues={{ node_pools: nodePools }}
              message={generalError}
            />
          </Notice>
        )}
        {isCreateClusterRestricted && (
          <Notice
            text={getRestrictedResourceText({
              action: 'create',
              isSingular: false,
              resourceType: 'LKE Clusters',
            })}
            important
            sx={{ marginBottom: 2 }}
            variant="error"
          />
        )}
        <Paper data-qa-label-header>
          <TextField
            onChange={(e: React.ChangeEvent<HTMLInputElement>) =>
              updateLabel(e.target.value)
            }
            data-qa-label-input
            disabled={isCreateClusterRestricted}
            errorText={errorMap.label}
            label="Cluster Label"
            value={label || ''}
          />
          {isLkeEnterpriseLAFlagEnabled && (
            <>
              <Divider sx={{ marginBottom: 2, marginTop: 4 }} />
              <ClusterTierPanel
                handleClusterTierSelection={handleClusterTierSelection}
                isUserRestricted={isCreateClusterRestricted}
                selectedTier={selectedTier}
              />
            </>
          )}
          <Divider sx={{ marginTop: 4 }} />
          <StyledStackWithTabletBreakpoint>
            <Stack>
              <RegionSelect
                currentCapability={
                  isLkeEnterpriseLAFeatureEnabled &&
                  selectedTier === 'enterprise'
                    ? 'Kubernetes Enterprise'
                    : 'Kubernetes'
                }
                textFieldProps={{
                  helperText: <RegionHelperText mb={2} />,
                  helperTextPosition: 'top',
                }}
                tooltipText={
                  isLkeEnterpriseLAFeatureEnabled &&
                  selectedTier === 'enterprise'
                    ? 'Only regions that support LKE Enterprise clusters are listed.'
                    : undefined
                }
                disableClearable
                disabled={isCreateClusterRestricted}
                errorText={errorMap.region}
                onChange={(e, region) => setSelectedRegion(region)}
                regions={regionsData}
                value={selectedRegion?.id}
              />
            </Stack>
            <StyledDocsLinkContainer
              sx={(theme) => ({ marginTop: theme.spacing(2) })}
            >
              <DocsLink
                href="https://www.linode.com/pricing"
                label={DOCS_LINK_LABEL_DC_PRICING}
              />
            </StyledDocsLinkContainer>
          </StyledStackWithTabletBreakpoint>
          <Divider sx={{ marginTop: 4 }} />
          <StyledStackWithTabletBreakpoint>
            <Stack>
              <Autocomplete
                onChange={(_, selected) => {
                  setVersion(selected?.value);
                }}
                disableClearable={!!version}
                disabled={isCreateClusterRestricted}
                errorText={errorMap.k8s_version}
                label="Kubernetes Version"
                loading={isLoadingVersions}
                options={versions}
                placeholder={' '}
                sx={{ minWidth: 416 }}
                value={versions.find((v) => v.value === version) ?? null}
              />
            </Stack>
            <StyledDocsLinkContainer
              sx={(theme) => ({ marginTop: theme.spacing(2) })}
            >
              <DocsLink
                href={CLUSTER_VERSIONS_DOCS_LINK}
                label="Kubernetes Versions"
              />
            </StyledDocsLinkContainer>
          </StyledStackWithTabletBreakpoint>
          {showAPL && (
            <>
              <Divider sx={{ marginTop: 4 }} />
              <StyledStackWithTabletBreakpoint>
                <Stack>
                  <ApplicationPlatform
                    isSectionDisabled={!isAPLSupported}
                    setAPL={setApl_enabled}
                    setHighAvailability={setHighAvailability}
                  />
                </Stack>
              </StyledStackWithTabletBreakpoint>
            </>
          )}
          <Divider sx={{ marginTop: showAPL ? 1 : 4 }} />
          {showHighAvailability && selectedTier !== 'enterprise' && (
            <Box data-testid="ha-control-plane">
              <HAControlPlane
                highAvailabilityPrice={
                  isErrorKubernetesTypes || !highAvailabilityPrice
                    ? UNKNOWN_PRICE
                    : highAvailabilityPrice
                }
                isAPLEnabled={apl_enabled}
                isErrorKubernetesTypes={isErrorKubernetesTypes}
                isLoadingKubernetesTypes={isLoadingKubernetesTypes}
                selectedRegionId={selectedRegion?.id}
                setHighAvailability={setHighAvailability}
              />
            </Box>
          )}
          {showControlPlaneACL && (
            <>
              {selectedTier !== 'enterprise' && <Divider />}
              <ControlPlaneACLPane
                handleIPv4Change={(newIpV4Addr: ExtendedIP[]) => {
                  setIPv4Addr(newIpV4Addr);
                }}
                handleIPv6Change={(newIpV6Addr: ExtendedIP[]) => {
                  setIPv6Addr(newIpV6Addr);
                }}
                handleIsAcknowledgementChecked={(isChecked: boolean) =>
                  setIsACLAcknowledgementChecked(isChecked)
                }
                enableControlPlaneACL={controlPlaneACL}
                errorText={errorMap.control_plane}
                ipV4Addr={ipV4Addr}
                ipV6Addr={ipV6Addr}
                isAcknowledgementChecked={isACLAcknowledgementChecked}
                selectedTier={selectedTier}
                setControlPlaneACL={setControlPlaneACL}
              />
            </>
          )}
          <Divider sx={{ marginBottom: 4 }} />
          <NodePoolPanel
            typesError={
              typesError
                ? getAPIErrorOrDefault(
                    typesError,
                    'Error loading Linode type information.'
                  )[0].reason
                : undefined
            }
            addNodePool={(pool: KubeNodePoolResponse) => addPool(pool)}
            apiError={errorMap.node_pools}
            hasSelectedRegion={hasSelectedRegion}
            isAPLEnabled={apl_enabled}
            isPlanPanelDisabled={isPlanPanelDisabled}
            isSelectedRegionEligibleForPlan={isSelectedRegionEligibleForPlan}
            regionsData={regionsData}
            selectedRegionId={selectedRegion?.id}
            selectedTier={selectedTier}
            types={typesData || []}
            typesLoading={typesLoading}
          />
        </Paper>
      </Grid>
      <Grid
        className={`mlSidebar ${classes.sidebar}`}
        data-testid="kube-checkout-bar"
      >
        <KubeCheckoutBar
          highAvailabilityPrice={
            isErrorKubernetesTypes || !highAvailabilityPrice
              ? UNKNOWN_PRICE
              : highAvailabilityPrice
          }
          updateFor={[
            hasAgreed,
            highAvailability,
            selectedRegion?.id,
            nodePools,
            submitting,
            typesData,
            updatePool,
            removePool,
            createCluster,
            classes,
          ]}
          createCluster={createCluster}
          enterprisePrice={lkeEnterpriseType?.price.monthly ?? undefined}
          hasAgreed={hasAgreed}
          highAvailability={highAvailability}
          pools={nodePools}
          region={selectedRegion?.id}
          regionsData={regionsData}
          removePool={removePool}
          showHighAvailability={showHighAvailability}
          submitting={submitting}
          toggleHasAgreed={toggleHasAgreed}
          updatePool={updatePool}
        />
      </Grid>
    </Grid>
  );
};

export const createClusterLazyRoute = createLazyRoute('/kubernetes/create')({
  component: CreateCluster,
});<|MERGE_RESOLUTION|>--- conflicted
+++ resolved
@@ -47,10 +47,6 @@
 import { extendType } from 'src/utilities/extendType';
 import { filterCurrentTypes } from 'src/utilities/filterCurrentLinodeTypes';
 import { stringToExtendedIP } from 'src/utilities/ipUtils';
-<<<<<<< HEAD
-import { plansNoticesUtils } from 'src/utilities/planNotices';
-=======
->>>>>>> 4d1476e0
 import {
   DOCS_LINK_LABEL_DC_PRICING,
   UNKNOWN_PRICE,
