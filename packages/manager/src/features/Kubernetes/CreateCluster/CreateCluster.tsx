--- conflicted
+++ resolved
@@ -129,6 +129,7 @@
   const nodePool = watch('node_pools');
   const aplEnabled = watch('apl_enabled');
   const selectedTier = watch('tier');
+  const highAvailability = watch('control_plane.high_availability');
 
   const {
     isLoadingVersions,
@@ -148,34 +149,22 @@
   } = useKubernetesTypesQuery(selectedTier === 'enterprise');
 
   const handleClusterTierSelection = (tier: KubernetesTier) => {
-<<<<<<< HEAD
     setValue('tier', tier);
-    // HA is enabled by default for enterprise clusters
+    // HA and ACL are enabled by default for enterprise clusters
     if (tier === 'enterprise') {
       setValue('control_plane.high_availability', true);
-=======
-    setSelectedTier(tier);
-
-    // HA and ACL are enabled by default for enterprise clusters
-    if (tier === 'enterprise') {
-      setHighAvailability(true);
       setControlPlaneACL(true);
->>>>>>> 29a6c2ef
 
       // When changing the tier to enterprise, we want to check if the pre-selected region has the capability
       if (!getValues('region')?.includes('Kubernetes Enterprise')) {
         setValue('region', '');
       }
     } else {
-<<<<<<< HEAD
       setValue('control_plane.high_availability', undefined);
-=======
-      setHighAvailability(undefined);
       setControlPlaneACL(false);
 
       // Clear the ACL error if the tier is switched, since standard tier doesn't require it
       setErrors(undefined);
->>>>>>> 29a6c2ef
     }
   };
 
@@ -225,15 +214,18 @@
     const { push } = history;
 
     const _ipv4 = control_plane?.acl?.addresses?.ipv4 || [];
-
     const _ipv6 = control_plane?.acl?.addresses?.ipv6 || [];
 
+    // Filter out empty strings from the arrays
+    const filteredIpv4 = _ipv4.filter((ip) => ip !== '');
+    const filteredIpv6 = _ipv6.filter((ip) => ip !== '');
+
     const addressIPv4Payload = controlPlaneACL && {
-      ...(_ipv4.length > 0 && { ipv4: _ipv4 }),
+      ...(filteredIpv4.length > 0 && { ipv4: filteredIpv4 }),
     };
 
     const addressIPv6Payload = controlPlaneACL && {
-      ...(_ipv6.length > 0 && { ipv6: _ipv6 }),
+      ...(filteredIpv6.length > 0 && { ipv6: filteredIpv6 }),
     };
 
     let payload: CreateKubeClusterPayload = {
@@ -241,7 +233,7 @@
         acl: {
           enabled: controlPlaneACL,
           ...(controlPlaneACL &&
-            (_ipv4?.length || _ipv6.length) && {
+            (filteredIpv4.length || filteredIpv6.length) && {
               addresses: {
                 ...addressIPv4Payload,
                 ...addressIPv6Payload,
@@ -465,7 +457,6 @@
                   />
                 </StyledDocsLinkContainer>
               </StyledStackWithTabletBreakpoint>
-<<<<<<< HEAD
               <Divider sx={{ marginTop: 4 }} />
               <StyledStackWithTabletBreakpoint>
                 <Stack>
@@ -570,6 +561,7 @@
                         ]}
                         enableControlPlaneACL={controlPlaneACL}
                         errorText={errorMap.control_plane}
+                        selectedTier={selectedTier as KubernetesTier}
                         setControlPlaneACL={setControlPlaneACL}
                       />
                     )}
@@ -609,43 +601,6 @@
                 )}
                 control={control}
                 name="node_pools"
-=======
-            </>
-          )}
-          <Divider sx={{ marginTop: showAPL ? 1 : 4 }} />
-          {showHighAvailability && selectedTier !== 'enterprise' && (
-            <Box data-testid="ha-control-plane">
-              <HAControlPlane
-                highAvailabilityPrice={
-                  isErrorKubernetesTypes || !highAvailabilityPrice
-                    ? UNKNOWN_PRICE
-                    : highAvailabilityPrice
-                }
-                isAPLEnabled={apl_enabled}
-                isErrorKubernetesTypes={isErrorKubernetesTypes}
-                isLoadingKubernetesTypes={isLoadingKubernetesTypes}
-                selectedRegionId={selectedRegion?.id}
-                setHighAvailability={setHighAvailability}
-              />
-            </Box>
-          )}
-          {showControlPlaneACL && (
-            <>
-              {selectedTier !== 'enterprise' && <Divider />}
-              <ControlPlaneACLPane
-                handleIPv4Change={(newIpV4Addr: ExtendedIP[]) => {
-                  setIPv4Addr(newIpV4Addr);
-                }}
-                handleIPv6Change={(newIpV6Addr: ExtendedIP[]) => {
-                  setIPv6Addr(newIpV6Addr);
-                }}
-                enableControlPlaneACL={controlPlaneACL}
-                errorText={errorMap.control_plane}
-                ipV4Addr={ipV4Addr}
-                ipV6Addr={ipV6Addr}
-                selectedTier={selectedTier}
-                setControlPlaneACL={setControlPlaneACL}
->>>>>>> 29a6c2ef
               />
             </Paper>
           </Grid>
@@ -661,7 +616,7 @@
               }
               updateFor={[
                 hasAgreed,
-                getValues('control_plane.high_availability'),
+                highAvailability,
                 getValues('region'),
                 getValues('node_pools'),
                 isSubmitting,
