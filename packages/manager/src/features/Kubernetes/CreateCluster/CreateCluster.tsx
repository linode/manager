--- conflicted
+++ resolved
@@ -224,12 +224,6 @@
           <StyledRegionSelectStack>
             <Stack>
               <RegionSelect
-<<<<<<< HEAD
-                handleSelection={(regionID: string) =>
-                  setSelectedRegionId(regionID)
-                }
-=======
->>>>>>> bb60d3a5
                 textFieldProps={{
                   helperText: <RegionHelperText mb={2} />,
                   helperTextPosition: 'top',
@@ -237,13 +231,9 @@
                 currentCapability="Kubernetes"
                 disableClearable
                 errorText={errorMap.region}
-                onChange={(e, region) => setSelectedRegionID(region.id)}
+                onChange={(e, region) => setSelectedRegionId(region.id)}
                 regions={regionsData}
-<<<<<<< HEAD
-                selectedId={selectedRegionId}
-=======
-                value={selectedId}
->>>>>>> bb60d3a5
+                value={selectedRegionId}
               />
             </Stack>
             <StyledDocsLinkContainer>
