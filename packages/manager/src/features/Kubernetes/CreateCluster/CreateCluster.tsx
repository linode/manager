import { Autocomplete, Box, Notice, Paper, Stack, TextField } from '@linode/ui';
import { Divider } from '@mui/material';
import Grid from '@mui/material/Grid2';
import { useQueryClient } from '@tanstack/react-query';
import { createLazyRoute } from '@tanstack/react-router';
import * as React from 'react';
import { Controller, FormProvider, useForm } from 'react-hook-form';
import { useHistory } from 'react-router-dom';

import { DocsLink } from 'src/components/DocsLink/DocsLink';
import { DocumentTitleSegment } from 'src/components/DocumentTitle';
import { ErrorMessage } from 'src/components/ErrorMessage';
import { ErrorState } from 'src/components/ErrorState/ErrorState';
import { LandingHeader } from 'src/components/LandingHeader';
import { RegionSelect } from 'src/components/RegionSelect/RegionSelect';
import { RegionHelperText } from 'src/components/SelectRegionPanel/RegionHelperText';
import { getRestrictedResourceText } from 'src/features/Account/utils';
import {
  getKubeControlPlaneACL,
  getKubeHighAvailability,
  useAPLAvailability,
  useIsLkeEnterpriseEnabled,
  useLkeStandardOrEnterpriseVersions,
} from 'src/features/Kubernetes/kubeUtils';
import { useRestrictedGlobalGrantCheck } from 'src/hooks/useRestrictedGlobalGrantCheck';
import { useAccount } from 'src/queries/account/account';
import {
  reportAgreementSigningError,
  useMutateAccountAgreements,
} from 'src/queries/account/agreements';
import {
  kubernetesQueries,
  useCreateKubernetesClusterBetaMutation,
  useCreateKubernetesClusterMutation,
  useKubernetesTypesQuery,
} from 'src/queries/kubernetes';
import { useRegionsQuery } from 'src/queries/regions/regions';
import { useAllTypes } from 'src/queries/types';
import { getAPIErrorOrDefault, getErrorMap } from 'src/utilities/errorUtils';
import { extendType } from 'src/utilities/extendType';
import { filterCurrentTypes } from 'src/utilities/filterCurrentLinodeTypes';
import { plansNoticesUtils } from 'src/utilities/planNotices';
import { DOCS_LINK_LABEL_DC_PRICING } from 'src/utilities/pricing/constants';
import { UNKNOWN_PRICE } from 'src/utilities/pricing/constants';
import { getDCSpecificPriceByType } from 'src/utilities/pricing/dynamicPricing';
import { scrollErrorIntoViewV2 } from 'src/utilities/scrollErrorIntoViewV2';

import { CLUSTER_VERSIONS_DOCS_LINK } from '../constants';
import KubeCheckoutBar from '../KubeCheckoutBar';
import { ApplicationPlatform } from './ApplicationPlatform';
import { ClusterTierPanel } from './ClusterTierPanel';
import { ControlPlaneACLPane } from './ControlPlaneACLPane';
import {
  StyledDocsLinkContainer,
  StyledStackWithTabletBreakpoint,
  useStyles,
} from './CreateCluster.styles';
import { HAControlPlane } from './HAControlPlane';
import { NodePoolPanel } from './NodePoolPanel';

import type {
  CreateKubeClusterPayload,
  KubeNodePoolResponse,
  KubernetesTier,
} from '@linode/api-v4/lib/kubernetes';
import type { APIError } from '@linode/api-v4/lib/types';

export const CreateCluster = () => {
  const { classes } = useStyles();
  const [errors, setErrors] = React.useState<APIError[] | undefined>();
  const [hasAgreed, setAgreed] = React.useState<boolean>(false);
  const formContainerRef = React.useRef<HTMLDivElement>(null);
  const { mutateAsync: updateAccountAgreements } = useMutateAccountAgreements();
  const [controlPlaneACL, setControlPlaneACL] = React.useState<boolean>(false);
  const { data, error: regionsError } = useRegionsQuery();
  const regionsData = data ?? [];
  const history = useHistory();
  const { data: account } = useAccount();
  const { showAPL } = useAPLAvailability();
  const { showHighAvailability } = getKubeHighAvailability(account);
  const { showControlPlaneACL } = getKubeControlPlaneACL(account);

  const formValues = React.useMemo(() => {
    return {
      apl_enabled: false,
      control_plane: {
        acl: {
          addresses: {
            ipv4: [''],
            ipv6: [''],
          },
        },
      },
      node_pools: [],
      tier: 'standard' as KubernetesTier,
    };
  }, []);

  const queryClient = useQueryClient();

  const formMethods = useForm<CreateKubeClusterPayload>({
    defaultValues: async () => {
      const myversions = await queryClient.ensureQueryData(
        kubernetesQueries.versions
      );
      return {
        ...formValues,
        k8s_version: myversions[0].id,
      };
    },
  });

  const {
    control,
    formState: { isSubmitting },
    getValues,
    handleSubmit,
    setValue,
    watch,
  } = formMethods;
  const selectedRegion = watch('region');
  const nodePool = watch('node_pools');
  const aplEnabled = watch('apl_enabled');
  const selectedTier = watch('tier');

  const {
    isLoadingVersions,
    versions: versionData,
    versionsError,
  } = useLkeStandardOrEnterpriseVersions(selectedTier);

  const versions = (versionData ?? []).map((thisVersion) => ({
    label: thisVersion.id,
    value: thisVersion.id,
  }));

  const {
    data: kubernetesHighAvailabilityTypesData,
    isError: isErrorKubernetesTypes,
    isLoading: isLoadingKubernetesTypes,
  } = useKubernetesTypesQuery(selectedTier === 'enterprise');

<<<<<<< HEAD
  const handleClusterTypeSelection = (tier: KubernetesTier) => {
    setValue('tier', tier);
=======
  const handleClusterTierSelection = (tier: KubernetesTier) => {
    setSelectedTier(tier);

>>>>>>> e2deb03a
    // HA is enabled by default for enterprise clusters
    if (tier === 'enterprise') {
      setValue('control_plane.high_availability', true);

      // When changing the tier to enterprise, we want to check if the pre-selected region has the capability
      if (!getValues('region')?.includes('Kubernetes Enterprise')) {
        setValue('region', '');
      }
    } else {
      setValue('control_plane.high_availability', undefined);
    }
  };

  const lkeHAType = kubernetesHighAvailabilityTypesData?.find(
    (type) => type.id === 'lke-ha'
  );

  const lkeEnterpriseType = kubernetesHighAvailabilityTypesData?.find(
    (type) => type.id === 'lke-e'
  );

  const isCreateClusterRestricted = useRestrictedGlobalGrantCheck({
    globalGrantType: 'add_kubernetes',
  });

  const {
    data: allTypes,
    error: typesError,
    isLoading: typesLoading,
  } = useAllTypes();

  // Only want to use current types here.
  const typesData = filterCurrentTypes(allTypes?.map(extendType));
  const {
    mutateAsync: createKubernetesCluster,
  } = useCreateKubernetesClusterMutation();

  const {
    mutateAsync: createKubernetesClusterBeta,
  } = useCreateKubernetesClusterBetaMutation();

  const {
    isLkeEnterpriseLAFeatureEnabled,
    isLkeEnterpriseLAFlagEnabled,
  } = useIsLkeEnterpriseEnabled();

  const createCluster = (formData: CreateKubeClusterPayload): Promise<void> => {
    const {
      apl_enabled,
      control_plane,
      k8s_version,
      label,
      node_pools,
      region,
    } = formData;

    const { push } = history;

    const _ipv4 = control_plane?.acl?.addresses?.ipv4 || [];

    const _ipv6 = control_plane?.acl?.addresses?.ipv6 || [];

    const addressIPv4Payload = controlPlaneACL && {
      ...(_ipv4.length > 0 && { ipv4: _ipv4 }),
    };

    const addressIPv6Payload = controlPlaneACL && {
      ...(_ipv6.length > 0 && { ipv6: _ipv6 }),
    };

    let payload: CreateKubeClusterPayload = {
      control_plane: {
        acl: {
          enabled: controlPlaneACL,
          ...(controlPlaneACL &&
            (_ipv4?.length || _ipv6.length) && {
              addresses: {
                ...addressIPv4Payload,
                ...addressIPv6Payload,
              },
            }),
        },
        high_availability: control_plane?.high_availability ?? false,
      },
      k8s_version,
      label,
      node_pools,
      region,
    };

    if (apl_enabled) {
      payload = { ...payload, apl_enabled };
    }

    if (isLkeEnterpriseLAFeatureEnabled) {
      payload = { ...payload, tier: selectedTier };
    }

    // Choose the correct function to create the cluster
    const createClusterFn =
      apl_enabled || isLkeEnterpriseLAFeatureEnabled
        ? createKubernetesClusterBeta
        : createKubernetesCluster;

    return createClusterFn(payload)
      .then((cluster) => {
        push(`/kubernetes/clusters/${cluster.id}`);
        if (hasAgreed) {
          updateAccountAgreements({
            eu_model: true,
            privacy_policy: true,
          }).catch(reportAgreementSigningError);
        }
      })
      .catch((err) => {
        setErrors(getAPIErrorOrDefault(err, 'Error creating your cluster'));
        scrollErrorIntoViewV2(formContainerRef);
      });
  };

  const toggleHasAgreed = () => setAgreed((prevHasAgreed) => !prevHasAgreed);

  const addPool = (pool: Partial<KubeNodePoolResponse>) => {
    const currentPools = getValues('node_pools') || [];
    const updatedPools = [...currentPools, pool];
    setValue('node_pools', updatedPools as KubeNodePoolResponse[]);
  };

  const updatePool = (poolIdx: number, updatedPool: KubeNodePoolResponse) => {
    const currentPools = getValues('node_pools') || [];
    currentPools[poolIdx] = updatedPool;
    setValue('node_pools', [...currentPools]);
  };

  const removePool = (poolIdx: number) => {
    const currentPools = getValues('node_pools');
    const updatedPools = currentPools.filter((_, index) => index !== poolIdx);
    setValue('node_pools', updatedPools);
  };

  const highAvailabilityPrice = getDCSpecificPriceByType({
    regionId: selectedRegion,
    type: lkeHAType,
  });

  const errorMap = getErrorMap(
    [
      'region',
      'node_pools',
      'label',
      'k8s_version',
      'versionLoad',
      'control_plane',
    ],
    errors
  );

  const generalError = errorMap.none;

  const {
    hasSelectedRegion,
    isPlanPanelDisabled,
    isSelectedRegionEligibleForPlan,
  } = plansNoticesUtils({
    regionsData,
    selectedRegionID: selectedRegion,
  });

  if (
    typesError ||
    regionsError ||
    (versionsError && versionsError[0].reason !== 'Unauthorized')
  ) {
    // This information is necessary to create a Cluster. Otherwise, show an error state.
    return <ErrorState errorText="An unexpected error occurred." />;
  }

  const onSubmit = handleSubmit(async (data) => {
    try {
      await createCluster(data);
    } catch (err) {
      setErrors(getAPIErrorOrDefault(err, 'Error creating your cluster'));
      scrollErrorIntoViewV2(formContainerRef);
    }
  });

  return (
    <FormProvider {...formMethods}>
      <form onSubmit={onSubmit}>
        <Grid className={classes.root} container ref={formContainerRef}>
          <DocumentTitleSegment segment="Create a Kubernetes Cluster" />
          <LandingHeader
            docsLabel="Docs"
            docsLink="https://techdocs.akamai.com/cloud-computing/docs/getting-started-with-lke-linode-kubernetes-engine"
            title="Create Cluster"
          />
<<<<<<< HEAD
          <Grid className={`mlMain py0`}>
            {generalError && (
              <Notice variant="error">
                <ErrorMessage
                  entity={{ type: 'lkecluster_id' }}
                  formPayloadValues={{ node_pools: getValues('node_pools') }}
                  message={generalError}
                />
              </Notice>
            )}
            {isCreateClusterRestricted && (
              <Notice
                text={getRestrictedResourceText({
                  action: 'create',
                  isSingular: false,
                  resourceType: 'LKE Clusters',
                })}
                important
                sx={{ marginBottom: 2 }}
                variant="error"
              />
            )}
            <Paper data-qa-label-header>
              <Controller
                render={({ field }) => (
                  <TextField
                    onChange={(e: React.ChangeEvent<HTMLInputElement>) => {
                      field.onChange(e.target.value);
                    }}
                    data-qa-label-input
                    disabled={isCreateClusterRestricted}
                    errorText={errorMap.label}
                    label="Cluster Label"
                    value={field.value || ''}
                  />
                )}
                control={control}
                name="label"
              />

              {isLkeEnterpriseLAFlagEnabled && (
                <>
                  <Divider sx={{ marginBottom: 2, marginTop: 4 }} />
                  <Controller
                    render={({}) => (
                      <ClusterTypePanel
                        handleClusterTypeSelection={handleClusterTypeSelection}
                        isUserRestricted={isCreateClusterRestricted}
                        selectedTier={selectedTier}
                      />
                    )}
                    control={control}
                    name="tier"
                  />
                </>
              )}
=======
          {isLkeEnterpriseLAFlagEnabled && (
            <>
              <Divider sx={{ marginBottom: 2, marginTop: 4 }} />
              <ClusterTierPanel
                handleClusterTierSelection={handleClusterTierSelection}
                isUserRestricted={isCreateClusterRestricted}
                selectedTier={selectedTier}
              />
            </>
          )}
          <Divider sx={{ marginTop: 4 }} />
          <StyledStackWithTabletBreakpoint>
            <Stack>
              <RegionSelect
                currentCapability={
                  isLkeEnterpriseLAFeatureEnabled &&
                  selectedTier === 'enterprise'
                    ? 'Kubernetes Enterprise'
                    : 'Kubernetes'
                }
                textFieldProps={{
                  helperText: <RegionHelperText mb={2} />,
                  helperTextPosition: 'top',
                }}
                tooltipText={
                  isLkeEnterpriseLAFeatureEnabled &&
                  selectedTier === 'enterprise'
                    ? 'Only regions that support LKE Enterprise clusters are listed.'
                    : undefined
                }
                disableClearable
                disabled={isCreateClusterRestricted}
                errorText={errorMap.region}
                onChange={(e, region) => setSelectedRegion(region)}
                regions={regionsData}
                value={selectedRegion?.id}
              />
            </Stack>
            <StyledDocsLinkContainer
              sx={(theme) => ({ marginTop: theme.spacing(2) })}
            >
              <DocsLink
                href="https://www.linode.com/pricing"
                label={DOCS_LINK_LABEL_DC_PRICING}
              />
            </StyledDocsLinkContainer>
          </StyledStackWithTabletBreakpoint>
          <Divider sx={{ marginTop: 4 }} />
          <StyledStackWithTabletBreakpoint>
            <Stack>
              <Autocomplete
                onChange={(_, selected) => {
                  setVersion(selected?.value);
                }}
                disableClearable={!!version}
                disabled={isCreateClusterRestricted}
                errorText={errorMap.k8s_version}
                label="Kubernetes Version"
                loading={isLoadingVersions}
                options={versions}
                placeholder={' '}
                sx={{ minWidth: 416 }}
                value={versions.find((v) => v.value === version) ?? null}
              />
            </Stack>
            <StyledDocsLinkContainer
              sx={(theme) => ({ marginTop: theme.spacing(2) })}
            >
              <DocsLink
                href={CLUSTER_VERSIONS_DOCS_LINK}
                label="Kubernetes Versions"
              />
            </StyledDocsLinkContainer>
          </StyledStackWithTabletBreakpoint>
          {showAPL && (
            <>
>>>>>>> e2deb03a
              <Divider sx={{ marginTop: 4 }} />
              <StyledStackWithTabletBreakpoint>
                <Stack>
                  <Controller
                    render={({ field }) => (
                      <RegionSelect
                        {...field}
                        currentCapability={
                          isLkeEnterpriseLAFeatureEnabled &&
                          selectedTier === 'enterprise'
                            ? 'Kubernetes Enterprise'
                            : 'Kubernetes'
                        }
                        isOptionEqualToValue={(option, value) =>
                          option.id === value.id
                        }
                        textFieldProps={{
                          helperText: <RegionHelperText mb={2} />,
                          helperTextPosition: 'top',
                        }}
                        tooltipText={
                          isLkeEnterpriseLAFeatureEnabled &&
                          selectedTier === 'enterprise'
                            ? 'Only regions that support Kubernetes Enterprise are listed.'
                            : undefined
                        }
                        disableClearable
                        disabled={isCreateClusterRestricted}
                        errorText={errorMap.region}
                        onChange={(_, region) => field.onChange(region.id)}
                        ref={null}
                        regions={regionsData}
                      />
                    )}
                    control={control}
                    name="region"
                  />
                </Stack>
<<<<<<< HEAD
                <StyledDocsLinkContainer
                  sx={(theme) => ({ marginTop: theme.spacing(2) })}
                >
                  <DocsLink
                    href="https://www.linode.com/pricing"
                    label={DOCS_LINK_LABEL_DC_PRICING}
                  />
                </StyledDocsLinkContainer>
              </StyledFieldWithDocsStack>
              <Divider sx={{ marginTop: 4 }} />
              <Controller
                render={() => (
                  <Autocomplete
                    onChange={(_, selected) => {
                      setValue('k8s_version', selected?.value);
                    }}
                    value={
                      versions.find(
                        (v) => v.value === getValues('k8s_version')
                      ) ?? null
                    }
                    disableClearable={!!getValues('k8s_version')}
                    disabled={isCreateClusterRestricted}
                    errorText={errorMap.k8s_version}
                    label="Kubernetes Version"
                    loading={isLoadingVersions}
                    options={versions}
                    placeholder={' '}
                  />
                )}
                control={control}
                name="k8s_version"
=======
              </StyledStackWithTabletBreakpoint>
            </>
          )}
          <Divider sx={{ marginTop: showAPL ? 1 : 4 }} />
          {showHighAvailability && selectedTier !== 'enterprise' && (
            <Box data-testid="ha-control-plane">
              <HAControlPlane
                highAvailabilityPrice={
                  isErrorKubernetesTypes || !highAvailabilityPrice
                    ? UNKNOWN_PRICE
                    : highAvailabilityPrice
                }
                isAPLEnabled={apl_enabled}
                isErrorKubernetesTypes={isErrorKubernetesTypes}
                isLoadingKubernetesTypes={isLoadingKubernetesTypes}
                selectedRegionId={selectedRegion?.id}
                setHighAvailability={setHighAvailability}
>>>>>>> e2deb03a
              />

              {showAPL && (
                <>
                  <Divider sx={{ marginTop: 4 }} />
                  <StyledFieldWithDocsStack>
                    <Stack>
                      <Controller
                        render={({ field }) => (
                          <ApplicationPlatform
                            setAPL={(value) => {
                              field.onChange(value);
                              setValue('control_plane.acl.enabled', value);
                            }}
                            setHighAvailability={(value) => {
                              setValue(
                                'control_plane.high_availability',
                                value
                              );
                            }}
                          />
                        )}
                        control={control}
                        name="apl_enabled"
                      />
                    </Stack>
                  </StyledFieldWithDocsStack>
                </>
              )}
              <Divider sx={{ marginTop: showAPL ? 1 : 4 }} />
              {showHighAvailability && selectedTier !== 'enterprise' && (
                <Box data-testid="ha-control-plane">
                  <Controller
                    render={() => (
                      <HAControlPlane
                        highAvailabilityPrice={
                          isErrorKubernetesTypes || !highAvailabilityPrice
                            ? UNKNOWN_PRICE
                            : highAvailabilityPrice
                        }
                        setHighAvailability={(value) =>
                          setValue('control_plane.high_availability', value)
                        }
                        isAPLEnabled={aplEnabled}
                        isErrorKubernetesTypes={isErrorKubernetesTypes}
                        isLoadingKubernetesTypes={isLoadingKubernetesTypes}
                        selectedRegionId={getValues('region')}
                      />
                    )}
                    control={control}
                    name="control_plane.high_availability"
                  />
                </Box>
              )}
              {showControlPlaneACL && (
                <>
                  {selectedTier !== 'enterprise' && <Divider />}
                  <Controller
                    render={() => (
                      <ControlPlaneACLPane
                        updateFor={[
                          getValues('control_plane.acl.addresses.ipv4'),
                          getValues('control_plane.acl.addresses.ipv6'),
                          setControlPlaneACL,
                          errorMap,
                          controlPlaneACL,
                        ]}
                        enableControlPlaneACL={controlPlaneACL}
                        errorText={errorMap.control_plane}
                        setControlPlaneACL={setControlPlaneACL}
                      />
                    )}
                    control={control}
                    name="control_plane.acl"
                  />
                </>
              )}
              <Divider sx={{ marginBottom: 4 }} />
              <Controller
                render={() => (
                  <NodePoolPanel
                    addNodePool={(nodePool: Partial<KubeNodePoolResponse>) => {
                      addPool(nodePool);
                    }}
                    isSelectedRegionEligibleForPlan={
                      isSelectedRegionEligibleForPlan
                    }
                    typesError={
                      typesError
                        ? getAPIErrorOrDefault(
                            typesError,
                            'Error loading Linode type information.'
                          )[0].reason
                        : undefined
                    }
                    apiError={errorMap.node_pools}
                    hasSelectedRegion={hasSelectedRegion}
                    isAPLEnabled={aplEnabled}
                    isPlanPanelDisabled={isPlanPanelDisabled}
                    regionsData={regionsData}
                    selectedRegionId={selectedRegion}
                    types={typesData || []}
                    typesLoading={typesLoading}
                  />
                )}
                control={control}
                name="node_pools"
              />
<<<<<<< HEAD
            </Paper>
          </Grid>
          <Grid
            className={`mlSidebar ${classes.sidebar}`}
            data-testid="kube-checkout-bar"
          >
            <KubeCheckoutBar
              highAvailabilityPrice={
                isErrorKubernetesTypes || !highAvailabilityPrice
                  ? UNKNOWN_PRICE
                  : highAvailabilityPrice
              }
              updateFor={[
                hasAgreed,
                getValues('control_plane.high_availability'),
                getValues('region'),
                getValues('node_pools'),
                isSubmitting,
                typesData,
                updatePool,
                removePool,
                onSubmit,
                createCluster,
                classes,
              ]}
              createCluster={onSubmit}
              enterprisePrice={lkeEnterpriseType?.price.monthly ?? undefined}
              hasAgreed={hasAgreed}
              highAvailability={getValues('control_plane.high_availability')}
              pools={nodePool as KubeNodePoolResponse[]}
              region={getValues('region')}
              regionsData={regionsData}
              removePool={removePool}
              showHighAvailability={showHighAvailability}
              submitting={isSubmitting}
              toggleHasAgreed={toggleHasAgreed}
              updatePool={updatePool}
            />
          </Grid>
        </Grid>
      </form>
    </FormProvider>
=======
            </>
          )}
          <Divider sx={{ marginBottom: 4 }} />
          <NodePoolPanel
            typesError={
              typesError
                ? getAPIErrorOrDefault(
                    typesError,
                    'Error loading Linode type information.'
                  )[0].reason
                : undefined
            }
            addNodePool={(pool: KubeNodePoolResponse) => addPool(pool)}
            apiError={errorMap.node_pools}
            hasSelectedRegion={hasSelectedRegion}
            isAPLEnabled={apl_enabled}
            isPlanPanelDisabled={isPlanPanelDisabled}
            isSelectedRegionEligibleForPlan={isSelectedRegionEligibleForPlan}
            regionsData={regionsData}
            selectedRegionId={selectedRegion?.id}
            selectedTier={selectedTier}
            types={typesData || []}
            typesLoading={typesLoading}
          />
        </Paper>
      </Grid>
      <Grid
        className={`mlSidebar ${classes.sidebar}`}
        data-testid="kube-checkout-bar"
      >
        <KubeCheckoutBar
          highAvailabilityPrice={
            isErrorKubernetesTypes || !highAvailabilityPrice
              ? UNKNOWN_PRICE
              : highAvailabilityPrice
          }
          updateFor={[
            hasAgreed,
            highAvailability,
            selectedRegion?.id,
            nodePools,
            submitting,
            typesData,
            updatePool,
            removePool,
            createCluster,
            classes,
          ]}
          createCluster={createCluster}
          enterprisePrice={lkeEnterpriseType?.price.monthly ?? undefined}
          hasAgreed={hasAgreed}
          highAvailability={highAvailability}
          pools={nodePools}
          region={selectedRegion?.id}
          regionsData={regionsData}
          removePool={removePool}
          showHighAvailability={showHighAvailability}
          submitting={submitting}
          toggleHasAgreed={toggleHasAgreed}
          updatePool={updatePool}
        />
      </Grid>
    </Grid>
>>>>>>> e2deb03a
  );
};

export const createClusterLazyRoute = createLazyRoute('/kubernetes/create')({
  component: CreateCluster,
});<|MERGE_RESOLUTION|>--- conflicted
+++ resolved
@@ -140,14 +140,8 @@
     isLoading: isLoadingKubernetesTypes,
   } = useKubernetesTypesQuery(selectedTier === 'enterprise');
 
-<<<<<<< HEAD
-  const handleClusterTypeSelection = (tier: KubernetesTier) => {
+  const handleClusterTierSelection = (tier: KubernetesTier) => {
     setValue('tier', tier);
-=======
-  const handleClusterTierSelection = (tier: KubernetesTier) => {
-    setSelectedTier(tier);
-
->>>>>>> e2deb03a
     // HA is enabled by default for enterprise clusters
     if (tier === 'enterprise') {
       setValue('control_plane.high_availability', true);
@@ -344,7 +338,6 @@
             docsLink="https://techdocs.akamai.com/cloud-computing/docs/getting-started-with-lke-linode-kubernetes-engine"
             title="Create Cluster"
           />
-<<<<<<< HEAD
           <Grid className={`mlMain py0`}>
             {generalError && (
               <Notice variant="error">
@@ -390,8 +383,8 @@
                   <Divider sx={{ marginBottom: 2, marginTop: 4 }} />
                   <Controller
                     render={({}) => (
-                      <ClusterTypePanel
-                        handleClusterTypeSelection={handleClusterTypeSelection}
+                      <ClusterTierPanel
+                        handleClusterTierSelection={handleClusterTierSelection}
                         isUserRestricted={isCreateClusterRestricted}
                         selectedTier={selectedTier}
                       />
@@ -401,84 +394,6 @@
                   />
                 </>
               )}
-=======
-          {isLkeEnterpriseLAFlagEnabled && (
-            <>
-              <Divider sx={{ marginBottom: 2, marginTop: 4 }} />
-              <ClusterTierPanel
-                handleClusterTierSelection={handleClusterTierSelection}
-                isUserRestricted={isCreateClusterRestricted}
-                selectedTier={selectedTier}
-              />
-            </>
-          )}
-          <Divider sx={{ marginTop: 4 }} />
-          <StyledStackWithTabletBreakpoint>
-            <Stack>
-              <RegionSelect
-                currentCapability={
-                  isLkeEnterpriseLAFeatureEnabled &&
-                  selectedTier === 'enterprise'
-                    ? 'Kubernetes Enterprise'
-                    : 'Kubernetes'
-                }
-                textFieldProps={{
-                  helperText: <RegionHelperText mb={2} />,
-                  helperTextPosition: 'top',
-                }}
-                tooltipText={
-                  isLkeEnterpriseLAFeatureEnabled &&
-                  selectedTier === 'enterprise'
-                    ? 'Only regions that support LKE Enterprise clusters are listed.'
-                    : undefined
-                }
-                disableClearable
-                disabled={isCreateClusterRestricted}
-                errorText={errorMap.region}
-                onChange={(e, region) => setSelectedRegion(region)}
-                regions={regionsData}
-                value={selectedRegion?.id}
-              />
-            </Stack>
-            <StyledDocsLinkContainer
-              sx={(theme) => ({ marginTop: theme.spacing(2) })}
-            >
-              <DocsLink
-                href="https://www.linode.com/pricing"
-                label={DOCS_LINK_LABEL_DC_PRICING}
-              />
-            </StyledDocsLinkContainer>
-          </StyledStackWithTabletBreakpoint>
-          <Divider sx={{ marginTop: 4 }} />
-          <StyledStackWithTabletBreakpoint>
-            <Stack>
-              <Autocomplete
-                onChange={(_, selected) => {
-                  setVersion(selected?.value);
-                }}
-                disableClearable={!!version}
-                disabled={isCreateClusterRestricted}
-                errorText={errorMap.k8s_version}
-                label="Kubernetes Version"
-                loading={isLoadingVersions}
-                options={versions}
-                placeholder={' '}
-                sx={{ minWidth: 416 }}
-                value={versions.find((v) => v.value === version) ?? null}
-              />
-            </Stack>
-            <StyledDocsLinkContainer
-              sx={(theme) => ({ marginTop: theme.spacing(2) })}
-            >
-              <DocsLink
-                href={CLUSTER_VERSIONS_DOCS_LINK}
-                label="Kubernetes Versions"
-              />
-            </StyledDocsLinkContainer>
-          </StyledStackWithTabletBreakpoint>
-          {showAPL && (
-            <>
->>>>>>> e2deb03a
               <Divider sx={{ marginTop: 4 }} />
               <StyledStackWithTabletBreakpoint>
                 <Stack>
@@ -502,7 +417,7 @@
                         tooltipText={
                           isLkeEnterpriseLAFeatureEnabled &&
                           selectedTier === 'enterprise'
-                            ? 'Only regions that support Kubernetes Enterprise are listed.'
+                            ? 'Only regions that support LKE Enterprise clusters are listed.'
                             : undefined
                         }
                         disableClearable
@@ -517,7 +432,6 @@
                     name="region"
                   />
                 </Stack>
-<<<<<<< HEAD
                 <StyledDocsLinkContainer
                   sx={(theme) => ({ marginTop: theme.spacing(2) })}
                 >
@@ -526,55 +440,48 @@
                     label={DOCS_LINK_LABEL_DC_PRICING}
                   />
                 </StyledDocsLinkContainer>
-              </StyledFieldWithDocsStack>
+              </StyledStackWithTabletBreakpoint>
               <Divider sx={{ marginTop: 4 }} />
-              <Controller
-                render={() => (
-                  <Autocomplete
-                    onChange={(_, selected) => {
-                      setValue('k8s_version', selected?.value);
-                    }}
-                    value={
-                      versions.find(
-                        (v) => v.value === getValues('k8s_version')
-                      ) ?? null
-                    }
-                    disableClearable={!!getValues('k8s_version')}
-                    disabled={isCreateClusterRestricted}
-                    errorText={errorMap.k8s_version}
-                    label="Kubernetes Version"
-                    loading={isLoadingVersions}
-                    options={versions}
-                    placeholder={' '}
-                  />
-                )}
-                control={control}
-                name="k8s_version"
-=======
+              <StyledStackWithTabletBreakpoint>
+                <Stack>
+                  <Controller
+                    render={() => (
+                      <Autocomplete
+                        onChange={(_, selected) => {
+                          setValue('k8s_version', selected?.value);
+                        }}
+                        value={
+                          versions.find(
+                            (v) => v.value === getValues('k8s_version')
+                          ) ?? null
+                        }
+                        disableClearable={!!getValues('k8s_version')}
+                        disabled={isCreateClusterRestricted}
+                        errorText={errorMap.k8s_version}
+                        label="Kubernetes Version"
+                        loading={isLoadingVersions}
+                        options={versions}
+                        placeholder={' '}
+                        sx={{ minWidth: 416 }}
+                      />
+                    )}
+                    control={control}
+                    name="k8s_version"
+                  />
+                </Stack>
+                <StyledDocsLinkContainer
+                  sx={(theme) => ({ marginTop: theme.spacing(2) })}
+                >
+                  <DocsLink
+                    href={CLUSTER_VERSIONS_DOCS_LINK}
+                    label="Kubernetes Versions"
+                  />
+                </StyledDocsLinkContainer>
               </StyledStackWithTabletBreakpoint>
-            </>
-          )}
-          <Divider sx={{ marginTop: showAPL ? 1 : 4 }} />
-          {showHighAvailability && selectedTier !== 'enterprise' && (
-            <Box data-testid="ha-control-plane">
-              <HAControlPlane
-                highAvailabilityPrice={
-                  isErrorKubernetesTypes || !highAvailabilityPrice
-                    ? UNKNOWN_PRICE
-                    : highAvailabilityPrice
-                }
-                isAPLEnabled={apl_enabled}
-                isErrorKubernetesTypes={isErrorKubernetesTypes}
-                isLoadingKubernetesTypes={isLoadingKubernetesTypes}
-                selectedRegionId={selectedRegion?.id}
-                setHighAvailability={setHighAvailability}
->>>>>>> e2deb03a
-              />
-
               {showAPL && (
                 <>
                   <Divider sx={{ marginTop: 4 }} />
-                  <StyledFieldWithDocsStack>
+                  <StyledStackWithTabletBreakpoint>
                     <Stack>
                       <Controller
                         render={({ field }) => (
@@ -595,7 +502,7 @@
                         name="apl_enabled"
                       />
                     </Stack>
-                  </StyledFieldWithDocsStack>
+                  </StyledStackWithTabletBreakpoint>
                 </>
               )}
               <Divider sx={{ marginTop: showAPL ? 1 : 4 }} />
@@ -670,6 +577,7 @@
                     isPlanPanelDisabled={isPlanPanelDisabled}
                     regionsData={regionsData}
                     selectedRegionId={selectedRegion}
+                    selectedTier={selectedTier as KubernetesTier}
                     types={typesData || []}
                     typesLoading={typesLoading}
                   />
@@ -677,7 +585,6 @@
                 control={control}
                 name="node_pools"
               />
-<<<<<<< HEAD
             </Paper>
           </Grid>
           <Grid
@@ -720,71 +627,6 @@
         </Grid>
       </form>
     </FormProvider>
-=======
-            </>
-          )}
-          <Divider sx={{ marginBottom: 4 }} />
-          <NodePoolPanel
-            typesError={
-              typesError
-                ? getAPIErrorOrDefault(
-                    typesError,
-                    'Error loading Linode type information.'
-                  )[0].reason
-                : undefined
-            }
-            addNodePool={(pool: KubeNodePoolResponse) => addPool(pool)}
-            apiError={errorMap.node_pools}
-            hasSelectedRegion={hasSelectedRegion}
-            isAPLEnabled={apl_enabled}
-            isPlanPanelDisabled={isPlanPanelDisabled}
-            isSelectedRegionEligibleForPlan={isSelectedRegionEligibleForPlan}
-            regionsData={regionsData}
-            selectedRegionId={selectedRegion?.id}
-            selectedTier={selectedTier}
-            types={typesData || []}
-            typesLoading={typesLoading}
-          />
-        </Paper>
-      </Grid>
-      <Grid
-        className={`mlSidebar ${classes.sidebar}`}
-        data-testid="kube-checkout-bar"
-      >
-        <KubeCheckoutBar
-          highAvailabilityPrice={
-            isErrorKubernetesTypes || !highAvailabilityPrice
-              ? UNKNOWN_PRICE
-              : highAvailabilityPrice
-          }
-          updateFor={[
-            hasAgreed,
-            highAvailability,
-            selectedRegion?.id,
-            nodePools,
-            submitting,
-            typesData,
-            updatePool,
-            removePool,
-            createCluster,
-            classes,
-          ]}
-          createCluster={createCluster}
-          enterprisePrice={lkeEnterpriseType?.price.monthly ?? undefined}
-          hasAgreed={hasAgreed}
-          highAvailability={highAvailability}
-          pools={nodePools}
-          region={selectedRegion?.id}
-          regionsData={regionsData}
-          removePool={removePool}
-          showHighAvailability={showHighAvailability}
-          submitting={submitting}
-          toggleHasAgreed={toggleHasAgreed}
-          updatePool={updatePool}
-        />
-      </Grid>
-    </Grid>
->>>>>>> e2deb03a
   );
 };
 
