<<<<<<< HEAD
import { Box, FormControl, Notice, Toggle } from '@linode/ui';
=======
import { Box, FormControl, Notice, Typography } from '@linode/ui';
>>>>>>> 1b0733f1
import { FormLabel } from '@mui/material';
import * as React from 'react';

import { ErrorMessage } from 'src/components/ErrorMessage';
import { FormControlLabel } from 'src/components/FormControlLabel';
import { MultipleIPInput } from 'src/components/MultipleIPInput/MultipleIPInput';
<<<<<<< HEAD
import { Typography } from 'src/components/Typography';
=======
import { Toggle } from 'src/components/Toggle/Toggle';
>>>>>>> 1b0733f1
import { validateIPs } from 'src/utilities/ipUtils';

import type { ExtendedIP } from 'src/utilities/ipUtils';

export interface ControlPlaneACLProps {
  enableControlPlaneACL: boolean;
  errorText: string | undefined;
  handleIPv4Change: (ips: ExtendedIP[]) => void;
  handleIPv6Change: (ips: ExtendedIP[]) => void;
  ipV4Addr: ExtendedIP[];
  ipV6Addr: ExtendedIP[];
  setControlPlaneACL: (enabled: boolean) => void;
}

export const ControlPlaneACLPane = (props: ControlPlaneACLProps) => {
  const {
    enableControlPlaneACL,
    errorText,
    handleIPv4Change,
    handleIPv6Change,
    ipV4Addr,
    ipV6Addr,
    setControlPlaneACL,
  } = props;

  return (
    <>
      <FormControl data-testid="control-plane-ipacl-form">
        <FormLabel id="ipacl-radio-buttons-group-label">
          <Typography variant="inherit">Control Plane ACL</Typography>
        </FormLabel>
        {errorText && (
          <Notice spacingTop={8} variant="error">
            <ErrorMessage message={errorText} />{' '}
          </Notice>
        )}
        <Typography mb={1} sx={{ width: '85%' }}>
          Enable an access control list (ACL) on your LKE cluster to restrict
          access to your cluster’s control plane. When enabled, only the IP
          addresses and ranges you specify can connect to the control plane.
        </Typography>
        <FormControlLabel
          control={
            <Toggle
              checked={enableControlPlaneACL}
              name="ipacl-checkbox"
              onChange={() => setControlPlaneACL(!enableControlPlaneACL)}
            />
          }
          label="Enable Control Plane ACL"
        />
      </FormControl>
      {enableControlPlaneACL && (
        <Box sx={{ marginBottom: 3, maxWidth: 450 }}>
          <MultipleIPInput
            onBlur={(_ips: ExtendedIP[]) => {
              const validatedIPs = validateIPs(_ips, {
                allowEmptyAddress: true,
                errorMessage: 'Must be a valid IPv4 address.',
              });
              handleIPv4Change(validatedIPs);
            }}
            buttonText="Add IPv4 Address"
            ips={ipV4Addr}
            isLinkStyled
            onChange={handleIPv4Change}
            title="IPv4 Addresses or CIDRs"
          />
          <Box marginTop={2}>
            <MultipleIPInput
              onBlur={(_ips: ExtendedIP[]) => {
                const validatedIPs = validateIPs(_ips, {
                  allowEmptyAddress: true,
                  errorMessage: 'Must be a valid IPv6 address.',
                });
                handleIPv6Change(validatedIPs);
              }}
              buttonText="Add IPv6 Address"
              ips={ipV6Addr}
              isLinkStyled
              onChange={handleIPv6Change}
              title="IPv6 Addresses or CIDRs"
            />
          </Box>
        </Box>
      )}
    </>
  );
};<|MERGE_RESOLUTION|>--- conflicted
+++ resolved
@@ -1,19 +1,10 @@
-<<<<<<< HEAD
-import { Box, FormControl, Notice, Toggle } from '@linode/ui';
-=======
-import { Box, FormControl, Notice, Typography } from '@linode/ui';
->>>>>>> 1b0733f1
+import { Box, FormControl, Notice, Toggle, Typography } from '@linode/ui';
 import { FormLabel } from '@mui/material';
 import * as React from 'react';
 
 import { ErrorMessage } from 'src/components/ErrorMessage';
 import { FormControlLabel } from 'src/components/FormControlLabel';
 import { MultipleIPInput } from 'src/components/MultipleIPInput/MultipleIPInput';
-<<<<<<< HEAD
-import { Typography } from 'src/components/Typography';
-=======
-import { Toggle } from 'src/components/Toggle/Toggle';
->>>>>>> 1b0733f1
 import { validateIPs } from 'src/utilities/ipUtils';
 
 import type { ExtendedIP } from 'src/utilities/ipUtils';
