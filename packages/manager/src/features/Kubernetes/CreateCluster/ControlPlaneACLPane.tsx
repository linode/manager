--- conflicted
+++ resolved
@@ -9,26 +9,18 @@
   Toggle,
   Typography,
 } from '@linode/ui';
-<<<<<<< HEAD
 import CloseIcon from '@mui/icons-material/Close';
-import { FormLabel } from '@mui/material';
-=======
 import { FormLabel, styled } from '@mui/material';
->>>>>>> 29a6c2ef
 import * as React from 'react';
 import { Controller, useFormContext } from 'react-hook-form';
 
 import { ErrorMessage } from 'src/components/ErrorMessage';
-<<<<<<< HEAD
 import { LinkButton } from 'src/components/LinkButton';
 import {
   extendedIPToString,
   stringToExtendedIP,
   validateIPs,
 } from 'src/utilities/ipUtils';
-=======
-import { MultipleIPInput } from 'src/components/MultipleIPInput/MultipleIPInput';
-import { validateIPs } from 'src/utilities/ipUtils';
 
 import {
   CREATE_CLUSTER_ENTERPRISE_TIER_ACL_COPY,
@@ -36,32 +28,27 @@
 } from '../constants';
 
 import type { KubernetesTier } from '@linode/api-v4';
-import type { ExtendedIP } from 'src/utilities/ipUtils';
->>>>>>> 29a6c2ef
-
 import type { CreateKubeClusterPayload } from '@linode/api-v4';
 import type { RenderGuardProps } from 'src/components/RenderGuard';
+
 export interface ControlPlaneACLProps extends RenderGuardProps {
   enableControlPlaneACL: boolean;
   errorText: string | undefined;
-<<<<<<< HEAD
-  initialIpv4Addresses?: string[];
-  initialIpv6Addresses?: string[];
-=======
-  handleIPv4Change: (ips: ExtendedIP[]) => void;
-  handleIPv6Change: (ips: ExtendedIP[]) => void;
-  ipV4Addr: ExtendedIP[];
-  ipV6Addr: ExtendedIP[];
   selectedTier: KubernetesTier;
->>>>>>> 29a6c2ef
   setControlPlaneACL: (enabled: boolean) => void;
 }
 
 export const ControlPlaneACLPane = (props: ControlPlaneACLProps) => {
-  const { enableControlPlaneACL, errorText, setControlPlaneACL } = props;
-
   const {
-<<<<<<< HEAD
+    enableControlPlaneACL,
+    errorText,
+    selectedTier,
+    setControlPlaneACL,
+  } = props;
+
+  const isEnterpriseCluster = selectedTier === 'enterprise';
+
+  const {
     clearErrors,
     control,
     getValues,
@@ -93,19 +80,6 @@
     const newIP = extendedIPToString(_ips);
     setValue(`control_plane.acl.addresses.${type}.${index}`, newIP);
   };
-=======
-    enableControlPlaneACL,
-    errorText,
-    handleIPv4Change,
-    handleIPv6Change,
-    ipV4Addr,
-    ipV6Addr,
-    selectedTier,
-    setControlPlaneACL,
-  } = props;
->>>>>>> 29a6c2ef
-
-  const isEnterpriseCluster = selectedTier === 'enterprise';
 
   return (
     <>
