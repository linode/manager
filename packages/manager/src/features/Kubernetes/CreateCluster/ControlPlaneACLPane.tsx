import {
  Box,
  Checkbox,
  FormControl,
  FormControlLabel,
  IconButton,
  Notice,
  Stack,
  TextField,
  Toggle,
  Typography,
} from '@linode/ui';
import CloseIcon from '@mui/icons-material/Close';
import { FormLabel, styled } from '@mui/material';
import * as React from 'react';
import { Controller, useFormContext } from 'react-hook-form';

import { ErrorMessage } from 'src/components/ErrorMessage';
import { LinkButton } from 'src/components/LinkButton';
import {
  extendedIPToString,
  stringToExtendedIP,
  validateIPs,
} from 'src/utilities/ipUtils';

import {
  CREATE_CLUSTER_ENTERPRISE_TIER_ACL_COPY,
  CREATE_CLUSTER_STANDARD_TIER_ACL_COPY,
} from '../constants';

import type { KubernetesTier } from '@linode/api-v4';
import type { CreateKubeClusterPayload } from '@linode/api-v4';
import type { RenderGuardProps } from 'src/components/RenderGuard';

export interface ControlPlaneACLProps extends RenderGuardProps {
  enableControlPlaneACL: boolean;
  errorText: string | undefined;
<<<<<<< HEAD
=======
  handleIPv4Change: (ips: ExtendedIP[]) => void;
  handleIPv6Change: (ips: ExtendedIP[]) => void;
  handleIsAcknowledgementChecked: (isChecked: boolean) => void;
  ipV4Addr: ExtendedIP[];
  ipV6Addr: ExtendedIP[];
  isAcknowledgementChecked: boolean;
>>>>>>> d5663e78
  selectedTier: KubernetesTier;
  setControlPlaneACL: (enabled: boolean) => void;
}

export const ControlPlaneACLPane = (props: ControlPlaneACLProps) => {
  const {
    enableControlPlaneACL,
    errorText,
<<<<<<< HEAD
=======
    handleIPv4Change,
    handleIPv6Change,
    handleIsAcknowledgementChecked,
    ipV4Addr,
    ipV6Addr,
    isAcknowledgementChecked,
>>>>>>> d5663e78
    selectedTier,
    setControlPlaneACL,
  } = props;

  const isEnterpriseCluster = selectedTier === 'enterprise';

  const {
    clearErrors,
    control,
    getValues,
    setError,
    setValue,
    watch,
  } = useFormContext<CreateKubeClusterPayload>();

  const ipv4Addresses = watch('control_plane.acl.addresses.ipv4');
  const ipv6Addresses = watch('control_plane.acl.addresses.ipv6');

  const handleBlur = (value: string, index: number, type: 'ipv4' | 'ipv6') => {
    const _ips = value ? stringToExtendedIP(value) : stringToExtendedIP('');
    const validatedIPs = validateIPs([_ips], {
      allowEmptyAddress: true,
      errorMessage:
        type === 'ipv4'
          ? 'Must be a valid IPv4 address.'
          : 'Must be a valid IPv6 address.',
    });
    if (validatedIPs[0].error) {
      setError(`control_plane.acl.addresses.${type}.${index}`, {
        message: validatedIPs[0].error,
        type: 'manual',
      });
    } else {
      clearErrors(`control_plane.acl.addresses.${type}.${index}`);
    }
    const newIP = extendedIPToString(_ips);
    setValue(`control_plane.acl.addresses.${type}.${index}`, newIP);
  };

  return (
    <>
      <FormControl data-testid="control-plane-ipacl-form">
        <FormLabel id="ipacl-radio-buttons-group-label">
          <Typography variant="inherit">Control Plane ACL</Typography>
        </FormLabel>
        {errorText && (
          <Notice spacingTop={8} variant="error">
            <ErrorMessage message={errorText} />{' '}
          </Notice>
        )}
        <Typography mb={1} sx={{ width: '85%' }}>
          {isEnterpriseCluster
            ? CREATE_CLUSTER_ENTERPRISE_TIER_ACL_COPY
            : CREATE_CLUSTER_STANDARD_TIER_ACL_COPY}
        </Typography>
        <FormControlLabel
          control={
            <StyledACLToggle
              checked={enableControlPlaneACL}
              disabled={isEnterpriseCluster}
              name="ipacl-checkbox"
              onChange={() => setControlPlaneACL(!enableControlPlaneACL)}
            />
          }
          label="Enable Control Plane ACL"
        />
      </FormControl>

      {enableControlPlaneACL && (
<<<<<<< HEAD
        <Box sx={{ marginBottom: 3, maxWidth: 450 }}>
          <Box marginTop={2}>
            <Typography mb={1} variant="inherit">
              IPv4 Addresses or CIDRs
            </Typography>
            {(getValues('control_plane.acl.addresses.ipv4') || []).map(
              (field: string, index: number) => (
                <Stack
                  alignItems="flex-start"
                  direction="row"
                  key={`ipv4-${index}`}
                  spacing={0.5}
                  sx={{ marginBottom: 1 }}
                >
                  <Controller
                    render={({ field: controllerField, fieldState }) => (
                      <TextField
                        {...controllerField}
                        onBlur={() =>
                          handleBlur(controllerField.value, index, 'ipv4')
                        }
                        data-testid={`ipv4-addresses-or-cidrs-ip-address-${index}`}
                        error={!!fieldState.error}
                        errorText={fieldState.error?.message}
                        hideLabel
                        label={`IPv4 Addresses or CIDRs ip-address-${index}`}
                        ref={null}
                        sx={{ minWidth: 350 }}
                        value={controllerField.value}
                      />
                    )}
                    control={control}
                    name={`control_plane.acl.addresses.ipv4.${index}`}
                  />
                  {index > 0 && (
                    <IconButton
                      onClick={() => {
                        const currentIPv4Addresses =
                          ipv4Addresses?.filter((_, i) => i !== index) || [];
                        setValue(
                          'control_plane.acl.addresses.ipv4',
                          currentIPv4Addresses
                        );
                      }}
                      aria-label={`Remove IPv4 Address ${index}`}
                      sx={{ padding: 0.75 }}
                    >
                      <CloseIcon />
                    </IconButton>
                  )}
                </Stack>
              )
            )}
            <LinkButton
              onClick={() => {
                const newIpv4Addresses = [...(ipv4Addresses || []), ''];
                setValue('control_plane.acl.addresses.ipv4', newIpv4Addresses);
              }}
            >
              Add IPv4 Address
            </LinkButton>
          </Box>
          <Box marginTop={2}>
            <Typography mb={1} variant="inherit">
              IPv6 Addresses or CIDRs
            </Typography>
            {(getValues('control_plane.acl.addresses.ipv6') || []).map(
              (field: string, index: number) => (
                <Stack
                  alignItems="flex-start"
                  direction="row"
                  key={`ipv6-${index}`}
                  spacing={0.5}
                  sx={{ marginBottom: 1 }}
                >
                  <Controller
                    render={({ field: controllerField, fieldState }) => (
                      <TextField
                        {...controllerField}
                        onBlur={() =>
                          handleBlur(controllerField.value, index, 'ipv6')
                        }
                        data-testid={`ipv6-addresses-or-cidrs-ip-address-${index}`}
                        error={!!fieldState.error}
                        errorText={fieldState.error?.message}
                        hideLabel
                        label={`IPv6 Addresses or CIDRs ip-address-${index}`}
                        ref={null}
                        sx={{ minWidth: 350 }}
                        value={controllerField.value}
                      />
                    )}
                    control={control}
                    name={`control_plane.acl.addresses.ipv6.${index}`}
                  />
                  {index > 0 && (
                    <IconButton
                      onClick={() => {
                        const currentIPv6Addresses =
                          ipv6Addresses?.filter((_, i) => i !== index) || [];
                        setValue(
                          'control_plane.acl.addresses.ipv6',
                          currentIPv6Addresses
                        );
                      }}
                      aria-label={`Remove IPv6 Address ${index}`}
                      sx={{ padding: 0.75 }}
                    >
                      <CloseIcon />
                    </IconButton>
                  )}
                </Stack>
              )
            )}
            <LinkButton
              onClick={() => {
                const newIpv6Addresses = [...(ipv6Addresses || []), ''];
                setValue('control_plane.acl.addresses.ipv6', newIpv6Addresses);
              }}
            >
              Add IPv6 Address
            </LinkButton>
=======
        <Box marginBottom={2}>
          <Box sx={{ marginBottom: 1, maxWidth: 450 }}>
            <MultipleIPInput
              onBlur={(_ips: ExtendedIP[]) => {
                const validatedIPs = validateIPs(_ips, {
                  allowEmptyAddress: true,
                  errorMessage: 'Must be a valid IPv4 address.',
                });
                handleIPv4Change(validatedIPs);
              }}
              buttonText="Add IPv4 Address"
              ips={ipV4Addr}
              isLinkStyled
              onChange={handleIPv4Change}
              title="IPv4 Addresses or CIDRs"
            />
            <Box marginTop={2}>
              <MultipleIPInput
                onBlur={(_ips: ExtendedIP[]) => {
                  const validatedIPs = validateIPs(_ips, {
                    allowEmptyAddress: true,
                    errorMessage: 'Must be a valid IPv6 address.',
                  });
                  handleIPv6Change(validatedIPs);
                }}
                buttonText="Add IPv6 Address"
                ips={ipV6Addr}
                isLinkStyled
                onChange={handleIPv6Change}
                title="IPv6 Addresses or CIDRs"
              />
            </Box>
>>>>>>> d5663e78
          </Box>
          {isEnterpriseCluster && (
            <FormControlLabel
              control={
                <Checkbox
                  onChange={() =>
                    handleIsAcknowledgementChecked(!isAcknowledgementChecked)
                  }
                  name="acl-acknowledgement"
                />
              }
              data-qa-checkbox="acl-acknowledgement"
              label="Provide an ACL later. The control plane will be unreachable until an ACL is defined."
            />
          )}
        </Box>
      )}
    </>
  );
};

export const StyledACLToggle = styled(Toggle, {
  label: 'StyledACLToggle',
})(({ theme }) => ({
  // Keep the checked, disabled toggle a faded blue for LKE Enterprise.
  '& .MuiSwitch-switchBase.Mui-disabled+.MuiSwitch-track': {
    backgroundColor: theme.tokens.color.Brand[50],
    borderColor: theme.tokens.color.Brand[50],
  },
}));<|MERGE_RESOLUTION|>--- conflicted
+++ resolved
@@ -35,15 +35,8 @@
 export interface ControlPlaneACLProps extends RenderGuardProps {
   enableControlPlaneACL: boolean;
   errorText: string | undefined;
-<<<<<<< HEAD
-=======
-  handleIPv4Change: (ips: ExtendedIP[]) => void;
-  handleIPv6Change: (ips: ExtendedIP[]) => void;
-  handleIsAcknowledgementChecked: (isChecked: boolean) => void;
-  ipV4Addr: ExtendedIP[];
-  ipV6Addr: ExtendedIP[];
+  handleIsAcknowledgementChecked: (checked: boolean) => void;
   isAcknowledgementChecked: boolean;
->>>>>>> d5663e78
   selectedTier: KubernetesTier;
   setControlPlaneACL: (enabled: boolean) => void;
 }
@@ -52,29 +45,16 @@
   const {
     enableControlPlaneACL,
     errorText,
-<<<<<<< HEAD
-=======
-    handleIPv4Change,
-    handleIPv6Change,
+    isAcknowledgementChecked,
     handleIsAcknowledgementChecked,
-    ipV4Addr,
-    ipV6Addr,
-    isAcknowledgementChecked,
->>>>>>> d5663e78
     selectedTier,
     setControlPlaneACL,
   } = props;
 
   const isEnterpriseCluster = selectedTier === 'enterprise';
 
-  const {
-    clearErrors,
-    control,
-    getValues,
-    setError,
-    setValue,
-    watch,
-  } = useFormContext<CreateKubeClusterPayload>();
+  const { clearErrors, control, getValues, setError, setValue, watch } =
+    useFormContext<CreateKubeClusterPayload>();
 
   const ipv4Addresses = watch('control_plane.acl.addresses.ipv4');
   const ipv6Addresses = watch('control_plane.acl.addresses.ipv6');
@@ -130,163 +110,136 @@
       </FormControl>
 
       {enableControlPlaneACL && (
-<<<<<<< HEAD
-        <Box sx={{ marginBottom: 3, maxWidth: 450 }}>
-          <Box marginTop={2}>
-            <Typography mb={1} variant="inherit">
-              IPv4 Addresses or CIDRs
-            </Typography>
-            {(getValues('control_plane.acl.addresses.ipv4') || []).map(
-              (field: string, index: number) => (
-                <Stack
-                  alignItems="flex-start"
-                  direction="row"
-                  key={`ipv4-${index}`}
-                  spacing={0.5}
-                  sx={{ marginBottom: 1 }}
-                >
-                  <Controller
-                    render={({ field: controllerField, fieldState }) => (
-                      <TextField
-                        {...controllerField}
-                        onBlur={() =>
-                          handleBlur(controllerField.value, index, 'ipv4')
-                        }
-                        data-testid={`ipv4-addresses-or-cidrs-ip-address-${index}`}
-                        error={!!fieldState.error}
-                        errorText={fieldState.error?.message}
-                        hideLabel
-                        label={`IPv4 Addresses or CIDRs ip-address-${index}`}
-                        ref={null}
-                        sx={{ minWidth: 350 }}
-                        value={controllerField.value}
-                      />
-                    )}
-                    control={control}
-                    name={`control_plane.acl.addresses.ipv4.${index}`}
-                  />
-                  {index > 0 && (
-                    <IconButton
-                      onClick={() => {
-                        const currentIPv4Addresses =
-                          ipv4Addresses?.filter((_, i) => i !== index) || [];
-                        setValue(
-                          'control_plane.acl.addresses.ipv4',
-                          currentIPv4Addresses
-                        );
-                      }}
-                      aria-label={`Remove IPv4 Address ${index}`}
-                      sx={{ padding: 0.75 }}
-                    >
-                      <CloseIcon />
-                    </IconButton>
-                  )}
-                </Stack>
-              )
-            )}
-            <LinkButton
-              onClick={() => {
-                const newIpv4Addresses = [...(ipv4Addresses || []), ''];
-                setValue('control_plane.acl.addresses.ipv4', newIpv4Addresses);
-              }}
-            >
-              Add IPv4 Address
-            </LinkButton>
-          </Box>
-          <Box marginTop={2}>
-            <Typography mb={1} variant="inherit">
-              IPv6 Addresses or CIDRs
-            </Typography>
-            {(getValues('control_plane.acl.addresses.ipv6') || []).map(
-              (field: string, index: number) => (
-                <Stack
-                  alignItems="flex-start"
-                  direction="row"
-                  key={`ipv6-${index}`}
-                  spacing={0.5}
-                  sx={{ marginBottom: 1 }}
-                >
-                  <Controller
-                    render={({ field: controllerField, fieldState }) => (
-                      <TextField
-                        {...controllerField}
-                        onBlur={() =>
-                          handleBlur(controllerField.value, index, 'ipv6')
-                        }
-                        data-testid={`ipv6-addresses-or-cidrs-ip-address-${index}`}
-                        error={!!fieldState.error}
-                        errorText={fieldState.error?.message}
-                        hideLabel
-                        label={`IPv6 Addresses or CIDRs ip-address-${index}`}
-                        ref={null}
-                        sx={{ minWidth: 350 }}
-                        value={controllerField.value}
-                      />
-                    )}
-                    control={control}
-                    name={`control_plane.acl.addresses.ipv6.${index}`}
-                  />
-                  {index > 0 && (
-                    <IconButton
-                      onClick={() => {
-                        const currentIPv6Addresses =
-                          ipv6Addresses?.filter((_, i) => i !== index) || [];
-                        setValue(
-                          'control_plane.acl.addresses.ipv6',
-                          currentIPv6Addresses
-                        );
-                      }}
-                      aria-label={`Remove IPv6 Address ${index}`}
-                      sx={{ padding: 0.75 }}
-                    >
-                      <CloseIcon />
-                    </IconButton>
-                  )}
-                </Stack>
-              )
-            )}
-            <LinkButton
-              onClick={() => {
-                const newIpv6Addresses = [...(ipv6Addresses || []), ''];
-                setValue('control_plane.acl.addresses.ipv6', newIpv6Addresses);
-              }}
-            >
-              Add IPv6 Address
-            </LinkButton>
-=======
         <Box marginBottom={2}>
           <Box sx={{ marginBottom: 1, maxWidth: 450 }}>
-            <MultipleIPInput
-              onBlur={(_ips: ExtendedIP[]) => {
-                const validatedIPs = validateIPs(_ips, {
-                  allowEmptyAddress: true,
-                  errorMessage: 'Must be a valid IPv4 address.',
-                });
-                handleIPv4Change(validatedIPs);
-              }}
-              buttonText="Add IPv4 Address"
-              ips={ipV4Addr}
-              isLinkStyled
-              onChange={handleIPv4Change}
-              title="IPv4 Addresses or CIDRs"
-            />
             <Box marginTop={2}>
-              <MultipleIPInput
-                onBlur={(_ips: ExtendedIP[]) => {
-                  const validatedIPs = validateIPs(_ips, {
-                    allowEmptyAddress: true,
-                    errorMessage: 'Must be a valid IPv6 address.',
-                  });
-                  handleIPv6Change(validatedIPs);
+              <Typography mb={1} variant="inherit">
+                IPv4 Addresses or CIDRs
+              </Typography>
+              {(getValues('control_plane.acl.addresses.ipv4') || []).map(
+                (field: string, index: number) => (
+                  <Stack
+                    alignItems="flex-start"
+                    direction="row"
+                    key={`ipv4-${index}`}
+                    spacing={0.5}
+                    sx={{ marginBottom: 1 }}
+                  >
+                    <Controller
+                      render={({ field: controllerField, fieldState }) => (
+                        <TextField
+                          {...controllerField}
+                          onBlur={() =>
+                            handleBlur(controllerField.value, index, 'ipv4')
+                          }
+                          data-testid={`ipv4-addresses-or-cidrs-ip-address-${index}`}
+                          error={!!fieldState.error}
+                          errorText={fieldState.error?.message}
+                          hideLabel
+                          label={`IPv4 Addresses or CIDRs ip-address-${index}`}
+                          ref={null}
+                          sx={{ minWidth: 350 }}
+                          value={controllerField.value}
+                        />
+                      )}
+                      control={control}
+                      name={`control_plane.acl.addresses.ipv4.${index}`}
+                    />
+                    {index > 0 && (
+                      <IconButton
+                        onClick={() => {
+                          const currentIPv4Addresses =
+                            ipv4Addresses?.filter((_, i) => i !== index) || [];
+                          setValue(
+                            'control_plane.acl.addresses.ipv4',
+                            currentIPv4Addresses
+                          );
+                        }}
+                        aria-label={`Remove IPv4 Address ${index}`}
+                        sx={{ padding: 0.75 }}
+                      >
+                        <CloseIcon />
+                      </IconButton>
+                    )}
+                  </Stack>
+                )
+              )}
+              <LinkButton
+                onClick={() => {
+                  const newIpv4Addresses = [...(ipv4Addresses || []), ''];
+                  setValue(
+                    'control_plane.acl.addresses.ipv4',
+                    newIpv4Addresses
+                  );
                 }}
-                buttonText="Add IPv6 Address"
-                ips={ipV6Addr}
-                isLinkStyled
-                onChange={handleIPv6Change}
-                title="IPv6 Addresses or CIDRs"
-              />
+              >
+                Add IPv4 Address
+              </LinkButton>
             </Box>
->>>>>>> d5663e78
+            <Box marginTop={2}>
+              <Typography mb={1} variant="inherit">
+                IPv6 Addresses or CIDRs
+              </Typography>
+              {(getValues('control_plane.acl.addresses.ipv6') || []).map(
+                (field: string, index: number) => (
+                  <Stack
+                    alignItems="flex-start"
+                    direction="row"
+                    key={`ipv6-${index}`}
+                    spacing={0.5}
+                    sx={{ marginBottom: 1 }}
+                  >
+                    <Controller
+                      render={({ field: controllerField, fieldState }) => (
+                        <TextField
+                          {...controllerField}
+                          onBlur={() =>
+                            handleBlur(controllerField.value, index, 'ipv6')
+                          }
+                          data-testid={`ipv6-addresses-or-cidrs-ip-address-${index}`}
+                          error={!!fieldState.error}
+                          errorText={fieldState.error?.message}
+                          hideLabel
+                          label={`IPv6 Addresses or CIDRs ip-address-${index}`}
+                          ref={null}
+                          sx={{ minWidth: 350 }}
+                          value={controllerField.value}
+                        />
+                      )}
+                      control={control}
+                      name={`control_plane.acl.addresses.ipv6.${index}`}
+                    />
+                    {index > 0 && (
+                      <IconButton
+                        onClick={() => {
+                          const currentIPv6Addresses =
+                            ipv6Addresses?.filter((_, i) => i !== index) || [];
+                          setValue(
+                            'control_plane.acl.addresses.ipv6',
+                            currentIPv6Addresses
+                          );
+                        }}
+                        aria-label={`Remove IPv6 Address ${index}`}
+                        sx={{ padding: 0.75 }}
+                      >
+                        <CloseIcon />
+                      </IconButton>
+                    )}
+                  </Stack>
+                )
+              )}
+              <LinkButton
+                onClick={() => {
+                  const newIpv6Addresses = [...(ipv6Addresses || []), ''];
+                  setValue(
+                    'control_plane.acl.addresses.ipv6',
+                    newIpv6Addresses
+                  );
+                }}
+              >
+                Add IPv6 Address
+              </LinkButton>
+            </Box>
           </Box>
           {isEnterpriseCluster && (
             <FormControlLabel
