--- conflicted
+++ resolved
@@ -10,20 +10,12 @@
 const props: ControlPlaneACLProps = {
   enableControlPlaneACL: true,
   errorText: undefined,
-<<<<<<< HEAD
-=======
-  handleIPv4Change: vi.fn(),
-  handleIPv6Change: vi.fn(),
-  ipV4Addr: [{ address: '' }],
-  ipV6Addr: [{ address: '' }],
   selectedTier: 'standard',
->>>>>>> 29a6c2ef
   setControlPlaneACL: vi.fn(),
 };
 
 describe('ControlPlaneACLPane', () => {
-<<<<<<< HEAD
-  it('renders all fields when enableControlPlaneACL is true', () => {
+  it('renders checkbox, fields, and correct copy for a standard cluster when enableControlPlaneACL is true', () => {
     const { getByText } = renderWithThemeAndHookFormContext({
       component: <ControlPlaneACLPane {...props} />,
       useFormOptions: {
@@ -39,10 +31,6 @@
         },
       },
     });
-=======
-  it('renders checkbox, fields, and correct copy for a standard cluster when enableControlPlaneACL is true', () => {
-    const { getByText } = renderWithTheme(<ControlPlaneACLPane {...props} />);
->>>>>>> 29a6c2ef
 
     expect(getByText('Control Plane ACL')).toBeVisible();
     expect(
@@ -57,19 +45,12 @@
     expect(getByText('Add IPv6 Address')).toBeVisible();
   });
 
-<<<<<<< HEAD
-  it('hides IP fields when enableControlPlaneACL is false', () => {
+  it('hides IP fields when enableControlPlaneACL is false for a standard cluster', () => {
     const { getByText, queryByText } = renderWithThemeAndHookFormContext({
       component: (
         <ControlPlaneACLPane {...props} enableControlPlaneACL={false} />
       ),
     });
-=======
-  it('hides IP fields when enableControlPlaneACL is false for a standard cluster', () => {
-    const { getByText, queryByText } = renderWithTheme(
-      <ControlPlaneACLPane {...props} enableControlPlaneACL={false} />
-    );
->>>>>>> 29a6c2ef
 
     expect(getByText('Control Plane ACL')).toBeVisible();
     expect(
@@ -85,9 +66,9 @@
   });
 
   it('renders correct toggle state and copy for an enterprise cluster when enableControlPlaneACL is true', () => {
-    const { getByRole, getByText } = renderWithTheme(
-      <ControlPlaneACLPane {...props} selectedTier="enterprise" />
-    );
+    const { getByRole, getByText } = renderWithThemeAndHookFormContext({
+      component: <ControlPlaneACLPane {...props} selectedTier="enterprise" />,
+    });
 
     expect(getByText('Control Plane ACL')).toBeVisible();
     expect(
