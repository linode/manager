--- conflicted
+++ resolved
@@ -10,23 +10,15 @@
 const props: ControlPlaneACLProps = {
   enableControlPlaneACL: true,
   errorText: undefined,
-<<<<<<< HEAD
-=======
-  handleIPv4Change: vi.fn(),
-  handleIPv6Change: vi.fn(),
   handleIsAcknowledgementChecked: vi.fn(),
-  ipV4Addr: [{ address: '' }],
-  ipV6Addr: [{ address: '' }],
   isAcknowledgementChecked: false,
->>>>>>> d5663e78
   selectedTier: 'standard',
   setControlPlaneACL: vi.fn(),
 };
 
 describe('ControlPlaneACLPane', () => {
-<<<<<<< HEAD
-  it('renders checkbox, fields, and correct copy for a standard cluster when enableControlPlaneACL is true', () => {
-    const { getByText } = renderWithThemeAndHookFormContext({
+  it('renders toggle, fields, and correct copy for a standard cluster when enableControlPlaneACL is true', () => {
+    const { getByText, queryByRole } = renderWithThemeAndHookFormContext({
       component: <ControlPlaneACLPane {...props} />,
       useFormOptions: {
         defaultValues: {
@@ -41,12 +33,6 @@
         },
       },
     });
-=======
-  it('renders toggle, fields, and correct copy for a standard cluster when enableControlPlaneACL is true', () => {
-    const { getByText, queryByRole } = renderWithTheme(
-      <ControlPlaneACLPane {...props} />
-    );
->>>>>>> d5663e78
 
     expect(getByText('Control Plane ACL')).toBeVisible();
     expect(
@@ -87,17 +73,10 @@
     expect(queryByText('Add IPv6 Address')).not.toBeInTheDocument();
   });
 
-<<<<<<< HEAD
-  it('renders correct toggle state and copy for an enterprise cluster when enableControlPlaneACL is true', () => {
+  it('renders correct toggle state, copy, and acknowledgement checkbox for an enterprise cluster when enableControlPlaneACL is true', () => {
     const { getByRole, getByText } = renderWithThemeAndHookFormContext({
       component: <ControlPlaneACLPane {...props} selectedTier="enterprise" />,
     });
-=======
-  it('renders correct toggle state, copy, and acknowledgement checkbox for an enterprise cluster when enableControlPlaneACL is true', () => {
-    const { getByRole, getByText } = renderWithTheme(
-      <ControlPlaneACLPane {...props} selectedTier="enterprise" />
-    );
->>>>>>> d5663e78
 
     expect(getByText('Control Plane ACL')).toBeVisible();
     expect(
@@ -136,9 +115,9 @@
   });
 
   it('calls handleIsAcknowledgementChecked when clicking the acknowledgement', async () => {
-    const { getByRole } = renderWithTheme(
-      <ControlPlaneACLPane {...props} selectedTier="enterprise" />
-    );
+    const { getByRole } = renderWithThemeAndHookFormContext({
+      component: <ControlPlaneACLPane {...props} selectedTier="enterprise" />,
+    });
 
     // Confirm acknowledgement checkbox is shown.
     const acknowledgementCheck = getByRole('checkbox', {
