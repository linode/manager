--- conflicted
+++ resolved
@@ -1,10 +1,6 @@
-<<<<<<< HEAD
 import { useAllVPCsQuery, useRegionQuery } from '@linode/queries';
 import {
   Autocomplete,
-=======
-import {
->>>>>>> 63fa9c14
   Divider,
   FormControlLabel,
   Radio,
@@ -13,9 +9,9 @@
   Typography,
 } from '@linode/ui';
 import React from 'react';
-<<<<<<< HEAD
 import { Controller, useFormContext, useWatch } from 'react-hook-form';
 
+import { FormLabel } from 'src/components/FormLabel';
 import { REGION_CAVEAT_HELPER_TEXT } from 'src/features/VPCs/constants';
 
 import { useIsLkeEnterpriseEnabled } from '../kubeUtils';
@@ -53,54 +49,26 @@
   const selectedVPC = vpcs?.find((vpc) => vpc.id === selectedVPCId);
 
   return isLkeEnterprisePhase2FeatureEnabled ? (
-    <Stack divider={<Divider />} spacing={4}>
-      <Stack>
-        <Typography
-          sx={(theme) => ({
-            font: theme.tokens.alias.Typography.Label.Bold.S,
-          })}
-        >
-          IP Version
-        </Typography>
-        <Typography marginTop={1}>
-          TODO - M3-10203: LKE-E Dual Stack Support
-        </Typography>
-=======
-import { Controller, useFormContext } from 'react-hook-form';
-
-import { FormLabel } from 'src/components/FormLabel';
-
-import { useIsLkeEnterpriseEnabled } from '../kubeUtils';
-
-export const ClusterNetworkingPanel = () => {
-  const { isLkeEnterprisePhase2FeatureEnabled } = useIsLkeEnterpriseEnabled();
-
-  const { control } = useFormContext();
-
-  return isLkeEnterprisePhase2FeatureEnabled ? (
-    <>
-      <Stack divider={<Divider />} spacing={4}>
-        <Controller
-          control={control}
-          name="stack_type"
-          render={({ field }) => (
-            <RadioGroup
-              {...field}
-              onChange={(e) => field.onChange(e.target.value)}
-              value={field.value ?? null}
-            >
-              <FormLabel>IP Version</FormLabel>
-              <FormControlLabel control={<Radio />} label="IPv4" value="ipv4" />
-              <FormControlLabel
-                control={<Radio />}
-                label="IPv4 + IPv6"
-                value="ipv4-ipv6"
-              />
-            </RadioGroup>
-          )}
-        />
->>>>>>> 63fa9c14
-      </Stack>
+    <Stack divider={<Divider />} spacing={3}>
+      <Controller
+        control={control}
+        name="stack_type"
+        render={({ field }) => (
+          <RadioGroup
+            {...field}
+            onChange={(e) => field.onChange(e.target.value)}
+            value={field.value ?? null}
+          >
+            <FormLabel>IP Version</FormLabel>
+            <FormControlLabel control={<Radio />} label="IPv4" value="ipv4" />
+            <FormControlLabel
+              control={<Radio />}
+              label="IPv4 + IPv6"
+              value="ipv4-ipv6"
+            />
+          </RadioGroup>
+        )}
+      />
       <Stack marginTop={3}>
         <Typography
           sx={(theme) => ({
@@ -113,7 +81,6 @@
           Allow for private communications within and across clusters in the
           same data center.
         </Typography>
-<<<<<<< HEAD
         <RadioGroup
           aria-label="Bring your own VPC"
           data-testid="isUsingOwnVpc"
@@ -216,10 +183,6 @@
         )}
       </Stack>
     </Stack>
-=======
-      </Stack>
-    </>
->>>>>>> 63fa9c14
   ) : (
     <Stack>
       <Typography variant="h3">VPC & Firewall</Typography>
