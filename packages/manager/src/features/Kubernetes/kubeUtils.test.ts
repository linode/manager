import { accountBetaFactory, linodeTypeFactory } from '@linode/utilities';
import { renderHook } from '@testing-library/react';

import {
  kubeLinodeFactory,
  kubernetesEnterpriseTierVersionFactory,
  kubernetesVersionFactory,
  nodePoolFactory,
} from 'src/factories';
import { extendType } from 'src/utilities/extendType';

import {
  compareByKubernetesVersion,
  getLatestVersion,
  getNextVersion,
  getTotalClusterMemoryCPUAndStorage,
  useAPLAvailability,
  useIsLkeEnterpriseEnabled,
  useLkeStandardOrEnterpriseVersions,
} from './kubeUtils';

import type {
  KubernetesTieredVersion,
  KubernetesVersion,
} from '@linode/api-v4';

const mockKubernetesVersions = kubernetesVersionFactory.buildList(1);
const mockKubernetesEnterpriseVersions =
  kubernetesEnterpriseTierVersionFactory.buildList(1);

const queryMocks = vi.hoisted(() => ({
  useAccount: vi.fn().mockReturnValue({}),
  useAccountBetaQuery: vi.fn().mockReturnValue({}),
  useFlags: vi.fn().mockReturnValue({}),
  useKubernetesTieredVersionsQuery: vi.fn().mockReturnValue({}),
  useKubernetesVersionQuery: vi.fn().mockReturnValue({}),
}));

vi.mock('@linode/queries', () => {
  const actual = vi.importActual('@linode/queries');
  return {
    ...actual,
    useAccount: queryMocks.useAccount,
    useAccountBetaQuery: queryMocks.useAccountBetaQuery,
  };
});

vi.mock('src/hooks/useFlags', () => {
  const actual = vi.importActual('src/hooks/useFlags');
  return {
    ...actual,
    useFlags: queryMocks.useFlags,
  };
});

vi.mock('src/queries/kubernetes', () => {
  const actual = vi.importActual('src/queries/kubernetes');
  return {
    ...actual,
    useKubernetesTieredVersionsQuery:
      queryMocks.useKubernetesTieredVersionsQuery,
    useKubernetesVersionQuery: queryMocks.useKubernetesVersionQuery,
  };
});

afterEach(() => {
  vi.clearAllMocks();
});

describe('helper functions', () => {
  const badPool = nodePoolFactory.build({
    type: 'not-a-real-type',
  });

  describe('compareByKubernetesVersion', () => {
    it('should identify the later standard tier major version as greater', () => {
      const result = compareByKubernetesVersion('2.0.0', '1.0.0', 'asc');
      expect(result).toBeGreaterThan(0);
    });

    it('should identify the later standard tier minor version as greater', () => {
      const result = compareByKubernetesVersion('1.2.0', '1.1.0', 'asc');
      expect(result).toBeGreaterThan(0);
    });

    it('should identify the later standard tier patch version as greater', () => {
      const result = compareByKubernetesVersion('1.1.2', '1.1.1', 'asc');
      expect(result).toBeGreaterThan(0);
    });

    it('should identify the later enterprise tier major version as greater', () => {
      const result = compareByKubernetesVersion(
        'v2.0.0+lke1',
        'v1.0.0+lke2',
        'asc'
      );
      expect(result).toBeGreaterThan(0);
    });

    it('should identify the later enterprise tier minor version as greater', () => {
      const result = compareByKubernetesVersion(
        'v1.2.0+lke1',
        'v1.1.0+lke2',
        'asc'
      );
      expect(result).toBeGreaterThan(0);
    });

    it('should identify the later enterprise tier patch version as greater', () => {
      const result = compareByKubernetesVersion(
        'v1.1.2+lke1',
        'v1.1.1+lke1',
        'asc'
      );
      expect(result).toBeGreaterThan(0);
    });

    it('should identify the enterprise tier patch version with the later enterprise release version as greater', () => {
      const result = compareByKubernetesVersion(
        'v1.1.1+lke2',
        'v1.1.1+lke1',
        'asc'
      );
      expect(result).toBeGreaterThan(0);
    });

    it('should identify the later standard tier minor version with differing number of digits', () => {
      const result = compareByKubernetesVersion('1.30', '1.3', 'asc');
      expect(result).toBeGreaterThan(0);
    });

    it('should return negative when the first version is earlier in ascending order with standard tier versions', () => {
      const result = compareByKubernetesVersion('1.0.0', '2.0.0', 'asc');
      expect(result).toBeLessThan(0);
    });

    it('should return positive when the first version is earlier in descending order with standard tier versions', () => {
      const result = compareByKubernetesVersion('1.0.0', '2.0.0', 'desc');
      expect(result).toBeGreaterThan(0);
    });

    it('should return negative when the first version is earlier in ascending order with enterprise tier versions', () => {
      const result = compareByKubernetesVersion(
        'v1.0.0+lke1',
        'v2.0.0+lke1',
        'asc'
      );
      expect(result).toBeLessThan(0);
    });

    it('should return positive when the first version is earlier in descending order with enterprise tier versions', () => {
      const result = compareByKubernetesVersion(
        'v1.0.0+lke1',
        'v2.0.0+lke1',
        'desc'
      );
      expect(result).toBeGreaterThan(0);
    });

    it('should return zero when standard tier versions are equal', () => {
      const result = compareByKubernetesVersion('1.2.3', '1.2.3', 'asc');
      expect(result).toEqual(0);
    });

    it('should return zero when enterprise tier versions are equal', () => {
      const result = compareByKubernetesVersion(
        'v1.2.3+lke1',
        'v1.2.3+lke1',
        'asc'
      );
      expect(result).toEqual(0);
    });
  });

  describe('Get total cluster memory/CPUs', () => {
    const pools = nodePoolFactory.buildList(3, {
      nodes: kubeLinodeFactory.buildList(3),
      type: 'g6-fake-1',
    });

    const types = linodeTypeFactory
      .buildList(1, {
        disk: 1048576,
        id: 'g6-fake-1',
        memory: 1024,
        vcpus: 2,
      })
      .map(extendType);

    it('should sum up the total CPU cores of all nodes', () => {
      expect(getTotalClusterMemoryCPUAndStorage(pools, types)).toHaveProperty(
        'CPU',
        2 * 9
      );
    });

    it('should sum up the total RAM of all pools', () => {
      expect(getTotalClusterMemoryCPUAndStorage(pools, types)).toHaveProperty(
        'RAM',
        1024 * 9
      );
    });

    it('should sum up the total storage of all nodes', () => {
      expect(getTotalClusterMemoryCPUAndStorage(pools, types)).toHaveProperty(
        'Storage',
        1048576 * 9
      );
    });

    it("should return 0 if it can't match the data", () => {
      expect(getTotalClusterMemoryCPUAndStorage([badPool], types)).toEqual({
        CPU: 0,
        RAM: 0,
        Storage: 0,
      });
    });

    it('should return 0 if no pools are given', () => {
      expect(getTotalClusterMemoryCPUAndStorage([], types)).toEqual({
        CPU: 0,
        RAM: 0,
        Storage: 0,
      });
    });
  });

  describe('APL availability', () => {
    it('should return true if the apl flag is true and beta is active', async () => {
      const accountBeta = accountBetaFactory.build({
        enrolled: '2023-01-15T00:00:00Z',
        id: 'apl',
      });

      queryMocks.useAccountBetaQuery.mockReturnValue({
        data: accountBeta,
      });
      queryMocks.useFlags.mockReturnValue({
        apl: true,
      });

      const { result } = renderHook(() => useAPLAvailability());
      expect(result.current.showAPL).toBe(true);
    });
  });

  describe('getLatestVersion', () => {
    it('should return the correct latest version from a list of versions in asc order', () => {
      const versions = [
        { label: '1.00', value: '1.00' },
        { label: '1.10', value: '1.10' },
        { label: '2.00', value: '2.00' },
      ];
      const result = getLatestVersion(versions);
      expect(result).toEqual({ label: '2.00', value: '2.00' });
    });

    it('should return the correct latest version from a list of versions in desc order', () => {
      const versions = [
        { label: '2.00', value: '2.00' },
        { label: '1.10', value: '1.10' },
        { label: '1.00', value: '1.00' },
      ];
      const result = getLatestVersion(versions);
      expect(result).toEqual({ label: '2.00', value: '2.00' });
    });

    it('should return the correct latest version from a list of enterprise versions in asc order', () => {
      const enterpriseVersions = [
        { label: 'v1.31.1+lke4', value: 'v1.31.1+lke4' },
        { label: 'v1.31.6+lke2', value: 'v1.31.6+lke2' },
        { label: 'v1.31.6+lke3', value: 'v1.31.6+lke3' },
        { label: 'v1.31.8+lke1', value: 'v1.31.8+lke1' },
      ];
      const result = getLatestVersion(enterpriseVersions);
      expect(result).toEqual({ label: 'v1.31.8+lke1', value: 'v1.31.8+lke1' });
    });

    it('should return the correct latest version from a list of enterprise versions in desc order', () => {
      const enterpriseVersions = [
        { label: 'v1.31.8+lke1', value: 'v1.31.8+lke1' },
        { label: 'v1.31.6+lke3', value: 'v1.31.6+lke3' },
        { label: 'v1.31.6+lke2', value: 'v1.31.6+lke2' },
        { label: 'v1.31.1+lke4', value: 'v1.31.1+lke4' },
      ];
      const result = getLatestVersion(enterpriseVersions);
      expect(result).toEqual({ label: 'v1.31.8+lke1', value: 'v1.31.8+lke1' });
    });

    it('should handle latest version minor version correctly', () => {
      const versions = [
        { label: '1.22', value: '1.22' },
        { label: '1.23', value: '1.23' },
        { label: '1.30', value: '1.30' },
      ];
      const result = getLatestVersion(versions);
      expect(result).toEqual({ label: '1.30', value: '1.30' });
    });

    it('should handle latest patch version correctly', () => {
      const versions = [
        { label: '1.22', value: '1.30' },
        { label: '1.23', value: '1.15' },
        { label: '1.30', value: '1.50.1' },
        { label: '1.30', value: '1.50' },
      ];
      const result = getLatestVersion(versions);
      expect(result).toEqual({ label: '1.50.1', value: '1.50.1' });
    });

    it('should return default fallback value when called with empty versions', () => {
      const result = getLatestVersion([]);
      expect(result).toEqual({ label: '', value: '' });
    });
  });

  describe('getNextVersion', () => {
    it('should get the next version when given a current standard version', () => {
      const versions: KubernetesVersion[] = [
        { id: '1.00' },
        { id: '1.10' },
        { id: '2.00' },
      ];
      const currentVersion = '1.10';

      const result = getNextVersion(currentVersion, versions);
      expect(result).toEqual('2.00');
    });
  });

  it('should get the next version when given a current enterprise version', () => {
    const versions: KubernetesTieredVersion[] = [
      { id: 'v1.31.1+lke4', tier: 'enterprise' },
      { id: 'v1.31.6+lke2', tier: 'enterprise' },
      { id: 'v1.31.6+lke3', tier: 'enterprise' },
      { id: 'v1.31.8+lke1', tier: 'enterprise' },
    ];
    const currentVersion = 'v1.31.6+lke2';

    const result = getNextVersion(currentVersion, versions);
    expect(result).toEqual('v1.31.6+lke3');
  });

  it('should get the next version when given an obsolete current version', () => {
    const versions: KubernetesVersion[] = [
      { id: '1.16' },
      { id: '1.17' },
      { id: '1.18' },
    ];
    const currentVersion = '1.15';

    const result = getNextVersion(currentVersion, versions);
    expect(result).toEqual('1.16');
  });
});

describe('hooks', () => {
  describe('useIsLkeEnterpriseEnabled', () => {
    it('returns false for feature enablement if the account does not have the capability', () => {
      queryMocks.useAccount.mockReturnValue({
        data: {
          capabilities: [],
        },
      });
      queryMocks.useFlags.mockReturnValue({
        lkeEnterprise: {
          enabled: true,
          ga: true,
          la: true,
<<<<<<< HEAD
          phase2Mtc: true,
=======
          postLa: true,
>>>>>>> 361b36e4
        },
      });

      const { result } = renderHook(() => useIsLkeEnterpriseEnabled());
      expect(result.current).toStrictEqual({
        isLkeEnterpriseGAFeatureEnabled: false,
        isLkeEnterpriseGAFlagEnabled: true,
        isLkeEnterpriseLAFeatureEnabled: false,
        isLkeEnterpriseLAFlagEnabled: true,
<<<<<<< HEAD
        isLkeEnterprisePhase2FeatureEnabled: false,
=======
        isLkeEnterprisePostLAFeatureEnabled: false,
>>>>>>> 361b36e4
      });
    });

    it('returns true for LA feature enablement if the account has the capability + enabled LA feature flag values', () => {
      queryMocks.useAccount.mockReturnValue({
        data: {
          capabilities: ['Kubernetes Enterprise'],
        },
      });
      queryMocks.useFlags.mockReturnValue({
        lkeEnterprise: {
          enabled: true,
          ga: false,
          la: true,
          phase2Mtc: false,
        },
      });

      const { result } = renderHook(() => useIsLkeEnterpriseEnabled());
      expect(result.current).toStrictEqual({
        isLkeEnterpriseGAFeatureEnabled: false,
        isLkeEnterpriseGAFlagEnabled: false,
        isLkeEnterpriseLAFeatureEnabled: true,
        isLkeEnterpriseLAFlagEnabled: true,
<<<<<<< HEAD
        isLkeEnterprisePhase2FeatureEnabled: false,
      });
    });

    it('returns true for Phase 2/MTC feature enablement if the account has the capability + enabled Phase 2 feature flag values', () => {
=======
        isLkeEnterprisePostLAFeatureEnabled: false,
      });
    });

    it('returns true for Post-LA feature enablement if the account has the capability + enabled Post-LA feature flag values', () => {
>>>>>>> 361b36e4
      queryMocks.useAccount.mockReturnValue({
        data: {
          capabilities: ['Kubernetes Enterprise'],
        },
      });
      queryMocks.useFlags.mockReturnValue({
        lkeEnterprise: {
          enabled: true,
          ga: false,
          la: true,
<<<<<<< HEAD
          phase2Mtc: true,
=======
          postLa: true,
>>>>>>> 361b36e4
        },
      });

      const { result } = renderHook(() => useIsLkeEnterpriseEnabled());
      expect(result.current).toStrictEqual({
        isLkeEnterpriseGAFeatureEnabled: false,
        isLkeEnterpriseGAFlagEnabled: false,
        isLkeEnterpriseLAFeatureEnabled: true,
        isLkeEnterpriseLAFlagEnabled: true,
<<<<<<< HEAD
        isLkeEnterprisePhase2FeatureEnabled: true,
=======
        isLkeEnterprisePostLAFeatureEnabled: true,
>>>>>>> 361b36e4
      });
    });

    it('returns true for GA feature enablement if the account has the capability + enabled GA feature flag values', () => {
      queryMocks.useAccount.mockReturnValue({
        data: {
          capabilities: ['Kubernetes Enterprise'],
        },
      });
      queryMocks.useFlags.mockReturnValue({
        lkeEnterprise: {
          enabled: true,
          ga: true,
          la: true,
<<<<<<< HEAD
          phase2Mtc: true,
=======
          postLa: true,
>>>>>>> 361b36e4
        },
      });

      const { result } = renderHook(() => useIsLkeEnterpriseEnabled());
      expect(result.current).toStrictEqual({
        isLkeEnterpriseGAFeatureEnabled: true,
        isLkeEnterpriseGAFlagEnabled: true,
        isLkeEnterpriseLAFeatureEnabled: true,
        isLkeEnterpriseLAFlagEnabled: true,
<<<<<<< HEAD
        isLkeEnterprisePhase2FeatureEnabled: true,
=======
        isLkeEnterprisePostLAFeatureEnabled: true,
>>>>>>> 361b36e4
      });
    });
  });

  describe('useLkeStandardOrEnterpriseVersions', () => {
    beforeAll(() => {
      queryMocks.useAccount.mockReturnValue({
        data: {
          capabilities: ['Kubernetes Enterprise'],
        },
      });
      queryMocks.useFlags.mockReturnValue({
        lkeEnterprise: {
          enabled: true,
          ga: true,
          la: true,
          phase2Mtc: true,
        },
      });
      queryMocks.useKubernetesTieredVersionsQuery.mockReturnValue({
        data: mockKubernetesEnterpriseVersions,
        error: null,
        isFetching: false,
      });
      queryMocks.useKubernetesVersionQuery.mockReturnValue({
        data: mockKubernetesVersions,
        error: null,
        isLoading: false,
      });
    });

    it('returns enterprise versions for enterprise clusters when the LKE-E feature is enabled', () => {
      const { result } = renderHook(() =>
        useLkeStandardOrEnterpriseVersions('enterprise')
      );

      expect(result.current.versions).toEqual(mockKubernetesEnterpriseVersions);
      expect(result.current.isLoadingVersions).toBe(false);
      expect(result.current.versionsError).toBe(null);
    });

    it('returns standard versions for standard clusters when the LKE-E feature is enabled', () => {
      const { result } = renderHook(() =>
        useLkeStandardOrEnterpriseVersions('standard')
      );

      expect(result.current.versions).toEqual(mockKubernetesVersions);
      expect(result.current.isLoadingVersions).toBe(false);
      expect(result.current.versionsError).toBe(null);
    });

    it('returns standard versions when the LKE-E feature is disabled', () => {
      queryMocks.useFlags.mockReturnValue({
        lkeEnterprise: {
          enabled: false,
          ga: true,
          la: true,
          phase2Mtc: true,
        },
      });

      const { result } = renderHook(() =>
        useLkeStandardOrEnterpriseVersions('standard')
      );

      expect(result.current.versions).toEqual(mockKubernetesVersions);
      expect(result.current.isLoadingVersions).toBe(false);
      expect(result.current.versionsError).toBe(null);
    });
  });
});<|MERGE_RESOLUTION|>--- conflicted
+++ resolved
@@ -367,11 +367,8 @@
           enabled: true,
           ga: true,
           la: true,
-<<<<<<< HEAD
           phase2Mtc: true,
-=======
           postLa: true,
->>>>>>> 361b36e4
         },
       });
 
@@ -381,11 +378,8 @@
         isLkeEnterpriseGAFlagEnabled: true,
         isLkeEnterpriseLAFeatureEnabled: false,
         isLkeEnterpriseLAFlagEnabled: true,
-<<<<<<< HEAD
         isLkeEnterprisePhase2FeatureEnabled: false,
-=======
         isLkeEnterprisePostLAFeatureEnabled: false,
->>>>>>> 361b36e4
       });
     });
 
@@ -401,6 +395,7 @@
           ga: false,
           la: true,
           phase2Mtc: false,
+          postLa: false,
         },
       });
 
@@ -410,19 +405,12 @@
         isLkeEnterpriseGAFlagEnabled: false,
         isLkeEnterpriseLAFeatureEnabled: true,
         isLkeEnterpriseLAFlagEnabled: true,
-<<<<<<< HEAD
         isLkeEnterprisePhase2FeatureEnabled: false,
+        isLkeEnterprisePostLAFeatureEnabled: false,
       });
     });
 
     it('returns true for Phase 2/MTC feature enablement if the account has the capability + enabled Phase 2 feature flag values', () => {
-=======
-        isLkeEnterprisePostLAFeatureEnabled: false,
-      });
-    });
-
-    it('returns true for Post-LA feature enablement if the account has the capability + enabled Post-LA feature flag values', () => {
->>>>>>> 361b36e4
       queryMocks.useAccount.mockReturnValue({
         data: {
           capabilities: ['Kubernetes Enterprise'],
@@ -433,11 +421,8 @@
           enabled: true,
           ga: false,
           la: true,
-<<<<<<< HEAD
           phase2Mtc: true,
-=======
-          postLa: true,
->>>>>>> 361b36e4
+          postLa: false,
         },
       });
 
@@ -447,11 +432,35 @@
         isLkeEnterpriseGAFlagEnabled: false,
         isLkeEnterpriseLAFeatureEnabled: true,
         isLkeEnterpriseLAFlagEnabled: true,
-<<<<<<< HEAD
         isLkeEnterprisePhase2FeatureEnabled: true,
-=======
-        isLkeEnterprisePostLAFeatureEnabled: true,
->>>>>>> 361b36e4
+        isLkeEnterprisePostLAFeatureEnabled: false,
+      });
+    });
+
+    it('returns true for Post-LA feature enablement if the account has the capability + enabled Post-LA feature flag values', () => {
+      queryMocks.useAccount.mockReturnValue({
+        data: {
+          capabilities: ['Kubernetes Enterprise'],
+        },
+      });
+      queryMocks.useFlags.mockReturnValue({
+        lkeEnterprise: {
+          enabled: true,
+          ga: false,
+          la: true,
+          phase2Mtc: true,
+          postLa: false,
+        },
+      });
+
+      const { result } = renderHook(() => useIsLkeEnterpriseEnabled());
+      expect(result.current).toStrictEqual({
+        isLkeEnterpriseGAFeatureEnabled: false,
+        isLkeEnterpriseGAFlagEnabled: false,
+        isLkeEnterpriseLAFeatureEnabled: true,
+        isLkeEnterpriseLAFlagEnabled: true,
+        isLkeEnterprisePhase2FeatureEnabled: true,
+        isLkeEnterprisePostLAFeatureEnabled: false,
       });
     });
 
@@ -466,11 +475,8 @@
           enabled: true,
           ga: true,
           la: true,
-<<<<<<< HEAD
           phase2Mtc: true,
-=======
           postLa: true,
->>>>>>> 361b36e4
         },
       });
 
@@ -480,11 +486,8 @@
         isLkeEnterpriseGAFlagEnabled: true,
         isLkeEnterpriseLAFeatureEnabled: true,
         isLkeEnterpriseLAFlagEnabled: true,
-<<<<<<< HEAD
         isLkeEnterprisePhase2FeatureEnabled: true,
-=======
         isLkeEnterprisePostLAFeatureEnabled: true,
->>>>>>> 361b36e4
       });
     });
   });
