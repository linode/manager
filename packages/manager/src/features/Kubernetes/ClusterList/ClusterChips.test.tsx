--- conflicted
+++ resolved
@@ -62,11 +62,8 @@
             enabled: true,
             ga: false,
             la: true,
-<<<<<<< HEAD
             phase2Mtc: false,
-=======
             postLa: false,
->>>>>>> 361b36e4
           },
         },
       }
@@ -91,11 +88,8 @@
             enabled: false,
             ga: false,
             la: true,
-<<<<<<< HEAD
             phase2Mtc: false,
-=======
             postLa: false,
->>>>>>> 361b36e4
           },
         },
       }
@@ -120,11 +114,8 @@
             enabled: true,
             ga: false,
             la: true,
-<<<<<<< HEAD
             phase2Mtc: false,
-=======
             postLa: false,
->>>>>>> 361b36e4
           },
         },
       }
