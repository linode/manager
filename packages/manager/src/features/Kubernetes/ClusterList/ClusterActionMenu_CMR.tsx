--- conflicted
+++ resolved
@@ -9,57 +9,7 @@
 import { downloadFile } from 'src/utilities/downloadFile';
 import { getErrorStringOrDefault } from 'src/utilities/errorUtils';
 import Hidden from 'src/components/core/Hidden';
-<<<<<<< HEAD
-
-const useStyles = makeStyles((theme: Theme) => ({
-  inlineActions: {
-    display: 'flex',
-    alignItems: 'center',
-    justifyContent: 'flex-end'
-  },
-  link: {
-    padding: '12px 10px',
-    textAlign: 'center',
-    '&:hover, &:focus': {
-      backgroundColor: '#3683dc',
-      textDecoration: 'none',
-      '& span': {
-        color: '#fff'
-      }
-    },
-    '& span': {
-      color: theme.cmrTextColors.linkActiveLight
-    }
-  },
-  action: {
-    marginLeft: 10
-  },
-  button: {
-    ...theme.applyLinkStyles,
-    color: theme.cmrTextColors.linkActiveLight,
-    height: '100%',
-    minWidth: 'auto',
-    padding: '12px 10px',
-    whiteSpace: 'nowrap',
-    borderRadius: 0,
-    '&:hover, &:focus': {
-      backgroundColor: '#3683dc',
-      color: '#fff',
-      textDecoration: 'none'
-    },
-    '&[disabled]': {
-      color: '#cdd0d5',
-      cursor: 'default',
-      '&:hover, &:focus': {
-        backgroundColor: 'inherit',
-        textDecoration: 'none'
-      }
-    }
-  }
-}));
-=======
 import InlineMenuAction from 'src/components/InlineMenuAction';
->>>>>>> f97ffa15
 
 interface Props {
   clusterId: number;
