import * as React from 'react';
import Chip from 'src/components/core/Chip';
import Hidden from 'src/components/core/Hidden';
import DateTimeDisplay from 'src/components/DateTimeDisplay';
import Grid from 'src/components/Grid';
import TableCell from 'src/components/TableCell';
import TableRow from 'src/components/TableRow';
import ActionMenu from './ClusterActionMenu';
import { Link } from 'react-router-dom';
import { makeStyles, Theme } from 'src/components/core/styles';
<<<<<<< HEAD
import { dcDisplayNames } from 'src/constants';
=======
import { useAllLinodeTypesQuery } from 'src/queries/linodes';
>>>>>>> 13377b37
import { KubeNodePoolResponse, KubernetesCluster } from '@linode/api-v4';
import {
  getNextVersion,
  getTotalClusterMemoryCPUAndStorage,
} from '../kubeUtils';
import {
  useAllKubernetesNodePoolQuery,
  useKubernetesVersionQuery,
} from 'src/queries/kubernetes';
<<<<<<< HEAD
import { useSpecificTypes } from 'src/queries/types';
import { extendType } from 'src/utilities/extendType';
import { isNotNullOrUndefined } from 'src/utilities/nullOrUndefined';
=======
import { useRegionsQuery } from 'src/queries/regions';
>>>>>>> 13377b37

const useStyles = makeStyles((theme: Theme) => ({
  link: {
    display: 'block',
    color: theme.textColors.linkActiveLight,
    fontSize: '.875rem',
    lineHeight: '1.125rem',
    '&:hover, &:focus': {
      textDecoration: 'underline',
    },
  },
  labelStatusWrapper: {
    display: 'flex',
    flexFlow: 'row nowrap',
    alignItems: 'center',
    whiteSpace: 'nowrap',
  },
  clusterRow: {
    '&:before': {
      display: 'none',
    },
  },
  version: {
    display: 'flex',
    alignItems: 'center',
    justifyContent: 'flex-start',
  },
}));

export interface Props {
  cluster: KubernetesCluster;
  openDeleteDialog: (
    clusterID: number,
    clusterLabel: string,
    clusterNodePools: KubeNodePoolResponse[]
  ) => void;
  openUpgradeDialog: () => void;
}

export const KubernetesClusterRow = (props: Props) => {
  const { cluster, openDeleteDialog, openUpgradeDialog } = props;
  const classes = useStyles();

  const { data: versions } = useKubernetesVersionQuery();
  const { data: pools } = useAllKubernetesNodePoolQuery(cluster.id);
<<<<<<< HEAD
  const typesQuery = useSpecificTypes(pools?.map((pool) => pool.type) ?? []);
  const types = typesQuery
    .map((result) => result.data)
    .filter(isNotNullOrUndefined)
    .map(extendType);
=======
  const { data: types } = useAllLinodeTypesQuery();
  const { data: regions } = useRegionsQuery();

  const region = regions?.find((r) => r.id === cluster.region);
>>>>>>> 13377b37

  const nextVersion = getNextVersion(cluster.k8s_version, versions ?? []);

  const hasUpgrade = nextVersion !== null;

  const { RAM, CPU } = getTotalClusterMemoryCPUAndStorage(
    pools ?? [],
    types ?? []
  );

  return (
    <TableRow
      key={cluster.id}
      data-qa-cluster-cell={cluster.id}
      data-testid={'cluster-row'}
      className={classes.clusterRow}
      ariaLabel={`Cluster ${cluster.label}`}
    >
      <TableCell data-qa-cluster-label>
        <Grid
          container
          wrap="nowrap"
          alignItems="center"
          justifyContent="space-between"
        >
          <Grid item className="py0">
            <div className={classes.labelStatusWrapper}>
              <Link
                className={classes.link}
                to={`/kubernetes/clusters/${cluster.id}/summary`}
                tabIndex={0}
              >
                {cluster.label}
              </Link>
            </div>
          </Grid>
          {cluster.control_plane.high_availability ? (
            <Grid item>
              <Chip
                label="HA"
                variant="outlined"
                outlineColor="green"
                size="small"
                data-testid={'ha-chip'}
              />
            </Grid>
          ) : null}
        </Grid>
      </TableCell>
      <Hidden mdDown>
        <TableCell data-qa-cluster-version>
          <div className={classes.version}>
            {cluster.k8s_version}
            {hasUpgrade ? (
              <Chip
                onClick={openUpgradeDialog}
                label="UPGRADE"
                size="small"
                clickable
                inTable
              />
            ) : null}
          </div>
        </TableCell>
        <TableCell data-qa-cluster-date>
          <DateTimeDisplay value={cluster.created} />
        </TableCell>
      </Hidden>
      <TableCell data-qa-cluster-region>
        {region?.label ?? cluster.region}
      </TableCell>
      <Hidden smDown>
        <TableCell data-qa-cluster-memory>{`${RAM / 1024} GB`}</TableCell>
        <TableCell data-qa-cluster-cpu>
          {`${CPU} ${CPU === 1 ? 'CPU' : 'CPUs'}`}
        </TableCell>
      </Hidden>
      <TableCell actionCell>
        <ActionMenu
          clusterId={cluster.id}
          clusterLabel={cluster.label}
          openDialog={() =>
            openDeleteDialog(cluster.id, cluster.label, pools ?? [])
          }
        />
      </TableCell>
    </TableRow>
  );
};<|MERGE_RESOLUTION|>--- conflicted
+++ resolved
@@ -8,11 +8,6 @@
 import ActionMenu from './ClusterActionMenu';
 import { Link } from 'react-router-dom';
 import { makeStyles, Theme } from 'src/components/core/styles';
-<<<<<<< HEAD
-import { dcDisplayNames } from 'src/constants';
-=======
-import { useAllLinodeTypesQuery } from 'src/queries/linodes';
->>>>>>> 13377b37
 import { KubeNodePoolResponse, KubernetesCluster } from '@linode/api-v4';
 import {
   getNextVersion,
@@ -22,13 +17,10 @@
   useAllKubernetesNodePoolQuery,
   useKubernetesVersionQuery,
 } from 'src/queries/kubernetes';
-<<<<<<< HEAD
 import { useSpecificTypes } from 'src/queries/types';
 import { extendType } from 'src/utilities/extendType';
 import { isNotNullOrUndefined } from 'src/utilities/nullOrUndefined';
-=======
 import { useRegionsQuery } from 'src/queries/regions';
->>>>>>> 13377b37
 
 const useStyles = makeStyles((theme: Theme) => ({
   link: {
@@ -74,18 +66,14 @@
 
   const { data: versions } = useKubernetesVersionQuery();
   const { data: pools } = useAllKubernetesNodePoolQuery(cluster.id);
-<<<<<<< HEAD
   const typesQuery = useSpecificTypes(pools?.map((pool) => pool.type) ?? []);
   const types = typesQuery
     .map((result) => result.data)
     .filter(isNotNullOrUndefined)
     .map(extendType);
-=======
-  const { data: types } = useAllLinodeTypesQuery();
   const { data: regions } = useRegionsQuery();
 
   const region = regions?.find((r) => r.id === cluster.region);
->>>>>>> 13377b37
 
   const nextVersion = getNextVersion(cluster.k8s_version, versions ?? []);
 
