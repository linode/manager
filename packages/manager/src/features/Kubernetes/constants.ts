export const CLUSTER_TIER_DOCS_LINK =
  'https://techdocs.akamai.com/cloud-computing/docs/linode-kubernetes-engine#compare-lke-and-lke-enterprise';
export const CLUSTER_VERSIONS_DOCS_LINK =
  'https://techdocs.akamai.com/cloud-computing/docs/lke-versioning-and-life-cycle-policy';
export const nodeWarning =
  'We recommend a minimum of 3 nodes in each Node Pool to avoid downtime during upgrades and maintenance.';
export const nodesDeletionWarning =
  'All nodes will be deleted and new nodes will be created to replace them.';
export const localStorageWarning =
  'Any data stored within local storage of your node(s) (such as ’hostPath’ volumes) is deleted.';
export const MULTI_NODE_POD_DELETION_WARNING =
  'Any pods running on these nodes are also deleted.';
export const SINGLE_NODE_POD_DELETION_WARNING =
  'Any pods running on this node are also deleted.';
export const MULTI_NODE_POD_RECYCLE_WARNING =
  'Any pods running on these nodes are also deleted and rescheduled.';
export const SINGLE_NODE_POD_RECYCLE_WARNING =
  'Any pods running on this node are also deleted and rescheduled.';

export const ACL_DRAWER_STANDARD_TIER_ACL_COPY =
  'Control Plane ACL secures network access to your LKE cluster’s control plane. Use this form to enable or disable the ACL on your LKE cluster, update the list of allowed IP addresses, and adjust other settings.';
export const ACL_DRAWER_ENTERPRISE_TIER_ACL_COPY =
  'Control Plane ACL secures network access to your LKE Enterprise cluster’s control plane. Use this form to update the list of allowed IP addresses and adjust other settings.';
export const ACL_DRAWER_STANDARD_TIER_ACTIVATION_STATUS_COPY =
  'Enable or disable the Control Plane ACL. If the ACL is not enabled, any public IP address can be used to access your control plane. Once enabled, all network access is denied except for the IP addresses and CIDR ranges defined on the ACL.';
export const ACL_DRAWER_ENTERPRISE_TIER_ACTIVATION_STATUS_COPY =
  'An access control list (ACL) is enabled by default on LKE Enterprise clusters.';

export const CREATE_CLUSTER_STANDARD_TIER_ACL_COPY =
  'An access control list (ACL) is enabled by default on LKE Enterprise clusters. All traffic to the control plane is restricted except from IP addresses listed in the ACL. Add at least one IP address or CIDR range.';
export const CREATE_CLUSTER_ENTERPRISE_TIER_ACL_COPY =
  'Enable an access control list (ACL) on your LKE cluster to restrict access to your cluster’s control plane. Only the IP addresses and ranges specified in the ACL can connect to the control plane.';

export const LKE_ENTERPRISE_VPC_WARNING =
<<<<<<< HEAD
=======
  'This VPC has been automatically generated for your LKE Enterprise cluster. Making edits is disabled to avoid disruption to cluster communication.';

export const LKE_ENTERPRISE_LINODE_VPC_CONFIG_WARNING =
>>>>>>> 501c025b
  'This VPC has been automatically generated for your LKE Enterprise cluster. Making edits may disrupt cluster communication.';<|MERGE_RESOLUTION|>--- conflicted
+++ resolved
@@ -32,10 +32,7 @@
   'Enable an access control list (ACL) on your LKE cluster to restrict access to your cluster’s control plane. Only the IP addresses and ranges specified in the ACL can connect to the control plane.';
 
 export const LKE_ENTERPRISE_VPC_WARNING =
-<<<<<<< HEAD
-=======
   'This VPC has been automatically generated for your LKE Enterprise cluster. Making edits is disabled to avoid disruption to cluster communication.';
 
 export const LKE_ENTERPRISE_LINODE_VPC_CONFIG_WARNING =
->>>>>>> 501c025b
   'This VPC has been automatically generated for your LKE Enterprise cluster. Making edits may disrupt cluster communication.';