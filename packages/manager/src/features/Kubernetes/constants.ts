--- conflicted
+++ resolved
@@ -7,8 +7,15 @@
 export const nodesDeletionWarning =
   'All nodes will be deleted and new nodes will be created to replace them.';
 export const localStorageWarning =
-<<<<<<< HEAD
-  'Any local storage (such as \u{2019}hostPath\u{2019} volumes) will be erased.';
+  'Any data stored within local storage of your node(s) (such as ’hostPath’ volumes) is deleted.';
+export const MULTI_NODE_POD_DELETION_WARNING =
+  'Any pods running on these nodes are also deleted.';
+export const SINGLE_NODE_POD_DELETION_WARNING =
+  'Any pods running on this node are also deleted.';
+export const MULTI_NODE_POD_RECYCLE_WARNING =
+  'Any pods running on these nodes are also deleted and rescheduled.';
+export const SINGLE_NODE_POD_RECYCLE_WARNING =
+  'Any pods running on this node are also deleted and rescheduled.';
 
 export const ACL_DRAWER_STANDARD_TIER_ACL_COPY =
   'Control Plane ACL secures network access to your LKE cluster’s control plane. Use this form to enable or disable the ACL on your LKE cluster, update the list of allowed IP addresses, and adjust other settings.';
@@ -21,15 +28,4 @@
 
 export const CREATE_CLUSTER_STANDARD_TIER_ACL_ACTIVATION_STATUS_COPY = `${ACL_DRAWER_ENTERPRISE_TIER_ACTIVATION_STATUS_COPY} Add at least one IP address or CIDR range.`;
 export const CREATE_CLUSTER_ENTERPRISE_TIER_ACL_ACTIVATION_STATUS_COPY =
-  'Enable an access control list (ACL) on your LKE cluster to restrict access to your cluster’s control plane. Only the IP addresses and ranges specified in the ACL can connect to the control plane.';
-=======
-  'Any data stored within local storage of your node(s) (such as ’hostPath’ volumes) is deleted.';
-export const MULTI_NODE_POD_DELETION_WARNING =
-  'Any pods running on these nodes are also deleted.';
-export const SINGLE_NODE_POD_DELETION_WARNING =
-  'Any pods running on this node are also deleted.';
-export const MULTI_NODE_POD_RECYCLE_WARNING =
-  'Any pods running on these nodes are also deleted and rescheduled.';
-export const SINGLE_NODE_POD_RECYCLE_WARNING =
-  'Any pods running on this node are also deleted and rescheduled.';
->>>>>>> 8587aa77
+  'Enable an access control list (ACL) on your LKE cluster to restrict access to your cluster’s control plane. Only the IP addresses and ranges specified in the ACL can connect to the control plane.';