--- conflicted
+++ resolved
@@ -113,7 +113,16 @@
   };
 };
 
-<<<<<<< HEAD
+export const useGetAPLAvailability = (): boolean => {
+  const flags = useFlags();
+
+  if (!flags) {
+    return false;
+  }
+
+  return Boolean(flags.apl);
+};
+
 export const getKubeControlPlaneACL = (
   account: Account | undefined,
   cluster?: KubernetesCluster | null
@@ -131,18 +140,7 @@
     showControlPlaneACL,
   };
 };
-=======
-export const useGetAPLAvailability = (): boolean => {
-  const flags = useFlags();
 
-  if (!flags) {
-    return false;
-  }
-
-  return Boolean(flags.apl);
-};
-
->>>>>>> 1922af49
 /**
  * Retrieves the latest version from an array of version objects.
  *
