--- conflicted
+++ resolved
@@ -4,14 +4,9 @@
   KubernetesCluster,
   KubernetesVersion,
 } from '@linode/api-v4/lib/kubernetes';
-<<<<<<< HEAD
-import { dcDisplayNames, HIGH_AVAILABILITY_PRICE } from 'src/constants';
 import { ExtendedType } from 'src/utilities/extendType';
-=======
-import { LinodeType } from '@linode/api-v4/lib/linodes';
 import { Region } from '@linode/api-v4/lib/regions';
 import { HIGH_AVAILABILITY_PRICE } from 'src/constants';
->>>>>>> 13377b37
 
 export const nodeWarning = `We recommend a minimum of 3 nodes in each Node Pool to avoid downtime during upgrades and maintenance.`;
 export const nodesDeletionWarning = `All nodes will be deleted and new nodes will be created to replace them.`;
