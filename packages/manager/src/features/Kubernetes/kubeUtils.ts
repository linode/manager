--- conflicted
+++ resolved
@@ -270,13 +270,11 @@
   const isLkeEnterpriseLAFlagEnabled = Boolean(
     flags?.lkeEnterprise?.enabled && flags.lkeEnterprise.la
   );
-<<<<<<< HEAD
   const isLkeEnterprisePhase2FlagEnabled = Boolean(
     flags.lkeEnterprise?.enabled && flags.lkeEnterprise.phase2Mtc
-=======
+  );
   const isLkeEnterprisePostLAFlagEnabled = Boolean(
     flags?.lkeEnterprise?.enabled && flags.lkeEnterprise.postLa
->>>>>>> 361b36e4
   );
   const isLkeEnterpriseGAFlagEnabled = Boolean(
     flags.lkeEnterprise?.enabled && flags.lkeEnterprise.ga
@@ -287,16 +285,15 @@
     isLkeEnterpriseLAFlagEnabled,
     account?.capabilities ?? []
   );
-<<<<<<< HEAD
   const isLkeEnterprisePhase2FeatureEnabled = isFeatureEnabledV2(
     'Kubernetes Enterprise',
     isLkeEnterprisePhase2FlagEnabled,
-=======
+    account?.capabilities ?? []
+  );
   // For feature-flagged update strategy and firewall work
   const isLkeEnterprisePostLAFeatureEnabled = isFeatureEnabledV2(
     'Kubernetes Enterprise',
     isLkeEnterprisePostLAFlagEnabled,
->>>>>>> 361b36e4
     account?.capabilities ?? []
   );
   const isLkeEnterpriseGAFeatureEnabled = isFeatureEnabledV2(
@@ -310,11 +307,8 @@
     isLkeEnterpriseGAFlagEnabled,
     isLkeEnterpriseLAFeatureEnabled,
     isLkeEnterpriseLAFlagEnabled,
-<<<<<<< HEAD
     isLkeEnterprisePhase2FeatureEnabled,
-=======
     isLkeEnterprisePostLAFeatureEnabled,
->>>>>>> 361b36e4
   };
 };
 
