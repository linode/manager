import { Notice, Typography } from '@linode/ui';
import { Hidden } from '@linode/ui';
import Grid from '@mui/material/Grid';
import * as React from 'react';

import Paginate from 'src/components/Paginate';
import { PaginationFooter } from 'src/components/PaginationFooter/PaginationFooter';
import { PLAN_PANEL_PAGE_SIZE_OPTIONS } from 'src/features/components/PlansPanel/constants';
import { useIsGenerationalPlansEnabled } from 'src/utilities/linodes';
import { PLAN_SELECTION_NO_REGION_SELECTED_MESSAGE } from 'src/utilities/pricing/constants';

import { KubernetesPlanSelection } from './KubernetesPlanSelection';
import { KubernetesPlanSelectionTable } from './KubernetesPlanSelectionTable';

import type { NodePoolConfigDrawerHandlerParams } from '../CreateCluster/CreateCluster';
import type { KubernetesTier, LinodeTypeClass } from '@linode/api-v4';
import type { PlanSelectionDividers } from 'src/features/components/PlansPanel/PlanContainer';
import type { PlanWithAvailability } from 'src/features/components/PlansPanel/types';

export interface PlanFilterRenderArgs {
  /**
   * Callback to notify parent of filter result
   */
  onResult: (result: PlanFilterRenderResult) => void;

  /**
   * All available plans (unfiltered)
   */
  plans: PlanWithAvailability[];

  /**
   * Plan type/class (e.g., 'dedicated', 'gpu')
   */
  planType: LinodeTypeClass | undefined;

  /**
   * Reset pagination back to the first page
   */
  resetPagination: () => void;

  /**
   * Whether filters should be disabled (e.g., no region selected)
   */
  shouldDisableFilters?: boolean;
}

export interface PlanFilterRenderResult {
  /**
   * Optional empty state configuration for the table body
   */
  emptyState?: null | {
    message: string;
  };

  /**
   * Filtered plans after applying filters
   */
  filteredPlans: PlanWithAvailability[];

  /**
   * The filter UI component
   */
  filterUI: React.ReactNode;

  /**
   * Whether any filters are currently active
   */
  hasActiveFilters: boolean;
}

export interface KubernetesPlanContainerProps {
  allDisabledPlans: PlanWithAvailability[];
  getTypeCount: (planId: string) => number;
  handleConfigurePool?: (params: NodePoolConfigDrawerHandlerParams) => void;
  hasMajorityOfPlansDisabled: boolean;
  onAdd?: (key: string, value: number) => void;
  onSelect: (key: string) => void;

  /**
   * Render prop for custom filter UI per tab
   * Receives plan data and pagination helpers, returns a React element
   */
  planFilters?: (args: PlanFilterRenderArgs) => React.ReactNode;

  plans: PlanWithAvailability[];
  planType?: LinodeTypeClass;
  selectedId?: string;
  selectedRegionId?: string;
  selectedTier: KubernetesTier;
  updatePlanCount: (planId: string, newCount: number) => void;
  wholePanelIsDisabled: boolean;
}

export const KubernetesPlanContainer = (
  props: KubernetesPlanContainerProps
) => {
  const {
    getTypeCount,
    hasMajorityOfPlansDisabled,
    onAdd,
    handleConfigurePool,
    onSelect,
    planFilters,
    planType,
    plans,
    selectedId,
    selectedRegionId,
    selectedTier,
    updatePlanCount,
    wholePanelIsDisabled,
  } = props;
  const shouldDisplayNoRegionSelectedMessage = !selectedRegionId;
  const { isGenerationalPlansEnabled } = useIsGenerationalPlansEnabled();

  /**
   * This features allows us to divide the GPU plans into two separate tables.
   * This can be re-used for other plan types in the future.
   */
  const planSelectionDividers: PlanSelectionDividers[] = [
    {
      planType: 'gpu',
      tables: [
        {
          header: 'NVIDIA RTX PRO 6000 Blackwell Server Edition',
          planFilter: (plan: PlanWithAvailability) =>
            plan.label.includes('Blackwell'),
        },
        {
          header: 'NVIDIA RTX 4000 Ada',
          planFilter: (plan: PlanWithAvailability) =>
            plan.label.includes('Ada'),
        },
        {
          header: 'NVIDIA Quadro RTX 6000',
          planFilter: (plan: PlanWithAvailability) =>
            !plan.label.includes('Ada') && !plan.label.includes('Blackwell'),
        },
      ],
    },
  ];

  const renderPlanSelection = React.useCallback(
    (planList: PlanWithAvailability[]) =>
      planList.map((plan, idx) => (
        <KubernetesPlanSelection
          getTypeCount={getTypeCount}
          handleConfigurePool={handleConfigurePool}
          hasMajorityOfPlansDisabled={hasMajorityOfPlansDisabled}
          idx={idx}
          key={plan.id}
          onAdd={onAdd}
          onSelect={onSelect}
          plan={plan}
          selectedId={selectedId}
          selectedRegionId={selectedRegionId}
          selectedTier={selectedTier}
          updatePlanCount={updatePlanCount}
          wholePanelIsDisabled={wholePanelIsDisabled}
        />
      )),
    [
      getTypeCount,
      handleConfigurePool,
      hasMajorityOfPlansDisabled,
      onAdd,
      onSelect,
      selectedId,
      selectedRegionId,
      selectedTier,
      updatePlanCount,
      wholePanelIsDisabled,
    ]
  );

  const paginationPrefix = React.useMemo(
    () => `plan-panel-k8-${planType ?? 'all'}`,
    [planType]
  );

  // State to hold filter result from the filter component
  const [filterResult, setFilterResult] =
    React.useState<null | PlanFilterRenderResult>(null);

  // Ref to store the pagination handler from Paginate component
  // This allows us to reset pagination when filters change
  const handlePageChangeRef = React.useRef<((page: number) => void) | null>(
    null
  );

  // Callback for filter component to update result
  const handleFilterResult = React.useCallback(
    (result: PlanFilterRenderResult) => {
      setFilterResult(result);
    },
    []
  );

  // Callback to reset pagination to page 1
  // Used by filter components when filters change
  const resetPagination = React.useCallback(() => {
    // Call the pagination handler to go to page 1
    handlePageChangeRef.current?.(1);
  }, []);

  // Create filter state manager component if planFilters render prop is provided
  // This component returns null but manages filter state via hooks (usePlanFilters)
  // and communicates filtered results back to parent via the onResult callback
  const filterStateManager = React.useMemo(() => {
    if (isGenerationalPlansEnabled && planFilters) {
      return planFilters({
        onResult: handleFilterResult,
        planType,
        plans,
        resetPagination,
        shouldDisableFilters: shouldDisplayNoRegionSelectedMessage,
      });
    }
    return null;
  }, [
    isGenerationalPlansEnabled,
    planFilters,
    planType,
    plans,
    handleFilterResult,
    resetPagination,
    shouldDisplayNoRegionSelectedMessage,
  ]);

  // Clear filter result when filters are disabled or removed
  React.useEffect(() => {
    if (!planFilters || !isGenerationalPlansEnabled) {
      setFilterResult(null);
    }
  }, [isGenerationalPlansEnabled, planFilters]);

  // Use filtered plans if available, otherwise use all plans
  const effectiveFilterResult = isGenerationalPlansEnabled
    ? filterResult
    : null;
  const plansToDisplay = effectiveFilterResult?.filteredPlans ?? plans;
  const tableEmptyState = shouldDisplayNoRegionSelectedMessage
    ? null
    : (effectiveFilterResult?.emptyState ?? null);

  // Feature gate: if pagination is disabled, render the old way
  if (!isGenerationalPlansEnabled) {
    return (
      <Grid container spacing={2}>
        <Hidden mdUp>
          {shouldDisplayNoRegionSelectedMessage ? (
            <Notice
              spacingLeft={8}
              spacingTop={8}
              sx={(theme) => ({
                '& p': { fontSize: theme.tokens.font.FontSize.Xs },
              })}
              text={PLAN_SELECTION_NO_REGION_SELECTED_MESSAGE}
              variant="info"
            />
          ) : (
            planSelectionDividers.map((planSelectionDivider) =>
              planType === planSelectionDivider.planType
                ? planSelectionDivider.tables.map((table) => {
                    const filteredPlans = table.planFilter
                      ? plans.filter(table.planFilter)
                      : plans;
                    return [
                      filteredPlans.length > 0 && (
                        <Grid key={table.header} size={12}>
                          <Typography variant="h3">{table.header}</Typography>
                        </Grid>
                      ),
                      renderPlanSelection(filteredPlans),
                    ];
                  })
                : renderPlanSelection(plans)
            )
          )}
        </Hidden>
        <Hidden mdDown>
          <Grid
            size={{
              lg: 12,
              xs: 12,
            }}
          >
            {planSelectionDividers.map((planSelectionDivider) =>
              planType === planSelectionDivider.planType ? (
                planSelectionDivider.tables.map((table, idx) => {
                  const filteredPlans = table.planFilter
                    ? plans.filter(table.planFilter)
                    : plans;
                  return (
                    filteredPlans.length > 0 && (
                      <KubernetesPlanSelectionTable
                        filterOptions={table}
                        key={`k8-plan-filter-${idx}`}
                        plans={filteredPlans}
                        renderPlanSelection={renderPlanSelection}
                        shouldDisplayNoRegionSelectedMessage={
                          shouldDisplayNoRegionSelectedMessage
                        }
                      />
                    )
                  );
                })
              ) : (
                <KubernetesPlanSelectionTable
                  key={planType}
                  plans={plans}
                  renderPlanSelection={renderPlanSelection}
                  shouldDisplayNoRegionSelectedMessage={
                    shouldDisplayNoRegionSelectedMessage
                  }
                />
              )
            )}
          </Grid>
        </Hidden>
      </Grid>
    );
  }

  // Pagination enabled: use new paginated rendering
  return (
<<<<<<< HEAD
    <Paginate data={plansToDisplay} key={paginationPrefix} shouldScroll={false}>
=======
    <Paginate
      data={plans}
      key={paginationPrefix}
      // Prevent Kubernetes plans panel page size changes from being persisted to global PAGE_SIZE storage.
      // Kubernetes plans panel uses custom page size options (15, 25, 50) which should not override
      // the standard page size preference (25, 50, 75, 100) used by other tables.
      noPageSizeOverride={true}
      // Set default page size to 15 (first option in PLAN_PANEL_PAGE_SIZE_OPTIONS)
      pageSize={PLAN_PANEL_PAGE_SIZE_OPTIONS[0].value}
      shouldScroll={false}
    >
>>>>>>> 0888fb0f
      {({
        count,
        data: paginatedPlans,
        handlePageChange,
        handlePageSizeChange,
        pageSize,
        page,
      }) => {
        // Store the handlePageChange function in ref so filters can call it
        handlePageChangeRef.current = handlePageChange;

        const shouldDisplayPagination = !shouldDisplayNoRegionSelectedMessage;

        const dividerTables = planSelectionDividers
          .map((divider) => ({
            planType: divider.planType,
            tables: divider.tables
              .map((table) => ({
                filterOptions: table,
                plans: table.planFilter
                  ? paginatedPlans.filter(table.planFilter)
                  : paginatedPlans,
              }))
              .filter((table) => table.plans.length > 0),
          }))
          .filter((divider) => divider.tables.length > 0);

        const activeDivider = dividerTables.find(
          (divider) => divider.planType === planType
        );

        const hasActiveGpuDivider = planType === 'gpu' && activeDivider;

        return (
          <>
            <Grid container spacing={2}>
              {filterStateManager}

              {/* Render filter UI that was passed via callback */}
              {effectiveFilterResult?.filterUI && (
                <Grid size={12}>{effectiveFilterResult.filterUI}</Grid>
              )}

              <Hidden mdUp>
                {shouldDisplayNoRegionSelectedMessage ? (
                  <Notice
                    spacingLeft={8}
                    spacingTop={8}
                    sx={(theme) => ({
                      '& p': { fontSize: theme.tokens.font.FontSize.Xs },
                    })}
                    text={PLAN_SELECTION_NO_REGION_SELECTED_MESSAGE}
                    variant="info"
                  />
                ) : tableEmptyState ? (
                  <Notice
                    spacingLeft={8}
                    spacingTop={8}
                    sx={(theme) => ({
                      '& p': { fontSize: theme.tokens.font.FontSize.Xs },
                    })}
                    text={tableEmptyState.message}
                    variant="info"
                  />
                ) : hasActiveGpuDivider ? (
                  activeDivider.tables.map(({ filterOptions, plans }, idx) => (
                    <React.Fragment
                      key={`k8-mobile-${filterOptions.header ?? idx}`}
                    >
                      {filterOptions.header ? (
                        <Grid size={12}>
                          <Typography variant="h3">
                            {filterOptions.header}
                          </Typography>
                        </Grid>
                      ) : null}
                      {renderPlanSelection(plans)}
                    </React.Fragment>
                  ))
                ) : (
                  renderPlanSelection(paginatedPlans)
                )}
              </Hidden>
              <Hidden mdDown>
                <Grid
                  size={{
                    lg: 12,
                    xs: 12,
                  }}
                >
                  {hasActiveGpuDivider ? (
                    activeDivider.tables.map(
                      ({ filterOptions, plans }, idx) => (
                        <KubernetesPlanSelectionTable
                          filterOptions={filterOptions}
                          key={`k8-plan-filter-${idx}`}
                          plans={plans}
                          renderPlanSelection={renderPlanSelection}
                          shouldDisplayNoRegionSelectedMessage={
                            shouldDisplayNoRegionSelectedMessage
                          }
                        />
                      )
                    )
                  ) : (
                    <KubernetesPlanSelectionTable
                      filterEmptyStateMessage={tableEmptyState?.message}
                      key={planType ?? 'all'}
                      plans={paginatedPlans}
                      renderPlanSelection={renderPlanSelection}
                      shouldDisplayNoRegionSelectedMessage={
                        shouldDisplayNoRegionSelectedMessage
                      }
                    />
                  )}
                </Grid>
              </Hidden>
            </Grid>
            {shouldDisplayPagination && (
              <PaginationFooter
                count={count}
                customOptions={PLAN_PANEL_PAGE_SIZE_OPTIONS}
                handlePageChange={handlePageChange}
                handleSizeChange={handlePageSizeChange}
                page={page}
                pageSize={pageSize}
                sx={{
                  borderLeft: 'none',
                  borderRight: 'none',
                }}
              />
            )}
          </>
        );
      }}
    </Paginate>
  );
};<|MERGE_RESOLUTION|>--- conflicted
+++ resolved
@@ -323,11 +323,8 @@
 
   // Pagination enabled: use new paginated rendering
   return (
-<<<<<<< HEAD
-    <Paginate data={plansToDisplay} key={paginationPrefix} shouldScroll={false}>
-=======
     <Paginate
-      data={plans}
+      data={plansToDisplay}
       key={paginationPrefix}
       // Prevent Kubernetes plans panel page size changes from being persisted to global PAGE_SIZE storage.
       // Kubernetes plans panel uses custom page size options (15, 25, 50) which should not override
@@ -337,7 +334,6 @@
       pageSize={PLAN_PANEL_PAGE_SIZE_OPTIONS[0].value}
       shouldScroll={false}
     >
->>>>>>> 0888fb0f
       {({
         count,
         data: paginatedPlans,
