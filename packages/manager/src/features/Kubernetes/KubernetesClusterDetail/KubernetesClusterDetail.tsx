--- conflicted
+++ resolved
@@ -109,18 +109,6 @@
       />
       <Stack spacing={1}>
         <KubeSummaryPanel cluster={cluster} />
-<<<<<<< HEAD
-      </Grid>
-      {showAPL && cluster.apl_enabled && (
-        <>
-          <LandingHeader
-            docsLabel="Docs"
-            docsLink="https://apl-docs.net/"
-            removeCrumbX={[1, 2, 3]}
-            title="Application Platform for LKE"
-          />
-          <Grid>
-=======
         {showAPL && cluster.apl_enabled && (
           <Box>
             <LandingHeader
@@ -129,7 +117,6 @@
               removeCrumbX={[1, 2, 3]}
               title="Application Platform for LKE"
             />
->>>>>>> 5b05b762
             <APLSummaryPanel cluster={cluster} />
           </Box>
         )}
