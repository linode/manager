--- conflicted
+++ resolved
@@ -108,7 +108,6 @@
       />
       <Stack spacing={1}>
         <KubeSummaryPanel cluster={cluster} />
-<<<<<<< HEAD
         {showAPL && cluster.apl_enabled && (
           <Box>
             <LandingHeader
@@ -117,18 +116,7 @@
               removeCrumbX={[1, 2, 3]}
               title="Application Platform for LKE"
             />
-=======
-      </Grid>
-      {showAPL && cluster.apl_enabled && (
-        <>
-          <LandingHeader
-            docsLabel="Docs"
-            docsLink="https://apl-docs.net/"
-            removeCrumbX={[1, 2, 3]}
-            title="Akamai App Platform"
-          />
-          <Grid>
->>>>>>> 2a92113c
+
             <APLSummaryPanel cluster={cluster} />
           </Box>
         )}
