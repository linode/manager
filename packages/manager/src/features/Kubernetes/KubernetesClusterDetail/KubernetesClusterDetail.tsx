--- conflicted
+++ resolved
@@ -355,7 +355,6 @@
           <DocumentationButton href="https://www.linode.com/docs/kubernetes/deploy-and-manage-a-cluster-with-linode-kubernetes-engine-a-tutorial/" />
         </Grid>
       </Grid>
-<<<<<<< HEAD
 
       <Grid item xs={12}>
         <Tabs defaultIndex={0} className={classes.tabBar}>
@@ -409,73 +408,14 @@
                       nodePoolID: poolID
                     })
                   }
+                  recycleAllNodes={(poolID: number) =>
+                    handleRecycleAllNodes(poolID)
+                  }
                 />
               </Grid>
             </TabPanel>
           </TabPanels>
         </Tabs>
-=======
-      <Grid item>
-        <Grid item xs={12}>
-          <AppBar position="static" color="default" role="tablist">
-            <Tabs
-              value={0}
-              indicatorColor="primary"
-              textColor="primary"
-              variant="scrollable"
-              scrollButtons="on"
-              className={classes.tabBar}
-            >
-              <Tab key="Summary" label="Summary" data-qa-tab="Summary" />
-            </Tabs>
-          </AppBar>
-        </Grid>
-        <Grid item xs={12} className={classes.section}>
-          <KubeSummaryPanel
-            cluster={cluster}
-            endpoint={endpoint}
-            endpointError={endpointError}
-            endpointLoading={endpointLoading}
-            kubeconfigAvailable={kubeconfigAvailable}
-            kubeconfigError={kubeconfigError}
-            handleUpdateTags={(newTags: string[]) =>
-              props.updateCluster({
-                clusterID: cluster.id,
-                tags: newTags
-              })
-            }
-          />
-        </Grid>
-        <Grid item xs={12}>
-          <NodePoolsDisplay
-            clusterLabel={cluster.label}
-            pools={cluster.node_pools}
-            types={props.typesData || []}
-            addNodePool={(pool: PoolNodeWithPrice) =>
-              props.createNodePool({
-                clusterID: cluster.id,
-                type: pool.type,
-                count: pool.count
-              })
-            }
-            updatePool={(id: number, updatedPool: PoolNodeWithPrice) =>
-              props.updateNodePool({
-                clusterID: cluster.id,
-                nodePoolID: id,
-                type: updatedPool.type,
-                count: updatedPool.count
-              })
-            }
-            deletePool={(poolID: number) =>
-              props.deleteNodePool({
-                clusterID: cluster.id,
-                nodePoolID: poolID
-              })
-            }
-            recycleAllNodes={(poolID: number) => handleRecycleAllNodes(poolID)}
-          />
-        </Grid>
->>>>>>> c86258c7
       </Grid>
     </React.Fragment>
   );
