--- conflicted
+++ resolved
@@ -1,8 +1,4 @@
-<<<<<<< HEAD
-import { Button, Notice, TextField, Toggle } from '@linode/ui';
-=======
-import { Button, Notice, TextField, Typography } from '@linode/ui';
->>>>>>> 1b0733f1
+import { Button, Notice, TextField, Toggle, Typography } from '@linode/ui';
 import { AutoscaleNodePoolSchema } from '@linode/validation/lib/kubernetes.schema';
 import Grid from '@mui/material/Unstable_Grid2';
 import { useFormik } from 'formik';
@@ -14,11 +10,6 @@
 import { ConfirmationDialog } from 'src/components/ConfirmationDialog/ConfirmationDialog';
 import { FormControlLabel } from 'src/components/FormControlLabel';
 import { Link } from 'src/components/Link';
-<<<<<<< HEAD
-import { Typography } from 'src/components/Typography';
-=======
-import { Toggle } from 'src/components/Toggle/Toggle';
->>>>>>> 1b0733f1
 import { useUpdateNodePoolMutation } from 'src/queries/kubernetes';
 
 import type { AutoscaleSettings, KubeNodePoolResponse } from '@linode/api-v4';
