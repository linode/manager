--- conflicted
+++ resolved
@@ -1,8 +1,4 @@
-<<<<<<< HEAD
-import { Button, Notice, Typography } from '@linode/ui';
-=======
-import { Button, Notice, TextField } from '@linode/ui';
->>>>>>> 4b3fe8ae
+import { Button, Notice, TextField, Typography } from '@linode/ui';
 import { AutoscaleNodePoolSchema } from '@linode/validation/lib/kubernetes.schema';
 import Grid from '@mui/material/Unstable_Grid2';
 import { useFormik } from 'formik';
