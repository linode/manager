import { AutoscaleSettings, KubeNodePoolResponse } from '@linode/api-v4';
import { AutoscaleNodePoolSchema } from '@linode/validation/lib/kubernetes.schema';
import Grid from '@mui/material/Unstable_Grid2';
import { Theme } from '@mui/material/styles';
import { makeStyles } from '@mui/styles';
import classNames from 'classnames';
import { useFormik } from 'formik';
import { useSnackbar } from 'notistack';
import * as React from 'react';
<<<<<<< HEAD
import classNames from 'classnames';
import FormControlLabel from 'src/components/core/FormControlLabel';
import { makeStyles } from '@mui/styles';
import { Theme } from '@mui/material/styles';
import { Typography } from 'src/components/Typography';
import ActionsPanel from 'src/components/ActionsPanel/ActionsPanel';
=======

import ActionsPanel from 'src/components/ActionsPanel';
>>>>>>> a3d98700
import { Button } from 'src/components/Button/Button';
import { ConfirmationDialog } from 'src/components/ConfirmationDialog/ConfirmationDialog';
import { Link } from 'src/components/Link';
import { Notice } from 'src/components/Notice/Notice';
import { TextField } from 'src/components/TextField';
import { Toggle } from 'src/components/Toggle';
import { Typography } from 'src/components/Typography';
import FormControlLabel from 'src/components/core/FormControlLabel';
import { useUpdateNodePoolMutation } from 'src/queries/kubernetes';

interface Props {
  clusterId: number;
  handleOpenResizeDrawer: (poolId: number) => void;
  nodePool: KubeNodePoolResponse | undefined;
  onClose: () => void;
  open: boolean;
}

const useStyles = makeStyles((theme: Theme) => ({
  disabled: {
    opacity: 0.5,
  },
  errorText: {
    color: theme.color.red,
  },
  input: {
    '& input': {
      width: 70,
    },
    minWidth: 'auto',
  },
  inputContainer: {
    '& label': {
      marginTop: 13,
    },
  },
  notice: {
    fontFamily: theme.font.bold,
    fontSize: 15,
  },
  resize: {
    fontSize: 'inherit',
    marginLeft: -4,
    marginRight: 0,
    marginTop: -3.2,
    minHeight: 0,
    padding: 0,
  },
  slash: {
    '& p': {
      fontSize: '1rem',
      padding: `${theme.spacing(2)} 0`,
    },
    alignSelf: 'end',
    padding: '0px !important',
  },
}));

export const AutoscalePoolDialog = (props: Props) => {
  const { clusterId, handleOpenResizeDrawer, nodePool, onClose, open } = props;
  const autoscaler = nodePool?.autoscaler;
  const classes = useStyles();
  const { enqueueSnackbar } = useSnackbar();

  const { error, isLoading, mutateAsync } = useUpdateNodePoolMutation(
    clusterId,
    nodePool?.id ?? -1
  );

  const onSubmit = async (values: AutoscaleSettings) => {
    await mutateAsync({ autoscaler: values }).then(() => {
      enqueueSnackbar(`Autoscaling updated for Node Pool ${nodePool?.id}.`, {
        variant: 'success',
      });
      onClose();
    });
  };

  const handleClose = () => {
    onClose();
    handleReset(values);
  };

  const {
    errors,
    handleChange,
    handleReset,
    handleSubmit,
    isSubmitting,
    values,
  } = useFormik({
    enableReinitialize: true,
    initialValues: {
      enabled: autoscaler?.enabled ?? false,
      max: autoscaler?.max ?? 1,
      min: autoscaler?.min ?? 1,
    },
    onSubmit,
    validationSchema: AutoscaleNodePoolSchema,
  });

  const warning =
    autoscaler && autoscaler.max > 1 && +values.max < autoscaler.max
      ? 'The Node Pool will only be scaled down if there are unneeded nodes.'
      : undefined;

  return (
    <ConfirmationDialog
      actions={
<<<<<<< HEAD
        <ActionsPanel
          style={{ padding: 0 }}
          showPrimary
          primaryButtonHandler={() => handleSubmit()}
          primaryButtonLoading={isLoading || isSubmitting}
          primaryButtonDisabled={
            (values.enabled === autoscaler?.enabled &&
              values.min === autoscaler?.min &&
              values.max === autoscaler?.max) ||
            Object.keys(errors).length !== 0
          }
          primaryButtonDataTestId="confirm"
          primaryButtonText="Save Changes"
          showSecondary
          secondaryButtonDataTestId="cancel"
          secondaryButtonHandler={handleClose}
          secondaryButtonText="Cancel"
        />
=======
        <ActionsPanel style={{ padding: 0 }}>
          <Button
            buttonType="secondary"
            data-qa-cancel
            data-testid="dialog-cancel"
            onClick={handleClose}
          >
            Cancel
          </Button>
          <Button
            disabled={
              (values.enabled === autoscaler?.enabled &&
                values.min === autoscaler?.min &&
                values.max === autoscaler?.max) ||
              Object.keys(errors).length !== 0
            }
            buttonType="primary"
            data-qa-confirm
            data-testid="dialog-confirm"
            loading={isLoading || isSubmitting}
            onClick={() => handleSubmit()}
          >
            Save Changes
          </Button>
        </ActionsPanel>
>>>>>>> a3d98700
      }
      error={error?.[0].reason}
      onClose={handleClose}
      open={open}
      title="Autoscale Pool"
    >
      {warning ? (
        <Notice className={classes.notice} warning>
          {warning}
          <div>
            <Button
              onClick={() => {
                handleClose();
                handleOpenResizeDrawer(nodePool?.id ?? -1);
              }}
              buttonType="secondary"
              className={classes.resize}
              compactX
            >
              Resize
            </Button>
            to immediately scale your Node Pool up or down.
          </div>
        </Notice>
      ) : null}
      <Typography>
        Set minimum and maximum node pool constraints for LKE to resize your
        cluster automatically based on resource demand and overall usage.
        Maximum limit is 100 nodes.{' '}
        <Link to="https://www.linode.com/docs/products/compute/kubernetes/guides/enable-cluster-autoscaling">
          Learn More.
        </Link>
      </Typography>
      <form onSubmit={handleSubmit}>
        <FormControlLabel
          control={
            <Toggle
              checked={values.enabled}
              disabled={isSubmitting}
              name="enabled"
              onChange={handleChange}
            />
          }
          label="Autoscaler"
          style={{ marginTop: 12 }}
        />
        <Grid className={classes.inputContainer} container spacing={2}>
          <Grid>
            <TextField
              className={classes.input}
              disabled={!values.enabled || isSubmitting}
              error={Boolean(errors.min)}
              label="Min"
              name="min"
              onChange={handleChange}
              type="number"
              value={values.min}
            />
          </Grid>
          <Grid
            className={classNames({
              [classes.disabled]: !values.enabled,
              [classes.slash]: true,
            })}
          >
            <Typography>/</Typography>
          </Grid>
          <Grid>
            <TextField
              className={classes.input}
              disabled={!values.enabled || isSubmitting}
              error={Boolean(errors.max)}
              label="Max"
              name="max"
              onChange={handleChange}
              type="number"
              value={values.max}
            />
          </Grid>
          <Grid style={{ padding: '0 8px' }} xs={12}>
            {errors.min ? (
              <Typography className={classes.errorText}>
                {errors.min}
              </Typography>
            ) : null}
            {errors.max ? (
              <Typography className={classes.errorText}>
                {errors.max}
              </Typography>
            ) : null}
          </Grid>
        </Grid>
      </form>
    </ConfirmationDialog>
  );
};<|MERGE_RESOLUTION|>--- conflicted
+++ resolved
@@ -7,17 +7,8 @@
 import { useFormik } from 'formik';
 import { useSnackbar } from 'notistack';
 import * as React from 'react';
-<<<<<<< HEAD
-import classNames from 'classnames';
-import FormControlLabel from 'src/components/core/FormControlLabel';
-import { makeStyles } from '@mui/styles';
-import { Theme } from '@mui/material/styles';
-import { Typography } from 'src/components/Typography';
+
 import ActionsPanel from 'src/components/ActionsPanel/ActionsPanel';
-=======
-
-import ActionsPanel from 'src/components/ActionsPanel';
->>>>>>> a3d98700
 import { Button } from 'src/components/Button/Button';
 import { ConfirmationDialog } from 'src/components/ConfirmationDialog/ConfirmationDialog';
 import { Link } from 'src/components/Link';
@@ -127,12 +118,7 @@
   return (
     <ConfirmationDialog
       actions={
-<<<<<<< HEAD
         <ActionsPanel
-          style={{ padding: 0 }}
-          showPrimary
-          primaryButtonHandler={() => handleSubmit()}
-          primaryButtonLoading={isLoading || isSubmitting}
           primaryButtonDisabled={
             (values.enabled === autoscaler?.enabled &&
               values.min === autoscaler?.min &&
@@ -140,39 +126,16 @@
             Object.keys(errors).length !== 0
           }
           primaryButtonDataTestId="confirm"
+          primaryButtonHandler={() => handleSubmit()}
+          primaryButtonLoading={isLoading || isSubmitting}
           primaryButtonText="Save Changes"
-          showSecondary
           secondaryButtonDataTestId="cancel"
           secondaryButtonHandler={handleClose}
           secondaryButtonText="Cancel"
+          showPrimary
+          showSecondary
+          style={{ padding: 0 }}
         />
-=======
-        <ActionsPanel style={{ padding: 0 }}>
-          <Button
-            buttonType="secondary"
-            data-qa-cancel
-            data-testid="dialog-cancel"
-            onClick={handleClose}
-          >
-            Cancel
-          </Button>
-          <Button
-            disabled={
-              (values.enabled === autoscaler?.enabled &&
-                values.min === autoscaler?.min &&
-                values.max === autoscaler?.max) ||
-              Object.keys(errors).length !== 0
-            }
-            buttonType="primary"
-            data-qa-confirm
-            data-testid="dialog-confirm"
-            loading={isLoading || isSubmitting}
-            onClick={() => handleSubmit()}
-          >
-            Save Changes
-          </Button>
-        </ActionsPanel>
->>>>>>> a3d98700
       }
       error={error?.[0].reason}
       onClose={handleClose}
