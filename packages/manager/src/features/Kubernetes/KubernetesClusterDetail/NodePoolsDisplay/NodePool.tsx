--- conflicted
+++ resolved
@@ -123,12 +123,8 @@
                     title: 'Labels and Taints',
                   },
                   {
-<<<<<<< HEAD
-                    disabled: isLkeClusterRestricted,
-                    onClick: () => openAutoscalePoolDialog(poolId),
-=======
+                    disabled: isLkeClusterRestricted,
                     onClick: () => handleClickAutoscale(poolId),
->>>>>>> fdbaeb90
                     title: 'Autoscale Pool',
                   },
                   {
