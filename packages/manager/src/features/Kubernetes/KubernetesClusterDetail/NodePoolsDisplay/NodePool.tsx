--- conflicted
+++ resolved
@@ -68,7 +68,6 @@
   } = props;
 
   return (
-<<<<<<< HEAD
     <Accordion
       heading={
         <Paper
@@ -93,96 +92,15 @@
               {pluralize('Node', 'Nodes', count)}
             </Typography>
           </Box>
-          <Hidden
-            lgUp={flags.lkeEnterprise?.enabled}
-            smUp={!flags.lkeEnterprise?.enabled}
-          >
+          <Hidden lgUp>
             <Box
               alignItems="center"
               position="absolute"
               right={(theme) => theme.spacing(5)}
-=======
-    <Box data-qa-node-pool-id={poolId} data-qa-node-pool-section>
-      <Paper
-        sx={{
-          alignItems: 'center',
-          display: 'flex',
-          flexWrap: 'wrap',
-          justifyContent: 'space-between',
-          pl: 2,
-          pr: 0.5,
-          py: 0,
-        }}
-      >
-        <Box display="flex">
-          <Typography variant="h2">{typeLabel}</Typography>
-          <Divider
-            orientation="vertical"
-            sx={(theme) => ({ height: 16, margin: `4px ${theme.spacing(1)}` })}
-          />
-          <Typography variant="h2">
-            {pluralize('Node', 'Nodes', count)}
-          </Typography>
-        </Box>
-        <Hidden smUp>
-          <ActionMenu
-            actionsList={[
-              {
-                onClick: () => handleClickLabelsAndTaints(poolId),
-                title: 'Labels and Taints',
-              },
-              {
-                onClick: () => openAutoscalePoolDialog(poolId),
-                title: 'Autoscale Pool',
-              },
-              {
-                onClick: () => handleClickResize(poolId),
-                title: 'Resize Pool',
-              },
-              {
-                onClick: () => openRecycleAllNodesDialog(poolId),
-                title: 'Recycle Pool Nodes',
-              },
-              {
-                disabled: isOnlyNodePool,
-                onClick: () => openDeletePoolDialog(poolId),
-                title: 'Delete Pool',
-                tooltip: isOnlyNodePool
-                  ? 'Clusters must contain at least one node pool.'
-                  : undefined,
-              },
-            ]}
-            ariaLabel={`Action menu for Node Pool ${poolId}`}
-          />
-        </Hidden>
-        <Hidden smDown>
-          <Stack alignItems="center" direction="row">
-            <StyledActionButton
-              compactY
-              onClick={() => handleClickLabelsAndTaints(poolId)}
-            >
-              Labels and Taints
-            </StyledActionButton>
-            <StyledActionButton
-              compactY
-              onClick={() => openAutoscalePoolDialog(poolId)}
-            >
-              Autoscale Pool
-            </StyledActionButton>
-            {autoscaler.enabled && (
-              <Typography mx={1}>
-                (Min {autoscaler.min} / Max {autoscaler.max})
-              </Typography>
-            )}
-            <StyledActionButton
-              compactY
-              onClick={() => handleClickResize(poolId)}
->>>>>>> 17185cce
             >
               <ActionMenu
                 actionsList={[
                   {
-                    disabled: !flags.lkeEnterprise?.enabled,
                     onClick: () => handleClickLabelsAndTaints(poolId),
                     title: 'Labels and Taints',
                   },
@@ -212,10 +130,7 @@
               />
             </Box>
           </Hidden>
-          <Hidden
-            lgDown={flags.lkeEnterprise?.enabled}
-            smDown={!flags.lkeEnterprise?.enabled}
-          >
+          <Hidden lgDown>
             <Stack
               alignItems="center"
               data-testid="node-pool-actions"
@@ -223,17 +138,15 @@
               position="absolute"
               right={(theme) => theme.spacing(5)}
             >
-              {flags.lkeEnterprise?.enabled && (
-                <StyledActionButton
-                  onClick={(e) => {
-                    e.stopPropagation();
-                    handleClickLabelsAndTaints(poolId);
-                  }}
-                  compactY
-                >
-                  Labels and Taints
-                </StyledActionButton>
-              )}
+              <StyledActionButton
+                onClick={(e) => {
+                  e.stopPropagation();
+                  handleClickLabelsAndTaints(poolId);
+                }}
+                compactY
+              >
+                Labels and Taints
+              </StyledActionButton>
               <StyledActionButton
                 onClick={(e) => {
                   e.stopPropagation();
