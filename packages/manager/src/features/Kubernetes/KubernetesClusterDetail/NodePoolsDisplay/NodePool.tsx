import {
  AutoscaleSettings,
  PoolNodeResponse,
} from '@linode/api-v4/lib/kubernetes';
import * as React from 'react';
import { makeStyles } from '@mui/styles';
import { Theme } from '@mui/material/styles';
<<<<<<< HEAD
import Button from 'src/components/Button';
import { Typography } from 'src/components/Typography';
=======
import { Button } from 'src/components/Button/Button';
import Typography from 'src/components/core/Typography';
>>>>>>> f6eb4b2d
import Grid from '@mui/material/Unstable_Grid2';
import NodeTable from './NodeTable';
import Tooltip from 'src/components/core/Tooltip';

interface Props {
  poolId: number;
  typeLabel: string;
  nodes: PoolNodeResponse[];
  autoscaler: AutoscaleSettings;
  handleClickResize: (poolId: number) => void;
  openAutoscalePoolDialog: (poolId: number) => void;
  openDeletePoolDialog: (poolId: number) => void;
  openRecycleAllNodesDialog: (poolId: number) => void;
  openRecycleNodeDialog: (nodeID: string, linodeLabel: string) => void;
  isOnlyNodePool: boolean;
}

const useStyles = makeStyles((theme: Theme) => ({
  button: {
    paddingRight: 8,
  },
  autoscaleText: {
    paddingRight: theme.spacing(2),
    alignSelf: 'center',
  },
  deletePoolBtn: {
    paddingRight: 8,
    marginBottom: 3,
  },
}));

const NodePool: React.FC<Props> = (props) => {
  const {
    autoscaler,
    handleClickResize,
    openAutoscalePoolDialog,
    openDeletePoolDialog,
    openRecycleAllNodesDialog,
    openRecycleNodeDialog,
    nodes,
    typeLabel,
    poolId,
    isOnlyNodePool,
  } = props;

  const classes = useStyles();

  return (
    <Grid
      container
      alignItems="center"
      justifyContent="space-between"
      spacing={2}
      data-qa-node-pool-section
      data-qa-node-pool-id={poolId}
    >
      <Grid>
        <Typography variant="h2">{typeLabel}</Typography>
      </Grid>
      <Grid
        sx={{
          display: 'flex',
        }}
      >
        <Button
          className={`${autoscaler.enabled ? classes.button : ''}`}
          buttonType="secondary"
          compactY
          onClick={() => openAutoscalePoolDialog(poolId)}
        >
          Autoscale Pool
        </Button>
        {autoscaler.enabled ? (
          <Typography className={classes.autoscaleText}>
            {`(Min ${autoscaler.min} / Max ${autoscaler.max})`}
          </Typography>
        ) : null}
        <Button
          buttonType="secondary"
          compactY
          onClick={() => handleClickResize(poolId)}
        >
          Resize Pool
        </Button>
        <Button
          buttonType="secondary"
          compactY
          onClick={() => openRecycleAllNodesDialog(poolId)}
        >
          Recycle Pool Nodes
        </Button>
        <Tooltip
          title="Clusters must contain at least one node pool."
          disableFocusListener={!isOnlyNodePool}
          disableHoverListener={!isOnlyNodePool}
          disableTouchListener={!isOnlyNodePool}
        >
          <div>
            <Button
              className={classes.deletePoolBtn}
              buttonType="secondary"
              compactY
              disabled={isOnlyNodePool}
              onClick={() => openDeletePoolDialog(poolId)}
            >
              Delete Pool
            </Button>
          </div>
        </Tooltip>
      </Grid>
      <Grid
        xs={12}
        sx={{
          paddingTop: 0,
        }}
      >
        <NodeTable
          poolId={poolId}
          nodes={nodes}
          typeLabel={typeLabel}
          openRecycleNodeDialog={openRecycleNodeDialog}
        />
      </Grid>
    </Grid>
  );
};

export default NodePool;<|MERGE_RESOLUTION|>--- conflicted
+++ resolved
@@ -5,13 +5,8 @@
 import * as React from 'react';
 import { makeStyles } from '@mui/styles';
 import { Theme } from '@mui/material/styles';
-<<<<<<< HEAD
-import Button from 'src/components/Button';
 import { Typography } from 'src/components/Typography';
-=======
 import { Button } from 'src/components/Button/Button';
-import Typography from 'src/components/core/Typography';
->>>>>>> f6eb4b2d
 import Grid from '@mui/material/Unstable_Grid2';
 import NodeTable from './NodeTable';
 import Tooltip from 'src/components/core/Tooltip';
