--- conflicted
+++ resolved
@@ -63,11 +63,7 @@
         justifyContent="space-between"
         spacing={2}
       >
-<<<<<<< HEAD
         <Grid>
-=======
-        <Grid item style={{ marginLeft: '15px' }}>
->>>>>>> 245b90d9
           <Typography variant="h2">{typeLabel}</Typography>
         </Grid>
         <Grid style={{ display: 'flex' }}>
