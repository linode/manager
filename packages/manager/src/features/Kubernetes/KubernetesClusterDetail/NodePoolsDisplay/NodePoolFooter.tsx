import { useFirewallQuery } from '@linode/queries';
import { Divider, Stack, Typography } from '@linode/ui';
import { useSnackbar } from 'notistack';
import * as React from 'react';

import { CopyTooltip } from 'src/components/CopyTooltip/CopyTooltip';
import { useIsDiskEncryptionFeatureEnabled } from 'src/components/Encryption/utils';
import { Link } from 'src/components/Link';
import { TagCell } from 'src/components/TagCell/TagCell';
import { useUpdateNodePoolMutation } from 'src/queries/kubernetes';

import { NodePoolEncryptionStatus } from './NodePoolEncryptionStatus';
import { NodePoolTableFooter } from './NodeTable.styles';

import type {
  EncryptionStatus,
  KubeNodePoolResponse,
  KubernetesTier,
} from '@linode/api-v4';

export interface Props {
  clusterId: number;
  clusterTier: KubernetesTier;
  encryptionStatus: EncryptionStatus;
  isLkeClusterRestricted: boolean;
  poolFirewallId: KubeNodePoolResponse['firewall_id'];
  poolId: number;
  poolVersion: KubeNodePoolResponse['k8s_version'];
  tags: string[];
}

export const NodePoolFooter = (props: Props) => {
  const {
    clusterTier,
    poolVersion,
    encryptionStatus,
    isLkeClusterRestricted,
    poolId,
    poolFirewallId,
    tags,
    clusterId,
  } = props;

  const { enqueueSnackbar } = useSnackbar();

  const { mutateAsync: updateNodePool } = useUpdateNodePoolMutation(
    clusterId,
    poolId
  );

  const { data: firewall } = useFirewallQuery(
    poolFirewallId ?? -1,
    Boolean(poolFirewallId)
  );

  const { isDiskEncryptionFeatureEnabled } =
    useIsDiskEncryptionFeatureEnabled();

  const updateTags = async (tags: string[]) => {
    updateNodePool({ tags }).catch((e) =>
      enqueueSnackbar(e[0].reason, {
        variant: 'error',
      })
    );
  };

  return (
    <NodePoolTableFooter>
      <Stack direction="column" width="100%">
        <Stack
          alignItems="center"
          columnGap={{ sm: 2, xs: 1.5 }}
          direction="row"
          divider={
            <Divider flexItem orientation="vertical" sx={{ height: '20px' }} />
          }
          flexWrap={{ sm: 'unset', xs: 'wrap' }}
          rowGap={1}
        >
          <Typography sx={{ textWrap: 'nowrap' }}>
            <b>Pool ID:</b> <CopyTooltip copyableText text={String(poolId)} />
          </Typography>
          {clusterTier === 'enterprise' && poolVersion && (
            <Typography sx={{ textWrap: 'nowrap' }}>
              <b>Version:</b> {poolVersion}
            </Typography>
          )}
          {clusterTier === 'enterprise' &&
            poolFirewallId &&
            poolFirewallId > 0 && ( // This check handles the current API behavior for a default firewall (0). TODO: remove this once LKE-7686 is fixed.
              <Typography>
                <b>Firewall:</b>{' '}
                <Link to={`/firewalls/${poolFirewallId}/rules`}>
                  {firewall?.label ?? poolFirewallId}
                </Link>{' '}
                {firewall?.label && (
                  <span>
                    (ID:{' '}
                    <CopyTooltip copyableText text={String(poolFirewallId)} />)
                  </span>
                )}
              </Typography>
            )}
          {isDiskEncryptionFeatureEnabled && (
            <NodePoolEncryptionStatus encryptionStatus={encryptionStatus} />
          )}
        </Stack>
<<<<<<< HEAD
        <TagCell
          disabled={isLkeClusterRestricted}
          sx={{ justifyContent: 'flex-end' }}
          tags={tags}
          updateTags={updateTags}
          view="inline"
        />
      </Stack>
=======
      </Box>
      <TagCell
        disabled={isLkeClusterRestricted}
        entity="Node Pool"
        tags={tags}
        updateTags={updateTags}
        view="inline"
      />
>>>>>>> 88686268
    </NodePoolTableFooter>
  );
};<|MERGE_RESOLUTION|>--- conflicted
+++ resolved
@@ -105,25 +105,15 @@
             <NodePoolEncryptionStatus encryptionStatus={encryptionStatus} />
           )}
         </Stack>
-<<<<<<< HEAD
         <TagCell
           disabled={isLkeClusterRestricted}
+          entity="Node Pool"
           sx={{ justifyContent: 'flex-end' }}
           tags={tags}
           updateTags={updateTags}
           view="inline"
         />
       </Stack>
-=======
-      </Box>
-      <TagCell
-        disabled={isLkeClusterRestricted}
-        entity="Node Pool"
-        tags={tags}
-        updateTags={updateTags}
-        view="inline"
-      />
->>>>>>> 88686268
     </NodePoolTableFooter>
   );
 };