--- conflicted
+++ resolved
@@ -60,7 +60,6 @@
 the pool.`;
 
 export const ResizeNodePoolDrawer = (props: Props) => {
-<<<<<<< HEAD
   const {
     clusterTier,
     kubernetesClusterId,
@@ -69,10 +68,6 @@
     onClose,
     open,
   } = props;
-=======
-  const { kubernetesClusterId, kubernetesRegionId, nodePool, onClose, open } =
-    props;
->>>>>>> c62c514e
   const { classes } = useStyles();
 
   const typesQuery = useSpecificTypes(nodePool?.type ? [nodePool.type] : []);
