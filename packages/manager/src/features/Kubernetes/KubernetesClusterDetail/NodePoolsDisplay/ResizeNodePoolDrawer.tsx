--- conflicted
+++ resolved
@@ -2,13 +2,8 @@
 import { Theme } from '@mui/material/styles';
 import { makeStyles } from '@mui/styles';
 import * as React from 'react';
-<<<<<<< HEAD
+
 import ActionsPanel from 'src/components/ActionsPanel/ActionsPanel';
-=======
-
-import ActionsPanel from 'src/components/ActionsPanel';
-import { Button } from 'src/components/Button/Button';
->>>>>>> a3d98700
 import { CircleProgress } from 'src/components/CircleProgress';
 import Drawer from 'src/components/Drawer';
 import { EnhancedNumberInput } from 'src/components/EnhancedNumberInput/EnhancedNumberInput';
@@ -145,28 +140,14 @@
 
         {updatedCount < 3 && <Notice important text={nodeWarning} warning />}
 
-<<<<<<< HEAD
         <ActionsPanel
-          showPrimary
           primaryButtonDataTestId="submit"
           primaryButtonDisabled={updatedCount === nodePool.count}
           primaryButtonHandler={handleSubmit}
           primaryButtonLoading={isLoading}
           primaryButtonText="Save Changes"
+          showPrimary
         />
-=======
-        <ActionsPanel>
-          <Button
-            buttonType="primary"
-            data-qa-submit
-            disabled={updatedCount === nodePool.count}
-            loading={isLoading}
-            onClick={handleSubmit}
-          >
-            Save Changes
-          </Button>
-        </ActionsPanel>
->>>>>>> a3d98700
       </form>
     </Drawer>
   );
