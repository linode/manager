<<<<<<< HEAD
import { CircleProgress, Drawer, Notice, Typography } from '@linode/ui';
import * as React from 'react';
import { makeStyles } from 'tss-react/mui';

import { ActionsPanel } from 'src/components/ActionsPanel/ActionsPanel';
=======
import { ActionsPanel, CircleProgress, Notice, Typography } from '@linode/ui';
import { isNumber, pluralize } from '@linode/utilities';
import * as React from 'react';
import { makeStyles } from 'tss-react/mui';

import { Drawer } from 'src/components/Drawer';
>>>>>>> 34b1eb03
import { EnhancedNumberInput } from 'src/components/EnhancedNumberInput/EnhancedNumberInput';
import { ErrorMessage } from 'src/components/ErrorMessage';
import { useUpdateNodePoolMutation } from 'src/queries/kubernetes';
import { useSpecificTypes } from 'src/queries/types';
import { extendType } from 'src/utilities/extendType';
import { PRICES_RELOAD_ERROR_NOTICE_TEXT } from 'src/utilities/pricing/constants';
import { renderMonthlyPriceToCorrectDecimalPlace } from 'src/utilities/pricing/dynamicPricing';
import { getKubernetesMonthlyPrice } from 'src/utilities/pricing/kubernetes';
import { getLinodeRegionPrice } from 'src/utilities/pricing/linodes';

import { nodeWarning } from '../../constants';
import { hasInvalidNodePoolPrice } from './utils';

import type { KubeNodePoolResponse, Region } from '@linode/api-v4';
import type { Theme } from '@mui/material/styles';

const useStyles = makeStyles()((theme: Theme) => ({
  helperText: {
    paddingBottom: `calc(${theme.spacing(2)} + 1px)`,
  },
  section: {
    paddingBottom: theme.spacing(3),
  },
  summary: {
    font: theme.font.bold,
    fontSize: '16px',
  },
}));

export interface Props {
  kubernetesClusterId: number;
  kubernetesRegionId: Region['id'];
  nodePool: KubeNodePoolResponse | undefined;
  onClose: () => void;
  open: boolean;
}

const resizeWarning = `Resizing to fewer nodes will delete random nodes from
the pool.`;

export const ResizeNodePoolDrawer = (props: Props) => {
  const {
    kubernetesClusterId,
    kubernetesRegionId,
    nodePool,
    onClose,
    open,
  } = props;
  const { classes } = useStyles();

  const typesQuery = useSpecificTypes(nodePool?.type ? [nodePool.type] : []);
  const isLoadingTypes = typesQuery[0]?.isLoading ?? false;
  const planType = typesQuery[0]?.data
    ? extendType(typesQuery[0].data)
    : undefined;

  const {
    error,
    isPending,
    mutateAsync: updateNodePool,
  } = useUpdateNodePoolMutation(kubernetesClusterId, nodePool?.id ?? -1);
  const [resizeNodePoolError, setResizeNodePoolError] = React.useState<string>(
    ''
  );

  const [updatedCount, setUpdatedCount] = React.useState<number>(
    nodePool?.count ?? 0
  );

  React.useEffect(() => {
    if (!nodePool) {
      return;
    }
    if (open) {
      setUpdatedCount(nodePool.count);
      setResizeNodePoolError('');
    }
  }, [nodePool, open]);

  const handleChange = (value: number) => {
    setUpdatedCount(Math.min(100, Math.floor(value)));
  };

  React.useEffect(() => {
    if (error) {
      setResizeNodePoolError(error?.[0].reason);
    }
  }, [error]);

  if (!nodePool) {
    // This should never happen, but it keeps TypeScript happy and avoids crashing if we
    // are unable to load the specified pool.
    return null;
  }

  const handleSubmit = () => {
    updateNodePool({ count: updatedCount }).then((_) => {
      onClose();
    });
  };

  const pricePerNode = getLinodeRegionPrice(planType, kubernetesRegionId)
    ?.monthly;

  const totalMonthlyPrice =
    planType &&
    getKubernetesMonthlyPrice({
      count: nodePool.count,
      region: kubernetesRegionId,
      type: nodePool.type,
      types: planType ? [planType] : [],
    });

  const hasInvalidPrice = hasInvalidNodePoolPrice(
    pricePerNode,
    totalMonthlyPrice
  );

  return (
    <Drawer
      onClose={onClose}
      open={open}
      title={`Resize Pool: ${planType?.formattedLabel ?? 'Unknown'} Plan`}
    >
      {isLoadingTypes ? (
        <CircleProgress />
      ) : (
        <form
          onSubmit={(e: React.ChangeEvent<HTMLFormElement>) => {
            e.preventDefault();
            handleSubmit();
          }}
        >
          {resizeNodePoolError && (
            <Notice variant="error">
              <ErrorMessage
                entity={{ id: kubernetesClusterId, type: 'lkecluster_id' }}
                message={resizeNodePoolError}
              />
            </Notice>
          )}

          <div className={classes.section}>
            <Typography className={classes.helperText}>
              Adjust the total number of nodes to resize this node pool.
            </Typography>
            <EnhancedNumberInput
              min={1}
              setValue={handleChange}
              value={updatedCount}
            />
          </div>

          <div className={classes.section}>
            <Typography className={classes.summary}>
              Current price: $
              {renderMonthlyPriceToCorrectDecimalPlace(totalMonthlyPrice)}
              /month ({pluralize('node', 'nodes', nodePool.count)} at $
              {renderMonthlyPriceToCorrectDecimalPlace(pricePerNode)}
              /month each)
            </Typography>
          </div>
          <div className={classes.section}>
            {/* Renders total pool price/month for N nodes at price per node/month. */}
            <Typography className={classes.summary}>
              {`Resized price: $${renderMonthlyPriceToCorrectDecimalPlace(
                isNumber(pricePerNode) ? updatedCount * pricePerNode : undefined
              )}/month`}{' '}
              ({pluralize('node', 'nodes', updatedCount)} at $
              {renderMonthlyPriceToCorrectDecimalPlace(pricePerNode)}
              /month each)
            </Typography>
          </div>

          {updatedCount < nodePool.count && (
            <Notice important text={resizeWarning} variant="warning" />
          )}

          {updatedCount < 3 && (
            <Notice important text={nodeWarning} variant="warning" />
          )}

          {nodePool.count && hasInvalidPrice && (
            <Notice
              spacingBottom={16}
              spacingTop={8}
              text={PRICES_RELOAD_ERROR_NOTICE_TEXT}
              variant="error"
            />
          )}

          <ActionsPanel
            primaryButtonProps={{
              'data-testid': 'submit',
              disabled: updatedCount === nodePool.count || hasInvalidPrice,
              label: 'Save Changes',
              loading: isPending,
              onClick: handleSubmit,
            }}
          />
        </form>
      )}
    </Drawer>
  );
};<|MERGE_RESOLUTION|>--- conflicted
+++ resolved
@@ -1,17 +1,13 @@
-<<<<<<< HEAD
-import { CircleProgress, Drawer, Notice, Typography } from '@linode/ui';
-import * as React from 'react';
-import { makeStyles } from 'tss-react/mui';
-
-import { ActionsPanel } from 'src/components/ActionsPanel/ActionsPanel';
-=======
-import { ActionsPanel, CircleProgress, Notice, Typography } from '@linode/ui';
+import {
+  ActionsPanel,
+  CircleProgress,
+  Drawer,
+  Notice,
+  Typography,
+} from '@linode/ui';
 import { isNumber, pluralize } from '@linode/utilities';
 import * as React from 'react';
 import { makeStyles } from 'tss-react/mui';
-
-import { Drawer } from 'src/components/Drawer';
->>>>>>> 34b1eb03
 import { EnhancedNumberInput } from 'src/components/EnhancedNumberInput/EnhancedNumberInput';
 import { ErrorMessage } from 'src/components/ErrorMessage';
 import { useUpdateNodePoolMutation } from 'src/queries/kubernetes';
