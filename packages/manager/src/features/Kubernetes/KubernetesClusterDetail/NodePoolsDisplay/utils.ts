import type { NodeRow } from './NodeRow';
<<<<<<< HEAD
import type { Linode, PoolNodeResponse } from '@linode/api-v4';
=======
import type { PoolNodeResponse } from '@linode/api-v4';
import type { LinodeWithMaintenance } from 'src/utilities/linodes';
>>>>>>> 639590f5

/**
 * Checks whether prices are valid - 0 is valid, but undefined and null prices are invalid.
 * @returns true if either value is null or undefined
 */
export const hasInvalidNodePoolPrice = (
  pricePerNode: null | number | undefined,
  totalPrice: null | number | undefined
) => {
  const isInvalidPricePerNode = !pricePerNode && pricePerNode !== 0;
  const isInvalidTotalPrice = !totalPrice && totalPrice !== 0;

  return isInvalidPricePerNode || isInvalidTotalPrice;
};

/**
 * Transforms an LKE Pool Node to a NodeRow.
 */
export const nodeToRow = (
  node: PoolNodeResponse,
<<<<<<< HEAD
  linodes: Linode[]
=======
  linodes: LinodeWithMaintenance[],
  shouldShowVpcIPAddressColumns: boolean
>>>>>>> 639590f5
): NodeRow => {
  const foundLinode = linodes.find(
    (thisLinode) => thisLinode.id === node.instance_id
  );

  return {
    instanceId: node.instance_id || undefined,
    instanceStatus: foundLinode?.status,
    ip: foundLinode?.ipv4[0],
    label: foundLinode?.label,
    nodeId: node.id,
    nodeStatus: node.status,
<<<<<<< HEAD
=======
    shouldShowVpcIPAddressColumns,
>>>>>>> 639590f5
  };
};<|MERGE_RESOLUTION|>--- conflicted
+++ resolved
@@ -1,10 +1,5 @@
 import type { NodeRow } from './NodeRow';
-<<<<<<< HEAD
 import type { Linode, PoolNodeResponse } from '@linode/api-v4';
-=======
-import type { PoolNodeResponse } from '@linode/api-v4';
-import type { LinodeWithMaintenance } from 'src/utilities/linodes';
->>>>>>> 639590f5
 
 /**
  * Checks whether prices are valid - 0 is valid, but undefined and null prices are invalid.
@@ -25,12 +20,8 @@
  */
 export const nodeToRow = (
   node: PoolNodeResponse,
-<<<<<<< HEAD
-  linodes: Linode[]
-=======
-  linodes: LinodeWithMaintenance[],
+  linodes: Linode[],
   shouldShowVpcIPAddressColumns: boolean
->>>>>>> 639590f5
 ): NodeRow => {
   const foundLinode = linodes.find(
     (thisLinode) => thisLinode.id === node.instance_id
@@ -43,9 +34,6 @@
     label: foundLinode?.label,
     nodeId: node.id,
     nodeStatus: node.status,
-<<<<<<< HEAD
-=======
     shouldShowVpcIPAddressColumns,
->>>>>>> 639590f5
   };
 };