--- conflicted
+++ resolved
@@ -163,11 +163,7 @@
     if (!selectedTypeInfo) {
       return;
     }
-<<<<<<< HEAD
-    if (isLkeEnterpriseLAFeatureEnabled) {
-=======
     if (isLkeEnterpriseLAFeatureEnabled && clusterTier === 'enterprise') {
->>>>>>> 7029a42a
       return createPoolBeta({
         count: selectedTypeInfo.count,
         type: selectedTypeInfo.planId,
