--- conflicted
+++ resolved
@@ -1,10 +1,6 @@
 import * as React from 'react';
-<<<<<<< HEAD
 import ActionsPanel from 'src/components/ActionsPanel/ActionsPanel';
-=======
-import ActionsPanel from 'src/components/ActionsPanel';
 import { Box } from 'src/components/Box';
->>>>>>> 11276e76
 import { Button } from 'src/components/Button/Button';
 import { makeStyles } from '@mui/styles';
 import { Theme } from '@mui/material/styles';
