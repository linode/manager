<<<<<<< HEAD
import { CircleProgress } from '@linode/ui';
import Grid from '@mui/material/Unstable_Grid2';
=======
import { Stack } from '@linode/ui';
>>>>>>> abbedaf1
import React, { useState } from 'react';
import { Waypoint } from 'react-waypoint';

import { Button } from 'src/components/Button/Button';
import { ErrorState } from 'src/components/ErrorState/ErrorState';
import { Typography } from 'src/components/Typography';
import { useAllKubernetesNodePoolQuery } from 'src/queries/kubernetes';
import { useSpecificTypes } from 'src/queries/types';
import { extendTypesQueryResult } from 'src/utilities/extendType';

import { RecycleClusterDialog } from '../RecycleClusterDialog';
import { RecycleNodePoolDialog } from '../RecycleNodePoolDialog';
import { AddNodePoolDrawer } from './AddNodePoolDrawer';
import { AutoscalePoolDialog } from './AutoscalePoolDialog';
import { DeleteNodePoolDialog } from './DeleteNodePoolDialog';
import { NodePool } from './NodePool';
import { RecycleNodeDialog } from './RecycleNodeDialog';
import { ResizeNodePoolDrawer } from './ResizeNodePoolDrawer';

import type { Region } from '@linode/api-v4';

export interface Props {
  clusterID: number;
  clusterLabel: string;
  clusterRegionId: string;
  regionsData: Region[];
}

export const NodePoolsDisplay = (props: Props) => {
  const { clusterID, clusterLabel, clusterRegionId, regionsData } = props;

  const {
    data: pools,
    error: poolsError,
    isLoading,
  } = useAllKubernetesNodePoolQuery(clusterID, { refetchInterval: 15000 });

  const [selectedNodeId, setSelectedNodeId] = useState<string>('');

  const [selectedPoolId, setSelectedPoolId] = useState(-1);
  const selectedPool = pools?.find((pool) => pool.id === selectedPoolId);

  const [isDeleteNodePoolOpen, setIsDeleteNodePoolOpen] = useState(false);
  const [isResizeDrawerOpen, setIsResizeDrawerOpen] = useState(false);
  const [isRecycleAllPoolNodesOpen, setIsRecycleAllPoolNodesOpen] = useState(
    false
  );
  const [isRecycleNodeOpen, setIsRecycleNodeOpen] = useState(false);
  const [isRecycleClusterOpen, setIsRecycleClusterOpen] = useState(false);

  const [isAutoscaleDialogOpen, setIsAutoscaleDialogOpen] = useState(false);

  const [numPoolsToDisplay, setNumPoolsToDisplay] = React.useState(5);
  const _pools = pools?.slice(0, numPoolsToDisplay);

  const typesQuery = useSpecificTypes(_pools?.map((pool) => pool.type) ?? []);
  const types = extendTypesQueryResult(typesQuery);

  const handleShowMore = () => {
    if (numPoolsToDisplay < (pools?.length ?? 0)) {
      setNumPoolsToDisplay(
        Math.min(numPoolsToDisplay + 25, pools?.length ?? 0)
      );
    }
  };

  const [addDrawerOpen, setAddDrawerOpen] = React.useState<boolean>(false);

  const handleOpenAddDrawer = () => {
    setAddDrawerOpen(true);
  };

  const handleOpenResizeDrawer = (poolId: number) => {
    setSelectedPoolId(poolId);
    setIsResizeDrawerOpen(true);
  };

  if (isLoading || pools === undefined) {
    return <CircleProgress />;
  }

  return (
    <>
      <Stack
        alignItems="center"
        direction="row"
        flexWrap="wrap"
        justifyContent="space-between"
        spacing={2}
        sx={{ paddingLeft: { md: 0, sm: 1, xs: 1 } }}
      >
        <Typography variant="h2">Node Pools</Typography>
        <Stack direction="row" spacing={1}>
          <Button
            buttonType="secondary"
            onClick={() => setIsRecycleClusterOpen(true)}
          >
            Recycle All Nodes
          </Button>
          <Button buttonType="primary" onClick={handleOpenAddDrawer}>
            Add a Node Pool
          </Button>
        </Stack>
      </Stack>
      {poolsError && <ErrorState errorText={poolsError[0].reason} />}
      <Stack spacing={2}>
        {_pools?.map((thisPool) => {
          const { disk_encryption, id, nodes } = thisPool;

          const thisPoolType = types?.find(
            (thisType) => thisType.id === thisPool.type
          );

          const typeLabel = thisPoolType?.formattedLabel ?? 'Unknown type';

          return (
            <NodePool
              openAutoscalePoolDialog={(poolId) => {
                setSelectedPoolId(poolId);
                setIsAutoscaleDialogOpen(true);
              }}
              openDeletePoolDialog={(id) => {
                setSelectedPoolId(id);
                setIsDeleteNodePoolOpen(true);
              }}
              openRecycleAllNodesDialog={(id) => {
                setSelectedPoolId(id);
                setIsRecycleAllPoolNodesOpen(true);
              }}
              openRecycleNodeDialog={(nodeId, linodeLabel) => {
                setSelectedNodeId(nodeId);
                setIsRecycleNodeOpen(true);
              }}
              autoscaler={thisPool.autoscaler}
              encryptionStatus={disk_encryption}
              handleClickResize={handleOpenResizeDrawer}
              isOnlyNodePool={pools?.length === 1}
              key={id}
              nodes={nodes ?? []}
              poolId={thisPool.id}
              typeLabel={typeLabel}
            />
          );
        })}
      </Stack>
      {pools?.length > numPoolsToDisplay && (
        <Waypoint onEnter={handleShowMore}>
          <div style={{ minHeight: 50 }} />
        </Waypoint>
      )}
      <AddNodePoolDrawer
        clusterId={clusterID}
        clusterLabel={clusterLabel}
        clusterRegionId={clusterRegionId}
        onClose={() => setAddDrawerOpen(false)}
        open={addDrawerOpen}
        regionsData={regionsData}
      />
      <ResizeNodePoolDrawer
        kubernetesClusterId={clusterID}
        kubernetesRegionId={clusterRegionId}
        nodePool={selectedPool}
        onClose={() => setIsResizeDrawerOpen(false)}
        open={isResizeDrawerOpen}
      />
      <DeleteNodePoolDialog
        kubernetesClusterId={clusterID}
        nodePool={selectedPool}
        onClose={() => setIsDeleteNodePoolOpen(false)}
        open={isDeleteNodePoolOpen}
      />
      <AutoscalePoolDialog
        clusterId={clusterID}
        handleOpenResizeDrawer={handleOpenResizeDrawer}
        nodePool={selectedPool}
        onClose={() => setIsAutoscaleDialogOpen(false)}
        open={isAutoscaleDialogOpen}
      />
      <RecycleNodeDialog
        clusterId={clusterID}
        nodeId={selectedNodeId}
        onClose={() => setIsRecycleNodeOpen(false)}
        open={isRecycleNodeOpen}
      />
      <RecycleNodePoolDialog
        clusterId={clusterID}
        nodePoolId={selectedPoolId}
        onClose={() => setIsRecycleAllPoolNodesOpen(false)}
        open={isRecycleAllPoolNodesOpen}
      />
      <RecycleClusterDialog
        clusterId={clusterID}
        onClose={() => setIsRecycleClusterOpen(false)}
        open={isRecycleClusterOpen}
      />
    </>
  );
};<|MERGE_RESOLUTION|>--- conflicted
+++ resolved
@@ -1,9 +1,4 @@
-<<<<<<< HEAD
-import { CircleProgress } from '@linode/ui';
-import Grid from '@mui/material/Unstable_Grid2';
-=======
-import { Stack } from '@linode/ui';
->>>>>>> abbedaf1
+import { CircleProgress, Stack } from '@linode/ui';
 import React, { useState } from 'react';
 import { Waypoint } from 'react-waypoint';
 
