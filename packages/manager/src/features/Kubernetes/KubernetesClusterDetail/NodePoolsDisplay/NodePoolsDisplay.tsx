import * as React from 'react';
import { useSelector } from 'react-redux';
import Grid from 'src/components/core/Grid';
import Paper from 'src/components/core/Paper';
import { makeStyles, Theme } from 'src/components/core/styles';
import Typography from 'src/components/core/Typography';
import ErrorState from 'src/components/ErrorState';
import { ExtendedType } from 'src/features/linodes/LinodesCreate/SelectPlanPanel';
import { useDialog } from 'src/hooks/useDialog';
import { ApplicationState } from 'src/store';
import { getAPIErrorOrDefault } from 'src/utilities/errorUtils';
import { PoolNodeWithPrice } from '../../types';
import ResizeNodePoolDrawer from '../ResizeNodePoolDrawer';
import NodePool from './NodePool';
<<<<<<< HEAD
=======
import NodePoolDialog from './NodePoolDialog';
>>>>>>> b0e97109

const useStyles = makeStyles((theme: Theme) => ({
  root: {
    padding: theme.spacing(3)
  },
  displayTable: {
    width: '100%',
    '& > div': {
      marginTop: theme.spacing(),
      marginBottom: theme.spacing(4)
    },
    '& > div:last-child': {
      marginBottom: 0
    }
  },
  nodePoolHeader: {
    marginBottom: theme.spacing()
  },
  nodePoolHeaderOuter: {
    display: 'flex',
    alignItems: 'center'
  },
  nodePool: {
    marginTop: theme.spacing(),
    marginBottom: theme.spacing(4)
  }
}));

export interface Props {
  pools: PoolNodeWithPrice[];
  types: ExtendedType[];
  updatePool: (
    poolID: number,
    updatedPool: PoolNodeWithPrice
  ) => Promise<PoolNodeWithPrice>;
<<<<<<< HEAD
}

export const NodePoolsDisplay: React.FC<Props> = props => {
  const { pools, types, updatePool } = props;

  const classes = useStyles();

  const [drawerOpen, setDrawerOpen] = React.useState<boolean>(false);
  const [drawerSubmitting, setDrawerSubmitting] = React.useState<boolean>(
    false
  );
  const [drawerError, setDrawerError] = React.useState<string | undefined>();
  const [poolForEdit, setPoolForEdit] = React.useState<
    PoolNodeWithPrice | undefined
  >();

  const handleOpenResizeDrawer = (poolID: number) => {
    setPoolForEdit(pools.find(thisPool => thisPool.id === poolID));
    setDrawerOpen(true);
    setDrawerError(undefined);
  };

=======
  deletePool: (poolID: number) => Promise<any>;
}

export const NodePoolsDisplay: React.FC<Props> = props => {
  const { pools, types, updatePool, deletePool } = props;

  const classes = useStyles();

  const {
    dialog,
    openDialog,
    closeDialog,
    submitDialog,
    handleError
  } = useDialog<number>(deletePool);

  const [drawerOpen, setDrawerOpen] = React.useState<boolean>(false);
  const [drawerSubmitting, setDrawerSubmitting] = React.useState<boolean>(
    false
  );
  const [drawerError, setDrawerError] = React.useState<string | undefined>();
  const [poolForEdit, setPoolForEdit] = React.useState<
    PoolNodeWithPrice | undefined
  >();

  const handleOpenResizeDrawer = (poolID: number) => {
    setPoolForEdit(pools.find(thisPool => thisPool.id === poolID));
    setDrawerOpen(true);
    setDrawerError(undefined);
  };

>>>>>>> b0e97109
  const handleResize = (updatedCount: number) => {
    // Should never happen, just a safety check
    if (!poolForEdit) {
      return;
    }
    setDrawerSubmitting(true);
    setDrawerError(undefined);
    updatePool(poolForEdit.id, { ...poolForEdit, count: updatedCount })
      .then(_ => {
        setDrawerSubmitting(false);
        setDrawerOpen(false);
      })
      .catch(error => {
        setDrawerSubmitting(false);
        setDrawerError(
          getAPIErrorOrDefault(error, 'Error resizing Node Pool')[0].reason
        );
      });
  };
<<<<<<< HEAD
=======

  const handleDelete = () => {
    if (!dialog.entityID) {
      return;
    }
    submitDialog(dialog.entityID).catch(err => {
      handleError(
        getAPIErrorOrDefault(err, 'Error deleting this Node Pool.')[0].reason
      );
    });
  };
>>>>>>> b0e97109

  /**
   * If the API returns an error when fetching node pools,
   * we want to display this error to the user from the
   * NodePoolDisplayTable.
   *
   * Only do this if we haven't yet successfully retrieved this
   * data, so a random error in our subsequent polling doesn't
   * break the view.
   */
  const poolsError = useSelector((state: ApplicationState) => {
    const error = state.__resources.nodePools?.error?.read;
    const lastUpdated = state.__resources.nodePools.lastUpdated;
    if (error && lastUpdated === 0) {
      return getAPIErrorOrDefault(error, 'Unable to load Node Pools.')[0]
        .reason;
    }
    return undefined;
  });

  return (
    <>
      <Typography variant="h2" className={classes.nodePoolHeader}>
        Node Pools
      </Typography>
      <Paper className={classes.root}>
        {poolsError ? (
          <ErrorState errorText={poolsError} />
        ) : (
          <Grid container direction="column">
            <Grid item xs={12} className={classes.displayTable}>
              {pools.map(thisPool => {
                const { id, nodes } = thisPool;

                const thisPoolType = types.find(
                  thisType => thisType.id === thisPool.type
                );

                const typeLabel = thisPoolType?.label ?? 'Unknown type';

                return (
                  <div key={id} className={classes.nodePool}>
                    <NodePool
                      poolId={thisPool.id}
                      typeLabel={typeLabel}
                      nodes={nodes ?? []}
<<<<<<< HEAD
                      // @todo: real handlers
                      // deletePool={() => null}
                      handleClickResize={handleOpenResizeDrawer}
=======
                      handleClickResize={handleOpenResizeDrawer}
                      openDeleteDialog={openDialog}
>>>>>>> b0e97109
                    />
                  </div>
                );
              })}
            </Grid>
            <ResizeNodePoolDrawer
              open={drawerOpen}
              onClose={() => setDrawerOpen(false)}
              onSubmit={(updatedCount: number) => handleResize(updatedCount)}
              nodePool={poolForEdit}
              isSubmitting={drawerSubmitting}
              error={drawerError}
<<<<<<< HEAD
=======
            />
            <NodePoolDialog
              nodeCount={
                pools.find(thisPool => thisPool.id === dialog.entityID)
                  ?.count ?? 0
              }
              onDelete={handleDelete}
              onClose={closeDialog}
              open={dialog.isOpen}
              error={dialog.error}
              loading={dialog.isLoading}
>>>>>>> b0e97109
            />
          </Grid>
        )}
      </Paper>
    </>
  );
};

export default React.memo(NodePoolsDisplay);<|MERGE_RESOLUTION|>--- conflicted
+++ resolved
@@ -12,10 +12,7 @@
 import { PoolNodeWithPrice } from '../../types';
 import ResizeNodePoolDrawer from '../ResizeNodePoolDrawer';
 import NodePool from './NodePool';
-<<<<<<< HEAD
-=======
 import NodePoolDialog from './NodePoolDialog';
->>>>>>> b0e97109
 
 const useStyles = makeStyles((theme: Theme) => ({
   root: {
@@ -51,30 +48,6 @@
     poolID: number,
     updatedPool: PoolNodeWithPrice
   ) => Promise<PoolNodeWithPrice>;
-<<<<<<< HEAD
-}
-
-export const NodePoolsDisplay: React.FC<Props> = props => {
-  const { pools, types, updatePool } = props;
-
-  const classes = useStyles();
-
-  const [drawerOpen, setDrawerOpen] = React.useState<boolean>(false);
-  const [drawerSubmitting, setDrawerSubmitting] = React.useState<boolean>(
-    false
-  );
-  const [drawerError, setDrawerError] = React.useState<string | undefined>();
-  const [poolForEdit, setPoolForEdit] = React.useState<
-    PoolNodeWithPrice | undefined
-  >();
-
-  const handleOpenResizeDrawer = (poolID: number) => {
-    setPoolForEdit(pools.find(thisPool => thisPool.id === poolID));
-    setDrawerOpen(true);
-    setDrawerError(undefined);
-  };
-
-=======
   deletePool: (poolID: number) => Promise<any>;
 }
 
@@ -106,7 +79,6 @@
     setDrawerError(undefined);
   };
 
->>>>>>> b0e97109
   const handleResize = (updatedCount: number) => {
     // Should never happen, just a safety check
     if (!poolForEdit) {
@@ -126,8 +98,6 @@
         );
       });
   };
-<<<<<<< HEAD
-=======
 
   const handleDelete = () => {
     if (!dialog.entityID) {
@@ -139,7 +109,6 @@
       );
     });
   };
->>>>>>> b0e97109
 
   /**
    * If the API returns an error when fetching node pools,
@@ -186,14 +155,8 @@
                       poolId={thisPool.id}
                       typeLabel={typeLabel}
                       nodes={nodes ?? []}
-<<<<<<< HEAD
-                      // @todo: real handlers
-                      // deletePool={() => null}
-                      handleClickResize={handleOpenResizeDrawer}
-=======
                       handleClickResize={handleOpenResizeDrawer}
                       openDeleteDialog={openDialog}
->>>>>>> b0e97109
                     />
                   </div>
                 );
@@ -206,8 +169,6 @@
               nodePool={poolForEdit}
               isSubmitting={drawerSubmitting}
               error={drawerError}
-<<<<<<< HEAD
-=======
             />
             <NodePoolDialog
               nodeCount={
@@ -219,7 +180,6 @@
               open={dialog.isOpen}
               error={dialog.error}
               loading={dialog.isLoading}
->>>>>>> b0e97109
             />
           </Grid>
         )}
