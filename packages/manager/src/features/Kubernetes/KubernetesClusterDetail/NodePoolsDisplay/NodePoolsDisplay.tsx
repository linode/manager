--- conflicted
+++ resolved
@@ -122,7 +122,6 @@
     updatePool
   } = props;
 
-<<<<<<< HEAD
   const TooltipText = () => {
     return (
       <>
@@ -135,9 +134,7 @@
       </>
     );
   };
-=======
   const errorMap = getErrorMap(['count'], submissionError);
->>>>>>> ce3692bc
 
   return (
     <Paper className={classes.root}>
