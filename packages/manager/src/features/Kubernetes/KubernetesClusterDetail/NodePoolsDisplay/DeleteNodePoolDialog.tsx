import { KubeNodePoolResponse } from '@linode/api-v4';
import * as React from 'react';
<<<<<<< HEAD
import ActionsPanel from 'src/components/ActionsPanel/ActionsPanel';
=======

import ActionsPanel from 'src/components/ActionsPanel';
import { Button } from 'src/components/Button/Button';
>>>>>>> a3d98700
import { ConfirmationDialog } from 'src/components/ConfirmationDialog/ConfirmationDialog';
import { Typography } from 'src/components/Typography';
import { useDeleteNodePoolMutation } from 'src/queries/kubernetes';
import { pluralize } from 'src/utilities/pluralize';

interface Props {
  kubernetesClusterId: number;
  nodePool: KubeNodePoolResponse | undefined;
  onClose: () => void;
  open: boolean;
}

export const DeleteNodePoolDialog = (props: Props) => {
  const { kubernetesClusterId, nodePool, onClose, open } = props;

  const { error, isLoading, mutateAsync } = useDeleteNodePoolMutation(
    kubernetesClusterId,
    nodePool?.id ?? -1
  );

  const onDelete = () => {
    mutateAsync().then(() => {
      onClose();
    });
  };

  const nodeCount = nodePool?.count ?? 0;

  const actions = (
<<<<<<< HEAD
    <ActionsPanel
      style={{ padding: 0 }}
      showPrimary
      primaryButtonDataTestId="confirm"
      primaryButtonHandler={onDelete}
      primaryButtonLoading={isLoading}
      primaryButtonText="Delete"
      showSecondary
      secondaryButtonDataTestId="cancel"
      secondaryButtonHandler={onClose}
      secondaryButtonText="Cancel"
    />
=======
    <ActionsPanel style={{ padding: 0 }}>
      <Button
        buttonType="secondary"
        data-qa-cancel
        data-testid={'dialog-cancel'}
        onClick={onClose}
      >
        Cancel
      </Button>
      <Button
        buttonType="primary"
        data-qa-confirm
        data-testid={'dialog-confirm'}
        loading={isLoading}
        onClick={onDelete}
      >
        Delete
      </Button>
    </ActionsPanel>
>>>>>>> a3d98700
  );

  return (
    <ConfirmationDialog
      actions={actions}
      error={error?.[0].reason}
      onClose={onClose}
      open={open}
      title={'Delete Node Pool?'}
    >
      <Typography>
        Are you sure you want to delete this Node Pool?{' '}
        {nodeCount > 0 &&
          `${pluralize('node', 'nodes', nodeCount)} will be deleted.`}
      </Typography>
    </ConfirmationDialog>
  );
};<|MERGE_RESOLUTION|>--- conflicted
+++ resolved
@@ -1,12 +1,7 @@
 import { KubeNodePoolResponse } from '@linode/api-v4';
 import * as React from 'react';
-<<<<<<< HEAD
+
 import ActionsPanel from 'src/components/ActionsPanel/ActionsPanel';
-=======
-
-import ActionsPanel from 'src/components/ActionsPanel';
-import { Button } from 'src/components/Button/Button';
->>>>>>> a3d98700
 import { ConfirmationDialog } from 'src/components/ConfirmationDialog/ConfirmationDialog';
 import { Typography } from 'src/components/Typography';
 import { useDeleteNodePoolMutation } from 'src/queries/kubernetes';
@@ -36,40 +31,18 @@
   const nodeCount = nodePool?.count ?? 0;
 
   const actions = (
-<<<<<<< HEAD
     <ActionsPanel
-      style={{ padding: 0 }}
-      showPrimary
       primaryButtonDataTestId="confirm"
       primaryButtonHandler={onDelete}
       primaryButtonLoading={isLoading}
       primaryButtonText="Delete"
-      showSecondary
       secondaryButtonDataTestId="cancel"
       secondaryButtonHandler={onClose}
       secondaryButtonText="Cancel"
+      showPrimary
+      showSecondary
+      style={{ padding: 0 }}
     />
-=======
-    <ActionsPanel style={{ padding: 0 }}>
-      <Button
-        buttonType="secondary"
-        data-qa-cancel
-        data-testid={'dialog-cancel'}
-        onClick={onClose}
-      >
-        Cancel
-      </Button>
-      <Button
-        buttonType="primary"
-        data-qa-confirm
-        data-testid={'dialog-confirm'}
-        loading={isLoading}
-        onClick={onDelete}
-      >
-        Delete
-      </Button>
-    </ActionsPanel>
->>>>>>> a3d98700
   );
 
   return (
