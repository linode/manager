--- conflicted
+++ resolved
@@ -1,9 +1,5 @@
-<<<<<<< HEAD
 import { vi } from 'vitest';
-import { fireEvent, waitForElementToBeRemoved } from '@testing-library/react';
-=======
 import { fireEvent } from '@testing-library/react';
->>>>>>> 6745dda2
 import * as React from 'react';
 import { nodePoolFactory } from 'src/factories/kubernetesCluster';
 import { renderWithTheme } from 'src/utilities/testHelpers';
