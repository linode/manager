import { vi } from 'vitest';
import * as React from 'react';
import { renderWithTheme } from 'src/utilities/testHelpers';
import { AddNodePoolDrawer, Props } from './AddNodePoolDrawer';

const props: Props = {
  clusterId: 0,
  clusterLabel: 'test',
  clusterRegionId: 'us-east',
  open: true,
<<<<<<< HEAD
  onClose: vi.fn(),
=======
  onClose: jest.fn(),
  regionsData: [],
>>>>>>> 784d364e
};

describe('AddNodePoolDrawer', () => {
  it('should render plan heading', async () => {
    const { findByText } = renderWithTheme(<AddNodePoolDrawer {...props} />);

    await findByText('Dedicated CPU');
  });
});<|MERGE_RESOLUTION|>--- conflicted
+++ resolved
@@ -8,12 +8,8 @@
   clusterLabel: 'test',
   clusterRegionId: 'us-east',
   open: true,
-<<<<<<< HEAD
   onClose: vi.fn(),
-=======
-  onClose: jest.fn(),
   regionsData: [],
->>>>>>> 784d364e
 };
 
 describe('AddNodePoolDrawer', () => {
