--- conflicted
+++ resolved
@@ -13,41 +13,6 @@
 import type { Props } from './NodeTable';
 import type { KubernetesTier } from '@linode/api-v4';
 
-<<<<<<< HEAD
-const mockLinodes = new Array(3)
-  .fill(null)
-  .map((_element: null, index: number) => {
-    return linodeFactory.build({
-      ipv4: [`50.116.6.${index}`],
-    });
-  });
-
-const mockKubeNodes = mockLinodes.map((mockLinode) =>
-  kubeLinodeFactory.build({
-    instance_id: mockLinode.id,
-  })
-);
-
-const props: Props = {
-  clusterCreated: '2025-01-13T02:58:58',
-  clusterId: 1,
-  clusterTier: 'standard',
-  clusterStackType: undefined,
-  encryptionStatus: 'enabled',
-  isLkeClusterRestricted: false,
-  nodes: mockKubeNodes,
-  openRecycleNodeDialog: vi.fn(),
-  poolId: 1,
-  regionSupportsDiskEncryption: false,
-  statusFilter: 'all',
-  tags: [],
-  typeLabel: 'Linode 2G',
-};
-
-beforeAll(() => linodeFactory.resetSequenceNumber());
-
-=======
->>>>>>> bdce3d76
 describe('NodeTable', () => {
   const linodes = [
     linodeFactory.build({ label: 'linode-1', ipv4: ['50.116.6.1'] }),
@@ -64,6 +29,7 @@
   const props: Props = {
     clusterCreated: '2025-01-13T02:58:58',
     clusterId: 1,
+    clusterStackType: undefined,
     clusterTier: 'standard',
     encryptionStatus: 'enabled',
     isLkeClusterRestricted: false,
