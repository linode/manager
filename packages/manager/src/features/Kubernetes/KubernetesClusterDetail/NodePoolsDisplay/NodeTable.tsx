--- conflicted
+++ resolved
@@ -18,23 +18,10 @@
 
 import { useIsLkeEnterpriseEnabled } from '../../kubeUtils';
 import { NodeRow as _NodeRow } from './NodeRow';
-<<<<<<< HEAD
 import { nodeToRow } from './utils';
 
 import type { StatusFilter } from './NodePoolsDisplay';
 import type { KubernetesTier, PoolNodeResponse } from '@linode/api-v4';
-=======
-import { NodePoolTableFooter } from './NodeTable.styles';
-import { nodeToRow } from './utils';
-
-import type { StatusFilter } from './NodePoolsDisplay';
-import type {
-  KubeNodePoolResponse,
-  KubernetesTier,
-  PoolNodeResponse,
-} from '@linode/api-v4/lib/kubernetes';
-import type { EncryptionStatus } from '@linode/api-v4/lib/linodes/types';
->>>>>>> 639590f5
 
 export interface Props {
   clusterCreated: string;
@@ -60,31 +47,7 @@
   const { data: profile } = useProfile();
 
   const { data: linodes, error, isLoading } = useAllLinodesQuery();
-<<<<<<< HEAD
-=======
-  const { isDiskEncryptionFeatureEnabled } =
-    useIsDiskEncryptionFeatureEnabled();
   const { isLkeEnterprisePhase2FeatureEnabled } = useIsLkeEnterpriseEnabled();
-
-  const { mutateAsync: updateNodePool } = useUpdateNodePoolMutation(
-    clusterId,
-    poolId
-  );
-
-  const updateTags = React.useCallback(
-    (tags: string[]) => {
-      return updateNodePool({ tags }).catch((e) =>
-        enqueueSnackbar(
-          getAPIErrorOrDefault(e, 'Error updating tags')[0].reason,
-          {
-            variant: 'error',
-          }
-        )
-      );
-    },
-    [updateNodePool]
-  );
->>>>>>> 639590f5
 
   const shouldShowVpcIPAddressColumns =
     isLkeEnterprisePhase2FeatureEnabled && clusterTier === 'enterprise';
@@ -277,37 +240,4 @@
       )}
     </Paginate>
   );
-<<<<<<< HEAD
-});
-=======
-});
-
-export const EncryptedStatus = ({
-  encryptionStatus,
-  regionSupportsDiskEncryption,
-  tooltipText,
-}: {
-  encryptionStatus: EncryptionStatus;
-  regionSupportsDiskEncryption: boolean;
-  tooltipText: string | undefined;
-}) => {
-  if (encryptionStatus === 'enabled') {
-    return (
-      <Stack alignItems="center" direction="row" spacing={1}>
-        <Lock />
-        <Typography>Encrypted</Typography>
-      </Stack>
-    );
-  }
-
-  return (
-    <Stack alignItems="center" direction="row" spacing={1}>
-      <Unlock />
-      <Typography sx={{ whiteSpace: 'nowrap' }}>Not Encrypted</Typography>
-      {regionSupportsDiskEncryption && tooltipText && (
-        <TooltipIcon status="info" text={tooltipText} />
-      )}
-    </Stack>
-  );
-};
->>>>>>> 639590f5
+});