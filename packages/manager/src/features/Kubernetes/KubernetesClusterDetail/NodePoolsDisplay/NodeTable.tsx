import { Box, TooltipIcon, Typography } from '@linode/ui';
import { DateTime, Interval } from 'luxon';
import { enqueueSnackbar } from 'notistack';
import * as React from 'react';

import EmptyStateCloud from 'src/assets/icons/empty-state-cloud.svg';
import Lock from 'src/assets/icons/lock.svg';
import Unlock from 'src/assets/icons/unlock.svg';
import { DISK_ENCRYPTION_NODE_POOL_GUIDANCE_COPY } from 'src/components/Encryption/constants';
import { useIsDiskEncryptionFeatureEnabled } from 'src/components/Encryption/utils';
import { ErrorState } from 'src/components/ErrorState/ErrorState';
import OrderBy from 'src/components/OrderBy';
import Paginate from 'src/components/Paginate';
import { PaginationFooter } from 'src/components/PaginationFooter/PaginationFooter';
import { Table } from 'src/components/Table';
import { TableBody } from 'src/components/TableBody';
import { TableCell } from 'src/components/TableCell';
import { TableContentWrapper } from 'src/components/TableContentWrapper/TableContentWrapper';
import { TableHead } from 'src/components/TableHead';
import { TableRow } from 'src/components/TableRow';
import { TableSortCell } from 'src/components/TableSortCell';
import { TagCell } from 'src/components/TagCell/TagCell';
import { useUpdateNodePoolMutation } from 'src/queries/kubernetes';
import { useAllLinodesQuery } from 'src/queries/linodes/linodes';
import { useProfile } from 'src/queries/profile/profile';
import { parseAPIDate } from 'src/utilities/date';
import { getAPIErrorOrDefault } from 'src/utilities/errorUtils';

import { NodeRow as _NodeRow } from './NodeRow';
import {
  StyledNotEncryptedBox,
  StyledPoolInfoBox,
  StyledTableFooter,
  StyledTypography,
  StyledVerticalDivider,
} from './NodeTable.styles';

import type { StatusFilter } from './NodePoolsDisplay';
import type { NodeRow } from './NodeRow';
import type {
  KubernetesTier,
  PoolNodeResponse,
} from '@linode/api-v4/lib/kubernetes';
import type { EncryptionStatus } from '@linode/api-v4/lib/linodes/types';
import type { LinodeWithMaintenance } from 'src/utilities/linodes';

export interface Props {
  clusterCreated: string;
  clusterId: number;
  clusterTier: KubernetesTier;
  encryptionStatus: EncryptionStatus | undefined;
  nodes: PoolNodeResponse[];
  openRecycleNodeDialog: (nodeID: string, linodeLabel: string) => void;
  poolId: number;
  statusFilter: StatusFilter;
  tags: string[];
  typeLabel: string;
}

export const encryptionStatusTestId = 'encryption-status-fragment';

export const NodeTable = React.memo((props: Props) => {
  const {
    clusterCreated,
    clusterId,
    clusterTier,
    encryptionStatus,
    nodes,
    openRecycleNodeDialog,
    poolId,
    statusFilter,
    tags,
    typeLabel,
  } = props;

  const { data: profile } = useProfile();

  const { data: linodes, error, isLoading } = useAllLinodesQuery();
  const {
    isDiskEncryptionFeatureEnabled,
  } = useIsDiskEncryptionFeatureEnabled();

  const { mutateAsync: updateNodePool } = useUpdateNodePoolMutation(
    clusterId,
    poolId
  );

  const updateTags = React.useCallback(
    (tags: string[]) => {
      return updateNodePool({ tags }).catch((e) =>
        enqueueSnackbar(
          getAPIErrorOrDefault(e, 'Error updating tags')[0].reason,
          {
            variant: 'error',
          }
        )
      );
    },
    [updateNodePool]
  );

  const rowData = nodes.map((thisNode) => nodeToRow(thisNode, linodes ?? []));

  const filteredRowData = ['offline', 'provisioning', 'running'].includes(
    statusFilter
  )
    ? rowData.filter((row) => {
        if (statusFilter === 'provisioning') {
          return ['provisioning', undefined].includes(row.instanceStatus);
        }
        return row.instanceStatus === statusFilter;
      })
    : null;

  // It takes ~5 minutes for LKE-E cluster nodes to be provisioned and we want to explain this to the user
  // since nodes are not returned right away unlike standard LKE
  const isEnterpriseClusterWithin10MinsOfCreation = () => {
    if (clusterTier !== 'enterprise') {
      return false;
    }

    const createdTime = parseAPIDate(clusterCreated).setZone(profile?.timezone);

    const interval = Interval.fromDateTimes(
      createdTime,
      createdTime.plus({ minutes: 10 })
    );

    const currentTime = DateTime.fromISO(DateTime.now().toISO(), {
      zone: profile?.timezone,
    });

    return interval.contains(currentTime);
  };

  return (
    <OrderBy data={filteredRowData || rowData} order="asc" orderBy="label">
      {({ data: orderedData, handleOrderChange, order, orderBy }) => (
        <Paginate data={orderedData}>
          {({
            count,
            data: paginatedAndOrderedData,
            handlePageChange,
            handlePageSizeChange,
            page,
            pageSize,
          }) => (
            <>
              <Table aria-label="List of Your Cluster Nodes">
                <TableHead>
                  <TableRow>
                    <TableSortCell
                      sx={(theme) => ({
                        ...theme.applyTableHeaderStyles,
                        width: '35%',
                      })}
                      active={orderBy === 'label'}
                      direction={order}
                      handleClick={handleOrderChange}
                      label={'label'}
                    >
                      Linode
                    </TableSortCell>
                    <TableSortCell
                      sx={(theme) => ({
                        ...theme.applyTableHeaderStyles,
                        width: '25%',
                      })}
                      active={orderBy === 'instanceStatus'}
                      direction={order}
                      handleClick={handleOrderChange}
                      label={'instanceStatus'}
                    >
                      Status
                    </TableSortCell>
                    <TableSortCell
                      sx={(theme) => ({
                        ...theme.applyTableHeaderStyles,
                        width: '35%',
                      })}
                      active={orderBy === 'ip'}
                      direction={order}
                      handleClick={handleOrderChange}
                      label={'ip'}
                    >
                      IP Address
                    </TableSortCell>
                    <TableCell />
                  </TableRow>
                </TableHead>
                <TableBody>
<<<<<<< HEAD
                  {rowData.length === 0 &&
                    isEnterpriseClusterWithin10MinsOfCreation() && (
                      <TableRow>
                        <TableCell colSpan={4}>
                          <ErrorState
                            errorText={
                              <Box>
                                <Typography
                                  data-qa-error-msg
                                  style={{ textAlign: 'center' }}
                                  variant="h3"
                                >
                                  Nodes will appear once cluster provisioning is
                                  complete.
                                </Typography>
                                <Typography>
                                  Provisioning can take up to 10 minutes.
                                </Typography>
                              </Box>
                            }
                            CustomIcon={EmptyStateCloud}
                            compact
                          />
                        </TableCell>
                      </TableRow>
                    )}
                  {(rowData.length > 0 ||
=======
                  {count === 0 && isEnterpriseClusterWithin10MinsOfCreation() && (
                    <TableRow>
                      <TableCell colSpan={4}>
                        <ErrorState
                          errorText={
                            <Box>
                              <Typography
                                data-qa-error-msg
                                style={{ textAlign: 'center' }}
                                variant="h3"
                              >
                                Worker nodes will appear once cluster
                                provisioning is complete.
                              </Typography>
                              <Typography>
                                Provisioning can take up to 10 minutes.
                              </Typography>
                            </Box>
                          }
                          CustomIcon={EmptyStateCloud}
                          compact
                        />
                      </TableCell>
                    </TableRow>
                  )}
                  {(count > 0 ||
>>>>>>> 7071f65e
                    !isEnterpriseClusterWithin10MinsOfCreation()) && (
                    <TableContentWrapper
                      length={paginatedAndOrderedData.length}
                      loading={isLoading}
                      loadingProps={{ columns: 4 }}
                    >
                      {paginatedAndOrderedData.map((eachRow) => {
                        return (
                          <_NodeRow
                            instanceId={eachRow.instanceId}
                            instanceStatus={eachRow.instanceStatus}
                            ip={eachRow.ip}
                            key={`node-row-${eachRow.nodeId}`}
                            label={eachRow.label}
                            linodeError={error ?? undefined}
                            nodeId={eachRow.nodeId}
                            nodeStatus={eachRow.nodeStatus}
                            openRecycleNodeDialog={openRecycleNodeDialog}
                            typeLabel={typeLabel}
                          />
                        );
                      })}
                    </TableContentWrapper>
                  )}
                </TableBody>
              </Table>
              <PaginationFooter
                count={count}
                eventCategory="Node Table"
                handlePageChange={handlePageChange}
                handleSizeChange={handlePageSizeChange}
                page={page}
                pageSize={pageSize}
                /**
                 * M3-9360: Since this table is in an accordion, the position needs to be relative
                 * to prevent an overflow-y issue with the absolutely positioned visually-hidden footer label
                 **/
                sx={{ position: 'relative' }}
              />
              <StyledTableFooter>
                <StyledPoolInfoBox>
                  {isDiskEncryptionFeatureEnabled &&
                  encryptionStatus !== undefined ? (
                    <Box
                      alignItems="center"
                      data-testid={encryptionStatusTestId}
                      display="flex"
                    >
                      <Typography sx={{ textWrap: 'nowrap' }}>
                        Pool ID {poolId}
                      </Typography>
                      <StyledVerticalDivider />
                      <EncryptedStatus
                        encryptionStatus={encryptionStatus}
                        tooltipText={DISK_ENCRYPTION_NODE_POOL_GUIDANCE_COPY}
                      />
                    </Box>
                  ) : (
                    <Typography>Pool ID {poolId}</Typography>
                  )}
                </StyledPoolInfoBox>
                <TagCell tags={tags} updateTags={updateTags} view="inline" />
              </StyledTableFooter>
            </>
          )}
        </Paginate>
      )}
    </OrderBy>
  );
});

/**
 * Transforms an LKE Pool Node to a NodeRow.
 */
export const nodeToRow = (
  node: PoolNodeResponse,
  linodes: LinodeWithMaintenance[]
): NodeRow => {
  const foundLinode = linodes.find(
    (thisLinode) => thisLinode.id === node.instance_id
  );

  return {
    instanceId: node.instance_id || undefined,
    instanceStatus: foundLinode?.status,
    ip: foundLinode?.ipv4[0],
    label: foundLinode?.label,
    nodeId: node.id,
    nodeStatus: node.status,
  };
};

export const EncryptedStatus = ({
  encryptionStatus,
  tooltipText,
}: {
  encryptionStatus: EncryptionStatus;
  tooltipText: string | undefined;
}) => {
  return encryptionStatus === 'enabled' ? (
    <>
      <Lock />
      <StyledTypography>Encrypted</StyledTypography>
    </>
  ) : encryptionStatus === 'disabled' ? (
    <>
      <Unlock />
      <StyledNotEncryptedBox>
        <Typography sx={{ whiteSpace: 'nowrap' }}>Not Encrypted</Typography>
        {tooltipText ? <TooltipIcon status="help" text={tooltipText} /> : null}
      </StyledNotEncryptedBox>
    </>
  ) : null;
};<|MERGE_RESOLUTION|>--- conflicted
+++ resolved
@@ -189,7 +189,6 @@
                   </TableRow>
                 </TableHead>
                 <TableBody>
-<<<<<<< HEAD
                   {rowData.length === 0 &&
                     isEnterpriseClusterWithin10MinsOfCreation() && (
                       <TableRow>
@@ -202,8 +201,8 @@
                                   style={{ textAlign: 'center' }}
                                   variant="h3"
                                 >
-                                  Nodes will appear once cluster provisioning is
-                                  complete.
+                                  Worker nodes will appear once cluster
+                                  provisioning is complete.
                                 </Typography>
                                 <Typography>
                                   Provisioning can take up to 10 minutes.
@@ -217,34 +216,6 @@
                       </TableRow>
                     )}
                   {(rowData.length > 0 ||
-=======
-                  {count === 0 && isEnterpriseClusterWithin10MinsOfCreation() && (
-                    <TableRow>
-                      <TableCell colSpan={4}>
-                        <ErrorState
-                          errorText={
-                            <Box>
-                              <Typography
-                                data-qa-error-msg
-                                style={{ textAlign: 'center' }}
-                                variant="h3"
-                              >
-                                Worker nodes will appear once cluster
-                                provisioning is complete.
-                              </Typography>
-                              <Typography>
-                                Provisioning can take up to 10 minutes.
-                              </Typography>
-                            </Box>
-                          }
-                          CustomIcon={EmptyStateCloud}
-                          compact
-                        />
-                      </TableCell>
-                    </TableRow>
-                  )}
-                  {(count > 0 ||
->>>>>>> 7071f65e
                     !isEnterpriseClusterWithin10MinsOfCreation()) && (
                     <TableContentWrapper
                       length={paginatedAndOrderedData.length}
