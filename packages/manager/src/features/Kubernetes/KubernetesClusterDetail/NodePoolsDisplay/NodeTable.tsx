import { PoolNodeResponse } from '@linode/api-v4/lib/kubernetes';
import { APIError } from '@linode/api-v4/lib/types';
import * as React from 'react';
import { Link } from 'react-router-dom';
import { CopyTooltip } from 'src/components/CopyTooltip/CopyTooltip';
import { makeStyles } from '@mui/styles';
import { Theme } from '@mui/material/styles';
import { TableBody } from 'src/components/TableBody';
import TableFooter from 'src/components/core/TableFooter';
import { TableHead } from 'src/components/TableHead';
import { Typography } from 'src/components/Typography';
import Grid from '@mui/material/Unstable_Grid2';
import OrderBy from 'src/components/OrderBy';
import Paginate from 'src/components/Paginate';
import { PaginationFooter } from 'src/components/PaginationFooter/PaginationFooter';
import { StatusIcon } from 'src/components/StatusIcon/StatusIcon';
import { Table } from 'src/components/Table';
import { TableCell } from 'src/components/TableCell';
import { TableContentWrapper } from 'src/components/TableContentWrapper/TableContentWrapper';
import { TableRow } from 'src/components/TableRow';
import { TableSortCell } from 'src/components/TableSortCell';
import { transitionText } from 'src/features/Linodes/transitions';
import { LinodeWithMaintenanceAndDisplayStatus } from 'src/store/linodes/types';
import NodeActionMenu from './NodeActionMenu';
<<<<<<< HEAD
import { useRecentEventForLinode } from 'src/hooks/useRecentEventForLinode';
=======
import { useAllLinodesQuery } from 'src/queries/linodes/linodes';
>>>>>>> d63e70a2

const useStyles = makeStyles((theme: Theme) => ({
  table: {
    borderLeft: `1px solid ${theme.borderColors.borderTable}`,
    borderRight: `1px solid ${theme.borderColors.borderTable}`,
  },
  labelCell: {
    ...theme.applyTableHeaderStyles,
    width: '35%',
  },
  statusCell: {
    ...theme.applyTableHeaderStyles,
    width: '15%',
  },
  ipCell: {
    ...theme.applyTableHeaderStyles,
    width: '35%',
  },
  row: {
    '&:hover': {
      backgroundColor: theme.bg.lightBlue1,
    },
    '&:hover $copy > svg, & $copy:focus > svg': {
      opacity: 1,
    },
  },
  copy: {
    top: 1,
    marginLeft: 4,
    '& svg': {
      height: `12px`,
      width: `12px`,
      opacity: 0,
    },
  },
  error: {
    color: theme.color.red,
  },
}));

// =============================================================================
// NodeTable
// =============================================================================
export interface Props {
  poolId: number;
  nodes: PoolNodeResponse[];
  typeLabel: string;
  openRecycleNodeDialog: (nodeID: string, linodeLabel: string) => void;
}

export const NodeTable: React.FC<Props> = (props) => {
  const { nodes, poolId, typeLabel, openRecycleNodeDialog } = props;

  const classes = useStyles();

  const { data: linodes, isLoading, error } = useAllLinodesQuery();

  const rowData = nodes.map((thisNode) => nodeToRow(thisNode, linodes ?? []));

  return (
    <OrderBy data={rowData} orderBy={'label'} order={'asc'}>
      {({ data: orderedData, handleOrderChange, order, orderBy }) => (
        <Paginate data={orderedData}>
          {({
            data: paginatedAndOrderedData,
            count,
            handlePageChange,
            handlePageSizeChange,
            page,
            pageSize,
          }) => (
            <>
              <Table
                aria-label="List of Your Cluster Nodes"
                className={classes.table}
              >
                <TableHead>
                  <TableRow>
                    <TableSortCell
                      active={orderBy === 'label'}
                      label={'label'}
                      direction={order}
                      handleClick={handleOrderChange}
                      className={classes.labelCell}
                    >
                      Linode
                    </TableSortCell>
                    <TableSortCell
                      active={orderBy === 'instanceStatus'}
                      label={'instanceStatus'}
                      direction={order}
                      handleClick={handleOrderChange}
                      className={classes.statusCell}
                    >
                      Status
                    </TableSortCell>
                    <TableSortCell
                      active={orderBy === 'ip'}
                      label={'ip'}
                      direction={order}
                      handleClick={handleOrderChange}
                      className={classes.ipCell}
                    >
                      IP Address
                    </TableSortCell>
                    <TableCell />
                  </TableRow>
                </TableHead>
                <TableBody>
                  <TableContentWrapper
                    loadingProps={{ columns: 4 }}
                    loading={isLoading}
                    length={paginatedAndOrderedData.length}
                  >
                    {paginatedAndOrderedData.map((eachRow) => {
                      return (
                        <NodeRow
                          key={`node-row-${eachRow.nodeId}`}
                          nodeId={eachRow.nodeId}
                          instanceId={eachRow.instanceId}
                          label={eachRow.label}
                          instanceStatus={eachRow.instanceStatus}
                          ip={eachRow.ip}
                          nodeStatus={eachRow.nodeStatus}
                          typeLabel={typeLabel}
                          linodeError={error ?? undefined}
                          openRecycleNodeDialog={openRecycleNodeDialog}
                        />
                      );
                    })}
                  </TableContentWrapper>
                </TableBody>
                <TableFooter>
                  <TableRow>
                    <TableCell colSpan={4}>
                      <Typography>Pool ID {poolId}</Typography>
                    </TableCell>
                  </TableRow>
                </TableFooter>
              </Table>
              <PaginationFooter
                count={count}
                handlePageChange={handlePageChange}
                handleSizeChange={handlePageSizeChange}
                page={page}
                pageSize={pageSize}
                eventCategory="Node Table"
              />
            </>
          )}
        </Paginate>
      )}
    </OrderBy>
  );
};

export default React.memo(NodeTable);

// =============================================================================
// NodeRow
// =============================================================================
interface NodeRow {
  nodeId: string;
  instanceId?: number;
  label?: string;
  instanceStatus?: string;
  ip?: string;
  nodeStatus: string;
}

interface NodeRowProps extends NodeRow {
  typeLabel: string;
  linodeError?: APIError[];
  openRecycleNodeDialog: (nodeID: string, linodeLabel: string) => void;
}

export const NodeRow: React.FC<NodeRowProps> = React.memo((props) => {
  const {
    nodeId,
    instanceId,
    label,
    instanceStatus,
    ip,
    typeLabel,
    nodeStatus,
    linodeError,
    openRecycleNodeDialog,
  } = props;

  const classes = useStyles();

  const recentEvent = useRecentEventForLinode(instanceId ?? -1);

  const linodeLink = instanceId ? `/linodes/${instanceId}` : undefined;

  const nodeReadyAndInstanceRunning =
    nodeStatus === 'ready' && instanceStatus === 'running';
  const iconStatus = nodeReadyAndInstanceRunning ? 'active' : 'inactive';

  const displayLabel = label ?? typeLabel;
  const displayStatus =
    nodeStatus === 'not_ready'
      ? 'Provisioning'
      : transitionText(instanceStatus ?? '', instanceId ?? -1, recentEvent);

  const displayIP = ip ?? '';

  return (
    <TableRow
      ariaLabel={label}
      className={classes.row}
      data-qa-node-row={nodeId}
    >
      <TableCell>
        <Grid container wrap="nowrap" alignItems="center">
          <Grid>
            <Typography>
              {linodeLink ? (
                <Link to={linodeLink}>{displayLabel}</Link>
              ) : (
                displayLabel
              )}
            </Typography>
          </Grid>
        </Grid>
      </TableCell>
      <TableCell statusCell={!linodeError}>
        {linodeError ? (
          <Typography className={classes.error}>
            Error retrieving status
          </Typography>
        ) : (
          <>
            <StatusIcon status={iconStatus} />
            {displayStatus}
          </>
        )}
      </TableCell>
      <TableCell>
        {linodeError ? (
          <Typography className={classes.error}>Error retrieving IP</Typography>
        ) : displayIP.length > 0 ? (
          <>
            <CopyTooltip text={displayIP} copyableText />
            <CopyTooltip className={classes.copy} text={displayIP} />
          </>
        ) : null}
      </TableCell>
      <TableCell>
        <NodeActionMenu
          nodeId={nodeId}
          instanceLabel={label}
          openRecycleNodeDialog={openRecycleNodeDialog}
        />
      </TableCell>
    </TableRow>
  );
});

// =============================================================================
// Utilities
// =============================================================================

/**
 * Transforms an LKE Pool Node to a NodeRow.
 */
export const nodeToRow = (
  node: PoolNodeResponse,
  linodes: LinodeWithMaintenanceAndDisplayStatus[]
): NodeRow => {
  const foundLinode = linodes.find(
    (thisLinode) => thisLinode.id === node.instance_id
  );

  return {
    nodeId: node.id,
    instanceId: node.instance_id || undefined,
    label: foundLinode?.label,
    instanceStatus: foundLinode?.status,
    ip: foundLinode?.ipv4[0],
    nodeStatus: node.status,
  };
};<|MERGE_RESOLUTION|>--- conflicted
+++ resolved
@@ -22,11 +22,8 @@
 import { transitionText } from 'src/features/Linodes/transitions';
 import { LinodeWithMaintenanceAndDisplayStatus } from 'src/store/linodes/types';
 import NodeActionMenu from './NodeActionMenu';
-<<<<<<< HEAD
 import { useRecentEventForLinode } from 'src/hooks/useRecentEventForLinode';
-=======
 import { useAllLinodesQuery } from 'src/queries/linodes/linodes';
->>>>>>> d63e70a2
 
 const useStyles = makeStyles((theme: Theme) => ({
   table: {
