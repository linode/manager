<<<<<<< HEAD
import { Box, StyledLinkButton } from '@linode/ui';
=======
import { Box, CircleProgress } from '@linode/ui';
>>>>>>> afbd8d94
import { useTheme } from '@mui/material/styles';
import Grid from '@mui/material/Unstable_Grid2';
import { useSnackbar } from 'notistack';
import * as React from 'react';

<<<<<<< HEAD
import { CircleProgress } from 'src/components/CircleProgress';
=======
import { StyledLinkButton } from 'src/components/Button/StyledLinkButton';
>>>>>>> afbd8d94
import { TagCell } from 'src/components/TagCell/TagCell';
import {
  StyledBox,
  StyledLabelBox,
  StyledListItem,
  sxLastListItem,
  sxListItemFirstChild,
} from 'src/features/Linodes/LinodeEntityDetail.styles';
import { useKubernetesClusterMutation } from 'src/queries/kubernetes';
import { useProfile } from 'src/queries/profile/profile';
import { getAPIErrorOrDefault } from 'src/utilities/errorUtils';
import { formatDate } from 'src/utilities/formatDate';
import { pluralize } from 'src/utilities/pluralize';

import type { KubernetesControlPlaneACLPayload } from '@linode/api-v4';

interface FooterProps {
  aclData: KubernetesControlPlaneACLPayload | undefined;
  clusterCreated: string;
  clusterId: number;
  clusterLabel: string;
  clusterTags: string[];
  clusterUpdated: string;
  isClusterReadOnly: boolean;
  isLoadingKubernetesACL: boolean;
  setControlPlaneACLDrawerOpen: React.Dispatch<React.SetStateAction<boolean>>;
  showControlPlaneACL: boolean;
}

export const KubeEntityDetailFooter = React.memo((props: FooterProps) => {
  const theme = useTheme();

  const { data: profile } = useProfile();
  const {
    aclData,
    clusterCreated,
    clusterId,
    clusterLabel,
    clusterTags,
    clusterUpdated,
    isClusterReadOnly,
    isLoadingKubernetesACL,
    setControlPlaneACLDrawerOpen,
    showControlPlaneACL,
  } = props;

  const enabledACL = aclData?.acl.enabled ?? false;
  const totalIPv4 = aclData?.acl.addresses?.ipv4?.length ?? 0;
  const totalIPv6 = aclData?.acl.addresses?.ipv6?.length ?? 0;
  const totalNumberIPs = totalIPv4 + totalIPv6;

  const buttonCopyACL = enabledACL
    ? `Enabled (${pluralize('IP Address', 'IP Addresses', totalNumberIPs)})`
    : 'Enable';

  const { mutateAsync: updateKubernetesCluster } = useKubernetesClusterMutation(
    clusterId
  );

  const { enqueueSnackbar } = useSnackbar();

  const handleUpdateTags = React.useCallback(
    (newTags: string[]) => {
      return updateKubernetesCluster({
        tags: newTags,
      }).catch((e) =>
        enqueueSnackbar(
          getAPIErrorOrDefault(e, 'Error updating tags')[0].reason,
          {
            variant: 'error',
          }
        )
      );
    },
    [updateKubernetesCluster, enqueueSnackbar]
  );

  return (
    <Grid
      sx={{
        flex: 1,
        padding: 0,
      }}
      alignItems="center"
      container
      direction="row"
      justifyContent="space-between"
      spacing={2}
    >
      <Grid
        sx={{
          alignItems: 'center',
          display: 'flex',
          padding: 0,
          [theme.breakpoints.down('lg')]: {
            padding: '8px',
          },
          [theme.breakpoints.down('md')]: {
            display: 'grid',
            gridTemplateColumns: '50% 2fr',
          },
        }}
        alignItems="flex-start"
        lg={10}
        xs={12}
      >
        <StyledBox>
          <StyledListItem sx={{ ...sxListItemFirstChild }}>
            <StyledLabelBox component="span">Cluster ID:</StyledLabelBox>{' '}
            {clusterId}
          </StyledListItem>
          {showControlPlaneACL && (
            <StyledListItem
              sx={{
                alignItems: 'center',
              }}
            >
              <StyledLabelBox component="span">
                Control Plane ACL:{' '}
              </StyledLabelBox>{' '}
              {isLoadingKubernetesACL ? (
                <Box component="span" sx={{ paddingLeft: 1 }}>
                  <CircleProgress noPadding size="sm" />
                </Box>
              ) : (
                <StyledLinkButton
                  disabled={isClusterReadOnly}
                  onClick={() => setControlPlaneACLDrawerOpen(true)}
                >
                  {buttonCopyACL}
                </StyledLinkButton>
              )}
            </StyledListItem>
          )}
        </StyledBox>
        <StyledBox>
          <StyledListItem
            sx={{
              ...sxListItemFirstChild,
            }}
          >
            <StyledLabelBox component="span">Created:</StyledLabelBox>{' '}
            {formatDate(clusterCreated, {
              timezone: profile?.timezone,
            })}
          </StyledListItem>
          <StyledListItem sx={{ ...sxLastListItem }}>
            <StyledLabelBox component="span">Updated:</StyledLabelBox>{' '}
            {formatDate(clusterUpdated, {
              timezone: profile?.timezone,
            })}
          </StyledListItem>
        </StyledBox>
      </Grid>
      <Grid
        sx={{
          [theme.breakpoints.down('lg')]: {
            display: 'flex',
            justifyContent: 'flex-start',
          },
        }}
        lg={2}
        xs={12}
      >
        <TagCell
          sx={{
            width: '100%',
          }}
          disabled={isClusterReadOnly}
          entityLabel={clusterLabel}
          tags={clusterTags}
          updateTags={handleUpdateTags}
          view="inline"
        />
      </Grid>
    </Grid>
  );
});<|MERGE_RESOLUTION|>--- conflicted
+++ resolved
@@ -1,18 +1,9 @@
-<<<<<<< HEAD
-import { Box, StyledLinkButton } from '@linode/ui';
-=======
-import { Box, CircleProgress } from '@linode/ui';
->>>>>>> afbd8d94
+import { Box, CircleProgress, StyledLinkButton } from '@linode/ui';
 import { useTheme } from '@mui/material/styles';
 import Grid from '@mui/material/Unstable_Grid2';
 import { useSnackbar } from 'notistack';
 import * as React from 'react';
 
-<<<<<<< HEAD
-import { CircleProgress } from 'src/components/CircleProgress';
-=======
-import { StyledLinkButton } from 'src/components/Button/StyledLinkButton';
->>>>>>> afbd8d94
 import { TagCell } from 'src/components/TagCell/TagCell';
 import {
   StyledBox,
