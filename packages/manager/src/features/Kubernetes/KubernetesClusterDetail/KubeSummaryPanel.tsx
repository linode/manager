import {
  getKubeConfig,
  KubernetesCluster,
} from '@linode/api-v4/lib/kubernetes';
import { APIError } from '@linode/api-v4/lib/types';
<<<<<<< HEAD
import OpenInNewIcon from '@mui/icons-material/OpenInNew';
import classNames from 'classnames';
=======
import OpenInNewIcon from '@material-ui/icons/OpenInNew';
>>>>>>> 074da05a
import { useSnackbar } from 'notistack';
import * as React from 'react';
import { useDispatch } from 'react-redux';
import { useHistory } from 'react-router-dom';
import ActionsPanel from 'src/components/ActionsPanel';
import Button from 'src/components/Button';
import ConfirmationDialog from 'src/components/ConfirmationDialog';
import Chip from 'src/components/core/Chip';
import Paper from 'src/components/core/Paper';
import { makeStyles, Theme } from 'src/components/core/styles';
import Grid from 'src/components/Grid';
import TagsPanel from 'src/components/TagsPanel';
import { reportException } from 'src/exceptionReporting';
import KubeClusterSpecs from 'src/features/Kubernetes/KubernetesClusterDetail/KubeClusterSpecs';
import { ExtendedCluster } from 'src/features/Kubernetes/types';
import { useDialog } from 'src/hooks/useDialog';
import { useResetKubeConfigMutation } from 'src/queries/kubernetesConfig';
import useKubernetesDashboardQuery from 'src/queries/kubernetesDashboard';
import { deleteCluster } from 'src/store/kubernetes/kubernetes.requests';
import { ThunkDispatch } from 'src/store/types';
import { downloadFile } from 'src/utilities/downloadFile';
import {
  getAPIErrorOrDefault,
  getErrorStringOrDefault,
} from 'src/utilities/errorUtils';
import KubeConfigDisplay from './KubeConfigDisplay';
import KubeConfigDrawer from './KubeConfigDrawer';
import KubernetesDialog from './KubernetesDialog';

const useStyles = makeStyles((theme: Theme) => ({
  root: {
    marginBottom: theme.spacing(3),
    padding: `calc(${theme.spacing(2)} + 4px) ${
      theme.spacing(2) + 4
    }px ${theme.spacing(3)}`,
  },
  mainGridContainer: {
    position: 'relative',
<<<<<<< HEAD
    [theme.breakpoints.up('lg')]: {
      justifyContent: 'space-between',
    },
  },
  item: {
    '&:last-of-type': {
      paddingBottom: 0,
    },
    paddingBottom: theme.spacing(1),
  },
  label: {
    fontWeight: 'bold',
    marginBottom: `calc(${theme.spacing(1)} - 3px)`,
  },
  kubeconfigElements: {
    display: 'flex',
    alignItems: 'center',
    color: theme.palette.primary.main,
  },
  kubeconfigElement: {
    cursor: 'pointer',
    display: 'flex',
    alignItems: 'center',
    borderRight: '1px solid #c4c4c4',
    '&:hover': {
      opacity: 0.7,
    },
    '&:last-child': {
      borderRight: 'none',
    },
  },
  kubeconfigFileText: {
    color: theme.textColors.linkActiveLight,
    marginRight: theme.spacing(1),
    whiteSpace: 'nowrap',
  },
  kubeconfigIcons: {
    height: 16,
    width: 16,
    margin: `0 ${theme.spacing(1)}`,
    objectFit: 'contain',
  },
  disabled: {
    color: theme.palette.text.secondary,
    pointer: 'default',
    pointerEvents: 'none',
    '& g': {
      stroke: theme.palette.text.secondary,
    },
  },
  iconTextOuter: {
    flexBasis: '72%',
    minWidth: 115,
=======
    justifyContent: 'space-between',
>>>>>>> 074da05a
  },
  tags: {
    display: 'flex',
    flexDirection: 'column',
    alignSelf: 'stretch',
    alignItems: 'flex-end',
    justifyContent: 'flex-end',
    '&.MuiGrid-item': {
      paddingBottom: 0,
    },
    // Tags Panel wrapper
    '& > div:last-child': {
      marginTop: 2,
      marginBottom: 0,
      width: '100%',
    },
    [theme.breakpoints.up('lg')]: {
      '& .MuiChip-root': {
        marginRight: 0,
        marginLeft: 4,
      },
      // Add a Tag button
      '& > div:first-child': {
        justifyContent: 'flex-end',
        marginTop: theme.spacing(4),
      },
      // Tags Panel wrapper
      '& > div:last-child': {
        display: 'flex',
        flexWrap: 'wrap',
        justifyContent: 'flex-end',
      },
    },
    [theme.breakpoints.down('lg')]: {
      width: '100%',
    },
  },
  dashboard: {
    '& svg': {
      height: 14,
      marginLeft: 4,
    },
  },
  actionRow: {
<<<<<<< HEAD
    flexDirection: 'column',
    [theme.breakpoints.down('lg')]: {
      justifyContent: 'flex-end',
      flexDirection: 'row',
=======
    display: 'flex',
    flexDirection: 'row',
    alignSelf: 'stretch',
    alignItems: 'flex-end',
    justifyContent: 'flex-end',
    '& button': {
      alignItems: 'flex-start',
>>>>>>> 074da05a
    },
  },
}));

interface Props {
  cluster: ExtendedCluster;
  endpoint: string | null;
  endpointError?: string;
  endpointLoading: boolean;
  kubeconfigAvailable: boolean;
  kubeconfigError?: string;
  handleUpdateTags: (updatedTags: string[]) => Promise<KubernetesCluster>;
  isClusterHighlyAvailable: boolean;
  isKubeDashboardFeatureEnabled: boolean;
}

export const KubeSummaryPanel: React.FunctionComponent<Props> = (props) => {
  const {
    cluster,
    endpoint,
    endpointError,
    endpointLoading,
    kubeconfigAvailable,
    kubeconfigError,
    handleUpdateTags,
    isClusterHighlyAvailable,
    isKubeDashboardFeatureEnabled,
  } = props;
  const classes = useStyles();
  const { push } = useHistory();
  const { enqueueSnackbar } = useSnackbar();
  const [drawerOpen, setDrawerOpen] = React.useState<boolean>(false);
  const [drawerError, setDrawerError] = React.useState<string | null>(null);
  const [drawerLoading, setDrawerLoading] = React.useState<boolean>(false);
<<<<<<< HEAD
  const region = dcDisplayNames[cluster.region] || 'Unknown region';
  const matches = useMediaQuery((theme: Theme) => theme.breakpoints.down('lg'));
=======
>>>>>>> 074da05a

  const {
    data: dashboard,
    error: dashboardError,
  } = useKubernetesDashboardQuery(cluster.id, isKubeDashboardFeatureEnabled);

  const {
    mutateAsync: resetKubeConfig,
    isLoading: isResettingKubeConfig,
    error: resetKubeConfigError,
  } = useResetKubeConfigMutation();

  // Deletion handlers
  // NB: this is using dispatch directly because I don't want to
  // add re-render issues to our useKubernetesClusters hook, especially
  // since we're going to switch to queries for all of these soon.
  const dispatch: ThunkDispatch = useDispatch();
  const _deleteCluster = () =>
    dispatch(deleteCluster({ clusterID: cluster.id })).then(() =>
      push('/kubernetes/clusters')
    );

  const { dialog, closeDialog, openDialog, submitDialog } = useDialog(
    _deleteCluster
  );

  const [
    resetKubeConfigDialogOpen,
    setResetKubeConfigDialogOpen,
  ] = React.useState(false);

  const [kubeConfig, setKubeConfig] = React.useState<string>('');

  const fetchKubeConfig = () => {
    return getKubeConfig(cluster.id).then((response) => {
      // Convert to utf-8 from base64
      try {
        return window.atob(response.kubeconfig);
      } catch (e) {
        reportException(e, {
          'Encoded response': response.kubeconfig,
        });
        enqueueSnackbar('Error parsing your kubeconfig file', {
          variant: 'error',
        });
        return;
      }
    });
  };

  const downloadKubeConfig = () => {
    fetchKubeConfig()
      .then((decodedFile) => {
        if (decodedFile) {
          downloadFile(`${cluster.label}-kubeconfig.yaml`, decodedFile);
        } else {
          // There was a parsing error, the user will see an error toast.
          return;
        }
      })
      .catch((errorResponse) => {
        const error = getAPIErrorOrDefault(
          errorResponse,
          'Unable to download your kubeconfig'
        )[0].reason;
        enqueueSnackbar(error, { variant: 'error' });
      });
  };

  const handleResetKubeConfig = () => {
    return resetKubeConfig({ id: cluster.id }).then(() => {
      setResetKubeConfigDialogOpen(false);
      enqueueSnackbar('Successfully reset Kubeconfig', {
        variant: 'success',
      });
    });
  };

  const handleOpenDrawer = () => {
    setDrawerError(null);
    setDrawerLoading(true);
    setDrawerOpen(true);
    fetchKubeConfig()
      .then((decodedFile) => {
        setDrawerLoading(false);
        if (decodedFile) {
          setKubeConfig(decodedFile);
        } else {
          // There was a parsing error; the user will see an error toast.
        }
      })
      .catch((error: APIError[]) => {
        setDrawerError(error[0]?.reason || null);
        setDrawerLoading(false);
      });
  };

  return (
    <>
      <Paper className={classes.root}>
        <Grid container className={classes.mainGridContainer}>
          <KubeClusterSpecs
            cluster={cluster}
            isClusterHighlyAvailable={isClusterHighlyAvailable}
          />
          <Grid
            item
            container
            direction="column"
            justifyContent="space-between"
            xs={12}
            lg={4}
          >
            <KubeConfigDisplay
              clusterLabel={cluster.label}
              endpoint={endpoint}
              endpointError={endpointError}
              endpointLoading={endpointLoading}
              kubeconfigAvailable={kubeconfigAvailable}
              kubeconfigError={kubeconfigError}
              isResettingKubeConfig={isResettingKubeConfig}
              downloadKubeConfig={downloadKubeConfig}
              handleOpenDrawer={handleOpenDrawer}
              setResetKubeConfigDialogOpen={setResetKubeConfigDialogOpen}
            />
          </Grid>
          <Grid
            item
            container
            xs={12}
            lg={5}
            justifyContent="flex-start"
            direction="column"
          >
            <Grid item className={classes.actionRow}>
              {isClusterHighlyAvailable ? (
                <Chip
                  label="HA CLUSTER"
                  variant="outlined"
                  outlineColor="green"
                  size="small"
                />
              ) : null}
              {isKubeDashboardFeatureEnabled ? (
                <Button
                  className={`${classes.dashboard}`}
                  buttonType="secondary"
                  compactY
                  disabled={Boolean(dashboardError) || !dashboard}
                  onClick={() => {
                    window.open(dashboard?.url, '_blank');
                  }}
                >
                  Kubernetes Dashboard
                  <OpenInNewIcon />
                </Button>
              ) : null}
              <Button
                buttonType="secondary"
                compactY
                onClick={() => openDialog(cluster.id)}
                style={{ paddingRight: 0 }}
              >
                Delete Cluster
              </Button>
            </Grid>
            <Grid item className={classes.tags}>
              <TagsPanel tags={cluster.tags} updateTags={handleUpdateTags} />
            </Grid>
          </Grid>
        </Grid>
      </Paper>

      <KubeConfigDrawer
        kubeConfig={kubeConfig}
        clusterLabel={cluster.label}
        open={drawerOpen}
        closeDrawer={() => setDrawerOpen(false)}
        error={drawerError}
        loading={drawerLoading}
      />
      <KubernetesDialog
        open={dialog.isOpen}
        loading={dialog.isLoading}
        error={dialog.error}
        clusterLabel={cluster.label}
        clusterPools={cluster.node_pools}
        onClose={closeDialog}
        onDelete={() => submitDialog(cluster.id)}
      />
      <ConfirmationDialog
        open={resetKubeConfigDialogOpen}
        onClose={() => setResetKubeConfigDialogOpen(false)}
        title="Reset Cluster Kubeconfig?"
        actions={
          <ActionsPanel>
            <Button
              buttonType="secondary"
              onClick={() => setResetKubeConfigDialogOpen(false)}
            >
              Cancel
            </Button>
            <Button
              buttonType="primary"
              onClick={() => handleResetKubeConfig()}
              loading={isResettingKubeConfig}
            >
              Reset Kubeconfig
            </Button>
          </ActionsPanel>
        }
        error={
          resetKubeConfigError && resetKubeConfigError.length > 0
            ? getErrorStringOrDefault(
                resetKubeConfigError,
                'Unable to reset Kubeconfig'
              )
            : undefined
        }
      >
        This will delete and regenerate the cluster&rsquo;s Kubeconfig file. You
        will no longer be able to access this cluster via your previous
        Kubeconfig file. This action cannot be undone.
      </ConfirmationDialog>
    </>
  );
};

export default React.memo(KubeSummaryPanel);<|MERGE_RESOLUTION|>--- conflicted
+++ resolved
@@ -3,12 +3,7 @@
   KubernetesCluster,
 } from '@linode/api-v4/lib/kubernetes';
 import { APIError } from '@linode/api-v4/lib/types';
-<<<<<<< HEAD
 import OpenInNewIcon from '@mui/icons-material/OpenInNew';
-import classNames from 'classnames';
-=======
-import OpenInNewIcon from '@material-ui/icons/OpenInNew';
->>>>>>> 074da05a
 import { useSnackbar } from 'notistack';
 import * as React from 'react';
 import { useDispatch } from 'react-redux';
@@ -41,69 +36,11 @@
 const useStyles = makeStyles((theme: Theme) => ({
   root: {
     marginBottom: theme.spacing(3),
-    padding: `calc(${theme.spacing(2)} + 4px) ${
-      theme.spacing(2) + 4
-    }px ${theme.spacing(3)}`,
+    padding: `${theme.spacing(2.5)} ${theme.spacing(2.5)} ${theme.spacing(3)}`,
   },
   mainGridContainer: {
     position: 'relative',
-<<<<<<< HEAD
-    [theme.breakpoints.up('lg')]: {
-      justifyContent: 'space-between',
-    },
-  },
-  item: {
-    '&:last-of-type': {
-      paddingBottom: 0,
-    },
-    paddingBottom: theme.spacing(1),
-  },
-  label: {
-    fontWeight: 'bold',
-    marginBottom: `calc(${theme.spacing(1)} - 3px)`,
-  },
-  kubeconfigElements: {
-    display: 'flex',
-    alignItems: 'center',
-    color: theme.palette.primary.main,
-  },
-  kubeconfigElement: {
-    cursor: 'pointer',
-    display: 'flex',
-    alignItems: 'center',
-    borderRight: '1px solid #c4c4c4',
-    '&:hover': {
-      opacity: 0.7,
-    },
-    '&:last-child': {
-      borderRight: 'none',
-    },
-  },
-  kubeconfigFileText: {
-    color: theme.textColors.linkActiveLight,
-    marginRight: theme.spacing(1),
-    whiteSpace: 'nowrap',
-  },
-  kubeconfigIcons: {
-    height: 16,
-    width: 16,
-    margin: `0 ${theme.spacing(1)}`,
-    objectFit: 'contain',
-  },
-  disabled: {
-    color: theme.palette.text.secondary,
-    pointer: 'default',
-    pointerEvents: 'none',
-    '& g': {
-      stroke: theme.palette.text.secondary,
-    },
-  },
-  iconTextOuter: {
-    flexBasis: '72%',
-    minWidth: 115,
-=======
     justifyContent: 'space-between',
->>>>>>> 074da05a
   },
   tags: {
     display: 'flex',
@@ -148,12 +85,6 @@
     },
   },
   actionRow: {
-<<<<<<< HEAD
-    flexDirection: 'column',
-    [theme.breakpoints.down('lg')]: {
-      justifyContent: 'flex-end',
-      flexDirection: 'row',
-=======
     display: 'flex',
     flexDirection: 'row',
     alignSelf: 'stretch',
@@ -161,7 +92,6 @@
     justifyContent: 'flex-end',
     '& button': {
       alignItems: 'flex-start',
->>>>>>> 074da05a
     },
   },
 }));
@@ -196,11 +126,6 @@
   const [drawerOpen, setDrawerOpen] = React.useState<boolean>(false);
   const [drawerError, setDrawerError] = React.useState<string | null>(null);
   const [drawerLoading, setDrawerLoading] = React.useState<boolean>(false);
-<<<<<<< HEAD
-  const region = dcDisplayNames[cluster.region] || 'Unknown region';
-  const matches = useMediaQuery((theme: Theme) => theme.breakpoints.down('lg'));
-=======
->>>>>>> 074da05a
 
   const {
     data: dashboard,
