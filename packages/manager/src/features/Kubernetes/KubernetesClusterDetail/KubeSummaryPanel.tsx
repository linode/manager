import { KubernetesCluster } from '@linode/api-v4/lib/kubernetes';
import OpenInNewIcon from '@mui/icons-material/OpenInNew';
import Grid from '@mui/material/Unstable_Grid2';
import { Theme } from '@mui/material/styles';
import { makeStyles } from '@mui/styles';
import { useSnackbar } from 'notistack';
import * as React from 'react';
<<<<<<< HEAD
import ActionsPanel from 'src/components/ActionsPanel/ActionsPanel';
=======

import ActionsPanel from 'src/components/ActionsPanel';
>>>>>>> a3d98700
import { Button } from 'src/components/Button/Button';
import { Chip } from 'src/components/Chip';
import { ConfirmationDialog } from 'src/components/ConfirmationDialog/ConfirmationDialog';
import { TagsPanel } from 'src/components/TagsPanel/TagsPanel';
import Paper from 'src/components/core/Paper';
import KubeClusterSpecs from 'src/features/Kubernetes/KubernetesClusterDetail/KubeClusterSpecs';
import useFlags from 'src/hooks/useFlags';
import {
  useKubernetesClusterMutation,
  useKubernetesDashboardQuery,
  useResetKubeConfigMutation,
} from 'src/queries/kubernetes';
import { getErrorStringOrDefault } from 'src/utilities/errorUtils';

import { DeleteKubernetesClusterDialog } from './DeleteKubernetesClusterDialog';
import { KubeConfigDisplay } from './KubeConfigDisplay';
import { KubeConfigDrawer } from './KubeConfigDrawer';

const useStyles = makeStyles((theme: Theme) => ({
  actionRow: {
    '& button': {
      alignItems: 'flex-start',
    },
    alignItems: 'flex-end',
    alignSelf: 'stretch',
    display: 'flex',
    flexDirection: 'row',
    justifyContent: 'flex-end',
    padding: '8px 0px',
  },
  dashboard: {
    '& svg': {
      height: 14,
      marginLeft: 4,
    },
  },
  deleteClusterBtn: {
    paddingRight: '0px',
    [theme.breakpoints.up('md')]: {
      paddingRight: '8px',
    },
  },
  mainGridContainer: {
    position: 'relative',
  },
  root: {
    marginBottom: theme.spacing(3),
    padding: `${theme.spacing(2.5)} ${theme.spacing(1)} ${theme.spacing(
      2.5
    )} ${theme.spacing(3)}`,
  },
  tags: {
    // Tags Panel wrapper
    '& > div:last-child': {
      marginBottom: 0,
      marginTop: 2,
      width: '100%',
    },
    '&.MuiGrid-item': {
      paddingBottom: 0,
    },
    alignItems: 'flex-end',
    alignSelf: 'stretch',
    display: 'flex',
    flexDirection: 'column',
    justifyContent: 'flex-end',
    [theme.breakpoints.down('lg')]: {
      width: '100%',
    },
    [theme.breakpoints.up('lg')]: {
      '& .MuiChip-root': {
        marginLeft: 4,
        marginRight: 0,
      },
      // Add a Tag button
      '& > div:first-of-type': {
        justifyContent: 'flex-end',
        marginTop: theme.spacing(4),
      },
      // Tags Panel wrapper
      '& > div:last-child': {
        display: 'flex',
        flexWrap: 'wrap',
        justifyContent: 'flex-end',
      },
    },
  },
}));

interface Props {
  cluster: KubernetesCluster;
}

export const KubeSummaryPanel = (props: Props) => {
  const { cluster } = props;
  const classes = useStyles();
  const flags = useFlags();
  const { enqueueSnackbar } = useSnackbar();
  const [drawerOpen, setDrawerOpen] = React.useState<boolean>(false);
  const [isDeleteDialogOpen, setIsDeleteDialogOpen] = React.useState(false);

  const { mutateAsync: updateKubernetesCluster } = useKubernetesClusterMutation(
    cluster.id
  );

  const isKubeDashboardFeatureEnabled = Boolean(
    flags.kubernetesDashboardAvailability
  );

  const {
    data: dashboard,
    error: dashboardError,
  } = useKubernetesDashboardQuery(cluster.id, isKubeDashboardFeatureEnabled);

  const {
    error: resetKubeConfigError,
    isLoading: isResettingKubeConfig,
    mutateAsync: resetKubeConfig,
  } = useResetKubeConfigMutation();

  const [
    resetKubeConfigDialogOpen,
    setResetKubeConfigDialogOpen,
  ] = React.useState(false);

  const handleResetKubeConfig = () => {
    return resetKubeConfig({ id: cluster.id }).then(() => {
      setResetKubeConfigDialogOpen(false);
      enqueueSnackbar('Successfully reset Kubeconfig', {
        variant: 'success',
      });
    });
  };

  const handleOpenDrawer = () => {
    setDrawerOpen(true);
  };

  const handleUpdateTags = (newTags: string[]) => {
    return updateKubernetesCluster({
      tags: newTags,
    });
  };

  return (
    <>
      <Paper className={classes.root}>
        <Grid className={classes.mainGridContainer} container spacing={2}>
          <KubeClusterSpecs cluster={cluster} />
          <Grid container direction="column" lg={4} xs={12}>
            <KubeConfigDisplay
              clusterId={cluster.id}
              clusterLabel={cluster.label}
              handleOpenDrawer={handleOpenDrawer}
              isResettingKubeConfig={isResettingKubeConfig}
              setResetKubeConfigDialogOpen={setResetKubeConfigDialogOpen}
            />
          </Grid>
          <Grid
            container
            direction="column"
            justifyContent="space-between"
            lg={5}
            xs={12}
          >
            <Grid className={classes.actionRow}>
              {cluster.control_plane.high_availability ? (
                <Chip
                  label="HA CLUSTER"
                  outlineColor="green"
                  size="small"
                  variant="outlined"
                />
              ) : null}
              {isKubeDashboardFeatureEnabled ? (
                <Button
                  onClick={() => {
                    window.open(dashboard?.url, '_blank');
                  }}
                  buttonType="secondary"
                  className={classes.dashboard}
                  compactY
                  disabled={Boolean(dashboardError) || !dashboard}
                >
                  Kubernetes Dashboard
                  <OpenInNewIcon />
                </Button>
              ) : null}
              <Button
                buttonType="secondary"
                className={classes.deleteClusterBtn}
                compactY
                onClick={() => setIsDeleteDialogOpen(true)}
              >
                Delete Cluster
              </Button>
            </Grid>
            <Grid className={classes.tags}>
              <TagsPanel tags={cluster.tags} updateTags={handleUpdateTags} />
            </Grid>
          </Grid>
        </Grid>
      </Paper>

      <KubeConfigDrawer
        closeDrawer={() => setDrawerOpen(false)}
        clusterId={cluster.id}
        clusterLabel={cluster.label}
        open={drawerOpen}
      />
      <DeleteKubernetesClusterDialog
        clusterId={cluster.id}
        clusterLabel={cluster.label}
        onClose={() => setIsDeleteDialogOpen(false)}
        open={isDeleteDialogOpen}
      />
      <ConfirmationDialog
        actions={
<<<<<<< HEAD
          <ActionsPanel
            showPrimary
            primaryButtonHandler={() => handleResetKubeConfig()}
            primaryButtonLoading={isResettingKubeConfig}
            primaryButtonText="Reset Kubeconfig"
            showSecondary
            secondaryButtonHandler={() => setResetKubeConfigDialogOpen(false)}
            secondaryButtonText="Cancel"
          />
=======
          <ActionsPanel>
            <Button
              buttonType="secondary"
              onClick={() => setResetKubeConfigDialogOpen(false)}
            >
              Cancel
            </Button>
            <Button
              buttonType="primary"
              loading={isResettingKubeConfig}
              onClick={() => handleResetKubeConfig()}
            >
              Reset Kubeconfig
            </Button>
          </ActionsPanel>
>>>>>>> a3d98700
        }
        error={
          resetKubeConfigError && resetKubeConfigError.length > 0
            ? getErrorStringOrDefault(
                resetKubeConfigError,
                'Unable to reset Kubeconfig'
              )
            : undefined
        }
        onClose={() => setResetKubeConfigDialogOpen(false)}
        open={resetKubeConfigDialogOpen}
        title="Reset Cluster Kubeconfig?"
      >
        This will delete and regenerate the cluster&rsquo;s Kubeconfig file. You
        will no longer be able to access this cluster via your previous
        Kubeconfig file. This action cannot be undone.
      </ConfirmationDialog>
    </>
  );
};

export default React.memo(KubeSummaryPanel);<|MERGE_RESOLUTION|>--- conflicted
+++ resolved
@@ -5,12 +5,8 @@
 import { makeStyles } from '@mui/styles';
 import { useSnackbar } from 'notistack';
 import * as React from 'react';
-<<<<<<< HEAD
+
 import ActionsPanel from 'src/components/ActionsPanel/ActionsPanel';
-=======
-
-import ActionsPanel from 'src/components/ActionsPanel';
->>>>>>> a3d98700
 import { Button } from 'src/components/Button/Button';
 import { Chip } from 'src/components/Chip';
 import { ConfirmationDialog } from 'src/components/ConfirmationDialog/ConfirmationDialog';
@@ -229,33 +225,15 @@
       />
       <ConfirmationDialog
         actions={
-<<<<<<< HEAD
           <ActionsPanel
-            showPrimary
             primaryButtonHandler={() => handleResetKubeConfig()}
             primaryButtonLoading={isResettingKubeConfig}
             primaryButtonText="Reset Kubeconfig"
-            showSecondary
             secondaryButtonHandler={() => setResetKubeConfigDialogOpen(false)}
             secondaryButtonText="Cancel"
+            showPrimary
+            showSecondary
           />
-=======
-          <ActionsPanel>
-            <Button
-              buttonType="secondary"
-              onClick={() => setResetKubeConfigDialogOpen(false)}
-            >
-              Cancel
-            </Button>
-            <Button
-              buttonType="primary"
-              loading={isResettingKubeConfig}
-              onClick={() => handleResetKubeConfig()}
-            >
-              Reset Kubeconfig
-            </Button>
-          </ActionsPanel>
->>>>>>> a3d98700
         }
         error={
           resetKubeConfigError && resetKubeConfigError.length > 0
