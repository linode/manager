import { getKubeConfig, KubernetesCluster } from 'linode-js-sdk/lib/kubernetes';
import { APIError } from 'linode-js-sdk/lib/types';
import { withSnackbar, WithSnackbarProps } from 'notistack';
import * as React from 'react';
import { compose } from 'recompose';

import DetailsIcon from 'src/assets/icons/code-file.svg';
import CPUIcon from 'src/assets/icons/cpu-icon.svg';
import DiskIcon from 'src/assets/icons/disk.svg';
import DownloadIcon from 'src/assets/icons/lke-download.svg';
import MapPin from 'src/assets/icons/map-pin-icon.svg';
import MiniKube from 'src/assets/icons/mini-kube.svg';
import PriceIcon from 'src/assets/icons/price-icon.svg';
import RamIcon from 'src/assets/icons/ram-sticks.svg';

import Paper from 'src/components/core/Paper';
import {
  createStyles,
  Theme,
  withStyles,
  WithStyles
} from 'src/components/core/styles';
import Typography from 'src/components/core/Typography';
import Grid from 'src/components/Grid';
import TagsPanelRedesigned from 'src/components/TagsPanel/TagsPanelRedesigned';
import { dcDisplayNames } from 'src/constants';
import { reportException } from 'src/exceptionReporting';
import { ExtendedCluster } from 'src/features/Kubernetes/types';
import { downloadFile } from 'src/utilities/downloadFile';
import { getAPIErrorOrDefault } from 'src/utilities/errorUtils';
import { pluralize } from 'src/utilities/pluralize';
import { getTotalClusterPrice } from '../kubeUtils';

import KubeConfigDrawer from './KubeConfigDrawer';

type ClassNames =
  | 'root'
  | 'item'
  | 'label'
  | 'column'
  | 'iconsSharedStyling'
  | 'kubeconfigSection'
  | 'kubeconfigElements'
  | 'kubeconfigFileText'
  | 'kubeconfigIcons'
<<<<<<< HEAD
  | 'tagsSection'
  | 'mainGridContainer';
=======
  | 'iconSharedOuter'
  | 'iconTextOuter';
>>>>>>> f710086a

const styles = (theme: Theme) =>
  createStyles({
    root: {
      marginBottom: theme.spacing(3),
      padding: `${theme.spacing(2) + 4}px ${theme.spacing(2) +
        4}px ${theme.spacing(3)}px`
    },
    mainGridContainer: {
      [theme.breakpoints.up('lg')]: {
        justifyContent: 'space-between'
      }
    },
    item: {
      '&:last-of-type': {
        paddingBottom: 0
      },
      paddingBottom: theme.spacing(1)
    },
    label: {
      marginBottom: `${theme.spacing(1) - 3}px`,
      fontWeight: 'bold'
    },
    column: {},
    iconsSharedStyling: {
      width: 24,
      height: 24,
      objectFit: 'contain'
    },
    kubeconfigSection: {
      marginTop: `${theme.spacing() + 2}px`
    },
    kubeconfigElements: {
      color: theme.palette.primary.main,
      display: 'flex',
      alignItems: 'center'
    },
    kubeconfigFileText: {
      cursor: 'pointer',
      color: theme.palette.primary.main,
      marginRight: theme.spacing(1)
    },
    kubeconfigIcons: {
      cursor: 'pointer',
      width: 16,
      height: 16,
      objectFit: 'contain',
      margin: `0 ${theme.spacing(1)}px`
    },
<<<<<<< HEAD
    tagsSection: {
      display: 'flex',
      [theme.breakpoints.up('lg')]: {
        justifyContent: 'flex-end',
        textAlign: 'right'
      }
=======
    iconSharedOuter: {
      textAlign: 'center',
      flexBasis: '28%'
    },
    iconTextOuter: {
      flexBasis: '72%',
      minWidth: 115
>>>>>>> f710086a
    }
  });

interface Props {
  cluster: ExtendedCluster;
  endpoint: string | null;
  endpointError?: string;
  endpointLoading: boolean;
  kubeconfigAvailable: boolean;
  kubeconfigError?: string;
  handleUpdateTags: (updatedTags: string[]) => Promise<KubernetesCluster>;
}

type CombinedProps = Props & WithStyles<ClassNames> & WithSnackbarProps;

const renderEndpoint = (
  endpoint: string | null,
  endpointLoading: boolean,
  endpointError?: string
) => {
  if (endpoint) {
    return endpoint;
  } else if (endpointLoading) {
    return 'Loading...';
  } else if (endpointError) {
    return endpointError;
  } else {
    return 'Your endpoint will be displayed here once it is available.';
  }
};

export const KubeSummaryPanel: React.FunctionComponent<CombinedProps> = props => {
  const {
    classes,
    cluster,
    endpoint,
    endpointError,
    endpointLoading,
    enqueueSnackbar,
    kubeconfigAvailable,
    kubeconfigError,
    handleUpdateTags
  } = props;
  const [drawerOpen, setDrawerOpen] = React.useState<boolean>(false);
  const [drawerError, setDrawerError] = React.useState<string | null>(null);
  const [drawerLoading, setDrawerLoading] = React.useState<boolean>(false);
  const region = dcDisplayNames[cluster.region] || 'Unknown region';

  const [kubeConfig, setKubeConfig] = React.useState<string>('');

  const fetchKubeConfig = () => {
    return getKubeConfig(cluster.id).then(response => {
      // Convert to utf-8 from base64
      try {
        const decodedFile = window.atob(response.kubeconfig);
        return decodedFile;
      } catch (e) {
        reportException(e, {
          'Encoded response': response.kubeconfig
        });
        enqueueSnackbar('Error parsing your kubeconfig file', {
          variant: 'error'
        });
        return;
      }
    });
  };

  const downloadKubeConfig = () => {
    fetchKubeConfig()
      .then(decodedFile => {
        if (decodedFile) {
          downloadFile(`${cluster.label}-kubeconfig.yaml`, decodedFile);
        } else {
          // There was a parsing error, the user will see an error toast.
          return;
        }
      })
      .catch(errorResponse => {
        const error = getAPIErrorOrDefault(
          errorResponse,
          'Unable to download your kubeconfig'
        )[0].reason;
        enqueueSnackbar(error, { variant: 'error' });
      });
  };

  const handleOpenDrawer = () => {
    setDrawerError(null);
    setDrawerLoading(true);
    setDrawerOpen(true);
    fetchKubeConfig()
      .then(decodedFile => {
        setDrawerLoading(false);
        if (decodedFile) {
          setKubeConfig(decodedFile);
        } else {
          // There was a parsing error; the user will see an error toast.
        }
      })
      .catch((error: APIError[]) => {
        setDrawerError(error[0]?.reason || null);
        setDrawerLoading(false);
      });
  };

  const setKubeconfigDisplay = () => {
    return (
      <Grid
        item
        container
        direction="column"
        justify="space-between"
        xs={12}
        lg={4}
      >
        <Grid item>
          <Typography className={classes.label}>
            Kubernetes API Endpoint:
          </Typography>
          <Typography>
            {renderEndpoint(endpoint, endpointLoading, endpointError)}
          </Typography>
        </Grid>

        <Grid item>
          <Typography className={classes.label}>Kubeconfig:</Typography>

          {kubeconfigAvailable ? (
            <div className={classes.kubeconfigElements}>
              <Typography
                className={classes.kubeconfigFileText}
                onClick={downloadKubeConfig}
              >
                {`${cluster.label}-kubeconfig.yaml`}
              </Typography>

              <div>
                <DownloadIcon
                  className={classes.kubeconfigIcons}
                  onClick={downloadKubeConfig}
                />
                <DetailsIcon
                  className={classes.kubeconfigIcons}
                  onClick={handleOpenDrawer}
                />
              </div>
            </div>
          ) : (
            <Typography>
              {kubeconfigError ??
                'Your Kubeconfig will be viewable here once it is available.'}
            </Typography>
          )}
        </Grid>
      </Grid>
    );
  };

  return (
    <React.Fragment>
      <Paper className={classes.root}>
<<<<<<< HEAD
        <Grid
          container
          alignItems="flex-start"
          className={classes.mainGridContainer}
        >
          <Grid item className={classes.column}>
            <Grid
              container
              item
              wrap="nowrap"
              alignItems="center"
              className={classes.item}
            >
              <Grid item>
                <MiniKube className={classes.iconsSharedStyling} />
              </Grid>

              <Grid item>
                <Typography>Version {cluster.version}</Typography>
              </Grid>
            </Grid>

            <Grid
              container
              item
              wrap="nowrap"
              alignItems="center"
              className={classes.item}
            >
              <Grid item>
                <MapPin className={classes.iconsSharedStyling} />
              </Grid>

              <Grid item>
                <Typography>{region}</Typography>
              </Grid>
            </Grid>
=======
        <Grid container>
          <Grid item container direction="row" xs={12} lg={4}>
            <Grid item className={classes.column}>
              <Grid
                container
                item
                wrap="nowrap"
                alignItems="center"
                className={classes.item}
              >
                <Grid item className={classes.iconSharedOuter}>
                  <MiniKube className={classes.iconsSharedStyling} />
                </Grid>
>>>>>>> f710086a

                <Grid item className={classes.iconTextOuter}>
                  <Typography>Version {cluster.k8s_version}</Typography>
                </Grid>
              </Grid>

              <Grid
                container
                item
                wrap="nowrap"
                alignItems="center"
                className={classes.item}
              >
                <Grid item className={classes.iconSharedOuter}>
                  <MapPin className={classes.iconsSharedStyling} />
                </Grid>

                <Grid item className={classes.iconTextOuter}>
                  <Typography>{region}</Typography>
                </Grid>
              </Grid>

              <Grid
                container
                item
                wrap="nowrap"
                alignItems="center"
                className={classes.item}
              >
                <Grid item className={classes.iconSharedOuter}>
                  <PriceIcon className={classes.iconsSharedStyling} />
                </Grid>

                <Grid item className={classes.iconTextOuter}>
                  <Typography>
                    {`$${getTotalClusterPrice(cluster.node_pools)}/month`}
                  </Typography>
                </Grid>
              </Grid>
            </Grid>

            <Grid item className={classes.column}>
              <Grid
                container
                item
                wrap="nowrap"
                alignItems="center"
                className={classes.item}
              >
                <Grid item className={classes.iconSharedOuter}>
                  <CPUIcon className={classes.iconsSharedStyling} />
                </Grid>

                <Grid item className={classes.iconTextOuter}>
                  <Typography>
                    {pluralize('CPU Core', 'CPU Cores', cluster.totalCPU)}
                  </Typography>
                </Grid>
              </Grid>

              <Grid
                container
                item
                wrap="nowrap"
                alignItems="center"
                className={classes.item}
              >
                <Grid item className={classes.iconSharedOuter}>
                  <RamIcon className={classes.iconsSharedStyling} />
                </Grid>

                <Grid item className={classes.iconTextOuter}>
                  <Typography>{cluster.totalMemory / 1024} GB RAM</Typography>
                </Grid>
              </Grid>

              <Grid
                container
                item
                wrap="nowrap"
                alignItems="center"
                className={classes.item}
              >
                <Grid item className={classes.iconSharedOuter}>
                  <DiskIcon width={19} height={24} object-fit="contain" />
                </Grid>

                <Grid item className={classes.iconTextOuter}>
                  <Typography>
                    {Math.floor(cluster.totalStorage / 1024)} GB Storage
                  </Typography>
                </Grid>
              </Grid>
            </Grid>
          </Grid>

          {setKubeconfigDisplay()}

          <Grid item xs={12} lg={4}>
            <Paper className={classes.tagsSection}>
              <TagsPanelRedesigned
                tags={cluster.tags}
                updateTags={handleUpdateTags}
              />
            </Paper>
          </Grid>
        </Grid>
      </Paper>

      <KubeConfigDrawer
        kubeConfig={kubeConfig}
        clusterLabel={cluster.label}
        open={drawerOpen}
        closeDrawer={() => setDrawerOpen(false)}
        error={drawerError}
        loading={drawerLoading}
      />
    </React.Fragment>
  );
};

const styled = withStyles(styles);

const enhanced = compose<CombinedProps, Props>(
  React.memo,
  styled,
  withSnackbar
);

export default enhanced(KubeSummaryPanel);<|MERGE_RESOLUTION|>--- conflicted
+++ resolved
@@ -43,13 +43,10 @@
   | 'kubeconfigElements'
   | 'kubeconfigFileText'
   | 'kubeconfigIcons'
-<<<<<<< HEAD
   | 'tagsSection'
-  | 'mainGridContainer';
-=======
+  | 'mainGridContainer'
   | 'iconSharedOuter'
   | 'iconTextOuter';
->>>>>>> f710086a
 
 const styles = (theme: Theme) =>
   createStyles({
@@ -99,14 +96,13 @@
       objectFit: 'contain',
       margin: `0 ${theme.spacing(1)}px`
     },
-<<<<<<< HEAD
     tagsSection: {
       display: 'flex',
       [theme.breakpoints.up('lg')]: {
         justifyContent: 'flex-end',
         textAlign: 'right'
       }
-=======
+    },
     iconSharedOuter: {
       textAlign: 'center',
       flexBasis: '28%'
@@ -114,7 +110,6 @@
     iconTextOuter: {
       flexBasis: '72%',
       minWidth: 115
->>>>>>> f710086a
     }
   });
 
@@ -277,46 +272,11 @@
   return (
     <React.Fragment>
       <Paper className={classes.root}>
-<<<<<<< HEAD
-        <Grid
+        <Grid 
           container
           alignItems="flex-start"
           className={classes.mainGridContainer}
         >
-          <Grid item className={classes.column}>
-            <Grid
-              container
-              item
-              wrap="nowrap"
-              alignItems="center"
-              className={classes.item}
-            >
-              <Grid item>
-                <MiniKube className={classes.iconsSharedStyling} />
-              </Grid>
-
-              <Grid item>
-                <Typography>Version {cluster.version}</Typography>
-              </Grid>
-            </Grid>
-
-            <Grid
-              container
-              item
-              wrap="nowrap"
-              alignItems="center"
-              className={classes.item}
-            >
-              <Grid item>
-                <MapPin className={classes.iconsSharedStyling} />
-              </Grid>
-
-              <Grid item>
-                <Typography>{region}</Typography>
-              </Grid>
-            </Grid>
-=======
-        <Grid container>
           <Grid item container direction="row" xs={12} lg={4}>
             <Grid item className={classes.column}>
               <Grid
@@ -329,7 +289,6 @@
                 <Grid item className={classes.iconSharedOuter}>
                   <MiniKube className={classes.iconsSharedStyling} />
                 </Grid>
->>>>>>> f710086a
 
                 <Grid item className={classes.iconTextOuter}>
                   <Typography>Version {cluster.k8s_version}</Typography>
