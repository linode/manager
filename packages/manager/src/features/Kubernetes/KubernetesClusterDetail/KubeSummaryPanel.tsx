import { KubernetesCluster } from '@linode/api-v4/lib/kubernetes';
import OpenInNewIcon from '@mui/icons-material/OpenInNew';
import { Theme } from '@mui/material/styles';
import Grid from '@mui/material/Unstable_Grid2';
import { useSnackbar } from 'notistack';
import * as React from 'react';
import { makeStyles } from 'tss-react/mui';

import { ActionsPanel } from 'src/components/ActionsPanel/ActionsPanel';
import { Button } from 'src/components/Button/Button';
import { Chip } from 'src/components/Chip';
import { ConfirmationDialog } from 'src/components/ConfirmationDialog/ConfirmationDialog';
import { Paper } from 'src/components/Paper';
import { TagCell } from 'src/components/TagCell/TagCell';
import KubeClusterSpecs from 'src/features/Kubernetes/KubernetesClusterDetail/KubeClusterSpecs';
import { useIsResourceRestricted } from 'src/hooks/useIsResourceRestricted';
import {
  useKubernetesClusterMutation,
  useKubernetesDashboardQuery,
  useResetKubeConfigMutation,
} from 'src/queries/kubernetes';
import { getErrorStringOrDefault } from 'src/utilities/errorUtils';

import { DeleteKubernetesClusterDialog } from './DeleteKubernetesClusterDialog';
import { KubeConfigDisplay } from './KubeConfigDisplay';
import { KubeConfigDrawer } from './KubeConfigDrawer';

const useStyles = makeStyles()((theme: Theme) => ({
  actionRow: {
    '& button': {
      alignItems: 'flex-start',
    },
    alignItems: 'flex-end',
    alignSelf: 'stretch',
    display: 'flex',
    flexDirection: 'row',
    justifyContent: 'flex-end',
    padding: '8px 0px',
  },
  dashboard: {
    '& svg': {
      height: 14,
      marginLeft: 4,
    },
  },
  deleteClusterBtn: {
    paddingRight: '0px',
    [theme.breakpoints.up('md')]: {
      paddingRight: '8px',
    },
  },
  mainGridContainer: {
    position: 'relative',
  },
  root: {
    marginBottom: theme.spacing(3),
    padding: `${theme.spacing(2.5)} ${theme.spacing(1)} ${theme.spacing(
      2.5
    )} ${theme.spacing(3)}`,
  },
  tags: {
    // Tags Panel wrapper
    '& > div:last-child': {
      marginBottom: 0,
      marginTop: 2,
      width: '100%',
    },
    '&.MuiGrid-item': {
      paddingBottom: 0,
    },
    alignItems: 'flex-end',
    alignSelf: 'stretch',
    display: 'flex',
    flexDirection: 'column',
    justifyContent: 'flex-end',
    [theme.breakpoints.down('lg')]: {
      width: '100%',
    },
    [theme.breakpoints.up('lg')]: {
      '& .MuiChip-root': {
        marginLeft: 4,
        marginRight: 0,
      },
      // Add a Tag button
      '& > div:first-of-type': {
        justifyContent: 'flex-end',
        marginTop: theme.spacing(4),
      },
      // Tags Panel wrapper
      '& > div:last-child': {
        display: 'flex',
        flexWrap: 'wrap',
        justifyContent: 'flex-end',
      },
    },
  },
}));

interface Props {
  cluster: KubernetesCluster;
}

export const KubeSummaryPanel = (props: Props) => {
  const { cluster } = props;
  const { classes } = useStyles();
  const { enqueueSnackbar } = useSnackbar();
  const [drawerOpen, setDrawerOpen] = React.useState<boolean>(false);
  const [isDeleteDialogOpen, setIsDeleteDialogOpen] = React.useState(false);

  const { mutateAsync: updateKubernetesCluster } = useKubernetesClusterMutation(
    cluster.id
  );

  const {
    data: dashboard,
    error: dashboardError,
  } = useKubernetesDashboardQuery(cluster.id);

  const {
    error: resetKubeConfigError,
    isLoading: isResettingKubeConfig,
    mutateAsync: resetKubeConfig,
  } = useResetKubeConfigMutation();

  const isClusterReadOnly = useIsResourceRestricted({
    grantLevel: 'read_only',
    grantType: 'linode',
    id: cluster.id,
  });

  const [
    resetKubeConfigDialogOpen,
    setResetKubeConfigDialogOpen,
  ] = React.useState(false);

  const handleResetKubeConfig = () => {
    return resetKubeConfig({ id: cluster.id }).then(() => {
      setResetKubeConfigDialogOpen(false);
      enqueueSnackbar('Successfully reset Kubeconfig', {
        variant: 'success',
      });
    });
  };

  const handleOpenDrawer = () => {
    setDrawerOpen(true);
  };

  const handleUpdateTags = (newTags: string[]) => {
    return updateKubernetesCluster({
      tags: newTags,
    });
  };

  return (
    <>
      <Paper className={classes.root}>
        <Grid className={classes.mainGridContainer} container spacing={2}>
          <KubeClusterSpecs cluster={cluster} />
          <Grid container direction="column" lg={4} xs={12}>
            <KubeConfigDisplay
              clusterId={cluster.id}
              clusterLabel={cluster.label}
              handleOpenDrawer={handleOpenDrawer}
              isResettingKubeConfig={isResettingKubeConfig}
              setResetKubeConfigDialogOpen={setResetKubeConfigDialogOpen}
            />
          </Grid>
          <Grid
            container
            direction="column"
            justifyContent="space-between"
            lg={5}
            xs={12}
          >
            <Grid className={classes.actionRow}>
              {cluster.control_plane.high_availability && (
                <Chip
                  label="HA CLUSTER"
                  size="small"
                  sx={(theme) => ({ borderColor: theme.color.green })}
                  variant="outlined"
                />
              )}
              <Button
                onClick={() => {
                  window.open(dashboard?.url, '_blank');
                }}
                buttonType="secondary"
                className={classes.dashboard}
                compactY
                disabled={Boolean(dashboardError) || !dashboard}
              >
                Kubernetes Dashboard
                <OpenInNewIcon />
              </Button>
              <Button
                buttonType="secondary"
                className={classes.deleteClusterBtn}
                compactY
                onClick={() => setIsDeleteDialogOpen(true)}
              >
                Delete Cluster
              </Button>
            </Grid>
            <Grid className={classes.tags}>
<<<<<<< HEAD
              <TagCell tags={cluster.tags} updateTags={handleUpdateTags} />
=======
              <TagsPanel
                disabled={isClusterReadOnly}
                tags={cluster.tags}
                updateTags={handleUpdateTags}
              />
>>>>>>> f08356f0
            </Grid>
          </Grid>
        </Grid>
      </Paper>

      <KubeConfigDrawer
        closeDrawer={() => setDrawerOpen(false)}
        clusterId={cluster.id}
        clusterLabel={cluster.label}
        open={drawerOpen}
      />
      <DeleteKubernetesClusterDialog
        clusterId={cluster.id}
        clusterLabel={cluster.label}
        onClose={() => setIsDeleteDialogOpen(false)}
        open={isDeleteDialogOpen}
      />
      <ConfirmationDialog
        actions={
          <ActionsPanel
            primaryButtonProps={{
              label: 'Reset Kubeconfig',
              loading: isResettingKubeConfig,
              onClick: () => handleResetKubeConfig(),
            }}
            secondaryButtonProps={{
              label: 'Cancel',
              onClick: () => setResetKubeConfigDialogOpen(false),
            }}
          />
        }
        error={
          resetKubeConfigError && resetKubeConfigError.length > 0
            ? getErrorStringOrDefault(
                resetKubeConfigError,
                'Unable to reset Kubeconfig'
              )
            : undefined
        }
        onClose={() => setResetKubeConfigDialogOpen(false)}
        open={resetKubeConfigDialogOpen}
        title="Reset Cluster Kubeconfig?"
      >
        This will delete and regenerate the cluster&rsquo;s Kubeconfig file. You
        will no longer be able to access this cluster via your previous
        Kubeconfig file. This action cannot be undone.
      </ConfirmationDialog>
    </>
  );
};

export default React.memo(KubeSummaryPanel);<|MERGE_RESOLUTION|>--- conflicted
+++ resolved
@@ -204,15 +204,11 @@
               </Button>
             </Grid>
             <Grid className={classes.tags}>
-<<<<<<< HEAD
-              <TagCell tags={cluster.tags} updateTags={handleUpdateTags} />
-=======
-              <TagsPanel
+              <TagCell
                 disabled={isClusterReadOnly}
                 tags={cluster.tags}
                 updateTags={handleUpdateTags}
               />
->>>>>>> f08356f0
             </Grid>
           </Grid>
         </Grid>
