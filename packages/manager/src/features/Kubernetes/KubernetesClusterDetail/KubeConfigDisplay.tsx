--- conflicted
+++ resolved
@@ -44,11 +44,7 @@
       opacity: 0.7,
     },
     alignItems: 'center',
-<<<<<<< HEAD
-    borderRight: `1px solid ${theme.tokens.color.Neutrals[40]}`,
-=======
-    borderLeft: '1px solid #c4c4c4',
->>>>>>> 7cd7090e
+    borderLeft: `1px solid ${theme.tokens.color.Neutrals[40]}`,
     cursor: 'pointer',
     display: 'flex',
   },
