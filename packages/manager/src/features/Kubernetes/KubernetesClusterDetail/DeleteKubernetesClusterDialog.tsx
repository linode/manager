--- conflicted
+++ resolved
@@ -1,8 +1,4 @@
-<<<<<<< HEAD
-import { List, ListItem, Notice } from '@linode/ui';
-=======
-import { Notice, Typography } from '@linode/ui';
->>>>>>> 8c11b285
+import { List, ListItem, Notice, Typography } from '@linode/ui';
 import * as React from 'react';
 import { useHistory } from 'react-router-dom';
 
