import * as React from 'react';
<<<<<<< HEAD
import ActionsPanel from 'src/components/ActionsPanel/ActionsPanel';
import { ConfirmationDialog } from 'src/components/ConfirmationDialog/ConfirmationDialog';
=======
import { TypeToConfirmDialog } from 'src/components/TypeToConfirmDialog/TypeToConfirmDialog';
>>>>>>> 7117e095
import { Typography } from 'src/components/Typography';
import { Notice } from 'src/components/Notice/Notice';
import { useDeleteKubernetesClusterMutation } from 'src/queries/kubernetes';
import { KubeNodePoolResponse } from '@linode/api-v4';
import { useHistory } from 'react-router-dom';

export interface Props {
  open: boolean;
  clusterLabel: string;
  clusterId: number;
  onClose: () => void;
}

export const getTotalLinodes = (pools: KubeNodePoolResponse[]) => {
  return pools.reduce((accum, thisPool) => {
    return accum + thisPool.count;
  }, 0);
};

export const DeleteKubernetesClusterDialog = (props: Props) => {
  const { clusterLabel, clusterId, open, onClose } = props;
  const {
    mutateAsync: deleteCluster,
    isLoading: isDeleting,
    error,
  } = useDeleteKubernetesClusterMutation();
  const history = useHistory();

  const onDelete = () => {
    deleteCluster({ id: clusterId }).then(() => {
      onClose();
      history.replace('/kubernetes/clusters');
    });
  };

<<<<<<< HEAD
  const actions = (
    <ActionsPanel
      primary
      primaryButtonDataTestId="confirm"
      primaryButtonDisabled={disabled}
      primaryButtonHandler={onDelete}
      primaryButtonLoading={isDeleting}
      primaryButtonText="Delete Cluster"
      secondary
      secondaryButtonDataTestId="cancel"
      secondaryButtonHandler={onClose}
      secondaryButtonText="Cancel"
      style={{ padding: 0 }}
    />
  );

=======
>>>>>>> 7117e095
  return (
    <TypeToConfirmDialog
      title={`Delete Cluster ${clusterLabel}`}
      label={'Cluster Name'}
      entity={{
        type: 'Kubernetes',
        subType: 'Cluster',
        action: 'deletion',
        name: clusterLabel,
        primaryBtnText: 'Delete Cluster',
      }}
      open={open}
      onClose={onClose}
      onClick={onDelete}
      loading={isDeleting}
    >
      {error ? <Notice error text={error?.[0].reason} /> : null}
      <Notice warning>
        <Typography style={{ fontSize: '0.875rem' }}>
          <strong>Warning:</strong>
          <ul style={{ paddingLeft: '15px', margin: '5px 0px 0px' }}>
            <li>Deleting a cluster is permanent and can&apos;t be undone.</li>
            <li>
              Attached Block Storage Volumes or NodeBalancers must be deleted
              separately.
            </li>
          </ul>
        </Typography>
      </Notice>
    </TypeToConfirmDialog>
  );
};<|MERGE_RESOLUTION|>--- conflicted
+++ resolved
@@ -1,10 +1,5 @@
 import * as React from 'react';
-<<<<<<< HEAD
-import ActionsPanel from 'src/components/ActionsPanel/ActionsPanel';
-import { ConfirmationDialog } from 'src/components/ConfirmationDialog/ConfirmationDialog';
-=======
 import { TypeToConfirmDialog } from 'src/components/TypeToConfirmDialog/TypeToConfirmDialog';
->>>>>>> 7117e095
 import { Typography } from 'src/components/Typography';
 import { Notice } from 'src/components/Notice/Notice';
 import { useDeleteKubernetesClusterMutation } from 'src/queries/kubernetes';
@@ -40,25 +35,6 @@
     });
   };
 
-<<<<<<< HEAD
-  const actions = (
-    <ActionsPanel
-      primary
-      primaryButtonDataTestId="confirm"
-      primaryButtonDisabled={disabled}
-      primaryButtonHandler={onDelete}
-      primaryButtonLoading={isDeleting}
-      primaryButtonText="Delete Cluster"
-      secondary
-      secondaryButtonDataTestId="cancel"
-      secondaryButtonHandler={onClose}
-      secondaryButtonText="Cancel"
-      style={{ padding: 0 }}
-    />
-  );
-
-=======
->>>>>>> 7117e095
   return (
     <TypeToConfirmDialog
       title={`Delete Cluster ${clusterLabel}`}
