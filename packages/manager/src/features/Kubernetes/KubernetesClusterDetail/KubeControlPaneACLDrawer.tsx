import { yupResolver } from '@hookform/resolvers/yup';
<<<<<<< HEAD
import { omittedProps } from '@linode/ui';
=======
import { Box } from '@linode/ui';
>>>>>>> 24d05983
import { kubernetesControlPlaneACLPayloadSchema } from '@linode/validation';
import { Divider, Stack } from '@mui/material';
import { styled } from '@mui/material/styles';
import * as React from 'react';
import { Controller, useForm } from 'react-hook-form';

import { ActionsPanel } from 'src/components/ActionsPanel/ActionsPanel';
import { Drawer } from 'src/components/Drawer';
import { DrawerContent } from 'src/components/DrawerContent';
import { FormControlLabel } from 'src/components/FormControlLabel';
import { MultipleNonExtendedIPInput } from 'src/components/MultipleIPInput/MultipleNonExtendedIPInput';
import { Notice } from 'src/components/Notice/Notice';
import { TextField } from 'src/components/TextField';
import { Toggle } from 'src/components/Toggle/Toggle';
import { Typography } from 'src/components/Typography';
import {
  useKubernetesClusterMutation,
  useKubernetesControlPlaneACLMutation,
  useKubernetesControlPlaneACLQuery,
} from 'src/queries/kubernetes';
import { scrollErrorIntoViewV2 } from 'src/utilities/scrollErrorIntoViewV2';

import type { KubernetesControlPlaneACLPayload } from '@linode/api-v4';

export interface KubeControlPlaneACLDrawerProps {
  closeDrawer: () => void;
  clusterId: number;
  clusterLabel: string;
  clusterMigrated: boolean;
  open: boolean;
  showControlPlaneACL: boolean;
}

export const KubeControlPlaneACLDrawer = (
  props: KubeControlPlaneACLDrawerProps
) => {
  const formContainerRef = React.useRef<HTMLFormElement>(null);
  const {
    closeDrawer,
    clusterId,
    clusterLabel,
    clusterMigrated,
    open,
    showControlPlaneACL,
  } = props;

  const {
    data: data,
    error: isErrorKubernetesACL,
    isLoading: isLoadingKubernetesACL,
  } = useKubernetesControlPlaneACLQuery(clusterId, showControlPlaneACL);

  const {
    mutateAsync: updateKubernetesClusterControlPlaneACL,
  } = useKubernetesControlPlaneACLMutation(clusterId);

  const { mutateAsync: updateKubernetesCluster } = useKubernetesClusterMutation(
    clusterId
  );

  const {
    control,
    formState: { errors, isDirty, isSubmitting },
    handleSubmit,
    reset,
    setError,
    watch,
  } = useForm<KubernetesControlPlaneACLPayload>({
    defaultValues: data,
    mode: 'onBlur',
    resolver: yupResolver(kubernetesControlPlaneACLPayloadSchema),
    values: {
      acl: {
        addresses: {
          ipv4: data?.acl?.addresses?.ipv4 ?? [''],
          ipv6: data?.acl?.addresses?.ipv6 ?? [''],
        },
        enabled: data?.acl?.enabled ?? false,
        'revision-id': data?.acl?.['revision-id'] ?? '',
      },
    },
  });

  const { acl } = watch();

  const updateCluster = async () => {
    // A quick note on the following code:
    //
    //   - A non-IPACL'd cluster (denominated 'traditional') does not have IPACLs natively.
    //     The customer must then install IPACL (or 'migrate') on this cluster.
    //     This is done through a call to the updateKubernetesCluster endpoint.
    //     Only after a migration will the call to the updateKubernetesClusterControlPlaneACL
    //     endpoint be accepted.
    //
    //     Do note that all new clusters automatically have IPACLs installed (even if the customer
    //     chooses to disable it during creation).
    //
    //     For this reason, further in this code, we check whether the cluster has migrated or not
    //     before choosing which endpoint to use.
    //
    //   - The address stanza of the JSON payload is optional. If provided though, that stanza must
    //     contain either/or/both IPv4 and IPv6. This is why there is additional code to properly
    //     check whether either exists, and only if they do, do we provide the addresses stanza
    //     to the payload
    //
    //   - Hopefully this explains the behavior of this code, and why one must be very careful
    //     before introducing any clever/streamlined code - there's a reason to the mess :)

    const ipv4 = acl.addresses?.ipv4
      ? acl.addresses.ipv4.filter((ip) => ip !== '')
      : [];

    const ipv6 = acl.addresses?.ipv6
      ? acl.addresses.ipv6.filter((ip) => ip !== '')
      : [];

    const payload: KubernetesControlPlaneACLPayload = {
      acl: {
        enabled: acl.enabled,
        'revision-id': acl['revision-id'],
        ...((ipv4.length > 0 || ipv6.length > 0) && {
          addresses: {
            ...(ipv4.length > 0 && { ipv4 }),
            ...(ipv6.length > 0 && { ipv6 }),
          },
        }),
      },
    };

    try {
      if (clusterMigrated) {
        await updateKubernetesClusterControlPlaneACL(payload);
      } else {
        await updateKubernetesCluster({
          control_plane: payload,
        });
      }
      closeDrawer();
    } catch (errors) {
      for (const error of errors) {
        setError(error?.field ?? 'root', { message: error.reason });
      }
      scrollErrorIntoViewV2(formContainerRef);
    }
  };

  return (
    <Drawer
      onClose={closeDrawer}
      onExited={() => reset()}
      open={open}
      title={'Control Plane ACL'}
      wide
    >
      <DrawerContent
        error={!!isErrorKubernetesACL && clusterMigrated} // when cluster has not migrated, we expect an error from the query
        errorMessage={isErrorKubernetesACL?.[0].reason} // only on initial loading error do we disable the drawer altogether
        loading={isLoadingKubernetesACL}
        title={clusterLabel}
      >
        <form onSubmit={handleSubmit(updateCluster)} ref={formContainerRef}>
          {errors.root?.message && (
            <Notice spacingTop={8} variant="error">
              {errors.root.message}
            </Notice>
          )}
          <Stack sx={{ marginTop: 3 }}>
            <StyledTypography variant="body1">
              Control Plane ACL secures network access to your LKE
              cluster&apos;s control plane. Use this form to enable or disable
              the ACL on your LKE cluster, update the list of allowed IP
              addresses, and adjust other settings.
            </StyledTypography>
            {!clusterMigrated && (
              <Notice spacingBottom={0} spacingTop={16} variant="warning">
                <StyledTypography
                  sx={(theme) => ({
                    fontFamily: theme.font.bold,
                    fontSize: '15px',
                  })}
                >
                  Control Plane ACL has not yet been installed on this cluster.
                  During installation, it may take up to 15 minutes for the
                  access control list to be fully enforced.
                </StyledTypography>
              </Notice>
            )}
            <Divider sx={{ marginBottom: 2, marginTop: 3 }} />
            <Typography variant="h3">Activation Status</Typography>
            <StyledTypography topMargin variant="body1">
              Enable or disable the Control Plane ACL. If the ACL is not
              enabled, any public IP address can be used to access your control
              plane. Once enabled, all network access is denied except for the
              IP addresses and CIDR ranges defined on the ACL.
            </StyledTypography>
            <Box sx={{ marginTop: 1 }}>
              <Controller
                render={({ field }) => (
                  <FormControlLabel
                    control={
                      <Toggle
                        checked={field.value ?? false}
                        name="ipacl-checkbox"
                        onBlur={field.onBlur}
                        onChange={field.onChange}
                      />
                    }
                    label={'Enable Control Plane ACL'}
                  />
                )}
                control={control}
                name="acl.enabled"
              />
            </Box>
            <Divider sx={{ marginBottom: 3, marginTop: 1.5 }} />
            {clusterMigrated && (
              <>
                <Typography variant="h3">Revision ID</Typography>
                <StyledTypography topMargin variant="body1">
                  A unique identifying string for this particular revision to
                  the ACL, used by clients to track events related to ACL update
                  requests and enforcement. This defaults to a randomly
                  generated string but can be edited if you prefer to specify
                  your own string to use for tracking this change.
                </StyledTypography>
                <Controller
                  render={({ field, fieldState }) => (
                    <TextField
                      errorText={fieldState.error?.message}
                      label="Revision ID"
                      onBlur={field.onBlur}
                      onChange={field.onChange}
                      value={field.value}
                    />
                  )}
                  control={control}
                  name="acl.revision-id"
                />
                <Divider sx={{ marginBottom: 3, marginTop: 3 }} />
              </>
            )}
            <Typography variant="h3">Addresses</Typography>
            <StyledTypography
              sx={{ marginBottom: 1 }}
              topMargin
              variant="body1"
            >
              A list of allowed IPv4 and IPv6 addresses and CIDR ranges. This
              cluster&apos;s control plane will only be accessible from IP
              addresses within this list.
            </StyledTypography>
            {errors.acl?.message && (
              <Notice spacingBottom={12} spacingTop={8} variant="error">
                {errors.acl.message}
              </Notice>
            )}
            <Box sx={{ maxWidth: 450 }}>
              <Controller
                render={({ field }) => (
                  <MultipleNonExtendedIPInput
                    buttonText="Add IPv4 Address"
                    ipErrors={errors.acl?.addresses?.ipv4}
                    isLinkStyled
                    nonExtendedIPs={field.value ?? ['']}
                    onBlur={field.onBlur}
                    onNonExtendedIPChange={field.onChange}
                    title="IPv4 Addresses or CIDRs"
                  />
                )}
                control={control}
                name="acl.addresses.ipv4"
              />
              <Box marginTop={2}>
                <Controller
                  render={({ field }) => (
                    <MultipleNonExtendedIPInput
                      buttonText="Add IPv6 Address"
                      ipErrors={errors.acl?.addresses?.ipv6}
                      isLinkStyled
                      nonExtendedIPs={field.value ?? ['']}
                      onBlur={field.onBlur}
                      onNonExtendedIPChange={field.onChange}
                      title="IPv6 Addresses or CIDRs"
                    />
                  )}
                  control={control}
                  name="acl.addresses.ipv6"
                />
              </Box>
            </Box>
            <ActionsPanel
              primaryButtonProps={{
                'data-testid': 'update-acl-button',
                disabled: !isDirty,
                label: 'Update',
                loading: isSubmitting,
                type: 'submit',
              }}
              secondaryButtonProps={{ label: 'Cancel', onClick: closeDrawer }}
            />
          </Stack>
        </form>
      </DrawerContent>
    </Drawer>
  );
};

const StyledTypography = styled(Typography, {
  label: 'StyledTypography',
  shouldForwardProp: omittedProps(['topMargin']),
})<{ topMargin?: boolean }>(({ theme, ...props }) => ({
  ...(props.topMargin ? { marginTop: theme.spacing(1) } : {}),
  width: '90%',
}));<|MERGE_RESOLUTION|>--- conflicted
+++ resolved
@@ -1,9 +1,5 @@
 import { yupResolver } from '@hookform/resolvers/yup';
-<<<<<<< HEAD
-import { omittedProps } from '@linode/ui';
-=======
-import { Box } from '@linode/ui';
->>>>>>> 24d05983
+import { Box, omittedProps } from '@linode/ui';
 import { kubernetesControlPlaneACLPayloadSchema } from '@linode/validation';
 import { Divider, Stack } from '@mui/material';
 import { styled } from '@mui/material/styles';
