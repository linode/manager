--- conflicted
+++ resolved
@@ -1,9 +1,5 @@
 import { yupResolver } from '@hookform/resolvers/yup';
-<<<<<<< HEAD
-import { Notice } from '@linode/ui';
-=======
-import { Box, omittedProps } from '@linode/ui';
->>>>>>> 8c3c7fdd
+import { Box, Notice, omittedProps } from '@linode/ui';
 import { kubernetesControlPlaneACLPayloadSchema } from '@linode/validation';
 import { Divider, Stack } from '@mui/material';
 import { styled } from '@mui/material/styles';
