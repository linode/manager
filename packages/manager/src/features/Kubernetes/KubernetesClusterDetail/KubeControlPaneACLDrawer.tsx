--- conflicted
+++ resolved
@@ -2,11 +2,8 @@
 import {
   ActionsPanel,
   Box,
-<<<<<<< HEAD
   Checkbox,
-=======
   Drawer,
->>>>>>> b3615dfa
   FormControlLabel,
   Notice,
   TextField,
