import { yupResolver } from '@hookform/resolvers/yup';
<<<<<<< HEAD
import { Box, Notice, TextField, Toggle, omittedProps } from '@linode/ui';
=======
import { Box, Notice, TextField, Typography, omittedProps } from '@linode/ui';
>>>>>>> 1b0733f1
import { kubernetesControlPlaneACLPayloadSchema } from '@linode/validation';
import { Divider, Stack } from '@mui/material';
import { styled } from '@mui/material/styles';
import * as React from 'react';
import { Controller, useForm } from 'react-hook-form';

import { ActionsPanel } from 'src/components/ActionsPanel/ActionsPanel';
import { Drawer } from 'src/components/Drawer';
import { DrawerContent } from 'src/components/DrawerContent';
import { FormControlLabel } from 'src/components/FormControlLabel';
import { MultipleNonExtendedIPInput } from 'src/components/MultipleIPInput/MultipleNonExtendedIPInput';
<<<<<<< HEAD
import { Typography } from 'src/components/Typography';
=======
import { Toggle } from 'src/components/Toggle/Toggle';
>>>>>>> 1b0733f1
import {
  useKubernetesClusterMutation,
  useKubernetesControlPlaneACLMutation,
  useKubernetesControlPlaneACLQuery,
} from 'src/queries/kubernetes';
import { scrollErrorIntoViewV2 } from 'src/utilities/scrollErrorIntoViewV2';

import type { KubernetesControlPlaneACLPayload } from '@linode/api-v4';

export interface KubeControlPlaneACLDrawerProps {
  closeDrawer: () => void;
  clusterId: number;
  clusterLabel: string;
  clusterMigrated: boolean;
  open: boolean;
  showControlPlaneACL: boolean;
}

export const KubeControlPlaneACLDrawer = (
  props: KubeControlPlaneACLDrawerProps
) => {
  const formContainerRef = React.useRef<HTMLFormElement>(null);
  const {
    closeDrawer,
    clusterId,
    clusterLabel,
    clusterMigrated,
    open,
    showControlPlaneACL,
  } = props;

  const {
    data: data,
    error: isErrorKubernetesACL,
    isLoading: isLoadingKubernetesACL,
  } = useKubernetesControlPlaneACLQuery(clusterId, showControlPlaneACL);

  const {
    mutateAsync: updateKubernetesClusterControlPlaneACL,
  } = useKubernetesControlPlaneACLMutation(clusterId);

  const { mutateAsync: updateKubernetesCluster } = useKubernetesClusterMutation(
    clusterId
  );

  const {
    control,
    formState: { errors, isDirty, isSubmitting },
    handleSubmit,
    reset,
    setError,
    watch,
  } = useForm<KubernetesControlPlaneACLPayload>({
    defaultValues: data,
    mode: 'onBlur',
    resolver: yupResolver(kubernetesControlPlaneACLPayloadSchema),
    values: {
      acl: {
        addresses: {
          ipv4: data?.acl?.addresses?.ipv4 ?? [''],
          ipv6: data?.acl?.addresses?.ipv6 ?? [''],
        },
        enabled: data?.acl?.enabled ?? false,
        'revision-id': data?.acl?.['revision-id'] ?? '',
      },
    },
  });

  const { acl } = watch();

  const updateCluster = async () => {
    // A quick note on the following code:
    //
    //   - A non-IPACL'd cluster (denominated 'traditional') does not have IPACLs natively.
    //     The customer must then install IPACL (or 'migrate') on this cluster.
    //     This is done through a call to the updateKubernetesCluster endpoint.
    //     Only after a migration will the call to the updateKubernetesClusterControlPlaneACL
    //     endpoint be accepted.
    //
    //     Do note that all new clusters automatically have IPACLs installed (even if the customer
    //     chooses to disable it during creation).
    //
    //     For this reason, further in this code, we check whether the cluster has migrated or not
    //     before choosing which endpoint to use.
    //
    //   - The address stanza of the JSON payload is optional. If provided though, that stanza must
    //     contain either/or/both IPv4 and IPv6. This is why there is additional code to properly
    //     check whether either exists, and only if they do, do we provide the addresses stanza
    //     to the payload
    //
    //   - Hopefully this explains the behavior of this code, and why one must be very careful
    //     before introducing any clever/streamlined code - there's a reason to the mess :)

    const ipv4 = acl.addresses?.ipv4
      ? acl.addresses.ipv4.filter((ip) => ip !== '')
      : [];

    const ipv6 = acl.addresses?.ipv6
      ? acl.addresses.ipv6.filter((ip) => ip !== '')
      : [];

    const payload: KubernetesControlPlaneACLPayload = {
      acl: {
        enabled: acl.enabled,
        'revision-id': acl['revision-id'],
        ...((ipv4.length > 0 || ipv6.length > 0) && {
          addresses: {
            ...(ipv4.length > 0 && { ipv4 }),
            ...(ipv6.length > 0 && { ipv6 }),
          },
        }),
      },
    };

    try {
      if (clusterMigrated) {
        await updateKubernetesClusterControlPlaneACL(payload);
      } else {
        await updateKubernetesCluster({
          control_plane: payload,
        });
      }
      handleClose();
    } catch (errors) {
      for (const error of errors) {
        setError(error?.field ?? 'root', { message: error.reason });
      }
      scrollErrorIntoViewV2(formContainerRef);
    }
  };

  const handleClose = () => {
    reset();
    closeDrawer();
  };

  return (
    <Drawer onClose={handleClose} open={open} title={'Control Plane ACL'} wide>
      <DrawerContent
        error={!!isErrorKubernetesACL && clusterMigrated} // when cluster has not migrated, we expect an error from the query
        errorMessage={isErrorKubernetesACL?.[0].reason} // only on initial loading error do we disable the drawer altogether
        loading={isLoadingKubernetesACL}
        title={clusterLabel}
      >
        <form onSubmit={handleSubmit(updateCluster)} ref={formContainerRef}>
          {errors.root?.message && (
            <Notice spacingTop={8} variant="error">
              {errors.root.message}
            </Notice>
          )}
          <Stack sx={{ marginTop: 3 }}>
            <StyledTypography variant="body1">
              Control Plane ACL secures network access to your LKE
              cluster&apos;s control plane. Use this form to enable or disable
              the ACL on your LKE cluster, update the list of allowed IP
              addresses, and adjust other settings.
            </StyledTypography>
            {!clusterMigrated && (
              <Notice spacingBottom={0} spacingTop={16} variant="warning">
                <StyledTypography
                  sx={(theme) => ({
                    fontFamily: theme.font.bold,
                    fontSize: '15px',
                  })}
                >
                  Control Plane ACL has not yet been installed on this cluster.
                  During installation, it may take up to 15 minutes for the
                  access control list to be fully enforced.
                </StyledTypography>
              </Notice>
            )}
            <Divider sx={{ marginBottom: 2, marginTop: 3 }} />
            <Typography variant="h3">Activation Status</Typography>
            <StyledTypography topMargin variant="body1">
              Enable or disable the Control Plane ACL. If the ACL is not
              enabled, any public IP address can be used to access your control
              plane. Once enabled, all network access is denied except for the
              IP addresses and CIDR ranges defined on the ACL.
            </StyledTypography>
            <Box sx={{ marginTop: 1 }}>
              <Controller
                render={({ field }) => (
                  <FormControlLabel
                    control={
                      <Toggle
                        checked={field.value ?? false}
                        name="ipacl-checkbox"
                        onBlur={field.onBlur}
                        onChange={field.onChange}
                      />
                    }
                    label={'Enable Control Plane ACL'}
                  />
                )}
                control={control}
                name="acl.enabled"
              />
            </Box>
            <Divider sx={{ marginBottom: 3, marginTop: 1.5 }} />
            {clusterMigrated && (
              <>
                <Typography variant="h3">Revision ID</Typography>
                <StyledTypography topMargin variant="body1">
                  A unique identifying string for this particular revision to
                  the ACL, used by clients to track events related to ACL update
                  requests and enforcement. This defaults to a randomly
                  generated string but can be edited if you prefer to specify
                  your own string to use for tracking this change.
                </StyledTypography>
                <Controller
                  render={({ field, fieldState }) => (
                    <TextField
                      errorText={fieldState.error?.message}
                      label="Revision ID"
                      onBlur={field.onBlur}
                      onChange={field.onChange}
                      value={field.value}
                    />
                  )}
                  control={control}
                  name="acl.revision-id"
                />
                <Divider sx={{ marginBottom: 3, marginTop: 3 }} />
              </>
            )}
            <Typography variant="h3">Addresses</Typography>
            <StyledTypography
              sx={{ marginBottom: 1 }}
              topMargin
              variant="body1"
            >
              A list of allowed IPv4 and IPv6 addresses and CIDR ranges. This
              cluster&apos;s control plane will only be accessible from IP
              addresses within this list.
            </StyledTypography>
            {errors.acl?.message && (
              <Notice spacingBottom={12} spacingTop={8} variant="error">
                {errors.acl.message}
              </Notice>
            )}
            <Box sx={{ maxWidth: 450 }}>
              <Controller
                render={({ field }) => (
                  <MultipleNonExtendedIPInput
                    buttonText="Add IPv4 Address"
                    ipErrors={errors.acl?.addresses?.ipv4}
                    isLinkStyled
                    nonExtendedIPs={field.value ?? ['']}
                    onBlur={field.onBlur}
                    onNonExtendedIPChange={field.onChange}
                    title="IPv4 Addresses or CIDRs"
                  />
                )}
                control={control}
                name="acl.addresses.ipv4"
              />
              <Box marginTop={2}>
                <Controller
                  render={({ field }) => (
                    <MultipleNonExtendedIPInput
                      buttonText="Add IPv6 Address"
                      ipErrors={errors.acl?.addresses?.ipv6}
                      isLinkStyled
                      nonExtendedIPs={field.value ?? ['']}
                      onBlur={field.onBlur}
                      onNonExtendedIPChange={field.onChange}
                      title="IPv6 Addresses or CIDRs"
                    />
                  )}
                  control={control}
                  name="acl.addresses.ipv6"
                />
              </Box>
            </Box>
            <ActionsPanel
              primaryButtonProps={{
                'data-testid': 'update-acl-button',
                disabled: !isDirty,
                label: 'Update',
                loading: isSubmitting,
                type: 'submit',
              }}
              secondaryButtonProps={{ label: 'Cancel', onClick: handleClose }}
            />
          </Stack>
        </form>
      </DrawerContent>
    </Drawer>
  );
};

const StyledTypography = styled(Typography, {
  label: 'StyledTypography',
  shouldForwardProp: omittedProps(['topMargin']),
})<{ topMargin?: boolean }>(({ theme, ...props }) => ({
  ...(props.topMargin ? { marginTop: theme.spacing(1) } : {}),
  width: '90%',
}));<|MERGE_RESOLUTION|>--- conflicted
+++ resolved
@@ -1,9 +1,12 @@
 import { yupResolver } from '@hookform/resolvers/yup';
-<<<<<<< HEAD
-import { Box, Notice, TextField, Toggle, omittedProps } from '@linode/ui';
-=======
-import { Box, Notice, TextField, Typography, omittedProps } from '@linode/ui';
->>>>>>> 1b0733f1
+import {
+  Box,
+  Notice,
+  TextField,
+  Toggle,
+  Typography,
+  omittedProps,
+} from '@linode/ui';
 import { kubernetesControlPlaneACLPayloadSchema } from '@linode/validation';
 import { Divider, Stack } from '@mui/material';
 import { styled } from '@mui/material/styles';
@@ -15,11 +18,6 @@
 import { DrawerContent } from 'src/components/DrawerContent';
 import { FormControlLabel } from 'src/components/FormControlLabel';
 import { MultipleNonExtendedIPInput } from 'src/components/MultipleIPInput/MultipleNonExtendedIPInput';
-<<<<<<< HEAD
-import { Typography } from 'src/components/Typography';
-=======
-import { Toggle } from 'src/components/Toggle/Toggle';
->>>>>>> 1b0733f1
 import {
   useKubernetesClusterMutation,
   useKubernetesControlPlaneACLMutation,
