--- conflicted
+++ resolved
@@ -4,14 +4,10 @@
 import Typography from 'src/components/core/Typography';
 import Grid from 'src/components/Grid';
 import { useAllKubernetesNodePoolQuery } from 'src/queries/kubernetes';
-<<<<<<< HEAD
 import { useSpecificTypes } from 'src/queries/types';
 import { extendType } from 'src/utilities/extendType';
 import { isNotNullOrUndefined } from 'src/utilities/nullOrUndefined';
-=======
-import { useAllLinodeTypesQuery } from 'src/queries/linodes';
 import { useRegionsQuery } from 'src/queries/regions';
->>>>>>> 13377b37
 import { pluralize } from 'src/utilities/pluralize';
 import {
   getTotalClusterMemoryCPUAndStorage,
@@ -52,11 +48,7 @@
 export const KubeClusterSpecs = (props: Props) => {
   const { cluster } = props;
   const classes = useStyles();
-<<<<<<< HEAD
-=======
-  const { data: types } = useAllLinodeTypesQuery();
   const { data: regions } = useRegionsQuery();
->>>>>>> 13377b37
 
   const { data: pools } = useAllKubernetesNodePoolQuery(cluster.id);
 
