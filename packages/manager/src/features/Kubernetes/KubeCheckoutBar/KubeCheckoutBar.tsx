--- conflicted
+++ resolved
@@ -3,26 +3,20 @@
 import Divider from 'src/components/core/Divider';
 import Notice from 'src/components/Notice';
 import renderGuard from 'src/components/RenderGuard';
-<<<<<<< HEAD
 import useFlags from 'src/hooks/useFlags';
-=======
 import EUAgreementCheckbox from 'src/features/Account/Agreements/EUAgreementCheckbox';
->>>>>>> ef1e0711
 import { ExtendedType } from 'src/store/linodeType/linodeType.reducer';
 import { isEURegion } from 'src/utilities/formatRegion';
 import { getTotalClusterPrice, nodeWarning } from '../kubeUtils';
 import { PoolNodeWithPrice } from '../types';
 import HACheckbox from './HACheckbox';
 import NodePoolSummary from './NodePoolSummary';
-<<<<<<< HEAD
 import {
   getHAPrice,
   useAllKubernetesTypesQuery,
 } from 'src/queries/kubernetesTypes';
-=======
 import { useProfile } from 'src/queries/profile';
 import { useAccountAgreements } from 'src/queries/accountAgreements';
->>>>>>> ef1e0711
 
 export interface Props {
   pools: PoolNodeWithPrice[];
@@ -31,14 +25,11 @@
   createCluster: () => void;
   updatePool: (poolIdx: number, updatedPool: PoolNodeWithPrice) => void;
   removePool: (poolIdx: number) => void;
-<<<<<<< HEAD
   highAvailability: boolean;
   setHighAvailability: (ha: boolean) => void;
-=======
   region: string | undefined;
   hasAgreed: boolean;
   toggleHasAgreed: () => void;
->>>>>>> ef1e0711
 }
 
 export const KubeCheckoutBar: React.FC<Props> = (props) => {
@@ -49,14 +40,11 @@
     removePool,
     typesData,
     updatePool,
-<<<<<<< HEAD
     highAvailability,
     setHighAvailability,
-=======
     region,
     hasAgreed,
     toggleHasAgreed,
->>>>>>> ef1e0711
   } = props;
 
   const flags = useFlags();
