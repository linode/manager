<<<<<<< HEAD
import { Box, Notice } from '@linode/ui';
=======
import { Box, Divider } from '@linode/ui';
>>>>>>> d4e59f1c
import { Typography, styled } from '@mui/material';
import * as React from 'react';

import { CheckoutBar } from 'src/components/CheckoutBar/CheckoutBar';
import { CircleProgress } from 'src/components/CircleProgress';
<<<<<<< HEAD
import { Divider } from 'src/components/Divider';
=======
import { Notice } from 'src/components/Notice/Notice';
>>>>>>> d4e59f1c
import { RenderGuard } from 'src/components/RenderGuard';
import { EUAgreementCheckbox } from 'src/features/Account/Agreements/EUAgreementCheckbox';
import { useAccountAgreements } from 'src/queries/account/agreements';
import { useProfile } from 'src/queries/profile/profile';
import { useSpecificTypes } from 'src/queries/types';
import { extendTypesQueryResult } from 'src/utilities/extendType';
import { getGDPRDetails } from 'src/utilities/formatRegion';
import { LKE_CREATE_CLUSTER_CHECKOUT_MESSAGE } from 'src/utilities/pricing/constants';
import {
  getKubernetesMonthlyPrice,
  getTotalClusterPrice,
} from 'src/utilities/pricing/kubernetes';

import { nodeWarning } from '../kubeUtils';
import { NodePoolSummary } from './NodePoolSummary';

import type { KubeNodePoolResponse, Region } from '@linode/api-v4';

export interface Props {
  createCluster: () => void;
  hasAgreed: boolean;
  highAvailability?: boolean;
  highAvailabilityPrice: string;
  pools: KubeNodePoolResponse[];
  region: string | undefined;
  regionsData: Region[];
  removePool: (poolIdx: number) => void;
  showHighAvailability: boolean | undefined;
  submitting: boolean;
  toggleHasAgreed: () => void;
  updatePool: (poolIdx: number, updatedPool: KubeNodePoolResponse) => void;
}

export const KubeCheckoutBar = (props: Props) => {
  const {
    createCluster,
    hasAgreed,
    highAvailability,
    highAvailabilityPrice,
    pools,
    region,
    regionsData,
    removePool,
    showHighAvailability,
    submitting,
    toggleHasAgreed,
    updatePool,
  } = props;

  // Show a warning if any of the pools have fewer than 3 nodes
  const showWarning = pools.some((thisPool) => thisPool.count < 3);

  const { data: profile } = useProfile();
  const { data: agreements } = useAccountAgreements();
  const typesQuery = useSpecificTypes(pools.map((pool) => pool.type));
  const types = extendTypesQueryResult(typesQuery);
  const isLoading = typesQuery.some((query) => query.isLoading);

  const { showGDPRCheckbox } = getGDPRDetails({
    agreements,
    profile,
    regions: regionsData,
    selectedRegionId: region,
  });

  const needsAPool = pools.length < 1;

  const gdprConditions = !hasAgreed && showGDPRCheckbox;

  const haConditions =
    highAvailability === undefined &&
    showHighAvailability &&
    highAvailabilityPrice !== undefined;

  const disableCheckout = Boolean(
    needsAPool || gdprConditions || haConditions || !region
  );

  if (isLoading) {
    return <CircleProgress />;
  }

  return (
    <CheckoutBar
      agreement={
        showGDPRCheckbox ? (
          <EUAgreementCheckbox checked={hasAgreed} onChange={toggleHasAgreed} />
        ) : undefined
      }
      calculatedPrice={
        region
          ? getTotalClusterPrice({
              highAvailabilityPrice: highAvailability
                ? Number(highAvailabilityPrice)
                : undefined,
              pools,
              region,
              types: types ?? [],
            })
          : undefined
      }
      data-qa-checkout-bar
      disabled={disableCheckout}
      heading="Cluster Summary"
      isMakingRequest={submitting}
      onDeploy={createCluster}
      priceSelectionText={LKE_CREATE_CLUSTER_CHECKOUT_MESSAGE}
      submitText="Create Cluster"
    >
      <>
        {pools.map((thisPool, idx) => (
          <NodePoolSummary
            poolType={
              types?.find((thisType) => thisType.id === thisPool.type) || null
            }
            price={
              region
                ? getKubernetesMonthlyPrice({
                    count: thisPool.count,
                    region,
                    type: thisPool.type,
                    types: types ?? [],
                  })
                : undefined
            }
            updateNodeCount={(updatedCount: number) =>
              updatePool(idx, { ...thisPool, count: updatedCount })
            }
            key={idx}
            nodeCount={thisPool.count}
            onRemove={() => removePool(idx)}
          />
        ))}
        <Divider dark spacingBottom={0} spacingTop={16} />
        {showWarning && (
          <Notice
            important
            spacingTop={16}
            text={nodeWarning}
            variant="warning"
          />
        )}
        {region && highAvailability ? (
          <StyledHABox>
            <StyledHAHeader>
              High Availability (HA) Control Plane
            </StyledHAHeader>
            <Typography>{`$${highAvailabilityPrice}/month`}</Typography>
            <Divider dark spacingBottom={0} spacingTop={16} />
          </StyledHABox>
        ) : undefined}
      </>
    </CheckoutBar>
  );
};

export default RenderGuard(KubeCheckoutBar);

const StyledHAHeader = styled(Typography, {
  label: 'StyledHAHeader',
})(({ theme }) => ({
  fontFamily: theme.font.bold,
  fontSize: '16px',
  paddingBottom: theme.spacing(0.5),
  paddingTop: theme.spacing(0.5),
}));

const StyledHABox = styled(Box, {
  label: 'StyledHABox',
})(({ theme }) => ({
  marginTop: theme.spacing(2),
}));<|MERGE_RESOLUTION|>--- conflicted
+++ resolved
@@ -1,18 +1,9 @@
-<<<<<<< HEAD
-import { Box, Notice } from '@linode/ui';
-=======
-import { Box, Divider } from '@linode/ui';
->>>>>>> d4e59f1c
+import { Box, Divider, Notice } from '@linode/ui';
 import { Typography, styled } from '@mui/material';
 import * as React from 'react';
 
 import { CheckoutBar } from 'src/components/CheckoutBar/CheckoutBar';
 import { CircleProgress } from 'src/components/CircleProgress';
-<<<<<<< HEAD
-import { Divider } from 'src/components/Divider';
-=======
-import { Notice } from 'src/components/Notice/Notice';
->>>>>>> d4e59f1c
 import { RenderGuard } from 'src/components/RenderGuard';
 import { EUAgreementCheckbox } from 'src/features/Account/Agreements/EUAgreementCheckbox';
 import { useAccountAgreements } from 'src/queries/account/agreements';
