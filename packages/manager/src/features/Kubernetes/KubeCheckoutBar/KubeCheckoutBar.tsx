--- conflicted
+++ resolved
@@ -1,8 +1,4 @@
-<<<<<<< HEAD
-import { Divider } from '@linode/ui';
-=======
-import { Box } from '@linode/ui';
->>>>>>> 293c6771
+import { Box, Divider } from '@linode/ui';
 import { Typography, styled } from '@mui/material';
 import * as React from 'react';
 
