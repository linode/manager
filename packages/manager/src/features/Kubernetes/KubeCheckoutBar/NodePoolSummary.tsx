<<<<<<< HEAD
import { Divider, IconButton } from '@linode/ui';
=======
import { Box, IconButton } from '@linode/ui';
>>>>>>> 293c6771
import Close from '@mui/icons-material/Close';
import * as React from 'react';
import { makeStyles } from 'tss-react/mui';

import { DisplayPrice } from 'src/components/DisplayPrice';
import { EnhancedNumberInput } from 'src/components/EnhancedNumberInput/EnhancedNumberInput';
import { Typography } from 'src/components/Typography';
import { pluralize } from 'src/utilities/pluralize';

import type { Theme } from '@mui/material/styles';
import type { ExtendedType } from 'src/utilities/extendType';

const useStyles = makeStyles()((theme: Theme) => ({
  button: {
    '&:hover': {
      color: '#6e6e6e',
    },
    alignItems: 'flex-start',
    color: '#979797',
    marginTop: -4,
    padding: 0,
  },
  numberInput: {
    marginBottom: theme.spacing(1.5),
    marginTop: theme.spacing(2),
  },
  price: {
    '& h3': {
      color: `${theme.palette.text.primary} !important`,
      fontFamily: theme.font.normal,
    },
  },
  root: {
    '& $textField': {
      width: 53,
    },
  },
  typeHeader: {
    fontFamily: theme.font.bold,
    fontSize: '16px',
    paddingBottom: theme.spacing(0.5),
  },
  typeSubheader: {
    fontSize: '14px',
  },
}));

export interface Props {
  nodeCount: number;
  onRemove: () => void;
  poolType: ExtendedType | null;
  price?: null | number; // Can be undefined until a Region is selected.
  updateNodeCount: (count: number) => void;
}

export const NodePoolSummary = React.memo((props: Props) => {
  const { classes } = useStyles();
  const { nodeCount, onRemove, poolType, price, updateNodeCount } = props;

  // This should never happen but TS wants us to account for the situation
  // where we fail to match a selected type against our types list.
  if (poolType === null) {
    return null;
  }

  return (
    <>
      <Divider dark spacingBottom={12} spacingTop={24} />
      <Box
        className={classes.root}
        data-testid="node-pool-summary"
        display="flex"
        flexDirection="column"
      >
        <Box display="flex" justifyContent="space-between">
          <div>
            <Typography className={classes.typeHeader}>
              {poolType.formattedLabel} Plan
            </Typography>
            <Typography className={classes.typeSubheader}>
              {pluralize('CPU', 'CPUs', poolType.vcpus)}, {poolType.disk / 1024}{' '}
              GB Storage
            </Typography>
          </div>
          <IconButton
            className={classes.button}
            data-testid="remove-pool-button"
            onClick={onRemove}
            size="large"
            title={`Remove ${poolType.label} Node Pool`}
          >
            <Close />
          </IconButton>
        </Box>
        <div className={classes.numberInput}>
          <EnhancedNumberInput
            min={1}
            setValue={updateNodeCount}
            value={nodeCount}
          />
        </div>
        <div className={classes.price}>
          {price ? (
            <DisplayPrice fontSize="14px" interval="month" price={price} />
          ) : undefined}
        </div>
      </Box>
    </>
  );
});<|MERGE_RESOLUTION|>--- conflicted
+++ resolved
@@ -1,8 +1,4 @@
-<<<<<<< HEAD
-import { Divider, IconButton } from '@linode/ui';
-=======
-import { Box, IconButton } from '@linode/ui';
->>>>>>> 293c6771
+import { Box, Divider, IconButton } from '@linode/ui';
 import Close from '@mui/icons-material/Close';
 import * as React from 'react';
 import { makeStyles } from 'tss-react/mui';
