import { waitForElementToBeRemoved } from '@testing-library/react';
import * as React from 'react';

import { regionFactory } from 'src/factories';
import { nodePoolFactory } from 'src/factories/kubernetesCluster';
import {
  LKE_CREATE_CLUSTER_CHECKOUT_MESSAGE,
  LKE_HA_PRICE,
} from 'src/utilities/pricing/constants';
import { renderWithTheme } from 'src/utilities/testHelpers';

import KubeCheckoutBar, { Props } from './KubeCheckoutBar';

const pools = nodePoolFactory.buildList(5, { count: 3, type: 'g6-standard-1' });

const props: Props = {
  createCluster: vi.fn(),
  hasAgreed: false,
  highAvailability: false,
  highAvailabilityPrice: LKE_HA_PRICE,
  pools,
  region: 'us-east',
<<<<<<< HEAD
  regionsData: regionFactory.buildList(1),
  removePool: jest.fn(),
=======
  removePool: vi.fn(),
>>>>>>> d0792d67
  showHighAvailability: true,
  submitting: false,
  toggleHasAgreed: vi.fn(),
  updatePool: vi.fn(),
};

const renderComponent = (_props: Props) =>
  renderWithTheme(<KubeCheckoutBar {..._props} />);

describe('KubeCheckoutBar', () => {
  it('should render helper text and disable create button until a region has been selected', async () => {
    const { findByText, getByTestId, getByText } = renderWithTheme(
      <KubeCheckoutBar {...props} region="" />
    );

    await waitForElementToBeRemoved(getByTestId('circle-progress'));

    await findByText(LKE_CREATE_CLUSTER_CHECKOUT_MESSAGE);
    expect(getByText('Create Cluster').closest('button')).toBeDisabled();
  });

  it('should render a section for each pool', async () => {
    const { getByTestId, queryAllByTestId } = renderComponent(props);

    await waitForElementToBeRemoved(getByTestId('circle-progress'));

    expect(queryAllByTestId('node-pool-summary')).toHaveLength(pools.length);
  });

  it('should not show a warning if all pools have 3 nodes or more', () => {
    const { queryAllByText } = renderComponent(props);
    expect(queryAllByText(/minimum of 3 nodes/i)).toHaveLength(0);
  });

  it('should show a warning if any pool has fewer than 3 nodes', async () => {
    const poolsWithSmallNode = [...pools, nodePoolFactory.build({ count: 2 })];
    const { findByText } = renderComponent({
      ...props,
      pools: poolsWithSmallNode,
    });
    await findByText(/minimum of 3 nodes/i);
  });

  it('should display the total price of the cluster without High Availability', async () => {
    const { findByText } = renderWithTheme(<KubeCheckoutBar {...props} />);

    // 5 node pools * 3 linodes per pool * 10 per linode
    await findByText(/\$150\.00/);
  });

  it('should display the total price of the cluster with High Availability', async () => {
    const { findByText } = renderWithTheme(
      <KubeCheckoutBar {...props} highAvailability />
    );

    // 5 node pools * 3 linodes per pool * 10 per linode + 60 per month per cluster for HA
    await findByText(/\$210\.00/);
  });

  it('should display the DC-Specific total price of the cluster for a region with a price increase', async () => {
    const { findByText } = renderWithTheme(
      <KubeCheckoutBar {...props} region="id-cgk" />
    );

    // 5 node pools * 3 linodes per pool * 10 per linode * 20% increase for Jakarta
    await findByText(/\$180\.00/);
  });
});<|MERGE_RESOLUTION|>--- conflicted
+++ resolved
@@ -20,12 +20,8 @@
   highAvailabilityPrice: LKE_HA_PRICE,
   pools,
   region: 'us-east',
-<<<<<<< HEAD
   regionsData: regionFactory.buildList(1),
-  removePool: jest.fn(),
-=======
   removePool: vi.fn(),
->>>>>>> d0792d67
   showHighAvailability: true,
   submitting: false,
   toggleHasAgreed: vi.fn(),
