--- conflicted
+++ resolved
@@ -28,12 +28,7 @@
 
   const { enqueueSnackbar } = useSnackbar();
 
-<<<<<<< HEAD
-  const { mutateAsync: updateKubernetesCluster } =
-    useKubernetesClusterMutation(clusterID);
-=======
   const { isUsingBetaEndpoint } = useKubernetesBetaEndpoint();
->>>>>>> 313f0c0f
 
   const { data: cluster } = useKubernetesClusterQuery({
     id: clusterID,
@@ -43,10 +38,6 @@
   const { mutateAsync: updateKubernetesCluster } =
     useKubernetesClusterMutation(clusterID);
 
-<<<<<<< HEAD
-  const [hasUpdatedSuccessfully, setHasUpdatedSuccessfully] =
-    React.useState(false);
-=======
   const { versions } = useLkeStandardOrEnterpriseVersions(
     cluster?.tier ?? 'standard'
   ); // TODO LKE: remove fallback once LKE-E is in GA and tier is required
@@ -55,7 +46,6 @@
     cluster?.k8s_version ?? '',
     versions ?? []
   );
->>>>>>> 313f0c0f
 
   const [hasUpdatedSuccessfully, setHasUpdatedSuccessfully] =
     React.useState(false);
