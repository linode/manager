import { waitFor } from '@testing-library/react';
import userEvent from '@testing-library/user-event';
import * as React from 'react';

import { appTokenFactory } from 'src/factories';
import { grantsFactory } from 'src/factories/grants';
import { profileFactory } from 'src/factories/profile';
import { HttpResponse, http, server } from 'src/mocks/testServer';
import { renderWithTheme } from 'src/utilities/testHelpers';

import { CreateAPITokenDrawer } from './CreateAPITokenDrawer';

// Mock the useProfile and useGrants hooks to immediately return the expected data, circumventing the HTTP request and loading state.
const queryMocks = vi.hoisted(() => ({
  useGrants: vi.fn().mockReturnValue({}),
  useProfile: vi.fn().mockReturnValue({}),
}));

vi.mock('src/queries/profile/profile', async () => {
  const actual = await vi.importActual<any>('src/queries/profile/profile');
  return {
    ...actual,
    useProfile: queryMocks.useProfile,
  };
});

const props = {
  onClose: vi.fn(),
  open: true,
  showSecret: vi.fn(),
};

describe('Create API Token Drawer', () => {
  it('checks API Token Drawer rendering', () => {
    const { getByTestId, getByText } = renderWithTheme(
      <CreateAPITokenDrawer {...props} />
    );
    const drawerTitle = getByText('Add Personal Access Token');
    expect(drawerTitle).toBeVisible();

    const labelTitle = getByText(/Label/);
    const labelField = getByTestId('textfield-input');
    expect(labelTitle).toBeVisible();
    expect(labelField).toBeEnabled();

    const expiry = getByText(/Expiry/);
    expect(expiry).toBeVisible();

    // Submit button will be disabled until scope selection is made.
    const submitBtn = getByTestId('create-button');
    expect(submitBtn).toBeVisible();
    expect(submitBtn).toHaveAttribute('aria-disabled', 'true');

    const cancelBtn = getByText(/Cancel/);
    expect(cancelBtn).not.toHaveAttribute('aria-disabled', 'true');
    expect(cancelBtn).toBeVisible();
  });

<<<<<<< HEAD
  it(
    'Should see secret modal with secret when you type a label and submit the form successfully',
    async () => {
      server.use(
        rest.post('*/profile/tokens', (req, res, ctx) => {
          return res(
            ctx.json(appTokenFactory.build({ token: 'secret-value' }))
          );
        })
      );

      const { getByTestId, getByText } = renderWithTheme(
        <CreateAPITokenDrawer {...props} />
      );

      const labelField = getByTestId('textfield-input');
      await userEvent.type(labelField, 'my-test-token');
      const submit = getByText('Create Token');
      await userEvent.click(submit);

      await waitFor(() =>
        expect(props.showSecret).toBeCalledWith('secret-value')
      );
    },
    { timeout: 10000 }
  );
=======
  it('Should see secret modal with secret when you type a label and submit the form successfully', async () => {
    server.use(
      http.post('*/profile/tokens', () => {
        return HttpResponse.json(
          appTokenFactory.build({ token: 'secret-value' })
        );
      })
    );

    const { getByLabelText, getByTestId, getByText } = renderWithTheme(
      <CreateAPITokenDrawer {...props} />
    );

    const labelField = getByTestId('textfield-input');
    await userEvent.type(labelField, 'my-test-token');

    const selectAllNoAccessPermRadioButton = getByLabelText(
      'Select no access for all'
    );
    const submitBtn = getByText('Create Token');

    expect(submitBtn).not.toHaveAttribute('aria-disabled', 'true');
    await userEvent.click(selectAllNoAccessPermRadioButton);
    await userEvent.click(submitBtn);

    await waitFor(() =>
      expect(props.showSecret).toBeCalledWith('secret-value')
    );
  });
>>>>>>> d52ad401

  it('Should default to no selection for all scopes', () => {
    const { getByLabelText } = renderWithTheme(
      <CreateAPITokenDrawer {...props} />
    );
    const selectAllNoAccessPermRadioButton = getByLabelText(
      'Select no access for all'
    );
    const selectAllReadOnlyPermRadioButton = getByLabelText(
      'Select read-only for all'
    );
    const selectAllReadWritePermRadioButton = getByLabelText(
      'Select read/write for all'
    );

    expect(selectAllNoAccessPermRadioButton).not.toBeChecked();
    expect(selectAllReadOnlyPermRadioButton).not.toBeChecked();
    expect(selectAllReadWritePermRadioButton).not.toBeChecked();
  });

  it('Should default to 6 months for expiration', () => {
    const { getByText } = renderWithTheme(<CreateAPITokenDrawer {...props} />);
    getByText('In 6 months');
  });

  it('Should show the Child Account Access scope for a parent user account with the parent/child feature flag on', () => {
    queryMocks.useProfile.mockReturnValue({
      data: profileFactory.build({ user_type: 'parent' }),
    });

    const { getByText } = renderWithTheme(<CreateAPITokenDrawer {...props} />);
    const childScope = getByText('Child Account Access');
    expect(childScope).toBeInTheDocument();
  });

  it('Should not the Child Account Access scope for a restricted parent user account without the child_account_access grant', () => {
    queryMocks.useProfile.mockReturnValue({
      data: profileFactory.build({ user_type: 'parent' }),
    });
    queryMocks.useProfile.mockReturnValue({
      data: grantsFactory.build({ global: { child_account_access: false } }),
    });

    const { queryByText } = renderWithTheme(
      <CreateAPITokenDrawer {...props} />
    );
    const childScope = queryByText('Child Account Access');
    expect(childScope).not.toBeInTheDocument();
  });

  it('Should not show the Child Account Access scope for a non-parent user account with the parent/child feature flag on', () => {
    queryMocks.useProfile.mockReturnValue({
      data: profileFactory.build({ user_type: 'default' }),
    });

    const { queryByText } = renderWithTheme(
      <CreateAPITokenDrawer {...props} />
    );

    const childScope = queryByText('Child Account Access');
    expect(childScope).not.toBeInTheDocument();
  });

  it('Should close when Cancel is pressed', async () => {
    const { getByText } = renderWithTheme(<CreateAPITokenDrawer {...props} />);
    const cancelButton = getByText(/Cancel/);
    await userEvent.click(cancelButton);
    expect(props.onClose).toBeCalled();
  });

  it('Should not select Read Only for VPC scope when Select All > Read Only is clicked', async () => {
    const { getAllByTestId, getByLabelText } = renderWithTheme(
      <CreateAPITokenDrawer {...props} />
    );
    const vpcPermRadioButtons = getAllByTestId('perm-vpc-radio');
    const vpcNoAccessPermRadioButton = vpcPermRadioButtons[0].firstChild;
    const vpcReadOnlyPermRadioButton = vpcPermRadioButtons[1].firstChild;

    const selectAllReadOnlyPermRadioButton = getByLabelText(
      'Select read-only for all'
    );
    await userEvent.click(selectAllReadOnlyPermRadioButton);
    expect(selectAllReadOnlyPermRadioButton).toBeChecked();

    expect(vpcNoAccessPermRadioButton).toBeChecked();
    expect(vpcReadOnlyPermRadioButton).not.toBeChecked();
    expect(vpcReadOnlyPermRadioButton).toBeDisabled();
  });
});<|MERGE_RESOLUTION|>--- conflicted
+++ resolved
@@ -56,64 +56,39 @@
     expect(cancelBtn).toBeVisible();
   });
 
-<<<<<<< HEAD
   it(
     'Should see secret modal with secret when you type a label and submit the form successfully',
     async () => {
       server.use(
-        rest.post('*/profile/tokens', (req, res, ctx) => {
-          return res(
-            ctx.json(appTokenFactory.build({ token: 'secret-value' }))
+        http.post('*/profile/tokens', () => {
+          return HttpResponse.json(
+            appTokenFactory.build({ token: 'secret-value' })
           );
         })
       );
 
-      const { getByTestId, getByText } = renderWithTheme(
+      const { getByLabelText, getByTestId, getByText } = renderWithTheme(
         <CreateAPITokenDrawer {...props} />
       );
 
       const labelField = getByTestId('textfield-input');
       await userEvent.type(labelField, 'my-test-token');
-      const submit = getByText('Create Token');
-      await userEvent.click(submit);
+
+      const selectAllNoAccessPermRadioButton = getByLabelText(
+        'Select no access for all'
+      );
+      const submitBtn = getByText('Create Token');
+
+      expect(submitBtn).not.toHaveAttribute('aria-disabled', 'true');
+      await userEvent.click(selectAllNoAccessPermRadioButton);
+      await userEvent.click(submitBtn);
 
       await waitFor(() =>
         expect(props.showSecret).toBeCalledWith('secret-value')
       );
     },
-    { timeout: 10000 }
+    { timeout: 15000 }
   );
-=======
-  it('Should see secret modal with secret when you type a label and submit the form successfully', async () => {
-    server.use(
-      http.post('*/profile/tokens', () => {
-        return HttpResponse.json(
-          appTokenFactory.build({ token: 'secret-value' })
-        );
-      })
-    );
-
-    const { getByLabelText, getByTestId, getByText } = renderWithTheme(
-      <CreateAPITokenDrawer {...props} />
-    );
-
-    const labelField = getByTestId('textfield-input');
-    await userEvent.type(labelField, 'my-test-token');
-
-    const selectAllNoAccessPermRadioButton = getByLabelText(
-      'Select no access for all'
-    );
-    const submitBtn = getByText('Create Token');
-
-    expect(submitBtn).not.toHaveAttribute('aria-disabled', 'true');
-    await userEvent.click(selectAllNoAccessPermRadioButton);
-    await userEvent.click(submitBtn);
-
-    await waitFor(() =>
-      expect(props.showSecret).toBeCalledWith('secret-value')
-    );
-  });
->>>>>>> d52ad401
 
   it('Should default to no selection for all scopes', () => {
     const { getByLabelText } = renderWithTheme(
