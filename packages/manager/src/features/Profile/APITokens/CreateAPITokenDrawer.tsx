<<<<<<< HEAD
import { Notice } from '@linode/ui';
=======
import { FormControl, FormHelperText } from '@linode/ui';
>>>>>>> 8c3c7fdd
import { useFormik } from 'formik';
import { DateTime } from 'luxon';
import * as React from 'react';

import { ActionsPanel } from 'src/components/ActionsPanel/ActionsPanel';
import { Autocomplete } from 'src/components/Autocomplete/Autocomplete';
import { Drawer } from 'src/components/Drawer';
<<<<<<< HEAD
import { FormControl } from 'src/components/FormControl';
import { FormHelperText } from 'src/components/FormHelperText';
=======
import { Notice } from 'src/components/Notice/Notice';
>>>>>>> 8c3c7fdd
import { Radio } from 'src/components/Radio/Radio';
import { TableBody } from 'src/components/TableBody';
import { TableCell } from 'src/components/TableCell';
import { TableHead } from 'src/components/TableHead';
import { TableRow } from 'src/components/TableRow';
import { TextField } from 'src/components/TextField';
import { ISO_DATETIME_NO_TZ_FORMAT } from 'src/constants';
import { AccessCell } from 'src/features/ObjectStorage/AccessKeyLanding/AccessCell';
import { VPC_READ_ONLY_TOOLTIP } from 'src/features/VPCs/constants';
import { useRestrictedGlobalGrantCheck } from 'src/hooks/useRestrictedGlobalGrantCheck';
import { useProfile } from 'src/queries/profile/profile';
import { useCreatePersonalAccessTokenMutation } from 'src/queries/profile/tokens';
import { getErrorMap } from 'src/utilities/errorUtils';

import {
  StyledAccessCell,
  StyledPermissionsCell,
  StyledPermsTable,
  StyledSelectAllPermissionsCell,
  StyledSelectCell,
} from './APITokenDrawer.styles';
import {
  allScopesAreTheSame,
  basePermNameMap,
  hasAccessBeenSelectedForAllScopes,
  permTuplesToScopeString,
  scopeStringToPermTuples,
} from './utils';

import type { Permission } from './utils';

type Expiry = [string, string];

export const genExpiryTups = (): Expiry[] => {
  return [
    [
      'In 6 months',
      DateTime.local()
        .plus({ months: 6 })
        .startOf('day')
        .toFormat(ISO_DATETIME_NO_TZ_FORMAT),
    ],
    [
      'In 3 months',
      DateTime.local()
        .plus({ months: 3 })
        .startOf('day')
        .toFormat(ISO_DATETIME_NO_TZ_FORMAT),
    ],
    [
      'In 1 month',
      DateTime.local()
        .plus({ months: 1 })
        .startOf('day')
        .toFormat(ISO_DATETIME_NO_TZ_FORMAT),
    ],
    [
      'Never',
      DateTime.local()
        .plus({ years: 200 })
        .startOf('day')
        .toFormat(ISO_DATETIME_NO_TZ_FORMAT),
    ],
  ];
};

export interface ExcludedScope {
  defaultAccessLevel: number;
  invalidAccessLevels: number[];
  name: string;
}

interface RadioButton extends HTMLInputElement {
  name: string;
}

interface Props {
  onClose: () => void;
  open: boolean;
  showSecret: (token: string) => void;
}

export const CreateAPITokenDrawer = (props: Props) => {
  const expiryTups = genExpiryTups();
  const { onClose, open, showSecret } = props;

  const initialValues = {
    expiry: expiryTups[0][1],
    label: '',
    scopes: scopeStringToPermTuples('', true),
  };

  const { data: profile } = useProfile();

  const {
    error,
    isPending,
    mutateAsync: createPersonalAccessToken,
  } = useCreatePersonalAccessTokenMutation();

  const isChildAccountAccessRestricted = useRestrictedGlobalGrantCheck({
    globalGrantType: 'child_account_access',
  });

  const form = useFormik<{
    expiry: string;
    label: string;
    scopes: Permission[];
  }>({
    initialValues,
    async onSubmit(values) {
      const { token } = await createPersonalAccessToken({
        expiry: values.expiry,
        label: values.label,
        scopes: permTuplesToScopeString(values.scopes),
      });
      onClose();
      showSecret(token ?? 'Secret not available');
    },
  });

  React.useEffect(() => {
    if (open) {
      form.resetForm({ values: initialValues });
    }
  }, [open]);

  const handleScopeChange = (e: React.SyntheticEvent<RadioButton>): void => {
    const newScopes = form.values.scopes;
    const targetIndex = newScopes.findIndex(
      (scopeTup: Permission) => scopeTup[0] === e.currentTarget.name
    );
    if (targetIndex !== undefined) {
      newScopes[targetIndex][1] = +e.currentTarget.value;
    }
    form.setFieldValue('scopes', newScopes);
  };

  const handleSelectAllScopes = (
    e: React.SyntheticEvent<RadioButton>
  ): void => {
    const value = +e.currentTarget.value;
    const newScopes = form.values.scopes.map(
      (scope): Permission => {
        // Check the excluded scopes object to see if the current scope will have its own defaults.
        const indexOfExcludedScope = excludedScopesFromSelectAll.findIndex(
          (excludedScope) =>
            excludedScope.name === scope[0] &&
            excludedScope.invalidAccessLevels.includes(value)
        );

        // Set an excluded scope based on its default access level, not the given Select All value.
        if (indexOfExcludedScope >= 0) {
          return [
            scope[0],
            excludedScopesFromSelectAll[indexOfExcludedScope]
              .defaultAccessLevel,
          ];
        }
        return [scope[0], value];
      }
    );
    form.setFieldValue('scopes', newScopes);
  };

  // Permission scopes with a different default when Selecting All for the specified access level.
  const excludedScopesFromSelectAll: ExcludedScope[] = [
    {
      defaultAccessLevel: 0,
      invalidAccessLevels: [1],
      name: 'vpc',
    },
  ];

  const indexOfColumnWhereAllAreSelected = allScopesAreTheSame(
    form.values.scopes,
    excludedScopesFromSelectAll
  );

  const errorMap = getErrorMap(['label', 'scopes'], error);

  const expiryList = expiryTups.map((expiryTup: Expiry) => {
    return { label: expiryTup[0], value: expiryTup[1] };
  });

  // Filter permissions for all users except parent user accounts.
  const allPermissions = form.values.scopes;

  // Visually hide the "Child Account Access" permission even though it's still part of the base perms.
  const hideChildAccountAccessScope =
    profile?.user_type !== 'parent' || isChildAccountAccessRestricted;

  return (
    <Drawer onClose={onClose} open={open} title="Add Personal Access Token">
      {errorMap.none && <Notice text={errorMap.none} variant="error" />}
      <TextField
        errorText={errorMap.label}
        label="Label"
        name="label"
        onChange={form.handleChange}
        value={form.values.label}
      />
      <FormControl data-testid="expiry-select">
        <Autocomplete
          onChange={(_, selected) =>
            form.setFieldValue('expiry', selected.value)
          }
          slotProps={{
            popper: {
              sx: {
                '&& .MuiAutocomplete-listbox': {
                  padding: 0,
                },
              },
            },
          }}
          sx={{
            '&& .MuiAutocomplete-inputRoot': {
              paddingLeft: 1,
              paddingRight: 0,
            },
            '&& .MuiInput-input': {
              padding: '0px 2px',
            },
          }}
          disableClearable
          label="Expiry"
          options={expiryList}
          value={expiryList.find((item) => item.value === form.values.expiry)}
        />
      </FormControl>
      <StyledPermsTable
        aria-label="Personal Access Token Permissions"
        spacingBottom={16}
        spacingTop={24}
      >
        <TableHead>
          <TableRow>
            <TableCell data-qa-perm-access>Access</TableCell>
            <TableCell data-qa-perm-no-access style={{ textAlign: 'center' }}>
              No Access
            </TableCell>
            <TableCell data-qa-perm-read noWrap style={{ textAlign: 'center' }}>
              Read Only
            </TableCell>
            <TableCell data-qa-perm-rw style={{ textAlign: 'left' }}>
              Read/Write
            </TableCell>
          </TableRow>
        </TableHead>
        <TableBody>
          <TableRow data-qa-row="Select All">
            <StyledSelectCell padding="checkbox" parentColumn="Access">
              Select All
            </StyledSelectCell>
            <StyledSelectAllPermissionsCell
              padding="checkbox"
              parentColumn="No Access"
            >
              <Radio
                inputProps={{
                  'aria-label': 'Select no access for all',
                }}
                checked={indexOfColumnWhereAllAreSelected === 0}
                data-qa-perm-no-access-radio
                data-testid="set-all-no-access"
                name="Select All"
                onChange={handleSelectAllScopes}
                value="0"
              />
            </StyledSelectAllPermissionsCell>
            <StyledSelectAllPermissionsCell
              padding="checkbox"
              parentColumn="Read Only"
            >
              <Radio
                inputProps={{
                  'aria-label': 'Select read-only for all',
                }}
                checked={indexOfColumnWhereAllAreSelected === 1}
                data-qa-perm-read-radio
                data-testid="set-all-read"
                name="Select All"
                onChange={handleSelectAllScopes}
                value="1"
              />
            </StyledSelectAllPermissionsCell>
            <StyledSelectAllPermissionsCell
              padding="checkbox"
              parentColumn="Read/Write"
            >
              <Radio
                inputProps={{
                  'aria-label': 'Select read/write for all',
                }}
                checked={indexOfColumnWhereAllAreSelected === 2}
                data-qa-perm-rw-radio
                data-testid="set-all-write"
                name="Select All"
                onChange={handleSelectAllScopes}
                value="2"
              />
            </StyledSelectAllPermissionsCell>
          </TableRow>
          {allPermissions.map((scopeTup) => {
            if (
              !basePermNameMap[scopeTup[0]] ||
              (hideChildAccountAccessScope &&
                basePermNameMap[scopeTup[0]] === 'Child Account Access')
            ) {
              return null;
            }

            const scopeIsForVPC = scopeTup[0] === 'vpc';

            return (
              <TableRow
                data-qa-row={basePermNameMap[scopeTup[0]]}
                key={scopeTup[0]}
              >
                <StyledAccessCell padding="checkbox" parentColumn="Access">
                  {basePermNameMap[scopeTup[0]]}
                </StyledAccessCell>
                <StyledPermissionsCell padding="checkbox" parentColumn="None">
                  <AccessCell
                    active={scopeTup[1] === 0}
                    disabled={false}
                    onChange={handleScopeChange}
                    scope="0"
                    scopeDisplay={scopeTup[0]}
                    viewOnly={false}
                  />
                </StyledPermissionsCell>
                <StyledPermissionsCell
                  padding="checkbox"
                  parentColumn="Read Only"
                >
                  <AccessCell
                    tooltipText={
                      scopeIsForVPC ? VPC_READ_ONLY_TOOLTIP : undefined
                    }
                    active={scopeTup[1] === 1}
                    disabled={scopeIsForVPC} // "Read Only" is not a valid scope for VPC
                    onChange={handleScopeChange}
                    scope="1"
                    scopeDisplay={scopeTup[0]}
                    viewOnly={false}
                  />
                </StyledPermissionsCell>
                <StyledPermissionsCell
                  padding="checkbox"
                  parentColumn="Read/Write"
                >
                  <AccessCell
                    active={scopeTup[1] === 2}
                    disabled={false}
                    onChange={handleScopeChange}
                    scope="2"
                    scopeDisplay={scopeTup[0]}
                    viewOnly={false}
                  />
                </StyledPermissionsCell>
              </TableRow>
            );
          })}
        </TableBody>
      </StyledPermsTable>
      {errorMap.scopes && (
        <FormHelperText error>{errorMap.scopes}</FormHelperText>
      )}
      <ActionsPanel
        primaryButtonProps={{
          'data-testid': 'create-button',
          disabled: !hasAccessBeenSelectedForAllScopes(form.values.scopes),
          label: 'Create Token',
          loading: isPending,
          onClick: () => form.handleSubmit(),
        }}
        secondaryButtonProps={{ label: 'Cancel', onClick: onClose }}
      />
    </Drawer>
  );
};<|MERGE_RESOLUTION|>--- conflicted
+++ resolved
@@ -1,8 +1,4 @@
-<<<<<<< HEAD
-import { Notice } from '@linode/ui';
-=======
-import { FormControl, FormHelperText } from '@linode/ui';
->>>>>>> 8c3c7fdd
+import { FormControl, FormHelperText, Notice } from '@linode/ui';
 import { useFormik } from 'formik';
 import { DateTime } from 'luxon';
 import * as React from 'react';
@@ -10,12 +6,6 @@
 import { ActionsPanel } from 'src/components/ActionsPanel/ActionsPanel';
 import { Autocomplete } from 'src/components/Autocomplete/Autocomplete';
 import { Drawer } from 'src/components/Drawer';
-<<<<<<< HEAD
-import { FormControl } from 'src/components/FormControl';
-import { FormHelperText } from 'src/components/FormHelperText';
-=======
-import { Notice } from 'src/components/Notice/Notice';
->>>>>>> 8c3c7fdd
 import { Radio } from 'src/components/Radio/Radio';
 import { TableBody } from 'src/components/TableBody';
 import { TableCell } from 'src/components/TableCell';
