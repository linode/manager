import { useFormik } from 'formik';
import { DateTime } from 'luxon';
import * as React from 'react';
<<<<<<< HEAD
import ActionsPanel from 'src/components/ActionsPanel/ActionsPanel';
=======

import ActionsPanel from 'src/components/ActionsPanel';
import { Button } from 'src/components/Button/Button';
>>>>>>> a3d98700
import Drawer from 'src/components/Drawer';
import Select, { Item } from 'src/components/EnhancedSelect/Select';
import { Notice } from 'src/components/Notice/Notice';
import { Radio } from 'src/components/Radio/Radio';
import { TableBody } from 'src/components/TableBody';
import { TableCell } from 'src/components/TableCell';
import { TableHead } from 'src/components/TableHead';
import { TableRow } from 'src/components/TableRow';
import { TextField } from 'src/components/TextField';
import FormControl from 'src/components/core/FormControl';
import FormHelperText from 'src/components/core/FormHelperText';
import { ISO_DATETIME_NO_TZ_FORMAT } from 'src/constants';
import { AccessCell } from 'src/features/ObjectStorage/AccessKeyLanding/AccessCell';
import { useCreatePersonalAccessTokenMutation } from 'src/queries/tokens';
import { getErrorMap } from 'src/utilities/errorUtils';

import {
  StyledAccessCell,
  StyledPermissionsCell,
  StyledPermsTable,
  StyledSelectCell,
} from './APITokenDrawer.styles';
import {
  Permission,
  allScopesAreTheSame,
  basePermNameMap,
  permTuplesToScopeString,
  scopeStringToPermTuples,
} from './utils';

type Expiry = [string, string];

export const genExpiryTups = (): Expiry[] => {
  return [
    [
      'In 6 months',
      DateTime.local()
        .plus({ months: 6 })
        .startOf('day')
        .toFormat(ISO_DATETIME_NO_TZ_FORMAT),
    ],
    [
      'In 3 months',
      DateTime.local()
        .plus({ months: 3 })
        .startOf('day')
        .toFormat(ISO_DATETIME_NO_TZ_FORMAT),
    ],
    [
      'In 1 month',
      DateTime.local()
        .plus({ months: 1 })
        .startOf('day')
        .toFormat(ISO_DATETIME_NO_TZ_FORMAT),
    ],
    [
      'Never',
      DateTime.local()
        .plus({ years: 200 })
        .startOf('day')
        .toFormat(ISO_DATETIME_NO_TZ_FORMAT),
    ],
  ];
};

interface RadioButton extends HTMLInputElement {
  name: string;
}

interface Props {
  onClose: () => void;
  open: boolean;
  showSecret: (token: string) => void;
}

export const CreateAPITokenDrawer = (props: Props) => {
  const expiryTups = genExpiryTups();
  const { onClose, open, showSecret } = props;

  const initialValues = {
    expiry: expiryTups[0][1],
    label: '',
    scopes: scopeStringToPermTuples('*'),
  };

  const {
    error,
    isLoading,
    mutateAsync: createPersonalAccessToken,
  } = useCreatePersonalAccessTokenMutation();

  const form = useFormik<{
    expiry: string;
    label: string;
    scopes: Permission[];
  }>({
    initialValues,
    async onSubmit(values) {
      const { token } = await createPersonalAccessToken({
        expiry: values.expiry,
        label: values.label,
        scopes: permTuplesToScopeString(values.scopes),
      });
      onClose();
      showSecret(token ?? 'Secret not available');
    },
  });

  React.useEffect(() => {
    if (open) {
      form.resetForm({ values: initialValues });
    }
  }, [open]);

  const handleScopeChange = (e: React.SyntheticEvent<RadioButton>): void => {
    const newScopes = form.values.scopes;
    const targetIndex = newScopes.findIndex(
      (scopeTup: Permission) => scopeTup[0] === e.currentTarget.name
    );
    if (targetIndex !== undefined) {
      newScopes[targetIndex][1] = +e.currentTarget.value;
    }
    form.setFieldValue('scopes', newScopes);
  };

  const handleSelectAllScopes = (
    e: React.SyntheticEvent<RadioButton>
  ): void => {
    const value = +e.currentTarget.value;
    const newScopes = form.values.scopes.map(
      (scope): Permission => [scope[0], value]
    );
    form.setFieldValue('scopes', newScopes);
  };

  const handleExpiryChange = (e: Item<string>) => {
    form.setFieldValue('expiry', e.value);
  };

  const indexOfColumnWhereAllAreSelected = allScopesAreTheSame(
    form.values.scopes
  );

  const errorMap = getErrorMap(['label', 'scopes'], error);

  const expiryList = expiryTups.map((expiryTup: Expiry) => {
    return { label: expiryTup[0], value: expiryTup[1] };
  });

  return (
    <Drawer onClose={onClose} open={open} title="Add Personal Access Token">
      {errorMap.none && <Notice error text={errorMap.none} />}
      <TextField
        errorText={errorMap.label}
        label="Label"
        name="label"
        onChange={form.handleChange}
        value={form.values.label}
      />
      <FormControl data-testid="expiry-select">
        <Select
          isClearable={false}
          label="Expiry"
          name="expiry"
          onChange={handleExpiryChange}
          options={expiryList}
          value={expiryList.find((item) => item.value === form.values.expiry)}
        />
      </FormControl>
      <StyledPermsTable
        aria-label="Personal Access Token Permissions"
        spacingBottom={16}
        spacingTop={24}
      >
        <TableHead>
          <TableRow>
            <TableCell data-qa-perm-access>Access</TableCell>
            <TableCell data-qa-perm-none style={{ textAlign: 'center' }}>
              None
            </TableCell>
            <TableCell data-qa-perm-read noWrap style={{ textAlign: 'center' }}>
              Read Only
            </TableCell>
            <TableCell data-qa-perm-rw style={{ textAlign: 'left' }}>
              Read/Write
            </TableCell>
          </TableRow>
        </TableHead>
        <TableBody>
          <TableRow data-qa-row="Select All">
            <StyledSelectCell padding="checkbox" parentColumn="Access">
              Select All
            </StyledSelectCell>
            <StyledPermissionsCell padding="checkbox" parentColumn="None">
              <Radio
                inputProps={{
                  'aria-label': 'Select none for all',
                }}
                checked={indexOfColumnWhereAllAreSelected === 0}
                data-qa-perm-none-radio
                data-testid="set-all-none"
                name="Select All"
                onChange={handleSelectAllScopes}
                value="0"
              />
            </StyledPermissionsCell>
            <StyledPermissionsCell padding="checkbox" parentColumn="Read Only">
              <Radio
                inputProps={{
                  'aria-label': 'Select read-only for all',
                }}
                checked={indexOfColumnWhereAllAreSelected === 1}
                data-qa-perm-read-radio
                data-testid="set-all-read"
                name="Select All"
                onChange={handleSelectAllScopes}
                value="1"
              />
            </StyledPermissionsCell>
            <StyledPermissionsCell padding="checkbox" parentColumn="Read/Write">
              <Radio
                inputProps={{
                  'aria-label': 'Select read/write for all',
                }}
                checked={indexOfColumnWhereAllAreSelected === 2}
                data-qa-perm-rw-radio
                data-testid="set-all-write"
                name="Select All"
                onChange={handleSelectAllScopes}
                value="2"
              />
            </StyledPermissionsCell>
          </TableRow>
          {form.values.scopes.map((scopeTup) => {
            if (!basePermNameMap[scopeTup[0]]) {
              return null;
            }
            return (
              <TableRow
                data-qa-row={basePermNameMap[scopeTup[0]]}
                key={scopeTup[0]}
              >
                <StyledAccessCell padding="checkbox" parentColumn="Access">
                  {basePermNameMap[scopeTup[0]]}
                </StyledAccessCell>
                <StyledPermissionsCell padding="checkbox" parentColumn="None">
                  <AccessCell
                    active={scopeTup[1] === 0}
                    disabled={false}
                    onChange={handleScopeChange}
                    scope="0"
                    scopeDisplay={scopeTup[0]}
                    viewOnly={false}
                  />
                </StyledPermissionsCell>
                <StyledPermissionsCell
                  padding="checkbox"
                  parentColumn="Read Only"
                >
                  <AccessCell
                    active={scopeTup[1] === 1}
                    disabled={false}
                    onChange={handleScopeChange}
                    scope="1"
                    scopeDisplay={scopeTup[0]}
                    viewOnly={false}
                  />
                </StyledPermissionsCell>
                <StyledPermissionsCell
                  padding="checkbox"
                  parentColumn="Read/Write"
                >
                  <AccessCell
                    active={scopeTup[1] === 2}
                    disabled={false}
                    onChange={handleScopeChange}
                    scope="2"
                    scopeDisplay={scopeTup[0]}
                    viewOnly={false}
                  />
                </StyledPermissionsCell>
              </TableRow>
            );
          })}
        </TableBody>
      </StyledPermsTable>
      {errorMap.scopes && (
        <FormHelperText error>{errorMap.scopes}</FormHelperText>
      )}
<<<<<<< HEAD
      <ActionsPanel
        showPrimary
        primaryButtonDataTestId="create-button"
        primaryButtonHandler={form.handleSubmit}
        primaryButtonLoading={isLoading}
        primaryButtonText="Create Token"
        showSecondary
        secondaryButtonHandler={onClose}
        secondaryButtonText="Cancel"
      />
=======
      <ActionsPanel>
        <Button buttonType="secondary" onClick={onClose}>
          Cancel
        </Button>
        <Button
          buttonType="primary"
          data-testid="create-button"
          loading={isLoading}
          onClick={() => form.handleSubmit()}
        >
          Create Token
        </Button>
      </ActionsPanel>
>>>>>>> a3d98700
    </Drawer>
  );
};<|MERGE_RESOLUTION|>--- conflicted
+++ resolved
@@ -1,13 +1,8 @@
 import { useFormik } from 'formik';
 import { DateTime } from 'luxon';
 import * as React from 'react';
-<<<<<<< HEAD
+
 import ActionsPanel from 'src/components/ActionsPanel/ActionsPanel';
-=======
-
-import ActionsPanel from 'src/components/ActionsPanel';
-import { Button } from 'src/components/Button/Button';
->>>>>>> a3d98700
 import Drawer from 'src/components/Drawer';
 import Select, { Item } from 'src/components/EnhancedSelect/Select';
 import { Notice } from 'src/components/Notice/Notice';
@@ -297,32 +292,16 @@
       {errorMap.scopes && (
         <FormHelperText error>{errorMap.scopes}</FormHelperText>
       )}
-<<<<<<< HEAD
       <ActionsPanel
-        showPrimary
         primaryButtonDataTestId="create-button"
         primaryButtonHandler={form.handleSubmit}
         primaryButtonLoading={isLoading}
         primaryButtonText="Create Token"
-        showSecondary
         secondaryButtonHandler={onClose}
         secondaryButtonText="Cancel"
+        showPrimary
+        showSecondary
       />
-=======
-      <ActionsPanel>
-        <Button buttonType="secondary" onClick={onClose}>
-          Cancel
-        </Button>
-        <Button
-          buttonType="primary"
-          data-testid="create-button"
-          loading={isLoading}
-          onClick={() => form.handleSubmit()}
-        >
-          Create Token
-        </Button>
-      </ActionsPanel>
->>>>>>> a3d98700
     </Drawer>
   );
 };