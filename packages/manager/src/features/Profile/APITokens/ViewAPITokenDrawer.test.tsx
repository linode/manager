import * as React from 'react';

import { appTokenFactory } from 'src/factories';
import { accountUserFactory } from 'src/factories/accountUsers';
import { renderWithTheme } from 'src/utilities/testHelpers';

import { ViewAPITokenDrawer } from './ViewAPITokenDrawer';
import { basePerms } from './utils';

// Mock the useAccountUser hooks to immediately return the expected data, circumventing the HTTP request and loading state.
const queryMocks = vi.hoisted(() => ({
  useAccountUser: vi.fn().mockReturnValue({}),
}));

vi.mock('src/queries/accountUsers', async () => {
  const actual = await vi.importActual<any>('src/queries/accountUsers');
  return {
    ...actual,
    useAccountUser: queryMocks.useAccountUser,
  };
});

// TODO: Parent/Child - add back after API code is in prod. Replace basePerms with nonParentPerms.
// const nonParentPerms = basePerms.filter((value) => value !== 'child_account');

const token = appTokenFactory.build({ label: 'my-token', scopes: '*' });
const limitedToken = appTokenFactory.build({
  label: 'my-limited-token',
  scopes: '',
});

const props = {
  onClose: vi.fn(),
  open: true,
  token,
};

describe('View API Token Drawer', () => {
  it('the token label should be visible', () => {
    const { getByText } = renderWithTheme(<ViewAPITokenDrawer {...props} />);

    expect(getByText(token.label)).toBeVisible();
  });

  it('should show all permissions as read/write with wildcard scopes', () => {
<<<<<<< HEAD
    const { getByTestId } = renderWithTheme(<ViewAPITokenDrawer {...props} />, {
      flags: { vpc: true },
    });
    for (const permissionName of nonParentPerms) {
=======
    const { getByTestId } = renderWithTheme(<ViewAPITokenDrawer {...props} />);
    for (const permissionName of basePerms) {
>>>>>>> f7f0f284
      expect(getByTestId(`perm-${permissionName}`)).toHaveAttribute(
        'aria-label',
        `This token has 2 access for ${permissionName}`
      );
    }
  });

  it('should show all permissions as none with no scopes', () => {
    const { getByTestId } = renderWithTheme(
      <ViewAPITokenDrawer {...props} token={limitedToken} />,
      { flags: { parentChildAccountAccess: false, vpc: true } }
    );
    for (const permissionName of basePerms) {
      expect(getByTestId(`perm-${permissionName}`)).toHaveAttribute(
        'aria-label',
        `This token has 0 access for ${permissionName}`
      );
    }
  });

  it('only account has read/write, all others are none', () => {
    const { getByTestId } = renderWithTheme(
      <ViewAPITokenDrawer
        {...props}
        token={appTokenFactory.build({ scopes: 'account:read_write' })}
      />,
      { flags: { vpc: true } }
    );
    for (const permissionName of basePerms) {
      // We only expect account to have read/write for this test
      const expectedScopeLevel = permissionName === 'account' ? 2 : 0;
      expect(getByTestId(`perm-${permissionName}`)).toHaveAttribute(
        'aria-label',
        `This token has ${expectedScopeLevel} access for ${permissionName}`
      );
    }
  });

  it('check table for more complex permissions', () => {
    const { getByTestId } = renderWithTheme(
      <ViewAPITokenDrawer
        {...props}
        token={appTokenFactory.build({
          scopes:
            'databases:read_only domains:read_write events:read_write firewall:read_write images:read_write ips:read_write linodes:read_only lke:read_only longview:read_write nodebalancers:read_write object_storage:read_only stackscripts:read_write volumes:read_only vpc:read_write',
        })}
      />,
      { flags: { vpc: true } }
    );

    const expectedScopeLevels = {
      account: 0,
      databases: 1,
      domains: 2,
      events: 2,
      firewall: 2,
      images: 2,
      ips: 2,
      linodes: 1,
      lke: 1,
      longview: 2,
      nodebalancers: 2,
      object_storage: 1,
      stackscripts: 2,
      volumes: 1,
      vpc: 2,
    } as const;

    for (const permissionName of basePerms) {
      const expectedScopeLevel = expectedScopeLevels[permissionName];
      expect(getByTestId(`perm-${permissionName}`)).toHaveAttribute(
        'aria-label',
        `This token has ${expectedScopeLevel} access for ${permissionName}`
      );
    }
  });

  it('should show Child Account Access scope with read/write perms for a parent user account with the parent/child feature flag on', () => {
    queryMocks.useAccountUser.mockReturnValue({
      data: accountUserFactory.build({ user_type: 'parent' }),
    });

    const { getByTestId, getByText } = renderWithTheme(
      <ViewAPITokenDrawer
        {...props}
        token={appTokenFactory.build({
          scopes: 'child_account:read_write',
        })}
      />,
      {
        flags: { parentChildAccountAccess: true },
      }
    );

    const childScope = getByText('Child Account Access');
    // TODO: Parent/Child - confirm that this scope level shouldn't be 2
    const expectedScopeLevels = {
      child_account: 0,
    } as const;
    const childPermissionName = 'child_account';

    expect(childScope).toBeInTheDocument();
    expect(getByTestId(`perm-${childPermissionName}`)).toHaveAttribute(
      'aria-label',
      `This token has ${expectedScopeLevels[childPermissionName]} access for ${childPermissionName}`
    );
  });

  it('should not show the Child Account Access scope for a non-parent user account with the parent/child feature flag on', () => {
    queryMocks.useAccountUser.mockReturnValue({
      data: accountUserFactory.build({ user_type: null }),
    });

    const { queryByText } = renderWithTheme(<ViewAPITokenDrawer {...props} />, {
      flags: { parentChildAccountAccess: true },
    });

    const childScope = queryByText('Child Account Access');
    expect(childScope).not.toBeInTheDocument();
  });

  it('Should show the VPC scope with the VPC feature flag on', () => {
    const { getByText } = renderWithTheme(<ViewAPITokenDrawer {...props} />, {
      flags: { vpc: true },
    });
    const vpcScope = getByText('VPCs');
    expect(vpcScope).toBeInTheDocument();
  });

  it('Should not show the VPC scope with the VPC feature flag off', () => {
    const { queryByText } = renderWithTheme(<ViewAPITokenDrawer {...props} />, {
      flags: { vpc: false },
    });

    const vpcScope = queryByText('VPCs');
    expect(vpcScope).not.toBeInTheDocument();
  });
});<|MERGE_RESOLUTION|>--- conflicted
+++ resolved
@@ -43,15 +43,8 @@
   });
 
   it('should show all permissions as read/write with wildcard scopes', () => {
-<<<<<<< HEAD
-    const { getByTestId } = renderWithTheme(<ViewAPITokenDrawer {...props} />, {
-      flags: { vpc: true },
-    });
-    for (const permissionName of nonParentPerms) {
-=======
     const { getByTestId } = renderWithTheme(<ViewAPITokenDrawer {...props} />);
     for (const permissionName of basePerms) {
->>>>>>> f7f0f284
       expect(getByTestId(`perm-${permissionName}`)).toHaveAttribute(
         'aria-label',
         `This token has 2 access for ${permissionName}`
