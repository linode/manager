import * as React from 'react';

import { appTokenFactory } from 'src/factories';
import { profileFactory } from 'src/factories';
import { renderWithTheme } from 'src/utilities/testHelpers';

import { ViewAPITokenDrawer } from './ViewAPITokenDrawer';
import { basePerms } from './utils';

import type { UserType } from '@linode/api-v4';

<<<<<<< HEAD
// Mock the useAccountUser hooks to immediately return the expected data, circumventing the HTTP request and loading state.
=======
// Mock the useProfile hooks to immediately return the expected data, circumventing the HTTP request and loading state.
>>>>>>> b84275a4
const queryMocks = vi.hoisted(() => ({
  useProfile: vi.fn().mockReturnValue({}),
}));

vi.mock('src/queries/profile', async () => {
  const actual = await vi.importActual<any>('src/queries/profile');
  return {
    ...actual,
    useProfile: queryMocks.useProfile,
  };
});

// TODO: Parent/Child - add back after API code is in prod. Replace basePerms with nonParentPerms.
// const nonParentPerms = basePerms.filter((value) => value !== 'child_account');

const token = appTokenFactory.build({ label: 'my-token', scopes: '*' });
const limitedToken = appTokenFactory.build({
  label: 'my-limited-token',
  scopes: '',
});

const props = {
  onClose: vi.fn(),
  open: true,
  token,
};

const ariaLabel = 'aria-label';

describe('View API Token Drawer', () => {
  it('the token label should be visible', () => {
    const { getByText } = renderWithTheme(<ViewAPITokenDrawer {...props} />);

    expect(getByText(token.label)).toBeVisible();
  });

  it('should show all permissions as read/write with wildcard scopes', () => {
    // We want to show all perms for this test, even perms specific to Parent/Child accounts.
<<<<<<< HEAD
    queryMocks.useAccountUser.mockReturnValue({
      data: accountUserFactory.build({ user_type: 'parent' }),
=======
    queryMocks.useProfile.mockReturnValue({
      data: profileFactory.build({ user_type: 'parent' }),
>>>>>>> b84275a4
    });

    const { getByTestId } = renderWithTheme(<ViewAPITokenDrawer {...props} />, {
      flags: { parentChildAccountAccess: true, vpc: true },
    });
    for (const permissionName of basePerms) {
      expect(getByTestId(`perm-${permissionName}`)).toHaveAttribute(
        ariaLabel,
        `This token has 2 access for ${permissionName}`
      );
    }
  });

  it('should show all permissions as none with no scopes', () => {
    // We want to show all perms for this test, even perms specific to Parent/Child accounts.
<<<<<<< HEAD
    queryMocks.useAccountUser.mockReturnValue({
      data: accountUserFactory.build({ user_type: 'parent' }),
=======
    queryMocks.useProfile.mockReturnValue({
      data: profileFactory.build({ user_type: 'parent' }),
>>>>>>> b84275a4
    });

    const { getByTestId } = renderWithTheme(
      <ViewAPITokenDrawer {...props} token={limitedToken} />,
      { flags: { parentChildAccountAccess: true, vpc: true } }
    );
    for (const permissionName of basePerms) {
      expect(getByTestId(`perm-${permissionName}`)).toHaveAttribute(
        ariaLabel,
        `This token has 0 access for ${permissionName}`
      );
    }
  });

  it('only account has read/write, all others are none', () => {
    // We want to show all perms for this test, even perms specific to Parent/Child accounts.
<<<<<<< HEAD
    queryMocks.useAccountUser.mockReturnValue({
      data: accountUserFactory.build({ user_type: 'parent' }),
=======
    queryMocks.useProfile.mockReturnValue({
      data: profileFactory.build({ user_type: 'parent' }),
>>>>>>> b84275a4
    });

    const { getByTestId } = renderWithTheme(
      <ViewAPITokenDrawer
        {...props}
        token={appTokenFactory.build({ scopes: 'account:read_write' })}
      />,
      { flags: { parentChildAccountAccess: true, vpc: true } }
    );
    for (const permissionName of basePerms) {
      // We only expect account to have read/write for this test
      const expectedScopeLevel = permissionName === 'account' ? 2 : 0;
      expect(getByTestId(`perm-${permissionName}`)).toHaveAttribute(
        ariaLabel,
        `This token has ${expectedScopeLevel} access for ${permissionName}`
      );
    }
  });

  it('check table for more complex permissions', () => {
    // We want to show all perms for this test, even perms specific to Parent/Child accounts.
<<<<<<< HEAD
    queryMocks.useAccountUser.mockReturnValue({
      data: accountUserFactory.build({ user_type: 'parent' }),
=======
    queryMocks.useProfile.mockReturnValue({
      data: profileFactory.build({ user_type: 'parent' }),
>>>>>>> b84275a4
    });

    const { getByTestId } = renderWithTheme(
      <ViewAPITokenDrawer
        {...props}
        token={appTokenFactory.build({
          scopes:
            'databases:read_only domains:read_write child_account:read_write events:read_write firewall:read_write images:read_write ips:read_write linodes:read_only lke:read_only longview:read_write nodebalancers:read_write object_storage:read_only stackscripts:read_write volumes:read_only vpc:read_write',
        })}
      />,
      { flags: { parentChildAccountAccess: true, vpc: true } }
    );

    const expectedScopeLevels = {
      account: 0,
      child_account: 2,
      databases: 1,
      domains: 2,
      events: 2,
      firewall: 2,
      images: 2,
      ips: 2,
      linodes: 1,
      lke: 1,
      longview: 2,
      nodebalancers: 2,
      object_storage: 1,
      stackscripts: 2,
      volumes: 1,
      vpc: 2,
    } as const;

    for (const permissionName of basePerms) {
      const expectedScopeLevel = expectedScopeLevels[permissionName];
      expect(getByTestId(`perm-${permissionName}`)).toHaveAttribute(
        ariaLabel,
        `This token has ${expectedScopeLevel} access for ${permissionName}`
      );
    }
  });

  it('Should show the VPC scope with the VPC feature flag on', () => {
    const { getByText } = renderWithTheme(<ViewAPITokenDrawer {...props} />, {
      flags: { vpc: true },
    });
    const vpcScope = getByText('VPCs');
    expect(vpcScope).toBeInTheDocument();
  });

  it('Should not show the VPC scope with the VPC feature flag off', () => {
    const { queryByText } = renderWithTheme(<ViewAPITokenDrawer {...props} />, {
      flags: { vpc: false },
    });

    const vpcScope = queryByText('VPCs');
    expect(vpcScope).not.toBeInTheDocument();
  });

  describe('Parent/Child: User Roles', () => {
    const setupAndRender = (
      userType: UserType | null,
      enableFeatureFlag = true
    ) => {
<<<<<<< HEAD
      queryMocks.useAccountUser.mockReturnValue({
        data: accountUserFactory.build({ user_type: userType }),
=======
      queryMocks.useProfile.mockReturnValue({
        data: profileFactory.build({ user_type: userType }),
>>>>>>> b84275a4
      });

      return renderWithTheme(<ViewAPITokenDrawer {...props} />, {
        flags: { parentChildAccountAccess: enableFeatureFlag },
      });
    };

    const testChildScopeNotDisplayed = (
      userType: UserType | null,
      enableFeatureFlag = true
    ) => {
      const { queryByText } = setupAndRender(userType, enableFeatureFlag);
      const childScope = queryByText('Child Account Access');
      expect(childScope).not.toBeInTheDocument();
    };

    it('should not display the Child Account Access when feature flag is disabled', () => {
      testChildScopeNotDisplayed('parent', false);
    });

<<<<<<< HEAD
    it('should not display the Child Account Access scope for a user account without a parent role', () => {
      testChildScopeNotDisplayed(null);
    });

    it('should not display the Child Account Access scope for "proxy" user role', () => {
      testChildScopeNotDisplayed('proxy');
    });

    it('should not display the Child Account Access scope for "child" user role', () => {
=======
    it('should not display the Child Account Access scope for a user account without a parent uer type', () => {
      testChildScopeNotDisplayed(null);
    });

    it('should not display the Child Account Access scope for "proxy" user type', () => {
      testChildScopeNotDisplayed('proxy');
    });

    it('should not display the Child Account Access scope for "child" user type', () => {
>>>>>>> b84275a4
      testChildScopeNotDisplayed('child');
    });
  });
});<|MERGE_RESOLUTION|>--- conflicted
+++ resolved
@@ -9,11 +9,7 @@
 
 import type { UserType } from '@linode/api-v4';
 
-<<<<<<< HEAD
-// Mock the useAccountUser hooks to immediately return the expected data, circumventing the HTTP request and loading state.
-=======
 // Mock the useProfile hooks to immediately return the expected data, circumventing the HTTP request and loading state.
->>>>>>> b84275a4
 const queryMocks = vi.hoisted(() => ({
   useProfile: vi.fn().mockReturnValue({}),
 }));
@@ -52,13 +48,8 @@
 
   it('should show all permissions as read/write with wildcard scopes', () => {
     // We want to show all perms for this test, even perms specific to Parent/Child accounts.
-<<<<<<< HEAD
-    queryMocks.useAccountUser.mockReturnValue({
-      data: accountUserFactory.build({ user_type: 'parent' }),
-=======
-    queryMocks.useProfile.mockReturnValue({
-      data: profileFactory.build({ user_type: 'parent' }),
->>>>>>> b84275a4
+    queryMocks.useProfile.mockReturnValue({
+      data: profileFactory.build({ user_type: 'parent' }),
     });
 
     const { getByTestId } = renderWithTheme(<ViewAPITokenDrawer {...props} />, {
@@ -74,13 +65,8 @@
 
   it('should show all permissions as none with no scopes', () => {
     // We want to show all perms for this test, even perms specific to Parent/Child accounts.
-<<<<<<< HEAD
-    queryMocks.useAccountUser.mockReturnValue({
-      data: accountUserFactory.build({ user_type: 'parent' }),
-=======
-    queryMocks.useProfile.mockReturnValue({
-      data: profileFactory.build({ user_type: 'parent' }),
->>>>>>> b84275a4
+    queryMocks.useProfile.mockReturnValue({
+      data: profileFactory.build({ user_type: 'parent' }),
     });
 
     const { getByTestId } = renderWithTheme(
@@ -97,13 +83,8 @@
 
   it('only account has read/write, all others are none', () => {
     // We want to show all perms for this test, even perms specific to Parent/Child accounts.
-<<<<<<< HEAD
-    queryMocks.useAccountUser.mockReturnValue({
-      data: accountUserFactory.build({ user_type: 'parent' }),
-=======
-    queryMocks.useProfile.mockReturnValue({
-      data: profileFactory.build({ user_type: 'parent' }),
->>>>>>> b84275a4
+    queryMocks.useProfile.mockReturnValue({
+      data: profileFactory.build({ user_type: 'parent' }),
     });
 
     const { getByTestId } = renderWithTheme(
@@ -125,13 +106,8 @@
 
   it('check table for more complex permissions', () => {
     // We want to show all perms for this test, even perms specific to Parent/Child accounts.
-<<<<<<< HEAD
-    queryMocks.useAccountUser.mockReturnValue({
-      data: accountUserFactory.build({ user_type: 'parent' }),
-=======
-    queryMocks.useProfile.mockReturnValue({
-      data: profileFactory.build({ user_type: 'parent' }),
->>>>>>> b84275a4
+    queryMocks.useProfile.mockReturnValue({
+      data: profileFactory.build({ user_type: 'parent' }),
     });
 
     const { getByTestId } = renderWithTheme(
@@ -195,13 +171,8 @@
       userType: UserType | null,
       enableFeatureFlag = true
     ) => {
-<<<<<<< HEAD
-      queryMocks.useAccountUser.mockReturnValue({
-        data: accountUserFactory.build({ user_type: userType }),
-=======
       queryMocks.useProfile.mockReturnValue({
         data: profileFactory.build({ user_type: userType }),
->>>>>>> b84275a4
       });
 
       return renderWithTheme(<ViewAPITokenDrawer {...props} />, {
@@ -222,17 +193,6 @@
       testChildScopeNotDisplayed('parent', false);
     });
 
-<<<<<<< HEAD
-    it('should not display the Child Account Access scope for a user account without a parent role', () => {
-      testChildScopeNotDisplayed(null);
-    });
-
-    it('should not display the Child Account Access scope for "proxy" user role', () => {
-      testChildScopeNotDisplayed('proxy');
-    });
-
-    it('should not display the Child Account Access scope for "child" user role', () => {
-=======
     it('should not display the Child Account Access scope for a user account without a parent uer type', () => {
       testChildScopeNotDisplayed(null);
     });
@@ -242,7 +202,6 @@
     });
 
     it('should not display the Child Account Access scope for "child" user type', () => {
->>>>>>> b84275a4
       testChildScopeNotDisplayed('child');
     });
   });
