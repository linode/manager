--- conflicted
+++ resolved
@@ -1,13 +1,8 @@
 import { Token, TokenRequest } from '@linode/api-v4/lib/profile/types';
 import { useFormik } from 'formik';
 import * as React from 'react';
-<<<<<<< HEAD
+
 import ActionsPanel from 'src/components/ActionsPanel/ActionsPanel';
-=======
-
-import ActionsPanel from 'src/components/ActionsPanel';
-import { Button } from 'src/components/Button/Button';
->>>>>>> a3d98700
 import Drawer from 'src/components/Drawer';
 import { Notice } from 'src/components/Notice/Notice';
 import { TextField } from 'src/components/TextField';
@@ -52,34 +47,17 @@
         onChange={form.handleChange}
         value={form.values.label}
       />
-<<<<<<< HEAD
       <ActionsPanel
-        showPrimary
         primaryButtonDataTestId="save-button"
         primaryButtonDisabled={!form.dirty}
         primaryButtonHandler={form.handleSubmit}
         primaryButtonLoading={isLoading}
         primaryButtonText="Save"
-        showSecondary
         secondaryButtonHandler={onClose}
         secondaryButtonText="Cancel"
+        showPrimary
+        showSecondary
       />
-=======
-      <ActionsPanel>
-        <Button buttonType="secondary" onClick={onClose}>
-          Cancel
-        </Button>
-        <Button
-          buttonType="primary"
-          data-testid="save-button"
-          disabled={!form.dirty}
-          loading={isLoading}
-          onClick={() => form.handleSubmit()}
-        >
-          Save
-        </Button>
-      </ActionsPanel>
->>>>>>> a3d98700
     </Drawer>
   );
 };