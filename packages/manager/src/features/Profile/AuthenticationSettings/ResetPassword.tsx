--- conflicted
+++ resolved
@@ -1,11 +1,6 @@
 import * as React from 'react';
-<<<<<<< HEAD
-import Box from 'src/components/core/Box';
 import { Typography } from 'src/components/Typography';
-=======
 import { Box } from 'src/components/Box';
-import Typography from 'src/components/core/Typography';
->>>>>>> 8293423c
 import { Link } from 'src/components/Link';
 import { LOGIN_ROOT } from 'src/constants';
 import { styled, useTheme } from '@mui/material/styles';
