--- conflicted
+++ resolved
@@ -1,8 +1,4 @@
-<<<<<<< HEAD
-import { FormHelperText, omittedProps } from '@linode/ui';
-=======
-import { Box, FormHelperText } from '@linode/ui';
->>>>>>> 46d14e2a
+import { Box, FormHelperText, omittedProps } from '@linode/ui';
 import { styled } from '@mui/material/styles';
 
 import { Autocomplete } from 'src/components/Autocomplete/Autocomplete';
