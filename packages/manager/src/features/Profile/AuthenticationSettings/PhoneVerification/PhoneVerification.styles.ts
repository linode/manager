--- conflicted
+++ resolved
@@ -1,16 +1,13 @@
-<<<<<<< HEAD
-import { Box, FormHelperText, Typography, omittedProps } from '@linode/ui';
+import {
+  Box,
+  FormHelperText,
+  TextField,
+  Typography,
+  omittedProps,
+} from '@linode/ui';
 import { styled } from '@mui/material/styles';
 
 import { Autocomplete } from 'src/components/Autocomplete/Autocomplete';
-import { TextField } from 'src/components/TextField';
-=======
-import { Box, FormHelperText, TextField, omittedProps } from '@linode/ui';
-import { styled } from '@mui/material/styles';
-
-import { Autocomplete } from 'src/components/Autocomplete/Autocomplete';
-import { Typography } from 'src/components/Typography';
->>>>>>> 4b3fe8ae
 
 export const StyledCodeSentMessageBox = styled(Box, {
   label: 'StyledCodeSentMessageBox',
