<<<<<<< HEAD
import { Box, Button, InputAdornment, Typography } from '@linode/ui';
=======
import { Box, Button, InputAdornment, TextField } from '@linode/ui';
>>>>>>> 4b3fe8ae
import { useQueryClient } from '@tanstack/react-query';
import { useFormik } from 'formik';
import { parsePhoneNumber } from 'libphonenumber-js';
import { useSnackbar } from 'notistack';
import * as React from 'react';

import { LinkButton } from 'src/components/LinkButton';
import { MaskableText } from 'src/components/MaskableText/MaskableText';
<<<<<<< HEAD
import { TextField } from 'src/components/TextField';
=======
import { Typography } from 'src/components/Typography';
>>>>>>> 4b3fe8ae
import {
  profileQueries,
  updateProfileData,
  useProfile,
  useSendPhoneVerificationCodeMutation,
  useVerifyPhoneVerificationCodeMutation,
} from 'src/queries/profile/profile';

import { countries } from './countries';
import { getCountryFlag, getCountryName, getFormattedNumber } from './helpers';
import {
  StyledButtonContainer,
  StyledCodeSentMessageBox,
  StyledFormHelperText,
  StyledISOCodeSelect,
  StyledInputContainer,
  StyledLabel,
  StyledPhoneNumberInput,
  StyledPhoneNumberTitle,
} from './PhoneVerification.styles';

import type {
  SendPhoneVerificationCodePayload,
  VerifyVerificationCodePayload,
} from '@linode/api-v4/lib/profile/types';
import type { APIError } from '@linode/api-v4/lib/types';
import type { CountryCode } from 'libphonenumber-js';

export interface SelectPhoneVerificationOption {
  label: string;
  value: string;
}

export const PhoneVerification = ({
  phoneNumberRef,
}: {
  phoneNumberRef: React.RefObject<HTMLInputElement>;
}) => {
  const { data: profile } = useProfile();
  const { enqueueSnackbar } = useSnackbar();
  const queryClient = useQueryClient();
  const hasVerifiedPhoneNumber = Boolean(profile?.verified_phone_number);
  const [isViewMode, setIsViewMode] = React.useState(hasVerifiedPhoneNumber);
  const [isPhoneInputFocused, setIsPhoneInputFocused] = React.useState(false);

  React.useEffect(() => {
    // If the user opts-out, hasVerifiedPhoneNumber will change, therefore
    // we need this component to update its state.
    if (isViewMode !== hasVerifiedPhoneNumber) {
      setIsViewMode(hasVerifiedPhoneNumber);
    }
    // eslint-disable-next-line react-hooks/exhaustive-deps
  }, [hasVerifiedPhoneNumber, profile]);

  const {
    data,
    error: sendPhoneVerificationCodeError,
    isPending: isResending,
    mutateAsync: resendPhoneVerificationCode,
    mutateAsync: sendPhoneVerificationCode,
    reset: resetSendCodeMutation,
  } = useSendPhoneVerificationCodeMutation();

  const {
    error: verifyError,
    mutateAsync: sendVerificationCode,
    reset: resetCodeMutation,
  } = useVerifyPhoneVerificationCodeMutation();

  const isCodeSent = data !== undefined;

  const onSubmitPhoneNumber = async (
    values: SendPhoneVerificationCodePayload
  ) => {
    resetCodeMutation();
    return await sendPhoneVerificationCode(values);
  };

  const onSubmitVerificationCode = async (
    values: VerifyVerificationCodePayload
  ) => {
    await sendVerificationCode(values);

    const countryOfNewPhoneNumber = countries.find(
      (country) => country.code === sendCodeForm.values.iso_code
    );

    if (countryOfNewPhoneNumber) {
      // if Cloud Manager is aware of the country the user used, we can assume how the API will parse and return the number
      updateProfileData(
        {
          verified_phone_number: `${countryOfNewPhoneNumber.dialingCode}${sendCodeForm.values.phone_number}`,
        },
        queryClient
      );
    } else {
      // Cloud Manager does not know about the country, so lets refetch the user's phone number so we know it's displaying correctly
      queryClient.invalidateQueries({
        queryKey: profileQueries.profile().queryKey,
      });
    }

    // reset form states
    reset();

    // force the flow back into view mode
    setIsViewMode(true);

    enqueueSnackbar('Successfully verified phone number', {
      variant: 'success',
    });
  };

  const sendCodeForm = useFormik<SendPhoneVerificationCodePayload>({
    initialValues: {
      iso_code: 'US',
      phone_number: '',
    },
    onSubmit: onSubmitPhoneNumber,
  });

  const verifyCodeForm = useFormik<VerifyVerificationCodePayload>({
    initialValues: {
      otp_code: '',
    },
    onSubmit: onSubmitVerificationCode,
  });

  const reset = () => {
    // clear mutation data because we use that to know if a code has been sent or not
    resetSendCodeMutation();

    // reset formik forms
    sendCodeForm.resetForm();
    verifyCodeForm.resetForm();
  };

  const onCancel = () => {
    // if the user has a verified phone number, it's safe to return to view mode
    if (hasVerifiedPhoneNumber) {
      setIsViewMode(true);
    }
    reset();
  };

  const onEdit = () => {
    setIsViewMode(false);
  };

  const onEnterDifferentPhoneNumber = () => {
    reset();
  };

  const onResendVerificationCode = () => {
    resendPhoneVerificationCode(sendCodeForm.values)
      .then(() => {
        enqueueSnackbar('Successfully resent verification code', {
          variant: 'success',
        });
      })
      .catch((e: APIError[]) =>
        enqueueSnackbar(e?.[0].reason ?? 'Unable to resend verification code')
      );
  };

  const selectedCountry = countries.find(
    (country) => country.code === sendCodeForm.values.iso_code
  );

  const isFormSubmitting = isCodeSent
    ? verifyCodeForm.isSubmitting
    : sendCodeForm.isSubmitting;

  return (
    <>
      {!isViewMode && isCodeSent ? (
        <StyledCodeSentMessageBox>
          <Typography>
            SMS verification code was sent to{' '}
            {parsePhoneNumber(
              sendCodeForm.values.phone_number,
              sendCodeForm.values.iso_code as CountryCode
            )?.formatInternational()}
          </Typography>
          <Typography>
            <LinkButton onClick={onEnterDifferentPhoneNumber}>
              Enter a different phone number
            </LinkButton>
          </Typography>
        </StyledCodeSentMessageBox>
      ) : null}

      <Box>
        <form
          onSubmit={
            isCodeSent ? verifyCodeForm.handleSubmit : sendCodeForm.handleSubmit
          }
        >
          {isViewMode ? (
            <>
              <StyledPhoneNumberTitle variant="h3">
                Phone Number
              </StyledPhoneNumberTitle>
              <Box alignItems="center" display="flex" style={{ gap: 10 }}>
                <Typography>
                  <MaskableText
                    text={
                      profile?.verified_phone_number
                        ? getFormattedNumber(profile.verified_phone_number)
                        : 'No Phone Number'
                    }
                    isToggleable
                  />
                </Typography>
                <LinkButton
                  style={{
                    bottom: -0.5,
                    fontSize: '0.85rem',
                    position: 'relative',
                  }}
                  onClick={onEdit}
                >
                  Edit
                </LinkButton>
              </Box>
            </>
          ) : isCodeSent ? (
            <TextField
              helperText={
                <LinkButton
                  isDisabled={isResending}
                  isLoading={isResending}
                  onClick={onResendVerificationCode}
                >
                  Resend verification code
                </LinkButton>
              }
              errorText={verifyError?.[0].reason}
              id="otp_code"
              label="Verification Code"
              name="otp_code"
              onChange={verifyCodeForm.handleChange}
              type="text"
              value={verifyCodeForm.values.otp_code}
            />
          ) : (
            <>
              <StyledLabel>Phone Number</StyledLabel>
              <StyledInputContainer
                display="flex"
                isPhoneInputFocused={isPhoneInputFocused}
              >
                <StyledISOCodeSelect
                  isOptionEqualToValue={(option, value) =>
                    option.label === value.label
                  }
                  onChange={(_, item: SelectPhoneVerificationOption) => {
                    sendCodeForm.setFieldValue('iso_code', item.value);
                  }}
                  options={countries.map((country) => ({
                    label: `${getCountryName(country.name)} ${
                      country.dialingCode
                    } ${getCountryFlag(country.code)}`,
                    value: country.code,
                  }))}
                  slotProps={{
                    paper: {
                      sx: {
                        border: '1px solid #3683dc',
                        maxHeight: '285px',
                        overflow: 'hidden',
                        textWrap: 'nowrap',
                        width: 'fit-content',
                      },
                    },
                  }}
                  textFieldProps={{
                    hideLabel: true,
                    style: {
                      border: 'none',
                      minWidth: '72px',
                    },
                  }}
                  value={{
                    label: getCountryFlag(sendCodeForm.values.iso_code),
                  }}
                  autoHighlight
                  disableClearable
                  disablePortal={true}
                  id="iso_code"
                  label="ISO Code"
                  onBlur={() => setIsPhoneInputFocused(false)}
                  onFocus={() => setIsPhoneInputFocused(true)}
                  placeholder=""
                />
                <StyledPhoneNumberInput
                  InputProps={{
                    startAdornment: selectedCountry ? (
                      <InputAdornment position="end">
                        {selectedCountry.dialingCode}
                      </InputAdornment>
                    ) : undefined,
                  }}
                  hideLabel
                  id="phone_number"
                  inputRef={phoneNumberRef}
                  label="Phone Number"
                  name="phone_number"
                  onBlur={() => setIsPhoneInputFocused(false)}
                  onChange={sendCodeForm.handleChange}
                  onFocus={() => setIsPhoneInputFocused(true)}
                  type="tel"
                  value={sendCodeForm.values.phone_number}
                />
              </StyledInputContainer>
              {sendPhoneVerificationCodeError ? (
                <StyledFormHelperText role="alert">
                  {sendPhoneVerificationCodeError[0].reason}
                </StyledFormHelperText>
              ) : null}
            </>
          )}
          <StyledButtonContainer display="flex" justifyContent="flex-end">
            {isCodeSent || (hasVerifiedPhoneNumber && !isViewMode) ? (
              <Button
                buttonType="secondary"
                disabled={isFormSubmitting}
                onClick={onCancel}
              >
                Cancel
              </Button>
            ) : null}
            <Button
              buttonType="primary"
              disabled={isViewMode}
              loading={isFormSubmitting}
              type="submit"
            >
              {isCodeSent ? 'Verify Phone Number' : 'Send Verification Code'}
            </Button>
          </StyledButtonContainer>
        </form>
      </Box>
    </>
  );
};<|MERGE_RESOLUTION|>--- conflicted
+++ resolved
@@ -1,8 +1,4 @@
-<<<<<<< HEAD
-import { Box, Button, InputAdornment, Typography } from '@linode/ui';
-=======
-import { Box, Button, InputAdornment, TextField } from '@linode/ui';
->>>>>>> 4b3fe8ae
+import { Box, Button, InputAdornment, TextField, Typography } from '@linode/ui';
 import { useQueryClient } from '@tanstack/react-query';
 import { useFormik } from 'formik';
 import { parsePhoneNumber } from 'libphonenumber-js';
@@ -11,11 +7,6 @@
 
 import { LinkButton } from 'src/components/LinkButton';
 import { MaskableText } from 'src/components/MaskableText/MaskableText';
-<<<<<<< HEAD
-import { TextField } from 'src/components/TextField';
-=======
-import { Typography } from 'src/components/Typography';
->>>>>>> 4b3fe8ae
 import {
   profileQueries,
   updateProfileData,
