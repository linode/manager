--- conflicted
+++ resolved
@@ -1,13 +1,8 @@
 import { styled } from '@mui/material/styles';
 import { useSnackbar } from 'notistack';
 import * as React from 'react';
-<<<<<<< HEAD
+
 import ActionsPanel from 'src/components/ActionsPanel/ActionsPanel';
-import { Typography } from 'src/components/Typography';
-=======
-
-import ActionsPanel from 'src/components/ActionsPanel';
->>>>>>> a3d98700
 import { Box } from 'src/components/Box';
 import { Button } from 'src/components/Button/Button';
 import { ConfirmationDialog } from 'src/components/ConfirmationDialog/ConfirmationDialog';
@@ -83,13 +78,13 @@
       <ConfirmationDialog
         actions={() => (
           <ActionsPanel
-            showPrimary
             primaryButtonHandler={onOptOut}
             primaryButtonLoading={isLoading}
             primaryButtonText="Opt Out"
-            showSecondary
             secondaryButtonHandler={onClose}
             secondaryButtonText="Cancel"
+            showPrimary
+            showSecondary
           />
         )}
         error={error?.[0].reason}
