import * as React from 'react';
import ActionsPanel from 'src/components/ActionsPanel';
<<<<<<< HEAD
import Box from 'src/components/core/Box';
import { Typography } from 'src/components/Typography';
=======
import { Box } from 'src/components/Box';
>>>>>>> 8293423c
import { Button } from 'src/components/Button/Button';
import { ConfirmationDialog } from 'src/components/ConfirmationDialog/ConfirmationDialog';
import { getFormattedNumber } from './PhoneVerification/helpers';
import { Notice } from 'src/components/Notice/Notice';
import { styled } from '@mui/material/styles';
import { useProfile } from 'src/queries/profile';
import { useSMSOptOutMutation } from 'src/queries/profile';
import { useSnackbar } from 'notistack';

export const SMSMessaging = () => {
  const { enqueueSnackbar } = useSnackbar();
  const { data: profile } = useProfile();
  const {
    mutateAsync: optOut,
    error,
    isLoading,
    reset,
  } = useSMSOptOutMutation();
  const hasVerifiedPhoneNumber = Boolean(profile?.verified_phone_number);
  const [open, setOpen] = React.useState(false);

  const onOpen = () => {
    setOpen(true);
  };
  const onClose = () => {
    setOpen(false);
    if (error) {
      reset();
    }
  };

  const onOptOut = () => {
    optOut().then(() => {
      onClose();
      enqueueSnackbar('Successfully opted out of SMS messaging', {
        variant: 'success',
      });
    });
  };

  return (
    <>
      <StyledNotice
        spacingBottom={16}
        spacingLeft={1}
        spacingTop={12}
        success={hasVerifiedPhoneNumber}
        warning={!hasVerifiedPhoneNumber}
        hasVerifiedPhoneNumber={hasVerifiedPhoneNumber}
      >
        <Typography sx={{ fontSize: '0.875rem !important' }}>
          <b>
            {hasVerifiedPhoneNumber
              ? 'You have opted in to SMS messaging.'
              : 'You are opted out of SMS messaging.'}
          </b>
        </Typography>
      </StyledNotice>
      <StyledCopy>
        An authentication code is sent via SMS as part of the phone verification
        process. Messages are not sent for any other reason. SMS authentication
        is optional and provides an important degree of account security. You
        may opt out at any time and your verified phone number will be deleted.
      </StyledCopy>
      {hasVerifiedPhoneNumber ? (
        <Box display="flex" justifyContent="flex-end">
          <StyledButton buttonType="primary" onClick={onOpen}>
            Opt Out
          </StyledButton>
        </Box>
      ) : null}
      <ConfirmationDialog
        actions={() => (
          <ActionsPanel>
            <Button buttonType="secondary" onClick={onClose}>
              Cancel
            </Button>
            <Button buttonType="primary" loading={isLoading} onClick={onOptOut}>
              Opt Out
            </Button>
          </ActionsPanel>
        )}
        error={error?.[0].reason}
        onClose={onClose}
        open={open}
        title={'Opt out of SMS messaging for phone verification'}
      >
        <Typography>
          Opting out of SMS messaging will reduce security and limit the ways
          you can securely access your account.{' '}
          <a href="https://www.linode.com/docs/guides/linode-manager-security-controls/">
            Learn more about security options.
          </a>
        </Typography>
        <Notice
          error
          spacingBottom={0}
          spacingTop={16}
          sx={{ fontSize: '0.875rem !important' }}
        >
          <b>Warning:</b> As part of this action, your verified phone number{' '}
          {profile?.verified_phone_number
            ? getFormattedNumber(profile.verified_phone_number)
            : 'No Phone Number'}{' '}
          will be deleted.
        </Notice>
      </ConfirmationDialog>
    </>
  );
};

const StyledButton = styled(Button, {
  label: 'StyledButton',
})(({ theme }) => ({
  marginTop: theme.spacing(),
  width: '150px',
}));

const StyledCopy = styled(Typography, {
  label: 'StyledCopy',
})(() => ({
  maxWidth: 960,
  lineHeight: '20px',
}));

const StyledNotice = styled(Notice, {
  label: 'StyledNotice',
})<{ hasVerifiedPhoneNumber: boolean }>(
  ({ theme, hasVerifiedPhoneNumber }) => ({
    borderLeft: hasVerifiedPhoneNumber
      ? `5px solid ${theme.color.green}`
      : `5px solid ${theme.color.yellow}`,
  })
);<|MERGE_RESOLUTION|>--- conflicted
+++ resolved
@@ -1,11 +1,7 @@
 import * as React from 'react';
 import ActionsPanel from 'src/components/ActionsPanel';
-<<<<<<< HEAD
-import Box from 'src/components/core/Box';
 import { Typography } from 'src/components/Typography';
-=======
 import { Box } from 'src/components/Box';
->>>>>>> 8293423c
 import { Button } from 'src/components/Button/Button';
 import { ConfirmationDialog } from 'src/components/ConfirmationDialog/ConfirmationDialog';
 import { getFormattedNumber } from './PhoneVerification/helpers';
