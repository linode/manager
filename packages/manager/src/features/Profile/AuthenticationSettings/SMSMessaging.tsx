--- conflicted
+++ resolved
@@ -1,7 +1,4 @@
-<<<<<<< HEAD
-import { useSMSOptOutMutation, useProfile } from '@linode/queries';
-import { ActionsPanel, Box, Button, Notice, Typography } from '@linode/ui';
-=======
+import { useProfile, useSMSOptOutMutation } from '@linode/queries';
 import {
   ActionsPanel,
   Box,
@@ -10,7 +7,6 @@
   Typography,
   omittedProps,
 } from '@linode/ui';
->>>>>>> 7a04be03
 import { styled } from '@mui/material/styles';
 import { useSnackbar } from 'notistack';
 import * as React from 'react';
