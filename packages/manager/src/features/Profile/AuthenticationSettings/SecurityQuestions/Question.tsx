--- conflicted
+++ resolved
@@ -1,8 +1,4 @@
-<<<<<<< HEAD
-import { Autocomplete, InputLabel } from '@linode/ui';
-=======
-import { InputLabel, Typography } from '@linode/ui';
->>>>>>> 8c11b285
+import { Autocomplete, InputLabel, Typography } from '@linode/ui';
 import { MaskableText } from 'linode-manager/src/components/MaskableText/MaskableText';
 import * as React from 'react';
 
