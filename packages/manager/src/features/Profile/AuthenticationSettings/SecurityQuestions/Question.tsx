<<<<<<< HEAD
import { InputLabel, Typography } from '@linode/ui';
=======
import { Autocomplete, InputLabel, Typography } from '@linode/ui';
import { MaskableText } from 'linode-manager/src/components/MaskableText/MaskableText';
>>>>>>> 4f193942
import * as React from 'react';

import { LinkButton } from 'src/components/LinkButton';
import { MaskableText } from 'src/components/MaskableText/MaskableText';

import type { SecurityQuestion } from '@linode/api-v4/lib/profile';

export interface SelectQuestionOption {
  label: string;
  value: number;
}

interface Props {
  index: number;
  isReadOnly?: boolean;
  onClickEdit: () => void;
  options: SelectQuestionOption[];
  questionResponse: SecurityQuestion | undefined;
  setFieldValue: (field: string, value: SecurityQuestion) => void;
}

export const Question = (props: Props) => {
  const {
    index,
    isReadOnly,
    onClickEdit,
    options,
    questionResponse,
    setFieldValue,
  } = props;

  const currentOption = questionResponse
    ? {
        label: questionResponse.question,
        value: questionResponse.id,
      }
    : undefined;

  const label = `Question ${index + 1}`;

  if (isReadOnly) {
    return (
      <>
        <InputLabel>{label}</InputLabel>
        <Typography
          style={{
            display: 'flex',
            flexDirection: 'row',
            fontSize: '0.875rem',
          }}
          variant="body1"
        >
          <MaskableText isToggleable text={questionResponse?.question} />
          <LinkButton onClick={onClickEdit} style={{ marginLeft: 10 }}>
            Edit
          </LinkButton>
        </Typography>
      </>
    );
  }
  return (
    <Autocomplete
      onChange={(_, item) => {
        setFieldValue(`security_questions[${index}]`, {
          id: item.value,
          question: item.label,
          response: '',
        });
      }}
      autoHighlight
      defaultValue={currentOption}
      disableClearable
      label={label}
      options={options}
      placeholder="Select a question"
      value={options.find((option) => option.value === questionResponse?.id)}
    />
  );
};<|MERGE_RESOLUTION|>--- conflicted
+++ resolved
@@ -1,9 +1,4 @@
-<<<<<<< HEAD
-import { InputLabel, Typography } from '@linode/ui';
-=======
 import { Autocomplete, InputLabel, Typography } from '@linode/ui';
-import { MaskableText } from 'linode-manager/src/components/MaskableText/MaskableText';
->>>>>>> 4f193942
 import * as React from 'react';
 
 import { LinkButton } from 'src/components/LinkButton';
