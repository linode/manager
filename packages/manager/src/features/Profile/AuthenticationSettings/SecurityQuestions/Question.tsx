<<<<<<< HEAD
import { MaskableText } from 'linode-manager/src/components/MaskableText/MaskableText';
=======
import { InputLabel } from '@linode/ui';
>>>>>>> 7a17a78f
import * as React from 'react';

import { Autocomplete } from 'src/components/Autocomplete/Autocomplete';
import { LinkButton } from 'src/components/LinkButton';
import { Typography } from 'src/components/Typography';

import type { SecurityQuestion } from '@linode/api-v4/lib/profile';

export interface SelectQuestionOption {
  label: string;
  value: number;
}

interface Props {
  index: number;
  isReadOnly?: boolean;
  onClickEdit: () => void;
  options: SelectQuestionOption[];
  questionResponse: SecurityQuestion | undefined;
  setFieldValue: (field: string, value: SecurityQuestion) => void;
}

export const Question = (props: Props) => {
  const {
    index,
    isReadOnly,
    onClickEdit,
    options,
    questionResponse,
    setFieldValue,
  } = props;

  const currentOption = questionResponse
    ? {
        label: questionResponse.question,
        value: questionResponse.id,
      }
    : undefined;

  const label = `Question ${index + 1}`;

  if (isReadOnly) {
    return (
      <>
        <InputLabel>{label}</InputLabel>
        <Typography
          style={{
            display: 'flex',
            flexDirection: 'row',
            fontSize: '0.875rem',
          }}
          variant="body1"
        >
          <MaskableText isToggleable text={questionResponse?.question} />
          <LinkButton onClick={onClickEdit} style={{ marginLeft: 10 }}>
            Edit
          </LinkButton>
        </Typography>
      </>
    );
  }
  return (
    <Autocomplete
      onChange={(_, item) => {
        setFieldValue(`security_questions[${index}]`, {
          id: item.value,
          question: item.label,
          response: '',
        });
      }}
      autoHighlight
      defaultValue={currentOption}
      disableClearable
      label={label}
      options={options}
      placeholder="Select a question"
      value={options.find((option) => option.value === questionResponse?.id)}
    />
  );
};<|MERGE_RESOLUTION|>--- conflicted
+++ resolved
@@ -1,8 +1,5 @@
-<<<<<<< HEAD
+import { InputLabel } from '@linode/ui';
 import { MaskableText } from 'linode-manager/src/components/MaskableText/MaskableText';
-=======
-import { InputLabel } from '@linode/ui';
->>>>>>> 7a17a78f
 import * as React from 'react';
 
 import { Autocomplete } from 'src/components/Autocomplete/Autocomplete';
