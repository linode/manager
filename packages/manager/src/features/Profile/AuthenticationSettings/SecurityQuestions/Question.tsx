<<<<<<< HEAD
import { InputLabel } from '@linode/ui';
=======
import { InputLabel, Typography } from '@linode/ui';
import { MaskableText } from 'linode-manager/src/components/MaskableText/MaskableText';
>>>>>>> 1b0733f1
import * as React from 'react';

import { Autocomplete } from 'src/components/Autocomplete/Autocomplete';
import { LinkButton } from 'src/components/LinkButton';
<<<<<<< HEAD
import { MaskableText } from 'src/components/MaskableText/MaskableText';
import { Typography } from 'src/components/Typography';
=======
>>>>>>> 1b0733f1

import type { SecurityQuestion } from '@linode/api-v4/lib/profile';

export interface SelectQuestionOption {
  label: string;
  value: number;
}

interface Props {
  index: number;
  isReadOnly?: boolean;
  onClickEdit: () => void;
  options: SelectQuestionOption[];
  questionResponse: SecurityQuestion | undefined;
  setFieldValue: (field: string, value: SecurityQuestion) => void;
}

export const Question = (props: Props) => {
  const {
    index,
    isReadOnly,
    onClickEdit,
    options,
    questionResponse,
    setFieldValue,
  } = props;

  const currentOption = questionResponse
    ? {
        label: questionResponse.question,
        value: questionResponse.id,
      }
    : undefined;

  const label = `Question ${index + 1}`;

  if (isReadOnly) {
    return (
      <>
        <InputLabel>{label}</InputLabel>
        <Typography
          style={{
            display: 'flex',
            flexDirection: 'row',
            fontSize: '0.875rem',
          }}
          variant="body1"
        >
          <MaskableText isToggleable text={questionResponse?.question} />
          <LinkButton onClick={onClickEdit} style={{ marginLeft: 10 }}>
            Edit
          </LinkButton>
        </Typography>
      </>
    );
  }
  return (
    <Autocomplete
      onChange={(_, item) => {
        setFieldValue(`security_questions[${index}]`, {
          id: item.value,
          question: item.label,
          response: '',
        });
      }}
      autoHighlight
      defaultValue={currentOption}
      disableClearable
      label={label}
      options={options}
      placeholder="Select a question"
      value={options.find((option) => option.value === questionResponse?.id)}
    />
  );
};<|MERGE_RESOLUTION|>--- conflicted
+++ resolved
@@ -1,18 +1,9 @@
-<<<<<<< HEAD
-import { InputLabel } from '@linode/ui';
-=======
 import { InputLabel, Typography } from '@linode/ui';
-import { MaskableText } from 'linode-manager/src/components/MaskableText/MaskableText';
->>>>>>> 1b0733f1
 import * as React from 'react';
 
 import { Autocomplete } from 'src/components/Autocomplete/Autocomplete';
 import { LinkButton } from 'src/components/LinkButton';
-<<<<<<< HEAD
 import { MaskableText } from 'src/components/MaskableText/MaskableText';
-import { Typography } from 'src/components/Typography';
-=======
->>>>>>> 1b0733f1
 
 import type { SecurityQuestion } from '@linode/api-v4/lib/profile';
 
