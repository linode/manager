--- conflicted
+++ resolved
@@ -1,18 +1,9 @@
-<<<<<<< HEAD
-import { Box, Button } from '@linode/ui';
-=======
-import { Box, CircleProgress } from '@linode/ui';
->>>>>>> afbd8d94
+import { Box, Button, CircleProgress } from '@linode/ui';
 import { styled } from '@mui/material/styles';
 import { useFormik } from 'formik';
 import { useSnackbar } from 'notistack';
 import * as React from 'react';
 
-<<<<<<< HEAD
-import { CircleProgress } from 'src/components/CircleProgress';
-=======
-import { Button } from 'src/components/Button/Button';
->>>>>>> afbd8d94
 import { Link } from 'src/components/Link';
 import { Typography } from 'src/components/Typography';
 import {
