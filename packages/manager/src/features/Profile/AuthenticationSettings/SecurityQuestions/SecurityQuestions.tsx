--- conflicted
+++ resolved
@@ -1,10 +1,6 @@
 import * as React from 'react';
-<<<<<<< HEAD
-import Box from 'src/components/core/Box';
 import { Typography } from 'src/components/Typography';
-=======
 import { Box } from 'src/components/Box';
->>>>>>> 8293423c
 import { Button } from 'src/components/Button/Button';
 import { CircleProgress } from 'src/components/CircleProgress';
 import { getAnsweredQuestions, securityQuestionsToItems } from './utilities';
