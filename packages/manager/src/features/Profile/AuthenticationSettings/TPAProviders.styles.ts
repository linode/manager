<<<<<<< HEAD
import { Notice } from '@linode/ui';
=======
import { Paper } from '@linode/ui';
>>>>>>> 8c3c7fdd
import { styled } from '@mui/material/styles';
import Grid from '@mui/material/Unstable_Grid2';

import { Button } from 'src/components/Button/Button';
<<<<<<< HEAD
import { Paper } from 'src/components/Paper';
=======
import { Notice } from 'src/components/Notice/Notice';
>>>>>>> 8c3c7fdd
import { Typography } from 'src/components/Typography';

export const StyledRootContainer = styled(Paper, {
  label: 'StyledRootContainer',
})(({ theme }) => ({
  marginBottom: theme.spacing(3),
  padding: theme.spacing(3),
  paddingTop: 17,
}));

export const StyledCopy = styled(Typography, {
  label: 'StyledCopy',
})(({ theme }) => ({
  lineHeight: '1.25rem',
  marginBottom: theme.spacing(2),
  marginTop: theme.spacing(),
  maxWidth: 960,
}));

export const StyledProvidersListGrid = styled(Grid, {
  label: 'StyledProvidersListGrid',
})(({ theme }) => ({
  '& .MuiGrid-item': {
    [theme.breakpoints.down('sm')]: {
      flexBasis: '100%',
      maxWidth: '100%',
    },
    [theme.breakpoints.down(1100)]: {
      flexBasis: '50%',
      maxWidth: '50%',
    },
  },
  marginBottom: 0,
  [theme.breakpoints.down('sm')]: {
    marginTop: theme.spacing(),
  },
  width: 'calc(100% + 24px)',
}));

export const StyledButton = styled(Button, {
  label: 'StyledButton',
  shouldForwardProp: (propName) => propName !== 'isButtonEnabled',
})<{ isButtonEnabled: boolean }>(({ isButtonEnabled, theme }) => ({
  '& > span': {
    color: theme.color.headline,
    display: 'inline-block',
    width: '100%',
  },
  '&:hover': {
    backgroundColor: theme.color.grey6,
  },
  backgroundColor: theme.name === 'light' ? '#f5f6f7' : '#444',
  borderRadius: 1,
  marginTop: theme.spacing(),
  minHeight: 70,
  paddingLeft: `calc(${theme.spacing(3)} - 4px)`,
  paddingRight: `calc(${theme.spacing(3)} - 4px)`,
  [theme.breakpoints.down('md')]: {
    marginLeft: 0,
  },
  [theme.breakpoints.down('sm')]: {
    marginLeft: 0,
    marginTop: 0,
  },
  width: 'calc(100% - 8px)',
  ...(isButtonEnabled && {
    border: `1px solid ${theme.palette.primary.main} !important`,
  }),
}));

export const StyledEnabledText = styled('span', {
  label: 'StyledEnabledText',
})(({ theme }) => ({
  fontFamily: theme.font.normal,
  marginLeft: 4,
}));

export const StyledNotice = styled(Notice, {
  label: 'StyledNotice',
})(({ theme }) => ({
  fontFamily: theme.font.bold,
  fontSize: '0.875rem',
}));<|MERGE_RESOLUTION|>--- conflicted
+++ resolved
@@ -1,17 +1,8 @@
-<<<<<<< HEAD
-import { Notice } from '@linode/ui';
-=======
-import { Paper } from '@linode/ui';
->>>>>>> 8c3c7fdd
+import { Notice, Paper } from '@linode/ui';
 import { styled } from '@mui/material/styles';
 import Grid from '@mui/material/Unstable_Grid2';
 
 import { Button } from 'src/components/Button/Button';
-<<<<<<< HEAD
-import { Paper } from 'src/components/Paper';
-=======
-import { Notice } from 'src/components/Notice/Notice';
->>>>>>> 8c3c7fdd
 import { Typography } from 'src/components/Typography';
 
 export const StyledRootContainer = styled(Paper, {
