--- conflicted
+++ resolved
@@ -23,52 +23,6 @@
 import EnableTwoFactorForm from './EnableTwoFactorForm';
 import ScratchDialog from './ScratchCodeDialog';
 
-<<<<<<< HEAD
-type ClassNames =
-  | 'root'
-  | 'container'
-  | 'title'
-  | 'helpText'
-  | 'visibility'
-  | 'showHideText'
-  | 'disabled';
-
-const styles = (theme: Theme) =>
-  createStyles({
-    root: {
-      marginBottom: theme.spacing(3)
-    },
-    container: {
-      display: 'flex',
-      flexFlow: 'row nowrap',
-      alignItems: 'center',
-      justifyContent: 'left',
-      marginTop: theme.spacing(2),
-      marginBottom: theme.spacing(3)
-    },
-    title: {
-      marginBottom: theme.spacing(1)
-    },
-    helpText: {
-      maxWidth: 900
-    },
-    visibility: {
-      border: 0,
-      color: theme.palette.primary.main,
-      padding: 0
-    },
-    showHideText: {
-      fontSize: '1rem',
-      marginLeft: theme.spacing(2),
-      color: theme.palette.text.primary
-    },
-    disabled: {
-      '& *': {
-        color: theme.color.disabledText
-      }
-    }
-  });
-=======
 const useStyles = makeStyles((theme: Theme) => ({
   root: {
     padding: theme.spacing(3),
@@ -100,7 +54,6 @@
     color: theme.palette.text.primary
   }
 }));
->>>>>>> 6facee94
 
 interface Props {
   clearState: () => void;
@@ -229,57 +182,6 @@
     return undefined;
   };
 
-<<<<<<< HEAD
-  render() {
-    const { classes, username, disabled } = this.props;
-    const {
-      errors,
-      loading,
-      secret,
-      showQRCode,
-      success,
-      twoFactorEnabled,
-      twoFactorConfirmed
-    } = this.state;
-    const hasErrorFor = getAPIErrorFor({}, errors);
-    const generalError = hasErrorFor('none');
-
-    return (
-      <ToggleState>
-        {({ open: disable2FAOpen, toggle: toggleDisable2FA }) => (
-          <ToggleState>
-            {({ open: scratchDialogOpen, toggle: toggleScratchDialog }) => (
-              <React.Fragment>
-                <Paper
-                  className={`${classes.root} ${
-                    disabled ? classes.disabled : ''
-                  }`}
-                >
-                  {success && <Notice success text={success} />}
-                  {generalError && <Notice error text={generalError} />}
-                  <Typography variant="h3" className={classes.title}>
-                    Two-Factor Authentication (TFA)
-                  </Typography>
-                  <Typography
-                    variant="body1"
-                    className={classes.helpText}
-                    data-qa-copy
-                  >
-                    Two-factor authentication increases the security of your
-                    Linode account by requiring two different forms of
-                    authentication to log in: your account password and a
-                    security token. You can set up a third party app such as
-                    Authy or Google Authenticator to generate these tokens for
-                    you.
-                  </Typography>
-                  {typeof twoFactorConfirmed !== 'undefined' && (
-                    <TwoFactorToggle
-                      twoFactorEnabled={twoFactorEnabled || false}
-                      onChange={this.toggleTwoFactorEnabled}
-                      toggleDisableDialog={toggleDisable2FA}
-                      twoFactorConfirmed={twoFactorConfirmed}
-                      disabled={disabled}
-=======
   const hasErrorFor = getAPIErrorFor({}, errors);
   const generalError = hasErrorFor('none');
 
@@ -362,7 +264,6 @@
                       onCancel={handleCancel}
                       twoFactorConfirmed={twoFactorConfirmed}
                       toggleDialog={toggleScratchDialog}
->>>>>>> 6facee94
                     />
                   )}
               </Paper>
@@ -407,11 +308,7 @@
 
 const connected = connect(mapStateToProps, mapDispatchToProps);
 
-<<<<<<< HEAD
-export default compose<CombinedProps, Props>(styled, connected)(TwoFactor);
-=======
 export default compose<CombinedProps, Props>(connected)(TwoFactor);
->>>>>>> 6facee94
 
 interface ToggleProps {
   toggleDisableDialog: () => void;
@@ -438,28 +335,6 @@
     }
   };
 
-<<<<<<< HEAD
-  render() {
-    const { twoFactorEnabled } = this.props;
-
-    return (
-      <FormControl fullWidth>
-        <FormControlLabel
-          label={twoFactorEnabled ? 'Enabled' : 'Disabled'}
-          control={
-            <Toggle
-              checked={twoFactorEnabled}
-              onChange={this.handleChange}
-              data-qa-toggle-tfa={twoFactorEnabled}
-              disabled={this.props.disabled}
-            />
-          }
-        />
-      </FormControl>
-    );
-  }
-}
-=======
   return (
     <FormControl fullWidth>
       <FormControlLabel
@@ -474,5 +349,4 @@
       />
     </FormControl>
   );
-};
->>>>>>> 6facee94
+};