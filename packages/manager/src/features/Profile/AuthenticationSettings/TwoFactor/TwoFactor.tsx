import { getTFAToken } from '@linode/api-v4/lib/profile';
import { useQueryClient } from '@tanstack/react-query';
import * as React from 'react';

import { StyledLinkButton } from 'src/components/Button/StyledLinkButton';
import { Notice } from 'src/components/Notice/Notice';
import { Typography } from 'src/components/Typography';
<<<<<<< HEAD
import { profileQueries } from 'src/queries/profile';
import { useSecurityQuestions } from 'src/queries/securityQuestions';
=======
import { useSecurityQuestions } from 'src/queries/profile/securityQuestions';
>>>>>>> d4139ad6
import { getAPIErrorOrDefault } from 'src/utilities/errorUtils';
import { getAPIErrorFor } from 'src/utilities/getAPIErrorFor';

import { DisableTwoFactorDialog } from './DisableTwoFactorDialog';
import { EnableTwoFactorForm } from './EnableTwoFactorForm';
import { ScratchCodeDialog } from './ScratchCodeDialog';
import {
  StyledCTAWrapper,
  StyledCopy,
  StyledRootContainer,
} from './TwoFactor.styles';
import { TwoFactorToggle } from './TwoFactorToggle';
<<<<<<< HEAD

import type { FormattedAPIError } from 'src/types/FormattedAPIError';
=======
import { profileQueries } from 'src/queries/profile/profile';
>>>>>>> d4139ad6

export interface TwoFactorProps {
  disabled?: boolean;
  twoFactor?: boolean;
  username?: string;
}

export const TwoFactor = (props: TwoFactorProps) => {
  const needSecurityQuestionsCopy =
    'To use two-factor authentication you must set up your security questions listed below.';
  const { disabled, twoFactor, username } = props;
  const queryClient = useQueryClient();
  const [errors, setErrors] = React.useState<FormattedAPIError[]>();
  const [loading, setLoading] = React.useState<boolean>(false);
  const [secret, setSecret] = React.useState<string>('');
  const [showQRCode, setShowQRCode] = React.useState<boolean>(false);
  const [success, setSuccess] = React.useState<string | undefined>(undefined);
  const [twoFactorEnabled, setTwoFactorEnabled] = React.useState<
    boolean | undefined
  >(twoFactor);
  const [twoFactorConfirmed, setTwoFactorConfirmed] = React.useState<
    boolean | undefined
  >(twoFactor);
  const [scratchCode, setScratchCode] = React.useState<string>('');

  const { data: securityQuestionsData } = useSecurityQuestions();

  const hasSecurityQuestions =
    securityQuestionsData?.security_questions.filter(
      (question) => question.response
    ).length === 3;

  React.useEffect(() => {
    setTwoFactorConfirmed(twoFactor);
  }, [twoFactor]);

  /**
   * success when TFA is enabled
   */
  const handleEnableSuccess = (scratchCode: string) => {
    // Refetch Profile with React Query so profile is up to date
    queryClient.invalidateQueries(profileQueries.profile().queryKey);
    setSuccess('Two-factor authentication has been enabled.');
    setShowQRCode(false);
    setTwoFactorEnabled(true);
    setTwoFactorConfirmed(true);
    setScratchCode(scratchCode);
  };

  /**
   * success when TFA is disabled
   */
  const handleDisableSuccess = () => {
    setErrors(undefined);
    setSuccess('Two-factor authentication has been disabled.');
    setTwoFactorEnabled(false);
    setTwoFactorConfirmed(false);
  };

  const handleCancel = () => {
    if (twoFactorConfirmed) {
      toggleHidden();
    } else {
      toggleTwoFactorEnabled(false);
    }
  };

  const getToken = () => {
    if (!hasSecurityQuestions) {
      const errorReason = `You must add Security Questions to your profile in order to ${
        twoFactor ? 'reset' : 'enable'
      } Two-Factor Authentication`;
      setErrors([
        {
          formattedReason: errorReason,
          reason: errorReason,
        },
      ]);
      return Promise.reject('Error');
    }

    setLoading(true);
    return getTFAToken()
      .then((response) => {
        setSecret(response.secret);
        setLoading(false);
        setErrors(undefined);
      })
      .catch((error) => {
        setErrors(
          getAPIErrorOrDefault(
            error,
            'There was an error retrieving your secret key. Please try again.'
          )
        );

        setLoading(false);
        return Promise.reject('Error');
      });
  };

  const toggleHidden = () => {
    if (!showQRCode) {
      return getToken()
        .then((_) => setShowQRCode(!showQRCode))
        .catch((err) => err);
    }
    return setShowQRCode(!showQRCode);
  };

  const toggleTwoFactorEnabled = (toggleEnabled: boolean) => {
    setErrors(undefined);
    setSuccess(undefined);

    /* If we're turning TFA on, ask the API for a TFA secret */
    if (toggleEnabled) {
      return getToken()
        .then((_) => {
          setTwoFactorEnabled(true);
          setLoading(false);
          setShowQRCode(true);
        })
        .catch((err) => err);
    }
    setTwoFactorEnabled(false);
    return undefined;
  };

  const hasErrorFor = getAPIErrorFor({}, errors);
  const generalError = hasErrorFor('none');

  const [disable2FAOpen, setDisable2FAOpen] = React.useState(false);
  const [scratchDialogOpen, setScratchDialogOpen] = React.useState(false);

  const toggleDisable2FA = () => {
    setDisable2FAOpen((prev) => !prev);
  };

  const toggleScratchDialog = () => {
    setScratchDialogOpen((prev) => !prev);
  };

  return (
    <React.Fragment>
      <StyledRootContainer {...props}>
        <Typography data-qa-title variant="h3">
          Two-Factor Authentication (2FA)
        </Typography>
        {success && (
          <Notice
            spacingBottom={16}
            spacingTop={16}
            text={success}
            variant="success"
          />
        )}
        {generalError && (
          <Notice
            spacingBottom={16}
            spacingTop={16}
            text={generalError}
            variant="error"
          />
        )}
        <StyledCopy data-qa-copy variant="body1">
          Two-factor authentication increases the security of your Cloud Manager
          account by requiring two different forms of authentication to log in:
          your Cloud Manager account password and an authorized security token
          generated by another platform.
        </StyledCopy>
        {(hasSecurityQuestions && !twoFactor) || twoFactor ? (
          typeof twoFactorConfirmed !== 'undefined' && (
            <TwoFactorToggle
              disabled={disabled}
              onChange={toggleTwoFactorEnabled}
              toggleDisableDialog={toggleDisable2FA}
              twoFactorConfirmed={twoFactorConfirmed}
              twoFactorEnabled={twoFactorEnabled || false}
            />
          )
        ) : (
          <Notice
            style={{ marginTop: '8px' }}
            text={needSecurityQuestionsCopy}
            typeProps={{ style: { fontSize: '0.875rem' } }}
            variant="warning"
          />
        )}
        {twoFactorEnabled && (
          <StyledCTAWrapper>
            <StyledLinkButton data-qa-hide-show-code onClick={toggleHidden}>
              {showQRCode
                ? 'Hide QR Code'
                : twoFactorConfirmed
                ? 'Reset two-factor authentication'
                : 'Show QR Code'}
            </StyledLinkButton>
          </StyledCTAWrapper>
        )}
        {twoFactorEnabled &&
          showQRCode &&
          username &&
          twoFactorConfirmed !== undefined && (
            <EnableTwoFactorForm
              loading={loading}
              onCancel={handleCancel}
              onSuccess={handleEnableSuccess}
              secret={secret}
              toggleDialog={toggleScratchDialog}
              twoFactorConfirmed={twoFactorConfirmed}
              username={username}
            />
          )}
      </StyledRootContainer>
      <ScratchCodeDialog
        onClose={toggleScratchDialog}
        open={scratchDialogOpen}
        scratchCode={scratchCode}
      />
      <DisableTwoFactorDialog
        onClose={toggleDisable2FA}
        onSuccess={handleDisableSuccess}
        open={disable2FAOpen}
      />
    </React.Fragment>
  );
};<|MERGE_RESOLUTION|>--- conflicted
+++ resolved
@@ -5,12 +5,8 @@
 import { StyledLinkButton } from 'src/components/Button/StyledLinkButton';
 import { Notice } from 'src/components/Notice/Notice';
 import { Typography } from 'src/components/Typography';
-<<<<<<< HEAD
-import { profileQueries } from 'src/queries/profile';
-import { useSecurityQuestions } from 'src/queries/securityQuestions';
-=======
+import { profileQueries } from 'src/queries/profile/profile';
 import { useSecurityQuestions } from 'src/queries/profile/securityQuestions';
->>>>>>> d4139ad6
 import { getAPIErrorOrDefault } from 'src/utilities/errorUtils';
 import { getAPIErrorFor } from 'src/utilities/getAPIErrorFor';
 
@@ -23,12 +19,8 @@
   StyledRootContainer,
 } from './TwoFactor.styles';
 import { TwoFactorToggle } from './TwoFactorToggle';
-<<<<<<< HEAD
 
 import type { FormattedAPIError } from 'src/types/FormattedAPIError';
-=======
-import { profileQueries } from 'src/queries/profile/profile';
->>>>>>> d4139ad6
 
 export interface TwoFactorProps {
   disabled?: boolean;
