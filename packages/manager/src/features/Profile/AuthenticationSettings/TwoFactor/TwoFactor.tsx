import { getTFAToken } from '@linode/api-v4/lib/profile';
import { APIError } from '@linode/api-v4/lib/types';
import * as React from 'react';
import FormControl from 'src/components/core/FormControl';
import FormControlLabel from 'src/components/core/FormControlLabel';
import { makeStyles } from '@mui/styles';
import { Theme } from '@mui/material/styles';
import Typography from 'src/components/core/Typography';
import Notice from 'src/components/Notice';
<<<<<<< HEAD
import { Toggle } from 'src/components/Toggle';
import { queryClient } from 'src/queries/base';
=======
import Toggle from 'src/components/Toggle';
>>>>>>> 39f02b35
import { queryKey } from 'src/queries/profile';
import { useSecurityQuestions } from 'src/queries/securityQuestions';
import { getAPIErrorOrDefault } from 'src/utilities/errorUtils';
import getAPIErrorFor from 'src/utilities/getAPIErrorFor';
import DisableTwoFactorDialog from './DisableTwoFactorDialog';
import EnableTwoFactorForm from './EnableTwoFactorForm';
import ScratchDialog from './ScratchCodeDialog';
import { useQueryClient } from 'react-query';

const useStyles = makeStyles((theme: Theme) => ({
  container: {
    display: 'flex',
    flexFlow: 'row nowrap',
    alignItems: 'center',
    justifyContent: 'left',
    marginTop: theme.spacing(3),
    marginBottom: theme.spacing(3),
  },
  copy: {
    lineHeight: '20px',
    marginTop: theme.spacing(),
    marginBottom: theme.spacing(),
    maxWidth: 960,
  },
  button: {
    ...theme.applyLinkStyles,
  },
  disabled: {
    '& *': {
      color: theme.color.disabledText,
    },
  },
}));

interface Props {
  username?: string;
  twoFactor?: boolean;
  disabled?: boolean;
}

export const TwoFactor: React.FC<Props> = (props) => {
  const classes = useStyles();

  const needSecurityQuestionsCopy =
    'To use two-factor authentication you must set up your security questions listed below.';

  const { disabled, twoFactor, username } = props;

  const queryClient = useQueryClient();

  const [errors, setErrors] = React.useState<APIError[] | undefined>(undefined);
  const [loading, setLoading] = React.useState<boolean>(false);
  const [secret, setSecret] = React.useState<string>('');
  const [showQRCode, setShowQRCode] = React.useState<boolean>(false);
  const [success, setSuccess] = React.useState<string | undefined>(undefined);
  const [twoFactorEnabled, setTwoFactorEnabled] = React.useState<
    boolean | undefined
  >(twoFactor);
  const [twoFactorConfirmed, setTwoFactorConfirmed] = React.useState<
    boolean | undefined
  >(twoFactor);
  const [scratchCode, setScratchCode] = React.useState<string>('');

  const { data: securityQuestionsData } = useSecurityQuestions();

  const hasSecurityQuestions =
    securityQuestionsData?.security_questions.filter(
      (question) => question.response
    ).length === 3;

  React.useEffect(() => {
    setTwoFactorConfirmed(twoFactor);
  }, [twoFactor]);

  /**
   * success when TFA is enabled
   */
  const handleEnableSuccess = (scratchCode: string) => {
    // Refetch Profile with React Query so profile is up to date
    queryClient.invalidateQueries(queryKey);
    setSuccess('Two-factor authentication has been enabled.');
    setShowQRCode(false);
    setTwoFactorEnabled(true);
    setTwoFactorConfirmed(true);
    setScratchCode(scratchCode);
  };

  /**
   * success when TFA is disabled
   */
  const handleDisableSuccess = () => {
    // Refetch Profile with React Query so profile is up to date
    queryClient.invalidateQueries(queryKey);
    setErrors(undefined);
    setSuccess('Two-factor authentication has been disabled.');
    setTwoFactorEnabled(false);
    setTwoFactorConfirmed(false);
  };

  const handleCancel = () => {
    if (twoFactorConfirmed) {
      toggleHidden();
    } else {
      toggleTwoFactorEnabled(false);
    }
  };

  const getToken = () => {
    if (!hasSecurityQuestions) {
      setErrors([
        {
          reason: `You must add Security Questions to your profile in order to ${
            twoFactor ? 'reset' : 'enable'
          } Two-Factor Authentication`,
        },
      ]);
      return Promise.reject('Error');
    }

    setLoading(true);
    return getTFAToken()
      .then((response) => {
        setSecret(response.secret);
        setLoading(false);
        setErrors(undefined);
      })
      .catch((error) => {
        setErrors(
          getAPIErrorOrDefault(
            error,
            'There was an error retrieving your secret key. Please try again.'
          )
        );

        setLoading(false);
        return Promise.reject('Error');
      });
  };

  const toggleHidden = () => {
    if (!showQRCode) {
      return getToken()
        .then((_) => setShowQRCode(!showQRCode))
        .catch((err) => err);
    }
    return setShowQRCode(!showQRCode);
  };

  const toggleTwoFactorEnabled = (toggleEnabled: boolean) => {
    setErrors(undefined);
    setSuccess(undefined);

    /* If we're turning TFA on, ask the API for a TFA secret */
    if (toggleEnabled) {
      return getToken()
        .then((_) => {
          setTwoFactorEnabled(true);
          setLoading(false);
          setShowQRCode(true);
        })
        .catch((err) => err);
    }
    setTwoFactorEnabled(false);
    return undefined;
  };

  const hasErrorFor = getAPIErrorFor({}, errors);
  const generalError = hasErrorFor('none');

  const [disable2FAOpen, setDisable2FAOpen] = React.useState(false);
  const [scratchDialogOpen, setScratchDialogOpen] = React.useState(false);

  const toggleDisable2FA = () => {
    setDisable2FAOpen((prev) => !prev);
  };

  const toggleScratchDialog = () => {
    setScratchDialogOpen((prev) => !prev);
  };

  return (
    <React.Fragment>
      <div className={disabled ? classes.disabled : undefined}>
        <Typography variant="h3" data-qa-title>
          Two-Factor Authentication (2FA)
        </Typography>
        {success && (
          <Notice spacingTop={16} spacingBottom={16} success text={success} />
        )}
        {generalError && (
          <Notice
            spacingTop={16}
            spacingBottom={16}
            error
            text={generalError}
          />
        )}
        <Typography variant="body1" className={classes.copy} data-qa-copy>
          Two-factor authentication increases the security of your Cloud Manager
          account by requiring two different forms of authentication to log in:
          your Cloud Manager account password and an authorized security token
          generated by another platform.
        </Typography>
        {(hasSecurityQuestions && !twoFactor) || twoFactor ? (
          typeof twoFactorConfirmed !== 'undefined' && (
            <TwoFactorToggle
              twoFactorEnabled={twoFactorEnabled || false}
              onChange={toggleTwoFactorEnabled}
              toggleDisableDialog={toggleDisable2FA}
              twoFactorConfirmed={twoFactorConfirmed}
              disabled={disabled}
            />
          )
        ) : (
          <Notice
            warning
            text={needSecurityQuestionsCopy}
            style={{ marginTop: '8px' }}
            typeProps={{ style: { fontSize: '0.875rem' } }}
          />
        )}
        {twoFactorEnabled && (
          <div className={classes.container}>
            <button
              className={classes.button}
              onClick={toggleHidden}
              data-qa-hide-show-code
            >
              {showQRCode
                ? 'Hide QR Code'
                : twoFactorConfirmed
                ? 'Reset two-factor authentication'
                : 'Show QR Code'}
            </button>
          </div>
        )}
        {twoFactorEnabled &&
          showQRCode &&
          username &&
          twoFactorConfirmed !== undefined && (
            <EnableTwoFactorForm
              secret={secret}
              username={username}
              loading={loading}
              onSuccess={handleEnableSuccess}
              onCancel={handleCancel}
              twoFactorConfirmed={twoFactorConfirmed}
              toggleDialog={toggleScratchDialog}
            />
          )}
      </div>
      <ScratchDialog
        open={scratchDialogOpen}
        closeDialog={toggleScratchDialog}
        scratchCode={scratchCode}
      />
      <DisableTwoFactorDialog
        onSuccess={handleDisableSuccess}
        open={disable2FAOpen}
        closeDialog={toggleDisable2FA}
      />
    </React.Fragment>
  );
};

export default TwoFactor;

interface ToggleProps {
  toggleDisableDialog: () => void;
  onChange: (value: boolean) => void;
  twoFactorEnabled: boolean;
  twoFactorConfirmed: boolean;
  disabled?: boolean;
}

const TwoFactorToggle: React.FC<ToggleProps> = (props) => {
  const { disabled, twoFactorEnabled } = props;

  const handleChange = (e: React.ChangeEvent<HTMLInputElement>) => {
    const { twoFactorConfirmed, onChange } = props;
    const enabled = e.currentTarget.checked;
    /**
     * only open the disable dialog if 2FA has been turned on and we're flipping the toggle off
     */
    if (!enabled && twoFactorConfirmed) {
      props.toggleDisableDialog();
    } else {
      /** Otherwise flip the toggle. If toggling on, the parent will handle the API request. */
      onChange(enabled);
    }
  };

  return (
    <FormControl fullWidth style={{ marginTop: 0 }}>
      <FormControlLabel
        label={twoFactorEnabled ? 'Enabled' : 'Disabled'}
        control={
          <Toggle
            checked={twoFactorEnabled}
            onChange={handleChange}
            data-qa-toggle-tfa={twoFactorEnabled}
            disabled={disabled}
          />
        }
      />
    </FormControl>
  );
};<|MERGE_RESOLUTION|>--- conflicted
+++ resolved
@@ -7,12 +7,7 @@
 import { Theme } from '@mui/material/styles';
 import Typography from 'src/components/core/Typography';
 import Notice from 'src/components/Notice';
-<<<<<<< HEAD
 import { Toggle } from 'src/components/Toggle';
-import { queryClient } from 'src/queries/base';
-=======
-import Toggle from 'src/components/Toggle';
->>>>>>> 39f02b35
 import { queryKey } from 'src/queries/profile';
 import { useSecurityQuestions } from 'src/queries/securityQuestions';
 import { getAPIErrorOrDefault } from 'src/utilities/errorUtils';
