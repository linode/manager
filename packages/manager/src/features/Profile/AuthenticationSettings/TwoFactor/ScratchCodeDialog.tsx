import * as React from 'react';
<<<<<<< HEAD
import ActionsPanel from 'src/components/ActionsPanel/ActionsPanel';
=======

import ActionsPanel from 'src/components/ActionsPanel';
import { Button } from 'src/components/Button/Button';
>>>>>>> a3d98700
import { ConfirmationDialog } from 'src/components/ConfirmationDialog/ConfirmationDialog';
import { Typography } from 'src/components/Typography';

interface Props {
  onClose: () => void;
  open: boolean;
  scratchCode: string;
}

export const ScratchCodeDialog = (props: Props) => {
  const { onClose, open, scratchCode } = props;

  return (
    <ConfirmationDialog
      actions={
<<<<<<< HEAD
        <ActionsPanel
          showSecondary
          secondaryButtonText="Got it"
          secondaryButtonHandler={onClose}
          secondaryButtonDataTestId="submit"
        />
=======
        <ActionsPanel>
          <Button buttonType="secondary" data-qa-submit onClick={onClose}>
            Got it
          </Button>
        </ActionsPanel>
>>>>>>> a3d98700
      }
      onClose={onClose}
      open={open}
      title="Scratch Code"
    >
      <Typography>
        {`This scratch code can be used in place of two-factor authentication in the event
          you cannot access your two-factor authentication device. It is limited to a one-time
          use. Be sure to make a note of it and keep it secure, as this is the only time it
          will appear:`}
      </Typography>
      <Typography
        style={{
          marginTop: '16px',
        }}
        variant="h5"
      >
        {scratchCode}
      </Typography>
    </ConfirmationDialog>
  );
};<|MERGE_RESOLUTION|>--- conflicted
+++ resolved
@@ -1,11 +1,6 @@
 import * as React from 'react';
-<<<<<<< HEAD
+
 import ActionsPanel from 'src/components/ActionsPanel/ActionsPanel';
-=======
-
-import ActionsPanel from 'src/components/ActionsPanel';
-import { Button } from 'src/components/Button/Button';
->>>>>>> a3d98700
 import { ConfirmationDialog } from 'src/components/ConfirmationDialog/ConfirmationDialog';
 import { Typography } from 'src/components/Typography';
 
@@ -21,20 +16,12 @@
   return (
     <ConfirmationDialog
       actions={
-<<<<<<< HEAD
         <ActionsPanel
+          secondaryButtonDataTestId="submit"
+          secondaryButtonHandler={onClose}
+          secondaryButtonText="Got it"
           showSecondary
-          secondaryButtonText="Got it"
-          secondaryButtonHandler={onClose}
-          secondaryButtonDataTestId="submit"
         />
-=======
-        <ActionsPanel>
-          <Button buttonType="secondary" data-qa-submit onClick={onClose}>
-            Got it
-          </Button>
-        </ActionsPanel>
->>>>>>> a3d98700
       }
       onClose={onClose}
       open={open}
