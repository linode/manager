--- conflicted
+++ resolved
@@ -1,16 +1,7 @@
 import { confirmTwoFactor } from '@linode/api-v4/lib/profile';
-<<<<<<< HEAD
-import { CircleProgress } from '@linode/ui';
+import { CircleProgress, Divider, Notice } from '@linode/ui';
 import * as React from 'react';
 
-import { Divider } from 'src/components/Divider';
-import { Notice } from 'src/components/Notice/Notice';
-=======
-import { Divider, Notice } from '@linode/ui';
-import * as React from 'react';
-
-import { CircleProgress } from 'src/components/CircleProgress';
->>>>>>> abbedaf1
 import { getAPIErrorOrDefault, getErrorMap } from 'src/utilities/errorUtils';
 import { scrollErrorIntoView } from 'src/utilities/scrollErrorIntoView';
 
