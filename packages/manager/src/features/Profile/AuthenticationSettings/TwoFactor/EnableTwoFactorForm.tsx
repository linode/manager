import { confirmTwoFactor } from '@linode/api-v4/lib/profile';
<<<<<<< HEAD
import { Notice } from '@linode/ui';
import * as React from 'react';

import { CircleProgress } from 'src/components/CircleProgress';
import { Divider } from 'src/components/Divider';
=======
import { Divider } from '@linode/ui';
import * as React from 'react';

import { CircleProgress } from 'src/components/CircleProgress';
import { Notice } from 'src/components/Notice/Notice';
>>>>>>> d4e59f1c
import { getAPIErrorOrDefault, getErrorMap } from 'src/utilities/errorUtils';
import { scrollErrorIntoView } from 'src/utilities/scrollErrorIntoView';

import { ConfirmToken } from './ConfirmToken';
import { QRCodeForm } from './QRCodeForm';

import type { APIError } from '@linode/api-v4/lib/types';

interface Props {
  loading: boolean;
  onCancel: () => void;
  onSuccess: (scratchCode: string) => void;
  secret: string;
  toggleDialog: () => void;
  twoFactorConfirmed: boolean;
  username: string;
}

export const EnableTwoFactorForm = (props: Props) => {
  const [errors, setErrors] = React.useState<APIError[] | undefined>(undefined);
  const [submitting, setSubmitting] = React.useState<boolean>(false);
  const [token, setToken] = React.useState<string>('');

  const getSecretLink = () => {
    const { secret, username } = props;
    const issuer = 'Linode';
    return `otpauth://totp/${issuer}%3A${username}?secret=${secret}&issuer=${issuer}`;
  };

  const handleTokenInputChange = (e: React.ChangeEvent<HTMLInputElement>) => {
    setToken(e.target.value);
  };

  const onSubmit = () => {
    const safeToken = token.replace(/ /g, '');
    setSubmitting(true);
    confirmTwoFactor(safeToken)
      .then((response) => {
        setErrors(undefined);
        setSubmitting(false);
        setToken('');
        props.onSuccess(response.scratch);

        /* Toggle the scratch code dialog */
        props.toggleDialog();
      })
      .catch((error) => {
        let APIErrors = getAPIErrorOrDefault(
          error,
          'Could not confirm code.',
          'tfa_code'
        );
        APIErrors = APIErrors.filter((err: APIError) => {
          // Filter potentially confusing API error
          return (
            err.reason !==
            'Invalid token. Two-factor auth not enabled. Please try again.'
          );
        });

        setErrors(APIErrors);
        setSubmitting(false);
        setToken('');
        scrollErrorIntoView();
      });
  };

  const { loading, secret, twoFactorConfirmed } = props;
  const secretLink = getSecretLink();
  const hasErrorFor = getErrorMap(['tfa_code'], errors);
  const tokenError = hasErrorFor.tfa_code;
  const generalError = hasErrorFor.none;

  return (
    <React.Fragment>
      {generalError && <Notice text={generalError} variant="error" />}
      {loading ? (
        <CircleProgress />
      ) : (
        <QRCodeForm secret={secret} secretLink={secretLink} />
      )}
      <Divider spacingBottom={20} spacingTop={44} />
      <ConfirmToken
        error={tokenError}
        handleChange={handleTokenInputChange}
        onCancel={props.onCancel}
        onSubmit={onSubmit}
        submitting={submitting}
        token={token}
        twoFactorConfirmed={twoFactorConfirmed}
      />
    </React.Fragment>
  );
};<|MERGE_RESOLUTION|>--- conflicted
+++ resolved
@@ -1,17 +1,8 @@
 import { confirmTwoFactor } from '@linode/api-v4/lib/profile';
-<<<<<<< HEAD
-import { Notice } from '@linode/ui';
+import { Divider, Notice } from '@linode/ui';
 import * as React from 'react';
 
 import { CircleProgress } from 'src/components/CircleProgress';
-import { Divider } from 'src/components/Divider';
-=======
-import { Divider } from '@linode/ui';
-import * as React from 'react';
-
-import { CircleProgress } from 'src/components/CircleProgress';
-import { Notice } from 'src/components/Notice/Notice';
->>>>>>> d4e59f1c
 import { getAPIErrorOrDefault, getErrorMap } from 'src/utilities/errorUtils';
 import { scrollErrorIntoView } from 'src/utilities/scrollErrorIntoView';
 
