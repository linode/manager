--- conflicted
+++ resolved
@@ -1,15 +1,9 @@
-<<<<<<< HEAD
-import { Profile } from '@linode/api-v4/lib/profile';
+import { Profile, TPAProvider } from '@linode/api-v4/lib/profile';
 import { APIError } from '@linode/api-v4/lib/types';
-import { lensPath, path, pathOr, set } from 'ramda';
-=======
-import { Profile, TPAProvider } from 'linode-js-sdk/lib/profile';
-import { APIError } from 'linode-js-sdk/lib/types';
->>>>>>> f76f71f1
 import * as React from 'react';
 import { connect, MapDispatchToProps } from 'react-redux';
 import { compose } from 'recompose';
-import { makeStyles, Theme } from 'src/components/core/styles';
+import { makeStyles } from 'src/components/core/styles';
 import setDocs from 'src/components/DocsSidebar/setDocs';
 import { DocumentTitleSegment } from 'src/components/DocumentTitle';
 import Notice from 'src/components/Notice';
@@ -24,7 +18,7 @@
 import TrustedDevices from './TrustedDevices';
 import TwoFactor from './TwoFactor';
 
-const useStyles = makeStyles((theme: Theme) => ({
+const useStyles = makeStyles(() => ({
   inner: {
     paddingTop: 0
   }
