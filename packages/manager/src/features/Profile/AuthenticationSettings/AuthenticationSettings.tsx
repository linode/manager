import * as React from 'react';
import CircleProgress from 'src/components/CircleProgress';
import Divider from 'src/components/core/Divider';
import Paper from 'src/components/core/Paper';
import { makeStyles, Theme } from 'src/components/core/styles';
import Typography from 'src/components/core/Typography';
import { DocumentTitleSegment } from 'src/components/DocumentTitle';
import ErrorState from 'src/components/ErrorState';
import Notice from 'src/components/Notice';
import { useMutateProfile, useProfile } from 'src/queries/profile';
import { PhoneVerification } from './PhoneVerification/PhoneVerification';
import ResetPassword from './ResetPassword';
import SecuritySettings from './SecuritySettings';
import { SMSMessaging } from './SMSMessaging';
import TPAProviders from './TPAProviders';
import TrustedDevices from './TrustedDevices';
import TwoFactor from './TwoFactor';

const useStyles = makeStyles((theme: Theme) => ({
  root: {
    marginBottom: theme.spacing(3),
    padding: theme.spacing(3),
    paddingTop: 17,
  },
  linode: {
    marginBottom: theme.spacing(2),
  },
  copy: {
    maxWidth: 960,
    lineHeight: '20px',
    marginTop: theme.spacing(),
  },
}));

export const AuthenticationSettings: React.FC = () => {
  const classes = useStyles();

  const {
    data: profile,
    isLoading: profileLoading,
    error: profileError,
  } = useProfile();

  const {
    mutateAsync: updateProfile,
    error: profileUpdateError,
  } = useMutateProfile();

  const authType = profile?.authentication_type ?? 'password';
  const ipAllowlisting = profile?.ip_whitelist_enabled ?? false;
  const twoFactor = Boolean(profile?.two_factor_auth);
  const username = profile?.username;

  const isThirdPartyAuthEnabled = authType !== 'password';

  const [success, setSuccess] = React.useState<string | undefined>(undefined);

  const clearState = () => {
    setSuccess(undefined);
  };

  const onAllowlistingDisable = () => {
    setSuccess('IP allowlisting disabled. This feature cannot be re-enabled.');
  };

  if (profileError) {
    return <ErrorState errorText="Unable to load your profile" />;
  }

  if (profileLoading) {
    return <CircleProgress />;
  }

  return (
    <div data-testid="authSettings">
      <DocumentTitleSegment segment="Login & Authentication" />
      {success && <Notice success text={success} />}
      <TPAProviders authType={authType} />
      <Paper className={classes.root}>
        <Typography className={classes.linode} variant="h3">
          Security Settings
        </Typography>
        <Divider spacingTop={24} spacingBottom={16} />
        {!isThirdPartyAuthEnabled ? (
          <>
            <ResetPassword username={username} />
            <Divider spacingTop={22} spacingBottom={16} />
            <TwoFactor
              twoFactor={twoFactor}
              username={username}
              clearState={clearState}
            />
            <Divider spacingTop={22} spacingBottom={16} />
          </>
        ) : null}
        <Typography variant="h3">Security Questions</Typography>
        <Typography variant="body1" style={{ marginTop: 8, marginBottom: 8 }}>
          This is a placeholder for the Security Questions component.
        </Typography>
        <Divider spacingTop={22} spacingBottom={16} />
        <Typography variant="h3">Phone Verification</Typography>
        <Typography variant="body1" className={classes.copy}>
          Providing your phone number helps ensure you can securely access an
          account in case the other ways to connect are lost. Your phone number
          will only be used to verify your identity by sending an SMS message.
          Standard carrier messaging fees may apply.
        </Typography>
<<<<<<< HEAD
        <Divider spacingTop={22} spacingBottom={16} />
        <Typography variant="h3">SMS Messaging</Typography>
        <SMSMessaging />
=======
        <PhoneVerification />
>>>>>>> b4f524f1
        {!isThirdPartyAuthEnabled ? (
          <>
            <Divider spacingTop={22} spacingBottom={16} />
            <TrustedDevices />
            {ipAllowlisting ? (
              <SecuritySettings
                updateProfile={updateProfile}
                onSuccess={onAllowlistingDisable}
                updateProfileError={profileUpdateError || undefined}
                ipAllowlistingEnabled={ipAllowlisting}
                data-qa-allowlisting-form
              />
            ) : null}
          </>
        ) : null}
      </Paper>
    </div>
  );
};

export default AuthenticationSettings;<|MERGE_RESOLUTION|>--- conflicted
+++ resolved
@@ -105,13 +105,10 @@
           will only be used to verify your identity by sending an SMS message.
           Standard carrier messaging fees may apply.
         </Typography>
-<<<<<<< HEAD
+        <PhoneVerification />
         <Divider spacingTop={22} spacingBottom={16} />
         <Typography variant="h3">SMS Messaging</Typography>
         <SMSMessaging />
-=======
-        <PhoneVerification />
->>>>>>> b4f524f1
         {!isThirdPartyAuthEnabled ? (
           <>
             <Divider spacingTop={22} spacingBottom={16} />
