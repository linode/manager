<<<<<<< HEAD
import {
  Box,
  Button,
  FormControl,
  Notice,
  Paper,
  Typography,
} from '@linode/ui';
=======
import { Box, Button, FormControl, Notice, Paper, TextField } from '@linode/ui';
>>>>>>> 4b3fe8ae
import { useTheme } from '@mui/material/styles';
import { createLazyRoute } from '@tanstack/react-router';
import { equals, lensPath, remove, set } from 'ramda';
import * as React from 'react';

import { ActionsPanel } from 'src/components/ActionsPanel/ActionsPanel';
import { Autocomplete } from 'src/components/Autocomplete/Autocomplete';
import { DocumentTitleSegment } from 'src/components/DocumentTitle';
<<<<<<< HEAD
import { TextField } from 'src/components/TextField';
=======
import { Typography } from 'src/components/Typography';
>>>>>>> 4b3fe8ae
import { useMutateProfile, useProfile } from 'src/queries/profile/profile';
import { getAPIErrorOrDefault } from 'src/utilities/errorUtils';
import { getAPIErrorFor } from 'src/utilities/getAPIErrorFor';
import { scrollErrorIntoView } from 'src/utilities/scrollErrorIntoView';

import type { Profile } from '@linode/api-v4/lib/profile';
import type { APIError } from '@linode/api-v4/lib/types';

export interface LishAuthOption<T = string, L = string> {
  label: L;
  value: T;
}

export const LishSettings = () => {
  const theme = useTheme();
  const { data: profile, isLoading } = useProfile();
  const { mutateAsync: updateProfile } = useMutateProfile();
  const [submitting, setSubmitting] = React.useState<boolean>(false);
  const [errors, setErrors] = React.useState<APIError[]>([]);
  const [success, setSuccess] = React.useState<string>();
  const thirdPartyEnabled = profile?.authentication_type !== 'password';

  const [lishAuthMethod, setLishAuthMethod] = React.useState<
    Profile['lish_auth_method'] | undefined
  >(profile?.lish_auth_method || 'password_keys');

  const [authorizedKeys, setAuthorizedKeys] = React.useState<string[]>(
    profile?.authorized_keys || []
  );

  const [authorizedKeysCount, setAuthorizedKeysCount] = React.useState<number>(
    profile?.authorized_keys ? profile!.authorized_keys.length : 1
  );

  const tooltipText = thirdPartyEnabled
    ? 'Password is disabled because Third-Party Authentication has been enabled.'
    : '';

  const hasErrorFor = getAPIErrorFor(
    {
      authorized_keys: 'ssh public keys',
      lish_auth_method: 'authentication method',
    },
    errors
  );

  const generalError = hasErrorFor('none');
  const authMethodError = hasErrorFor('lish_auth_method');
  const authorizedKeysError = hasErrorFor('authorized_keys');

  const modeOptions = [
    {
      disabled: profile?.authentication_type !== 'password',
      label: 'Allow both password and key authentication',
      value: 'password_keys',
    },
    {
      label: 'Allow key authentication only',
      value: 'keys_only',
    },
    {
      label: 'Disable Lish',
      value: 'disabled',
    },
  ];

  const defaultMode = modeOptions.find((eachMode) => {
    if (profile?.authentication_type !== 'password') {
      return (eachMode.value as Profile['lish_auth_method']) === 'keys_only';
    } else {
      return (eachMode.value as Profile['lish_auth_method']) === lishAuthMethod;
    }
  });

  const addSSHPublicKeyField = () =>
    setAuthorizedKeysCount(authorizedKeysCount + 1);

  const onSubmit = () => {
    const keys = authorizedKeys.filter((v) => v !== '');

    setErrors([]);
    setSubmitting(false);

    updateProfile({
      authorized_keys: keys,
      lish_auth_method: lishAuthMethod as Profile['lish_auth_method'],
    })
      .then((profileData) => {
        setSubmitting(false);
        setSuccess('LISH authentication settings have been updated.');
        setAuthorizedKeys(profileData.authorized_keys || []);
        setAuthorizedKeysCount(
          profileData.authorized_keys ? profileData.authorized_keys.length : 1
        );
      })
      .catch((error) => {
        setSubmitting(false);
        setErrors(getAPIErrorOrDefault(error));
        setSuccess(undefined);
        scrollErrorIntoView();
      });
  };

  const onPublicKeyChange = (idx: number) => (
    e: React.ChangeEvent<HTMLInputElement>
  ) => {
    setAuthorizedKeys(set(lensPath([idx]), e.target.value));
  };

  const onPublicKeyRemove = (idx: number) => () => {
    setAuthorizedKeys(remove(idx, 1, authorizedKeys));
    setAuthorizedKeysCount(authorizedKeysCount - 1);
  };

  return (
    <>
      <DocumentTitleSegment segment="LISH Console Settings" />
      <Paper>
        {success && <Notice text={success} variant="success" />}
        {authorizedKeysError && (
          <Notice text={authorizedKeysError} variant="error" />
        )}
        {generalError && <Notice text={generalError} variant="error" />}
        <Typography sx={{ marginBottom: theme.spacing(2) }}>
          This controls what authentication methods are allowed to connect to
          the Lish console servers.
        </Typography>
        {isLoading ? null : (
          <>
            <FormControl sx={{ display: 'flex' }}>
              <Autocomplete
                onChange={(
                  _,
                  item: LishAuthOption<Profile['lish_auth_method']>
                ) => setLishAuthMethod(item.value)}
                textFieldProps={{
                  dataAttrs: {
                    'data-qa-mode-select': true,
                  },
                  tooltipText,
                }}
                value={modeOptions.find(
                  (option) => option.value === lishAuthMethod
                )}
                defaultValue={defaultMode}
                disableClearable
                errorText={authMethodError}
                getOptionDisabled={(option) => option.disabled === true}
                id="mode-select"
                label="Authentication Mode"
                options={modeOptions}
              />
            </FormControl>
            {Array.from(Array(authorizedKeysCount)).map((value, idx) => (
              <Box key={idx} sx={{ margin: `${theme.spacing(1)} 0` }}>
                <TextField
                  sx={{
                    [theme.breakpoints.up('md')]: {
                      minWidth: 415,
                    },
                  }}
                  data-qa-public-key
                  key={idx}
                  label="SSH Public Key"
                  multiline
                  onChange={onPublicKeyChange(idx)}
                  rows={1.75}
                  value={authorizedKeys[idx] || ''}
                />
                {(idx === 0 && typeof authorizedKeys[0] !== 'undefined') ||
                idx > 0 ? (
                  <Button
                    buttonType="outlined"
                    data-qa-remove
                    onClick={onPublicKeyRemove(idx)}
                    sx={{ marginTop: theme.spacing() }}
                  >
                    Remove
                  </Button>
                ) : null}
              </Box>
            ))}
            <Typography style={{ paddingTop: 2 }}>
              Place your SSH public keys here for use with Lish console access.
            </Typography>
            <Button
              buttonType="outlined"
              onClick={addSSHPublicKeyField}
              sx={{ marginTop: theme.spacing() }}
            >
              Add SSH Public Key
            </Button>
          </>
        )}
        <ActionsPanel
          primaryButtonProps={{
            'data-testid': 'save',
            disabled:
              lishAuthMethod === profile?.lish_auth_method &&
              equals(authorizedKeys, profile?.authorized_keys),
            label: 'Save',
            loading: submitting,
            onClick: onSubmit,
          }}
        />
      </Paper>
    </>
  );
};

export const lishSettingsLazyRoute = createLazyRoute('/profile/lish')({
  component: LishSettings,
});<|MERGE_RESOLUTION|>--- conflicted
+++ resolved
@@ -1,15 +1,12 @@
-<<<<<<< HEAD
 import {
   Box,
   Button,
   FormControl,
   Notice,
   Paper,
+  TextField,
   Typography,
 } from '@linode/ui';
-=======
-import { Box, Button, FormControl, Notice, Paper, TextField } from '@linode/ui';
->>>>>>> 4b3fe8ae
 import { useTheme } from '@mui/material/styles';
 import { createLazyRoute } from '@tanstack/react-router';
 import { equals, lensPath, remove, set } from 'ramda';
@@ -18,11 +15,6 @@
 import { ActionsPanel } from 'src/components/ActionsPanel/ActionsPanel';
 import { Autocomplete } from 'src/components/Autocomplete/Autocomplete';
 import { DocumentTitleSegment } from 'src/components/DocumentTitle';
-<<<<<<< HEAD
-import { TextField } from 'src/components/TextField';
-=======
-import { Typography } from 'src/components/Typography';
->>>>>>> 4b3fe8ae
 import { useMutateProfile, useProfile } from 'src/queries/profile/profile';
 import { getAPIErrorOrDefault } from 'src/utilities/errorUtils';
 import { getAPIErrorFor } from 'src/utilities/getAPIErrorFor';
