import { Profile } from 'linode-js-sdk/lib/profile';
import { APIError } from 'linode-js-sdk/lib/types';
import { dec, lensPath, path, remove, set } from 'ramda';
import * as React from 'react';
import { connect, MapDispatchToProps } from 'react-redux';
import { compose } from 'recompose';
import ActionsPanel from 'src/components/ActionsPanel';
import AddNewLink from 'src/components/AddNewLink';
import Button from 'src/components/Button';
import FormControl from 'src/components/core/FormControl';
import Paper from 'src/components/core/Paper';
import {
  createStyles,
  Theme,
  withStyles,
  WithStyles
} from 'src/components/core/styles';
import Typography from 'src/components/core/Typography';
import setDocs from 'src/components/DocsSidebar/setDocs';
import { DocumentTitleSegment } from 'src/components/DocumentTitle';
import Select, { Item } from 'src/components/EnhancedSelect/Select';
import Notice from 'src/components/Notice';
import TextField from 'src/components/TextField';
import { LISH } from 'src/documentation';
import { updateProfile as handleUpdateProfile } from 'src/store/profile/profile.requests';
import { MapState } from 'src/store/types';
import { getAPIErrorOrDefault } from 'src/utilities/errorUtils';
import getAPIErrorFor from 'src/utilities/getAPIErrorFor';
import scrollErrorIntoView from 'src/utilities/scrollErrorIntoView';

type ClassNames =
  | 'root'
  | 'title'
  | 'intro'
  | 'modeControl'
  | 'sshWrap'
  | 'keyTextarea'
  | 'image'
  | 'addNew'
  | 'remove';

const styles = (theme: Theme) =>
  createStyles({
    root: {
      padding: theme.spacing(3),
      paddingBottom: theme.spacing(3)
    },
    title: {
      marginBottom: theme.spacing(2)
    },
    intro: {
      marginBottom: theme.spacing(2)
    },
    modeControl: {
      display: 'flex'
    },
    image: {
      display: 'flex',
      flexWrap: 'wrap'
    },
    addNew: {
      marginTop: theme.spacing(2)
    },
    sshWrap: {
      margin: `${theme.spacing(1)}px 0`,
      [theme.breakpoints.up('md')]: {
        display: 'flex',
        alignItems: 'flex-end'
      }
    },
    keyTextarea: {
      [theme.breakpoints.up('md')]: {
        minWidth: 415
      }
    },
    remove: {
      margin: '8px 0 0 -26px',
      [theme.breakpoints.up('md')]: {
        margin: `0 0 ${theme.spacing(1) / 2}px 0`
      }
    }
  });

interface State {
  submitting: boolean;
  errors?: APIError[];
  success?: string;
  lishAuthMethod: Pick<Profile, 'lish_auth_method'>;
  authorizedKeys: string[];
  authorizedKeysCount: number;
}

type CombinedProps = StateProps & DispatchProps & WithStyles<ClassNames>;

class LishSettings extends React.Component<CombinedProps, State> {
  state: State = {
    submitting: false,
    lishAuthMethod: this.props.lishAuthMethod || ('password_keys' as any),
    authorizedKeys: this.props.authorizedKeys || [],
    authorizedKeysCount: this.props.authorizedKeys
      ? this.props.authorizedKeys.length
      : 1
  };

  render() {
    const { classes, loading } = this.props;
    const {
      lishAuthMethod,
      authorizedKeys,
      authorizedKeysCount,
      success,
      errors
    } = this.state;
    const hasErrorFor = getAPIErrorFor(
      {
        lish_auth_method: 'authentication method',
        authorized_keys: 'ssh public keys'
      },
      errors
    );
    const generalError = hasErrorFor('none');
    const authMethodError = hasErrorFor('lish_auth_method');
    const authorizedKeysError = hasErrorFor('authorized_keys');

    const modeOptions = [
      {
        label: 'Allow both password and key authentication',
        value: 'password_keys'
      },
      {
        label: 'Allow key authentication only',
        value: 'keys_only'
      },
      {
        label: 'Disable Lish',
        value: 'disabled'
      }
    ];

    const defaultMode = modeOptions.find(eachMode => {
      return (eachMode.value as any) === lishAuthMethod;
    });

    return (
      <React.Fragment>
<<<<<<< HEAD
        <div
          id="tabpanel-profile-lish"
          role="tabpanel"
          aria-labelledby="tab-profile-lish"
        >
          <DocumentTitleSegment segment="Lish" />
          <Paper className={classes.root}>
            <Typography variant="h2" className={classes.title} data-qa-title>
              LISH
            </Typography>
            {success && <Notice success text={success} />}
            {authorizedKeysError && <Notice error text={authorizedKeysError} />}
            {generalError && <Notice error text={generalError} />}
            <Typography className={classes.intro}>
              This controls what authentication methods are allowed to connect
              to the Lish console servers.
            </Typography>
            {loading ? null : (
              <React.Fragment>
                <FormControl className={classes.modeControl}>
                  <Select
                    textFieldProps={{
                      dataAttrs: {
                        'data-qa-mode-select': true
                      }
                    }}
                    options={modeOptions}
                    name="mode-select"
                    id="mode-select"
                    defaultValue={defaultMode}
                    onChange={this.onListAuthMethodChange as any}
                    label="Authentication Mode"
                    isClearable={false}
                    errorText={authMethodError}
=======
        <DocumentTitleSegment segment="Lish" />
        <Paper className={classes.root}>
          <Typography variant="h2" className={classes.title} data-qa-title>
            LISH
          </Typography>
          {success && <Notice success text={success} />}
          {authorizedKeysError && <Notice error text={authorizedKeysError} />}
          {generalError && <Notice error text={generalError} />}
          <Typography className={classes.intro}>
            This controls what authentication methods are allowed to connect to
            the Lish console servers.
          </Typography>
          {loading ? null : (
            <React.Fragment>
              <FormControl className={classes.modeControl}>
                <Select
                  textFieldProps={{
                    dataAttrs: {
                      'data-qa-mode-select': true
                    }
                  }}
                  options={modeOptions}
                  name="mode-select"
                  id="mode-select"
                  label="Authentication Mode"
                  defaultValue={defaultMode}
                  onChange={this.onListAuthMethodChange as any}
                  isClearable={false}
                  errorText={authMethodError}
                />
              </FormControl>
              {Array.from(Array(authorizedKeysCount)).map((value, idx) => (
                <div className={classes.sshWrap} key={idx}>
                  <TextField
                    key={idx}
                    label="SSH Public Key"
                    onChange={this.onPublicKeyChange(idx)}
                    value={authorizedKeys[idx] || ''}
                    helperText="Place your SSH public keys here for use with Lish console access."
                    multiline
                    rows="4"
                    className={classes.keyTextarea}
                    data-qa-public-key
                  />
                  <Button
                    buttonType="remove"
                    onClick={this.onPublicKeyRemove(idx)}
                    className={classes.remove}
                    data-qa-remove
>>>>>>> 0f4c6f97
                  />
                </FormControl>
                {Array.from(Array(authorizedKeysCount)).map((value, idx) => (
                  <div className={classes.sshWrap} key={idx}>
                    <TextField
                      key={idx}
                      label="SSH Public Key"
                      onChange={this.onPublicKeyChange(idx)}
                      value={authorizedKeys[idx] || ''}
                      helperText="Place your SSH public keys here for use with Lish console access."
                      multiline
                      rows="4"
                      className={classes.keyTextarea}
                      data-qa-public-key
                    />
                    <Button
                      buttonType="remove"
                      onClick={this.onPublicKeyRemove(idx)}
                      className={classes.remove}
                      data-qa-remove
                    />
                  </div>
                ))}
                <AddNewLink
                  onClick={this.addSSHPublicKeyField}
                  label="Add SSH Public Key"
                  left
                  className={classes.addNew}
                />
              </React.Fragment>
            )}
            <ActionsPanel>
              <Button
                buttonType="primary"
                onClick={this.onSubmit}
                loading={this.state.submitting}
                data-qa-save
              >
                Save
              </Button>
            </ActionsPanel>
          </Paper>
        </div>
      </React.Fragment>
    );
  }

  static docs = [LISH];

  addSSHPublicKeyField = () =>
    this.setState({ authorizedKeysCount: this.state.authorizedKeysCount + 1 });

  onSubmit = () => {
    const { authorizedKeys, lishAuthMethod } = this.state;
    const { updateProfile } = this.props;
    const keys = authorizedKeys.filter(v => v !== '');

    this.setState({ errors: undefined, submitting: true });

    updateProfile({
      lish_auth_method: lishAuthMethod as any,
      authorized_keys: keys
    })
      .then(profileData => {
        this.setState({
          submitting: false,
          success: 'LISH authentication settings have been updated.',
          authorizedKeys: profileData.authorized_keys || [],
          authorizedKeysCount: profileData.authorized_keys
            ? profileData.authorized_keys.length
            : 1
        });
      })
      .catch(error => {
        this.setState(
          {
            submitting: false,
            errors: getAPIErrorOrDefault(error),
            success: undefined
          },
          () => {
            scrollErrorIntoView();
          }
        );
      });
  };

  onListAuthMethodChange = (e: Item<Pick<Profile, 'lish_auth_method'>>) =>
    this.setState({ lishAuthMethod: e.value });

  onPublicKeyChange = (idx: number) => (
    e: React.ChangeEvent<HTMLInputElement>
  ) => {
    this.setState(set(lensPath(['authorizedKeys', idx]), e.target.value));
  };

  onPublicKeyRemove = (idx: number) => (e: React.MouseEvent<HTMLElement>) => {
    this.setState({
      authorizedKeys: remove(idx, 1, this.state.authorizedKeys),
      authorizedKeysCount: dec(this.state.authorizedKeysCount)
    });
  };
}

const styled = withStyles(styles);

interface StateProps {
  lishAuthMethod?: Pick<Profile, 'lish_auth_method'>;
  authorizedKeys?: string[];
  loading: boolean;
}

const mapStateToProps: MapState<StateProps, {}> = state => {
  const { profile } = state.__resources;
  return {
    loading: profile.loading,
    lishAuthMethod: path(['data', 'lish_auth_method'], profile),
    authorizedKeys: path(['data', 'authorized_keys'], profile)
  };
};

interface DispatchProps {
  updateProfile: (v: Partial<Profile>) => Promise<Profile>;
}

const mapDispatchToProps: MapDispatchToProps<DispatchProps, {}> = dispatch => ({
  updateProfile: (v: Profile) => dispatch(handleUpdateProfile(v) as any)
});

const connected = connect(
  mapStateToProps,
  mapDispatchToProps
);

const enhanced = compose<CombinedProps, {}>(
  styled,
  connected,
  setDocs(LishSettings.docs)
);

export default enhanced(LishSettings);<|MERGE_RESOLUTION|>--- conflicted
+++ resolved
@@ -143,44 +143,13 @@
 
     return (
       <React.Fragment>
-<<<<<<< HEAD
-        <div
+        <DocumentTitleSegment segment="Lish" />
+        <Paper
+          className={classes.root}
           id="tabpanel-profile-lish"
           role="tabpanel"
           aria-labelledby="tab-profile-lish"
         >
-          <DocumentTitleSegment segment="Lish" />
-          <Paper className={classes.root}>
-            <Typography variant="h2" className={classes.title} data-qa-title>
-              LISH
-            </Typography>
-            {success && <Notice success text={success} />}
-            {authorizedKeysError && <Notice error text={authorizedKeysError} />}
-            {generalError && <Notice error text={generalError} />}
-            <Typography className={classes.intro}>
-              This controls what authentication methods are allowed to connect
-              to the Lish console servers.
-            </Typography>
-            {loading ? null : (
-              <React.Fragment>
-                <FormControl className={classes.modeControl}>
-                  <Select
-                    textFieldProps={{
-                      dataAttrs: {
-                        'data-qa-mode-select': true
-                      }
-                    }}
-                    options={modeOptions}
-                    name="mode-select"
-                    id="mode-select"
-                    defaultValue={defaultMode}
-                    onChange={this.onListAuthMethodChange as any}
-                    label="Authentication Mode"
-                    isClearable={false}
-                    errorText={authMethodError}
-=======
-        <DocumentTitleSegment segment="Lish" />
-        <Paper className={classes.root}>
           <Typography variant="h2" className={classes.title} data-qa-title>
             LISH
           </Typography>
@@ -228,50 +197,28 @@
                     onClick={this.onPublicKeyRemove(idx)}
                     className={classes.remove}
                     data-qa-remove
->>>>>>> 0f4c6f97
                   />
-                </FormControl>
-                {Array.from(Array(authorizedKeysCount)).map((value, idx) => (
-                  <div className={classes.sshWrap} key={idx}>
-                    <TextField
-                      key={idx}
-                      label="SSH Public Key"
-                      onChange={this.onPublicKeyChange(idx)}
-                      value={authorizedKeys[idx] || ''}
-                      helperText="Place your SSH public keys here for use with Lish console access."
-                      multiline
-                      rows="4"
-                      className={classes.keyTextarea}
-                      data-qa-public-key
-                    />
-                    <Button
-                      buttonType="remove"
-                      onClick={this.onPublicKeyRemove(idx)}
-                      className={classes.remove}
-                      data-qa-remove
-                    />
-                  </div>
-                ))}
-                <AddNewLink
-                  onClick={this.addSSHPublicKeyField}
-                  label="Add SSH Public Key"
-                  left
-                  className={classes.addNew}
-                />
-              </React.Fragment>
-            )}
-            <ActionsPanel>
-              <Button
-                buttonType="primary"
-                onClick={this.onSubmit}
-                loading={this.state.submitting}
-                data-qa-save
-              >
-                Save
-              </Button>
-            </ActionsPanel>
-          </Paper>
-        </div>
+                </div>
+              ))}
+              <AddNewLink
+                onClick={this.addSSHPublicKeyField}
+                label="Add SSH Public Key"
+                left
+                className={classes.addNew}
+              />
+            </React.Fragment>
+          )}
+          <ActionsPanel>
+            <Button
+              buttonType="primary"
+              onClick={this.onSubmit}
+              loading={this.state.submitting}
+              data-qa-save
+            >
+              Save
+            </Button>
+          </ActionsPanel>
+        </Paper>
       </React.Fragment>
     );
   }
